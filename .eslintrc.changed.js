--- conflicted
+++ resolved
@@ -10,9 +10,6 @@
     },
     overrides: [
         {
-<<<<<<< HEAD
-            files: ['src/libs/ReportUtils.ts', 'src/libs/actions/IOU.ts', 'src/libs/actions/Report.ts', 'src/libs/actions/Task.ts', 'src/libs/OptionsListUtils.ts'],
-=======
             files: [
                 'src/libs/ReportUtils.ts',
                 'src/libs/actions/IOU.ts',
@@ -24,7 +21,6 @@
                 'src/pages/home/ReportScreen.tsx',
                 'src/pages/workspace/WorkspaceInitialPage.tsx',
             ],
->>>>>>> 671dbcf3
             rules: {
                 'rulesdir/no-default-id-values': 'off',
             },
