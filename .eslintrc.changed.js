--- conflicted
+++ resolved
@@ -21,16 +21,6 @@
     },
     overrides: [
         {
-<<<<<<< HEAD
-            files: ['src/pages/home/report/PureReportActionItem.tsx'],
-=======
-            files: ['src/pages/workspace/WorkspaceInitialPage.tsx', 'src/libs/SidebarUtils.ts'],
->>>>>>> 058dbad8
-            rules: {
-                'rulesdir/no-default-id-values': 'off',
-            },
-        },
-        {
             files: ['**/libs/**/*.{ts,tsx}'],
             rules: {
                 'no-restricted-syntax': [
