--- conflicted
+++ resolved
@@ -1,72 +1,18 @@
-<<<<<<< HEAD
+const {promisify} = require('util');
+const exec = promisify(require('child_process').exec);
 const core = require('@actions/core');
 const github = require('@actions/github');
 const functions = require('./functions');
+const {updateAndroidVersion, updateiOSVersion} = require('../../libs/nativeVersionUpdater');
 
-const MAX_RETRIES = 10;
-
-const octokit = github.getOctokit(core.getInput('GITHUB_TOKEN', {required: true}));
-let semanticVersionLevel = core.getInput('SEMVER_LEVEL', {require: true});
-
-// SEMVER_LEVEL defaults to BUILD
-// it actually would fall to build anyway, but I think it is better to make it explicitly
-if (!semanticVersionLevel || !Object.values(functions.semanticVersionLevels).find(v => v === semanticVersionLevel)) {
-    // eslint-disable-next-line max-len, semi
-    console.log(`Invalid input for 'SEMVER_LEVEL': ${semanticVersionLevel}, defaulting to: ${functions.semanticVersionLevels.build}`)
-    semanticVersionLevel = functions.semanticVersionLevels.build;
-}
-
-// eslint-disable-next-line no-shadow
-const bumpVersion = async (core, github, semanticVersionLevel) => {
-    console.log('Fetching tags from github...');
-    const response = await octokit.repos.listTags({
-        owner: github.context.repo.owner,
-        repo: github.context.repo.repo,
-    });
-    const tags = response.data.map(tag => tag.name);
-
-    // tags come from latest to oldest
-    const highestVersion = tags[0];
-    console.log(`Highest version found: ${highestVersion}.`);
-
-    const newVersion = functions.incrementVersion(highestVersion, semanticVersionLevel);
-
-    core.setOutput('VERSION', newVersion);
-
-    const {stdout} = await functions.execUpdateToNewVersion(newVersion);
-    console.log(stdout);
-};
-
-
-// It's possible that two PRs were merged in rapid succession.
-// In this case, both PRs will attempt to update to the same npm version.
-// This will cause the deploy to fail with an exit code 128
-// saying the git tag for that version already exists.
-for (let retry = 0; retry < MAX_RETRIES; retry++) {
-    try {
-        bumpVersion(core, github, semanticVersionLevel);
-        break;
-    } catch (error) {
-        console.log(
-            'Err: npm version conflict, attempting to automatically resolve',
-            `retryCount: ${retry}`,
-        );
-        console.log(error);
-    }
-}
-=======
-const {promisify} = require('util');
-const exec = promisify(require('child_process').exec);
-const fs = require('fs');
-const core = require('@actions/core');
-const github = require('@actions/github');
-const {updateAndroidVersion, updateiOSVersion} = require('../../libs/nativeVersionUpdater');
+let newVersion;
 
 /**
  * Update the native app versions.
  *
  * @param {String} newVersion
  */
+// eslint-disable-next-line no-shadow
 function updateNativeVersions(newVersion) {
     console.log(`Updating native versions to ${newVersion}`);
 
@@ -91,39 +37,34 @@
         });
 }
 
-// Use Github Actions' default environment variables to get repo information
-// https://docs.github.com/en/free-pro-team@latest/actions/reference/environment-variables#default-environment-variables
-const [repoOwner, repoName] = process.env.GITHUB_REPOSITORY.split('/');
+const octokit = github.getOctokit(core.getInput('GITHUB_TOKEN', {required: true}));
+let semanticVersionLevel = core.getInput('SEMVER_LEVEL', {require: true});
 
-// Determine current patch version
-const {version} = JSON.parse(fs.readFileSync('./package.json'));
-const currentPatchVersion = version.split('-')[0];
-console.log('Current patch version:', currentPatchVersion);
-
-let newVersion;
-
-// Fetch tags
+// it actually would fall to build anyway, but I think it is better to make it explicitly
+if (!semanticVersionLevel || !Object.values(functions.semanticVersionLevels).find(v => v === semanticVersionLevel)) {
+    console.log(
+        `Invalid input for 'SEMVER_LEVEL': ${semanticVersionLevel}`,
+        `Defaulting to: ${functions.semanticVersionLevels.build}`,
+    );
+    semanticVersionLevel = functions.semanticVersionLevels.build;
+}
 console.log('Fetching tags from github...');
-const octokit = github.getOctokit(core.getInput('GITHUB_TOKEN', {required: true}));
-return octokit.repos.listTags({
-    owner: repoOwner,
-    repo: repoName,
+octokit.repos.listTags({
+    owner: github.context.repo.owner,
+    repo: github.context.repo.repo,
 })
     .catch(githubError => core.setFailed(githubError))
     .then((githubResponse) => {
-        // Find the highest build version git tag
+        // Find the highest version git tag
         const tags = githubResponse.data.map(tag => tag.name);
-        console.log('Tags: ', tags);
-        const highestBuildNumber = Math.max(
-            ...(tags
-                .filter(tag => (tag.startsWith(currentPatchVersion)))
-                .map(tag => tag.split('-')[1])
-            ),
-        );
-        console.log('Highest build number from current patch version:', highestBuildNumber);
 
-        // Increment the build version, update the native and npm versions.
-        newVersion = `${currentPatchVersion}-${highestBuildNumber + 1}`;
+        // tags come from latest to oldest
+        const highestVersion = tags[0];
+
+        console.log(`Highest version found: ${highestVersion}.`);
+
+        newVersion = functions.incrementVersion(highestVersion, semanticVersionLevel);
+
         updateNativeVersions(newVersion);
         console.log(`Setting npm version for this PR to ${newVersion}`);
         return exec(`npm --no-git-tag-version version ${newVersion} -m "Update version to ${newVersion}"`);
@@ -131,12 +72,11 @@
     .then(({stdout}) => {
         // NPM and native versions successfully updated, output new version
         console.log(stdout);
-        core.setOutput('newVersion', newVersion);
+        core.setOutput('VERSION', newVersion);
     })
     .catch(({stdout, stderr}) => {
         // Log errors and retry
         console.log(stdout);
         console.error(stderr);
         core.setFailed('An error occurred in the `npm version` command');
-    });
->>>>>>> c41b439d
+    });