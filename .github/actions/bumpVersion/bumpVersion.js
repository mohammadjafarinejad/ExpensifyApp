const core = require('@actions/core');
const github = require('@actions/github');
const functions = require('./functions');

const MAX_RETRIES = 10;

const octokit = github.getOctokit(core.getInput('GITHUB_TOKEN', {required: true}));
let semanticVersionLevel = core.getInput('SEMVER_LEVEL', {require: true});

// SEMVER_LEVEL defaults to BUILD
if (!semanticVersionLevel || !Object.values(functions.semanticVersionLevels).find(v => v === semanticVersionLevel)) {
<<<<<<< HEAD
    console.log(
        `Invalid input for 'SEMVER_LEVEL': 
            ${semanticVersionLevel}, defaulting to: ${functions.semanticVersionLevels.build}`,
    );
=======
    // eslint-disable-next-line max-len, semi
    console.log(
        `Invalid input for 'SEMVER_LEVEL': ${semanticVersionLevel}`,
        `Defaulting to: ${functions.semanticVersionLevels.build}`,
    );
        
>>>>>>> 922dadce
    semanticVersionLevel = functions.semanticVersionLevels.build;
}

// eslint-disable-next-line no-shadow
const bumpVersion = async (core, github, semanticVersionLevel) => {
    console.log('Fetching tags from github...');
    const response = await octokit.repos.listTags({
        owner: github.context.repo.owner,
        repo: github.context.repo.repo,
    });
    const tags = response.data.map(tag => tag.name);

    // tags come from latest to oldest
    const highestVersion = tags[0];
    console.log(`Highest version found: ${highestVersion}.`);

    const newVersion = functions.incrementVersion(highestVersion, semanticVersionLevel);

    core.setOutput('VERSION', newVersion);

    const {stdout} = await functions.execUpdateToNewVersion(newVersion);
    console.log(stdout);
};


// It's possible that two PRs were merged in rapid succession.
// In this case, both PRs will attempt to update to the same npm version.
// This will cause the deploy to fail with an exit code 128
// saying the git tag for that version already exists.
for (let retry = 0; retry < MAX_RETRIES; retry++) {
    try {
        bumpVersion(core, github, semanticVersionLevel);
        break;
    } catch (error) {
        console.log(
            'Err: npm version conflict, attempting to automatically resolve',
            `retryCount: ${retry}`,
        );
        console.log(error);
    }
}<|MERGE_RESOLUTION|>--- conflicted
+++ resolved
@@ -9,19 +9,10 @@
 
 // SEMVER_LEVEL defaults to BUILD
 if (!semanticVersionLevel || !Object.values(functions.semanticVersionLevels).find(v => v === semanticVersionLevel)) {
-<<<<<<< HEAD
-    console.log(
-        `Invalid input for 'SEMVER_LEVEL': 
-            ${semanticVersionLevel}, defaulting to: ${functions.semanticVersionLevels.build}`,
-    );
-=======
-    // eslint-disable-next-line max-len, semi
     console.log(
         `Invalid input for 'SEMVER_LEVEL': ${semanticVersionLevel}`,
         `Defaulting to: ${functions.semanticVersionLevels.build}`,
     );
-        
->>>>>>> 922dadce
     semanticVersionLevel = functions.semanticVersionLevels.build;
 }
 
