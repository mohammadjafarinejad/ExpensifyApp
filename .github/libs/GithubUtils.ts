/* eslint-disable @typescript-eslint/naming-convention, import/no-import-module-exports */
import * as core from '@actions/core';
import {getOctokitOptions, GitHub} from '@actions/github/lib/utils';
import type {Octokit as OctokitCore} from '@octokit/core';
import type {graphql} from '@octokit/graphql/dist-types/types';
import type {components as OctokitComponents} from '@octokit/openapi-types/types';
import type {PaginateInterface} from '@octokit/plugin-paginate-rest';
import {paginateRest} from '@octokit/plugin-paginate-rest';
import type {RestEndpointMethodTypes} from '@octokit/plugin-rest-endpoint-methods';
import type {RestEndpointMethods} from '@octokit/plugin-rest-endpoint-methods/dist-types/generated/method-types';
import type {Api} from '@octokit/plugin-rest-endpoint-methods/dist-types/types';
import {throttling} from '@octokit/plugin-throttling';
import {isEmptyObject} from '@src/types/utils/EmptyObject';
import arrayDifference from '@src/utils/arrayDifference';
import CONST from './CONST';
import {ISSUE_OR_PULL_REQUEST_REGEX, ISSUE_REGEX, PULL_REQUEST_REGEX} from './constants';

/**
 * The standard rate in ms at which we'll poll the GitHub API to check for status changes.
 * It's 10 seconds :)
 */
// const POLL_RATE = 10000;

type OctokitOptions = {method: string; url: string; request: {retryCount: number}};

type ListForRepoResult = RestEndpointMethodTypes['issues']['listForRepo']['response'];

type OctokitIssueItem = OctokitComponents['schemas']['issue'];

type ListForRepoMethod = RestEndpointMethods['issues']['listForRepo'];

type StagingDeployCashPR = {
    url: string;
    number: number;
    isVerified: boolean;
};

type StagingDeployCashBlocker = {
    url: string;
    number: number;
    isResolved: boolean;
};

type StagingDeployCashBody = {
    issueBody: string;
    issueAssignees: Array<string | undefined>;
};

type OctokitArtifact = OctokitComponents['schemas']['artifact'];

type OctokitPR = OctokitComponents['schemas']['pull-request-simple'];

type CreateCommentResponse = RestEndpointMethodTypes['issues']['createComment']['response'];

type StagingDeployCashData = {
    title: string;
    url: string;
    number: number;
    labels: OctokitIssueItem['labels'];
    PRList: StagingDeployCashPR[];
    deployBlockers: StagingDeployCashBlocker[];
    internalQAPRList: StagingDeployCashBlocker[];
    isTimingDashboardChecked: boolean;
    isFirebaseChecked: boolean;
    isGHStatusChecked: boolean;
    tag?: string;
};

type InternalOctokit = OctokitCore & Api & {paginate: PaginateInterface};

class GithubUtils {
    static internalOctokit: InternalOctokit | undefined;

    /**
     * Initialize internal octokit
     *
     * @private
     */
    static initOctokit() {
        const Octokit = GitHub.plugin(throttling, paginateRest);
        const token = core.getInput('GITHUB_TOKEN', {required: true});

        console.log('*** TOKEN ***', token);

        // Save a copy of octokit used in this class
        this.internalOctokit = new Octokit(
            getOctokitOptions(token, {
                throttle: {
                    retryAfterBaseValue: 2000,
                    onRateLimit: (retryAfter: number, options: OctokitOptions) => {
                        console.warn(`Request quota exhausted for request ${options.method} ${options.url}`);

                        // Retry five times when hitting a rate limit error, then give up
                        if (options.request.retryCount <= 5) {
                            console.log(`Retrying after ${retryAfter} seconds!`);
                            return true;
                        }
                    },
                    onAbuseLimit: (retryAfter: number, options: OctokitOptions) => {
                        // does not retry, only logs a warning
                        console.warn(`Abuse detected for request ${options.method} ${options.url}`);
                    },
                },
            }),
        );
    }

    /**
     * Either give an existing instance of Octokit rest or create a new one
     *
     * @readonly
     * @static
     */
    static get octokit(): RestEndpointMethods {
        if (!this.internalOctokit) {
            this.initOctokit();
        }

        // eslint-disable-next-line @typescript-eslint/non-nullable-type-assertion-style
        return (this.internalOctokit as InternalOctokit).rest;
    }

    /**
     * Get the graphql instance from internal octokit.
     * @readonly
     * @static
     */
    static get graphql(): graphql {
        if (!this.internalOctokit) {
            this.initOctokit();
        }

        // eslint-disable-next-line @typescript-eslint/non-nullable-type-assertion-style
        return (this.internalOctokit as InternalOctokit).graphql;
    }

    /**
     * Either give an existing instance of Octokit paginate or create a new one
     *
     * @readonly
     * @static
     */
    static get paginate(): PaginateInterface {
        if (!this.internalOctokit) {
            this.initOctokit();
        }

        // eslint-disable-next-line @typescript-eslint/non-nullable-type-assertion-style
        return (this.internalOctokit as InternalOctokit).paginate;
    }

    /**
     * Finds one open `StagingDeployCash` issue via GitHub octokit library.
     */
    static getStagingDeployCash(): Promise<StagingDeployCashData> {
        return this.octokit.issues
            .listForRepo({
                owner: CONST.GITHUB_OWNER,
                repo: CONST.APP_REPO,
                labels: CONST.LABELS.STAGING_DEPLOY,
                state: 'open',
            })
            .then(({data}: ListForRepoResult) => {
                if (!data.length) {
                    throw new Error(`Unable to find ${CONST.LABELS.STAGING_DEPLOY} issue.`);
                }

                if (data.length > 1) {
                    throw new Error(`Found more than one ${CONST.LABELS.STAGING_DEPLOY} issue.`);
                }

                return this.getStagingDeployCashData(data[0]);
            });
    }

    /**
     * Takes in a GitHub issue object and returns the data we want.
     */
    static getStagingDeployCashData(issue: OctokitIssueItem): StagingDeployCashData {
        try {
            const versionRegex = new RegExp('([0-9]+)\\.([0-9]+)\\.([0-9]+)(?:-([0-9]+))?', 'g');
            const tag = issue.body?.match(versionRegex)?.[0].replace(/`/g, '');

            return {
                title: issue.title,
                url: issue.url,
                number: this.getIssueOrPullRequestNumberFromURL(issue.url),
                labels: issue.labels,
                PRList: this.getStagingDeployCashPRList(issue),
                deployBlockers: this.getStagingDeployCashDeployBlockers(issue),
                internalQAPRList: this.getStagingDeployCashInternalQA(issue),
                isTimingDashboardChecked: issue.body ? /-\s\[x]\sI checked the \[App Timing Dashboard]/.test(issue.body) : false,
                isFirebaseChecked: issue.body ? /-\s\[x]\sI checked \[Firebase Crashlytics]/.test(issue.body) : false,
                isGHStatusChecked: issue.body ? /-\s\[x]\sI checked \[GitHub Status]/.test(issue.body) : false,
                tag,
            };
        } catch (exception) {
            throw new Error(`Unable to find ${CONST.LABELS.STAGING_DEPLOY} issue with correct data.`);
        }
    }

    /**
     * Parse the PRList and Internal QA section of the StagingDeployCash issue body.
     *
     * @private
     */
    static getStagingDeployCashPRList(issue: OctokitIssueItem): StagingDeployCashPR[] {
        let PRListSection: RegExpMatchArray | string | null = issue.body?.match(/pull requests:\*\*\r?\n((?:-.*\r?\n)+)\r?\n\r?\n?/) ?? null;
        if (PRListSection?.length !== 2) {
            // No PRs, return an empty array
            console.log('Hmmm...The open StagingDeployCash does not list any pull requests, continuing...');
            return [];
        }

        PRListSection = PRListSection[1];
        const PRList = [...PRListSection.matchAll(new RegExp(`- \\[([ x])] (${PULL_REQUEST_REGEX.source})`, 'g'))].map((match) => ({
            url: match[2],
            number: Number.parseInt(match[3], 10),
            isVerified: match[1] === 'x',
        }));

        return PRList.sort((a, b) => a.number - b.number);
    }

    /**
     * Parse DeployBlocker section of the StagingDeployCash issue body.
     *
     * @private
     */
    static getStagingDeployCashDeployBlockers(issue: OctokitIssueItem): StagingDeployCashBlocker[] {
        let deployBlockerSection: RegExpMatchArray | string | null = issue.body?.match(/Deploy Blockers:\*\*\r?\n((?:-.*\r?\n)+)/) ?? null;
        if (deployBlockerSection?.length !== 2) {
            return [];
        }

        deployBlockerSection = deployBlockerSection[1];
        const deployBlockers = [...deployBlockerSection.matchAll(new RegExp(`- \\[([ x])]\\s(${ISSUE_OR_PULL_REQUEST_REGEX.source})`, 'g'))].map((match) => ({
            url: match[2],
            number: Number.parseInt(match[3], 10),
            isResolved: match[1] === 'x',
        }));

        return deployBlockers.sort((a, b) => a.number - b.number);
    }

    /**
     * Parse InternalQA section of the StagingDeployCash issue body.
     *
     * @private
     */
    static getStagingDeployCashInternalQA(issue: OctokitIssueItem): StagingDeployCashBlocker[] {
        let internalQASection: RegExpMatchArray | string | null = issue.body?.match(/Internal QA:\*\*\r?\n((?:- \[[ x]].*\r?\n)+)/) ?? null;
        if (internalQASection?.length !== 2) {
            return [];
        }
        internalQASection = internalQASection[1];
        const internalQAPRs = [...internalQASection.matchAll(new RegExp(`- \\[([ x])]\\s(${PULL_REQUEST_REGEX.source})`, 'g'))].map((match) => ({
            url: match[2].split('-')[0].trim(),
            number: Number.parseInt(match[3], 10),
            isResolved: match[1] === 'x',
        }));

        return internalQAPRs.sort((a, b) => a.number - b.number);
    }

    /**
     * Generate the issue body and assignees for a StagingDeployCash.
     */
    static generateStagingDeployCashBodyAndAssignees(
        tag: string,
        PRList: string[],
        verifiedPRList: string[] = [],
        deployBlockers: string[] = [],
        resolvedDeployBlockers: string[] = [],
        resolvedInternalQAPRs: string[] = [],
        isTimingDashboardChecked = false,
        isFirebaseChecked = false,
        isGHStatusChecked = false,
    ): Promise<void | StagingDeployCashBody> {
        return this.fetchAllPullRequests(PRList.map((pr) => this.getPullRequestNumberFromURL(pr)))
            .then((data) => {
                const internalQAPRs = Array.isArray(data) ? data.filter((pr) => !isEmptyObject(pr.labels.find((item) => item.name === CONST.LABELS.INTERNAL_QA))) : [];
                return Promise.all(internalQAPRs.map((pr) => this.getPullRequestMergerLogin(pr.number).then((mergerLogin) => ({url: pr.html_url, mergerLogin})))).then((results) => {
                    // The format of this map is following:
                    // {
                    //    'https://github.com/Expensify/App/pull/9641': 'PauloGasparSv',
                    //    'https://github.com/Expensify/App/pull/9642': 'mountiny'
                    // }
                    const internalQAPRMap = results.reduce<Record<string, string | undefined>>((acc, {url, mergerLogin}) => {
                        acc[url] = mergerLogin;
                        return acc;
                    }, {});
                    console.log('Found the following Internal QA PRs:', internalQAPRMap);

                    const noQAPRs = Array.isArray(data) ? data.filter((PR) => /\[No\s?QA]/i.test(PR.title)).map((item) => item.html_url) : [];
                    console.log('Found the following NO QA PRs:', noQAPRs);
                    const verifiedOrNoQAPRs = [...new Set([...verifiedPRList, ...noQAPRs])];

                    const sortedPRList = [...new Set(arrayDifference(PRList, Object.keys(internalQAPRMap)))].sort(
                        (a, b) => GithubUtils.getPullRequestNumberFromURL(a) - GithubUtils.getPullRequestNumberFromURL(b),
                    );
                    const sortedDeployBlockers = [...new Set(deployBlockers)].sort(
                        (a, b) => GithubUtils.getIssueOrPullRequestNumberFromURL(a) - GithubUtils.getIssueOrPullRequestNumberFromURL(b),
                    );

                    // Tag version and comparison URL
                    // eslint-disable-next-line max-len
                    let issueBody = `**Release Version:** \`${tag}\`\r\n**Compare Changes:** https://github.com/Expensify/App/compare/production...staging\r\n`;

                    // PR list
                    if (sortedPRList.length > 0) {
                        issueBody += '\r\n**This release contains changes from the following pull requests:**\r\n';
                        sortedPRList.forEach((URL) => {
                            issueBody += verifiedOrNoQAPRs.includes(URL) ? '- [x]' : '- [ ]';
                            issueBody += ` ${URL}\r\n`;
                        });
                        issueBody += '\r\n\r\n';
                    }

                    // Internal QA PR list
                    if (!isEmptyObject(internalQAPRMap)) {
                        console.log('Found the following verified Internal QA PRs:', resolvedInternalQAPRs);
                        issueBody += '**Internal QA:**\r\n';
                        Object.keys(internalQAPRMap).forEach((URL) => {
                            const merger = internalQAPRMap[URL];
                            const mergerMention = `@${merger}`;
                            issueBody += `${resolvedInternalQAPRs.includes(URL) ? '- [x]' : '- [ ]'} `;
                            issueBody += `${URL}`;
                            issueBody += ` - ${mergerMention}`;
                            issueBody += '\r\n';
                        });
                        issueBody += '\r\n\r\n';
                    }

                    // Deploy blockers
                    if (deployBlockers.length > 0) {
                        issueBody += '**Deploy Blockers:**\r\n';
                        sortedDeployBlockers.forEach((URL) => {
                            issueBody += resolvedDeployBlockers.includes(URL) ? '- [x] ' : '- [ ] ';
                            issueBody += URL;
                            issueBody += '\r\n';
                        });
                        issueBody += '\r\n\r\n';
                    }

                    issueBody += '**Deployer verifications:**';
                    // eslint-disable-next-line max-len
                    issueBody += `\r\n- [${
                        isTimingDashboardChecked ? 'x' : ' '
                    }] I checked the [App Timing Dashboard](https://graphs.expensify.com/grafana/d/yj2EobAGz/app-timing?orgId=1) and verified this release does not cause a noticeable performance regression.`;
                    // eslint-disable-next-line max-len
                    issueBody += `\r\n- [${
                        isFirebaseChecked ? 'x' : ' '
                    }] I checked [Firebase Crashlytics](https://console.firebase.google.com/u/0/project/expensify-chat/crashlytics/app/android:com.expensify.chat/issues?state=open&time=last-seven-days&tag=all) and verified that this release does not introduce any new crashes. More detailed instructions on this verification can be found [here](https://stackoverflowteams.com/c/expensify/questions/15095/15096).`;
                    // eslint-disable-next-line max-len
                    issueBody += `\r\n- [${isGHStatusChecked ? 'x' : ' '}] I checked [GitHub Status](https://www.githubstatus.com/) and verified there is no reported incident with Actions.`;

                    issueBody += '\r\n\r\ncc @Expensify/applauseleads\r\n';
                    const issueAssignees = [...new Set(Object.values(internalQAPRMap))];
                    const issue = {issueBody, issueAssignees};
                    return issue;
                });
            })
            .catch((err) => console.warn('Error generating StagingDeployCash issue body! Continuing...', err));
    }

    /**
     * Fetch all pull requests given a list of PR numbers.
     */
    static fetchAllPullRequests(pullRequestNumbers: number[]): Promise<OctokitPR[] | void> {
        const oldestPR = pullRequestNumbers.sort((a, b) => a - b)[0];
        return this.paginate(
            this.octokit.pulls.list,
            {
                owner: CONST.GITHUB_OWNER,
                repo: CONST.APP_REPO,
                state: 'all',
                sort: 'created',
                direction: 'desc',
                per_page: 100,
            },
            ({data}, done) => {
                if (data.find((pr) => pr.number === oldestPR)) {
                    done();
                }
                return data;
            },
        )
            .then((prList) => prList.filter((pr) => pullRequestNumbers.includes(pr.number)))
            .catch((err) => console.error('Failed to get PR list', err));
    }

    static getPullRequestMergerLogin(pullRequestNumber: number): Promise<string | undefined> {
        return this.octokit.pulls
            .get({
                owner: CONST.GITHUB_OWNER,
                repo: CONST.APP_REPO,
                pull_number: pullRequestNumber,
            })
            .then(({data: pullRequest}) => pullRequest.merged_by?.login);
    }

    static getPullRequestBody(pullRequestNumber: number): Promise<string | null> {
        return this.octokit.pulls
            .get({
                owner: CONST.GITHUB_OWNER,
                repo: CONST.APP_REPO,
                pull_number: pullRequestNumber,
            })
            .then(({data: pullRequestComment}) => pullRequestComment.body);
    }

    static getAllReviewComments(pullRequestNumber: number): Promise<string[]> {
        return this.paginate(
            this.octokit.pulls.listReviews,
            {
                owner: CONST.GITHUB_OWNER,
                repo: CONST.APP_REPO,
                pull_number: pullRequestNumber,
                per_page: 100,
            },
            (response) => response.data.map((review) => review.body),
        );
    }

    static getAllComments(issueNumber: number): Promise<Array<string | undefined>> {
        return this.paginate(
            this.octokit.issues.listComments,
            {
                owner: CONST.GITHUB_OWNER,
                repo: CONST.APP_REPO,
                issue_number: issueNumber,
                per_page: 100,
            },
            (response) => response.data.map((comment) => comment.body),
        );
    }

    /**
     * Create comment on pull request
     */
    static createComment(repo: string, number: number, messageBody: string): Promise<CreateCommentResponse> {
        console.log(`Writing comment on #${number}`);
        return this.octokit.issues.createComment({
            owner: CONST.GITHUB_OWNER,
            repo,
            issue_number: number,
            body: messageBody,
        });
    }

    /**
     * Get the most recent workflow run for the given New Expensify workflow.
     */
    static getLatestWorkflowRunID(workflow: string | number): Promise<number> {
        console.log(`Fetching New Expensify workflow runs for ${workflow}...`);
        return this.octokit.actions
            .listWorkflowRuns({
                owner: CONST.GITHUB_OWNER,
                repo: CONST.APP_REPO,
                workflow_id: workflow,
            })
            .then((response) => response.data.workflow_runs[0]?.id);
    }

    /**
     * Generate the well-formatted body of a production release.
     */
    static getReleaseBody(pullRequests: number[]): string {
        return pullRequests.map((number) => `- ${this.getPullRequestURLFromNumber(number)}`).join('\r\n');
    }

    /**
     * Generate the URL of an New Expensify pull request given the PR number.
     */
    static getPullRequestURLFromNumber(value: number): string {
        return `${CONST.APP_REPO_URL}/pull/${value}`;
    }

    /**
     * Parse the pull request number from a URL.
     *
     * @throws {Error} If the URL is not a valid Github Pull Request.
     */
    static getPullRequestNumberFromURL(URL: string): number {
        const matches = URL.match(PULL_REQUEST_REGEX);
        if (!Array.isArray(matches) || matches.length !== 2) {
            throw new Error(`Provided URL ${URL} is not a Github Pull Request!`);
        }
        return Number.parseInt(matches[1], 10);
    }

    /**
     * Parse the issue number from a URL.
     *
     * @throws {Error} If the URL is not a valid Github Issue.
     */
    static getIssueNumberFromURL(URL: string): number {
        const matches = URL.match(ISSUE_REGEX);
        if (!Array.isArray(matches) || matches.length !== 2) {
            throw new Error(`Provided URL ${URL} is not a Github Issue!`);
        }
        return Number.parseInt(matches[1], 10);
    }

    /**
     * Parse the issue or pull request number from a URL.
     *
     * @throws {Error} If the URL is not a valid Github Issue or Pull Request.
     */
    static getIssueOrPullRequestNumberFromURL(URL: string): number {
        const matches = URL.match(ISSUE_OR_PULL_REQUEST_REGEX);
        if (!Array.isArray(matches) || matches.length !== 2) {
            throw new Error(`Provided URL ${URL} is not a valid Github Issue or Pull Request!`);
        }
        return Number.parseInt(matches[1], 10);
    }

    /**
     * Return the login of the actor who closed an issue or PR. If the issue is not closed, return an empty string.
     */
    static getActorWhoClosedIssue(issueNumber: number): Promise<string> {
        return this.paginate(this.octokit.issues.listEvents, {
            owner: CONST.GITHUB_OWNER,
            repo: CONST.APP_REPO,
            issue_number: issueNumber,
            per_page: 100,
        })
            .then((events) => events.filter((event) => event.event === 'closed'))
            .then((closedEvents) => closedEvents.at(-1)?.actor?.login ?? '');
    }

    static getArtifactByName(artefactName: string): Promise<OctokitArtifact | undefined> {
        return this.paginate(this.octokit.actions.listArtifactsForRepo, {
            owner: CONST.GITHUB_OWNER,
            repo: CONST.APP_REPO,
            per_page: 100,
        }).then((artifacts: OctokitArtifact[]) => artifacts.find((artifact) => artifact.name === artefactName));
    }
}

export default GithubUtils;
// This is a temporary solution to allow the use of the GithubUtils class in both TypeScript and JavaScript.
// Once all the files that import GithubUtils are migrated to TypeScript, this can be removed.

<<<<<<< HEAD
export type {ListForRepoMethod, InternalOctokit, CreateCommentResponse};
=======
export {ISSUE_OR_PULL_REQUEST_REGEX, POLL_RATE};
export type {ListForRepoMethod, InternalOctokit, CreateCommentResponse, StagingDeployCashData};
>>>>>>> 488664d0
<|MERGE_RESOLUTION|>--- conflicted
+++ resolved
@@ -543,9 +543,4 @@
 // This is a temporary solution to allow the use of the GithubUtils class in both TypeScript and JavaScript.
 // Once all the files that import GithubUtils are migrated to TypeScript, this can be removed.
 
-<<<<<<< HEAD
-export type {ListForRepoMethod, InternalOctokit, CreateCommentResponse};
-=======
-export {ISSUE_OR_PULL_REQUEST_REGEX, POLL_RATE};
-export type {ListForRepoMethod, InternalOctokit, CreateCommentResponse, StagingDeployCashData};
->>>>>>> 488664d0
+export type {ListForRepoMethod, InternalOctokit, CreateCommentResponse, StagingDeployCashData};