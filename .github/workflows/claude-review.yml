--- conflicted
+++ resolved
@@ -9,17 +9,12 @@
     types: [opened]
   pull_request_review_comment:
       types: [created]
-<<<<<<< HEAD
-  pull_request_review:
-      types: [submitted]
   workflow_dispatch:
     inputs:
       PULL_REQUEST_URL:
         description: 'The full URL of the E/App pull request.'
         required: true
         type: string
-=======
->>>>>>> ea465cd3
 
 jobs:
   review:
