name: Create new version

on:
  workflow_call:
    inputs:
      SEMVER_LEVEL:
        description: One of {BUILD, PATCH, MINOR, MAJOR}
        required: false
        default: BUILD
        type: string

    outputs:
      NEW_VERSION:
        description: The new version string
        value: ${{ jobs.createNewVersion.outputs.NEW_VERSION }}

    secrets:
      LARGE_SECRET_PASSPHRASE:
        description: Passphrase used to decrypt GPG key
        required: true
      OS_BOTIFY_TOKEN:
        description: Token for the OSBotify user
        required: true
      SLACK_WEBHOOK:
        description: Webhook used to comment in slack
        required: true

jobs:
  validateActor:
    runs-on: ubuntu-latest
    outputs:
      HAS_WRITE_ACCESS: ${{ contains(fromJSON('["write", "admin"]'), steps.getUserPermissions.outputs.PERMISSION) }}
    steps:
      - name: Get user permissions
        id: getUserPermissions
        run: echo "PERMISSION=$(gh api /repos/${{ github.repository }}/collaborators/${{ github.actor }}/permission | jq -r '.permission')" >> "$GITHUB_OUTPUT"
        env:
          GITHUB_TOKEN: ${{ secrets.OS_BOTIFY_TOKEN }}

  createNewVersion:
    runs-on: macos-latest
    needs: validateActor
    if: ${{ fromJSON(needs.validateActor.outputs.HAS_WRITE_ACCESS) }}

    outputs:
      NEW_VERSION: ${{ steps.bumpVersion.outputs.NEW_VERSION }}

    steps:
<<<<<<< HEAD
      # Version: 3.0.2
      - name: Check out
        uses: actions/checkout@93ea575cb5d8a053eaa0ac8fa3b40d7e05a33cc8
        with:
          fetch-depth: 0

      - name: Setup git for OSBotify
        uses: Expensify/App/.github/actions/composite/setupGitForOSBotify@main
        with:
          GPG_PASSPHRASE: ${{ secrets.LARGE_SECRET_PASSPHRASE }}

      - name: Run turnstyle
        uses: softprops/turnstyle@ca99add00ff0c9cbc697d22631d2992f377e5bd5
=======
      - uses: softprops/turnstyle@ca99add00ff0c9cbc697d22631d2992f377e5bd5
>>>>>>> 0bbf3fcc
        with:
          poll-interval-seconds: 10
        env:
          GITHUB_TOKEN: ${{ github.token }}

      - uses: actions/checkout@v3
        with:
          ref: main
          token: ${{ secrets.OS_BOTIFY_TOKEN }}

      - uses: Expensify/App/.github/actions/composite/setupGitForOSBotify@main
        with:
          GPG_PASSPHRASE: ${{ secrets.LARGE_SECRET_PASSPHRASE }}

      - name: Generate version
        id: bumpVersion
        uses: Expensify/App/.github/actions/javascript/bumpVersion@main
        with:
          GITHUB_TOKEN: ${{ secrets.OS_BOTIFY_TOKEN }}
          SEMVER_LEVEL: ${{ inputs.SEMVER_LEVEL }}

      - name: Commit new version
        run: |
          git add \
            ./package.json \
            ./package-lock.json \
            ./android/app/build.gradle \
            ./ios/NewExpensify/Info.plist \
            ./ios/NewExpensifyTests/Info.plist
          git commit -m "Update version to ${{ steps.bumpVersion.outputs.NEW_VERSION }}"

      - name: Update main branch
        run: git push origin main

      - name: Announce failed workflow in Slack
        if: ${{ failure() }}
        uses: Expensify/App/.github/actions/composite/announceFailedWorkflowInSlack@main
        with:
          SLACK_WEBHOOK: ${{ secrets.SLACK_WEBHOOK }}<|MERGE_RESOLUTION|>--- conflicted
+++ resolved
@@ -46,23 +46,7 @@
       NEW_VERSION: ${{ steps.bumpVersion.outputs.NEW_VERSION }}
 
     steps:
-<<<<<<< HEAD
-      # Version: 3.0.2
-      - name: Check out
-        uses: actions/checkout@93ea575cb5d8a053eaa0ac8fa3b40d7e05a33cc8
-        with:
-          fetch-depth: 0
-
-      - name: Setup git for OSBotify
-        uses: Expensify/App/.github/actions/composite/setupGitForOSBotify@main
-        with:
-          GPG_PASSPHRASE: ${{ secrets.LARGE_SECRET_PASSPHRASE }}
-
-      - name: Run turnstyle
-        uses: softprops/turnstyle@ca99add00ff0c9cbc697d22631d2992f377e5bd5
-=======
       - uses: softprops/turnstyle@ca99add00ff0c9cbc697d22631d2992f377e5bd5
->>>>>>> 0bbf3fcc
         with:
           poll-interval-seconds: 10
         env:
