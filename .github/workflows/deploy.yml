name: Deploy code to staging or production

on:
  push:
    branches: [staging, production]

env:
  SHOULD_DEPLOY_PRODUCTION: ${{ github.ref == 'refs/heads/production' }}

concurrency:
  group: ${{ github.workflow }}-${{ github.ref }}
  cancel-in-progress: true

jobs:
  validateActor:
    runs-on: ubuntu-latest
    outputs:
      IS_DEPLOYER: ${{ fromJSON(steps.isUserDeployer.outputs.IS_DEPLOYER) || github.actor == 'OSBotify' || github.actor == 'os-botify[bot]' }}
    steps:
      - name: Check if user is deployer
        id: isUserDeployer
        run: |
          if gh api /orgs/Expensify/teams/mobile-deployers/memberships/${{ github.actor }} --silent; then
            echo "IS_DEPLOYER=true" >> "$GITHUB_OUTPUT"
          else
            echo "IS_DEPLOYER=false" >> "$GITHUB_OUTPUT"
          fi
        env:
          GITHUB_TOKEN: ${{ secrets.OS_BOTIFY_TOKEN }}

  prep:
    needs: validateActor
    if: ${{ fromJSON(needs.validateActor.outputs.IS_DEPLOYER) }}
    runs-on: ubuntu-latest
    outputs:
      APP_VERSION: ${{ steps.getAppVersion.outputs.VERSION }}
    steps:
      - name: Checkout
        uses: actions/checkout@v4
        with:
          token: ${{ secrets.OS_BOTIFY_TOKEN }}

      - name: Setup git for OSBotify
        uses: ./.github/actions/composite/setupGitForOSBotifyApp
        id: setupGitForOSBotify
        with:
          GPG_PASSPHRASE: ${{ secrets.LARGE_SECRET_PASSPHRASE }}
          OS_BOTIFY_APP_ID: ${{ secrets.OS_BOTIFY_APP_ID }}
          OS_BOTIFY_PRIVATE_KEY: ${{ secrets.OS_BOTIFY_PRIVATE_KEY }}

      - name: Get app version
        id: getAppVersion
        run: echo "VERSION=$(jq -r .version < package.json)" >> "$GITHUB_OUTPUT"

      - name: Create and push tag
        if: ${{ github.ref == 'refs/heads/staging' }}
        run: |
          git tag ${{ steps.getAppVersion.outputs.VERSION }}
          git push origin --tags

  # Note: we're updating the checklist before running the deploys and assuming that it will succeed on at least one platform
  deployChecklist:
    name: Create or update deploy checklist
    uses: ./.github/workflows/createDeployChecklist.yml
    if: ${{ github.ref == 'refs/heads/staging' }}
    needs: prep
    secrets: inherit

  android:
    # WARNING: getDeployPullRequestList depends on this job name. do not change job name without adjusting that action accordingly
    name: Build and deploy Android
    needs: prep
    runs-on: ubuntu-latest-xl
    steps:
      - name: Checkout
        uses: actions/checkout@v4

      - name: Configure MapBox SDK
        run: ./scripts/setup-mapbox-sdk.sh ${{ secrets.MAPBOX_SDK_DOWNLOAD_TOKEN }}

      - name: Setup Node
        uses: ./.github/actions/composite/setupNode

      - name: Setup Java
        uses: actions/setup-java@v4
        with:
          distribution: 'oracle'
          java-version: '17'

      - name: Setup Ruby
        uses: ruby/setup-ruby@v1.190.0
        with:
          bundler-cache: true

      - name: Decrypt keystore
        run: cd android/app && gpg --quiet --batch --yes --decrypt --passphrase="$LARGE_SECRET_PASSPHRASE" --output my-upload-key.keystore my-upload-key.keystore.gpg
        env:
          LARGE_SECRET_PASSPHRASE: ${{ secrets.LARGE_SECRET_PASSPHRASE }}

      - name: Decrypt json key
        run: cd android/app && gpg --quiet --batch --yes --decrypt --passphrase="$LARGE_SECRET_PASSPHRASE" --output android-fastlane-json-key.json android-fastlane-json-key.json.gpg
        env:
          LARGE_SECRET_PASSPHRASE: ${{ secrets.LARGE_SECRET_PASSPHRASE }}

      - name: Get Android native version
        id: getAndroidVersion
        run: echo "VERSION_CODE=$(grep -o 'versionCode\s\+[0-9]\+' android/app/build.gradle | awk '{ print $2 }')" >> "$GITHUB_OUTPUTS"

      - name: Run Fastlane
        run: bundle exec fastlane android ${{ fromJSON(env.SHOULD_DEPLOY_PRODUCTION) && 'production' || 'beta' }}
        env:
          RUBYOPT: '-rostruct'
          MYAPP_UPLOAD_STORE_PASSWORD: ${{ secrets.MYAPP_UPLOAD_STORE_PASSWORD }}
          MYAPP_UPLOAD_KEY_PASSWORD: ${{ secrets.MYAPP_UPLOAD_KEY_PASSWORD }}
          VERSION: ${{ steps.getAndroidVersion.outputs.VERSION_CODE }}

      - name: Upload Android build to Browser Stack
        if: ${{ !fromJSON(env.SHOULD_DEPLOY_PRODUCTION) }}
        run: curl -u "$BROWSERSTACK" -X POST "https://api-cloud.browserstack.com/app-live/upload" -F "file=@./android/app/build/outputs/bundle/productionRelease/app-production-release.aab"
        env:
          BROWSERSTACK: ${{ secrets.BROWSERSTACK }}

      - name: Upload Android sourcemaps artifact
        if: ${{ !fromJSON(env.SHOULD_DEPLOY_PRODUCTION) }}
        uses: actions/upload-artifact@v4
        with:
          name: android-sourcemaps-artifact
          path: ./android/app/build/generated/sourcemaps/react/productionRelease/index.android.bundle.map

      - name: Upload Android build artifact
        if: ${{ !fromJSON(env.SHOULD_DEPLOY_PRODUCTION) }}
        uses: actions/upload-artifact@v4
        with:
          name: android-build-artifact
          path: ./android/app/build/outputs/bundle/productionRelease/app-production-release.aab

      - name: Set current App version in Env
        run: echo "VERSION=$(npm run print-version --silent)" >> "$GITHUB_ENV"

      - name: Warn deployers if Android production deploy failed
        if: ${{ failure() && fromJSON(env.SHOULD_DEPLOY_PRODUCTION) }}
        uses: 8398a7/action-slack@v3
        with:
          status: custom
          custom_payload: |
            {
              channel: '#deployer',
              attachments: [{
                color: "#DB4545",
                pretext: `<!subteam^S4TJJ3PSL>`,
                text: `💥 Android production deploy failed. Please manually submit ${{ needs.prep.outputs.APP_VERSION }} in the <https://play.google.com/console/u/0/developers/8765590895836334604/app/4973041797096886180/releases/overview|Google Play Store>. 💥`,
              }]
            }
        env:
          GITHUB_TOKEN: ${{ github.token }}
          SLACK_WEBHOOK_URL: ${{ secrets.SLACK_WEBHOOK }}

  desktop:
    # WARNING: getDeployPullRequestList depends on this job name. do not change job name without adjusting that action accordingly
    name: Build and deploy Desktop
    needs: prep
    runs-on: macos-14-large
    steps:
      - name: Checkout
        uses: actions/checkout@v4

      - name: Setup Node
        uses: ./.github/actions/composite/setupNode

      - name: Decrypt Developer ID Certificate
        run: cd desktop && gpg --quiet --batch --yes --decrypt --passphrase="$DEVELOPER_ID_SECRET_PASSPHRASE" --output developer_id.p12 developer_id.p12.gpg
        env:
          DEVELOPER_ID_SECRET_PASSPHRASE: ${{ secrets.DEVELOPER_ID_SECRET_PASSPHRASE }}

      - name: Build desktop app
        run: |
          if [[ ${{ env.SHOULD_DEPLOY_PRODUCTION }} == 'true' ]]; then
            npm run desktop-build
          else
            npm run desktop-build-staging
          fi
        env:
          CSC_LINK: ${{ secrets.CSC_LINK }}
          CSC_KEY_PASSWORD: ${{ secrets.CSC_KEY_PASSWORD }}
          APPLE_ID: ${{ secrets.APPLE_ID }}
          APPLE_APP_SPECIFIC_PASSWORD: ${{ secrets.APPLE_ID_PASSWORD }}
          AWS_ACCESS_KEY_ID: ${{ secrets.AWS_ACCESS_KEY_ID }}
          AWS_SECRET_ACCESS_KEY: ${{ secrets.AWS_SECRET_ACCESS_KEY }}
          GCP_GEOLOCATION_API_KEY: $${{ secrets.GCP_GEOLOCATION_API_KEY_PRODUCTION }}

      - name: Upload desktop sourcemaps artifact
        uses: actions/upload-artifact@v4
        with:
          name: desktop-sourcemaps-artifact
          path: ./desktop/dist/www/merged-source-map.js.map

      - name: Upload desktop build artifact
        uses: actions/upload-artifact@v4
        with:
          name: desktop-build-artifact
          path: ./desktop-build/NewExpensify.dmg

  iOS:
    # WARNING: getDeployPullRequestList depends on this job name. do not change job name without adjusting that action accordingly
    name: Build and deploy iOS
    needs: prep
    env:
      DEVELOPER_DIR: /Applications/Xcode_15.2.0.app/Contents/Developer
    runs-on: macos-13-xlarge
    steps:
      - name: Checkout
        uses: actions/checkout@v4

      - name: Configure MapBox SDK
        run: ./scripts/setup-mapbox-sdk.sh ${{ secrets.MAPBOX_SDK_DOWNLOAD_TOKEN }}

      - name: Setup Node
        id: setup-node
        uses: ./.github/actions/composite/setupNode

      - name: Setup Ruby
        uses: ruby/setup-ruby@v1.190.0
        with:
          bundler-cache: true

      - name: Cache Pod dependencies
        uses: actions/cache@v4
        id: pods-cache
        with:
          path: ios/Pods
          key: ${{ runner.os }}-pods-cache-${{ hashFiles('ios/Podfile.lock', 'firebase.json') }}

      - name: Compare Podfile.lock and Manifest.lock
        id: compare-podfile-and-manifest
        run: echo "IS_PODFILE_SAME_AS_MANIFEST=${{ hashFiles('ios/Podfile.lock') == hashFiles('ios/Pods/Manifest.lock') }}" >> "$GITHUB_OUTPUT"

      - name: Install cocoapods
        uses: nick-fields/retry@3f757583fb1b1f940bc8ef4bf4734c8dc02a5847
        if: steps.pods-cache.outputs.cache-hit != 'true' || steps.compare-podfile-and-manifest.outputs.IS_PODFILE_SAME_AS_MANIFEST != 'true' || steps.setup-node.outputs.cache-hit != 'true'
        with:
          timeout_minutes: 10
          max_attempts: 5
          command: scripts/pod-install.sh

      - name: Decrypt AppStore profile
        run: cd ios && gpg --quiet --batch --yes --decrypt --passphrase="$LARGE_SECRET_PASSPHRASE" --output NewApp_AppStore.mobileprovision NewApp_AppStore.mobileprovision.gpg
        env:
          LARGE_SECRET_PASSPHRASE: ${{ secrets.LARGE_SECRET_PASSPHRASE }}

      - name: Decrypt AppStore Notification Service profile
        run: cd ios && gpg --quiet --batch --yes --decrypt --passphrase="$LARGE_SECRET_PASSPHRASE" --output NewApp_AppStore_Notification_Service.mobileprovision NewApp_AppStore_Notification_Service.mobileprovision.gpg
        env:
          LARGE_SECRET_PASSPHRASE: ${{ secrets.LARGE_SECRET_PASSPHRASE }}

      - name: Decrypt certificate
        run: cd ios && gpg --quiet --batch --yes --decrypt --passphrase="$LARGE_SECRET_PASSPHRASE" --output Certificates.p12 Certificates.p12.gpg
        env:
          LARGE_SECRET_PASSPHRASE: ${{ secrets.LARGE_SECRET_PASSPHRASE }}

      - name: Decrypt App Store Connect API key
        run: cd ios && gpg --quiet --batch --yes --decrypt --passphrase="$LARGE_SECRET_PASSPHRASE" --output ios-fastlane-json-key.json ios-fastlane-json-key.json.gpg
        env:
          LARGE_SECRET_PASSPHRASE: ${{ secrets.LARGE_SECRET_PASSPHRASE }}

      - name: Set current App version in Env
        run: echo "VERSION=$(npm run print-version --silent)" >> "$GITHUB_ENV"

      - name: Get iOS native version
        id: getIOSVersion
        run: echo "IOS_VERSION=$(echo '${{ needs.prep.outputs.APP_VERSION }}' | tr '-' '.')" >> "$GITHUB_OUTPUTS"

      - name: Run Fastlane
        run: bundle exec fastlane ios ${{ fromJSON(env.SHOULD_DEPLOY_PRODUCTION) && 'production' || 'beta' }}
        env:
          APPLE_CONTACT_EMAIL: ${{ secrets.APPLE_CONTACT_EMAIL }}
          APPLE_CONTACT_PHONE: ${{ secrets.APPLE_CONTACT_PHONE }}
          APPLE_DEMO_EMAIL: ${{ secrets.APPLE_DEMO_EMAIL }}
          APPLE_DEMO_PASSWORD: ${{ secrets.APPLE_DEMO_PASSWORD }}
          VERSION: ${{ steps.getIOSVersion.outputs.IOS_VERSION }}

      - name: Upload iOS build to Browser Stack
        if: ${{ !fromJSON(env.SHOULD_DEPLOY_PRODUCTION) }}
        run: curl -u "$BROWSERSTACK" -X POST "https://api-cloud.browserstack.com/app-live/upload" -F "file=@/Users/runner/work/App/App/New Expensify.ipa"
        env:
          BROWSERSTACK: ${{ secrets.BROWSERSTACK }}

      - name: Upload iOS sourcemaps artifact
        if: ${{ !fromJSON(env.SHOULD_DEPLOY_PRODUCTION) }}
        uses: actions/upload-artifact@v4
        with:
          name: ios-sourcemaps-artifact
          path: ./main.jsbundle.map

      - name: Upload iOS build artifact
        if: ${{ !fromJSON(env.SHOULD_DEPLOY_PRODUCTION) }}
        uses: actions/upload-artifact@v4
        with:
          name: ios-build-artifact
          path: /Users/runner/work/App/App/New\ Expensify.ipa

      - name: Warn deployers if iOS production deploy failed
        if: ${{ failure() && fromJSON(env.SHOULD_DEPLOY_PRODUCTION) }}
        uses: 8398a7/action-slack@v3
        with:
          status: custom
          custom_payload: |
            {
              channel: '#deployer',
              attachments: [{
                color: "#DB4545",
                pretext: `<!subteam^S4TJJ3PSL>`,
                text: `💥 iOS production deploy failed. Please manually submit ${{ steps.getIOSVersion.outputs.IOS_VERSION }} in the <https://appstoreconnect.apple.com/apps/1530278510/appstore|App Store>. 💥`,
              }]
            }
        env:
          GITHUB_TOKEN: ${{ github.token }}
          SLACK_WEBHOOK_URL: ${{ secrets.SLACK_WEBHOOK }}

  web:
    # WARNING: getDeployPullRequestList depends on this job name. do not change job name without adjusting that action accordingly
    name: Build and deploy Web
    needs: prep
    runs-on: ubuntu-latest-xl
    steps:
      - name: Checkout
        uses: actions/checkout@v4

      - name: Setup Node
        uses: ./.github/actions/composite/setupNode

      - name: Setup Cloudflare CLI
        run: pip3 install cloudflare==2.19.0

      - name: Configure AWS Credentials
        uses: aws-actions/configure-aws-credentials@v4
        with:
          aws-access-key-id: ${{ secrets.AWS_ACCESS_KEY_ID }}
          aws-secret-access-key: ${{ secrets.AWS_SECRET_ACCESS_KEY }}
          aws-region: us-east-1

      - name: Build web
        run: |
          if [[ ${{ env.SHOULD_DEPLOY_PRODUCTION }} == 'true' ]]; then
            npm run build
          else
            npm run build-staging
          fi

      - name: Build storybook docs
        continue-on-error: true
        run: |
          if [[ ${{ env.SHOULD_DEPLOY_PRODUCTION }} == 'true' ]]; then
            npm run storybook-build
          else
            npm run storybook-build-staging
          fi

      - name: Deploy to S3
        run: |
          aws s3 cp --recursive --acl public-read "$GITHUB_WORKSPACE"/dist ${{ env.S3_URL }}/
          aws s3 cp --acl public-read --content-type 'application/json' --metadata-directive REPLACE ${{ env.S3_URL }}/.well-known/apple-app-site-association ${{ env.S3_URL }}/.well-known/apple-app-site-association
          aws s3 cp --acl public-read --content-type 'application/json' --metadata-directive REPLACE ${{ env.S3_URL }}/.well-known/apple-app-site-association ${{env.S3_URL }}/apple-app-site-association
        env:
          S3_URL: s3://${{ env.SHOULD_DEPLOY_PRODUCTION != 'true' && 'staging-' || '' }}expensify-cash

      - name: Purge Cloudflare cache
        run: /home/runner/.local/bin/cli4 --verbose --delete hosts=["${{ env.SHOULD_DEPLOY_PRODUCTION != 'true' && 'staging.' || '' }}new.expensify.com"] /zones/:9ee042e6cfc7fd45e74aa7d2f78d617b/purge_cache
        env:
          CF_API_KEY: ${{ secrets.CLOUDFLARE_TOKEN }}

      - name: Set current App version in Env
        run: echo "VERSION=$(npm run print-version --silent)" >> "$GITHUB_ENV"

      - name: Verify staging deploy
        if: ${{ !fromJSON(env.SHOULD_DEPLOY_PRODUCTION) }}
        run: |
          sleep 5
          DOWNLOADED_VERSION="$(wget -q -O /dev/stdout https://staging.new.expensify.com/version.json | jq -r '.version')"
          if [[ '${{ needs.prep.outputs.APP_VERSION }}' != "$DOWNLOADED_VERSION" ]]; then
            echo "Error: deployed version $DOWNLOADED_VERSION does not match local version ${{ needs.prep.outputs.APP_VERSION }}. Something went wrong..."
            exit 1
          fi

      - name: Verify production deploy
        if: ${{ fromJSON(env.SHOULD_DEPLOY_PRODUCTION) }}
        run: |
          sleep 5
          DOWNLOADED_VERSION="$(wget -q -O /dev/stdout https://new.expensify.com/version.json | jq -r '.version')"
          if [[ '${{ needs.prep.outputs.APP_VERSION }}' != "$DOWNLOADED_VERSION" ]]; then
            echo "Error: deployed version $DOWNLOADED_VERSION does not match local version ${{ needs.prep.outputs.APP_VERSION }}. Something went wrong..."
            exit 1
          fi

      - name: Upload web sourcemaps artifact
        uses: actions/upload-artifact@v4
        with:
          name: web-sourcemaps-artifact
          path: ./dist/merged-source-map.js.map

      - name: Compress web build .tar.gz and .zip
        run: |
          tar -czvf webBuild.tar.gz dist
          zip -r webBuild.zip dist

      - name: Upload .tar.gz web build artifact
        uses: actions/upload-artifact@v4
        with:
          name: web-build-tar-gz-artifact
          path: ./webBuild.tar.gz

      - name: Upload .zip web build artifact
        uses: actions/upload-artifact@v4
        with:
          name: web-build-zip-artifact
          path: ./webBuild.zip

  postSlackMessageOnFailure:
    name: Post a Slack message when any platform fails to build or deploy
    runs-on: ubuntu-latest
    if: ${{ failure() }}
    needs: [android, desktop, iOS, web]
    steps:
      - name: Checkout
        uses: actions/checkout@v4

      - name: Post Slack message on failure
        uses: ./.github/actions/composite/announceFailedWorkflowInSlack
        with:
          SLACK_WEBHOOK: ${{ secrets.SLACK_WEBHOOK }}

  # Build a version of iOS and Android HybridApp if we are deploying to staging
  hybridApp:
    runs-on: ubuntu-latest
    needs: prep
    if: ${{ github.ref == 'refs/heads/staging' }}
    steps:
      - name: Checkout
        uses: actions/checkout@v4

      - name: 'Deploy HybridApp'
        run: gh workflow run --repo Expensify/Mobile-Deploy deploy.yml -f force_build=true -f build_version="$(npm run print-version --silent)"
        env:
            GITHUB_TOKEN: ${{ secrets.OS_BOTIFY_TOKEN }}

  checkDeploymentSuccess:
    runs-on: ubuntu-latest
    outputs:
      IS_AT_LEAST_ONE_PLATFORM_DEPLOYED: ${{ steps.checkDeploymentSuccess.outputs.IS_AT_LEAST_ONE_PLATFORM_DEPLOYED }}
      IS_ALL_PLATFORMS_DEPLOYED: ${{ steps.checkDeploymentSuccess.outputs.IS_ALL_PLATFORMS_DEPLOYED }}
    needs: [android, desktop, iOS, web]
    if: ${{ always() }}
    steps:
      - name: Check deployment success on at least one platform
        id: checkDeploymentSuccess
        run: |
          isAtLeastOnePlatformDeployed="false"
          isAllPlatformsDeployed="false"
          if [ "${{ needs.android.result }}" == "success" ] || \
            [ "${{ needs.iOS.result }}" == "success" ] || \
            [ "${{ needs.desktop.result }}" == "success" ] || \
            [ "${{ needs.web.result }}" == "success" ]; then
            isAtLeastOnePlatformDeployed="true"
          fi
          if [ "${{ needs.android.result }}" == "success" ] && \
            [ "${{ needs.iOS.result }}" == "success" ] && \
            [ "${{ needs.desktop.result }}" == "success" ] && \
            [ "${{ needs.web.result }}" == "success" ]; then
            isAllPlatformsDeployed="true"
          fi
          echo "IS_AT_LEAST_ONE_PLATFORM_DEPLOYED=\"$isAtLeastOnePlatformDeployed\"" >> "$GITHUB_OUTPUT"
          echo "IS_ALL_PLATFORMS_DEPLOYED=\"$isAllPlatformsDeployed\"" >> "$GITHUB_OUTPUT"

  createPrerelease:
    runs-on: ubuntu-latest
    if: ${{ github.ref == 'refs/heads/staging' && fromJSON(needs.checkDeploymentSuccess.outputs.IS_AT_LEAST_ONE_PLATFORM_DEPLOYED) }}
    needs: [prep, checkDeploymentSuccess]
    steps:
      - name: Download all workflow run artifacts
        uses: actions/download-artifact@v4

      - name: 🚀 Create prerelease 🚀
        run: |
          gh release create ${{ needs.prep.outputs.APP_VERSION }} --title ${{ needs.prep.outputs.APP_VERSION }} --generate-notes --prerelease --target staging
          RETRIES=0
          MAX_RETRIES=10
          until [[ $(gh release view ${{ needs.prep.outputs.APP_VERSION }}) || $RETRIES -ge $MAX_RETRIES ]]; do
            echo "release not found, retrying $((MAX_RETRIES - RETRIES++)) times"
            sleep 1
          done
        env:
          GITHUB_TOKEN: ${{ github.token }}

      - name: Rename web and desktop sourcemaps artifacts before assets upload in order to have unique ReleaseAsset.name
        run: |
          mv ./desktop-sourcemaps-artifact/merged-source-map.js.map ./desktop-sourcemaps-artifact/desktop-merged-source-map.js.map
          mv ./web-sourcemaps-artifact/merged-source-map.js.map ./web-sourcemaps-artifact/web-merged-source-map.js.map

      - name: Upload artifacts to GitHub Release
        run: |
          gh release upload ${{ needs.prep.outputs.APP_VERSION }} \
            ./android-sourcemaps-artifact/index.android.bundle.map#android-sourcemap-${{ needs.prep.outputs.APP_VERSION }} \
            ./android-build-artifact/app-production-release.aab \
            ./desktop-sourcemaps-artifact/desktop-merged-source-map.js.map#desktop-sourcemap-${{ needs.prep.outputs.APP_VERSION }} \
            ./desktop-build-artifact/NewExpensify.dmg \
            ./ios-sourcemaps-artifact/main.jsbundle.map#ios-sourcemap-${{ needs.prep.outputs.APP_VERSION }} \
            ./ios-build-artifact/New\ Expensify.ipa \
            ./web-sourcemaps-artifact/web-merged-source-map.js.map#web-sourcemap-${{ needs.prep.outputs.APP_VERSION }} \
            ./web-build-tar-gz-artifact/webBuild.tar.gz \
            ./web-build-zip-artifact/webBuild.zip
        env:
          GITHUB_TOKEN: ${{ github.token }}

      - name: Warn deployers if staging deploy failed
        if: ${{ failure() }}
        uses: 8398a7/action-slack@v3
        with:
          status: custom
          custom_payload: |
            {
              channel: '#deployer',
              attachments: [{
                color: "#DB4545",
                pretext: `<!subteam^S4TJJ3PSL>`,
                text: `💥 NewDot staging deploy failed. 💥`,
              }]
            }
        env:
          GITHUB_TOKEN: ${{ github.token }}
          SLACK_WEBHOOK_URL: ${{ secrets.SLACK_WEBHOOK }}

  finalizeRelease:
    runs-on: ubuntu-latest
    if: ${{ github.ref == 'refs/heads/production' && fromJSON(needs.checkDeploymentSuccess.outputs.IS_AT_LEAST_ONE_PLATFORM_DEPLOYED) }}
    needs: [prep, checkDeploymentSuccess]
    steps:
      - name: Download all workflow run artifacts
        uses: actions/download-artifact@v4

      - name: Rename web and desktop sourcemaps artifacts before assets upload in order to have unique ReleaseAsset.name
        run: |
          mv ./desktop-sourcemaps-artifact/merged-source-map.js.map ./desktop-sourcemaps-artifact/desktop-merged-source-map.js.map
          mv ./web-sourcemaps-artifact/merged-source-map.js.map ./web-sourcemaps-artifact/web-merged-source-map.js.map

      - name: Upload artifacts to GitHub Release
        run: |
<<<<<<< HEAD
          gh release upload ${{ env.PRODUCTION_VERSION }} \
            ./desktop-sourcemaps-artifact/desktop-merged-source-map.js.map#desktop-sourcemap-${{ env.STAGING_VERSION }} \
=======
          gh release upload ${{ needs.prep.outputs.APP_VERSION }} \
            ./desktop-sourcemaps-artifact/desktop-merged-source-map.js.map#desktop-sourcemap-${{ needs.prep.outputs.APP_VERSION }} \
>>>>>>> b4d1cab5
            ./desktop-build-artifact/NewExpensify.dmg \
            ./web-sourcemaps-artifact/web-merged-source-map.js.map#web-sourcemap-${{ needs.prep.outputs.APP_VERSION }} \
            ./web-build-tar-gz-artifact/webBuild.tar.gz \
            ./web-build-zip-artifact/webBuild.zip
        env:
          GITHUB_TOKEN: ${{ github.token }}

      - name: 🚀 Edit the release to be no longer a prerelease 🚀
        run: |
          LATEST_RELEASE="$(gh release list --exclude-pre-releases --json tagName,isLatest --jq '.[] | select(.isLatest) | .tagName')"
          gh api --method POST /repos/Expensify/App/releases/generate-notes -f "tag_name=${{ needs.prep.outputs.APP_VERSION }}" -f "previous_tag_name=$LATEST_RELEASE" | jq -r '.body' >> releaseNotes.md
          gh release edit ${{ needs.prep.outputs.APP_VERSION }} --prerelease=false --latest --notes-file releaseNotes.md
        env:
          GITHUB_TOKEN: ${{ github.token }}

      - name: Warn deployers if production deploy failed
        if: ${{ failure() }}
        uses: 8398a7/action-slack@v3
        with:
          status: custom
          custom_payload: |
            {
              channel: '#deployer',
              attachments: [{
                color: "#DB4545",
                pretext: `<!subteam^S4TJJ3PSL>`,
                text: `💥 NewDot production deploy failed. 💥`,
              }]
            }
        env:
          GITHUB_TOKEN: ${{ github.token }}
          SLACK_WEBHOOK_URL: ${{ secrets.SLACK_WEBHOOK }}

  postSlackMessageOnSuccess:
    name: Post a Slack message when all platforms deploy successfully
    runs-on: ubuntu-latest
    if: ${{ fromJSON(needs.checkDeploymentSuccess.outputs.IS_ALL_PLATFORMS_DEPLOYED) }}
    needs: [prep, checkDeploymentSuccess, createPrerelease, finalizeRelease]
    steps:
      - name: 'Announces the deploy in the #announce Slack room'
        uses: 8398a7/action-slack@v3
        with:
          status: custom
          custom_payload: |
            {
              channel: '#announce',
              attachments: [{
                color: 'good',
                text: `🎉️ Successfully deployed ${process.env.AS_REPO} <https://github.com/Expensify/App/releases/tag/${{ needs.prep.outputs.APP_VERSION }}|${{ needs.prep.outputs.APP_VERSION }}> to ${{ fromJSON(env.SHOULD_DEPLOY_PRODUCTION) && 'production' || 'staging' }} 🎉️`,
              }]
            }
        env:
          GITHUB_TOKEN: ${{ github.token }}
          SLACK_WEBHOOK_URL: ${{ secrets.SLACK_WEBHOOK }}

      - name: 'Announces the deploy in the #deployer Slack room'
        uses: 8398a7/action-slack@v3
        with:
          status: custom
          custom_payload: |
            {
              channel: '#deployer',
              attachments: [{
                color: 'good',
                text: `🎉️ Successfully deployed ${process.env.AS_REPO} <https://github.com/Expensify/App/releases/tag/${{ needs.prep.outputs.APP_VERSION }}|${{ needs.prep.outputs.APP_VERSION }}> to ${{ fromJSON(env.SHOULD_DEPLOY_PRODUCTION) && 'production' || 'staging' }} 🎉️`,
              }]
            }
        env:
          GITHUB_TOKEN: ${{ github.token }}
          SLACK_WEBHOOK_URL: ${{ secrets.SLACK_WEBHOOK }}

      - name: 'Announces a production deploy in the #expensify-open-source Slack room'
        uses: 8398a7/action-slack@v3
        if: ${{ fromJSON(env.SHOULD_DEPLOY_PRODUCTION) }}
        with:
          status: custom
          custom_payload: |
            {
              channel: '#expensify-open-source',
              attachments: [{
                color: 'good',
                text: `🎉️ Successfully deployed ${process.env.AS_REPO} <https://github.com/Expensify/App/releases/tag/${{ needs.prep.outputs.APP_VERSION }}|${{ needs.prep.outputs.APP_VERSION }}> to production 🎉️`,
              }]
            }
        env:
          GITHUB_TOKEN: ${{ github.token }}
          SLACK_WEBHOOK_URL: ${{ secrets.SLACK_WEBHOOK }}

  postGithubComment:
    name: Post a GitHub comments on all deployed PRs when platforms are done building and deploying
    runs-on: ubuntu-latest
    if: ${{ fromJSON(needs.checkDeploymentSuccess.outputs.IS_AT_LEAST_ONE_PLATFORM_DEPLOYED) }}
    needs: [prep, android, desktop, iOS, web, checkDeploymentSuccess, createPrerelease, finalizeRelease]
    steps:
      - name: Checkout
        uses: actions/checkout@v4

      - name: Setup Node
        uses: ./.github/actions/composite/setupNode

      - name: Get Release Pull Request List
        id: getReleasePRList
        uses: ./.github/actions/javascript/getDeployPullRequestList
        with:
          TAG: ${{ needs.prep.outputs.APP_VERSION }}
          GITHUB_TOKEN: ${{ secrets.OS_BOTIFY_TOKEN }}
          IS_PRODUCTION_DEPLOY: ${{ fromJSON(env.SHOULD_DEPLOY_PRODUCTION) }}

      - name: Comment on issues
        uses: ./.github/actions/javascript/markPullRequestsAsDeployed
        with:
          PR_LIST: ${{ steps.getReleasePRList.outputs.PR_LIST }}
          IS_PRODUCTION_DEPLOY: ${{ fromJSON(env.SHOULD_DEPLOY_PRODUCTION) }}
          DEPLOY_VERSION: ${{ needs.prep.outputs.APP_VERSION }}
          GITHUB_TOKEN: ${{ secrets.OS_BOTIFY_TOKEN }}
          ANDROID: ${{ needs.android.result }}
          DESKTOP: ${{ needs.desktop.result }}
          IOS: ${{ needs.iOS.result }}
          WEB: ${{ needs.web.result }}<|MERGE_RESOLUTION|>--- conflicted
+++ resolved
@@ -543,13 +543,8 @@
 
       - name: Upload artifacts to GitHub Release
         run: |
-<<<<<<< HEAD
-          gh release upload ${{ env.PRODUCTION_VERSION }} \
-            ./desktop-sourcemaps-artifact/desktop-merged-source-map.js.map#desktop-sourcemap-${{ env.STAGING_VERSION }} \
-=======
           gh release upload ${{ needs.prep.outputs.APP_VERSION }} \
             ./desktop-sourcemaps-artifact/desktop-merged-source-map.js.map#desktop-sourcemap-${{ needs.prep.outputs.APP_VERSION }} \
->>>>>>> b4d1cab5
             ./desktop-build-artifact/NewExpensify.dmg \
             ./web-sourcemaps-artifact/web-merged-source-map.js.map#web-sourcemap-${{ needs.prep.outputs.APP_VERSION }} \
             ./web-build-tar-gz-artifact/webBuild.tar.gz \
