--- conflicted
+++ resolved
@@ -17,24 +17,8 @@
       - name: Checkout
         uses: actions/checkout@v4
 
-<<<<<<< HEAD
       - name: Give the issue/PR the Hourly, Engineering labels
-        run: gh issue edit --add-label 'Engineering,Hourly' --remove-label 'Daily,Weekly,Monthly'
-=======
-      - uses: ./.github/actions/composite/setupGitForOSBotifyApp
-        id: setupGitForOSBotify
-        with:
-          GPG_PASSPHRASE: ${{ secrets.LARGE_SECRET_PASSPHRASE }}
-          OS_BOTIFY_APP_ID: ${{ secrets.OS_BOTIFY_APP_ID }}
-          OS_BOTIFY_PRIVATE_KEY: ${{ secrets.OS_BOTIFY_PRIVATE_KEY }}
-
-      - name: Update StagingDeployCash with new deploy blocker
-        uses: ./.github/actions/javascript/createOrUpdateStagingDeploy
-        with:
-          GITHUB_TOKEN: ${{ steps.setupGitForOSBotify.outputs.OS_BOTIFY_API_TOKEN }}
-
-      - run: gh issue edit ${{ github.event.issue.number }} --add-label 'Engineering,Hourly' --remove-label 'Daily,Weekly,Monthly'
->>>>>>> c7729bd5
+        run: gh issue edit ${{ github.event.issue.number }} --add-label 'Engineering,Hourly' --remove-label 'Daily,Weekly,Monthly'
         env:
           GITHUB_TOKEN: ${{ github.token }}
 
