--- conflicted
+++ resolved
@@ -81,7 +81,6 @@
         env:
           CF_API_KEY: ${{ secrets.CLOUDFLARE_TOKEN }}
 
-<<<<<<< HEAD
       - name: Check if only articles are updated
         if: ${{ github.event_name == 'pull_request' }}
         id: verify_articles_only_updated
@@ -92,7 +91,7 @@
               - 'docs/articles/**'
               - 'docs/**/*.csv'
 
-      - name: Ensure PR title has [NoQA] prefix
+      - name: Ensure PR title has [No QA] prefix
         if: ${{ github.event_name == 'pull_request' && env.IS_PR_FROM_FORK != 'true' && steps.verify_articles_only_updated.outputs.articles == 'true' }}
         env:
           GH_TOKEN: ${{ secrets.GITHUB_TOKEN }}
@@ -100,13 +99,12 @@
           REPO: ${{ github.repository }}
         run: |
           current_title=$(gh pr view "$PR_NUMBER" --repo "$REPO" --json title -q '.title')
-          if [[ "$current_title" == "[NoQA]"* ]]; then
-            echo "PR title already contains [NoQA]; skipping."
+          if [[ "$current_title" == "[No QA]"* ]]; then
+            echo "PR title already contains [No QA]; skipping."
             exit 0
           fi
-          gh pr edit "$PR_NUMBER" --repo "$REPO" --title "[NoQA] $current_title"
+          gh pr edit "$PR_NUMBER" --repo "$REPO" --title "[No QA] $current_title"
 
-=======
       - name: Generate ExpensifyHelp preview comment
         id: preview_comment
         if: ${{ github.event_name == 'pull_request' && env.IS_PR_FROM_FORK != 'true' }}
@@ -115,7 +113,6 @@
           GITHUB_TOKEN: ${{ secrets.GITHUB_TOKEN }}
           ROOT_URL: ${{ steps.deploy.outputs.alias }}
           PULL_REQUEST_NUMBER: ${{ github.event.pull_request.number }}
->>>>>>> d01601ed
 
       - name: Leave a comment on the PR
         uses: actions-cool/maintain-one-comment@de04bd2a3750d86b324829a3ff34d47e48e16f4b
