name: Process new code merged to main

on:
  push:
    branches:
      - main

jobs:
  lint:
    runs-on: ubuntu-latest
    steps:
      - name: Run lint workflow
        uses: Expensify/App/.github/workflows/lint.yml@main

  test:
    runs-on: ubuntu-latest
    steps:
      - name: Run test workflow
        uses: Expensify/App/.github/workflows/test.yml@main

  confirmPassingBuild:
    runs-on: ubuntu-latest
    needs: [lint, test]
    if: ${{ always() }}

    steps:
      - name: Announce failed workflow in Slack
        if: ${{ needs.lint.result == 'failure' || needs.test.result == 'failure' }}
        uses: Expensify/App/.github/actions/composite/announceFailedWorkflowInSlack@main
        with:
          SLACK_WEBHOOK: ${{ secrets.SLACK_WEBHOOK }}

      - name: Exit failed workflow
        if: ${{ needs.lint.result == 'failure' || needs.test.result == 'failure' }}
        run: exit 1

  chooseDeployActions:
    runs-on: ubuntu-latest
    needs: confirmPassingBuild
    outputs:
      MERGED_PR: ${{ steps.getMergedPullRequest.outputs.number }}
<<<<<<< HEAD
      IS_AUTOMATED_PR: ${{ fromJSON(steps.isAutomatedPullRequest.outputs.IS_AUTOMATED_PR) }}
      SHOULD_DEPLOY: ${{ fromJSON(steps.shouldDeploy.outputs.SHOULD_DEPLOY) }}
      SHOULD_CP: ${{ fromJSON(steps.isStagingDeployLocked.outputs.IS_LOCKED) && fromJSON(steps.hasCherryPickLabel.outputs.HAS_CP_LABEL) }}
=======
      SHOULD_DEPLOY: ${{ steps.shouldDeploy.outputs.SHOULD_DEPLOY }}
>>>>>>> 0bbf3fcc

    steps:
      - name: Get merged pull request
        id: getMergedPullRequest
        uses: actions-ecosystem/action-get-merged-pull-request@59afe90821bb0b555082ce8ff1e36b03f91553d9
        with:
          github_token: ${{ github.token }}

      - name: Check if StagingDeployCash is locked
        id: isStagingDeployLocked
        uses: Expensify/App/.github/actions/javascript/isStagingDeployLocked@main
        with:
          GITHUB_TOKEN: ${{ github.token }}

      - name: Check if merged pull request should trigger a deploy
        id: shouldDeploy
        run: echo "SHOULD_DEPLOY=${{ (!fromJSON(steps.isStagingDeployLocked.outputs.IS_LOCKED) && github.actor != 'OSBotify') }}" >> "$GITHUB_OUTPUT"

  skipDeploy:
    runs-on: ubuntu-latest
    needs: chooseDeployActions
    if: ${{ !fromJSON(needs.chooseDeployActions.outputs.SHOULD_DEPLOY) && github.actor != 'OSBotify' }}
    steps:
      - name: Comment on deferred PR
        uses: actions-ecosystem/action-create-comment@cd098164398331c50e7dfdd0dfa1b564a1873fac
        with:
          github_token: ${{ secrets.OS_BOTIFY_TOKEN }}
          number: ${{ needs.chooseDeployActions.outputs.MERGED_PR }}
          body: |
            :hand: This PR was not deployed to staging yet because QA is ongoing. It will be automatically deployed to staging after the next production release.

  createNewVersion:
    needs: chooseDeployActions
    if: ${{ fromJSON(needs.chooseDeployActions.outputs.SHOULD_DEPLOY) }}
    uses: Expensify/App/.github/workflows/createNewVersion.yml@main
    secrets: inherit

  updateStaging:
    needs: [chooseDeployActions, createNewVersion]
    runs-on: ubuntu-latest
    steps:
      - name: Run turnstyle
        uses: softprops/turnstyle@ca99add00ff0c9cbc697d22631d2992f377e5bd5
        with:
          poll-interval-seconds: 10
        env:
          GITHUB_TOKEN: ${{ github.token }}

      - uses: actions/checkout@v3
        with:
          ref: main
          fetch-depth: 0
          token: ${{ secrets.OS_BOTIFY_TOKEN }}

      - uses: Expensify/App/.github/actions/composite/setupGitForOSBotify@main
        with:
          GPG_PASSPHRASE: ${{ secrets.LARGE_SECRET_PASSPHRASE }}

<<<<<<< HEAD
      # Version: 3.0.2
      - name: Checkout staging
        uses: actions/checkout@93ea575cb5d8a053eaa0ac8fa3b40d7e05a33cc8
        with:
          ref: staging
          fetch-depth: 0
=======
      - name: Update staging branch from main
        run: |
          # Re-create the staging branch from main
          git switch -c staging

          # Force-update the remote staging branch
          git push --force origin staging
>>>>>>> 0bbf3fcc

      # Create a local git tag on staging so that GitUtils.getPullRequestsMergedBetween can use `git log` to generate a
      # list of pull requests that were merged between this version tag and another.
      # NOTE: This tag is only used locally and shouldn't be pushed to the remote.
      # If it was pushed, that would trigger the staging deploy which is handled in a separate workflow (deploy.yml)
      - name: Tag staging
        run: git tag ${{ needs.createNewVersion.outputs.NEW_VERSION }}

      - name: Update StagingDeployCash
        uses: Expensify/App/.github/actions/javascript/createOrUpdateStagingDeploy@main
        with:
          GITHUB_TOKEN: ${{ secrets.OS_BOTIFY_TOKEN }}
          NPM_VERSION: ${{ needs.createNewVersion.outputs.NEW_VERSION }}

      - name: Find open StagingDeployCash
        id: getStagingDeployCash
        run: echo "STAGING_DEPLOY_CASH=$(gh issue list --label StagingDeployCash --json number --jq '.[0].number')" >> "$GITHUB_OUTPUT"
        env:
          GITHUB_TOKEN: ${{ secrets.OS_BOTIFY_TOKEN }}

<<<<<<< HEAD
      - name: Comment in StagingDeployCash to alert Applause that a new pull request has been cherry-picked
        if: ${{ fromJSON(needs.chooseDeployActions.outputs.SHOULD_CP) }}
        run: |
          PR_URL="https://github.com/Expensify/App/pull/${{ needs.chooseDeployActions.outputs.MERGED_PR }}"
          printf -v COMMENT ":clap: Heads up @Expensify/applauseleads :clap:\nA [new pull request](%s) has been :cherries: cherry-picked :cherries: to staging, and will be deployed to staging in version \`%s\` :rocket:" "$PR_URL" ${{ needs.createNewVersion.outputs.NEW_VERSION }}
          gh issue comment \
            ${{ steps.getStagingDeployCash.outputs.STAGING_DEPLOY_CASH }} \
            --body "$COMMENT"
        env:
          GITHUB_TOKEN: ${{ secrets.OS_BOTIFY_TOKEN }}

      - name: Wait for staging deploys to finish
        if: ${{ fromJSON(needs.chooseDeployActions.outputs.SHOULD_CP) }}
        uses: Expensify/App/.github/actions/javascript/awaitStagingDeploys@main
        with:
          GITHUB_TOKEN: ${{ github.token }}
          TAG: ${{ needs.createNewVersion.outputs.NEW_VERSION }}

      - name: Comment in StagingDeployCash to alert Applause that cherry-picked pull request has been deployed.
        if: ${{ fromJSON(needs.chooseDeployActions.outputs.SHOULD_CP) }}
        run: |
          gh issue comment \
            ${{ steps.getStagingDeployCash.outputs.STAGING_DEPLOY_CASH }} \
            --body ":tada: All set?…You bet! @Expensify/applauseleads https://github.com/Expensify/App/releases/tag/${{ needs.createNewVersion.outputs.NEW_VERSION }} has been deployed to staging :tada:"
        env:
          GITHUB_TOKEN: ${{ secrets.OS_BOTIFY_TOKEN }}

      - name: Announce failed workflow in Slack
        if: failure()
=======
      - if: ${{ failure() }}
>>>>>>> 0bbf3fcc
        uses: Expensify/App/.github/actions/composite/announceFailedWorkflowInSlack@main
        with:
          SLACK_WEBHOOK: ${{ secrets.SLACK_WEBHOOK }}

  # Check if actor is member of Expensify organization by looking for Expensify/expensify team
  isExpensifyEmployee:
    runs-on: ubuntu-latest

    outputs:
      IS_EXPENSIFY_EMPLOYEE: ${{ fromJSON(steps.checkAuthor.outputs.IS_EXPENSIFY_EMPLOYEE) }}

    steps:
      - name: Get merged pull request
        id: getMergedPullRequest
        uses: roryabraham/action-get-merged-pull-request@7a7a194f6ff8f3eef58c822083695a97314ebec1
        with:
          github_token: ${{ secrets.GITHUB_TOKEN }}

      - name: Check whether the PR author is member of Expensify/expensify team
        id: checkAuthor
        run: |
          if gh api /orgs/Expensify/teams/expensify-expensify/memberships/${{ steps.getMergedPullRequest.outputs.author }} --silent; then
            echo "IS_EXPENSIFY_EMPLOYEE=true" >> "$GITHUB_OUTPUT"
          else
            echo "IS_EXPENSIFY_EMPLOYEE=false" >> "$GITHUB_OUTPUT"
          fi
        env:
          GITHUB_TOKEN: ${{ secrets.OS_BOTIFY_TOKEN }}

  newContributorWelcomeMessage:
    runs-on: ubuntu-latest
    needs: isExpensifyEmployee
    if: ${{ github.actor != 'OSBotify' && !fromJSON(needs.isExpensifyEmployee.outputs.IS_EXPENSIFY_EMPLOYEE) }}
    steps:
      # Version: 2.3.4
      - name: Checkout
        uses: actions/checkout@93ea575cb5d8a053eaa0ac8fa3b40d7e05a33cc8
        with:
          token: ${{ secrets.OS_BOTIFY_TOKEN }}

      - name: Get merged pull request
        id: getMergedPullRequest
        # TODO: Point back action actions-ecosystem after https://github.com/actions-ecosystem/action-get-merged-pull-request/pull/223 is merged
        uses: roryabraham/action-get-merged-pull-request@7a7a194f6ff8f3eef58c822083695a97314ebec1
        with:
          github_token: ${{ secrets.GITHUB_TOKEN }}

      - name: Get PR count for ${{ steps.getMergedPullRequest.outputs.author }}
        run: echo "PR_COUNT=$(gh pr list --author ${{ steps.getMergedPullRequest.outputs.author }} --state any | grep -c '')" >> "$GITHUB_ENV"
        env:
          GITHUB_TOKEN: ${{ secrets.GITHUB_TOKEN }}

      - name: Comment on ${{ steps.getMergedPullRequest.outputs.author }}\'s first pull request!
        if: ${{ fromJSON(env.PR_COUNT) == 1 }}
        uses: actions-ecosystem/action-create-comment@cd098164398331c50e7dfdd0dfa1b564a1873fac
        with:
          github_token: ${{ secrets.OS_BOTIFY_TOKEN }}
          number: ${{ steps.getMergedPullRequest.outputs.number }}
          body: |
            @${{ steps.getMergedPullRequest.outputs.author }}, Great job getting your first Expensify/App pull request over the finish line! :tada:

            I know there's a lot of information in our [contributing guidelines](https://github.com/Expensify/App/blob/main/contributingGuides/CONTRIBUTING.md), so here are some points to take note of :memo::

            1. Now that your first PR has been merged, you can be hired for another issue. Once you've completed a few issues, you may be eligible to work on more than one job at a time.
            2. Once your PR is deployed to our staging servers, it will undergo quality assurance (QA) testing. If we find that it doesn't work as expected or causes a regression, you'll be responsible for fixing it. Typically, we would revert this PR and give you another chance to create a similar PR without causing a regression.
            3. Once your PR is deployed to _production_, we start a 7-day timer :alarm_clock:. After it has been on production for 7 days without causing any regressions, then we pay out the Upwork job. :moneybag:

            So it might take a while before you're paid for your work, but we typically post multiple new jobs every day, so there's plenty of opportunity. I hope you've had a positive experience contributing to this repo! :blush:

  e2ePerformanceTests:
    needs: [chooseDeployActions]
    if: ${{ needs.chooseDeployActions.outputs.SHOULD_DEPLOY }}
    uses: Expensify/App/.github/workflows/e2ePerformanceTests.yml@main
    secrets: inherit
    with:
      PR_NUMBER: ${{ needs.chooseDeployActions.outputs.MERGED_PR }}<|MERGE_RESOLUTION|>--- conflicted
+++ resolved
@@ -39,13 +39,7 @@
     needs: confirmPassingBuild
     outputs:
       MERGED_PR: ${{ steps.getMergedPullRequest.outputs.number }}
-<<<<<<< HEAD
-      IS_AUTOMATED_PR: ${{ fromJSON(steps.isAutomatedPullRequest.outputs.IS_AUTOMATED_PR) }}
       SHOULD_DEPLOY: ${{ fromJSON(steps.shouldDeploy.outputs.SHOULD_DEPLOY) }}
-      SHOULD_CP: ${{ fromJSON(steps.isStagingDeployLocked.outputs.IS_LOCKED) && fromJSON(steps.hasCherryPickLabel.outputs.HAS_CP_LABEL) }}
-=======
-      SHOULD_DEPLOY: ${{ steps.shouldDeploy.outputs.SHOULD_DEPLOY }}
->>>>>>> 0bbf3fcc
 
     steps:
       - name: Get merged pull request
@@ -94,7 +88,8 @@
         env:
           GITHUB_TOKEN: ${{ github.token }}
 
-      - uses: actions/checkout@v3
+      - name: Checkout main
+        uses: actions/checkout@v3
         with:
           ref: main
           fetch-depth: 0
@@ -104,14 +99,6 @@
         with:
           GPG_PASSPHRASE: ${{ secrets.LARGE_SECRET_PASSPHRASE }}
 
-<<<<<<< HEAD
-      # Version: 3.0.2
-      - name: Checkout staging
-        uses: actions/checkout@93ea575cb5d8a053eaa0ac8fa3b40d7e05a33cc8
-        with:
-          ref: staging
-          fetch-depth: 0
-=======
       - name: Update staging branch from main
         run: |
           # Re-create the staging branch from main
@@ -119,7 +106,6 @@
 
           # Force-update the remote staging branch
           git push --force origin staging
->>>>>>> 0bbf3fcc
 
       # Create a local git tag on staging so that GitUtils.getPullRequestsMergedBetween can use `git log` to generate a
       # list of pull requests that were merged between this version tag and another.
@@ -140,39 +126,8 @@
         env:
           GITHUB_TOKEN: ${{ secrets.OS_BOTIFY_TOKEN }}
 
-<<<<<<< HEAD
-      - name: Comment in StagingDeployCash to alert Applause that a new pull request has been cherry-picked
-        if: ${{ fromJSON(needs.chooseDeployActions.outputs.SHOULD_CP) }}
-        run: |
-          PR_URL="https://github.com/Expensify/App/pull/${{ needs.chooseDeployActions.outputs.MERGED_PR }}"
-          printf -v COMMENT ":clap: Heads up @Expensify/applauseleads :clap:\nA [new pull request](%s) has been :cherries: cherry-picked :cherries: to staging, and will be deployed to staging in version \`%s\` :rocket:" "$PR_URL" ${{ needs.createNewVersion.outputs.NEW_VERSION }}
-          gh issue comment \
-            ${{ steps.getStagingDeployCash.outputs.STAGING_DEPLOY_CASH }} \
-            --body "$COMMENT"
-        env:
-          GITHUB_TOKEN: ${{ secrets.OS_BOTIFY_TOKEN }}
-
-      - name: Wait for staging deploys to finish
-        if: ${{ fromJSON(needs.chooseDeployActions.outputs.SHOULD_CP) }}
-        uses: Expensify/App/.github/actions/javascript/awaitStagingDeploys@main
-        with:
-          GITHUB_TOKEN: ${{ github.token }}
-          TAG: ${{ needs.createNewVersion.outputs.NEW_VERSION }}
-
-      - name: Comment in StagingDeployCash to alert Applause that cherry-picked pull request has been deployed.
-        if: ${{ fromJSON(needs.chooseDeployActions.outputs.SHOULD_CP) }}
-        run: |
-          gh issue comment \
-            ${{ steps.getStagingDeployCash.outputs.STAGING_DEPLOY_CASH }} \
-            --body ":tada: All set?…You bet! @Expensify/applauseleads https://github.com/Expensify/App/releases/tag/${{ needs.createNewVersion.outputs.NEW_VERSION }} has been deployed to staging :tada:"
-        env:
-          GITHUB_TOKEN: ${{ secrets.OS_BOTIFY_TOKEN }}
-
       - name: Announce failed workflow in Slack
         if: failure()
-=======
-      - if: ${{ failure() }}
->>>>>>> 0bbf3fcc
         uses: Expensify/App/.github/actions/composite/announceFailedWorkflowInSlack@main
         with:
           SLACK_WEBHOOK: ${{ secrets.SLACK_WEBHOOK }}
