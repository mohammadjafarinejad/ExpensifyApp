--- conflicted
+++ resolved
@@ -50,170 +50,7 @@
 * **🤖 Android Development**: [Android Setup Instructions](contributingGuides/SETUP_ANDROID.md)
 * **🖥 Desktop Development**: [Desktop Setup Instructions](contributingGuides/SETUP_DESKTOP.md)
 
-<<<<<<< HEAD
-## Running the web app 🕸
-* To run the **development web app**: `npm run web`
-* Changes applied to Javascript will be applied automatically via WebPack as configured in `webpack.dev.ts`
-
-## Running the mobile application using Rock 🪨
-
-This project uses [Rock](https://rockjs.dev/) to manage native builds. Rather than compiling native code locally when running commands like `npm run ios` or `npm run android`, Rock first attempts to download remote builds (artifacts prebuilt on CI) from a server. If a matching remote build isn’t available, it automatically falls back to building locally.
-
-By storing complete native build artifacts remotely, Rock reduces the need for local compilation and simplifies setup through automated downloads.
-
-**Note:** Any changes to files involved in generating a fingerprint (e.g., `package.json`) will trigger a local build.
-
-The following steps describe how to configure the project to fully utilize Rock.
-
-### Generating GitHub Personal Access Token
-
-To take advantage of remote builds, setup your GitHub Personal Access Token (PAT) in your `.env` file:
-
-1. Create a GitHub Personal Access Token:
-   - Go to [GitHub Settings > Developer Settings > Personal Access Tokens](https://github.com/settings/tokens)
-   - Click "Generate new token (classic)"
-   - Select the following scope:
-     - `repo`
-
-2. Copy the generated token
-
-3. Add `GITHUB_TOKEN` to `.env` file with your generated token
-
-### Running the mobile application 📱
-* To install project dependencies run: `npm install`
-* To start metro server run: `npm run start`
-**Note:** For now this is a required step — metro needs to be called manually in a separate terminal.
-* To run application on a **Development Simulator**:
-    - For iOS `npm run ios-standalone` or `npm run ios` (hybrid app)
-    - For Android `npm run android-standalone` or `npm run android` (hybrid app) 
-
-After completing these steps, you should be able to start both mobile platform apps using the remote build.
-
-### Troubleshooting
-If you haven't done any intentional edits outside of `src/` (like adding new dependencies) but your app is still running into a full build, remember that it's way easier to debug and address a remote cache miss rather than any compilation error.
-
-* Try re-installing dependencies:
-    - `npm run i-standalone` for the standalone app
-    - `npm install` for the hybrid app
-
-* Try running:
-    - For iOS `npm run ios-standalone` or `npm run ios` (hybrid app)
-    - For Android `npm run android-standalone` or `npm run android` (hybrid app) 
-
-* If you’re still encountering errors, you can try running:
-    - `git clean -fdx ios/` when running iOS
-    - `git clean -fdx android/` when running Android
-    - `git clean -fdx ./Mobile-Expensify` when running hybrid app
-
-* Then try running again: 
-    - For iOS `npm run ios-standalone` or `npm run ios` (hybrid app)
-    - For Android `npm run android-standalone` or `npm run android` (hybrid app) 
-
-* If the issue persists, verify that both workflows in the GitHub repository have completed successfully:
-    - [iOS builds](https://github.com/Expensify/App/actions/workflows/remote-build-ios.yml)
-    - [Android builds](https://github.com/Expensify/App/actions/workflows/remote-build-android.yml)
-    If the workflows are still running, open them and verify they match your fingerprint. Once complete, Rock should download the remote build. If not, check whether the last main commit hash merged into your branch has the same fingerprint as yours.
-
-    If the fingerprints do not match, run:
-    - `npx rock fingerprint -p ios --verbose` for iOS
-    - `npx rock fingerprint -p android --verbose` for Android
-    Compare the results with the GitHub Actions output to see which files have different fingerprints.
-
-* In the event of workflow failures, it is recommended to have the option to manually build the application. The following steps will cover the manual build process.  
-
-## Running the mobile application using manual builds
-
-### Running the iOS app 📱
-For an M1 Mac, read this [SO](https://stackoverflow.com/questions/64901180/how-to-run-cocoapods-on-apple-silicon-m1) for installing cocoapods.
-
-* If you haven't already, install Xcode tools and make sure to install the optional "iOS Platform" package as well. This installation may take awhile.
-    * After installation, check in System Settings that there's no update for Xcode. Otherwise, you may encounter issues later that don't explain that you solve them by updating Xcode.
-* Before installing iOS dependencies, you need to obtain a token from Mapbox to download their SDKs. Please run `npm run configure-mapbox` and follow the instructions.
-    * For help with MapBox token, you can see [this Slack thread](https://expensify.slack.com/archives/C01GTK53T8Q/p1692740856745279?thread_ts=1692322511.804599&cid=C01GTK53T8Q)
-* To install the dependencies, run: `npm install`
-* To start metro server run: `npm run start`
-* If you are an Expensify employee and want to point the emulator to your local VM, follow [this](https://stackoverflow.com/c/expensify/questions/7699)
-* To run a on a **Development Simulator**: `npm run ios`
-* Changes applied to Javascript will be applied automatically, any changes to native code will require a recompile
-
-If you want to run the app on an actual physical iOS device, please follow the instructions [here](https://github.com/Expensify/App/blob/main/contributingGuides/HOW_TO_BUILD_APP_ON_PHYSICAL_IOS_DEVICE.md).
-
-### Running the Android app 🤖
-* Before installing Android dependencies, you need to obtain a token from Mapbox to download their SDKs. Please run `npm run configure-mapbox` and follow the instructions. If you already did this step for iOS, there is no need to repeat this step.
-* Go through the official React-Native instructions on [this page](https://reactnative.dev/docs/environment-setup?guide=native&platform=android) to start running the app on android.
-* To install dependencies, run `npm install` if you haven’t already done so during the iOS setup process.
-* To start metro server run: `npm run start`
-* If you are an Expensify employee and want to point the emulator to your local VM, follow [this](https://stackoverflow.com/c/expensify/questions/7699)
-* To run a on a **Development Emulator**: `npm run android`
-* Changes applied to Javascript will be applied automatically, any changes to native code will require a recompile
-
-### Enabling prebuilt `react-native` artifacts on Android
-#### Disabling build from source
-
-By default, `react-native` is built from source when building the Android app. However, you can enable prebuilt artifacts to speed up the build process:
-
-   - Open `android/gradle.properties` (for Standalone NewDot) or `Mobile-Expensify/Android/gradle.properties` (for HybridApp)
-   - Set `patchedArtifacts.forceBuildFromSource=false`
-
-#### Configuring GitHub CLI
-
-To use prebuilt artifacts, you need to have GitHub CLI installed and configured:
-
-1. Install GitHub CLI by following the instructions from [cli.github.com](https://cli.github.com/)
-
-2. Create a GitHub Personal Access Token:
-   - Go to [GitHub Settings > Developer Settings > Personal Access Tokens](https://github.com/settings/tokens)
-   - Click "Generate new token (classic)"
-   - Select the following scopes:
-     - `repo`
-     - `read:org`
-     - `gist`
-     - `read:packages`
-
-3. Copy the generated token
-
-4. Login to GitHub CLI:
-   ```bash
-   echo "YOUR_TOKEN" | gh auth login --with-token
-   ```
-
-5. Verify the login was successful:
-   ```bash
-   gh auth status
-   ```
-   You should see a message confirming you are authenticated with your GitHub account.
-
-After completing these steps, you should be able to build Android apps with prebuilt `react-native` artifacts.
-
-## Running the MacOS desktop app 🖥
-* To run the **Development app**, run: `npm run desktop`, this will start a new Electron process running on your MacOS desktop in the `dist/Mac` folder.
-
-## Receiving Mobile Push Notifications
-To receive mobile push notifications in the development build while hitting the Staging or Production API, you need to use the production airship config.
-### Android
-
-#### HybridApp
-
-Add `inProduction = true` to [Mobile-Expensify/Android/assets/airshipconfig.properties](https://github.com/Expensify/Mobile-Expensify/blob/main/Android/assets/airshipconfig.properties)
-
-#### Standalone
-
-Copy the [production config](https://github.com/Expensify/App/blob/d7c1256f952c0020344d809ee7299b49a4c70db2/android/app/src/main/assets/airshipconfig.properties#L1-L7) to the [development config](https://github.com/Expensify/App/blob/d7c1256f952c0020344d809ee7299b49a4c70db2/android/app/src/development/assets/airshipconfig.properties#L1-L8).
-
-### iOS
-
-#### HybridApp
-
-Set `inProduction` to `true` in [Mobile-Expensify/iOS/AirshipConfig/Debug/AirshipConfig.plist](https://github.com/Expensify/Mobile-Expensify/blob/ab67becf5e8610c8df9b4da3132501153c7291a1/iOS/AirshipConfig/Debug/AirshipConfig.plist#L8)
-
-#### Standalone
-
-Replace the [development key and secret](https://github.com/Expensify/App/blob/d7c1256f952c0020344d809ee7299b49a4c70db2/ios/AirshipConfig.plist#L7-L10) with the [production values](https://github.com/Expensify/App/blob/d7c1256f952c0020344d809ee7299b49a4c70db2/ios/AirshipConfig.plist#L11-L14).
-
-## Troubleshooting
-=======
 ## General Troubleshooting
->>>>>>> 1ff696b2
 1. If you are having issues with **_Getting Started_**, please reference [React Native's Documentation](https://reactnative.dev/docs/environment-setup)
 2. If you are running into CORS errors like (in the browser dev console)
    ```sh
