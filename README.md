<div align="center">
    <a href="https://new.expensify.com">
        <img src="https://raw.githubusercontent.com/Expensify/App/main/web/favicon.png" width="64" height="64" alt="New Expensify Icon">
    </a>
    <h1>
        <a href="https://new.expensify.com">
            New Expensify
        </a>
    </h1>
</div>

#### Table of Contents
* [Local Development](#local-development)
* [Testing on browsers in simulators and emulators](#testing-on-browsers-in-simulators-and-emulators)
* [Running The Tests](#running-the-tests)
* [Debugging](#debugging)
<<<<<<< HEAD
* [App Structure and Conventions](#app-structure-and-conventions)
* [HybridApp](#HybridApp)
=======
* [Internationalization](#Internationalization)
>>>>>>> 86de839e
* [Deploying](#deploying)
* [Onyx derived values](#onyx-derived-values)
* [canBeMissing onyx param](#canbemissing-onyx-param)

#### Additional Reading
* [Application Philosophy](contributingGuides/philosophies/INDEX.md)
* [API Details](contributingGuides/API.md)
* [Offline First](contributingGuides/philosophies/OFFLINE.md)
* [Contributing to Expensify](contributingGuides/CONTRIBUTING.md)
* [Expensify Code of Conduct](CODE_OF_CONDUCT.md)
* [Contributor License Agreement](CLA.md)
* [React StrictMode](contributingGuides/STRICT_MODE.md)
* [Left Hand Navigation(LHN)](contributingGuides/LEFT_HAND_NAVIGATION.md)
* [HybridApp - additional info & troubleshooting](contributingGuides/HYBRID_APP.md)

----

# Local development
These instructions should get you set up ready to work on New Expensify 🙌

## Getting Started
1. Install `nvm` then `node` & `npm`: `brew install nvm && nvm install`
2. Install `watchman`: `brew install watchman`
3. Install dependencies: `npm install`
4. Install `mkcert`: `brew install mkcert` followed by `npm run setup-https`. If you are not using macOS, follow the instructions [here](https://github.com/FiloSottile/mkcert?tab=readme-ov-file#installation).
5. Create a host entry in your local hosts file, `/etc/hosts` for dev.new.expensify.com pointing to localhost:
```
127.0.0.1 dev.new.expensify.com
```

You can use any IDE or code editing tool for developing on any platform. Use your favorite!

## Recommended `node` setup
In order to have more consistent builds, we use a strict `node` and `npm` version as defined in the `package.json` `engines` field and `.nvmrc` file. `npm install` will fail if you do not use the version defined, so it is recommended to install `node` via `nvm` for easy node version management. Automatic `node` version switching can be installed for [`zsh`](https://github.com/nvm-sh/nvm#zsh) or [`bash`](https://github.com/nvm-sh/nvm#bash) using `nvm`.

## Configuring HTTPS
The webpack development server now uses https. If you're using a mac, you can simply run `npm run setup-https`.

If you're using another operating system, you will need to ensure `mkcert` is installed, and then follow the instructions in the repository to generate certificates valid for `dev.new.expensify.com` and `localhost`. The certificate should be named `certificate.pem` and the key should be named `key.pem`. They should be placed in `config/webpack`.

## Running the web app 🕸
* To run the **development web app**: `npm run web`
* Changes applied to Javascript will be applied automatically via WebPack as configured in `webpack.dev.ts`

## Running the iOS app 📱
For an M1 Mac, read this [SO](https://stackoverflow.com/questions/64901180/how-to-run-cocoapods-on-apple-silicon-m1) for installing cocoapods.

* If you haven't already, install Xcode tools and make sure to install the optional "iOS Platform" package as well. This installation may take awhile.
    * After installation, check in System Settings that there's no update for Xcode. Otherwise, you may encounter issues later that don't explain that you solve them by updating Xcode.
* Install project gems, including cocoapods, using bundler to ensure everyone uses the same versions. In the project root, run: `bundle install`
    * If you get the error `Could not find 'bundler'`, install the bundler gem first: `gem install bundler` and try again.
    * If you are using MacOS and get the error `Gem::FilePermissionError` when trying to install the bundler gem, you're likely using system Ruby, which requires administrator permission to modify. To get around this, install another version of Ruby with a version manager like [rbenv](https://github.com/rbenv/rbenv#installation).
* Before installing iOS dependencies, you need to obtain a token from Mapbox to download their SDKs. Please run `npm run configure-mapbox` and follow the instructions.
    * For help with MapBox token, you can see [this Slack thread](https://expensify.slack.com/archives/C01GTK53T8Q/p1692740856745279?thread_ts=1692322511.804599&cid=C01GTK53T8Q)
* To install the iOS dependencies, run: `npm install && npm run pod-install`
* If you are an Expensify employee and want to point the emulator to your local VM, follow [this](https://stackoverflow.com/c/expensify/questions/7699)
* To run a on a **Development Simulator**: `npm run ios`
* Changes applied to Javascript will be applied automatically, any changes to native code will require a recompile

If you want to run the app on an actual physical iOS device, please follow the instructions [here](https://github.com/Expensify/App/blob/main/contributingGuides/HOW_TO_BUILD_APP_ON_PHYSICAL_IOS_DEVICE.md).

## Running the Android app 🤖
* Before installing Android dependencies, you need to obtain a token from Mapbox to download their SDKs. Please run `npm run configure-mapbox` and follow the instructions. If you already did this step for iOS, there is no need to repeat this step.
* Go through the official React-Native instructions on [this page](https://reactnative.dev/docs/environment-setup?guide=native&platform=android) to start running the app on android.
* If you are an Expensify employee and want to point the emulator to your local VM, follow [this](https://stackoverflow.com/c/expensify/questions/7699)
* To run a on a **Development Emulator**: `npm run android`
* Changes applied to Javascript will be applied automatically, any changes to native code will require a recompile

### Enabling prebuilt `react-native` artifacts on Android
#### Disabling build from source

By default, `react-native` is built from source when building the Android app. However, you can enable prebuilt artifacts to speed up the build process:

   - Open `android/gradle.properties` (for Standalone NewDot) or `Mobile-Expensify/Android/gradle.properties` (for HybridApp)
   - Set `patchedArtifacts.forceBuildFromSource=false`

#### Configuring GitHub CLI

To use prebuilt artifacts, you need to have GitHub CLI installed and configured:

1. Install GitHub CLI by following the instructions from [cli.github.com](https://cli.github.com/)

2. Create a GitHub Personal Access Token:
   - Go to [GitHub Settings > Developer Settings > Personal Access Tokens](https://github.com/settings/tokens)
   - Click "Generate new token (classic)"
   - Select the following scopes:
     - `repo`
     - `read:org`
     - `gist`
     - `read:packages`
   - Copy the generated token

3. Login to GitHub CLI:
   ```bash
   echo "YOUR_TOKEN" | gh auth login --with-token
   ```
4. Verify the login was successful:
   ```bash
   gh auth status
   ```
   You should see a message confirming you are authenticated with your GitHub account.

After completing these steps, you should be able to build Android apps with prebuilt `react-native` artifacts.

## Running the MacOS desktop app 🖥
* To run the **Development app**, run: `npm run desktop`, this will start a new Electron process running on your MacOS desktop in the `dist/Mac` folder.

## Receiving Mobile Push Notifications
To receive mobile push notifications in the development build while hitting the Staging or Production API, you need to use the production airship config.
### Android

#### HybridApp

Add `inProduction = true` to [Mobile-Expensify/Android/assets/airshipconfig.properties](https://github.com/Expensify/Mobile-Expensify/blob/main/Android/assets/airshipconfig.properties)

#### Standalone

Copy the [production config](https://github.com/Expensify/App/blob/d7c1256f952c0020344d809ee7299b49a4c70db2/android/app/src/main/assets/airshipconfig.properties#L1-L7) to the [development config](https://github.com/Expensify/App/blob/d7c1256f952c0020344d809ee7299b49a4c70db2/android/app/src/development/assets/airshipconfig.properties#L1-L8).

### iOS

#### HybridApp

Set `inProduction` to `true` in [Mobile-Expensify/iOS/AirshipConfig/Debug/AirshipConfig.plist](https://github.com/Expensify/Mobile-Expensify/blob/ab67becf5e8610c8df9b4da3132501153c7291a1/iOS/AirshipConfig/Debug/AirshipConfig.plist#L8)

#### Standalone

Replace the [development key and secret](https://github.com/Expensify/App/blob/d7c1256f952c0020344d809ee7299b49a4c70db2/ios/AirshipConfig.plist#L7-L10) with the [production values](https://github.com/Expensify/App/blob/d7c1256f952c0020344d809ee7299b49a4c70db2/ios/AirshipConfig.plist#L11-L14).

## Troubleshooting
1. If you are having issues with **_Getting Started_**, please reference [React Native's Documentation](https://reactnative.dev/docs/environment-setup)
2. If you are running into CORS errors like (in the browser dev console)
   ```sh
   Access to fetch at 'https://www.expensify.com/api/BeginSignIn' from origin 'http://localhost:8080' has been blocked by CORS policy
   ```
   You probably have a misconfigured `.env` file - remove it (`rm .env`) and try again

**Note:** Expensify engineers that will be testing with the API in your local dev environment please refer to [these additional instructions](https://stackoverflow.com/c/expensify/questions/7699/7700).

## Environment variables
Creating an `.env` file is not necessary. We advise external contributors against it. It can lead to errors when
variables referenced here get updated since your local `.env` file is ignored.

- `NEW_EXPENSIFY_URL` - The root URL used for the website
- `SECURE_EXPENSIFY_URL` - The URL used to hit the Expensify secure API
- `EXPENSIFY_URL` - The URL used to hit the Expensify API
- `EXPENSIFY_PARTNER_NAME` - Constant used for the app when authenticating.
- `EXPENSIFY_PARTNER_PASSWORD` - Another constant used for the app when authenticating. (This is OK to be public)
- `PUSHER_APP_KEY` - Key used to authenticate with Pusher.com
- `SECURE_NGROK_URL` - Secure URL used for `ngrok` when testing
- `NGROK_URL` - URL used for `ngrok` when testing
- `USE_NGROK` - Flag to turn `ngrok` testing on or off
- `USE_WDYR` - Flag to turn [`Why Did You Render`](https://github.com/welldone-software/why-did-you-render) testing on or off
- `USE_WEB_PROXY`⚠️- Used in web/desktop development, it starts a server along the local development server to proxy
   requests to the backend. External contributors should set this to `true` otherwise they'll have CORS errors.
   If you don't want to start the proxy server set this explicitly to `false`
- `CAPTURE_METRICS` (optional) - Set this to `true` to capture performance metrics and see them in Flipper
   see [PERFORMANCE.md](contributingGuides/PERFORMANCE.md#performance-metrics-opt-in-on-local-release-builds) for more information
- `ONYX_METRICS` (optional) - Set this to `true` to capture even more performance metrics and see them in Flipper
   see [React-Native-Onyx#benchmarks](https://github.com/Expensify/react-native-onyx#benchmarks) for more information
- `E2E_TESTING` (optional) - This needs to be set to `true` when running the e2e tests for performance regression testing.
   This happens usually automatically, read [this](tests/e2e/README.md) for more information

> If your changes to .env aren't having an effect, try `rm -rf .rock`, then re-run `npm run ios` or `npm run android`

----

# Testing on browsers in simulators and emulators

The development server is reached through the HTTPS protocol, and any client that access the development server needs a certificate.

You create this certificate by following the instructions in [`Configuring HTTPS`](#configuring-https) of this readme. When accessing the website served from the development server on browsers in iOS simulator or Android emulator, these virtual devices need to have the same certificate installed. Follow the steps below to install them.

#### Pre-requisite for Android flow
1. Open any emulator using Android Studio
2. Use `adb push "$(mkcert -CAROOT)/rootCA.pem" /storage/emulated/0/Download/` to push certificate to install in Download folder.
3. Install the certificate as CA certificate from the settings. On the Android emulator, this option can be found in Settings > Security > Encryption & Credentials > Install a certificate > CA certificate.
4. Close the emulator.

**Note:** If you want to run app on `https://127.0.0.1:8082`, then just install the certificate and use `adb reverse tcp:8082 tcp:8082` on every startup.

#### Android Flow
1. Run `npm run setupNewDotWebForEmulators android`
2. Select the emulator you want to run if prompted. (If single emulator is available, then it will open automatically)
3. Let the script execute till the message `🎉 Done!`.

**Note:** If you want to run app on `https://dev.new.expensify.com:8082`, then just do the Android flow and use `npm run startAndroidEmulator` to start the Android Emulator every time (It will configure the emulator).


Possible Scenario:
The flow may fail to root with error `adbd cannot run as root in production builds`. In this case, please refer to https://stackoverflow.com/a/45668555. Or use `https://127.0.0.1:8082` for less hassle.

#### iOS Flow
1. Run `npm run setupNewDotWebForEmulators ios`
2. Select the emulator you want to run if prompted. (If single emulator is available, then it will open automatically)
3. Let the script execute till the message `🎉 Done!`.

#### All Flow
1. Run `npm run setupNewDotWebForEmulators all` or `npm run setupNewDotWebForEmulators`
2. Check if the iOS flow runs first and then Android flow runs.
3. Let the script execute till the message `🎉 Done!`.

----

# Running the tests
## Unit tests
Unit tests are valuable when you want to test one component. They should be short, fast, and ideally only test one thing.
Often times in order to write a unit test, you may need to mock data, a component, or library. We use the library [Jest](https://jestjs.io/)
to help run our Unit tests.

* To run the **Jest unit tests**: `npm run test`
* UI tests guidelines can be found [here](tests/ui/README.md)

## Performance tests
We use Reassure for monitoring performance regression. More detailed information can be found [here](tests/perf-test/README.md):

----

# Debugging
### iOS
1. If running on the iOS simulator pressing `⌘D` will open the debugging menu.
2. This will allow you to attach a debugger in your IDE, React Developer Tools, or your browser.
3. For more information on how to attach a debugger, see [React Native Debugging Documentation](https://reactnative.dev/docs/debugging#chrome-developer-tools)

Alternatively, you can also set up debugger using [Flipper](https://fbflipper.com/). After installation, press `⌘D` and select "Open Debugger". This will open Flipper window. To view data stored by Onyx, go to Plugin Manager and install `async-storage` plugin.

## Android
Our React Native Android app now uses the `Hermes` JS engine which requires your browser for remote debugging. These instructions are specific to Chrome since that's what the Hermes documentation provided.
1. Navigate to `chrome://inspect`
2. Use the `Configure...` button to add the Metro server address (typically `localhost:8081`, check your `Metro` output)
3. You should now see a "Hermes React Native" target with an "inspect" link which can be used to bring up a debugger. If you don't see the "inspect" link, make sure the Metro server is running
4. You can now use the Chrome debug tools. See [React Native Debugging Hermes](https://reactnative.dev/docs/hermes#debugging-hermes-using-google-chromes-devtools)

## Web

To make it easier to test things in web, we expose the Onyx object to the window, so you can easily do `Onyx.set('bla', 1)`.

----

# Release Profiler
Often, performance issue debugging occurs in debug builds, which can introduce errors from elements such as JS Garbage Collection, Hermes debug markers, or LLDB pauses.

`react-native-release-profiler` facilitates profiling within release builds for accurate local problem-solving and broad performance analysis in production to spot regressions or collect extensive device data. Therefore, we will utilize the production build version

### Getting Started with Source Maps
To accurately profile your application, generating source maps for Android and iOS is crucial. Here's how to enable them:
1. Enable source maps on Android
Ensure the following is set in your app's `android/app/build.gradle` file.

    ```jsx
    project.ext.react = [
        enableHermes: true,
        hermesFlagsRelease: ["-O", "-output-source-map"], // <-- here, plus whichever flag was required to set this away from default
    ]
    ```

2. Enable source maps on IOS
Within Xcode head to the build phase - `Bundle React Native code and images`.

    ```jsx
    export SOURCEMAP_FILE="$(pwd)/../main.jsbundle.map" // <-- here;

    export NODE_BINARY=node
    ../node_modules/react-native/scripts/react-native-xcode.sh
    ```
3. Install the necessary packages and CocoaPods dependencies:
    ```jsx
    npm i && npm run pod-install
    ```
4. Depending on the platform you are targeting, run your Android/iOS app in production mode.
5. Upon completion, the generated source map can be found at:
  Android: `android/app/build/generated/sourcemaps/react/productionRelease/index.android.bundle.map`
  IOS: `main.jsbundle.map`
  web: `dist/merged-source-map.js.map`

### Recording a Trace:
1. Ensure you have generated the source map as outlined above.
2. Launch the app in production mode.
3. Navigate to the feature you wish to profile.
4. Initiate the profiling session by tapping with four fingers (on mobile) or `cmd+d` (on web) to open the menu and selecting **`Use Profiling`**.
5. Close the menu and interact with the app.
6. After completing your interactions, tap with four fingers or `cmd+d` again and select to stop profiling.
7. You will be presented with a **`Share`** option to export the trace, which includes a trace file (`Profile<app version>.cpuprofile`) and build info (`AppInfo<app version>.json`).

Build info:
```jsx
{
    appVersion: "1.0.0",
    environment: "production",
    platform: "IOS",
    totalMemory: "3GB",
    usedMemory: "300MB"
}
```

### How to symbolicate trace record:
1. You have two files: `AppInfo<app version>.json` and `Profile<app version>.cpuprofile`
2. Place the `Profile<app version>.cpuprofile` file at the root of your project.
3. If you have already generated a source map from the steps above for this branch, you can skip to the next step. Otherwise, obtain the app version from `AppInfo<app version>.json` switch to that branch and generate the source map as described.

`IMPORTANT:` You should generate the source map from the same branch as the trace was recorded.

4. Use the following commands to symbolicate the trace for Android and iOS, respectively:
Android: `npm run symbolicate-release:android`
IOS: `npm run symbolicate-release:ios`
web: `npm run symbolicate-release:web`
5. A new file named `Profile_trace_for_<app version>-converted.json` will appear in your project's root folder.
6. Open this file in your tool of choice:
    - SpeedScope ([https://www.speedscope.app](https://www.speedscope.app/))
    - Perfetto UI (https://ui.perfetto.dev/)
    - Google Chrome's Tracing UI (chrome://tracing)

----

<<<<<<< HEAD
# App Structure and Conventions

## Onyx
This is a persistent storage solution wrapped in a Pub/Sub library. In general that means:

- Onyx stores and retrieves data from persistent storage
- Data is stored as key/value pairs, where the value can be anything from a single piece of data to a complex object
- Collections of data are usually not stored as a single key (eg. an array with multiple objects), but as individual keys+ID (eg. `report_1234`, `report_4567`, etc.). Store collections as individual keys when a component will bind directly to one of those keys. For example: reports are stored as individual keys because `OptionRow.js` binds to the individual report keys for each link. However, report actions are stored as an array of objects because nothing binds directly to a single report action.
- Onyx allows other code to subscribe to changes in data, and then publishes change events whenever data is changed
- Anything needing to read Onyx data needs to:
    1. Know what key the data is stored in (for web, you can find this by looking in the JS console > Application > IndexedDB > OnyxDB > keyvaluepairs)
    2. Subscribe to changes of the data for a particular key or set of keys. React components use `withOnyx()` and non-React libs use `Onyx.connect()`
    3. Get initialized with the current value of that key from persistent storage (Onyx does this by calling `setState()` or triggering the `callback` with the values currently on disk as part of the connection process)
- Subscribing to Onyx keys is done using a constant defined in `ONYXKEYS`. Each Onyx key represents either a collection of items or a specific entry in storage. For example, since all reports are stored as individual keys like `report_1234`, if code needs to know about all the reports (eg. display a list of them in the nav menu), then it would subscribe to the key `ONYXKEYS.COLLECTION.REPORT`.

## Actions
Actions are responsible for managing what is on disk. This is usually:

- Subscribing to Pusher events to receive data from the server that will get put immediately into Onyx
- Making XHRs to request necessary data from the server and then immediately putting that data into Onyx
- Handling any business logic with input coming from the UI layer

## The UI layer
This layer is solely responsible for:

- Reflecting exactly the data that is in persistent storage by using `withOnyx()` to bind to Onyx data.
- Taking user input and passing it to an action

As a convention, the UI layer should never interact with device storage directly or call `Onyx.set()` or `Onyx.merge()`. Use an action! For example, check out this action that is signing in the user [here](https://github.com/Expensify/App/blob/919c890cc391ad38b670ca1b266c114c8b3c3285/src/pages/signin/PasswordForm.js#L78-L78).

```js
validateAndSubmitForm() {
    // validate...
    signIn(this.state.password, this.state.twoFactorAuthCode);
}
```

That action will then call `Onyx.merge()` to [set default data and a loading state, then make an API request, and set the response with another `Onyx.merge()`](https://github.com/Expensify/App/blob/919c890cc391ad38b670ca1b266c114c8b3c3285/src/libs/actions/Session.js#L228-L247).

```js
function signIn(password, twoFactorAuthCode) {
    Onyx.merge(ONYXKEYS.ACCOUNT, {isLoading: true});
    Authentication.Authenticate({
        ...defaultParams,
        password,
        twoFactorAuthCode,
    })
        .then((response) => {
            Onyx.merge(ONYXKEYS.SESSION, {authToken: response.authToken});
        })
        .catch((error) => {
            Onyx.merge(ONYXKEYS.ACCOUNT, {error: error.message});
        })
        .finally(() => {
            Onyx.merge(ONYXKEYS.ACCOUNT, {isLoading: false});
        });
}
```

Keeping our `Onyx.merge()` out of the view layer and in actions helps organize things as all interactions with device storage and API handling happen in the same place. In addition, actions that are called from inside views should not ever use the `.then()` method to set loading/error states, navigate or do any additional data processing. All of this stuff should ideally go into `Onyx` and be fed back to the component via `withOnyx()`. Design your actions so they clearly describe what they will do and encapsulate all their logic in that action.

```javascript
// Bad
validateAndSubmitForm() {
    // validate...
    this.setState({isLoading: true});
    signIn()
        .then((response) => {
            if (result.jsonCode === 200) {
                return;
            }

            this.setState({error: response.message});
        })
        .finally(() => {
            this.setState({isLoading: false});
        });
}

// Good
validateAndSubmitForm() {
    // validate...
    signIn();
}
```

## API building
When adding new API commands (and preferably when starting using a new one that was not yet used in this codebase) always
prefer to return the created/updated data in the command itself, instead of saving and reloading. ie: if we call `CreateTransaction`,
we should prefer making `CreateTransaction` return the data it just created instead of calling `CreateTransaction` then `Get` rvl=transactionList

## Storage Eviction

Different platforms come with varying storage capacities and Onyx has a way to gracefully fail when those storage limits are encountered. When Onyx fails to set or modify a key the following steps are taken:
1. Onyx looks at a list of recently accessed keys (access is defined as subscribed to or modified) and locates the key that was least recently accessed
2. It then deletes this key and retries the original operation

By default, Onyx will not evict anything from storage and will presume all keys are "unsafe" to remove unless explicitly told otherwise.

**To flag a key as safe for removal:**
- Add the key to the `evictableKeys` option in `Onyx.init(options)`
- Implement `canEvict` in the Onyx config for each component subscribing to a key
- The key will only be deleted when all subscribers return `true` for `canEvict`

e.g.
```js
Onyx.init({
    evictableKeys: [ONYXKEYS.COLLECTION.REPORT_ACTIONS],
});
```

```js
export default withOnyx({
    reportActions: {
        key: ({reportID}) => `${ONYXKEYS.COLLECTION.REPORT_ACTIONS}${reportID}`,
        canEvict: props => !props.isActiveReport,
    },
})(ReportActionsView);
```

## Things to know or brush up on before jumping into the code
1. The major difference between React Native and React are the [components](https://reactnative.dev/docs/components-and-apis) that are used in the `render()` method. Everything else is exactly the same. Any React skills you have can be applied to React Native.
1. The application uses [`react-navigation`](https://reactnavigation.org/) for navigating between parts of the app.
1. [Higher Order Components](https://reactjs.org/docs/higher-order-components.html) are used to connect React components to persistent storage via [`react-native-onyx`](https://github.com/Expensify/react-native-onyx).

----
# HybridApp

Currently, the production Expensify app contains both "Expensify Classic" and "New Expensify". The file structure is as follows:

- 📂 [**App**](https://github.com/Expensify/App)
    - 📂 [**android**](https://github.com/Expensify/App/tree/main/android): New Expensify Android specific code (not a part of HybridApp native code)
    - 📂 [**ios**](https://github.com/Expensify/App/tree/main/ios): New Expensify iOS specific code (not a part of HybridApp native code)
    - 📂 [**src**](https://github.com/Expensify/App/tree/main/src): New Expensify TypeScript logic
    - 📂 [**Mobile-Expensify**](https://github.com/Expensify/Mobile-Expensify): `git` submodule that is pointed to [Mobile-Expensify](https://github.com/Expensify/Mobile-Expensify)
        - 📂 [**Android**](https://github.com/Expensify/Mobile-Expensify/tree/main/Android): Expensify Classic Android specific code
        - 📂 [**iOS**](https://github.com/Expensify/Mobile-Expensify/tree/main/iOS): Expensify Classic iOS specific code
        - 📂 [**app**](https://github.com/Expensify/Mobile-Expensify/tree/main/app): Expensify Classic JavaScript logic (aka YAPL)

You can only build HybridApp if you have been granted access to [`Mobile-Expensify`](https://github.com/Expensify/Mobile-Expensify). For most contributors, you will be working on the standalone NewDot application.

## Getting started with HybridApp

1. If you haven't, please follow [these instructions](https://github.com/Expensify/App?tab=readme-ov-file#getting-started) to setup the NewDot local environment.
2. In the root directory, run `git submodule init`
3. Run `git submodule update`
    - If this takes too long, try `git submodule update --init --progress --depth 100` (Note: this makes it difficult to checkout remote branches in the submodule)
    - If you have access to `Mobile-Expensify` and the command fails, add this to your `~/.gitconfig` file:

    ```
    [url "https://github.com/"]
        insteadOf = ssh://git@github.com/
    ```
    - To prevent `Mobile-Expensify` submodule commit hash changes from appearing in `git status`, configure Git to ignore them by adding this to your local `.git/config` (This ensures that submodule changes are ignored unless you deliberately update them):
    ```
    [submodule "Mobile-Expensify"]
        ignore = all
    ```
4. Run `git config --global submodule.recurse true` in order to have the submodule updated when you pull App.


> [!Note]
> #### For external agencies and C+ contributors only
>
> If you'd like to modify the `Mobile-Expensify` source code, it is best that you create your own fork. Then, you can swap origin of the remote repository by executing this command:
>
> `cd Mobile-Expensify && git remote set-url origin <YOUR_FORK_URL>`
>
> This way, you'll attach the submodule to your fork repository.

- Before building the app, you need to install dependencies. Run `npm install` from `Expensify/App` (this will also install dependencies for `Mobile-Expensify`)

**At this point, the default behavior of some `npm` scripts will change to target HybridApp (the script that determines whether to use HybridApp or standalone scripts can be found in `scripts/is-hybrid-app.sh`):**
| Command               | Description                        |
| --------------------- | ---------------------------------- |
| `npm run android`     | Build **HybridApp** for Android    |
| `npm run ios`         | Build **HybridApp** for iOS        |
| `npm run ipad`        | Build **HybridApp** for iPad       |
| `npm run ipad-sm`     | Build **HybridApp** for small iPad |
| `npm run pod-install` | Install pods for **HybridApp**     |
| `npm run clean`       | Clean native code of **HybridApp** |

If for some reason, you need to target the standalone NewDot application, you can append `*-standalone` to each of these scripts (eg. `npm run ios-standalone` will build NewDot instead of HybridApp). The same concept applies to the installation of standalone NewDot node modules. To skip the installation of HybridApp-specific patches and node modules, use `npm run i-standalone` or `npm run install-standalone`.

| Command                          | Description                                                 |
| -------------------------------- | ----------------------------------------------------------- |
| `npm run install-standalone`     | Install standalone **NewDot** node modules (`npm install`). |
| `npm run clean-standalone`       | Clean native code for standalone **NewDot**.                |
| `npm run android-standalone`     | Build **NewDot** for Android in standalone mode.            |
| `npm run ios-standalone`         | Build **NewDot** for iOS in standalone mode.                |
| `npm run pod-install-standalone` | Install pods for standalone **NewDot**.                     |
| `npm run ipad-standalone`        | Build **NewDot** for iPad in standalone mode.               |
| `npm run ipad-sm-standalone`     | Build **NewDot** for small iPad in standalone mode.         |

### Working with HybridApp vs Standalone NewDot

Day-to-day work with **HybridApp** shouldn't differ much from working on the standalone **NewDot** repository.
The primary difference is that the native code, which runs React Native, is located in the following directories:

- `./Mobile-Expensify/Android`
- `./Mobile-Expensify/iOS`

### Important Notes:
1. **Root Folders Do Not Affect HybridApp Builds:**
   - Changes made to the `./android` and `./ios` folders at the root of the repository **won't affect the HybridApp build**.

2. **Modifying iOS Code for HybridApp:**
   - If you need to remove `Pods`, you must do it in the **`./Mobile-Expensify/iOS`** directory.

3. **Modifying Android Builds for HybridApp:**
   - If you'd like to delete files such as `.cxx`, `build`, or `.gradle` directories, you need to navigate to **`./Mobile-Expensify/android`**.

4. **Opening the HybridApp Project in IDEs:**
   - To open the HybridApp project in **Android Studio** or **Xcode**, you **must select the workspace located in the `Mobile-Expensify` directory**:
     - **Android**: `./Mobile-Expensify/Android`
     - **iOS**: `./Mobile-Expensify/iOS/Expensify.xcworkspace`

### Updating the `Mobile-Expensify` Submodule

The `Mobile-Expensify` directory is a **Git submodule**. This means it points to a specific commit on the `Mobile-Expensify` repository.

If you'd like to fetch the submodule while executing the `git pull` command in `Expensify/App` instead of updating it manually you can run this command in the root of the project:

```
git config submodule.recurse true
```

> [!WARNING]
> Please, remember that the submodule will get updated automatically only after executing the `git pull` command - if you switch between branches it is still recommended to execute `git submodule update` to make sure you're working on a compatible submodule version!

If you'd like to download the most recent changes from the `main` branch, please use the following command:
```bash
git submodule update --remote
```

It's important to emphasize that a git submodule is just a **regular git repository** after all. It means that you can switch branches, pull the newest changes, and execute all regular git commands within the `Mobile-Expensify` directory.

### Adding HybridApp-related patches

Applying patches from the `patches` directory is performed automatically with the `npm install` command executed in `Expensify/App`.

If you'd like to add HybridApp-specific patches, use the `--patch-dir` flag:

`npx patch-package <PACKAGE_NAME> --patch-dir Mobile-Expensify/patches`

### Additional information and troubleshooting

If you seek some additional information you can always refer to the [extended version](contributingGuides/HYBRID_APP.md) of the docs for HybridApp. You can find there extended explanation of some of the concepts, pro tips, and most common errors.
=======
# Internationalization
This application is built with Internationalization (I18n) / Localization (L10n) support, so it's important to always
localize the following types of data when presented to the user (even accessibility texts that are not rendered):

- Texts: See [translate method](https://github.com/Expensify/App/blob/655ba416d552d5c88e57977a6e0165fb7eb7ab58/src/libs/translate.js#L15)
- Date/time: see [DateUtils](https://github.com/Expensify/App/blob/f579946fbfbdc62acc5bd281dc75cabb803d9af0/src/libs/DateUtils.js)
- Numbers and amounts: see [NumberFormatUtils](https://github.com/Expensify/App/blob/55b2372d1344e3b61854139806a53f8a3d7c2b8b/src/libs/NumberFormatUtils.js) and [LocaleDigitUtils](https://github.com/Expensify/App/blob/55b2372d1344e3b61854139806a53f8a3d7c2b8b/src/libs/LocaleDigitUtils.js)
- Phones: see [LocalPhoneNumber](https://github.com/Expensify/App/blob/bdfbafe18ee2d60f766c697744f23fad64b62cad/src/libs/LocalePhoneNumber.js#L51-L52)

In most cases, you will be needing to localize data used in a component, if that's the case, there's a hook [useLocalize](https://github.com/Expensify/App/blob/4510fc76bbf5df699a2575bfb49a276af90f3ed7/src/hooks/useLocalize.ts).
It will abstract most of the logic you need (mostly subscribe to the [NVP_PREFERRED_LOCALE](https://github.com/Expensify/App/blob/6cf1a56df670a11bf61aa67eeb64c1f87161dea1/src/ONYXKEYS.js#L88) Onyx key)
and is the preferred way of localizing things inside components.

Some pointers:

- All translations are stored in language files in [src/languages](https://github.com/Expensify/App/tree/b114bc86ff38e3feca764e75b3f5bf4f60fcd6fe/src/languages).
- We try to group translations by their pages/components
- A common rule of thumb is to move a common word/phrase to be shared when it's in 3 places
- Always prefer longer and more complex strings in the translation files. For example
  if you need to generate the text `User has sent $20.00 to you on Oct 25th at 10:05am`, add just one
  key to the translation file and use the arrow function version, like so:

  ```
  nameOfTheKey: ({amount, dateTime}) => `User has sent ${amount} to you on ${datetime}`,
  ```

  This is because the order of the phrases might vary from one language to another.

- When working with translations that involve plural forms, it's important to handle different cases correctly.

  For example:
  - zero: Used when there are no items **(optional)**.
  - one: Used when there's exactly one item.
  - two: Used when there's two items. **(optional)**
  - few: Used for a small number of items **(optional)**.
  - many: Used for larger quantities **(optional)**.
  - other: A catch-all case for other counts or variations.

  Here’s an example of how to implement plural translations:

  messages: () => ({
      zero: 'No messages',
      one: 'One message',
      two: 'Two messages',
      few: (count) => `${count} messages`,
      many: (count) => `You have ${count} messages`,
      other: (count) => `You have ${count} unread messages`,
  })

  In your code, you can use the translation like this:

  `translate('common.messages', {count: 1});`

## Generating translations
`src/languages/en.ts` is the source of truth for static strings in the App. `src/languages/es.ts` is (for now) manually-curated. The remainder are AI-generated. The script to perform this transformation is `scripts/generateTranslations.ts`.

### Running the translation script
To run the translation script:

```bash
npx ts-node scripts/generateTranslations.ts
```

You will need `OPENAI_API_KEY` set in your `.env`. Expensify employees can follow [these instructions](https://stackoverflowteams.com/c/expensify/questions/20012).  If you want to test the script without actually talking to ChatGPT, you can pass the `--dry-run` flag to the script.

### Fine-tuning translations
If you are unhappy with the results of an AI translation, there are currently two methods of recourse:

1. If you are adding a string that can have an ambiguous meaning without proper context, you can add a context annotation in `en.ts`. This takes the form of a comment before your string starting with `@context`.
2. The base prompt(s) can be found in `prompts/translation`, and can be adjusted if necessary.
>>>>>>> 86de839e

----

# Deploying
## QA and deploy cycles
We utilize a CI/CD deployment system built using [GitHub Actions](https://github.com/features/actions) to ensure that new code is automatically deployed to our users as fast as possible. As part of this process, all code is first deployed to our staging environments, where it undergoes quality assurance (QA) testing before it is deployed to production. Typically, pull requests are deployed to staging immediately after they are merged.

Every time a PR is deployed to staging, it is added to a [special tracking issue](https://github.com/Expensify/App/issues?q=is%3Aopen+is%3Aissue+label%3AStagingDeployCash) with the label `StagingDeployCash` (there will only ever be one open at a time). This tracking issue contains information about the new application version, a list of recently deployed pull requests, and any issues found on staging that are not present on production. Every weekday at 9am PST, our QA team adds the `🔐LockCashDeploys🔐` label to that tracking issue, and that signifies that they are starting their daily QA cycle. They will perform both regular regression testing and the QA steps listed for every pull request on the `StagingDeployCash` checklist.

Once the `StagingDeployCash` is locked, we won't run any staging deploys until it is either unlocked, or we run a production deploy. If severe issues are found on staging that are not present on production, a new issue (or the PR that caused the issue) will be labeled with `DeployBlockerCash`, and added to the `StagingDeployCash` deploy checklist. If we want to resolve a deploy blocker by reverting a pull request or deploying a hotfix directly to the staging environment, we can merge a pull request with the `CP Staging` label.

Once we have confirmed to the best of our ability that there are no deploy-blocking issues and that all our new features are working as expected on staging, we'll close the `StagingDeployCash`. That will automatically trigger a production deployment, open a new `StagingDeployCash` checklist, and deploy to staging any pull requests that were merged while the previous checklist was locked.

##  Key GitHub workflows
These are some of the most central [GitHub Workflows](https://github.com/Expensify/App/tree/main/.github/workflows). There is more detailed information in the README [here](https://github.com/Expensify/App/blob/main/.github/workflows/README.md).

### preDeploy
The [preDeploy workflow](https://github.com/Expensify/App/blob/main/.github/workflows/preDeploy.yml) executes whenever a pull request is merged to `main`, and at a high level does the following:

- If the `StagingDeployCash` is locked, comment on the merged PR that it will be deployed later.
- Otherwise:
  - Create a new version by triggering the [`createNewVersion` workflow](https://github.com/Expensify/App/blob/main/.github/workflows/createNewVersion.yml)
  - Update the `staging` branch from main.
- Also, if the pull request has the `CP Staging` label, it will execute the [`cherryPick` workflow](https://github.com/Expensify/App/blob/main/.github/workflows/cherryPick.yml) to deploy the pull request directly to staging, even if the `StagingDeployCash` is locked.

### deploy
The [`deploy` workflow](https://github.com/Expensify/App/blob/main/.github/workflows/deploy.yml) is really quite simple. It runs when code is pushed to the `staging` or `production` branches, and:

- If `staging` was updated, it creates a tag matching the new version, and pushes tags.
- If `production` was updated, it creates a GitHub Release for the new version.

### platformDeploy
The [`platformDeploy` workflow](https://github.com/Expensify/App/blob/main/.github/workflows/platformDeploy.yml) is what actually runs the deployment on all four platforms (iOS, Android, Web, macOS Desktop). It runs a staging deploy whenever a new tag is pushed to GitHub, and runs a production deploy whenever a new release is created.

### lockDeploys
The [`lockDeploys` workflow](https://github.com/Expensify/App/blob/main/.github/workflows/lockDeploys.yml) executes when the `StagingDeployCash` is locked, and it waits for any currently running staging deploys to finish, then gives Applause the :green_circle: to begin QA by commenting in the `StagingDeployCash` checklist.

### finishReleaseCycle
The [`finishReleaseCycle` workflow](https://github.com/Expensify/App/blob/main/.github/workflows/finishReleaseCycle.yml) executes when the `StagingDeployCash` is closed. It updates the `production` branch from `staging` (triggering a production deploy), deploys `main` to staging (with a new `PATCH` version), and creates a new `StagingDeployCash` deploy checklist.

### testBuild
The [`testBuild` workflow](https://github.com/Expensify/App/blob/main/.github/workflows/testBuild.yml) builds ad-hoc staging apps (hybrid iOS, hybrid Android, web, and desktop) from pull requests submitted to the App and Mobile-Expensify repositories. This process enables testers to review modifications before they are merged into the main branch and deployed to the staging environment. This workflow accepts up to two inputs:
- A PR number from the App repository for testing New Dot (ND) changes.
- A PR number from the Mobile-Expensify repository for testing Old Dot (OD) changes.

Both PR numbers can be entered simultaneously if the changes from both repositories need to be combined and tested. Additionally, contributors can explicitly link related PRs from the Mobile-Expensify repository in the App repository PR description if required. Guidance on linking PRs can be found [in PR template](https://github.com/Expensify/App/blob/main/.github/PULL_REQUEST_TEMPLATE.md?plain=1#L25-L30)

## Local production builds
Sometimes it might be beneficial to generate a local production version instead of testing on production. Follow the steps below for each client:

#### Local production build of the web app
In order to generate a production web build, run `npm run build`, this will generate a production javascript build in the `dist/` folder.

#### Local production build of the MacOS desktop app
The commands used to compile a production or staging desktop build are `npm run desktop-build` and `npm run desktop-build-staging`, respectively. These will product an app in the `dist/Mac` folder named NewExpensify.dmg that you can install like a normal app.

HOWEVER, by default those commands will try to notarize the build (signing it as Expensify) and publish it to the S3 bucket where it's hosted for users. In most cases you won't actually need or want to do that for your local testing. To get around that and disable those behaviors for your local build, apply the following diff:

```diff
diff --git a/scripts/build-desktop.sh b/scripts/build-desktop.sh
index 791f59d733..526306eec1 100755
--- a/scripts/build-desktop.sh
+++ b/scripts/build-desktop.sh
@@ -35,4 +35,4 @@ npx webpack --config config/webpack/webpack.desktop.ts --env file=$ENV_FILE
 title "Building Desktop App Archive Using Electron"
 info ""
 shift 1
-npx electron-builder --config config/electronBuilder.config.js --publish always "$@"
+npx electron-builder --config config/electronBuilder.config.js --publish never "$@"
```

There may be some cases where you need to test a signed and published build, such as when testing the update flows. Instructions on setting that up can be found in [Testing Electron Auto-Update](https://github.com/Expensify/App/blob/main/desktop/README.md#testing-electron-auto-update). Good luck 🙃

#### Local production build the iOS app
In order to compile a production iOS build, run `npm run ios-build`, this will generate a `Chat.ipa` in the root directory of this project.

#### Local production build the Android app
To build an APK to share run (e.g. via Slack), run `npm run android-build`, this will generate a new APK in the `android/app` folder.

# Onyx derived values
Onyx derived values are special Onyx keys which contain values derived from other Onyx values. These are available as a performance optimization, so that if the result of a common computation of Onyx values is needed in many places across the app, the computation can be done only as needed in a centralized location, and then shared across the app. Once created, Onyx derived values are stored and consumed just like any other Onyx value.

## When to use derived values?

1. **Complex Computations Across Multiple Components**
   - Multiple components need the same computed value from one or more Onyx keys
   - The computation is expensive (e.g., filtering large arrays, complex object transformations)
   - The result needs to be cached and shared to avoid redundant calculations

2. **Performance Critical Paths**
   - The computation appears in frequently rendered components
   - Profiling shows the same calculation being done repeatedly
   - The computation involves multiple Onyx dependencies that change independently

3. **Data Aggregation and Transformation**
   - You need to combine data from multiple Onyx keys into a single, normalized structure
   - The transformation logic is complex and reusable
   - The derived data structure is used in multiple places

4. **State-Dependent Calculations**
   - The value depends on multiple pieces of state that can change independently
   - The relationship between states is complex (e.g., filtering + sorting + grouping)
   - Changes in any dependency should trigger a recalculation

## When not to use derived values?

1. **Simple or Local Computations**
   - The computation is trivial (e.g., simple string manipulation, basic math)
   - The value is only used in one component

2. **Component-Specific Logic**
   - The computation is specific to a single component's UI state
   - The logic involves component-local state

3. **Temporary or Volatile Data**
   - The computed value is only needed temporarily
   - The data doesn't need to persist across component unmounts
   - The computation depends on non-Onyx values

## Creating new Onyx derived values
1. Add the new Onyx key. The keys for Onyx derived values are stored in `ONYXKEYS.ts`, in the `ONYXKEYS.DERIVED` object.
2. Declare the type for the derived value in `ONYXKEYS.ts`, in the `OnyxDerivedValuesMapping` type.
3. Add the derived value config to `ONYX_DERIVED_VALUES` in `src/libs/OnyxDerived.ts`. A derived value config is defined by:
   1. The Onyx key for the derived value
   2. An array of dependent Onyx keys (which can be any keys, not including the one from the previous step. Including other derived values!)
   3. A `compute` function, which takes an array of dependent Onyx values (in the same order as the array of keys from the previous step), and returns a value matching the type you declared in `OnyxDerivedValuesMapping`

## Best practices

1. **Keep computations pure and predictable**
   ```typescript
      // GOOD ✅
   compute: ([reports, personalDetails]) => {
     // Pure function, only depends on input
     return reports.map(report => ({
       ...report,
       authorName: personalDetails[report.authorID]?.displayName
     }));
   }

   // BAD ❌
   compute: ([reports]) => {
     // Don't use external state or cause side effects
     const currentUser = getCurrentUser(); // External dependency!
     sendAnalytics('computation-done'); // Side effect!
     return reports;
   }
   ```
2. **Handle edge cases**
   ```typescript
   // GOOD ✅
   compute: ([reports, personalDetails]: [Report[], PersonalDetails]): DerivedType => {
     if (!reports?.length || !personalDetails) {
       return { items: [], count: 0 };
     }
     // Rest of computation...
   }

   // BAD ❌
   compute: ([reports, personalDetails]) => {
     // Missing type safety and edge cases
     return reports.map(report => personalDetails[report.id]);
   }
   ```

3. **Document derived values**
   - Explain the purpose and dependencies
   - Document any special cases or performance considerations

# canBeMissing onyx param

Context https://expensify.slack.com/archives/C03TQ48KC/p1741208342513379

## What is this param and lint error for?

The idea of the param is to indicate if the component connecting to onyx expects the data to be there (and thus does not need to handle the case when it is not) or not (and thus has to handle the case when it is not).

It was added because in some places we are assuming some data will be there, but actually we never load it, which leads to hard to debug bugs.

The linter error is there till we add the param to all callers, once that happens we can make the param mandatory and remove the linter.


## How do I determine if the param should be false or true?

The main things to look at for the `canBeMissing` param are:
- Where/who loads the data? If the data is always ensured to be loaded before this component renders, then `canBeMissing` would be set to `false`. So any data that is always returned by `OpenApp` used in a component where we have a user (so not in the homepage for example) will have `canBeMissing` set to `false`
- Will the user always have data? Maybe we always try to load a piece of data, but the data can be missing/empty, in this case `canBeMissing` would be set to `false`
- If neither of above, then the param should probably be `true`, but additionally we need to make sure that the code using the data manages correctly the fact that the data might be missing


<|MERGE_RESOLUTION|>--- conflicted
+++ resolved
@@ -14,12 +14,6 @@
 * [Testing on browsers in simulators and emulators](#testing-on-browsers-in-simulators-and-emulators)
 * [Running The Tests](#running-the-tests)
 * [Debugging](#debugging)
-<<<<<<< HEAD
-* [App Structure and Conventions](#app-structure-and-conventions)
-* [HybridApp](#HybridApp)
-=======
-* [Internationalization](#Internationalization)
->>>>>>> 86de839e
 * [Deploying](#deploying)
 * [Onyx derived values](#onyx-derived-values)
 * [canBeMissing onyx param](#canbemissing-onyx-param)
@@ -334,330 +328,6 @@
 
 ----
 
-<<<<<<< HEAD
-# App Structure and Conventions
-
-## Onyx
-This is a persistent storage solution wrapped in a Pub/Sub library. In general that means:
-
-- Onyx stores and retrieves data from persistent storage
-- Data is stored as key/value pairs, where the value can be anything from a single piece of data to a complex object
-- Collections of data are usually not stored as a single key (eg. an array with multiple objects), but as individual keys+ID (eg. `report_1234`, `report_4567`, etc.). Store collections as individual keys when a component will bind directly to one of those keys. For example: reports are stored as individual keys because `OptionRow.js` binds to the individual report keys for each link. However, report actions are stored as an array of objects because nothing binds directly to a single report action.
-- Onyx allows other code to subscribe to changes in data, and then publishes change events whenever data is changed
-- Anything needing to read Onyx data needs to:
-    1. Know what key the data is stored in (for web, you can find this by looking in the JS console > Application > IndexedDB > OnyxDB > keyvaluepairs)
-    2. Subscribe to changes of the data for a particular key or set of keys. React components use `withOnyx()` and non-React libs use `Onyx.connect()`
-    3. Get initialized with the current value of that key from persistent storage (Onyx does this by calling `setState()` or triggering the `callback` with the values currently on disk as part of the connection process)
-- Subscribing to Onyx keys is done using a constant defined in `ONYXKEYS`. Each Onyx key represents either a collection of items or a specific entry in storage. For example, since all reports are stored as individual keys like `report_1234`, if code needs to know about all the reports (eg. display a list of them in the nav menu), then it would subscribe to the key `ONYXKEYS.COLLECTION.REPORT`.
-
-## Actions
-Actions are responsible for managing what is on disk. This is usually:
-
-- Subscribing to Pusher events to receive data from the server that will get put immediately into Onyx
-- Making XHRs to request necessary data from the server and then immediately putting that data into Onyx
-- Handling any business logic with input coming from the UI layer
-
-## The UI layer
-This layer is solely responsible for:
-
-- Reflecting exactly the data that is in persistent storage by using `withOnyx()` to bind to Onyx data.
-- Taking user input and passing it to an action
-
-As a convention, the UI layer should never interact with device storage directly or call `Onyx.set()` or `Onyx.merge()`. Use an action! For example, check out this action that is signing in the user [here](https://github.com/Expensify/App/blob/919c890cc391ad38b670ca1b266c114c8b3c3285/src/pages/signin/PasswordForm.js#L78-L78).
-
-```js
-validateAndSubmitForm() {
-    // validate...
-    signIn(this.state.password, this.state.twoFactorAuthCode);
-}
-```
-
-That action will then call `Onyx.merge()` to [set default data and a loading state, then make an API request, and set the response with another `Onyx.merge()`](https://github.com/Expensify/App/blob/919c890cc391ad38b670ca1b266c114c8b3c3285/src/libs/actions/Session.js#L228-L247).
-
-```js
-function signIn(password, twoFactorAuthCode) {
-    Onyx.merge(ONYXKEYS.ACCOUNT, {isLoading: true});
-    Authentication.Authenticate({
-        ...defaultParams,
-        password,
-        twoFactorAuthCode,
-    })
-        .then((response) => {
-            Onyx.merge(ONYXKEYS.SESSION, {authToken: response.authToken});
-        })
-        .catch((error) => {
-            Onyx.merge(ONYXKEYS.ACCOUNT, {error: error.message});
-        })
-        .finally(() => {
-            Onyx.merge(ONYXKEYS.ACCOUNT, {isLoading: false});
-        });
-}
-```
-
-Keeping our `Onyx.merge()` out of the view layer and in actions helps organize things as all interactions with device storage and API handling happen in the same place. In addition, actions that are called from inside views should not ever use the `.then()` method to set loading/error states, navigate or do any additional data processing. All of this stuff should ideally go into `Onyx` and be fed back to the component via `withOnyx()`. Design your actions so they clearly describe what they will do and encapsulate all their logic in that action.
-
-```javascript
-// Bad
-validateAndSubmitForm() {
-    // validate...
-    this.setState({isLoading: true});
-    signIn()
-        .then((response) => {
-            if (result.jsonCode === 200) {
-                return;
-            }
-
-            this.setState({error: response.message});
-        })
-        .finally(() => {
-            this.setState({isLoading: false});
-        });
-}
-
-// Good
-validateAndSubmitForm() {
-    // validate...
-    signIn();
-}
-```
-
-## API building
-When adding new API commands (and preferably when starting using a new one that was not yet used in this codebase) always
-prefer to return the created/updated data in the command itself, instead of saving and reloading. ie: if we call `CreateTransaction`,
-we should prefer making `CreateTransaction` return the data it just created instead of calling `CreateTransaction` then `Get` rvl=transactionList
-
-## Storage Eviction
-
-Different platforms come with varying storage capacities and Onyx has a way to gracefully fail when those storage limits are encountered. When Onyx fails to set or modify a key the following steps are taken:
-1. Onyx looks at a list of recently accessed keys (access is defined as subscribed to or modified) and locates the key that was least recently accessed
-2. It then deletes this key and retries the original operation
-
-By default, Onyx will not evict anything from storage and will presume all keys are "unsafe" to remove unless explicitly told otherwise.
-
-**To flag a key as safe for removal:**
-- Add the key to the `evictableKeys` option in `Onyx.init(options)`
-- Implement `canEvict` in the Onyx config for each component subscribing to a key
-- The key will only be deleted when all subscribers return `true` for `canEvict`
-
-e.g.
-```js
-Onyx.init({
-    evictableKeys: [ONYXKEYS.COLLECTION.REPORT_ACTIONS],
-});
-```
-
-```js
-export default withOnyx({
-    reportActions: {
-        key: ({reportID}) => `${ONYXKEYS.COLLECTION.REPORT_ACTIONS}${reportID}`,
-        canEvict: props => !props.isActiveReport,
-    },
-})(ReportActionsView);
-```
-
-## Things to know or brush up on before jumping into the code
-1. The major difference between React Native and React are the [components](https://reactnative.dev/docs/components-and-apis) that are used in the `render()` method. Everything else is exactly the same. Any React skills you have can be applied to React Native.
-1. The application uses [`react-navigation`](https://reactnavigation.org/) for navigating between parts of the app.
-1. [Higher Order Components](https://reactjs.org/docs/higher-order-components.html) are used to connect React components to persistent storage via [`react-native-onyx`](https://github.com/Expensify/react-native-onyx).
-
-----
-# HybridApp
-
-Currently, the production Expensify app contains both "Expensify Classic" and "New Expensify". The file structure is as follows:
-
-- 📂 [**App**](https://github.com/Expensify/App)
-    - 📂 [**android**](https://github.com/Expensify/App/tree/main/android): New Expensify Android specific code (not a part of HybridApp native code)
-    - 📂 [**ios**](https://github.com/Expensify/App/tree/main/ios): New Expensify iOS specific code (not a part of HybridApp native code)
-    - 📂 [**src**](https://github.com/Expensify/App/tree/main/src): New Expensify TypeScript logic
-    - 📂 [**Mobile-Expensify**](https://github.com/Expensify/Mobile-Expensify): `git` submodule that is pointed to [Mobile-Expensify](https://github.com/Expensify/Mobile-Expensify)
-        - 📂 [**Android**](https://github.com/Expensify/Mobile-Expensify/tree/main/Android): Expensify Classic Android specific code
-        - 📂 [**iOS**](https://github.com/Expensify/Mobile-Expensify/tree/main/iOS): Expensify Classic iOS specific code
-        - 📂 [**app**](https://github.com/Expensify/Mobile-Expensify/tree/main/app): Expensify Classic JavaScript logic (aka YAPL)
-
-You can only build HybridApp if you have been granted access to [`Mobile-Expensify`](https://github.com/Expensify/Mobile-Expensify). For most contributors, you will be working on the standalone NewDot application.
-
-## Getting started with HybridApp
-
-1. If you haven't, please follow [these instructions](https://github.com/Expensify/App?tab=readme-ov-file#getting-started) to setup the NewDot local environment.
-2. In the root directory, run `git submodule init`
-3. Run `git submodule update`
-    - If this takes too long, try `git submodule update --init --progress --depth 100` (Note: this makes it difficult to checkout remote branches in the submodule)
-    - If you have access to `Mobile-Expensify` and the command fails, add this to your `~/.gitconfig` file:
-
-    ```
-    [url "https://github.com/"]
-        insteadOf = ssh://git@github.com/
-    ```
-    - To prevent `Mobile-Expensify` submodule commit hash changes from appearing in `git status`, configure Git to ignore them by adding this to your local `.git/config` (This ensures that submodule changes are ignored unless you deliberately update them):
-    ```
-    [submodule "Mobile-Expensify"]
-        ignore = all
-    ```
-4. Run `git config --global submodule.recurse true` in order to have the submodule updated when you pull App.
-
-
-> [!Note]
-> #### For external agencies and C+ contributors only
->
-> If you'd like to modify the `Mobile-Expensify` source code, it is best that you create your own fork. Then, you can swap origin of the remote repository by executing this command:
->
-> `cd Mobile-Expensify && git remote set-url origin <YOUR_FORK_URL>`
->
-> This way, you'll attach the submodule to your fork repository.
-
-- Before building the app, you need to install dependencies. Run `npm install` from `Expensify/App` (this will also install dependencies for `Mobile-Expensify`)
-
-**At this point, the default behavior of some `npm` scripts will change to target HybridApp (the script that determines whether to use HybridApp or standalone scripts can be found in `scripts/is-hybrid-app.sh`):**
-| Command               | Description                        |
-| --------------------- | ---------------------------------- |
-| `npm run android`     | Build **HybridApp** for Android    |
-| `npm run ios`         | Build **HybridApp** for iOS        |
-| `npm run ipad`        | Build **HybridApp** for iPad       |
-| `npm run ipad-sm`     | Build **HybridApp** for small iPad |
-| `npm run pod-install` | Install pods for **HybridApp**     |
-| `npm run clean`       | Clean native code of **HybridApp** |
-
-If for some reason, you need to target the standalone NewDot application, you can append `*-standalone` to each of these scripts (eg. `npm run ios-standalone` will build NewDot instead of HybridApp). The same concept applies to the installation of standalone NewDot node modules. To skip the installation of HybridApp-specific patches and node modules, use `npm run i-standalone` or `npm run install-standalone`.
-
-| Command                          | Description                                                 |
-| -------------------------------- | ----------------------------------------------------------- |
-| `npm run install-standalone`     | Install standalone **NewDot** node modules (`npm install`). |
-| `npm run clean-standalone`       | Clean native code for standalone **NewDot**.                |
-| `npm run android-standalone`     | Build **NewDot** for Android in standalone mode.            |
-| `npm run ios-standalone`         | Build **NewDot** for iOS in standalone mode.                |
-| `npm run pod-install-standalone` | Install pods for standalone **NewDot**.                     |
-| `npm run ipad-standalone`        | Build **NewDot** for iPad in standalone mode.               |
-| `npm run ipad-sm-standalone`     | Build **NewDot** for small iPad in standalone mode.         |
-
-### Working with HybridApp vs Standalone NewDot
-
-Day-to-day work with **HybridApp** shouldn't differ much from working on the standalone **NewDot** repository.
-The primary difference is that the native code, which runs React Native, is located in the following directories:
-
-- `./Mobile-Expensify/Android`
-- `./Mobile-Expensify/iOS`
-
-### Important Notes:
-1. **Root Folders Do Not Affect HybridApp Builds:**
-   - Changes made to the `./android` and `./ios` folders at the root of the repository **won't affect the HybridApp build**.
-
-2. **Modifying iOS Code for HybridApp:**
-   - If you need to remove `Pods`, you must do it in the **`./Mobile-Expensify/iOS`** directory.
-
-3. **Modifying Android Builds for HybridApp:**
-   - If you'd like to delete files such as `.cxx`, `build`, or `.gradle` directories, you need to navigate to **`./Mobile-Expensify/android`**.
-
-4. **Opening the HybridApp Project in IDEs:**
-   - To open the HybridApp project in **Android Studio** or **Xcode**, you **must select the workspace located in the `Mobile-Expensify` directory**:
-     - **Android**: `./Mobile-Expensify/Android`
-     - **iOS**: `./Mobile-Expensify/iOS/Expensify.xcworkspace`
-
-### Updating the `Mobile-Expensify` Submodule
-
-The `Mobile-Expensify` directory is a **Git submodule**. This means it points to a specific commit on the `Mobile-Expensify` repository.
-
-If you'd like to fetch the submodule while executing the `git pull` command in `Expensify/App` instead of updating it manually you can run this command in the root of the project:
-
-```
-git config submodule.recurse true
-```
-
-> [!WARNING]
-> Please, remember that the submodule will get updated automatically only after executing the `git pull` command - if you switch between branches it is still recommended to execute `git submodule update` to make sure you're working on a compatible submodule version!
-
-If you'd like to download the most recent changes from the `main` branch, please use the following command:
-```bash
-git submodule update --remote
-```
-
-It's important to emphasize that a git submodule is just a **regular git repository** after all. It means that you can switch branches, pull the newest changes, and execute all regular git commands within the `Mobile-Expensify` directory.
-
-### Adding HybridApp-related patches
-
-Applying patches from the `patches` directory is performed automatically with the `npm install` command executed in `Expensify/App`.
-
-If you'd like to add HybridApp-specific patches, use the `--patch-dir` flag:
-
-`npx patch-package <PACKAGE_NAME> --patch-dir Mobile-Expensify/patches`
-
-### Additional information and troubleshooting
-
-If you seek some additional information you can always refer to the [extended version](contributingGuides/HYBRID_APP.md) of the docs for HybridApp. You can find there extended explanation of some of the concepts, pro tips, and most common errors.
-=======
-# Internationalization
-This application is built with Internationalization (I18n) / Localization (L10n) support, so it's important to always
-localize the following types of data when presented to the user (even accessibility texts that are not rendered):
-
-- Texts: See [translate method](https://github.com/Expensify/App/blob/655ba416d552d5c88e57977a6e0165fb7eb7ab58/src/libs/translate.js#L15)
-- Date/time: see [DateUtils](https://github.com/Expensify/App/blob/f579946fbfbdc62acc5bd281dc75cabb803d9af0/src/libs/DateUtils.js)
-- Numbers and amounts: see [NumberFormatUtils](https://github.com/Expensify/App/blob/55b2372d1344e3b61854139806a53f8a3d7c2b8b/src/libs/NumberFormatUtils.js) and [LocaleDigitUtils](https://github.com/Expensify/App/blob/55b2372d1344e3b61854139806a53f8a3d7c2b8b/src/libs/LocaleDigitUtils.js)
-- Phones: see [LocalPhoneNumber](https://github.com/Expensify/App/blob/bdfbafe18ee2d60f766c697744f23fad64b62cad/src/libs/LocalePhoneNumber.js#L51-L52)
-
-In most cases, you will be needing to localize data used in a component, if that's the case, there's a hook [useLocalize](https://github.com/Expensify/App/blob/4510fc76bbf5df699a2575bfb49a276af90f3ed7/src/hooks/useLocalize.ts).
-It will abstract most of the logic you need (mostly subscribe to the [NVP_PREFERRED_LOCALE](https://github.com/Expensify/App/blob/6cf1a56df670a11bf61aa67eeb64c1f87161dea1/src/ONYXKEYS.js#L88) Onyx key)
-and is the preferred way of localizing things inside components.
-
-Some pointers:
-
-- All translations are stored in language files in [src/languages](https://github.com/Expensify/App/tree/b114bc86ff38e3feca764e75b3f5bf4f60fcd6fe/src/languages).
-- We try to group translations by their pages/components
-- A common rule of thumb is to move a common word/phrase to be shared when it's in 3 places
-- Always prefer longer and more complex strings in the translation files. For example
-  if you need to generate the text `User has sent $20.00 to you on Oct 25th at 10:05am`, add just one
-  key to the translation file and use the arrow function version, like so:
-
-  ```
-  nameOfTheKey: ({amount, dateTime}) => `User has sent ${amount} to you on ${datetime}`,
-  ```
-
-  This is because the order of the phrases might vary from one language to another.
-
-- When working with translations that involve plural forms, it's important to handle different cases correctly.
-
-  For example:
-  - zero: Used when there are no items **(optional)**.
-  - one: Used when there's exactly one item.
-  - two: Used when there's two items. **(optional)**
-  - few: Used for a small number of items **(optional)**.
-  - many: Used for larger quantities **(optional)**.
-  - other: A catch-all case for other counts or variations.
-
-  Here’s an example of how to implement plural translations:
-
-  messages: () => ({
-      zero: 'No messages',
-      one: 'One message',
-      two: 'Two messages',
-      few: (count) => `${count} messages`,
-      many: (count) => `You have ${count} messages`,
-      other: (count) => `You have ${count} unread messages`,
-  })
-
-  In your code, you can use the translation like this:
-
-  `translate('common.messages', {count: 1});`
-
-## Generating translations
-`src/languages/en.ts` is the source of truth for static strings in the App. `src/languages/es.ts` is (for now) manually-curated. The remainder are AI-generated. The script to perform this transformation is `scripts/generateTranslations.ts`.
-
-### Running the translation script
-To run the translation script:
-
-```bash
-npx ts-node scripts/generateTranslations.ts
-```
-
-You will need `OPENAI_API_KEY` set in your `.env`. Expensify employees can follow [these instructions](https://stackoverflowteams.com/c/expensify/questions/20012).  If you want to test the script without actually talking to ChatGPT, you can pass the `--dry-run` flag to the script.
-
-### Fine-tuning translations
-If you are unhappy with the results of an AI translation, there are currently two methods of recourse:
-
-1. If you are adding a string that can have an ambiguous meaning without proper context, you can add a context annotation in `en.ts`. This takes the form of a comment before your string starting with `@context`.
-2. The base prompt(s) can be found in `prompts/translation`, and can be adjusted if necessary.
->>>>>>> 86de839e
-
-----
-
 # Deploying
 ## QA and deploy cycles
 We utilize a CI/CD deployment system built using [GitHub Actions](https://github.com/features/actions) to ensure that new code is automatically deployed to our users as fast as possible. As part of this process, all code is first deployed to our staging environments, where it undergoes quality assurance (QA) testing before it is deployed to production. Typically, pull requests are deployed to staging immediately after they are merged.
