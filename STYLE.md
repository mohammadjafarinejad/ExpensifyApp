--- conflicted
+++ resolved
@@ -175,7 +175,6 @@
     }
     ```
 
-<<<<<<< HEAD
 ## Object / Array Methods
 
 We have standardized on using underscore methods for objects and collections instead of the native Array methods. This is mostly to maintain consistency, but there are some type safety features and conveniences that underscore methods provide us e.g. the ability to iterate over an object and the lack of a `TypeError` thrown if a variable is `undefined`.
@@ -204,7 +203,7 @@
         .map(mapFunc)
         .value();
     ```
-=======
+
 ## Accessing Object Properties and Default Values
 
 Use `_.get()` to safely access object properties and `||` to short circuit null or undefined values that are not guaranteed to exist in a consistent way throughout the codebase. In the rare case that you want to consider a falsy value as usable and the `||` operator prevents this then be explicit about this in your code and check for the type using an underscore method e.g. `_.isBoolean(value)` or `_.isEqual(0)`.
@@ -221,7 +220,6 @@
    // Good
    const value = _.get(someObject, 'possiblyUndefinedProperty.nestedProperty', 'default');
    ```
->>>>>>> f753e3ce
 
 ## JSDocs
 - Avoid docs that don't add any additional information.
