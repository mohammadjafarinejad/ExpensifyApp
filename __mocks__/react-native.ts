// eslint-disable-next-line no-restricted-imports
import * as ReactNative from 'react-native';
import type StartupTimer from '@libs/StartupTimer/types';

const {BootSplash} = ReactNative.NativeModules;

jest.doMock('react-native', () => {
    let url = 'https://new.expensify.com/';
    const getInitialURL = () => Promise.resolve(url);

    let appState: ReactNative.AppStateStatus = 'active';
    let count = 0;
    const changeListeners: Record<number, (state: ReactNative.AppStateStatus) => void> = {};

    // Tests will run with the app in a typical small screen size by default. We do this since the react-native test renderer
    // runs against index.native.js source and so anything that is testing a component reliant on withWindowDimensions()
    // would be most commonly assumed to be on a mobile phone vs. a tablet or desktop style view. This behavior can be
    // overridden by explicitly setting the dimensions inside a test via Dimensions.set()
    let dimensions: Record<string, number> = {
        width: 300,
        height: 700,
        scale: 1,
        fontScale: 1,
    };

    type ReactNativeMock = typeof ReactNative & {
        NativeModules: typeof ReactNative.NativeModules & {
            BootSplash: {
                hide: typeof BootSplash.hide;
                logoSizeRatio: number;
                navigationBarHeight: number;
            };
            StartupTimer: StartupTimer;
        };
        Linking: typeof ReactNative.Linking & {
            setInitialURL: (newUrl: string) => void;
        };
        AppState: typeof ReactNative.AppState & {
            emitCurrentTestState: (state: ReactNative.AppStateStatus) => void;
        };
    };

    const reactNativeMock = Object.setPrototypeOf(
        {
            NativeModules: {
                ...ReactNative.NativeModules,
                BootSplash: {
<<<<<<< HEAD
                    hide: jest.fn(() => Promise.resolve()),
=======
                    hide: jest.fn().mockResolvedValue(undefined),
>>>>>>> 0acf6081
                    logoSizeRatio: 1,
                    navigationBarHeight: 0,
                },
                StartupTimer: {stop: jest.fn()},
            },
            Linking: {
                ...ReactNative.Linking,
                getInitialURL,
                setInitialURL(newUrl: string) {
                    url = newUrl;
                },
            },
            AppState: {
                ...ReactNative.AppState,
                get currentState() {
                    return appState;
                },
                emitCurrentTestState(state: ReactNative.AppStateStatus) {
                    appState = state;
                    Object.entries(changeListeners).forEach(([, listener]) => listener(appState));
                },
                addEventListener(type: ReactNative.AppStateEvent, listener: (state: ReactNative.AppStateStatus) => void) {
                    if (type === 'change') {
                        const originalCount = count;
                        changeListeners[originalCount] = listener;
                        ++count;
                        return {
                            remove: () => {
                                delete changeListeners[originalCount];
                            },
                        };
                    }

                    return ReactNative.AppState.addEventListener(type, listener);
                },
            },
            Dimensions: {
                ...ReactNative.Dimensions,
                addEventListener: jest.fn(() => ({remove: jest.fn()})),
                get: () => dimensions,
                set: (newDimensions: Record<string, number>) => {
                    dimensions = newDimensions;
                },
            },

            // `runAfterInteractions` method would normally be triggered after the native animation is completed,
            // we would have to mock waiting for the animation end and more state changes,
            // so it seems easier to just run the callback immediately in tests.
            InteractionManager: {
                ...ReactNative.InteractionManager,
                runAfterInteractions: (callback: () => void) => {
                    callback();
                    return {cancel: () => {}};
                },
            },
        },
        ReactNative,
    ) as ReactNativeMock;

    return reactNativeMock;
});<|MERGE_RESOLUTION|>--- conflicted
+++ resolved
@@ -45,11 +45,7 @@
             NativeModules: {
                 ...ReactNative.NativeModules,
                 BootSplash: {
-<<<<<<< HEAD
-                    hide: jest.fn(() => Promise.resolve()),
-=======
                     hide: jest.fn().mockResolvedValue(undefined),
->>>>>>> 0acf6081
                     logoSizeRatio: 1,
                     navigationBarHeight: 0,
                 },
