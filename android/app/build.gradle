apply plugin: "com.android.application"
apply plugin: "org.jetbrains.kotlin.android"
apply plugin: "com.facebook.react"
apply plugin: "com.google.firebase.firebase-perf"
apply plugin: "fullstory"
apply from: project(':react-native-config').projectDir.getPath() + "/dotenv.gradle"

/**
 * This is the configuration block to customize your React Native Android app.
 * By default you don't need to apply any configuration, just uncomment the lines you need.
 */

/* Fullstory settings */
fullstory {
    org 'o-1WN56P-na1'
    enabledVariants 'all'
    logcatLevel 'debug'
    recordOnStart false
}

react {
    /* Folders */
    //   The root of your project, i.e. where "package.json" lives. Default is '..'
    // root = file("../../")
    //   The folder where the react-native NPM package is. Default is ../../node_modules/react-native
    // reactNativeDir = file("../../node_modules/react-native")
    //   The folder where the react-native Codegen package is. Default is ../../node_modules/@react-native/codegen
    // codegenDir = file("../../node_modules/@react-native/codegen")
    //   The cli.js file which is the React Native CLI entrypoint. Default is ../../node_modules/react-native/cli.js
    // cliFile = file("../../node_modules/react-native/cli.js")

    /* Variants */
    //   The list of variants to that are debuggable. For those we're going to
    //   skip the bundling of the JS bundle and the assets. By default is just 'debug'.
    //   If you add flavors like lite, prod, etc. you'll have to list your debuggableVariants.
    debuggableVariants = ["developmentDebug", "productionDebug"]

    /* Bundling */
    //   A list containing the node command and its flags. Default is just 'node'.
    // nodeExecutableAndArgs = ["node"]
    //
    //   The command to run when bundling. By default is 'bundle'
    // bundleCommand = "ram-bundle"
    //
    //   The path to the CLI configuration file. Default is empty.
    // bundleConfig = file(../rn-cli.config.js)
    //
    //   The name of the generated asset file containing your JS bundle
    // bundleAssetName = "MyApplication.android.bundle"
    //
    //   The entry file for bundle generation. Default is 'index.android.js' or 'index.js'
    // entryFile = file("../js/MyApplication.android.js")
    //
    //   A list of extra flags to pass to the 'bundle' commands.
    //   See https://github.com/react-native-community/cli/blob/main/docs/commands.md#bundle
    // extraPackagerArgs = []

    /* Hermes Commands */
    //   The hermes compiler command to run. By default it is 'hermesc'
    // hermesCommand = "$rootDir/my-custom-hermesc/bin/hermesc"
    //
    //   The list of flags to pass to the Hermes compiler. By default is "-O", "-output-source-map"
    // hermesFlags = ["-O", "-output-source-map"]
    //
    /* Autolinking */
    autolinkLibrariesWithApp()
    // Added by install-expo-modules
    entryFile = file(["node", "-e", "require('expo/scripts/resolveAppEntry')", rootDir.getAbsoluteFile().getParentFile().getAbsolutePath(), "android", "absolute"].execute(null, rootDir).text.trim())
    cliFile = file("../../node_modules/@rnef/cli/dist/src/bin.js")
    bundleCommand = "bundle"
}

project.ext.envConfigFiles = [
    productionDebug: ".env.production",
    productionRelease: ".env.production",
    adhocRelease: ".env.adhoc",
    developmentRelease: ".env",
    developmentDebug: ".env",
    e2eRelease: "tests/e2e/.env.e2e",
    e2edeltaRelease: "tests/e2e/.env.e2edelta"
]

/**
 * Set this to true to Run Proguard on Release builds to minify the Java bytecode.
 */
def enableProguardInReleaseBuilds = true

/**
 * The preferred build flavor of JavaScriptCore (JSC)
 *
 * For example, to use the international variant, you can use:
 * `def jscFlavor = io.github.react-native-community:jsc-android-intl:2026004.+`
 *
 * The international variant includes ICU i18n library and necessary data
 * allowing to use e.g. `Date.toLocaleString` and `String.localeCompare` that
 * give correct results when using with locales other than en-US. Note that
 * this variant is about 6MiB larger per architecture than default.
 */
def jscFlavor = 'io.github.react-native-community:jsc-android:2026004.+'

android {
    androidResources {
      noCompress += ["bundle"]
    }

    ndkVersion rootProject.ext.ndkVersion

    buildToolsVersion rootProject.ext.buildToolsVersion
    compileSdkVersion rootProject.ext.compileSdkVersion

    namespace "com.expensify.chat"
    defaultConfig {
        applicationId "com.expensify.chat"
        minSdkVersion rootProject.ext.minSdkVersion
        targetSdkVersion rootProject.ext.targetSdkVersion
        multiDexEnabled rootProject.ext.multiDexEnabled
<<<<<<< HEAD
        versionCode 1009017702
        versionName "9.1.77-2"
=======
        versionCode 1009018102
        versionName "9.1.81-2"
>>>>>>> c2657ae9
        // Supported language variants must be declared here to avoid from being removed during the compilation.
        // This also helps us to not include unnecessary language variants in the APK.
        resConfigs "en", "es"
    }

    flavorDimensions "default"
    productFlavors {
        // we need to define a production flavor but since it has default config, we can leave it empty
        production
        e2e {
            // If  are building a version that won't be uploaded to the play store, we don't have to use production keys
            // applies all non-production flavors
            applicationIdSuffix ".e2e"
            signingConfig signingConfigs.debug
            resValue "string", "build_config_package", "com.expensify.chat"
        }
        e2edelta {
            // If  are building a version that won't be uploaded to the play store, we don't have to use production keys
            // applies all non-production flavors
            applicationIdSuffix ".e2edelta"
            signingConfig signingConfigs.debug
            resValue "string", "build_config_package", "com.expensify.chat"
        }
        adhoc {
            applicationIdSuffix ".adhoc"
            signingConfig signingConfigs.debug
            resValue "string", "build_config_package", "com.expensify.chat"
        }
        development {
            applicationIdSuffix ".dev"
            signingConfig signingConfigs.debug
            resValue "string", "build_config_package", "com.expensify.chat"
        }
    }

    signingConfigs {
        release {
            storeFile file(MYAPP_UPLOAD_STORE_FILE)
            storePassword System.getenv('MYAPP_UPLOAD_STORE_PASSWORD')
            keyAlias MYAPP_UPLOAD_KEY_ALIAS
            keyPassword System.getenv('MYAPP_UPLOAD_KEY_PASSWORD')
        }
        debug {
            storeFile file('debug.keystore')
            storePassword 'android'
            keyAlias 'androiddebugkey'
            keyPassword 'android'
        }
    }
    buildTypes {
        debug {
            signingConfig signingConfigs.debug
        }
        release {
            productFlavors.production.signingConfig signingConfigs.release
            shrinkResources enableProguardInReleaseBuilds
            minifyEnabled enableProguardInReleaseBuilds
            proguardFiles getDefaultProguardFile("proguard-android-optimize.txt"), "proguard-rules.pro"

            signingConfig null
            // buildTypes take precedence over productFlavors when it comes to the signing configuration,
            // thus we need to manually set the signing config, so that the e2e uses the debug config again.
            // In other words, the signingConfig setting above will be ignored when we build the flavor in release mode.
            productFlavors.all { flavor ->
                // All release builds should be signed with the release config ...
                flavor.signingConfig signingConfigs.release
            }
            // ... except for the e2e flavor, which we maybe want to build locally:
            productFlavors.e2e.signingConfig signingConfigs.debug
            productFlavors.e2edelta.signingConfig signingConfigs.debug
        }
    }

    // since we don't need variants adhocDebug and e2eDebug, we can force gradle to ignore them
    variantFilter { variant ->
        if (variant.name == "adhocDebug" || variant.name == "e2eDebug" || variant.name == "e2edeltaDebug") {
            setIgnore(true)
        }
    }
}

afterEvaluate {
    // As the App is building from source, we need to make sure hermesc is built before the JS bundle is created.
    // Otherwise the release version of the app will fail to build due to missing hermesc.
    if (reactNativeIncludedBuild != null) {
        def hermesCTask = rootProject.ext.reactNativeIncludedBuild.task(":packages:react-native:ReactAndroid:hermes-engine:buildHermesC")
        android.applicationVariants.configureEach { variant ->
            if (variant.buildType.name == "release" || variant.buildType.name == "adhoc") {
                def variantName = variant.name.capitalize()
                def bundleTask = tasks.named("createBundle${variantName}JsAndAssets").getOrNull()

                if (bundleTask != null) {
                    bundleTask.dependsOn(hermesCTask)
                }
            }
        }
    }

    // If we are not building from source, we need to substitute the react-native and react-android dependencies with our patched versions
    if(!patchedArtifactsConfig.buildFromSource) {
        def group = "com.expensify.${patchedArtifactsConfig.packageName}"
        project.rootProject.allprojects { eachProject ->
                eachProject.configurations.all { configuration ->
                    configuration.resolutionStrategy {
                        dependencySubstitution {
                            substitute(module('com.facebook.react:react-native'))
                                .using(module("${group}:react-android:${patchedArtifactsConfig.version}"))
                            substitute(module('com.facebook.react:react-android'))
                                .using(module("${group}:react-android:${patchedArtifactsConfig.version}"))
                        }
                    force "${group}:react-android:${patchedArtifactsConfig.version}"
                }
            }
        }
    }
}

dependencies {
    // The version of react-native is set by the React Native Gradle Plugin
    implementation("com.facebook.react:react-android")

    if (hermesEnabled.toBoolean()) {
        implementation("com.facebook.react:hermes-android")
    } else {
        implementation jscFlavor
    }

    // Firebase libraries (using the Firebase BoM for consistency - see https://firebase.google.com/docs/android/learn-more#bom)
    implementation platform("com.google.firebase:firebase-bom:29.0.3")
    implementation "com.google.firebase:firebase-perf"
    implementation "com.google.firebase:firebase-crashlytics"

    // GIF support
    implementation 'com.facebook.fresco:fresco:2.5.0'
    implementation 'com.facebook.fresco:animated-gif:2.5.0'

    // AndroidX support library
    implementation 'androidx.legacy:legacy-support-core-utils:1.0.0'

    // Multi Dex Support: https://developer.android.com/studio/build/multidex#mdex-gradle
    implementation 'androidx.multidex:multidex:2.0.1'

    // Plaid SDK
    implementation project(':react-native-plaid-link-sdk')

    // Fixes a version conflict between airship and react-native-plaid-link-sdk
    // This may be fixed by a newer version of the plaid SDK (not working as of 10.0.0)
    implementation "androidx.work:work-runtime-ktx:2.8.0"

    // This okhttp3 dependency prevents the app from crashing - See https://github.com/plaid/react-native-plaid-link-sdk/issues/74#issuecomment-648435002
    implementation "com.squareup.okhttp3:okhttp-urlconnection:4.+"

    implementation("androidx.lifecycle:lifecycle-viewmodel-ktx:2.4.0")
}

apply plugin: 'com.google.gms.google-services'  // Google Play services Gradle plugin
apply plugin: 'com.google.firebase.crashlytics'<|MERGE_RESOLUTION|>--- conflicted
+++ resolved
@@ -114,13 +114,8 @@
         minSdkVersion rootProject.ext.minSdkVersion
         targetSdkVersion rootProject.ext.targetSdkVersion
         multiDexEnabled rootProject.ext.multiDexEnabled
-<<<<<<< HEAD
-        versionCode 1009017702
-        versionName "9.1.77-2"
-=======
         versionCode 1009018102
         versionName "9.1.81-2"
->>>>>>> c2657ae9
         // Supported language variants must be declared here to avoid from being removed during the compilation.
         // This also helps us to not include unnecessary language variants in the APK.
         resConfigs "en", "es"
