apply plugin: "com.android.application"
apply from: project(':react-native-config').projectDir.getPath() + "/dotenv.gradle"

import com.android.build.OutputFile

/**
 * The react.gradle file registers a task for each build variant (e.g. bundleDebugJsAndAssets
 * and bundleReleaseJsAndAssets).
 * These basically call `react-native bundle` with the correct arguments during the Android build
 * cycle. By default, bundleDebugJsAndAssets is skipped, as in debug/dev mode we prefer to load the
 * bundle directly from the development server. Below you can see all the possible configurations
 * and their defaults. If you decide to add a configuration block, make sure to add it before the
 * `apply from: "../../node_modules/react-native/react.gradle"` line.
 *
 * project.ext.react = [
 *   // the name of the generated asset file containing your JS bundle
 *   bundleAssetName: "index.android.bundle",
 *
 *   // the entry file for bundle generation. If none specified and
 *   // "index.android.js" exists, it will be used. Otherwise "index.js" is
 *   // default. Can be overridden with ENTRY_FILE environment variable.
 *   entryFile: "index.android.js",
 *
 *   // https://reactnative.dev/docs/performance#enable-the-ram-format
 *   bundleCommand: "ram-bundle",
 *
 *   // whether to bundle JS and assets in debug mode
 *   bundleInDebug: false,
 *
 *   // whether to bundle JS and assets in release mode
 *   bundleInRelease: true,
 *
 *   // whether to bundle JS and assets in another build variant (if configured).
 *   // See http://tools.android.com/tech-docs/new-build-system/user-guide#TOC-Build-Variants
 *   // The configuration property can be in the following formats
 *   //         'bundleIn${productFlavor}${buildType}'
 *   //         'bundleIn${buildType}'
 *   // bundleInFreeDebug: true,
 *   // bundleInPaidRelease: true,
 *   // bundleInBeta: true,
 *
 *   // whether to disable dev mode in custom build variants (by default only disabled in release)
 *   // for example: to disable dev mode in the staging build type (if configured)
 *   devDisabledInStaging: true,
 *   // The configuration property can be in the following formats
 *   //         'devDisabledIn${productFlavor}${buildType}'
 *   //         'devDisabledIn${buildType}'
 *
 *   // the root of your project, i.e. where "package.json" lives
 *   root: "../../",
 *
 *   // where to put the JS bundle asset in debug mode
 *   jsBundleDirDebug: "$buildDir/intermediates/assets/debug",
 *
 *   // where to put the JS bundle asset in release mode
 *   jsBundleDirRelease: "$buildDir/intermediates/assets/release",
 *
 *   // where to put drawable resources / React Native assets, e.g. the ones you use via
 *   // require('./image.png')), in debug mode
 *   resourcesDirDebug: "$buildDir/intermediates/res/merged/debug",
 *
 *   // where to put drawable resources / React Native assets, e.g. the ones you use via
 *   // require('./image.png')), in release mode
 *   resourcesDirRelease: "$buildDir/intermediates/res/merged/release",
 *
 *   // by default the gradle tasks are skipped if none of the JS files or assets change; this means
 *   // that we don't look at files in android/ or ios/ to determine whether the tasks are up to
 *   // date; if you have any other folders that you want to ignore for performance reasons (gradle
 *   // indexes the entire tree), add them here. Alternatively, if you have JS files in android/
 *   // for example, you might want to remove it from here.
 *   inputExcludes: ["android/**", "ios/**"],
 *
 *   // override which node gets called and with what additional arguments
 *   nodeExecutableAndArgs: ["node"],
 *
 *   // supply additional arguments to the packager
 *   extraPackagerArgs: []
 * ]
 */

project.ext.react = [
    enableHermes: true,  // clean and rebuild if changing
]

project.ext.envConfigFiles = [
    debug: ".env",
    release: ".env.production",
]

apply from: "../../node_modules/react-native/react.gradle"

/**
 * Set this to true to create two separate APKs instead of one:
 *   - An APK that only works on ARM devices
 *   - An APK that only works on x86 devices
 * The advantage is the size of the APK is reduced by about 4MB.
 * Upload all the APKs to the Play Store and people will download
 * the correct one based on the CPU architecture of their device.
 */
def enableSeparateBuildPerCPUArchitecture = false

/**
 * Run Proguard to shrink the Java bytecode in release builds.
 */
def enableProguardInReleaseBuilds = false

/**
 * The preferred build flavor of JavaScriptCore.
 *
 * For example, to use the international variant, you can use:
 * `def jscFlavor = 'org.webkit:android-jsc-intl:+'`
 *
 * The international variant includes ICU i18n library and necessary data
 * allowing to use e.g. `Date.toLocaleString` and `String.localeCompare` that
 * give correct results when using with locales other than en-US.  Note that
 * this variant is about 6MiB larger per architecture than default.
 */
def jscFlavor = 'org.webkit:android-jsc:+'

/**
 * Whether to enable the Hermes VM.
 *
 * This should be set on project.ext.react and mirrored here.  If it is not set
 * on project.ext.react, JavaScript will not be compiled to Hermes Bytecode
 * and the benefits of using Hermes will therefore be sharply reduced.
 */
def enableHermes = project.ext.react.get("enableHermes", false);

android {
    compileSdkVersion rootProject.ext.compileSdkVersion

    compileOptions {
        sourceCompatibility JavaVersion.VERSION_1_8
        targetCompatibility JavaVersion.VERSION_1_8
    }

    packagingOptions {
        pickFirst 'lib/x86/libc++_shared.so'
        pickFirst 'lib/x86_64/libjsc.so'
        pickFirst 'lib/arm64-v8a/libjsc.so'
        pickFirst 'lib/arm64-v8a/libc++_shared.so'
        pickFirst 'lib/x86_64/libc++_shared.so'
        pickFirst 'lib/armeabi-v7a/libc++_shared.so'
    }

    defaultConfig {
        applicationId "com.expensify.chat"
        minSdkVersion rootProject.ext.minSdkVersion
        targetSdkVersion rootProject.ext.targetSdkVersion
        multiDexEnabled rootProject.ext.multiDexEnabled
<<<<<<< HEAD
        versionCode 1001006605
        versionName "1.0.66-5"
=======
        versionCode 1001006613
        versionName "1.0.66-13"
>>>>>>> 07cc9d9e
    }
    splits {
        abi {
            reset()
            enable enableSeparateBuildPerCPUArchitecture
            universalApk false  // If true, also generate a universal APK
            include "armeabi-v7a", "x86", "arm64-v8a", "x86_64"
        }
    }
    signingConfigs {
        release {
            if (project.hasProperty('MYAPP_UPLOAD_STORE_FILE')) {
                storeFile file(MYAPP_UPLOAD_STORE_FILE)
                storePassword MYAPP_UPLOAD_STORE_PASSWORD
                keyAlias MYAPP_UPLOAD_KEY_ALIAS
                keyPassword MYAPP_UPLOAD_KEY_PASSWORD
            }
        }
        debug {
            storeFile file('debug.keystore')
            storePassword 'android'
            keyAlias 'androiddebugkey'
            keyPassword 'android'
        }
    }
    buildTypes {
        debug {
            signingConfig signingConfigs.debug
        }
        release {
            signingConfig signingConfigs.release
            minifyEnabled enableProguardInReleaseBuilds
            proguardFiles getDefaultProguardFile("proguard-android.txt"), "proguard-rules.pro"
        }
    }

    // applicationVariants are e.g. debug, release
    applicationVariants.all { variant ->
        variant.outputs.each { output ->
            // For each separate APK per architecture, set a unique version code as described here:
            // https://developer.android.com/studio/build/configure-apk-splits.html
            def versionCodes = ["armeabi-v7a": 1, "x86": 2, "arm64-v8a": 3, "x86_64": 4]
            def abi = output.getFilter(OutputFile.ABI)
            if (abi != null) {  // null for the universal-debug, universal-release variants
                output.versionCodeOverride =
                        versionCodes.get(abi) * 1048576 + defaultConfig.versionCode
            }

        }
    }
}

dependencies {
    implementation fileTree(dir: "libs", include: ["*.jar"])
    //noinspection GradleDynamicVersion
    implementation "com.facebook.react:react-native:+"  // From node_modules

    implementation "androidx.swiperefreshlayout:swiperefreshlayout:1.0.0"

    debugImplementation("com.facebook.flipper:flipper:${FLIPPER_VERSION}") {
      exclude group:'com.facebook.fbjni'
    }

    debugImplementation("com.facebook.flipper:flipper-network-plugin:${FLIPPER_VERSION}") {
        exclude group:'com.facebook.flipper'
        exclude group:'com.squareup.okhttp3', module:'okhttp'
    }

    debugImplementation("com.facebook.flipper:flipper-fresco-plugin:${FLIPPER_VERSION}") {
        exclude group:'com.facebook.flipper'
    }

    if (enableHermes) {
        def hermesPath = "../../node_modules/hermes-engine/android/";
        debugImplementation files(hermesPath + "hermes-debug.aar")
        releaseImplementation files(hermesPath + "hermes-release.aar")
    } else {
        implementation jscFlavor
    }

    // GIF support
    implementation 'com.facebook.fresco:fresco:2.3.0'
    implementation 'com.facebook.fresco:animated-gif:2.3.0'

    // Android support library
    implementation 'com.android.support:support-core-utils:28.0.0'

    // Multi Dex Support: https://developer.android.com/studio/build/multidex#mdex-gradle
    implementation 'com.android.support:multidex:1.0.3'

    // Crashlytics
    implementation 'com.google.firebase:firebase-crashlytics:17.2.2'

    // Plaid SDK
    implementation project(':react-native-plaid-link-sdk')
    // This okhttp3 dependency prevents the app from crashing - See https://github.com/plaid/react-native-plaid-link-sdk/issues/74#issuecomment-648435002
    implementation "com.squareup.okhttp3:okhttp-urlconnection:4.+"
}

// Run this once to be able to run the application with BUCK
// puts all compile dependencies into folder libs for BUCK to use
task copyDownloadableDepsToLibs(type: Copy) {
    from configurations.compile
    into 'libs'
}

apply from: file("../../node_modules/@react-native-community/cli-platform-android/native_modules.gradle"); applyNativeModulesAppBuildGradle(project)
def googleServicesFile = rootProject.file('app/google-services.json')
if (googleServicesFile.exists()) {
    apply plugin: 'com.google.gms.google-services'  // Google Play services Gradle plugin
}
apply plugin: 'com.google.firebase.crashlytics'

<|MERGE_RESOLUTION|>--- conflicted
+++ resolved
@@ -148,13 +148,8 @@
         minSdkVersion rootProject.ext.minSdkVersion
         targetSdkVersion rootProject.ext.targetSdkVersion
         multiDexEnabled rootProject.ext.multiDexEnabled
-<<<<<<< HEAD
-        versionCode 1001006605
-        versionName "1.0.66-5"
-=======
         versionCode 1001006613
         versionName "1.0.66-13"
->>>>>>> 07cc9d9e
     }
     splits {
         abi {
