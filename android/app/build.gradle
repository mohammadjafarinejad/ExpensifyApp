--- conflicted
+++ resolved
@@ -114,13 +114,8 @@
         minSdkVersion rootProject.ext.minSdkVersion
         targetSdkVersion rootProject.ext.targetSdkVersion
         multiDexEnabled rootProject.ext.multiDexEnabled
-<<<<<<< HEAD
-        versionCode 1009015403
-        versionName "9.1.54-3"
-=======
         versionCode 1009015601
         versionName "9.1.56-1"
->>>>>>> 6a4c949c
         // Supported language variants must be declared here to avoid from being removed during the compilation.
         // This also helps us to not include unnecessary language variants in the APK.
         resConfigs "en", "es"
