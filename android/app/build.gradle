--- conflicted
+++ resolved
@@ -148,13 +148,8 @@
         minSdkVersion rootProject.ext.minSdkVersion
         targetSdkVersion rootProject.ext.targetSdkVersion
         multiDexEnabled rootProject.ext.multiDexEnabled
-<<<<<<< HEAD
-        versionCode 1001001700
-        versionName "1.0.17-0"
-=======
         versionCode 1001002201
         versionName "1.0.22-1"
->>>>>>> 64742713
     }
     splits {
         abi {
