--- conflicted
+++ resolved
@@ -148,13 +148,8 @@
         minSdkVersion rootProject.ext.minSdkVersion
         targetSdkVersion rootProject.ext.targetSdkVersion
         multiDexEnabled rootProject.ext.multiDexEnabled
-<<<<<<< HEAD
-        versionCode 1001007602
-        versionName "1.0.76-2"
-=======
         versionCode 1001007603
         versionName "1.0.76-3"
->>>>>>> 9d77e53f
     }
     splits {
         abi {
