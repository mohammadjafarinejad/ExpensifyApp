--- conflicted
+++ resolved
@@ -152,13 +152,8 @@
         minSdkVersion rootProject.ext.minSdkVersion
         targetSdkVersion rootProject.ext.targetSdkVersion
         multiDexEnabled rootProject.ext.multiDexEnabled
-<<<<<<< HEAD
-        versionCode 1001014100
-        versionName "1.1.41-0"
-=======
         versionCode 1001014104
         versionName "1.1.41-4"
->>>>>>> 0e3bbe77
     }
     splits {
         abi {
