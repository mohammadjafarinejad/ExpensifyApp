--- conflicted
+++ resolved
@@ -518,7 +518,7 @@
   - When you have an event handler, do not prefix it with "on" or "handle". The method should be named for what it does, not what it handles. This promotes code reuse by minimizing assumptions that a method must be called in a certain fashion (eg. only as an event handler).
   - One exception for allowing the prefix of "on" is when it is used for callback `props` of a React component. Using it in this way helps to distinguish callbacks from public component methods.
 
-    ```javascript
+    ```ts
     // Bad
     const onSubmitClick = () => {
         // Validate form items and submit form
@@ -534,7 +534,7 @@
 
 - Boolean props or variables must be prefixed with `should` or `is` to make it clear that they are `Boolean`. Use `should` when we are enabling or disabling some features and `is` in most other cases.
 
-```javascript
+```tsx
 // Bad
 <SomeComponent showIcon />
 
@@ -552,7 +552,7 @@
 
 Any function declared in a library module should use the `function myFunction` keyword rather than `const myFunction`.
 
-```javascript
+```tsx
 // Bad
 const myFunction = () => {...};
 
@@ -572,7 +572,7 @@
 
 Using named functions is the preferred way to write a callback method.
 
-```javascript
+```tsx
 // Bad
 people.map(function (item) {/* Long and complex logic */});
 people.map((item) => {/* Long and complex logic with many inner loops*/});
@@ -586,7 +586,7 @@
 
 You can still use arrow function for declarations or simple logics to keep them readable.
 
-```javascript
+```tsx
 // Bad
 randomList.push({
      onSelected: Utils.checkIfAllowed(function checkTask() { return Utils.canTeamUp(people); }),
@@ -616,7 +616,7 @@
 
 Empty functions (noop) should be declared as arrow functions with no whitespace inside. Avoid _.noop()
 
-```javascript
+```tsx
 // Bad
 const callback = _.noop;
 const callback = () => { };
@@ -632,7 +632,7 @@
 - Try to write your code in a way where the variable reassignment isn't necessary
 - Use `let` only if there are no other options
 
-```javascript
+```tsx
 // Bad
 let array = [];
 
@@ -652,7 +652,7 @@
 
 We have standardized on using [underscore.js](https://underscorejs.org/) methods for objects and collections instead of the native [Array instance methods](https://developer.mozilla.org/en-US/docs/Web/JavaScript/Reference/Global_Objects/Array#instance_methods). This is mostly to maintain consistency, but there are some type safety features and conveniences that underscore methods provide us e.g. the ability to iterate over an object and the lack of a `TypeError` thrown if a variable is `undefined`.
 
-```javascript
+```ts
 // Bad
 myArray.forEach(item => doSomething(item));
 // Good
@@ -679,11 +679,7 @@
 
 ## Accessing Object Properties and Default Values
 
-<<<<<<< HEAD
 Use optional chaining (`?.`) to safely access object properties and nullish coalescing (`??`) to short circuit null or undefined values that are not guaranteed to exist in a consistent way throughout the codebase. Don't use the `lodashGet()` function. eslint: [`no-restricted-imports`](https://eslint.org/docs/latest/rules/no-restricted-imports)
-=======
-Use `lodashGet()` to safely access object properties and `||` to short circuit null or undefined values that are not guaranteed to exist in a consistent way throughout the codebase. In the rare case that you want to consider a falsy value as usable and the `||` operator prevents this, then be explicit about this in your code and check for the type.
->>>>>>> 84b7ce71
 
 ```ts
 // BAD
@@ -699,21 +695,10 @@
 
 ## JSDocs
 
-<<<<<<< HEAD
 - Omit comments that are redundant with TypeScript. Do not declare types in `@param` or `@return` blocks. Do not write `@implements`, `@enum`, `@private`, `@override`. eslint: [`jsdoc/no-types`](https://github.com/gajus/eslint-plugin-jsdoc/blob/main/.README/rules/no-types.md)
 - Only document params/return values if their names are not enough to fully understand their purpose. Not all parameters or return values need to be listed in the JSDoc comment. If there is no comment accompanying the parameter or return value, omit it.
 - When specifying a return value use `@returns` instead of `@return`. 
 - Avoid descriptions that don't add any additional information. Method descriptions should only be added when it's behavior is unclear.
-=======
-- Always document parameters and return values.
-- Optional parameters should be enclosed by `[]` e.g. `@param {String} [optionalText]`.
-- Document object parameters with separate lines e.g. `@param {Object} parameters` followed by `@param {String} parameters.field`.
-- If a parameter accepts more than one type, use `*` to denote there is no single type.
-- Use uppercase when referring to JS primitive values (e.g. `Boolean` not `bool`, `Number` not `int`, etc).
-- When specifying a return value use `@returns` instead of `@return`. If there is no return value, do not include one in the doc.
-
-- Avoid descriptions that don't add any additional information. Method descriptions should only be added when its behavior is unclear.
->>>>>>> 84b7ce71
 - Do not use block tags other than `@param` and `@returns` (e.g. `@memberof`, `@constructor`, etc).
 - Do not document default parameters. They are already documented by adding them to a declared function's arguments.
 - Do not use record types e.g. `{Object.<string, number>}`.
@@ -766,7 +751,7 @@
 
 - Avoid object destructuring for a single variable that you only use *once*. It's clearer to use dot notation for accessing a single variable.
 
-```javascript
+```ts
 // Bad
 const {data} = event.data;
 
@@ -774,39 +759,6 @@
 const {name, accountID, email} = data;
 ```
 
-<<<<<<< HEAD
-=======
-**React Components**
-
-Always use destructuring to get prop values. Destructuring is necessary to assign default values to props. 
-
-```javascript
-// Bad
-function UserInfo(props) {
-    return (
-        <View>
-            <Text>Name: {props.name}</Text>
-            <Text>Email: {props.email}</Text>
-        </View>
-    );
-}
-
-UserInfo.defaultProps = {
-    name: 'anonymous';
-}
-
-// Good
-function UserInfo({ name = 'anonymous', email }) {
-    return (
-        <View>
-            <Text>Name: {name}</Text>
-            <Text>Email: {email}</Text>
-        </View>
-    );
-}
-```
-
->>>>>>> 84b7ce71
 ## Named vs Default Exports in ES6 - When to use what?
 
 ES6 provides two ways to export a module from a file: `named export` and `default export`. Which variation to use depends on how the module will be used.
@@ -818,7 +770,7 @@
 - All exports (both default and named) should happen at the bottom of the file
 - Do **not** export individual features inline.
 
-```javascript
+```ts
 // Bad
 export const something = 'nope';
 export const somethingElse = 'stop';
@@ -887,7 +839,7 @@
 
 * Add descriptions to all component props using a block comment above the definition. No need to document the types, but add some context for each property so that other developers understand the intended use.
 
-```javascript
+```tsx
 // Bad
 type ComponentProps = {
     currency: string;
@@ -923,7 +875,7 @@
 ## Inline Ternaries
 * Use inline ternary statements when rendering optional pieces of templates. Notice the white space and formatting of the ternary.
 
-```javascript
+```tsx
 // Bad
 {
     const optionalTitle = props.title ? <div className="title">{props.title}</div> : null;
@@ -936,7 +888,7 @@
 }
 ```
 
-```javascript
+```tsx
 // Good
 {
     return (
@@ -950,7 +902,7 @@
 }
 ```
 
-```javascript
+```tsx
 // Good
 {
     return (
@@ -969,7 +921,7 @@
 
 In React Native, one **must not** attempt to falsey-check a string for an inline ternary. Even if it's in curly braces, React Native will try to render it as a `<Text>` node and most likely throw an error about trying to render text outside of a `<Text>` component. Use `!!` instead.
 
-```javascript
+```tsx
 // Bad! This will cause a breaking an error on native platforms
 {
     return (
@@ -999,18 +951,10 @@
 
 When writing a function component, you must ALWAYS add a `displayName` property and give it the same value as the name of the component (this is so it appears properly in the React dev tools)
 
-```javascript
-<<<<<<< HEAD
+```tsx
 function Avatar(props: AvatarProps) {...};
 
 Avatar.displayName = 'Avatar';
-=======
-    function Avatar(props) {...};
-
-    Avatar.propTypes = propTypes;
-    Avatar.defaultProps = defaultProps;
-    Avatar.displayName = 'Avatar';
->>>>>>> 84b7ce71
 
 export default Avatar;
 ```
@@ -1056,12 +1000,8 @@
     return <input {...props} ref={ref} />;
 };
 
-<<<<<<< HEAD
 export default React.forwardRef(FancyInput)
 ```
-=======
-If several HOC need to be combined, there is a `compose()` utility. But we should not use this utility when there is only one HOC.
->>>>>>> 84b7ce71
 
 ## Hooks and HOCs
 
@@ -1215,7 +1155,7 @@
 
 ## How do I auto-focus a TextInput using `useFocusEffect()`?
 
-```javascript
+```tsx
 const focusTimeoutRef = useRef(null);
 
 useFocusEffect(useCallback(() => {
@@ -1247,7 +1187,6 @@
 
 **Exception:** There are some [gotchas](https://github.com/expensify/react-native-onyx#merging-data) when working with complex nested array values in Onyx. So, this could be another valid reason to break a property off of its parent object (e.g. `reportActions` are easier to work with as a separate collection).
 
-<<<<<<< HEAD
 If you're not sure whether something should have a collection key reach out in [`#expensify-open-source`](https://expensify.slack.com/archives/C01GTK53T8Q) for additional feedback.
 
 # Learning Resources
@@ -1264,7 +1203,4 @@
 - TypeScript with React
   - [React TypeScript CheatSheet](https://react-typescript-cheatsheet.netlify.app/)
     - [List of built-in utility types](https://react-typescript-cheatsheet.netlify.app/docs/basic/troubleshooting/utilities)
-    - [HOC CheatSheet](https://react-typescript-cheatsheet.netlify.app/docs/hoc/)
-=======
-If you're not sure whether something should have a collection key, reach out in [`#expensify-open-source`](https://expensify.slack.com/archives/C01GTK53T8Q) for additional feedback.
->>>>>>> 84b7ce71
+    - [HOC CheatSheet](https://react-typescript-cheatsheet.netlify.app/docs/hoc/)