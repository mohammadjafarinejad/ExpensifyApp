@import 'breakpoints';
@import 'colors';
@import 'fonts';
@import 'search-bar';

* {
    margin: 0;
    padding: 0;
    border: 0;
    font-size: 100%;
    vertical-align: baseline;
    -webkit-font-smoothing: antialiased;
    -moz-osx-font-smoothing: grayscale;
}

html {
    line-height: 1;

    @include maxBreakpoint($breakpoint-tablet) {
        scroll-padding-top: 80px;
    }
}

table {
    border-spacing: 0;
    border-collapse: collapse;
}

caption,
th,
td {
    text-align: left;
    font-weight: 400;
    vertical-align: middle;
}

q,
blockquote {
    quotes: none;

    &:before,
    &:after {
        content: none;
    }
}

article,
aside,
figcaption,
figure,
footer,
header,
hgroup,
main,
menu,
nav,
section {
    display: block;
}

html,
body {
    height: 100%;
    min-height: 100%;
    background: $color-appBG;
    color: $color-text-supporting;
}

hr {
    background: $color-borders;
    border: none;
    display: inline-block;
    width: 24px;
    height: 2px;
    margin: 0 0 16px;
}

strong {
    font-weight: bold;
}

em {
    font-style: italic;
}

a {
    color: $color-link;
    text-decoration: none;

    img {
        display: block;
    }
}

h1,
h2,
h3,
h4,
h5,
h6, 
summary {
    color: $color-text;
    font-weight: bold;
    padding-bottom: 12px;
}

h2,
h3,
h4,
h5,
h6 {
    margin-top: 20px;
}

#faq::marker {
    font-size: 1.5em;
}

details summary { 
    cursor: pointer;
    user-select: none;
}

details > summary {
    list-style-image: url("/assets/images/arrow-right.svg");
}

details[open] > summary {
    list-style-image: url("/assets/images/down.svg");
}

h1, 
summary {
    font-family: "ExpensifyNewKansas", "Helvetica Neue", "Helvetica", Arial, sans-serif;
    font-weight: 500;
    font-size: larger;
}

h2 {
    font-size: large;
}

p {
    padding-bottom: 20px;
}

body,
button,
input,
select,
textarea {
    line-height: 1.4;
    font-weight: 400;
    font-family: "ExpensifyNeue", "Helvetica Neue", "Helvetica", Arial, sans-serif;
    font-size: 16px;
    color: $color-text-supporting;
}

button {
    border-radius: 12px;
    padding: 12px;
    font-family: "ExpensifyNeue", "Helvetica Neue", "Helvetica", Arial, sans-serif;
    font-size: 15px;
    font-weight: bold;

    &.success {
        background-color: $color-button-success-background;
        color: $color-text;
        width: 100%;
        border-radius: 100px;
        padding-left: 20px;
        padding-right: 20px;

        &:hover {
            background-color: $color-button-success-background-hover;
            cursor: pointer;
        }

        @include breakpoint($breakpoint-tablet) {
            width: auto;
        }
    }
}

#logo {
    width: 240px;
    padding: 80px;
    display: block;
    margin-left: auto;
    margin-right: auto;
    align-content: center;
}

.flex {
    display: -webkit-box;
    display: -moz-box;
    display: -ms-flexbox;
    display: -moz-flex;
    display: -webkit-flex;
    display: flex;
    -webkit-flex-flow: row wrap;
    flex-flow: row wrap;
    align-content: space-between;
}

#lhn {
    position: fixed;
    background-color: $color-highlightBG;
    box-sizing: border-box;
    border-right-color: $color-borders;
    border-right-width: 1px;
    border-style: solid;
    width: 100%;
    height: auto;
    &.expanded {
        height: 100%;
    }

    @include breakpoint($breakpoint-tablet) {
        width: 320px;
        height: 100%;
    }

    @include breakpoint($breakpoint-desktop) {
        width: 420px;
    }

    ul,
    li {
        list-style: none;
    }


    #lhn-content {
        overflow: auto;
        display: none;
        height: calc(100% - 100px);
        padding: 0 24px 24px 24px;

        .in-this-article {
            padding-top: 40px;
            display: block;
        }

        @include breakpoint($breakpoint-tablet) {
            display: block;
            height: calc(100% - 150px);
            padding: 0 44px 44px 44px;
            -ms-overflow-style: none;
            /* IE and Edge */
            scrollbar-width: none;
            /* Firefox */
            &::-webkit-scrollbar {
                display: none;
            }

        }

        &.expanded {
            display: block;
        }

        .article-toc {
            margin-top: 20px;
        }
    }

    .lhn-header {
        padding: 24px;

        @include breakpoint($breakpoint-tablet) {
            padding: 44px;
        }

        #header-button {
            display: block;
            padding-right: 24px;

            @include breakpoint($breakpoint-tablet) {
                display: none;
            }
        }

        .logo {
            width: 160px;
            align-content: center;
            display: block;
            margin-left: auto;
            margin-right: auto;

            @include breakpoint($breakpoint-desktop) {
                width: 180px;
                align-content: normal;
                display: flex;
                margin-left: 0;
                margin-right: 0;
            }
        }
    }

    .icon-with-link {
        display: grid;
        grid-template-columns: 40px auto;
        cursor: pointer;
        align-items: center;
    }

    .selected {
        font-weight: bold;
        color: $color-text;
    }

    .hide {
        display: none;
        position: fixed;
    }
}

#content-area {
    display: flex;
    flex-direction: column;
    min-height: 100vh;
    margin-left: 0;
    padding: 80px 24px 0px 24px;

    @include breakpoint($breakpoint-tablet) {
        margin-left: 320px;
    }

    @include breakpoint($breakpoint-desktop) {
        /* Same as the width of the lhn */
        margin-left: 420px;
        padding: 52px 68px 0 68px;
        box-sizing: border-box;
    }

    @include breakpoint($breakpoint-wide) {
        margin-left: 420px;
        /* On wide screens, the padding needs to be equal to
        the view width, minus the content size, minus the lhn size, divided by two. */
        padding: 52px calc((100vw - 1000px - 420px)/2) 0 calc((100vw - 1000px - 420px)/2);
    }

    ul,
    ol {
        margin-left: 24px;
        padding-bottom: 20px;
    }

    h1 {
        &.title {
            font-size: 2.25em;
        }
    }

    .article {
        img {
            display: block;
            margin: 20px auto;
            border-radius: 16px;

            @include maxBreakpoint($breakpoint-tablet) {
                width: 100%;
                height: 100%;
                max-width: auto;
                max-height: auto;
            }

            @include breakpoint($breakpoint-tablet) {
                max-width: -webkit-fill-available;
                max-height: -webkit-fill-available;
            }
        }

        table {
            margin-bottom: 20px;
            border-radius: 8px;

            // Box shadow is used here because border-radius and border-collapse don't work together. It leads to double borders.
            // https://stackoverflow.com/questions/628301/the-border-radius-property-and-border-collapsecollapse-dont-mix-how-can-i-use
            border-style: hidden;
            box-shadow: 0 0 0 1px $color-borders;
        }

        th:first-child {
            border-top-left-radius: 8px;
        }

        th:last-child {
            border-top-right-radius: 8px;
        }

        tr:last-child > td:first-child {
            border-bottom-left-radius: 8px;
        }

        tr:last-child > td:last-child {
            border-bottom-right-radius: 8px;
        }

        th,
        td {
            padding: 6px 13px;
            border: 1px solid $color-borders;
        }

        thead tr th {
            font-weight: bold;
            background-color: $color-highlightBG;
        }

        .img-wrap {
            display: flex;
            justify-content: space-around;
            flex-wrap: wrap;
        }

        h1, summary {
            font-size: 1.5em;
            padding: 20px 0 12px 0;
        }

        h2 {
            font-size: 1.125em;
            font-weight: 500;
            font-family: "ExpensifyNewKansas", "Helvetica Neue", "Helvetica", Arial, sans-serif;
        }

        h3 {
            font-size: 1em;
            font-family: "ExpensifyNeue", "Helvetica Neue", "Helvetica", Arial, sans-serif;
        }

        h2,
        h3 {
            margin: 0;
            padding: 12px 0 12px 0;
        }

        blockquote {
            margin-top: 20px;
            margin-bottom: 20px;
            padding-top: 20px;
            padding-left: 5%;
            border-left: 5px solid #1B5744;

            em:before {
                content: "\“\a";
                white-space: pre;
                font-size: 60px;
                line-height: 1em;
                color: #03d47c;
            }

            p:first-child {
                font-size: large;
                font-family: "ExpensifyNewKansas", "Helvetica Neue", "Helvetica", Arial, sans-serif;
                opacity: 0.8;
            }
        }

<<<<<<< HEAD
        .selector-container {
            background-color: $color-highlightBG;
            display: flex;
            flex-direction: row-reverse;
            gap: 20px;
            border-radius: 12px;
            padding: 20px;
            margin-bottom: 20px;
            justify-content: space-between;
            * > ol, ul {
                padding: 0;
            }

            @include maxBreakpoint($breakpoint-tablet) {
                flex-direction: column;
            }
        }

        select {
            height: 28px;
            border-radius: 20px;
            padding: 0px 26px 0px 12px;
            color: $color-text;
            font-size: 11px;
            font-weight: 700;
            text-align: center;
            cursor: pointer;

            @include maxBreakpoint($breakpoint-tablet) {
                width: 100px;
            }

        }

        select {
            background: url("/assets/images/down.svg") no-repeat right $color-button-background;
            background-size: 12px;
            background-position-x: 85%;
            appearance: none !important;
            -moz-appearance: none !important;
            -webkit-appearance: none !important;
=======
        .info {
            padding: 12px;
            border-radius: 8px;
            background-color: $color-highlightBG;
            color: $color-text;
            display: flex;
            gap: 12px;
            align-items: center;
        
            img {
                height: 16px;
                width: 16px;
            }

            * {
                padding: 0;
                margin: 0;
            }
>>>>>>> 9ab4fe92
        }
    }

}

.link {
    display: inline;
    color: $color-text-supporting;
    cursor: pointer;

    &:hover {
        color: $color-link;
    }
}

.lhn-items {

    ol,
    ul {
        padding-left: 32px;
    }

    ul,
    li {
        margin-bottom: 20px;

        /* Apply recursive style to add a margin to the nested items */
        ul,
        li {
            margin-top: 20px;
            cursor: pointer;
        }
    }

    .nested-treeview {
        margin-left: 40px;
    }

    .selected-article {
        font-weight: bold;
        color: $color-text;
    }

    .home-link {
        padding-left: 40px;
    }
}

.cards-group {
    display: grid;
    grid-template-columns: auto;
    row-gap: 20px;
    column-gap: 20px;
    padding-bottom: 20px;

    @include breakpoint($breakpoint-desktop) {
        grid-template-columns: 50% 50%;
    }
}


.platform-cards-group {
    @extend .cards-group;

    @include breakpoint($breakpoint-desktop) {
        grid-template-columns: 33.33% 33.33% 33.33%;
    }
}

.card {
    display: flex;
    flex-wrap: nowrap;
    border-radius: 16px;
    padding: 28px;
    font-weight: 700;
    cursor: pointer;
    color: $color-text;
    background-color: $color-highlightBG;

    &:hover {
        background-color: $color-row-hover;
    }

    .row {
        display: flex;
        flex-basis:100%;
    }

    .body {
        display: flex;
        flex-wrap: nowrap;
        flex-direction: column;
        flex-grow: 2;
    }

    h3.title {
        font-family: "ExpensifyNewKansas", "Helvetica Neue", "Helvetica", Arial, sans-serif;
    }

    h3.title,
    h4.title {
        padding: 0;
        margin: 0;
    }

    p.description,
    p.url {
        margin: 0;
        font-weight: normal;
    }
}

.article-card {
    @extend .card;

    .right-icon {
        display: flex;
        align-items: center;
        padding-left: 16px;
    }
}

.platform-card {
    @extend .card;
    .row {
        flex-direction: column;
    }

    .platform-screenshot {
        display: flex;
        align-items: center;

        img {
            border-radius: 16px;
            width: 100%;
        }
    }

    .submit-button {
        display: flex;
        align-items: center;
        margin-top: 16px;
        padding-left: 0;

        @include breakpoint($breakpoint-desktop) {
            margin-top: 0;
            padding-left: 16px;
        }
    }

    .body {
        .header {
            display: flex;
            align-items: center;
            justify-content: space-between;

            .select-button {
                display: flex;
                .success {
                    align-items: flex-end;
                    font-size: 0.8em;
                }
            }
        }
    }

    h3.title,
    h4.title {
        &.with-margin {
            margin: 0 0 4px 0;
        }
    }

    h3.title {
        font-size: 1.4em;
        font-weight: normal;
    }

    p.description {
        color: $color-text-supporting;
        padding: 20px 0 20px 0;
    }

    p.url {
        padding: 0;
        font-size: 0.8em;
        color: $color-text-supporting;
    }
}

.hub-card {
    @extend .card;
    padding: 24px;

    .row {
        flex-direction: column;
    }

    h3.title {
        font-size: 1.2em;
        font-weight: normal;
        &.with-margin {
            margin: 20px 0 8px 0;
        }
    }

    p.description {
        padding: 0;
        color: $color-text-supporting;

        &.with-min-height {
            min-height: 68px;

            @include breakpoint($breakpoint-tablet) {
                min-height: 48px;
            }
        }
    }
}

.base-icon {
    width: 20px;
    height: 20px;
    cursor: pointer;
}

.homepage {
    h1 {
        margin-top: 0;
        padding-bottom: 20px;
        padding-top: 8px;
        @include breakpoint($breakpoint-tablet) {
            padding-top: 0px;
        }
    }
    h2  {
        padding-bottom: 24px;
    }
    p {
        margin-bottom: 20px;
    }
    .cards-group {
        padding-bottom: 32px;
    }
}

.centered-content {
    width: 100%;
    height: calc(100vh - 56px);
    display: flex;
    flex-direction: column;
    align-items: center;
    justify-content: center;
    text-align: center;

    div {
        margin-top: 8px;
    }

    strong {
        font-size: 20px;
    }

    .icon {
        width: 76px;
        padding: 28px;
        display: block;
        margin-left: auto;
        margin-right: auto;
    }
}

.get-help {
    flex-wrap: wrap;
    margin-top: 40px;
}

.disable-scrollbar {
    @media screen and (max-width: $breakpoint-tablet) {
        overflow: hidden;
    }
}

.page-footer {
    font-size: 15px;

    @include maxBreakpoint($breakpoint-desktop) {
        background: url('/assets/images/expensify-footer-logo--vertical.svg') no-repeat right 120px;
        background-size: 111px 618px;
        margin-right: -25px;
    }

    h3 {
        color: $color-success;
        font-family: "ExpensifyNewKansas", "Helvetica Neue", "Helvetica", Arial, sans-serif;
        font-size: 17px;
        font-weight: 500;
        padding: 0;
        margin-bottom: 16px;
        margin-top: 0;
    }

    ul {
        margin: 0px !important;
        padding: 0;

        li {
            list-style-type: none !important;
            margin: 0 0 8px;

            a {
                color: $color-text-supporting;
                display: block;
                padding: 4px 0;
                word-break: break-word;

                &:hover {
                    color: $color-link;
                }
            }
        }
    }

    &__social-icons {
        padding-bottom: 20px;

        a {
            color: $color-text-supporting;
            display: inline-block;

            &:hover {
                color: $color-link;
            }
        }
    }

    &__fine-print {
        color: $color-text-supporting;
        font-size: 10px;

        a {
            color: $color-link;
        }
    }

    // Big logo at the bottom
    &__logo {
        margin-top: 40px;

        img {
            display: block;
        }

        @include maxBreakpoint($breakpoint-desktop) {
            display: none;
        }
    }

    &__wrapper {
        margin: 0 auto;
        max-width: 1000px;
        padding: 64px 0 0;

        @include maxBreakpoint($breakpoint-tablet) {
            padding: 64px 0px 20px;
        }
    }

    .columns {
        @include breakpoint($breakpoint-desktop) {
            display: flex;
            margin-left: (-1 * 16px);
            margin-right: (-1 * 16px);
        }
    }

    .column {
        margin-bottom: 40px;

        @include breakpoint($breakpoint-desktop) {
            padding: 16px;
            width: 25%;
        }
    }
}

.hidden {
    display: none;
}<|MERGE_RESOLUTION|>--- conflicted
+++ resolved
@@ -459,7 +459,6 @@
             }
         }
 
-<<<<<<< HEAD
         .selector-container {
             background-color: $color-highlightBG;
             display: flex;
@@ -501,7 +500,8 @@
             appearance: none !important;
             -moz-appearance: none !important;
             -webkit-appearance: none !important;
-=======
+        }
+
         .info {
             padding: 12px;
             border-radius: 8px;
@@ -520,7 +520,6 @@
                 padding: 0;
                 margin: 0;
             }
->>>>>>> 9ab4fe92
         }
     }
 
