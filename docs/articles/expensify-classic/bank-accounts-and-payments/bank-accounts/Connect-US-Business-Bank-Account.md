---
title: Connect U.S. business bank account
description: Learn how to connect a deposit-only or verified business bank account to Expensify for payments and reimbursements.
keywords: [Expensify Classic, business bank account, verified business bank account, send reimbursement, disconnect bank account, invoice payment, micro transactions, test deposits, verification amounts, bank verification]
---
<<<<<<< HEAD
<div id="expensify-classic" markdown="1">
Use a business bank account in Expensify to receive invoice payments, reimburse employees, pay bills, and fund Expensify Cards.
   
# Connect a Verified Business Bank Account
=======
>>>>>>> e6c795cf

## Who can use a verified business bank account

To connect a verified U.S. business bank account: 
- The business must be based in the U.S.
- The person connecting the account must enter their own U.S.-issued ID, SSN, and address.
- The person adding the account doesn’t need to be an account signer.

## Requirements for connecting a verified business bank account
- The person adding the bank account must have a US-issued ID
- The company address must be in the US
- The controlling officer (the member initiating the connection to the bank account)'s address must be in the US
- The controlling officer must have a U.S.-issued Social Security number

**Important:** The person adding the bank account doesn’t need to be an account signer but they must enter their own personal information when connecting the bank account. If another person enters their details, the account will be flagged for review, delaying verification.

## Where to find verified business bank account settings

- **Web:** Go to **Settings > Account > Wallet > Bank Accounts**
- **Mobile:** Tap the hamburger menu in the top-left corner, then tap **Settings** > **Account** > **Wallet**

## How to connect and verify a business bank account

**Step 1: Connect the Bank Account**

1. Head to **Settings > Account > Wallet > Bank Accounts**.
2. Choose **Add verified bank account** > **Connect to your bank**.
3. Click **Continue**.
4. Enter your phone number and click **Continue**.
5. Select your bank and login.
   - If your bank isn’t listed, click the **X**, select **Connect manually**, enter details, check the box, and click **Save & continue**.
6. Click **Allow**.
7. Ensure the correct account is selected and click **Save & continue**.
8. Enter company details:
    - **Legal business name**
    - **Physical company address** (U.S. address only, no P.O. boxes)
    - **Company phone number**
    - **Company website** (required for Expensify Card/payments, e.g., `https://www.expensify.com`)
    - **Tax Identification Number (TIN)**
    - **Company incorporation type, date, and state**
    - **Industry Classification Code** ([Find yours here](https://www.sec.gov/corpfin/division-of-corporation-finance-standard-industrial-classification-sic-code-list))
9. Enter your personal information, including a U.S. address and SSN, and click **Save & continue**.
10. Verify your identity by uploading:
    - A **photo ID** (passport or identity card, must be valid and U.S.-issued)
    - A **short video** of yourself
11. If applicable, check **Additional Information**:
    - If an individual owns 25% or more of the business, their personal details must be provided.
    - If the business is a **non-profit**, leave the boxes unchecked.
12. Agree to the terms by selecting the checkboxes and clicking **Save & continue**.

**Step 2: Wait for documentation review**

In some cases, Concierge may request additional documents (e.g., business address verification or a bank letter). If this happens, Concierge will follow up directly.

**Step 3: Watch for the micro-transaction message**

Once your account is nearly ready, you’ll see the message: **“Your bank account is almost set up!”**

This means Expensify has sent **three test transactions** (usually arriving within 1–2 business days). You’ll need these to complete setup.

**Step 4: Validate the test transactions**

Once the test transactions arrive:

1. On the web, go to **Settings > Account > Wallet > Bank Accounts**
2. Click **Enter test transactions**
3. Input the three amounts exactly and click **Validate**

Once validated, your bank account is ready to use. 

---

# FAQ

## How long does bank verification take?

It typically takes 1–2 business days to receive the test transactions after seeing the “Your bank account is almost set up!” message. Once you enter those amounts, your account is ready to use immediately.

## Can someone else enter their info when I add the bank account?

<<<<<<< HEAD
No. The person entering the information must provide their own ID, SSN, and U.S. address. If someone else enters their info, the account will be flagged and delayed.

</div>
=======
If your business falls into one of these categories, you won’t be able to connect a business bank account to process reimbursements.
>>>>>>> e6c795cf
<|MERGE_RESOLUTION|>--- conflicted
+++ resolved
@@ -3,13 +3,10 @@
 description: Learn how to connect a deposit-only or verified business bank account to Expensify for payments and reimbursements.
 keywords: [Expensify Classic, business bank account, verified business bank account, send reimbursement, disconnect bank account, invoice payment, micro transactions, test deposits, verification amounts, bank verification]
 ---
-<<<<<<< HEAD
 <div id="expensify-classic" markdown="1">
 Use a business bank account in Expensify to receive invoice payments, reimburse employees, pay bills, and fund Expensify Cards.
    
 # Connect a Verified Business Bank Account
-=======
->>>>>>> e6c795cf
 
 ## Who can use a verified business bank account
 
@@ -90,10 +87,4 @@
 
 ## Can someone else enter their info when I add the bank account?
 
-<<<<<<< HEAD
 No. The person entering the information must provide their own ID, SSN, and U.S. address. If someone else enters their info, the account will be flagged and delayed.
-
-</div>
-=======
-If your business falls into one of these categories, you won’t be able to connect a business bank account to process reimbursements.
->>>>>>> e6c795cf
