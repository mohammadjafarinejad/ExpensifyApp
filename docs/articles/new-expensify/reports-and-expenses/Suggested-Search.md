--- conflicted
+++ resolved
@@ -1,13 +1,9 @@
 ---
-<<<<<<< HEAD
+
 title: Suggested-Search.md
 description: Learn how Suggested Search simplifies submitting, approving, or paying expense reports in New Expensify.
 keywords: [Suggested Search, Submit, Approve, Pay, New Expensify, To-do, LHN, batch processing, filters, expense report actions]
-=======
-title: Suggested Search
-description: Learn how Suggested Search simplifies submitting, approving, paying, and exporting expense reports in New Expensify.
-keywords: [Suggested Search, Submit, Approve, Pay, Export, New Expensify, To-do, LHN, batch processing, filters, expense report actions]
->>>>>>> 4a27ad01
+
 ---
 <div id="new-expensify" markdown="1">
 
@@ -20,16 +16,10 @@
 **Navigation: Left-hand Menu > Reports > Expense Reports > Suggested Search**.
 
 Suggested Search surfaces key report actions in your **Reports** page so you can:
-<<<<<<< HEAD
 - Submit expenses waiting on you
 - Approve reports that need your review
 - Pay approved reports ready for reimbursement
-=======
-- Submit any expenses that are waiting for you to action them.
-- Approve reports that need your review.
-- Pay approved reports ready for reimbursement.
-- Export finalized reports to accounting platforms.
->>>>>>> 4a27ad01
+
 
 These shortcuts are personalized based on your role and workspace configuration, helping you process reports in batches without an advanced search.
 
@@ -43,43 +33,6 @@
 - **Submit** – Reports you’ve drafted and need to submit.
 - **Approve** – Reports awaiting your review.
 - **Pay** – Reports ready for reimbursement.
-<<<<<<< HEAD
-=======
-- **Export** – Reports ready for accounting export (e.g., to QuickBooks).
-
----
-
-# Workflow Breakdown
-
-Here’s how these actions are usually completed manually and how Suggested Search streamlines them for you.
-
-## Submit
-
-1. Go to **Reports > Expense Reports**.
-2. Click the **Drafts** tab.
-3. Use the **Filter** to select `From: yourself`.
-4. View and submit your draft reports.
-
-## Approve
-
-1. Go to **Reports > Expense Reports**.
-2. Click the **Outstanding** tab.
-3. Use the **Filter** to select `To: yourself`.
-4. View reports that need your approval.
-
-## Pay
-
-1. Go to **Reports > Expense Reports**.
-2. Click the **Approved** tab.
-3. Use the **Filter** to select `To: yourself`.
-4. View approved reports ready for payment.
-
-## Export
-
-1. Go to **Reports > Expense Reports**.
-2. In the search bar, enter: `status:approved,paid,done`.
-3. View finalized reports eligible for export.
->>>>>>> 4a27ad01
 
 ---
 
@@ -101,13 +54,6 @@
 - See **Pay** for reports ready to reimburse.
 - See a celebratory message (e.g., “All reports paid!”) when cleared.
 
-<<<<<<< HEAD
-=======
-## Admins (Exports)
-- See **Export** for reports eligible for accounting export (e.g., to QuickBooks Online).
-- Filter uses `exported:never` to show only unexported reports.
-
->>>>>>> 4a27ad01
 ---
 
 # Best Practices
