--- conflicted
+++ resolved
@@ -53,30 +53,8 @@
 2. Click **Timezone** and select the correct time zone from the list.
 
 ## Language
-<<<<<<< HEAD
 To change your language:
-1. In the left-hand menu, select **Account > Preferences**.
-=======
-
-Expensify supports multiple languages, making it easier for members across the globe to use the app in their preferred language.
-
-**You can update your Expensify account to display in any of the following languages:**
-
-- English
-- Español (Spanish)
-- Deutsch (German)
-- Français (French)
-- Italiano (Italian)
-- 日本語 (Japanese)
-- Nederlands (Dutch)
-- Polski (Polish)
-- Português (BR) (Brazilian Portuguese)
-- 中文 (简体) (Simplified Chinese)
-
-**How to change your language setting:**
-
 1. In the navigation tabs, select **Account > Preferences**.
->>>>>>> 14a6935a
 2. Tap or click on **Language**.
 3. Choose your preferred language from the list.
 4. The checkmark will confirm the selected language.
