--- conflicted
+++ resolved
@@ -2,94 +2,6 @@
 title: Configure travel policy and preferences 
 description: Set and update travel policies and preferences for your Expensify Workspace
 ---
-<<<<<<< HEAD
-<div id="expensify-classic" markdown="1">
-
-As a Workspace Admin, you can set travel policies for all travel booked under a workspace, including approval methods, flight booking class, and hotel star preferences. You can also create multiple policies with specific conditions for particular groups of employees and/or non-employees. 
-
-# Create or update a travel policy
-
-Workspace admins can create different travel policies that provide travel rules for different groups of travelers. When using Expensify Travel for the first time, you will need to create a new Travel Policy.
-
-To create or update a travel policy,
-
-1. Click the **Travel** tab.
-2. Click **Book or manage travel**. 
-3. Click the **Program** tab at the top and select **Policies**. 
-4. Under Employee or Non-employee in the left menu, click **Add new** to create a new policy. 
-5. Use the **Edit members** section to select the group of employees that belong to this policy.
-    1. **To select an existing policy:** Select the policy in the left menu.
-    2. **To add a new policy:** Click **Add new** under Employee or Non-employee in the left menu. Then under the Edit members section, select the group of employees that belong to this policy.
-
-{% include info.html %}
-A Legal Entity in Expensify Travel is the equivalent of an Expensify Workspace.
-{% include end-info.html %}
-
-10. Select which travel preferences you want to modify: General, flight, hotel, car, or rail. 
-11. Click the paperclip icon next to each setting to de-couple it from your default policy.
-12. Update the desired settings.
-
-# General
-
-Determine the currency and [approval type](https://help.expensify.com/articles/expensify-classic/travel/Approve-travel-expenses#set-approval-method) for different types of travel bookings. You can also upload a PDF of your company travel policy for employees to access when booking travel. 
-
-![Screenshot of Expensify Travel policy approval settings](https://help.expensify.com/assets/images/Travel_Policy.png){:width="100%"}
-
-# Flight
-
-Flight preferences include multiple sections with different settings: 
-
-- **Flights not allowed to be booked:** Restrict specific flight classes from being booked by employees.
-- **Cabin class settings:** Set the highest cabin class allowed for booking and whether employees can accept cabin upgrades. 
-- **Budget:** Set a percentage or fare cap for the median or cheapest fares on flights, and a maximum capped price. Flight fares above this cap will be considered out of policy. You can also add customization to allow for different caps for different flight durations. 
-- **Lowest logical fare settings:** Set a preference for layovers, number of stops, flight time window, and airport connection changes. Expensify automatically takes these preferences into account when showing the lowest logical travel fare. 
-- **Add Ons and Preferences:** Select what types of add-ons your employees can book, including:
-  - Additional baggage
-  - Early check-in
-  - Seat preference
-  - No add-ons allowed
-- **Booking windows:** Add a time limit to prevent employees from booking less than a certain number of days in advance to prohibit bookings too close to the flight time.
-- **Refundable/changeable tickets:** Allow employees to book fully or partially refundable fares. To allow all options, you can leave this as the default option. 
-- **Maximum CO2 per kilometer:** If the CO2 per passenger km exceeds this threshold, the flight will be marked as out of policy. You can leave the entry blank if you do not wish to use this policy.
-- **Out of policy reason codes:** If enabled, travelers will be asked to enter a reason code for an out-of-policy flight booking. This gives them a way to provide context for why the booking is still being placed. You can also modify the reason codes by clicking Manage reason codes below the toggle.
-
-# Hotel
-
-- **Restrict booking by keyword:** Keywords entered here will be compared to the hotel rate description. If any of the keywords are found, the hotel rate will be restricted. You also have the option to provide a reason why each keyword is restricted. 
-- **Hotel rates not allowed to be booked:** Restrict specific hotel rates (such as non-refundable, prepaid, and requires deposit) from being booked by employees. This overrides all other hotel policy rules. You also have the option to add a reason why these options aren’t available. 
-- **Maximum price:** Set a maximum price per night for bookings. You can also select the Customizations by location option to set a maximum price for each location.
-- **Booking window:**  Add a time limit to prevent employees from booking less than a certain number of days in advance to prohibit bookings too close to the flight time.
-- **Cancellation policy:** Allow your employees to book fully or partially refundable rooms. To allow all options, you can leave this as the default option. 
-- **Experience:** Set hotel ratings that are in and out of policy.
-- **Nightly median rate:** Determine which hotels to consider when calculating the median price. You can set a radius around the search location and include/exclude hotels above or below a certain rating.
-- **Out of policy reason codes:** If enabled, travelers will be asked to enter a reason code for an out-of-policy hotel booking. This gives them a way to provide context for why the booking is still being placed. You can also modify the reason codes by clicking Manage reason codes below the toggle.
-
-# Car
-
-- **Car categories not allowed:** Restrict specific car types from being booked by employees. This overrides any other car policy.
-- **Car categories in policy:** Define the types of cars that are in policy. If you do not list a specific car category, it will still be booked as long as it isn’t included in the Car categories not allowed setting. However, the booking will be classed as out of policy. 
-- **Car engine types not allowed:** Restrict specific engine types from being booked by employees regardless of other policy settings. 
-- **Maximum price:** Set a daily price cap per car (not including taxes and fees).
-- **Out of policy reason codes:** If enabled, travelers will be asked to enter a reason code for an out-of-policy car booking. This gives them a way to provide context for why the booking is still being placed. You can also modify the reason codes by clicking Manage reason codes below the toggle.
-
-# Rail
-
-- **Maximum price:** Set a maximum price per booking or customise by rail trip duration.
-- **Highest travel class:** Set a maximum travel class per booking or customise by rail trip duration.
-- **Booking window:** Add a time limit to prevent employees from booking less than a certain number of days in advance to prohibit bookings too close to the journey time.
-- **Out-of-policy reason code for rail:** If enabled, travelers will be asked to enter a reason code for an out-of-policy rail booking. This gives them a way to provide context for why the booking is still being placed. You can also modify the reason codes by clicking Manage reason codes below the toggle.
-
-# FAQ
-
-How do travel policy rules interact with Expensify’s [approval flows](https://help.expensify.com/articles/expensify-classic/travel/Approve-travel-expenses)?
-
-Travel policy rules define what can and can’t be booked by your employees while they’re making the booking. Once a booking is placed and the travel itself is [approved](https://help.expensify.com/articles/expensify-classic/travel/Approve-travel-expenses), the expense will appear in Expensify. It will then be coded, submitted, pushed through the existing expense approval process as defined by your workspace, and exported to your preferred accounting platform (if applicable).
-
-</div>
-
-<div id="new-expensify" markdown="1">
-=======
->>>>>>> 7a42c6af
 
 As a Workspace Admin, you can set travel policies for all travel booked under your workspace, including approval methods, flight booking class, and hotel star preferences. You can also create multiple policies with specific conditions for particular groups of employees and/or non-employees. 
 
