/* eslint-disable no-unused-vars */
function toggleHeaderMenu() {
    const lhn = document.getElementById('lhn');
    const lhnContent = document.getElementById('lhn-content');
    const anguleUpIcon = document.getElementById('angle-up-icon');
    const barsIcon = document.getElementById('bars-icon');
    if (lhnContent.className === 'expanded') {
        // Collapse the LHN in mobile
        lhn.className = '';
        lhnContent.className = '';
        barsIcon.classList.remove('hide');
        anguleUpIcon.classList.add('hide');
        document.body.classList.remove('disable-scrollbar');
    } else {
        // Expand the LHN in mobile
        lhn.className = 'expanded';
        lhnContent.className = 'expanded';
        barsIcon.classList.add('hide');
        anguleUpIcon.classList.remove('hide');
        document.body.classList.add('disable-scrollbar');
    }
}

/**
 * Clamp a number in a range.
 *
 * @param {Number} num
 * @param {Number} min
 * @param {Number} max
 * @returns {Number}
 */
function clamp(num, min, max) {
    return Math.min(Math.max(num, min), max);
}

/**
 * Check if a number is in a range.
 *
 * @param {Number} num
 * @param {Number} min
 * @param {Number} max
 * @returns {Boolean}
 */
function isInRange(num, min, max) {
    return num >= min && num <= max;
}
/**
 * Checks if the user has navigated within the docs using internal links and uses browser history to navigate back.
 * If a page is directly accessed (e.g., via deep link, bookmark, or opened in a new tab),the user will be navigated
 * back to the relevant hub page of that article.
 */
function navigateBack() {
    const currentHost = window.location.host;
    const referrer = document.referrer;

    if (referrer.includes(currentHost) && window.history.length > 1) {
        window.history.back();
        return;
    }

    // Path name is of the form /articles/[platform]/[hub]/[resource]
    const path = window.location.pathname.split('/');
    if (path[2] && path[3]) {
        window.location.href = `/${path[2]}/hubs/${path[3]}`;
    } else {
        window.location.href = '/';
    }

    // Add a little delay to avoid showing the previous content in a fraction of a time
    setTimeout(toggleHeaderMenu, 250);
}

function injectFooterCopywrite() {
    const footer = document.getElementById('footer-copywrite-date');
    footer.innerHTML = `&copy;2008-${new Date().getFullYear()} Expensify, Inc.`;
}

function closeSidebar() {
    document.getElementById('sidebar-layer').style.display = 'none';

    // Make the body scrollable again
    const body = document.body;
    const scrollY = body.style.top;

    // Reset the position and top styles of the body element
    body.style.position = '';
    body.style.top = '';

    // Scroll to the original scroll position
    window.scrollTo(0, parseInt(scrollY || '0', 10) * -1);
}

function closeSidebarOnClickOutside(event) {
    const sidebarLayer = document.getElementById('sidebar-layer');

    if (event.target !== sidebarLayer) {
        return;
    }
    closeSidebar();
}

function openSidebar() {
    document.getElementById('sidebar-layer').style.display = 'block';
    document.getElementById('gsc-i-id1').focus();

    // Make body unscrollable
    const yAxis = document.documentElement.style.getPropertyValue('y-axis');
    const body = document.body;
    body.style.position = 'fixed';
    body.style.top = `-${yAxis}`;

    document.getElementById('gsc-i-id1').focus();

    // Close the sidebar when clicking sidebar layer (outside the sidebar search)
    const sidebarLayer = document.getElementById('sidebar-layer');
    if (sidebarLayer) {
        sidebarLayer.addEventListener('click', closeSidebarOnClickOutside);
    }
}

// Function to adapt & fix cropped SVG viewBox from Google based on viewport (Mobile or Tablet-Desktop)
function changeSVGViewBoxGoogle() {
    // Get all inline Google SVG elements on the page
    const svgsGoogle = document.querySelectorAll('svg:([data-source])');

    Array.from(svgsGoogle).forEach((svg) => {
        // Set the viewBox attribute to '0 0 13 13' to make the svg fit in the mobile view
        svg.setAttribute('viewBox', '0 0 20 20');
        svg.setAttribute('height', '16');
        svg.setAttribute('width', '16');
    });
}

// Function to insert element after another
// In this case, we insert the label element after the Google Search Input so we can have the same label animation effect
function insertElementAfter(referenceNode, newNode) {
    referenceNode.parentNode.insertBefore(newNode, referenceNode.nextSibling);
}

// Update the ICON for search input.
/* Change the path of the Google Search Button icon into Expensify icon */
function updateGoogleSearchIcon() {
    const node = document.querySelector('.gsc-search-button.gsc-search-button-v2 svg path');
    node.setAttribute(
        'd',
        'M8 1c3.9 0 7 3.1 7 7 0 1.4-.4 2.7-1.1 3.8l5.2 5.2c.6.6.6 1.5 0 2.1-.6.6-1.5.6-2.1 0l-5.2-5.2C10.7 14.6 9.4 15 8 15c-3.9 0-7-3.1-7-7s3.1-7 7-7zm0 3c2.2 0 4 1.8 4 4s-1.8 4-4 4-4-1.8-4-4 1.8-4 4-4z',
    );
}

// Need to wait up until page is load, so the svg viewBox can be changed
// And the search label can be inserted
window.addEventListener('load', () => {
    changeSVGViewBoxGoogle();

    updateGoogleSearchIcon();

    // Add required into the search input
    const searchInput = document.getElementById('gsc-i-id1');
    searchInput.setAttribute('required', '');

    // Insert search label after the search input
    const searchLabel = document.createElement('label');
    searchLabel.classList.add('search-label');
    searchLabel.innerHTML = 'Search for something...';
    insertElementAfter(searchInput, searchLabel);
});

const FIXED_HEADER_HEIGHT = 80;

const tocbotOptions = {
    // Where to render the table of contents.
    tocSelector: '.article-toc',

    // Where to grab the headings to build the table of contents.
    contentSelector: '',

    // Disable the collapsible functionality of the library by
    // setting the maximum number of heading levels (6)
    collapseDepth: 6,
    headingSelector: 'h1, h2, h3, summary',

    // Main class to add to lists.
    listClass: 'lhn-items',

    // Main class to add to links.
    linkClass: 'link',

    // Class to add to active links,
    // the link corresponding to the top most heading on the page.
    activeLinkClass: 'selected-article',

    // Headings offset between the headings and the top of the document (requires scrollSmooth enabled)
    headingsOffset: FIXED_HEADER_HEIGHT,
    scrollSmoothOffset: -FIXED_HEADER_HEIGHT,
    scrollSmooth: true,

    // If there is a fixed article scroll container, set to calculate titles' offset
    scrollContainer: 'content-area',

    onClick: (e) => {
        e.preventDefault();
        const hashText = e.target.href.split('#').pop();
        // Append hashText to the current URL without saving to history
        const newUrl = `${window.location.pathname}#${hashText}`;
        history.replaceState(null, '', newUrl);
    },
};

// Define the media query string for the mobile breakpoint
const mobileBreakpoint = window.matchMedia('(max-width: 799px)');

// Function to update tocbot options and refresh
function updateTocbotOptions(headingsOffset, scrollSmoothOffset) {
    tocbotOptions.headingsOffset = headingsOffset;
    tocbotOptions.scrollSmoothOffset = scrollSmoothOffset;
    window.tocbot.refresh({
        ...tocbotOptions,
    });
}

function handleBreakpointChange() {
    const isMobile = mobileBreakpoint.matches;
    const headingsOffset = isMobile ? FIXED_HEADER_HEIGHT : 0;
    const scrollSmoothOffset = isMobile ? -FIXED_HEADER_HEIGHT : 0;

    // Update tocbot options only if there is a change in offsets
    if (tocbotOptions.headingsOffset !== headingsOffset || tocbotOptions.scrollSmoothOffset !== scrollSmoothOffset) {
        updateTocbotOptions(headingsOffset, scrollSmoothOffset);
    }
}

// Add listener for changes to the media query status using addEventListener
mobileBreakpoint.addEventListener('change', handleBreakpointChange);

// Initial check
handleBreakpointChange();

function selectNewExpensify(newExpensifyTab, newExpensifyContent, expensifyClassicTab, expensifyClassicContent) {
    newExpensifyTab.classList.add('active');
    newExpensifyContent.classList.remove('hidden');

    if (expensifyClassicTab && expensifyClassicContent) {
        expensifyClassicTab.classList.remove('active');
        expensifyClassicContent.classList.add('hidden');
    }
    window.tocbot.refresh({
        ...tocbotOptions,
        contentSelector: '#new-expensify',
    });
}

function selectExpensifyClassic(newExpensifyTab, newExpensifyContent, expensifyClassicTab, expensifyClassicContent) {
    expensifyClassicTab.classList.add('active');
    expensifyClassicContent.classList.remove('hidden');

    if (newExpensifyTab && newExpensifyContent) {
        newExpensifyTab.classList.remove('active');
        newExpensifyContent.classList.add('hidden');
    }

    window.tocbot.refresh({
        ...tocbotOptions,
        contentSelector: '#expensify-classic',
    });
}

window.addEventListener('DOMContentLoaded', () => {
    injectFooterCopywrite();

    // Handle open & close the sidebar
    const buttonOpenSidebar = document.getElementById('toggle-search-open');
    if (buttonOpenSidebar) {
        buttonOpenSidebar.addEventListener('click', openSidebar);
    }

    const buttonCloseSidebar = document.getElementById('toggle-search-close');
    if (buttonCloseSidebar) {
        buttonCloseSidebar.addEventListener('click', closeSidebar);
    }

    const expensifyClassicTab = document.getElementById('platform-tab-expensify-classic');
    const newExpensifyTab = document.getElementById('platform-tab-new-expensify');

    const expensifyClassicContent = document.getElementById('expensify-classic');
    const newExpensifyContent = document.getElementById('new-expensify');

    let contentSelector = '.article-toc-content';
    if (expensifyClassicContent) {
        contentSelector = '#expensify-classic';
        selectExpensifyClassic(newExpensifyTab, newExpensifyContent, expensifyClassicTab, expensifyClassicContent);
    } else if (newExpensifyContent) {
        contentSelector = '#new-expensify';
        selectNewExpensify(newExpensifyTab, newExpensifyContent, expensifyClassicTab, expensifyClassicContent);
    }

    if (window.tocbot) {
        window.tocbot.init({
            ...tocbotOptions,
            contentSelector,
        });
    }

    // eslint-disable-next-line es/no-optional-chaining
    expensifyClassicTab?.addEventListener('click', () => {
        selectExpensifyClassic(newExpensifyTab, newExpensifyContent, expensifyClassicTab, expensifyClassicContent);
    });

    // eslint-disable-next-line es/no-optional-chaining
    newExpensifyTab?.addEventListener('click', () => {
        selectNewExpensify(newExpensifyTab, newExpensifyContent, expensifyClassicTab, expensifyClassicContent);
    });

    document.getElementById('header-button').addEventListener('click', toggleHeaderMenu);

    // Back button doesn't exist on all the pages
    const backButton = document.getElementById('back-button');
    if (backButton) {
        backButton.addEventListener('click', navigateBack);
    }

    const articleContent = document.getElementById('article-content');
    const lhnContent = document.getElementById('lhn-content');

    // This event listener checks if a link clicked in the LHN points to some section of the same page and toggles
    // the LHN menu in responsive view.
    lhnContent.addEventListener('click', (event) => {
        const clickedLink = event.target;
        if (clickedLink) {
            const href = clickedLink.getAttribute('href');
            if (href && href.startsWith('#') && !!document.getElementById(href.slice(1))) {
                toggleHeaderMenu();
            }
        }
    });
    lhnContent.addEventListener('wheel', (e) => {
        const scrollTop = lhnContent.scrollTop;
        const isScrollingPastLHNTop = e.deltaY < 0 && scrollTop === 0;
        const isScrollingPastLHNBottom = e.deltaY > 0 && isInRange(lhnContent.scrollHeight - lhnContent.offsetHeight, scrollTop - 1, scrollTop + 1);
        if (isScrollingPastLHNTop || isScrollingPastLHNBottom) {
            e.preventDefault();
        }
    });
    window.addEventListener('scroll', (e) => {
        const scrollingElement = e.target.scrollingElement;
        const scrollPercentageInArticleContent = clamp(scrollingElement.scrollTop - articleContent.offsetTop, 0, articleContent.scrollHeight) / articleContent.scrollHeight;
        lhnContent.scrollTop = scrollPercentageInArticleContent * lhnContent.scrollHeight;

        // Count property of y-axis to keep scroll position & reference it later for making the body fixed when sidebar opened
        document.documentElement.style.setProperty('y-axis', `${window.scrollY}px`);
    });
});

<<<<<<< HEAD
window.addEventListener('DOMContentLoaded', function () {
    const containers = document.querySelectorAll('.video-container');

    containers.forEach((container) => {
        const video = container.querySelector('.video-player');
        const playWrapper = container.querySelector('.play-button-wrapper');

        const playButton = playWrapper.querySelector('.play-button');

        playButton.addEventListener('click', () => {
            playWrapper.style.display = 'none';
            video.play();
        });

        video.addEventListener('play', () => {
            playWrapper.style.display = 'none';
        });
=======
if (window.location.hash) {
    const lowerCaseHash = window.location.hash.toLowerCase();
    const element = document.getElementById(lowerCaseHash.slice(1));

    if (element) {
        element.scrollIntoView({
            behavior: 'smooth',
        });
    }
}

// Handle hash changes (like back/forward navigation)
window.addEventListener('hashchange', () => {
    if (!window.location.hash) {
        return;
    }
    const lowerCaseHash = window.location.hash.toLowerCase();
    document.getElementById(lowerCaseHash.slice(1))?.scrollIntoView({
        behavior: 'smooth',
>>>>>>> 08fd684f
    });
});<|MERGE_RESOLUTION|>--- conflicted
+++ resolved
@@ -350,7 +350,6 @@
     });
 });
 
-<<<<<<< HEAD
 window.addEventListener('DOMContentLoaded', function () {
     const containers = document.querySelectorAll('.video-container');
 
@@ -368,7 +367,9 @@
         video.addEventListener('play', () => {
             playWrapper.style.display = 'none';
         });
-=======
+    });
+});
+
 if (window.location.hash) {
     const lowerCaseHash = window.location.hash.toLowerCase();
     const element = document.getElementById(lowerCaseHash.slice(1));
@@ -388,6 +389,5 @@
     const lowerCaseHash = window.location.hash.toLowerCase();
     document.getElementById(lowerCaseHash.slice(1))?.scrollIntoView({
         behavior: 'smooth',
->>>>>>> 08fd684f
     });
 });