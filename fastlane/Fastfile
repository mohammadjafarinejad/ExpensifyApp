# This file contains the fastlane.tools configuration
# You can find the documentation at https://docs.fastlane.tools
#
# For a list of all available actions, check out
#
#     https://docs.fastlane.tools/actions
#
# For a list of all available plugins, check out
#
#     https://docs.fastlane.tools/plugins/available-plugins
#

skip_docs
opt_out_usage

platform :android do
  desc "Generate a new local APK for e2e testing"
  lane :build_e2e do
    ENV["ENVFILE"]="tests/e2e/.env.e2e"
    ENV["ENTRY_FILE"]="#{Dir.pwd}/../src/libs/E2E/reactNativeLaunchingTest.js"
    ENV["E2E_TESTING"]="true"

    gradle(
      project_dir: './android',
      task: ':app:assemble',
      flavor: 'e2e',
      build_type: 'Release',
    )
  end

  desc "Generate a new local APK"
  lane :build do
    ENV["ENVFILE"]=".env.production"

    gradle(
      project_dir: './android',
      task: 'assemble',
      flavor: 'Production',
      build_type: 'Release',
    )
  end

  desc "Build app for testing"
  lane :build_internal do
    ENV["ENVFILE"]=".env.adhoc"

    gradle(
        project_dir: './android',
        task: 'assemble',
        flavor: 'Adhoc',
        build_type: 'Release',
    )

    aws_s3(
      access_key: ENV['S3_ACCESS_KEY'],
      secret_access_key: ENV['S3_SECRET_ACCESS_KEY'],
      bucket: ENV['S3_BUCKET'],
      region: ENV['S3_REGION'],

      apk: lane_context[SharedValues::GRADLE_APK_OUTPUT_PATH],
      app_directory: "android/#{ENV['PULL_REQUEST_NUMBER']}",
    )

    sh("echo '{\"apk_path\": \"#{lane_context[SharedValues::S3_APK_OUTPUT_PATH]}\",\"html_path\": \"#{lane_context[SharedValues::S3_HTML_OUTPUT_PATH]}\"}' > ../android_paths.json")
  end

  desc "Build and upload app to Google Play"
  lane :beta do
    ENV["ENVFILE"]=".env.production"

    gradle(
        project_dir: './android',
        task: 'bundle',
        flavor: 'Production',
        build_type: 'Release',
    )

    upload_to_play_store(
        package_name: "com.expensify.chat",
        json_key: './android/app/android-fastlane-json-key.json',
        aab: './android/app/build/outputs/bundle/release/app-release.aab',
        track: 'internal',
        rollout: '1.0'
    )
  end

  desc "Deploy app to Google Play production"
  lane :production do
    google_play_track_version_codes(
      package_name: "com.expensify.chat",
      json_key: './android/app/android-fastlane-json-key.json',
      track: 'internal'
    )

    upload_to_play_store(
      package_name: "com.expensify.chat",
      json_key: './android/app/android-fastlane-json-key.json',
      version_code: ENV["VERSION"].to_i,
      track: 'internal',
      track_promote_to: 'production',
      rollout: '1.0',
      skip_upload_apk: true,
      skip_upload_aab: true,
      skip_upload_metadata: true,
      skip_upload_changelogs: true,
      skip_upload_images: true,
      skip_upload_screenshots: true
    )
  end
end

platform :ios do
  desc "Generate a local iOS production build"
  lane :build do
    xcversion(version: "14.2")
    ENV["ENVFILE"]=".env.production"

    build_app(
        workspace: "./ios/NewExpensify.xcworkspace",
        scheme: "New Expensify"
    )
  end

  desc "Build app for testing"
  lane :build_internal do
    xcversion(version: "14.2")
    require 'securerandom'
    ENV["ENVFILE"]=".env.adhoc"

    keychain_password = SecureRandom.uuid

    create_keychain(
        name: "ios-build.keychain",
        password: keychain_password,
        default_keychain: "true",
        unlock: "true",
        timeout: "3600",
        add_to_search_list: "true"
    )

    import_certificate(
        certificate_path: "./ios/Certificates.p12",
        keychain_name: "ios-build.keychain",
        keychain_password: keychain_password
    )

    install_provisioning_profile(
        path: "./ios/chat_expensify_adhoc.mobileprovision"
    )

    build_app(
        workspace: "./ios/NewExpensify.xcworkspace",
        skip_profile_detection: true,
        scheme: "New Expensify AdHoc",
        xcargs: { :PROVISIONING_PROFILE_SPECIFIER => "chat_expensify_adhoc", },
        export_method: "ad-hoc",
        export_options: {
            method: "ad-hoc",
            provisioningProfiles: {
              "com.chat.expensify.chat" => "chat_expensify_adhoc",
            },
            manageAppVersionAndBuildNumber: false
        }
    )

    aws_s3(
      access_key: ENV['S3_ACCESS_KEY'],
      secret_access_key: ENV['S3_SECRET_ACCESS_KEY'],
      bucket: ENV['S3_BUCKET'],
      region: ENV['S3_REGION'],

      ipa: lane_context[SharedValues::IPA_OUTPUT_PATH],
      app_directory: "ios/#{ENV['PULL_REQUEST_NUMBER']}",
    )

    sh("echo '{\"ipa_path\": \"#{lane_context[SharedValues::S3_IPA_OUTPUT_PATH]}\",\"html_path\": \"#{lane_context[SharedValues::S3_HTML_OUTPUT_PATH]}\"}' > ../ios_paths.json")
  end

  desc "Build and upload app to TestFlight"
  lane :beta do
    xcversion(version: "14.2")
    require 'securerandom'
    ENV["ENVFILE"]=".env.production"

    keychain_password = SecureRandom.uuid

    create_keychain(
        name: "ios-build.keychain",
        password: keychain_password,
        default_keychain: "true",
        unlock: "true",
        timeout: "3600",
        add_to_search_list: "true"
    )

    import_certificate(
        certificate_path: "./ios/Certificates.p12",
        keychain_name: "ios-build.keychain",
        keychain_password: keychain_password
    )

    install_provisioning_profile(
        path: "./ios/chat_expensify_appstore.mobileprovision"
    )

    build_app(
        workspace: "./ios/NewExpensify.xcworkspace",
        scheme: "New Expensify",
        export_options: {
            manageAppVersionAndBuildNumber: false
        }
    )

    begin
      upload_to_testflight(
          api_key_path: "./ios/ios-fastlane-json-key.json",
          distribute_external: true,
          notify_external_testers: true,
          changelog: "Thank you for beta testing New Expensify, this version includes bug fixes and improvements.",
          groups: ["Beta"],
          demo_account_required: true,
          beta_app_review_info: {
              contact_email: ENV["APPLE_CONTACT_EMAIL"],
              contact_first_name: "Andrew",
              contact_last_name: "Gable",
              contact_phone: ENV["APPLE_CONTACT_PHONE"],
              demo_account_name: ENV["APPLE_DEMO_EMAIL"],
              demo_account_password: ENV["APPLE_DEMO_PASSWORD"],
              notes: "1. Log into the Expensify app using the provided email
                      2. Now, you have to log in to this gmail account on https://mail.google.com/ so you can retrieve a One-Time-Password
                      3. To log in to the gmail account, use the password above (That's NOT a password for the Expensify app but for the Gmail account)
                      4. At the Gmail inbox, you should have received a one-time 6 digit magic code
                      5. Use that to sign in"
          }
      )
    rescue Exception => e
      if e.message.include? "Another build is in review"
        UI.important("Another build is already in external beta review. Skipping external beta review submission")
      else
        raise
      end
    end

    upload_symbols_to_crashlytics(
      app_id: "1:921154746561:ios:216bd10ccc947659027c40",
      dsym_path: lane_context[SharedValues::DSYM_OUTPUT_PATH],
      gsp_path: "./ios/GoogleService-Info.plist",
      binary_path: "./ios/Pods/FirebaseCrashlytics/upload-symbols"
    )
  end

  desc "Move app to App Store Review"
  lane :production do
<<<<<<< HEAD
    xcversion(version: "14.2")
=======
    # Login to Spaceship
    fastlane_require 'spaceship'
    teamID = CredentialsManager::AppfileConfig.try_fetch_value(:team_id)
    Spaceship::ConnectAPI.login(
      use_portal: false,
      tunes_team_id: teamID,
    )

    # Find our app
    bundleID = CredentialsManager::AppfileConfig.try_fetch_value(:app_identifier)
    app = Spaceship::ConnectAPI::App.find(bundleID)
    if app.nil?
      UI.important "not found in team #{teamID} on ASC!"
      next
    else
      # If there's an app that's Pending Developer Release, release it before continuing with the new version
      pendingReviewVersion = app.get_pending_release_app_store_version
      version.create_app_store_version_release_request unless version.nil?
    end

>>>>>>> 562a838c
    deliver(
      api_key_path: "./ios/ios-fastlane-json-key.json",

      # Skip HTMl report verification
      force: true,

      # VERSION will be set to the full build_number e.g. '1.0.92.0'
      build_number: ENV["VERSION"],

      # app_version needs to be set to the short version, without the last digit e.g. '1.0.92'
      app_version: ENV["VERSION"].rpartition(".")[0],

      # We want to submit the version for Apple to review
      submit_for_review: true,

      # We want to release the app as soon as it's approved
      automatic_release: true,

      # We need to upload metadata to upload the release notes which is required for rach new version
      skip_metadata: false,

      # We do not want to upload any screenshots
      skip_screenshots: true,

      # We do not have any binary to upload as it's already in TestFlight
      skip_binary_upload: true,

      # Reject the current build if there is one in review
      reject_if_possible: true,

      # We do not want to reset the ratings
      reset_ratings: false,

      # Precheck cannot check for in app purchases with the API key we use
      precheck_include_in_app_purchases: false,
      submission_information: {

        # We currently do not use idfa: https://developer.apple.com/app-store/user-privacy-and-data-use/
        add_id_info_uses_idfa: false,

        # We do not need any additional compliance
        export_compliance_compliance_required: false,

        # We do not use any encrpytion
        export_compliance_encryption_updated: false,
        export_compliance_app_type: nil,
        export_compliance_uses_encryption: false,
        export_compliance_is_exempt: false,
        export_compliance_contains_third_party_cryptography: false,
        export_compliance_contains_proprietary_cryptography: false,

        # We do not show any third party content
        content_rights_contains_third_party_content: false
      },
      release_notes: {
        'en-US' => "Improvements and bug fixes"
      }
    )

  end
end<|MERGE_RESOLUTION|>--- conflicted
+++ resolved
@@ -251,9 +251,6 @@
 
   desc "Move app to App Store Review"
   lane :production do
-<<<<<<< HEAD
-    xcversion(version: "14.2")
-=======
     # Login to Spaceship
     fastlane_require 'spaceship'
     teamID = CredentialsManager::AppfileConfig.try_fetch_value(:team_id)
@@ -274,7 +271,7 @@
       version.create_app_store_version_release_request unless version.nil?
     end
 
->>>>>>> 562a838c
+    xcversion(version: "14.2")
     deliver(
       api_key_path: "./ios/ios-fastlane-json-key.json",
 
