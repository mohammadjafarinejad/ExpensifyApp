--- conflicted
+++ resolved
@@ -26,13 +26,9 @@
 		70CF6E82262E297300711ADC /* BootSplash.storyboard in Resources */ = {isa = PBXBuildFile; fileRef = 70CF6E81262E297300711ADC /* BootSplash.storyboard */; };
 		81AB9BB82411601600AC10FF /* LaunchScreen.storyboard in Resources */ = {isa = PBXBuildFile; fileRef = 81AB9BB72411601600AC10FF /* LaunchScreen.storyboard */; };
 		8821A238A081483FA947BC4E /* GTAmericaExp-RgIt.otf in Resources */ = {isa = PBXBuildFile; fileRef = 918D7FEFF96242E6B5F5E14D /* GTAmericaExp-RgIt.otf */; };
-<<<<<<< HEAD
-		A9C9A416BDA70688EBD7F801 /* libPods-ExpensifyCash.a in Frameworks */ = {isa = PBXBuildFile; fileRef = B41FE47F80F455FB6E019B5E /* libPods-ExpensifyCash.a */; };
-=======
 		8C86654500DCC843A74147B5 /* libPods-ExpensifyCash-ExpensifyCashTests.a in Frameworks */ = {isa = PBXBuildFile; fileRef = ED2AB27DDDFCCE3CD100EA0C /* libPods-ExpensifyCash-ExpensifyCashTests.a */; };
 		BB6CECBDA023256B6B955321 /* libPods-ExpensifyCash.a in Frameworks */ = {isa = PBXBuildFile; fileRef = 6F2C8BDCC1FF0B64AE2DFC9B /* libPods-ExpensifyCash.a */; };
 		DB77016704074197AB6633BB /* GTAmericaExpMono-RgIt.otf in Resources */ = {isa = PBXBuildFile; fileRef = 5150E5D0D7F74DBA8D7C1914 /* GTAmericaExpMono-RgIt.otf */; };
->>>>>>> 3fad8d18
 		E9DF872D2525201700607FDC /* AirshipConfig.plist in Resources */ = {isa = PBXBuildFile; fileRef = E9DF872C2525201700607FDC /* AirshipConfig.plist */; };
 		ED814D34526B415CAFA0451E /* GTAmericaExpMono-BdIt.otf in Resources */ = {isa = PBXBuildFile; fileRef = 3981452A2C7340EBBA2B9BD1 /* GTAmericaExpMono-BdIt.otf */; };
 /* End PBXBuildFile section */
@@ -60,14 +56,11 @@
 		13B07FB51A68108700A75B9A /* Images.xcassets */ = {isa = PBXFileReference; lastKnownFileType = folder.assetcatalog; name = Images.xcassets; path = ExpensifyCash/Images.xcassets; sourceTree = "<group>"; };
 		13B07FB61A68108700A75B9A /* Info.plist */ = {isa = PBXFileReference; fileEncoding = 4; lastKnownFileType = text.plist.xml; name = Info.plist; path = ExpensifyCash/Info.plist; sourceTree = "<group>"; };
 		13B07FB71A68108700A75B9A /* main.m */ = {isa = PBXFileReference; fileEncoding = 4; lastKnownFileType = sourcecode.c.objc; name = main.m; path = ExpensifyCash/main.m; sourceTree = "<group>"; };
-<<<<<<< HEAD
 		18D050DF262400AF000D658B /* BridgingFile.swift */ = {isa = PBXFileReference; lastKnownFileType = sourcecode.swift; path = BridgingFile.swift; sourceTree = "<group>"; };
 		1C3425E20B41643777DE7722 /* Pods-ExpensifyCash-ExpensifyCashTests.release.xcconfig */ = {isa = PBXFileReference; includeInIndex = 1; lastKnownFileType = text.xcconfig; name = "Pods-ExpensifyCash-ExpensifyCashTests.release.xcconfig"; path = "Target Support Files/Pods-ExpensifyCash-ExpensifyCashTests/Pods-ExpensifyCash-ExpensifyCashTests.release.xcconfig"; sourceTree = "<group>"; };
 		46BF67CDAA47420D541264C2 /* Pods-ExpensifyCash.release.xcconfig */ = {isa = PBXFileReference; includeInIndex = 1; lastKnownFileType = text.xcconfig; name = "Pods-ExpensifyCash.release.xcconfig"; path = "Target Support Files/Pods-ExpensifyCash/Pods-ExpensifyCash.release.xcconfig"; sourceTree = "<group>"; };
-=======
 		3981452A2C7340EBBA2B9BD1 /* GTAmericaExpMono-BdIt.otf */ = {isa = PBXFileReference; explicitFileType = undefined; fileEncoding = undefined; includeInIndex = 0; lastKnownFileType = unknown; name = "GTAmericaExpMono-BdIt.otf"; path = "../assets/fonts/GTAmericaExpMono-BdIt.otf"; sourceTree = "<group>"; };
 		5150E5D0D7F74DBA8D7C1914 /* GTAmericaExpMono-RgIt.otf */ = {isa = PBXFileReference; explicitFileType = undefined; fileEncoding = undefined; includeInIndex = 0; lastKnownFileType = unknown; name = "GTAmericaExpMono-RgIt.otf"; path = "../assets/fonts/GTAmericaExpMono-RgIt.otf"; sourceTree = "<group>"; };
->>>>>>> 3fad8d18
 		67D5C3A6A7FA417C8A853FC1 /* GTAmericaExp-Light.otf */ = {isa = PBXFileReference; explicitFileType = undefined; fileEncoding = 9; includeInIndex = 0; lastKnownFileType = unknown; name = "GTAmericaExp-Light.otf"; path = "../assets/fonts/GTAmericaExp-Light.otf"; sourceTree = "<group>"; };
 		6F2C8BDCC1FF0B64AE2DFC9B /* libPods-ExpensifyCash.a */ = {isa = PBXFileReference; explicitFileType = archive.ar; includeInIndex = 0; path = "libPods-ExpensifyCash.a"; sourceTree = BUILT_PRODUCTS_DIR; };
 		70CF6E81262E297300711ADC /* BootSplash.storyboard */ = {isa = PBXFileReference; fileEncoding = 4; lastKnownFileType = file.storyboard; name = BootSplash.storyboard; path = ExpensifyCash/BootSplash.storyboard; sourceTree = "<group>"; };
@@ -229,12 +222,8 @@
 				00E356EA1AD99517003FC87E /* Sources */,
 				00E356EB1AD99517003FC87E /* Frameworks */,
 				00E356EC1AD99517003FC87E /* Resources */,
-<<<<<<< HEAD
-				94120906FE5A684FF4CD2137 /* [CP] Copy Pods Resources */,
-=======
 				F2B8013B9E9ECAB2B509E702 /* [CP] Copy Pods Resources */,
 				97ED3CCB9FD5A5A2AB20CC03 /* [CP] Embed Pods Frameworks */,
->>>>>>> 3fad8d18
 			);
 			buildRules = (
 			);
@@ -256,16 +245,10 @@
 				13B07F8C1A680F5B00A75B9A /* Frameworks */,
 				13B07F8E1A680F5B00A75B9A /* Resources */,
 				00DD1BFF1BD5951E006B06BC /* Bundle React Native code and images */,
-<<<<<<< HEAD
-				F613E486FC0E76E722B59553 /* [CP] Copy Pods Resources */,
-				A7D2B27A3B61B2C89FD2ADB3 /* [CP-User] [RNFB] Core Configuration */,
-				54F479216B326A266009EEBB /* [CP-User] [RNFB] Crashlytics Configuration */,
-=======
 				C9071365B664DE0D85DC5195 /* [CP] Copy Pods Resources */,
 				CF6259710B5A341870372EA2 /* [CP-User] [RNFB] Core Configuration */,
 				ED5B8E90A3384FC6A128FB95 /* [CP-User] [RNFB] Crashlytics Configuration */,
 				DBBB399CCB345652E314C5BC /* [CP] Embed Pods Frameworks */,
->>>>>>> 3fad8d18
 			);
 			buildRules = (
 			);
@@ -386,9 +369,6 @@
 			shellScript = "diff \"${PODS_PODFILE_DIR_PATH}/Podfile.lock\" \"${PODS_ROOT}/Manifest.lock\" > /dev/null\nif [ $? != 0 ] ; then\n    # print error to STDERR\n    echo \"error: The sandbox is not in sync with the Podfile.lock. Run 'pod install' or update your CocoaPods installation.\" >&2\n    exit 1\nfi\n# This output is used by Xcode 'outputs' to avoid re-running this script phase.\necho \"SUCCESS\" > \"${SCRIPT_OUTPUT_FILE_0}\"\n";
 			showEnvVarsInLog = 0;
 		};
-<<<<<<< HEAD
-		54F479216B326A266009EEBB /* [CP-User] [RNFB] Crashlytics Configuration */ = {
-=======
 		97ED3CCB9FD5A5A2AB20CC03 /* [CP] Embed Pods Frameworks */ = {
 			isa = PBXShellScriptBuildPhase;
 			buildActionMask = 2147483647;
@@ -408,7 +388,6 @@
 			showEnvVarsInLog = 0;
 		};
 		AEFD4743761AD0E2373D0494 /* [CP] Check Pods Manifest.lock */ = {
->>>>>>> 3fad8d18
 			isa = PBXShellScriptBuildPhase;
 			buildActionMask = 2147483647;
 			files = (
@@ -556,9 +535,6 @@
 			shellPath = /bin/sh;
 			shellScript = "#!/usr/bin/env bash\n#\n# Copyright (c) 2016-present Invertase Limited & Contributors\n#\n# Licensed under the Apache License, Version 2.0 (the \"License\");\n# you may not use this library except in compliance with the License.\n# You may obtain a copy of the License at\n#\n#   http://www.apache.org/licenses/LICENSE-2.0\n#\n# Unless required by applicable law or agreed to in writing, software\n# distributed under the License is distributed on an \"AS IS\" BASIS,\n# WITHOUT WARRANTIES OR CONDITIONS OF ANY KIND, either express or implied.\n# See the License for the specific language governing permissions and\n# limitations under the License.\n#\nset -e\n\n_MAX_LOOKUPS=2;\n_SEARCH_RESULT=''\n_RN_ROOT_EXISTS=''\n_CURRENT_LOOKUPS=1\n_JSON_ROOT=\"'react-native'\"\n_JSON_FILE_NAME='firebase.json'\n_JSON_OUTPUT_BASE64='e30=' # { }\n_CURRENT_SEARCH_DIR=${PROJECT_DIR}\n_PLIST_BUDDY=/usr/libexec/PlistBuddy\n_TARGET_PLIST=\"${BUILT_PRODUCTS_DIR}/${INFOPLIST_PATH}\"\n_DSYM_PLIST=\"${DWARF_DSYM_FOLDER_PATH}/${DWARF_DSYM_FILE_NAME}/Contents/Info.plist\"\n\n# plist arrays\n_PLIST_ENTRY_KEYS=()\n_PLIST_ENTRY_TYPES=()\n_PLIST_ENTRY_VALUES=()\n\nfunction setPlistValue {\n  echo \"info:      setting plist entry '$1' of type '$2' in file '$4'\"\n  ${_PLIST_BUDDY} -c \"Add :$1 $2 '$3'\" $4 || echo \"info:      '$1' already exists\"\n}\n\nfunction getFirebaseJsonKeyValue () {\n  if [[ ${_RN_ROOT_EXISTS} ]]; then\n    ruby -e \"require 'rubygems';require 'json'; output=JSON.parse('$1'); puts output[$_JSON_ROOT]['$2']\"\n  else\n    echo \"\"\n  fi;\n}\n\nfunction jsonBoolToYesNo () {\n  if [[ $1 == \"false\" ]]; then\n    echo \"NO\"\n  elif [[ $1 == \"true\" ]]; then\n    echo \"YES\"\n  else echo \"NO\"\n  fi\n}\n\necho \"info: -> RNFB build script started\"\necho \"info: 1) Locating ${_JSON_FILE_NAME} file:\"\n\nif [[ -z ${_CURRENT_SEARCH_DIR} ]]; then\n  _CURRENT_SEARCH_DIR=$(pwd)\nfi;\n\nwhile true; do\n  _CURRENT_SEARCH_DIR=$(dirname \"$_CURRENT_SEARCH_DIR\")\n  if [[ \"$_CURRENT_SEARCH_DIR\" == \"/\" ]] || [[ ${_CURRENT_LOOKUPS} -gt ${_MAX_LOOKUPS} ]]; then break; fi;\n  echo \"info:      ($_CURRENT_LOOKUPS of $_MAX_LOOKUPS) Searching in '$_CURRENT_SEARCH_DIR' for a ${_JSON_FILE_NAME} file.\"\n  _SEARCH_RESULT=$(find \"$_CURRENT_SEARCH_DIR\" -maxdepth 2 -name ${_JSON_FILE_NAME} -print | head -n 1)\n  if [[ ${_SEARCH_RESULT} ]]; then\n    echo \"info:      ${_JSON_FILE_NAME} found at $_SEARCH_RESULT\"\n    break;\n  fi;\n  _CURRENT_LOOKUPS=$((_CURRENT_LOOKUPS+1))\ndone\n\nif [[ ${_SEARCH_RESULT} ]]; then\n  _JSON_OUTPUT_RAW=$(cat \"${_SEARCH_RESULT}\")\n  _RN_ROOT_EXISTS=$(ruby -e \"require 'rubygems';require 'json'; output=JSON.parse('$_JSON_OUTPUT_RAW'); puts output[$_JSON_ROOT]\" || echo '')\n\n  if [[ ${_RN_ROOT_EXISTS} ]]; then\n    _JSON_OUTPUT_BASE64=$(python -c 'import json,sys,base64;print(base64.b64encode(json.dumps(json.loads(open('\"'${_SEARCH_RESULT}'\"').read())['${_JSON_ROOT}'])))' || echo \"e30=\")\n  fi\n\n  _PLIST_ENTRY_KEYS+=(\"firebase_json_raw\")\n  _PLIST_ENTRY_TYPES+=(\"string\")\n  _PLIST_ENTRY_VALUES+=(\"$_JSON_OUTPUT_BASE64\")\n\n  # config.messaging_auto_init_enabled\n  _MESSAGING_AUTO_INIT=$(getFirebaseJsonKeyValue \"$_JSON_OUTPUT_RAW\" \"messaging_auto_init_enabled\")\n  if [[ $_MESSAGING_AUTO_INIT ]]; then\n    _PLIST_ENTRY_KEYS+=(\"FirebaseMessagingAutoInitEnabled\")\n    _PLIST_ENTRY_TYPES+=(\"bool\")\n    _PLIST_ENTRY_VALUES+=(\"$(jsonBoolToYesNo \"$_MESSAGING_AUTO_INIT\")\")\n  fi\n\n  # config.crashlytics_disable_auto_disabler - undocumented for now - mainly for debugging, document if becomes useful\n  _CRASHLYTICS_AUTO_DISABLE_ENABLED=$(getFirebaseJsonKeyValue \"$_JSON_OUTPUT_RAW\" \"crashlytics_disable_auto_disabler\")\n  if [[ $_CRASHLYTICS_AUTO_DISABLE_ENABLED == \"true\" ]]; then\n    echo \"Disabled Crashlytics auto disabler.\" # do nothing\n  else\n    _PLIST_ENTRY_KEYS+=(\"FirebaseCrashlyticsCollectionEnabled\")\n    _PLIST_ENTRY_TYPES+=(\"bool\")\n    _PLIST_ENTRY_VALUES+=(\"NO\")\n  fi\n\n  # config.admob_delay_app_measurement_init\n  _ADMOB_DELAY_APP_MEASUREMENT=$(getFirebaseJsonKeyValue \"$_JSON_OUTPUT_RAW\" \"admob_delay_app_measurement_init\")\n  if [[ $_ADMOB_DELAY_APP_MEASUREMENT == \"true\" ]]; then\n    _PLIST_ENTRY_KEYS+=(\"GADDelayAppMeasurementInit\")\n    _PLIST_ENTRY_TYPES+=(\"bool\")\n    _PLIST_ENTRY_VALUES+=(\"YES\")\n  fi\n\n  # config.admob_ios_app_id\n  _ADMOB_IOS_APP_ID=$(getFirebaseJsonKeyValue \"$_JSON_OUTPUT_RAW\" \"admob_ios_app_id\")\n  if [[ $_ADMOB_IOS_APP_ID ]]; then\n    _PLIST_ENTRY_KEYS+=(\"GADApplicationIdentifier\")\n    _PLIST_ENTRY_TYPES+=(\"string\")\n    _PLIST_ENTRY_VALUES+=(\"$_ADMOB_IOS_APP_ID\")\n  fi\nelse\n  _PLIST_ENTRY_KEYS+=(\"firebase_json_raw\")\n  _PLIST_ENTRY_TYPES+=(\"string\")\n  _PLIST_ENTRY_VALUES+=(\"$_JSON_OUTPUT_BASE64\")\n  echo \"warning:   A firebase.json file was not found, whilst this file is optional it is recommended to include it to configure firebase services in React Native Firebase.\"\nfi;\n\necho \"info: 2) Injecting Info.plist entries: \"\n\n# Log out the keys we're adding\nfor i in \"${!_PLIST_ENTRY_KEYS[@]}\"; do\n  echo \"    ->  $i) ${_PLIST_ENTRY_KEYS[$i]}\" \"${_PLIST_ENTRY_TYPES[$i]}\" \"${_PLIST_ENTRY_VALUES[$i]}\"\ndone\n\nfor plist in \"${_TARGET_PLIST}\" \"${_DSYM_PLIST}\" ; do\n  if [[ -f \"${plist}\" ]]; then\n\n    # paths with spaces break the call to setPlistValue. temporarily modify\n    # the shell internal field separator variable (IFS), which normally\n    # includes spaces, to consist only of line breaks\n    oldifs=$IFS\n    IFS=\"\n\"\n\n    for i in \"${!_PLIST_ENTRY_KEYS[@]}\"; do\n      setPlistValue \"${_PLIST_ENTRY_KEYS[$i]}\" \"${_PLIST_ENTRY_TYPES[$i]}\" \"${_PLIST_ENTRY_VALUES[$i]}\" \"${plist}\"\n    done\n\n    # restore the original internal field separator value\n    IFS=$oldifs\n  else\n    echo \"warning:   A Info.plist build output file was not found (${plist})\"\n  fi\ndone\n\necho \"info: <- RNFB build script finished\"\n";
 		};
-<<<<<<< HEAD
-		EDD4CD608C7F2DB3EA4F1736 /* [CP] Check Pods Manifest.lock */ = {
-=======
 		DBBB399CCB345652E314C5BC /* [CP] Embed Pods Frameworks */ = {
 			isa = PBXShellScriptBuildPhase;
 			buildActionMask = 2147483647;
@@ -578,7 +554,6 @@
 			showEnvVarsInLog = 0;
 		};
 		ED5B8E90A3384FC6A128FB95 /* [CP-User] [RNFB] Crashlytics Configuration */ = {
->>>>>>> 3fad8d18
 			isa = PBXShellScriptBuildPhase;
 			buildActionMask = 2147483647;
 			files = (
