--- conflicted
+++ resolved
@@ -15,7 +15,7 @@
 		0CDA8E37287DD6A0004ECBEC /* Images.xcassets in Resources */ = {isa = PBXBuildFile; fileRef = 0CDA8E36287DD6A0004ECBEC /* Images.xcassets */; };
 		0DFC45942C884E0A00B56C91 /* RCTShortcutManagerModule.m in Sources */ = {isa = PBXBuildFile; fileRef = 0DFC45932C884E0A00B56C91 /* RCTShortcutManagerModule.m */; };
 		0F5E5350263B73FD004CA14F /* EnvironmentChecker.m in Sources */ = {isa = PBXBuildFile; fileRef = 0F5E534F263B73FD004CA14F /* EnvironmentChecker.m */; };
-		0F749C2B3B8F4562B816DEAB /* (null) in Resources */ = {isa = PBXBuildFile; };
+		0F749C2B3B8F4562B816DEAB /* BuildFile in Resources */ = {isa = PBXBuildFile; };
 		1246A3EF20E54E7A9494C8B9 /* ExpensifyNeue-Regular.otf in Resources */ = {isa = PBXBuildFile; fileRef = F4F8A052A22040339996324B /* ExpensifyNeue-Regular.otf */; };
 		18D050E0262400AF000D658B /* BridgingFile.swift in Sources */ = {isa = PBXBuildFile; fileRef = 18D050DF262400AF000D658B /* BridgingFile.swift */; };
 		1F7170E8E7867C00D32F03FE /* Pods_NotificationServiceExtension.framework in Frameworks */ = {isa = PBXBuildFile; fileRef = 4521D653AC9D36713686E739 /* Pods_NotificationServiceExtension.framework */; };
@@ -133,15 +133,7 @@
 		7FD73C9D2B23CE9500420AF3 /* NotificationService.swift */ = {isa = PBXFileReference; lastKnownFileType = sourcecode.swift; path = NotificationService.swift; sourceTree = "<group>"; };
 		7FD73C9F2B23CE9500420AF3 /* Info.plist */ = {isa = PBXFileReference; lastKnownFileType = text.plist.xml; path = Info.plist; sourceTree = "<group>"; };
 		8B28D84EF339436DBD42A203 /* ExpensifyNeue-BoldItalic.otf */ = {isa = PBXFileReference; explicitFileType = undefined; fileEncoding = 9; includeInIndex = 0; lastKnownFileType = unknown; name = "ExpensifyNeue-BoldItalic.otf"; path = "../assets/fonts/native/ExpensifyNeue-BoldItalic.otf"; sourceTree = "<group>"; };
-<<<<<<< HEAD
-		8EFE0319D586C1078DB926FD /* Pods-NewExpensify.releaseadhoc.xcconfig */ = {isa = PBXFileReference; includeInIndex = 1; lastKnownFileType = text.xcconfig; name = "Pods-NewExpensify.releaseadhoc.xcconfig"; path = "Target Support Files/Pods-NewExpensify/Pods-NewExpensify.releaseadhoc.xcconfig"; sourceTree = "<group>"; };
 		900A29242E816063008EF83A /* AppIcon.icon */ = {isa = PBXFileReference; lastKnownFileType = folder.iconcomposer.icon; path = AppIcon.icon; sourceTree = "<group>"; };
-		92BBCBF64F8C599FCC16438D /* Pods_NewExpensify.framework */ = {isa = PBXFileReference; explicitFileType = wrapper.framework; includeInIndex = 0; path = Pods_NewExpensify.framework; sourceTree = BUILT_PRODUCTS_DIR; };
-		A96F65C6624044318D21DAB1 /* ExpensifyMono-BoldItalic.otf */ = {isa = PBXFileReference; explicitFileType = undefined; fileEncoding = 9; includeInIndex = 0; lastKnownFileType = unknown; name = "ExpensifyMono-BoldItalic.otf"; path = "../assets/fonts/native/ExpensifyMono-BoldItalic.otf"; sourceTree = "<group>"; };
-		AC131FBA2CF634F20010CE80 /* BackgroundTasks.framework */ = {isa = PBXFileReference; lastKnownFileType = wrapper.framework; name = BackgroundTasks.framework; path = System/Library/Frameworks/BackgroundTasks.framework; sourceTree = SDKROOT; };
-		B42BBCC5FB8E4E40B1A9202C /* CustomEmojiNativeFont.ttf */ = {isa = PBXFileReference; explicitFileType = undefined; fileEncoding = 9; includeInIndex = 0; lastKnownFileType = unknown; name = CustomEmojiNativeFont.ttf; path = ../assets/fonts/native/CustomEmojiNativeFont.ttf; sourceTree = "<group>"; };
-		BBE493797E97F2995E627244 /* Pods-NotificationServiceExtension.debugadhoc.xcconfig */ = {isa = PBXFileReference; includeInIndex = 1; lastKnownFileType = text.xcconfig; name = "Pods-NotificationServiceExtension.debugadhoc.xcconfig"; path = "Target Support Files/Pods-NotificationServiceExtension/Pods-NotificationServiceExtension.debugadhoc.xcconfig"; sourceTree = "<group>"; };
-=======
 		955646B08BB776347851A5C2 /* Pods-NewExpensify.releaseproduction.xcconfig */ = {isa = PBXFileReference; includeInIndex = 1; lastKnownFileType = text.xcconfig; name = "Pods-NewExpensify.releaseproduction.xcconfig"; path = "Target Support Files/Pods-NewExpensify/Pods-NewExpensify.releaseproduction.xcconfig"; sourceTree = "<group>"; };
 		A96F65C6624044318D21DAB1 /* ExpensifyMono-BoldItalic.otf */ = {isa = PBXFileReference; explicitFileType = undefined; fileEncoding = 9; includeInIndex = 0; lastKnownFileType = unknown; name = "ExpensifyMono-BoldItalic.otf"; path = "../assets/fonts/native/ExpensifyMono-BoldItalic.otf"; sourceTree = "<group>"; };
 		AC131FBA2CF634F20010CE80 /* BackgroundTasks.framework */ = {isa = PBXFileReference; lastKnownFileType = wrapper.framework; name = BackgroundTasks.framework; path = System/Library/Frameworks/BackgroundTasks.framework; sourceTree = SDKROOT; };
@@ -150,7 +142,6 @@
 		B198C1B8869E27161EB83E88 /* Pods-NewExpensify.debugproduction.xcconfig */ = {isa = PBXFileReference; includeInIndex = 1; lastKnownFileType = text.xcconfig; name = "Pods-NewExpensify.debugproduction.xcconfig"; path = "Target Support Files/Pods-NewExpensify/Pods-NewExpensify.debugproduction.xcconfig"; sourceTree = "<group>"; };
 		B42BBCC5FB8E4E40B1A9202C /* CustomEmojiNativeFont.ttf */ = {isa = PBXFileReference; explicitFileType = undefined; fileEncoding = undefined; includeInIndex = 0; lastKnownFileType = unknown; name = CustomEmojiNativeFont.ttf; path = ../assets/fonts/native/CustomEmojiNativeFont.ttf; sourceTree = "<group>"; };
 		B733BD649E4A3CD0FF43A007 /* Pods-NewExpensify.debug.xcconfig */ = {isa = PBXFileReference; includeInIndex = 1; lastKnownFileType = text.xcconfig; name = "Pods-NewExpensify.debug.xcconfig"; path = "Target Support Files/Pods-NewExpensify/Pods-NewExpensify.debug.xcconfig"; sourceTree = "<group>"; };
->>>>>>> 85da740f
 		BF6A4C5167244B9FB8E4D4E3 /* ExpensifyNeue-Italic.otf */ = {isa = PBXFileReference; explicitFileType = undefined; fileEncoding = 9; includeInIndex = 0; lastKnownFileType = unknown; name = "ExpensifyNeue-Italic.otf"; path = "../assets/fonts/native/ExpensifyNeue-Italic.otf"; sourceTree = "<group>"; };
 		D2AFB39EC1D44BF9B91D3227 /* ExpensifyNewKansas-MediumItalic.otf */ = {isa = PBXFileReference; explicitFileType = undefined; fileEncoding = 9; includeInIndex = 0; lastKnownFileType = unknown; name = "ExpensifyNewKansas-MediumItalic.otf"; path = "../assets/fonts/native/ExpensifyNewKansas-MediumItalic.otf"; sourceTree = "<group>"; };
 		D5C92AAC5F0CCB1897A655CC /* Pods-NotificationServiceExtension.debugproduction.xcconfig */ = {isa = PBXFileReference; includeInIndex = 1; lastKnownFileType = text.xcconfig; name = "Pods-NotificationServiceExtension.debugproduction.xcconfig"; path = "Target Support Files/Pods-NotificationServiceExtension/Pods-NotificationServiceExtension.debugproduction.xcconfig"; sourceTree = "<group>"; };
@@ -204,7 +195,6 @@
 		13B07FAE1A68108700A75B9A /* NewExpensify */ = {
 			isa = PBXGroup;
 			children = (
-				900A29242E816063008EF83A /* AppIcon.icon */,
 				7FB680AD2CC94EDA006693CF /* GoogleService-Info.plist */,
 				7F3784A72C75131000063508 /* NewExpensifyReleaseProduction.entitlements */,
 				7F3784A62C7512D900063508 /* NewExpensifyReleaseAdHoc.entitlements */,
@@ -495,7 +485,6 @@
 				0C7C65547D7346EB923BE808 /* ExpensifyMono-Regular.otf in Resources */,
 				2A9F8CDA983746B0B9204209 /* ExpensifyNeue-Bold.otf in Resources */,
 				7FB680AE2CC94EDA006693CF /* GoogleService-Info.plist in Resources */,
-				900A29252E816063008EF83A /* AppIcon.icon in Resources */,
 				083353EC2B5AB22A00C603C0 /* done.mp3 in Resources */,
 				083353ED2B5AB22A00C603C0 /* receive.mp3 in Resources */,
 				ED222ED90E074A5481A854FA /* ExpensifyNeue-BoldItalic.otf in Resources */,
@@ -503,7 +492,7 @@
 				1246A3EF20E54E7A9494C8B9 /* ExpensifyNeue-Regular.otf in Resources */,
 				D27CE6B77196EF3EF450EEAC /* PrivacyInfo.xcprivacy in Resources */,
 				524F95D57E75496EBD14B0AA /* ExpensifyMono-BoldItalic.otf in Resources */,
-				0F749C2B3B8F4562B816DEAB /* (null) in Resources */,
+				0F749C2B3B8F4562B816DEAB /* BuildFile in Resources */,
 				59164B2F48344A53975791A9 /* CustomEmojiNativeFont.ttf in Resources */,
 			);
 			runOnlyForDeploymentPostprocessing = 0;
@@ -658,13 +647,9 @@
 			);
 			inputPaths = (
 			);
-<<<<<<< HEAD
-			name = "[CP-User] [RNFB] Core Configuration";
-=======
 			name = "[Expo] Configure project";
 			outputFileListPaths = (
 			);
->>>>>>> 85da740f
 			outputPaths = (
 			);
 			runOnlyForDeploymentPostprocessing = 0;
@@ -688,12 +673,6 @@
 			outputPaths = (
 				"$(DERIVED_FILE_DIR)/Pods-NotificationServiceExtension-checkManifestLockResult.txt",
 			);
-<<<<<<< HEAD
-			name = "[CP-User] [RNFB] Crashlytics Configuration";
-			outputPaths = (
-			);
-=======
->>>>>>> 85da740f
 			runOnlyForDeploymentPostprocessing = 0;
 			shellPath = /bin/sh;
 			shellScript = "diff \"${PODS_PODFILE_DIR_PATH}/Podfile.lock\" \"${PODS_ROOT}/Manifest.lock\" > /dev/null\nif [ $? != 0 ] ; then\n    # print error to STDERR\n    echo \"error: The sandbox is not in sync with the Podfile.lock. Run 'pod install' or update your CocoaPods installation.\" >&2\n    exit 1\nfi\n# This output is used by Xcode 'outputs' to avoid re-running this script phase.\necho \"SUCCESS\" > \"${SCRIPT_OUTPUT_FILE_0}\"\n";
