--- conflicted
+++ resolved
@@ -27,21 +27,16 @@
 		7041848526A8E47D00E09F4D /* RCTStartupTimer.m in Sources */ = {isa = PBXBuildFile; fileRef = 7041848426A8E47D00E09F4D /* RCTStartupTimer.m */; };
 		7041848626A8E47D00E09F4D /* RCTStartupTimer.m in Sources */ = {isa = PBXBuildFile; fileRef = 7041848426A8E47D00E09F4D /* RCTStartupTimer.m */; };
 		70CF6E82262E297300711ADC /* BootSplash.storyboard in Resources */ = {isa = PBXBuildFile; fileRef = 70CF6E81262E297300711ADC /* BootSplash.storyboard */; };
-<<<<<<< HEAD
 		7F9DD8DA2B2A445B005E3AFA /* ExpError.swift in Sources */ = {isa = PBXBuildFile; fileRef = 7F9DD8D92B2A445B005E3AFA /* ExpError.swift */; };
 		7FD73C9E2B23CE9500420AF3 /* NotificationService.swift in Sources */ = {isa = PBXBuildFile; fileRef = 7FD73C9D2B23CE9500420AF3 /* NotificationService.swift */; };
 		7FD73CA22B23CE9500420AF3 /* NotificationServiceExtension.appex in Embed Foundation Extensions */ = {isa = PBXBuildFile; fileRef = 7FD73C9B2B23CE9500420AF3 /* NotificationServiceExtension.appex */; settings = {ATTRIBUTES = (RemoveHeadersOnCopy, ); }; };
-		BDB853621F354EBB84E619C2 /* ExpensifyNewKansas-MediumItalic.otf in Resources */ = {isa = PBXBuildFile; fileRef = D2AFB39EC1D44BF9B91D3227 /* ExpensifyNewKansas-MediumItalic.otf */; };
-		DD79042B2792E76D004484B4 /* RCTBootSplash.m in Sources */ = {isa = PBXBuildFile; fileRef = DD79042A2792E76D004484B4 /* RCTBootSplash.m */; };
-		E51DC681C7DEE40AEBDDFBFE /* (null) in Frameworks */ = {isa = PBXBuildFile; };
-=======
 		7F5E81F06BCCF61AD02CEA06 /* ExpoModulesProvider.swift in Sources */ = {isa = PBXBuildFile; fileRef = BCD444BEDDB0AF1745B39049 /* ExpoModulesProvider.swift */; };
 		976CCB5F8C921482E6AEAE71 /* libPods-NewExpensify.a in Frameworks */ = {isa = PBXBuildFile; fileRef = AB40AC8872A3DD6EF53D8B94 /* libPods-NewExpensify.a */; };
 		BDB853621F354EBB84E619C2 /* ExpensifyNewKansas-MediumItalic.otf in Resources */ = {isa = PBXBuildFile; fileRef = D2AFB39EC1D44BF9B91D3227 /* ExpensifyNewKansas-MediumItalic.otf */; };
 		DD79042B2792E76D004484B4 /* RCTBootSplash.m in Sources */ = {isa = PBXBuildFile; fileRef = DD79042A2792E76D004484B4 /* RCTBootSplash.m */; };
 		DDCB2E57F334C143AC462B43 /* ExpoModulesProvider.swift in Sources */ = {isa = PBXBuildFile; fileRef = 4D20D83B0E39BA6D21761E72 /* ExpoModulesProvider.swift */; };
 		E51DC681C7DEE40AEBDDFBFE /* BuildFile in Frameworks */ = {isa = PBXBuildFile; };
->>>>>>> 7b836cfc
+		E51DC681C7DEE40AEBDDFBFE /* (null) in Frameworks */ = {isa = PBXBuildFile; };
 		E9DF872D2525201700607FDC /* AirshipConfig.plist in Resources */ = {isa = PBXBuildFile; fileRef = E9DF872C2525201700607FDC /* AirshipConfig.plist */; };
 		ED222ED90E074A5481A854FA /* ExpensifyNeue-BoldItalic.otf in Resources */ = {isa = PBXBuildFile; fileRef = 8B28D84EF339436DBD42A203 /* ExpensifyNeue-BoldItalic.otf */; };
 		F0C450EA2705020500FD2970 /* colors.json in Resources */ = {isa = PBXBuildFile; fileRef = F0C450E92705020500FD2970 /* colors.json */; };
@@ -94,15 +89,12 @@
 		13B07FB61A68108700A75B9A /* Info.plist */ = {isa = PBXFileReference; fileEncoding = 4; lastKnownFileType = text.plist.xml; name = Info.plist; path = NewExpensify/Info.plist; sourceTree = "<group>"; };
 		13B07FB71A68108700A75B9A /* main.m */ = {isa = PBXFileReference; fileEncoding = 4; lastKnownFileType = sourcecode.c.objc; name = main.m; path = NewExpensify/main.m; sourceTree = "<group>"; };
 		18D050DF262400AF000D658B /* BridgingFile.swift */ = {isa = PBXFileReference; lastKnownFileType = sourcecode.swift; path = BridgingFile.swift; sourceTree = "<group>"; };
-<<<<<<< HEAD
 		1A997AA8204EA3D90907FA80 /* libPods-NotificationServiceExtension.a */ = {isa = PBXFileReference; explicitFileType = archive.ar; includeInIndex = 0; path = "libPods-NotificationServiceExtension.a"; sourceTree = BUILT_PRODUCTS_DIR; };
 		1DDE5449979A136852B939B5 /* Pods-NewExpensify.release adhoc.xcconfig */ = {isa = PBXFileReference; includeInIndex = 1; lastKnownFileType = text.xcconfig; name = "Pods-NewExpensify.release adhoc.xcconfig"; path = "Target Support Files/Pods-NewExpensify/Pods-NewExpensify.release adhoc.xcconfig"; sourceTree = "<group>"; };
 		25A4587E168FD67CF890B448 /* Pods-NewExpensify-NewExpensifyTests.debugadhoc.xcconfig */ = {isa = PBXFileReference; includeInIndex = 1; lastKnownFileType = text.xcconfig; name = "Pods-NewExpensify-NewExpensifyTests.debugadhoc.xcconfig"; path = "Target Support Files/Pods-NewExpensify-NewExpensifyTests/Pods-NewExpensify-NewExpensifyTests.debugadhoc.xcconfig"; sourceTree = "<group>"; };
 		30FFBD291B71222A393D9CC9 /* Pods-NewExpensify.releasedevelopment.xcconfig */ = {isa = PBXFileReference; includeInIndex = 1; lastKnownFileType = text.xcconfig; name = "Pods-NewExpensify.releasedevelopment.xcconfig"; path = "Target Support Files/Pods-NewExpensify/Pods-NewExpensify.releasedevelopment.xcconfig"; sourceTree = "<group>"; };
 		34A8FDD1F9AA58B8F15C8380 /* Pods-NewExpensify.release production.xcconfig */ = {isa = PBXFileReference; includeInIndex = 1; lastKnownFileType = text.xcconfig; name = "Pods-NewExpensify.release production.xcconfig"; path = "Target Support Files/Pods-NewExpensify/Pods-NewExpensify.release production.xcconfig"; sourceTree = "<group>"; };
-=======
 		32181F72DC539FFD1D1F0CA4 /* Pods-NewExpensify.releaseproduction.xcconfig */ = {isa = PBXFileReference; includeInIndex = 1; lastKnownFileType = text.xcconfig; name = "Pods-NewExpensify.releaseproduction.xcconfig"; path = "Target Support Files/Pods-NewExpensify/Pods-NewExpensify.releaseproduction.xcconfig"; sourceTree = "<group>"; };
->>>>>>> 7b836cfc
 		374FB8D528A133A7000D84EF /* OriginImageRequestHandler.h */ = {isa = PBXFileReference; lastKnownFileType = sourcecode.c.h; name = OriginImageRequestHandler.h; path = NewExpensify/OriginImageRequestHandler.h; sourceTree = "<group>"; };
 		374FB8D628A133FE000D84EF /* OriginImageRequestHandler.mm */ = {isa = PBXFileReference; lastKnownFileType = sourcecode.cpp.objcpp; name = OriginImageRequestHandler.mm; path = NewExpensify/OriginImageRequestHandler.mm; sourceTree = "<group>"; };
 		3BBA44B891E03FAB8255E6F1 /* Pods-NewExpensify-NewExpensifyTests.debugdevelopment.xcconfig */ = {isa = PBXFileReference; includeInIndex = 1; lastKnownFileType = text.xcconfig; name = "Pods-NewExpensify-NewExpensifyTests.debugdevelopment.xcconfig"; path = "Target Support Files/Pods-NewExpensify-NewExpensifyTests/Pods-NewExpensify-NewExpensifyTests.debugdevelopment.xcconfig"; sourceTree = "<group>"; };
@@ -115,13 +107,14 @@
 		7041848326A8E40900E09F4D /* RCTStartupTimer.h */ = {isa = PBXFileReference; lastKnownFileType = sourcecode.c.h; name = RCTStartupTimer.h; path = NewExpensify/RCTStartupTimer.h; sourceTree = "<group>"; };
 		7041848426A8E47D00E09F4D /* RCTStartupTimer.m */ = {isa = PBXFileReference; lastKnownFileType = sourcecode.c.objc; name = RCTStartupTimer.m; path = NewExpensify/RCTStartupTimer.m; sourceTree = "<group>"; };
 		70CF6E81262E297300711ADC /* BootSplash.storyboard */ = {isa = PBXFileReference; fileEncoding = 4; lastKnownFileType = file.storyboard; name = BootSplash.storyboard; path = NewExpensify/BootSplash.storyboard; sourceTree = "<group>"; };
-<<<<<<< HEAD
 		75CABB0D0ABB0082FE0EB600 /* Pods-NewExpensify.release staging.xcconfig */ = {isa = PBXFileReference; includeInIndex = 1; lastKnownFileType = text.xcconfig; name = "Pods-NewExpensify.release staging.xcconfig"; path = "Target Support Files/Pods-NewExpensify/Pods-NewExpensify.release staging.xcconfig"; sourceTree = "<group>"; };
 		7F9DD8D92B2A445B005E3AFA /* ExpError.swift */ = {isa = PBXFileReference; lastKnownFileType = sourcecode.swift; path = ExpError.swift; sourceTree = "<group>"; };
 		7FD73C9B2B23CE9500420AF3 /* NotificationServiceExtension.appex */ = {isa = PBXFileReference; explicitFileType = "wrapper.app-extension"; includeInIndex = 0; path = NotificationServiceExtension.appex; sourceTree = BUILT_PRODUCTS_DIR; };
 		7FD73C9D2B23CE9500420AF3 /* NotificationService.swift */ = {isa = PBXFileReference; lastKnownFileType = sourcecode.swift; path = NotificationService.swift; sourceTree = "<group>"; };
 		7FD73C9F2B23CE9500420AF3 /* Info.plist */ = {isa = PBXFileReference; lastKnownFileType = text.plist.xml; path = Info.plist; sourceTree = "<group>"; };
 		8709DF3C8D91F0FC1581CDD7 /* Pods-NewExpensify-NewExpensifyTests.debugdevelopment.xcconfig */ = {isa = PBXFileReference; includeInIndex = 1; lastKnownFileType = text.xcconfig; name = "Pods-NewExpensify-NewExpensifyTests.debugdevelopment.xcconfig"; path = "Target Support Files/Pods-NewExpensify-NewExpensifyTests/Pods-NewExpensify-NewExpensifyTests.debugdevelopment.xcconfig"; sourceTree = "<group>"; };
+		76BE68DA894BB75DDFE278DC /* Pods-NewExpensify.releasedevelopment.xcconfig */ = {isa = PBXFileReference; includeInIndex = 1; lastKnownFileType = text.xcconfig; name = "Pods-NewExpensify.releasedevelopment.xcconfig"; path = "Target Support Files/Pods-NewExpensify/Pods-NewExpensify.releasedevelopment.xcconfig"; sourceTree = "<group>"; };
+		7B318CF669A0F7FE948D5CED /* Pods-NewExpensify.debugadhoc.xcconfig */ = {isa = PBXFileReference; includeInIndex = 1; lastKnownFileType = text.xcconfig; name = "Pods-NewExpensify.debugadhoc.xcconfig"; path = "Target Support Files/Pods-NewExpensify/Pods-NewExpensify.debugadhoc.xcconfig"; sourceTree = "<group>"; };
 		8B28D84EF339436DBD42A203 /* ExpensifyNeue-BoldItalic.otf */ = {isa = PBXFileReference; explicitFileType = undefined; fileEncoding = 9; includeInIndex = 0; lastKnownFileType = unknown; name = "ExpensifyNeue-BoldItalic.otf"; path = "../assets/fonts/native/ExpensifyNeue-BoldItalic.otf"; sourceTree = "<group>"; };
 		8D3B36BF88E773E3C1A383FA /* Pods-NewExpensify.debug staging.xcconfig */ = {isa = PBXFileReference; includeInIndex = 1; lastKnownFileType = text.xcconfig; name = "Pods-NewExpensify.debug staging.xcconfig"; path = "Target Support Files/Pods-NewExpensify/Pods-NewExpensify.debug staging.xcconfig"; sourceTree = "<group>"; };
 		90E08F0C8C924EDA018C8866 /* Pods-NotificationServiceExtension.releaseproduction.xcconfig */ = {isa = PBXFileReference; includeInIndex = 1; lastKnownFileType = text.xcconfig; name = "Pods-NotificationServiceExtension.releaseproduction.xcconfig"; path = "Target Support Files/Pods-NotificationServiceExtension/Pods-NotificationServiceExtension.releaseproduction.xcconfig"; sourceTree = "<group>"; };
@@ -129,7 +122,10 @@
 		AEFE6CD54912D427D19133C7 /* libPods-NewExpensify.a */ = {isa = PBXFileReference; explicitFileType = archive.ar; includeInIndex = 0; path = "libPods-NewExpensify.a"; sourceTree = BUILT_PRODUCTS_DIR; };
 		BD6E1BA27D6ABE0AC9D70586 /* Pods-NewExpensify-NewExpensifyTests.release development.xcconfig */ = {isa = PBXFileReference; includeInIndex = 1; lastKnownFileType = text.xcconfig; name = "Pods-NewExpensify-NewExpensifyTests.release development.xcconfig"; path = "Target Support Files/Pods-NewExpensify-NewExpensifyTests/Pods-NewExpensify-NewExpensifyTests.release development.xcconfig"; sourceTree = "<group>"; };
 		BD8828A882E2D6B51362AAC3 /* Pods-NewExpensify.releaseadhoc.xcconfig */ = {isa = PBXFileReference; includeInIndex = 1; lastKnownFileType = text.xcconfig; name = "Pods-NewExpensify.releaseadhoc.xcconfig"; path = "Target Support Files/Pods-NewExpensify/Pods-NewExpensify.releaseadhoc.xcconfig"; sourceTree = "<group>"; };
+		AB40AC8872A3DD6EF53D8B94 /* libPods-NewExpensify.a */ = {isa = PBXFileReference; explicitFileType = archive.ar; includeInIndex = 0; path = "libPods-NewExpensify.a"; sourceTree = BUILT_PRODUCTS_DIR; };
+		BCD444BEDDB0AF1745B39049 /* ExpoModulesProvider.swift */ = {isa = PBXFileReference; includeInIndex = 1; lastKnownFileType = sourcecode.swift; name = ExpoModulesProvider.swift; path = "Pods/Target Support Files/Pods-NewExpensify-NewExpensifyTests/ExpoModulesProvider.swift"; sourceTree = "<group>"; };
 		BF6A4C5167244B9FB8E4D4E3 /* ExpensifyNeue-Italic.otf */ = {isa = PBXFileReference; explicitFileType = undefined; fileEncoding = 9; includeInIndex = 0; lastKnownFileType = unknown; name = "ExpensifyNeue-Italic.otf"; path = "../assets/fonts/native/ExpensifyNeue-Italic.otf"; sourceTree = "<group>"; };
+		C3788801E65E896FA7C77298 /* Pods-NewExpensify.debugproduction.xcconfig */ = {isa = PBXFileReference; includeInIndex = 1; lastKnownFileType = text.xcconfig; name = "Pods-NewExpensify.debugproduction.xcconfig"; path = "Target Support Files/Pods-NewExpensify/Pods-NewExpensify.debugproduction.xcconfig"; sourceTree = "<group>"; };
 		C3FF914C045A138C061D306E /* Pods-NotificationServiceExtension.debugproduction.xcconfig */ = {isa = PBXFileReference; includeInIndex = 1; lastKnownFileType = text.xcconfig; name = "Pods-NotificationServiceExtension.debugproduction.xcconfig"; path = "Target Support Files/Pods-NotificationServiceExtension/Pods-NotificationServiceExtension.debugproduction.xcconfig"; sourceTree = "<group>"; };
 		CE2F84BEE9A6DCC228AF7E42 /* Pods-NewExpensify.debugproduction.xcconfig */ = {isa = PBXFileReference; includeInIndex = 1; lastKnownFileType = text.xcconfig; name = "Pods-NewExpensify.debugproduction.xcconfig"; path = "Target Support Files/Pods-NewExpensify/Pods-NewExpensify.debugproduction.xcconfig"; sourceTree = "<group>"; };
 		CECC4CBB97A55705A33BEA9E /* Pods-NewExpensify.debug development.xcconfig */ = {isa = PBXFileReference; includeInIndex = 1; lastKnownFileType = text.xcconfig; name = "Pods-NewExpensify.debug development.xcconfig"; path = "Target Support Files/Pods-NewExpensify/Pods-NewExpensify.debug development.xcconfig"; sourceTree = "<group>"; };
@@ -142,21 +138,8 @@
 		E2C8555C607612465A7473F8 /* Pods-NewExpensify-NewExpensifyTests.releaseadhoc.xcconfig */ = {isa = PBXFileReference; includeInIndex = 1; lastKnownFileType = text.xcconfig; name = "Pods-NewExpensify-NewExpensifyTests.releaseadhoc.xcconfig"; path = "Target Support Files/Pods-NewExpensify-NewExpensifyTests/Pods-NewExpensify-NewExpensifyTests.releaseadhoc.xcconfig"; sourceTree = "<group>"; };
 		E2F1036F70CBFE39E9352674 /* Pods-NewExpensify-NewExpensifyTests.debug development.xcconfig */ = {isa = PBXFileReference; includeInIndex = 1; lastKnownFileType = text.xcconfig; name = "Pods-NewExpensify-NewExpensifyTests.debug development.xcconfig"; path = "Target Support Files/Pods-NewExpensify-NewExpensifyTests/Pods-NewExpensify-NewExpensifyTests.debug development.xcconfig"; sourceTree = "<group>"; };
 		E61AD6D2DE65B6FB14945CDF /* Pods-NotificationServiceExtension.releaseadhoc.xcconfig */ = {isa = PBXFileReference; includeInIndex = 1; lastKnownFileType = text.xcconfig; name = "Pods-NotificationServiceExtension.releaseadhoc.xcconfig"; path = "Target Support Files/Pods-NotificationServiceExtension/Pods-NotificationServiceExtension.releaseadhoc.xcconfig"; sourceTree = "<group>"; };
-=======
-		76BE68DA894BB75DDFE278DC /* Pods-NewExpensify.releasedevelopment.xcconfig */ = {isa = PBXFileReference; includeInIndex = 1; lastKnownFileType = text.xcconfig; name = "Pods-NewExpensify.releasedevelopment.xcconfig"; path = "Target Support Files/Pods-NewExpensify/Pods-NewExpensify.releasedevelopment.xcconfig"; sourceTree = "<group>"; };
-		7B318CF669A0F7FE948D5CED /* Pods-NewExpensify.debugadhoc.xcconfig */ = {isa = PBXFileReference; includeInIndex = 1; lastKnownFileType = text.xcconfig; name = "Pods-NewExpensify.debugadhoc.xcconfig"; path = "Target Support Files/Pods-NewExpensify/Pods-NewExpensify.debugadhoc.xcconfig"; sourceTree = "<group>"; };
-		8B28D84EF339436DBD42A203 /* ExpensifyNeue-BoldItalic.otf */ = {isa = PBXFileReference; explicitFileType = undefined; fileEncoding = 9; includeInIndex = 0; lastKnownFileType = unknown; name = "ExpensifyNeue-BoldItalic.otf"; path = "../assets/fonts/native/ExpensifyNeue-BoldItalic.otf"; sourceTree = "<group>"; };
-		AB40AC8872A3DD6EF53D8B94 /* libPods-NewExpensify.a */ = {isa = PBXFileReference; explicitFileType = archive.ar; includeInIndex = 0; path = "libPods-NewExpensify.a"; sourceTree = BUILT_PRODUCTS_DIR; };
-		BCD444BEDDB0AF1745B39049 /* ExpoModulesProvider.swift */ = {isa = PBXFileReference; includeInIndex = 1; lastKnownFileType = sourcecode.swift; name = ExpoModulesProvider.swift; path = "Pods/Target Support Files/Pods-NewExpensify-NewExpensifyTests/ExpoModulesProvider.swift"; sourceTree = "<group>"; };
-		BF6A4C5167244B9FB8E4D4E3 /* ExpensifyNeue-Italic.otf */ = {isa = PBXFileReference; explicitFileType = undefined; fileEncoding = 9; includeInIndex = 0; lastKnownFileType = unknown; name = "ExpensifyNeue-Italic.otf"; path = "../assets/fonts/native/ExpensifyNeue-Italic.otf"; sourceTree = "<group>"; };
-		C3788801E65E896FA7C77298 /* Pods-NewExpensify.debugproduction.xcconfig */ = {isa = PBXFileReference; includeInIndex = 1; lastKnownFileType = text.xcconfig; name = "Pods-NewExpensify.debugproduction.xcconfig"; path = "Target Support Files/Pods-NewExpensify/Pods-NewExpensify.debugproduction.xcconfig"; sourceTree = "<group>"; };
-		D2AFB39EC1D44BF9B91D3227 /* ExpensifyNewKansas-MediumItalic.otf */ = {isa = PBXFileReference; explicitFileType = undefined; fileEncoding = 9; includeInIndex = 0; lastKnownFileType = unknown; name = "ExpensifyNewKansas-MediumItalic.otf"; path = "../assets/fonts/native/ExpensifyNewKansas-MediumItalic.otf"; sourceTree = "<group>"; };
-		DCF33E34FFEC48128CDD41D4 /* ExpensifyMono-Bold.otf */ = {isa = PBXFileReference; explicitFileType = undefined; fileEncoding = 9; includeInIndex = 0; lastKnownFileType = unknown; name = "ExpensifyMono-Bold.otf"; path = "../assets/fonts/native/ExpensifyMono-Bold.otf"; sourceTree = "<group>"; };
-		DD7904292792E76D004484B4 /* RCTBootSplash.h */ = {isa = PBXFileReference; fileEncoding = 4; lastKnownFileType = sourcecode.c.h; name = RCTBootSplash.h; path = NewExpensify/RCTBootSplash.h; sourceTree = "<group>"; };
-		DD79042A2792E76D004484B4 /* RCTBootSplash.m */ = {isa = PBXFileReference; fileEncoding = 4; lastKnownFileType = sourcecode.c.objc; name = RCTBootSplash.m; path = NewExpensify/RCTBootSplash.m; sourceTree = "<group>"; };
 		E2F78D2A9B3DB96F0524690B /* Pods-NewExpensify-NewExpensifyTests.releaseproduction.xcconfig */ = {isa = PBXFileReference; includeInIndex = 1; lastKnownFileType = text.xcconfig; name = "Pods-NewExpensify-NewExpensifyTests.releaseproduction.xcconfig"; path = "Target Support Files/Pods-NewExpensify-NewExpensifyTests/Pods-NewExpensify-NewExpensifyTests.releaseproduction.xcconfig"; sourceTree = "<group>"; };
 		E681F80D97E6E4BB26194246 /* Pods-NewExpensify-NewExpensifyTests.releasedevelopment.xcconfig */ = {isa = PBXFileReference; includeInIndex = 1; lastKnownFileType = text.xcconfig; name = "Pods-NewExpensify-NewExpensifyTests.releasedevelopment.xcconfig"; path = "Target Support Files/Pods-NewExpensify-NewExpensifyTests/Pods-NewExpensify-NewExpensifyTests.releasedevelopment.xcconfig"; sourceTree = "<group>"; };
->>>>>>> 7b836cfc
 		E704648954784DDFBAADF568 /* ExpensifyMono-Regular.otf */ = {isa = PBXFileReference; explicitFileType = undefined; fileEncoding = 9; includeInIndex = 0; lastKnownFileType = unknown; name = "ExpensifyMono-Regular.otf"; path = "../assets/fonts/native/ExpensifyMono-Regular.otf"; sourceTree = "<group>"; };
 		E9DF872C2525201700607FDC /* AirshipConfig.plist */ = {isa = PBXFileReference; fileEncoding = 4; lastKnownFileType = text.plist.xml; path = AirshipConfig.plist; sourceTree = "<group>"; };
 		EA58D43E81BC49541F7FC7E7 /* Pods-NewExpensify.debugdevelopment.xcconfig */ = {isa = PBXFileReference; includeInIndex = 1; lastKnownFileType = text.xcconfig; name = "Pods-NewExpensify.debugdevelopment.xcconfig"; path = "Target Support Files/Pods-NewExpensify/Pods-NewExpensify.debugdevelopment.xcconfig"; sourceTree = "<group>"; };
@@ -165,11 +148,8 @@
 		F082D95EE104912B48EA98BA /* Pods-NotificationServiceExtension.releasedevelopment.xcconfig */ = {isa = PBXFileReference; includeInIndex = 1; lastKnownFileType = text.xcconfig; name = "Pods-NotificationServiceExtension.releasedevelopment.xcconfig"; path = "Target Support Files/Pods-NotificationServiceExtension/Pods-NotificationServiceExtension.releasedevelopment.xcconfig"; sourceTree = "<group>"; };
 		F0C450E92705020500FD2970 /* colors.json */ = {isa = PBXFileReference; fileEncoding = 4; lastKnownFileType = text.json; name = colors.json; path = ../colors.json; sourceTree = "<group>"; };
 		F4F8A052A22040339996324B /* ExpensifyNeue-Regular.otf */ = {isa = PBXFileReference; explicitFileType = undefined; fileEncoding = 9; includeInIndex = 0; lastKnownFileType = unknown; name = "ExpensifyNeue-Regular.otf"; path = "../assets/fonts/native/ExpensifyNeue-Regular.otf"; sourceTree = "<group>"; };
-<<<<<<< HEAD
 		FBEBA6FBED49FB41D6F93896 /* Pods-NotificationServiceExtension.debugdevelopment.xcconfig */ = {isa = PBXFileReference; includeInIndex = 1; lastKnownFileType = text.xcconfig; name = "Pods-NotificationServiceExtension.debugdevelopment.xcconfig"; path = "Target Support Files/Pods-NotificationServiceExtension/Pods-NotificationServiceExtension.debugdevelopment.xcconfig"; sourceTree = "<group>"; };
-=======
 		FF0EADDA6099EF76253FA7AB /* Pods-NewExpensify-NewExpensifyTests.releaseadhoc.xcconfig */ = {isa = PBXFileReference; includeInIndex = 1; lastKnownFileType = text.xcconfig; name = "Pods-NewExpensify-NewExpensifyTests.releaseadhoc.xcconfig"; path = "Target Support Files/Pods-NewExpensify-NewExpensifyTests/Pods-NewExpensify-NewExpensifyTests.releaseadhoc.xcconfig"; sourceTree = "<group>"; };
->>>>>>> 7b836cfc
 /* End PBXFileReference section */
 
 /* Begin PBXFrameworksBuildPhase section */
@@ -185,13 +165,10 @@
 			isa = PBXFrameworksBuildPhase;
 			buildActionMask = 2147483647;
 			files = (
-<<<<<<< HEAD
+				E51DC681C7DEE40AEBDDFBFE /* BuildFile in Frameworks */,
+				976CCB5F8C921482E6AEAE71 /* libPods-NewExpensify.a in Frameworks */,
 				E51DC681C7DEE40AEBDDFBFE /* (null) in Frameworks */,
 				5A464BC8112CDB1DE1E38F1C /* libPods-NewExpensify.a in Frameworks */,
-=======
-				E51DC681C7DEE40AEBDDFBFE /* BuildFile in Frameworks */,
-				976CCB5F8C921482E6AEAE71 /* libPods-NewExpensify.a in Frameworks */,
->>>>>>> 7b836cfc
 			);
 			runOnlyForDeploymentPostprocessing = 0;
 		};
@@ -245,19 +222,15 @@
 			children = (
 				ED297162215061F000B7C4FE /* JavaScriptCore.framework */,
 				ED2971642150620600B7C4FE /* JavaScriptCore.framework */,
-<<<<<<< HEAD
 				AEFE6CD54912D427D19133C7 /* libPods-NewExpensify.a */,
 				6FB387B20AE4E6E98858B6AA /* libPods-NewExpensify-NewExpensifyTests.a */,
 				1A997AA8204EA3D90907FA80 /* libPods-NotificationServiceExtension.a */,
-=======
 				AB40AC8872A3DD6EF53D8B94 /* libPods-NewExpensify.a */,
 				076FD9E41E08971BBF51D580 /* libPods-NewExpensify-NewExpensifyTests.a */,
->>>>>>> 7b836cfc
 			);
 			name = Frameworks;
 			sourceTree = "<group>";
 		};
-<<<<<<< HEAD
 		7FD73C9C2B23CE9500420AF3 /* NotificationServiceExtension */ = {
 			isa = PBXGroup;
 			children = (
@@ -266,7 +239,8 @@
 				7F9DD8D92B2A445B005E3AFA /* ExpError.swift */,
 			);
 			path = NotificationServiceExtension;
-=======
+			sourceTree = "<group>";
+		};
 		3E1305958E607AC9E2CFA934 /* NewExpensify */ = {
 			isa = PBXGroup;
 			children = (
@@ -282,7 +256,6 @@
 				9E03879A06387ACCA90A6C6A /* NewExpensifyTests */,
 			);
 			name = ExpoModulesProviders;
->>>>>>> 7b836cfc
 			sourceTree = "<group>";
 		};
 		832341AE1AAA6A7D00B99B32 /* Libraries */ = {
@@ -354,7 +327,6 @@
 		EC29677F0A49C2946A495A33 /* Pods */ = {
 			isa = PBXGroup;
 			children = (
-<<<<<<< HEAD
 				CECC4CBB97A55705A33BEA9E /* Pods-NewExpensify.debug development.xcconfig */,
 				0B09CE5BDAF34DD3573AB4E2 /* Pods-NewExpensify.debug adhoc.xcconfig */,
 				8D3B36BF88E773E3C1A383FA /* Pods-NewExpensify.debug staging.xcconfig */,
@@ -389,7 +361,6 @@
 				F082D95EE104912B48EA98BA /* Pods-NotificationServiceExtension.releasedevelopment.xcconfig */,
 				E61AD6D2DE65B6FB14945CDF /* Pods-NotificationServiceExtension.releaseadhoc.xcconfig */,
 				90E08F0C8C924EDA018C8866 /* Pods-NotificationServiceExtension.releaseproduction.xcconfig */,
-=======
 				EA58D43E81BC49541F7FC7E7 /* Pods-NewExpensify.debugdevelopment.xcconfig */,
 				7B318CF669A0F7FE948D5CED /* Pods-NewExpensify.debugadhoc.xcconfig */,
 				C3788801E65E896FA7C77298 /* Pods-NewExpensify.debugproduction.xcconfig */,
@@ -402,7 +373,6 @@
 				E681F80D97E6E4BB26194246 /* Pods-NewExpensify-NewExpensifyTests.releasedevelopment.xcconfig */,
 				FF0EADDA6099EF76253FA7AB /* Pods-NewExpensify-NewExpensifyTests.releaseadhoc.xcconfig */,
 				E2F78D2A9B3DB96F0524690B /* Pods-NewExpensify-NewExpensifyTests.releaseproduction.xcconfig */,
->>>>>>> 7b836cfc
 			);
 			path = Pods;
 			sourceTree = "<group>";
