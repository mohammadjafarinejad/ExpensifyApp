# Set the type of Mapbox SDK to use
# This value is used by $RNMapboxMaps
$RNMapboxMapsImpl = 'mapbox'

def node_require(script)
  # Resolve script with node to allow for hoisting
  require Pod::Executable.execute_command('node', ['-p',
    "require.resolve(
      '#{script}',
      {paths: [process.argv[1]]},
    )", __dir__]).strip
end

node_require('react-native/scripts/react_native_pods.rb')
node_require('react-native-permissions/scripts/setup.rb')

# Our min supported iOS version is higher than the default (min_ios_version_supported) to support libraires such as Airship
platform :ios, 13.4
prepare_react_native_project!

setup_permissions([
  'Camera',
  'LocationAccuracy',
  'LocationAlways',
  'LocationWhenInUse'
])

# If you are using a `react-native-flipper` your iOS build will fail when `NO_FLIPPER=1` is set.
# because `react-native-flipper` depends on (FlipperKit,...) that will be excluded
#
# To fix this you can also exclude `react-native-flipper` using a `react-native.config.js`
# ```js
# module.exports = {
#   dependencies: {
#     ...(process.env.NO_FLIPPER ? { 'react-native-flipper': { platforms: { ios: null } } } : {}),
# ```
flipper_config = ENV['NO_FLIPPER'] == "1" ? FlipperConfiguration.disabled : FlipperConfiguration.enabled(['DebugProduction', 'DebugDevelopment', 'DebugAdHoc'])

linkage = ENV['USE_FRAMEWORKS']
if linkage != nil
  Pod::UI.puts "Configuring Pod with #{linkage}ally linked Frameworks".green
  use_frameworks! :linkage => linkage.to_sym
end

# Force pods to match minimum iOS version for React Native
# Fixes build issue on Xcode Cloud where some pods
# Use iOS 12 calls despite being set as iOS 11
def __apply_Xcode_14_3_RC_post_install_workaround(installer)
  installer.pods_project.targets.each do |target|
    target.build_configurations.each do |config|
      current_target = config.build_settings['IPHONEOS_DEPLOYMENT_TARGET']
      minimum_target = min_ios_version_supported
      if current_target.to_f < minimum_target.to_f
        config.build_settings['IPHONEOS_DEPLOYMENT_TARGET'] = minimum_target
      end
    end
  end
end

# Configure Mapbox before installing dependencies
pre_install do |installer|
  $RNMapboxMaps.pre_install(installer)
end

target 'NewExpensify' do
  project 'NewExpensify',
    'DebugDevelopment' => :debug,
    'DebugAdHoc' => :debug,
    'DebugProduction' => :debug,
    'ReleaseDevelopment' => :release,
    'ReleaseAdHoc' => :release,
    'ReleaseProduction' => :release

  config = use_native_modules!

<<<<<<< HEAD
  # Flags change depending on the env values.
  flags = get_default_flags()

  # ENV Variable enables/disables TurboModules
  ENV['RCT_NEW_ARCH_ENABLED'] = '1';

=======
>>>>>>> 05e22df0
  use_react_native!(
    :path => config[:reactNativePath],
    # Enables Flipper.
    #
    # Note that if you have use_frameworks! enabled, Flipper will not work and
    # you should disable the next line.
    :flipper_configuration => flipper_config,
    # An absolute path to your application root.
    :app_path => "#{Pod::Config.instance.installation_root}/.."
  )


  target 'NewExpensifyTests' do
    inherit! :complete
    # Pods for testing
  end

  post_install do |installer|
    # Configure Mapbox after installation
    $RNMapboxMaps.post_install(installer)

    # https://github.com/facebook/react-native/blob/main/scripts/react_native_pods.rb#L197-L202
    react_native_post_install(
      installer,
      config[:reactNativePath],
      :mac_catalyst_enabled => false
    )
    __apply_Xcode_14_3_RC_post_install_workaround(installer)

    installer.pods_project.targets.each do |target|
      if target.respond_to?(:product_type) and target.product_type == "com.apple.product-type.bundle"
        target.build_configurations.each do |config|
          config.build_settings['CODE_SIGNING_ALLOWED'] = 'NO'
        end
      end
    end
  end
end<|MERGE_RESOLUTION|>--- conflicted
+++ resolved
@@ -73,15 +73,12 @@
 
   config = use_native_modules!
 
-<<<<<<< HEAD
   # Flags change depending on the env values.
   flags = get_default_flags()
 
   # ENV Variable enables/disables TurboModules
   ENV['RCT_NEW_ARCH_ENABLED'] = '1';
 
-=======
->>>>>>> 05e22df0
   use_react_native!(
     :path => config[:reactNativePath],
     # Enables Flipper.
