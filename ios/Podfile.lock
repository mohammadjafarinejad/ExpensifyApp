PODS:
  - Airship (16.12.1):
    - Airship/Automation (= 16.12.1)
    - Airship/Basement (= 16.12.1)
    - Airship/Core (= 16.12.1)
    - Airship/ExtendedActions (= 16.12.1)
    - Airship/MessageCenter (= 16.12.1)
  - Airship/Automation (16.12.1):
    - Airship/Core
  - Airship/Basement (16.12.1)
  - Airship/Core (16.12.1):
    - Airship/Basement
  - Airship/ExtendedActions (16.12.1):
    - Airship/Core
  - Airship/MessageCenter (16.12.1):
    - Airship/Core
  - Airship/PreferenceCenter (16.12.1):
    - Airship/Core
  - AirshipFrameworkProxy (2.1.1):
    - Airship (= 16.12.1)
    - Airship/MessageCenter (= 16.12.1)
    - Airship/PreferenceCenter (= 16.12.1)
  - AirshipServiceExtension (17.8.0)
  - AppAuth (1.6.2):
    - AppAuth/Core (= 1.6.2)
    - AppAuth/ExternalUserAgent (= 1.6.2)
  - AppAuth/Core (1.6.2)
  - AppAuth/ExternalUserAgent (1.6.2):
    - AppAuth/Core
  - boost (1.83.0)
  - BVLinearGradient (2.8.1):
    - React-Core
  - DoubleConversion (1.1.6)
  - EXAV (13.10.4):
    - ExpoModulesCore
    - ReactCommon/turbomodule/core
  - EXImageLoader (4.6.0):
    - ExpoModulesCore
    - React-Core
  - Expo (50.0.4):
    - ExpoModulesCore
  - ExpoImage (1.11.0):
    - ExpoModulesCore
    - SDWebImage (~> 5.17.0)
    - SDWebImageAVIFCoder (~> 0.10.1)
    - SDWebImageSVGCoder (~> 1.7.0)
    - SDWebImageWebPCoder (~> 0.13.0)
  - ExpoImageManipulator (11.8.0):
    - EXImageLoader
    - ExpoModulesCore
  - ExpoModulesCore (1.11.8):
    - glog
    - hermes-engine
    - RCT-Folly (= 2022.05.16.00)
    - RCTRequired
    - RCTTypeSafety
    - React-Codegen
    - React-Core
    - React-debug
    - React-Fabric
    - React-graphics
    - React-ImageManager
    - React-NativeModulesApple
    - React-RCTAppDelegate
    - React-RCTFabric
    - React-rendererdebug
    - React-utils
    - ReactCommon/turbomodule/bridging
    - ReactCommon/turbomodule/core
    - Yoga
  - FBLazyVector (0.73.4)
  - Firebase/Analytics (8.8.0):
    - Firebase/Core
  - Firebase/Core (8.8.0):
    - Firebase/CoreOnly
    - FirebaseAnalytics (~> 8.8.0)
  - Firebase/CoreOnly (8.8.0):
    - FirebaseCore (= 8.8.0)
  - Firebase/Crashlytics (8.8.0):
    - Firebase/CoreOnly
    - FirebaseCrashlytics (~> 8.8.0)
  - Firebase/Performance (8.8.0):
    - Firebase/CoreOnly
    - FirebasePerformance (~> 8.8.0)
  - FirebaseABTesting (8.15.0):
    - FirebaseCore (~> 8.0)
  - FirebaseAnalytics (8.8.0):
    - FirebaseAnalytics/AdIdSupport (= 8.8.0)
    - FirebaseCore (~> 8.0)
    - FirebaseInstallations (~> 8.0)
    - GoogleUtilities/AppDelegateSwizzler (~> 7.4)
    - GoogleUtilities/MethodSwizzler (~> 7.4)
    - GoogleUtilities/Network (~> 7.4)
    - "GoogleUtilities/NSData+zlib (~> 7.4)"
    - nanopb (~> 2.30908.0)
  - FirebaseAnalytics/AdIdSupport (8.8.0):
    - FirebaseCore (~> 8.0)
    - FirebaseInstallations (~> 8.0)
    - GoogleAppMeasurement (= 8.8.0)
    - GoogleUtilities/AppDelegateSwizzler (~> 7.4)
    - GoogleUtilities/MethodSwizzler (~> 7.4)
    - GoogleUtilities/Network (~> 7.4)
    - "GoogleUtilities/NSData+zlib (~> 7.4)"
    - nanopb (~> 2.30908.0)
  - FirebaseCore (8.8.0):
    - FirebaseCoreDiagnostics (~> 8.0)
    - GoogleUtilities/Environment (~> 7.4)
    - GoogleUtilities/Logger (~> 7.4)
  - FirebaseCoreDiagnostics (8.15.0):
    - GoogleDataTransport (~> 9.1)
    - GoogleUtilities/Environment (~> 7.7)
    - GoogleUtilities/Logger (~> 7.7)
    - nanopb (~> 2.30908.0)
  - FirebaseCrashlytics (8.8.0):
    - FirebaseCore (~> 8.0)
    - FirebaseInstallations (~> 8.0)
    - GoogleDataTransport (~> 9.0)
    - GoogleUtilities/Environment (~> 7.4)
    - nanopb (~> 2.30908.0)
    - PromisesObjC (< 3.0, >= 1.2)
  - FirebaseInstallations (8.15.0):
    - FirebaseCore (~> 8.0)
    - GoogleUtilities/Environment (~> 7.7)
    - GoogleUtilities/UserDefaults (~> 7.7)
    - PromisesObjC (< 3.0, >= 1.2)
  - FirebasePerformance (8.8.0):
    - FirebaseCore (~> 8.0)
    - FirebaseInstallations (~> 8.0)
    - FirebaseRemoteConfig (~> 8.0)
    - GoogleDataTransport (~> 9.0)
    - GoogleUtilities/Environment (~> 7.4)
    - GoogleUtilities/ISASwizzler (~> 7.4)
    - GoogleUtilities/MethodSwizzler (~> 7.4)
    - nanopb (~> 2.30908.0)
  - FirebaseRemoteConfig (8.15.0):
    - FirebaseABTesting (~> 8.0)
    - FirebaseCore (~> 8.0)
    - FirebaseInstallations (~> 8.0)
    - GoogleUtilities/Environment (~> 7.7)
    - "GoogleUtilities/NSData+zlib (~> 7.7)"
  - fmt (6.2.1)
  - glog (0.3.5)
  - GoogleAppMeasurement (8.8.0):
    - GoogleAppMeasurement/AdIdSupport (= 8.8.0)
    - GoogleUtilities/AppDelegateSwizzler (~> 7.4)
    - GoogleUtilities/MethodSwizzler (~> 7.4)
    - GoogleUtilities/Network (~> 7.4)
    - "GoogleUtilities/NSData+zlib (~> 7.4)"
    - nanopb (~> 2.30908.0)
  - GoogleAppMeasurement/AdIdSupport (8.8.0):
    - GoogleAppMeasurement/WithoutAdIdSupport (= 8.8.0)
    - GoogleUtilities/AppDelegateSwizzler (~> 7.4)
    - GoogleUtilities/MethodSwizzler (~> 7.4)
    - GoogleUtilities/Network (~> 7.4)
    - "GoogleUtilities/NSData+zlib (~> 7.4)"
    - nanopb (~> 2.30908.0)
  - GoogleAppMeasurement/WithoutAdIdSupport (8.8.0):
    - GoogleUtilities/AppDelegateSwizzler (~> 7.4)
    - GoogleUtilities/MethodSwizzler (~> 7.4)
    - GoogleUtilities/Network (~> 7.4)
    - "GoogleUtilities/NSData+zlib (~> 7.4)"
    - nanopb (~> 2.30908.0)
  - GoogleDataTransport (9.4.1):
    - GoogleUtilities/Environment (~> 7.7)
    - nanopb (< 2.30911.0, >= 2.30908.0)
    - PromisesObjC (< 3.0, >= 1.2)
  - GoogleSignIn (7.0.0):
    - AppAuth (~> 1.5)
    - GTMAppAuth (< 3.0, >= 1.3)
    - GTMSessionFetcher/Core (< 4.0, >= 1.1)
  - GoogleUtilities/AppDelegateSwizzler (7.13.0):
    - GoogleUtilities/Environment
    - GoogleUtilities/Logger
    - GoogleUtilities/Network
    - GoogleUtilities/Privacy
  - GoogleUtilities/Environment (7.13.0):
    - GoogleUtilities/Privacy
    - PromisesObjC (< 3.0, >= 1.2)
  - GoogleUtilities/ISASwizzler (7.13.0):
    - GoogleUtilities/Privacy
  - GoogleUtilities/Logger (7.13.0):
    - GoogleUtilities/Environment
    - GoogleUtilities/Privacy
  - GoogleUtilities/MethodSwizzler (7.13.0):
    - GoogleUtilities/Logger
    - GoogleUtilities/Privacy
  - GoogleUtilities/Network (7.13.0):
    - GoogleUtilities/Logger
    - "GoogleUtilities/NSData+zlib"
    - GoogleUtilities/Privacy
    - GoogleUtilities/Reachability
  - "GoogleUtilities/NSData+zlib (7.13.0)":
    - GoogleUtilities/Privacy
  - GoogleUtilities/Privacy (7.13.0)
  - GoogleUtilities/Reachability (7.13.0):
    - GoogleUtilities/Logger
    - GoogleUtilities/Privacy
  - GoogleUtilities/UserDefaults (7.13.0):
    - GoogleUtilities/Logger
    - GoogleUtilities/Privacy
  - GTMAppAuth (2.0.0):
    - AppAuth/Core (~> 1.6)
    - GTMSessionFetcher/Core (< 4.0, >= 1.5)
  - GTMSessionFetcher/Core (3.3.1)
  - hermes-engine (0.73.4):
    - hermes-engine/Pre-built (= 0.73.4)
  - hermes-engine/Pre-built (0.73.4)
  - libaom (3.0.0):
    - libvmaf (>= 2.2.0)
  - libavif (0.11.1):
    - libavif/libaom (= 0.11.1)
  - libavif/core (0.11.1)
  - libavif/libaom (0.11.1):
    - libaom (>= 2.0.0)
    - libavif/core
  - libevent (2.1.12)
  - libvmaf (2.3.1)
  - libwebp (1.3.2):
    - libwebp/demux (= 1.3.2)
    - libwebp/mux (= 1.3.2)
    - libwebp/sharpyuv (= 1.3.2)
    - libwebp/webp (= 1.3.2)
  - libwebp/demux (1.3.2):
    - libwebp/webp
  - libwebp/mux (1.3.2):
    - libwebp/demux
  - libwebp/sharpyuv (1.3.2)
  - libwebp/webp (1.3.2):
    - libwebp/sharpyuv
  - lottie-ios (4.3.4)
  - lottie-react-native (6.5.1):
    - glog
    - hermes-engine
    - lottie-ios (~> 4.3.3)
    - RCT-Folly (= 2022.05.16.00)
    - RCTRequired
    - RCTTypeSafety
    - React-Codegen
    - React-Core
    - React-debug
    - React-Fabric
    - React-graphics
    - React-ImageManager
    - React-NativeModulesApple
    - React-RCTFabric
    - React-rendererdebug
    - React-utils
    - ReactCommon/turbomodule/bridging
    - ReactCommon/turbomodule/core
    - Yoga
  - MapboxCommon (23.9.1)
  - MapboxCoreMaps (10.16.6):
    - MapboxCommon (~> 23.9)
  - MapboxMaps (10.16.6):
    - MapboxCommon (= 23.9.1)
    - MapboxCoreMaps (= 10.16.6)
    - MapboxMobileEvents (= 1.0.10)
    - Turf (= 2.7.0)
  - MapboxMobileEvents (1.0.10)
  - nanopb (2.30908.0):
    - nanopb/decode (= 2.30908.0)
    - nanopb/encode (= 2.30908.0)
  - nanopb/decode (2.30908.0)
  - nanopb/encode (2.30908.0)
  - Onfido (29.7.1)
  - onfido-react-native-sdk (10.6.0):
    - glog
    - hermes-engine
    - Onfido (~> 29.7.0)
    - RCT-Folly (= 2022.05.16.00)
    - RCTRequired
    - RCTTypeSafety
    - React-Codegen
    - React-Core
    - React-debug
    - React-Fabric
    - React-graphics
    - React-ImageManager
    - React-NativeModulesApple
    - React-RCTFabric
    - React-rendererdebug
    - React-utils
    - ReactCommon/turbomodule/bridging
    - ReactCommon/turbomodule/core
    - Yoga
  - Plaid (5.2.1)
  - PromisesObjC (2.4.0)
  - RCT-Folly (2022.05.16.00):
    - boost
    - DoubleConversion
    - fmt (~> 6.2.1)
    - glog
    - RCT-Folly/Default (= 2022.05.16.00)
  - RCT-Folly/Default (2022.05.16.00):
    - boost
    - DoubleConversion
    - fmt (~> 6.2.1)
    - glog
  - RCT-Folly/Fabric (2022.05.16.00):
    - boost
    - DoubleConversion
    - fmt (~> 6.2.1)
    - glog
  - RCT-Folly/Futures (2022.05.16.00):
    - boost
    - DoubleConversion
    - fmt (~> 6.2.1)
    - glog
    - libevent
  - RCTRequired (0.73.4)
  - RCTTypeSafety (0.73.4):
    - FBLazyVector (= 0.73.4)
    - RCTRequired (= 0.73.4)
    - React-Core (= 0.73.4)
  - React (0.73.4):
    - React-Core (= 0.73.4)
    - React-Core/DevSupport (= 0.73.4)
    - React-Core/RCTWebSocket (= 0.73.4)
    - React-RCTActionSheet (= 0.73.4)
    - React-RCTAnimation (= 0.73.4)
    - React-RCTBlob (= 0.73.4)
    - React-RCTImage (= 0.73.4)
    - React-RCTLinking (= 0.73.4)
    - React-RCTNetwork (= 0.73.4)
    - React-RCTSettings (= 0.73.4)
    - React-RCTText (= 0.73.4)
    - React-RCTVibration (= 0.73.4)
  - React-callinvoker (0.73.4)
  - React-Codegen (0.73.4):
    - DoubleConversion
    - glog
    - hermes-engine
    - RCT-Folly
    - RCTRequired
    - RCTTypeSafety
    - React-Core
    - React-debug
    - React-Fabric
    - React-FabricImage
    - React-graphics
    - React-jsi
    - React-jsiexecutor
    - React-NativeModulesApple
    - React-rendererdebug
    - React-utils
    - ReactCommon/turbomodule/bridging
    - ReactCommon/turbomodule/core
  - React-Core (0.73.4):
    - glog
    - hermes-engine
    - RCT-Folly (= 2022.05.16.00)
    - React-Core/Default (= 0.73.4)
    - React-cxxreact
    - React-hermes
    - React-jsi
    - React-jsiexecutor
    - React-perflogger
    - React-runtimescheduler
    - React-utils
    - SocketRocket (= 0.6.1)
    - Yoga
  - React-Core/CoreModulesHeaders (0.73.4):
    - glog
    - hermes-engine
    - RCT-Folly (= 2022.05.16.00)
    - React-Core/Default
    - React-cxxreact
    - React-hermes
    - React-jsi
    - React-jsiexecutor
    - React-perflogger
    - React-runtimescheduler
    - React-utils
    - SocketRocket (= 0.6.1)
    - Yoga
  - React-Core/Default (0.73.4):
    - glog
    - hermes-engine
    - RCT-Folly (= 2022.05.16.00)
    - React-cxxreact
    - React-hermes
    - React-jsi
    - React-jsiexecutor
    - React-perflogger
    - React-runtimescheduler
    - React-utils
    - SocketRocket (= 0.6.1)
    - Yoga
  - React-Core/DevSupport (0.73.4):
    - glog
    - hermes-engine
    - RCT-Folly (= 2022.05.16.00)
    - React-Core/Default (= 0.73.4)
    - React-Core/RCTWebSocket (= 0.73.4)
    - React-cxxreact
    - React-hermes
    - React-jsi
    - React-jsiexecutor
    - React-jsinspector (= 0.73.4)
    - React-perflogger
    - React-runtimescheduler
    - React-utils
    - SocketRocket (= 0.6.1)
    - Yoga
  - React-Core/RCTActionSheetHeaders (0.73.4):
    - glog
    - hermes-engine
    - RCT-Folly (= 2022.05.16.00)
    - React-Core/Default
    - React-cxxreact
    - React-hermes
    - React-jsi
    - React-jsiexecutor
    - React-perflogger
    - React-runtimescheduler
    - React-utils
    - SocketRocket (= 0.6.1)
    - Yoga
  - React-Core/RCTAnimationHeaders (0.73.4):
    - glog
    - hermes-engine
    - RCT-Folly (= 2022.05.16.00)
    - React-Core/Default
    - React-cxxreact
    - React-hermes
    - React-jsi
    - React-jsiexecutor
    - React-perflogger
    - React-runtimescheduler
    - React-utils
    - SocketRocket (= 0.6.1)
    - Yoga
  - React-Core/RCTBlobHeaders (0.73.4):
    - glog
    - hermes-engine
    - RCT-Folly (= 2022.05.16.00)
    - React-Core/Default
    - React-cxxreact
    - React-hermes
    - React-jsi
    - React-jsiexecutor
    - React-perflogger
    - React-runtimescheduler
    - React-utils
    - SocketRocket (= 0.6.1)
    - Yoga
  - React-Core/RCTImageHeaders (0.73.4):
    - glog
    - hermes-engine
    - RCT-Folly (= 2022.05.16.00)
    - React-Core/Default
    - React-cxxreact
    - React-hermes
    - React-jsi
    - React-jsiexecutor
    - React-perflogger
    - React-runtimescheduler
    - React-utils
    - SocketRocket (= 0.6.1)
    - Yoga
  - React-Core/RCTLinkingHeaders (0.73.4):
    - glog
    - hermes-engine
    - RCT-Folly (= 2022.05.16.00)
    - React-Core/Default
    - React-cxxreact
    - React-hermes
    - React-jsi
    - React-jsiexecutor
    - React-perflogger
    - React-runtimescheduler
    - React-utils
    - SocketRocket (= 0.6.1)
    - Yoga
  - React-Core/RCTNetworkHeaders (0.73.4):
    - glog
    - hermes-engine
    - RCT-Folly (= 2022.05.16.00)
    - React-Core/Default
    - React-cxxreact
    - React-hermes
    - React-jsi
    - React-jsiexecutor
    - React-perflogger
    - React-runtimescheduler
    - React-utils
    - SocketRocket (= 0.6.1)
    - Yoga
  - React-Core/RCTSettingsHeaders (0.73.4):
    - glog
    - hermes-engine
    - RCT-Folly (= 2022.05.16.00)
    - React-Core/Default
    - React-cxxreact
    - React-hermes
    - React-jsi
    - React-jsiexecutor
    - React-perflogger
    - React-runtimescheduler
    - React-utils
    - SocketRocket (= 0.6.1)
    - Yoga
  - React-Core/RCTTextHeaders (0.73.4):
    - glog
    - hermes-engine
    - RCT-Folly (= 2022.05.16.00)
    - React-Core/Default
    - React-cxxreact
    - React-hermes
    - React-jsi
    - React-jsiexecutor
    - React-perflogger
    - React-runtimescheduler
    - React-utils
    - SocketRocket (= 0.6.1)
    - Yoga
  - React-Core/RCTVibrationHeaders (0.73.4):
    - glog
    - hermes-engine
    - RCT-Folly (= 2022.05.16.00)
    - React-Core/Default
    - React-cxxreact
    - React-hermes
    - React-jsi
    - React-jsiexecutor
    - React-perflogger
    - React-runtimescheduler
    - React-utils
    - SocketRocket (= 0.6.1)
    - Yoga
  - React-Core/RCTWebSocket (0.73.4):
    - glog
    - hermes-engine
    - RCT-Folly (= 2022.05.16.00)
    - React-Core/Default (= 0.73.4)
    - React-cxxreact
    - React-hermes
    - React-jsi
    - React-jsiexecutor
    - React-perflogger
    - React-runtimescheduler
    - React-utils
    - SocketRocket (= 0.6.1)
    - Yoga
  - React-CoreModules (0.73.4):
    - RCT-Folly (= 2022.05.16.00)
    - RCTTypeSafety (= 0.73.4)
    - React-Codegen
    - React-Core/CoreModulesHeaders (= 0.73.4)
    - React-jsi (= 0.73.4)
    - React-NativeModulesApple
    - React-RCTBlob
    - React-RCTImage (= 0.73.4)
    - ReactCommon
    - SocketRocket (= 0.6.1)
  - React-cxxreact (0.73.4):
    - boost (= 1.83.0)
    - DoubleConversion
    - fmt (~> 6.2.1)
    - glog
    - hermes-engine
    - RCT-Folly (= 2022.05.16.00)
    - React-callinvoker (= 0.73.4)
    - React-debug (= 0.73.4)
    - React-jsi (= 0.73.4)
    - React-jsinspector (= 0.73.4)
    - React-logger (= 0.73.4)
    - React-perflogger (= 0.73.4)
    - React-runtimeexecutor (= 0.73.4)
  - React-debug (0.73.4)
  - React-Fabric (0.73.4):
    - DoubleConversion
    - fmt (~> 6.2.1)
    - glog
    - hermes-engine
    - RCT-Folly/Fabric (= 2022.05.16.00)
    - RCTRequired
    - RCTTypeSafety
    - React-Core
    - React-cxxreact
    - React-debug
    - React-Fabric/animations (= 0.73.4)
    - React-Fabric/attributedstring (= 0.73.4)
    - React-Fabric/componentregistry (= 0.73.4)
    - React-Fabric/componentregistrynative (= 0.73.4)
    - React-Fabric/components (= 0.73.4)
    - React-Fabric/core (= 0.73.4)
    - React-Fabric/imagemanager (= 0.73.4)
    - React-Fabric/leakchecker (= 0.73.4)
    - React-Fabric/mounting (= 0.73.4)
    - React-Fabric/scheduler (= 0.73.4)
    - React-Fabric/telemetry (= 0.73.4)
    - React-Fabric/templateprocessor (= 0.73.4)
    - React-Fabric/textlayoutmanager (= 0.73.4)
    - React-Fabric/uimanager (= 0.73.4)
    - React-graphics
    - React-jsi
    - React-jsiexecutor
    - React-logger
    - React-rendererdebug
    - React-runtimescheduler
    - React-utils
    - ReactCommon/turbomodule/core
  - React-Fabric/animations (0.73.4):
    - DoubleConversion
    - fmt (~> 6.2.1)
    - glog
    - hermes-engine
    - RCT-Folly/Fabric (= 2022.05.16.00)
    - RCTRequired
    - RCTTypeSafety
    - React-Core
    - React-cxxreact
    - React-debug
    - React-graphics
    - React-jsi
    - React-jsiexecutor
    - React-logger
    - React-rendererdebug
    - React-runtimescheduler
    - React-utils
    - ReactCommon/turbomodule/core
  - React-Fabric/attributedstring (0.73.4):
    - DoubleConversion
    - fmt (~> 6.2.1)
    - glog
    - hermes-engine
    - RCT-Folly/Fabric (= 2022.05.16.00)
    - RCTRequired
    - RCTTypeSafety
    - React-Core
    - React-cxxreact
    - React-debug
    - React-graphics
    - React-jsi
    - React-jsiexecutor
    - React-logger
    - React-rendererdebug
    - React-runtimescheduler
    - React-utils
    - ReactCommon/turbomodule/core
  - React-Fabric/componentregistry (0.73.4):
    - DoubleConversion
    - fmt (~> 6.2.1)
    - glog
    - hermes-engine
    - RCT-Folly/Fabric (= 2022.05.16.00)
    - RCTRequired
    - RCTTypeSafety
    - React-Core
    - React-cxxreact
    - React-debug
    - React-graphics
    - React-jsi
    - React-jsiexecutor
    - React-logger
    - React-rendererdebug
    - React-runtimescheduler
    - React-utils
    - ReactCommon/turbomodule/core
  - React-Fabric/componentregistrynative (0.73.4):
    - DoubleConversion
    - fmt (~> 6.2.1)
    - glog
    - hermes-engine
    - RCT-Folly/Fabric (= 2022.05.16.00)
    - RCTRequired
    - RCTTypeSafety
    - React-Core
    - React-cxxreact
    - React-debug
    - React-graphics
    - React-jsi
    - React-jsiexecutor
    - React-logger
    - React-rendererdebug
    - React-runtimescheduler
    - React-utils
    - ReactCommon/turbomodule/core
  - React-Fabric/components (0.73.4):
    - DoubleConversion
    - fmt (~> 6.2.1)
    - glog
    - hermes-engine
    - RCT-Folly/Fabric (= 2022.05.16.00)
    - RCTRequired
    - RCTTypeSafety
    - React-Core
    - React-cxxreact
    - React-debug
    - React-Fabric/components/inputaccessory (= 0.73.4)
    - React-Fabric/components/legacyviewmanagerinterop (= 0.73.4)
    - React-Fabric/components/modal (= 0.73.4)
    - React-Fabric/components/rncore (= 0.73.4)
    - React-Fabric/components/root (= 0.73.4)
    - React-Fabric/components/safeareaview (= 0.73.4)
    - React-Fabric/components/scrollview (= 0.73.4)
    - React-Fabric/components/text (= 0.73.4)
    - React-Fabric/components/textinput (= 0.73.4)
    - React-Fabric/components/unimplementedview (= 0.73.4)
    - React-Fabric/components/view (= 0.73.4)
    - React-graphics
    - React-jsi
    - React-jsiexecutor
    - React-logger
    - React-rendererdebug
    - React-runtimescheduler
    - React-utils
    - ReactCommon/turbomodule/core
  - React-Fabric/components/inputaccessory (0.73.4):
    - DoubleConversion
    - fmt (~> 6.2.1)
    - glog
    - hermes-engine
    - RCT-Folly/Fabric (= 2022.05.16.00)
    - RCTRequired
    - RCTTypeSafety
    - React-Core
    - React-cxxreact
    - React-debug
    - React-graphics
    - React-jsi
    - React-jsiexecutor
    - React-logger
    - React-rendererdebug
    - React-runtimescheduler
    - React-utils
    - ReactCommon/turbomodule/core
  - React-Fabric/components/legacyviewmanagerinterop (0.73.4):
    - DoubleConversion
    - fmt (~> 6.2.1)
    - glog
    - hermes-engine
    - RCT-Folly/Fabric (= 2022.05.16.00)
    - RCTRequired
    - RCTTypeSafety
    - React-Core
    - React-cxxreact
    - React-debug
    - React-graphics
    - React-jsi
    - React-jsiexecutor
    - React-logger
    - React-rendererdebug
    - React-runtimescheduler
    - React-utils
    - ReactCommon/turbomodule/core
  - React-Fabric/components/modal (0.73.4):
    - DoubleConversion
    - fmt (~> 6.2.1)
    - glog
    - hermes-engine
    - RCT-Folly/Fabric (= 2022.05.16.00)
    - RCTRequired
    - RCTTypeSafety
    - React-Core
    - React-cxxreact
    - React-debug
    - React-graphics
    - React-jsi
    - React-jsiexecutor
    - React-logger
    - React-rendererdebug
    - React-runtimescheduler
    - React-utils
    - ReactCommon/turbomodule/core
  - React-Fabric/components/rncore (0.73.4):
    - DoubleConversion
    - fmt (~> 6.2.1)
    - glog
    - hermes-engine
    - RCT-Folly/Fabric (= 2022.05.16.00)
    - RCTRequired
    - RCTTypeSafety
    - React-Core
    - React-cxxreact
    - React-debug
    - React-graphics
    - React-jsi
    - React-jsiexecutor
    - React-logger
    - React-rendererdebug
    - React-runtimescheduler
    - React-utils
    - ReactCommon/turbomodule/core
  - React-Fabric/components/root (0.73.4):
    - DoubleConversion
    - fmt (~> 6.2.1)
    - glog
    - hermes-engine
    - RCT-Folly/Fabric (= 2022.05.16.00)
    - RCTRequired
    - RCTTypeSafety
    - React-Core
    - React-cxxreact
    - React-debug
    - React-graphics
    - React-jsi
    - React-jsiexecutor
    - React-logger
    - React-rendererdebug
    - React-runtimescheduler
    - React-utils
    - ReactCommon/turbomodule/core
  - React-Fabric/components/safeareaview (0.73.4):
    - DoubleConversion
    - fmt (~> 6.2.1)
    - glog
    - hermes-engine
    - RCT-Folly/Fabric (= 2022.05.16.00)
    - RCTRequired
    - RCTTypeSafety
    - React-Core
    - React-cxxreact
    - React-debug
    - React-graphics
    - React-jsi
    - React-jsiexecutor
    - React-logger
    - React-rendererdebug
    - React-runtimescheduler
    - React-utils
    - ReactCommon/turbomodule/core
  - React-Fabric/components/scrollview (0.73.4):
    - DoubleConversion
    - fmt (~> 6.2.1)
    - glog
    - hermes-engine
    - RCT-Folly/Fabric (= 2022.05.16.00)
    - RCTRequired
    - RCTTypeSafety
    - React-Core
    - React-cxxreact
    - React-debug
    - React-graphics
    - React-jsi
    - React-jsiexecutor
    - React-logger
    - React-rendererdebug
    - React-runtimescheduler
    - React-utils
    - ReactCommon/turbomodule/core
  - React-Fabric/components/text (0.73.4):
    - DoubleConversion
    - fmt (~> 6.2.1)
    - glog
    - hermes-engine
    - RCT-Folly/Fabric (= 2022.05.16.00)
    - RCTRequired
    - RCTTypeSafety
    - React-Core
    - React-cxxreact
    - React-debug
    - React-graphics
    - React-jsi
    - React-jsiexecutor
    - React-logger
    - React-rendererdebug
    - React-runtimescheduler
    - React-utils
    - ReactCommon/turbomodule/core
  - React-Fabric/components/textinput (0.73.4):
    - DoubleConversion
    - fmt (~> 6.2.1)
    - glog
    - hermes-engine
    - RCT-Folly/Fabric (= 2022.05.16.00)
    - RCTRequired
    - RCTTypeSafety
    - React-Core
    - React-cxxreact
    - React-debug
    - React-graphics
    - React-jsi
    - React-jsiexecutor
    - React-logger
    - React-rendererdebug
    - React-runtimescheduler
    - React-utils
    - ReactCommon/turbomodule/core
  - React-Fabric/components/unimplementedview (0.73.4):
    - DoubleConversion
    - fmt (~> 6.2.1)
    - glog
    - hermes-engine
    - RCT-Folly/Fabric (= 2022.05.16.00)
    - RCTRequired
    - RCTTypeSafety
    - React-Core
    - React-cxxreact
    - React-debug
    - React-graphics
    - React-jsi
    - React-jsiexecutor
    - React-logger
    - React-rendererdebug
    - React-runtimescheduler
    - React-utils
    - ReactCommon/turbomodule/core
  - React-Fabric/components/view (0.73.4):
    - DoubleConversion
    - fmt (~> 6.2.1)
    - glog
    - hermes-engine
    - RCT-Folly/Fabric (= 2022.05.16.00)
    - RCTRequired
    - RCTTypeSafety
    - React-Core
    - React-cxxreact
    - React-debug
    - React-graphics
    - React-jsi
    - React-jsiexecutor
    - React-logger
    - React-rendererdebug
    - React-runtimescheduler
    - React-utils
    - ReactCommon/turbomodule/core
    - Yoga
  - React-Fabric/core (0.73.4):
    - DoubleConversion
    - fmt (~> 6.2.1)
    - glog
    - hermes-engine
    - RCT-Folly/Fabric (= 2022.05.16.00)
    - RCTRequired
    - RCTTypeSafety
    - React-Core
    - React-cxxreact
    - React-debug
    - React-graphics
    - React-jsi
    - React-jsiexecutor
    - React-logger
    - React-rendererdebug
    - React-runtimescheduler
    - React-utils
    - ReactCommon/turbomodule/core
  - React-Fabric/imagemanager (0.73.4):
    - DoubleConversion
    - fmt (~> 6.2.1)
    - glog
    - hermes-engine
    - RCT-Folly/Fabric (= 2022.05.16.00)
    - RCTRequired
    - RCTTypeSafety
    - React-Core
    - React-cxxreact
    - React-debug
    - React-graphics
    - React-jsi
    - React-jsiexecutor
    - React-logger
    - React-rendererdebug
    - React-runtimescheduler
    - React-utils
    - ReactCommon/turbomodule/core
  - React-Fabric/leakchecker (0.73.4):
    - DoubleConversion
    - fmt (~> 6.2.1)
    - glog
    - hermes-engine
    - RCT-Folly/Fabric (= 2022.05.16.00)
    - RCTRequired
    - RCTTypeSafety
    - React-Core
    - React-cxxreact
    - React-debug
    - React-graphics
    - React-jsi
    - React-jsiexecutor
    - React-logger
    - React-rendererdebug
    - React-runtimescheduler
    - React-utils
    - ReactCommon/turbomodule/core
  - React-Fabric/mounting (0.73.4):
    - DoubleConversion
    - fmt (~> 6.2.1)
    - glog
    - hermes-engine
    - RCT-Folly/Fabric (= 2022.05.16.00)
    - RCTRequired
    - RCTTypeSafety
    - React-Core
    - React-cxxreact
    - React-debug
    - React-graphics
    - React-jsi
    - React-jsiexecutor
    - React-logger
    - React-rendererdebug
    - React-runtimescheduler
    - React-utils
    - ReactCommon/turbomodule/core
  - React-Fabric/scheduler (0.73.4):
    - DoubleConversion
    - fmt (~> 6.2.1)
    - glog
    - hermes-engine
    - RCT-Folly/Fabric (= 2022.05.16.00)
    - RCTRequired
    - RCTTypeSafety
    - React-Core
    - React-cxxreact
    - React-debug
    - React-graphics
    - React-jsi
    - React-jsiexecutor
    - React-logger
    - React-rendererdebug
    - React-runtimescheduler
    - React-utils
    - ReactCommon/turbomodule/core
  - React-Fabric/telemetry (0.73.4):
    - DoubleConversion
    - fmt (~> 6.2.1)
    - glog
    - hermes-engine
    - RCT-Folly/Fabric (= 2022.05.16.00)
    - RCTRequired
    - RCTTypeSafety
    - React-Core
    - React-cxxreact
    - React-debug
    - React-graphics
    - React-jsi
    - React-jsiexecutor
    - React-logger
    - React-rendererdebug
    - React-runtimescheduler
    - React-utils
    - ReactCommon/turbomodule/core
  - React-Fabric/templateprocessor (0.73.4):
    - DoubleConversion
    - fmt (~> 6.2.1)
    - glog
    - hermes-engine
    - RCT-Folly/Fabric (= 2022.05.16.00)
    - RCTRequired
    - RCTTypeSafety
    - React-Core
    - React-cxxreact
    - React-debug
    - React-graphics
    - React-jsi
    - React-jsiexecutor
    - React-logger
    - React-rendererdebug
    - React-runtimescheduler
    - React-utils
    - ReactCommon/turbomodule/core
  - React-Fabric/textlayoutmanager (0.73.4):
    - DoubleConversion
    - fmt (~> 6.2.1)
    - glog
    - hermes-engine
    - RCT-Folly/Fabric (= 2022.05.16.00)
    - RCTRequired
    - RCTTypeSafety
    - React-Core
    - React-cxxreact
    - React-debug
    - React-Fabric/uimanager
    - React-graphics
    - React-jsi
    - React-jsiexecutor
    - React-logger
    - React-rendererdebug
    - React-runtimescheduler
    - React-utils
    - ReactCommon/turbomodule/core
  - React-Fabric/uimanager (0.73.4):
    - DoubleConversion
    - fmt (~> 6.2.1)
    - glog
    - hermes-engine
    - RCT-Folly/Fabric (= 2022.05.16.00)
    - RCTRequired
    - RCTTypeSafety
    - React-Core
    - React-cxxreact
    - React-debug
    - React-graphics
    - React-jsi
    - React-jsiexecutor
    - React-logger
    - React-rendererdebug
    - React-runtimescheduler
    - React-utils
    - ReactCommon/turbomodule/core
  - React-FabricImage (0.73.4):
    - DoubleConversion
    - fmt (~> 6.2.1)
    - glog
    - hermes-engine
    - RCT-Folly/Fabric (= 2022.05.16.00)
    - RCTRequired (= 0.73.4)
    - RCTTypeSafety (= 0.73.4)
    - React-Fabric
    - React-graphics
    - React-ImageManager
    - React-jsi
    - React-jsiexecutor (= 0.73.4)
    - React-logger
    - React-rendererdebug
    - React-utils
    - ReactCommon
    - Yoga
  - React-graphics (0.73.4):
    - glog
    - RCT-Folly/Fabric (= 2022.05.16.00)
    - React-Core/Default (= 0.73.4)
    - React-utils
  - React-hermes (0.73.4):
    - DoubleConversion
    - fmt (~> 6.2.1)
    - glog
    - hermes-engine
    - RCT-Folly (= 2022.05.16.00)
    - RCT-Folly/Futures (= 2022.05.16.00)
    - React-cxxreact (= 0.73.4)
    - React-jsi
    - React-jsiexecutor (= 0.73.4)
    - React-jsinspector (= 0.73.4)
    - React-perflogger (= 0.73.4)
  - React-ImageManager (0.73.4):
    - glog
    - RCT-Folly/Fabric
    - React-Core/Default
    - React-debug
    - React-Fabric
    - React-graphics
    - React-rendererdebug
    - React-utils
  - React-jserrorhandler (0.73.4):
    - RCT-Folly/Fabric (= 2022.05.16.00)
    - React-debug
    - React-jsi
    - React-Mapbuffer
  - React-jsi (0.73.4):
    - boost (= 1.83.0)
    - DoubleConversion
    - fmt (~> 6.2.1)
    - glog
    - hermes-engine
    - RCT-Folly (= 2022.05.16.00)
  - React-jsiexecutor (0.73.4):
    - DoubleConversion
    - fmt (~> 6.2.1)
    - glog
    - hermes-engine
    - RCT-Folly (= 2022.05.16.00)
    - React-cxxreact (= 0.73.4)
    - React-jsi (= 0.73.4)
    - React-perflogger (= 0.73.4)
  - React-jsinspector (0.73.4)
  - React-jsitracing (0.73.4):
    - React-jsi
  - React-logger (0.73.4):
    - glog
  - React-Mapbuffer (0.73.4):
    - glog
    - React-debug
  - react-native-airship (15.3.1):
    - AirshipFrameworkProxy (= 2.1.1)
    - glog
    - hermes-engine
    - RCT-Folly (= 2022.05.16.00)
    - RCTRequired
    - RCTTypeSafety
    - React-Codegen
    - React-Core
    - React-debug
    - React-Fabric
    - React-graphics
    - React-ImageManager
    - React-NativeModulesApple
    - React-RCTFabric
    - React-rendererdebug
    - React-utils
    - ReactCommon/turbomodule/bridging
    - ReactCommon/turbomodule/core
    - Yoga
  - react-native-blob-util (0.19.4):
    - glog
    - hermes-engine
    - RCT-Folly (= 2022.05.16.00)
    - RCTRequired
    - RCTTypeSafety
    - React-Codegen
    - React-Core
    - React-debug
    - React-Fabric
    - React-graphics
    - React-ImageManager
    - React-NativeModulesApple
    - React-RCTFabric
    - React-rendererdebug
    - React-utils
    - ReactCommon/turbomodule/bridging
    - ReactCommon/turbomodule/core
    - Yoga
  - react-native-cameraroll (7.4.0):
    - glog
    - hermes-engine
    - RCT-Folly (= 2022.05.16.00)
    - RCTRequired
    - RCTTypeSafety
    - React-Codegen
    - React-Core
    - React-debug
    - React-Fabric
    - React-graphics
    - React-ImageManager
    - React-NativeModulesApple
    - React-RCTFabric
    - React-rendererdebug
    - React-utils
    - ReactCommon/turbomodule/bridging
    - ReactCommon/turbomodule/core
    - Yoga
  - react-native-config (1.5.0):
    - react-native-config/App (= 1.5.0)
  - react-native-config/App (1.5.0):
    - RCT-Folly
    - RCTRequired
    - RCTTypeSafety
    - React
    - React-Codegen
    - React-RCTFabric
    - ReactCommon/turbomodule/core
  - react-native-document-picker (9.1.1):
    - RCT-Folly
    - RCTRequired
    - RCTTypeSafety
    - React-Codegen
    - React-Core
    - ReactCommon/turbomodule/core
  - react-native-geolocation (3.1.0):
    - glog
    - hermes-engine
    - RCT-Folly (= 2022.05.16.00)
    - RCTRequired
    - RCTTypeSafety
    - React-Codegen
    - React-Core
    - React-debug
    - React-Fabric
    - React-graphics
    - React-ImageManager
    - React-NativeModulesApple
    - React-RCTFabric
    - React-rendererdebug
    - React-utils
    - ReactCommon/turbomodule/bridging
    - ReactCommon/turbomodule/core
    - Yoga
  - react-native-image-picker (7.0.3):
    - RCT-Folly
    - RCTRequired
    - RCTTypeSafety
    - React
    - React-Codegen
    - React-RCTFabric
    - ReactCommon/turbomodule/core
  - react-native-key-command (1.0.8):
    - glog
    - hermes-engine
    - RCT-Folly (= 2022.05.16.00)
    - RCTRequired
    - RCTTypeSafety
    - React-Codegen
    - React-Core
    - React-debug
    - React-Fabric
    - React-graphics
    - React-ImageManager
    - React-NativeModulesApple
    - React-RCTFabric
    - React-rendererdebug
    - React-utils
    - ReactCommon/turbomodule/bridging
    - ReactCommon/turbomodule/core
    - Yoga
  - react-native-launch-arguments (4.0.2):
    - React
  - react-native-netinfo (11.2.1):
    - glog
    - hermes-engine
    - RCT-Folly (= 2022.05.16.00)
    - RCTRequired
    - RCTTypeSafety
    - React-Codegen
    - React-Core
    - React-debug
    - React-Fabric
    - React-graphics
    - React-ImageManager
    - React-NativeModulesApple
    - React-RCTFabric
    - React-rendererdebug
    - React-utils
    - ReactCommon/turbomodule/bridging
    - ReactCommon/turbomodule/core
    - Yoga
  - react-native-pager-view (6.2.3):
    - glog
    - hermes-engine
    - RCT-Folly (= 2022.05.16.00)
    - RCTRequired
    - RCTTypeSafety
    - React-Codegen
    - React-Core
    - React-debug
    - React-Fabric
    - React-graphics
    - React-ImageManager
    - React-NativeModulesApple
    - React-RCTFabric
    - React-rendererdebug
    - React-utils
    - ReactCommon/turbomodule/bridging
    - ReactCommon/turbomodule/core
    - Yoga
  - react-native-pdf (6.7.3):
    - glog
    - hermes-engine
    - RCT-Folly (= 2022.05.16.00)
    - RCTRequired
    - RCTTypeSafety
    - React-Codegen
    - React-Core
    - React-debug
    - React-Fabric
    - React-graphics
    - React-ImageManager
    - React-NativeModulesApple
    - React-RCTFabric
    - React-rendererdebug
    - React-utils
    - ReactCommon/turbomodule/bridging
    - ReactCommon/turbomodule/core
    - Yoga
  - react-native-performance (5.1.0):
    - glog
    - hermes-engine
    - RCT-Folly (= 2022.05.16.00)
    - RCTRequired
    - RCTTypeSafety
    - React-Codegen
    - React-Core
    - React-debug
    - React-Fabric
    - React-graphics
    - React-ImageManager
    - React-NativeModulesApple
    - React-RCTFabric
    - React-rendererdebug
    - React-utils
    - ReactCommon/turbomodule/bridging
    - ReactCommon/turbomodule/core
    - Yoga
  - react-native-plaid-link-sdk (11.5.0):
    - glog
    - hermes-engine
    - Plaid (~> 5.2.0)
    - RCT-Folly (= 2022.05.16.00)
    - RCTRequired
    - RCTTypeSafety
    - React-Codegen
    - React-Core
    - React-debug
    - React-Fabric
    - React-graphics
    - React-ImageManager
    - React-NativeModulesApple
    - React-RCTFabric
    - React-rendererdebug
    - React-utils
    - ReactCommon/turbomodule/bridging
    - ReactCommon/turbomodule/core
    - Yoga
  - react-native-quick-sqlite (8.0.0-beta.2):
    - React
    - React-callinvoker
    - React-Core
  - react-native-release-profiler (0.1.6):
    - glog
    - hermes-engine
    - RCT-Folly (= 2022.05.16.00)
    - RCTRequired
    - RCTTypeSafety
    - React-Codegen
    - React-Core
    - React-debug
    - React-Fabric
    - React-graphics
    - React-ImageManager
    - React-NativeModulesApple
    - React-RCTFabric
    - React-rendererdebug
    - React-utils
    - ReactCommon/turbomodule/bridging
    - ReactCommon/turbomodule/core
    - Yoga
  - react-native-render-html (6.3.1):
    - React-Core
  - react-native-safe-area-context (4.8.2):
    - glog
    - hermes-engine
    - RCT-Folly (= 2022.05.16.00)
    - RCTRequired
    - RCTTypeSafety
    - React-Codegen
    - React-Core
    - React-debug
    - React-Fabric
    - React-graphics
    - React-ImageManager
    - react-native-safe-area-context/common (= 4.8.2)
    - react-native-safe-area-context/fabric (= 4.8.2)
    - React-NativeModulesApple
    - React-RCTFabric
    - React-rendererdebug
    - React-utils
    - ReactCommon/turbomodule/bridging
    - ReactCommon/turbomodule/core
    - Yoga
  - react-native-safe-area-context/common (4.8.2):
    - glog
    - hermes-engine
    - RCT-Folly (= 2022.05.16.00)
    - RCTRequired
    - RCTTypeSafety
    - React-Codegen
    - React-Core
    - React-debug
    - React-Fabric
    - React-graphics
    - React-ImageManager
    - React-NativeModulesApple
    - React-RCTFabric
    - React-rendererdebug
    - React-utils
    - ReactCommon/turbomodule/bridging
    - ReactCommon/turbomodule/core
    - Yoga
  - react-native-safe-area-context/fabric (4.8.2):
    - glog
    - hermes-engine
    - RCT-Folly (= 2022.05.16.00)
    - RCTRequired
    - RCTTypeSafety
    - React-Codegen
    - React-Core
    - React-debug
    - React-Fabric
    - React-graphics
    - React-ImageManager
    - react-native-safe-area-context/common
    - React-NativeModulesApple
    - React-RCTFabric
    - React-rendererdebug
    - React-utils
    - ReactCommon/turbomodule/bridging
    - ReactCommon/turbomodule/core
    - Yoga
  - react-native-view-shot (3.8.0):
    - React-Core
  - react-native-webview (13.6.4):
    - glog
    - hermes-engine
    - RCT-Folly (= 2022.05.16.00)
    - RCTRequired
    - RCTTypeSafety
    - React-Codegen
    - React-Core
    - React-debug
    - React-Fabric
    - React-graphics
    - React-ImageManager
    - React-NativeModulesApple
    - React-RCTFabric
    - React-rendererdebug
    - React-utils
    - ReactCommon/turbomodule/bridging
    - ReactCommon/turbomodule/core
    - Yoga
  - React-nativeconfig (0.73.4)
  - React-NativeModulesApple (0.73.4):
    - glog
    - hermes-engine
    - React-callinvoker
    - React-Core
    - React-cxxreact
    - React-jsi
    - React-runtimeexecutor
    - ReactCommon/turbomodule/bridging
    - ReactCommon/turbomodule/core
  - React-perflogger (0.73.4)
  - React-RCTActionSheet (0.73.4):
    - React-Core/RCTActionSheetHeaders (= 0.73.4)
  - React-RCTAnimation (0.73.4):
    - RCT-Folly (= 2022.05.16.00)
    - RCTTypeSafety
    - React-Codegen
    - React-Core/RCTAnimationHeaders
    - React-jsi
    - React-NativeModulesApple
    - ReactCommon
  - React-RCTAppDelegate (0.73.4):
    - RCT-Folly
    - RCTRequired
    - RCTTypeSafety
    - React-Core
    - React-CoreModules
    - React-debug
    - React-Fabric
    - React-graphics
    - React-hermes
    - React-nativeconfig
    - React-NativeModulesApple
    - React-RCTFabric
    - React-RCTImage
    - React-RCTNetwork
    - React-rendererdebug
    - React-RuntimeApple
    - React-RuntimeCore
    - React-RuntimeHermes
    - React-runtimescheduler
    - React-utils
    - ReactCommon
  - React-RCTBlob (0.73.4):
    - hermes-engine
    - RCT-Folly (= 2022.05.16.00)
    - React-Codegen
    - React-Core/RCTBlobHeaders
    - React-Core/RCTWebSocket
    - React-jsi
    - React-NativeModulesApple
    - React-RCTNetwork
    - ReactCommon
  - React-RCTFabric (0.73.4):
    - glog
    - hermes-engine
    - RCT-Folly/Fabric (= 2022.05.16.00)
    - React-Core
    - React-debug
    - React-Fabric
    - React-FabricImage
    - React-graphics
    - React-ImageManager
    - React-jsi
    - React-nativeconfig
    - React-RCTImage
    - React-RCTText
    - React-rendererdebug
    - React-runtimescheduler
    - React-utils
    - Yoga
  - React-RCTImage (0.73.4):
    - RCT-Folly (= 2022.05.16.00)
    - RCTTypeSafety
    - React-Codegen
    - React-Core/RCTImageHeaders
    - React-jsi
    - React-NativeModulesApple
    - React-RCTNetwork
    - ReactCommon
  - React-RCTLinking (0.73.4):
    - React-Codegen
    - React-Core/RCTLinkingHeaders (= 0.73.4)
    - React-jsi (= 0.73.4)
    - React-NativeModulesApple
    - ReactCommon
    - ReactCommon/turbomodule/core (= 0.73.4)
  - React-RCTNetwork (0.73.4):
    - RCT-Folly (= 2022.05.16.00)
    - RCTTypeSafety
    - React-Codegen
    - React-Core/RCTNetworkHeaders
    - React-jsi
    - React-NativeModulesApple
    - ReactCommon
  - React-RCTSettings (0.73.4):
    - RCT-Folly (= 2022.05.16.00)
    - RCTTypeSafety
    - React-Codegen
    - React-Core/RCTSettingsHeaders
    - React-jsi
    - React-NativeModulesApple
    - ReactCommon
  - React-RCTText (0.73.4):
    - React-Core/RCTTextHeaders (= 0.73.4)
    - Yoga
  - React-RCTVibration (0.73.4):
    - RCT-Folly (= 2022.05.16.00)
    - React-Codegen
    - React-Core/RCTVibrationHeaders
    - React-jsi
    - React-NativeModulesApple
    - ReactCommon
  - React-rendererdebug (0.73.4):
    - DoubleConversion
    - fmt (~> 6.2.1)
    - RCT-Folly (= 2022.05.16.00)
    - React-debug
  - React-rncore (0.73.4)
  - React-RuntimeApple (0.73.4):
    - hermes-engine
    - RCT-Folly/Fabric (= 2022.05.16.00)
    - React-callinvoker
    - React-Core/Default
    - React-CoreModules
    - React-cxxreact
    - React-jserrorhandler
    - React-jsi
    - React-jsiexecutor
    - React-Mapbuffer
    - React-NativeModulesApple
    - React-RCTFabric
    - React-RuntimeCore
    - React-runtimeexecutor
    - React-RuntimeHermes
    - React-utils
  - React-RuntimeCore (0.73.4):
    - glog
    - hermes-engine
    - RCT-Folly/Fabric (= 2022.05.16.00)
    - React-cxxreact
    - React-jserrorhandler
    - React-jsi
    - React-jsiexecutor
    - React-runtimeexecutor
    - React-runtimescheduler
  - React-runtimeexecutor (0.73.4):
    - React-jsi (= 0.73.4)
  - React-RuntimeHermes (0.73.4):
    - hermes-engine
    - RCT-Folly/Fabric (= 2022.05.16.00)
    - React-jsi
    - React-jsitracing
    - React-nativeconfig
    - React-utils
  - React-runtimescheduler (0.73.4):
    - glog
    - hermes-engine
    - RCT-Folly (= 2022.05.16.00)
    - React-callinvoker
    - React-cxxreact
    - React-debug
    - React-jsi
    - React-rendererdebug
    - React-runtimeexecutor
    - React-utils
  - React-utils (0.73.4):
    - glog
    - RCT-Folly (= 2022.05.16.00)
    - React-debug
  - ReactCommon (0.73.4):
    - React-logger (= 0.73.4)
    - ReactCommon/turbomodule (= 0.73.4)
  - ReactCommon/turbomodule (0.73.4):
    - DoubleConversion
    - fmt (~> 6.2.1)
    - glog
    - hermes-engine
    - RCT-Folly (= 2022.05.16.00)
    - React-callinvoker (= 0.73.4)
    - React-cxxreact (= 0.73.4)
    - React-jsi (= 0.73.4)
    - React-logger (= 0.73.4)
    - React-perflogger (= 0.73.4)
    - ReactCommon/turbomodule/bridging (= 0.73.4)
    - ReactCommon/turbomodule/core (= 0.73.4)
  - ReactCommon/turbomodule/bridging (0.73.4):
    - DoubleConversion
    - fmt (~> 6.2.1)
    - glog
    - hermes-engine
    - RCT-Folly (= 2022.05.16.00)
    - React-callinvoker (= 0.73.4)
    - React-cxxreact (= 0.73.4)
    - React-jsi (= 0.73.4)
    - React-logger (= 0.73.4)
    - React-perflogger (= 0.73.4)
  - ReactCommon/turbomodule/core (0.73.4):
    - DoubleConversion
    - fmt (~> 6.2.1)
    - glog
    - hermes-engine
    - RCT-Folly (= 2022.05.16.00)
    - React-callinvoker (= 0.73.4)
    - React-cxxreact (= 0.73.4)
    - React-jsi (= 0.73.4)
    - React-logger (= 0.73.4)
    - React-perflogger (= 0.73.4)
  - RNAppleAuthentication (2.2.2):
    - React-Core
  - RNCAsyncStorage (1.21.0):
    - glog
    - hermes-engine
    - RCT-Folly (= 2022.05.16.00)
    - RCTRequired
    - RCTTypeSafety
    - React-Codegen
    - React-Core
    - React-debug
    - React-Fabric
    - React-graphics
    - React-ImageManager
    - React-NativeModulesApple
    - React-RCTFabric
    - React-rendererdebug
    - React-utils
    - ReactCommon/turbomodule/bridging
    - ReactCommon/turbomodule/core
    - Yoga
  - RNCClipboard (1.13.2):
    - glog
    - hermes-engine
    - RCT-Folly (= 2022.05.16.00)
    - RCTRequired
    - RCTTypeSafety
    - React-Codegen
    - React-Core
    - React-debug
    - React-Fabric
    - React-graphics
    - React-ImageManager
    - React-NativeModulesApple
    - React-RCTFabric
    - React-rendererdebug
    - React-utils
    - ReactCommon/turbomodule/bridging
    - ReactCommon/turbomodule/core
    - Yoga
  - RNCPicker (2.6.1):
    - glog
    - hermes-engine
    - RCT-Folly (= 2022.05.16.00)
    - RCTRequired
    - RCTTypeSafety
    - React-Codegen
    - React-Core
    - React-debug
    - React-Fabric
    - React-graphics
    - React-ImageManager
    - React-NativeModulesApple
    - React-RCTFabric
    - React-rendererdebug
    - React-utils
    - ReactCommon/turbomodule/bridging
    - ReactCommon/turbomodule/core
    - Yoga
  - RNDeviceInfo (10.3.1):
    - glog
    - hermes-engine
    - RCT-Folly (= 2022.05.16.00)
    - RCTRequired
    - RCTTypeSafety
    - React-Codegen
    - React-Core
    - React-debug
    - React-Fabric
    - React-graphics
    - React-ImageManager
    - React-NativeModulesApple
    - React-RCTFabric
    - React-rendererdebug
    - React-utils
    - ReactCommon/turbomodule/bridging
    - ReactCommon/turbomodule/core
    - Yoga
  - RNDevMenu (4.1.1):
    - React-Core
    - React-Core/DevSupport
    - React-RCTNetwork
  - RNFBAnalytics (12.9.3):
    - Firebase/Analytics (= 8.8.0)
    - React-Core
    - RNFBApp
  - RNFBApp (12.9.3):
    - Firebase/CoreOnly (= 8.8.0)
    - React-Core
  - RNFBCrashlytics (12.9.3):
    - Firebase/Crashlytics (= 8.8.0)
    - React-Core
    - RNFBApp
  - RNFBPerf (12.9.3):
    - Firebase/Performance (= 8.8.0)
    - React-Core
    - RNFBApp
  - RNFlashList (1.6.3):
    - glog
    - hermes-engine
    - RCT-Folly (= 2022.05.16.00)
    - RCTRequired
    - RCTTypeSafety
    - React-Codegen
    - React-Core
    - React-debug
    - React-Fabric
    - React-graphics
    - React-ImageManager
    - React-NativeModulesApple
    - React-RCTFabric
    - React-rendererdebug
    - React-utils
    - ReactCommon/turbomodule/bridging
    - ReactCommon/turbomodule/core
    - Yoga
  - RNFS (2.20.0):
    - React-Core
  - RNGestureHandler (2.14.1):
    - glog
    - hermes-engine
    - RCT-Folly (= 2022.05.16.00)
    - RCTRequired
    - RCTTypeSafety
    - React-Codegen
    - React-Core
    - React-debug
    - React-Fabric
    - React-graphics
    - React-ImageManager
    - React-NativeModulesApple
    - React-RCTFabric
    - React-rendererdebug
    - React-utils
    - ReactCommon/turbomodule/bridging
    - ReactCommon/turbomodule/core
    - Yoga
  - RNGoogleSignin (10.0.1):
    - GoogleSignIn (~> 7.0)
    - React-Core
  - RNLiveMarkdown (0.1.35):
    - glog
    - hermes-engine
    - RCT-Folly (= 2022.05.16.00)
    - RCTRequired
    - RCTTypeSafety
    - React-Codegen
    - React-Core
    - React-debug
    - React-Fabric
    - React-graphics
    - React-ImageManager
    - React-NativeModulesApple
    - React-RCTFabric
    - React-rendererdebug
    - React-utils
    - ReactCommon/turbomodule/bridging
    - ReactCommon/turbomodule/core
    - RNLiveMarkdown/common (= 0.1.33)
    - Yoga
  - RNLiveMarkdown/common (0.1.33):
    - glog
    - hermes-engine
    - RCT-Folly (= 2022.05.16.00)
    - RCTRequired
    - RCTTypeSafety
    - React-Codegen
    - React-Core
    - React-debug
    - React-Fabric
    - React-graphics
    - React-ImageManager
    - React-NativeModulesApple
    - React-RCTFabric
    - React-rendererdebug
    - React-utils
    - ReactCommon/turbomodule/bridging
    - ReactCommon/turbomodule/core
    - Yoga
  - RNLocalize (2.2.6):
    - React-Core
  - rnmapbox-maps (10.1.11):
    - MapboxMaps (~> 10.16.4)
    - React
    - React-Core
    - rnmapbox-maps/DynamicLibrary (= 10.1.11)
    - Turf
  - rnmapbox-maps/DynamicLibrary (10.1.11):
    - hermes-engine
    - MapboxMaps (~> 10.16.4)
    - RCT-Folly
    - RCTRequired
    - RCTTypeSafety
    - React
    - React-Codegen
    - React-Core
    - React-ImageManager
    - React-NativeModulesApple
    - React-RCTFabric
    - React-rendererdebug
    - ReactCommon/turbomodule/bridging
    - ReactCommon/turbomodule/core
    - Turf
    - Yoga
  - RNPermissions (3.9.3):
    - glog
    - hermes-engine
    - RCT-Folly (= 2022.05.16.00)
    - RCTRequired
    - RCTTypeSafety
    - React-Codegen
    - React-Core
    - React-debug
    - React-Fabric
    - React-graphics
    - React-ImageManager
    - React-NativeModulesApple
    - React-RCTFabric
    - React-rendererdebug
    - React-utils
    - ReactCommon/turbomodule/bridging
    - ReactCommon/turbomodule/core
    - Yoga
  - RNReactNativeHapticFeedback (2.2.0):
    - RCT-Folly
    - RCTRequired
    - RCTTypeSafety
    - React-Codegen
    - React-Core
    - ReactCommon/turbomodule/core
  - RNReanimated (3.7.2):
    - glog
    - hermes-engine
    - RCT-Folly (= 2022.05.16.00)
    - RCTRequired
    - RCTTypeSafety
    - React-Codegen
    - React-Core
    - React-debug
    - React-Fabric
    - React-graphics
    - React-ImageManager
    - React-NativeModulesApple
    - React-RCTFabric
    - React-rendererdebug
    - React-utils
    - ReactCommon/turbomodule/bridging
    - ReactCommon/turbomodule/core
    - Yoga
  - RNScreens (3.29.0):
    - glog
    - hermes-engine
    - RCT-Folly (= 2022.05.16.00)
    - RCTRequired
    - RCTTypeSafety
    - React-Codegen
    - React-Core
    - React-debug
    - React-Fabric
    - React-graphics
    - React-ImageManager
    - React-NativeModulesApple
    - React-RCTFabric
    - React-rendererdebug
    - React-utils
    - ReactCommon/turbomodule/bridging
    - ReactCommon/turbomodule/core
    - RNScreens/common (= 3.29.0)
    - Yoga
  - RNScreens/common (3.29.0):
    - glog
    - hermes-engine
    - RCT-Folly (= 2022.05.16.00)
    - RCTRequired
    - RCTTypeSafety
    - React-Codegen
    - React-Core
    - React-debug
    - React-Fabric
    - React-graphics
    - React-ImageManager
    - React-NativeModulesApple
    - React-RCTFabric
    - React-rendererdebug
    - React-utils
    - ReactCommon/turbomodule/bridging
    - ReactCommon/turbomodule/core
    - Yoga
  - RNShare (10.0.2):
    - RCT-Folly
    - RCTRequired
    - RCTTypeSafety
    - React-Codegen
    - React-Core
    - React-RCTFabric
    - ReactCommon/turbomodule/core
  - RNSound (0.11.2):
    - React-Core
    - RNSound/Core (= 0.11.2)
  - RNSound/Core (0.11.2):
    - React-Core
  - RNSVG (14.1.0):
    - glog
    - hermes-engine
    - RCT-Folly (= 2022.05.16.00)
    - RCTRequired
    - RCTTypeSafety
    - React-Codegen
    - React-Core
    - React-debug
    - React-Fabric
    - React-graphics
    - React-ImageManager
    - React-NativeModulesApple
    - React-RCTFabric
    - React-rendererdebug
    - React-utils
    - ReactCommon/turbomodule/bridging
    - ReactCommon/turbomodule/core
    - RNSVG/common (= 14.1.0)
    - Yoga
  - RNSVG/common (14.1.0):
    - glog
    - hermes-engine
    - RCT-Folly (= 2022.05.16.00)
    - RCTRequired
    - RCTTypeSafety
    - React-Codegen
    - React-Core
    - React-debug
    - React-Fabric
    - React-graphics
    - React-ImageManager
    - React-NativeModulesApple
    - React-RCTFabric
    - React-rendererdebug
    - React-utils
    - ReactCommon/turbomodule/bridging
    - ReactCommon/turbomodule/core
    - Yoga
  - SDWebImage (5.17.0):
    - SDWebImage/Core (= 5.17.0)
  - SDWebImage/Core (5.17.0)
  - SDWebImageAVIFCoder (0.10.1):
    - libavif (>= 0.11.0)
    - SDWebImage (~> 5.10)
  - SDWebImageSVGCoder (1.7.0):
    - SDWebImage/Core (~> 5.6)
  - SDWebImageWebPCoder (0.13.0):
    - libwebp (~> 1.0)
    - SDWebImage/Core (~> 5.17)
  - SocketRocket (0.6.1)
  - Turf (2.7.0)
  - VisionCamera (4.0.0-beta.11):
    - glog
    - hermes-engine
    - RCT-Folly (= 2022.05.16.00)
    - RCTRequired
    - RCTTypeSafety
    - React-Codegen
    - React-Core
    - React-debug
    - React-Fabric
    - React-graphics
    - React-ImageManager
    - React-NativeModulesApple
    - React-RCTFabric
    - React-rendererdebug
    - React-utils
    - ReactCommon/turbomodule/bridging
    - ReactCommon/turbomodule/core
    - Yoga
  - Yoga (1.14.0)

DEPENDENCIES:
  - AirshipServiceExtension
  - boost (from `../node_modules/react-native/third-party-podspecs/boost.podspec`)
  - BVLinearGradient (from `../node_modules/react-native-linear-gradient`)
  - DoubleConversion (from `../node_modules/react-native/third-party-podspecs/DoubleConversion.podspec`)
  - EXAV (from `../node_modules/expo-av/ios`)
  - EXImageLoader (from `../node_modules/expo-image-loader/ios`)
  - Expo (from `../node_modules/expo`)
  - ExpoImage (from `../node_modules/expo-image/ios`)
  - ExpoImageManipulator (from `../node_modules/expo-image-manipulator/ios`)
  - ExpoModulesCore (from `../node_modules/expo-modules-core`)
  - FBLazyVector (from `../node_modules/react-native/Libraries/FBLazyVector`)
  - glog (from `../node_modules/react-native/third-party-podspecs/glog.podspec`)
  - hermes-engine (from `../node_modules/react-native/sdks/hermes-engine/hermes-engine.podspec`)
  - libevent (~> 2.1.12)
  - lottie-react-native (from `../node_modules/lottie-react-native`)
  - "onfido-react-native-sdk (from `../node_modules/@onfido/react-native-sdk`)"
  - RCT-Folly (from `../node_modules/react-native/third-party-podspecs/RCT-Folly.podspec`)
  - RCT-Folly/Fabric (from `../node_modules/react-native/third-party-podspecs/RCT-Folly.podspec`)
  - RCTRequired (from `../node_modules/react-native/Libraries/RCTRequired`)
  - RCTTypeSafety (from `../node_modules/react-native/Libraries/TypeSafety`)
  - React (from `../node_modules/react-native/`)
  - React-callinvoker (from `../node_modules/react-native/ReactCommon/callinvoker`)
  - React-Codegen (from `build/generated/ios`)
  - React-Core (from `../node_modules/react-native/`)
  - React-Core/RCTWebSocket (from `../node_modules/react-native/`)
  - React-CoreModules (from `../node_modules/react-native/React/CoreModules`)
  - React-cxxreact (from `../node_modules/react-native/ReactCommon/cxxreact`)
  - React-debug (from `../node_modules/react-native/ReactCommon/react/debug`)
  - React-Fabric (from `../node_modules/react-native/ReactCommon`)
  - React-FabricImage (from `../node_modules/react-native/ReactCommon`)
  - React-graphics (from `../node_modules/react-native/ReactCommon/react/renderer/graphics`)
  - React-hermes (from `../node_modules/react-native/ReactCommon/hermes`)
  - React-ImageManager (from `../node_modules/react-native/ReactCommon/react/renderer/imagemanager/platform/ios`)
  - React-jserrorhandler (from `../node_modules/react-native/ReactCommon/jserrorhandler`)
  - React-jsi (from `../node_modules/react-native/ReactCommon/jsi`)
  - React-jsiexecutor (from `../node_modules/react-native/ReactCommon/jsiexecutor`)
  - React-jsinspector (from `../node_modules/react-native/ReactCommon/jsinspector-modern`)
  - React-jsitracing (from `../node_modules/react-native/ReactCommon/hermes/executor/`)
  - React-logger (from `../node_modules/react-native/ReactCommon/logger`)
  - React-Mapbuffer (from `../node_modules/react-native/ReactCommon`)
  - "react-native-airship (from `../node_modules/@ua/react-native-airship`)"
  - react-native-blob-util (from `../node_modules/react-native-blob-util`)
  - "react-native-cameraroll (from `../node_modules/@react-native-camera-roll/camera-roll`)"
  - react-native-config (from `../node_modules/react-native-config`)
  - react-native-document-picker (from `../node_modules/react-native-document-picker`)
  - "react-native-geolocation (from `../node_modules/@react-native-community/geolocation`)"
  - react-native-image-picker (from `../node_modules/react-native-image-picker`)
  - react-native-key-command (from `../node_modules/react-native-key-command`)
  - react-native-launch-arguments (from `../node_modules/react-native-launch-arguments`)
  - "react-native-netinfo (from `../node_modules/@react-native-community/netinfo`)"
  - react-native-pager-view (from `../node_modules/react-native-pager-view`)
  - react-native-pdf (from `../node_modules/react-native-pdf`)
  - react-native-performance (from `../node_modules/react-native-performance`)
  - react-native-plaid-link-sdk (from `../node_modules/react-native-plaid-link-sdk`)
  - react-native-quick-sqlite (from `../node_modules/react-native-quick-sqlite`)
  - react-native-release-profiler (from `../node_modules/react-native-release-profiler`)
  - react-native-render-html (from `../node_modules/react-native-render-html`)
  - react-native-safe-area-context (from `../node_modules/react-native-safe-area-context`)
  - react-native-view-shot (from `../node_modules/react-native-view-shot`)
  - react-native-webview (from `../node_modules/react-native-webview`)
  - React-nativeconfig (from `../node_modules/react-native/ReactCommon`)
  - React-NativeModulesApple (from `../node_modules/react-native/ReactCommon/react/nativemodule/core/platform/ios`)
  - React-perflogger (from `../node_modules/react-native/ReactCommon/reactperflogger`)
  - React-RCTActionSheet (from `../node_modules/react-native/Libraries/ActionSheetIOS`)
  - React-RCTAnimation (from `../node_modules/react-native/Libraries/NativeAnimation`)
  - React-RCTAppDelegate (from `../node_modules/react-native/Libraries/AppDelegate`)
  - React-RCTBlob (from `../node_modules/react-native/Libraries/Blob`)
  - React-RCTFabric (from `../node_modules/react-native/React`)
  - React-RCTImage (from `../node_modules/react-native/Libraries/Image`)
  - React-RCTLinking (from `../node_modules/react-native/Libraries/LinkingIOS`)
  - React-RCTNetwork (from `../node_modules/react-native/Libraries/Network`)
  - React-RCTSettings (from `../node_modules/react-native/Libraries/Settings`)
  - React-RCTText (from `../node_modules/react-native/Libraries/Text`)
  - React-RCTVibration (from `../node_modules/react-native/Libraries/Vibration`)
  - React-rendererdebug (from `../node_modules/react-native/ReactCommon/react/renderer/debug`)
  - React-rncore (from `../node_modules/react-native/ReactCommon`)
  - React-RuntimeApple (from `../node_modules/react-native/ReactCommon/react/runtime/platform/ios`)
  - React-RuntimeCore (from `../node_modules/react-native/ReactCommon/react/runtime`)
  - React-runtimeexecutor (from `../node_modules/react-native/ReactCommon/runtimeexecutor`)
  - React-RuntimeHermes (from `../node_modules/react-native/ReactCommon/react/runtime`)
  - React-runtimescheduler (from `../node_modules/react-native/ReactCommon/react/renderer/runtimescheduler`)
  - React-utils (from `../node_modules/react-native/ReactCommon/react/utils`)
  - ReactCommon/turbomodule/core (from `../node_modules/react-native/ReactCommon`)
  - "RNAppleAuthentication (from `../node_modules/@invertase/react-native-apple-authentication`)"
  - "RNCAsyncStorage (from `../node_modules/@react-native-async-storage/async-storage`)"
  - "RNCClipboard (from `../node_modules/@react-native-clipboard/clipboard`)"
  - "RNCPicker (from `../node_modules/@react-native-picker/picker`)"
  - RNDeviceInfo (from `../node_modules/react-native-device-info`)
  - RNDevMenu (from `../node_modules/react-native-dev-menu`)
  - "RNFBAnalytics (from `../node_modules/@react-native-firebase/analytics`)"
  - "RNFBApp (from `../node_modules/@react-native-firebase/app`)"
  - "RNFBCrashlytics (from `../node_modules/@react-native-firebase/crashlytics`)"
  - "RNFBPerf (from `../node_modules/@react-native-firebase/perf`)"
  - "RNFlashList (from `../node_modules/@shopify/flash-list`)"
  - RNFS (from `../node_modules/react-native-fs`)
  - RNGestureHandler (from `../node_modules/react-native-gesture-handler`)
  - "RNGoogleSignin (from `../node_modules/@react-native-google-signin/google-signin`)"
  - "RNLiveMarkdown (from `../node_modules/@expensify/react-native-live-markdown`)"
  - RNLocalize (from `../node_modules/react-native-localize`)
  - "rnmapbox-maps (from `../node_modules/@rnmapbox/maps`)"
  - RNPermissions (from `../node_modules/react-native-permissions`)
  - RNReactNativeHapticFeedback (from `../node_modules/react-native-haptic-feedback`)
  - RNReanimated (from `../node_modules/react-native-reanimated`)
  - RNScreens (from `../node_modules/react-native-screens`)
  - RNShare (from `../node_modules/react-native-share`)
  - RNSound (from `../node_modules/react-native-sound`)
  - RNSVG (from `../node_modules/react-native-svg`)
  - VisionCamera (from `../node_modules/react-native-vision-camera`)
  - Yoga (from `../node_modules/react-native/ReactCommon/yoga`)

SPEC REPOS:
  trunk:
    - Airship
    - AirshipFrameworkProxy
    - AirshipServiceExtension
    - AppAuth
    - Firebase
    - FirebaseABTesting
    - FirebaseAnalytics
    - FirebaseCore
    - FirebaseCoreDiagnostics
    - FirebaseCrashlytics
    - FirebaseInstallations
    - FirebasePerformance
    - FirebaseRemoteConfig
    - fmt
    - GoogleAppMeasurement
    - GoogleDataTransport
    - GoogleSignIn
    - GoogleUtilities
    - GTMAppAuth
    - GTMSessionFetcher
    - libaom
    - libavif
    - libevent
    - libvmaf
    - libwebp
    - lottie-ios
    - MapboxCommon
    - MapboxCoreMaps
    - MapboxMaps
    - MapboxMobileEvents
    - nanopb
    - Onfido
    - Plaid
    - PromisesObjC
    - SDWebImage
    - SDWebImageAVIFCoder
    - SDWebImageSVGCoder
    - SDWebImageWebPCoder
    - SocketRocket
    - Turf

EXTERNAL SOURCES:
  boost:
    :podspec: "../node_modules/react-native/third-party-podspecs/boost.podspec"
  BVLinearGradient:
    :path: "../node_modules/react-native-linear-gradient"
  DoubleConversion:
    :podspec: "../node_modules/react-native/third-party-podspecs/DoubleConversion.podspec"
  EXAV:
    :path: "../node_modules/expo-av/ios"
  EXImageLoader:
    :path: "../node_modules/expo-image-loader/ios"
  Expo:
    :path: "../node_modules/expo"
  ExpoImage:
    :path: "../node_modules/expo-image/ios"
  ExpoImageManipulator:
    :path: "../node_modules/expo-image-manipulator/ios"
  ExpoModulesCore:
    :path: "../node_modules/expo-modules-core"
  FBLazyVector:
    :path: "../node_modules/react-native/Libraries/FBLazyVector"
  glog:
    :podspec: "../node_modules/react-native/third-party-podspecs/glog.podspec"
  hermes-engine:
    :podspec: "../node_modules/react-native/sdks/hermes-engine/hermes-engine.podspec"
    :tag: hermes-2023-11-17-RNv0.73.0-21043a3fc062be445e56a2c10ecd8be028dd9cc5
  lottie-react-native:
    :path: "../node_modules/lottie-react-native"
  onfido-react-native-sdk:
    :path: "../node_modules/@onfido/react-native-sdk"
  RCT-Folly:
    :podspec: "../node_modules/react-native/third-party-podspecs/RCT-Folly.podspec"
  RCTRequired:
    :path: "../node_modules/react-native/Libraries/RCTRequired"
  RCTTypeSafety:
    :path: "../node_modules/react-native/Libraries/TypeSafety"
  React:
    :path: "../node_modules/react-native/"
  React-callinvoker:
    :path: "../node_modules/react-native/ReactCommon/callinvoker"
  React-Codegen:
    :path: build/generated/ios
  React-Core:
    :path: "../node_modules/react-native/"
  React-CoreModules:
    :path: "../node_modules/react-native/React/CoreModules"
  React-cxxreact:
    :path: "../node_modules/react-native/ReactCommon/cxxreact"
  React-debug:
    :path: "../node_modules/react-native/ReactCommon/react/debug"
  React-Fabric:
    :path: "../node_modules/react-native/ReactCommon"
  React-FabricImage:
    :path: "../node_modules/react-native/ReactCommon"
  React-graphics:
    :path: "../node_modules/react-native/ReactCommon/react/renderer/graphics"
  React-hermes:
    :path: "../node_modules/react-native/ReactCommon/hermes"
  React-ImageManager:
    :path: "../node_modules/react-native/ReactCommon/react/renderer/imagemanager/platform/ios"
  React-jserrorhandler:
    :path: "../node_modules/react-native/ReactCommon/jserrorhandler"
  React-jsi:
    :path: "../node_modules/react-native/ReactCommon/jsi"
  React-jsiexecutor:
    :path: "../node_modules/react-native/ReactCommon/jsiexecutor"
  React-jsinspector:
    :path: "../node_modules/react-native/ReactCommon/jsinspector-modern"
  React-jsitracing:
    :path: "../node_modules/react-native/ReactCommon/hermes/executor/"
  React-logger:
    :path: "../node_modules/react-native/ReactCommon/logger"
  React-Mapbuffer:
    :path: "../node_modules/react-native/ReactCommon"
  react-native-airship:
    :path: "../node_modules/@ua/react-native-airship"
  react-native-blob-util:
    :path: "../node_modules/react-native-blob-util"
  react-native-cameraroll:
    :path: "../node_modules/@react-native-camera-roll/camera-roll"
  react-native-config:
    :path: "../node_modules/react-native-config"
  react-native-document-picker:
    :path: "../node_modules/react-native-document-picker"
  react-native-geolocation:
    :path: "../node_modules/@react-native-community/geolocation"
  react-native-image-picker:
    :path: "../node_modules/react-native-image-picker"
  react-native-key-command:
    :path: "../node_modules/react-native-key-command"
  react-native-launch-arguments:
    :path: "../node_modules/react-native-launch-arguments"
  react-native-netinfo:
    :path: "../node_modules/@react-native-community/netinfo"
  react-native-pager-view:
    :path: "../node_modules/react-native-pager-view"
  react-native-pdf:
    :path: "../node_modules/react-native-pdf"
  react-native-performance:
    :path: "../node_modules/react-native-performance"
  react-native-plaid-link-sdk:
    :path: "../node_modules/react-native-plaid-link-sdk"
  react-native-quick-sqlite:
    :path: "../node_modules/react-native-quick-sqlite"
  react-native-release-profiler:
    :path: "../node_modules/react-native-release-profiler"
  react-native-render-html:
    :path: "../node_modules/react-native-render-html"
  react-native-safe-area-context:
    :path: "../node_modules/react-native-safe-area-context"
  react-native-view-shot:
    :path: "../node_modules/react-native-view-shot"
  react-native-webview:
    :path: "../node_modules/react-native-webview"
  React-nativeconfig:
    :path: "../node_modules/react-native/ReactCommon"
  React-NativeModulesApple:
    :path: "../node_modules/react-native/ReactCommon/react/nativemodule/core/platform/ios"
  React-perflogger:
    :path: "../node_modules/react-native/ReactCommon/reactperflogger"
  React-RCTActionSheet:
    :path: "../node_modules/react-native/Libraries/ActionSheetIOS"
  React-RCTAnimation:
    :path: "../node_modules/react-native/Libraries/NativeAnimation"
  React-RCTAppDelegate:
    :path: "../node_modules/react-native/Libraries/AppDelegate"
  React-RCTBlob:
    :path: "../node_modules/react-native/Libraries/Blob"
  React-RCTFabric:
    :path: "../node_modules/react-native/React"
  React-RCTImage:
    :path: "../node_modules/react-native/Libraries/Image"
  React-RCTLinking:
    :path: "../node_modules/react-native/Libraries/LinkingIOS"
  React-RCTNetwork:
    :path: "../node_modules/react-native/Libraries/Network"
  React-RCTSettings:
    :path: "../node_modules/react-native/Libraries/Settings"
  React-RCTText:
    :path: "../node_modules/react-native/Libraries/Text"
  React-RCTVibration:
    :path: "../node_modules/react-native/Libraries/Vibration"
  React-rendererdebug:
    :path: "../node_modules/react-native/ReactCommon/react/renderer/debug"
  React-rncore:
    :path: "../node_modules/react-native/ReactCommon"
  React-RuntimeApple:
    :path: "../node_modules/react-native/ReactCommon/react/runtime/platform/ios"
  React-RuntimeCore:
    :path: "../node_modules/react-native/ReactCommon/react/runtime"
  React-runtimeexecutor:
    :path: "../node_modules/react-native/ReactCommon/runtimeexecutor"
  React-RuntimeHermes:
    :path: "../node_modules/react-native/ReactCommon/react/runtime"
  React-runtimescheduler:
    :path: "../node_modules/react-native/ReactCommon/react/renderer/runtimescheduler"
  React-utils:
    :path: "../node_modules/react-native/ReactCommon/react/utils"
  ReactCommon:
    :path: "../node_modules/react-native/ReactCommon"
  RNAppleAuthentication:
    :path: "../node_modules/@invertase/react-native-apple-authentication"
  RNCAsyncStorage:
    :path: "../node_modules/@react-native-async-storage/async-storage"
  RNCClipboard:
    :path: "../node_modules/@react-native-clipboard/clipboard"
  RNCPicker:
    :path: "../node_modules/@react-native-picker/picker"
  RNDeviceInfo:
    :path: "../node_modules/react-native-device-info"
  RNDevMenu:
    :path: "../node_modules/react-native-dev-menu"
  RNFBAnalytics:
    :path: "../node_modules/@react-native-firebase/analytics"
  RNFBApp:
    :path: "../node_modules/@react-native-firebase/app"
  RNFBCrashlytics:
    :path: "../node_modules/@react-native-firebase/crashlytics"
  RNFBPerf:
    :path: "../node_modules/@react-native-firebase/perf"
  RNFlashList:
    :path: "../node_modules/@shopify/flash-list"
  RNFS:
    :path: "../node_modules/react-native-fs"
  RNGestureHandler:
    :path: "../node_modules/react-native-gesture-handler"
  RNGoogleSignin:
    :path: "../node_modules/@react-native-google-signin/google-signin"
  RNLiveMarkdown:
    :path: "../node_modules/@expensify/react-native-live-markdown"
  RNLocalize:
    :path: "../node_modules/react-native-localize"
  rnmapbox-maps:
    :path: "../node_modules/@rnmapbox/maps"
  RNPermissions:
    :path: "../node_modules/react-native-permissions"
  RNReactNativeHapticFeedback:
    :path: "../node_modules/react-native-haptic-feedback"
  RNReanimated:
    :path: "../node_modules/react-native-reanimated"
  RNScreens:
    :path: "../node_modules/react-native-screens"
  RNShare:
    :path: "../node_modules/react-native-share"
  RNSound:
    :path: "../node_modules/react-native-sound"
  RNSVG:
    :path: "../node_modules/react-native-svg"
  VisionCamera:
    :path: "../node_modules/react-native-vision-camera"
  Yoga:
    :path: "../node_modules/react-native/ReactCommon/yoga"

SPEC CHECKSUMS:
  Airship: 2f4510b497a8200780752a5e0304a9072bfffb6d
  AirshipFrameworkProxy: ea1b6c665c798637b93c465b5e505be3011f1d9d
  AirshipServiceExtension: 0a5fb14c3fd1879355ab05a81d10f64512a4f79c
  AppAuth: 3bb1d1cd9340bd09f5ed189fb00b1cc28e1e8570
  boost: d3f49c53809116a5d38da093a8aa78bf551aed09
  BVLinearGradient: 421743791a59d259aec53f4c58793aad031da2ca
  DoubleConversion: fea03f2699887d960129cc54bba7e52542b6f953
  EXAV: 09a4d87fa6b113fbb0ada3aade6799f78271cb44
  EXImageLoader: 55080616b2fe9da19ef8c7f706afd9814e279b6b
  Expo: 1e3bcf9dd99de57a636127057f6b488f0609681a
  ExpoImage: 390c524542b258f8173f475c1cc71f016444a7be
  ExpoImageManipulator: c1d7cb865eacd620a35659f3da34c70531f10b59
  ExpoModulesCore: 83dfc98358de225bd0953401ce5b0c14fa8eabd0
  FBLazyVector: 84f6edbe225f38aebd9deaf1540a4160b1f087d7
  Firebase: 629510f1a9ddb235f3a7c5c8ceb23ba887f0f814
  FirebaseABTesting: 10cbce8db9985ae2e3847ea44e9947dd18f94e10
  FirebaseAnalytics: 5506ea8b867d8423485a84b4cd612d279f7b0b8a
  FirebaseCore: 98b29e3828f0a53651c363937a7f7d92a19f1ba2
  FirebaseCoreDiagnostics: 92e07a649aeb66352b319d43bdd2ee3942af84cb
  FirebaseCrashlytics: 3660c045c8e45cc4276110562a0ef44cf43c8157
  FirebaseInstallations: 40bd9054049b2eae9a2c38ef1c3dd213df3605cd
  FirebasePerformance: 0c01a7a496657d7cea86d40c0b1725259d164c6c
  FirebaseRemoteConfig: 2d6e2cfdb49af79535c8af8a80a4a5009038ec2b
  fmt: ff9d55029c625d3757ed641535fd4a75fedc7ce9
  glog: c5d68082e772fa1c511173d6b30a9de2c05a69a2
  GoogleAppMeasurement: 5ba1164e3c844ba84272555e916d0a6d3d977e91
  GoogleDataTransport: 6c09b596d841063d76d4288cc2d2f42cc36e1e2a
  GoogleSignIn: b232380cf495a429b8095d3178a8d5855b42e842
  GoogleUtilities: d053d902a8edaa9904e1bd00c37535385b8ed152
  GTMAppAuth: 99fb010047ba3973b7026e45393f51f27ab965ae
  GTMSessionFetcher: 8a1b34ad97ebe6f909fb8b9b77fba99943007556
  hermes-engine: b2669ce35fc4ac14f523b307aff8896799829fe2
  libaom: 144606b1da4b5915a1054383c3a4459ccdb3c661
  libavif: 84bbb62fb232c3018d6f1bab79beea87e35de7b7
  libevent: 4049cae6c81cdb3654a443be001fb9bdceff7913
  libvmaf: 27f523f1e63c694d14d534cd0fddd2fab0ae8711
  libwebp: 1786c9f4ff8a279e4dac1e8f385004d5fc253009
  lottie-ios: 3d98679b41fa6fd6aff2352b3953dbd3df8a397e
  lottie-react-native: 80bda323805fa62005afff0583d2927a89108f20
  MapboxCommon: 20466d839cc43381c44df09d19f7f794b55b9a93
  MapboxCoreMaps: c21f433decbb295874f0c2464e492166db813b56
  MapboxMaps: c3b36646b9038706bbceb5de203bcdd0f411e9d0
  MapboxMobileEvents: de50b3a4de180dd129c326e09cd12c8adaaa46d6
  nanopb: a0ba3315591a9ae0a16a309ee504766e90db0c96
  Onfido: 342cbecd7a4383e98dfe7f9c35e98aaece599062
  onfido-react-native-sdk: 81e930e77236a0fc3da90e6a6eb834734d8ec2f5
  Plaid: 7829e84db6d766a751c91a402702946d2977ddcb
  PromisesObjC: f5707f49cb48b9636751c5b2e7d227e43fba9f47
  RCT-Folly: 7169b2b1c44399c76a47b5deaaba715eeeb476c0
  RCTRequired: ab7f915c15569f04a49669e573e6e319a53f9faa
  RCTTypeSafety: 63b97ced7b766865057e7154db0e81ce4ee6cf1e
  React: 1c87497e50fa40ba9c54e5ea5e53483a0f8eecc0
  React-callinvoker: e3a52a9a93e3eb004d7282c26a4fb27003273fe6
  React-Codegen: 05f85e0e087f402978cfe57822a8debc07127a13
  React-Core: d0ecde72894b792cb8922efaa0990199cbe85169
  React-CoreModules: 2ff1684dd517f0c441495d90a704d499f05e9d0a
  React-cxxreact: d9be2fac926741052395da0a6d0bab8d71e2f297
  React-debug: 4678e73a37cb501d784e99ff0f219b4940362a3b
  React-Fabric: 460ee9d4b8b9de3382504a711430bfead1d5be1e
  React-FabricImage: d0a0631bc8ad9143f42bfccf9d3d533a144cc3d6
  React-graphics: f0d5040263a9649e2a70ebe27b3120c49411afef
  React-hermes: b9ac2f7b0c1eeb206eb883583cab7a973d570a6e
  React-ImageManager: 6c4bf9d5ed363ead7b5aaf820a3feab221b7063e
  React-jserrorhandler: 6e7a7e187583e14dc7a0053a2bdd66c252ea3b21
  React-jsi: 380cd24dd81a705dd042c18989fb10b07182210c
  React-jsiexecutor: 8ed7a18b9f119440efdcd424c8257dc7e18067e2
  React-jsinspector: 9ac353eccf6ab54d1e0a33862ba91221d1e88460
  React-jsitracing: e8a2dafb9878dbcad02b6b2b88e66267fb427b74
  React-logger: 0a57b68dd2aec7ff738195f081f0520724b35dab
  React-Mapbuffer: 63913773ed7f96b814a2521e13e6d010282096ad
  react-native-airship: 2ed75ff2278f11ff1c1ab08ed68f5bf02727b971
  react-native-blob-util: a3ee23cfdde79c769c138d505670055de233b07a
  react-native-cameraroll: 95ce0d1a7d2d1fe55bf627ab806b64de6c3e69e9
  react-native-config: 5ce986133b07fc258828b20b9506de0e683efc1c
  react-native-document-picker: 8532b8af7c2c930f9e202aac484ac785b0f4f809
  react-native-geolocation: 015b9e3d428af7e34eed17192efadebb98fe12ee
  react-native-image-picker: f8a13ff106bcc7eb00c71ce11fdc36aac2a44440
  react-native-key-command: 74d18ad516037536c2f671ef0914bcce7739b2f5
  react-native-launch-arguments: 5f41e0abf88a15e3c5309b8875d6fd5ac43df49d
  react-native-netinfo: 6479e7e2198f936e5abc14a3ec4d469ccbaf81e2
  react-native-pager-view: 9ac6bc0fb3fa31c6d403b253ee361e62ff7ccf7f
  react-native-pdf: cd256a00b9d65cb1008dcca2792d7bfb8874838d
  react-native-performance: 1aa5960d005159f4ab20be15b44714b53b44e075
  react-native-plaid-link-sdk: 93870f8cd1de8e0acca5cb5020188bdc94e15db6
  react-native-quick-sqlite: bcc7a7a250a40222f18913a97cd356bf82d0a6c4
  react-native-release-profiler: 42fc8e09b4f6f9b7d14cc5a15c72165e871c0918
  react-native-render-html: 96c979fe7452a0a41559685d2f83b12b93edac8c
  react-native-safe-area-context: e8bdd57d9f8d34cc336f0ee6acb30712a8454446
  react-native-view-shot: 6b7ed61d77d88580fed10954d45fad0eb2d47688
  react-native-webview: a5f5f316527235f869992aaaf05050776198806d
  React-nativeconfig: d7af5bae6da70fa15ce44f045621cf99ed24087c
  React-NativeModulesApple: 0123905d5699853ac68519607555a9a4f5c7b3ac
  React-perflogger: 8a1e1af5733004bdd91258dcefbde21e0d1faccd
  React-RCTActionSheet: 64bbff3a3963664c2d0146f870fe8e0264aee4c4
  React-RCTAnimation: b698168a7269265a4694727196484342d695f0c1
  React-RCTAppDelegate: a84b4bf99b871d87b41d7a768e7860d207fb4e31
  React-RCTBlob: 47f8c3b2b4b7fa2c5f19c43f0b7f77f57fb9d953
  React-RCTFabric: 6067a32d683d0c2b84d444548bc15a263c64abed
  React-RCTImage: ac0e77a44c290b20db783649b2b9cddc93e3eb99
  React-RCTLinking: e626fd2900913fe5d25922ea1be394b7aafa09c9
  React-RCTNetwork: d3114bce3977dafe8bd06421b29812f5a8527ba0
  React-RCTSettings: a53511f90d8df637a1a11ac729179a4d2f734481
  React-RCTText: f0176f5f5952f9a4a2c7354f5ae71f7c420aaf34
  React-RCTVibration: 8160223c6eda5b187079fec204f80eca8b8f3177
  React-rendererdebug: ed286b4da8648c27d6ed3ae1410d4b21ba890d5a
  React-rncore: 75cbcc46868e809bb7e738d4565ba85f3dbd5cdc
  React-RuntimeApple: f4848a388e4c782d3b8d4ca9c48179163418fe56
  React-RuntimeCore: 272998adc56066404df36b1a3a2be9a56c6ee086
  React-runtimeexecutor: e6ab6bb083dbdbdd489cff426ed0bce0652e6edf
  React-RuntimeHermes: d2c368065ef82d4f8e6daa662352de5a195bdb57
  React-runtimescheduler: ed48e5faac6751e66ee1261c4bd01643b436f112
  React-utils: 6e5ad394416482ae21831050928ae27348f83487
  ReactCommon: 840a955d37b7f3358554d819446bffcf624b2522
  RNAppleAuthentication: 0571c08da8c327ae2afc0261b48b4a515b0286a6
  RNCAsyncStorage: 559f22cc4b582414e783fd7255974b29e24b451c
  RNCClipboard: c73bbc2e9012120161f1012578418827983bfd0c
  RNCPicker: c77efa39690952647b83d8085520bf50ebf94ecb
  RNDeviceInfo: cbf78fdb515ae73e641ee7c6b474f77a0299e7e6
  RNDevMenu: 72807568fe4188bd4c40ce32675d82434b43c45d
  RNFBAnalytics: f76bfa164ac235b00505deb9fc1776634056898c
  RNFBApp: 729c0666395b1953198dc4a1ec6deb8fbe1c302e
  RNFBCrashlytics: 2061ca863e8e2fa1aae9b12477d7dfa8e88ca0f9
  RNFBPerf: 389914cda4000fe0d996a752532a591132cbf3f9
  RNFlashList: 5b0e8311e4cf1ad91e410fd7c8526a89fb5826d1
  RNFS: 4ac0f0ea233904cb798630b3c077808c06931688
  RNGestureHandler: 1190c218cdaaf029ee1437076a3fbbc3297d89fb
  RNGoogleSignin: ccaa4a81582cf713eea562c5dd9dc1961a715fd0
<<<<<<< HEAD
  RNLiveMarkdown: 7734e1a28af43d831361c6aa94d79667e8d93478
=======
  RNLiveMarkdown: aaf5afb231515d8ddfdef5f2928581e8ff606ad4
>>>>>>> 0b2f55fe
  RNLocalize: d4b8af4e442d4bcca54e68fc687a2129b4d71a81
  rnmapbox-maps: 3e273e0e867a079ec33df9ee33bb0482434b897d
  RNPermissions: 8990fc2c10da3640938e6db1647cb6416095b729
  RNReactNativeHapticFeedback: 616c35bdec7d20d4c524a7949ca9829c09e35f37
  RNReanimated: 605409e0d0ced6f2e194ae585fedc2f8a1935bf2
  RNScreens: f7b8bb892b4957f6f91e5dfd9a191e7f13ce8baa
  RNShare: 2a4cdfc0626ad56b0ef583d424f2038f772afe58
  RNSound: 6c156f925295bdc83e8e422e7d8b38d33bc71852
  RNSVG: db32cfcad0a221fd175e0882eff7bcba7690380a
  SDWebImage: 750adf017a315a280c60fde706ab1e552a3ae4e9
  SDWebImageAVIFCoder: 8348fef6d0ec69e129c66c9fe4d74fbfbf366112
  SDWebImageSVGCoder: 15a300a97ec1c8ac958f009c02220ac0402e936c
  SDWebImageWebPCoder: af09429398d99d524cae2fe00f6f0f6e491ed102
  SocketRocket: f32cd54efbe0f095c4d7594881e52619cfe80b17
  Turf: 13d1a92d969ca0311bbc26e8356cca178ce95da2
  VisionCamera: d447f37981dd33b4adb88c091f7e63014448fb27
  Yoga: 64cd2a583ead952b0315d5135bf39e053ae9be70

PODFILE CHECKSUM: a25a81f2b50270f0c0bd0aff2e2ebe4d0b4ec06d

COCOAPODS: 1.13.0<|MERGE_RESOLUTION|>--- conflicted
+++ resolved
@@ -1836,27 +1836,27 @@
   - RNGoogleSignin (10.0.1):
     - GoogleSignIn (~> 7.0)
     - React-Core
-  - RNLiveMarkdown (0.1.35):
-    - glog
-    - hermes-engine
-    - RCT-Folly (= 2022.05.16.00)
-    - RCTRequired
-    - RCTTypeSafety
-    - React-Codegen
-    - React-Core
-    - React-debug
-    - React-Fabric
-    - React-graphics
-    - React-ImageManager
-    - React-NativeModulesApple
-    - React-RCTFabric
-    - React-rendererdebug
-    - React-utils
-    - ReactCommon/turbomodule/bridging
-    - ReactCommon/turbomodule/core
-    - RNLiveMarkdown/common (= 0.1.33)
-    - Yoga
-  - RNLiveMarkdown/common (0.1.33):
+  - RNLiveMarkdown (0.1.38):
+    - glog
+    - hermes-engine
+    - RCT-Folly (= 2022.05.16.00)
+    - RCTRequired
+    - RCTTypeSafety
+    - React-Codegen
+    - React-Core
+    - React-debug
+    - React-Fabric
+    - React-graphics
+    - React-ImageManager
+    - React-NativeModulesApple
+    - React-RCTFabric
+    - React-rendererdebug
+    - React-utils
+    - ReactCommon/turbomodule/bridging
+    - ReactCommon/turbomodule/core
+    - RNLiveMarkdown/common (= 0.1.38)
+    - Yoga
+  - RNLiveMarkdown/common (0.1.38):
     - glog
     - hermes-engine
     - RCT-Folly (= 2022.05.16.00)
@@ -2565,11 +2565,7 @@
   RNFS: 4ac0f0ea233904cb798630b3c077808c06931688
   RNGestureHandler: 1190c218cdaaf029ee1437076a3fbbc3297d89fb
   RNGoogleSignin: ccaa4a81582cf713eea562c5dd9dc1961a715fd0
-<<<<<<< HEAD
-  RNLiveMarkdown: 7734e1a28af43d831361c6aa94d79667e8d93478
-=======
-  RNLiveMarkdown: aaf5afb231515d8ddfdef5f2928581e8ff606ad4
->>>>>>> 0b2f55fe
+  RNLiveMarkdown: 9d974f060d0bd857f7d96fac0e9a1539363baa5e
   RNLocalize: d4b8af4e442d4bcca54e68fc687a2129b4d71a81
   rnmapbox-maps: 3e273e0e867a079ec33df9ee33bb0482434b897d
   RNPermissions: 8990fc2c10da3640938e6db1647cb6416095b729
@@ -2586,7 +2582,7 @@
   SocketRocket: f32cd54efbe0f095c4d7594881e52619cfe80b17
   Turf: 13d1a92d969ca0311bbc26e8356cca178ce95da2
   VisionCamera: d447f37981dd33b4adb88c091f7e63014448fb27
-  Yoga: 64cd2a583ead952b0315d5135bf39e053ae9be70
+  Yoga: 1b901a6d6eeba4e8a2e8f308f708691cdb5db312
 
 PODFILE CHECKSUM: a25a81f2b50270f0c0bd0aff2e2ebe4d0b4ec06d
 
