--- conflicted
+++ resolved
@@ -32,15 +32,12 @@
     - React-Core
   - CocoaAsyncSocket (7.6.5)
   - DoubleConversion (1.1.6)
-<<<<<<< HEAD
+  - EXAV (13.10.4):
+    - ExpoModulesCore
+    - ReactCommon/turbomodule/core
   - EXImageLoader (4.6.0):
     - ExpoModulesCore
     - React-Core
-=======
-  - EXAV (13.10.4):
-    - ExpoModulesCore
-    - ReactCommon/turbomodule/core
->>>>>>> 72084da8
   - Expo (50.0.4):
     - ExpoModulesCore
   - ExpoImage (1.10.1):
@@ -1184,13 +1181,9 @@
     - React-Core
   - react-native-geolocation (3.0.6):
     - React-Core
-<<<<<<< HEAD
-  - react-native-image-picker (5.1.0):
-=======
   - react-native-image-manipulator (1.0.5):
     - React
   - react-native-image-picker (7.0.3):
->>>>>>> 72084da8
     - React-Core
   - react-native-key-command (1.0.6):
     - React-Core
@@ -1487,11 +1480,8 @@
   - boost (from `../node_modules/react-native/third-party-podspecs/boost.podspec`)
   - BVLinearGradient (from `../node_modules/react-native-linear-gradient`)
   - DoubleConversion (from `../node_modules/react-native/third-party-podspecs/DoubleConversion.podspec`)
-<<<<<<< HEAD
+  - EXAV (from `../node_modules/expo-av/ios`)
   - EXImageLoader (from `../node_modules/expo-image-loader/ios`)
-=======
-  - EXAV (from `../node_modules/expo-av/ios`)
->>>>>>> 72084da8
   - Expo (from `../node_modules/expo`)
   - ExpoImage (from `../node_modules/expo-image/ios`)
   - ExpoImageManipulator (from `../node_modules/expo-image-manipulator/ios`)
@@ -1673,13 +1663,10 @@
     :path: "../node_modules/react-native-linear-gradient"
   DoubleConversion:
     :podspec: "../node_modules/react-native/third-party-podspecs/DoubleConversion.podspec"
-<<<<<<< HEAD
+  EXAV:
+    :path: "../node_modules/expo-av/ios"
   EXImageLoader:
     :path: "../node_modules/expo-image-loader/ios"
-=======
-  EXAV:
-    :path: "../node_modules/expo-av/ios"
->>>>>>> 72084da8
   Expo:
     :path: "../node_modules/expo"
   ExpoImage:
@@ -1881,11 +1868,8 @@
   BVLinearGradient: 421743791a59d259aec53f4c58793aad031da2ca
   CocoaAsyncSocket: 065fd1e645c7abab64f7a6a2007a48038fdc6a99
   DoubleConversion: fea03f2699887d960129cc54bba7e52542b6f953
-<<<<<<< HEAD
+  EXAV: 09a4d87fa6b113fbb0ada3aade6799f78271cb44
   EXImageLoader: 55080616b2fe9da19ef8c7f706afd9814e279b6b
-=======
-  EXAV: 09a4d87fa6b113fbb0ada3aade6799f78271cb44
->>>>>>> 72084da8
   Expo: 1e3bcf9dd99de57a636127057f6b488f0609681a
   ExpoImage: 1cdaa65a6a70bb01067e21ad1347ff2d973885f5
   ExpoImageManipulator: c1d7cb865eacd620a35659f3da34c70531f10b59
@@ -1962,17 +1946,11 @@
   react-native-config: 7cd105e71d903104e8919261480858940a6b9c0e
   react-native-document-picker: 3599b238843369026201d2ef466df53f77ae0452
   react-native-geolocation: 0f7fe8a4c2de477e278b0365cce27d089a8c5903
-<<<<<<< HEAD
-  react-native-image-picker: c33d4e79f0a14a2b66e5065e14946ae63749660b
-  react-native-key-command: 5af6ee30ff4932f78da6a2109017549042932aa5
-  react-native-launch-arguments: 5f41e0abf88a15e3c5309b8875d6fd5ac43df49d
-  react-native-live-markdown: 1ca4275d4dba8eebb736a005148f24a8224f54d9
-=======
   react-native-image-manipulator: c48f64221cfcd46e9eec53619c4c0374f3328a56
   react-native-image-picker: 2381c008bbb09e72395a2d043c147b11bd1523d9
   react-native-key-command: 5af6ee30ff4932f78da6a2109017549042932aa5
   react-native-launch-arguments: 5f41e0abf88a15e3c5309b8875d6fd5ac43df49d
->>>>>>> 72084da8
+  react-native-live-markdown: 1ca4275d4dba8eebb736a005148f24a8224f54d9
   react-native-netinfo: 8a7fd3f7130ef4ad2fb4276d5c9f8d3f28d2df3d
   react-native-pager-view: 02a5c4962530f7efc10dd51ee9cdabeff5e6c631
   react-native-pdf: b4ca3d37a9a86d9165287741c8b2ef4d8940c00e
