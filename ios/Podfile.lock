--- conflicted
+++ resolved
@@ -745,13 +745,11 @@
     - React-Core
     - React-cxxreact
     - React-debug
-<<<<<<< HEAD
     - React-Fabric/animations (= 0.79.2)
     - React-Fabric/attributedstring (= 0.79.2)
     - React-Fabric/componentregistry (= 0.79.2)
     - React-Fabric/componentregistrynative (= 0.79.2)
     - React-Fabric/components (= 0.79.2)
-    - React-Fabric/consistency (= 0.79.2)
     - React-Fabric/core (= 0.79.2)
     - React-Fabric/dom (= 0.79.2)
     - React-Fabric/imagemanager (= 0.79.2)
@@ -762,23 +760,6 @@
     - React-Fabric/telemetry (= 0.79.2)
     - React-Fabric/templateprocessor (= 0.79.2)
     - React-Fabric/uimanager (= 0.79.2)
-=======
-    - React-Fabric/animations (= 0.77.1)
-    - React-Fabric/attributedstring (= 0.77.1)
-    - React-Fabric/componentregistry (= 0.77.1)
-    - React-Fabric/componentregistrynative (= 0.77.1)
-    - React-Fabric/components (= 0.77.1)
-    - React-Fabric/core (= 0.77.1)
-    - React-Fabric/dom (= 0.77.1)
-    - React-Fabric/imagemanager (= 0.77.1)
-    - React-Fabric/leakchecker (= 0.77.1)
-    - React-Fabric/mounting (= 0.77.1)
-    - React-Fabric/observers (= 0.77.1)
-    - React-Fabric/scheduler (= 0.77.1)
-    - React-Fabric/telemetry (= 0.77.1)
-    - React-Fabric/templateprocessor (= 0.77.1)
-    - React-Fabric/uimanager (= 0.77.1)
->>>>>>> dba59ca8
     - React-featureflags
     - React-graphics
     - React-hermes
@@ -993,33 +974,7 @@
     - React-utils
     - ReactCommon/turbomodule/core
     - Yoga
-<<<<<<< HEAD
-  - React-Fabric/consistency (0.79.2):
-    - DoubleConversion
-    - fast_float (= 6.1.4)
-    - fmt (= 11.0.2)
-    - glog
-    - hermes-engine
-    - RCT-Folly/Fabric (= 2024.11.18.00)
-    - RCTRequired
-    - RCTTypeSafety
-    - React-Core
-    - React-cxxreact
-    - React-debug
-    - React-featureflags
-    - React-graphics
-    - React-hermes
-    - React-jsi
-    - React-jsiexecutor
-    - React-logger
-    - React-rendererdebug
-    - React-runtimescheduler
-    - React-utils
-    - ReactCommon/turbomodule/core
-  - React-Fabric/core (0.79.2):
-=======
   - React-Fabric/core (0.77.1):
->>>>>>> dba59ca8
     - DoubleConversion
     - fast_float (= 6.1.4)
     - fmt (= 11.0.2)
@@ -3729,7 +3684,6 @@
   pusher-websocket-react-native: e40c49a1e4ec96d4157375aebcf44943f0f8f62f
   PusherSwift: cad631bad86cfff4b8458dce1310a7774e469b1f
   RCT-Folly: 36fe2295e44b10d831836cc0d1daec5f8abcf809
-<<<<<<< HEAD
   RCTDeprecation: 83ffb90c23ee5cea353bd32008a7bca100908f8c
   RCTRequired: eb7c0aba998009f47a540bec9e9d69a54f68136e
   RCTTypeSafety: 659ae318c09de0477fd27bbc9e140071c7ea5c93
@@ -3771,47 +3725,6 @@
   react-native-image-picker: 93ea6f8f49d30fe03f69a565665ea60b2278d4da
   react-native-key-command: 0db5319034acde9839d6b35ff92a1dd2dcedbbfd
   react-native-keyboard-controller: 98971543d6c70d5232f4122aa04483d2dfa9c970
-=======
-  RCTDeprecation: 664055db806cce35c3c1b43c84414dd66e117ae6
-  RCTRequired: dc9a83fa1012054f94430d210337ca3a1afe6fc0
-  RCTTypeSafety: 031cefa254a1df313a196f105b8fcffdab1c5ab6
-  React: 8edfc46c315852ec88ea4a29d5e79019af3dc667
-  React-callinvoker: 4450b01574dfc7a8f074f7e29e6965ac04859c8f
-  React-Core: 13bdd0a0125fdaecdee747b62e02d2a65b026520
-  React-CoreModules: ebe93fa403bbd4d0909de105ffd34eeaad355083
-  React-cxxreact: af8a2be3edfed0e1168279eea443f95a7285602e
-  React-debug: b0f7271aeacc2eb9e34f863397dcfc204ef721c0
-  React-defaultsnativemodule: 2ad21fff895dabfb7db60ee1c37d0a3866229430
-  React-domnativemodule: f788e7169988a61ac38a5fc493ac02b5fbda7d6b
-  React-Fabric: 8b404451db2bb07bcf0e3f6dfebfb26455e4d7ce
-  React-FabricComponents: 40cecebced128b2aa50c25a5fa6fdcd3b175286d
-  React-FabricImage: 81787fa643b67f1327b4aa5fa1678dc73a771e34
-  React-featureflags: 23d3dcdac6c9badeeb631db8a0883c7a3108d580
-  React-featureflagsnativemodule: 0a513d79c46288c108c5660c85b4d255ab8a7abd
-  React-graphics: 61380f6d01a225af9a3808dfd0f16622d2b6f90d
-  React-hermes: 55685771359191ccc4efed69f98da90353235b9d
-  React-idlecallbacksnativemodule: bef8c33ab7f9f8459f9a2750021375c4246b507e
-  React-ImageManager: bab699b4ed44ce23b23d5bcab1cdc376eb69d583
-  React-jserrorhandler: 7e3bdce29ae1b8d12959e4e42f3adc847a8d3750
-  React-jsi: 07273ffe8eb40a0e21a68d2fdaf1a6a032d46c1d
-  React-jsiexecutor: f5512f2b849e96add6309fd14a1731c704851da5
-  React-jsinspector: 615b4497d1258b5249096612cb488db006d95a8f
-  React-jsitracing: 838bbd073e24e84cf936354f085721cbc9204d70
-  React-logger: 1935d6e6461e9c8be4c87af56c56a4876021171e
-  React-Mapbuffer: 212171f037e3b22e6c2df839aa826806da480b85
-  React-microtasksnativemodule: 72564d5469003687d39bfc4efad281df8efc0684
-  react-native-advanced-input-mask: 7783a35343e2f0ec4b726d526bda4665e8fc11c9
-  react-native-airship: 2ff893d451520832e447fcce7f3f5ed9d3645f6a
-  react-native-app-logs: 70fb83d2fe260d3911e5bb222496ef1f7a2bfef9
-  react-native-blob-util: d65692a2acce17b7a836805114828142a3634033
-  react-native-cameraroll: 78710a5d35b0c6f41899a193e714564d8fd648b0
-  react-native-config: 5b9e180ca7beb5748ba473b257bb9a7d10e2a957
-  react-native-document-picker: 5cb1c6615796389f4f1b7fe2e4f103e38e4d6398
-  react-native-geolocation: cd91e4fd914de585933c836fd71f6bdb3c97a410
-  react-native-image-picker: 9e419813377d42566b0168121ab9483614488db5
-  react-native-key-command: 96c9dfb09bc89ecd1d58348c0d3ed84d0255648b
-  react-native-keyboard-controller: 5c628f5d8301047a87039a2d7de322233a39bbda
->>>>>>> dba59ca8
   react-native-launch-arguments: 5f41e0abf88a15e3c5309b8875d6fd5ac43df49d
   react-native-netinfo: 6aa96b58130ce8de834c2f6c00878b69703d9e10
   react-native-pager-view: 9d8e0684322fa816f4d6ec55005957a02f5f84d5
@@ -3824,7 +3737,6 @@
   react-native-view-shot: 85eb9dc03808d7ce41047cca713d86a335b7511d
   react-native-wallet: 7f992d5140331ac1304fe862f43a218e8caf2a36
   react-native-webrtc: 0f1c94069ff1eb9d8fb1618c2dc71f73542c8cfa
-<<<<<<< HEAD
   react-native-webview: 0f56a0e7348f945abdc92546dc62ce93d083fa75
   React-NativeModulesApple: 452b86b29fae99ed0a4015dca3ad9cd222f88abf
   React-oscompat: ef5df1c734f19b8003e149317d041b8ce1f7d29c
@@ -3858,39 +3770,6 @@
   ReactCodegen: fda99a79c866370190e162083a35602fdc314e5d
   ReactCommon: 4d0da92a5eb8da86c08e3ec34bd23ab439fb2461
   ReactNativeHybridApp: b070b20046f53bfb82bca922e7190b1f01eb5e29
-=======
-  react-native-webview: b375842af66a9f0ab979378bdc8b26eeb5d8e3ee
-  React-nativeconfig: cb207ebba7cafce30657c7ad9f1587a8f32e4564
-  React-NativeModulesApple: 82a8bee52df9f5b378195a500f22be3a6ef0f890
-  React-perflogger: 8152bab3f0eb4b8751f282f9af7caed2c823a9ea
-  React-performancetimeline: 3ef4a640b56f9c7ec5f52bd93217b9b607c37cf4
-  React-RCTActionSheet: 0fdf55fb8724856d63ca8c63cdb4e2325e15e8ec
-  React-RCTAnimation: b93f5a1675cc2599e96851fec13c909fdfb1d6bb
-  React-RCTAppDelegate: 1e52340adeca84f16211da985a420b9435118fef
-  React-RCTBlob: e437ac6279a3cc2ddea9bffc8e258efac71b2609
-  React-RCTFabric: 0a9ae1f46dfe9e11ea3664d2ce0f5fd1e58f58a8
-  React-RCTFBReactNativeSpec: d25807c3413a4574c1c90240ff58e8704606d5af
-  React-RCTImage: 028171a4d7017ea96a2e605c817cd76f01ed3836
-  React-RCTLinking: e3f5431ab5f8f56b82387d41a2c484a278a8e645
-  React-RCTNetwork: 6de20da228ffe8bd9c9e3bafe3f7d1dfe1d7bd55
-  React-RCTSettings: 433c9f6a070bcecbe5a44d5009326b4d6f3b0667
-  React-RCTText: 46249950f8d8738b90a60883d19b5bef09f0a296
-  React-RCTVibration: 8f41e85ab6d40c7db6111ca9e8c7492c8de374fb
-  React-rendererconsistency: c766ce7261ab6ed6be7bc155c403e29436d4f156
-  React-rendererdebug: 1f619b295f346242842f3accee23e8394b995d3c
-  React-rncore: cafe45e14d870bbecbbf4bd89e12ef3b596e1f2d
-  React-RuntimeApple: 7f27fb75a37e00a8e1efaa6e8f7a5b653871fb1b
-  React-RuntimeCore: b4756a863be9d7128d8e31ac3c0505e088d1530f
-  React-runtimeexecutor: 201311bdafb53b5c30292782c8ee90193af86d91
-  React-RuntimeHermes: 4bd3779228ffeaeae3a72747fff66861bad569ac
-  React-runtimescheduler: 845c26b9870053c312f3a4f358ba7ec897c01605
-  React-timing: 127d8598b5a15ae5b29ebd0ec474d590285c6f2f
-  React-utils: e33fe9381f4f7f25b2dfdf9526c82f5be8712c86
-  ReactAppDependencyProvider: e7e92253013754a8c35ebdbf8ad700f4e8956f62
-  ReactCodegen: 8c6710db5ccee603fa0475978465b606abe1ed77
-  ReactCommon: 8da6c58517fa560d0fc7a9da83093457303ae9f8
-  ReactNativeHybridApp: f8a5dbdc675c976bc9afe53ef99ced57cf30fe84
->>>>>>> dba59ca8
   RNAppleAuthentication: 0571c08da8c327ae2afc0261b48b4a515b0286a6
   RNCClipboard: e63f1470286d683f2ade736feb352f4f18745247
   RNCPicker: 4c540720342bbec49d1cc4bc4cdc7fbff044f5e6
