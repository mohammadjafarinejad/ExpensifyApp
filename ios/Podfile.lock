--- conflicted
+++ resolved
@@ -214,19 +214,13 @@
     - GoogleUtilities/Logger
   - GoogleUtilities/UserDefaults (7.11.1):
     - GoogleUtilities/Logger
-<<<<<<< HEAD
   - GTMAppAuth (2.0.0):
     - AppAuth/Core (~> 1.6)
     - GTMSessionFetcher/Core (< 4.0, >= 1.5)
   - GTMSessionFetcher/Core (3.1.1)
-  - hermes-engine (0.72.1):
-    - hermes-engine/Pre-built (= 0.72.1)
-  - hermes-engine/Pre-built (0.72.1)
-=======
   - hermes-engine (0.72.3):
     - hermes-engine/Pre-built (= 0.72.3)
   - hermes-engine/Pre-built (0.72.3)
->>>>>>> 8d84c23a
   - libevent (2.1.12)
   - libwebp (1.2.4):
     - libwebp/demux (= 1.2.4)
@@ -714,21 +708,13 @@
     - glog
     - hermes-engine
     - RCT-Folly (= 2021.07.22.00)
-<<<<<<< HEAD
-    - React-callinvoker (= 0.72.1)
-    - React-cxxreact (= 0.72.1)
-    - React-jsi (= 0.72.1)
-    - React-logger (= 0.72.1)
-    - React-perflogger (= 0.72.1)
-  - RNAppleAuthentication (2.2.2):
-    - React-Core
-=======
     - React-callinvoker (= 0.72.3)
     - React-cxxreact (= 0.72.3)
     - React-jsi (= 0.72.3)
     - React-logger (= 0.72.3)
     - React-perflogger (= 0.72.3)
->>>>>>> 8d84c23a
+  - RNAppleAuthentication (2.2.2):
+    - React-Core
   - RNCAsyncStorage (1.17.11):
     - React-Core
   - RNCClipboard (1.5.1):
@@ -1186,13 +1172,9 @@
   GoogleDataTransport: f0308f5905a745f94fb91fea9c6cbaf3831cb1bd
   GoogleSignIn: b232380cf495a429b8095d3178a8d5855b42e842
   GoogleUtilities: 9aa0ad5a7bc171f8bae016300bfcfa3fb8425749
-<<<<<<< HEAD
   GTMAppAuth: 99fb010047ba3973b7026e45393f51f27ab965ae
   GTMSessionFetcher: e8647203b65cee28c5f73d0f473d096653945e72
-  hermes-engine: 9df83855a0fd15ef8eb61694652bae636b0c466e
-=======
   hermes-engine: 10fbd3f62405c41ea07e71973ea61e1878d07322
->>>>>>> 8d84c23a
   libevent: 4049cae6c81cdb3654a443be001fb9bdceff7913
   libwebp: f62cb61d0a484ba548448a4bd52aabf150ff6eef
   lottie-ios: 8f97d3271e155c2d688875c29cd3c74908aef5f8
@@ -1241,26 +1223,6 @@
   react-native-safe-area-context: 99b24a0c5acd0d5dcac2b1a7f18c49ea317be99a
   react-native-view-shot: 705f999ac2a24e4e6c909c0ca65c732ed33ca2ff
   react-native-webview: e771bc375f789ebfa02a26939a57dbc6fa897336
-<<<<<<< HEAD
-  React-NativeModulesApple: 4f31a812364443cee6ef768d256c594ad3b20f53
-  React-perflogger: 3d501f34c8d4b10cb75f348e43591765788525ad
-  React-RCTActionSheet: f5335572c979198c0c3daff67b07bd1ad8370c1d
-  React-RCTAnimation: 5d0d31a4f9c49a70f93f32e4da098fb49b5ae0b3
-  React-RCTAppDelegate: 01ddbdeb01b7cefa932cb66a17299d60620e820d
-  React-RCTBlob: 280d2605ba10b8f2282f1e8a849584368577251a
-  React-RCTImage: e15d22db53406401cdd1407ce51080a66a9c7ed4
-  React-RCTLinking: 39815800ec79d6fb15e6329244d195ebeabf7541
-  React-RCTNetwork: 2a6548e13d2577b112d4250ac5be74ae62e1e86b
-  React-RCTSettings: a76aee44d5398144646be146c334b15c90ad9582
-  React-RCTText: afad390f3838f210c2bc9e1a19bb048003b2a771
-  React-RCTVibration: 29bbaa5c57c02dc036d7e557584b492000b1d3e7
-  React-rncore: 50966ce412d63bee9ffe5c98249857c23870a3c4
-  React-runtimeexecutor: d129f2b53d61298093d7c7d8ebfafa664f911ce6
-  React-runtimescheduler: 67707a955b9ecc628cc38bdc721fbc498910f0fd
-  React-utils: 0a70ea97d4e2749f336b450c082905be1d389435
-  ReactCommon: e593d19c9e271a6da4d0bd7f13b28cfeae5d164b
-  RNAppleAuthentication: 0571c08da8c327ae2afc0261b48b4a515b0286a6
-=======
   React-NativeModulesApple: c57f3efe0df288a6532b726ad2d0322a9bf38472
   React-perflogger: 6bd153e776e6beed54c56b0847e1220a3ff92ba5
   React-RCTActionSheet: c0b62af44e610e69d9a2049a682f5dba4e9dff17
@@ -1278,7 +1240,7 @@
   React-runtimescheduler: 837c1bebd2f84572db17698cd702ceaf585b0d9a
   React-utils: bcb57da67eec2711f8b353f6e3d33bd8e4b2efa3
   ReactCommon: 3ccb8fb14e6b3277e38c73b0ff5e4a1b8db017a9
->>>>>>> 8d84c23a
+  RNAppleAuthentication: 0571c08da8c327ae2afc0261b48b4a515b0286a6
   RNCAsyncStorage: 8616bd5a58af409453ea4e1b246521bb76578d60
   RNCClipboard: 41d8d918092ae8e676f18adada19104fa3e68495
   RNCPicker: 0b65be85fe7954fbb2062ef079e3d1cde252d888
