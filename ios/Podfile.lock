PODS:
  - Airship (19.6.1):
    - Airship/Automation (= 19.6.1)
    - Airship/Basement (= 19.6.1)
    - Airship/Core (= 19.6.1)
    - Airship/FeatureFlags (= 19.6.1)
    - Airship/MessageCenter (= 19.6.1)
    - Airship/PreferenceCenter (= 19.6.1)
  - Airship/Automation (19.6.1):
    - Airship/Core
  - Airship/Basement (19.6.1)
  - Airship/Core (19.6.1):
    - Airship/Basement
  - Airship/FeatureFlags (19.6.1):
    - Airship/Core
  - Airship/MessageCenter (19.6.1):
    - Airship/Core
  - Airship/PreferenceCenter (19.6.1):
    - Airship/Core
  - AirshipFrameworkProxy (14.5.1):
    - Airship (= 19.6.1)
  - AirshipServiceExtension (18.7.2)
  - AppAuth (1.7.5):
    - AppAuth/Core (= 1.7.5)
    - AppAuth/ExternalUserAgent (= 1.7.5)
  - AppAuth/Core (1.7.5)
  - AppAuth/ExternalUserAgent (1.7.5):
    - AppAuth/Core
  - AppLogs (0.1.0)
  - boost (1.84.0)
  - DoubleConversion (1.1.6)
  - EXAV (15.1.5):
    - ExpoModulesCore
    - ReactCommon/turbomodule/core
  - EXConstants (17.1.7):
    - ExpoModulesCore
  - EXImageLoader (5.1.0):
    - ExpoModulesCore
    - React-Core
  - expensify-react-native-background-task (0.0.0):
    - DoubleConversion
    - glog
    - hermes-engine
    - RCT-Folly (= 2024.11.18.00)
    - RCTRequired
    - RCTTypeSafety
    - React-Core
    - React-debug
    - React-Fabric
    - React-featureflags
    - React-graphics
    - React-hermes
    - React-ImageManager
    - React-jsi
    - React-NativeModulesApple
    - React-RCTFabric
    - React-renderercss
    - React-rendererdebug
    - React-utils
    - ReactCodegen
    - ReactCommon/turbomodule/bridging
    - ReactCommon/turbomodule/core
    - Yoga
  - ExpensifyNitroUtils (0.0.1):
    - DoubleConversion
    - glog
    - hermes-engine
    - NitroModules
    - RCT-Folly (= 2024.11.18.00)
    - RCTRequired
    - RCTTypeSafety
    - React-Core
    - React-debug
    - React-Fabric
    - React-featureflags
    - React-graphics
    - React-hermes
    - React-ImageManager
    - React-jsi
    - React-NativeModulesApple
    - React-RCTFabric
    - React-renderercss
    - React-rendererdebug
    - React-utils
    - ReactCodegen
    - ReactCommon/turbomodule/bridging
    - ReactCommon/turbomodule/core
    - Yoga
  - Expo (53.0.11):
    - DoubleConversion
    - ExpoModulesCore
    - glog
    - hermes-engine
    - RCT-Folly (= 2024.11.18.00)
    - RCTRequired
    - RCTTypeSafety
    - React-Core
    - React-debug
    - React-Fabric
    - React-featureflags
    - React-graphics
    - React-hermes
    - React-ImageManager
    - React-jsi
    - React-NativeModulesApple
    - React-RCTAppDelegate
    - React-RCTFabric
    - React-renderercss
    - React-rendererdebug
    - React-utils
    - ReactAppDependencyProvider
    - ReactCodegen
    - ReactCommon/turbomodule/bridging
    - ReactCommon/turbomodule/core
    - Yoga
  - ExpoAsset (11.1.5):
    - ExpoModulesCore
  - ExpoFont (13.3.1):
    - ExpoModulesCore
  - ExpoImage (2.4.0):
    - ExpoModulesCore
    - libavif/libdav1d
    - SDWebImage (~> 5.21.0)
    - SDWebImageAVIFCoder (~> 0.11.0)
    - SDWebImageSVGCoder (~> 1.7.0)
    - SDWebImageWebPCoder (~> 0.14.6)
  - ExpoImageManipulator (13.1.5):
    - EXImageLoader
    - ExpoModulesCore
    - SDWebImageWebPCoder
  - ExpoModulesCore (2.4.0):
    - DoubleConversion
    - glog
    - hermes-engine
    - RCT-Folly (= 2024.11.18.00)
    - RCTRequired
    - RCTTypeSafety
    - React-Core
    - React-debug
    - React-Fabric
    - React-featureflags
    - React-graphics
    - React-hermes
    - React-ImageManager
    - React-jsi
    - React-jsinspector
    - React-NativeModulesApple
    - React-RCTFabric
    - React-renderercss
    - React-rendererdebug
    - React-utils
    - ReactCodegen
    - ReactCommon/turbomodule/bridging
    - ReactCommon/turbomodule/core
    - Yoga
  - ExpoSecureStore (14.2.4):
    - ExpoModulesCore
  - fast_float (6.1.4)
  - FBLazyVector (0.79.2)
  - Firebase/Analytics (11.13.0):
    - Firebase/Core
  - Firebase/Core (11.13.0):
    - Firebase/CoreOnly
    - FirebaseAnalytics (~> 11.13.0)
  - Firebase/CoreOnly (11.13.0):
    - FirebaseCore (~> 11.13.0)
  - Firebase/Crashlytics (11.13.0):
    - Firebase/CoreOnly
    - FirebaseCrashlytics (~> 11.13.0)
  - Firebase/Performance (11.13.0):
    - Firebase/CoreOnly
    - FirebasePerformance (~> 11.13.0)
  - FirebaseABTesting (11.13.0):
    - FirebaseCore (~> 11.13.0)
  - FirebaseAnalytics (11.13.0):
    - FirebaseAnalytics/AdIdSupport (= 11.13.0)
    - FirebaseCore (~> 11.13.0)
    - FirebaseInstallations (~> 11.0)
    - GoogleUtilities/AppDelegateSwizzler (~> 8.1)
    - GoogleUtilities/MethodSwizzler (~> 8.1)
    - GoogleUtilities/Network (~> 8.1)
    - "GoogleUtilities/NSData+zlib (~> 8.1)"
    - nanopb (~> 3.30910.0)
  - FirebaseAnalytics/AdIdSupport (11.13.0):
    - FirebaseCore (~> 11.13.0)
    - FirebaseInstallations (~> 11.0)
    - GoogleAppMeasurement (= 11.13.0)
    - GoogleUtilities/AppDelegateSwizzler (~> 8.1)
    - GoogleUtilities/MethodSwizzler (~> 8.1)
    - GoogleUtilities/Network (~> 8.1)
    - "GoogleUtilities/NSData+zlib (~> 8.1)"
    - nanopb (~> 3.30910.0)
  - FirebaseCore (11.13.0):
    - FirebaseCoreInternal (~> 11.13.0)
    - GoogleUtilities/Environment (~> 8.1)
    - GoogleUtilities/Logger (~> 8.1)
  - FirebaseCoreExtension (11.13.0):
    - FirebaseCore (~> 11.13.0)
  - FirebaseCoreInternal (11.13.0):
    - "GoogleUtilities/NSData+zlib (~> 8.1)"
  - FirebaseCrashlytics (11.13.0):
    - FirebaseCore (~> 11.13.0)
    - FirebaseInstallations (~> 11.0)
    - FirebaseRemoteConfigInterop (~> 11.0)
    - FirebaseSessions (~> 11.0)
    - GoogleDataTransport (~> 10.0)
    - GoogleUtilities/Environment (~> 8.1)
    - nanopb (~> 3.30910.0)
    - PromisesObjC (~> 2.4)
  - FirebaseInstallations (11.13.0):
    - FirebaseCore (~> 11.13.0)
    - GoogleUtilities/Environment (~> 8.1)
    - GoogleUtilities/UserDefaults (~> 8.1)
    - PromisesObjC (~> 2.4)
  - FirebasePerformance (11.13.0):
    - FirebaseCore (~> 11.13.0)
    - FirebaseInstallations (~> 11.0)
    - FirebaseRemoteConfig (~> 11.0)
    - FirebaseSessions (~> 11.0)
    - GoogleDataTransport (~> 10.0)
    - GoogleUtilities/Environment (~> 8.1)
    - GoogleUtilities/MethodSwizzler (~> 8.1)
    - GoogleUtilities/UserDefaults (~> 8.1)
    - nanopb (~> 3.30910.0)
  - FirebaseRemoteConfig (11.13.0):
    - FirebaseABTesting (~> 11.0)
    - FirebaseCore (~> 11.13.0)
    - FirebaseInstallations (~> 11.0)
    - FirebaseRemoteConfigInterop (~> 11.0)
    - FirebaseSharedSwift (~> 11.0)
    - GoogleUtilities/Environment (~> 8.1)
    - "GoogleUtilities/NSData+zlib (~> 8.1)"
  - FirebaseRemoteConfigInterop (11.15.0)
  - FirebaseSessions (11.13.0):
    - FirebaseCore (~> 11.13.0)
    - FirebaseCoreExtension (~> 11.13.0)
    - FirebaseInstallations (~> 11.0)
    - GoogleDataTransport (~> 10.0)
    - GoogleUtilities/Environment (~> 8.1)
    - GoogleUtilities/UserDefaults (~> 8.1)
    - nanopb (~> 3.30910.0)
    - PromisesSwift (~> 2.1)
  - FirebaseSharedSwift (11.15.0)
  - fmt (11.0.2)
  - ForkInputMask (7.3.3)
  - FullStory (1.61.0)
  - fullstory_react-native (1.7.6):
    - DoubleConversion
    - FullStory (~> 1.14)
    - glog
    - hermes-engine
    - RCT-Folly (= 2024.11.18.00)
    - RCTRequired
    - RCTTypeSafety
    - React-Core
    - React-debug
    - React-Fabric
    - React-featureflags
    - React-graphics
    - React-hermes
    - React-ImageManager
    - React-jsi
    - React-NativeModulesApple
    - React-RCTFabric
    - React-renderercss
    - React-rendererdebug
    - React-utils
    - ReactCodegen
    - ReactCommon/turbomodule/bridging
    - ReactCommon/turbomodule/core
    - Yoga
  - glog (0.3.5)
  - GoogleAppMeasurement (11.13.0):
    - GoogleAppMeasurement/AdIdSupport (= 11.13.0)
    - GoogleUtilities/AppDelegateSwizzler (~> 8.1)
    - GoogleUtilities/MethodSwizzler (~> 8.1)
    - GoogleUtilities/Network (~> 8.1)
    - "GoogleUtilities/NSData+zlib (~> 8.1)"
    - nanopb (~> 3.30910.0)
  - GoogleAppMeasurement/AdIdSupport (11.13.0):
    - GoogleAppMeasurement/WithoutAdIdSupport (= 11.13.0)
    - GoogleUtilities/AppDelegateSwizzler (~> 8.1)
    - GoogleUtilities/MethodSwizzler (~> 8.1)
    - GoogleUtilities/Network (~> 8.1)
    - "GoogleUtilities/NSData+zlib (~> 8.1)"
    - nanopb (~> 3.30910.0)
  - GoogleAppMeasurement/WithoutAdIdSupport (11.13.0):
    - GoogleUtilities/AppDelegateSwizzler (~> 8.1)
    - GoogleUtilities/MethodSwizzler (~> 8.1)
    - GoogleUtilities/Network (~> 8.1)
    - "GoogleUtilities/NSData+zlib (~> 8.1)"
    - nanopb (~> 3.30910.0)
  - GoogleDataTransport (10.1.0):
    - nanopb (~> 3.30910.0)
    - PromisesObjC (~> 2.4)
  - GoogleSignIn (7.1.0):
    - AppAuth (< 2.0, >= 1.7.3)
    - GTMAppAuth (< 5.0, >= 4.1.1)
    - GTMSessionFetcher/Core (~> 3.3)
  - GoogleUtilities/AppDelegateSwizzler (8.1.0):
    - GoogleUtilities/Environment
    - GoogleUtilities/Logger
    - GoogleUtilities/Network
    - GoogleUtilities/Privacy
  - GoogleUtilities/Environment (8.1.0):
    - GoogleUtilities/Privacy
  - GoogleUtilities/Logger (8.1.0):
    - GoogleUtilities/Environment
    - GoogleUtilities/Privacy
  - GoogleUtilities/MethodSwizzler (8.1.0):
    - GoogleUtilities/Logger
    - GoogleUtilities/Privacy
  - GoogleUtilities/Network (8.1.0):
    - GoogleUtilities/Logger
    - "GoogleUtilities/NSData+zlib"
    - GoogleUtilities/Privacy
    - GoogleUtilities/Reachability
  - "GoogleUtilities/NSData+zlib (8.1.0)":
    - GoogleUtilities/Privacy
  - GoogleUtilities/Privacy (8.1.0)
  - GoogleUtilities/Reachability (8.1.0):
    - GoogleUtilities/Logger
    - GoogleUtilities/Privacy
  - GoogleUtilities/UserDefaults (8.1.0):
    - GoogleUtilities/Logger
    - GoogleUtilities/Privacy
  - group-ib-fp (2.3.0):
    - RCT-Folly
    - RCTRequired
    - RCTTypeSafety
    - React-Codegen
    - React-Core
    - ReactCommon/turbomodule/core
  - GTMAppAuth (4.1.1):
    - AppAuth/Core (~> 1.7)
    - GTMSessionFetcher/Core (< 4.0, >= 3.3)
  - GTMSessionFetcher/Core (3.5.0)
  - GzipSwift (5.1.1)
  - hermes-engine (0.79.2):
    - hermes-engine/Pre-built (= 0.79.2)
  - hermes-engine/Pre-built (0.79.2)
  - libavif/core (0.11.1)
  - libavif/libdav1d (0.11.1):
    - libavif/core
    - libdav1d (>= 0.6.0)
  - libdav1d (1.2.0)
  - libwebp (1.3.2):
    - libwebp/demux (= 1.3.2)
    - libwebp/mux (= 1.3.2)
    - libwebp/sharpyuv (= 1.3.2)
    - libwebp/webp (= 1.3.2)
  - libwebp/demux (1.3.2):
    - libwebp/webp
  - libwebp/mux (1.3.2):
    - libwebp/demux
  - libwebp/sharpyuv (1.3.2)
  - libwebp/webp (1.3.2):
    - libwebp/sharpyuv
  - lottie-ios (4.3.4)
  - lottie-react-native (6.5.1):
    - DoubleConversion
    - glog
    - hermes-engine
    - lottie-ios (~> 4.3.3)
    - RCT-Folly (= 2024.11.18.00)
    - RCTRequired
    - RCTTypeSafety
    - React-Core
    - React-debug
    - React-Fabric
    - React-featureflags
    - React-graphics
    - React-hermes
    - React-ImageManager
    - React-jsi
    - React-NativeModulesApple
    - React-RCTFabric
    - React-renderercss
    - React-rendererdebug
    - React-utils
    - ReactCodegen
    - ReactCommon/turbomodule/bridging
    - ReactCommon/turbomodule/core
    - Yoga
  - MapboxCommon (23.11.2)
  - MapboxCoreMaps (10.19.2):
    - MapboxCommon (~> 23.11)
  - MapboxMaps (10.19.1):
    - MapboxCommon (= 23.11.2)
    - MapboxCoreMaps (= 10.19.2)
    - MapboxMobileEvents (= 2.0.0)
    - Turf (= 2.8.0)
  - MapboxMobileEvents (2.0.0)
  - nanopb (3.30910.0):
    - nanopb/decode (= 3.30910.0)
    - nanopb/encode (= 3.30910.0)
  - nanopb/decode (3.30910.0)
  - nanopb/encode (3.30910.0)
  - NitroModules (0.29.4):
    - DoubleConversion
    - glog
    - hermes-engine
    - RCT-Folly (= 2024.11.18.00)
    - RCTRequired
    - RCTTypeSafety
    - React-callinvoker
    - React-Core
    - React-debug
    - React-Fabric
    - React-featureflags
    - React-graphics
    - React-hermes
    - React-ImageManager
    - React-jsi
    - React-NativeModulesApple
    - React-RCTFabric
    - React-renderercss
    - React-rendererdebug
    - React-utils
    - ReactCodegen
    - ReactCommon/turbomodule/bridging
    - ReactCommon/turbomodule/core
    - Yoga
  - NWWebSocket (0.5.4)
<<<<<<< HEAD
  - Onfido (29.7.2)
  - onfido-react-native-sdk (10.6.0):
    - DoubleConversion
    - glog
    - hermes-engine
    - Onfido (~> 29.7.0)
    - RCT-Folly (= 2024.11.18.00)
    - RCTRequired
    - RCTTypeSafety
    - React-Core
    - React-debug
    - React-Fabric
    - React-featureflags
    - React-graphics
    - React-hermes
    - React-ImageManager
    - React-jsi
    - React-NativeModulesApple
    - React-RCTFabric
    - React-renderercss
    - React-rendererdebug
    - React-utils
    - ReactCodegen
    - ReactCommon/turbomodule/bridging
    - ReactCommon/turbomodule/core
    - Yoga
  - Plaid (6.4.0)
=======
  - Onfido (32.6.0)
  - onfido-react-native-sdk (15.1.0):
    - Onfido (~> 32.6.0)
    - React
  - Plaid (5.6.0)
>>>>>>> 8aa2d214
  - PromisesObjC (2.4.0)
  - PromisesSwift (2.4.0):
    - PromisesObjC (= 2.4.0)
  - pusher-websocket-react-native (1.3.1):
    - PusherSwift (~> 10.1.5)
    - React
  - PusherSwift (10.1.5):
    - NWWebSocket (~> 0.5.4)
    - TweetNacl (~> 1.0.0)
  - RCT-Folly (2024.11.18.00):
    - boost
    - DoubleConversion
    - fast_float (= 6.1.4)
    - fmt (= 11.0.2)
    - glog
    - RCT-Folly/Default (= 2024.11.18.00)
  - RCT-Folly/Default (2024.11.18.00):
    - boost
    - DoubleConversion
    - fast_float (= 6.1.4)
    - fmt (= 11.0.2)
    - glog
  - RCT-Folly/Fabric (2024.11.18.00):
    - boost
    - DoubleConversion
    - fast_float (= 6.1.4)
    - fmt (= 11.0.2)
    - glog
  - RCTDeprecation (0.79.2)
  - RCTRequired (0.79.2)
  - RCTTypeSafety (0.79.2):
    - FBLazyVector (= 0.79.2)
    - RCTRequired (= 0.79.2)
    - React-Core (= 0.79.2)
  - React (0.79.2):
    - React-Core (= 0.79.2)
    - React-Core/DevSupport (= 0.79.2)
    - React-Core/RCTWebSocket (= 0.79.2)
    - React-RCTActionSheet (= 0.79.2)
    - React-RCTAnimation (= 0.79.2)
    - React-RCTBlob (= 0.79.2)
    - React-RCTImage (= 0.79.2)
    - React-RCTLinking (= 0.79.2)
    - React-RCTNetwork (= 0.79.2)
    - React-RCTSettings (= 0.79.2)
    - React-RCTText (= 0.79.2)
    - React-RCTVibration (= 0.79.2)
  - React-callinvoker (0.79.2)
  - React-Codegen (0.1.0)
  - React-Core (0.79.2):
    - glog
    - hermes-engine
    - RCT-Folly (= 2024.11.18.00)
    - RCTDeprecation
    - React-Core/Default (= 0.79.2)
    - React-cxxreact
    - React-featureflags
    - React-hermes
    - React-jsi
    - React-jsiexecutor
    - React-jsinspector
    - React-jsitooling
    - React-perflogger
    - React-rendererconsistency
    - React-runtimescheduler
    - React-utils
    - SocketRocket (= 0.7.1)
    - Yoga
  - React-Core/CoreModulesHeaders (0.79.2):
    - glog
    - hermes-engine
    - RCT-Folly (= 2024.11.18.00)
    - RCTDeprecation
    - React-Core/Default
    - React-cxxreact
    - React-featureflags
    - React-hermes
    - React-jsi
    - React-jsiexecutor
    - React-jsinspector
    - React-jsitooling
    - React-perflogger
    - React-rendererconsistency
    - React-runtimescheduler
    - React-utils
    - SocketRocket (= 0.7.1)
    - Yoga
  - React-Core/Default (0.79.2):
    - glog
    - hermes-engine
    - RCT-Folly (= 2024.11.18.00)
    - RCTDeprecation
    - React-cxxreact
    - React-featureflags
    - React-hermes
    - React-jsi
    - React-jsiexecutor
    - React-jsinspector
    - React-jsitooling
    - React-perflogger
    - React-rendererconsistency
    - React-runtimescheduler
    - React-utils
    - SocketRocket (= 0.7.1)
    - Yoga
  - React-Core/DevSupport (0.79.2):
    - glog
    - hermes-engine
    - RCT-Folly (= 2024.11.18.00)
    - RCTDeprecation
    - React-Core/Default (= 0.79.2)
    - React-Core/RCTWebSocket (= 0.79.2)
    - React-cxxreact
    - React-featureflags
    - React-hermes
    - React-jsi
    - React-jsiexecutor
    - React-jsinspector
    - React-jsitooling
    - React-perflogger
    - React-rendererconsistency
    - React-runtimescheduler
    - React-utils
    - SocketRocket (= 0.7.1)
    - Yoga
  - React-Core/RCTActionSheetHeaders (0.79.2):
    - glog
    - hermes-engine
    - RCT-Folly (= 2024.11.18.00)
    - RCTDeprecation
    - React-Core/Default
    - React-cxxreact
    - React-featureflags
    - React-hermes
    - React-jsi
    - React-jsiexecutor
    - React-jsinspector
    - React-jsitooling
    - React-perflogger
    - React-rendererconsistency
    - React-runtimescheduler
    - React-utils
    - SocketRocket (= 0.7.1)
    - Yoga
  - React-Core/RCTAnimationHeaders (0.79.2):
    - glog
    - hermes-engine
    - RCT-Folly (= 2024.11.18.00)
    - RCTDeprecation
    - React-Core/Default
    - React-cxxreact
    - React-featureflags
    - React-hermes
    - React-jsi
    - React-jsiexecutor
    - React-jsinspector
    - React-jsitooling
    - React-perflogger
    - React-rendererconsistency
    - React-runtimescheduler
    - React-utils
    - SocketRocket (= 0.7.1)
    - Yoga
  - React-Core/RCTBlobHeaders (0.79.2):
    - glog
    - hermes-engine
    - RCT-Folly (= 2024.11.18.00)
    - RCTDeprecation
    - React-Core/Default
    - React-cxxreact
    - React-featureflags
    - React-hermes
    - React-jsi
    - React-jsiexecutor
    - React-jsinspector
    - React-jsitooling
    - React-perflogger
    - React-rendererconsistency
    - React-runtimescheduler
    - React-utils
    - SocketRocket (= 0.7.1)
    - Yoga
  - React-Core/RCTImageHeaders (0.79.2):
    - glog
    - hermes-engine
    - RCT-Folly (= 2024.11.18.00)
    - RCTDeprecation
    - React-Core/Default
    - React-cxxreact
    - React-featureflags
    - React-hermes
    - React-jsi
    - React-jsiexecutor
    - React-jsinspector
    - React-jsitooling
    - React-perflogger
    - React-rendererconsistency
    - React-runtimescheduler
    - React-utils
    - SocketRocket (= 0.7.1)
    - Yoga
  - React-Core/RCTLinkingHeaders (0.79.2):
    - glog
    - hermes-engine
    - RCT-Folly (= 2024.11.18.00)
    - RCTDeprecation
    - React-Core/Default
    - React-cxxreact
    - React-featureflags
    - React-hermes
    - React-jsi
    - React-jsiexecutor
    - React-jsinspector
    - React-jsitooling
    - React-perflogger
    - React-rendererconsistency
    - React-runtimescheduler
    - React-utils
    - SocketRocket (= 0.7.1)
    - Yoga
  - React-Core/RCTNetworkHeaders (0.79.2):
    - glog
    - hermes-engine
    - RCT-Folly (= 2024.11.18.00)
    - RCTDeprecation
    - React-Core/Default
    - React-cxxreact
    - React-featureflags
    - React-hermes
    - React-jsi
    - React-jsiexecutor
    - React-jsinspector
    - React-jsitooling
    - React-perflogger
    - React-rendererconsistency
    - React-runtimescheduler
    - React-utils
    - SocketRocket (= 0.7.1)
    - Yoga
  - React-Core/RCTSettingsHeaders (0.79.2):
    - glog
    - hermes-engine
    - RCT-Folly (= 2024.11.18.00)
    - RCTDeprecation
    - React-Core/Default
    - React-cxxreact
    - React-featureflags
    - React-hermes
    - React-jsi
    - React-jsiexecutor
    - React-jsinspector
    - React-jsitooling
    - React-perflogger
    - React-rendererconsistency
    - React-runtimescheduler
    - React-utils
    - SocketRocket (= 0.7.1)
    - Yoga
  - React-Core/RCTTextHeaders (0.79.2):
    - glog
    - hermes-engine
    - RCT-Folly (= 2024.11.18.00)
    - RCTDeprecation
    - React-Core/Default
    - React-cxxreact
    - React-featureflags
    - React-hermes
    - React-jsi
    - React-jsiexecutor
    - React-jsinspector
    - React-jsitooling
    - React-perflogger
    - React-rendererconsistency
    - React-runtimescheduler
    - React-utils
    - SocketRocket (= 0.7.1)
    - Yoga
  - React-Core/RCTVibrationHeaders (0.79.2):
    - glog
    - hermes-engine
    - RCT-Folly (= 2024.11.18.00)
    - RCTDeprecation
    - React-Core/Default
    - React-cxxreact
    - React-featureflags
    - React-hermes
    - React-jsi
    - React-jsiexecutor
    - React-jsinspector
    - React-jsitooling
    - React-perflogger
    - React-rendererconsistency
    - React-runtimescheduler
    - React-utils
    - SocketRocket (= 0.7.1)
    - Yoga
  - React-Core/RCTWebSocket (0.79.2):
    - glog
    - hermes-engine
    - RCT-Folly (= 2024.11.18.00)
    - RCTDeprecation
    - React-Core/Default (= 0.79.2)
    - React-cxxreact
    - React-featureflags
    - React-hermes
    - React-jsi
    - React-jsiexecutor
    - React-jsinspector
    - React-jsitooling
    - React-perflogger
    - React-rendererconsistency
    - React-runtimescheduler
    - React-utils
    - SocketRocket (= 0.7.1)
    - Yoga
  - React-CoreModules (0.79.2):
    - DoubleConversion
    - fast_float (= 6.1.4)
    - fmt (= 11.0.2)
    - RCT-Folly (= 2024.11.18.00)
    - RCTTypeSafety (= 0.79.2)
    - React-Core/CoreModulesHeaders (= 0.79.2)
    - React-jsi (= 0.79.2)
    - React-jsinspector
    - React-jsinspectortracing
    - React-NativeModulesApple
    - React-RCTBlob
    - React-RCTFBReactNativeSpec
    - React-RCTImage (= 0.79.2)
    - ReactCommon
    - SocketRocket (= 0.7.1)
  - React-cxxreact (0.79.2):
    - boost
    - DoubleConversion
    - fast_float (= 6.1.4)
    - fmt (= 11.0.2)
    - glog
    - hermes-engine
    - RCT-Folly (= 2024.11.18.00)
    - React-callinvoker (= 0.79.2)
    - React-debug (= 0.79.2)
    - React-jsi (= 0.79.2)
    - React-jsinspector
    - React-jsinspectortracing
    - React-logger (= 0.79.2)
    - React-perflogger (= 0.79.2)
    - React-runtimeexecutor (= 0.79.2)
    - React-timing (= 0.79.2)
  - React-debug (0.79.2)
  - React-defaultsnativemodule (0.79.2):
    - hermes-engine
    - RCT-Folly
    - React-domnativemodule
    - React-featureflagsnativemodule
    - React-hermes
    - React-idlecallbacksnativemodule
    - React-jsi
    - React-jsiexecutor
    - React-microtasksnativemodule
    - React-RCTFBReactNativeSpec
  - React-domnativemodule (0.79.2):
    - hermes-engine
    - RCT-Folly
    - React-Fabric
    - React-FabricComponents
    - React-graphics
    - React-hermes
    - React-jsi
    - React-jsiexecutor
    - React-RCTFBReactNativeSpec
    - ReactCommon/turbomodule/core
    - Yoga
  - React-Fabric (0.79.2):
    - DoubleConversion
    - fast_float (= 6.1.4)
    - fmt (= 11.0.2)
    - glog
    - hermes-engine
    - RCT-Folly/Fabric (= 2024.11.18.00)
    - RCTRequired
    - RCTTypeSafety
    - React-Core
    - React-cxxreact
    - React-debug
    - React-Fabric/animations (= 0.79.2)
    - React-Fabric/attributedstring (= 0.79.2)
    - React-Fabric/componentregistry (= 0.79.2)
    - React-Fabric/componentregistrynative (= 0.79.2)
    - React-Fabric/components (= 0.79.2)
    - React-Fabric/consistency (= 0.79.2)
    - React-Fabric/core (= 0.79.2)
    - React-Fabric/dom (= 0.79.2)
    - React-Fabric/imagemanager (= 0.79.2)
    - React-Fabric/leakchecker (= 0.79.2)
    - React-Fabric/mounting (= 0.79.2)
    - React-Fabric/observers (= 0.79.2)
    - React-Fabric/scheduler (= 0.79.2)
    - React-Fabric/telemetry (= 0.79.2)
    - React-Fabric/templateprocessor (= 0.79.2)
    - React-Fabric/uimanager (= 0.79.2)
    - React-featureflags
    - React-graphics
    - React-hermes
    - React-jsi
    - React-jsiexecutor
    - React-logger
    - React-rendererdebug
    - React-runtimescheduler
    - React-utils
    - ReactCommon/turbomodule/core
  - React-Fabric/animations (0.79.2):
    - DoubleConversion
    - fast_float (= 6.1.4)
    - fmt (= 11.0.2)
    - glog
    - hermes-engine
    - RCT-Folly/Fabric (= 2024.11.18.00)
    - RCTRequired
    - RCTTypeSafety
    - React-Core
    - React-cxxreact
    - React-debug
    - React-featureflags
    - React-graphics
    - React-hermes
    - React-jsi
    - React-jsiexecutor
    - React-logger
    - React-rendererdebug
    - React-runtimescheduler
    - React-utils
    - ReactCommon/turbomodule/core
  - React-Fabric/attributedstring (0.79.2):
    - DoubleConversion
    - fast_float (= 6.1.4)
    - fmt (= 11.0.2)
    - glog
    - hermes-engine
    - RCT-Folly/Fabric (= 2024.11.18.00)
    - RCTRequired
    - RCTTypeSafety
    - React-Core
    - React-cxxreact
    - React-debug
    - React-featureflags
    - React-graphics
    - React-hermes
    - React-jsi
    - React-jsiexecutor
    - React-logger
    - React-rendererdebug
    - React-runtimescheduler
    - React-utils
    - ReactCommon/turbomodule/core
  - React-Fabric/componentregistry (0.79.2):
    - DoubleConversion
    - fast_float (= 6.1.4)
    - fmt (= 11.0.2)
    - glog
    - hermes-engine
    - RCT-Folly/Fabric (= 2024.11.18.00)
    - RCTRequired
    - RCTTypeSafety
    - React-Core
    - React-cxxreact
    - React-debug
    - React-featureflags
    - React-graphics
    - React-hermes
    - React-jsi
    - React-jsiexecutor
    - React-logger
    - React-rendererdebug
    - React-runtimescheduler
    - React-utils
    - ReactCommon/turbomodule/core
  - React-Fabric/componentregistrynative (0.79.2):
    - DoubleConversion
    - fast_float (= 6.1.4)
    - fmt (= 11.0.2)
    - glog
    - hermes-engine
    - RCT-Folly/Fabric (= 2024.11.18.00)
    - RCTRequired
    - RCTTypeSafety
    - React-Core
    - React-cxxreact
    - React-debug
    - React-featureflags
    - React-graphics
    - React-hermes
    - React-jsi
    - React-jsiexecutor
    - React-logger
    - React-rendererdebug
    - React-runtimescheduler
    - React-utils
    - ReactCommon/turbomodule/core
  - React-Fabric/components (0.79.2):
    - DoubleConversion
    - fast_float (= 6.1.4)
    - fmt (= 11.0.2)
    - glog
    - hermes-engine
    - RCT-Folly/Fabric (= 2024.11.18.00)
    - RCTRequired
    - RCTTypeSafety
    - React-Core
    - React-cxxreact
    - React-debug
    - React-Fabric/components/legacyviewmanagerinterop (= 0.79.2)
    - React-Fabric/components/root (= 0.79.2)
    - React-Fabric/components/scrollview (= 0.79.2)
    - React-Fabric/components/view (= 0.79.2)
    - React-featureflags
    - React-graphics
    - React-hermes
    - React-jsi
    - React-jsiexecutor
    - React-logger
    - React-rendererdebug
    - React-runtimescheduler
    - React-utils
    - ReactCommon/turbomodule/core
  - React-Fabric/components/legacyviewmanagerinterop (0.79.2):
    - DoubleConversion
    - fast_float (= 6.1.4)
    - fmt (= 11.0.2)
    - glog
    - hermes-engine
    - RCT-Folly/Fabric (= 2024.11.18.00)
    - RCTRequired
    - RCTTypeSafety
    - React-Core
    - React-cxxreact
    - React-debug
    - React-featureflags
    - React-graphics
    - React-hermes
    - React-jsi
    - React-jsiexecutor
    - React-logger
    - React-rendererdebug
    - React-runtimescheduler
    - React-utils
    - ReactCommon/turbomodule/core
  - React-Fabric/components/root (0.79.2):
    - DoubleConversion
    - fast_float (= 6.1.4)
    - fmt (= 11.0.2)
    - glog
    - hermes-engine
    - RCT-Folly/Fabric (= 2024.11.18.00)
    - RCTRequired
    - RCTTypeSafety
    - React-Core
    - React-cxxreact
    - React-debug
    - React-featureflags
    - React-graphics
    - React-hermes
    - React-jsi
    - React-jsiexecutor
    - React-logger
    - React-rendererdebug
    - React-runtimescheduler
    - React-utils
    - ReactCommon/turbomodule/core
  - React-Fabric/components/scrollview (0.79.2):
    - DoubleConversion
    - fast_float (= 6.1.4)
    - fmt (= 11.0.2)
    - glog
    - hermes-engine
    - RCT-Folly/Fabric (= 2024.11.18.00)
    - RCTRequired
    - RCTTypeSafety
    - React-Core
    - React-cxxreact
    - React-debug
    - React-featureflags
    - React-graphics
    - React-hermes
    - React-jsi
    - React-jsiexecutor
    - React-logger
    - React-rendererdebug
    - React-runtimescheduler
    - React-utils
    - ReactCommon/turbomodule/core
  - React-Fabric/components/view (0.79.2):
    - DoubleConversion
    - fast_float (= 6.1.4)
    - fmt (= 11.0.2)
    - glog
    - hermes-engine
    - RCT-Folly/Fabric (= 2024.11.18.00)
    - RCTRequired
    - RCTTypeSafety
    - React-Core
    - React-cxxreact
    - React-debug
    - React-featureflags
    - React-graphics
    - React-hermes
    - React-jsi
    - React-jsiexecutor
    - React-logger
    - React-renderercss
    - React-rendererdebug
    - React-runtimescheduler
    - React-utils
    - ReactCommon/turbomodule/core
    - Yoga
  - React-Fabric/consistency (0.79.2):
    - DoubleConversion
    - fast_float (= 6.1.4)
    - fmt (= 11.0.2)
    - glog
    - hermes-engine
    - RCT-Folly/Fabric (= 2024.11.18.00)
    - RCTRequired
    - RCTTypeSafety
    - React-Core
    - React-cxxreact
    - React-debug
    - React-featureflags
    - React-graphics
    - React-hermes
    - React-jsi
    - React-jsiexecutor
    - React-logger
    - React-rendererdebug
    - React-runtimescheduler
    - React-utils
    - ReactCommon/turbomodule/core
  - React-Fabric/core (0.79.2):
    - DoubleConversion
    - fast_float (= 6.1.4)
    - fmt (= 11.0.2)
    - glog
    - hermes-engine
    - RCT-Folly/Fabric (= 2024.11.18.00)
    - RCTRequired
    - RCTTypeSafety
    - React-Core
    - React-cxxreact
    - React-debug
    - React-featureflags
    - React-graphics
    - React-hermes
    - React-jsi
    - React-jsiexecutor
    - React-logger
    - React-rendererdebug
    - React-runtimescheduler
    - React-utils
    - ReactCommon/turbomodule/core
  - React-Fabric/dom (0.79.2):
    - DoubleConversion
    - fast_float (= 6.1.4)
    - fmt (= 11.0.2)
    - glog
    - hermes-engine
    - RCT-Folly/Fabric (= 2024.11.18.00)
    - RCTRequired
    - RCTTypeSafety
    - React-Core
    - React-cxxreact
    - React-debug
    - React-featureflags
    - React-graphics
    - React-hermes
    - React-jsi
    - React-jsiexecutor
    - React-logger
    - React-rendererdebug
    - React-runtimescheduler
    - React-utils
    - ReactCommon/turbomodule/core
  - React-Fabric/imagemanager (0.79.2):
    - DoubleConversion
    - fast_float (= 6.1.4)
    - fmt (= 11.0.2)
    - glog
    - hermes-engine
    - RCT-Folly/Fabric (= 2024.11.18.00)
    - RCTRequired
    - RCTTypeSafety
    - React-Core
    - React-cxxreact
    - React-debug
    - React-featureflags
    - React-graphics
    - React-hermes
    - React-jsi
    - React-jsiexecutor
    - React-logger
    - React-rendererdebug
    - React-runtimescheduler
    - React-utils
    - ReactCommon/turbomodule/core
  - React-Fabric/leakchecker (0.79.2):
    - DoubleConversion
    - fast_float (= 6.1.4)
    - fmt (= 11.0.2)
    - glog
    - hermes-engine
    - RCT-Folly/Fabric (= 2024.11.18.00)
    - RCTRequired
    - RCTTypeSafety
    - React-Core
    - React-cxxreact
    - React-debug
    - React-featureflags
    - React-graphics
    - React-hermes
    - React-jsi
    - React-jsiexecutor
    - React-logger
    - React-rendererdebug
    - React-runtimescheduler
    - React-utils
    - ReactCommon/turbomodule/core
  - React-Fabric/mounting (0.79.2):
    - DoubleConversion
    - fast_float (= 6.1.4)
    - fmt (= 11.0.2)
    - glog
    - hermes-engine
    - RCT-Folly/Fabric (= 2024.11.18.00)
    - RCTRequired
    - RCTTypeSafety
    - React-Core
    - React-cxxreact
    - React-debug
    - React-featureflags
    - React-graphics
    - React-hermes
    - React-jsi
    - React-jsiexecutor
    - React-logger
    - React-rendererdebug
    - React-runtimescheduler
    - React-utils
    - ReactCommon/turbomodule/core
  - React-Fabric/observers (0.79.2):
    - DoubleConversion
    - fast_float (= 6.1.4)
    - fmt (= 11.0.2)
    - glog
    - hermes-engine
    - RCT-Folly/Fabric (= 2024.11.18.00)
    - RCTRequired
    - RCTTypeSafety
    - React-Core
    - React-cxxreact
    - React-debug
    - React-Fabric/observers/events (= 0.79.2)
    - React-featureflags
    - React-graphics
    - React-hermes
    - React-jsi
    - React-jsiexecutor
    - React-logger
    - React-rendererdebug
    - React-runtimescheduler
    - React-utils
    - ReactCommon/turbomodule/core
  - React-Fabric/observers/events (0.79.2):
    - DoubleConversion
    - fast_float (= 6.1.4)
    - fmt (= 11.0.2)
    - glog
    - hermes-engine
    - RCT-Folly/Fabric (= 2024.11.18.00)
    - RCTRequired
    - RCTTypeSafety
    - React-Core
    - React-cxxreact
    - React-debug
    - React-featureflags
    - React-graphics
    - React-hermes
    - React-jsi
    - React-jsiexecutor
    - React-logger
    - React-rendererdebug
    - React-runtimescheduler
    - React-utils
    - ReactCommon/turbomodule/core
  - React-Fabric/scheduler (0.79.2):
    - DoubleConversion
    - fast_float (= 6.1.4)
    - fmt (= 11.0.2)
    - glog
    - hermes-engine
    - RCT-Folly/Fabric (= 2024.11.18.00)
    - RCTRequired
    - RCTTypeSafety
    - React-Core
    - React-cxxreact
    - React-debug
    - React-Fabric/observers/events
    - React-featureflags
    - React-graphics
    - React-hermes
    - React-jsi
    - React-jsiexecutor
    - React-logger
    - React-performancetimeline
    - React-rendererdebug
    - React-runtimescheduler
    - React-utils
    - ReactCommon/turbomodule/core
  - React-Fabric/telemetry (0.79.2):
    - DoubleConversion
    - fast_float (= 6.1.4)
    - fmt (= 11.0.2)
    - glog
    - hermes-engine
    - RCT-Folly/Fabric (= 2024.11.18.00)
    - RCTRequired
    - RCTTypeSafety
    - React-Core
    - React-cxxreact
    - React-debug
    - React-featureflags
    - React-graphics
    - React-hermes
    - React-jsi
    - React-jsiexecutor
    - React-logger
    - React-rendererdebug
    - React-runtimescheduler
    - React-utils
    - ReactCommon/turbomodule/core
  - React-Fabric/templateprocessor (0.79.2):
    - DoubleConversion
    - fast_float (= 6.1.4)
    - fmt (= 11.0.2)
    - glog
    - hermes-engine
    - RCT-Folly/Fabric (= 2024.11.18.00)
    - RCTRequired
    - RCTTypeSafety
    - React-Core
    - React-cxxreact
    - React-debug
    - React-featureflags
    - React-graphics
    - React-hermes
    - React-jsi
    - React-jsiexecutor
    - React-logger
    - React-rendererdebug
    - React-runtimescheduler
    - React-utils
    - ReactCommon/turbomodule/core
  - React-Fabric/uimanager (0.79.2):
    - DoubleConversion
    - fast_float (= 6.1.4)
    - fmt (= 11.0.2)
    - glog
    - hermes-engine
    - RCT-Folly/Fabric (= 2024.11.18.00)
    - RCTRequired
    - RCTTypeSafety
    - React-Core
    - React-cxxreact
    - React-debug
    - React-Fabric/uimanager/consistency (= 0.79.2)
    - React-featureflags
    - React-graphics
    - React-hermes
    - React-jsi
    - React-jsiexecutor
    - React-logger
    - React-rendererconsistency
    - React-rendererdebug
    - React-runtimescheduler
    - React-utils
    - ReactCommon/turbomodule/core
  - React-Fabric/uimanager/consistency (0.79.2):
    - DoubleConversion
    - fast_float (= 6.1.4)
    - fmt (= 11.0.2)
    - glog
    - hermes-engine
    - RCT-Folly/Fabric (= 2024.11.18.00)
    - RCTRequired
    - RCTTypeSafety
    - React-Core
    - React-cxxreact
    - React-debug
    - React-featureflags
    - React-graphics
    - React-hermes
    - React-jsi
    - React-jsiexecutor
    - React-logger
    - React-rendererconsistency
    - React-rendererdebug
    - React-runtimescheduler
    - React-utils
    - ReactCommon/turbomodule/core
  - React-FabricComponents (0.79.2):
    - DoubleConversion
    - fast_float (= 6.1.4)
    - fmt (= 11.0.2)
    - glog
    - hermes-engine
    - RCT-Folly/Fabric (= 2024.11.18.00)
    - RCTRequired
    - RCTTypeSafety
    - React-Core
    - React-cxxreact
    - React-debug
    - React-Fabric
    - React-FabricComponents/components (= 0.79.2)
    - React-FabricComponents/textlayoutmanager (= 0.79.2)
    - React-featureflags
    - React-graphics
    - React-hermes
    - React-jsi
    - React-jsiexecutor
    - React-logger
    - React-rendererdebug
    - React-runtimescheduler
    - React-utils
    - ReactCommon/turbomodule/core
    - Yoga
  - React-FabricComponents/components (0.79.2):
    - DoubleConversion
    - fast_float (= 6.1.4)
    - fmt (= 11.0.2)
    - glog
    - hermes-engine
    - RCT-Folly/Fabric (= 2024.11.18.00)
    - RCTRequired
    - RCTTypeSafety
    - React-Core
    - React-cxxreact
    - React-debug
    - React-Fabric
    - React-FabricComponents/components/inputaccessory (= 0.79.2)
    - React-FabricComponents/components/iostextinput (= 0.79.2)
    - React-FabricComponents/components/modal (= 0.79.2)
    - React-FabricComponents/components/rncore (= 0.79.2)
    - React-FabricComponents/components/safeareaview (= 0.79.2)
    - React-FabricComponents/components/scrollview (= 0.79.2)
    - React-FabricComponents/components/text (= 0.79.2)
    - React-FabricComponents/components/textinput (= 0.79.2)
    - React-FabricComponents/components/unimplementedview (= 0.79.2)
    - React-featureflags
    - React-graphics
    - React-hermes
    - React-jsi
    - React-jsiexecutor
    - React-logger
    - React-rendererdebug
    - React-runtimescheduler
    - React-utils
    - ReactCommon/turbomodule/core
    - Yoga
  - React-FabricComponents/components/inputaccessory (0.79.2):
    - DoubleConversion
    - fast_float (= 6.1.4)
    - fmt (= 11.0.2)
    - glog
    - hermes-engine
    - RCT-Folly/Fabric (= 2024.11.18.00)
    - RCTRequired
    - RCTTypeSafety
    - React-Core
    - React-cxxreact
    - React-debug
    - React-Fabric
    - React-featureflags
    - React-graphics
    - React-hermes
    - React-jsi
    - React-jsiexecutor
    - React-logger
    - React-rendererdebug
    - React-runtimescheduler
    - React-utils
    - ReactCommon/turbomodule/core
    - Yoga
  - React-FabricComponents/components/iostextinput (0.79.2):
    - DoubleConversion
    - fast_float (= 6.1.4)
    - fmt (= 11.0.2)
    - glog
    - hermes-engine
    - RCT-Folly/Fabric (= 2024.11.18.00)
    - RCTRequired
    - RCTTypeSafety
    - React-Core
    - React-cxxreact
    - React-debug
    - React-Fabric
    - React-featureflags
    - React-graphics
    - React-hermes
    - React-jsi
    - React-jsiexecutor
    - React-logger
    - React-rendererdebug
    - React-runtimescheduler
    - React-utils
    - ReactCommon/turbomodule/core
    - Yoga
  - React-FabricComponents/components/modal (0.79.2):
    - DoubleConversion
    - fast_float (= 6.1.4)
    - fmt (= 11.0.2)
    - glog
    - hermes-engine
    - RCT-Folly/Fabric (= 2024.11.18.00)
    - RCTRequired
    - RCTTypeSafety
    - React-Core
    - React-cxxreact
    - React-debug
    - React-Fabric
    - React-featureflags
    - React-graphics
    - React-hermes
    - React-jsi
    - React-jsiexecutor
    - React-logger
    - React-rendererdebug
    - React-runtimescheduler
    - React-utils
    - ReactCommon/turbomodule/core
    - Yoga
  - React-FabricComponents/components/rncore (0.79.2):
    - DoubleConversion
    - fast_float (= 6.1.4)
    - fmt (= 11.0.2)
    - glog
    - hermes-engine
    - RCT-Folly/Fabric (= 2024.11.18.00)
    - RCTRequired
    - RCTTypeSafety
    - React-Core
    - React-cxxreact
    - React-debug
    - React-Fabric
    - React-featureflags
    - React-graphics
    - React-hermes
    - React-jsi
    - React-jsiexecutor
    - React-logger
    - React-rendererdebug
    - React-runtimescheduler
    - React-utils
    - ReactCommon/turbomodule/core
    - Yoga
  - React-FabricComponents/components/safeareaview (0.79.2):
    - DoubleConversion
    - fast_float (= 6.1.4)
    - fmt (= 11.0.2)
    - glog
    - hermes-engine
    - RCT-Folly/Fabric (= 2024.11.18.00)
    - RCTRequired
    - RCTTypeSafety
    - React-Core
    - React-cxxreact
    - React-debug
    - React-Fabric
    - React-featureflags
    - React-graphics
    - React-hermes
    - React-jsi
    - React-jsiexecutor
    - React-logger
    - React-rendererdebug
    - React-runtimescheduler
    - React-utils
    - ReactCommon/turbomodule/core
    - Yoga
  - React-FabricComponents/components/scrollview (0.79.2):
    - DoubleConversion
    - fast_float (= 6.1.4)
    - fmt (= 11.0.2)
    - glog
    - hermes-engine
    - RCT-Folly/Fabric (= 2024.11.18.00)
    - RCTRequired
    - RCTTypeSafety
    - React-Core
    - React-cxxreact
    - React-debug
    - React-Fabric
    - React-featureflags
    - React-graphics
    - React-hermes
    - React-jsi
    - React-jsiexecutor
    - React-logger
    - React-rendererdebug
    - React-runtimescheduler
    - React-utils
    - ReactCommon/turbomodule/core
    - Yoga
  - React-FabricComponents/components/text (0.79.2):
    - DoubleConversion
    - fast_float (= 6.1.4)
    - fmt (= 11.0.2)
    - glog
    - hermes-engine
    - RCT-Folly/Fabric (= 2024.11.18.00)
    - RCTRequired
    - RCTTypeSafety
    - React-Core
    - React-cxxreact
    - React-debug
    - React-Fabric
    - React-featureflags
    - React-graphics
    - React-hermes
    - React-jsi
    - React-jsiexecutor
    - React-logger
    - React-rendererdebug
    - React-runtimescheduler
    - React-utils
    - ReactCommon/turbomodule/core
    - Yoga
  - React-FabricComponents/components/textinput (0.79.2):
    - DoubleConversion
    - fast_float (= 6.1.4)
    - fmt (= 11.0.2)
    - glog
    - hermes-engine
    - RCT-Folly/Fabric (= 2024.11.18.00)
    - RCTRequired
    - RCTTypeSafety
    - React-Core
    - React-cxxreact
    - React-debug
    - React-Fabric
    - React-featureflags
    - React-graphics
    - React-hermes
    - React-jsi
    - React-jsiexecutor
    - React-logger
    - React-rendererdebug
    - React-runtimescheduler
    - React-utils
    - ReactCommon/turbomodule/core
    - Yoga
  - React-FabricComponents/components/unimplementedview (0.79.2):
    - DoubleConversion
    - fast_float (= 6.1.4)
    - fmt (= 11.0.2)
    - glog
    - hermes-engine
    - RCT-Folly/Fabric (= 2024.11.18.00)
    - RCTRequired
    - RCTTypeSafety
    - React-Core
    - React-cxxreact
    - React-debug
    - React-Fabric
    - React-featureflags
    - React-graphics
    - React-hermes
    - React-jsi
    - React-jsiexecutor
    - React-logger
    - React-rendererdebug
    - React-runtimescheduler
    - React-utils
    - ReactCommon/turbomodule/core
    - Yoga
  - React-FabricComponents/textlayoutmanager (0.79.2):
    - DoubleConversion
    - fast_float (= 6.1.4)
    - fmt (= 11.0.2)
    - glog
    - hermes-engine
    - RCT-Folly/Fabric (= 2024.11.18.00)
    - RCTRequired
    - RCTTypeSafety
    - React-Core
    - React-cxxreact
    - React-debug
    - React-Fabric
    - React-featureflags
    - React-graphics
    - React-hermes
    - React-jsi
    - React-jsiexecutor
    - React-logger
    - React-rendererdebug
    - React-runtimescheduler
    - React-utils
    - ReactCommon/turbomodule/core
    - Yoga
  - React-FabricImage (0.79.2):
    - DoubleConversion
    - fast_float (= 6.1.4)
    - fmt (= 11.0.2)
    - glog
    - hermes-engine
    - RCT-Folly/Fabric (= 2024.11.18.00)
    - RCTRequired (= 0.79.2)
    - RCTTypeSafety (= 0.79.2)
    - React-Fabric
    - React-featureflags
    - React-graphics
    - React-hermes
    - React-ImageManager
    - React-jsi
    - React-jsiexecutor (= 0.79.2)
    - React-logger
    - React-rendererdebug
    - React-utils
    - ReactCommon
    - Yoga
  - React-featureflags (0.79.2):
    - RCT-Folly (= 2024.11.18.00)
  - React-featureflagsnativemodule (0.79.2):
    - hermes-engine
    - RCT-Folly
    - React-featureflags
    - React-hermes
    - React-jsi
    - React-jsiexecutor
    - React-RCTFBReactNativeSpec
    - ReactCommon/turbomodule/core
  - React-graphics (0.79.2):
    - DoubleConversion
    - fast_float (= 6.1.4)
    - fmt (= 11.0.2)
    - glog
    - hermes-engine
    - RCT-Folly/Fabric (= 2024.11.18.00)
    - React-hermes
    - React-jsi
    - React-jsiexecutor
    - React-utils
  - React-hermes (0.79.2):
    - DoubleConversion
    - fast_float (= 6.1.4)
    - fmt (= 11.0.2)
    - glog
    - hermes-engine
    - RCT-Folly (= 2024.11.18.00)
    - React-cxxreact (= 0.79.2)
    - React-jsi
    - React-jsiexecutor (= 0.79.2)
    - React-jsinspector
    - React-jsinspectortracing
    - React-perflogger (= 0.79.2)
    - React-runtimeexecutor
  - React-idlecallbacksnativemodule (0.79.2):
    - glog
    - hermes-engine
    - RCT-Folly
    - React-hermes
    - React-jsi
    - React-jsiexecutor
    - React-RCTFBReactNativeSpec
    - React-runtimescheduler
    - ReactCommon/turbomodule/core
  - React-ImageManager (0.79.2):
    - glog
    - RCT-Folly/Fabric
    - React-Core/Default
    - React-debug
    - React-Fabric
    - React-graphics
    - React-rendererdebug
    - React-utils
  - React-jserrorhandler (0.79.2):
    - glog
    - hermes-engine
    - RCT-Folly/Fabric (= 2024.11.18.00)
    - React-cxxreact
    - React-debug
    - React-featureflags
    - React-jsi
    - ReactCommon/turbomodule/bridging
  - React-jsi (0.79.2):
    - boost
    - DoubleConversion
    - fast_float (= 6.1.4)
    - fmt (= 11.0.2)
    - glog
    - hermes-engine
    - RCT-Folly (= 2024.11.18.00)
  - React-jsiexecutor (0.79.2):
    - DoubleConversion
    - fast_float (= 6.1.4)
    - fmt (= 11.0.2)
    - glog
    - hermes-engine
    - RCT-Folly (= 2024.11.18.00)
    - React-cxxreact (= 0.79.2)
    - React-jsi (= 0.79.2)
    - React-jsinspector
    - React-jsinspectortracing
    - React-perflogger (= 0.79.2)
  - React-jsinspector (0.79.2):
    - DoubleConversion
    - glog
    - hermes-engine
    - RCT-Folly
    - React-featureflags
    - React-jsi
    - React-jsinspectortracing
    - React-perflogger (= 0.79.2)
    - React-runtimeexecutor (= 0.79.2)
  - React-jsinspectortracing (0.79.2):
    - RCT-Folly
    - React-oscompat
  - React-jsitooling (0.79.2):
    - DoubleConversion
    - fast_float (= 6.1.4)
    - fmt (= 11.0.2)
    - glog
    - RCT-Folly (= 2024.11.18.00)
    - React-cxxreact (= 0.79.2)
    - React-jsi (= 0.79.2)
    - React-jsinspector
    - React-jsinspectortracing
  - React-jsitracing (0.79.2):
    - React-jsi
  - React-logger (0.79.2):
    - glog
  - React-Mapbuffer (0.79.2):
    - glog
    - React-debug
  - React-microtasksnativemodule (0.79.2):
    - hermes-engine
    - RCT-Folly
    - React-hermes
    - React-jsi
    - React-jsiexecutor
    - React-RCTFBReactNativeSpec
    - ReactCommon/turbomodule/core
  - react-native-advanced-input-mask (1.4.4):
    - DoubleConversion
    - ForkInputMask (~> 7.3.2)
    - glog
    - hermes-engine
    - RCT-Folly (= 2024.11.18.00)
    - RCTRequired
    - RCTTypeSafety
    - React-Core
    - React-debug
    - React-Fabric
    - React-featureflags
    - React-graphics
    - React-hermes
    - React-ImageManager
    - React-jsi
    - React-NativeModulesApple
    - React-RCTFabric
    - React-renderercss
    - React-rendererdebug
    - React-utils
    - ReactCodegen
    - ReactCommon/turbomodule/bridging
    - ReactCommon/turbomodule/core
    - Yoga
  - react-native-airship (24.4.0):
    - AirshipFrameworkProxy (= 14.5.1)
    - DoubleConversion
    - glog
    - hermes-engine
    - RCT-Folly (= 2024.11.18.00)
    - RCTRequired
    - RCTTypeSafety
    - React-Core
    - React-debug
    - React-Fabric
    - React-featureflags
    - React-graphics
    - React-hermes
    - React-ImageManager
    - React-jsi
    - React-NativeModulesApple
    - React-RCTFabric
    - React-renderercss
    - React-rendererdebug
    - React-utils
    - ReactCodegen
    - ReactCommon/turbomodule/bridging
    - ReactCommon/turbomodule/core
    - Yoga
  - react-native-app-logs (0.3.1):
    - DoubleConversion
    - glog
    - hermes-engine
    - RCT-Folly (= 2024.11.18.00)
    - RCTRequired
    - RCTTypeSafety
    - React-Core
    - React-debug
    - React-Fabric
    - React-featureflags
    - React-graphics
    - React-hermes
    - React-ImageManager
    - React-jsi
    - React-NativeModulesApple
    - React-RCTFabric
    - React-renderercss
    - React-rendererdebug
    - React-utils
    - ReactCodegen
    - ReactCommon/turbomodule/bridging
    - ReactCommon/turbomodule/core
    - Yoga
  - react-native-blob-util (0.22.2):
    - DoubleConversion
    - glog
    - hermes-engine
    - RCT-Folly (= 2024.11.18.00)
    - RCTRequired
    - RCTTypeSafety
    - React-Core
    - React-debug
    - React-Fabric
    - React-featureflags
    - React-graphics
    - React-hermes
    - React-ImageManager
    - React-jsi
    - React-NativeModulesApple
    - React-RCTFabric
    - React-renderercss
    - React-rendererdebug
    - React-utils
    - ReactCodegen
    - ReactCommon/turbomodule/bridging
    - ReactCommon/turbomodule/core
    - Yoga
  - react-native-cameraroll (7.4.0):
    - DoubleConversion
    - glog
    - hermes-engine
    - RCT-Folly (= 2024.11.18.00)
    - RCTRequired
    - RCTTypeSafety
    - React-Core
    - React-debug
    - React-Fabric
    - React-featureflags
    - React-graphics
    - React-hermes
    - React-ImageManager
    - React-jsi
    - React-NativeModulesApple
    - React-RCTFabric
    - React-renderercss
    - React-rendererdebug
    - React-utils
    - ReactCodegen
    - ReactCommon/turbomodule/bridging
    - ReactCommon/turbomodule/core
    - Yoga
  - react-native-config (1.5.3):
    - react-native-config/App (= 1.5.3)
  - react-native-config/App (1.5.3):
    - DoubleConversion
    - glog
    - hermes-engine
    - RCT-Folly (= 2024.11.18.00)
    - RCTRequired
    - RCTTypeSafety
    - React-Core
    - React-debug
    - React-Fabric
    - React-featureflags
    - React-graphics
    - React-hermes
    - React-ImageManager
    - React-jsi
    - React-NativeModulesApple
    - React-RCTFabric
    - React-renderercss
    - React-rendererdebug
    - React-utils
    - ReactCodegen
    - ReactCommon/turbomodule/bridging
    - ReactCommon/turbomodule/core
    - Yoga
  - react-native-document-picker (10.1.3):
    - DoubleConversion
    - glog
    - hermes-engine
    - RCT-Folly (= 2024.11.18.00)
    - RCTRequired
    - RCTTypeSafety
    - React-Core
    - React-debug
    - React-Fabric
    - React-featureflags
    - React-graphics
    - React-hermes
    - React-ImageManager
    - React-jsi
    - React-NativeModulesApple
    - React-RCTFabric
    - React-renderercss
    - React-rendererdebug
    - React-utils
    - ReactCodegen
    - ReactCommon/turbomodule/bridging
    - ReactCommon/turbomodule/core
    - Yoga
  - react-native-geolocation (3.3.0):
    - DoubleConversion
    - glog
    - hermes-engine
    - RCT-Folly (= 2024.11.18.00)
    - RCTRequired
    - RCTTypeSafety
    - React-Core
    - React-debug
    - React-Fabric
    - React-featureflags
    - React-graphics
    - React-hermes
    - React-ImageManager
    - React-jsi
    - React-NativeModulesApple
    - React-RCTFabric
    - React-renderercss
    - React-rendererdebug
    - React-utils
    - ReactCodegen
    - ReactCommon/turbomodule/bridging
    - ReactCommon/turbomodule/core
    - Yoga
  - react-native-get-random-values (1.11.0):
    - React-Core
  - react-native-image-picker (7.1.2):
    - DoubleConversion
    - glog
    - hermes-engine
    - RCT-Folly (= 2024.11.18.00)
    - RCTRequired
    - RCTTypeSafety
    - React-Core
    - React-debug
    - React-Fabric
    - React-featureflags
    - React-graphics
    - React-hermes
    - React-ImageManager
    - React-jsi
    - React-NativeModulesApple
    - React-RCTFabric
    - React-renderercss
    - React-rendererdebug
    - React-utils
    - ReactCodegen
    - ReactCommon/turbomodule/bridging
    - ReactCommon/turbomodule/core
    - Yoga
  - react-native-key-command (1.0.14):
    - DoubleConversion
    - glog
    - hermes-engine
    - RCT-Folly (= 2024.11.18.00)
    - RCTRequired
    - RCTTypeSafety
    - React-Core
    - React-debug
    - React-Fabric
    - React-featureflags
    - React-graphics
    - React-hermes
    - React-ImageManager
    - React-jsi
    - React-NativeModulesApple
    - React-RCTFabric
    - React-renderercss
    - React-rendererdebug
    - React-utils
    - ReactCodegen
    - ReactCommon/turbomodule/bridging
    - ReactCommon/turbomodule/core
    - Yoga
  - react-native-keyboard-controller (1.18.5):
    - DoubleConversion
    - glog
    - hermes-engine
    - RCT-Folly (= 2024.11.18.00)
    - RCTRequired
    - RCTTypeSafety
    - React-Core
    - React-debug
    - React-Fabric
    - React-featureflags
    - React-graphics
    - React-hermes
    - React-ImageManager
    - React-jsi
    - react-native-keyboard-controller/common (= 1.18.5)
    - React-NativeModulesApple
    - React-RCTFabric
    - React-renderercss
    - React-rendererdebug
    - React-utils
    - ReactCodegen
    - ReactCommon/turbomodule/bridging
    - ReactCommon/turbomodule/core
    - Yoga
  - react-native-keyboard-controller/common (1.18.5):
    - DoubleConversion
    - glog
    - hermes-engine
    - RCT-Folly (= 2024.11.18.00)
    - RCTRequired
    - RCTTypeSafety
    - React-Core
    - React-debug
    - React-Fabric
    - React-featureflags
    - React-graphics
    - React-hermes
    - React-ImageManager
    - React-jsi
    - React-NativeModulesApple
    - React-RCTFabric
    - React-renderercss
    - React-rendererdebug
    - React-utils
    - ReactCodegen
    - ReactCommon/turbomodule/bridging
    - ReactCommon/turbomodule/core
    - Yoga
  - react-native-launch-arguments (4.0.2):
    - React
  - react-native-netinfo (11.2.1):
    - DoubleConversion
    - glog
    - hermes-engine
    - RCT-Folly (= 2024.11.18.00)
    - RCTRequired
    - RCTTypeSafety
    - React-Core
    - React-debug
    - React-Fabric
    - React-featureflags
    - React-graphics
    - React-hermes
    - React-ImageManager
    - React-jsi
    - React-NativeModulesApple
    - React-RCTFabric
    - React-renderercss
    - React-rendererdebug
    - React-utils
    - ReactCodegen
    - ReactCommon/turbomodule/bridging
    - ReactCommon/turbomodule/core
    - Yoga
  - react-native-pager-view (6.5.3):
    - DoubleConversion
    - glog
    - hermes-engine
    - RCT-Folly (= 2024.11.18.00)
    - RCTRequired
    - RCTTypeSafety
    - React-Core
    - React-debug
    - React-Fabric
    - React-featureflags
    - React-graphics
    - React-hermes
    - React-ImageManager
    - React-jsi
    - react-native-pager-view/common (= 6.5.3)
    - React-NativeModulesApple
    - React-RCTFabric
    - React-renderercss
    - React-rendererdebug
    - React-utils
    - ReactCodegen
    - ReactCommon/turbomodule/bridging
    - ReactCommon/turbomodule/core
    - Yoga
  - react-native-pager-view/common (6.5.3):
    - DoubleConversion
    - glog
    - hermes-engine
    - RCT-Folly (= 2024.11.18.00)
    - RCTRequired
    - RCTTypeSafety
    - React-Core
    - React-debug
    - React-Fabric
    - React-featureflags
    - React-graphics
    - React-hermes
    - React-ImageManager
    - React-jsi
    - React-NativeModulesApple
    - React-RCTFabric
    - React-renderercss
    - React-rendererdebug
    - React-utils
    - ReactCodegen
    - ReactCommon/turbomodule/bridging
    - ReactCommon/turbomodule/core
    - Yoga
  - react-native-pdf (6.7.3):
    - DoubleConversion
    - glog
    - hermes-engine
    - RCT-Folly (= 2024.11.18.00)
    - RCTRequired
    - RCTTypeSafety
    - React-Core
    - React-debug
    - React-Fabric
    - React-featureflags
    - React-graphics
    - React-hermes
    - React-ImageManager
    - React-jsi
    - React-NativeModulesApple
    - React-RCTFabric
    - React-renderercss
    - React-rendererdebug
    - React-utils
    - ReactCodegen
    - ReactCommon/turbomodule/bridging
    - ReactCommon/turbomodule/core
    - Yoga
  - react-native-performance (5.1.4):
    - DoubleConversion
    - glog
    - hermes-engine
    - RCT-Folly (= 2024.11.18.00)
    - RCTRequired
    - RCTTypeSafety
    - React-Core
    - React-debug
    - React-Fabric
    - React-featureflags
    - React-graphics
    - React-hermes
    - React-ImageManager
    - React-jsi
    - React-NativeModulesApple
    - React-RCTFabric
    - React-renderercss
    - React-rendererdebug
    - React-utils
    - ReactCodegen
    - ReactCommon/turbomodule/bridging
    - ReactCommon/turbomodule/core
    - Yoga
  - react-native-plaid-link-sdk (12.4.0):
    - DoubleConversion
    - glog
    - hermes-engine
    - Plaid (~> 6.4.0)
    - RCT-Folly (= 2024.11.18.00)
    - RCTRequired
    - RCTTypeSafety
    - React-Core
    - React-debug
    - React-Fabric
    - React-featureflags
    - React-graphics
    - React-hermes
    - React-ImageManager
    - React-jsi
    - React-NativeModulesApple
    - React-RCTFabric
    - React-renderercss
    - React-rendererdebug
    - React-utils
    - ReactCodegen
    - ReactCommon/turbomodule/bridging
    - ReactCommon/turbomodule/core
    - Yoga
  - react-native-release-profiler (0.2.1):
    - DoubleConversion
    - glog
    - hermes-engine
    - RCT-Folly (= 2024.11.18.00)
    - RCTRequired
    - RCTTypeSafety
    - React-Core
    - React-debug
    - React-Fabric
    - React-featureflags
    - React-graphics
    - React-hermes
    - React-ImageManager
    - React-jsi
    - React-NativeModulesApple
    - React-RCTFabric
    - React-renderercss
    - React-rendererdebug
    - React-utils
    - ReactCodegen
    - ReactCommon/turbomodule/bridging
    - ReactCommon/turbomodule/core
    - Yoga
  - react-native-safe-area-context (5.4.0):
    - DoubleConversion
    - glog
    - hermes-engine
    - RCT-Folly (= 2024.11.18.00)
    - RCTRequired
    - RCTTypeSafety
    - React-Core
    - React-debug
    - React-Fabric
    - React-featureflags
    - React-graphics
    - React-hermes
    - React-ImageManager
    - React-jsi
    - react-native-safe-area-context/common (= 5.4.0)
    - react-native-safe-area-context/fabric (= 5.4.0)
    - React-NativeModulesApple
    - React-RCTFabric
    - React-renderercss
    - React-rendererdebug
    - React-utils
    - ReactCodegen
    - ReactCommon/turbomodule/bridging
    - ReactCommon/turbomodule/core
    - Yoga
  - react-native-safe-area-context/common (5.4.0):
    - DoubleConversion
    - glog
    - hermes-engine
    - RCT-Folly (= 2024.11.18.00)
    - RCTRequired
    - RCTTypeSafety
    - React-Core
    - React-debug
    - React-Fabric
    - React-featureflags
    - React-graphics
    - React-hermes
    - React-ImageManager
    - React-jsi
    - React-NativeModulesApple
    - React-RCTFabric
    - React-renderercss
    - React-rendererdebug
    - React-utils
    - ReactCodegen
    - ReactCommon/turbomodule/bridging
    - ReactCommon/turbomodule/core
    - Yoga
  - react-native-safe-area-context/fabric (5.4.0):
    - DoubleConversion
    - glog
    - hermes-engine
    - RCT-Folly (= 2024.11.18.00)
    - RCTRequired
    - RCTTypeSafety
    - React-Core
    - React-debug
    - React-Fabric
    - React-featureflags
    - React-graphics
    - React-hermes
    - React-ImageManager
    - React-jsi
    - react-native-safe-area-context/common
    - React-NativeModulesApple
    - React-RCTFabric
    - React-renderercss
    - React-rendererdebug
    - React-utils
    - ReactCodegen
    - ReactCommon/turbomodule/bridging
    - ReactCommon/turbomodule/core
    - Yoga
  - react-native-view-shot (4.0.0):
    - DoubleConversion
    - glog
    - hermes-engine
    - RCT-Folly (= 2024.11.18.00)
    - RCTRequired
    - RCTTypeSafety
    - React-Core
    - React-debug
    - React-Fabric
    - React-featureflags
    - React-graphics
    - React-hermes
    - React-ImageManager
    - React-jsi
    - React-NativeModulesApple
    - React-RCTFabric
    - React-renderercss
    - React-rendererdebug
    - React-utils
    - ReactCodegen
    - ReactCommon/turbomodule/bridging
    - ReactCommon/turbomodule/core
    - Yoga
  - react-native-wallet (0.1.5):
    - DoubleConversion
    - glog
    - hermes-engine
    - RCT-Folly (= 2024.11.18.00)
    - RCTRequired
    - RCTTypeSafety
    - React-Core
    - React-debug
    - React-Fabric
    - React-featureflags
    - React-graphics
    - React-hermes
    - React-ImageManager
    - React-jsi
    - React-NativeModulesApple
    - React-RCTFabric
    - React-renderercss
    - React-rendererdebug
    - React-utils
    - ReactCodegen
    - ReactCommon/turbomodule/bridging
    - ReactCommon/turbomodule/core
    - Yoga
  - react-native-webview (13.13.1):
    - DoubleConversion
    - glog
    - hermes-engine
    - RCT-Folly (= 2024.11.18.00)
    - RCTRequired
    - RCTTypeSafety
    - React-Core
    - React-debug
    - React-Fabric
    - React-featureflags
    - React-graphics
    - React-hermes
    - React-ImageManager
    - React-jsi
    - React-NativeModulesApple
    - React-RCTFabric
    - React-renderercss
    - React-rendererdebug
    - React-utils
    - ReactCodegen
    - ReactCommon/turbomodule/bridging
    - ReactCommon/turbomodule/core
    - Yoga
  - React-NativeModulesApple (0.79.2):
    - glog
    - hermes-engine
    - React-callinvoker
    - React-Core
    - React-cxxreact
    - React-featureflags
    - React-hermes
    - React-jsi
    - React-jsinspector
    - React-runtimeexecutor
    - ReactCommon/turbomodule/bridging
    - ReactCommon/turbomodule/core
  - React-oscompat (0.79.2)
  - React-perflogger (0.79.2):
    - DoubleConversion
    - RCT-Folly (= 2024.11.18.00)
  - React-performancetimeline (0.79.2):
    - RCT-Folly (= 2024.11.18.00)
    - React-cxxreact
    - React-featureflags
    - React-jsinspectortracing
    - React-perflogger
    - React-timing
  - React-RCTActionSheet (0.79.2):
    - React-Core/RCTActionSheetHeaders (= 0.79.2)
  - React-RCTAnimation (0.79.2):
    - RCT-Folly (= 2024.11.18.00)
    - RCTTypeSafety
    - React-Core/RCTAnimationHeaders
    - React-jsi
    - React-NativeModulesApple
    - React-RCTFBReactNativeSpec
    - ReactCommon
  - React-RCTAppDelegate (0.79.2):
    - hermes-engine
    - RCT-Folly (= 2024.11.18.00)
    - RCTRequired
    - RCTTypeSafety
    - React-Core
    - React-CoreModules
    - React-debug
    - React-defaultsnativemodule
    - React-Fabric
    - React-featureflags
    - React-graphics
    - React-hermes
    - React-jsitooling
    - React-NativeModulesApple
    - React-RCTFabric
    - React-RCTFBReactNativeSpec
    - React-RCTImage
    - React-RCTNetwork
    - React-RCTRuntime
    - React-rendererdebug
    - React-RuntimeApple
    - React-RuntimeCore
    - React-runtimescheduler
    - React-utils
    - ReactCommon
  - React-RCTBlob (0.79.2):
    - DoubleConversion
    - fast_float (= 6.1.4)
    - fmt (= 11.0.2)
    - hermes-engine
    - RCT-Folly (= 2024.11.18.00)
    - React-Core/RCTBlobHeaders
    - React-Core/RCTWebSocket
    - React-jsi
    - React-jsinspector
    - React-NativeModulesApple
    - React-RCTFBReactNativeSpec
    - React-RCTNetwork
    - ReactCommon
  - React-RCTFabric (0.79.2):
    - glog
    - hermes-engine
    - RCT-Folly/Fabric (= 2024.11.18.00)
    - React-Core
    - React-debug
    - React-Fabric
    - React-FabricComponents
    - React-FabricImage
    - React-featureflags
    - React-graphics
    - React-hermes
    - React-ImageManager
    - React-jsi
    - React-jsinspector
    - React-jsinspectortracing
    - React-performancetimeline
    - React-RCTAnimation
    - React-RCTImage
    - React-RCTText
    - React-rendererconsistency
    - React-renderercss
    - React-rendererdebug
    - React-runtimescheduler
    - React-utils
    - Yoga
  - React-RCTFBReactNativeSpec (0.79.2):
    - hermes-engine
    - RCT-Folly
    - RCTRequired
    - RCTTypeSafety
    - React-Core
    - React-hermes
    - React-jsi
    - React-jsiexecutor
    - React-NativeModulesApple
    - ReactCommon
  - React-RCTImage (0.79.2):
    - RCT-Folly (= 2024.11.18.00)
    - RCTTypeSafety
    - React-Core/RCTImageHeaders
    - React-jsi
    - React-NativeModulesApple
    - React-RCTFBReactNativeSpec
    - React-RCTNetwork
    - ReactCommon
  - React-RCTLinking (0.79.2):
    - React-Core/RCTLinkingHeaders (= 0.79.2)
    - React-jsi (= 0.79.2)
    - React-NativeModulesApple
    - React-RCTFBReactNativeSpec
    - ReactCommon
    - ReactCommon/turbomodule/core (= 0.79.2)
  - React-RCTNetwork (0.79.2):
    - RCT-Folly (= 2024.11.18.00)
    - RCTTypeSafety
    - React-Core/RCTNetworkHeaders
    - React-jsi
    - React-NativeModulesApple
    - React-RCTFBReactNativeSpec
    - ReactCommon
  - React-RCTRuntime (0.79.2):
    - glog
    - hermes-engine
    - RCT-Folly/Fabric (= 2024.11.18.00)
    - React-Core
    - React-hermes
    - React-jsi
    - React-jsinspector
    - React-jsinspectortracing
    - React-jsitooling
    - React-RuntimeApple
    - React-RuntimeCore
    - React-RuntimeHermes
  - React-RCTSettings (0.79.2):
    - RCT-Folly (= 2024.11.18.00)
    - RCTTypeSafety
    - React-Core/RCTSettingsHeaders
    - React-jsi
    - React-NativeModulesApple
    - React-RCTFBReactNativeSpec
    - ReactCommon
  - React-RCTText (0.79.2):
    - React-Core/RCTTextHeaders (= 0.79.2)
    - Yoga
  - React-RCTVibration (0.79.2):
    - RCT-Folly (= 2024.11.18.00)
    - React-Core/RCTVibrationHeaders
    - React-jsi
    - React-NativeModulesApple
    - React-RCTFBReactNativeSpec
    - ReactCommon
  - React-rendererconsistency (0.79.2)
  - React-renderercss (0.79.2):
    - React-debug
    - React-utils
  - React-rendererdebug (0.79.2):
    - DoubleConversion
    - fast_float (= 6.1.4)
    - fmt (= 11.0.2)
    - RCT-Folly (= 2024.11.18.00)
    - React-debug
  - React-rncore (0.79.2)
  - React-RuntimeApple (0.79.2):
    - hermes-engine
    - RCT-Folly/Fabric (= 2024.11.18.00)
    - React-callinvoker
    - React-Core/Default
    - React-CoreModules
    - React-cxxreact
    - React-featureflags
    - React-jserrorhandler
    - React-jsi
    - React-jsiexecutor
    - React-jsinspector
    - React-jsitooling
    - React-Mapbuffer
    - React-NativeModulesApple
    - React-RCTFabric
    - React-RCTFBReactNativeSpec
    - React-RuntimeCore
    - React-runtimeexecutor
    - React-RuntimeHermes
    - React-runtimescheduler
    - React-utils
  - React-RuntimeCore (0.79.2):
    - glog
    - hermes-engine
    - RCT-Folly/Fabric (= 2024.11.18.00)
    - React-cxxreact
    - React-Fabric
    - React-featureflags
    - React-hermes
    - React-jserrorhandler
    - React-jsi
    - React-jsiexecutor
    - React-jsinspector
    - React-jsitooling
    - React-performancetimeline
    - React-runtimeexecutor
    - React-runtimescheduler
    - React-utils
  - React-runtimeexecutor (0.79.2):
    - React-jsi (= 0.79.2)
  - React-RuntimeHermes (0.79.2):
    - hermes-engine
    - RCT-Folly/Fabric (= 2024.11.18.00)
    - React-featureflags
    - React-hermes
    - React-jsi
    - React-jsinspector
    - React-jsinspectortracing
    - React-jsitooling
    - React-jsitracing
    - React-RuntimeCore
    - React-utils
  - React-runtimescheduler (0.79.2):
    - glog
    - hermes-engine
    - RCT-Folly (= 2024.11.18.00)
    - React-callinvoker
    - React-cxxreact
    - React-debug
    - React-featureflags
    - React-hermes
    - React-jsi
    - React-jsinspectortracing
    - React-performancetimeline
    - React-rendererconsistency
    - React-rendererdebug
    - React-runtimeexecutor
    - React-timing
    - React-utils
  - React-timing (0.79.2)
  - React-utils (0.79.2):
    - glog
    - hermes-engine
    - RCT-Folly (= 2024.11.18.00)
    - React-debug
    - React-hermes
    - React-jsi (= 0.79.2)
  - ReactAppDependencyProvider (0.79.2):
    - ReactCodegen
  - ReactCodegen (0.79.2):
    - DoubleConversion
    - glog
    - hermes-engine
    - RCT-Folly
    - RCTRequired
    - RCTTypeSafety
    - React-Core
    - React-debug
    - React-Fabric
    - React-FabricImage
    - React-featureflags
    - React-graphics
    - React-hermes
    - React-jsi
    - React-jsiexecutor
    - React-NativeModulesApple
    - React-RCTAppDelegate
    - React-rendererdebug
    - React-utils
    - ReactCommon/turbomodule/bridging
    - ReactCommon/turbomodule/core
  - ReactCommon (0.79.2):
    - ReactCommon/turbomodule (= 0.79.2)
  - ReactCommon/turbomodule (0.79.2):
    - DoubleConversion
    - fast_float (= 6.1.4)
    - fmt (= 11.0.2)
    - glog
    - hermes-engine
    - RCT-Folly (= 2024.11.18.00)
    - React-callinvoker (= 0.79.2)
    - React-cxxreact (= 0.79.2)
    - React-jsi (= 0.79.2)
    - React-logger (= 0.79.2)
    - React-perflogger (= 0.79.2)
    - ReactCommon/turbomodule/bridging (= 0.79.2)
    - ReactCommon/turbomodule/core (= 0.79.2)
  - ReactCommon/turbomodule/bridging (0.79.2):
    - DoubleConversion
    - fast_float (= 6.1.4)
    - fmt (= 11.0.2)
    - glog
    - hermes-engine
    - RCT-Folly (= 2024.11.18.00)
    - React-callinvoker (= 0.79.2)
    - React-cxxreact (= 0.79.2)
    - React-jsi (= 0.79.2)
    - React-logger (= 0.79.2)
    - React-perflogger (= 0.79.2)
  - ReactCommon/turbomodule/core (0.79.2):
    - DoubleConversion
    - fast_float (= 6.1.4)
    - fmt (= 11.0.2)
    - glog
    - hermes-engine
    - RCT-Folly (= 2024.11.18.00)
    - React-callinvoker (= 0.79.2)
    - React-cxxreact (= 0.79.2)
    - React-debug (= 0.79.2)
    - React-featureflags (= 0.79.2)
    - React-jsi (= 0.79.2)
    - React-logger (= 0.79.2)
    - React-perflogger (= 0.79.2)
    - React-utils (= 0.79.2)
  - ReactNativeHybridApp (0.0.0):
    - DoubleConversion
    - glog
    - hermes-engine
    - RCT-Folly (= 2024.11.18.00)
    - RCTRequired
    - RCTTypeSafety
    - React-Core
    - React-debug
    - React-Fabric
    - React-featureflags
    - React-graphics
    - React-hermes
    - React-ImageManager
    - React-jsi
    - React-NativeModulesApple
    - React-RCTFabric
    - React-renderercss
    - React-rendererdebug
    - React-utils
    - ReactCodegen
    - ReactCommon/turbomodule/bridging
    - ReactCommon/turbomodule/core
    - Yoga
  - RNAppleAuthentication (2.2.2):
    - React-Core
  - RNCClipboard (1.15.0):
    - DoubleConversion
    - glog
    - hermes-engine
    - RCT-Folly (= 2024.11.18.00)
    - RCTRequired
    - RCTTypeSafety
    - React-Core
    - React-debug
    - React-Fabric
    - React-featureflags
    - React-graphics
    - React-hermes
    - React-ImageManager
    - React-jsi
    - React-NativeModulesApple
    - React-RCTFabric
    - React-renderercss
    - React-rendererdebug
    - React-utils
    - ReactCodegen
    - ReactCommon/turbomodule/bridging
    - ReactCommon/turbomodule/core
    - Yoga
  - RNCPicker (2.9.0):
    - DoubleConversion
    - glog
    - hermes-engine
    - RCT-Folly (= 2024.11.18.00)
    - RCTRequired
    - RCTTypeSafety
    - React-Core
    - React-debug
    - React-Fabric
    - React-featureflags
    - React-graphics
    - React-hermes
    - React-ImageManager
    - React-jsi
    - React-NativeModulesApple
    - React-RCTFabric
    - React-renderercss
    - React-rendererdebug
    - React-utils
    - ReactCodegen
    - ReactCommon/turbomodule/bridging
    - ReactCommon/turbomodule/core
    - Yoga
  - RNDeviceInfo (10.3.1):
    - DoubleConversion
    - glog
    - hermes-engine
    - RCT-Folly (= 2024.11.18.00)
    - RCTRequired
    - RCTTypeSafety
    - React-Core
    - React-debug
    - React-Fabric
    - React-featureflags
    - React-graphics
    - React-hermes
    - React-ImageManager
    - React-jsi
    - React-NativeModulesApple
    - React-RCTFabric
    - React-renderercss
    - React-rendererdebug
    - React-utils
    - ReactCodegen
    - ReactCommon/turbomodule/bridging
    - ReactCommon/turbomodule/core
    - Yoga
  - RNFBAnalytics (22.2.1):
    - Firebase/Analytics (= 11.13.0)
    - React-Core
    - RNFBApp
  - RNFBApp (22.2.1):
    - Firebase/CoreOnly (= 11.13.0)
    - React-Core
  - RNFBCrashlytics (22.2.1):
    - Firebase/Crashlytics (= 11.13.0)
    - FirebaseCoreExtension
    - React-Core
    - RNFBApp
  - RNFBPerf (22.2.1):
    - Firebase/Performance (= 11.13.0)
    - React-Core
    - RNFBApp
  - RNFlashList (1.8.2):
    - DoubleConversion
    - glog
    - hermes-engine
    - RCT-Folly (= 2024.11.18.00)
    - RCTRequired
    - RCTTypeSafety
    - React-Core
    - React-debug
    - React-Fabric
    - React-featureflags
    - React-graphics
    - React-hermes
    - React-ImageManager
    - React-jsi
    - React-NativeModulesApple
    - React-RCTFabric
    - React-renderercss
    - React-rendererdebug
    - React-utils
    - ReactCodegen
    - ReactCommon/turbomodule/bridging
    - ReactCommon/turbomodule/core
    - Yoga
  - RNFS (2.20.0):
    - React-Core
  - RNGestureHandler (2.28.0):
    - DoubleConversion
    - glog
    - hermes-engine
    - RCT-Folly (= 2024.11.18.00)
    - RCTRequired
    - RCTTypeSafety
    - React-Core
    - React-debug
    - React-Fabric
    - React-FabricComponents
    - React-featureflags
    - React-graphics
    - React-hermes
    - React-ImageManager
    - React-jsi
    - React-NativeModulesApple
    - React-RCTFabric
    - React-renderercss
    - React-rendererdebug
    - React-utils
    - ReactCodegen
    - ReactCommon/turbomodule/bridging
    - ReactCommon/turbomodule/core
    - Yoga
  - RNGoogleSignin (10.0.1):
    - GoogleSignIn (~> 7.0)
    - React-Core
  - RNLiveMarkdown (0.1.304):
    - DoubleConversion
    - glog
    - hermes-engine
    - RCT-Folly (= 2024.11.18.00)
    - RCTRequired
    - RCTTypeSafety
    - React-Core
    - React-debug
    - React-Fabric
    - React-FabricComponents
    - React-featureflags
    - React-graphics
    - React-hermes
    - React-ImageManager
    - React-jsi
    - React-NativeModulesApple
    - React-RCTFabric
    - React-rendererconsistency
    - React-renderercss
    - React-rendererdebug
    - React-utils
    - ReactCodegen
    - ReactCommon/turbomodule/bridging
    - ReactCommon/turbomodule/core
    - RNReanimated/worklets
    - Yoga
  - RNLocalize (2.2.6):
    - React-Core
  - rnmapbox-maps (10.1.44):
    - MapboxMaps (~> 10.19.0)
    - React
    - React-Core
    - rnmapbox-maps/DynamicLibrary (= 10.1.44)
    - Turf
  - rnmapbox-maps/DynamicLibrary (10.1.44):
    - DoubleConversion
    - hermes-engine
    - MapboxMaps (~> 10.19.0)
    - RCT-Folly
    - RCTRequired
    - RCTTypeSafety
    - React
    - React-Core
    - React-featureflags
    - React-hermes
    - React-ImageManager
    - React-jsi
    - React-NativeModulesApple
    - React-RCTFabric
    - React-renderercss
    - React-rendererdebug
    - ReactCodegen
    - ReactCommon/turbomodule/bridging
    - ReactCommon/turbomodule/core
    - Turf
    - Yoga
  - RNNitroSQLite (9.1.11):
    - DoubleConversion
    - glog
    - hermes-engine
    - NitroModules
    - RCT-Folly (= 2024.11.18.00)
    - RCTRequired
    - RCTTypeSafety
    - React-Core
    - React-debug
    - React-Fabric
    - React-featureflags
    - React-graphics
    - React-hermes
    - React-ImageManager
    - React-jsi
    - React-NativeModulesApple
    - React-RCTFabric
    - React-renderercss
    - React-rendererdebug
    - React-utils
    - ReactCodegen
    - ReactCommon/turbomodule/bridging
    - ReactCommon/turbomodule/core
    - Yoga
  - RNPermissions (5.4.0):
    - DoubleConversion
    - glog
    - hermes-engine
    - RCT-Folly (= 2024.11.18.00)
    - RCTRequired
    - RCTTypeSafety
    - React-Core
    - React-debug
    - React-Fabric
    - React-featureflags
    - React-graphics
    - React-hermes
    - React-ImageManager
    - React-jsi
    - React-NativeModulesApple
    - React-RCTFabric
    - React-renderercss
    - React-rendererdebug
    - React-utils
    - ReactCodegen
    - ReactCommon/turbomodule/bridging
    - ReactCommon/turbomodule/core
    - Yoga
  - RNReactNativeHapticFeedback (2.3.3):
    - DoubleConversion
    - glog
    - hermes-engine
    - RCT-Folly (= 2024.11.18.00)
    - RCTRequired
    - RCTTypeSafety
    - React-Core
    - React-debug
    - React-Fabric
    - React-featureflags
    - React-graphics
    - React-hermes
    - React-ImageManager
    - React-jsi
    - React-NativeModulesApple
    - React-RCTFabric
    - React-renderercss
    - React-rendererdebug
    - React-utils
    - ReactCodegen
    - ReactCommon/turbomodule/bridging
    - ReactCommon/turbomodule/core
    - Yoga
  - RNReanimated (3.19.1):
    - DoubleConversion
    - glog
    - hermes-engine
    - RCT-Folly (= 2024.11.18.00)
    - RCTRequired
    - RCTTypeSafety
    - React-Core
    - React-debug
    - React-Fabric
    - React-featureflags
    - React-graphics
    - React-hermes
    - React-ImageManager
    - React-jsi
    - React-NativeModulesApple
    - React-RCTFabric
    - React-renderercss
    - React-rendererdebug
    - React-utils
    - ReactCodegen
    - ReactCommon/turbomodule/bridging
    - ReactCommon/turbomodule/core
    - RNReanimated/reanimated (= 3.19.1)
    - RNReanimated/worklets (= 3.19.1)
    - Yoga
  - RNReanimated/reanimated (3.19.1):
    - DoubleConversion
    - glog
    - hermes-engine
    - RCT-Folly (= 2024.11.18.00)
    - RCTRequired
    - RCTTypeSafety
    - React-Core
    - React-debug
    - React-Fabric
    - React-featureflags
    - React-graphics
    - React-hermes
    - React-ImageManager
    - React-jsi
    - React-NativeModulesApple
    - React-RCTFabric
    - React-renderercss
    - React-rendererdebug
    - React-utils
    - ReactCodegen
    - ReactCommon/turbomodule/bridging
    - ReactCommon/turbomodule/core
    - RNReanimated/reanimated/apple (= 3.19.1)
    - Yoga
  - RNReanimated/reanimated/apple (3.19.1):
    - DoubleConversion
    - glog
    - hermes-engine
    - RCT-Folly (= 2024.11.18.00)
    - RCTRequired
    - RCTTypeSafety
    - React-Core
    - React-debug
    - React-Fabric
    - React-featureflags
    - React-graphics
    - React-hermes
    - React-ImageManager
    - React-jsi
    - React-NativeModulesApple
    - React-RCTFabric
    - React-renderercss
    - React-rendererdebug
    - React-utils
    - ReactCodegen
    - ReactCommon/turbomodule/bridging
    - ReactCommon/turbomodule/core
    - Yoga
  - RNReanimated/worklets (3.19.1):
    - DoubleConversion
    - glog
    - hermes-engine
    - RCT-Folly (= 2024.11.18.00)
    - RCTRequired
    - RCTTypeSafety
    - React-Core
    - React-debug
    - React-Fabric
    - React-featureflags
    - React-graphics
    - React-hermes
    - React-ImageManager
    - React-jsi
    - React-NativeModulesApple
    - React-RCTFabric
    - React-renderercss
    - React-rendererdebug
    - React-utils
    - ReactCodegen
    - ReactCommon/turbomodule/bridging
    - ReactCommon/turbomodule/core
    - RNReanimated/worklets/apple (= 3.19.1)
    - Yoga
  - RNReanimated/worklets/apple (3.19.1):
    - DoubleConversion
    - glog
    - hermes-engine
    - RCT-Folly (= 2024.11.18.00)
    - RCTRequired
    - RCTTypeSafety
    - React-Core
    - React-debug
    - React-Fabric
    - React-featureflags
    - React-graphics
    - React-hermes
    - React-ImageManager
    - React-jsi
    - React-NativeModulesApple
    - React-RCTFabric
    - React-renderercss
    - React-rendererdebug
    - React-utils
    - ReactCodegen
    - ReactCommon/turbomodule/bridging
    - ReactCommon/turbomodule/core
    - Yoga
  - RNScreens (4.15.4):
    - DoubleConversion
    - glog
    - hermes-engine
    - RCT-Folly (= 2024.11.18.00)
    - RCTRequired
    - RCTTypeSafety
    - React-Core
    - React-debug
    - React-Fabric
    - React-featureflags
    - React-graphics
    - React-hermes
    - React-ImageManager
    - React-jsi
    - React-NativeModulesApple
    - React-RCTFabric
    - React-RCTImage
    - React-renderercss
    - React-rendererdebug
    - React-utils
    - ReactCodegen
    - ReactCommon/turbomodule/bridging
    - ReactCommon/turbomodule/core
    - RNScreens/common (= 4.15.4)
    - Yoga
  - RNScreens/common (4.15.4):
    - DoubleConversion
    - glog
    - hermes-engine
    - RCT-Folly (= 2024.11.18.00)
    - RCTRequired
    - RCTTypeSafety
    - React-Core
    - React-debug
    - React-Fabric
    - React-featureflags
    - React-graphics
    - React-hermes
    - React-ImageManager
    - React-jsi
    - React-NativeModulesApple
    - React-RCTFabric
    - React-RCTImage
    - React-renderercss
    - React-rendererdebug
    - React-utils
    - ReactCodegen
    - ReactCommon/turbomodule/bridging
    - ReactCommon/turbomodule/core
    - Yoga
  - RNShare (11.0.2):
    - DoubleConversion
    - glog
    - hermes-engine
    - RCT-Folly (= 2024.11.18.00)
    - RCTRequired
    - RCTTypeSafety
    - React-Core
    - React-debug
    - React-Fabric
    - React-featureflags
    - React-graphics
    - React-hermes
    - React-ImageManager
    - React-jsi
    - React-NativeModulesApple
    - React-RCTFabric
    - React-renderercss
    - React-rendererdebug
    - React-utils
    - ReactCodegen
    - ReactCommon/turbomodule/bridging
    - ReactCommon/turbomodule/core
    - Yoga
  - RNSound (0.11.2):
    - React-Core
    - RNSound/Core (= 0.11.2)
  - RNSound/Core (0.11.2):
    - React-Core
  - RNSVG (15.12.1):
    - DoubleConversion
    - glog
    - hermes-engine
    - RCT-Folly (= 2024.11.18.00)
    - RCTRequired
    - RCTTypeSafety
    - React-Core
    - React-debug
    - React-Fabric
    - React-featureflags
    - React-graphics
    - React-hermes
    - React-ImageManager
    - React-jsi
    - React-NativeModulesApple
    - React-RCTFabric
    - React-renderercss
    - React-rendererdebug
    - React-utils
    - ReactCodegen
    - ReactCommon/turbomodule/bridging
    - ReactCommon/turbomodule/core
    - RNSVG/common (= 15.12.1)
    - Yoga
  - RNSVG/common (15.12.1):
    - DoubleConversion
    - glog
    - hermes-engine
    - RCT-Folly (= 2024.11.18.00)
    - RCTRequired
    - RCTTypeSafety
    - React-Core
    - React-debug
    - React-Fabric
    - React-featureflags
    - React-graphics
    - React-hermes
    - React-ImageManager
    - React-jsi
    - React-NativeModulesApple
    - React-RCTFabric
    - React-renderercss
    - React-rendererdebug
    - React-utils
    - ReactCodegen
    - ReactCommon/turbomodule/bridging
    - ReactCommon/turbomodule/core
    - Yoga
  - SDWebImage (5.21.0):
    - SDWebImage/Core (= 5.21.0)
  - SDWebImage/Core (5.21.0)
  - SDWebImageAVIFCoder (0.11.0):
    - libavif/core (>= 0.11.0)
    - SDWebImage (~> 5.10)
  - SDWebImageSVGCoder (1.7.0):
    - SDWebImage/Core (~> 5.6)
  - SDWebImageWebPCoder (0.14.6):
    - libwebp (~> 1.0)
    - SDWebImage/Core (~> 5.17)
  - SocketRocket (0.7.1)
  - Turf (2.8.0)
  - TweetNacl (1.0.2)
  - VisionCamera (4.7.2):
    - VisionCamera/Core (= 4.7.2)
    - VisionCamera/React (= 4.7.2)
  - VisionCamera/Core (4.7.2)
  - VisionCamera/React (4.7.2):
    - React-Core
  - Yoga (0.0.0)

DEPENDENCIES:
  - AirshipServiceExtension
  - AppLogs (from `../node_modules/react-native-app-logs/AppLogsPod`)
  - boost (from `../node_modules/react-native/third-party-podspecs/boost.podspec`)
  - DoubleConversion (from `../node_modules/react-native/third-party-podspecs/DoubleConversion.podspec`)
  - EXAV (from `../node_modules/expo-av/ios`)
  - EXConstants (from `../node_modules/expo-constants/ios`)
  - EXImageLoader (from `../node_modules/expo-image-loader/ios`)
  - "expensify-react-native-background-task (from `../node_modules/@expensify/react-native-background-task`)"
  - "ExpensifyNitroUtils (from `../node_modules/@expensify/nitro-utils`)"
  - Expo (from `../node_modules/expo`)
  - ExpoAsset (from `../node_modules/expo-asset/ios`)
  - ExpoFont (from `../node_modules/expo-font/ios`)
  - ExpoImage (from `../node_modules/expo-image/ios`)
  - ExpoImageManipulator (from `../node_modules/expo-image-manipulator/ios`)
  - ExpoModulesCore (from `../node_modules/expo-modules-core`)
  - ExpoSecureStore (from `../node_modules/expo-secure-store/ios`)
  - fast_float (from `../node_modules/react-native/third-party-podspecs/fast_float.podspec`)
  - FBLazyVector (from `../node_modules/react-native/Libraries/FBLazyVector`)
  - fmt (from `../node_modules/react-native/third-party-podspecs/fmt.podspec`)
  - "FullStory (from `{:http=>\"https://ios-releases.fullstory.com/fullstory-1.61.0-xcframework.tar.gz\"}`)"
  - "fullstory_react-native (from `../node_modules/@fullstory/react-native`)"
  - glog (from `../node_modules/react-native/third-party-podspecs/glog.podspec`)
  - group-ib-fp (from `../node_modules/group-ib-fp`)
  - GzipSwift
  - hermes-engine (from `../node_modules/react-native/sdks/hermes-engine/hermes-engine.podspec`)
  - lottie-react-native (from `../node_modules/lottie-react-native`)
  - NitroModules (from `../node_modules/react-native-nitro-modules`)
  - "onfido-react-native-sdk (from `../node_modules/@onfido/react-native-sdk`)"
  - "pusher-websocket-react-native (from `../node_modules/@pusher/pusher-websocket-react-native`)"
  - RCT-Folly (from `../node_modules/react-native/third-party-podspecs/RCT-Folly.podspec`)
  - RCT-Folly/Fabric (from `../node_modules/react-native/third-party-podspecs/RCT-Folly.podspec`)
  - RCTDeprecation (from `../node_modules/react-native/ReactApple/Libraries/RCTFoundation/RCTDeprecation`)
  - RCTRequired (from `../node_modules/react-native/Libraries/Required`)
  - RCTTypeSafety (from `../node_modules/react-native/Libraries/TypeSafety`)
  - React (from `../node_modules/react-native/`)
  - React-callinvoker (from `../node_modules/react-native/ReactCommon/callinvoker`)
  - React-Core (from `../node_modules/react-native/`)
  - React-Core/RCTWebSocket (from `../node_modules/react-native/`)
  - React-CoreModules (from `../node_modules/react-native/React/CoreModules`)
  - React-cxxreact (from `../node_modules/react-native/ReactCommon/cxxreact`)
  - React-debug (from `../node_modules/react-native/ReactCommon/react/debug`)
  - React-defaultsnativemodule (from `../node_modules/react-native/ReactCommon/react/nativemodule/defaults`)
  - React-domnativemodule (from `../node_modules/react-native/ReactCommon/react/nativemodule/dom`)
  - React-Fabric (from `../node_modules/react-native/ReactCommon`)
  - React-FabricComponents (from `../node_modules/react-native/ReactCommon`)
  - React-FabricImage (from `../node_modules/react-native/ReactCommon`)
  - React-featureflags (from `../node_modules/react-native/ReactCommon/react/featureflags`)
  - React-featureflagsnativemodule (from `../node_modules/react-native/ReactCommon/react/nativemodule/featureflags`)
  - React-graphics (from `../node_modules/react-native/ReactCommon/react/renderer/graphics`)
  - React-hermes (from `../node_modules/react-native/ReactCommon/hermes`)
  - React-idlecallbacksnativemodule (from `../node_modules/react-native/ReactCommon/react/nativemodule/idlecallbacks`)
  - React-ImageManager (from `../node_modules/react-native/ReactCommon/react/renderer/imagemanager/platform/ios`)
  - React-jserrorhandler (from `../node_modules/react-native/ReactCommon/jserrorhandler`)
  - React-jsi (from `../node_modules/react-native/ReactCommon/jsi`)
  - React-jsiexecutor (from `../node_modules/react-native/ReactCommon/jsiexecutor`)
  - React-jsinspector (from `../node_modules/react-native/ReactCommon/jsinspector-modern`)
  - React-jsinspectortracing (from `../node_modules/react-native/ReactCommon/jsinspector-modern/tracing`)
  - React-jsitooling (from `../node_modules/react-native/ReactCommon/jsitooling`)
  - React-jsitracing (from `../node_modules/react-native/ReactCommon/hermes/executor/`)
  - React-logger (from `../node_modules/react-native/ReactCommon/logger`)
  - React-Mapbuffer (from `../node_modules/react-native/ReactCommon`)
  - React-microtasksnativemodule (from `../node_modules/react-native/ReactCommon/react/nativemodule/microtasks`)
  - react-native-advanced-input-mask (from `../node_modules/react-native-advanced-input-mask`)
  - "react-native-airship (from `../node_modules/@ua/react-native-airship`)"
  - react-native-app-logs (from `../node_modules/react-native-app-logs`)
  - react-native-blob-util (from `../node_modules/react-native-blob-util`)
  - "react-native-cameraroll (from `../node_modules/@react-native-camera-roll/camera-roll`)"
  - react-native-config (from `../node_modules/react-native-config`)
  - "react-native-document-picker (from `../node_modules/@react-native-documents/picker`)"
  - "react-native-geolocation (from `../node_modules/@react-native-community/geolocation`)"
  - react-native-get-random-values (from `../node_modules/react-native-get-random-values`)
  - react-native-image-picker (from `../node_modules/react-native-image-picker`)
  - react-native-key-command (from `../node_modules/react-native-key-command`)
  - react-native-keyboard-controller (from `../node_modules/react-native-keyboard-controller`)
  - react-native-launch-arguments (from `../node_modules/react-native-launch-arguments`)
  - "react-native-netinfo (from `../node_modules/@react-native-community/netinfo`)"
  - react-native-pager-view (from `../node_modules/react-native-pager-view`)
  - react-native-pdf (from `../node_modules/react-native-pdf`)
  - react-native-performance (from `../node_modules/react-native-performance`)
  - react-native-plaid-link-sdk (from `../node_modules/react-native-plaid-link-sdk`)
  - react-native-release-profiler (from `../node_modules/react-native-release-profiler`)
  - react-native-safe-area-context (from `../node_modules/react-native-safe-area-context`)
  - react-native-view-shot (from `../node_modules/react-native-view-shot`)
  - "react-native-wallet (from `../node_modules/@expensify/react-native-wallet`)"
  - react-native-webview (from `../node_modules/react-native-webview`)
  - React-NativeModulesApple (from `../node_modules/react-native/ReactCommon/react/nativemodule/core/platform/ios`)
  - React-oscompat (from `../node_modules/react-native/ReactCommon/oscompat`)
  - React-perflogger (from `../node_modules/react-native/ReactCommon/reactperflogger`)
  - React-performancetimeline (from `../node_modules/react-native/ReactCommon/react/performance/timeline`)
  - React-RCTActionSheet (from `../node_modules/react-native/Libraries/ActionSheetIOS`)
  - React-RCTAnimation (from `../node_modules/react-native/Libraries/NativeAnimation`)
  - React-RCTAppDelegate (from `../node_modules/react-native/Libraries/AppDelegate`)
  - React-RCTBlob (from `../node_modules/react-native/Libraries/Blob`)
  - React-RCTFabric (from `../node_modules/react-native/React`)
  - React-RCTFBReactNativeSpec (from `../node_modules/react-native/React`)
  - React-RCTImage (from `../node_modules/react-native/Libraries/Image`)
  - React-RCTLinking (from `../node_modules/react-native/Libraries/LinkingIOS`)
  - React-RCTNetwork (from `../node_modules/react-native/Libraries/Network`)
  - React-RCTRuntime (from `../node_modules/react-native/React/Runtime`)
  - React-RCTSettings (from `../node_modules/react-native/Libraries/Settings`)
  - React-RCTText (from `../node_modules/react-native/Libraries/Text`)
  - React-RCTVibration (from `../node_modules/react-native/Libraries/Vibration`)
  - React-rendererconsistency (from `../node_modules/react-native/ReactCommon/react/renderer/consistency`)
  - React-renderercss (from `../node_modules/react-native/ReactCommon/react/renderer/css`)
  - React-rendererdebug (from `../node_modules/react-native/ReactCommon/react/renderer/debug`)
  - React-rncore (from `../node_modules/react-native/ReactCommon`)
  - React-RuntimeApple (from `../node_modules/react-native/ReactCommon/react/runtime/platform/ios`)
  - React-RuntimeCore (from `../node_modules/react-native/ReactCommon/react/runtime`)
  - React-runtimeexecutor (from `../node_modules/react-native/ReactCommon/runtimeexecutor`)
  - React-RuntimeHermes (from `../node_modules/react-native/ReactCommon/react/runtime`)
  - React-runtimescheduler (from `../node_modules/react-native/ReactCommon/react/renderer/runtimescheduler`)
  - React-timing (from `../node_modules/react-native/ReactCommon/react/timing`)
  - React-utils (from `../node_modules/react-native/ReactCommon/react/utils`)
  - ReactAppDependencyProvider (from `build/generated/ios`)
  - ReactCodegen (from `build/generated/ios`)
  - ReactCommon/turbomodule/core (from `../node_modules/react-native/ReactCommon`)
  - "ReactNativeHybridApp (from `../node_modules/@expensify/react-native-hybrid-app`)"
  - "RNAppleAuthentication (from `../node_modules/@invertase/react-native-apple-authentication`)"
  - "RNCClipboard (from `../node_modules/@react-native-clipboard/clipboard`)"
  - "RNCPicker (from `../node_modules/@react-native-picker/picker`)"
  - RNDeviceInfo (from `../node_modules/react-native-device-info`)
  - "RNFBAnalytics (from `../node_modules/@react-native-firebase/analytics`)"
  - "RNFBApp (from `../node_modules/@react-native-firebase/app`)"
  - "RNFBCrashlytics (from `../node_modules/@react-native-firebase/crashlytics`)"
  - "RNFBPerf (from `../node_modules/@react-native-firebase/perf`)"
  - "RNFlashList (from `../node_modules/@shopify/flash-list`)"
  - RNFS (from `../node_modules/react-native-fs`)
  - RNGestureHandler (from `../node_modules/react-native-gesture-handler`)
  - "RNGoogleSignin (from `../node_modules/@react-native-google-signin/google-signin`)"
  - "RNLiveMarkdown (from `../node_modules/@expensify/react-native-live-markdown`)"
  - RNLocalize (from `../node_modules/react-native-localize`)
  - "rnmapbox-maps (from `../node_modules/@rnmapbox/maps`)"
  - RNNitroSQLite (from `../node_modules/react-native-nitro-sqlite`)
  - RNPermissions (from `../node_modules/react-native-permissions`)
  - RNReactNativeHapticFeedback (from `../node_modules/react-native-haptic-feedback`)
  - RNReanimated (from `../node_modules/react-native-reanimated`)
  - RNScreens (from `../node_modules/react-native-screens`)
  - RNShare (from `../node_modules/react-native-share`)
  - RNSound (from `../node_modules/react-native-sound`)
  - RNSVG (from `../node_modules/react-native-svg`)
  - VisionCamera (from `../node_modules/react-native-vision-camera`)
  - Yoga (from `../node_modules/react-native/ReactCommon/yoga`)

SPEC REPOS:
  trunk:
    - Airship
    - AirshipFrameworkProxy
    - AirshipServiceExtension
    - AppAuth
    - Firebase
    - FirebaseABTesting
    - FirebaseAnalytics
    - FirebaseCore
    - FirebaseCoreExtension
    - FirebaseCoreInternal
    - FirebaseCrashlytics
    - FirebaseInstallations
    - FirebasePerformance
    - FirebaseRemoteConfig
    - FirebaseRemoteConfigInterop
    - FirebaseSessions
    - FirebaseSharedSwift
    - ForkInputMask
    - GoogleAppMeasurement
    - GoogleDataTransport
    - GoogleSignIn
    - GoogleUtilities
    - GTMAppAuth
    - GTMSessionFetcher
    - GzipSwift
    - libavif
    - libdav1d
    - libwebp
    - lottie-ios
    - MapboxCommon
    - MapboxCoreMaps
    - MapboxMaps
    - MapboxMobileEvents
    - nanopb
    - NWWebSocket
    - Onfido
    - Plaid
    - PromisesObjC
    - PromisesSwift
    - PusherSwift
    - React-Codegen
    - SDWebImage
    - SDWebImageAVIFCoder
    - SDWebImageSVGCoder
    - SDWebImageWebPCoder
    - SocketRocket
    - Turf
    - TweetNacl

EXTERNAL SOURCES:
  AppLogs:
    :path: "../node_modules/react-native-app-logs/AppLogsPod"
  boost:
    :podspec: "../node_modules/react-native/third-party-podspecs/boost.podspec"
  DoubleConversion:
    :podspec: "../node_modules/react-native/third-party-podspecs/DoubleConversion.podspec"
  EXAV:
    :path: "../node_modules/expo-av/ios"
  EXConstants:
    :path: "../node_modules/expo-constants/ios"
  EXImageLoader:
    :path: "../node_modules/expo-image-loader/ios"
  expensify-react-native-background-task:
    :path: "../node_modules/@expensify/react-native-background-task"
  ExpensifyNitroUtils:
    :path: "../node_modules/@expensify/nitro-utils"
  Expo:
    :path: "../node_modules/expo"
  ExpoAsset:
    :path: "../node_modules/expo-asset/ios"
  ExpoFont:
    :path: "../node_modules/expo-font/ios"
  ExpoImage:
    :path: "../node_modules/expo-image/ios"
  ExpoImageManipulator:
    :path: "../node_modules/expo-image-manipulator/ios"
  ExpoModulesCore:
    :path: "../node_modules/expo-modules-core"
  ExpoSecureStore:
    :path: "../node_modules/expo-secure-store/ios"
  fast_float:
    :podspec: "../node_modules/react-native/third-party-podspecs/fast_float.podspec"
  FBLazyVector:
    :path: "../node_modules/react-native/Libraries/FBLazyVector"
  fmt:
    :podspec: "../node_modules/react-native/third-party-podspecs/fmt.podspec"
  FullStory:
    :http: https://ios-releases.fullstory.com/fullstory-1.61.0-xcframework.tar.gz
  fullstory_react-native:
    :path: "../node_modules/@fullstory/react-native"
  glog:
    :podspec: "../node_modules/react-native/third-party-podspecs/glog.podspec"
  group-ib-fp:
    :path: "../node_modules/group-ib-fp"
  hermes-engine:
    :podspec: "../node_modules/react-native/sdks/hermes-engine/hermes-engine.podspec"
    :tag: hermes-2025-03-03-RNv0.79.0-bc17d964d03743424823d7dd1a9f37633459c5c5
  lottie-react-native:
    :path: "../node_modules/lottie-react-native"
  NitroModules:
    :path: "../node_modules/react-native-nitro-modules"
  onfido-react-native-sdk:
    :path: "../node_modules/@onfido/react-native-sdk"
  pusher-websocket-react-native:
    :path: "../node_modules/@pusher/pusher-websocket-react-native"
  RCT-Folly:
    :podspec: "../node_modules/react-native/third-party-podspecs/RCT-Folly.podspec"
  RCTDeprecation:
    :path: "../node_modules/react-native/ReactApple/Libraries/RCTFoundation/RCTDeprecation"
  RCTRequired:
    :path: "../node_modules/react-native/Libraries/Required"
  RCTTypeSafety:
    :path: "../node_modules/react-native/Libraries/TypeSafety"
  React:
    :path: "../node_modules/react-native/"
  React-callinvoker:
    :path: "../node_modules/react-native/ReactCommon/callinvoker"
  React-Core:
    :path: "../node_modules/react-native/"
  React-CoreModules:
    :path: "../node_modules/react-native/React/CoreModules"
  React-cxxreact:
    :path: "../node_modules/react-native/ReactCommon/cxxreact"
  React-debug:
    :path: "../node_modules/react-native/ReactCommon/react/debug"
  React-defaultsnativemodule:
    :path: "../node_modules/react-native/ReactCommon/react/nativemodule/defaults"
  React-domnativemodule:
    :path: "../node_modules/react-native/ReactCommon/react/nativemodule/dom"
  React-Fabric:
    :path: "../node_modules/react-native/ReactCommon"
  React-FabricComponents:
    :path: "../node_modules/react-native/ReactCommon"
  React-FabricImage:
    :path: "../node_modules/react-native/ReactCommon"
  React-featureflags:
    :path: "../node_modules/react-native/ReactCommon/react/featureflags"
  React-featureflagsnativemodule:
    :path: "../node_modules/react-native/ReactCommon/react/nativemodule/featureflags"
  React-graphics:
    :path: "../node_modules/react-native/ReactCommon/react/renderer/graphics"
  React-hermes:
    :path: "../node_modules/react-native/ReactCommon/hermes"
  React-idlecallbacksnativemodule:
    :path: "../node_modules/react-native/ReactCommon/react/nativemodule/idlecallbacks"
  React-ImageManager:
    :path: "../node_modules/react-native/ReactCommon/react/renderer/imagemanager/platform/ios"
  React-jserrorhandler:
    :path: "../node_modules/react-native/ReactCommon/jserrorhandler"
  React-jsi:
    :path: "../node_modules/react-native/ReactCommon/jsi"
  React-jsiexecutor:
    :path: "../node_modules/react-native/ReactCommon/jsiexecutor"
  React-jsinspector:
    :path: "../node_modules/react-native/ReactCommon/jsinspector-modern"
  React-jsinspectortracing:
    :path: "../node_modules/react-native/ReactCommon/jsinspector-modern/tracing"
  React-jsitooling:
    :path: "../node_modules/react-native/ReactCommon/jsitooling"
  React-jsitracing:
    :path: "../node_modules/react-native/ReactCommon/hermes/executor/"
  React-logger:
    :path: "../node_modules/react-native/ReactCommon/logger"
  React-Mapbuffer:
    :path: "../node_modules/react-native/ReactCommon"
  React-microtasksnativemodule:
    :path: "../node_modules/react-native/ReactCommon/react/nativemodule/microtasks"
  react-native-advanced-input-mask:
    :path: "../node_modules/react-native-advanced-input-mask"
  react-native-airship:
    :path: "../node_modules/@ua/react-native-airship"
  react-native-app-logs:
    :path: "../node_modules/react-native-app-logs"
  react-native-blob-util:
    :path: "../node_modules/react-native-blob-util"
  react-native-cameraroll:
    :path: "../node_modules/@react-native-camera-roll/camera-roll"
  react-native-config:
    :path: "../node_modules/react-native-config"
  react-native-document-picker:
    :path: "../node_modules/@react-native-documents/picker"
  react-native-geolocation:
    :path: "../node_modules/@react-native-community/geolocation"
  react-native-get-random-values:
    :path: "../node_modules/react-native-get-random-values"
  react-native-image-picker:
    :path: "../node_modules/react-native-image-picker"
  react-native-key-command:
    :path: "../node_modules/react-native-key-command"
  react-native-keyboard-controller:
    :path: "../node_modules/react-native-keyboard-controller"
  react-native-launch-arguments:
    :path: "../node_modules/react-native-launch-arguments"
  react-native-netinfo:
    :path: "../node_modules/@react-native-community/netinfo"
  react-native-pager-view:
    :path: "../node_modules/react-native-pager-view"
  react-native-pdf:
    :path: "../node_modules/react-native-pdf"
  react-native-performance:
    :path: "../node_modules/react-native-performance"
  react-native-plaid-link-sdk:
    :path: "../node_modules/react-native-plaid-link-sdk"
  react-native-release-profiler:
    :path: "../node_modules/react-native-release-profiler"
  react-native-safe-area-context:
    :path: "../node_modules/react-native-safe-area-context"
  react-native-view-shot:
    :path: "../node_modules/react-native-view-shot"
  react-native-wallet:
    :path: "../node_modules/@expensify/react-native-wallet"
  react-native-webview:
    :path: "../node_modules/react-native-webview"
  React-NativeModulesApple:
    :path: "../node_modules/react-native/ReactCommon/react/nativemodule/core/platform/ios"
  React-oscompat:
    :path: "../node_modules/react-native/ReactCommon/oscompat"
  React-perflogger:
    :path: "../node_modules/react-native/ReactCommon/reactperflogger"
  React-performancetimeline:
    :path: "../node_modules/react-native/ReactCommon/react/performance/timeline"
  React-RCTActionSheet:
    :path: "../node_modules/react-native/Libraries/ActionSheetIOS"
  React-RCTAnimation:
    :path: "../node_modules/react-native/Libraries/NativeAnimation"
  React-RCTAppDelegate:
    :path: "../node_modules/react-native/Libraries/AppDelegate"
  React-RCTBlob:
    :path: "../node_modules/react-native/Libraries/Blob"
  React-RCTFabric:
    :path: "../node_modules/react-native/React"
  React-RCTFBReactNativeSpec:
    :path: "../node_modules/react-native/React"
  React-RCTImage:
    :path: "../node_modules/react-native/Libraries/Image"
  React-RCTLinking:
    :path: "../node_modules/react-native/Libraries/LinkingIOS"
  React-RCTNetwork:
    :path: "../node_modules/react-native/Libraries/Network"
  React-RCTRuntime:
    :path: "../node_modules/react-native/React/Runtime"
  React-RCTSettings:
    :path: "../node_modules/react-native/Libraries/Settings"
  React-RCTText:
    :path: "../node_modules/react-native/Libraries/Text"
  React-RCTVibration:
    :path: "../node_modules/react-native/Libraries/Vibration"
  React-rendererconsistency:
    :path: "../node_modules/react-native/ReactCommon/react/renderer/consistency"
  React-renderercss:
    :path: "../node_modules/react-native/ReactCommon/react/renderer/css"
  React-rendererdebug:
    :path: "../node_modules/react-native/ReactCommon/react/renderer/debug"
  React-rncore:
    :path: "../node_modules/react-native/ReactCommon"
  React-RuntimeApple:
    :path: "../node_modules/react-native/ReactCommon/react/runtime/platform/ios"
  React-RuntimeCore:
    :path: "../node_modules/react-native/ReactCommon/react/runtime"
  React-runtimeexecutor:
    :path: "../node_modules/react-native/ReactCommon/runtimeexecutor"
  React-RuntimeHermes:
    :path: "../node_modules/react-native/ReactCommon/react/runtime"
  React-runtimescheduler:
    :path: "../node_modules/react-native/ReactCommon/react/renderer/runtimescheduler"
  React-timing:
    :path: "../node_modules/react-native/ReactCommon/react/timing"
  React-utils:
    :path: "../node_modules/react-native/ReactCommon/react/utils"
  ReactAppDependencyProvider:
    :path: build/generated/ios
  ReactCodegen:
    :path: build/generated/ios
  ReactCommon:
    :path: "../node_modules/react-native/ReactCommon"
  ReactNativeHybridApp:
    :path: "../node_modules/@expensify/react-native-hybrid-app"
  RNAppleAuthentication:
    :path: "../node_modules/@invertase/react-native-apple-authentication"
  RNCClipboard:
    :path: "../node_modules/@react-native-clipboard/clipboard"
  RNCPicker:
    :path: "../node_modules/@react-native-picker/picker"
  RNDeviceInfo:
    :path: "../node_modules/react-native-device-info"
  RNFBAnalytics:
    :path: "../node_modules/@react-native-firebase/analytics"
  RNFBApp:
    :path: "../node_modules/@react-native-firebase/app"
  RNFBCrashlytics:
    :path: "../node_modules/@react-native-firebase/crashlytics"
  RNFBPerf:
    :path: "../node_modules/@react-native-firebase/perf"
  RNFlashList:
    :path: "../node_modules/@shopify/flash-list"
  RNFS:
    :path: "../node_modules/react-native-fs"
  RNGestureHandler:
    :path: "../node_modules/react-native-gesture-handler"
  RNGoogleSignin:
    :path: "../node_modules/@react-native-google-signin/google-signin"
  RNLiveMarkdown:
    :path: "../node_modules/@expensify/react-native-live-markdown"
  RNLocalize:
    :path: "../node_modules/react-native-localize"
  rnmapbox-maps:
    :path: "../node_modules/@rnmapbox/maps"
  RNNitroSQLite:
    :path: "../node_modules/react-native-nitro-sqlite"
  RNPermissions:
    :path: "../node_modules/react-native-permissions"
  RNReactNativeHapticFeedback:
    :path: "../node_modules/react-native-haptic-feedback"
  RNReanimated:
    :path: "../node_modules/react-native-reanimated"
  RNScreens:
    :path: "../node_modules/react-native-screens"
  RNShare:
    :path: "../node_modules/react-native-share"
  RNSound:
    :path: "../node_modules/react-native-sound"
  RNSVG:
    :path: "../node_modules/react-native-svg"
  VisionCamera:
    :path: "../node_modules/react-native-vision-camera"
  Yoga:
    :path: "../node_modules/react-native/ReactCommon/yoga"

CHECKOUT OPTIONS:
  FullStory:
    :http: https://ios-releases.fullstory.com/fullstory-1.61.0-xcframework.tar.gz

SPEC CHECKSUMS:
  Airship: aa8a8f48805425d1a292db60d79235d4a4afa1cb
  AirshipFrameworkProxy: d5873f774b28d13c2189c920b4bafdb9c152f353
  AirshipServiceExtension: 9c73369f426396d9fb9ff222d86d842fac76ba46
  AppAuth: 501c04eda8a8d11f179dbe8637b7a91bb7e5d2fa
  AppLogs: 3bc4e9b141dbf265b9464409caaa40416a9ee0e0
  boost: 659a89341ea4ab3df8259733813b52f26d8be9a5
  DoubleConversion: cb417026b2400c8f53ae97020b2be961b59470cb
  EXAV: 13d43af15268a3f448a6b994e91574c939f065e6
  EXConstants: 9d62a46a36eae6d28cb978efcbc68aef354d1704
  EXImageLoader: ab4fcf9240cf3636a83c00e3fc5229d692899428
  expensify-react-native-background-task: 33f3c3977ee1bcfb75b5466735d467cacda86746
  ExpensifyNitroUtils: e23437311e907914fc58da92569b5f9805b724f3
  Expo: 63b9951a116c03a63215ae0a116e52b50107cecd
  ExpoAsset: 3ea3275cca6a7793b3d36fbf1075c590f803fbcb
  ExpoFont: 312c73403bbd4f98e1d6a5330641a56292583cd2
  ExpoImage: 04ffc79f9a0391573b77efbc549d59c655caa5a8
  ExpoImageManipulator: 7096d6bf874c0a0a649f60733fef8a99c4ad0fe2
  ExpoModulesCore: 4f1efd2360fd016b3ab7f13c9983320412208976
  ExpoSecureStore: 833b24a0d7feffef4505184910c058221066011e
  fast_float: 06eeec4fe712a76acc9376682e4808b05ce978b6
  FBLazyVector: 84b955f7b4da8b895faf5946f73748267347c975
  Firebase: 3435bc66b4d494c2f22c79fd3aae4c1db6662327
  FirebaseABTesting: 4048f61cc10d2fad064d3089ace6bd5fb910169b
  FirebaseAnalytics: 630349facf4a114a0977e5d7570e104261973287
  FirebaseCore: c692c7f1c75305ab6aff2b367f25e11d73aa8bd0
  FirebaseCoreExtension: c048485c347616dba6165358dbef765c5197597b
  FirebaseCoreInternal: 29d7b3af4aaf0b8f3ed20b568c13df399b06f68c
  FirebaseCrashlytics: 8281e577b6f85a08ea7aeb8b66f95e1ae430c943
  FirebaseInstallations: 0ee9074f2c1e86561ace168ee1470dc67aabaf02
  FirebasePerformance: d8d51127a7d1fe977866813c75836f4911849a09
  FirebaseRemoteConfig: 518ca257cdb2ccbc2b781ef2f2104f1104c7488f
  FirebaseRemoteConfigInterop: 1c6135e8a094cc6368949f5faeeca7ee8948b8aa
  FirebaseSessions: eaa8ec037e7793769defe4201c20bd4d976f9677
  FirebaseSharedSwift: e17c654ef1f1a616b0b33054e663ad1035c8fd40
  fmt: a40bb5bd0294ea969aaaba240a927bd33d878cdd
  ForkInputMask: 55e3fbab504b22da98483e9f9a6514b98fdd2f3c
  FullStory: 3bf0840584001b8fba01e90f9f660db43025521d
  fullstory_react-native: eea992f5f335d6b73cb5c3cc06942660388ef92f
  glog: 5683914934d5b6e4240e497e0f4a3b42d1854183
  GoogleAppMeasurement: 0dfca1a4b534d123de3945e28f77869d10d0d600
  GoogleDataTransport: aae35b7ea0c09004c3797d53c8c41f66f219d6a7
  GoogleSignIn: d4281ab6cf21542b1cfaff85c191f230b399d2db
  GoogleUtilities: 00c88b9a86066ef77f0da2fab05f65d7768ed8e1
  group-ib-fp: fcdafae8102c5e77e35d313d7227a6eba2bbe95f
  GTMAppAuth: f69bd07d68cd3b766125f7e072c45d7340dea0de
  GTMSessionFetcher: 5aea5ba6bd522a239e236100971f10cb71b96ab6
  GzipSwift: 893f3e48e597a1a4f62fafcb6514220fcf8287fa
  hermes-engine: 314be5250afa5692b57b4dd1705959e1973a8ebe
  libavif: 84bbb62fb232c3018d6f1bab79beea87e35de7b7
  libdav1d: 23581a4d8ec811ff171ed5e2e05cd27bad64c39f
  libwebp: 1786c9f4ff8a279e4dac1e8f385004d5fc253009
  lottie-ios: 3d98679b41fa6fd6aff2352b3953dbd3df8a397e
  lottie-react-native: 539be2007394ec90451fd09ee7eeacbb61da4153
  MapboxCommon: 873b75dd0e8c5d7029e0c849437eba365f4887e5
  MapboxCoreMaps: 35685edba03e44468aed57c3dfd7f8795edafda8
  MapboxMaps: 05822ab0ee74f7d626e6471572439afe35c1c116
  MapboxMobileEvents: d044b9edbe0ec7df60f6c2c9634fe9a7f449266b
  nanopb: fad817b59e0457d11a5dfbde799381cd727c1275
  NitroModules: 058e64fb28102fadd1105e5530fdfa1ff93db7ac
  NWWebSocket: 040d22f23438cc09aaeabf537beff67699c3c76d
<<<<<<< HEAD
  Onfido: f3af62ea1c9a419589c133e3e511e5d2c4f3f8af
  onfido-react-native-sdk: 0245dba46f3e3a10bbaf3969fc7c947a22fb46fa
  Plaid: 252a1910d0ad030f27043925236be14a852c9bb2
=======
  Onfido: 25d7d29890ca96e7faf79c84e2d3a33cd8fb8631
  onfido-react-native-sdk: 1cdc60cfc65e996d7544e1db1201a52cd0af4047
  Plaid: c32f22ffce5ec67c9e6147eaf6c4d7d5f8086d89
>>>>>>> 8aa2d214
  PromisesObjC: f5707f49cb48b9636751c5b2e7d227e43fba9f47
  PromisesSwift: 9d77319bbe72ebf6d872900551f7eeba9bce2851
  pusher-websocket-react-native: e40c49a1e4ec96d4157375aebcf44943f0f8f62f
  PusherSwift: cad631bad86cfff4b8458dce1310a7774e469b1f
  RCT-Folly: 36fe2295e44b10d831836cc0d1daec5f8abcf809
  RCTDeprecation: 83ffb90c23ee5cea353bd32008a7bca100908f8c
  RCTRequired: eb7c0aba998009f47a540bec9e9d69a54f68136e
  RCTTypeSafety: 659ae318c09de0477fd27bbc9e140071c7ea5c93
  React: c2d3aa44c49bb34e4dfd49d3ee92da5ebacc1c1c
  React-callinvoker: 1bdfb7549b5af266d85757193b5069f60659ef9d
  React-Codegen: 4b8b4817cea7a54b83851d4c1f91f79aa73de30a
  React-Core: 7e3642ef83e1032df3d25ebc840868c0c54381ca
  React-CoreModules: 15a85e6665d61678942da6ae485b351f4c699049
  React-cxxreact: 74f9de59259ac951923f5726aa14f0398f167af9
  React-debug: a9861ea2196e886642887e29fd1d86c6eee93454
  React-defaultsnativemodule: 0e85419763d183f937ec98ea01a27a2afd6f1aa2
  React-domnativemodule: 9b970dcaf8fe53250622daba1d42877f400b858b
  React-Fabric: 0be44adc205b650b4f6003fd8dd3d72b3a9ba6a8
  React-FabricComponents: ea062466367976df752a9d5847c7136a7f07bb3d
  React-FabricImage: 3add4d33413771218a062920378f3dac2abe6502
  React-featureflags: 4ef61c283dfae8f327dbae70f41bb0399bd9e0fc
  React-featureflagsnativemodule: 3324bd2b55b374897914cf8c6d03cc3c35889d86
  React-graphics: 29570df7b0b3d210ba5a4ec67024b117b5a8c74a
  React-hermes: 8b86e5f54a65ecb69cdf22b3a00a11562eda82d2
  React-idlecallbacksnativemodule: 8624d07a1b25045419521d5809cdf3c948dbc411
  React-ImageManager: 21a10bb92dde7cf5ec29c139769630dadbac0cc2
  React-jserrorhandler: 00697e19cde827e8134d543b404f3f016616e8bc
  React-jsi: 6af1987cfbb1b6621664fdbf6c7b62bd4d38c923
  React-jsiexecutor: 51f372998e0303585cb0317232b938d694663cbd
  React-jsinspector: d797824c7b7c931c5ad8ab41de3841a3d7a52e6f
  React-jsinspectortracing: d9acc748525e22e4c7b7241ea39ecbd99bfa6c22
  React-jsitooling: 5bf7d347f145ae47bcecd4107ba7fe7539ebf55b
  React-jsitracing: 6e27cce907f23131472594523cd6e30737a754e5
  React-logger: 368570a253f00879a1e4fea24ed4047e72e7bbf3
  React-Mapbuffer: f581f01e9c766bbfb7d1f57a6f6ceb86bdc310f1
  React-microtasksnativemodule: 8fc1bfccd27980ed6cfec1f52ffcd6af336f48f7
  react-native-advanced-input-mask: d247018c1658160139c72dd3a44a1054f9ec00e5
  react-native-airship: ff2599900d29e0e64ff2b2dd9f897c0c220a9163
  react-native-app-logs: 6540c5f6f66f33cb52d0bb62f0a10131ff3a9589
  react-native-blob-util: 68f288ed8fd64a191a4d83ffa5a1dd375dc786d2
  react-native-cameraroll: d98f8a64b53620754864c33a034e054ca4a3b360
  react-native-config: ab9f9cc16883aed5355ca43478fe39e6aec5ebb9
  react-native-document-picker: 06ad77eb1650e628def114ff74f9f767f1888edd
  react-native-geolocation: d5114c4ea019574f76344eca8503555ba1208b46
  react-native-get-random-values: 21325b2244dfa6b58878f51f9aa42821e7ba3d06
  react-native-image-picker: 05b58a33b780623da2f891c55dcc57c6aa867d83
  react-native-key-command: b04997038f8fe4a03b711abe36cd84ced93c50b3
  react-native-keyboard-controller: be15b0f8fdfd9ee0370f5bc7dab5ed2cfc3ef5e5
  react-native-launch-arguments: 5f41e0abf88a15e3c5309b8875d6fd5ac43df49d
  react-native-netinfo: b8577cba87fbe7b7740c279ee23d25d7c5d87666
  react-native-pager-view: 12c1b7b6f50efb3e5d57d62ea5c601cba0585bfd
  react-native-pdf: 1fee221a1bdb66bb5dc14718e0687dd34f33a823
  react-native-performance: ed312c0ee791c50077b7ad22b01685fe5a0e3db6
  react-native-plaid-link-sdk: f4838d6095aab8f12bd4194682f779c9f0927082
  react-native-release-profiler: 3c899b04a88a63735e74beb1d1010ec8c8616347
  react-native-safe-area-context: 6cec90ce53951d3b52dc73e873323a4a7662fc0c
  react-native-view-shot: 70a8e604c289cc67324011554c63ee87dca04a06
  react-native-wallet: 9d31bca007c1d11766fa420f5509cf9513d3b7d9
  react-native-webview: 9cf95bd9b16cde5d9bbae452a9cf55631b62028d
  React-NativeModulesApple: 1b5e6bf9164371771e553f744da801f5d9f5c7e5
  React-oscompat: ef5df1c734f19b8003e149317d041b8ce1f7d29c
  React-perflogger: 005c6dfd4aa335fd527c94cc4591ed9b509f0486
  React-performancetimeline: df331d0764cc54204a73960408371111efbd34b7
  React-RCTActionSheet: a499b0d6d9793886b67ba3e16046a3fef2cdbbc3
  React-RCTAnimation: 2595dcb10a82216a511b54742f8c28d793852ac6
  React-RCTAppDelegate: f03604b70f57c9469a84a159d8abecf793a5bcff
  React-RCTBlob: e00f9b4e2f151938f4d9864cf33ebf24ac03328a
  React-RCTFabric: d3c06acaa6f6b4f51b37b24c1ae5393f55a2ff22
  React-RCTFBReactNativeSpec: 0f4d4f0da938101f2ca9d5333a8f46e527ad2819
  React-RCTImage: dac5e9f8ec476aefe6e60ee640ebc1dfaf1a4dbe
  React-RCTLinking: 494b785a40d952a1dfbe712f43214376e5f0e408
  React-RCTNetwork: b3d7c30cd21793e268db107dd0980cb61b3c1c44
  React-RCTRuntime: 8137d4927804480c952a40c422e40a6e697c616f
  React-RCTSettings: a060c7e381a3896104761b8eed7e284d95e37df3
  React-RCTText: 4f272b72dbb61f390d8c8274528f9fdbff983806
  React-RCTVibration: 0e5326220719aca12473d703aa46693e3b4ce67a
  React-rendererconsistency: 4e8e3fd5e90ec9594a4bd5950496eb8006c72f7e
  React-renderercss: eeb482d2790028a9b47ce9c214397ae2f4e2a7c5
  React-rendererdebug: c6e3b7583c2f0802cb3b4cf19f714853fa9ac670
  React-rncore: 0f64cacb1becc6f89c99018ca920d012f9044ebd
  React-RuntimeApple: 3d34bd566375cbb61e94360329835fde05ced395
  React-RuntimeCore: 6140c26964655b66ddc8afb744c9df429f833357
  React-runtimeexecutor: d60846710facedd1edb70c08b738119b3ee2c6c2
  React-RuntimeHermes: 00ee3577308f9644df029168aa874ac75f25d710
  React-runtimescheduler: 2ad0d683dd8eac942e03cea82d45982fd5fac362
  React-timing: beb0ba912f9ffc1a6758afa767ae5c03302dc9ee
  React-utils: 5593ad221337dddfc69230fc32e94af714773ce5
  ReactAppDependencyProvider: d5dcc564f129632276bd3184e60f053fcd574d6b
  ReactCodegen: aea17732a7f6a3169e3b2800c58dc12034f874f9
  ReactCommon: 35a5629d7159876dd048c63751eaeb3aa3a6a53b
  ReactNativeHybridApp: 47a9e32fe897d22240b69714a25da8b0dcdf53b4
  RNAppleAuthentication: 0571c08da8c327ae2afc0261b48b4a515b0286a6
  RNCClipboard: cc758c52da06b146344ceff63b4dfcf255a693c0
  RNCPicker: 86d8ea4068120e5bc5f0392543ddb82fb2846c8d
  RNDeviceInfo: f649855d9132da878fa8b9d4b04ec30de85f5b54
  RNFBAnalytics: 921718282c3326adb23f1eb732898e31804be5a3
  RNFBApp: df5caad9f64b6bc87f8a0b110e6bc411fb00a12b
  RNFBCrashlytics: c9dbfcf63b06cf8e8c4d960719e81160b6bc2e76
  RNFBPerf: c32ec64522c2e4d81d1562747809314e9050b75f
  RNFlashList: 2e3ff9db752b552fdb1cdb00b8fb2a408af4c516
  RNFS: 4ac0f0ea233904cb798630b3c077808c06931688
  RNGestureHandler: 61d3e94abb866ee955563ddf073e405e3f541359
  RNGoogleSignin: ccaa4a81582cf713eea562c5dd9dc1961a715fd0
  RNLiveMarkdown: 0a228fb9a8be4b5b463beeb3b272753a6f10e649
  RNLocalize: d4b8af4e442d4bcca54e68fc687a2129b4d71a81
  rnmapbox-maps: f3875edd847c82d770d1b57852b36d45b3ea8a01
  RNNitroSQLite: e36968e81bbcab6c9e97a35e74ae34c7420d734c
  RNPermissions: fd6b2676e74ecb6d2dec0a6168502ab7af733e34
  RNReactNativeHapticFeedback: 85c0a6ff490d52f5e8073040296fefe5945ebbfa
  RNReanimated: 0692f0b36f15b83a7936c3611cab923e1396eeb9
  RNScreens: 0dcbe4c37daf0ec9b98bc5a655b1303e58e676ff
  RNShare: 1e3e15a3d2608acde2808bc35448e2344e38e15b
  RNSound: 6c156f925295bdc83e8e422e7d8b38d33bc71852
  RNSVG: 9346c68a0d5c5e4e74d82d664b745f28e6cfc1cb
  SDWebImage: f84b0feeb08d2d11e6a9b843cb06d75ebf5b8868
  SDWebImageAVIFCoder: 00310d246aab3232ce77f1d8f0076f8c4b021d90
  SDWebImageSVGCoder: 15a300a97ec1c8ac958f009c02220ac0402e936c
  SDWebImageWebPCoder: e38c0a70396191361d60c092933e22c20d5b1380
  SocketRocket: d4aabe649be1e368d1318fdf28a022d714d65748
  Turf: aa2ede4298009639d10db36aba1a7ebaad072a5e
  TweetNacl: 3abf4d1d2082b0114e7a67410e300892448951e6
  VisionCamera: 2230ecfd78a1f6cddd8be0fe4e6589f21a6385e1
  Yoga: 50518ade05048235d91a78b803336dbb5b159d5d

PODFILE CHECKSUM: 145b53efc0407146c2decf14202d64f78e7dbd96

COCOAPODS: 1.15.2<|MERGE_RESOLUTION|>--- conflicted
+++ resolved
@@ -422,41 +422,11 @@
     - ReactCommon/turbomodule/core
     - Yoga
   - NWWebSocket (0.5.4)
-<<<<<<< HEAD
-  - Onfido (29.7.2)
-  - onfido-react-native-sdk (10.6.0):
-    - DoubleConversion
-    - glog
-    - hermes-engine
-    - Onfido (~> 29.7.0)
-    - RCT-Folly (= 2024.11.18.00)
-    - RCTRequired
-    - RCTTypeSafety
-    - React-Core
-    - React-debug
-    - React-Fabric
-    - React-featureflags
-    - React-graphics
-    - React-hermes
-    - React-ImageManager
-    - React-jsi
-    - React-NativeModulesApple
-    - React-RCTFabric
-    - React-renderercss
-    - React-rendererdebug
-    - React-utils
-    - ReactCodegen
-    - ReactCommon/turbomodule/bridging
-    - ReactCommon/turbomodule/core
-    - Yoga
-  - Plaid (6.4.0)
-=======
   - Onfido (32.6.0)
   - onfido-react-native-sdk (15.1.0):
     - Onfido (~> 32.6.0)
     - React
-  - Plaid (5.6.0)
->>>>>>> 8aa2d214
+  - Plaid (6.4.0)
   - PromisesObjC (2.4.0)
   - PromisesSwift (2.4.0):
     - PromisesObjC (= 2.4.0)
@@ -3853,15 +3823,9 @@
   nanopb: fad817b59e0457d11a5dfbde799381cd727c1275
   NitroModules: 058e64fb28102fadd1105e5530fdfa1ff93db7ac
   NWWebSocket: 040d22f23438cc09aaeabf537beff67699c3c76d
-<<<<<<< HEAD
-  Onfido: f3af62ea1c9a419589c133e3e511e5d2c4f3f8af
-  onfido-react-native-sdk: 0245dba46f3e3a10bbaf3969fc7c947a22fb46fa
-  Plaid: 252a1910d0ad030f27043925236be14a852c9bb2
-=======
   Onfido: 25d7d29890ca96e7faf79c84e2d3a33cd8fb8631
   onfido-react-native-sdk: 1cdc60cfc65e996d7544e1db1201a52cd0af4047
-  Plaid: c32f22ffce5ec67c9e6147eaf6c4d7d5f8086d89
->>>>>>> 8aa2d214
+  Plaid: 252a1910d0ad030f27043925236be14a852c9bb2
   PromisesObjC: f5707f49cb48b9636751c5b2e7d227e43fba9f47
   PromisesSwift: 9d77319bbe72ebf6d872900551f7eeba9bce2851
   pusher-websocket-react-native: e40c49a1e4ec96d4157375aebcf44943f0f8f62f
