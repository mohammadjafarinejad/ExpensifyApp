PODS:
  - Airship (16.12.1):
    - Airship/Automation (= 16.12.1)
    - Airship/Basement (= 16.12.1)
    - Airship/Core (= 16.12.1)
    - Airship/ExtendedActions (= 16.12.1)
    - Airship/MessageCenter (= 16.12.1)
  - Airship/Automation (16.12.1):
    - Airship/Core
  - Airship/Basement (16.12.1)
  - Airship/Core (16.12.1):
    - Airship/Basement
  - Airship/ExtendedActions (16.12.1):
    - Airship/Core
  - Airship/MessageCenter (16.12.1):
    - Airship/Core
  - Airship/PreferenceCenter (16.12.1):
    - Airship/Core
  - AirshipFrameworkProxy (2.1.1):
    - Airship (= 16.12.1)
    - Airship/MessageCenter (= 16.12.1)
    - Airship/PreferenceCenter (= 16.12.1)
  - AirshipServiceExtension (17.7.1)
  - AppAuth (1.6.2):
    - AppAuth/Core (= 1.6.2)
    - AppAuth/ExternalUserAgent (= 1.6.2)
  - AppAuth/Core (1.6.2)
  - AppAuth/ExternalUserAgent (1.6.2):
    - AppAuth/Core
  - boost (1.83.0)
  - BVLinearGradient (2.8.1):
    - React-Core
  - CocoaAsyncSocket (7.6.5)
  - DoubleConversion (1.1.6)
  - Expo (50.0.4):
    - ExpoModulesCore
  - ExpoImage (1.10.1):
    - ExpoModulesCore
    - SDWebImage (~> 5.17.0)
    - SDWebImageAVIFCoder (~> 0.10.1)
    - SDWebImageSVGCoder (~> 1.7.0)
    - SDWebImageWebPCoder (~> 0.13.0)
  - ExpoModulesCore (1.11.8):
    - glog
    - hermes-engine
    - RCT-Folly (= 2022.05.16.00)
    - RCTRequired
    - RCTTypeSafety
    - React-Codegen
    - React-Core
    - React-debug
    - React-Fabric
    - React-graphics
    - React-ImageManager
    - React-NativeModulesApple
    - React-RCTAppDelegate
    - React-RCTFabric
    - React-rendererdebug
    - React-utils
    - ReactCommon/turbomodule/bridging
    - ReactCommon/turbomodule/core
    - Yoga
  - FBLazyVector (0.73.2)
  - Firebase/Analytics (8.8.0):
    - Firebase/Core
  - Firebase/Core (8.8.0):
    - Firebase/CoreOnly
    - FirebaseAnalytics (~> 8.8.0)
  - Firebase/CoreOnly (8.8.0):
    - FirebaseCore (= 8.8.0)
  - Firebase/Crashlytics (8.8.0):
    - Firebase/CoreOnly
    - FirebaseCrashlytics (~> 8.8.0)
  - Firebase/Performance (8.8.0):
    - Firebase/CoreOnly
    - FirebasePerformance (~> 8.8.0)
  - FirebaseABTesting (8.15.0):
    - FirebaseCore (~> 8.0)
  - FirebaseAnalytics (8.8.0):
    - FirebaseAnalytics/AdIdSupport (= 8.8.0)
    - FirebaseCore (~> 8.0)
    - FirebaseInstallations (~> 8.0)
    - GoogleUtilities/AppDelegateSwizzler (~> 7.4)
    - GoogleUtilities/MethodSwizzler (~> 7.4)
    - GoogleUtilities/Network (~> 7.4)
    - "GoogleUtilities/NSData+zlib (~> 7.4)"
    - nanopb (~> 2.30908.0)
  - FirebaseAnalytics/AdIdSupport (8.8.0):
    - FirebaseCore (~> 8.0)
    - FirebaseInstallations (~> 8.0)
    - GoogleAppMeasurement (= 8.8.0)
    - GoogleUtilities/AppDelegateSwizzler (~> 7.4)
    - GoogleUtilities/MethodSwizzler (~> 7.4)
    - GoogleUtilities/Network (~> 7.4)
    - "GoogleUtilities/NSData+zlib (~> 7.4)"
    - nanopb (~> 2.30908.0)
  - FirebaseCore (8.8.0):
    - FirebaseCoreDiagnostics (~> 8.0)
    - GoogleUtilities/Environment (~> 7.4)
    - GoogleUtilities/Logger (~> 7.4)
  - FirebaseCoreDiagnostics (8.15.0):
    - GoogleDataTransport (~> 9.1)
    - GoogleUtilities/Environment (~> 7.7)
    - GoogleUtilities/Logger (~> 7.7)
    - nanopb (~> 2.30908.0)
  - FirebaseCrashlytics (8.8.0):
    - FirebaseCore (~> 8.0)
    - FirebaseInstallations (~> 8.0)
    - GoogleDataTransport (~> 9.0)
    - GoogleUtilities/Environment (~> 7.4)
    - nanopb (~> 2.30908.0)
    - PromisesObjC (< 3.0, >= 1.2)
  - FirebaseInstallations (8.15.0):
    - FirebaseCore (~> 8.0)
    - GoogleUtilities/Environment (~> 7.7)
    - GoogleUtilities/UserDefaults (~> 7.7)
    - PromisesObjC (< 3.0, >= 1.2)
  - FirebasePerformance (8.8.0):
    - FirebaseCore (~> 8.0)
    - FirebaseInstallations (~> 8.0)
    - FirebaseRemoteConfig (~> 8.0)
    - GoogleDataTransport (~> 9.0)
    - GoogleUtilities/Environment (~> 7.4)
    - GoogleUtilities/ISASwizzler (~> 7.4)
    - GoogleUtilities/MethodSwizzler (~> 7.4)
    - nanopb (~> 2.30908.0)
  - FirebaseRemoteConfig (8.15.0):
    - FirebaseABTesting (~> 8.0)
    - FirebaseCore (~> 8.0)
    - FirebaseInstallations (~> 8.0)
    - GoogleUtilities/Environment (~> 7.7)
    - "GoogleUtilities/NSData+zlib (~> 7.7)"
  - Flipper (0.201.0):
    - Flipper-Folly (~> 2.6)
  - Flipper-Boost-iOSX (1.76.0.1.11)
  - Flipper-DoubleConversion (3.2.0.1)
  - Flipper-Fmt (7.1.7)
  - Flipper-Folly (2.6.10):
    - Flipper-Boost-iOSX
    - Flipper-DoubleConversion
    - Flipper-Fmt (= 7.1.7)
    - Flipper-Glog
    - libevent (~> 2.1.12)
    - OpenSSL-Universal (= 1.1.1100)
  - Flipper-Glog (0.5.0.5)
  - Flipper-PeerTalk (0.0.4)
  - FlipperKit (0.201.0):
    - FlipperKit/Core (= 0.201.0)
  - FlipperKit/Core (0.201.0):
    - Flipper (~> 0.201.0)
    - FlipperKit/CppBridge
    - FlipperKit/FBCxxFollyDynamicConvert
    - FlipperKit/FBDefines
    - FlipperKit/FKPortForwarding
    - SocketRocket (~> 0.6.0)
  - FlipperKit/CppBridge (0.201.0):
    - Flipper (~> 0.201.0)
  - FlipperKit/FBCxxFollyDynamicConvert (0.201.0):
    - Flipper-Folly (~> 2.6)
  - FlipperKit/FBDefines (0.201.0)
  - FlipperKit/FKPortForwarding (0.201.0):
    - CocoaAsyncSocket (~> 7.6)
    - Flipper-PeerTalk (~> 0.0.4)
  - FlipperKit/FlipperKitHighlightOverlay (0.201.0)
  - FlipperKit/FlipperKitLayoutHelpers (0.201.0):
    - FlipperKit/Core
    - FlipperKit/FlipperKitHighlightOverlay
    - FlipperKit/FlipperKitLayoutTextSearchable
  - FlipperKit/FlipperKitLayoutIOSDescriptors (0.201.0):
    - FlipperKit/Core
    - FlipperKit/FlipperKitHighlightOverlay
    - FlipperKit/FlipperKitLayoutHelpers
  - FlipperKit/FlipperKitLayoutPlugin (0.201.0):
    - FlipperKit/Core
    - FlipperKit/FlipperKitHighlightOverlay
    - FlipperKit/FlipperKitLayoutHelpers
    - FlipperKit/FlipperKitLayoutIOSDescriptors
    - FlipperKit/FlipperKitLayoutTextSearchable
  - FlipperKit/FlipperKitLayoutTextSearchable (0.201.0)
  - FlipperKit/FlipperKitNetworkPlugin (0.201.0):
    - FlipperKit/Core
  - FlipperKit/FlipperKitReactPlugin (0.201.0):
    - FlipperKit/Core
  - FlipperKit/FlipperKitUserDefaultsPlugin (0.201.0):
    - FlipperKit/Core
  - FlipperKit/SKIOSNetworkPlugin (0.201.0):
    - FlipperKit/Core
    - FlipperKit/FlipperKitNetworkPlugin
  - fmt (6.2.1)
  - glog (0.3.5)
  - GoogleAppMeasurement (8.8.0):
    - GoogleAppMeasurement/AdIdSupport (= 8.8.0)
    - GoogleUtilities/AppDelegateSwizzler (~> 7.4)
    - GoogleUtilities/MethodSwizzler (~> 7.4)
    - GoogleUtilities/Network (~> 7.4)
    - "GoogleUtilities/NSData+zlib (~> 7.4)"
    - nanopb (~> 2.30908.0)
  - GoogleAppMeasurement/AdIdSupport (8.8.0):
    - GoogleAppMeasurement/WithoutAdIdSupport (= 8.8.0)
    - GoogleUtilities/AppDelegateSwizzler (~> 7.4)
    - GoogleUtilities/MethodSwizzler (~> 7.4)
    - GoogleUtilities/Network (~> 7.4)
    - "GoogleUtilities/NSData+zlib (~> 7.4)"
    - nanopb (~> 2.30908.0)
  - GoogleAppMeasurement/WithoutAdIdSupport (8.8.0):
    - GoogleUtilities/AppDelegateSwizzler (~> 7.4)
    - GoogleUtilities/MethodSwizzler (~> 7.4)
    - GoogleUtilities/Network (~> 7.4)
    - "GoogleUtilities/NSData+zlib (~> 7.4)"
    - nanopb (~> 2.30908.0)
  - GoogleDataTransport (9.3.0):
    - GoogleUtilities/Environment (~> 7.7)
    - nanopb (< 2.30910.0, >= 2.30908.0)
    - PromisesObjC (< 3.0, >= 1.2)
  - GoogleSignIn (7.0.0):
    - AppAuth (~> 1.5)
    - GTMAppAuth (< 3.0, >= 1.3)
    - GTMSessionFetcher/Core (< 4.0, >= 1.1)
  - GoogleUtilities/AppDelegateSwizzler (7.12.0):
    - GoogleUtilities/Environment
    - GoogleUtilities/Logger
    - GoogleUtilities/Network
  - GoogleUtilities/Environment (7.12.0):
    - PromisesObjC (< 3.0, >= 1.2)
  - GoogleUtilities/ISASwizzler (7.12.0)
  - GoogleUtilities/Logger (7.12.0):
    - GoogleUtilities/Environment
  - GoogleUtilities/MethodSwizzler (7.12.0):
    - GoogleUtilities/Logger
  - GoogleUtilities/Network (7.12.0):
    - GoogleUtilities/Logger
    - "GoogleUtilities/NSData+zlib"
    - GoogleUtilities/Reachability
  - "GoogleUtilities/NSData+zlib (7.12.0)"
  - GoogleUtilities/Reachability (7.12.0):
    - GoogleUtilities/Logger
  - GoogleUtilities/UserDefaults (7.12.0):
    - GoogleUtilities/Logger
  - GTMAppAuth (2.0.0):
    - AppAuth/Core (~> 1.6)
    - GTMSessionFetcher/Core (< 4.0, >= 1.5)
  - GTMSessionFetcher/Core (3.2.0)
  - hermes-engine (0.73.2):
    - hermes-engine/Pre-built (= 0.73.2)
  - hermes-engine/Pre-built (0.73.2)
  - libaom (3.0.0):
    - libvmaf (>= 2.2.0)
  - libavif (0.11.1):
    - libavif/libaom (= 0.11.1)
  - libavif/core (0.11.1)
  - libavif/libaom (0.11.1):
    - libaom (>= 2.0.0)
    - libavif/core
  - libevent (2.1.12)
  - libvmaf (2.3.1)
  - libwebp (1.3.2):
    - libwebp/demux (= 1.3.2)
    - libwebp/mux (= 1.3.2)
    - libwebp/sharpyuv (= 1.3.2)
    - libwebp/webp (= 1.3.2)
  - libwebp/demux (1.3.2):
    - libwebp/webp
  - libwebp/mux (1.3.2):
    - libwebp/demux
  - libwebp/sharpyuv (1.3.2)
  - libwebp/webp (1.3.2):
    - libwebp/sharpyuv
  - lottie-ios (4.3.4)
  - lottie-react-native (6.5.1):
    - glog
    - hermes-engine
    - lottie-ios (~> 4.3.3)
    - RCT-Folly (= 2022.05.16.00)
    - RCTRequired
    - RCTTypeSafety
    - React-Codegen
    - React-Core
    - React-debug
    - React-Fabric
    - React-graphics
    - React-ImageManager
    - React-NativeModulesApple
    - React-RCTFabric
    - React-rendererdebug
    - React-utils
    - ReactCommon/turbomodule/bridging
    - ReactCommon/turbomodule/core
    - Yoga
  - MapboxCommon (23.8.6)
  - MapboxCoreMaps (10.16.4):
    - MapboxCommon (~> 23.8)
  - MapboxMaps (10.16.4):
    - MapboxCommon (= 23.8.6)
    - MapboxCoreMaps (= 10.16.4)
    - MapboxMobileEvents (= 1.0.10)
    - Turf (~> 2.0)
  - MapboxMobileEvents (1.0.10)
  - nanopb (2.30908.0):
    - nanopb/decode (= 2.30908.0)
    - nanopb/encode (= 2.30908.0)
  - nanopb/decode (2.30908.0)
  - nanopb/encode (2.30908.0)
  - Onfido (27.4.0)
  - onfido-react-native-sdk (7.4.0):
    - glog
    - hermes-engine
    - Onfido (= 27.4.0)
    - RCT-Folly (= 2022.05.16.00)
    - RCTRequired
    - RCTTypeSafety
    - React-Codegen
    - React-Core
    - React-debug
    - React-Fabric
    - React-graphics
    - React-ImageManager
    - React-NativeModulesApple
    - React-RCTFabric
    - React-rendererdebug
    - React-utils
    - ReactCommon/turbomodule/bridging
    - ReactCommon/turbomodule/core
    - Yoga
  - OpenSSL-Universal (1.1.1100)
<<<<<<< HEAD
  - Plaid (5.2.0)
=======
  - Plaid (5.1.0)
>>>>>>> 4346c922
  - PromisesObjC (2.3.1)
  - RCT-Folly (2022.05.16.00):
    - boost
    - DoubleConversion
    - fmt (~> 6.2.1)
    - glog
    - RCT-Folly/Default (= 2022.05.16.00)
  - RCT-Folly/Default (2022.05.16.00):
    - boost
    - DoubleConversion
    - fmt (~> 6.2.1)
    - glog
  - RCT-Folly/Fabric (2022.05.16.00):
    - boost
    - DoubleConversion
    - fmt (~> 6.2.1)
    - glog
  - RCT-Folly/Futures (2022.05.16.00):
    - boost
    - DoubleConversion
    - fmt (~> 6.2.1)
    - glog
    - libevent
  - RCTRequired (0.73.2)
  - RCTTypeSafety (0.73.2):
    - FBLazyVector (= 0.73.2)
    - RCTRequired (= 0.73.2)
    - React-Core (= 0.73.2)
  - React (0.73.2):
    - React-Core (= 0.73.2)
    - React-Core/DevSupport (= 0.73.2)
    - React-Core/RCTWebSocket (= 0.73.2)
    - React-RCTActionSheet (= 0.73.2)
    - React-RCTAnimation (= 0.73.2)
    - React-RCTBlob (= 0.73.2)
    - React-RCTImage (= 0.73.2)
    - React-RCTLinking (= 0.73.2)
    - React-RCTNetwork (= 0.73.2)
    - React-RCTSettings (= 0.73.2)
    - React-RCTText (= 0.73.2)
    - React-RCTVibration (= 0.73.2)
  - React-callinvoker (0.73.2)
  - React-Codegen (0.73.2):
    - DoubleConversion
    - glog
    - hermes-engine
    - RCT-Folly
    - RCTRequired
    - RCTTypeSafety
    - React-Core
    - React-debug
    - React-Fabric
    - React-FabricImage
    - React-graphics
    - React-jsi
    - React-jsiexecutor
    - React-NativeModulesApple
    - React-rendererdebug
    - React-utils
    - ReactCommon/turbomodule/bridging
    - ReactCommon/turbomodule/core
  - React-Core (0.73.2):
    - glog
    - hermes-engine
    - RCT-Folly (= 2022.05.16.00)
    - React-Core/Default (= 0.73.2)
    - React-cxxreact
    - React-hermes
    - React-jsi
    - React-jsiexecutor
    - React-perflogger
    - React-runtimescheduler
    - React-utils
    - SocketRocket (= 0.6.1)
    - Yoga
  - React-Core/CoreModulesHeaders (0.73.2):
    - glog
    - hermes-engine
    - RCT-Folly (= 2022.05.16.00)
    - React-Core/Default
    - React-cxxreact
    - React-hermes
    - React-jsi
    - React-jsiexecutor
    - React-perflogger
    - React-runtimescheduler
    - React-utils
    - SocketRocket (= 0.6.1)
    - Yoga
  - React-Core/Default (0.73.2):
    - glog
    - hermes-engine
    - RCT-Folly (= 2022.05.16.00)
    - React-cxxreact
    - React-hermes
    - React-jsi
    - React-jsiexecutor
    - React-perflogger
    - React-runtimescheduler
    - React-utils
    - SocketRocket (= 0.6.1)
    - Yoga
  - React-Core/DevSupport (0.73.2):
    - glog
    - hermes-engine
    - RCT-Folly (= 2022.05.16.00)
    - React-Core/Default (= 0.73.2)
    - React-Core/RCTWebSocket (= 0.73.2)
    - React-cxxreact
    - React-hermes
    - React-jsi
    - React-jsiexecutor
    - React-jsinspector (= 0.73.2)
    - React-perflogger
    - React-runtimescheduler
    - React-utils
    - SocketRocket (= 0.6.1)
    - Yoga
  - React-Core/RCTActionSheetHeaders (0.73.2):
    - glog
    - hermes-engine
    - RCT-Folly (= 2022.05.16.00)
    - React-Core/Default
    - React-cxxreact
    - React-hermes
    - React-jsi
    - React-jsiexecutor
    - React-perflogger
    - React-runtimescheduler
    - React-utils
    - SocketRocket (= 0.6.1)
    - Yoga
  - React-Core/RCTAnimationHeaders (0.73.2):
    - glog
    - hermes-engine
    - RCT-Folly (= 2022.05.16.00)
    - React-Core/Default
    - React-cxxreact
    - React-hermes
    - React-jsi
    - React-jsiexecutor
    - React-perflogger
    - React-runtimescheduler
    - React-utils
    - SocketRocket (= 0.6.1)
    - Yoga
  - React-Core/RCTBlobHeaders (0.73.2):
    - glog
    - hermes-engine
    - RCT-Folly (= 2022.05.16.00)
    - React-Core/Default
    - React-cxxreact
    - React-hermes
    - React-jsi
    - React-jsiexecutor
    - React-perflogger
    - React-runtimescheduler
    - React-utils
    - SocketRocket (= 0.6.1)
    - Yoga
  - React-Core/RCTImageHeaders (0.73.2):
    - glog
    - hermes-engine
    - RCT-Folly (= 2022.05.16.00)
    - React-Core/Default
    - React-cxxreact
    - React-hermes
    - React-jsi
    - React-jsiexecutor
    - React-perflogger
    - React-runtimescheduler
    - React-utils
    - SocketRocket (= 0.6.1)
    - Yoga
  - React-Core/RCTLinkingHeaders (0.73.2):
    - glog
    - hermes-engine
    - RCT-Folly (= 2022.05.16.00)
    - React-Core/Default
    - React-cxxreact
    - React-hermes
    - React-jsi
    - React-jsiexecutor
    - React-perflogger
    - React-runtimescheduler
    - React-utils
    - SocketRocket (= 0.6.1)
    - Yoga
  - React-Core/RCTNetworkHeaders (0.73.2):
    - glog
    - hermes-engine
    - RCT-Folly (= 2022.05.16.00)
    - React-Core/Default
    - React-cxxreact
    - React-hermes
    - React-jsi
    - React-jsiexecutor
    - React-perflogger
    - React-runtimescheduler
    - React-utils
    - SocketRocket (= 0.6.1)
    - Yoga
  - React-Core/RCTSettingsHeaders (0.73.2):
    - glog
    - hermes-engine
    - RCT-Folly (= 2022.05.16.00)
    - React-Core/Default
    - React-cxxreact
    - React-hermes
    - React-jsi
    - React-jsiexecutor
    - React-perflogger
    - React-runtimescheduler
    - React-utils
    - SocketRocket (= 0.6.1)
    - Yoga
  - React-Core/RCTTextHeaders (0.73.2):
    - glog
    - hermes-engine
    - RCT-Folly (= 2022.05.16.00)
    - React-Core/Default
    - React-cxxreact
    - React-hermes
    - React-jsi
    - React-jsiexecutor
    - React-perflogger
    - React-runtimescheduler
    - React-utils
    - SocketRocket (= 0.6.1)
    - Yoga
  - React-Core/RCTVibrationHeaders (0.73.2):
    - glog
    - hermes-engine
    - RCT-Folly (= 2022.05.16.00)
    - React-Core/Default
    - React-cxxreact
    - React-hermes
    - React-jsi
    - React-jsiexecutor
    - React-perflogger
    - React-runtimescheduler
    - React-utils
    - SocketRocket (= 0.6.1)
    - Yoga
  - React-Core/RCTWebSocket (0.73.2):
    - glog
    - hermes-engine
    - RCT-Folly (= 2022.05.16.00)
    - React-Core/Default (= 0.73.2)
    - React-cxxreact
    - React-hermes
    - React-jsi
    - React-jsiexecutor
    - React-perflogger
    - React-runtimescheduler
    - React-utils
    - SocketRocket (= 0.6.1)
    - Yoga
  - React-CoreModules (0.73.2):
    - RCT-Folly (= 2022.05.16.00)
    - RCTTypeSafety (= 0.73.2)
    - React-Codegen
    - React-Core/CoreModulesHeaders (= 0.73.2)
    - React-jsi (= 0.73.2)
    - React-NativeModulesApple
    - React-RCTBlob
    - React-RCTImage (= 0.73.2)
    - ReactCommon
    - SocketRocket (= 0.6.1)
  - React-cxxreact (0.73.2):
    - boost (= 1.83.0)
    - DoubleConversion
    - fmt (~> 6.2.1)
    - glog
    - hermes-engine
    - RCT-Folly (= 2022.05.16.00)
    - React-callinvoker (= 0.73.2)
    - React-debug (= 0.73.2)
    - React-jsi (= 0.73.2)
    - React-jsinspector (= 0.73.2)
    - React-logger (= 0.73.2)
    - React-perflogger (= 0.73.2)
    - React-runtimeexecutor (= 0.73.2)
  - React-debug (0.73.2)
  - React-Fabric (0.73.2):
    - DoubleConversion
    - fmt (~> 6.2.1)
    - glog
    - hermes-engine
    - RCT-Folly/Fabric (= 2022.05.16.00)
    - RCTRequired
    - RCTTypeSafety
    - React-Core
    - React-cxxreact
    - React-debug
    - React-Fabric/animations (= 0.73.2)
    - React-Fabric/attributedstring (= 0.73.2)
    - React-Fabric/componentregistry (= 0.73.2)
    - React-Fabric/componentregistrynative (= 0.73.2)
    - React-Fabric/components (= 0.73.2)
    - React-Fabric/core (= 0.73.2)
    - React-Fabric/imagemanager (= 0.73.2)
    - React-Fabric/leakchecker (= 0.73.2)
    - React-Fabric/mounting (= 0.73.2)
    - React-Fabric/scheduler (= 0.73.2)
    - React-Fabric/telemetry (= 0.73.2)
    - React-Fabric/templateprocessor (= 0.73.2)
    - React-Fabric/textlayoutmanager (= 0.73.2)
    - React-Fabric/uimanager (= 0.73.2)
    - React-graphics
    - React-jsi
    - React-jsiexecutor
    - React-logger
    - React-rendererdebug
    - React-runtimescheduler
    - React-utils
    - ReactCommon/turbomodule/core
  - React-Fabric/animations (0.73.2):
    - DoubleConversion
    - fmt (~> 6.2.1)
    - glog
    - hermes-engine
    - RCT-Folly/Fabric (= 2022.05.16.00)
    - RCTRequired
    - RCTTypeSafety
    - React-Core
    - React-cxxreact
    - React-debug
    - React-graphics
    - React-jsi
    - React-jsiexecutor
    - React-logger
    - React-rendererdebug
    - React-runtimescheduler
    - React-utils
    - ReactCommon/turbomodule/core
  - React-Fabric/attributedstring (0.73.2):
    - DoubleConversion
    - fmt (~> 6.2.1)
    - glog
    - hermes-engine
    - RCT-Folly/Fabric (= 2022.05.16.00)
    - RCTRequired
    - RCTTypeSafety
    - React-Core
    - React-cxxreact
    - React-debug
    - React-graphics
    - React-jsi
    - React-jsiexecutor
    - React-logger
    - React-rendererdebug
    - React-runtimescheduler
    - React-utils
    - ReactCommon/turbomodule/core
  - React-Fabric/componentregistry (0.73.2):
    - DoubleConversion
    - fmt (~> 6.2.1)
    - glog
    - hermes-engine
    - RCT-Folly/Fabric (= 2022.05.16.00)
    - RCTRequired
    - RCTTypeSafety
    - React-Core
    - React-cxxreact
    - React-debug
    - React-graphics
    - React-jsi
    - React-jsiexecutor
    - React-logger
    - React-rendererdebug
    - React-runtimescheduler
    - React-utils
    - ReactCommon/turbomodule/core
  - React-Fabric/componentregistrynative (0.73.2):
    - DoubleConversion
    - fmt (~> 6.2.1)
    - glog
    - hermes-engine
    - RCT-Folly/Fabric (= 2022.05.16.00)
    - RCTRequired
    - RCTTypeSafety
    - React-Core
    - React-cxxreact
    - React-debug
    - React-graphics
    - React-jsi
    - React-jsiexecutor
    - React-logger
    - React-rendererdebug
    - React-runtimescheduler
    - React-utils
    - ReactCommon/turbomodule/core
  - React-Fabric/components (0.73.2):
    - DoubleConversion
    - fmt (~> 6.2.1)
    - glog
    - hermes-engine
    - RCT-Folly/Fabric (= 2022.05.16.00)
    - RCTRequired
    - RCTTypeSafety
    - React-Core
    - React-cxxreact
    - React-debug
    - React-Fabric/components/inputaccessory (= 0.73.2)
    - React-Fabric/components/legacyviewmanagerinterop (= 0.73.2)
    - React-Fabric/components/modal (= 0.73.2)
    - React-Fabric/components/rncore (= 0.73.2)
    - React-Fabric/components/root (= 0.73.2)
    - React-Fabric/components/safeareaview (= 0.73.2)
    - React-Fabric/components/scrollview (= 0.73.2)
    - React-Fabric/components/text (= 0.73.2)
    - React-Fabric/components/textinput (= 0.73.2)
    - React-Fabric/components/unimplementedview (= 0.73.2)
    - React-Fabric/components/view (= 0.73.2)
    - React-graphics
    - React-jsi
    - React-jsiexecutor
    - React-logger
    - React-rendererdebug
    - React-runtimescheduler
    - React-utils
    - ReactCommon/turbomodule/core
  - React-Fabric/components/inputaccessory (0.73.2):
    - DoubleConversion
    - fmt (~> 6.2.1)
    - glog
    - hermes-engine
    - RCT-Folly/Fabric (= 2022.05.16.00)
    - RCTRequired
    - RCTTypeSafety
    - React-Core
    - React-cxxreact
    - React-debug
    - React-graphics
    - React-jsi
    - React-jsiexecutor
    - React-logger
    - React-rendererdebug
    - React-runtimescheduler
    - React-utils
    - ReactCommon/turbomodule/core
  - React-Fabric/components/legacyviewmanagerinterop (0.73.2):
    - DoubleConversion
    - fmt (~> 6.2.1)
    - glog
    - hermes-engine
    - RCT-Folly/Fabric (= 2022.05.16.00)
    - RCTRequired
    - RCTTypeSafety
    - React-Core
    - React-cxxreact
    - React-debug
    - React-graphics
    - React-jsi
    - React-jsiexecutor
    - React-logger
    - React-rendererdebug
    - React-runtimescheduler
    - React-utils
    - ReactCommon/turbomodule/core
  - React-Fabric/components/modal (0.73.2):
    - DoubleConversion
    - fmt (~> 6.2.1)
    - glog
    - hermes-engine
    - RCT-Folly/Fabric (= 2022.05.16.00)
    - RCTRequired
    - RCTTypeSafety
    - React-Core
    - React-cxxreact
    - React-debug
    - React-graphics
    - React-jsi
    - React-jsiexecutor
    - React-logger
    - React-rendererdebug
    - React-runtimescheduler
    - React-utils
    - ReactCommon/turbomodule/core
  - React-Fabric/components/rncore (0.73.2):
    - DoubleConversion
    - fmt (~> 6.2.1)
    - glog
    - hermes-engine
    - RCT-Folly/Fabric (= 2022.05.16.00)
    - RCTRequired
    - RCTTypeSafety
    - React-Core
    - React-cxxreact
    - React-debug
    - React-graphics
    - React-jsi
    - React-jsiexecutor
    - React-logger
    - React-rendererdebug
    - React-runtimescheduler
    - React-utils
    - ReactCommon/turbomodule/core
  - React-Fabric/components/root (0.73.2):
    - DoubleConversion
    - fmt (~> 6.2.1)
    - glog
    - hermes-engine
    - RCT-Folly/Fabric (= 2022.05.16.00)
    - RCTRequired
    - RCTTypeSafety
    - React-Core
    - React-cxxreact
    - React-debug
    - React-graphics
    - React-jsi
    - React-jsiexecutor
    - React-logger
    - React-rendererdebug
    - React-runtimescheduler
    - React-utils
    - ReactCommon/turbomodule/core
  - React-Fabric/components/safeareaview (0.73.2):
    - DoubleConversion
    - fmt (~> 6.2.1)
    - glog
    - hermes-engine
    - RCT-Folly/Fabric (= 2022.05.16.00)
    - RCTRequired
    - RCTTypeSafety
    - React-Core
    - React-cxxreact
    - React-debug
    - React-graphics
    - React-jsi
    - React-jsiexecutor
    - React-logger
    - React-rendererdebug
    - React-runtimescheduler
    - React-utils
    - ReactCommon/turbomodule/core
  - React-Fabric/components/scrollview (0.73.2):
    - DoubleConversion
    - fmt (~> 6.2.1)
    - glog
    - hermes-engine
    - RCT-Folly/Fabric (= 2022.05.16.00)
    - RCTRequired
    - RCTTypeSafety
    - React-Core
    - React-cxxreact
    - React-debug
    - React-graphics
    - React-jsi
    - React-jsiexecutor
    - React-logger
    - React-rendererdebug
    - React-runtimescheduler
    - React-utils
    - ReactCommon/turbomodule/core
  - React-Fabric/components/text (0.73.2):
    - DoubleConversion
    - fmt (~> 6.2.1)
    - glog
    - hermes-engine
    - RCT-Folly/Fabric (= 2022.05.16.00)
    - RCTRequired
    - RCTTypeSafety
    - React-Core
    - React-cxxreact
    - React-debug
    - React-graphics
    - React-jsi
    - React-jsiexecutor
    - React-logger
    - React-rendererdebug
    - React-runtimescheduler
    - React-utils
    - ReactCommon/turbomodule/core
  - React-Fabric/components/textinput (0.73.2):
    - DoubleConversion
    - fmt (~> 6.2.1)
    - glog
    - hermes-engine
    - RCT-Folly/Fabric (= 2022.05.16.00)
    - RCTRequired
    - RCTTypeSafety
    - React-Core
    - React-cxxreact
    - React-debug
    - React-graphics
    - React-jsi
    - React-jsiexecutor
    - React-logger
    - React-rendererdebug
    - React-runtimescheduler
    - React-utils
    - ReactCommon/turbomodule/core
  - React-Fabric/components/unimplementedview (0.73.2):
    - DoubleConversion
    - fmt (~> 6.2.1)
    - glog
    - hermes-engine
    - RCT-Folly/Fabric (= 2022.05.16.00)
    - RCTRequired
    - RCTTypeSafety
    - React-Core
    - React-cxxreact
    - React-debug
    - React-graphics
    - React-jsi
    - React-jsiexecutor
    - React-logger
    - React-rendererdebug
    - React-runtimescheduler
    - React-utils
    - ReactCommon/turbomodule/core
  - React-Fabric/components/view (0.73.2):
    - DoubleConversion
    - fmt (~> 6.2.1)
    - glog
    - hermes-engine
    - RCT-Folly/Fabric (= 2022.05.16.00)
    - RCTRequired
    - RCTTypeSafety
    - React-Core
    - React-cxxreact
    - React-debug
    - React-graphics
    - React-jsi
    - React-jsiexecutor
    - React-logger
    - React-rendererdebug
    - React-runtimescheduler
    - React-utils
    - ReactCommon/turbomodule/core
    - Yoga
  - React-Fabric/core (0.73.2):
    - DoubleConversion
    - fmt (~> 6.2.1)
    - glog
    - hermes-engine
    - RCT-Folly/Fabric (= 2022.05.16.00)
    - RCTRequired
    - RCTTypeSafety
    - React-Core
    - React-cxxreact
    - React-debug
    - React-graphics
    - React-jsi
    - React-jsiexecutor
    - React-logger
    - React-rendererdebug
    - React-runtimescheduler
    - React-utils
    - ReactCommon/turbomodule/core
  - React-Fabric/imagemanager (0.73.2):
    - DoubleConversion
    - fmt (~> 6.2.1)
    - glog
    - hermes-engine
    - RCT-Folly/Fabric (= 2022.05.16.00)
    - RCTRequired
    - RCTTypeSafety
    - React-Core
    - React-cxxreact
    - React-debug
    - React-graphics
    - React-jsi
    - React-jsiexecutor
    - React-logger
    - React-rendererdebug
    - React-runtimescheduler
    - React-utils
    - ReactCommon/turbomodule/core
  - React-Fabric/leakchecker (0.73.2):
    - DoubleConversion
    - fmt (~> 6.2.1)
    - glog
    - hermes-engine
    - RCT-Folly/Fabric (= 2022.05.16.00)
    - RCTRequired
    - RCTTypeSafety
    - React-Core
    - React-cxxreact
    - React-debug
    - React-graphics
    - React-jsi
    - React-jsiexecutor
    - React-logger
    - React-rendererdebug
    - React-runtimescheduler
    - React-utils
    - ReactCommon/turbomodule/core
  - React-Fabric/mounting (0.73.2):
    - DoubleConversion
    - fmt (~> 6.2.1)
    - glog
    - hermes-engine
    - RCT-Folly/Fabric (= 2022.05.16.00)
    - RCTRequired
    - RCTTypeSafety
    - React-Core
    - React-cxxreact
    - React-debug
    - React-graphics
    - React-jsi
    - React-jsiexecutor
    - React-logger
    - React-rendererdebug
    - React-runtimescheduler
    - React-utils
    - ReactCommon/turbomodule/core
  - React-Fabric/scheduler (0.73.2):
    - DoubleConversion
    - fmt (~> 6.2.1)
    - glog
    - hermes-engine
    - RCT-Folly/Fabric (= 2022.05.16.00)
    - RCTRequired
    - RCTTypeSafety
    - React-Core
    - React-cxxreact
    - React-debug
    - React-graphics
    - React-jsi
    - React-jsiexecutor
    - React-logger
    - React-rendererdebug
    - React-runtimescheduler
    - React-utils
    - ReactCommon/turbomodule/core
  - React-Fabric/telemetry (0.73.2):
    - DoubleConversion
    - fmt (~> 6.2.1)
    - glog
    - hermes-engine
    - RCT-Folly/Fabric (= 2022.05.16.00)
    - RCTRequired
    - RCTTypeSafety
    - React-Core
    - React-cxxreact
    - React-debug
    - React-graphics
    - React-jsi
    - React-jsiexecutor
    - React-logger
    - React-rendererdebug
    - React-runtimescheduler
    - React-utils
    - ReactCommon/turbomodule/core
  - React-Fabric/templateprocessor (0.73.2):
    - DoubleConversion
    - fmt (~> 6.2.1)
    - glog
    - hermes-engine
    - RCT-Folly/Fabric (= 2022.05.16.00)
    - RCTRequired
    - RCTTypeSafety
    - React-Core
    - React-cxxreact
    - React-debug
    - React-graphics
    - React-jsi
    - React-jsiexecutor
    - React-logger
    - React-rendererdebug
    - React-runtimescheduler
    - React-utils
    - ReactCommon/turbomodule/core
  - React-Fabric/textlayoutmanager (0.73.2):
    - DoubleConversion
    - fmt (~> 6.2.1)
    - glog
    - hermes-engine
    - RCT-Folly/Fabric (= 2022.05.16.00)
    - RCTRequired
    - RCTTypeSafety
    - React-Core
    - React-cxxreact
    - React-debug
    - React-Fabric/uimanager
    - React-graphics
    - React-jsi
    - React-jsiexecutor
    - React-logger
    - React-rendererdebug
    - React-runtimescheduler
    - React-utils
    - ReactCommon/turbomodule/core
  - React-Fabric/uimanager (0.73.2):
    - DoubleConversion
    - fmt (~> 6.2.1)
    - glog
    - hermes-engine
    - RCT-Folly/Fabric (= 2022.05.16.00)
    - RCTRequired
    - RCTTypeSafety
    - React-Core
    - React-cxxreact
    - React-debug
    - React-graphics
    - React-jsi
    - React-jsiexecutor
    - React-logger
    - React-rendererdebug
    - React-runtimescheduler
    - React-utils
    - ReactCommon/turbomodule/core
  - React-FabricImage (0.73.2):
    - DoubleConversion
    - fmt (~> 6.2.1)
    - glog
    - hermes-engine
    - RCT-Folly/Fabric (= 2022.05.16.00)
    - RCTRequired (= 0.73.2)
    - RCTTypeSafety (= 0.73.2)
    - React-Fabric
    - React-graphics
    - React-ImageManager
    - React-jsi
    - React-jsiexecutor (= 0.73.2)
    - React-logger
    - React-rendererdebug
    - React-utils
    - ReactCommon
    - Yoga
  - React-graphics (0.73.2):
    - glog
    - RCT-Folly/Fabric (= 2022.05.16.00)
    - React-Core/Default (= 0.73.2)
    - React-utils
  - React-hermes (0.73.2):
    - DoubleConversion
    - fmt (~> 6.2.1)
    - glog
    - hermes-engine
    - RCT-Folly (= 2022.05.16.00)
    - RCT-Folly/Futures (= 2022.05.16.00)
    - React-cxxreact (= 0.73.2)
    - React-jsi
    - React-jsiexecutor (= 0.73.2)
    - React-jsinspector (= 0.73.2)
    - React-perflogger (= 0.73.2)
  - React-ImageManager (0.73.2):
    - glog
    - RCT-Folly/Fabric
    - React-Core/Default
    - React-debug
    - React-Fabric
    - React-graphics
    - React-rendererdebug
    - React-utils
  - React-jserrorhandler (0.73.2):
    - RCT-Folly/Fabric (= 2022.05.16.00)
    - React-debug
    - React-jsi
    - React-Mapbuffer
  - React-jsi (0.73.2):
    - boost (= 1.83.0)
    - DoubleConversion
    - fmt (~> 6.2.1)
    - glog
    - hermes-engine
    - RCT-Folly (= 2022.05.16.00)
  - React-jsiexecutor (0.73.2):
    - DoubleConversion
    - fmt (~> 6.2.1)
    - glog
    - hermes-engine
    - RCT-Folly (= 2022.05.16.00)
    - React-cxxreact (= 0.73.2)
    - React-jsi (= 0.73.2)
    - React-perflogger (= 0.73.2)
  - React-jsinspector (0.73.2)
  - React-jsitracing (0.73.2):
    - React-jsi
  - React-logger (0.73.2):
    - glog
  - React-Mapbuffer (0.73.2):
    - glog
    - React-debug
  - react-native-airship (15.3.1):
    - AirshipFrameworkProxy (= 2.1.1)
    - glog
    - hermes-engine
    - RCT-Folly (= 2022.05.16.00)
    - RCTRequired
    - RCTTypeSafety
    - React-Codegen
    - React-Core
    - React-debug
    - React-Fabric
    - React-graphics
    - React-ImageManager
    - React-NativeModulesApple
    - React-RCTFabric
    - React-rendererdebug
    - React-utils
    - ReactCommon/turbomodule/bridging
    - ReactCommon/turbomodule/core
    - Yoga
  - react-native-blob-util (0.19.4):
    - glog
    - hermes-engine
    - RCT-Folly (= 2022.05.16.00)
    - RCTRequired
    - RCTTypeSafety
    - React-Codegen
    - React-Core
    - React-debug
    - React-Fabric
    - React-graphics
    - React-ImageManager
    - React-NativeModulesApple
    - React-RCTFabric
    - React-rendererdebug
    - React-utils
    - ReactCommon/turbomodule/bridging
    - ReactCommon/turbomodule/core
    - Yoga
  - react-native-cameraroll (7.4.0):
    - glog
    - hermes-engine
    - RCT-Folly (= 2022.05.16.00)
    - RCTRequired
    - RCTTypeSafety
    - React-Codegen
    - React-Core
    - React-debug
    - React-Fabric
    - React-graphics
    - React-ImageManager
    - React-NativeModulesApple
    - React-RCTFabric
    - React-rendererdebug
    - React-utils
    - ReactCommon/turbomodule/bridging
    - ReactCommon/turbomodule/core
    - Yoga
  - react-native-config (1.5.0):
    - react-native-config/App (= 1.5.0)
  - react-native-config/App (1.5.0):
    - RCT-Folly
    - RCTRequired
    - RCTTypeSafety
    - React
    - React-Codegen
    - React-RCTFabric
    - ReactCommon/turbomodule/core
  - react-native-document-picker (9.1.0):
    - RCT-Folly
    - RCTRequired
    - RCTTypeSafety
    - React-Codegen
    - React-Core
    - ReactCommon/turbomodule/core
  - react-native-geolocation (3.1.0):
    - glog
    - hermes-engine
    - RCT-Folly (= 2022.05.16.00)
    - RCTRequired
    - RCTTypeSafety
    - React-Codegen
    - React-Core
    - React-debug
    - React-Fabric
    - React-graphics
    - React-ImageManager
    - React-NativeModulesApple
    - React-RCTFabric
    - React-rendererdebug
    - React-utils
    - ReactCommon/turbomodule/bridging
    - ReactCommon/turbomodule/core
    - Yoga
  - react-native-image-manipulator (1.0.5):
    - glog
    - hermes-engine
    - RCT-Folly (= 2022.05.16.00)
    - RCTRequired
    - RCTTypeSafety
    - React-Codegen
    - React-Core
    - React-debug
    - React-Fabric
    - React-graphics
    - React-ImageManager
    - React-NativeModulesApple
    - React-RCTFabric
    - React-rendererdebug
    - React-utils
    - ReactCommon/turbomodule/bridging
    - ReactCommon/turbomodule/core
    - Yoga
  - react-native-image-picker (7.0.3):
    - RCT-Folly
    - RCTRequired
    - RCTTypeSafety
    - React
    - React-Codegen
    - React-RCTFabric
    - ReactCommon/turbomodule/core
  - react-native-key-command (1.0.8):
    - glog
    - hermes-engine
    - RCT-Folly (= 2022.05.16.00)
    - RCTRequired
    - RCTTypeSafety
    - React-Codegen
    - React-Core
    - React-debug
    - React-Fabric
    - React-graphics
    - React-ImageManager
    - React-NativeModulesApple
    - React-RCTFabric
    - React-rendererdebug
    - React-utils
    - ReactCommon/turbomodule/bridging
    - ReactCommon/turbomodule/core
    - Yoga
  - react-native-launch-arguments (4.0.2):
    - React
  - react-native-live-markdown (0.1.0):
    - glog
    - hermes-engine
    - RCT-Folly (= 2022.05.16.00)
    - RCTRequired
    - RCTTypeSafety
    - React-Codegen
    - React-Core
    - React-debug
    - React-Fabric
    - React-graphics
    - React-ImageManager
    - React-NativeModulesApple
    - React-RCTFabric
    - React-rendererdebug
    - React-utils
    - ReactCommon/turbomodule/bridging
    - ReactCommon/turbomodule/core
    - Yoga
  - react-native-netinfo (11.2.1):
    - glog
    - hermes-engine
    - RCT-Folly (= 2022.05.16.00)
    - RCTRequired
    - RCTTypeSafety
    - React-Codegen
    - React-Core
    - React-debug
    - React-Fabric
    - React-graphics
    - React-ImageManager
    - React-NativeModulesApple
    - React-RCTFabric
    - React-rendererdebug
    - React-utils
    - ReactCommon/turbomodule/bridging
    - ReactCommon/turbomodule/core
    - Yoga
  - react-native-pager-view (6.2.3):
    - glog
    - hermes-engine
    - RCT-Folly (= 2022.05.16.00)
    - RCTRequired
    - RCTTypeSafety
    - React-Codegen
    - React-Core
    - React-debug
    - React-Fabric
    - React-graphics
    - React-ImageManager
    - React-NativeModulesApple
    - React-RCTFabric
    - React-rendererdebug
    - React-utils
    - ReactCommon/turbomodule/bridging
    - ReactCommon/turbomodule/core
    - Yoga
  - react-native-pdf (6.7.3):
    - glog
    - hermes-engine
    - RCT-Folly (= 2022.05.16.00)
    - RCTRequired
    - RCTTypeSafety
    - React-Codegen
    - React-Core
    - React-debug
    - React-Fabric
    - React-graphics
    - React-ImageManager
    - React-NativeModulesApple
    - React-RCTFabric
    - React-rendererdebug
    - React-utils
    - ReactCommon/turbomodule/bridging
    - ReactCommon/turbomodule/core
    - Yoga
  - react-native-performance (5.1.0):
    - glog
    - hermes-engine
    - RCT-Folly (= 2022.05.16.00)
    - RCTRequired
    - RCTTypeSafety
    - React-Codegen
    - React-Core
    - React-debug
    - React-Fabric
    - React-graphics
    - React-ImageManager
    - React-NativeModulesApple
    - React-RCTFabric
    - React-rendererdebug
    - React-utils
    - ReactCommon/turbomodule/bridging
    - ReactCommon/turbomodule/core
    - Yoga
<<<<<<< HEAD
  - react-native-plaid-link-sdk (11.5.0):
    - glog
    - hermes-engine
    - Plaid (~> 5.2.0)
=======
  - react-native-plaid-link-sdk (11.2.0):
    - glog
    - hermes-engine
    - Plaid (~> 5.1.0)
>>>>>>> 4346c922
    - RCT-Folly (= 2022.05.16.00)
    - RCTRequired
    - RCTTypeSafety
    - React-Codegen
    - React-Core
    - React-debug
    - React-Fabric
    - React-graphics
    - React-ImageManager
    - React-NativeModulesApple
    - React-RCTFabric
    - React-rendererdebug
    - React-utils
    - ReactCommon/turbomodule/bridging
    - ReactCommon/turbomodule/core
    - Yoga
  - react-native-quick-sqlite (8.0.0-beta.2):
    - React
    - React-callinvoker
    - React-Core
  - react-native-render-html (6.3.1):
    - React-Core
  - react-native-safe-area-context (4.8.2):
    - glog
    - hermes-engine
    - RCT-Folly (= 2022.05.16.00)
    - RCTRequired
    - RCTTypeSafety
    - React-Codegen
    - React-Core
    - React-debug
    - React-Fabric
    - React-graphics
    - React-ImageManager
    - react-native-safe-area-context/common (= 4.8.2)
    - react-native-safe-area-context/fabric (= 4.8.2)
    - React-NativeModulesApple
    - React-RCTFabric
    - React-rendererdebug
    - React-utils
    - ReactCommon/turbomodule/bridging
    - ReactCommon/turbomodule/core
    - Yoga
  - react-native-safe-area-context/common (4.8.2):
    - glog
    - hermes-engine
    - RCT-Folly (= 2022.05.16.00)
    - RCTRequired
    - RCTTypeSafety
    - React-Codegen
    - React-Core
    - React-debug
    - React-Fabric
    - React-graphics
    - React-ImageManager
    - React-NativeModulesApple
    - React-RCTFabric
    - React-rendererdebug
    - React-utils
    - ReactCommon/turbomodule/bridging
    - ReactCommon/turbomodule/core
    - Yoga
  - react-native-safe-area-context/fabric (4.8.2):
    - glog
    - hermes-engine
    - RCT-Folly (= 2022.05.16.00)
    - RCTRequired
    - RCTTypeSafety
    - React-Codegen
    - React-Core
    - React-debug
    - React-Fabric
    - React-graphics
    - React-ImageManager
    - react-native-safe-area-context/common
    - React-NativeModulesApple
    - React-RCTFabric
    - React-rendererdebug
    - React-utils
    - ReactCommon/turbomodule/bridging
    - ReactCommon/turbomodule/core
    - Yoga
  - react-native-view-shot (3.8.0):
    - React-Core
  - react-native-webview (13.6.4):
    - glog
    - hermes-engine
    - RCT-Folly (= 2022.05.16.00)
    - RCTRequired
    - RCTTypeSafety
    - React-Codegen
    - React-Core
    - React-debug
    - React-Fabric
    - React-graphics
    - React-ImageManager
    - React-NativeModulesApple
    - React-RCTFabric
    - React-rendererdebug
    - React-utils
    - ReactCommon/turbomodule/bridging
    - ReactCommon/turbomodule/core
    - Yoga
  - React-nativeconfig (0.73.2)
  - React-NativeModulesApple (0.73.2):
    - glog
    - hermes-engine
    - React-callinvoker
    - React-Core
    - React-cxxreact
    - React-jsi
    - React-runtimeexecutor
    - ReactCommon/turbomodule/bridging
    - ReactCommon/turbomodule/core
  - React-perflogger (0.73.2)
  - React-RCTActionSheet (0.73.2):
    - React-Core/RCTActionSheetHeaders (= 0.73.2)
  - React-RCTAnimation (0.73.2):
    - RCT-Folly (= 2022.05.16.00)
    - RCTTypeSafety
    - React-Codegen
    - React-Core/RCTAnimationHeaders
    - React-jsi
    - React-NativeModulesApple
    - ReactCommon
  - React-RCTAppDelegate (0.73.2):
    - RCT-Folly
    - RCTRequired
    - RCTTypeSafety
    - React-Core
    - React-CoreModules
    - React-debug
    - React-Fabric
    - React-graphics
    - React-hermes
    - React-nativeconfig
    - React-NativeModulesApple
    - React-RCTFabric
    - React-RCTImage
    - React-RCTNetwork
    - React-rendererdebug
    - React-RuntimeApple
    - React-RuntimeCore
    - React-RuntimeHermes
    - React-runtimescheduler
    - React-utils
    - ReactCommon
  - React-RCTBlob (0.73.2):
    - hermes-engine
    - RCT-Folly (= 2022.05.16.00)
    - React-Codegen
    - React-Core/RCTBlobHeaders
    - React-Core/RCTWebSocket
    - React-jsi
    - React-NativeModulesApple
    - React-RCTNetwork
    - ReactCommon
  - React-RCTFabric (0.73.2):
    - glog
    - hermes-engine
    - RCT-Folly/Fabric (= 2022.05.16.00)
    - React-Core
    - React-debug
    - React-Fabric
    - React-FabricImage
    - React-graphics
    - React-ImageManager
    - React-jsi
    - React-nativeconfig
    - React-RCTImage
    - React-RCTText
    - React-rendererdebug
    - React-runtimescheduler
    - React-utils
    - Yoga
  - React-RCTImage (0.73.2):
    - RCT-Folly (= 2022.05.16.00)
    - RCTTypeSafety
    - React-Codegen
    - React-Core/RCTImageHeaders
    - React-jsi
    - React-NativeModulesApple
    - React-RCTNetwork
    - ReactCommon
  - React-RCTLinking (0.73.2):
    - React-Codegen
    - React-Core/RCTLinkingHeaders (= 0.73.2)
    - React-jsi (= 0.73.2)
    - React-NativeModulesApple
    - ReactCommon
    - ReactCommon/turbomodule/core (= 0.73.2)
  - React-RCTNetwork (0.73.2):
    - RCT-Folly (= 2022.05.16.00)
    - RCTTypeSafety
    - React-Codegen
    - React-Core/RCTNetworkHeaders
    - React-jsi
    - React-NativeModulesApple
    - ReactCommon
  - React-RCTSettings (0.73.2):
    - RCT-Folly (= 2022.05.16.00)
    - RCTTypeSafety
    - React-Codegen
    - React-Core/RCTSettingsHeaders
    - React-jsi
    - React-NativeModulesApple
    - ReactCommon
  - React-RCTText (0.73.2):
    - React-Core/RCTTextHeaders (= 0.73.2)
    - Yoga
  - React-RCTVibration (0.73.2):
    - RCT-Folly (= 2022.05.16.00)
    - React-Codegen
    - React-Core/RCTVibrationHeaders
    - React-jsi
    - React-NativeModulesApple
    - ReactCommon
  - React-rendererdebug (0.73.2):
    - DoubleConversion
    - fmt (~> 6.2.1)
    - RCT-Folly (= 2022.05.16.00)
    - React-debug
  - React-rncore (0.73.2)
  - React-RuntimeApple (0.73.2):
    - hermes-engine
    - RCT-Folly/Fabric (= 2022.05.16.00)
    - React-callinvoker
    - React-Core/Default
    - React-CoreModules
    - React-cxxreact
    - React-jserrorhandler
    - React-jsi
    - React-jsiexecutor
    - React-Mapbuffer
    - React-NativeModulesApple
    - React-RCTFabric
    - React-RuntimeCore
    - React-runtimeexecutor
    - React-RuntimeHermes
    - React-utils
  - React-RuntimeCore (0.73.2):
    - glog
    - hermes-engine
    - RCT-Folly/Fabric (= 2022.05.16.00)
    - React-cxxreact
    - React-jserrorhandler
    - React-jsi
    - React-jsiexecutor
    - React-runtimeexecutor
    - React-runtimescheduler
  - React-runtimeexecutor (0.73.2):
    - React-jsi (= 0.73.2)
  - React-RuntimeHermes (0.73.2):
    - hermes-engine
    - RCT-Folly/Fabric (= 2022.05.16.00)
    - React-jsi
    - React-jsitracing
    - React-nativeconfig
    - React-utils
  - React-runtimescheduler (0.73.2):
    - glog
    - hermes-engine
    - RCT-Folly (= 2022.05.16.00)
    - React-callinvoker
    - React-cxxreact
    - React-debug
    - React-jsi
    - React-rendererdebug
    - React-runtimeexecutor
    - React-utils
  - React-utils (0.73.2):
    - glog
    - RCT-Folly (= 2022.05.16.00)
    - React-debug
  - ReactCommon (0.73.2):
    - React-logger (= 0.73.2)
    - ReactCommon/turbomodule (= 0.73.2)
  - ReactCommon/turbomodule (0.73.2):
    - DoubleConversion
    - fmt (~> 6.2.1)
    - glog
    - hermes-engine
    - RCT-Folly (= 2022.05.16.00)
    - React-callinvoker (= 0.73.2)
    - React-cxxreact (= 0.73.2)
    - React-jsi (= 0.73.2)
    - React-logger (= 0.73.2)
    - React-perflogger (= 0.73.2)
    - ReactCommon/turbomodule/bridging (= 0.73.2)
    - ReactCommon/turbomodule/core (= 0.73.2)
  - ReactCommon/turbomodule/bridging (0.73.2):
    - DoubleConversion
    - fmt (~> 6.2.1)
    - glog
    - hermes-engine
    - RCT-Folly (= 2022.05.16.00)
    - React-callinvoker (= 0.73.2)
    - React-cxxreact (= 0.73.2)
    - React-jsi (= 0.73.2)
    - React-logger (= 0.73.2)
    - React-perflogger (= 0.73.2)
  - ReactCommon/turbomodule/core (0.73.2):
    - DoubleConversion
    - fmt (~> 6.2.1)
    - glog
    - hermes-engine
    - RCT-Folly (= 2022.05.16.00)
    - React-callinvoker (= 0.73.2)
    - React-cxxreact (= 0.73.2)
    - React-jsi (= 0.73.2)
    - React-logger (= 0.73.2)
    - React-perflogger (= 0.73.2)
  - RNAppleAuthentication (2.2.2):
    - React-Core
  - RNCAsyncStorage (1.21.0):
    - glog
    - hermes-engine
    - RCT-Folly (= 2022.05.16.00)
    - RCTRequired
    - RCTTypeSafety
    - React-Codegen
    - React-Core
    - React-debug
    - React-Fabric
    - React-graphics
    - React-ImageManager
    - React-NativeModulesApple
    - React-RCTFabric
    - React-rendererdebug
    - React-utils
    - ReactCommon/turbomodule/bridging
    - ReactCommon/turbomodule/core
    - Yoga
  - RNCClipboard (1.13.2):
    - glog
    - hermes-engine
    - RCT-Folly (= 2022.05.16.00)
    - RCTRequired
    - RCTTypeSafety
    - React-Codegen
    - React-Core
    - React-debug
    - React-Fabric
    - React-graphics
    - React-ImageManager
    - React-NativeModulesApple
    - React-RCTFabric
    - React-rendererdebug
    - React-utils
    - ReactCommon/turbomodule/bridging
    - ReactCommon/turbomodule/core
    - Yoga
  - RNCPicker (2.6.1):
    - glog
    - hermes-engine
    - RCT-Folly (= 2022.05.16.00)
    - RCTRequired
    - RCTTypeSafety
    - React-Codegen
    - React-Core
    - React-debug
    - React-Fabric
    - React-graphics
    - React-ImageManager
    - React-NativeModulesApple
    - React-RCTFabric
    - React-rendererdebug
    - React-utils
    - ReactCommon/turbomodule/bridging
    - ReactCommon/turbomodule/core
    - Yoga
  - RNDeviceInfo (10.4.0):
    - glog
    - hermes-engine
    - RCT-Folly (= 2022.05.16.00)
    - RCTRequired
    - RCTTypeSafety
    - React-Codegen
    - React-Core
    - React-debug
    - React-Fabric
    - React-graphics
    - React-ImageManager
    - React-NativeModulesApple
    - React-RCTFabric
    - React-rendererdebug
    - React-utils
    - ReactCommon/turbomodule/bridging
    - ReactCommon/turbomodule/core
    - Yoga
  - RNDevMenu (4.1.1):
    - React-Core
    - React-Core/DevSupport
    - React-RCTNetwork
  - RNFBAnalytics (12.9.3):
    - Firebase/Analytics (= 8.8.0)
    - React-Core
    - RNFBApp
  - RNFBApp (12.9.3):
    - Firebase/CoreOnly (= 8.8.0)
    - React-Core
  - RNFBCrashlytics (12.9.3):
    - Firebase/Crashlytics (= 8.8.0)
    - React-Core
    - RNFBApp
  - RNFBPerf (12.9.3):
    - Firebase/Performance (= 8.8.0)
    - React-Core
    - RNFBApp
  - RNFlashList (1.6.3):
    - glog
    - hermes-engine
    - RCT-Folly (= 2022.05.16.00)
    - RCTRequired
    - RCTTypeSafety
    - React-Codegen
    - React-Core
    - React-debug
    - React-Fabric
    - React-graphics
    - React-ImageManager
    - React-NativeModulesApple
    - React-RCTFabric
    - React-rendererdebug
    - React-utils
    - ReactCommon/turbomodule/bridging
    - ReactCommon/turbomodule/core
    - Yoga
  - RNFS (2.20.0):
    - React-Core
  - RNGestureHandler (2.14.1):
    - glog
    - hermes-engine
    - RCT-Folly (= 2022.05.16.00)
    - RCTRequired
    - RCTTypeSafety
    - React-Codegen
    - React-Core
    - React-debug
    - React-Fabric
    - React-graphics
    - React-ImageManager
    - React-NativeModulesApple
    - React-RCTFabric
    - React-rendererdebug
    - React-utils
    - ReactCommon/turbomodule/bridging
    - ReactCommon/turbomodule/core
    - Yoga
  - RNGoogleSignin (10.0.1):
    - GoogleSignIn (~> 7.0)
    - React-Core
  - RNLocalize (2.2.6):
    - React-Core
  - rnmapbox-maps (10.1.5):
    - MapboxMaps (~> 10.16.3)
    - React
    - React-Core
    - rnmapbox-maps/DynamicLibrary (= 10.1.5)
    - Turf
  - rnmapbox-maps/DynamicLibrary (10.1.5):
    - hermes-engine
    - MapboxMaps (~> 10.16.3)
    - RCT-Folly
    - RCTRequired
    - RCTTypeSafety
    - React
    - React-Codegen
    - React-Core
    - React-ImageManager
    - React-NativeModulesApple
    - React-RCTFabric
    - React-rendererdebug
    - ReactCommon/turbomodule/bridging
    - ReactCommon/turbomodule/core
    - Turf
    - Yoga
  - RNPermissions (3.9.3):
    - glog
    - hermes-engine
    - RCT-Folly (= 2022.05.16.00)
    - RCTRequired
    - RCTTypeSafety
    - React-Codegen
    - React-Core
    - React-debug
    - React-Fabric
    - React-graphics
    - React-ImageManager
    - React-NativeModulesApple
    - React-RCTFabric
    - React-rendererdebug
    - React-utils
    - ReactCommon/turbomodule/bridging
    - ReactCommon/turbomodule/core
    - Yoga
  - RNReactNativeHapticFeedback (2.2.0):
    - RCT-Folly
    - RCTRequired
    - RCTTypeSafety
    - React-Codegen
    - React-Core
    - ReactCommon/turbomodule/core
  - RNReanimated (3.6.1):
    - glog
    - hermes-engine
    - RCT-Folly (= 2022.05.16.00)
    - RCTRequired
    - RCTTypeSafety
    - React-Codegen
    - React-Core
    - React-debug
    - React-Fabric
    - React-graphics
    - React-ImageManager
    - React-NativeModulesApple
    - React-RCTFabric
    - React-rendererdebug
    - React-utils
    - ReactCommon/turbomodule/bridging
    - ReactCommon/turbomodule/core
    - Yoga
  - RNScreens (3.29.0):
    - glog
    - hermes-engine
    - RCT-Folly (= 2022.05.16.00)
    - RCTRequired
    - RCTTypeSafety
    - React-Codegen
    - React-Core
    - React-debug
    - React-Fabric
    - React-graphics
    - React-ImageManager
    - React-NativeModulesApple
    - React-RCTFabric
    - React-rendererdebug
    - React-utils
    - ReactCommon/turbomodule/bridging
    - ReactCommon/turbomodule/core
    - RNScreens/common (= 3.29.0)
    - Yoga
  - RNScreens/common (3.29.0):
    - glog
    - hermes-engine
    - RCT-Folly (= 2022.05.16.00)
    - RCTRequired
    - RCTTypeSafety
    - React-Codegen
    - React-Core
    - React-debug
    - React-Fabric
    - React-graphics
    - React-ImageManager
    - React-NativeModulesApple
    - React-RCTFabric
    - React-rendererdebug
    - React-utils
    - ReactCommon/turbomodule/bridging
    - ReactCommon/turbomodule/core
    - Yoga
  - RNSVG (14.1.0):
    - glog
    - hermes-engine
    - RCT-Folly (= 2022.05.16.00)
    - RCTRequired
    - RCTTypeSafety
    - React-Codegen
    - React-Core
    - React-debug
    - React-Fabric
    - React-graphics
    - React-ImageManager
    - React-NativeModulesApple
    - React-RCTFabric
    - React-rendererdebug
    - React-utils
    - ReactCommon/turbomodule/bridging
    - ReactCommon/turbomodule/core
    - RNSVG/common (= 14.1.0)
    - Yoga
  - RNSVG/common (14.1.0):
    - glog
    - hermes-engine
    - RCT-Folly (= 2022.05.16.00)
    - RCTRequired
    - RCTTypeSafety
    - React-Codegen
    - React-Core
    - React-debug
    - React-Fabric
    - React-graphics
    - React-ImageManager
    - React-NativeModulesApple
    - React-RCTFabric
    - React-rendererdebug
    - React-utils
    - ReactCommon/turbomodule/bridging
    - ReactCommon/turbomodule/core
    - Yoga
  - SDWebImage (5.17.0):
    - SDWebImage/Core (= 5.17.0)
  - SDWebImage/Core (5.17.0)
  - SDWebImageAVIFCoder (0.10.1):
    - libavif (>= 0.11.0)
    - SDWebImage (~> 5.10)
  - SDWebImageSVGCoder (1.7.0):
    - SDWebImage/Core (~> 5.6)
  - SDWebImageWebPCoder (0.13.0):
    - libwebp (~> 1.0)
    - SDWebImage/Core (~> 5.17)
  - SocketRocket (0.6.1)
  - Turf (2.7.0)
  - VisionCamera (2.16.5):
    - React
    - React-callinvoker
    - React-Core
  - Yoga (1.14.0)

DEPENDENCIES:
  - AirshipServiceExtension
  - boost (from `../node_modules/react-native/third-party-podspecs/boost.podspec`)
  - BVLinearGradient (from `../node_modules/react-native-linear-gradient`)
  - DoubleConversion (from `../node_modules/react-native/third-party-podspecs/DoubleConversion.podspec`)
  - Expo (from `../node_modules/expo`)
  - ExpoImage (from `../node_modules/expo-image/ios`)
  - ExpoModulesCore (from `../node_modules/expo-modules-core`)
  - FBLazyVector (from `../node_modules/react-native/Libraries/FBLazyVector`)
  - Flipper (= 0.201.0)
  - Flipper-Boost-iOSX (= 1.76.0.1.11)
  - Flipper-DoubleConversion (= 3.2.0.1)
  - Flipper-Fmt (= 7.1.7)
  - Flipper-Folly (= 2.6.10)
  - Flipper-Glog (= 0.5.0.5)
  - Flipper-PeerTalk (= 0.0.4)
  - FlipperKit (= 0.201.0)
  - FlipperKit/Core (= 0.201.0)
  - FlipperKit/CppBridge (= 0.201.0)
  - FlipperKit/FBCxxFollyDynamicConvert (= 0.201.0)
  - FlipperKit/FBDefines (= 0.201.0)
  - FlipperKit/FKPortForwarding (= 0.201.0)
  - FlipperKit/FlipperKitHighlightOverlay (= 0.201.0)
  - FlipperKit/FlipperKitLayoutPlugin (= 0.201.0)
  - FlipperKit/FlipperKitLayoutTextSearchable (= 0.201.0)
  - FlipperKit/FlipperKitNetworkPlugin (= 0.201.0)
  - FlipperKit/FlipperKitReactPlugin (= 0.201.0)
  - FlipperKit/FlipperKitUserDefaultsPlugin (= 0.201.0)
  - FlipperKit/SKIOSNetworkPlugin (= 0.201.0)
  - glog (from `../node_modules/react-native/third-party-podspecs/glog.podspec`)
  - hermes-engine (from `../node_modules/react-native/sdks/hermes-engine/hermes-engine.podspec`)
  - libevent (~> 2.1.12)
  - lottie-react-native (from `../node_modules/lottie-react-native`)
  - "onfido-react-native-sdk (from `../node_modules/@onfido/react-native-sdk`)"
  - OpenSSL-Universal (= 1.1.1100)
  - RCT-Folly (from `../node_modules/react-native/third-party-podspecs/RCT-Folly.podspec`)
  - RCT-Folly/Fabric (from `../node_modules/react-native/third-party-podspecs/RCT-Folly.podspec`)
  - RCTRequired (from `../node_modules/react-native/Libraries/RCTRequired`)
  - RCTTypeSafety (from `../node_modules/react-native/Libraries/TypeSafety`)
  - React (from `../node_modules/react-native/`)
  - React-callinvoker (from `../node_modules/react-native/ReactCommon/callinvoker`)
  - React-Codegen (from `build/generated/ios`)
  - React-Core (from `../node_modules/react-native/`)
  - React-Core/DevSupport (from `../node_modules/react-native/`)
  - React-Core/RCTWebSocket (from `../node_modules/react-native/`)
  - React-CoreModules (from `../node_modules/react-native/React/CoreModules`)
  - React-cxxreact (from `../node_modules/react-native/ReactCommon/cxxreact`)
  - React-debug (from `../node_modules/react-native/ReactCommon/react/debug`)
  - React-Fabric (from `../node_modules/react-native/ReactCommon`)
  - React-FabricImage (from `../node_modules/react-native/ReactCommon`)
  - React-graphics (from `../node_modules/react-native/ReactCommon/react/renderer/graphics`)
  - React-hermes (from `../node_modules/react-native/ReactCommon/hermes`)
  - React-ImageManager (from `../node_modules/react-native/ReactCommon/react/renderer/imagemanager/platform/ios`)
  - React-jserrorhandler (from `../node_modules/react-native/ReactCommon/jserrorhandler`)
  - React-jsi (from `../node_modules/react-native/ReactCommon/jsi`)
  - React-jsiexecutor (from `../node_modules/react-native/ReactCommon/jsiexecutor`)
  - React-jsinspector (from `../node_modules/react-native/ReactCommon/jsinspector-modern`)
  - React-jsitracing (from `../node_modules/react-native/ReactCommon/hermes/executor/`)
  - React-logger (from `../node_modules/react-native/ReactCommon/logger`)
  - React-Mapbuffer (from `../node_modules/react-native/ReactCommon`)
  - "react-native-airship (from `../node_modules/@ua/react-native-airship`)"
  - react-native-blob-util (from `../node_modules/react-native-blob-util`)
  - "react-native-cameraroll (from `../node_modules/@react-native-camera-roll/camera-roll`)"
  - react-native-config (from `../node_modules/react-native-config`)
  - react-native-document-picker (from `../node_modules/react-native-document-picker`)
  - "react-native-geolocation (from `../node_modules/@react-native-community/geolocation`)"
  - "react-native-image-manipulator (from `../node_modules/@oguzhnatly/react-native-image-manipulator`)"
  - react-native-image-picker (from `../node_modules/react-native-image-picker`)
  - react-native-key-command (from `../node_modules/react-native-key-command`)
  - react-native-launch-arguments (from `../node_modules/react-native-launch-arguments`)
  - "react-native-live-markdown (from `../node_modules/@expensify/react-native-live-markdown`)"
  - "react-native-netinfo (from `../node_modules/@react-native-community/netinfo`)"
  - react-native-pager-view (from `../node_modules/react-native-pager-view`)
  - react-native-pdf (from `../node_modules/react-native-pdf`)
  - react-native-performance (from `../node_modules/react-native-performance`)
  - react-native-plaid-link-sdk (from `../node_modules/react-native-plaid-link-sdk`)
  - react-native-quick-sqlite (from `../node_modules/react-native-quick-sqlite`)
  - react-native-render-html (from `../node_modules/react-native-render-html`)
  - react-native-safe-area-context (from `../node_modules/react-native-safe-area-context`)
  - react-native-view-shot (from `../node_modules/react-native-view-shot`)
  - react-native-webview (from `../node_modules/react-native-webview`)
  - React-nativeconfig (from `../node_modules/react-native/ReactCommon`)
  - React-NativeModulesApple (from `../node_modules/react-native/ReactCommon/react/nativemodule/core/platform/ios`)
  - React-perflogger (from `../node_modules/react-native/ReactCommon/reactperflogger`)
  - React-RCTActionSheet (from `../node_modules/react-native/Libraries/ActionSheetIOS`)
  - React-RCTAnimation (from `../node_modules/react-native/Libraries/NativeAnimation`)
  - React-RCTAppDelegate (from `../node_modules/react-native/Libraries/AppDelegate`)
  - React-RCTBlob (from `../node_modules/react-native/Libraries/Blob`)
  - React-RCTFabric (from `../node_modules/react-native/React`)
  - React-RCTImage (from `../node_modules/react-native/Libraries/Image`)
  - React-RCTLinking (from `../node_modules/react-native/Libraries/LinkingIOS`)
  - React-RCTNetwork (from `../node_modules/react-native/Libraries/Network`)
  - React-RCTSettings (from `../node_modules/react-native/Libraries/Settings`)
  - React-RCTText (from `../node_modules/react-native/Libraries/Text`)
  - React-RCTVibration (from `../node_modules/react-native/Libraries/Vibration`)
  - React-rendererdebug (from `../node_modules/react-native/ReactCommon/react/renderer/debug`)
  - React-rncore (from `../node_modules/react-native/ReactCommon`)
  - React-RuntimeApple (from `../node_modules/react-native/ReactCommon/react/runtime/platform/ios`)
  - React-RuntimeCore (from `../node_modules/react-native/ReactCommon/react/runtime`)
  - React-runtimeexecutor (from `../node_modules/react-native/ReactCommon/runtimeexecutor`)
  - React-RuntimeHermes (from `../node_modules/react-native/ReactCommon/react/runtime`)
  - React-runtimescheduler (from `../node_modules/react-native/ReactCommon/react/renderer/runtimescheduler`)
  - React-utils (from `../node_modules/react-native/ReactCommon/react/utils`)
  - ReactCommon/turbomodule/core (from `../node_modules/react-native/ReactCommon`)
  - "RNAppleAuthentication (from `../node_modules/@invertase/react-native-apple-authentication`)"
  - "RNCAsyncStorage (from `../node_modules/@react-native-async-storage/async-storage`)"
  - "RNCClipboard (from `../node_modules/@react-native-clipboard/clipboard`)"
  - "RNCPicker (from `../node_modules/@react-native-picker/picker`)"
  - RNDeviceInfo (from `../node_modules/react-native-device-info`)
  - RNDevMenu (from `../node_modules/react-native-dev-menu`)
  - "RNFBAnalytics (from `../node_modules/@react-native-firebase/analytics`)"
  - "RNFBApp (from `../node_modules/@react-native-firebase/app`)"
  - "RNFBCrashlytics (from `../node_modules/@react-native-firebase/crashlytics`)"
  - "RNFBPerf (from `../node_modules/@react-native-firebase/perf`)"
  - "RNFlashList (from `../node_modules/@shopify/flash-list`)"
  - RNFS (from `../node_modules/react-native-fs`)
  - RNGestureHandler (from `../node_modules/react-native-gesture-handler`)
  - "RNGoogleSignin (from `../node_modules/@react-native-google-signin/google-signin`)"
  - RNLocalize (from `../node_modules/react-native-localize`)
  - "rnmapbox-maps (from `../node_modules/@rnmapbox/maps`)"
  - RNPermissions (from `../node_modules/react-native-permissions`)
  - RNReactNativeHapticFeedback (from `../node_modules/react-native-haptic-feedback`)
  - RNReanimated (from `../node_modules/react-native-reanimated`)
  - RNScreens (from `../node_modules/react-native-screens`)
  - RNSVG (from `../node_modules/react-native-svg`)
  - VisionCamera (from `../node_modules/react-native-vision-camera`)
  - Yoga (from `../node_modules/react-native/ReactCommon/yoga`)

SPEC REPOS:
  trunk:
    - Airship
    - AirshipFrameworkProxy
    - AirshipServiceExtension
    - AppAuth
    - CocoaAsyncSocket
    - Firebase
    - FirebaseABTesting
    - FirebaseAnalytics
    - FirebaseCore
    - FirebaseCoreDiagnostics
    - FirebaseCrashlytics
    - FirebaseInstallations
    - FirebasePerformance
    - FirebaseRemoteConfig
    - Flipper
    - Flipper-Boost-iOSX
    - Flipper-DoubleConversion
    - Flipper-Fmt
    - Flipper-Folly
    - Flipper-Glog
    - Flipper-PeerTalk
    - FlipperKit
    - fmt
    - GoogleAppMeasurement
    - GoogleDataTransport
    - GoogleSignIn
    - GoogleUtilities
    - GTMAppAuth
    - GTMSessionFetcher
    - libaom
    - libavif
    - libevent
    - libvmaf
    - libwebp
    - lottie-ios
    - MapboxCommon
    - MapboxCoreMaps
    - MapboxMaps
    - MapboxMobileEvents
    - nanopb
    - Onfido
    - OpenSSL-Universal
    - Plaid
    - PromisesObjC
    - SDWebImage
    - SDWebImageAVIFCoder
    - SDWebImageSVGCoder
    - SDWebImageWebPCoder
    - SocketRocket
    - Turf

EXTERNAL SOURCES:
  boost:
    :podspec: "../node_modules/react-native/third-party-podspecs/boost.podspec"
  BVLinearGradient:
    :path: "../node_modules/react-native-linear-gradient"
  DoubleConversion:
    :podspec: "../node_modules/react-native/third-party-podspecs/DoubleConversion.podspec"
  Expo:
    :path: "../node_modules/expo"
  ExpoImage:
    :path: "../node_modules/expo-image/ios"
  ExpoModulesCore:
    :path: "../node_modules/expo-modules-core"
  FBLazyVector:
    :path: "../node_modules/react-native/Libraries/FBLazyVector"
  glog:
    :podspec: "../node_modules/react-native/third-party-podspecs/glog.podspec"
  hermes-engine:
    :podspec: "../node_modules/react-native/sdks/hermes-engine/hermes-engine.podspec"
    :tag: hermes-2023-11-17-RNv0.73.0-21043a3fc062be445e56a2c10ecd8be028dd9cc5
  lottie-react-native:
    :path: "../node_modules/lottie-react-native"
  onfido-react-native-sdk:
    :path: "../node_modules/@onfido/react-native-sdk"
  RCT-Folly:
    :podspec: "../node_modules/react-native/third-party-podspecs/RCT-Folly.podspec"
  RCTRequired:
    :path: "../node_modules/react-native/Libraries/RCTRequired"
  RCTTypeSafety:
    :path: "../node_modules/react-native/Libraries/TypeSafety"
  React:
    :path: "../node_modules/react-native/"
  React-callinvoker:
    :path: "../node_modules/react-native/ReactCommon/callinvoker"
  React-Codegen:
    :path: build/generated/ios
  React-Core:
    :path: "../node_modules/react-native/"
  React-CoreModules:
    :path: "../node_modules/react-native/React/CoreModules"
  React-cxxreact:
    :path: "../node_modules/react-native/ReactCommon/cxxreact"
  React-debug:
    :path: "../node_modules/react-native/ReactCommon/react/debug"
  React-Fabric:
    :path: "../node_modules/react-native/ReactCommon"
  React-FabricImage:
    :path: "../node_modules/react-native/ReactCommon"
  React-graphics:
    :path: "../node_modules/react-native/ReactCommon/react/renderer/graphics"
  React-hermes:
    :path: "../node_modules/react-native/ReactCommon/hermes"
  React-ImageManager:
    :path: "../node_modules/react-native/ReactCommon/react/renderer/imagemanager/platform/ios"
  React-jserrorhandler:
    :path: "../node_modules/react-native/ReactCommon/jserrorhandler"
  React-jsi:
    :path: "../node_modules/react-native/ReactCommon/jsi"
  React-jsiexecutor:
    :path: "../node_modules/react-native/ReactCommon/jsiexecutor"
  React-jsinspector:
    :path: "../node_modules/react-native/ReactCommon/jsinspector-modern"
  React-jsitracing:
    :path: "../node_modules/react-native/ReactCommon/hermes/executor/"
  React-logger:
    :path: "../node_modules/react-native/ReactCommon/logger"
  React-Mapbuffer:
    :path: "../node_modules/react-native/ReactCommon"
  react-native-airship:
    :path: "../node_modules/@ua/react-native-airship"
  react-native-blob-util:
    :path: "../node_modules/react-native-blob-util"
  react-native-cameraroll:
    :path: "../node_modules/@react-native-camera-roll/camera-roll"
  react-native-config:
    :path: "../node_modules/react-native-config"
  react-native-document-picker:
    :path: "../node_modules/react-native-document-picker"
  react-native-geolocation:
    :path: "../node_modules/@react-native-community/geolocation"
  react-native-image-manipulator:
    :path: "../node_modules/@oguzhnatly/react-native-image-manipulator"
  react-native-image-picker:
    :path: "../node_modules/react-native-image-picker"
  react-native-key-command:
    :path: "../node_modules/react-native-key-command"
  react-native-launch-arguments:
    :path: "../node_modules/react-native-launch-arguments"
  react-native-live-markdown:
    :path: "../node_modules/@expensify/react-native-live-markdown"
  react-native-netinfo:
    :path: "../node_modules/@react-native-community/netinfo"
  react-native-pager-view:
    :path: "../node_modules/react-native-pager-view"
  react-native-pdf:
    :path: "../node_modules/react-native-pdf"
  react-native-performance:
    :path: "../node_modules/react-native-performance"
  react-native-plaid-link-sdk:
    :path: "../node_modules/react-native-plaid-link-sdk"
  react-native-quick-sqlite:
    :path: "../node_modules/react-native-quick-sqlite"
  react-native-render-html:
    :path: "../node_modules/react-native-render-html"
  react-native-safe-area-context:
    :path: "../node_modules/react-native-safe-area-context"
  react-native-view-shot:
    :path: "../node_modules/react-native-view-shot"
  react-native-webview:
    :path: "../node_modules/react-native-webview"
  React-nativeconfig:
    :path: "../node_modules/react-native/ReactCommon"
  React-NativeModulesApple:
    :path: "../node_modules/react-native/ReactCommon/react/nativemodule/core/platform/ios"
  React-perflogger:
    :path: "../node_modules/react-native/ReactCommon/reactperflogger"
  React-RCTActionSheet:
    :path: "../node_modules/react-native/Libraries/ActionSheetIOS"
  React-RCTAnimation:
    :path: "../node_modules/react-native/Libraries/NativeAnimation"
  React-RCTAppDelegate:
    :path: "../node_modules/react-native/Libraries/AppDelegate"
  React-RCTBlob:
    :path: "../node_modules/react-native/Libraries/Blob"
  React-RCTFabric:
    :path: "../node_modules/react-native/React"
  React-RCTImage:
    :path: "../node_modules/react-native/Libraries/Image"
  React-RCTLinking:
    :path: "../node_modules/react-native/Libraries/LinkingIOS"
  React-RCTNetwork:
    :path: "../node_modules/react-native/Libraries/Network"
  React-RCTSettings:
    :path: "../node_modules/react-native/Libraries/Settings"
  React-RCTText:
    :path: "../node_modules/react-native/Libraries/Text"
  React-RCTVibration:
    :path: "../node_modules/react-native/Libraries/Vibration"
  React-rendererdebug:
    :path: "../node_modules/react-native/ReactCommon/react/renderer/debug"
  React-rncore:
    :path: "../node_modules/react-native/ReactCommon"
  React-RuntimeApple:
    :path: "../node_modules/react-native/ReactCommon/react/runtime/platform/ios"
  React-RuntimeCore:
    :path: "../node_modules/react-native/ReactCommon/react/runtime"
  React-runtimeexecutor:
    :path: "../node_modules/react-native/ReactCommon/runtimeexecutor"
  React-RuntimeHermes:
    :path: "../node_modules/react-native/ReactCommon/react/runtime"
  React-runtimescheduler:
    :path: "../node_modules/react-native/ReactCommon/react/renderer/runtimescheduler"
  React-utils:
    :path: "../node_modules/react-native/ReactCommon/react/utils"
  ReactCommon:
    :path: "../node_modules/react-native/ReactCommon"
  RNAppleAuthentication:
    :path: "../node_modules/@invertase/react-native-apple-authentication"
  RNCAsyncStorage:
    :path: "../node_modules/@react-native-async-storage/async-storage"
  RNCClipboard:
    :path: "../node_modules/@react-native-clipboard/clipboard"
  RNCPicker:
    :path: "../node_modules/@react-native-picker/picker"
  RNDeviceInfo:
    :path: "../node_modules/react-native-device-info"
  RNDevMenu:
    :path: "../node_modules/react-native-dev-menu"
  RNFBAnalytics:
    :path: "../node_modules/@react-native-firebase/analytics"
  RNFBApp:
    :path: "../node_modules/@react-native-firebase/app"
  RNFBCrashlytics:
    :path: "../node_modules/@react-native-firebase/crashlytics"
  RNFBPerf:
    :path: "../node_modules/@react-native-firebase/perf"
  RNFlashList:
    :path: "../node_modules/@shopify/flash-list"
  RNFS:
    :path: "../node_modules/react-native-fs"
  RNGestureHandler:
    :path: "../node_modules/react-native-gesture-handler"
  RNGoogleSignin:
    :path: "../node_modules/@react-native-google-signin/google-signin"
  RNLocalize:
    :path: "../node_modules/react-native-localize"
  rnmapbox-maps:
    :path: "../node_modules/@rnmapbox/maps"
  RNPermissions:
    :path: "../node_modules/react-native-permissions"
  RNReactNativeHapticFeedback:
    :path: "../node_modules/react-native-haptic-feedback"
  RNReanimated:
    :path: "../node_modules/react-native-reanimated"
  RNScreens:
    :path: "../node_modules/react-native-screens"
  RNSVG:
    :path: "../node_modules/react-native-svg"
  VisionCamera:
    :path: "../node_modules/react-native-vision-camera"
  Yoga:
    :path: "../node_modules/react-native/ReactCommon/yoga"

SPEC CHECKSUMS:
  Airship: 2f4510b497a8200780752a5e0304a9072bfffb6d
  AirshipFrameworkProxy: ea1b6c665c798637b93c465b5e505be3011f1d9d
  AirshipServiceExtension: fd370570a346d27e40423b550a6979e66f4992a5
  AppAuth: 3bb1d1cd9340bd09f5ed189fb00b1cc28e1e8570
  boost: d3f49c53809116a5d38da093a8aa78bf551aed09
  BVLinearGradient: 421743791a59d259aec53f4c58793aad031da2ca
  CocoaAsyncSocket: 065fd1e645c7abab64f7a6a2007a48038fdc6a99
  DoubleConversion: fea03f2699887d960129cc54bba7e52542b6f953
  Expo: 1e3bcf9dd99de57a636127057f6b488f0609681a
  ExpoImage: 1cdaa65a6a70bb01067e21ad1347ff2d973885f5
  ExpoModulesCore: 83dfc98358de225bd0953401ce5b0c14fa8eabd0
  FBLazyVector: fbc4957d9aa695250b55d879c1d86f79d7e69ab4
  Firebase: 629510f1a9ddb235f3a7c5c8ceb23ba887f0f814
  FirebaseABTesting: 10cbce8db9985ae2e3847ea44e9947dd18f94e10
  FirebaseAnalytics: 5506ea8b867d8423485a84b4cd612d279f7b0b8a
  FirebaseCore: 98b29e3828f0a53651c363937a7f7d92a19f1ba2
  FirebaseCoreDiagnostics: 92e07a649aeb66352b319d43bdd2ee3942af84cb
  FirebaseCrashlytics: 3660c045c8e45cc4276110562a0ef44cf43c8157
  FirebaseInstallations: 40bd9054049b2eae9a2c38ef1c3dd213df3605cd
  FirebasePerformance: 0c01a7a496657d7cea86d40c0b1725259d164c6c
  FirebaseRemoteConfig: 2d6e2cfdb49af79535c8af8a80a4a5009038ec2b
  Flipper: c7a0093234c4bdd456e363f2f19b2e4b27652d44
  Flipper-Boost-iOSX: fd1e2b8cbef7e662a122412d7ac5f5bea715403c
  Flipper-DoubleConversion: 2dc99b02f658daf147069aad9dbd29d8feb06d30
  Flipper-Fmt: 60cbdd92fc254826e61d669a5d87ef7015396a9b
  Flipper-Folly: 584845625005ff068a6ebf41f857f468decd26b3
  Flipper-Glog: 70c50ce58ddaf67dc35180db05f191692570f446
  Flipper-PeerTalk: 116d8f857dc6ef55c7a5a75ea3ceaafe878aadc9
  FlipperKit: 37525a5d056ef9b93d1578e04bc3ea1de940094f
  fmt: ff9d55029c625d3757ed641535fd4a75fedc7ce9
  glog: c5d68082e772fa1c511173d6b30a9de2c05a69a2
  GoogleAppMeasurement: 5ba1164e3c844ba84272555e916d0a6d3d977e91
  GoogleDataTransport: 57c22343ab29bc686febbf7cbb13bad167c2d8fe
  GoogleSignIn: b232380cf495a429b8095d3178a8d5855b42e842
  GoogleUtilities: 0759d1a57ebb953965c2dfe0ba4c82e95ccc2e34
  GTMAppAuth: 99fb010047ba3973b7026e45393f51f27ab965ae
  GTMSessionFetcher: 41b9ef0b4c08a6db4b7eb51a21ae5183ec99a2c8
  hermes-engine: b361c9ef5ef3cda53f66e195599b47e1f84ffa35
  libaom: 144606b1da4b5915a1054383c3a4459ccdb3c661
  libavif: 84bbb62fb232c3018d6f1bab79beea87e35de7b7
  libevent: 4049cae6c81cdb3654a443be001fb9bdceff7913
  libvmaf: 27f523f1e63c694d14d534cd0fddd2fab0ae8711
  libwebp: 1786c9f4ff8a279e4dac1e8f385004d5fc253009
  lottie-ios: 3d98679b41fa6fd6aff2352b3953dbd3df8a397e
  lottie-react-native: 80bda323805fa62005afff0583d2927a89108f20
  MapboxCommon: 90f76693dc02438acbb5ea9a5b266a4c0eb1c875
  MapboxCoreMaps: 7b07d1ca8c454a4381daf09df901b9d6bf90bce0
  MapboxMaps: cbb38845a9bf49b124f0e937975d560a4e01894e
  MapboxMobileEvents: de50b3a4de180dd129c326e09cd12c8adaaa46d6
  nanopb: a0ba3315591a9ae0a16a309ee504766e90db0c96
  Onfido: e36f284b865adcf99d9c905590a64ac09d4a576b
  onfido-react-native-sdk: e7c706cf1c1897437dbbc95132e7928ce43a3a59
  OpenSSL-Universal: ebc357f1e6bc71fa463ccb2fe676756aff50e88c
<<<<<<< HEAD
  Plaid: 08a150ee90948c5103ce4425353f9d73e12db3f4
=======
  Plaid: 41841853b526d9e88cf0a214d1e5d77692044c4a
>>>>>>> 4346c922
  PromisesObjC: c50d2056b5253dadbd6c2bea79b0674bd5a52fa4
  RCT-Folly: 7169b2b1c44399c76a47b5deaaba715eeeb476c0
  RCTRequired: 9b1e7e262745fb671e33c51c1078d093bd30e322
  RCTTypeSafety: a759e3b086eccf3e2cbf2493d22f28e082f958e6
  React: 805f5dd55bbdb92c36b4914c64aaae4c97d358dc
  React-callinvoker: 6a697867607c990c2c2c085296ee32cfb5e47c01
  React-Codegen: f3cb992539e5c21675f087e536d64b1f2a448655
  React-Core: 49f66fecc7695464e9b7bc7dc7cd9473d2c60584
  React-CoreModules: 710e7c557a1a8180bd1645f5b4bf79f4bd3f5417
  React-cxxreact: 345857b5e4be000c0527df78be3b41a0677a20ce
  React-debug: f1637bce73342b2f6eee4982508fdfb088667a87
  React-Fabric: 4dfcff8f14d8e5a7a60b11b7862dad2a9d99c65b
  React-FabricImage: 4a9e9510b7f28bbde6a743b18c0cb941a142e938
  React-graphics: dd5af9d8b1b45171fd6933e19fed522f373bcb10
  React-hermes: a52d183a5cf8ccb7020ce3df4275b89d01e6b53e
  React-ImageManager: c5b7db131eff71443d7f3a8d686fd841d18befd3
  React-jserrorhandler: 97a6a12e2344c3c4fdd7ba1edefb005215c732f8
  React-jsi: a182068133f80918cd0eec77875abaf943a0b6be
  React-jsiexecutor: dacd00ce8a18fc00a0ae6c25e3015a6437e5d2e8
  React-jsinspector: 03644c063fc3621c9a4e8bf263a8150909129618
  React-jsitracing: 7c77101b38fcc8fa7f198de7e1d834350a85af90
  React-logger: 66b168e2b2bee57bd8ce9e69f739d805732a5570
  React-Mapbuffer: 9ee041e1d7be96da6d76a251f92e72b711c651d6
  react-native-airship: 2ed75ff2278f11ff1c1ab08ed68f5bf02727b971
  react-native-blob-util: a3ee23cfdde79c769c138d505670055de233b07a
  react-native-cameraroll: 95ce0d1a7d2d1fe55bf627ab806b64de6c3e69e9
  react-native-config: 5ce986133b07fc258828b20b9506de0e683efc1c
  react-native-document-picker: 7c17be47bf7f525b485687c7116320f0944b0585
  react-native-geolocation: 015b9e3d428af7e34eed17192efadebb98fe12ee
  react-native-image-manipulator: 8a443cd2fce585cff10ceb5a0c3695960223b520
  react-native-image-picker: f8a13ff106bcc7eb00c71ce11fdc36aac2a44440
  react-native-key-command: 74d18ad516037536c2f671ef0914bcce7739b2f5
  react-native-launch-arguments: 5f41e0abf88a15e3c5309b8875d6fd5ac43df49d
  react-native-live-markdown: 53109b3c11c0da51be1df916b05b366f83fa2a97
  react-native-netinfo: 6479e7e2198f936e5abc14a3ec4d469ccbaf81e2
  react-native-pager-view: 9ac6bc0fb3fa31c6d403b253ee361e62ff7ccf7f
  react-native-pdf: cd256a00b9d65cb1008dcca2792d7bfb8874838d
  react-native-performance: 1aa5960d005159f4ab20be15b44714b53b44e075
<<<<<<< HEAD
  react-native-plaid-link-sdk: 93870f8cd1de8e0acca5cb5020188bdc94e15db6
=======
  react-native-plaid-link-sdk: e52cefc2c3407884718416706214068937546359
>>>>>>> 4346c922
  react-native-quick-sqlite: bcc7a7a250a40222f18913a97cd356bf82d0a6c4
  react-native-render-html: 96c979fe7452a0a41559685d2f83b12b93edac8c
  react-native-safe-area-context: e8bdd57d9f8d34cc336f0ee6acb30712a8454446
  react-native-view-shot: 6b7ed61d77d88580fed10954d45fad0eb2d47688
  react-native-webview: a5f5f316527235f869992aaaf05050776198806d
  React-nativeconfig: d753fbbc8cecc8ae413d615599ac378bbf6999bb
  React-NativeModulesApple: 964f4eeab1b4325e8b6a799cf4444c3fd4eb0a9c
  React-perflogger: 29efe63b7ef5fbaaa50ef6eaa92482f98a24b97e
  React-RCTActionSheet: 69134c62aefd362027b20da01cd5d14ffd39db3f
  React-RCTAnimation: 3b5a57087c7a5e727855b803d643ac1d445488f5
  React-RCTAppDelegate: cb1a9a8447ddad006f934988016390f4df472e74
  React-RCTBlob: 26ea660f2be1e6de62f2d2ad9a9c7b9bfabb786f
  React-RCTFabric: bb6dbbff2f80b9489f8b2f1d2554aa040aa2e3cd
  React-RCTImage: 27b27f4663df9e776d0549ed2f3536213e793f1b
  React-RCTLinking: 962880ce9d0e2ea83fd182953538fc4ed757d4da
  React-RCTNetwork: 73a756b44d4ad584bae13a5f1484e3ce12accac8
  React-RCTSettings: 6d7f8d807f05de3d01cfb182d14e5f400716faac
  React-RCTText: 73006e95ca359595c2510c1c0114027c85a6ddd3
  React-RCTVibration: 599f427f9cbdd9c4bf38959ca020e8fef0717211
  React-rendererdebug: f2946e0a1c3b906e71555a7c4a39aa6a6c0e639b
  React-rncore: 6e3139cf51cea08068f008da426821d1deaa24b9
  React-RuntimeApple: 08c29690996ed935e35054965bcfb70ebea67318
  React-RuntimeCore: 5b73f40b46d78a825cf71714e1e5044d389702d6
  React-runtimeexecutor: 2d1f64f58193f00a3ad71d3f89c2bfbfe11cf5a5
  React-RuntimeHermes: 01dcb5a4e9073496f6f981a8648843771e3f6516
  React-runtimescheduler: df8945a656356ff10f58f65a70820478bfcf33ad
  React-utils: f5bc61e7ea3325c0732ae2d755f4441940163b85
  ReactCommon: 45b5d4f784e869c44a6f5a8fad5b114ca8f78c53
  RNAppleAuthentication: 0571c08da8c327ae2afc0261b48b4a515b0286a6
  RNCAsyncStorage: 559f22cc4b582414e783fd7255974b29e24b451c
  RNCClipboard: c73bbc2e9012120161f1012578418827983bfd0c
  RNCPicker: c77efa39690952647b83d8085520bf50ebf94ecb
  RNDeviceInfo: 20edc6a404b24be68668c8905663b57bb18f2bf1
  RNDevMenu: 72807568fe4188bd4c40ce32675d82434b43c45d
  RNFBAnalytics: f76bfa164ac235b00505deb9fc1776634056898c
  RNFBApp: 729c0666395b1953198dc4a1ec6deb8fbe1c302e
  RNFBCrashlytics: 2061ca863e8e2fa1aae9b12477d7dfa8e88ca0f9
  RNFBPerf: 389914cda4000fe0d996a752532a591132cbf3f9
  RNFlashList: 5b0e8311e4cf1ad91e410fd7c8526a89fb5826d1
  RNFS: 4ac0f0ea233904cb798630b3c077808c06931688
  RNGestureHandler: 1190c218cdaaf029ee1437076a3fbbc3297d89fb
  RNGoogleSignin: ccaa4a81582cf713eea562c5dd9dc1961a715fd0
  RNLocalize: d4b8af4e442d4bcca54e68fc687a2129b4d71a81
  rnmapbox-maps: 9b2eade43eab9b1f208415795f39d7449d045b2b
  RNPermissions: 8990fc2c10da3640938e6db1647cb6416095b729
  RNReactNativeHapticFeedback: 616c35bdec7d20d4c524a7949ca9829c09e35f37
  RNReanimated: 71030d84b41327898b22cab449eb5379baf8725e
  RNScreens: f7b8bb892b4957f6f91e5dfd9a191e7f13ce8baa
  RNSVG: db32cfcad0a221fd175e0882eff7bcba7690380a
  SDWebImage: 750adf017a315a280c60fde706ab1e552a3ae4e9
  SDWebImageAVIFCoder: 8348fef6d0ec69e129c66c9fe4d74fbfbf366112
  SDWebImageSVGCoder: 15a300a97ec1c8ac958f009c02220ac0402e936c
  SDWebImageWebPCoder: af09429398d99d524cae2fe00f6f0f6e491ed102
  SocketRocket: f32cd54efbe0f095c4d7594881e52619cfe80b17
  Turf: 13d1a92d969ca0311bbc26e8356cca178ce95da2
  VisionCamera: fda554d8751e395effcc87749f8b7c198c1031be
  Yoga: e64aa65de36c0832d04e8c7bd614396c77a80047

PODFILE CHECKSUM: 2748a60cfcfb5c160d044e3e7700449d03902536

COCOAPODS: 1.14.3<|MERGE_RESOLUTION|>--- conflicted
+++ resolved
@@ -322,11 +322,7 @@
     - ReactCommon/turbomodule/core
     - Yoga
   - OpenSSL-Universal (1.1.1100)
-<<<<<<< HEAD
   - Plaid (5.2.0)
-=======
-  - Plaid (5.1.0)
->>>>>>> 4346c922
   - PromisesObjC (2.3.1)
   - RCT-Folly (2022.05.16.00):
     - boost
@@ -1442,17 +1438,10 @@
     - ReactCommon/turbomodule/bridging
     - ReactCommon/turbomodule/core
     - Yoga
-<<<<<<< HEAD
   - react-native-plaid-link-sdk (11.5.0):
     - glog
     - hermes-engine
     - Plaid (~> 5.2.0)
-=======
-  - react-native-plaid-link-sdk (11.2.0):
-    - glog
-    - hermes-engine
-    - Plaid (~> 5.1.0)
->>>>>>> 4346c922
     - RCT-Folly (= 2022.05.16.00)
     - RCTRequired
     - RCTTypeSafety
@@ -2510,11 +2499,7 @@
   Onfido: e36f284b865adcf99d9c905590a64ac09d4a576b
   onfido-react-native-sdk: e7c706cf1c1897437dbbc95132e7928ce43a3a59
   OpenSSL-Universal: ebc357f1e6bc71fa463ccb2fe676756aff50e88c
-<<<<<<< HEAD
   Plaid: 08a150ee90948c5103ce4425353f9d73e12db3f4
-=======
-  Plaid: 41841853b526d9e88cf0a214d1e5d77692044c4a
->>>>>>> 4346c922
   PromisesObjC: c50d2056b5253dadbd6c2bea79b0674bd5a52fa4
   RCT-Folly: 7169b2b1c44399c76a47b5deaaba715eeeb476c0
   RCTRequired: 9b1e7e262745fb671e33c51c1078d093bd30e322
@@ -2553,11 +2538,7 @@
   react-native-pager-view: 9ac6bc0fb3fa31c6d403b253ee361e62ff7ccf7f
   react-native-pdf: cd256a00b9d65cb1008dcca2792d7bfb8874838d
   react-native-performance: 1aa5960d005159f4ab20be15b44714b53b44e075
-<<<<<<< HEAD
   react-native-plaid-link-sdk: 93870f8cd1de8e0acca5cb5020188bdc94e15db6
-=======
-  react-native-plaid-link-sdk: e52cefc2c3407884718416706214068937546359
->>>>>>> 4346c922
   react-native-quick-sqlite: bcc7a7a250a40222f18913a97cd356bf82d0a6c4
   react-native-render-html: 96c979fe7452a0a41559685d2f83b12b93edac8c
   react-native-safe-area-context: e8bdd57d9f8d34cc336f0ee6acb30712a8454446
@@ -2618,4 +2599,4 @@
 
 PODFILE CHECKSUM: 2748a60cfcfb5c160d044e3e7700449d03902536
 
-COCOAPODS: 1.14.3+COCOAPODS: 1.13.0