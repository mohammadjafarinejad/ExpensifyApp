PODS:
  - Airship (19.2.0):
    - Airship/Automation (= 19.2.0)
    - Airship/Basement (= 19.2.0)
    - Airship/Core (= 19.2.0)
    - Airship/FeatureFlags (= 19.2.0)
    - Airship/MessageCenter (= 19.2.0)
    - Airship/PreferenceCenter (= 19.2.0)
  - Airship/Automation (19.2.0):
    - Airship/Core
  - Airship/Basement (19.2.0)
  - Airship/Core (19.2.0):
    - Airship/Basement
  - Airship/FeatureFlags (19.2.0):
    - Airship/Core
  - Airship/MessageCenter (19.2.0):
    - Airship/Core
  - Airship/PreferenceCenter (19.2.0):
    - Airship/Core
<<<<<<< HEAD
  - AirshipFrameworkProxy (7.1.2):
    - Airship (= 18.7.2)
  - AirshipServiceExtension (19.1.1)
  - AppAuth (1.7.6):
    - AppAuth/Core (= 1.7.6)
    - AppAuth/ExternalUserAgent (= 1.7.6)
  - AppAuth/Core (1.7.6)
  - AppAuth/ExternalUserAgent (1.7.6):
=======
  - AirshipFrameworkProxy (14.1.0):
    - Airship (= 19.2.0)
  - AirshipServiceExtension (18.7.2)
  - AppAuth (1.7.5):
    - AppAuth/Core (= 1.7.5)
    - AppAuth/ExternalUserAgent (= 1.7.5)
  - AppAuth/Core (1.7.5)
  - AppAuth/ExternalUserAgent (1.7.5):
>>>>>>> 470b48b5
    - AppAuth/Core
  - AppLogs (0.1.0)
  - boost (1.84.0)
  - DoubleConversion (1.1.6)
  - EXAV (15.0.2):
    - ExpoModulesCore
    - ReactCommon/turbomodule/core
  - EXImageLoader (5.0.0):
    - ExpoModulesCore
    - React-Core
  - expensify-react-native-background-task (0.0.0):
    - DoubleConversion
    - glog
    - hermes-engine
    - RCT-Folly (= 2024.11.18.00)
    - RCTRequired
    - RCTTypeSafety
    - React-Core
    - React-debug
    - React-Fabric
    - React-featureflags
    - React-graphics
    - React-ImageManager
    - React-NativeModulesApple
    - React-RCTFabric
    - React-rendererdebug
    - React-utils
    - ReactCodegen
    - ReactCommon/turbomodule/bridging
    - ReactCommon/turbomodule/core
    - Yoga
  - Expo (52.0.41):
    - ExpoModulesCore
  - ExpoAsset (11.0.5):
    - ExpoModulesCore
  - ExpoFont (13.0.4):
    - ExpoModulesCore
  - ExpoImage (2.0.4):
    - ExpoModulesCore
    - libavif/libdav1d
    - SDWebImage (~> 5.19.1)
    - SDWebImageAVIFCoder (~> 0.11.0)
    - SDWebImageSVGCoder (~> 1.7.0)
  - ExpoImageManipulator (13.0.6):
    - EXImageLoader
    - ExpoModulesCore
    - SDWebImageWebPCoder
  - ExpoModulesCore (2.2.3):
    - DoubleConversion
    - glog
    - hermes-engine
    - RCT-Folly (= 2024.11.18.00)
    - RCTRequired
    - RCTTypeSafety
    - React-Core
    - React-debug
    - React-Fabric
    - React-featureflags
    - React-graphics
    - React-ImageManager
    - React-jsinspector
    - React-NativeModulesApple
    - React-RCTAppDelegate
    - React-RCTFabric
    - React-rendererdebug
    - React-utils
    - ReactAppDependencyProvider
    - ReactCodegen
    - ReactCommon/turbomodule/bridging
    - ReactCommon/turbomodule/core
    - Yoga
  - fast_float (6.1.4)
  - FBLazyVector (0.77.1)
  - Firebase/Analytics (8.8.0):
    - Firebase/Core
  - Firebase/Core (8.8.0):
    - Firebase/CoreOnly
    - FirebaseAnalytics (~> 8.8.0)
  - Firebase/CoreOnly (8.8.0):
    - FirebaseCore (= 8.8.0)
  - Firebase/Crashlytics (8.8.0):
    - Firebase/CoreOnly
    - FirebaseCrashlytics (~> 8.8.0)
  - Firebase/Performance (8.8.0):
    - Firebase/CoreOnly
    - FirebasePerformance (~> 8.8.0)
  - FirebaseABTesting (8.15.0):
    - FirebaseCore (~> 8.0)
  - FirebaseAnalytics (8.8.0):
    - FirebaseAnalytics/AdIdSupport (= 8.8.0)
    - FirebaseCore (~> 8.0)
    - FirebaseInstallations (~> 8.0)
    - GoogleUtilities/AppDelegateSwizzler (~> 7.4)
    - GoogleUtilities/MethodSwizzler (~> 7.4)
    - GoogleUtilities/Network (~> 7.4)
    - "GoogleUtilities/NSData+zlib (~> 7.4)"
    - nanopb (~> 2.30908.0)
  - FirebaseAnalytics/AdIdSupport (8.8.0):
    - FirebaseCore (~> 8.0)
    - FirebaseInstallations (~> 8.0)
    - GoogleAppMeasurement (= 8.8.0)
    - GoogleUtilities/AppDelegateSwizzler (~> 7.4)
    - GoogleUtilities/MethodSwizzler (~> 7.4)
    - GoogleUtilities/Network (~> 7.4)
    - "GoogleUtilities/NSData+zlib (~> 7.4)"
    - nanopb (~> 2.30908.0)
  - FirebaseCore (8.8.0):
    - FirebaseCoreDiagnostics (~> 8.0)
    - GoogleUtilities/Environment (~> 7.4)
    - GoogleUtilities/Logger (~> 7.4)
  - FirebaseCoreDiagnostics (8.15.0):
    - GoogleDataTransport (~> 9.1)
    - GoogleUtilities/Environment (~> 7.7)
    - GoogleUtilities/Logger (~> 7.7)
    - nanopb (~> 2.30908.0)
  - FirebaseCrashlytics (8.8.0):
    - FirebaseCore (~> 8.0)
    - FirebaseInstallations (~> 8.0)
    - GoogleDataTransport (~> 9.0)
    - GoogleUtilities/Environment (~> 7.4)
    - nanopb (~> 2.30908.0)
    - PromisesObjC (< 3.0, >= 1.2)
  - FirebaseInstallations (8.15.0):
    - FirebaseCore (~> 8.0)
    - GoogleUtilities/Environment (~> 7.7)
    - GoogleUtilities/UserDefaults (~> 7.7)
    - PromisesObjC (< 3.0, >= 1.2)
  - FirebasePerformance (8.8.0):
    - FirebaseCore (~> 8.0)
    - FirebaseInstallations (~> 8.0)
    - FirebaseRemoteConfig (~> 8.0)
    - GoogleDataTransport (~> 9.0)
    - GoogleUtilities/Environment (~> 7.4)
    - GoogleUtilities/ISASwizzler (~> 7.4)
    - GoogleUtilities/MethodSwizzler (~> 7.4)
    - nanopb (~> 2.30908.0)
  - FirebaseRemoteConfig (8.15.0):
    - FirebaseABTesting (~> 8.0)
    - FirebaseCore (~> 8.0)
    - FirebaseInstallations (~> 8.0)
    - GoogleUtilities/Environment (~> 7.7)
    - "GoogleUtilities/NSData+zlib (~> 7.7)"
  - fmt (11.0.2)
  - ForkInputMask (7.3.3)
  - FullStory (1.52.0)
  - fullstory_react-native (1.7.2):
    - DoubleConversion
    - FullStory (~> 1.14)
    - glog
    - hermes-engine
    - RCT-Folly (= 2024.11.18.00)
    - RCTRequired
    - RCTTypeSafety
    - React-Core
    - React-debug
    - React-Fabric
    - React-featureflags
    - React-graphics
    - React-ImageManager
    - React-NativeModulesApple
    - React-RCTFabric
    - React-rendererdebug
    - React-utils
    - ReactCodegen
    - ReactCommon/turbomodule/bridging
    - ReactCommon/turbomodule/core
    - Yoga
  - glog (0.3.5)
  - GoogleAppMeasurement (8.8.0):
    - GoogleAppMeasurement/AdIdSupport (= 8.8.0)
    - GoogleUtilities/AppDelegateSwizzler (~> 7.4)
    - GoogleUtilities/MethodSwizzler (~> 7.4)
    - GoogleUtilities/Network (~> 7.4)
    - "GoogleUtilities/NSData+zlib (~> 7.4)"
    - nanopb (~> 2.30908.0)
  - GoogleAppMeasurement/AdIdSupport (8.8.0):
    - GoogleAppMeasurement/WithoutAdIdSupport (= 8.8.0)
    - GoogleUtilities/AppDelegateSwizzler (~> 7.4)
    - GoogleUtilities/MethodSwizzler (~> 7.4)
    - GoogleUtilities/Network (~> 7.4)
    - "GoogleUtilities/NSData+zlib (~> 7.4)"
    - nanopb (~> 2.30908.0)
  - GoogleAppMeasurement/WithoutAdIdSupport (8.8.0):
    - GoogleUtilities/AppDelegateSwizzler (~> 7.4)
    - GoogleUtilities/MethodSwizzler (~> 7.4)
    - GoogleUtilities/Network (~> 7.4)
    - "GoogleUtilities/NSData+zlib (~> 7.4)"
    - nanopb (~> 2.30908.0)
  - GoogleDataTransport (9.4.1):
    - GoogleUtilities/Environment (~> 7.7)
    - nanopb (< 2.30911.0, >= 2.30908.0)
    - PromisesObjC (< 3.0, >= 1.2)
  - GoogleSignIn (7.1.0):
    - AppAuth (< 2.0, >= 1.7.3)
    - GTMAppAuth (< 5.0, >= 4.1.1)
    - GTMSessionFetcher/Core (~> 3.3)
  - GoogleUtilities/AppDelegateSwizzler (7.13.3):
    - GoogleUtilities/Environment
    - GoogleUtilities/Logger
    - GoogleUtilities/Network
    - GoogleUtilities/Privacy
  - GoogleUtilities/Environment (7.13.3):
    - GoogleUtilities/Privacy
    - PromisesObjC (< 3.0, >= 1.2)
  - GoogleUtilities/ISASwizzler (7.13.3):
    - GoogleUtilities/Privacy
  - GoogleUtilities/Logger (7.13.3):
    - GoogleUtilities/Environment
    - GoogleUtilities/Privacy
  - GoogleUtilities/MethodSwizzler (7.13.3):
    - GoogleUtilities/Logger
    - GoogleUtilities/Privacy
  - GoogleUtilities/Network (7.13.3):
    - GoogleUtilities/Logger
    - "GoogleUtilities/NSData+zlib"
    - GoogleUtilities/Privacy
    - GoogleUtilities/Reachability
  - "GoogleUtilities/NSData+zlib (7.13.3)":
    - GoogleUtilities/Privacy
  - GoogleUtilities/Privacy (7.13.3)
  - GoogleUtilities/Reachability (7.13.3):
    - GoogleUtilities/Logger
    - GoogleUtilities/Privacy
  - GoogleUtilities/UserDefaults (7.13.3):
    - GoogleUtilities/Logger
    - GoogleUtilities/Privacy
  - GTMAppAuth (4.1.1):
    - AppAuth/Core (~> 1.7)
    - GTMSessionFetcher/Core (< 4.0, >= 3.3)
  - GTMSessionFetcher/Core (3.5.0)
  - GzipSwift (5.1.1)
  - hermes-engine (0.77.1):
    - hermes-engine/Pre-built (= 0.77.1)
  - hermes-engine/Pre-built (0.77.1)
  - JitsiWebRTC (124.0.2)
  - libavif/core (0.11.1)
  - libavif/libdav1d (0.11.1):
    - libavif/core
    - libdav1d (>= 0.6.0)
  - libdav1d (1.2.0)
  - libwebp (1.5.0):
    - libwebp/demux (= 1.5.0)
    - libwebp/mux (= 1.5.0)
    - libwebp/sharpyuv (= 1.5.0)
    - libwebp/webp (= 1.5.0)
  - libwebp/demux (1.5.0):
    - libwebp/webp
  - libwebp/mux (1.5.0):
    - libwebp/demux
  - libwebp/sharpyuv (1.5.0)
  - libwebp/webp (1.5.0):
    - libwebp/sharpyuv
  - lottie-ios (4.3.4)
  - lottie-react-native (6.5.1):
    - DoubleConversion
    - glog
    - hermes-engine
    - lottie-ios (~> 4.3.3)
    - RCT-Folly (= 2024.11.18.00)
    - RCTRequired
    - RCTTypeSafety
    - React-Core
    - React-debug
    - React-Fabric
    - React-featureflags
    - React-graphics
    - React-ImageManager
    - React-NativeModulesApple
    - React-RCTFabric
    - React-rendererdebug
    - React-utils
    - ReactCodegen
    - ReactCommon/turbomodule/bridging
    - ReactCommon/turbomodule/core
    - Yoga
  - MapboxCommon (23.11.4)
  - MapboxCoreMaps (10.19.2):
    - MapboxCommon (~> 23.11)
  - MapboxMaps (10.19.4):
    - MapboxCommon (= 23.11.4)
    - MapboxCoreMaps (= 10.19.2)
    - MapboxMobileEvents (= 2.0.0)
    - Turf (= 2.8.0)
  - MapboxMobileEvents (2.0.0)
  - nanopb (2.30908.0):
    - nanopb/decode (= 2.30908.0)
    - nanopb/encode (= 2.30908.0)
  - nanopb/decode (2.30908.0)
  - nanopb/encode (2.30908.0)
  - NWWebSocket (0.5.4)
  - Onfido (29.7.2)
  - onfido-react-native-sdk (10.6.0):
    - DoubleConversion
    - glog
    - hermes-engine
    - Onfido (~> 29.7.0)
    - RCT-Folly (= 2024.11.18.00)
    - RCTRequired
    - RCTTypeSafety
    - React-Core
    - React-debug
    - React-Fabric
    - React-featureflags
    - React-graphics
    - React-ImageManager
    - React-NativeModulesApple
    - React-RCTFabric
    - React-rendererdebug
    - React-utils
    - ReactCodegen
    - ReactCommon/turbomodule/bridging
    - ReactCommon/turbomodule/core
    - Yoga
  - Plaid (5.6.1)
  - PromisesObjC (2.4.0)
  - pusher-websocket-react-native (1.3.1):
    - PusherSwift (~> 10.1.5)
    - React
  - PusherSwift (10.1.5):
    - NWWebSocket (~> 0.5.4)
    - TweetNacl (~> 1.0.0)
  - RCT-Folly (2024.11.18.00):
    - boost
    - DoubleConversion
    - fast_float (= 6.1.4)
    - fmt (= 11.0.2)
    - glog
    - RCT-Folly/Default (= 2024.11.18.00)
  - RCT-Folly/Default (2024.11.18.00):
    - boost
    - DoubleConversion
    - fast_float (= 6.1.4)
    - fmt (= 11.0.2)
    - glog
  - RCT-Folly/Fabric (2024.11.18.00):
    - boost
    - DoubleConversion
    - fast_float (= 6.1.4)
    - fmt (= 11.0.2)
    - glog
  - RCTDeprecation (0.77.1)
  - RCTRequired (0.77.1)
  - RCTTypeSafety (0.77.1):
    - FBLazyVector (= 0.77.1)
    - RCTRequired (= 0.77.1)
    - React-Core (= 0.77.1)
  - React (0.77.1):
    - React-Core (= 0.77.1)
    - React-Core/DevSupport (= 0.77.1)
    - React-Core/RCTWebSocket (= 0.77.1)
    - React-RCTActionSheet (= 0.77.1)
    - React-RCTAnimation (= 0.77.1)
    - React-RCTBlob (= 0.77.1)
    - React-RCTImage (= 0.77.1)
    - React-RCTLinking (= 0.77.1)
    - React-RCTNetwork (= 0.77.1)
    - React-RCTSettings (= 0.77.1)
    - React-RCTText (= 0.77.1)
    - React-RCTVibration (= 0.77.1)
  - React-callinvoker (0.77.1)
  - React-Core (0.77.1):
    - glog
    - hermes-engine
    - RCT-Folly (= 2024.11.18.00)
    - RCTDeprecation
    - React-Core/Default (= 0.77.1)
    - React-cxxreact
    - React-featureflags
    - React-hermes
    - React-jsi
    - React-jsiexecutor
    - React-jsinspector
    - React-perflogger
    - React-rendererconsistency
    - React-runtimescheduler
    - React-utils
    - SocketRocket (= 0.7.1)
    - Yoga
  - React-Core/CoreModulesHeaders (0.77.1):
    - glog
    - hermes-engine
    - RCT-Folly (= 2024.11.18.00)
    - RCTDeprecation
    - React-Core/Default
    - React-cxxreact
    - React-featureflags
    - React-hermes
    - React-jsi
    - React-jsiexecutor
    - React-jsinspector
    - React-perflogger
    - React-rendererconsistency
    - React-runtimescheduler
    - React-utils
    - SocketRocket (= 0.7.1)
    - Yoga
  - React-Core/Default (0.77.1):
    - glog
    - hermes-engine
    - RCT-Folly (= 2024.11.18.00)
    - RCTDeprecation
    - React-cxxreact
    - React-featureflags
    - React-hermes
    - React-jsi
    - React-jsiexecutor
    - React-jsinspector
    - React-perflogger
    - React-rendererconsistency
    - React-runtimescheduler
    - React-utils
    - SocketRocket (= 0.7.1)
    - Yoga
  - React-Core/DevSupport (0.77.1):
    - glog
    - hermes-engine
    - RCT-Folly (= 2024.11.18.00)
    - RCTDeprecation
    - React-Core/Default (= 0.77.1)
    - React-Core/RCTWebSocket (= 0.77.1)
    - React-cxxreact
    - React-featureflags
    - React-hermes
    - React-jsi
    - React-jsiexecutor
    - React-jsinspector
    - React-perflogger
    - React-rendererconsistency
    - React-runtimescheduler
    - React-utils
    - SocketRocket (= 0.7.1)
    - Yoga
  - React-Core/RCTActionSheetHeaders (0.77.1):
    - glog
    - hermes-engine
    - RCT-Folly (= 2024.11.18.00)
    - RCTDeprecation
    - React-Core/Default
    - React-cxxreact
    - React-featureflags
    - React-hermes
    - React-jsi
    - React-jsiexecutor
    - React-jsinspector
    - React-perflogger
    - React-rendererconsistency
    - React-runtimescheduler
    - React-utils
    - SocketRocket (= 0.7.1)
    - Yoga
  - React-Core/RCTAnimationHeaders (0.77.1):
    - glog
    - hermes-engine
    - RCT-Folly (= 2024.11.18.00)
    - RCTDeprecation
    - React-Core/Default
    - React-cxxreact
    - React-featureflags
    - React-hermes
    - React-jsi
    - React-jsiexecutor
    - React-jsinspector
    - React-perflogger
    - React-rendererconsistency
    - React-runtimescheduler
    - React-utils
    - SocketRocket (= 0.7.1)
    - Yoga
  - React-Core/RCTBlobHeaders (0.77.1):
    - glog
    - hermes-engine
    - RCT-Folly (= 2024.11.18.00)
    - RCTDeprecation
    - React-Core/Default
    - React-cxxreact
    - React-featureflags
    - React-hermes
    - React-jsi
    - React-jsiexecutor
    - React-jsinspector
    - React-perflogger
    - React-rendererconsistency
    - React-runtimescheduler
    - React-utils
    - SocketRocket (= 0.7.1)
    - Yoga
  - React-Core/RCTImageHeaders (0.77.1):
    - glog
    - hermes-engine
    - RCT-Folly (= 2024.11.18.00)
    - RCTDeprecation
    - React-Core/Default
    - React-cxxreact
    - React-featureflags
    - React-hermes
    - React-jsi
    - React-jsiexecutor
    - React-jsinspector
    - React-perflogger
    - React-rendererconsistency
    - React-runtimescheduler
    - React-utils
    - SocketRocket (= 0.7.1)
    - Yoga
  - React-Core/RCTLinkingHeaders (0.77.1):
    - glog
    - hermes-engine
    - RCT-Folly (= 2024.11.18.00)
    - RCTDeprecation
    - React-Core/Default
    - React-cxxreact
    - React-featureflags
    - React-hermes
    - React-jsi
    - React-jsiexecutor
    - React-jsinspector
    - React-perflogger
    - React-rendererconsistency
    - React-runtimescheduler
    - React-utils
    - SocketRocket (= 0.7.1)
    - Yoga
  - React-Core/RCTNetworkHeaders (0.77.1):
    - glog
    - hermes-engine
    - RCT-Folly (= 2024.11.18.00)
    - RCTDeprecation
    - React-Core/Default
    - React-cxxreact
    - React-featureflags
    - React-hermes
    - React-jsi
    - React-jsiexecutor
    - React-jsinspector
    - React-perflogger
    - React-rendererconsistency
    - React-runtimescheduler
    - React-utils
    - SocketRocket (= 0.7.1)
    - Yoga
  - React-Core/RCTSettingsHeaders (0.77.1):
    - glog
    - hermes-engine
    - RCT-Folly (= 2024.11.18.00)
    - RCTDeprecation
    - React-Core/Default
    - React-cxxreact
    - React-featureflags
    - React-hermes
    - React-jsi
    - React-jsiexecutor
    - React-jsinspector
    - React-perflogger
    - React-rendererconsistency
    - React-runtimescheduler
    - React-utils
    - SocketRocket (= 0.7.1)
    - Yoga
  - React-Core/RCTTextHeaders (0.77.1):
    - glog
    - hermes-engine
    - RCT-Folly (= 2024.11.18.00)
    - RCTDeprecation
    - React-Core/Default
    - React-cxxreact
    - React-featureflags
    - React-hermes
    - React-jsi
    - React-jsiexecutor
    - React-jsinspector
    - React-perflogger
    - React-rendererconsistency
    - React-runtimescheduler
    - React-utils
    - SocketRocket (= 0.7.1)
    - Yoga
  - React-Core/RCTVibrationHeaders (0.77.1):
    - glog
    - hermes-engine
    - RCT-Folly (= 2024.11.18.00)
    - RCTDeprecation
    - React-Core/Default
    - React-cxxreact
    - React-featureflags
    - React-hermes
    - React-jsi
    - React-jsiexecutor
    - React-jsinspector
    - React-perflogger
    - React-rendererconsistency
    - React-runtimescheduler
    - React-utils
    - SocketRocket (= 0.7.1)
    - Yoga
  - React-Core/RCTWebSocket (0.77.1):
    - glog
    - hermes-engine
    - RCT-Folly (= 2024.11.18.00)
    - RCTDeprecation
    - React-Core/Default (= 0.77.1)
    - React-cxxreact
    - React-featureflags
    - React-hermes
    - React-jsi
    - React-jsiexecutor
    - React-jsinspector
    - React-perflogger
    - React-rendererconsistency
    - React-runtimescheduler
    - React-utils
    - SocketRocket (= 0.7.1)
    - Yoga
  - React-CoreModules (0.77.1):
    - DoubleConversion
    - fast_float (= 6.1.4)
    - fmt (= 11.0.2)
    - RCT-Folly (= 2024.11.18.00)
    - RCTTypeSafety (= 0.77.1)
    - React-Core/CoreModulesHeaders (= 0.77.1)
    - React-jsi (= 0.77.1)
    - React-jsinspector
    - React-NativeModulesApple
    - React-RCTBlob
    - React-RCTFBReactNativeSpec
    - React-RCTImage (= 0.77.1)
    - ReactCommon
    - SocketRocket (= 0.7.1)
  - React-cxxreact (0.77.1):
    - boost
    - DoubleConversion
    - fast_float (= 6.1.4)
    - fmt (= 11.0.2)
    - glog
    - hermes-engine
    - RCT-Folly (= 2024.11.18.00)
    - React-callinvoker (= 0.77.1)
    - React-debug (= 0.77.1)
    - React-jsi (= 0.77.1)
    - React-jsinspector
    - React-logger (= 0.77.1)
    - React-perflogger (= 0.77.1)
    - React-runtimeexecutor (= 0.77.1)
    - React-timing (= 0.77.1)
  - React-debug (0.77.1)
  - React-defaultsnativemodule (0.77.1):
    - hermes-engine
    - RCT-Folly
    - React-domnativemodule
    - React-featureflagsnativemodule
    - React-idlecallbacksnativemodule
    - React-jsi
    - React-jsiexecutor
    - React-microtasksnativemodule
    - React-RCTFBReactNativeSpec
  - React-domnativemodule (0.77.1):
    - hermes-engine
    - RCT-Folly
    - React-Fabric
    - React-FabricComponents
    - React-graphics
    - React-jsi
    - React-jsiexecutor
    - React-RCTFBReactNativeSpec
    - ReactCommon/turbomodule/core
    - Yoga
  - React-Fabric (0.77.1):
    - DoubleConversion
    - fast_float (= 6.1.4)
    - fmt (= 11.0.2)
    - glog
    - hermes-engine
    - RCT-Folly/Fabric (= 2024.11.18.00)
    - RCTRequired
    - RCTTypeSafety
    - React-Core
    - React-cxxreact
    - React-debug
    - React-Fabric/animations (= 0.77.1)
    - React-Fabric/attributedstring (= 0.77.1)
    - React-Fabric/componentregistry (= 0.77.1)
    - React-Fabric/componentregistrynative (= 0.77.1)
    - React-Fabric/components (= 0.77.1)
    - React-Fabric/consistency (= 0.77.1)
    - React-Fabric/core (= 0.77.1)
    - React-Fabric/dom (= 0.77.1)
    - React-Fabric/imagemanager (= 0.77.1)
    - React-Fabric/leakchecker (= 0.77.1)
    - React-Fabric/mounting (= 0.77.1)
    - React-Fabric/observers (= 0.77.1)
    - React-Fabric/scheduler (= 0.77.1)
    - React-Fabric/telemetry (= 0.77.1)
    - React-Fabric/templateprocessor (= 0.77.1)
    - React-Fabric/uimanager (= 0.77.1)
    - React-featureflags
    - React-graphics
    - React-jsi
    - React-jsiexecutor
    - React-logger
    - React-rendererdebug
    - React-runtimescheduler
    - React-utils
    - ReactCommon/turbomodule/core
  - React-Fabric/animations (0.77.1):
    - DoubleConversion
    - fast_float (= 6.1.4)
    - fmt (= 11.0.2)
    - glog
    - hermes-engine
    - RCT-Folly/Fabric (= 2024.11.18.00)
    - RCTRequired
    - RCTTypeSafety
    - React-Core
    - React-cxxreact
    - React-debug
    - React-featureflags
    - React-graphics
    - React-jsi
    - React-jsiexecutor
    - React-logger
    - React-rendererdebug
    - React-runtimescheduler
    - React-utils
    - ReactCommon/turbomodule/core
  - React-Fabric/attributedstring (0.77.1):
    - DoubleConversion
    - fast_float (= 6.1.4)
    - fmt (= 11.0.2)
    - glog
    - hermes-engine
    - RCT-Folly/Fabric (= 2024.11.18.00)
    - RCTRequired
    - RCTTypeSafety
    - React-Core
    - React-cxxreact
    - React-debug
    - React-featureflags
    - React-graphics
    - React-jsi
    - React-jsiexecutor
    - React-logger
    - React-rendererdebug
    - React-runtimescheduler
    - React-utils
    - ReactCommon/turbomodule/core
  - React-Fabric/componentregistry (0.77.1):
    - DoubleConversion
    - fast_float (= 6.1.4)
    - fmt (= 11.0.2)
    - glog
    - hermes-engine
    - RCT-Folly/Fabric (= 2024.11.18.00)
    - RCTRequired
    - RCTTypeSafety
    - React-Core
    - React-cxxreact
    - React-debug
    - React-featureflags
    - React-graphics
    - React-jsi
    - React-jsiexecutor
    - React-logger
    - React-rendererdebug
    - React-runtimescheduler
    - React-utils
    - ReactCommon/turbomodule/core
  - React-Fabric/componentregistrynative (0.77.1):
    - DoubleConversion
    - fast_float (= 6.1.4)
    - fmt (= 11.0.2)
    - glog
    - hermes-engine
    - RCT-Folly/Fabric (= 2024.11.18.00)
    - RCTRequired
    - RCTTypeSafety
    - React-Core
    - React-cxxreact
    - React-debug
    - React-featureflags
    - React-graphics
    - React-jsi
    - React-jsiexecutor
    - React-logger
    - React-rendererdebug
    - React-runtimescheduler
    - React-utils
    - ReactCommon/turbomodule/core
  - React-Fabric/components (0.77.1):
    - DoubleConversion
    - fast_float (= 6.1.4)
    - fmt (= 11.0.2)
    - glog
    - hermes-engine
    - RCT-Folly/Fabric (= 2024.11.18.00)
    - RCTRequired
    - RCTTypeSafety
    - React-Core
    - React-cxxreact
    - React-debug
    - React-Fabric/components/legacyviewmanagerinterop (= 0.77.1)
    - React-Fabric/components/root (= 0.77.1)
    - React-Fabric/components/view (= 0.77.1)
    - React-featureflags
    - React-graphics
    - React-jsi
    - React-jsiexecutor
    - React-logger
    - React-rendererdebug
    - React-runtimescheduler
    - React-utils
    - ReactCommon/turbomodule/core
  - React-Fabric/components/legacyviewmanagerinterop (0.77.1):
    - DoubleConversion
    - fast_float (= 6.1.4)
    - fmt (= 11.0.2)
    - glog
    - hermes-engine
    - RCT-Folly/Fabric (= 2024.11.18.00)
    - RCTRequired
    - RCTTypeSafety
    - React-Core
    - React-cxxreact
    - React-debug
    - React-featureflags
    - React-graphics
    - React-jsi
    - React-jsiexecutor
    - React-logger
    - React-rendererdebug
    - React-runtimescheduler
    - React-utils
    - ReactCommon/turbomodule/core
  - React-Fabric/components/root (0.77.1):
    - DoubleConversion
    - fast_float (= 6.1.4)
    - fmt (= 11.0.2)
    - glog
    - hermes-engine
    - RCT-Folly/Fabric (= 2024.11.18.00)
    - RCTRequired
    - RCTTypeSafety
    - React-Core
    - React-cxxreact
    - React-debug
    - React-featureflags
    - React-graphics
    - React-jsi
    - React-jsiexecutor
    - React-logger
    - React-rendererdebug
    - React-runtimescheduler
    - React-utils
    - ReactCommon/turbomodule/core
  - React-Fabric/components/view (0.77.1):
    - DoubleConversion
    - fast_float (= 6.1.4)
    - fmt (= 11.0.2)
    - glog
    - hermes-engine
    - RCT-Folly/Fabric (= 2024.11.18.00)
    - RCTRequired
    - RCTTypeSafety
    - React-Core
    - React-cxxreact
    - React-debug
    - React-featureflags
    - React-graphics
    - React-jsi
    - React-jsiexecutor
    - React-logger
    - React-rendererdebug
    - React-runtimescheduler
    - React-utils
    - ReactCommon/turbomodule/core
    - Yoga
  - React-Fabric/consistency (0.77.1):
    - DoubleConversion
    - fast_float (= 6.1.4)
    - fmt (= 11.0.2)
    - glog
    - hermes-engine
    - RCT-Folly/Fabric (= 2024.11.18.00)
    - RCTRequired
    - RCTTypeSafety
    - React-Core
    - React-cxxreact
    - React-debug
    - React-featureflags
    - React-graphics
    - React-jsi
    - React-jsiexecutor
    - React-logger
    - React-rendererdebug
    - React-runtimescheduler
    - React-utils
    - ReactCommon/turbomodule/core
  - React-Fabric/core (0.77.1):
    - DoubleConversion
    - fast_float (= 6.1.4)
    - fmt (= 11.0.2)
    - glog
    - hermes-engine
    - RCT-Folly/Fabric (= 2024.11.18.00)
    - RCTRequired
    - RCTTypeSafety
    - React-Core
    - React-cxxreact
    - React-debug
    - React-featureflags
    - React-graphics
    - React-jsi
    - React-jsiexecutor
    - React-logger
    - React-rendererdebug
    - React-runtimescheduler
    - React-utils
    - ReactCommon/turbomodule/core
  - React-Fabric/dom (0.77.1):
    - DoubleConversion
    - fast_float (= 6.1.4)
    - fmt (= 11.0.2)
    - glog
    - hermes-engine
    - RCT-Folly/Fabric (= 2024.11.18.00)
    - RCTRequired
    - RCTTypeSafety
    - React-Core
    - React-cxxreact
    - React-debug
    - React-featureflags
    - React-graphics
    - React-jsi
    - React-jsiexecutor
    - React-logger
    - React-rendererdebug
    - React-runtimescheduler
    - React-utils
    - ReactCommon/turbomodule/core
  - React-Fabric/imagemanager (0.77.1):
    - DoubleConversion
    - fast_float (= 6.1.4)
    - fmt (= 11.0.2)
    - glog
    - hermes-engine
    - RCT-Folly/Fabric (= 2024.11.18.00)
    - RCTRequired
    - RCTTypeSafety
    - React-Core
    - React-cxxreact
    - React-debug
    - React-featureflags
    - React-graphics
    - React-jsi
    - React-jsiexecutor
    - React-logger
    - React-rendererdebug
    - React-runtimescheduler
    - React-utils
    - ReactCommon/turbomodule/core
  - React-Fabric/leakchecker (0.77.1):
    - DoubleConversion
    - fast_float (= 6.1.4)
    - fmt (= 11.0.2)
    - glog
    - hermes-engine
    - RCT-Folly/Fabric (= 2024.11.18.00)
    - RCTRequired
    - RCTTypeSafety
    - React-Core
    - React-cxxreact
    - React-debug
    - React-featureflags
    - React-graphics
    - React-jsi
    - React-jsiexecutor
    - React-logger
    - React-rendererdebug
    - React-runtimescheduler
    - React-utils
    - ReactCommon/turbomodule/core
  - React-Fabric/mounting (0.77.1):
    - DoubleConversion
    - fast_float (= 6.1.4)
    - fmt (= 11.0.2)
    - glog
    - hermes-engine
    - RCT-Folly/Fabric (= 2024.11.18.00)
    - RCTRequired
    - RCTTypeSafety
    - React-Core
    - React-cxxreact
    - React-debug
    - React-featureflags
    - React-graphics
    - React-jsi
    - React-jsiexecutor
    - React-logger
    - React-rendererdebug
    - React-runtimescheduler
    - React-utils
    - ReactCommon/turbomodule/core
  - React-Fabric/observers (0.77.1):
    - DoubleConversion
    - fast_float (= 6.1.4)
    - fmt (= 11.0.2)
    - glog
    - hermes-engine
    - RCT-Folly/Fabric (= 2024.11.18.00)
    - RCTRequired
    - RCTTypeSafety
    - React-Core
    - React-cxxreact
    - React-debug
    - React-Fabric/observers/events (= 0.77.1)
    - React-featureflags
    - React-graphics
    - React-jsi
    - React-jsiexecutor
    - React-logger
    - React-rendererdebug
    - React-runtimescheduler
    - React-utils
    - ReactCommon/turbomodule/core
  - React-Fabric/observers/events (0.77.1):
    - DoubleConversion
    - fast_float (= 6.1.4)
    - fmt (= 11.0.2)
    - glog
    - hermes-engine
    - RCT-Folly/Fabric (= 2024.11.18.00)
    - RCTRequired
    - RCTTypeSafety
    - React-Core
    - React-cxxreact
    - React-debug
    - React-featureflags
    - React-graphics
    - React-jsi
    - React-jsiexecutor
    - React-logger
    - React-rendererdebug
    - React-runtimescheduler
    - React-utils
    - ReactCommon/turbomodule/core
  - React-Fabric/scheduler (0.77.1):
    - DoubleConversion
    - fast_float (= 6.1.4)
    - fmt (= 11.0.2)
    - glog
    - hermes-engine
    - RCT-Folly/Fabric (= 2024.11.18.00)
    - RCTRequired
    - RCTTypeSafety
    - React-Core
    - React-cxxreact
    - React-debug
    - React-Fabric/observers/events
    - React-featureflags
    - React-graphics
    - React-jsi
    - React-jsiexecutor
    - React-logger
    - React-performancetimeline
    - React-rendererdebug
    - React-runtimescheduler
    - React-utils
    - ReactCommon/turbomodule/core
  - React-Fabric/telemetry (0.77.1):
    - DoubleConversion
    - fast_float (= 6.1.4)
    - fmt (= 11.0.2)
    - glog
    - hermes-engine
    - RCT-Folly/Fabric (= 2024.11.18.00)
    - RCTRequired
    - RCTTypeSafety
    - React-Core
    - React-cxxreact
    - React-debug
    - React-featureflags
    - React-graphics
    - React-jsi
    - React-jsiexecutor
    - React-logger
    - React-rendererdebug
    - React-runtimescheduler
    - React-utils
    - ReactCommon/turbomodule/core
  - React-Fabric/templateprocessor (0.77.1):
    - DoubleConversion
    - fast_float (= 6.1.4)
    - fmt (= 11.0.2)
    - glog
    - hermes-engine
    - RCT-Folly/Fabric (= 2024.11.18.00)
    - RCTRequired
    - RCTTypeSafety
    - React-Core
    - React-cxxreact
    - React-debug
    - React-featureflags
    - React-graphics
    - React-jsi
    - React-jsiexecutor
    - React-logger
    - React-rendererdebug
    - React-runtimescheduler
    - React-utils
    - ReactCommon/turbomodule/core
  - React-Fabric/uimanager (0.77.1):
    - DoubleConversion
    - fast_float (= 6.1.4)
    - fmt (= 11.0.2)
    - glog
    - hermes-engine
    - RCT-Folly/Fabric (= 2024.11.18.00)
    - RCTRequired
    - RCTTypeSafety
    - React-Core
    - React-cxxreact
    - React-debug
    - React-Fabric/uimanager/consistency (= 0.77.1)
    - React-featureflags
    - React-graphics
    - React-jsi
    - React-jsiexecutor
    - React-logger
    - React-rendererconsistency
    - React-rendererdebug
    - React-runtimescheduler
    - React-utils
    - ReactCommon/turbomodule/core
  - React-Fabric/uimanager/consistency (0.77.1):
    - DoubleConversion
    - fast_float (= 6.1.4)
    - fmt (= 11.0.2)
    - glog
    - hermes-engine
    - RCT-Folly/Fabric (= 2024.11.18.00)
    - RCTRequired
    - RCTTypeSafety
    - React-Core
    - React-cxxreact
    - React-debug
    - React-featureflags
    - React-graphics
    - React-jsi
    - React-jsiexecutor
    - React-logger
    - React-rendererconsistency
    - React-rendererdebug
    - React-runtimescheduler
    - React-utils
    - ReactCommon/turbomodule/core
  - React-FabricComponents (0.77.1):
    - DoubleConversion
    - fast_float (= 6.1.4)
    - fmt (= 11.0.2)
    - glog
    - hermes-engine
    - RCT-Folly/Fabric (= 2024.11.18.00)
    - RCTRequired
    - RCTTypeSafety
    - React-Core
    - React-cxxreact
    - React-debug
    - React-Fabric
    - React-FabricComponents/components (= 0.77.1)
    - React-FabricComponents/textlayoutmanager (= 0.77.1)
    - React-featureflags
    - React-graphics
    - React-jsi
    - React-jsiexecutor
    - React-logger
    - React-rendererdebug
    - React-runtimescheduler
    - React-utils
    - ReactCommon/turbomodule/core
    - Yoga
  - React-FabricComponents/components (0.77.1):
    - DoubleConversion
    - fast_float (= 6.1.4)
    - fmt (= 11.0.2)
    - glog
    - hermes-engine
    - RCT-Folly/Fabric (= 2024.11.18.00)
    - RCTRequired
    - RCTTypeSafety
    - React-Core
    - React-cxxreact
    - React-debug
    - React-Fabric
    - React-FabricComponents/components/inputaccessory (= 0.77.1)
    - React-FabricComponents/components/iostextinput (= 0.77.1)
    - React-FabricComponents/components/modal (= 0.77.1)
    - React-FabricComponents/components/rncore (= 0.77.1)
    - React-FabricComponents/components/safeareaview (= 0.77.1)
    - React-FabricComponents/components/scrollview (= 0.77.1)
    - React-FabricComponents/components/text (= 0.77.1)
    - React-FabricComponents/components/textinput (= 0.77.1)
    - React-FabricComponents/components/unimplementedview (= 0.77.1)
    - React-featureflags
    - React-graphics
    - React-jsi
    - React-jsiexecutor
    - React-logger
    - React-rendererdebug
    - React-runtimescheduler
    - React-utils
    - ReactCommon/turbomodule/core
    - Yoga
  - React-FabricComponents/components/inputaccessory (0.77.1):
    - DoubleConversion
    - fast_float (= 6.1.4)
    - fmt (= 11.0.2)
    - glog
    - hermes-engine
    - RCT-Folly/Fabric (= 2024.11.18.00)
    - RCTRequired
    - RCTTypeSafety
    - React-Core
    - React-cxxreact
    - React-debug
    - React-Fabric
    - React-featureflags
    - React-graphics
    - React-jsi
    - React-jsiexecutor
    - React-logger
    - React-rendererdebug
    - React-runtimescheduler
    - React-utils
    - ReactCommon/turbomodule/core
    - Yoga
  - React-FabricComponents/components/iostextinput (0.77.1):
    - DoubleConversion
    - fast_float (= 6.1.4)
    - fmt (= 11.0.2)
    - glog
    - hermes-engine
    - RCT-Folly/Fabric (= 2024.11.18.00)
    - RCTRequired
    - RCTTypeSafety
    - React-Core
    - React-cxxreact
    - React-debug
    - React-Fabric
    - React-featureflags
    - React-graphics
    - React-jsi
    - React-jsiexecutor
    - React-logger
    - React-rendererdebug
    - React-runtimescheduler
    - React-utils
    - ReactCommon/turbomodule/core
    - Yoga
  - React-FabricComponents/components/modal (0.77.1):
    - DoubleConversion
    - fast_float (= 6.1.4)
    - fmt (= 11.0.2)
    - glog
    - hermes-engine
    - RCT-Folly/Fabric (= 2024.11.18.00)
    - RCTRequired
    - RCTTypeSafety
    - React-Core
    - React-cxxreact
    - React-debug
    - React-Fabric
    - React-featureflags
    - React-graphics
    - React-jsi
    - React-jsiexecutor
    - React-logger
    - React-rendererdebug
    - React-runtimescheduler
    - React-utils
    - ReactCommon/turbomodule/core
    - Yoga
  - React-FabricComponents/components/rncore (0.77.1):
    - DoubleConversion
    - fast_float (= 6.1.4)
    - fmt (= 11.0.2)
    - glog
    - hermes-engine
    - RCT-Folly/Fabric (= 2024.11.18.00)
    - RCTRequired
    - RCTTypeSafety
    - React-Core
    - React-cxxreact
    - React-debug
    - React-Fabric
    - React-featureflags
    - React-graphics
    - React-jsi
    - React-jsiexecutor
    - React-logger
    - React-rendererdebug
    - React-runtimescheduler
    - React-utils
    - ReactCommon/turbomodule/core
    - Yoga
  - React-FabricComponents/components/safeareaview (0.77.1):
    - DoubleConversion
    - fast_float (= 6.1.4)
    - fmt (= 11.0.2)
    - glog
    - hermes-engine
    - RCT-Folly/Fabric (= 2024.11.18.00)
    - RCTRequired
    - RCTTypeSafety
    - React-Core
    - React-cxxreact
    - React-debug
    - React-Fabric
    - React-featureflags
    - React-graphics
    - React-jsi
    - React-jsiexecutor
    - React-logger
    - React-rendererdebug
    - React-runtimescheduler
    - React-utils
    - ReactCommon/turbomodule/core
    - Yoga
  - React-FabricComponents/components/scrollview (0.77.1):
    - DoubleConversion
    - fast_float (= 6.1.4)
    - fmt (= 11.0.2)
    - glog
    - hermes-engine
    - RCT-Folly/Fabric (= 2024.11.18.00)
    - RCTRequired
    - RCTTypeSafety
    - React-Core
    - React-cxxreact
    - React-debug
    - React-Fabric
    - React-featureflags
    - React-graphics
    - React-jsi
    - React-jsiexecutor
    - React-logger
    - React-rendererdebug
    - React-runtimescheduler
    - React-utils
    - ReactCommon/turbomodule/core
    - Yoga
  - React-FabricComponents/components/text (0.77.1):
    - DoubleConversion
    - fast_float (= 6.1.4)
    - fmt (= 11.0.2)
    - glog
    - hermes-engine
    - RCT-Folly/Fabric (= 2024.11.18.00)
    - RCTRequired
    - RCTTypeSafety
    - React-Core
    - React-cxxreact
    - React-debug
    - React-Fabric
    - React-featureflags
    - React-graphics
    - React-jsi
    - React-jsiexecutor
    - React-logger
    - React-rendererdebug
    - React-runtimescheduler
    - React-utils
    - ReactCommon/turbomodule/core
    - Yoga
  - React-FabricComponents/components/textinput (0.77.1):
    - DoubleConversion
    - fast_float (= 6.1.4)
    - fmt (= 11.0.2)
    - glog
    - hermes-engine
    - RCT-Folly/Fabric (= 2024.11.18.00)
    - RCTRequired
    - RCTTypeSafety
    - React-Core
    - React-cxxreact
    - React-debug
    - React-Fabric
    - React-featureflags
    - React-graphics
    - React-jsi
    - React-jsiexecutor
    - React-logger
    - React-rendererdebug
    - React-runtimescheduler
    - React-utils
    - ReactCommon/turbomodule/core
    - Yoga
  - React-FabricComponents/components/unimplementedview (0.77.1):
    - DoubleConversion
    - fast_float (= 6.1.4)
    - fmt (= 11.0.2)
    - glog
    - hermes-engine
    - RCT-Folly/Fabric (= 2024.11.18.00)
    - RCTRequired
    - RCTTypeSafety
    - React-Core
    - React-cxxreact
    - React-debug
    - React-Fabric
    - React-featureflags
    - React-graphics
    - React-jsi
    - React-jsiexecutor
    - React-logger
    - React-rendererdebug
    - React-runtimescheduler
    - React-utils
    - ReactCommon/turbomodule/core
    - Yoga
  - React-FabricComponents/textlayoutmanager (0.77.1):
    - DoubleConversion
    - fast_float (= 6.1.4)
    - fmt (= 11.0.2)
    - glog
    - hermes-engine
    - RCT-Folly/Fabric (= 2024.11.18.00)
    - RCTRequired
    - RCTTypeSafety
    - React-Core
    - React-cxxreact
    - React-debug
    - React-Fabric
    - React-featureflags
    - React-graphics
    - React-jsi
    - React-jsiexecutor
    - React-logger
    - React-rendererdebug
    - React-runtimescheduler
    - React-utils
    - ReactCommon/turbomodule/core
    - Yoga
  - React-FabricImage (0.77.1):
    - DoubleConversion
    - fast_float (= 6.1.4)
    - fmt (= 11.0.2)
    - glog
    - hermes-engine
    - RCT-Folly/Fabric (= 2024.11.18.00)
    - RCTRequired (= 0.77.1)
    - RCTTypeSafety (= 0.77.1)
    - React-Fabric
    - React-featureflags
    - React-graphics
    - React-ImageManager
    - React-jsi
    - React-jsiexecutor (= 0.77.1)
    - React-logger
    - React-rendererdebug
    - React-utils
    - ReactCommon
    - Yoga
  - React-featureflags (0.77.1)
  - React-featureflagsnativemodule (0.77.1):
    - hermes-engine
    - RCT-Folly
    - React-featureflags
    - React-jsi
    - React-jsiexecutor
    - React-RCTFBReactNativeSpec
    - ReactCommon/turbomodule/core
  - React-graphics (0.77.1):
    - DoubleConversion
    - fast_float (= 6.1.4)
    - fmt (= 11.0.2)
    - glog
    - RCT-Folly/Fabric (= 2024.11.18.00)
    - React-jsi
    - React-jsiexecutor
    - React-utils
  - React-hermes (0.77.1):
    - DoubleConversion
    - fast_float (= 6.1.4)
    - fmt (= 11.0.2)
    - glog
    - hermes-engine
    - RCT-Folly (= 2024.11.18.00)
    - React-cxxreact (= 0.77.1)
    - React-jsi
    - React-jsiexecutor (= 0.77.1)
    - React-jsinspector
    - React-perflogger (= 0.77.1)
    - React-runtimeexecutor
  - React-idlecallbacksnativemodule (0.77.1):
    - hermes-engine
    - RCT-Folly
    - React-jsi
    - React-jsiexecutor
    - React-RCTFBReactNativeSpec
    - React-runtimescheduler
    - ReactCommon/turbomodule/core
  - React-ImageManager (0.77.1):
    - glog
    - RCT-Folly/Fabric
    - React-Core/Default
    - React-debug
    - React-Fabric
    - React-graphics
    - React-rendererdebug
    - React-utils
  - React-jserrorhandler (0.77.1):
    - glog
    - hermes-engine
    - RCT-Folly/Fabric (= 2024.11.18.00)
    - React-cxxreact
    - React-debug
    - React-featureflags
    - React-jsi
    - ReactCommon/turbomodule/bridging
  - React-jsi (0.77.1):
    - boost
    - DoubleConversion
    - fast_float (= 6.1.4)
    - fmt (= 11.0.2)
    - glog
    - hermes-engine
    - RCT-Folly (= 2024.11.18.00)
  - React-jsiexecutor (0.77.1):
    - DoubleConversion
    - fast_float (= 6.1.4)
    - fmt (= 11.0.2)
    - glog
    - hermes-engine
    - RCT-Folly (= 2024.11.18.00)
    - React-cxxreact (= 0.77.1)
    - React-jsi (= 0.77.1)
    - React-jsinspector
    - React-perflogger (= 0.77.1)
  - React-jsinspector (0.77.1):
    - DoubleConversion
    - glog
    - hermes-engine
    - RCT-Folly (= 2024.11.18.00)
    - React-featureflags
    - React-jsi
    - React-perflogger (= 0.77.1)
    - React-runtimeexecutor (= 0.77.1)
  - React-jsitracing (0.77.1):
    - React-jsi
  - React-logger (0.77.1):
    - glog
  - React-Mapbuffer (0.77.1):
    - glog
    - React-debug
  - React-microtasksnativemodule (0.77.1):
    - hermes-engine
    - RCT-Folly
    - React-jsi
    - React-jsiexecutor
    - React-RCTFBReactNativeSpec
    - ReactCommon/turbomodule/core
  - react-native-advanced-input-mask (1.3.1):
    - DoubleConversion
    - ForkInputMask (~> 7.3.2)
    - glog
    - hermes-engine
    - RCT-Folly (= 2024.11.18.00)
    - RCTRequired
    - RCTTypeSafety
    - React-Core
    - React-debug
    - React-Fabric
    - React-featureflags
    - React-graphics
    - React-ImageManager
    - React-NativeModulesApple
    - React-RCTFabric
    - React-rendererdebug
    - React-utils
    - ReactCodegen
    - ReactCommon/turbomodule/bridging
    - ReactCommon/turbomodule/core
    - Yoga
  - react-native-airship (21.4.1):
    - AirshipFrameworkProxy (= 14.1.0)
    - DoubleConversion
    - glog
    - hermes-engine
    - RCT-Folly (= 2024.11.18.00)
    - RCTRequired
    - RCTTypeSafety
    - React-Core
    - React-debug
    - React-Fabric
    - React-featureflags
    - React-graphics
    - React-ImageManager
    - React-NativeModulesApple
    - React-RCTFabric
    - React-rendererdebug
    - React-utils
    - ReactCodegen
    - ReactCommon/turbomodule/bridging
    - ReactCommon/turbomodule/core
    - Yoga
  - react-native-app-logs (0.3.1):
    - DoubleConversion
    - glog
    - hermes-engine
    - RCT-Folly (= 2024.11.18.00)
    - RCTRequired
    - RCTTypeSafety
    - React-Core
    - React-debug
    - React-Fabric
    - React-featureflags
    - React-graphics
    - React-ImageManager
    - React-NativeModulesApple
    - React-RCTFabric
    - React-rendererdebug
    - React-utils
    - ReactCodegen
    - ReactCommon/turbomodule/bridging
    - ReactCommon/turbomodule/core
    - Yoga
  - react-native-blob-util (0.19.4):
    - DoubleConversion
    - glog
    - hermes-engine
    - RCT-Folly (= 2024.11.18.00)
    - RCTRequired
    - RCTTypeSafety
    - React-Core
    - React-debug
    - React-Fabric
    - React-featureflags
    - React-graphics
    - React-ImageManager
    - React-NativeModulesApple
    - React-RCTFabric
    - React-rendererdebug
    - React-utils
    - ReactCodegen
    - ReactCommon/turbomodule/bridging
    - ReactCommon/turbomodule/core
    - Yoga
  - react-native-cameraroll (7.4.0):
    - DoubleConversion
    - glog
    - hermes-engine
    - RCT-Folly (= 2024.11.18.00)
    - RCTRequired
    - RCTTypeSafety
    - React-Core
    - React-debug
    - React-Fabric
    - React-featureflags
    - React-graphics
    - React-ImageManager
    - React-NativeModulesApple
    - React-RCTFabric
    - React-rendererdebug
    - React-utils
    - ReactCodegen
    - ReactCommon/turbomodule/bridging
    - ReactCommon/turbomodule/core
    - Yoga
  - react-native-config (1.5.3):
    - react-native-config/App (= 1.5.3)
  - react-native-config/App (1.5.3):
    - DoubleConversion
    - glog
    - hermes-engine
    - RCT-Folly (= 2024.11.18.00)
    - RCTRequired
    - RCTTypeSafety
    - React-Core
    - React-debug
    - React-Fabric
    - React-featureflags
    - React-graphics
    - React-ImageManager
    - React-NativeModulesApple
    - React-RCTFabric
    - React-rendererdebug
    - React-utils
    - ReactCodegen
    - ReactCommon/turbomodule/bridging
    - ReactCommon/turbomodule/core
    - Yoga
  - react-native-document-picker (9.3.1):
    - DoubleConversion
    - glog
    - hermes-engine
    - RCT-Folly (= 2024.11.18.00)
    - RCTRequired
    - RCTTypeSafety
    - React-Core
    - React-debug
    - React-Fabric
    - React-featureflags
    - React-graphics
    - React-ImageManager
    - React-NativeModulesApple
    - React-RCTFabric
    - React-rendererdebug
    - React-utils
    - ReactCodegen
    - ReactCommon/turbomodule/bridging
    - ReactCommon/turbomodule/core
    - Yoga
  - react-native-geolocation (3.3.0):
    - DoubleConversion
    - glog
    - hermes-engine
    - RCT-Folly (= 2024.11.18.00)
    - RCTRequired
    - RCTTypeSafety
    - React-Core
    - React-debug
    - React-Fabric
    - React-featureflags
    - React-graphics
    - React-ImageManager
    - React-NativeModulesApple
    - React-RCTFabric
    - React-rendererdebug
    - React-utils
    - ReactCodegen
    - ReactCommon/turbomodule/bridging
    - ReactCommon/turbomodule/core
    - Yoga
  - react-native-image-picker (7.1.2):
    - DoubleConversion
    - glog
    - hermes-engine
    - RCT-Folly (= 2024.11.18.00)
    - RCTRequired
    - RCTTypeSafety
    - React-Core
    - React-debug
    - React-Fabric
    - React-featureflags
    - React-graphics
    - React-ImageManager
    - React-NativeModulesApple
    - React-RCTFabric
    - React-rendererdebug
    - React-utils
    - ReactCodegen
    - ReactCommon/turbomodule/bridging
    - ReactCommon/turbomodule/core
    - Yoga
  - react-native-key-command (1.0.12):
    - DoubleConversion
    - glog
    - hermes-engine
    - RCT-Folly (= 2024.11.18.00)
    - RCTRequired
    - RCTTypeSafety
    - React-Core
    - React-debug
    - React-Fabric
    - React-featureflags
    - React-graphics
    - React-ImageManager
    - React-NativeModulesApple
    - React-RCTFabric
    - React-rendererdebug
    - React-utils
    - ReactCodegen
    - ReactCommon/turbomodule/bridging
    - ReactCommon/turbomodule/core
    - Yoga
  - react-native-keyboard-controller (1.16.7):
    - DoubleConversion
    - glog
    - hermes-engine
    - RCT-Folly (= 2024.11.18.00)
    - RCTRequired
    - RCTTypeSafety
    - React-Core
    - React-debug
    - React-Fabric
    - React-featureflags
    - React-graphics
    - React-ImageManager
    - React-NativeModulesApple
    - React-RCTFabric
    - React-rendererdebug
    - React-utils
    - ReactCodegen
    - ReactCommon/turbomodule/bridging
    - ReactCommon/turbomodule/core
    - Yoga
  - react-native-launch-arguments (4.0.2):
    - React
  - react-native-netinfo (11.2.1):
    - DoubleConversion
    - glog
    - hermes-engine
    - RCT-Folly (= 2024.11.18.00)
    - RCTRequired
    - RCTTypeSafety
    - React-Core
    - React-debug
    - React-Fabric
    - React-featureflags
    - React-graphics
    - React-ImageManager
    - React-NativeModulesApple
    - React-RCTFabric
    - React-rendererdebug
    - React-utils
    - ReactCodegen
    - ReactCommon/turbomodule/bridging
    - ReactCommon/turbomodule/core
    - Yoga
  - react-native-pager-view (6.5.2):
    - DoubleConversion
    - glog
    - hermes-engine
    - RCT-Folly (= 2024.11.18.00)
    - RCTRequired
    - RCTTypeSafety
    - React-Core
    - React-debug
    - React-Fabric
    - React-featureflags
    - React-graphics
    - React-ImageManager
    - react-native-pager-view/common (= 6.5.2)
    - React-NativeModulesApple
    - React-RCTFabric
    - React-rendererdebug
    - React-utils
    - ReactCodegen
    - ReactCommon/turbomodule/bridging
    - ReactCommon/turbomodule/core
    - Yoga
  - react-native-pager-view/common (6.5.2):
    - DoubleConversion
    - glog
    - hermes-engine
    - RCT-Folly (= 2024.11.18.00)
    - RCTRequired
    - RCTTypeSafety
    - React-Core
    - React-debug
    - React-Fabric
    - React-featureflags
    - React-graphics
    - React-ImageManager
    - React-NativeModulesApple
    - React-RCTFabric
    - React-rendererdebug
    - React-utils
    - ReactCodegen
    - ReactCommon/turbomodule/bridging
    - ReactCommon/turbomodule/core
    - Yoga
  - react-native-pdf (6.7.3):
    - DoubleConversion
    - glog
    - hermes-engine
    - RCT-Folly (= 2024.11.18.00)
    - RCTRequired
    - RCTTypeSafety
    - React-Core
    - React-debug
    - React-Fabric
    - React-featureflags
    - React-graphics
    - React-ImageManager
    - React-NativeModulesApple
    - React-RCTFabric
    - React-rendererdebug
    - React-utils
    - ReactCodegen
    - ReactCommon/turbomodule/bridging
    - ReactCommon/turbomodule/core
    - Yoga
  - react-native-performance (5.1.0):
    - DoubleConversion
    - glog
    - hermes-engine
    - RCT-Folly (= 2024.11.18.00)
    - RCTRequired
    - RCTTypeSafety
    - React-Core
    - React-debug
    - React-Fabric
    - React-featureflags
    - React-graphics
    - React-ImageManager
    - React-NativeModulesApple
    - React-RCTFabric
    - React-rendererdebug
    - React-utils
    - ReactCodegen
    - ReactCommon/turbomodule/bridging
    - ReactCommon/turbomodule/core
    - Yoga
  - react-native-plaid-link-sdk (11.11.0):
    - DoubleConversion
    - glog
    - hermes-engine
    - Plaid (~> 5.6.0)
    - RCT-Folly (= 2024.11.18.00)
    - RCTRequired
    - RCTTypeSafety
    - React-Core
    - React-debug
    - React-Fabric
    - React-featureflags
    - React-graphics
    - React-ImageManager
    - React-NativeModulesApple
    - React-RCTFabric
    - React-rendererdebug
    - React-utils
    - ReactCodegen
    - ReactCommon/turbomodule/bridging
    - ReactCommon/turbomodule/core
    - Yoga
  - react-native-quick-sqlite (8.1.0):
    - DoubleConversion
    - glog
    - hermes-engine
    - RCT-Folly (= 2024.11.18.00)
    - RCTRequired
    - RCTTypeSafety
    - React-Core
    - React-debug
    - React-Fabric
    - React-featureflags
    - React-graphics
    - React-ImageManager
    - React-NativeModulesApple
    - React-RCTFabric
    - React-rendererdebug
    - React-utils
    - ReactCodegen
    - ReactCommon/turbomodule/bridging
    - ReactCommon/turbomodule/core
    - Yoga
  - react-native-release-profiler (0.2.1):
    - DoubleConversion
    - glog
    - hermes-engine
    - RCT-Folly (= 2024.11.18.00)
    - RCTRequired
    - RCTTypeSafety
    - React-Core
    - React-debug
    - React-Fabric
    - React-featureflags
    - React-graphics
    - React-ImageManager
    - React-NativeModulesApple
    - React-RCTFabric
    - React-rendererdebug
    - React-utils
    - ReactCodegen
    - ReactCommon/turbomodule/bridging
    - ReactCommon/turbomodule/core
    - Yoga
  - react-native-safe-area-context (4.12.0):
    - DoubleConversion
    - glog
    - hermes-engine
    - RCT-Folly (= 2024.11.18.00)
    - RCTRequired
    - RCTTypeSafety
    - React-Core
    - React-debug
    - React-Fabric
    - React-featureflags
    - React-graphics
    - React-ImageManager
    - react-native-safe-area-context/common (= 4.12.0)
    - react-native-safe-area-context/fabric (= 4.12.0)
    - React-NativeModulesApple
    - React-RCTFabric
    - React-rendererdebug
    - React-utils
    - ReactCodegen
    - ReactCommon/turbomodule/bridging
    - ReactCommon/turbomodule/core
    - Yoga
  - react-native-safe-area-context/common (4.12.0):
    - DoubleConversion
    - glog
    - hermes-engine
    - RCT-Folly (= 2024.11.18.00)
    - RCTRequired
    - RCTTypeSafety
    - React-Core
    - React-debug
    - React-Fabric
    - React-featureflags
    - React-graphics
    - React-ImageManager
    - React-NativeModulesApple
    - React-RCTFabric
    - React-rendererdebug
    - React-utils
    - ReactCodegen
    - ReactCommon/turbomodule/bridging
    - ReactCommon/turbomodule/core
    - Yoga
  - react-native-safe-area-context/fabric (4.12.0):
    - DoubleConversion
    - glog
    - hermes-engine
    - RCT-Folly (= 2024.11.18.00)
    - RCTRequired
    - RCTTypeSafety
    - React-Core
    - React-debug
    - React-Fabric
    - React-featureflags
    - React-graphics
    - React-ImageManager
    - react-native-safe-area-context/common
    - React-NativeModulesApple
    - React-RCTFabric
    - React-rendererdebug
    - React-utils
    - ReactCodegen
    - ReactCommon/turbomodule/bridging
    - ReactCommon/turbomodule/core
    - Yoga
  - react-native-view-shot (4.0.0):
    - DoubleConversion
    - glog
    - hermes-engine
    - RCT-Folly (= 2024.11.18.00)
    - RCTRequired
    - RCTTypeSafety
    - React-Core
    - React-debug
    - React-Fabric
    - React-featureflags
    - React-graphics
    - React-ImageManager
    - React-NativeModulesApple
    - React-RCTFabric
    - React-rendererdebug
    - React-utils
    - ReactCodegen
    - ReactCommon/turbomodule/bridging
    - ReactCommon/turbomodule/core
    - Yoga
  - react-native-wallet (0.1.0):
    - DoubleConversion
    - glog
    - hermes-engine
    - RCT-Folly (= 2024.11.18.00)
    - RCTRequired
    - RCTTypeSafety
    - React-Core
    - React-debug
    - React-Fabric
    - React-featureflags
    - React-graphics
    - React-ImageManager
    - React-NativeModulesApple
    - React-RCTFabric
    - React-rendererdebug
    - React-utils
    - ReactCodegen
    - ReactCommon/turbomodule/bridging
    - ReactCommon/turbomodule/core
    - Yoga
  - react-native-webrtc (124.0.5):
    - JitsiWebRTC (~> 124.0.0)
    - React-Core
  - react-native-webview (13.13.1):
    - DoubleConversion
    - glog
    - hermes-engine
    - RCT-Folly (= 2024.11.18.00)
    - RCTRequired
    - RCTTypeSafety
    - React-Core
    - React-debug
    - React-Fabric
    - React-featureflags
    - React-graphics
    - React-ImageManager
    - React-NativeModulesApple
    - React-RCTFabric
    - React-rendererdebug
    - React-utils
    - ReactCodegen
    - ReactCommon/turbomodule/bridging
    - ReactCommon/turbomodule/core
    - Yoga
  - React-nativeconfig (0.77.1)
  - React-NativeModulesApple (0.77.1):
    - glog
    - hermes-engine
    - React-callinvoker
    - React-Core
    - React-cxxreact
    - React-jsi
    - React-jsinspector
    - React-runtimeexecutor
    - ReactCommon/turbomodule/bridging
    - ReactCommon/turbomodule/core
  - React-perflogger (0.77.1):
    - DoubleConversion
    - RCT-Folly (= 2024.11.18.00)
  - React-performancetimeline (0.77.1):
    - RCT-Folly (= 2024.11.18.00)
    - React-cxxreact
    - React-featureflags
    - React-timing
  - React-RCTActionSheet (0.77.1):
    - React-Core/RCTActionSheetHeaders (= 0.77.1)
  - React-RCTAnimation (0.77.1):
    - RCT-Folly (= 2024.11.18.00)
    - RCTTypeSafety
    - React-Core/RCTAnimationHeaders
    - React-jsi
    - React-NativeModulesApple
    - React-RCTFBReactNativeSpec
    - ReactCommon
  - React-RCTAppDelegate (0.77.1):
    - RCT-Folly (= 2024.11.18.00)
    - RCTRequired
    - RCTTypeSafety
    - React-Core
    - React-CoreModules
    - React-debug
    - React-defaultsnativemodule
    - React-Fabric
    - React-featureflags
    - React-graphics
    - React-hermes
    - React-nativeconfig
    - React-NativeModulesApple
    - React-RCTFabric
    - React-RCTFBReactNativeSpec
    - React-RCTImage
    - React-RCTNetwork
    - React-rendererdebug
    - React-RuntimeApple
    - React-RuntimeCore
    - React-RuntimeHermes
    - React-runtimescheduler
    - React-utils
    - ReactCommon
  - React-RCTBlob (0.77.1):
    - DoubleConversion
    - fast_float (= 6.1.4)
    - fmt (= 11.0.2)
    - hermes-engine
    - RCT-Folly (= 2024.11.18.00)
    - React-Core/RCTBlobHeaders
    - React-Core/RCTWebSocket
    - React-jsi
    - React-jsinspector
    - React-NativeModulesApple
    - React-RCTFBReactNativeSpec
    - React-RCTNetwork
    - ReactCommon
  - React-RCTFabric (0.77.1):
    - glog
    - hermes-engine
    - RCT-Folly/Fabric (= 2024.11.18.00)
    - React-Core
    - React-debug
    - React-Fabric
    - React-FabricComponents
    - React-FabricImage
    - React-featureflags
    - React-graphics
    - React-ImageManager
    - React-jsi
    - React-jsinspector
    - React-nativeconfig
    - React-performancetimeline
    - React-RCTImage
    - React-RCTText
    - React-rendererconsistency
    - React-rendererdebug
    - React-runtimescheduler
    - React-utils
    - Yoga
  - React-RCTFBReactNativeSpec (0.77.1):
    - hermes-engine
    - RCT-Folly
    - RCTRequired
    - RCTTypeSafety
    - React-Core
    - React-jsi
    - React-jsiexecutor
    - React-NativeModulesApple
    - ReactCommon
  - React-RCTImage (0.77.1):
    - RCT-Folly (= 2024.11.18.00)
    - RCTTypeSafety
    - React-Core/RCTImageHeaders
    - React-jsi
    - React-NativeModulesApple
    - React-RCTFBReactNativeSpec
    - React-RCTNetwork
    - ReactCommon
  - React-RCTLinking (0.77.1):
    - React-Core/RCTLinkingHeaders (= 0.77.1)
    - React-jsi (= 0.77.1)
    - React-NativeModulesApple
    - React-RCTFBReactNativeSpec
    - ReactCommon
    - ReactCommon/turbomodule/core (= 0.77.1)
  - React-RCTNetwork (0.77.1):
    - RCT-Folly (= 2024.11.18.00)
    - RCTTypeSafety
    - React-Core/RCTNetworkHeaders
    - React-jsi
    - React-NativeModulesApple
    - React-RCTFBReactNativeSpec
    - ReactCommon
  - React-RCTSettings (0.77.1):
    - RCT-Folly (= 2024.11.18.00)
    - RCTTypeSafety
    - React-Core/RCTSettingsHeaders
    - React-jsi
    - React-NativeModulesApple
    - React-RCTFBReactNativeSpec
    - ReactCommon
  - React-RCTText (0.77.1):
    - React-Core/RCTTextHeaders (= 0.77.1)
    - Yoga
  - React-RCTVibration (0.77.1):
    - RCT-Folly (= 2024.11.18.00)
    - React-Core/RCTVibrationHeaders
    - React-jsi
    - React-NativeModulesApple
    - React-RCTFBReactNativeSpec
    - ReactCommon
  - React-rendererconsistency (0.77.1)
  - React-rendererdebug (0.77.1):
    - DoubleConversion
    - fast_float (= 6.1.4)
    - fmt (= 11.0.2)
    - RCT-Folly (= 2024.11.18.00)
    - React-debug
  - React-rncore (0.77.1)
  - React-RuntimeApple (0.77.1):
    - hermes-engine
    - RCT-Folly/Fabric (= 2024.11.18.00)
    - React-callinvoker
    - React-Core/Default
    - React-CoreModules
    - React-cxxreact
    - React-featureflags
    - React-jserrorhandler
    - React-jsi
    - React-jsiexecutor
    - React-jsinspector
    - React-Mapbuffer
    - React-NativeModulesApple
    - React-RCTFabric
    - React-RCTFBReactNativeSpec
    - React-RuntimeCore
    - React-runtimeexecutor
    - React-RuntimeHermes
    - React-runtimescheduler
    - React-utils
  - React-RuntimeCore (0.77.1):
    - glog
    - hermes-engine
    - RCT-Folly/Fabric (= 2024.11.18.00)
    - React-cxxreact
    - React-Fabric
    - React-featureflags
    - React-jserrorhandler
    - React-jsi
    - React-jsiexecutor
    - React-jsinspector
    - React-performancetimeline
    - React-runtimeexecutor
    - React-runtimescheduler
    - React-utils
  - React-runtimeexecutor (0.77.1):
    - React-jsi (= 0.77.1)
  - React-RuntimeHermes (0.77.1):
    - hermes-engine
    - RCT-Folly/Fabric (= 2024.11.18.00)
    - React-featureflags
    - React-hermes
    - React-jsi
    - React-jsinspector
    - React-jsitracing
    - React-nativeconfig
    - React-RuntimeCore
    - React-utils
  - React-runtimescheduler (0.77.1):
    - glog
    - hermes-engine
    - RCT-Folly (= 2024.11.18.00)
    - React-callinvoker
    - React-cxxreact
    - React-debug
    - React-featureflags
    - React-jsi
    - React-performancetimeline
    - React-rendererconsistency
    - React-rendererdebug
    - React-runtimeexecutor
    - React-timing
    - React-utils
  - React-timing (0.77.1)
  - React-utils (0.77.1):
    - glog
    - hermes-engine
    - RCT-Folly (= 2024.11.18.00)
    - React-debug
    - React-jsi (= 0.77.1)
  - ReactAppDependencyProvider (0.77.1):
    - ReactCodegen
  - ReactCodegen (0.77.1):
    - DoubleConversion
    - glog
    - hermes-engine
    - RCT-Folly
    - RCTRequired
    - RCTTypeSafety
    - React-Core
    - React-debug
    - React-Fabric
    - React-FabricImage
    - React-featureflags
    - React-graphics
    - React-jsi
    - React-jsiexecutor
    - React-NativeModulesApple
    - React-RCTAppDelegate
    - React-rendererdebug
    - React-utils
    - ReactCommon/turbomodule/bridging
    - ReactCommon/turbomodule/core
  - ReactCommon (0.77.1):
    - ReactCommon/turbomodule (= 0.77.1)
  - ReactCommon/turbomodule (0.77.1):
    - DoubleConversion
    - fast_float (= 6.1.4)
    - fmt (= 11.0.2)
    - glog
    - hermes-engine
    - RCT-Folly (= 2024.11.18.00)
    - React-callinvoker (= 0.77.1)
    - React-cxxreact (= 0.77.1)
    - React-jsi (= 0.77.1)
    - React-logger (= 0.77.1)
    - React-perflogger (= 0.77.1)
    - ReactCommon/turbomodule/bridging (= 0.77.1)
    - ReactCommon/turbomodule/core (= 0.77.1)
  - ReactCommon/turbomodule/bridging (0.77.1):
    - DoubleConversion
    - fast_float (= 6.1.4)
    - fmt (= 11.0.2)
    - glog
    - hermes-engine
    - RCT-Folly (= 2024.11.18.00)
    - React-callinvoker (= 0.77.1)
    - React-cxxreact (= 0.77.1)
    - React-jsi (= 0.77.1)
    - React-logger (= 0.77.1)
    - React-perflogger (= 0.77.1)
  - ReactCommon/turbomodule/core (0.77.1):
    - DoubleConversion
    - fast_float (= 6.1.4)
    - fmt (= 11.0.2)
    - glog
    - hermes-engine
    - RCT-Folly (= 2024.11.18.00)
    - React-callinvoker (= 0.77.1)
    - React-cxxreact (= 0.77.1)
    - React-debug (= 0.77.1)
    - React-featureflags (= 0.77.1)
    - React-jsi (= 0.77.1)
    - React-logger (= 0.77.1)
    - React-perflogger (= 0.77.1)
    - React-utils (= 0.77.1)
  - ReactNativeHybridApp (0.0.0):
    - DoubleConversion
    - glog
    - hermes-engine
    - RCT-Folly (= 2024.11.18.00)
    - RCTRequired
    - RCTTypeSafety
    - React-Core
    - React-debug
    - React-Fabric
    - React-featureflags
    - React-graphics
    - React-ImageManager
    - React-NativeModulesApple
    - React-RCTFabric
    - React-rendererdebug
    - React-utils
    - ReactCodegen
    - ReactCommon/turbomodule/bridging
    - ReactCommon/turbomodule/core
    - Yoga
  - RNAppleAuthentication (2.2.2):
    - React-Core
  - RNCClipboard (1.15.0):
    - DoubleConversion
    - glog
    - hermes-engine
    - RCT-Folly (= 2024.11.18.00)
    - RCTRequired
    - RCTTypeSafety
    - React-Core
    - React-debug
    - React-Fabric
    - React-featureflags
    - React-graphics
    - React-ImageManager
    - React-NativeModulesApple
    - React-RCTFabric
    - React-rendererdebug
    - React-utils
    - ReactCodegen
    - ReactCommon/turbomodule/bridging
    - ReactCommon/turbomodule/core
    - Yoga
  - RNCPicker (2.9.0):
    - DoubleConversion
    - glog
    - hermes-engine
    - RCT-Folly (= 2024.11.18.00)
    - RCTRequired
    - RCTTypeSafety
    - React-Core
    - React-debug
    - React-Fabric
    - React-featureflags
    - React-graphics
    - React-ImageManager
    - React-NativeModulesApple
    - React-RCTFabric
    - React-rendererdebug
    - React-utils
    - ReactCodegen
    - ReactCommon/turbomodule/bridging
    - ReactCommon/turbomodule/core
    - Yoga
  - RNDeviceInfo (10.3.1):
    - DoubleConversion
    - glog
    - hermes-engine
    - RCT-Folly (= 2024.11.18.00)
    - RCTRequired
    - RCTTypeSafety
    - React-Core
    - React-debug
    - React-Fabric
    - React-featureflags
    - React-graphics
    - React-ImageManager
    - React-NativeModulesApple
    - React-RCTFabric
    - React-rendererdebug
    - React-utils
    - ReactCodegen
    - ReactCommon/turbomodule/bridging
    - ReactCommon/turbomodule/core
    - Yoga
  - RNFBAnalytics (12.9.3):
    - Firebase/Analytics (= 8.8.0)
    - React-Core
    - RNFBApp
  - RNFBApp (12.9.3):
    - Firebase/CoreOnly (= 8.8.0)
    - React-Core
  - RNFBCrashlytics (12.9.3):
    - Firebase/Crashlytics (= 8.8.0)
    - React-Core
    - RNFBApp
  - RNFBPerf (12.9.3):
    - Firebase/Performance (= 8.8.0)
    - React-Core
    - RNFBApp
  - RNFlashList (1.7.1):
    - DoubleConversion
    - glog
    - hermes-engine
    - RCT-Folly (= 2024.11.18.00)
    - RCTRequired
    - RCTTypeSafety
    - React-Core
    - React-debug
    - React-Fabric
    - React-featureflags
    - React-graphics
    - React-ImageManager
    - React-NativeModulesApple
    - React-RCTFabric
    - React-rendererdebug
    - React-utils
    - ReactCodegen
    - ReactCommon/turbomodule/bridging
    - ReactCommon/turbomodule/core
    - Yoga
  - RNFS (2.20.0):
    - React-Core
  - RNGestureHandler (2.22.0):
    - DoubleConversion
    - glog
    - hermes-engine
    - RCT-Folly (= 2024.11.18.00)
    - RCTRequired
    - RCTTypeSafety
    - React-Core
    - React-debug
    - React-Fabric
    - React-featureflags
    - React-graphics
    - React-ImageManager
    - React-NativeModulesApple
    - React-RCTFabric
    - React-rendererdebug
    - React-utils
    - ReactCodegen
    - ReactCommon/turbomodule/bridging
    - ReactCommon/turbomodule/core
    - Yoga
  - RNGoogleSignin (10.0.1):
    - GoogleSignIn (~> 7.0)
    - React-Core
  - RNLiveMarkdown (0.1.244):
    - DoubleConversion
    - glog
    - hermes-engine
    - RCT-Folly (= 2024.11.18.00)
    - RCTRequired
    - RCTTypeSafety
    - React-Core
    - React-debug
    - React-Fabric
    - React-featureflags
    - React-graphics
    - React-ImageManager
    - React-NativeModulesApple
    - React-RCTFabric
    - React-rendererdebug
    - React-utils
    - ReactCodegen
    - ReactCommon/turbomodule/bridging
    - ReactCommon/turbomodule/core
    - RNLiveMarkdown/newarch (= 0.1.244)
    - RNReanimated/worklets
    - Yoga
  - RNLiveMarkdown/newarch (0.1.244):
    - DoubleConversion
    - glog
    - hermes-engine
    - RCT-Folly (= 2024.11.18.00)
    - RCTRequired
    - RCTTypeSafety
    - React-Core
    - React-debug
    - React-Fabric
    - React-featureflags
    - React-graphics
    - React-ImageManager
    - React-NativeModulesApple
    - React-RCTFabric
    - React-rendererdebug
    - React-utils
    - ReactCodegen
    - ReactCommon/turbomodule/bridging
    - ReactCommon/turbomodule/core
    - RNReanimated/worklets
    - Yoga
  - RNLocalize (2.2.6):
    - React-Core
  - rnmapbox-maps (10.1.33):
    - MapboxMaps (~> 10.19.0)
    - React
    - React-Core
    - rnmapbox-maps/DynamicLibrary (= 10.1.33)
    - Turf
  - rnmapbox-maps/DynamicLibrary (10.1.33):
    - DoubleConversion
    - hermes-engine
    - MapboxMaps (~> 10.19.0)
    - RCT-Folly
    - RCTRequired
    - RCTTypeSafety
    - React
    - React-Core
    - React-featureflags
    - React-ImageManager
    - React-NativeModulesApple
    - React-RCTFabric
    - React-rendererdebug
    - ReactCodegen
    - ReactCommon/turbomodule/bridging
    - ReactCommon/turbomodule/core
    - Turf
    - Yoga
  - RNPermissions (3.10.1):
    - DoubleConversion
    - glog
    - hermes-engine
    - RCT-Folly (= 2024.11.18.00)
    - RCTRequired
    - RCTTypeSafety
    - React-Core
    - React-debug
    - React-Fabric
    - React-featureflags
    - React-graphics
    - React-ImageManager
    - React-NativeModulesApple
    - React-RCTFabric
    - React-rendererdebug
    - React-utils
    - ReactCodegen
    - ReactCommon/turbomodule/bridging
    - ReactCommon/turbomodule/core
    - Yoga
  - RNReactNativeHapticFeedback (2.3.3):
    - DoubleConversion
    - glog
    - hermes-engine
    - RCT-Folly (= 2024.11.18.00)
    - RCTRequired
    - RCTTypeSafety
    - React-Core
    - React-debug
    - React-Fabric
    - React-featureflags
    - React-graphics
    - React-ImageManager
    - React-NativeModulesApple
    - React-RCTFabric
    - React-rendererdebug
    - React-utils
    - ReactCodegen
    - ReactCommon/turbomodule/bridging
    - ReactCommon/turbomodule/core
    - Yoga
  - RNReanimated (3.17.1):
    - DoubleConversion
    - glog
    - hermes-engine
    - RCT-Folly (= 2024.11.18.00)
    - RCTRequired
    - RCTTypeSafety
    - React-Core
    - React-debug
    - React-Fabric
    - React-featureflags
    - React-graphics
    - React-hermes
    - React-ImageManager
    - React-jsi
    - React-NativeModulesApple
    - React-RCTFabric
    - React-rendererdebug
    - React-utils
    - ReactCodegen
    - ReactCommon/turbomodule/bridging
    - ReactCommon/turbomodule/core
    - RNReanimated/reanimated (= 3.17.1)
    - RNReanimated/worklets (= 3.17.1)
    - Yoga
  - RNReanimated/reanimated (3.17.1):
    - DoubleConversion
    - glog
    - hermes-engine
    - RCT-Folly (= 2024.11.18.00)
    - RCTRequired
    - RCTTypeSafety
    - React-Core
    - React-debug
    - React-Fabric
    - React-featureflags
    - React-graphics
    - React-hermes
    - React-ImageManager
    - React-jsi
    - React-NativeModulesApple
    - React-RCTFabric
    - React-rendererdebug
    - React-utils
    - ReactCodegen
    - ReactCommon/turbomodule/bridging
    - ReactCommon/turbomodule/core
    - RNReanimated/reanimated/apple (= 3.17.1)
    - Yoga
  - RNReanimated/reanimated/apple (3.17.1):
    - DoubleConversion
    - glog
    - hermes-engine
    - RCT-Folly (= 2024.11.18.00)
    - RCTRequired
    - RCTTypeSafety
    - React-Core
    - React-debug
    - React-Fabric
    - React-featureflags
    - React-graphics
    - React-hermes
    - React-ImageManager
    - React-jsi
    - React-NativeModulesApple
    - React-RCTFabric
    - React-rendererdebug
    - React-utils
    - ReactCodegen
    - ReactCommon/turbomodule/bridging
    - ReactCommon/turbomodule/core
    - Yoga
  - RNReanimated/worklets (3.17.1):
    - DoubleConversion
    - glog
    - hermes-engine
    - RCT-Folly (= 2024.11.18.00)
    - RCTRequired
    - RCTTypeSafety
    - React-Core
    - React-debug
    - React-Fabric
    - React-featureflags
    - React-graphics
    - React-hermes
    - React-ImageManager
    - React-jsi
    - React-NativeModulesApple
    - React-RCTFabric
    - React-rendererdebug
    - React-utils
    - ReactCodegen
    - ReactCommon/turbomodule/bridging
    - ReactCommon/turbomodule/core
    - RNReanimated/worklets/apple (= 3.17.1)
    - Yoga
  - RNReanimated/worklets/apple (3.17.1):
    - DoubleConversion
    - glog
    - hermes-engine
    - RCT-Folly (= 2024.11.18.00)
    - RCTRequired
    - RCTTypeSafety
    - React-Core
    - React-debug
    - React-Fabric
    - React-featureflags
    - React-graphics
    - React-hermes
    - React-ImageManager
    - React-jsi
    - React-NativeModulesApple
    - React-RCTFabric
    - React-rendererdebug
    - React-utils
    - ReactCodegen
    - ReactCommon/turbomodule/bridging
    - ReactCommon/turbomodule/core
    - Yoga
  - RNScreens (3.37.0):
    - DoubleConversion
    - glog
    - hermes-engine
    - RCT-Folly (= 2024.11.18.00)
    - RCTRequired
    - RCTTypeSafety
    - React-Core
    - React-debug
    - React-Fabric
    - React-featureflags
    - React-graphics
    - React-ImageManager
    - React-NativeModulesApple
    - React-RCTFabric
    - React-RCTImage
    - React-rendererdebug
    - React-utils
    - ReactCodegen
    - ReactCommon/turbomodule/bridging
    - ReactCommon/turbomodule/core
    - RNScreens/common (= 3.37.0)
    - Yoga
  - RNScreens/common (3.37.0):
    - DoubleConversion
    - glog
    - hermes-engine
    - RCT-Folly (= 2024.11.18.00)
    - RCTRequired
    - RCTTypeSafety
    - React-Core
    - React-debug
    - React-Fabric
    - React-featureflags
    - React-graphics
    - React-ImageManager
    - React-NativeModulesApple
    - React-RCTFabric
    - React-RCTImage
    - React-rendererdebug
    - React-utils
    - ReactCodegen
    - ReactCommon/turbomodule/bridging
    - ReactCommon/turbomodule/core
    - Yoga
  - RNShare (11.0.2):
    - DoubleConversion
    - glog
    - hermes-engine
    - RCT-Folly (= 2024.11.18.00)
    - RCTRequired
    - RCTTypeSafety
    - React-Core
    - React-debug
    - React-Fabric
    - React-featureflags
    - React-graphics
    - React-ImageManager
    - React-NativeModulesApple
    - React-RCTFabric
    - React-rendererdebug
    - React-utils
    - ReactCodegen
    - ReactCommon/turbomodule/bridging
    - ReactCommon/turbomodule/core
    - Yoga
  - RNSound (0.11.2):
    - React-Core
    - RNSound/Core (= 0.11.2)
  - RNSound/Core (0.11.2):
    - React-Core
  - RNSVG (15.9.0):
    - DoubleConversion
    - glog
    - hermes-engine
    - RCT-Folly (= 2024.11.18.00)
    - RCTRequired
    - RCTTypeSafety
    - React-Core
    - React-debug
    - React-Fabric
    - React-featureflags
    - React-graphics
    - React-ImageManager
    - React-NativeModulesApple
    - React-RCTFabric
    - React-rendererdebug
    - React-utils
    - ReactCodegen
    - ReactCommon/turbomodule/bridging
    - ReactCommon/turbomodule/core
    - RNSVG/common (= 15.9.0)
    - Yoga
  - RNSVG/common (15.9.0):
    - DoubleConversion
    - glog
    - hermes-engine
    - RCT-Folly (= 2024.11.18.00)
    - RCTRequired
    - RCTTypeSafety
    - React-Core
    - React-debug
    - React-Fabric
    - React-featureflags
    - React-graphics
    - React-ImageManager
    - React-NativeModulesApple
    - React-RCTFabric
    - React-rendererdebug
    - React-utils
    - ReactCodegen
    - ReactCommon/turbomodule/bridging
    - ReactCommon/turbomodule/core
    - Yoga
  - SDWebImage (5.19.7):
    - SDWebImage/Core (= 5.19.7)
  - SDWebImage/Core (5.19.7)
  - SDWebImageAVIFCoder (0.11.0):
    - libavif/core (>= 0.11.0)
    - SDWebImage (~> 5.10)
  - SDWebImageSVGCoder (1.7.0):
    - SDWebImage/Core (~> 5.6)
  - SDWebImageWebPCoder (0.14.6):
    - libwebp (~> 1.0)
    - SDWebImage/Core (~> 5.17)
  - SocketRocket (0.7.1)
  - Turf (2.8.0)
  - TweetNacl (1.0.2)
  - VisionCamera (4.6.1):
    - VisionCamera/Core (= 4.6.1)
    - VisionCamera/React (= 4.6.1)
  - VisionCamera/Core (4.6.1)
  - VisionCamera/React (4.6.1):
    - React-Core
  - Yoga (0.0.0)

DEPENDENCIES:
  - AirshipServiceExtension
  - AppLogs (from `../node_modules/react-native-app-logs/AppLogsPod`)
  - boost (from `../node_modules/react-native/third-party-podspecs/boost.podspec`)
  - DoubleConversion (from `../node_modules/react-native/third-party-podspecs/DoubleConversion.podspec`)
  - EXAV (from `../node_modules/expo-av/ios`)
  - EXImageLoader (from `../node_modules/expo-image-loader/ios`)
  - "expensify-react-native-background-task (from `../node_modules/@expensify/react-native-background-task`)"
  - Expo (from `../node_modules/expo`)
  - ExpoAsset (from `../node_modules/expo-asset/ios`)
  - ExpoFont (from `../node_modules/expo-font/ios`)
  - ExpoImage (from `../node_modules/expo-image/ios`)
  - ExpoImageManipulator (from `../node_modules/expo-image-manipulator/ios`)
  - ExpoModulesCore (from `../node_modules/expo-modules-core`)
  - fast_float (from `../node_modules/react-native/third-party-podspecs/fast_float.podspec`)
  - FBLazyVector (from `../node_modules/react-native/Libraries/FBLazyVector`)
  - fmt (from `../node_modules/react-native/third-party-podspecs/fmt.podspec`)
  - "FullStory (from `{:http=>\"https://ios-releases.fullstory.com/fullstory-1.52.0-xcframework.tar.gz\"}`)"
  - "fullstory_react-native (from `../node_modules/@fullstory/react-native`)"
  - glog (from `../node_modules/react-native/third-party-podspecs/glog.podspec`)
  - GzipSwift
  - hermes-engine (from `../node_modules/react-native/sdks/hermes-engine/hermes-engine.podspec`)
  - lottie-react-native (from `../node_modules/lottie-react-native`)
  - "onfido-react-native-sdk (from `../node_modules/@onfido/react-native-sdk`)"
  - "pusher-websocket-react-native (from `../node_modules/@pusher/pusher-websocket-react-native`)"
  - RCT-Folly (from `../node_modules/react-native/third-party-podspecs/RCT-Folly.podspec`)
  - RCT-Folly/Fabric (from `../node_modules/react-native/third-party-podspecs/RCT-Folly.podspec`)
  - RCTDeprecation (from `../node_modules/react-native/ReactApple/Libraries/RCTFoundation/RCTDeprecation`)
  - RCTRequired (from `../node_modules/react-native/Libraries/Required`)
  - RCTTypeSafety (from `../node_modules/react-native/Libraries/TypeSafety`)
  - React (from `../node_modules/react-native/`)
  - React-callinvoker (from `../node_modules/react-native/ReactCommon/callinvoker`)
  - React-Core (from `../node_modules/react-native/`)
  - React-Core/RCTWebSocket (from `../node_modules/react-native/`)
  - React-CoreModules (from `../node_modules/react-native/React/CoreModules`)
  - React-cxxreact (from `../node_modules/react-native/ReactCommon/cxxreact`)
  - React-debug (from `../node_modules/react-native/ReactCommon/react/debug`)
  - React-defaultsnativemodule (from `../node_modules/react-native/ReactCommon/react/nativemodule/defaults`)
  - React-domnativemodule (from `../node_modules/react-native/ReactCommon/react/nativemodule/dom`)
  - React-Fabric (from `../node_modules/react-native/ReactCommon`)
  - React-FabricComponents (from `../node_modules/react-native/ReactCommon`)
  - React-FabricImage (from `../node_modules/react-native/ReactCommon`)
  - React-featureflags (from `../node_modules/react-native/ReactCommon/react/featureflags`)
  - React-featureflagsnativemodule (from `../node_modules/react-native/ReactCommon/react/nativemodule/featureflags`)
  - React-graphics (from `../node_modules/react-native/ReactCommon/react/renderer/graphics`)
  - React-hermes (from `../node_modules/react-native/ReactCommon/hermes`)
  - React-idlecallbacksnativemodule (from `../node_modules/react-native/ReactCommon/react/nativemodule/idlecallbacks`)
  - React-ImageManager (from `../node_modules/react-native/ReactCommon/react/renderer/imagemanager/platform/ios`)
  - React-jserrorhandler (from `../node_modules/react-native/ReactCommon/jserrorhandler`)
  - React-jsi (from `../node_modules/react-native/ReactCommon/jsi`)
  - React-jsiexecutor (from `../node_modules/react-native/ReactCommon/jsiexecutor`)
  - React-jsinspector (from `../node_modules/react-native/ReactCommon/jsinspector-modern`)
  - React-jsitracing (from `../node_modules/react-native/ReactCommon/hermes/executor/`)
  - React-logger (from `../node_modules/react-native/ReactCommon/logger`)
  - React-Mapbuffer (from `../node_modules/react-native/ReactCommon`)
  - React-microtasksnativemodule (from `../node_modules/react-native/ReactCommon/react/nativemodule/microtasks`)
  - react-native-advanced-input-mask (from `../node_modules/react-native-advanced-input-mask`)
  - "react-native-airship (from `../node_modules/@ua/react-native-airship`)"
  - react-native-app-logs (from `../node_modules/react-native-app-logs`)
  - react-native-blob-util (from `../node_modules/react-native-blob-util`)
  - "react-native-cameraroll (from `../node_modules/@react-native-camera-roll/camera-roll`)"
  - react-native-config (from `../node_modules/react-native-config`)
  - react-native-document-picker (from `../node_modules/react-native-document-picker`)
  - "react-native-geolocation (from `../node_modules/@react-native-community/geolocation`)"
  - react-native-image-picker (from `../node_modules/react-native-image-picker`)
  - react-native-key-command (from `../node_modules/react-native-key-command`)
  - react-native-keyboard-controller (from `../node_modules/react-native-keyboard-controller`)
  - react-native-launch-arguments (from `../node_modules/react-native-launch-arguments`)
  - "react-native-netinfo (from `../node_modules/@react-native-community/netinfo`)"
  - react-native-pager-view (from `../node_modules/react-native-pager-view`)
  - react-native-pdf (from `../node_modules/react-native-pdf`)
  - react-native-performance (from `../node_modules/react-native-performance`)
  - react-native-plaid-link-sdk (from `../node_modules/react-native-plaid-link-sdk`)
  - react-native-quick-sqlite (from `../node_modules/react-native-quick-sqlite`)
  - react-native-release-profiler (from `../node_modules/react-native-release-profiler`)
  - react-native-safe-area-context (from `../node_modules/react-native-safe-area-context`)
  - react-native-view-shot (from `../node_modules/react-native-view-shot`)
  - "react-native-wallet (from `../node_modules/@expensify/react-native-wallet`)"
  - react-native-webrtc (from `../node_modules/react-native-webrtc`)
  - react-native-webview (from `../node_modules/react-native-webview`)
  - React-nativeconfig (from `../node_modules/react-native/ReactCommon`)
  - React-NativeModulesApple (from `../node_modules/react-native/ReactCommon/react/nativemodule/core/platform/ios`)
  - React-perflogger (from `../node_modules/react-native/ReactCommon/reactperflogger`)
  - React-performancetimeline (from `../node_modules/react-native/ReactCommon/react/performance/timeline`)
  - React-RCTActionSheet (from `../node_modules/react-native/Libraries/ActionSheetIOS`)
  - React-RCTAnimation (from `../node_modules/react-native/Libraries/NativeAnimation`)
  - React-RCTAppDelegate (from `../node_modules/react-native/Libraries/AppDelegate`)
  - React-RCTBlob (from `../node_modules/react-native/Libraries/Blob`)
  - React-RCTFabric (from `../node_modules/react-native/React`)
  - React-RCTFBReactNativeSpec (from `../node_modules/react-native/React`)
  - React-RCTImage (from `../node_modules/react-native/Libraries/Image`)
  - React-RCTLinking (from `../node_modules/react-native/Libraries/LinkingIOS`)
  - React-RCTNetwork (from `../node_modules/react-native/Libraries/Network`)
  - React-RCTSettings (from `../node_modules/react-native/Libraries/Settings`)
  - React-RCTText (from `../node_modules/react-native/Libraries/Text`)
  - React-RCTVibration (from `../node_modules/react-native/Libraries/Vibration`)
  - React-rendererconsistency (from `../node_modules/react-native/ReactCommon/react/renderer/consistency`)
  - React-rendererdebug (from `../node_modules/react-native/ReactCommon/react/renderer/debug`)
  - React-rncore (from `../node_modules/react-native/ReactCommon`)
  - React-RuntimeApple (from `../node_modules/react-native/ReactCommon/react/runtime/platform/ios`)
  - React-RuntimeCore (from `../node_modules/react-native/ReactCommon/react/runtime`)
  - React-runtimeexecutor (from `../node_modules/react-native/ReactCommon/runtimeexecutor`)
  - React-RuntimeHermes (from `../node_modules/react-native/ReactCommon/react/runtime`)
  - React-runtimescheduler (from `../node_modules/react-native/ReactCommon/react/renderer/runtimescheduler`)
  - React-timing (from `../node_modules/react-native/ReactCommon/react/timing`)
  - React-utils (from `../node_modules/react-native/ReactCommon/react/utils`)
  - ReactAppDependencyProvider (from `build/generated/ios`)
  - ReactCodegen (from `build/generated/ios`)
  - ReactCommon/turbomodule/core (from `../node_modules/react-native/ReactCommon`)
  - "ReactNativeHybridApp (from `../node_modules/@expensify/react-native-hybrid-app`)"
  - "RNAppleAuthentication (from `../node_modules/@invertase/react-native-apple-authentication`)"
  - "RNCClipboard (from `../node_modules/@react-native-clipboard/clipboard`)"
  - "RNCPicker (from `../node_modules/@react-native-picker/picker`)"
  - RNDeviceInfo (from `../node_modules/react-native-device-info`)
  - "RNFBAnalytics (from `../node_modules/@react-native-firebase/analytics`)"
  - "RNFBApp (from `../node_modules/@react-native-firebase/app`)"
  - "RNFBCrashlytics (from `../node_modules/@react-native-firebase/crashlytics`)"
  - "RNFBPerf (from `../node_modules/@react-native-firebase/perf`)"
  - "RNFlashList (from `../node_modules/@shopify/flash-list`)"
  - RNFS (from `../node_modules/react-native-fs`)
  - RNGestureHandler (from `../node_modules/react-native-gesture-handler`)
  - "RNGoogleSignin (from `../node_modules/@react-native-google-signin/google-signin`)"
  - "RNLiveMarkdown (from `../node_modules/@expensify/react-native-live-markdown`)"
  - RNLocalize (from `../node_modules/react-native-localize`)
  - "rnmapbox-maps (from `../node_modules/@rnmapbox/maps`)"
  - RNPermissions (from `../node_modules/react-native-permissions`)
  - RNReactNativeHapticFeedback (from `../node_modules/react-native-haptic-feedback`)
  - RNReanimated (from `../node_modules/react-native-reanimated`)
  - RNScreens (from `../node_modules/react-native-screens`)
  - RNShare (from `../node_modules/react-native-share`)
  - RNSound (from `../node_modules/react-native-sound`)
  - RNSVG (from `../node_modules/react-native-svg`)
  - VisionCamera (from `../node_modules/react-native-vision-camera`)
  - Yoga (from `../node_modules/react-native/ReactCommon/yoga`)

SPEC REPOS:
  trunk:
    - Airship
    - AirshipFrameworkProxy
    - AirshipServiceExtension
    - AppAuth
    - Firebase
    - FirebaseABTesting
    - FirebaseAnalytics
    - FirebaseCore
    - FirebaseCoreDiagnostics
    - FirebaseCrashlytics
    - FirebaseInstallations
    - FirebasePerformance
    - FirebaseRemoteConfig
    - ForkInputMask
    - GoogleAppMeasurement
    - GoogleDataTransport
    - GoogleSignIn
    - GoogleUtilities
    - GTMAppAuth
    - GTMSessionFetcher
    - GzipSwift
    - JitsiWebRTC
    - libavif
    - libdav1d
    - libwebp
    - lottie-ios
    - MapboxCommon
    - MapboxCoreMaps
    - MapboxMaps
    - MapboxMobileEvents
    - nanopb
    - NWWebSocket
    - Onfido
    - Plaid
    - PromisesObjC
    - PusherSwift
    - SDWebImage
    - SDWebImageAVIFCoder
    - SDWebImageSVGCoder
    - SDWebImageWebPCoder
    - SocketRocket
    - Turf
    - TweetNacl

EXTERNAL SOURCES:
  AppLogs:
    :path: "../node_modules/react-native-app-logs/AppLogsPod"
  boost:
    :podspec: "../node_modules/react-native/third-party-podspecs/boost.podspec"
  DoubleConversion:
    :podspec: "../node_modules/react-native/third-party-podspecs/DoubleConversion.podspec"
  EXAV:
    :path: "../node_modules/expo-av/ios"
  EXImageLoader:
    :path: "../node_modules/expo-image-loader/ios"
  expensify-react-native-background-task:
    :path: "../node_modules/@expensify/react-native-background-task"
  Expo:
    :path: "../node_modules/expo"
  ExpoAsset:
    :path: "../node_modules/expo-asset/ios"
  ExpoFont:
    :path: "../node_modules/expo-font/ios"
  ExpoImage:
    :path: "../node_modules/expo-image/ios"
  ExpoImageManipulator:
    :path: "../node_modules/expo-image-manipulator/ios"
  ExpoModulesCore:
    :path: "../node_modules/expo-modules-core"
  fast_float:
    :podspec: "../node_modules/react-native/third-party-podspecs/fast_float.podspec"
  FBLazyVector:
    :path: "../node_modules/react-native/Libraries/FBLazyVector"
  fmt:
    :podspec: "../node_modules/react-native/third-party-podspecs/fmt.podspec"
  FullStory:
    :http: https://ios-releases.fullstory.com/fullstory-1.52.0-xcframework.tar.gz
  fullstory_react-native:
    :path: "../node_modules/@fullstory/react-native"
  glog:
    :podspec: "../node_modules/react-native/third-party-podspecs/glog.podspec"
  hermes-engine:
    :podspec: "../node_modules/react-native/sdks/hermes-engine/hermes-engine.podspec"
    :tag: hermes-2024-11-25-RNv0.77.0-d4f25d534ab744866448b36ca3bf3d97c08e638c
  lottie-react-native:
    :path: "../node_modules/lottie-react-native"
  onfido-react-native-sdk:
    :path: "../node_modules/@onfido/react-native-sdk"
  pusher-websocket-react-native:
    :path: "../node_modules/@pusher/pusher-websocket-react-native"
  RCT-Folly:
    :podspec: "../node_modules/react-native/third-party-podspecs/RCT-Folly.podspec"
  RCTDeprecation:
    :path: "../node_modules/react-native/ReactApple/Libraries/RCTFoundation/RCTDeprecation"
  RCTRequired:
    :path: "../node_modules/react-native/Libraries/Required"
  RCTTypeSafety:
    :path: "../node_modules/react-native/Libraries/TypeSafety"
  React:
    :path: "../node_modules/react-native/"
  React-callinvoker:
    :path: "../node_modules/react-native/ReactCommon/callinvoker"
  React-Core:
    :path: "../node_modules/react-native/"
  React-CoreModules:
    :path: "../node_modules/react-native/React/CoreModules"
  React-cxxreact:
    :path: "../node_modules/react-native/ReactCommon/cxxreact"
  React-debug:
    :path: "../node_modules/react-native/ReactCommon/react/debug"
  React-defaultsnativemodule:
    :path: "../node_modules/react-native/ReactCommon/react/nativemodule/defaults"
  React-domnativemodule:
    :path: "../node_modules/react-native/ReactCommon/react/nativemodule/dom"
  React-Fabric:
    :path: "../node_modules/react-native/ReactCommon"
  React-FabricComponents:
    :path: "../node_modules/react-native/ReactCommon"
  React-FabricImage:
    :path: "../node_modules/react-native/ReactCommon"
  React-featureflags:
    :path: "../node_modules/react-native/ReactCommon/react/featureflags"
  React-featureflagsnativemodule:
    :path: "../node_modules/react-native/ReactCommon/react/nativemodule/featureflags"
  React-graphics:
    :path: "../node_modules/react-native/ReactCommon/react/renderer/graphics"
  React-hermes:
    :path: "../node_modules/react-native/ReactCommon/hermes"
  React-idlecallbacksnativemodule:
    :path: "../node_modules/react-native/ReactCommon/react/nativemodule/idlecallbacks"
  React-ImageManager:
    :path: "../node_modules/react-native/ReactCommon/react/renderer/imagemanager/platform/ios"
  React-jserrorhandler:
    :path: "../node_modules/react-native/ReactCommon/jserrorhandler"
  React-jsi:
    :path: "../node_modules/react-native/ReactCommon/jsi"
  React-jsiexecutor:
    :path: "../node_modules/react-native/ReactCommon/jsiexecutor"
  React-jsinspector:
    :path: "../node_modules/react-native/ReactCommon/jsinspector-modern"
  React-jsitracing:
    :path: "../node_modules/react-native/ReactCommon/hermes/executor/"
  React-logger:
    :path: "../node_modules/react-native/ReactCommon/logger"
  React-Mapbuffer:
    :path: "../node_modules/react-native/ReactCommon"
  React-microtasksnativemodule:
    :path: "../node_modules/react-native/ReactCommon/react/nativemodule/microtasks"
  react-native-advanced-input-mask:
    :path: "../node_modules/react-native-advanced-input-mask"
  react-native-airship:
    :path: "../node_modules/@ua/react-native-airship"
  react-native-app-logs:
    :path: "../node_modules/react-native-app-logs"
  react-native-blob-util:
    :path: "../node_modules/react-native-blob-util"
  react-native-cameraroll:
    :path: "../node_modules/@react-native-camera-roll/camera-roll"
  react-native-config:
    :path: "../node_modules/react-native-config"
  react-native-document-picker:
    :path: "../node_modules/react-native-document-picker"
  react-native-geolocation:
    :path: "../node_modules/@react-native-community/geolocation"
  react-native-image-picker:
    :path: "../node_modules/react-native-image-picker"
  react-native-key-command:
    :path: "../node_modules/react-native-key-command"
  react-native-keyboard-controller:
    :path: "../node_modules/react-native-keyboard-controller"
  react-native-launch-arguments:
    :path: "../node_modules/react-native-launch-arguments"
  react-native-netinfo:
    :path: "../node_modules/@react-native-community/netinfo"
  react-native-pager-view:
    :path: "../node_modules/react-native-pager-view"
  react-native-pdf:
    :path: "../node_modules/react-native-pdf"
  react-native-performance:
    :path: "../node_modules/react-native-performance"
  react-native-plaid-link-sdk:
    :path: "../node_modules/react-native-plaid-link-sdk"
  react-native-quick-sqlite:
    :path: "../node_modules/react-native-quick-sqlite"
  react-native-release-profiler:
    :path: "../node_modules/react-native-release-profiler"
  react-native-safe-area-context:
    :path: "../node_modules/react-native-safe-area-context"
  react-native-view-shot:
    :path: "../node_modules/react-native-view-shot"
  react-native-wallet:
    :path: "../node_modules/@expensify/react-native-wallet"
  react-native-webrtc:
    :path: "../node_modules/react-native-webrtc"
  react-native-webview:
    :path: "../node_modules/react-native-webview"
  React-nativeconfig:
    :path: "../node_modules/react-native/ReactCommon"
  React-NativeModulesApple:
    :path: "../node_modules/react-native/ReactCommon/react/nativemodule/core/platform/ios"
  React-perflogger:
    :path: "../node_modules/react-native/ReactCommon/reactperflogger"
  React-performancetimeline:
    :path: "../node_modules/react-native/ReactCommon/react/performance/timeline"
  React-RCTActionSheet:
    :path: "../node_modules/react-native/Libraries/ActionSheetIOS"
  React-RCTAnimation:
    :path: "../node_modules/react-native/Libraries/NativeAnimation"
  React-RCTAppDelegate:
    :path: "../node_modules/react-native/Libraries/AppDelegate"
  React-RCTBlob:
    :path: "../node_modules/react-native/Libraries/Blob"
  React-RCTFabric:
    :path: "../node_modules/react-native/React"
  React-RCTFBReactNativeSpec:
    :path: "../node_modules/react-native/React"
  React-RCTImage:
    :path: "../node_modules/react-native/Libraries/Image"
  React-RCTLinking:
    :path: "../node_modules/react-native/Libraries/LinkingIOS"
  React-RCTNetwork:
    :path: "../node_modules/react-native/Libraries/Network"
  React-RCTSettings:
    :path: "../node_modules/react-native/Libraries/Settings"
  React-RCTText:
    :path: "../node_modules/react-native/Libraries/Text"
  React-RCTVibration:
    :path: "../node_modules/react-native/Libraries/Vibration"
  React-rendererconsistency:
    :path: "../node_modules/react-native/ReactCommon/react/renderer/consistency"
  React-rendererdebug:
    :path: "../node_modules/react-native/ReactCommon/react/renderer/debug"
  React-rncore:
    :path: "../node_modules/react-native/ReactCommon"
  React-RuntimeApple:
    :path: "../node_modules/react-native/ReactCommon/react/runtime/platform/ios"
  React-RuntimeCore:
    :path: "../node_modules/react-native/ReactCommon/react/runtime"
  React-runtimeexecutor:
    :path: "../node_modules/react-native/ReactCommon/runtimeexecutor"
  React-RuntimeHermes:
    :path: "../node_modules/react-native/ReactCommon/react/runtime"
  React-runtimescheduler:
    :path: "../node_modules/react-native/ReactCommon/react/renderer/runtimescheduler"
  React-timing:
    :path: "../node_modules/react-native/ReactCommon/react/timing"
  React-utils:
    :path: "../node_modules/react-native/ReactCommon/react/utils"
  ReactAppDependencyProvider:
    :path: build/generated/ios
  ReactCodegen:
    :path: build/generated/ios
  ReactCommon:
    :path: "../node_modules/react-native/ReactCommon"
  ReactNativeHybridApp:
    :path: "../node_modules/@expensify/react-native-hybrid-app"
  RNAppleAuthentication:
    :path: "../node_modules/@invertase/react-native-apple-authentication"
  RNCClipboard:
    :path: "../node_modules/@react-native-clipboard/clipboard"
  RNCPicker:
    :path: "../node_modules/@react-native-picker/picker"
  RNDeviceInfo:
    :path: "../node_modules/react-native-device-info"
  RNFBAnalytics:
    :path: "../node_modules/@react-native-firebase/analytics"
  RNFBApp:
    :path: "../node_modules/@react-native-firebase/app"
  RNFBCrashlytics:
    :path: "../node_modules/@react-native-firebase/crashlytics"
  RNFBPerf:
    :path: "../node_modules/@react-native-firebase/perf"
  RNFlashList:
    :path: "../node_modules/@shopify/flash-list"
  RNFS:
    :path: "../node_modules/react-native-fs"
  RNGestureHandler:
    :path: "../node_modules/react-native-gesture-handler"
  RNGoogleSignin:
    :path: "../node_modules/@react-native-google-signin/google-signin"
  RNLiveMarkdown:
    :path: "../node_modules/@expensify/react-native-live-markdown"
  RNLocalize:
    :path: "../node_modules/react-native-localize"
  rnmapbox-maps:
    :path: "../node_modules/@rnmapbox/maps"
  RNPermissions:
    :path: "../node_modules/react-native-permissions"
  RNReactNativeHapticFeedback:
    :path: "../node_modules/react-native-haptic-feedback"
  RNReanimated:
    :path: "../node_modules/react-native-reanimated"
  RNScreens:
    :path: "../node_modules/react-native-screens"
  RNShare:
    :path: "../node_modules/react-native-share"
  RNSound:
    :path: "../node_modules/react-native-sound"
  RNSVG:
    :path: "../node_modules/react-native-svg"
  VisionCamera:
    :path: "../node_modules/react-native-vision-camera"
  Yoga:
    :path: "../node_modules/react-native/ReactCommon/yoga"

CHECKOUT OPTIONS:
  FullStory:
    :http: https://ios-releases.fullstory.com/fullstory-1.52.0-xcframework.tar.gz

SPEC CHECKSUMS:
<<<<<<< HEAD
  Airship: bb32ff2c5a811352da074480357d9f02dbb8f327
  AirshipFrameworkProxy: dbd862dc6fb21b13e8b196458d626123e2a43a50
  AirshipServiceExtension: 571bde548e9affef97c82aa210b689a5fe05197a
  AppAuth: d4f13a8fe0baf391b2108511793e4b479691fb73
=======
  Airship: 4f4dc8dc616703787bdf73869437ccd0a52c6db7
  AirshipFrameworkProxy: 6b6bee0ef983258931a67f701f1171e9ded2d8c5
  AirshipServiceExtension: 9c73369f426396d9fb9ff222d86d842fac76ba46
  AppAuth: 501c04eda8a8d11f179dbe8637b7a91bb7e5d2fa
>>>>>>> 470b48b5
  AppLogs: 3bc4e9b141dbf265b9464409caaa40416a9ee0e0
  boost: 659a89341ea4ab3df8259733813b52f26d8be9a5
  DoubleConversion: cb417026b2400c8f53ae97020b2be961b59470cb
  EXAV: 57ea461614a714b8b8fcc72c6fbc298b8f1ec78b
  EXImageLoader: 759063a65ab016b836f73972d3bb25404888713d
  expensify-react-native-background-task: f180077e77a41952128fdc2c83ce1d980994d125
  Expo: 3a8a619381412bbf8537746ec27b485be01c8a1f
  ExpoAsset: 0687fe05f5d051c4a34dd1f9440bd00858413cfe
  ExpoFont: 773955186469acc5108ff569712a2d243857475f
  ExpoImage: 3099001359e4414d60addd7c3e00a5d949df41e0
  ExpoImageManipulator: 43c7bb3ecccbe993054d2e9131c8dcbe54f1385b
  ExpoModulesCore: 99d5de91c92f514765d101d1e4988a5f387995e8
  fast_float: 06eeec4fe712a76acc9376682e4808b05ce978b6
  FBLazyVector: 79c4b7ec726447eec5f8593379466bd9fde1aa14
  Firebase: 629510f1a9ddb235f3a7c5c8ceb23ba887f0f814
  FirebaseABTesting: 10cbce8db9985ae2e3847ea44e9947dd18f94e10
  FirebaseAnalytics: 5506ea8b867d8423485a84b4cd612d279f7b0b8a
  FirebaseCore: 98b29e3828f0a53651c363937a7f7d92a19f1ba2
  FirebaseCoreDiagnostics: 92e07a649aeb66352b319d43bdd2ee3942af84cb
  FirebaseCrashlytics: 3660c045c8e45cc4276110562a0ef44cf43c8157
  FirebaseInstallations: 40bd9054049b2eae9a2c38ef1c3dd213df3605cd
  FirebasePerformance: 0c01a7a496657d7cea86d40c0b1725259d164c6c
  FirebaseRemoteConfig: 2d6e2cfdb49af79535c8af8a80a4a5009038ec2b
  fmt: a40bb5bd0294ea969aaaba240a927bd33d878cdd
  ForkInputMask: 55e3fbab504b22da98483e9f9a6514b98fdd2f3c
  FullStory: c8a10b2358c0d33c57be84d16e4c440b0434b33d
  fullstory_react-native: 5132c9dfa5e1ea4ec42679a708af782d4c4ec4bc
  glog: eb93e2f488219332457c3c4eafd2738ddc7e80b8
  GoogleAppMeasurement: 5ba1164e3c844ba84272555e916d0a6d3d977e91
  GoogleDataTransport: 6c09b596d841063d76d4288cc2d2f42cc36e1e2a
  GoogleSignIn: d4281ab6cf21542b1cfaff85c191f230b399d2db
  GoogleUtilities: ea963c370a38a8069cc5f7ba4ca849a60b6d7d15
  GTMAppAuth: f69bd07d68cd3b766125f7e072c45d7340dea0de
  GTMSessionFetcher: 5aea5ba6bd522a239e236100971f10cb71b96ab6
  GzipSwift: 893f3e48e597a1a4f62fafcb6514220fcf8287fa
  hermes-engine: ccc24d29d650ea725d582a9a53d57cd417fbdb53
  JitsiWebRTC: b47805ab5668be38e7ee60e2258f49badfe8e1d0
  libavif: 84bbb62fb232c3018d6f1bab79beea87e35de7b7
  libdav1d: 23581a4d8ec811ff171ed5e2e05cd27bad64c39f
  libwebp: 02b23773aedb6ff1fd38cec7a77b81414c6842a8
  lottie-ios: 3d98679b41fa6fd6aff2352b3953dbd3df8a397e
  lottie-react-native: 0f6ceb2f3eff212f2498c953dffee442590aa492
  MapboxCommon: cc47fafe3fe5408ca49240aa80fa64f27f275711
  MapboxCoreMaps: 35685edba03e44468aed57c3dfd7f8795edafda8
  MapboxMaps: f87023cf0d72b180b40ea0b6fb4b2d7db6b73b71
  MapboxMobileEvents: d044b9edbe0ec7df60f6c2c9634fe9a7f449266b
  nanopb: a0ba3315591a9ae0a16a309ee504766e90db0c96
  NWWebSocket: 040d22f23438cc09aaeabf537beff67699c3c76d
  Onfido: f3af62ea1c9a419589c133e3e511e5d2c4f3f8af
  onfido-react-native-sdk: 1b8abe574234b86a592d7efb4eeada715709e23b
  Plaid: 93c9e80b93f5cea960a1120047ef2b689394ff91
  PromisesObjC: f5707f49cb48b9636751c5b2e7d227e43fba9f47
  pusher-websocket-react-native: e40c49a1e4ec96d4157375aebcf44943f0f8f62f
  PusherSwift: cad631bad86cfff4b8458dce1310a7774e469b1f
  RCT-Folly: 36fe2295e44b10d831836cc0d1daec5f8abcf809
  RCTDeprecation: 664055db806cce35c3c1b43c84414dd66e117ae6
  RCTRequired: dc9a83fa1012054f94430d210337ca3a1afe6fc0
  RCTTypeSafety: 031cefa254a1df313a196f105b8fcffdab1c5ab6
  React: 8edfc46c315852ec88ea4a29d5e79019af3dc667
  React-callinvoker: 4450b01574dfc7a8f074f7e29e6965ac04859c8f
  React-Core: 0ac3acde025b10da5ccb9970547ab60a863654ce
  React-CoreModules: ebe93fa403bbd4d0909de105ffd34eeaad355083
  React-cxxreact: af8a2be3edfed0e1168279eea443f95a7285602e
  React-debug: b0f7271aeacc2eb9e34f863397dcfc204ef721c0
  React-defaultsnativemodule: 2ad21fff895dabfb7db60ee1c37d0a3866229430
  React-domnativemodule: f788e7169988a61ac38a5fc493ac02b5fbda7d6b
  React-Fabric: 012ec12475cf941575871fdc006cf934090a9840
  React-FabricComponents: 40cecebced128b2aa50c25a5fa6fdcd3b175286d
  React-FabricImage: 81787fa643b67f1327b4aa5fa1678dc73a771e34
  React-featureflags: 23d3dcdac6c9badeeb631db8a0883c7a3108d580
  React-featureflagsnativemodule: 0a513d79c46288c108c5660c85b4d255ab8a7abd
  React-graphics: 61380f6d01a225af9a3808dfd0f16622d2b6f90d
  React-hermes: 55685771359191ccc4efed69f98da90353235b9d
  React-idlecallbacksnativemodule: bef8c33ab7f9f8459f9a2750021375c4246b507e
  React-ImageManager: bab699b4ed44ce23b23d5bcab1cdc376eb69d583
  React-jserrorhandler: 7e3bdce29ae1b8d12959e4e42f3adc847a8d3750
  React-jsi: 07273ffe8eb40a0e21a68d2fdaf1a6a032d46c1d
  React-jsiexecutor: f5512f2b849e96add6309fd14a1731c704851da5
  React-jsinspector: 615b4497d1258b5249096612cb488db006d95a8f
  React-jsitracing: 838bbd073e24e84cf936354f085721cbc9204d70
  React-logger: 1935d6e6461e9c8be4c87af56c56a4876021171e
  React-Mapbuffer: 212171f037e3b22e6c2df839aa826806da480b85
  React-microtasksnativemodule: 72564d5469003687d39bfc4efad281df8efc0684
  react-native-advanced-input-mask: 7783a35343e2f0ec4b726d526bda4665e8fc11c9
  react-native-airship: 2ff893d451520832e447fcce7f3f5ed9d3645f6a
  react-native-app-logs: 70fb83d2fe260d3911e5bb222496ef1f7a2bfef9
  react-native-blob-util: d65692a2acce17b7a836805114828142a3634033
  react-native-cameraroll: 78710a5d35b0c6f41899a193e714564d8fd648b0
  react-native-config: 5b9e180ca7beb5748ba473b257bb9a7d10e2a957
  react-native-document-picker: da64a39fd71a84a9d3f7f58c8b0623c393e9991c
  react-native-geolocation: cd91e4fd914de585933c836fd71f6bdb3c97a410
  react-native-image-picker: 9e419813377d42566b0168121ab9483614488db5
  react-native-key-command: 96c9dfb09bc89ecd1d58348c0d3ed84d0255648b
  react-native-keyboard-controller: 5c628f5d8301047a87039a2d7de322233a39bbda
  react-native-launch-arguments: 5f41e0abf88a15e3c5309b8875d6fd5ac43df49d
  react-native-netinfo: eb0dfd4450b6f825eea973c490cee45db21cf570
  react-native-pager-view: 679269230b107e29b6a211a6387d3721b9d0eed4
  react-native-pdf: e4ae1d67ffaadc6f0e1bb103036276371e446626
  react-native-performance: 6171618da76fcf5aaed3eff4e841e44f3fbe05f0
  react-native-plaid-link-sdk: e774d5c1d57e10b5a8759dd439bcbd9a6af17fa1
  react-native-quick-sqlite: 407d285646c6ca0674147ea2e08e48e7983409ad
  react-native-release-profiler: dffea1dd7929bf5cf7da5ad4697dea7d9a062377
  react-native-safe-area-context: b3edb1da341e5e61f865763d9e0b6d3d34706464
  react-native-view-shot: bb169342812ded991a4a0387e7d0b17cb515e62a
  react-native-wallet: 46df147c6089b2490dc5f4cbf25c58ce70b0215d
  react-native-webrtc: 0f1c94069ff1eb9d8fb1618c2dc71f73542c8cfa
  react-native-webview: b375842af66a9f0ab979378bdc8b26eeb5d8e3ee
  React-nativeconfig: cb207ebba7cafce30657c7ad9f1587a8f32e4564
  React-NativeModulesApple: 82a8bee52df9f5b378195a500f22be3a6ef0f890
  React-perflogger: a8a27aa65a47f740eff65bb38b79baacb38a50d5
  React-performancetimeline: 3ef4a640b56f9c7ec5f52bd93217b9b607c37cf4
  React-RCTActionSheet: 0fdf55fb8724856d63ca8c63cdb4e2325e15e8ec
  React-RCTAnimation: b93f5a1675cc2599e96851fec13c909fdfb1d6bb
  React-RCTAppDelegate: 1e52340adeca84f16211da985a420b9435118fef
  React-RCTBlob: e437ac6279a3cc2ddea9bffc8e258efac71b2609
  React-RCTFabric: 0a9ae1f46dfe9e11ea3664d2ce0f5fd1e58f58a8
  React-RCTFBReactNativeSpec: d25807c3413a4574c1c90240ff58e8704606d5af
  React-RCTImage: 028171a4d7017ea96a2e605c817cd76f01ed3836
  React-RCTLinking: e3f5431ab5f8f56b82387d41a2c484a278a8e645
  React-RCTNetwork: 6de20da228ffe8bd9c9e3bafe3f7d1dfe1d7bd55
  React-RCTSettings: 433c9f6a070bcecbe5a44d5009326b4d6f3b0667
  React-RCTText: 46249950f8d8738b90a60883d19b5bef09f0a296
  React-RCTVibration: 8f41e85ab6d40c7db6111ca9e8c7492c8de374fb
  React-rendererconsistency: d59654ad59217708509d1bb6373358be321613a4
  React-rendererdebug: 1f619b295f346242842f3accee23e8394b995d3c
  React-rncore: cafe45e14d870bbecbbf4bd89e12ef3b596e1f2d
  React-RuntimeApple: 7f27fb75a37e00a8e1efaa6e8f7a5b653871fb1b
  React-RuntimeCore: b4756a863be9d7128d8e31ac3c0505e088d1530f
  React-runtimeexecutor: 201311bdafb53b5c30292782c8ee90193af86d91
  React-RuntimeHermes: 4bd3779228ffeaeae3a72747fff66861bad569ac
  React-runtimescheduler: 845c26b9870053c312f3a4f358ba7ec897c01605
  React-timing: 127d8598b5a15ae5b29ebd0ec474d590285c6f2f
  React-utils: e33fe9381f4f7f25b2dfdf9526c82f5be8712c86
  ReactAppDependencyProvider: e7e92253013754a8c35ebdbf8ad700f4e8956f62
  ReactCodegen: 8c6710db5ccee603fa0475978465b606abe1ed77
  ReactCommon: 8da6c58517fa560d0fc7a9da83093457303ae9f8
  ReactNativeHybridApp: f8a5dbdc675c976bc9afe53ef99ced57cf30fe84
  RNAppleAuthentication: 0571c08da8c327ae2afc0261b48b4a515b0286a6
  RNCClipboard: 97d92b55b35f73533df13f1291532afaa278063e
  RNCPicker: df40bc15151322f96fd2c59fb987a95d6de03b26
  RNDeviceInfo: a24bbab321aca6ab97e52935d60b7e2c66fec9c4
  RNFBAnalytics: f76bfa164ac235b00505deb9fc1776634056898c
  RNFBApp: 729c0666395b1953198dc4a1ec6deb8fbe1c302e
  RNFBCrashlytics: 2061ca863e8e2fa1aae9b12477d7dfa8e88ca0f9
  RNFBPerf: 389914cda4000fe0d996a752532a591132cbf3f9
  RNFlashList: cb8f8b4dbf724147e86a373e7ac78c602cbfebcc
  RNFS: 4ac0f0ea233904cb798630b3c077808c06931688
  RNGestureHandler: 4e7defe5095e936424173fc75f0bf2af5bba8e23
  RNGoogleSignin: ccaa4a81582cf713eea562c5dd9dc1961a715fd0
  RNLiveMarkdown: e3f49ff5a70a7fb5ba515a390cae767e5e999ac9
  RNLocalize: d4b8af4e442d4bcca54e68fc687a2129b4d71a81
  rnmapbox-maps: 1d313fe5d7d18845b3015ffd6994e0c81afbffcd
  RNPermissions: ae4949b7250af8edc4791e440490c0f96237b329
  RNReactNativeHapticFeedback: 5fdbbaedabc1698dc3bb2a72105fadf63136a451
  RNReanimated: 67d8eda35002543abb656f25fa1a457ceeab6807
  RNScreens: 9b9bb7f9dc3eb218d79d84e0ac15df65d0e349f2
  RNShare: c91b5757e92391206939fdf8fce0a3d966e2b6d6
  RNSound: 6c156f925295bdc83e8e422e7d8b38d33bc71852
  RNSVG: 297c578f1fa3f8b749137ead32435b7bd8fa9136
  SDWebImage: 8a6b7b160b4d710e2a22b6900e25301075c34cb3
  SDWebImageAVIFCoder: 00310d246aab3232ce77f1d8f0076f8c4b021d90
  SDWebImageSVGCoder: 15a300a97ec1c8ac958f009c02220ac0402e936c
  SDWebImageWebPCoder: e38c0a70396191361d60c092933e22c20d5b1380
  SocketRocket: d4aabe649be1e368d1318fdf28a022d714d65748
  Turf: aa2ede4298009639d10db36aba1a7ebaad072a5e
  TweetNacl: 3abf4d1d2082b0114e7a67410e300892448951e6
  VisionCamera: c95a8ad535f527562be1fb05fb2fd324578e769c
  Yoga: 1fd059161b449018342943b095a6d4e69bcaa719

PODFILE CHECKSUM: 7c82525cf111fba4b673ad07e55f2994ea241a32

COCOAPODS: 1.15.2<|MERGE_RESOLUTION|>--- conflicted
+++ resolved
@@ -17,16 +17,6 @@
     - Airship/Core
   - Airship/PreferenceCenter (19.2.0):
     - Airship/Core
-<<<<<<< HEAD
-  - AirshipFrameworkProxy (7.1.2):
-    - Airship (= 18.7.2)
-  - AirshipServiceExtension (19.1.1)
-  - AppAuth (1.7.6):
-    - AppAuth/Core (= 1.7.6)
-    - AppAuth/ExternalUserAgent (= 1.7.6)
-  - AppAuth/Core (1.7.6)
-  - AppAuth/ExternalUserAgent (1.7.6):
-=======
   - AirshipFrameworkProxy (14.1.0):
     - Airship (= 19.2.0)
   - AirshipServiceExtension (18.7.2)
@@ -35,7 +25,6 @@
     - AppAuth/ExternalUserAgent (= 1.7.5)
   - AppAuth/Core (1.7.5)
   - AppAuth/ExternalUserAgent (1.7.5):
->>>>>>> 470b48b5
     - AppAuth/Core
   - AppLogs (0.1.0)
   - boost (1.84.0)
@@ -3387,17 +3376,10 @@
     :http: https://ios-releases.fullstory.com/fullstory-1.52.0-xcframework.tar.gz
 
 SPEC CHECKSUMS:
-<<<<<<< HEAD
-  Airship: bb32ff2c5a811352da074480357d9f02dbb8f327
-  AirshipFrameworkProxy: dbd862dc6fb21b13e8b196458d626123e2a43a50
-  AirshipServiceExtension: 571bde548e9affef97c82aa210b689a5fe05197a
-  AppAuth: d4f13a8fe0baf391b2108511793e4b479691fb73
-=======
   Airship: 4f4dc8dc616703787bdf73869437ccd0a52c6db7
   AirshipFrameworkProxy: 6b6bee0ef983258931a67f701f1171e9ded2d8c5
   AirshipServiceExtension: 9c73369f426396d9fb9ff222d86d842fac76ba46
   AppAuth: 501c04eda8a8d11f179dbe8637b7a91bb7e5d2fa
->>>>>>> 470b48b5
   AppLogs: 3bc4e9b141dbf265b9464409caaa40416a9ee0e0
   boost: 659a89341ea4ab3df8259733813b52f26d8be9a5
   DoubleConversion: cb417026b2400c8f53ae97020b2be961b59470cb
