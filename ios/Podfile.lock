PODS:
  - Airship (19.6.1):
    - Airship/Automation (= 19.6.1)
    - Airship/Basement (= 19.6.1)
    - Airship/Core (= 19.6.1)
    - Airship/FeatureFlags (= 19.6.1)
    - Airship/MessageCenter (= 19.6.1)
    - Airship/PreferenceCenter (= 19.6.1)
  - Airship/Automation (19.6.1):
    - Airship/Core
  - Airship/Basement (19.6.1)
  - Airship/Core (19.6.1):
    - Airship/Basement
  - Airship/FeatureFlags (19.6.1):
    - Airship/Core
  - Airship/MessageCenter (19.6.1):
    - Airship/Core
  - Airship/PreferenceCenter (19.6.1):
    - Airship/Core
  - AirshipFrameworkProxy (14.5.1):
    - Airship (= 19.6.1)
  - AirshipServiceExtension (19.10.0)
  - AppAuth (1.7.6):
    - AppAuth/Core (= 1.7.6)
    - AppAuth/ExternalUserAgent (= 1.7.6)
  - AppAuth/Core (1.7.6)
  - AppAuth/ExternalUserAgent (1.7.6):
    - AppAuth/Core
  - AppLogs (0.1.0)
  - boost (1.84.0)
  - DoubleConversion (1.1.6)
  - EXAV (15.1.5):
    - ExpoModulesCore
    - ReactCommon/turbomodule/core
  - EXConstants (17.1.7):
    - ExpoModulesCore
  - EXImageLoader (5.1.0):
    - ExpoModulesCore
    - React-Core
  - expensify-react-native-background-task (0.0.0):
    - DoubleConversion
    - glog
    - hermes-engine
    - RCT-Folly (= 2024.11.18.00)
    - RCTRequired
    - RCTTypeSafety
    - React-Core
    - React-debug
    - React-Fabric
    - React-featureflags
    - React-graphics
    - React-hermes
    - React-ImageManager
    - React-jsi
    - React-NativeModulesApple
    - React-RCTFabric
    - React-renderercss
    - React-rendererdebug
    - React-utils
    - ReactCodegen
    - ReactCommon/turbomodule/bridging
    - ReactCommon/turbomodule/core
    - Yoga
  - ExpensifyNitroUtils (0.0.1):
    - DoubleConversion
    - glog
    - hermes-engine
    - NitroModules
    - RCT-Folly (= 2024.11.18.00)
    - RCTRequired
    - RCTTypeSafety
    - React-Core
    - React-debug
    - React-Fabric
    - React-featureflags
    - React-graphics
    - React-hermes
    - React-ImageManager
    - React-jsi
    - React-NativeModulesApple
    - React-RCTFabric
    - React-renderercss
    - React-rendererdebug
    - React-utils
    - ReactCodegen
    - ReactCommon/turbomodule/bridging
    - ReactCommon/turbomodule/core
    - Yoga
  - Expo (53.0.11):
    - DoubleConversion
    - ExpoModulesCore
    - glog
    - hermes-engine
    - RCT-Folly (= 2024.11.18.00)
    - RCTRequired
    - RCTTypeSafety
    - React-Core
    - React-debug
    - React-Fabric
    - React-featureflags
    - React-graphics
    - React-hermes
    - React-ImageManager
    - React-jsi
    - React-NativeModulesApple
    - React-RCTAppDelegate
    - React-RCTFabric
    - React-renderercss
    - React-rendererdebug
    - React-utils
    - ReactAppDependencyProvider
    - ReactCodegen
    - ReactCommon/turbomodule/bridging
    - ReactCommon/turbomodule/core
    - Yoga
  - ExpoAsset (11.1.5):
    - ExpoModulesCore
  - ExpoFont (13.3.1):
    - ExpoModulesCore
  - ExpoImage (3.0.8):
    - ExpoModulesCore
    - libavif/libdav1d
    - SDWebImage (~> 5.21.0)
    - SDWebImageAVIFCoder (~> 0.11.0)
    - SDWebImageSVGCoder (~> 1.7.0)
    - SDWebImageWebPCoder (~> 0.14.6)
  - ExpoImageManipulator (13.1.5):
    - EXImageLoader
    - ExpoModulesCore
    - SDWebImageWebPCoder
  - ExpoModulesCore (2.4.0):
    - DoubleConversion
    - glog
    - hermes-engine
    - RCT-Folly (= 2024.11.18.00)
    - RCTRequired
    - RCTTypeSafety
    - React-Core
    - React-debug
    - React-Fabric
    - React-featureflags
    - React-graphics
    - React-hermes
    - React-ImageManager
    - React-jsi
    - React-jsinspector
    - React-NativeModulesApple
    - React-RCTFabric
    - React-renderercss
    - React-rendererdebug
    - React-utils
    - ReactCodegen
    - ReactCommon/turbomodule/bridging
    - ReactCommon/turbomodule/core
    - Yoga
  - ExpoSecureStore (14.2.4):
    - ExpoModulesCore
  - fast_float (6.1.4)
  - FBLazyVector (0.79.2)
  - Firebase/Analytics (11.13.0):
    - Firebase/Core
  - Firebase/Core (11.13.0):
    - Firebase/CoreOnly
    - FirebaseAnalytics (~> 11.13.0)
  - Firebase/CoreOnly (11.13.0):
    - FirebaseCore (~> 11.13.0)
  - Firebase/Crashlytics (11.13.0):
    - Firebase/CoreOnly
    - FirebaseCrashlytics (~> 11.13.0)
  - Firebase/Performance (11.13.0):
    - Firebase/CoreOnly
    - FirebasePerformance (~> 11.13.0)
  - FirebaseABTesting (11.13.0):
    - FirebaseCore (~> 11.13.0)
  - FirebaseAnalytics (11.13.0):
    - FirebaseAnalytics/AdIdSupport (= 11.13.0)
    - FirebaseCore (~> 11.13.0)
    - FirebaseInstallations (~> 11.0)
    - GoogleUtilities/AppDelegateSwizzler (~> 8.1)
    - GoogleUtilities/MethodSwizzler (~> 8.1)
    - GoogleUtilities/Network (~> 8.1)
    - "GoogleUtilities/NSData+zlib (~> 8.1)"
    - nanopb (~> 3.30910.0)
  - FirebaseAnalytics/AdIdSupport (11.13.0):
    - FirebaseCore (~> 11.13.0)
    - FirebaseInstallations (~> 11.0)
    - GoogleAppMeasurement (= 11.13.0)
    - GoogleUtilities/AppDelegateSwizzler (~> 8.1)
    - GoogleUtilities/MethodSwizzler (~> 8.1)
    - GoogleUtilities/Network (~> 8.1)
    - "GoogleUtilities/NSData+zlib (~> 8.1)"
    - nanopb (~> 3.30910.0)
  - FirebaseCore (11.13.0):
    - FirebaseCoreInternal (~> 11.13.0)
    - GoogleUtilities/Environment (~> 8.1)
    - GoogleUtilities/Logger (~> 8.1)
  - FirebaseCoreExtension (11.13.0):
    - FirebaseCore (~> 11.13.0)
  - FirebaseCoreInternal (11.13.0):
    - "GoogleUtilities/NSData+zlib (~> 8.1)"
  - FirebaseCrashlytics (11.13.0):
    - FirebaseCore (~> 11.13.0)
    - FirebaseInstallations (~> 11.0)
    - FirebaseRemoteConfigInterop (~> 11.0)
    - FirebaseSessions (~> 11.0)
    - GoogleDataTransport (~> 10.0)
    - GoogleUtilities/Environment (~> 8.1)
    - nanopb (~> 3.30910.0)
    - PromisesObjC (~> 2.4)
  - FirebaseInstallations (11.13.0):
    - FirebaseCore (~> 11.13.0)
    - GoogleUtilities/Environment (~> 8.1)
    - GoogleUtilities/UserDefaults (~> 8.1)
    - PromisesObjC (~> 2.4)
  - FirebasePerformance (11.13.0):
    - FirebaseCore (~> 11.13.0)
    - FirebaseInstallations (~> 11.0)
    - FirebaseRemoteConfig (~> 11.0)
    - FirebaseSessions (~> 11.0)
    - GoogleDataTransport (~> 10.0)
    - GoogleUtilities/Environment (~> 8.1)
    - GoogleUtilities/MethodSwizzler (~> 8.1)
    - GoogleUtilities/UserDefaults (~> 8.1)
    - nanopb (~> 3.30910.0)
  - FirebaseRemoteConfig (11.13.0):
    - FirebaseABTesting (~> 11.0)
    - FirebaseCore (~> 11.13.0)
    - FirebaseInstallations (~> 11.0)
    - FirebaseRemoteConfigInterop (~> 11.0)
    - FirebaseSharedSwift (~> 11.0)
    - GoogleUtilities/Environment (~> 8.1)
    - "GoogleUtilities/NSData+zlib (~> 8.1)"
  - FirebaseRemoteConfigInterop (11.15.0)
  - FirebaseSessions (11.13.0):
    - FirebaseCore (~> 11.13.0)
    - FirebaseCoreExtension (~> 11.13.0)
    - FirebaseInstallations (~> 11.0)
    - GoogleDataTransport (~> 10.0)
    - GoogleUtilities/Environment (~> 8.1)
    - GoogleUtilities/UserDefaults (~> 8.1)
    - nanopb (~> 3.30910.0)
    - PromisesSwift (~> 2.1)
  - FirebaseSharedSwift (11.15.0)
  - fmt (11.0.2)
  - ForkInputMask (7.3.3)
  - FullStory (1.64.2)
  - fullstory_react-native (1.7.8):
    - DoubleConversion
    - FullStory (~> 1.14)
    - glog
    - hermes-engine
    - RCT-Folly (= 2024.11.18.00)
    - RCTRequired
    - RCTTypeSafety
    - React-Core
    - React-debug
    - React-Fabric
    - React-featureflags
    - React-graphics
    - React-hermes
    - React-ImageManager
    - React-jsi
    - React-NativeModulesApple
    - React-RCTFabric
    - React-renderercss
    - React-rendererdebug
    - React-utils
    - ReactCodegen
    - ReactCommon/turbomodule/bridging
    - ReactCommon/turbomodule/core
    - Yoga
  - glog (0.3.5)
  - GoogleAppMeasurement (11.13.0):
    - GoogleAppMeasurement/AdIdSupport (= 11.13.0)
    - GoogleUtilities/AppDelegateSwizzler (~> 8.1)
    - GoogleUtilities/MethodSwizzler (~> 8.1)
    - GoogleUtilities/Network (~> 8.1)
    - "GoogleUtilities/NSData+zlib (~> 8.1)"
    - nanopb (~> 3.30910.0)
  - GoogleAppMeasurement/AdIdSupport (11.13.0):
    - GoogleAppMeasurement/WithoutAdIdSupport (= 11.13.0)
    - GoogleUtilities/AppDelegateSwizzler (~> 8.1)
    - GoogleUtilities/MethodSwizzler (~> 8.1)
    - GoogleUtilities/Network (~> 8.1)
    - "GoogleUtilities/NSData+zlib (~> 8.1)"
    - nanopb (~> 3.30910.0)
  - GoogleAppMeasurement/WithoutAdIdSupport (11.13.0):
    - GoogleUtilities/AppDelegateSwizzler (~> 8.1)
    - GoogleUtilities/MethodSwizzler (~> 8.1)
    - GoogleUtilities/Network (~> 8.1)
    - "GoogleUtilities/NSData+zlib (~> 8.1)"
    - nanopb (~> 3.30910.0)
  - GoogleDataTransport (10.1.0):
    - nanopb (~> 3.30910.0)
    - PromisesObjC (~> 2.4)
  - GoogleSignIn (7.1.0):
    - AppAuth (< 2.0, >= 1.7.3)
    - GTMAppAuth (< 5.0, >= 4.1.1)
    - GTMSessionFetcher/Core (~> 3.3)
  - GoogleUtilities/AppDelegateSwizzler (8.1.0):
    - GoogleUtilities/Environment
    - GoogleUtilities/Logger
    - GoogleUtilities/Network
    - GoogleUtilities/Privacy
  - GoogleUtilities/Environment (8.1.0):
    - GoogleUtilities/Privacy
  - GoogleUtilities/Logger (8.1.0):
    - GoogleUtilities/Environment
    - GoogleUtilities/Privacy
  - GoogleUtilities/MethodSwizzler (8.1.0):
    - GoogleUtilities/Logger
    - GoogleUtilities/Privacy
  - GoogleUtilities/Network (8.1.0):
    - GoogleUtilities/Logger
    - "GoogleUtilities/NSData+zlib"
    - GoogleUtilities/Privacy
    - GoogleUtilities/Reachability
  - "GoogleUtilities/NSData+zlib (8.1.0)":
    - GoogleUtilities/Privacy
  - GoogleUtilities/Privacy (8.1.0)
  - GoogleUtilities/Reachability (8.1.0):
    - GoogleUtilities/Logger
    - GoogleUtilities/Privacy
  - GoogleUtilities/UserDefaults (8.1.0):
    - GoogleUtilities/Logger
    - GoogleUtilities/Privacy
  - group-ib-fp (2.3.0):
    - RCT-Folly
    - RCTRequired
    - RCTTypeSafety
    - React-Codegen
    - React-Core
    - ReactCommon/turbomodule/core
  - GTMAppAuth (4.1.1):
    - AppAuth/Core (~> 1.7)
    - GTMSessionFetcher/Core (< 4.0, >= 3.3)
  - GTMSessionFetcher/Core (3.5.0)
  - GzipSwift (5.1.1)
  - hermes-engine (0.79.2):
    - hermes-engine/Pre-built (= 0.79.2)
  - hermes-engine/Pre-built (0.79.2)
  - libavif/core (0.11.1)
  - libavif/libdav1d (0.11.1):
    - libavif/core
    - libdav1d (>= 0.6.0)
  - libdav1d (1.2.0)
  - libwebp (1.5.0):
    - libwebp/demux (= 1.5.0)
    - libwebp/mux (= 1.5.0)
    - libwebp/sharpyuv (= 1.5.0)
    - libwebp/webp (= 1.5.0)
  - libwebp/demux (1.5.0):
    - libwebp/webp
  - libwebp/mux (1.5.0):
    - libwebp/demux
  - libwebp/sharpyuv (1.5.0)
  - libwebp/webp (1.5.0):
    - libwebp/sharpyuv
  - lottie-ios (4.3.4)
  - lottie-react-native (6.5.1):
    - DoubleConversion
    - glog
    - hermes-engine
    - lottie-ios (~> 4.3.3)
    - RCT-Folly (= 2024.11.18.00)
    - RCTRequired
    - RCTTypeSafety
    - React-Core
    - React-debug
    - React-Fabric
    - React-featureflags
    - React-graphics
    - React-hermes
    - React-ImageManager
    - React-jsi
    - React-NativeModulesApple
    - React-RCTFabric
    - React-renderercss
    - React-rendererdebug
    - React-utils
    - ReactCodegen
    - ReactCommon/turbomodule/bridging
    - ReactCommon/turbomodule/core
    - Yoga
  - MapboxCommon (23.11.4)
  - MapboxCoreMaps (10.19.2):
    - MapboxCommon (~> 23.11)
  - MapboxMaps (10.19.4):
    - MapboxCommon (= 23.11.4)
    - MapboxCoreMaps (= 10.19.2)
    - MapboxMobileEvents (= 2.0.0)
    - Turf (= 2.8.0)
  - MapboxMobileEvents (2.0.0)
  - nanopb (3.30910.0):
    - nanopb/decode (= 3.30910.0)
    - nanopb/encode (= 3.30910.0)
  - nanopb/decode (3.30910.0)
  - nanopb/encode (3.30910.0)
  - NitroModules (0.29.4):
    - DoubleConversion
    - glog
    - hermes-engine
    - RCT-Folly (= 2024.11.18.00)
    - RCTRequired
    - RCTTypeSafety
    - React-callinvoker
    - React-Core
    - React-debug
    - React-Fabric
    - React-featureflags
    - React-graphics
    - React-hermes
    - React-ImageManager
    - React-jsi
    - React-NativeModulesApple
    - React-RCTFabric
    - React-renderercss
    - React-rendererdebug
    - React-utils
    - ReactCodegen
    - ReactCommon/turbomodule/bridging
    - ReactCommon/turbomodule/core
    - Yoga
  - NWWebSocket (0.5.7)
  - Onfido (32.6.0)
  - onfido-react-native-sdk (15.1.0):
    - Onfido (~> 32.6.0)
    - React
  - Plaid (6.4.1)
  - PromisesObjC (2.4.0)
  - PromisesSwift (2.4.0):
    - PromisesObjC (= 2.4.0)
  - pusher-websocket-react-native (1.3.1):
    - PusherSwift (~> 10.1.5)
    - React
  - PusherSwift (10.1.6):
    - NWWebSocket (~> 0.5.7)
    - TweetNacl (~> 1.0.0)
  - RCT-Folly (2024.11.18.00):
    - boost
    - DoubleConversion
    - fast_float (= 6.1.4)
    - fmt (= 11.0.2)
    - glog
    - RCT-Folly/Default (= 2024.11.18.00)
  - RCT-Folly/Default (2024.11.18.00):
    - boost
    - DoubleConversion
    - fast_float (= 6.1.4)
    - fmt (= 11.0.2)
    - glog
  - RCT-Folly/Fabric (2024.11.18.00):
    - boost
    - DoubleConversion
    - fast_float (= 6.1.4)
    - fmt (= 11.0.2)
    - glog
  - RCTDeprecation (0.79.2)
  - RCTRequired (0.79.2)
  - RCTTypeSafety (0.79.2):
    - FBLazyVector (= 0.79.2)
    - RCTRequired (= 0.79.2)
    - React-Core (= 0.79.2)
  - React (0.79.2):
    - React-Core (= 0.79.2)
    - React-Core/DevSupport (= 0.79.2)
    - React-Core/RCTWebSocket (= 0.79.2)
    - React-RCTActionSheet (= 0.79.2)
    - React-RCTAnimation (= 0.79.2)
    - React-RCTBlob (= 0.79.2)
    - React-RCTImage (= 0.79.2)
    - React-RCTLinking (= 0.79.2)
    - React-RCTNetwork (= 0.79.2)
    - React-RCTSettings (= 0.79.2)
    - React-RCTText (= 0.79.2)
    - React-RCTVibration (= 0.79.2)
  - React-callinvoker (0.79.2)
  - React-Codegen (0.1.0)
  - React-Core (0.79.2):
    - glog
    - hermes-engine
    - RCT-Folly (= 2024.11.18.00)
    - RCTDeprecation
    - React-Core/Default (= 0.79.2)
    - React-cxxreact
    - React-featureflags
    - React-hermes
    - React-jsi
    - React-jsiexecutor
    - React-jsinspector
    - React-jsitooling
    - React-perflogger
    - React-runtimescheduler
    - React-utils
    - SocketRocket (= 0.7.1)
    - Yoga
  - React-Core/CoreModulesHeaders (0.79.2):
    - glog
    - hermes-engine
    - RCT-Folly (= 2024.11.18.00)
    - RCTDeprecation
    - React-Core/Default
    - React-cxxreact
    - React-featureflags
    - React-hermes
    - React-jsi
    - React-jsiexecutor
    - React-jsinspector
    - React-jsitooling
    - React-perflogger
    - React-runtimescheduler
    - React-utils
    - SocketRocket (= 0.7.1)
    - Yoga
  - React-Core/Default (0.79.2):
    - glog
    - hermes-engine
    - RCT-Folly (= 2024.11.18.00)
    - RCTDeprecation
    - React-cxxreact
    - React-featureflags
    - React-hermes
    - React-jsi
    - React-jsiexecutor
    - React-jsinspector
    - React-jsitooling
    - React-perflogger
    - React-runtimescheduler
    - React-utils
    - SocketRocket (= 0.7.1)
    - Yoga
  - React-Core/DevSupport (0.79.2):
    - glog
    - hermes-engine
    - RCT-Folly (= 2024.11.18.00)
    - RCTDeprecation
    - React-Core/Default (= 0.79.2)
    - React-Core/RCTWebSocket (= 0.79.2)
    - React-cxxreact
    - React-featureflags
    - React-hermes
    - React-jsi
    - React-jsiexecutor
    - React-jsinspector
    - React-jsitooling
    - React-perflogger
    - React-runtimescheduler
    - React-utils
    - SocketRocket (= 0.7.1)
    - Yoga
  - React-Core/RCTActionSheetHeaders (0.79.2):
    - glog
    - hermes-engine
    - RCT-Folly (= 2024.11.18.00)
    - RCTDeprecation
    - React-Core/Default
    - React-cxxreact
    - React-featureflags
    - React-hermes
    - React-jsi
    - React-jsiexecutor
    - React-jsinspector
    - React-jsitooling
    - React-perflogger
    - React-runtimescheduler
    - React-utils
    - SocketRocket (= 0.7.1)
    - Yoga
  - React-Core/RCTAnimationHeaders (0.79.2):
    - glog
    - hermes-engine
    - RCT-Folly (= 2024.11.18.00)
    - RCTDeprecation
    - React-Core/Default
    - React-cxxreact
    - React-featureflags
    - React-hermes
    - React-jsi
    - React-jsiexecutor
    - React-jsinspector
    - React-jsitooling
    - React-perflogger
    - React-runtimescheduler
    - React-utils
    - SocketRocket (= 0.7.1)
    - Yoga
  - React-Core/RCTBlobHeaders (0.79.2):
    - glog
    - hermes-engine
    - RCT-Folly (= 2024.11.18.00)
    - RCTDeprecation
    - React-Core/Default
    - React-cxxreact
    - React-featureflags
    - React-hermes
    - React-jsi
    - React-jsiexecutor
    - React-jsinspector
    - React-jsitooling
    - React-perflogger
    - React-runtimescheduler
    - React-utils
    - SocketRocket (= 0.7.1)
    - Yoga
  - React-Core/RCTImageHeaders (0.79.2):
    - glog
    - hermes-engine
    - RCT-Folly (= 2024.11.18.00)
    - RCTDeprecation
    - React-Core/Default
    - React-cxxreact
    - React-featureflags
    - React-hermes
    - React-jsi
    - React-jsiexecutor
    - React-jsinspector
    - React-jsitooling
    - React-perflogger
    - React-runtimescheduler
    - React-utils
    - SocketRocket (= 0.7.1)
    - Yoga
  - React-Core/RCTLinkingHeaders (0.79.2):
    - glog
    - hermes-engine
    - RCT-Folly (= 2024.11.18.00)
    - RCTDeprecation
    - React-Core/Default
    - React-cxxreact
    - React-featureflags
    - React-hermes
    - React-jsi
    - React-jsiexecutor
    - React-jsinspector
    - React-jsitooling
    - React-perflogger
    - React-runtimescheduler
    - React-utils
    - SocketRocket (= 0.7.1)
    - Yoga
  - React-Core/RCTNetworkHeaders (0.79.2):
    - glog
    - hermes-engine
    - RCT-Folly (= 2024.11.18.00)
    - RCTDeprecation
    - React-Core/Default
    - React-cxxreact
    - React-featureflags
    - React-hermes
    - React-jsi
    - React-jsiexecutor
    - React-jsinspector
    - React-jsitooling
    - React-perflogger
    - React-runtimescheduler
    - React-utils
    - SocketRocket (= 0.7.1)
    - Yoga
  - React-Core/RCTSettingsHeaders (0.79.2):
    - glog
    - hermes-engine
    - RCT-Folly (= 2024.11.18.00)
    - RCTDeprecation
    - React-Core/Default
    - React-cxxreact
    - React-featureflags
    - React-hermes
    - React-jsi
    - React-jsiexecutor
    - React-jsinspector
    - React-jsitooling
    - React-perflogger
    - React-runtimescheduler
    - React-utils
    - SocketRocket (= 0.7.1)
    - Yoga
  - React-Core/RCTTextHeaders (0.79.2):
    - glog
    - hermes-engine
    - RCT-Folly (= 2024.11.18.00)
    - RCTDeprecation
    - React-Core/Default
    - React-cxxreact
    - React-featureflags
    - React-hermes
    - React-jsi
    - React-jsiexecutor
    - React-jsinspector
    - React-jsitooling
    - React-perflogger
    - React-runtimescheduler
    - React-utils
    - SocketRocket (= 0.7.1)
    - Yoga
  - React-Core/RCTVibrationHeaders (0.79.2):
    - glog
    - hermes-engine
    - RCT-Folly (= 2024.11.18.00)
    - RCTDeprecation
    - React-Core/Default
    - React-cxxreact
    - React-featureflags
    - React-hermes
    - React-jsi
    - React-jsiexecutor
    - React-jsinspector
    - React-jsitooling
    - React-perflogger
    - React-runtimescheduler
    - React-utils
    - SocketRocket (= 0.7.1)
    - Yoga
  - React-Core/RCTWebSocket (0.79.2):
    - glog
    - hermes-engine
    - RCT-Folly (= 2024.11.18.00)
    - RCTDeprecation
    - React-Core/Default (= 0.79.2)
    - React-cxxreact
    - React-featureflags
    - React-hermes
    - React-jsi
    - React-jsiexecutor
    - React-jsinspector
    - React-jsitooling
    - React-perflogger
    - React-runtimescheduler
    - React-utils
    - SocketRocket (= 0.7.1)
    - Yoga
  - React-CoreModules (0.79.2):
    - DoubleConversion
    - fast_float (= 6.1.4)
    - fmt (= 11.0.2)
    - RCT-Folly (= 2024.11.18.00)
    - RCTTypeSafety (= 0.79.2)
    - React-Core/CoreModulesHeaders (= 0.79.2)
    - React-jsi (= 0.79.2)
    - React-jsinspector
    - React-jsinspectortracing
    - React-NativeModulesApple
    - React-RCTBlob
    - React-RCTFBReactNativeSpec
    - React-RCTImage (= 0.79.2)
    - ReactCommon
    - SocketRocket (= 0.7.1)
  - React-cxxreact (0.79.2):
    - boost
    - DoubleConversion
    - fast_float (= 6.1.4)
    - fmt (= 11.0.2)
    - glog
    - hermes-engine
    - RCT-Folly (= 2024.11.18.00)
    - React-callinvoker (= 0.79.2)
    - React-debug (= 0.79.2)
    - React-jsi (= 0.79.2)
    - React-jsinspector
    - React-jsinspectortracing
    - React-logger (= 0.79.2)
    - React-perflogger (= 0.79.2)
    - React-runtimeexecutor (= 0.79.2)
    - React-timing (= 0.79.2)
  - React-debug (0.79.2)
  - React-defaultsnativemodule (0.79.2):
    - hermes-engine
    - RCT-Folly
    - React-domnativemodule
    - React-featureflagsnativemodule
    - React-hermes
    - React-idlecallbacksnativemodule
    - React-jsi
    - React-jsiexecutor
    - React-microtasksnativemodule
    - React-RCTFBReactNativeSpec
  - React-domnativemodule (0.79.2):
    - hermes-engine
    - RCT-Folly
    - React-Fabric
    - React-FabricComponents
    - React-graphics
    - React-hermes
    - React-jsi
    - React-jsiexecutor
    - React-RCTFBReactNativeSpec
    - ReactCommon/turbomodule/core
    - Yoga
  - React-Fabric (0.79.2):
    - DoubleConversion
    - fast_float (= 6.1.4)
    - fmt (= 11.0.2)
    - glog
    - hermes-engine
    - RCT-Folly/Fabric (= 2024.11.18.00)
    - RCTRequired
    - RCTTypeSafety
    - React-Core
    - React-cxxreact
    - React-debug
    - React-Fabric/animations (= 0.79.2)
    - React-Fabric/attributedstring (= 0.79.2)
    - React-Fabric/componentregistry (= 0.79.2)
    - React-Fabric/componentregistrynative (= 0.79.2)
    - React-Fabric/components (= 0.79.2)
    - React-Fabric/consistency (= 0.79.2)
    - React-Fabric/core (= 0.79.2)
    - React-Fabric/dom (= 0.79.2)
    - React-Fabric/imagemanager (= 0.79.2)
    - React-Fabric/leakchecker (= 0.79.2)
    - React-Fabric/mounting (= 0.79.2)
    - React-Fabric/observers (= 0.79.2)
    - React-Fabric/scheduler (= 0.79.2)
    - React-Fabric/telemetry (= 0.79.2)
    - React-Fabric/templateprocessor (= 0.79.2)
    - React-Fabric/uimanager (= 0.79.2)
    - React-featureflags
    - React-graphics
    - React-hermes
    - React-jsi
    - React-jsiexecutor
    - React-logger
    - React-rendererdebug
    - React-runtimescheduler
    - React-utils
    - ReactCommon/turbomodule/core
  - React-Fabric/animations (0.79.2):
    - DoubleConversion
    - fast_float (= 6.1.4)
    - fmt (= 11.0.2)
    - glog
    - hermes-engine
    - RCT-Folly/Fabric (= 2024.11.18.00)
    - RCTRequired
    - RCTTypeSafety
    - React-Core
    - React-cxxreact
    - React-debug
    - React-featureflags
    - React-graphics
    - React-hermes
    - React-jsi
    - React-jsiexecutor
    - React-logger
    - React-rendererdebug
    - React-runtimescheduler
    - React-utils
    - ReactCommon/turbomodule/core
  - React-Fabric/attributedstring (0.79.2):
    - DoubleConversion
    - fast_float (= 6.1.4)
    - fmt (= 11.0.2)
    - glog
    - hermes-engine
    - RCT-Folly/Fabric (= 2024.11.18.00)
    - RCTRequired
    - RCTTypeSafety
    - React-Core
    - React-cxxreact
    - React-debug
    - React-featureflags
    - React-graphics
    - React-hermes
    - React-jsi
    - React-jsiexecutor
    - React-logger
    - React-rendererdebug
    - React-runtimescheduler
    - React-utils
    - ReactCommon/turbomodule/core
  - React-Fabric/componentregistry (0.79.2):
    - DoubleConversion
    - fast_float (= 6.1.4)
    - fmt (= 11.0.2)
    - glog
    - hermes-engine
    - RCT-Folly/Fabric (= 2024.11.18.00)
    - RCTRequired
    - RCTTypeSafety
    - React-Core
    - React-cxxreact
    - React-debug
    - React-featureflags
    - React-graphics
    - React-hermes
    - React-jsi
    - React-jsiexecutor
    - React-logger
    - React-rendererdebug
    - React-runtimescheduler
    - React-utils
    - ReactCommon/turbomodule/core
  - React-Fabric/componentregistrynative (0.79.2):
    - DoubleConversion
    - fast_float (= 6.1.4)
    - fmt (= 11.0.2)
    - glog
    - hermes-engine
    - RCT-Folly/Fabric (= 2024.11.18.00)
    - RCTRequired
    - RCTTypeSafety
    - React-Core
    - React-cxxreact
    - React-debug
    - React-featureflags
    - React-graphics
    - React-hermes
    - React-jsi
    - React-jsiexecutor
    - React-logger
    - React-rendererdebug
    - React-runtimescheduler
    - React-utils
    - ReactCommon/turbomodule/core
  - React-Fabric/components (0.79.2):
    - DoubleConversion
    - fast_float (= 6.1.4)
    - fmt (= 11.0.2)
    - glog
    - hermes-engine
    - RCT-Folly/Fabric (= 2024.11.18.00)
    - RCTRequired
    - RCTTypeSafety
    - React-Core
    - React-cxxreact
    - React-debug
    - React-Fabric/components/legacyviewmanagerinterop (= 0.79.2)
    - React-Fabric/components/root (= 0.79.2)
    - React-Fabric/components/scrollview (= 0.79.2)
    - React-Fabric/components/view (= 0.79.2)
    - React-featureflags
    - React-graphics
    - React-hermes
    - React-jsi
    - React-jsiexecutor
    - React-logger
    - React-rendererdebug
    - React-runtimescheduler
    - React-utils
    - ReactCommon/turbomodule/core
  - React-Fabric/components/legacyviewmanagerinterop (0.79.2):
    - DoubleConversion
    - fast_float (= 6.1.4)
    - fmt (= 11.0.2)
    - glog
    - hermes-engine
    - RCT-Folly/Fabric (= 2024.11.18.00)
    - RCTRequired
    - RCTTypeSafety
    - React-Core
    - React-cxxreact
    - React-debug
    - React-featureflags
    - React-graphics
    - React-hermes
    - React-jsi
    - React-jsiexecutor
    - React-logger
    - React-rendererdebug
    - React-runtimescheduler
    - React-utils
    - ReactCommon/turbomodule/core
  - React-Fabric/components/root (0.79.2):
    - DoubleConversion
    - fast_float (= 6.1.4)
    - fmt (= 11.0.2)
    - glog
    - hermes-engine
    - RCT-Folly/Fabric (= 2024.11.18.00)
    - RCTRequired
    - RCTTypeSafety
    - React-Core
    - React-cxxreact
    - React-debug
    - React-featureflags
    - React-graphics
    - React-hermes
    - React-jsi
    - React-jsiexecutor
    - React-logger
    - React-rendererdebug
    - React-runtimescheduler
    - React-utils
    - ReactCommon/turbomodule/core
  - React-Fabric/components/scrollview (0.79.2):
    - DoubleConversion
    - fast_float (= 6.1.4)
    - fmt (= 11.0.2)
    - glog
    - hermes-engine
    - RCT-Folly/Fabric (= 2024.11.18.00)
    - RCTRequired
    - RCTTypeSafety
    - React-Core
    - React-cxxreact
    - React-debug
    - React-featureflags
    - React-graphics
    - React-hermes
    - React-jsi
    - React-jsiexecutor
    - React-logger
    - React-rendererdebug
    - React-runtimescheduler
    - React-utils
    - ReactCommon/turbomodule/core
  - React-Fabric/components/view (0.79.2):
    - DoubleConversion
    - fast_float (= 6.1.4)
    - fmt (= 11.0.2)
    - glog
    - hermes-engine
    - RCT-Folly/Fabric (= 2024.11.18.00)
    - RCTRequired
    - RCTTypeSafety
    - React-Core
    - React-cxxreact
    - React-debug
    - React-featureflags
    - React-graphics
    - React-hermes
    - React-jsi
    - React-jsiexecutor
    - React-logger
    - React-renderercss
    - React-rendererdebug
    - React-runtimescheduler
    - React-utils
    - ReactCommon/turbomodule/core
    - Yoga
  - React-Fabric/consistency (0.79.2):
    - DoubleConversion
    - fast_float (= 6.1.4)
    - fmt (= 11.0.2)
    - glog
    - hermes-engine
    - RCT-Folly/Fabric (= 2024.11.18.00)
    - RCTRequired
    - RCTTypeSafety
    - React-Core
    - React-cxxreact
    - React-debug
    - React-featureflags
    - React-graphics
    - React-hermes
    - React-jsi
    - React-jsiexecutor
    - React-logger
    - React-rendererdebug
    - React-runtimescheduler
    - React-utils
    - ReactCommon/turbomodule/core
  - React-Fabric/core (0.79.2):
    - DoubleConversion
    - fast_float (= 6.1.4)
    - fmt (= 11.0.2)
    - glog
    - hermes-engine
    - RCT-Folly/Fabric (= 2024.11.18.00)
    - RCTRequired
    - RCTTypeSafety
    - React-Core
    - React-cxxreact
    - React-debug
    - React-featureflags
    - React-graphics
    - React-hermes
    - React-jsi
    - React-jsiexecutor
    - React-logger
    - React-rendererdebug
    - React-runtimescheduler
    - React-utils
    - ReactCommon/turbomodule/core
  - React-Fabric/dom (0.79.2):
    - DoubleConversion
    - fast_float (= 6.1.4)
    - fmt (= 11.0.2)
    - glog
    - hermes-engine
    - RCT-Folly/Fabric (= 2024.11.18.00)
    - RCTRequired
    - RCTTypeSafety
    - React-Core
    - React-cxxreact
    - React-debug
    - React-featureflags
    - React-graphics
    - React-hermes
    - React-jsi
    - React-jsiexecutor
    - React-logger
    - React-rendererdebug
    - React-runtimescheduler
    - React-utils
    - ReactCommon/turbomodule/core
  - React-Fabric/imagemanager (0.79.2):
    - DoubleConversion
    - fast_float (= 6.1.4)
    - fmt (= 11.0.2)
    - glog
    - hermes-engine
    - RCT-Folly/Fabric (= 2024.11.18.00)
    - RCTRequired
    - RCTTypeSafety
    - React-Core
    - React-cxxreact
    - React-debug
    - React-featureflags
    - React-graphics
    - React-hermes
    - React-jsi
    - React-jsiexecutor
    - React-logger
    - React-rendererdebug
    - React-runtimescheduler
    - React-utils
    - ReactCommon/turbomodule/core
  - React-Fabric/leakchecker (0.79.2):
    - DoubleConversion
    - fast_float (= 6.1.4)
    - fmt (= 11.0.2)
    - glog
    - hermes-engine
    - RCT-Folly/Fabric (= 2024.11.18.00)
    - RCTRequired
    - RCTTypeSafety
    - React-Core
    - React-cxxreact
    - React-debug
    - React-featureflags
    - React-graphics
    - React-hermes
    - React-jsi
    - React-jsiexecutor
    - React-logger
    - React-rendererdebug
    - React-runtimescheduler
    - React-utils
    - ReactCommon/turbomodule/core
  - React-Fabric/mounting (0.79.2):
    - DoubleConversion
    - fast_float (= 6.1.4)
    - fmt (= 11.0.2)
    - glog
    - hermes-engine
    - RCT-Folly/Fabric (= 2024.11.18.00)
    - RCTRequired
    - RCTTypeSafety
    - React-Core
    - React-cxxreact
    - React-debug
    - React-featureflags
    - React-graphics
    - React-hermes
    - React-jsi
    - React-jsiexecutor
    - React-logger
    - React-rendererdebug
    - React-runtimescheduler
    - React-utils
    - ReactCommon/turbomodule/core
  - React-Fabric/observers (0.79.2):
    - DoubleConversion
    - fast_float (= 6.1.4)
    - fmt (= 11.0.2)
    - glog
    - hermes-engine
    - RCT-Folly/Fabric (= 2024.11.18.00)
    - RCTRequired
    - RCTTypeSafety
    - React-Core
    - React-cxxreact
    - React-debug
    - React-Fabric/observers/events (= 0.79.2)
    - React-featureflags
    - React-graphics
    - React-hermes
    - React-jsi
    - React-jsiexecutor
    - React-logger
    - React-rendererdebug
    - React-runtimescheduler
    - React-utils
    - ReactCommon/turbomodule/core
  - React-Fabric/observers/events (0.79.2):
    - DoubleConversion
    - fast_float (= 6.1.4)
    - fmt (= 11.0.2)
    - glog
    - hermes-engine
    - RCT-Folly/Fabric (= 2024.11.18.00)
    - RCTRequired
    - RCTTypeSafety
    - React-Core
    - React-cxxreact
    - React-debug
    - React-featureflags
    - React-graphics
    - React-hermes
    - React-jsi
    - React-jsiexecutor
    - React-logger
    - React-rendererdebug
    - React-runtimescheduler
    - React-utils
    - ReactCommon/turbomodule/core
  - React-Fabric/scheduler (0.79.2):
    - DoubleConversion
    - fast_float (= 6.1.4)
    - fmt (= 11.0.2)
    - glog
    - hermes-engine
    - RCT-Folly/Fabric (= 2024.11.18.00)
    - RCTRequired
    - RCTTypeSafety
    - React-Core
    - React-cxxreact
    - React-debug
    - React-Fabric/observers/events
    - React-featureflags
    - React-graphics
    - React-hermes
    - React-jsi
    - React-jsiexecutor
    - React-logger
    - React-performancetimeline
    - React-rendererdebug
    - React-runtimescheduler
    - React-utils
    - ReactCommon/turbomodule/core
  - React-Fabric/telemetry (0.79.2):
    - DoubleConversion
    - fast_float (= 6.1.4)
    - fmt (= 11.0.2)
    - glog
    - hermes-engine
    - RCT-Folly/Fabric (= 2024.11.18.00)
    - RCTRequired
    - RCTTypeSafety
    - React-Core
    - React-cxxreact
    - React-debug
    - React-featureflags
    - React-graphics
    - React-hermes
    - React-jsi
    - React-jsiexecutor
    - React-logger
    - React-rendererdebug
    - React-runtimescheduler
    - React-utils
    - ReactCommon/turbomodule/core
  - React-Fabric/templateprocessor (0.79.2):
    - DoubleConversion
    - fast_float (= 6.1.4)
    - fmt (= 11.0.2)
    - glog
    - hermes-engine
    - RCT-Folly/Fabric (= 2024.11.18.00)
    - RCTRequired
    - RCTTypeSafety
    - React-Core
    - React-cxxreact
    - React-debug
    - React-featureflags
    - React-graphics
    - React-hermes
    - React-jsi
    - React-jsiexecutor
    - React-logger
    - React-rendererdebug
    - React-runtimescheduler
    - React-utils
    - ReactCommon/turbomodule/core
  - React-Fabric/uimanager (0.79.2):
    - DoubleConversion
    - fast_float (= 6.1.4)
    - fmt (= 11.0.2)
    - glog
    - hermes-engine
    - RCT-Folly/Fabric (= 2024.11.18.00)
    - RCTRequired
    - RCTTypeSafety
    - React-Core
    - React-cxxreact
    - React-debug
    - React-Fabric/uimanager/consistency (= 0.79.2)
    - React-featureflags
    - React-graphics
    - React-hermes
    - React-jsi
    - React-jsiexecutor
    - React-logger
    - React-rendererconsistency
    - React-rendererdebug
    - React-runtimescheduler
    - React-utils
    - ReactCommon/turbomodule/core
  - React-Fabric/uimanager/consistency (0.79.2):
    - DoubleConversion
    - fast_float (= 6.1.4)
    - fmt (= 11.0.2)
    - glog
    - hermes-engine
    - RCT-Folly/Fabric (= 2024.11.18.00)
    - RCTRequired
    - RCTTypeSafety
    - React-Core
    - React-cxxreact
    - React-debug
    - React-featureflags
    - React-graphics
    - React-hermes
    - React-jsi
    - React-jsiexecutor
    - React-logger
    - React-rendererconsistency
    - React-rendererdebug
    - React-runtimescheduler
    - React-utils
    - ReactCommon/turbomodule/core
  - React-FabricComponents (0.79.2):
    - DoubleConversion
    - fast_float (= 6.1.4)
    - fmt (= 11.0.2)
    - glog
    - hermes-engine
    - RCT-Folly/Fabric (= 2024.11.18.00)
    - RCTRequired
    - RCTTypeSafety
    - React-Core
    - React-cxxreact
    - React-debug
    - React-Fabric
    - React-FabricComponents/components (= 0.79.2)
    - React-FabricComponents/textlayoutmanager (= 0.79.2)
    - React-featureflags
    - React-graphics
    - React-hermes
    - React-jsi
    - React-jsiexecutor
    - React-logger
    - React-rendererdebug
    - React-runtimescheduler
    - React-utils
    - ReactCommon/turbomodule/core
    - Yoga
  - React-FabricComponents/components (0.79.2):
    - DoubleConversion
    - fast_float (= 6.1.4)
    - fmt (= 11.0.2)
    - glog
    - hermes-engine
    - RCT-Folly/Fabric (= 2024.11.18.00)
    - RCTRequired
    - RCTTypeSafety
    - React-Core
    - React-cxxreact
    - React-debug
    - React-Fabric
    - React-FabricComponents/components/inputaccessory (= 0.79.2)
    - React-FabricComponents/components/iostextinput (= 0.79.2)
    - React-FabricComponents/components/modal (= 0.79.2)
    - React-FabricComponents/components/rncore (= 0.79.2)
    - React-FabricComponents/components/safeareaview (= 0.79.2)
    - React-FabricComponents/components/scrollview (= 0.79.2)
    - React-FabricComponents/components/text (= 0.79.2)
    - React-FabricComponents/components/textinput (= 0.79.2)
    - React-FabricComponents/components/unimplementedview (= 0.79.2)
    - React-featureflags
    - React-graphics
    - React-hermes
    - React-jsi
    - React-jsiexecutor
    - React-logger
    - React-rendererdebug
    - React-runtimescheduler
    - React-utils
    - ReactCommon/turbomodule/core
    - Yoga
  - React-FabricComponents/components/inputaccessory (0.79.2):
    - DoubleConversion
    - fast_float (= 6.1.4)
    - fmt (= 11.0.2)
    - glog
    - hermes-engine
    - RCT-Folly/Fabric (= 2024.11.18.00)
    - RCTRequired
    - RCTTypeSafety
    - React-Core
    - React-cxxreact
    - React-debug
    - React-Fabric
    - React-featureflags
    - React-graphics
    - React-hermes
    - React-jsi
    - React-jsiexecutor
    - React-logger
    - React-rendererdebug
    - React-runtimescheduler
    - React-utils
    - ReactCommon/turbomodule/core
    - Yoga
  - React-FabricComponents/components/iostextinput (0.79.2):
    - DoubleConversion
    - fast_float (= 6.1.4)
    - fmt (= 11.0.2)
    - glog
    - hermes-engine
    - RCT-Folly/Fabric (= 2024.11.18.00)
    - RCTRequired
    - RCTTypeSafety
    - React-Core
    - React-cxxreact
    - React-debug
    - React-Fabric
    - React-featureflags
    - React-graphics
    - React-hermes
    - React-jsi
    - React-jsiexecutor
    - React-logger
    - React-rendererdebug
    - React-runtimescheduler
    - React-utils
    - ReactCommon/turbomodule/core
    - Yoga
  - React-FabricComponents/components/modal (0.79.2):
    - DoubleConversion
    - fast_float (= 6.1.4)
    - fmt (= 11.0.2)
    - glog
    - hermes-engine
    - RCT-Folly/Fabric (= 2024.11.18.00)
    - RCTRequired
    - RCTTypeSafety
    - React-Core
    - React-cxxreact
    - React-debug
    - React-Fabric
    - React-featureflags
    - React-graphics
    - React-hermes
    - React-jsi
    - React-jsiexecutor
    - React-logger
    - React-rendererdebug
    - React-runtimescheduler
    - React-utils
    - ReactCommon/turbomodule/core
    - Yoga
  - React-FabricComponents/components/rncore (0.79.2):
    - DoubleConversion
    - fast_float (= 6.1.4)
    - fmt (= 11.0.2)
    - glog
    - hermes-engine
    - RCT-Folly/Fabric (= 2024.11.18.00)
    - RCTRequired
    - RCTTypeSafety
    - React-Core
    - React-cxxreact
    - React-debug
    - React-Fabric
    - React-featureflags
    - React-graphics
    - React-hermes
    - React-jsi
    - React-jsiexecutor
    - React-logger
    - React-rendererdebug
    - React-runtimescheduler
    - React-utils
    - ReactCommon/turbomodule/core
    - Yoga
  - React-FabricComponents/components/safeareaview (0.79.2):
    - DoubleConversion
    - fast_float (= 6.1.4)
    - fmt (= 11.0.2)
    - glog
    - hermes-engine
    - RCT-Folly/Fabric (= 2024.11.18.00)
    - RCTRequired
    - RCTTypeSafety
    - React-Core
    - React-cxxreact
    - React-debug
    - React-Fabric
    - React-featureflags
    - React-graphics
    - React-hermes
    - React-jsi
    - React-jsiexecutor
    - React-logger
    - React-rendererdebug
    - React-runtimescheduler
    - React-utils
    - ReactCommon/turbomodule/core
    - Yoga
  - React-FabricComponents/components/scrollview (0.79.2):
    - DoubleConversion
    - fast_float (= 6.1.4)
    - fmt (= 11.0.2)
    - glog
    - hermes-engine
    - RCT-Folly/Fabric (= 2024.11.18.00)
    - RCTRequired
    - RCTTypeSafety
    - React-Core
    - React-cxxreact
    - React-debug
    - React-Fabric
    - React-featureflags
    - React-graphics
    - React-hermes
    - React-jsi
    - React-jsiexecutor
    - React-logger
    - React-rendererdebug
    - React-runtimescheduler
    - React-utils
    - ReactCommon/turbomodule/core
    - Yoga
  - React-FabricComponents/components/text (0.79.2):
    - DoubleConversion
    - fast_float (= 6.1.4)
    - fmt (= 11.0.2)
    - glog
    - hermes-engine
    - RCT-Folly/Fabric (= 2024.11.18.00)
    - RCTRequired
    - RCTTypeSafety
    - React-Core
    - React-cxxreact
    - React-debug
    - React-Fabric
    - React-featureflags
    - React-graphics
    - React-hermes
    - React-jsi
    - React-jsiexecutor
    - React-logger
    - React-rendererdebug
    - React-runtimescheduler
    - React-utils
    - ReactCommon/turbomodule/core
    - Yoga
  - React-FabricComponents/components/textinput (0.79.2):
    - DoubleConversion
    - fast_float (= 6.1.4)
    - fmt (= 11.0.2)
    - glog
    - hermes-engine
    - RCT-Folly/Fabric (= 2024.11.18.00)
    - RCTRequired
    - RCTTypeSafety
    - React-Core
    - React-cxxreact
    - React-debug
    - React-Fabric
    - React-featureflags
    - React-graphics
    - React-hermes
    - React-jsi
    - React-jsiexecutor
    - React-logger
    - React-rendererdebug
    - React-runtimescheduler
    - React-utils
    - ReactCommon/turbomodule/core
    - Yoga
  - React-FabricComponents/components/unimplementedview (0.79.2):
    - DoubleConversion
    - fast_float (= 6.1.4)
    - fmt (= 11.0.2)
    - glog
    - hermes-engine
    - RCT-Folly/Fabric (= 2024.11.18.00)
    - RCTRequired
    - RCTTypeSafety
    - React-Core
    - React-cxxreact
    - React-debug
    - React-Fabric
    - React-featureflags
    - React-graphics
    - React-hermes
    - React-jsi
    - React-jsiexecutor
    - React-logger
    - React-rendererdebug
    - React-runtimescheduler
    - React-utils
    - ReactCommon/turbomodule/core
    - Yoga
  - React-FabricComponents/textlayoutmanager (0.79.2):
    - DoubleConversion
    - fast_float (= 6.1.4)
    - fmt (= 11.0.2)
    - glog
    - hermes-engine
    - RCT-Folly/Fabric (= 2024.11.18.00)
    - RCTRequired
    - RCTTypeSafety
    - React-Core
    - React-cxxreact
    - React-debug
    - React-Fabric
    - React-featureflags
    - React-graphics
    - React-hermes
    - React-jsi
    - React-jsiexecutor
    - React-logger
    - React-rendererdebug
    - React-runtimescheduler
    - React-utils
    - ReactCommon/turbomodule/core
    - Yoga
  - React-FabricImage (0.79.2):
    - DoubleConversion
    - fast_float (= 6.1.4)
    - fmt (= 11.0.2)
    - glog
    - hermes-engine
    - RCT-Folly/Fabric (= 2024.11.18.00)
    - RCTRequired (= 0.79.2)
    - RCTTypeSafety (= 0.79.2)
    - React-Fabric
    - React-featureflags
    - React-graphics
    - React-hermes
    - React-ImageManager
    - React-jsi
    - React-jsiexecutor (= 0.79.2)
    - React-logger
    - React-rendererdebug
    - React-utils
    - ReactCommon
    - Yoga
  - React-featureflags (0.79.2):
    - RCT-Folly (= 2024.11.18.00)
  - React-featureflagsnativemodule (0.79.2):
    - hermes-engine
    - RCT-Folly
    - React-featureflags
    - React-hermes
    - React-jsi
    - React-jsiexecutor
    - React-RCTFBReactNativeSpec
    - ReactCommon/turbomodule/core
  - React-graphics (0.79.2):
    - DoubleConversion
    - fast_float (= 6.1.4)
    - fmt (= 11.0.2)
    - glog
    - hermes-engine
    - RCT-Folly/Fabric (= 2024.11.18.00)
    - React-hermes
    - React-jsi
    - React-jsiexecutor
    - React-utils
  - React-hermes (0.79.2):
    - DoubleConversion
    - fast_float (= 6.1.4)
    - fmt (= 11.0.2)
    - glog
    - hermes-engine
    - RCT-Folly (= 2024.11.18.00)
    - React-cxxreact (= 0.79.2)
    - React-jsi
    - React-jsiexecutor (= 0.79.2)
    - React-jsinspector
    - React-jsinspectortracing
    - React-perflogger (= 0.79.2)
    - React-runtimeexecutor
  - React-idlecallbacksnativemodule (0.79.2):
    - glog
    - hermes-engine
    - RCT-Folly
    - React-hermes
    - React-jsi
    - React-jsiexecutor
    - React-RCTFBReactNativeSpec
    - React-runtimescheduler
    - ReactCommon/turbomodule/core
  - React-ImageManager (0.79.2):
    - glog
    - RCT-Folly/Fabric
    - React-Core/Default
    - React-debug
    - React-Fabric
    - React-graphics
    - React-rendererdebug
    - React-utils
  - React-jserrorhandler (0.79.2):
    - glog
    - hermes-engine
    - RCT-Folly/Fabric (= 2024.11.18.00)
    - React-cxxreact
    - React-debug
    - React-featureflags
    - React-jsi
    - ReactCommon/turbomodule/bridging
  - React-jsi (0.79.2):
    - boost
    - DoubleConversion
    - fast_float (= 6.1.4)
    - fmt (= 11.0.2)
    - glog
    - hermes-engine
    - RCT-Folly (= 2024.11.18.00)
  - React-jsiexecutor (0.79.2):
    - DoubleConversion
    - fast_float (= 6.1.4)
    - fmt (= 11.0.2)
    - glog
    - hermes-engine
    - RCT-Folly (= 2024.11.18.00)
    - React-cxxreact (= 0.79.2)
    - React-jsi (= 0.79.2)
    - React-jsinspector
    - React-jsinspectortracing
    - React-perflogger (= 0.79.2)
  - React-jsinspector (0.79.2):
    - DoubleConversion
    - glog
    - hermes-engine
    - RCT-Folly
    - React-featureflags
    - React-jsi
    - React-jsinspectortracing
    - React-perflogger (= 0.79.2)
    - React-runtimeexecutor (= 0.79.2)
  - React-jsinspectortracing (0.79.2):
    - RCT-Folly
    - React-oscompat
  - React-jsitooling (0.79.2):
    - DoubleConversion
    - fast_float (= 6.1.4)
    - fmt (= 11.0.2)
    - glog
    - RCT-Folly (= 2024.11.18.00)
    - React-cxxreact (= 0.79.2)
    - React-jsi (= 0.79.2)
    - React-jsinspector
    - React-jsinspectortracing
  - React-jsitracing (0.79.2):
    - React-jsi
  - React-logger (0.79.2):
    - glog
  - React-Mapbuffer (0.79.2):
    - glog
    - React-debug
  - React-microtasksnativemodule (0.79.2):
    - hermes-engine
    - RCT-Folly
    - React-hermes
    - React-jsi
    - React-jsiexecutor
    - React-RCTFBReactNativeSpec
    - ReactCommon/turbomodule/core
  - react-native-advanced-input-mask (1.4.6):
    - DoubleConversion
    - ForkInputMask (~> 7.3.2)
    - glog
    - hermes-engine
    - RCT-Folly (= 2024.11.18.00)
    - RCTRequired
    - RCTTypeSafety
    - React-Core
    - React-debug
    - React-Fabric
    - React-featureflags
    - React-graphics
    - React-hermes
    - React-ImageManager
    - React-jsi
    - React-NativeModulesApple
    - React-RCTFabric
    - React-renderercss
    - React-rendererdebug
    - React-utils
    - ReactCodegen
    - ReactCommon/turbomodule/bridging
    - ReactCommon/turbomodule/core
    - Yoga
  - react-native-airship (24.4.0):
    - AirshipFrameworkProxy (= 14.5.1)
    - DoubleConversion
    - glog
    - hermes-engine
    - RCT-Folly (= 2024.11.18.00)
    - RCTRequired
    - RCTTypeSafety
    - React-Core
    - React-debug
    - React-Fabric
    - React-featureflags
    - React-graphics
    - React-hermes
    - React-ImageManager
    - React-jsi
    - React-NativeModulesApple
    - React-RCTFabric
    - React-renderercss
    - React-rendererdebug
    - React-utils
    - ReactCodegen
    - ReactCommon/turbomodule/bridging
    - ReactCommon/turbomodule/core
    - Yoga
  - react-native-app-logs (0.3.1):
    - DoubleConversion
    - glog
    - hermes-engine
    - RCT-Folly (= 2024.11.18.00)
    - RCTRequired
    - RCTTypeSafety
    - React-Core
    - React-debug
    - React-Fabric
    - React-featureflags
    - React-graphics
    - React-hermes
    - React-ImageManager
    - React-jsi
    - React-NativeModulesApple
    - React-RCTFabric
    - React-renderercss
    - React-rendererdebug
    - React-utils
    - ReactCodegen
    - ReactCommon/turbomodule/bridging
    - ReactCommon/turbomodule/core
    - Yoga
  - react-native-blob-util (0.22.2):
    - DoubleConversion
    - glog
    - hermes-engine
    - RCT-Folly (= 2024.11.18.00)
    - RCTRequired
    - RCTTypeSafety
    - React-Core
    - React-debug
    - React-Fabric
    - React-featureflags
    - React-graphics
    - React-hermes
    - React-ImageManager
    - React-jsi
    - React-NativeModulesApple
    - React-RCTFabric
    - React-renderercss
    - React-rendererdebug
    - React-utils
    - ReactCodegen
    - ReactCommon/turbomodule/bridging
    - ReactCommon/turbomodule/core
    - Yoga
  - react-native-cameraroll (7.4.0):
    - DoubleConversion
    - glog
    - hermes-engine
    - RCT-Folly (= 2024.11.18.00)
    - RCTRequired
    - RCTTypeSafety
    - React-Core
    - React-debug
    - React-Fabric
    - React-featureflags
    - React-graphics
    - React-hermes
    - React-ImageManager
    - React-jsi
    - React-NativeModulesApple
    - React-RCTFabric
    - React-renderercss
    - React-rendererdebug
    - React-utils
    - ReactCodegen
    - ReactCommon/turbomodule/bridging
    - ReactCommon/turbomodule/core
    - Yoga
  - react-native-config (1.5.3):
    - react-native-config/App (= 1.5.3)
  - react-native-config/App (1.5.3):
    - DoubleConversion
    - glog
    - hermes-engine
    - RCT-Folly (= 2024.11.18.00)
    - RCTRequired
    - RCTTypeSafety
    - React-Core
    - React-debug
    - React-Fabric
    - React-featureflags
    - React-graphics
    - React-hermes
    - React-ImageManager
    - React-jsi
    - React-NativeModulesApple
    - React-RCTFabric
    - React-renderercss
    - React-rendererdebug
    - React-utils
    - ReactCodegen
    - ReactCommon/turbomodule/bridging
    - ReactCommon/turbomodule/core
    - Yoga
  - react-native-document-picker (10.1.3):
    - DoubleConversion
    - glog
    - hermes-engine
    - RCT-Folly (= 2024.11.18.00)
    - RCTRequired
    - RCTTypeSafety
    - React-Core
    - React-debug
    - React-Fabric
    - React-featureflags
    - React-graphics
    - React-hermes
    - React-ImageManager
    - React-jsi
    - React-NativeModulesApple
    - React-RCTFabric
    - React-renderercss
    - React-rendererdebug
    - React-utils
    - ReactCodegen
    - ReactCommon/turbomodule/bridging
    - ReactCommon/turbomodule/core
    - Yoga
  - react-native-geolocation (3.3.0):
    - DoubleConversion
    - glog
    - hermes-engine
    - RCT-Folly (= 2024.11.18.00)
    - RCTRequired
    - RCTTypeSafety
    - React-Core
    - React-debug
    - React-Fabric
    - React-featureflags
    - React-graphics
    - React-hermes
    - React-ImageManager
    - React-jsi
    - React-NativeModulesApple
    - React-RCTFabric
    - React-renderercss
    - React-rendererdebug
    - React-utils
    - ReactCodegen
    - ReactCommon/turbomodule/bridging
    - ReactCommon/turbomodule/core
    - Yoga
  - react-native-get-random-values (1.11.0):
    - React-Core
  - react-native-image-picker (7.1.2):
    - DoubleConversion
    - glog
    - hermes-engine
    - RCT-Folly (= 2024.11.18.00)
    - RCTRequired
    - RCTTypeSafety
    - React-Core
    - React-debug
    - React-Fabric
    - React-featureflags
    - React-graphics
    - React-hermes
    - React-ImageManager
    - React-jsi
    - React-NativeModulesApple
    - React-RCTFabric
    - React-renderercss
    - React-rendererdebug
    - React-utils
    - ReactCodegen
    - ReactCommon/turbomodule/bridging
    - ReactCommon/turbomodule/core
    - Yoga
  - react-native-key-command (1.0.14):
    - DoubleConversion
    - glog
    - hermes-engine
    - RCT-Folly (= 2024.11.18.00)
    - RCTRequired
    - RCTTypeSafety
    - React-Core
    - React-debug
    - React-Fabric
    - React-featureflags
    - React-graphics
    - React-hermes
    - React-ImageManager
    - React-jsi
    - React-NativeModulesApple
    - React-RCTFabric
    - React-renderercss
    - React-rendererdebug
    - React-utils
    - ReactCodegen
    - ReactCommon/turbomodule/bridging
    - ReactCommon/turbomodule/core
    - Yoga
  - react-native-keyboard-controller (1.18.5):
    - DoubleConversion
    - glog
    - hermes-engine
    - RCT-Folly (= 2024.11.18.00)
    - RCTRequired
    - RCTTypeSafety
    - React-Core
    - React-debug
    - React-Fabric
    - React-featureflags
    - React-graphics
    - React-hermes
    - React-ImageManager
    - React-jsi
    - react-native-keyboard-controller/common (= 1.18.5)
    - React-NativeModulesApple
    - React-RCTFabric
    - React-renderercss
    - React-rendererdebug
    - React-utils
    - ReactCodegen
    - ReactCommon/turbomodule/bridging
    - ReactCommon/turbomodule/core
    - Yoga
  - react-native-keyboard-controller/common (1.18.5):
    - DoubleConversion
    - glog
    - hermes-engine
    - RCT-Folly (= 2024.11.18.00)
    - RCTRequired
    - RCTTypeSafety
    - React-Core
    - React-debug
    - React-Fabric
    - React-featureflags
    - React-graphics
    - React-hermes
    - React-ImageManager
    - React-jsi
    - React-NativeModulesApple
    - React-RCTFabric
    - React-renderercss
    - React-rendererdebug
    - React-utils
    - ReactCodegen
    - ReactCommon/turbomodule/bridging
    - ReactCommon/turbomodule/core
    - Yoga
  - react-native-launch-arguments (4.0.2):
    - React
  - react-native-netinfo (11.2.1):
    - DoubleConversion
    - glog
    - hermes-engine
    - RCT-Folly (= 2024.11.18.00)
    - RCTRequired
    - RCTTypeSafety
    - React-Core
    - React-debug
    - React-Fabric
    - React-featureflags
    - React-graphics
    - React-hermes
    - React-ImageManager
    - React-jsi
    - React-NativeModulesApple
    - React-RCTFabric
    - React-renderercss
    - React-rendererdebug
    - React-utils
    - ReactCodegen
    - ReactCommon/turbomodule/bridging
    - ReactCommon/turbomodule/core
    - Yoga
  - react-native-pager-view (6.9.1):
    - DoubleConversion
    - glog
    - hermes-engine
    - RCT-Folly (= 2024.11.18.00)
    - RCTRequired
    - RCTTypeSafety
    - React-Core
    - React-debug
    - React-Fabric
    - React-featureflags
    - React-graphics
    - React-hermes
    - React-ImageManager
    - React-jsi
    - React-NativeModulesApple
    - React-RCTFabric
    - React-renderercss
    - React-rendererdebug
    - React-utils
    - ReactCodegen
    - ReactCommon/turbomodule/bridging
    - ReactCommon/turbomodule/core
    - Yoga
  - react-native-pdf (7.0.2):
    - DoubleConversion
    - glog
    - hermes-engine
    - RCT-Folly (= 2024.11.18.00)
    - RCTRequired
    - RCTTypeSafety
    - React-Core
    - React-debug
    - React-Fabric
    - React-featureflags
    - React-graphics
    - React-hermes
    - React-ImageManager
    - React-jsi
    - React-NativeModulesApple
    - React-RCTFabric
    - React-renderercss
    - React-rendererdebug
    - React-utils
    - ReactCodegen
    - ReactCommon/turbomodule/bridging
    - ReactCommon/turbomodule/core
    - Yoga
  - react-native-performance (5.1.4):
    - DoubleConversion
    - glog
    - hermes-engine
    - RCT-Folly (= 2024.11.18.00)
    - RCTRequired
    - RCTTypeSafety
    - React-Core
    - React-debug
    - React-Fabric
    - React-featureflags
    - React-graphics
    - React-hermes
    - React-ImageManager
    - React-jsi
    - React-NativeModulesApple
    - React-RCTFabric
    - React-renderercss
    - React-rendererdebug
    - React-utils
    - ReactCodegen
    - ReactCommon/turbomodule/bridging
    - ReactCommon/turbomodule/core
    - Yoga
  - react-native-plaid-link-sdk (12.5.3):
    - DoubleConversion
    - glog
    - hermes-engine
    - Plaid (~> 6.4.0)
    - RCT-Folly (= 2024.11.18.00)
    - RCTRequired
    - RCTTypeSafety
    - React-Core
    - React-debug
    - React-Fabric
    - React-featureflags
    - React-graphics
    - React-hermes
    - React-ImageManager
    - React-jsi
    - React-NativeModulesApple
    - React-RCTFabric
    - React-renderercss
    - React-rendererdebug
    - React-utils
    - ReactCodegen
    - ReactCommon/turbomodule/bridging
    - ReactCommon/turbomodule/core
    - Yoga
  - react-native-release-profiler (0.4.1):
    - DoubleConversion
    - glog
    - hermes-engine
    - RCT-Folly (= 2024.11.18.00)
    - RCTRequired
    - RCTTypeSafety
    - React-Core
    - React-debug
    - React-Fabric
    - React-featureflags
    - React-graphics
    - React-hermes
    - React-ImageManager
    - React-jsi
    - React-NativeModulesApple
    - React-RCTFabric
    - React-renderercss
    - React-rendererdebug
    - React-utils
    - ReactCodegen
    - ReactCommon/turbomodule/bridging
    - ReactCommon/turbomodule/core
    - Yoga
  - react-native-safe-area-context (5.4.0):
    - DoubleConversion
    - glog
    - hermes-engine
    - RCT-Folly (= 2024.11.18.00)
    - RCTRequired
    - RCTTypeSafety
    - React-Core
    - React-debug
    - React-Fabric
    - React-featureflags
    - React-graphics
    - React-hermes
    - React-ImageManager
    - React-jsi
    - react-native-safe-area-context/common (= 5.4.0)
    - react-native-safe-area-context/fabric (= 5.4.0)
    - React-NativeModulesApple
    - React-RCTFabric
    - React-renderercss
    - React-rendererdebug
    - React-utils
    - ReactCodegen
    - ReactCommon/turbomodule/bridging
    - ReactCommon/turbomodule/core
    - Yoga
  - react-native-safe-area-context/common (5.4.0):
    - DoubleConversion
    - glog
    - hermes-engine
    - RCT-Folly (= 2024.11.18.00)
    - RCTRequired
    - RCTTypeSafety
    - React-Core
    - React-debug
    - React-Fabric
    - React-featureflags
    - React-graphics
    - React-hermes
    - React-ImageManager
    - React-jsi
    - React-NativeModulesApple
    - React-RCTFabric
    - React-renderercss
    - React-rendererdebug
    - React-utils
    - ReactCodegen
    - ReactCommon/turbomodule/bridging
    - ReactCommon/turbomodule/core
    - Yoga
  - react-native-safe-area-context/fabric (5.4.0):
    - DoubleConversion
    - glog
    - hermes-engine
    - RCT-Folly (= 2024.11.18.00)
    - RCTRequired
    - RCTTypeSafety
    - React-Core
    - React-debug
    - React-Fabric
    - React-featureflags
    - React-graphics
    - React-hermes
    - React-ImageManager
    - React-jsi
    - react-native-safe-area-context/common
    - React-NativeModulesApple
    - React-RCTFabric
    - React-renderercss
    - React-rendererdebug
    - React-utils
    - ReactCodegen
    - ReactCommon/turbomodule/bridging
    - ReactCommon/turbomodule/core
    - Yoga
  - react-native-view-shot (4.0.0):
    - DoubleConversion
    - glog
    - hermes-engine
    - RCT-Folly (= 2024.11.18.00)
    - RCTRequired
    - RCTTypeSafety
    - React-Core
    - React-debug
    - React-Fabric
    - React-featureflags
    - React-graphics
    - React-hermes
    - React-ImageManager
    - React-jsi
    - React-NativeModulesApple
    - React-RCTFabric
    - React-renderercss
    - React-rendererdebug
    - React-utils
    - ReactCodegen
    - ReactCommon/turbomodule/bridging
    - ReactCommon/turbomodule/core
    - Yoga
  - react-native-wallet (0.1.11):
    - DoubleConversion
    - glog
    - hermes-engine
    - RCT-Folly (= 2024.11.18.00)
    - RCTRequired
    - RCTTypeSafety
    - React-Core
    - React-debug
    - React-Fabric
    - React-featureflags
    - React-graphics
    - React-hermes
    - React-ImageManager
    - React-jsi
    - React-NativeModulesApple
    - React-RCTFabric
    - React-renderercss
    - React-rendererdebug
    - React-utils
    - ReactCodegen
    - ReactCommon/turbomodule/bridging
    - ReactCommon/turbomodule/core
    - Yoga
  - react-native-webview (13.13.1):
    - DoubleConversion
    - glog
    - hermes-engine
    - RCT-Folly (= 2024.11.18.00)
    - RCTRequired
    - RCTTypeSafety
    - React-Core
    - React-debug
    - React-Fabric
    - React-featureflags
    - React-graphics
    - React-hermes
    - React-ImageManager
    - React-jsi
    - React-NativeModulesApple
    - React-RCTFabric
    - React-renderercss
    - React-rendererdebug
    - React-utils
    - ReactCodegen
    - ReactCommon/turbomodule/bridging
    - ReactCommon/turbomodule/core
    - Yoga
  - React-NativeModulesApple (0.79.2):
    - glog
    - hermes-engine
    - React-callinvoker
    - React-Core
    - React-cxxreact
    - React-featureflags
    - React-hermes
    - React-jsi
    - React-jsinspector
    - React-runtimeexecutor
    - ReactCommon/turbomodule/bridging
    - ReactCommon/turbomodule/core
  - React-oscompat (0.79.2)
  - React-perflogger (0.79.2):
    - DoubleConversion
    - RCT-Folly (= 2024.11.18.00)
  - React-performancetimeline (0.79.2):
    - RCT-Folly (= 2024.11.18.00)
    - React-cxxreact
    - React-featureflags
    - React-jsinspectortracing
    - React-perflogger
    - React-timing
  - React-RCTActionSheet (0.79.2):
    - React-Core/RCTActionSheetHeaders (= 0.79.2)
  - React-RCTAnimation (0.79.2):
    - RCT-Folly (= 2024.11.18.00)
    - RCTTypeSafety
    - React-Core/RCTAnimationHeaders
    - React-jsi
    - React-NativeModulesApple
    - React-RCTFBReactNativeSpec
    - ReactCommon
  - React-RCTAppDelegate (0.79.2):
    - hermes-engine
    - RCT-Folly (= 2024.11.18.00)
    - RCTRequired
    - RCTTypeSafety
    - React-Core
    - React-CoreModules
    - React-debug
    - React-defaultsnativemodule
    - React-Fabric
    - React-featureflags
    - React-graphics
    - React-hermes
    - React-jsitooling
    - React-NativeModulesApple
    - React-RCTFabric
    - React-RCTFBReactNativeSpec
    - React-RCTImage
    - React-RCTNetwork
    - React-RCTRuntime
    - React-rendererdebug
    - React-RuntimeApple
    - React-RuntimeCore
    - React-runtimescheduler
    - React-utils
    - ReactCommon
  - React-RCTBlob (0.79.2):
    - DoubleConversion
    - fast_float (= 6.1.4)
    - fmt (= 11.0.2)
    - hermes-engine
    - RCT-Folly (= 2024.11.18.00)
    - React-Core/RCTBlobHeaders
    - React-Core/RCTWebSocket
    - React-jsi
    - React-jsinspector
    - React-NativeModulesApple
    - React-RCTFBReactNativeSpec
    - React-RCTNetwork
    - ReactCommon
  - React-RCTFabric (0.79.2):
    - glog
    - hermes-engine
    - RCT-Folly/Fabric (= 2024.11.18.00)
    - React-Core
    - React-debug
    - React-Fabric
    - React-FabricComponents
    - React-FabricImage
    - React-featureflags
    - React-graphics
    - React-hermes
    - React-ImageManager
    - React-jsi
    - React-jsinspector
    - React-jsinspectortracing
    - React-performancetimeline
    - React-RCTAnimation
    - React-RCTImage
    - React-RCTText
    - React-rendererconsistency
    - React-renderercss
    - React-rendererdebug
    - React-runtimescheduler
    - React-utils
    - Yoga
  - React-RCTFBReactNativeSpec (0.79.2):
    - hermes-engine
    - RCT-Folly
    - RCTRequired
    - RCTTypeSafety
    - React-Core
    - React-hermes
    - React-jsi
    - React-jsiexecutor
    - React-NativeModulesApple
    - ReactCommon
  - React-RCTImage (0.79.2):
    - RCT-Folly (= 2024.11.18.00)
    - RCTTypeSafety
    - React-Core/RCTImageHeaders
    - React-jsi
    - React-NativeModulesApple
    - React-RCTFBReactNativeSpec
    - React-RCTNetwork
    - ReactCommon
  - React-RCTLinking (0.79.2):
    - React-Core/RCTLinkingHeaders (= 0.79.2)
    - React-jsi (= 0.79.2)
    - React-NativeModulesApple
    - React-RCTFBReactNativeSpec
    - ReactCommon
    - ReactCommon/turbomodule/core (= 0.79.2)
  - React-RCTNetwork (0.79.2):
    - RCT-Folly (= 2024.11.18.00)
    - RCTTypeSafety
    - React-Core/RCTNetworkHeaders
    - React-jsi
    - React-NativeModulesApple
    - React-RCTFBReactNativeSpec
    - ReactCommon
  - React-RCTRuntime (0.79.2):
    - glog
    - hermes-engine
    - RCT-Folly/Fabric (= 2024.11.18.00)
    - React-Core
    - React-hermes
    - React-jsi
    - React-jsinspector
    - React-jsinspectortracing
    - React-jsitooling
    - React-RuntimeApple
    - React-RuntimeCore
    - React-RuntimeHermes
  - React-RCTSettings (0.79.2):
    - RCT-Folly (= 2024.11.18.00)
    - RCTTypeSafety
    - React-Core/RCTSettingsHeaders
    - React-jsi
    - React-NativeModulesApple
    - React-RCTFBReactNativeSpec
    - ReactCommon
  - React-RCTText (0.79.2):
    - React-Core/RCTTextHeaders (= 0.79.2)
    - Yoga
  - React-RCTVibration (0.79.2):
    - RCT-Folly (= 2024.11.18.00)
    - React-Core/RCTVibrationHeaders
    - React-jsi
    - React-NativeModulesApple
    - React-RCTFBReactNativeSpec
    - ReactCommon
  - React-rendererconsistency (0.79.2)
  - React-renderercss (0.79.2):
    - React-debug
    - React-utils
  - React-rendererdebug (0.79.2):
    - DoubleConversion
    - fast_float (= 6.1.4)
    - fmt (= 11.0.2)
    - RCT-Folly (= 2024.11.18.00)
    - React-debug
  - React-rncore (0.79.2)
  - React-RuntimeApple (0.79.2):
    - hermes-engine
    - RCT-Folly/Fabric (= 2024.11.18.00)
    - React-callinvoker
    - React-Core/Default
    - React-CoreModules
    - React-cxxreact
    - React-featureflags
    - React-jserrorhandler
    - React-jsi
    - React-jsiexecutor
    - React-jsinspector
    - React-jsitooling
    - React-Mapbuffer
    - React-NativeModulesApple
    - React-RCTFabric
    - React-RCTFBReactNativeSpec
    - React-RuntimeCore
    - React-runtimeexecutor
    - React-RuntimeHermes
    - React-runtimescheduler
    - React-utils
  - React-RuntimeCore (0.79.2):
    - glog
    - hermes-engine
    - RCT-Folly/Fabric (= 2024.11.18.00)
    - React-cxxreact
    - React-Fabric
    - React-featureflags
    - React-hermes
    - React-jserrorhandler
    - React-jsi
    - React-jsiexecutor
    - React-jsinspector
    - React-jsitooling
    - React-performancetimeline
    - React-runtimeexecutor
    - React-runtimescheduler
    - React-utils
  - React-runtimeexecutor (0.79.2):
    - React-jsi (= 0.79.2)
  - React-RuntimeHermes (0.79.2):
    - hermes-engine
    - RCT-Folly/Fabric (= 2024.11.18.00)
    - React-featureflags
    - React-hermes
    - React-jsi
    - React-jsinspector
    - React-jsinspectortracing
    - React-jsitooling
    - React-jsitracing
    - React-RuntimeCore
    - React-utils
  - React-runtimescheduler (0.79.2):
    - glog
    - hermes-engine
    - RCT-Folly (= 2024.11.18.00)
    - React-callinvoker
    - React-cxxreact
    - React-debug
    - React-featureflags
    - React-hermes
    - React-jsi
    - React-jsinspectortracing
    - React-performancetimeline
    - React-rendererconsistency
    - React-rendererdebug
    - React-runtimeexecutor
    - React-timing
    - React-utils
  - React-timing (0.79.2)
  - React-utils (0.79.2):
    - glog
    - hermes-engine
    - RCT-Folly (= 2024.11.18.00)
    - React-debug
    - React-hermes
    - React-jsi (= 0.79.2)
  - ReactAppDependencyProvider (0.79.2):
    - ReactCodegen
  - ReactCodegen (0.79.2):
    - DoubleConversion
    - glog
    - hermes-engine
    - RCT-Folly
    - RCTRequired
    - RCTTypeSafety
    - React-Core
    - React-debug
    - React-Fabric
    - React-FabricImage
    - React-featureflags
    - React-graphics
    - React-hermes
    - React-jsi
    - React-jsiexecutor
    - React-NativeModulesApple
    - React-RCTAppDelegate
    - React-rendererdebug
    - React-utils
    - ReactCommon/turbomodule/bridging
    - ReactCommon/turbomodule/core
  - ReactCommon (0.79.2):
    - ReactCommon/turbomodule (= 0.79.2)
  - ReactCommon/turbomodule (0.79.2):
    - DoubleConversion
    - fast_float (= 6.1.4)
    - fmt (= 11.0.2)
    - glog
    - hermes-engine
    - RCT-Folly (= 2024.11.18.00)
    - React-callinvoker (= 0.79.2)
    - React-cxxreact (= 0.79.2)
    - React-jsi (= 0.79.2)
    - React-logger (= 0.79.2)
    - React-perflogger (= 0.79.2)
    - ReactCommon/turbomodule/bridging (= 0.79.2)
    - ReactCommon/turbomodule/core (= 0.79.2)
  - ReactCommon/turbomodule/bridging (0.79.2):
    - DoubleConversion
    - fast_float (= 6.1.4)
    - fmt (= 11.0.2)
    - glog
    - hermes-engine
    - RCT-Folly (= 2024.11.18.00)
    - React-callinvoker (= 0.79.2)
    - React-cxxreact (= 0.79.2)
    - React-jsi (= 0.79.2)
    - React-logger (= 0.79.2)
    - React-perflogger (= 0.79.2)
  - ReactCommon/turbomodule/core (0.79.2):
    - DoubleConversion
    - fast_float (= 6.1.4)
    - fmt (= 11.0.2)
    - glog
    - hermes-engine
    - RCT-Folly (= 2024.11.18.00)
    - React-callinvoker (= 0.79.2)
    - React-cxxreact (= 0.79.2)
    - React-debug (= 0.79.2)
    - React-featureflags (= 0.79.2)
    - React-jsi (= 0.79.2)
    - React-logger (= 0.79.2)
    - React-perflogger (= 0.79.2)
    - React-utils (= 0.79.2)
  - ReactNativeHybridApp (0.0.0):
    - DoubleConversion
    - glog
    - hermes-engine
    - RCT-Folly (= 2024.11.18.00)
    - RCTRequired
    - RCTTypeSafety
    - React-Core
    - React-debug
    - React-Fabric
    - React-featureflags
    - React-graphics
    - React-hermes
    - React-ImageManager
    - React-jsi
    - React-NativeModulesApple
    - React-RCTFabric
    - React-renderercss
    - React-rendererdebug
    - React-utils
    - ReactCodegen
    - ReactCommon/turbomodule/bridging
    - ReactCommon/turbomodule/core
    - Yoga
  - RNAppleAuthentication (2.2.2):
    - React-Core
  - RNCClipboard (1.15.0):
    - DoubleConversion
    - glog
    - hermes-engine
    - RCT-Folly (= 2024.11.18.00)
    - RCTRequired
    - RCTTypeSafety
    - React-Core
    - React-debug
    - React-Fabric
    - React-featureflags
    - React-graphics
    - React-hermes
    - React-ImageManager
    - React-jsi
    - React-NativeModulesApple
    - React-RCTFabric
    - React-renderercss
    - React-rendererdebug
    - React-utils
    - ReactCodegen
    - ReactCommon/turbomodule/bridging
    - ReactCommon/turbomodule/core
    - Yoga
  - RNCPicker (2.11.3):
    - DoubleConversion
    - glog
    - hermes-engine
    - RCT-Folly (= 2024.11.18.00)
    - RCTRequired
    - RCTTypeSafety
    - React-Core
    - React-debug
    - React-Fabric
    - React-featureflags
    - React-graphics
    - React-hermes
    - React-ImageManager
    - React-jsi
    - React-NativeModulesApple
    - React-RCTFabric
    - React-renderercss
    - React-rendererdebug
    - React-utils
    - ReactCodegen
    - ReactCommon/turbomodule/bridging
    - ReactCommon/turbomodule/core
    - Yoga
  - RNDeviceInfo (10.3.1):
    - DoubleConversion
    - glog
    - hermes-engine
    - RCT-Folly (= 2024.11.18.00)
    - RCTRequired
    - RCTTypeSafety
    - React-Core
    - React-debug
    - React-Fabric
    - React-featureflags
    - React-graphics
    - React-hermes
    - React-ImageManager
    - React-jsi
    - React-NativeModulesApple
    - React-RCTFabric
    - React-renderercss
    - React-rendererdebug
    - React-utils
    - ReactCodegen
    - ReactCommon/turbomodule/bridging
    - ReactCommon/turbomodule/core
    - Yoga
  - RNFBAnalytics (22.2.1):
    - Firebase/Analytics (= 11.13.0)
    - React-Core
    - RNFBApp
  - RNFBApp (22.2.1):
    - Firebase/CoreOnly (= 11.13.0)
    - React-Core
  - RNFBCrashlytics (22.2.1):
    - Firebase/Crashlytics (= 11.13.0)
    - FirebaseCoreExtension
    - React-Core
    - RNFBApp
  - RNFBPerf (22.2.1):
    - Firebase/Performance (= 11.13.0)
    - React-Core
    - RNFBApp
  - RNFS (2.20.0):
    - React-Core
  - RNGestureHandler (2.28.0):
    - DoubleConversion
    - glog
    - hermes-engine
    - RCT-Folly (= 2024.11.18.00)
    - RCTRequired
    - RCTTypeSafety
    - React-Core
    - React-debug
    - React-Fabric
    - React-FabricComponents
    - React-featureflags
    - React-graphics
    - React-hermes
    - React-ImageManager
    - React-jsi
    - React-NativeModulesApple
    - React-RCTFabric
    - React-renderercss
    - React-rendererdebug
    - React-utils
    - ReactCodegen
    - ReactCommon/turbomodule/bridging
    - ReactCommon/turbomodule/core
    - Yoga
  - RNGoogleSignin (10.0.1):
    - GoogleSignIn (~> 7.0)
    - React-Core
  - RNLiveMarkdown (0.1.308):
    - DoubleConversion
    - glog
    - hermes-engine
    - RCT-Folly (= 2024.11.18.00)
    - RCTRequired
    - RCTTypeSafety
    - React-Core
    - React-debug
    - React-Fabric
    - React-FabricComponents
    - React-featureflags
    - React-graphics
    - React-hermes
    - React-ImageManager
    - React-jsi
    - React-NativeModulesApple
    - React-RCTFabric
    - React-rendererconsistency
    - React-renderercss
    - React-rendererdebug
    - React-utils
    - ReactCodegen
    - ReactCommon/turbomodule/bridging
    - ReactCommon/turbomodule/core
    - RNReanimated/worklets
    - Yoga
  - RNLocalize (3.5.4):
    - DoubleConversion
    - glog
    - hermes-engine
    - RCT-Folly (= 2024.11.18.00)
    - RCTRequired
    - RCTTypeSafety
    - React-Core
    - React-debug
    - React-Fabric
    - React-featureflags
    - React-graphics
    - React-hermes
    - React-ImageManager
    - React-jsi
    - React-NativeModulesApple
    - React-RCTFabric
    - React-renderercss
    - React-rendererdebug
    - React-utils
    - ReactCodegen
    - ReactCommon/turbomodule/bridging
    - ReactCommon/turbomodule/core
    - Yoga
  - rnmapbox-maps (10.1.44):
    - MapboxMaps (~> 10.19.0)
    - React
    - React-Core
    - rnmapbox-maps/DynamicLibrary (= 10.1.44)
    - Turf
  - rnmapbox-maps/DynamicLibrary (10.1.44):
    - DoubleConversion
    - hermes-engine
    - MapboxMaps (~> 10.19.0)
    - RCT-Folly
    - RCTRequired
    - RCTTypeSafety
    - React
    - React-Core
    - React-featureflags
    - React-hermes
    - React-ImageManager
    - React-jsi
    - React-NativeModulesApple
    - React-RCTFabric
    - React-renderercss
    - React-rendererdebug
    - ReactCodegen
    - ReactCommon/turbomodule/bridging
    - ReactCommon/turbomodule/core
    - Turf
    - Yoga
  - RNNitroSQLite (9.1.11):
    - DoubleConversion
    - glog
    - hermes-engine
    - NitroModules
    - RCT-Folly (= 2024.11.18.00)
    - RCTRequired
    - RCTTypeSafety
    - React-Core
    - React-debug
    - React-Fabric
    - React-featureflags
    - React-graphics
    - React-hermes
    - React-ImageManager
    - React-jsi
    - React-NativeModulesApple
    - React-RCTFabric
    - React-renderercss
    - React-rendererdebug
    - React-utils
    - ReactCodegen
    - ReactCommon/turbomodule/bridging
    - ReactCommon/turbomodule/core
    - Yoga
  - RNPermissions (5.4.0):
    - DoubleConversion
    - glog
    - hermes-engine
    - RCT-Folly (= 2024.11.18.00)
    - RCTRequired
    - RCTTypeSafety
    - React-Core
    - React-debug
    - React-Fabric
    - React-featureflags
    - React-graphics
    - React-hermes
    - React-ImageManager
    - React-jsi
    - React-NativeModulesApple
    - React-RCTFabric
    - React-renderercss
    - React-rendererdebug
    - React-utils
    - ReactCodegen
    - ReactCommon/turbomodule/bridging
    - ReactCommon/turbomodule/core
    - Yoga
  - RNReactNativeHapticFeedback (2.3.3):
    - DoubleConversion
    - glog
    - hermes-engine
    - RCT-Folly (= 2024.11.18.00)
    - RCTRequired
    - RCTTypeSafety
    - React-Core
    - React-debug
    - React-Fabric
    - React-featureflags
    - React-graphics
    - React-hermes
    - React-ImageManager
    - React-jsi
    - React-NativeModulesApple
    - React-RCTFabric
    - React-renderercss
    - React-rendererdebug
    - React-utils
    - ReactCodegen
    - ReactCommon/turbomodule/bridging
    - ReactCommon/turbomodule/core
    - Yoga
  - RNReanimated (3.19.1):
    - DoubleConversion
    - glog
    - hermes-engine
    - RCT-Folly (= 2024.11.18.00)
    - RCTRequired
    - RCTTypeSafety
    - React-Core
    - React-debug
    - React-Fabric
    - React-featureflags
    - React-graphics
    - React-hermes
    - React-ImageManager
    - React-jsi
    - React-NativeModulesApple
    - React-RCTFabric
    - React-renderercss
    - React-rendererdebug
    - React-utils
    - ReactCodegen
    - ReactCommon/turbomodule/bridging
    - ReactCommon/turbomodule/core
    - RNReanimated/reanimated (= 3.19.1)
    - RNReanimated/worklets (= 3.19.1)
    - Yoga
  - RNReanimated/reanimated (3.19.1):
    - DoubleConversion
    - glog
    - hermes-engine
    - RCT-Folly (= 2024.11.18.00)
    - RCTRequired
    - RCTTypeSafety
    - React-Core
    - React-debug
    - React-Fabric
    - React-featureflags
    - React-graphics
    - React-hermes
    - React-ImageManager
    - React-jsi
    - React-NativeModulesApple
    - React-RCTFabric
    - React-renderercss
    - React-rendererdebug
    - React-utils
    - ReactCodegen
    - ReactCommon/turbomodule/bridging
    - ReactCommon/turbomodule/core
    - RNReanimated/reanimated/apple (= 3.19.1)
    - Yoga
  - RNReanimated/reanimated/apple (3.19.1):
    - DoubleConversion
    - glog
    - hermes-engine
    - RCT-Folly (= 2024.11.18.00)
    - RCTRequired
    - RCTTypeSafety
    - React-Core
    - React-debug
    - React-Fabric
    - React-featureflags
    - React-graphics
    - React-hermes
    - React-ImageManager
    - React-jsi
    - React-NativeModulesApple
    - React-RCTFabric
    - React-renderercss
    - React-rendererdebug
    - React-utils
    - ReactCodegen
    - ReactCommon/turbomodule/bridging
    - ReactCommon/turbomodule/core
    - Yoga
  - RNReanimated/worklets (3.19.1):
    - DoubleConversion
    - glog
    - hermes-engine
    - RCT-Folly (= 2024.11.18.00)
    - RCTRequired
    - RCTTypeSafety
    - React-Core
    - React-debug
    - React-Fabric
    - React-featureflags
    - React-graphics
    - React-hermes
    - React-ImageManager
    - React-jsi
    - React-NativeModulesApple
    - React-RCTFabric
    - React-renderercss
    - React-rendererdebug
    - React-utils
    - ReactCodegen
    - ReactCommon/turbomodule/bridging
    - ReactCommon/turbomodule/core
    - RNReanimated/worklets/apple (= 3.19.1)
    - Yoga
  - RNReanimated/worklets/apple (3.19.1):
    - DoubleConversion
    - glog
    - hermes-engine
    - RCT-Folly (= 2024.11.18.00)
    - RCTRequired
    - RCTTypeSafety
    - React-Core
    - React-debug
    - React-Fabric
    - React-featureflags
    - React-graphics
    - React-hermes
    - React-ImageManager
    - React-jsi
    - React-NativeModulesApple
    - React-RCTFabric
    - React-renderercss
    - React-rendererdebug
    - React-utils
    - ReactCodegen
    - ReactCommon/turbomodule/bridging
    - ReactCommon/turbomodule/core
    - Yoga
  - RNScreens (4.15.4):
    - DoubleConversion
    - glog
    - hermes-engine
    - RCT-Folly (= 2024.11.18.00)
    - RCTRequired
    - RCTTypeSafety
    - React-Core
    - React-debug
    - React-Fabric
    - React-featureflags
    - React-graphics
    - React-hermes
    - React-ImageManager
    - React-jsi
    - React-NativeModulesApple
    - React-RCTFabric
    - React-RCTImage
    - React-renderercss
    - React-rendererdebug
    - React-utils
    - ReactCodegen
    - ReactCommon/turbomodule/bridging
    - ReactCommon/turbomodule/core
    - RNScreens/common (= 4.15.4)
    - Yoga
  - RNScreens/common (4.15.4):
    - DoubleConversion
    - glog
    - hermes-engine
    - RCT-Folly (= 2024.11.18.00)
    - RCTRequired
    - RCTTypeSafety
    - React-Core
    - React-debug
    - React-Fabric
    - React-featureflags
    - React-graphics
    - React-hermes
    - React-ImageManager
    - React-jsi
    - React-NativeModulesApple
    - React-RCTFabric
    - React-RCTImage
    - React-renderercss
    - React-rendererdebug
    - React-utils
    - ReactCodegen
    - ReactCommon/turbomodule/bridging
    - ReactCommon/turbomodule/core
    - Yoga
  - RNShare (11.0.2):
    - DoubleConversion
    - glog
    - hermes-engine
    - RCT-Folly (= 2024.11.18.00)
    - RCTRequired
    - RCTTypeSafety
    - React-Core
    - React-debug
    - React-Fabric
    - React-featureflags
    - React-graphics
    - React-hermes
    - React-ImageManager
    - React-jsi
    - React-NativeModulesApple
    - React-RCTFabric
    - React-renderercss
    - React-rendererdebug
    - React-utils
    - ReactCodegen
    - ReactCommon/turbomodule/bridging
    - ReactCommon/turbomodule/core
    - Yoga
  - RNSound (0.11.2):
    - React-Core
    - RNSound/Core (= 0.11.2)
  - RNSound/Core (0.11.2):
    - React-Core
  - RNSVG (15.12.1):
    - DoubleConversion
    - glog
    - hermes-engine
    - RCT-Folly (= 2024.11.18.00)
    - RCTRequired
    - RCTTypeSafety
    - React-Core
    - React-debug
    - React-Fabric
    - React-featureflags
    - React-graphics
    - React-hermes
    - React-ImageManager
    - React-jsi
    - React-NativeModulesApple
    - React-RCTFabric
    - React-renderercss
    - React-rendererdebug
    - React-utils
    - ReactCodegen
    - ReactCommon/turbomodule/bridging
    - ReactCommon/turbomodule/core
    - RNSVG/common (= 15.12.1)
    - Yoga
  - RNSVG/common (15.12.1):
    - DoubleConversion
    - glog
    - hermes-engine
    - RCT-Folly (= 2024.11.18.00)
    - RCTRequired
    - RCTTypeSafety
    - React-Core
    - React-debug
    - React-Fabric
    - React-featureflags
    - React-graphics
    - React-hermes
    - React-ImageManager
    - React-jsi
    - React-NativeModulesApple
    - React-RCTFabric
    - React-renderercss
    - React-rendererdebug
    - React-utils
    - ReactCodegen
    - ReactCommon/turbomodule/bridging
    - ReactCommon/turbomodule/core
    - Yoga
  - SDWebImage (5.21.2):
    - SDWebImage/Core (= 5.21.2)
  - SDWebImage/Core (5.21.2)
  - SDWebImageAVIFCoder (0.11.1):
    - libavif/core (>= 0.11.0)
    - SDWebImage (~> 5.10)
  - SDWebImageSVGCoder (1.7.0):
    - SDWebImage/Core (~> 5.6)
  - SDWebImageWebPCoder (0.14.6):
    - libwebp (~> 1.0)
    - SDWebImage/Core (~> 5.17)
  - SocketRocket (0.7.1)
  - Turf (2.8.0)
  - TweetNacl (1.0.2)
  - VisionCamera (4.7.2):
    - VisionCamera/Core (= 4.7.2)
    - VisionCamera/React (= 4.7.2)
  - VisionCamera/Core (4.7.2)
  - VisionCamera/React (4.7.2):
    - React-Core
  - Yoga (0.0.0)

DEPENDENCIES:
  - AirshipServiceExtension
  - AppLogs (from `../node_modules/react-native-app-logs/AppLogsPod`)
  - boost (from `../node_modules/react-native/third-party-podspecs/boost.podspec`)
  - DoubleConversion (from `../node_modules/react-native/third-party-podspecs/DoubleConversion.podspec`)
  - EXAV (from `../node_modules/expo-av/ios`)
  - EXConstants (from `../node_modules/expo-constants/ios`)
  - EXImageLoader (from `../node_modules/expo-image-loader/ios`)
  - "expensify-react-native-background-task (from `../node_modules/@expensify/react-native-background-task`)"
  - "ExpensifyNitroUtils (from `../node_modules/@expensify/nitro-utils`)"
  - Expo (from `../node_modules/expo`)
  - ExpoAsset (from `../node_modules/expo-asset/ios`)
  - ExpoFont (from `../node_modules/expo-font/ios`)
  - ExpoImage (from `../node_modules/expo-image/ios`)
  - ExpoImageManipulator (from `../node_modules/expo-image-manipulator/ios`)
  - ExpoModulesCore (from `../node_modules/expo-modules-core`)
  - ExpoSecureStore (from `../node_modules/expo-secure-store/ios`)
  - fast_float (from `../node_modules/react-native/third-party-podspecs/fast_float.podspec`)
  - FBLazyVector (from `../node_modules/react-native/Libraries/FBLazyVector`)
  - fmt (from `../node_modules/react-native/third-party-podspecs/fmt.podspec`)
  - "FullStory (from `{:http=>\"https://ios-releases.fullstory.com/fullstory-1.64.2-xcframework.tar.gz\"}`)"
  - "fullstory_react-native (from `../node_modules/@fullstory/react-native`)"
  - glog (from `../node_modules/react-native/third-party-podspecs/glog.podspec`)
  - group-ib-fp (from `../node_modules/group-ib-fp`)
  - GzipSwift
  - hermes-engine (from `../node_modules/react-native/sdks/hermes-engine/hermes-engine.podspec`)
  - lottie-react-native (from `../node_modules/lottie-react-native`)
  - NitroModules (from `../node_modules/react-native-nitro-modules`)
  - "onfido-react-native-sdk (from `../node_modules/@onfido/react-native-sdk`)"
  - "pusher-websocket-react-native (from `../node_modules/@pusher/pusher-websocket-react-native`)"
  - RCT-Folly (from `../node_modules/react-native/third-party-podspecs/RCT-Folly.podspec`)
  - RCT-Folly/Fabric (from `../node_modules/react-native/third-party-podspecs/RCT-Folly.podspec`)
  - RCTDeprecation (from `../node_modules/react-native/ReactApple/Libraries/RCTFoundation/RCTDeprecation`)
  - RCTRequired (from `../node_modules/react-native/Libraries/Required`)
  - RCTTypeSafety (from `../node_modules/react-native/Libraries/TypeSafety`)
  - React (from `../node_modules/react-native/`)
  - React-callinvoker (from `../node_modules/react-native/ReactCommon/callinvoker`)
  - React-Core (from `../node_modules/react-native/`)
  - React-Core/RCTWebSocket (from `../node_modules/react-native/`)
  - React-CoreModules (from `../node_modules/react-native/React/CoreModules`)
  - React-cxxreact (from `../node_modules/react-native/ReactCommon/cxxreact`)
  - React-debug (from `../node_modules/react-native/ReactCommon/react/debug`)
  - React-defaultsnativemodule (from `../node_modules/react-native/ReactCommon/react/nativemodule/defaults`)
  - React-domnativemodule (from `../node_modules/react-native/ReactCommon/react/nativemodule/dom`)
  - React-Fabric (from `../node_modules/react-native/ReactCommon`)
  - React-FabricComponents (from `../node_modules/react-native/ReactCommon`)
  - React-FabricImage (from `../node_modules/react-native/ReactCommon`)
  - React-featureflags (from `../node_modules/react-native/ReactCommon/react/featureflags`)
  - React-featureflagsnativemodule (from `../node_modules/react-native/ReactCommon/react/nativemodule/featureflags`)
  - React-graphics (from `../node_modules/react-native/ReactCommon/react/renderer/graphics`)
  - React-hermes (from `../node_modules/react-native/ReactCommon/hermes`)
  - React-idlecallbacksnativemodule (from `../node_modules/react-native/ReactCommon/react/nativemodule/idlecallbacks`)
  - React-ImageManager (from `../node_modules/react-native/ReactCommon/react/renderer/imagemanager/platform/ios`)
  - React-jserrorhandler (from `../node_modules/react-native/ReactCommon/jserrorhandler`)
  - React-jsi (from `../node_modules/react-native/ReactCommon/jsi`)
  - React-jsiexecutor (from `../node_modules/react-native/ReactCommon/jsiexecutor`)
  - React-jsinspector (from `../node_modules/react-native/ReactCommon/jsinspector-modern`)
  - React-jsinspectortracing (from `../node_modules/react-native/ReactCommon/jsinspector-modern/tracing`)
  - React-jsitooling (from `../node_modules/react-native/ReactCommon/jsitooling`)
  - React-jsitracing (from `../node_modules/react-native/ReactCommon/hermes/executor/`)
  - React-logger (from `../node_modules/react-native/ReactCommon/logger`)
  - React-Mapbuffer (from `../node_modules/react-native/ReactCommon`)
  - React-microtasksnativemodule (from `../node_modules/react-native/ReactCommon/react/nativemodule/microtasks`)
  - react-native-advanced-input-mask (from `../node_modules/react-native-advanced-input-mask`)
  - "react-native-airship (from `../node_modules/@ua/react-native-airship`)"
  - react-native-app-logs (from `../node_modules/react-native-app-logs`)
  - react-native-blob-util (from `../node_modules/react-native-blob-util`)
  - "react-native-cameraroll (from `../node_modules/@react-native-camera-roll/camera-roll`)"
  - react-native-config (from `../node_modules/react-native-config`)
  - "react-native-document-picker (from `../node_modules/@react-native-documents/picker`)"
  - "react-native-geolocation (from `../node_modules/@react-native-community/geolocation`)"
  - react-native-get-random-values (from `../node_modules/react-native-get-random-values`)
  - react-native-image-picker (from `../node_modules/react-native-image-picker`)
  - react-native-key-command (from `../node_modules/react-native-key-command`)
  - react-native-keyboard-controller (from `../node_modules/react-native-keyboard-controller`)
  - react-native-launch-arguments (from `../node_modules/react-native-launch-arguments`)
  - "react-native-netinfo (from `../node_modules/@react-native-community/netinfo`)"
  - react-native-pager-view (from `../node_modules/react-native-pager-view`)
  - react-native-pdf (from `../node_modules/react-native-pdf`)
  - react-native-performance (from `../node_modules/react-native-performance`)
  - react-native-plaid-link-sdk (from `../node_modules/react-native-plaid-link-sdk`)
  - react-native-release-profiler (from `../node_modules/react-native-release-profiler`)
  - react-native-safe-area-context (from `../node_modules/react-native-safe-area-context`)
  - react-native-view-shot (from `../node_modules/react-native-view-shot`)
  - "react-native-wallet (from `../node_modules/@expensify/react-native-wallet`)"
  - react-native-webview (from `../node_modules/react-native-webview`)
  - React-NativeModulesApple (from `../node_modules/react-native/ReactCommon/react/nativemodule/core/platform/ios`)
  - React-oscompat (from `../node_modules/react-native/ReactCommon/oscompat`)
  - React-perflogger (from `../node_modules/react-native/ReactCommon/reactperflogger`)
  - React-performancetimeline (from `../node_modules/react-native/ReactCommon/react/performance/timeline`)
  - React-RCTActionSheet (from `../node_modules/react-native/Libraries/ActionSheetIOS`)
  - React-RCTAnimation (from `../node_modules/react-native/Libraries/NativeAnimation`)
  - React-RCTAppDelegate (from `../node_modules/react-native/Libraries/AppDelegate`)
  - React-RCTBlob (from `../node_modules/react-native/Libraries/Blob`)
  - React-RCTFabric (from `../node_modules/react-native/React`)
  - React-RCTFBReactNativeSpec (from `../node_modules/react-native/React`)
  - React-RCTImage (from `../node_modules/react-native/Libraries/Image`)
  - React-RCTLinking (from `../node_modules/react-native/Libraries/LinkingIOS`)
  - React-RCTNetwork (from `../node_modules/react-native/Libraries/Network`)
  - React-RCTRuntime (from `../node_modules/react-native/React/Runtime`)
  - React-RCTSettings (from `../node_modules/react-native/Libraries/Settings`)
  - React-RCTText (from `../node_modules/react-native/Libraries/Text`)
  - React-RCTVibration (from `../node_modules/react-native/Libraries/Vibration`)
  - React-rendererconsistency (from `../node_modules/react-native/ReactCommon/react/renderer/consistency`)
  - React-renderercss (from `../node_modules/react-native/ReactCommon/react/renderer/css`)
  - React-rendererdebug (from `../node_modules/react-native/ReactCommon/react/renderer/debug`)
  - React-rncore (from `../node_modules/react-native/ReactCommon`)
  - React-RuntimeApple (from `../node_modules/react-native/ReactCommon/react/runtime/platform/ios`)
  - React-RuntimeCore (from `../node_modules/react-native/ReactCommon/react/runtime`)
  - React-runtimeexecutor (from `../node_modules/react-native/ReactCommon/runtimeexecutor`)
  - React-RuntimeHermes (from `../node_modules/react-native/ReactCommon/react/runtime`)
  - React-runtimescheduler (from `../node_modules/react-native/ReactCommon/react/renderer/runtimescheduler`)
  - React-timing (from `../node_modules/react-native/ReactCommon/react/timing`)
  - React-utils (from `../node_modules/react-native/ReactCommon/react/utils`)
  - ReactAppDependencyProvider (from `build/generated/ios`)
  - ReactCodegen (from `build/generated/ios`)
  - ReactCommon/turbomodule/core (from `../node_modules/react-native/ReactCommon`)
  - "ReactNativeHybridApp (from `../node_modules/@expensify/react-native-hybrid-app`)"
  - "RNAppleAuthentication (from `../node_modules/@invertase/react-native-apple-authentication`)"
  - "RNCClipboard (from `../node_modules/@react-native-clipboard/clipboard`)"
  - "RNCPicker (from `../node_modules/@react-native-picker/picker`)"
  - RNDeviceInfo (from `../node_modules/react-native-device-info`)
  - "RNFBAnalytics (from `../node_modules/@react-native-firebase/analytics`)"
  - "RNFBApp (from `../node_modules/@react-native-firebase/app`)"
  - "RNFBCrashlytics (from `../node_modules/@react-native-firebase/crashlytics`)"
  - "RNFBPerf (from `../node_modules/@react-native-firebase/perf`)"
  - RNFS (from `../node_modules/react-native-fs`)
  - RNGestureHandler (from `../node_modules/react-native-gesture-handler`)
  - "RNGoogleSignin (from `../node_modules/@react-native-google-signin/google-signin`)"
  - "RNLiveMarkdown (from `../node_modules/@expensify/react-native-live-markdown`)"
  - RNLocalize (from `../node_modules/react-native-localize`)
  - "rnmapbox-maps (from `../node_modules/@rnmapbox/maps`)"
  - RNNitroSQLite (from `../node_modules/react-native-nitro-sqlite`)
  - RNPermissions (from `../node_modules/react-native-permissions`)
  - RNReactNativeHapticFeedback (from `../node_modules/react-native-haptic-feedback`)
  - RNReanimated (from `../node_modules/react-native-reanimated`)
  - RNScreens (from `../node_modules/react-native-screens`)
  - RNShare (from `../node_modules/react-native-share`)
  - RNSound (from `../node_modules/react-native-sound`)
  - RNSVG (from `../node_modules/react-native-svg`)
  - VisionCamera (from `../node_modules/react-native-vision-camera`)
  - Yoga (from `../node_modules/react-native/ReactCommon/yoga`)

SPEC REPOS:
  trunk:
    - Airship
    - AirshipFrameworkProxy
    - AirshipServiceExtension
    - AppAuth
    - Firebase
    - FirebaseABTesting
    - FirebaseAnalytics
    - FirebaseCore
    - FirebaseCoreExtension
    - FirebaseCoreInternal
    - FirebaseCrashlytics
    - FirebaseInstallations
    - FirebasePerformance
    - FirebaseRemoteConfig
    - FirebaseRemoteConfigInterop
    - FirebaseSessions
    - FirebaseSharedSwift
    - ForkInputMask
    - GoogleAppMeasurement
    - GoogleDataTransport
    - GoogleSignIn
    - GoogleUtilities
    - GTMAppAuth
    - GTMSessionFetcher
    - GzipSwift
    - libavif
    - libdav1d
    - libwebp
    - lottie-ios
    - MapboxCommon
    - MapboxCoreMaps
    - MapboxMaps
    - MapboxMobileEvents
    - nanopb
    - NWWebSocket
    - Onfido
    - Plaid
    - PromisesObjC
    - PromisesSwift
    - PusherSwift
    - React-Codegen
    - SDWebImage
    - SDWebImageAVIFCoder
    - SDWebImageSVGCoder
    - SDWebImageWebPCoder
    - SocketRocket
    - Turf
    - TweetNacl

EXTERNAL SOURCES:
  AppLogs:
    :path: "../node_modules/react-native-app-logs/AppLogsPod"
  boost:
    :podspec: "../node_modules/react-native/third-party-podspecs/boost.podspec"
  DoubleConversion:
    :podspec: "../node_modules/react-native/third-party-podspecs/DoubleConversion.podspec"
  EXAV:
    :path: "../node_modules/expo-av/ios"
  EXConstants:
    :path: "../node_modules/expo-constants/ios"
  EXImageLoader:
    :path: "../node_modules/expo-image-loader/ios"
  expensify-react-native-background-task:
    :path: "../node_modules/@expensify/react-native-background-task"
  ExpensifyNitroUtils:
    :path: "../node_modules/@expensify/nitro-utils"
  Expo:
    :path: "../node_modules/expo"
  ExpoAsset:
    :path: "../node_modules/expo-asset/ios"
  ExpoFont:
    :path: "../node_modules/expo-font/ios"
  ExpoImage:
    :path: "../node_modules/expo-image/ios"
  ExpoImageManipulator:
    :path: "../node_modules/expo-image-manipulator/ios"
  ExpoModulesCore:
    :path: "../node_modules/expo-modules-core"
  ExpoSecureStore:
    :path: "../node_modules/expo-secure-store/ios"
  fast_float:
    :podspec: "../node_modules/react-native/third-party-podspecs/fast_float.podspec"
  FBLazyVector:
    :path: "../node_modules/react-native/Libraries/FBLazyVector"
  fmt:
    :podspec: "../node_modules/react-native/third-party-podspecs/fmt.podspec"
  FullStory:
    :http: https://ios-releases.fullstory.com/fullstory-1.64.2-xcframework.tar.gz
  fullstory_react-native:
    :path: "../node_modules/@fullstory/react-native"
  glog:
    :podspec: "../node_modules/react-native/third-party-podspecs/glog.podspec"
  group-ib-fp:
    :path: "../node_modules/group-ib-fp"
  hermes-engine:
    :podspec: "../node_modules/react-native/sdks/hermes-engine/hermes-engine.podspec"
    :tag: hermes-2025-03-03-RNv0.79.0-bc17d964d03743424823d7dd1a9f37633459c5c5
  lottie-react-native:
    :path: "../node_modules/lottie-react-native"
  NitroModules:
    :path: "../node_modules/react-native-nitro-modules"
  onfido-react-native-sdk:
    :path: "../node_modules/@onfido/react-native-sdk"
  pusher-websocket-react-native:
    :path: "../node_modules/@pusher/pusher-websocket-react-native"
  RCT-Folly:
    :podspec: "../node_modules/react-native/third-party-podspecs/RCT-Folly.podspec"
  RCTDeprecation:
    :path: "../node_modules/react-native/ReactApple/Libraries/RCTFoundation/RCTDeprecation"
  RCTRequired:
    :path: "../node_modules/react-native/Libraries/Required"
  RCTTypeSafety:
    :path: "../node_modules/react-native/Libraries/TypeSafety"
  React:
    :path: "../node_modules/react-native/"
  React-callinvoker:
    :path: "../node_modules/react-native/ReactCommon/callinvoker"
  React-Core:
    :path: "../node_modules/react-native/"
  React-CoreModules:
    :path: "../node_modules/react-native/React/CoreModules"
  React-cxxreact:
    :path: "../node_modules/react-native/ReactCommon/cxxreact"
  React-debug:
    :path: "../node_modules/react-native/ReactCommon/react/debug"
  React-defaultsnativemodule:
    :path: "../node_modules/react-native/ReactCommon/react/nativemodule/defaults"
  React-domnativemodule:
    :path: "../node_modules/react-native/ReactCommon/react/nativemodule/dom"
  React-Fabric:
    :path: "../node_modules/react-native/ReactCommon"
  React-FabricComponents:
    :path: "../node_modules/react-native/ReactCommon"
  React-FabricImage:
    :path: "../node_modules/react-native/ReactCommon"
  React-featureflags:
    :path: "../node_modules/react-native/ReactCommon/react/featureflags"
  React-featureflagsnativemodule:
    :path: "../node_modules/react-native/ReactCommon/react/nativemodule/featureflags"
  React-graphics:
    :path: "../node_modules/react-native/ReactCommon/react/renderer/graphics"
  React-hermes:
    :path: "../node_modules/react-native/ReactCommon/hermes"
  React-idlecallbacksnativemodule:
    :path: "../node_modules/react-native/ReactCommon/react/nativemodule/idlecallbacks"
  React-ImageManager:
    :path: "../node_modules/react-native/ReactCommon/react/renderer/imagemanager/platform/ios"
  React-jserrorhandler:
    :path: "../node_modules/react-native/ReactCommon/jserrorhandler"
  React-jsi:
    :path: "../node_modules/react-native/ReactCommon/jsi"
  React-jsiexecutor:
    :path: "../node_modules/react-native/ReactCommon/jsiexecutor"
  React-jsinspector:
    :path: "../node_modules/react-native/ReactCommon/jsinspector-modern"
  React-jsinspectortracing:
    :path: "../node_modules/react-native/ReactCommon/jsinspector-modern/tracing"
  React-jsitooling:
    :path: "../node_modules/react-native/ReactCommon/jsitooling"
  React-jsitracing:
    :path: "../node_modules/react-native/ReactCommon/hermes/executor/"
  React-logger:
    :path: "../node_modules/react-native/ReactCommon/logger"
  React-Mapbuffer:
    :path: "../node_modules/react-native/ReactCommon"
  React-microtasksnativemodule:
    :path: "../node_modules/react-native/ReactCommon/react/nativemodule/microtasks"
  react-native-advanced-input-mask:
    :path: "../node_modules/react-native-advanced-input-mask"
  react-native-airship:
    :path: "../node_modules/@ua/react-native-airship"
  react-native-app-logs:
    :path: "../node_modules/react-native-app-logs"
  react-native-blob-util:
    :path: "../node_modules/react-native-blob-util"
  react-native-cameraroll:
    :path: "../node_modules/@react-native-camera-roll/camera-roll"
  react-native-config:
    :path: "../node_modules/react-native-config"
  react-native-document-picker:
    :path: "../node_modules/@react-native-documents/picker"
  react-native-geolocation:
    :path: "../node_modules/@react-native-community/geolocation"
  react-native-get-random-values:
    :path: "../node_modules/react-native-get-random-values"
  react-native-image-picker:
    :path: "../node_modules/react-native-image-picker"
  react-native-key-command:
    :path: "../node_modules/react-native-key-command"
  react-native-keyboard-controller:
    :path: "../node_modules/react-native-keyboard-controller"
  react-native-launch-arguments:
    :path: "../node_modules/react-native-launch-arguments"
  react-native-netinfo:
    :path: "../node_modules/@react-native-community/netinfo"
  react-native-pager-view:
    :path: "../node_modules/react-native-pager-view"
  react-native-pdf:
    :path: "../node_modules/react-native-pdf"
  react-native-performance:
    :path: "../node_modules/react-native-performance"
  react-native-plaid-link-sdk:
    :path: "../node_modules/react-native-plaid-link-sdk"
  react-native-release-profiler:
    :path: "../node_modules/react-native-release-profiler"
  react-native-safe-area-context:
    :path: "../node_modules/react-native-safe-area-context"
  react-native-view-shot:
    :path: "../node_modules/react-native-view-shot"
  react-native-wallet:
    :path: "../node_modules/@expensify/react-native-wallet"
  react-native-webview:
    :path: "../node_modules/react-native-webview"
  React-NativeModulesApple:
    :path: "../node_modules/react-native/ReactCommon/react/nativemodule/core/platform/ios"
  React-oscompat:
    :path: "../node_modules/react-native/ReactCommon/oscompat"
  React-perflogger:
    :path: "../node_modules/react-native/ReactCommon/reactperflogger"
  React-performancetimeline:
    :path: "../node_modules/react-native/ReactCommon/react/performance/timeline"
  React-RCTActionSheet:
    :path: "../node_modules/react-native/Libraries/ActionSheetIOS"
  React-RCTAnimation:
    :path: "../node_modules/react-native/Libraries/NativeAnimation"
  React-RCTAppDelegate:
    :path: "../node_modules/react-native/Libraries/AppDelegate"
  React-RCTBlob:
    :path: "../node_modules/react-native/Libraries/Blob"
  React-RCTFabric:
    :path: "../node_modules/react-native/React"
  React-RCTFBReactNativeSpec:
    :path: "../node_modules/react-native/React"
  React-RCTImage:
    :path: "../node_modules/react-native/Libraries/Image"
  React-RCTLinking:
    :path: "../node_modules/react-native/Libraries/LinkingIOS"
  React-RCTNetwork:
    :path: "../node_modules/react-native/Libraries/Network"
  React-RCTRuntime:
    :path: "../node_modules/react-native/React/Runtime"
  React-RCTSettings:
    :path: "../node_modules/react-native/Libraries/Settings"
  React-RCTText:
    :path: "../node_modules/react-native/Libraries/Text"
  React-RCTVibration:
    :path: "../node_modules/react-native/Libraries/Vibration"
  React-rendererconsistency:
    :path: "../node_modules/react-native/ReactCommon/react/renderer/consistency"
  React-renderercss:
    :path: "../node_modules/react-native/ReactCommon/react/renderer/css"
  React-rendererdebug:
    :path: "../node_modules/react-native/ReactCommon/react/renderer/debug"
  React-rncore:
    :path: "../node_modules/react-native/ReactCommon"
  React-RuntimeApple:
    :path: "../node_modules/react-native/ReactCommon/react/runtime/platform/ios"
  React-RuntimeCore:
    :path: "../node_modules/react-native/ReactCommon/react/runtime"
  React-runtimeexecutor:
    :path: "../node_modules/react-native/ReactCommon/runtimeexecutor"
  React-RuntimeHermes:
    :path: "../node_modules/react-native/ReactCommon/react/runtime"
  React-runtimescheduler:
    :path: "../node_modules/react-native/ReactCommon/react/renderer/runtimescheduler"
  React-timing:
    :path: "../node_modules/react-native/ReactCommon/react/timing"
  React-utils:
    :path: "../node_modules/react-native/ReactCommon/react/utils"
  ReactAppDependencyProvider:
    :path: build/generated/ios
  ReactCodegen:
    :path: build/generated/ios
  ReactCommon:
    :path: "../node_modules/react-native/ReactCommon"
  ReactNativeHybridApp:
    :path: "../node_modules/@expensify/react-native-hybrid-app"
  RNAppleAuthentication:
    :path: "../node_modules/@invertase/react-native-apple-authentication"
  RNCClipboard:
    :path: "../node_modules/@react-native-clipboard/clipboard"
  RNCPicker:
    :path: "../node_modules/@react-native-picker/picker"
  RNDeviceInfo:
    :path: "../node_modules/react-native-device-info"
  RNFBAnalytics:
    :path: "../node_modules/@react-native-firebase/analytics"
  RNFBApp:
    :path: "../node_modules/@react-native-firebase/app"
  RNFBCrashlytics:
    :path: "../node_modules/@react-native-firebase/crashlytics"
  RNFBPerf:
    :path: "../node_modules/@react-native-firebase/perf"
  RNFS:
    :path: "../node_modules/react-native-fs"
  RNGestureHandler:
    :path: "../node_modules/react-native-gesture-handler"
  RNGoogleSignin:
    :path: "../node_modules/@react-native-google-signin/google-signin"
  RNLiveMarkdown:
    :path: "../node_modules/@expensify/react-native-live-markdown"
  RNLocalize:
    :path: "../node_modules/react-native-localize"
  rnmapbox-maps:
    :path: "../node_modules/@rnmapbox/maps"
  RNNitroSQLite:
    :path: "../node_modules/react-native-nitro-sqlite"
  RNPermissions:
    :path: "../node_modules/react-native-permissions"
  RNReactNativeHapticFeedback:
    :path: "../node_modules/react-native-haptic-feedback"
  RNReanimated:
    :path: "../node_modules/react-native-reanimated"
  RNScreens:
    :path: "../node_modules/react-native-screens"
  RNShare:
    :path: "../node_modules/react-native-share"
  RNSound:
    :path: "../node_modules/react-native-sound"
  RNSVG:
    :path: "../node_modules/react-native-svg"
  VisionCamera:
    :path: "../node_modules/react-native-vision-camera"
  Yoga:
    :path: "../node_modules/react-native/ReactCommon/yoga"

CHECKOUT OPTIONS:
  FullStory:
    :http: https://ios-releases.fullstory.com/fullstory-1.64.2-xcframework.tar.gz

SPEC CHECKSUMS:
  Airship: aa8a8f48805425d1a292db60d79235d4a4afa1cb
  AirshipFrameworkProxy: d5873f774b28d13c2189c920b4bafdb9c152f353
  AirshipServiceExtension: 4c87a84223d347f27e16dbfa3c366fa25015747f
  AppAuth: d4f13a8fe0baf391b2108511793e4b479691fb73
  AppLogs: 3bc4e9b141dbf265b9464409caaa40416a9ee0e0
  boost: 7e761d76ca2ce687f7cc98e698152abd03a18f90
  DoubleConversion: cb417026b2400c8f53ae97020b2be961b59470cb
  EXAV: 13d43af15268a3f448a6b994e91574c939f065e6
  EXConstants: 9d62a46a36eae6d28cb978efcbc68aef354d1704
  EXImageLoader: ab4fcf9240cf3636a83c00e3fc5229d692899428
  expensify-react-native-background-task: 33f3c3977ee1bcfb75b5466735d467cacda86746
  ExpensifyNitroUtils: e23437311e907914fc58da92569b5f9805b724f3
  Expo: 63b9951a116c03a63215ae0a116e52b50107cecd
  ExpoAsset: 3ea3275cca6a7793b3d36fbf1075c590f803fbcb
  ExpoFont: 312c73403bbd4f98e1d6a5330641a56292583cd2
  ExpoImage: 306dd755c842dba9f3ee654c51834a9cc657e6ca
  ExpoImageManipulator: 7096d6bf874c0a0a649f60733fef8a99c4ad0fe2
  ExpoModulesCore: 4f1efd2360fd016b3ab7f13c9983320412208976
  ExpoSecureStore: 833b24a0d7feffef4505184910c058221066011e
  fast_float: 06eeec4fe712a76acc9376682e4808b05ce978b6
  FBLazyVector: 84b955f7b4da8b895faf5946f73748267347c975
  Firebase: 3435bc66b4d494c2f22c79fd3aae4c1db6662327
  FirebaseABTesting: 4048f61cc10d2fad064d3089ace6bd5fb910169b
  FirebaseAnalytics: 630349facf4a114a0977e5d7570e104261973287
  FirebaseCore: c692c7f1c75305ab6aff2b367f25e11d73aa8bd0
  FirebaseCoreExtension: c048485c347616dba6165358dbef765c5197597b
  FirebaseCoreInternal: 29d7b3af4aaf0b8f3ed20b568c13df399b06f68c
  FirebaseCrashlytics: 8281e577b6f85a08ea7aeb8b66f95e1ae430c943
  FirebaseInstallations: 0ee9074f2c1e86561ace168ee1470dc67aabaf02
  FirebasePerformance: d8d51127a7d1fe977866813c75836f4911849a09
  FirebaseRemoteConfig: 518ca257cdb2ccbc2b781ef2f2104f1104c7488f
  FirebaseRemoteConfigInterop: 1c6135e8a094cc6368949f5faeeca7ee8948b8aa
  FirebaseSessions: eaa8ec037e7793769defe4201c20bd4d976f9677
  FirebaseSharedSwift: e17c654ef1f1a616b0b33054e663ad1035c8fd40
  fmt: a40bb5bd0294ea969aaaba240a927bd33d878cdd
  ForkInputMask: 55e3fbab504b22da98483e9f9a6514b98fdd2f3c
  FullStory: c381e701f709f5185471800bbb626f079d93fc0d
  fullstory_react-native: 5b94e0ee51a46073bb2c88836708f734ac6807a1
  glog: 5683914934d5b6e4240e497e0f4a3b42d1854183
  GoogleAppMeasurement: 0dfca1a4b534d123de3945e28f77869d10d0d600
  GoogleDataTransport: aae35b7ea0c09004c3797d53c8c41f66f219d6a7
  GoogleSignIn: d4281ab6cf21542b1cfaff85c191f230b399d2db
  GoogleUtilities: 00c88b9a86066ef77f0da2fab05f65d7768ed8e1
  group-ib-fp: fcdafae8102c5e77e35d313d7227a6eba2bbe95f
  GTMAppAuth: f69bd07d68cd3b766125f7e072c45d7340dea0de
  GTMSessionFetcher: 5aea5ba6bd522a239e236100971f10cb71b96ab6
  GzipSwift: 893f3e48e597a1a4f62fafcb6514220fcf8287fa
  hermes-engine: 314be5250afa5692b57b4dd1705959e1973a8ebe
  libavif: 84bbb62fb232c3018d6f1bab79beea87e35de7b7
  libdav1d: 23581a4d8ec811ff171ed5e2e05cd27bad64c39f
  libwebp: 02b23773aedb6ff1fd38cec7a77b81414c6842a8
  lottie-ios: 3d98679b41fa6fd6aff2352b3953dbd3df8a397e
  lottie-react-native: 539be2007394ec90451fd09ee7eeacbb61da4153
  MapboxCommon: cc47fafe3fe5408ca49240aa80fa64f27f275711
  MapboxCoreMaps: 35685edba03e44468aed57c3dfd7f8795edafda8
  MapboxMaps: f87023cf0d72b180b40ea0b6fb4b2d7db6b73b71
  MapboxMobileEvents: d044b9edbe0ec7df60f6c2c9634fe9a7f449266b
  nanopb: fad817b59e0457d11a5dfbde799381cd727c1275
  NitroModules: 058e64fb28102fadd1105e5530fdfa1ff93db7ac
  NWWebSocket: b4741420f1976e1dff4da3edad00c401e4f1d769
  Onfido: 25d7d29890ca96e7faf79c84e2d3a33cd8fb8631
  onfido-react-native-sdk: 1cdc60cfc65e996d7544e1db1201a52cd0af4047
  Plaid: 29f8e793c094261b6fd7761d4c587a92eec30e80
  PromisesObjC: f5707f49cb48b9636751c5b2e7d227e43fba9f47
  PromisesSwift: 9d77319bbe72ebf6d872900551f7eeba9bce2851
  pusher-websocket-react-native: e40c49a1e4ec96d4157375aebcf44943f0f8f62f
  PusherSwift: fa3d5f6587c20ad5790de87a5c9b150367b5f0f5
  RCT-Folly: 36fe2295e44b10d831836cc0d1daec5f8abcf809
  RCTDeprecation: 83ffb90c23ee5cea353bd32008a7bca100908f8c
  RCTRequired: eb7c0aba998009f47a540bec9e9d69a54f68136e
  RCTTypeSafety: 659ae318c09de0477fd27bbc9e140071c7ea5c93
  React: c2d3aa44c49bb34e4dfd49d3ee92da5ebacc1c1c
  React-callinvoker: 1bdfb7549b5af266d85757193b5069f60659ef9d
  React-Codegen: 4b8b4817cea7a54b83851d4c1f91f79aa73de30a
  React-Core: 7150cf9b6a5af063b37003062689f1691e79c020
  React-CoreModules: 15a85e6665d61678942da6ae485b351f4c699049
  React-cxxreact: 74f9de59259ac951923f5726aa14f0398f167af9
  React-debug: a9861ea2196e886642887e29fd1d86c6eee93454
  React-defaultsnativemodule: 0e85419763d183f937ec98ea01a27a2afd6f1aa2
  React-domnativemodule: 9b970dcaf8fe53250622daba1d42877f400b858b
  React-Fabric: 0be44adc205b650b4f6003fd8dd3d72b3a9ba6a8
  React-FabricComponents: ea062466367976df752a9d5847c7136a7f07bb3d
  React-FabricImage: 3add4d33413771218a062920378f3dac2abe6502
  React-featureflags: 4ef61c283dfae8f327dbae70f41bb0399bd9e0fc
  React-featureflagsnativemodule: 3324bd2b55b374897914cf8c6d03cc3c35889d86
  React-graphics: 29570df7b0b3d210ba5a4ec67024b117b5a8c74a
  React-hermes: 8b86e5f54a65ecb69cdf22b3a00a11562eda82d2
  React-idlecallbacksnativemodule: 8624d07a1b25045419521d5809cdf3c948dbc411
  React-ImageManager: 21a10bb92dde7cf5ec29c139769630dadbac0cc2
  React-jserrorhandler: 00697e19cde827e8134d543b404f3f016616e8bc
  React-jsi: 6af1987cfbb1b6621664fdbf6c7b62bd4d38c923
  React-jsiexecutor: 51f372998e0303585cb0317232b938d694663cbd
  React-jsinspector: d797824c7b7c931c5ad8ab41de3841a3d7a52e6f
  React-jsinspectortracing: d9acc748525e22e4c7b7241ea39ecbd99bfa6c22
  React-jsitooling: 5bf7d347f145ae47bcecd4107ba7fe7539ebf55b
  React-jsitracing: 6e27cce907f23131472594523cd6e30737a754e5
  React-logger: 368570a253f00879a1e4fea24ed4047e72e7bbf3
  React-Mapbuffer: f581f01e9c766bbfb7d1f57a6f6ceb86bdc310f1
  React-microtasksnativemodule: 8fc1bfccd27980ed6cfec1f52ffcd6af336f48f7
  react-native-advanced-input-mask: e5fa44f25ae16ab5b8da75b5aed4236a5400a770
  react-native-airship: ff2599900d29e0e64ff2b2dd9f897c0c220a9163
  react-native-app-logs: 6540c5f6f66f33cb52d0bb62f0a10131ff3a9589
<<<<<<< HEAD
  react-native-blob-util: 68f288ed8fd64a191a4d83ffa5a1dd375dc786d2
=======
  react-native-blob-util: a013bd1bb12de304a726c2308cc0e219f34ab66c
>>>>>>> daf18c96
  react-native-cameraroll: d98f8a64b53620754864c33a034e054ca4a3b360
  react-native-config: ab9f9cc16883aed5355ca43478fe39e6aec5ebb9
  react-native-document-picker: 06ad77eb1650e628def114ff74f9f767f1888edd
  react-native-geolocation: d5114c4ea019574f76344eca8503555ba1208b46
  react-native-get-random-values: 21325b2244dfa6b58878f51f9aa42821e7ba3d06
  react-native-image-picker: 05b58a33b780623da2f891c55dcc57c6aa867d83
  react-native-key-command: b04997038f8fe4a03b711abe36cd84ced93c50b3
  react-native-keyboard-controller: be15b0f8fdfd9ee0370f5bc7dab5ed2cfc3ef5e5
  react-native-launch-arguments: 5f41e0abf88a15e3c5309b8875d6fd5ac43df49d
  react-native-netinfo: b8577cba87fbe7b7740c279ee23d25d7c5d87666
  react-native-pager-view: 0f1489fdcdfa56677aa1492e342c9216cbf468a0
  react-native-pdf: 6523dab10d5948360c6e55a7a606decb9cda6de3
  react-native-performance: ed312c0ee791c50077b7ad22b01685fe5a0e3db6
  react-native-plaid-link-sdk: 017d025be9fdb05151e03453bb191e0518e3fe6a
  react-native-release-profiler: a04b78ac9bf24beff9785eaacf9af297644f2103
  react-native-safe-area-context: 6cec90ce53951d3b52dc73e873323a4a7662fc0c
  react-native-view-shot: 70a8e604c289cc67324011554c63ee87dca04a06
  react-native-wallet: 4151b1bfb7b322caf7e1e31b402a69fc7ab46349
  react-native-webview: 9cf95bd9b16cde5d9bbae452a9cf55631b62028d
  React-NativeModulesApple: 1b5e6bf9164371771e553f744da801f5d9f5c7e5
  React-oscompat: ef5df1c734f19b8003e149317d041b8ce1f7d29c
  React-perflogger: 6fd2f6811533e9c19a61e855c3033eecbf4ad2a0
  React-performancetimeline: df331d0764cc54204a73960408371111efbd34b7
  React-RCTActionSheet: a499b0d6d9793886b67ba3e16046a3fef2cdbbc3
  React-RCTAnimation: 2595dcb10a82216a511b54742f8c28d793852ac6
  React-RCTAppDelegate: f03604b70f57c9469a84a159d8abecf793a5bcff
  React-RCTBlob: e00f9b4e2f151938f4d9864cf33ebf24ac03328a
  React-RCTFabric: d3c06acaa6f6b4f51b37b24c1ae5393f55a2ff22
  React-RCTFBReactNativeSpec: 0f4d4f0da938101f2ca9d5333a8f46e527ad2819
  React-RCTImage: dac5e9f8ec476aefe6e60ee640ebc1dfaf1a4dbe
  React-RCTLinking: 494b785a40d952a1dfbe712f43214376e5f0e408
  React-RCTNetwork: b3d7c30cd21793e268db107dd0980cb61b3c1c44
  React-RCTRuntime: 8137d4927804480c952a40c422e40a6e697c616f
  React-RCTSettings: a060c7e381a3896104761b8eed7e284d95e37df3
  React-RCTText: 4f272b72dbb61f390d8c8274528f9fdbff983806
  React-RCTVibration: 0e5326220719aca12473d703aa46693e3b4ce67a
  React-rendererconsistency: 68db5a64f0c42b0337e25ba7b0e9513caae1389d
  React-renderercss: eeb482d2790028a9b47ce9c214397ae2f4e2a7c5
  React-rendererdebug: c6e3b7583c2f0802cb3b4cf19f714853fa9ac670
  React-rncore: 0f64cacb1becc6f89c99018ca920d012f9044ebd
  React-RuntimeApple: 3d34bd566375cbb61e94360329835fde05ced395
  React-RuntimeCore: 6140c26964655b66ddc8afb744c9df429f833357
  React-runtimeexecutor: d60846710facedd1edb70c08b738119b3ee2c6c2
  React-RuntimeHermes: 00ee3577308f9644df029168aa874ac75f25d710
  React-runtimescheduler: 2ad0d683dd8eac942e03cea82d45982fd5fac362
  React-timing: beb0ba912f9ffc1a6758afa767ae5c03302dc9ee
  React-utils: 5593ad221337dddfc69230fc32e94af714773ce5
  ReactAppDependencyProvider: d5dcc564f129632276bd3184e60f053fcd574d6b
  ReactCodegen: aea17732a7f6a3169e3b2800c58dc12034f874f9
  ReactCommon: 35a5629d7159876dd048c63751eaeb3aa3a6a53b
  ReactNativeHybridApp: 47a9e32fe897d22240b69714a25da8b0dcdf53b4
  RNAppleAuthentication: 0571c08da8c327ae2afc0261b48b4a515b0286a6
  RNCClipboard: cc758c52da06b146344ceff63b4dfcf255a693c0
  RNCPicker: 4fc9bd350c1fa6c254c586b535d7179c46488ac6
  RNDeviceInfo: f649855d9132da878fa8b9d4b04ec30de85f5b54
  RNFBAnalytics: 921718282c3326adb23f1eb732898e31804be5a3
  RNFBApp: df5caad9f64b6bc87f8a0b110e6bc411fb00a12b
  RNFBCrashlytics: c9dbfcf63b06cf8e8c4d960719e81160b6bc2e76
  RNFBPerf: c32ec64522c2e4d81d1562747809314e9050b75f
  RNFS: 4ac0f0ea233904cb798630b3c077808c06931688
  RNGestureHandler: 61d3e94abb866ee955563ddf073e405e3f541359
  RNGoogleSignin: ccaa4a81582cf713eea562c5dd9dc1961a715fd0
  RNLiveMarkdown: 6a36c82776afa8fd2c41c2c6e299c6dd77f249ce
  RNLocalize: e3a384870bd61fccfcc46de28089371907ed2e14
  rnmapbox-maps: f3875edd847c82d770d1b57852b36d45b3ea8a01
  RNNitroSQLite: e36968e81bbcab6c9e97a35e74ae34c7420d734c
  RNPermissions: fd6b2676e74ecb6d2dec0a6168502ab7af733e34
  RNReactNativeHapticFeedback: 85c0a6ff490d52f5e8073040296fefe5945ebbfa
  RNReanimated: 0692f0b36f15b83a7936c3611cab923e1396eeb9
  RNScreens: 0dcbe4c37daf0ec9b98bc5a655b1303e58e676ff
  RNShare: 1e3e15a3d2608acde2808bc35448e2344e38e15b
  RNSound: 6c156f925295bdc83e8e422e7d8b38d33bc71852
  RNSVG: 9346c68a0d5c5e4e74d82d664b745f28e6cfc1cb
  SDWebImage: 9f177d83116802728e122410fb25ad88f5c7608a
  SDWebImageAVIFCoder: afe194a084e851f70228e4be35ef651df0fc5c57
  SDWebImageSVGCoder: 15a300a97ec1c8ac958f009c02220ac0402e936c
  SDWebImageWebPCoder: e38c0a70396191361d60c092933e22c20d5b1380
  SocketRocket: d4aabe649be1e368d1318fdf28a022d714d65748
  Turf: aa2ede4298009639d10db36aba1a7ebaad072a5e
  TweetNacl: 3abf4d1d2082b0114e7a67410e300892448951e6
  VisionCamera: 2230ecfd78a1f6cddd8be0fe4e6589f21a6385e1
  Yoga: 50518ade05048235d91a78b803336dbb5b159d5d

PODFILE CHECKSUM: b8d8822965874a00c1e9d5ce99cb02c3618245b2

COCOAPODS: 1.15.2<|MERGE_RESOLUTION|>--- conflicted
+++ resolved
@@ -490,6 +490,7 @@
     - React-jsinspector
     - React-jsitooling
     - React-perflogger
+    - React-rendererconsistency
     - React-runtimescheduler
     - React-utils
     - SocketRocket (= 0.7.1)
@@ -508,6 +509,7 @@
     - React-jsinspector
     - React-jsitooling
     - React-perflogger
+    - React-rendererconsistency
     - React-runtimescheduler
     - React-utils
     - SocketRocket (= 0.7.1)
@@ -525,6 +527,7 @@
     - React-jsinspector
     - React-jsitooling
     - React-perflogger
+    - React-rendererconsistency
     - React-runtimescheduler
     - React-utils
     - SocketRocket (= 0.7.1)
@@ -544,6 +547,7 @@
     - React-jsinspector
     - React-jsitooling
     - React-perflogger
+    - React-rendererconsistency
     - React-runtimescheduler
     - React-utils
     - SocketRocket (= 0.7.1)
@@ -562,6 +566,7 @@
     - React-jsinspector
     - React-jsitooling
     - React-perflogger
+    - React-rendererconsistency
     - React-runtimescheduler
     - React-utils
     - SocketRocket (= 0.7.1)
@@ -580,6 +585,7 @@
     - React-jsinspector
     - React-jsitooling
     - React-perflogger
+    - React-rendererconsistency
     - React-runtimescheduler
     - React-utils
     - SocketRocket (= 0.7.1)
@@ -598,6 +604,7 @@
     - React-jsinspector
     - React-jsitooling
     - React-perflogger
+    - React-rendererconsistency
     - React-runtimescheduler
     - React-utils
     - SocketRocket (= 0.7.1)
@@ -616,6 +623,7 @@
     - React-jsinspector
     - React-jsitooling
     - React-perflogger
+    - React-rendererconsistency
     - React-runtimescheduler
     - React-utils
     - SocketRocket (= 0.7.1)
@@ -634,6 +642,7 @@
     - React-jsinspector
     - React-jsitooling
     - React-perflogger
+    - React-rendererconsistency
     - React-runtimescheduler
     - React-utils
     - SocketRocket (= 0.7.1)
@@ -652,6 +661,7 @@
     - React-jsinspector
     - React-jsitooling
     - React-perflogger
+    - React-rendererconsistency
     - React-runtimescheduler
     - React-utils
     - SocketRocket (= 0.7.1)
@@ -670,6 +680,7 @@
     - React-jsinspector
     - React-jsitooling
     - React-perflogger
+    - React-rendererconsistency
     - React-runtimescheduler
     - React-utils
     - SocketRocket (= 0.7.1)
@@ -688,6 +699,7 @@
     - React-jsinspector
     - React-jsitooling
     - React-perflogger
+    - React-rendererconsistency
     - React-runtimescheduler
     - React-utils
     - SocketRocket (= 0.7.1)
@@ -706,6 +718,7 @@
     - React-jsinspector
     - React-jsitooling
     - React-perflogger
+    - React-rendererconsistency
     - React-runtimescheduler
     - React-utils
     - SocketRocket (= 0.7.1)
@@ -724,6 +737,7 @@
     - React-jsinspector
     - React-jsitooling
     - React-perflogger
+    - React-rendererconsistency
     - React-runtimescheduler
     - React-utils
     - SocketRocket (= 0.7.1)
@@ -3724,7 +3738,7 @@
   AirshipServiceExtension: 4c87a84223d347f27e16dbfa3c366fa25015747f
   AppAuth: d4f13a8fe0baf391b2108511793e4b479691fb73
   AppLogs: 3bc4e9b141dbf265b9464409caaa40416a9ee0e0
-  boost: 7e761d76ca2ce687f7cc98e698152abd03a18f90
+  boost: 659a89341ea4ab3df8259733813b52f26d8be9a5
   DoubleConversion: cb417026b2400c8f53ae97020b2be961b59470cb
   EXAV: 13d43af15268a3f448a6b994e91574c939f065e6
   EXConstants: 9d62a46a36eae6d28cb978efcbc68aef354d1704
@@ -3793,7 +3807,7 @@
   React: c2d3aa44c49bb34e4dfd49d3ee92da5ebacc1c1c
   React-callinvoker: 1bdfb7549b5af266d85757193b5069f60659ef9d
   React-Codegen: 4b8b4817cea7a54b83851d4c1f91f79aa73de30a
-  React-Core: 7150cf9b6a5af063b37003062689f1691e79c020
+  React-Core: 7e3642ef83e1032df3d25ebc840868c0c54381ca
   React-CoreModules: 15a85e6665d61678942da6ae485b351f4c699049
   React-cxxreact: 74f9de59259ac951923f5726aa14f0398f167af9
   React-debug: a9861ea2196e886642887e29fd1d86c6eee93454
@@ -3821,11 +3835,7 @@
   react-native-advanced-input-mask: e5fa44f25ae16ab5b8da75b5aed4236a5400a770
   react-native-airship: ff2599900d29e0e64ff2b2dd9f897c0c220a9163
   react-native-app-logs: 6540c5f6f66f33cb52d0bb62f0a10131ff3a9589
-<<<<<<< HEAD
   react-native-blob-util: 68f288ed8fd64a191a4d83ffa5a1dd375dc786d2
-=======
-  react-native-blob-util: a013bd1bb12de304a726c2308cc0e219f34ab66c
->>>>>>> daf18c96
   react-native-cameraroll: d98f8a64b53620754864c33a034e054ca4a3b360
   react-native-config: ab9f9cc16883aed5355ca43478fe39e6aec5ebb9
   react-native-document-picker: 06ad77eb1650e628def114ff74f9f767f1888edd
@@ -3847,7 +3857,7 @@
   react-native-webview: 9cf95bd9b16cde5d9bbae452a9cf55631b62028d
   React-NativeModulesApple: 1b5e6bf9164371771e553f744da801f5d9f5c7e5
   React-oscompat: ef5df1c734f19b8003e149317d041b8ce1f7d29c
-  React-perflogger: 6fd2f6811533e9c19a61e855c3033eecbf4ad2a0
+  React-perflogger: 005c6dfd4aa335fd527c94cc4591ed9b509f0486
   React-performancetimeline: df331d0764cc54204a73960408371111efbd34b7
   React-RCTActionSheet: a499b0d6d9793886b67ba3e16046a3fef2cdbbc3
   React-RCTAnimation: 2595dcb10a82216a511b54742f8c28d793852ac6
@@ -3862,7 +3872,7 @@
   React-RCTSettings: a060c7e381a3896104761b8eed7e284d95e37df3
   React-RCTText: 4f272b72dbb61f390d8c8274528f9fdbff983806
   React-RCTVibration: 0e5326220719aca12473d703aa46693e3b4ce67a
-  React-rendererconsistency: 68db5a64f0c42b0337e25ba7b0e9513caae1389d
+  React-rendererconsistency: 4e8e3fd5e90ec9594a4bd5950496eb8006c72f7e
   React-renderercss: eeb482d2790028a9b47ce9c214397ae2f4e2a7c5
   React-rendererdebug: c6e3b7583c2f0802cb3b4cf19f714853fa9ac670
   React-rncore: 0f64cacb1becc6f89c99018ca920d012f9044ebd
