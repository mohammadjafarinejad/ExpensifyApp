--- conflicted
+++ resolved
@@ -1,15 +1,15 @@
 PODS:
-  - Airship (14.4.2):
-    - Airship/Automation (= 14.4.2)
-    - Airship/Core (= 14.4.2)
-    - Airship/ExtendedActions (= 14.4.2)
-    - Airship/MessageCenter (= 14.4.2)
-  - Airship/Automation (14.4.2):
+  - Airship (14.3.0):
+    - Airship/Automation (= 14.3.0)
+    - Airship/Core (= 14.3.0)
+    - Airship/ExtendedActions (= 14.3.0)
+    - Airship/MessageCenter (= 14.3.0)
+  - Airship/Automation (14.3.0):
     - Airship/Core
-  - Airship/Core (14.4.2)
-  - Airship/ExtendedActions (14.4.2):
+  - Airship/Core (14.3.0)
+  - Airship/ExtendedActions (14.3.0):
     - Airship/Core
-  - Airship/MessageCenter (14.4.2):
+  - Airship/MessageCenter (14.3.0):
     - Airship/Core
   - boost-for-react-native (1.63.0)
   - CocoaAsyncSocket (7.6.5)
@@ -583,8 +583,8 @@
     - UMCore
   - UMTaskManagerInterface (6.1.0):
     - UMCore
-  - urbanairship-react-native (11.0.2):
-    - Airship (= 14.4.2)
+  - urbanairship-react-native (11.0.1):
+    - Airship (= 14.3.0)
     - React-Core
   - Yoga (1.14.0)
   - YogaKit (1.18.1):
@@ -876,17 +876,13 @@
     :path: "../node_modules/react-native/ReactCommon/yoga"
 
 SPEC CHECKSUMS:
-  Airship: 29d674abeac754f783fc46c7d383d6f046687341
+  Airship: 7609d263d3a207f112d6db066af5852b80af6819
   boost-for-react-native: 39c7adb57c4e60d6c5479dd8623128eb5b3f0f2c
   CocoaAsyncSocket: 065fd1e645c7abab64f7a6a2007a48038fdc6a99
   DoubleConversion: cf9b38bf0b2d048436d9a82ad2abe1404f11e7de
   EXHaptics: 337c160c148baa6f0e7166249f368965906e346b
   FBLazyVector: 7b423f9e248eae65987838148c36eec1dbfe0b53
-<<<<<<< HEAD
-  FBReactNativeSpec: 7c304782592aaf95fe9fc6add0746906d6562739
-=======
   FBReactNativeSpec: d2bbf7ed8374a5ef7e82afdce19c4e50731f1f0e
->>>>>>> 170ec90d
   Firebase: 54cdc8bc9c9b3de54f43dab86e62f5a76b47034f
   FirebaseABTesting: 4cb61aeeb50f60680af1c01fff781dfaf9293916
   FirebaseAnalytics: 4751d6a49598a2b58da678cc07df696bcd809ab9
@@ -982,7 +978,7 @@
   UMReactNativeAdapter: 7b458ca3d4497b5114e6bb766b223432bad22d8a
   UMSensorsInterface: 50439b47826e716a514cbd7384aebe9ab4fde5f4
   UMTaskManagerInterface: 482155764886069beb1bc7fcf6036f12e4ad0751
-  urbanairship-react-native: 60b4b4235838ff109a2639b639e2ef01d54ad455
+  urbanairship-react-native: d415a12e67ba93bf3ce914df9a310b66a88a5cc3
   Yoga: a7de31c64fe738607e7a3803e3f591a4b1df7393
   YogaKit: f782866e155069a2cca2517aafea43200b01fd5a
 
