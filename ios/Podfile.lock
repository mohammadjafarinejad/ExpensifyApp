--- conflicted
+++ resolved
@@ -1837,7 +1837,6 @@
     - GoogleSignIn (~> 7.0)
     - React-Core
   - RNLiveMarkdown (0.1.38):
-<<<<<<< HEAD
     - glog
     - hermes-engine
     - RCT-Folly (= 2022.05.16.00)
@@ -1858,8 +1857,6 @@
     - RNLiveMarkdown/common (= 0.1.38)
     - Yoga
   - RNLiveMarkdown/common (0.1.38):
-=======
->>>>>>> 8fe465d7
     - glog
     - hermes-engine
     - RCT-Folly (= 2022.05.16.00)
@@ -2052,19 +2049,13 @@
     - SDWebImage/Core (~> 5.17)
   - SocketRocket (0.6.1)
   - Turf (2.7.0)
-<<<<<<< HEAD
-  - VisionCamera (4.0.0-beta.11):
-    - glog
-    - hermes-engine
-    - RCT-Folly (= 2022.05.16.00)
-    - RCTRequired
-    - RCTTypeSafety
-    - React-Codegen
-=======
   - VisionCamera (4.0.0-beta.13):
-    - React
-    - React-callinvoker
->>>>>>> 8fe465d7
+    - glog
+    - hermes-engine
+    - RCT-Folly (= 2022.05.16.00)
+    - RCTRequired
+    - RCTTypeSafety
+    - React-Codegen
     - React-Core
     - React-debug
     - React-Fabric
@@ -2574,11 +2565,7 @@
   RNFS: 4ac0f0ea233904cb798630b3c077808c06931688
   RNGestureHandler: 1190c218cdaaf029ee1437076a3fbbc3297d89fb
   RNGoogleSignin: ccaa4a81582cf713eea562c5dd9dc1961a715fd0
-<<<<<<< HEAD
   RNLiveMarkdown: 9d974f060d0bd857f7d96fac0e9a1539363baa5e
-=======
-  RNLiveMarkdown: 0f7819903c63a786bbb80fd620baba10d43dfe18
->>>>>>> 8fe465d7
   RNLocalize: d4b8af4e442d4bcca54e68fc687a2129b4d71a81
   rnmapbox-maps: 3e273e0e867a079ec33df9ee33bb0482434b897d
   RNPermissions: 8990fc2c10da3640938e6db1647cb6416095b729
@@ -2594,13 +2581,8 @@
   SDWebImageWebPCoder: af09429398d99d524cae2fe00f6f0f6e491ed102
   SocketRocket: f32cd54efbe0f095c4d7594881e52619cfe80b17
   Turf: 13d1a92d969ca0311bbc26e8356cca178ce95da2
-<<<<<<< HEAD
-  VisionCamera: d447f37981dd33b4adb88c091f7e63014448fb27
+  VisionCamera: 3033e0dd5272d46e97bcb406adea4ae0e6907abf
   Yoga: 1b901a6d6eeba4e8a2e8f308f708691cdb5db312
-=======
-  VisionCamera: 9f26224fce1233ffdad9fa4e56863e3de2190dc0
-  Yoga: e64aa65de36c0832d04e8c7bd614396c77a80047
->>>>>>> 8fe465d7
 
 PODFILE CHECKSUM: a25a81f2b50270f0c0bd0aff2e2ebe4d0b4ec06d
 
