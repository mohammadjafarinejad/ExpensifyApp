PODS:
  - Airship (19.2.1):
    - Airship/Automation (= 19.2.1)
    - Airship/Basement (= 19.2.1)
    - Airship/Core (= 19.2.1)
    - Airship/FeatureFlags (= 19.2.1)
    - Airship/MessageCenter (= 19.2.1)
    - Airship/PreferenceCenter (= 19.2.1)
  - Airship/Automation (19.2.1):
    - Airship/Core
  - Airship/Basement (19.2.1)
  - Airship/Core (19.2.1):
    - Airship/Basement
  - Airship/FeatureFlags (19.2.1):
    - Airship/Core
  - Airship/MessageCenter (19.2.1):
    - Airship/Core
  - Airship/PreferenceCenter (19.2.1):
    - Airship/Core
  - AirshipFrameworkProxy (14.1.1):
    - Airship (= 19.2.1)
  - AirshipServiceExtension (18.7.2)
  - AppAuth (1.7.5):
    - AppAuth/Core (= 1.7.5)
    - AppAuth/ExternalUserAgent (= 1.7.5)
  - AppAuth/Core (1.7.5)
  - AppAuth/ExternalUserAgent (1.7.5):
    - AppAuth/Core
  - AppLogs (0.1.0)
  - boost (1.84.0)
  - DoubleConversion (1.1.6)
  - EXAV (15.1.4):
    - ExpoModulesCore
    - ReactCommon/turbomodule/core
  - EXImageLoader (5.1.0):
    - ExpoModulesCore
    - React-Core
  - expensify-react-native-background-task (0.0.0):
    - DoubleConversion
    - glog
    - hermes-engine
    - RCT-Folly (= 2024.11.18.00)
    - RCTRequired
    - RCTTypeSafety
    - React-Core
    - React-debug
    - React-Fabric
    - React-featureflags
    - React-graphics
    - React-hermes
    - React-ImageManager
    - React-jsi
    - React-NativeModulesApple
    - React-RCTFabric
    - React-renderercss
    - React-rendererdebug
    - React-utils
    - ReactCodegen
    - ReactCommon/turbomodule/bridging
    - ReactCommon/turbomodule/core
    - Yoga
  - Expo (53.0.7):
    - DoubleConversion
    - ExpoModulesCore
    - glog
    - hermes-engine
    - RCT-Folly (= 2024.11.18.00)
    - RCTRequired
    - RCTTypeSafety
    - React-Core
    - React-debug
    - React-Fabric
    - React-featureflags
    - React-graphics
    - React-hermes
    - React-ImageManager
    - React-jsi
    - React-NativeModulesApple
    - React-RCTAppDelegate
    - React-RCTFabric
    - React-renderercss
    - React-rendererdebug
    - React-utils
    - ReactAppDependencyProvider
    - ReactCodegen
    - ReactCommon/turbomodule/bridging
    - ReactCommon/turbomodule/core
    - Yoga
  - ExpoAsset (11.1.5):
    - ExpoModulesCore
  - ExpoFont (13.3.1):
    - ExpoModulesCore
  - ExpoImage (2.1.6):
    - ExpoModulesCore
    - libavif/libdav1d
    - SDWebImage (~> 5.21.0)
    - SDWebImageAVIFCoder (~> 0.11.0)
    - SDWebImageSVGCoder (~> 1.7.0)
    - SDWebImageWebPCoder (~> 0.14.6)
  - ExpoImageManipulator (13.1.5):
    - EXImageLoader
    - ExpoModulesCore
    - SDWebImageWebPCoder
  - ExpoModulesCore (2.3.12):
    - DoubleConversion
    - glog
    - hermes-engine
    - RCT-Folly (= 2024.11.18.00)
    - RCTRequired
    - RCTTypeSafety
    - React-Core
    - React-debug
    - React-Fabric
    - React-featureflags
    - React-graphics
    - React-hermes
    - React-ImageManager
    - React-jsi
    - React-jsinspector
    - React-NativeModulesApple
    - React-RCTFabric
    - React-renderercss
    - React-rendererdebug
    - React-utils
    - ReactCodegen
    - ReactCommon/turbomodule/bridging
    - ReactCommon/turbomodule/core
    - Yoga
  - fast_float (6.1.4)
  - FBLazyVector (0.79.2)
  - Firebase/Analytics (8.8.0):
    - Firebase/Core
  - Firebase/Core (8.8.0):
    - Firebase/CoreOnly
    - FirebaseAnalytics (~> 8.8.0)
  - Firebase/CoreOnly (8.8.0):
    - FirebaseCore (= 8.8.0)
  - Firebase/Crashlytics (8.8.0):
    - Firebase/CoreOnly
    - FirebaseCrashlytics (~> 8.8.0)
  - Firebase/Performance (8.8.0):
    - Firebase/CoreOnly
    - FirebasePerformance (~> 8.8.0)
  - FirebaseABTesting (8.15.0):
    - FirebaseCore (~> 8.0)
  - FirebaseAnalytics (8.8.0):
    - FirebaseAnalytics/AdIdSupport (= 8.8.0)
    - FirebaseCore (~> 8.0)
    - FirebaseInstallations (~> 8.0)
    - GoogleUtilities/AppDelegateSwizzler (~> 7.4)
    - GoogleUtilities/MethodSwizzler (~> 7.4)
    - GoogleUtilities/Network (~> 7.4)
    - "GoogleUtilities/NSData+zlib (~> 7.4)"
    - nanopb (~> 2.30908.0)
  - FirebaseAnalytics/AdIdSupport (8.8.0):
    - FirebaseCore (~> 8.0)
    - FirebaseInstallations (~> 8.0)
    - GoogleAppMeasurement (= 8.8.0)
    - GoogleUtilities/AppDelegateSwizzler (~> 7.4)
    - GoogleUtilities/MethodSwizzler (~> 7.4)
    - GoogleUtilities/Network (~> 7.4)
    - "GoogleUtilities/NSData+zlib (~> 7.4)"
    - nanopb (~> 2.30908.0)
  - FirebaseCore (8.8.0):
    - FirebaseCoreDiagnostics (~> 8.0)
    - GoogleUtilities/Environment (~> 7.4)
    - GoogleUtilities/Logger (~> 7.4)
  - FirebaseCoreDiagnostics (8.15.0):
    - GoogleDataTransport (~> 9.1)
    - GoogleUtilities/Environment (~> 7.7)
    - GoogleUtilities/Logger (~> 7.7)
    - nanopb (~> 2.30908.0)
  - FirebaseCrashlytics (8.8.0):
    - FirebaseCore (~> 8.0)
    - FirebaseInstallations (~> 8.0)
    - GoogleDataTransport (~> 9.0)
    - GoogleUtilities/Environment (~> 7.4)
    - nanopb (~> 2.30908.0)
    - PromisesObjC (< 3.0, >= 1.2)
  - FirebaseInstallations (8.15.0):
    - FirebaseCore (~> 8.0)
    - GoogleUtilities/Environment (~> 7.7)
    - GoogleUtilities/UserDefaults (~> 7.7)
    - PromisesObjC (< 3.0, >= 1.2)
  - FirebasePerformance (8.8.0):
    - FirebaseCore (~> 8.0)
    - FirebaseInstallations (~> 8.0)
    - FirebaseRemoteConfig (~> 8.0)
    - GoogleDataTransport (~> 9.0)
    - GoogleUtilities/Environment (~> 7.4)
    - GoogleUtilities/ISASwizzler (~> 7.4)
    - GoogleUtilities/MethodSwizzler (~> 7.4)
    - nanopb (~> 2.30908.0)
  - FirebaseRemoteConfig (8.15.0):
    - FirebaseABTesting (~> 8.0)
    - FirebaseCore (~> 8.0)
    - FirebaseInstallations (~> 8.0)
    - GoogleUtilities/Environment (~> 7.7)
    - "GoogleUtilities/NSData+zlib (~> 7.7)"
  - fmt (11.0.2)
  - ForkInputMask (7.3.3)
  - FullStory (1.52.0)
  - fullstory_react-native (1.7.2):
    - DoubleConversion
    - FullStory (~> 1.14)
    - glog
    - hermes-engine
    - RCT-Folly (= 2024.11.18.00)
    - RCTRequired
    - RCTTypeSafety
    - React-Core
    - React-debug
    - React-Fabric
    - React-featureflags
    - React-graphics
    - React-hermes
    - React-ImageManager
    - React-jsi
    - React-NativeModulesApple
    - React-RCTFabric
    - React-renderercss
    - React-rendererdebug
    - React-utils
    - ReactCodegen
    - ReactCommon/turbomodule/bridging
    - ReactCommon/turbomodule/core
    - Yoga
  - glog (0.3.5)
  - GoogleAppMeasurement (8.8.0):
    - GoogleAppMeasurement/AdIdSupport (= 8.8.0)
    - GoogleUtilities/AppDelegateSwizzler (~> 7.4)
    - GoogleUtilities/MethodSwizzler (~> 7.4)
    - GoogleUtilities/Network (~> 7.4)
    - "GoogleUtilities/NSData+zlib (~> 7.4)"
    - nanopb (~> 2.30908.0)
  - GoogleAppMeasurement/AdIdSupport (8.8.0):
    - GoogleAppMeasurement/WithoutAdIdSupport (= 8.8.0)
    - GoogleUtilities/AppDelegateSwizzler (~> 7.4)
    - GoogleUtilities/MethodSwizzler (~> 7.4)
    - GoogleUtilities/Network (~> 7.4)
    - "GoogleUtilities/NSData+zlib (~> 7.4)"
    - nanopb (~> 2.30908.0)
  - GoogleAppMeasurement/WithoutAdIdSupport (8.8.0):
    - GoogleUtilities/AppDelegateSwizzler (~> 7.4)
    - GoogleUtilities/MethodSwizzler (~> 7.4)
    - GoogleUtilities/Network (~> 7.4)
    - "GoogleUtilities/NSData+zlib (~> 7.4)"
    - nanopb (~> 2.30908.0)
  - GoogleDataTransport (9.4.1):
    - GoogleUtilities/Environment (~> 7.7)
    - nanopb (< 2.30911.0, >= 2.30908.0)
    - PromisesObjC (< 3.0, >= 1.2)
  - GoogleSignIn (7.1.0):
    - AppAuth (< 2.0, >= 1.7.3)
    - GTMAppAuth (< 5.0, >= 4.1.1)
    - GTMSessionFetcher/Core (~> 3.3)
  - GoogleUtilities/AppDelegateSwizzler (7.13.3):
    - GoogleUtilities/Environment
    - GoogleUtilities/Logger
    - GoogleUtilities/Network
    - GoogleUtilities/Privacy
  - GoogleUtilities/Environment (7.13.3):
    - GoogleUtilities/Privacy
    - PromisesObjC (< 3.0, >= 1.2)
  - GoogleUtilities/ISASwizzler (7.13.3):
    - GoogleUtilities/Privacy
  - GoogleUtilities/Logger (7.13.3):
    - GoogleUtilities/Environment
    - GoogleUtilities/Privacy
  - GoogleUtilities/MethodSwizzler (7.13.3):
    - GoogleUtilities/Logger
    - GoogleUtilities/Privacy
  - GoogleUtilities/Network (7.13.3):
    - GoogleUtilities/Logger
    - "GoogleUtilities/NSData+zlib"
    - GoogleUtilities/Privacy
    - GoogleUtilities/Reachability
  - "GoogleUtilities/NSData+zlib (7.13.3)":
    - GoogleUtilities/Privacy
  - GoogleUtilities/Privacy (7.13.3)
  - GoogleUtilities/Reachability (7.13.3):
    - GoogleUtilities/Logger
    - GoogleUtilities/Privacy
  - GoogleUtilities/UserDefaults (7.13.3):
    - GoogleUtilities/Logger
    - GoogleUtilities/Privacy
  - GTMAppAuth (4.1.1):
    - AppAuth/Core (~> 1.7)
    - GTMSessionFetcher/Core (< 4.0, >= 3.3)
  - GTMSessionFetcher/Core (3.5.0)
  - GzipSwift (5.1.1)
  - hermes-engine (0.79.2):
    - hermes-engine/Pre-built (= 0.79.2)
  - hermes-engine/Pre-built (0.79.2)
  - libavif/core (0.11.1)
  - libavif/libdav1d (0.11.1):
    - libavif/core
    - libdav1d (>= 0.6.0)
  - libdav1d (1.2.0)
  - libwebp (1.3.2):
    - libwebp/demux (= 1.3.2)
    - libwebp/mux (= 1.3.2)
    - libwebp/sharpyuv (= 1.3.2)
    - libwebp/webp (= 1.3.2)
  - libwebp/demux (1.3.2):
    - libwebp/webp
  - libwebp/mux (1.3.2):
    - libwebp/demux
  - libwebp/sharpyuv (1.3.2)
  - libwebp/webp (1.3.2):
    - libwebp/sharpyuv
  - lottie-ios (4.3.4)
  - lottie-react-native (6.5.1):
    - DoubleConversion
    - glog
    - hermes-engine
    - lottie-ios (~> 4.3.3)
    - RCT-Folly (= 2024.11.18.00)
    - RCTRequired
    - RCTTypeSafety
    - React-Core
    - React-debug
    - React-Fabric
    - React-featureflags
    - React-graphics
    - React-hermes
    - React-ImageManager
    - React-jsi
    - React-NativeModulesApple
    - React-RCTFabric
    - React-renderercss
    - React-rendererdebug
    - React-utils
    - ReactCodegen
    - ReactCommon/turbomodule/bridging
    - ReactCommon/turbomodule/core
    - Yoga
  - MapboxCommon (23.11.2)
  - MapboxCoreMaps (10.19.2):
    - MapboxCommon (~> 23.11)
  - MapboxMaps (10.19.1):
    - MapboxCommon (= 23.11.2)
    - MapboxCoreMaps (= 10.19.2)
    - MapboxMobileEvents (= 2.0.0)
    - Turf (= 2.8.0)
  - MapboxMobileEvents (2.0.0)
  - nanopb (2.30908.0):
    - nanopb/decode (= 2.30908.0)
    - nanopb/encode (= 2.30908.0)
  - nanopb/decode (2.30908.0)
  - nanopb/encode (2.30908.0)
  - NitroModules (0.24.1):
    - DoubleConversion
    - glog
    - hermes-engine
    - RCT-Folly (= 2024.11.18.00)
    - RCTRequired
    - RCTTypeSafety
    - React-callinvoker
    - React-Core
    - React-debug
    - React-Fabric
    - React-featureflags
    - React-graphics
    - React-ImageManager
    - React-jsi
    - React-NativeModulesApple
    - React-RCTFabric
    - React-rendererdebug
    - React-utils
    - ReactCodegen
    - ReactCommon/turbomodule/bridging
    - ReactCommon/turbomodule/core
    - Yoga
  - NWWebSocket (0.5.4)
  - Onfido (29.7.2)
  - onfido-react-native-sdk (10.6.0):
    - DoubleConversion
    - glog
    - hermes-engine
    - Onfido (~> 29.7.0)
    - RCT-Folly (= 2024.11.18.00)
    - RCTRequired
    - RCTTypeSafety
    - React-Core
    - React-debug
    - React-Fabric
    - React-featureflags
    - React-graphics
    - React-hermes
    - React-ImageManager
    - React-jsi
    - React-NativeModulesApple
    - React-RCTFabric
    - React-renderercss
    - React-rendererdebug
    - React-utils
    - ReactCodegen
    - ReactCommon/turbomodule/bridging
    - ReactCommon/turbomodule/core
    - Yoga
  - Plaid (5.6.0)
  - PromisesObjC (2.4.0)
  - pusher-websocket-react-native (1.3.1):
    - PusherSwift (~> 10.1.5)
    - React
  - PusherSwift (10.1.5):
    - NWWebSocket (~> 0.5.4)
    - TweetNacl (~> 1.0.0)
  - RCT-Folly (2024.11.18.00):
    - boost
    - DoubleConversion
    - fast_float (= 6.1.4)
    - fmt (= 11.0.2)
    - glog
    - RCT-Folly/Default (= 2024.11.18.00)
  - RCT-Folly/Default (2024.11.18.00):
    - boost
    - DoubleConversion
    - fast_float (= 6.1.4)
    - fmt (= 11.0.2)
    - glog
  - RCT-Folly/Fabric (2024.11.18.00):
    - boost
    - DoubleConversion
    - fast_float (= 6.1.4)
    - fmt (= 11.0.2)
    - glog
  - RCTDeprecation (0.79.2)
  - RCTRequired (0.79.2)
  - RCTTypeSafety (0.79.2):
    - FBLazyVector (= 0.79.2)
    - RCTRequired (= 0.79.2)
    - React-Core (= 0.79.2)
  - React (0.79.2):
    - React-Core (= 0.79.2)
    - React-Core/DevSupport (= 0.79.2)
    - React-Core/RCTWebSocket (= 0.79.2)
    - React-RCTActionSheet (= 0.79.2)
    - React-RCTAnimation (= 0.79.2)
    - React-RCTBlob (= 0.79.2)
    - React-RCTImage (= 0.79.2)
    - React-RCTLinking (= 0.79.2)
    - React-RCTNetwork (= 0.79.2)
    - React-RCTSettings (= 0.79.2)
    - React-RCTText (= 0.79.2)
    - React-RCTVibration (= 0.79.2)
  - React-callinvoker (0.79.2)
  - React-Core (0.79.2):
    - glog
    - hermes-engine
    - RCT-Folly (= 2024.11.18.00)
    - RCTDeprecation
    - React-Core/Default (= 0.79.2)
    - React-cxxreact
    - React-featureflags
    - React-hermes
    - React-jsi
    - React-jsiexecutor
    - React-jsinspector
    - React-jsitooling
    - React-perflogger
    - React-runtimescheduler
    - React-utils
    - SocketRocket (= 0.7.1)
    - Yoga
  - React-Core/CoreModulesHeaders (0.79.2):
    - glog
    - hermes-engine
    - RCT-Folly (= 2024.11.18.00)
    - RCTDeprecation
    - React-Core/Default
    - React-cxxreact
    - React-featureflags
    - React-hermes
    - React-jsi
    - React-jsiexecutor
    - React-jsinspector
    - React-jsitooling
    - React-perflogger
    - React-runtimescheduler
    - React-utils
    - SocketRocket (= 0.7.1)
    - Yoga
  - React-Core/Default (0.79.2):
    - glog
    - hermes-engine
    - RCT-Folly (= 2024.11.18.00)
    - RCTDeprecation
    - React-cxxreact
    - React-featureflags
    - React-hermes
    - React-jsi
    - React-jsiexecutor
    - React-jsinspector
    - React-jsitooling
    - React-perflogger
    - React-runtimescheduler
    - React-utils
    - SocketRocket (= 0.7.1)
    - Yoga
  - React-Core/DevSupport (0.79.2):
    - glog
    - hermes-engine
    - RCT-Folly (= 2024.11.18.00)
    - RCTDeprecation
    - React-Core/Default (= 0.79.2)
    - React-Core/RCTWebSocket (= 0.79.2)
    - React-cxxreact
    - React-featureflags
    - React-hermes
    - React-jsi
    - React-jsiexecutor
    - React-jsinspector
    - React-jsitooling
    - React-perflogger
    - React-runtimescheduler
    - React-utils
    - SocketRocket (= 0.7.1)
    - Yoga
  - React-Core/RCTActionSheetHeaders (0.79.2):
    - glog
    - hermes-engine
    - RCT-Folly (= 2024.11.18.00)
    - RCTDeprecation
    - React-Core/Default
    - React-cxxreact
    - React-featureflags
    - React-hermes
    - React-jsi
    - React-jsiexecutor
    - React-jsinspector
    - React-jsitooling
    - React-perflogger
    - React-runtimescheduler
    - React-utils
    - SocketRocket (= 0.7.1)
    - Yoga
  - React-Core/RCTAnimationHeaders (0.79.2):
    - glog
    - hermes-engine
    - RCT-Folly (= 2024.11.18.00)
    - RCTDeprecation
    - React-Core/Default
    - React-cxxreact
    - React-featureflags
    - React-hermes
    - React-jsi
    - React-jsiexecutor
    - React-jsinspector
    - React-jsitooling
    - React-perflogger
    - React-runtimescheduler
    - React-utils
    - SocketRocket (= 0.7.1)
    - Yoga
  - React-Core/RCTBlobHeaders (0.79.2):
    - glog
    - hermes-engine
    - RCT-Folly (= 2024.11.18.00)
    - RCTDeprecation
    - React-Core/Default
    - React-cxxreact
    - React-featureflags
    - React-hermes
    - React-jsi
    - React-jsiexecutor
    - React-jsinspector
    - React-jsitooling
    - React-perflogger
    - React-runtimescheduler
    - React-utils
    - SocketRocket (= 0.7.1)
    - Yoga
  - React-Core/RCTImageHeaders (0.79.2):
    - glog
    - hermes-engine
    - RCT-Folly (= 2024.11.18.00)
    - RCTDeprecation
    - React-Core/Default
    - React-cxxreact
    - React-featureflags
    - React-hermes
    - React-jsi
    - React-jsiexecutor
    - React-jsinspector
    - React-jsitooling
    - React-perflogger
    - React-runtimescheduler
    - React-utils
    - SocketRocket (= 0.7.1)
    - Yoga
  - React-Core/RCTLinkingHeaders (0.79.2):
    - glog
    - hermes-engine
    - RCT-Folly (= 2024.11.18.00)
    - RCTDeprecation
    - React-Core/Default
    - React-cxxreact
    - React-featureflags
    - React-hermes
    - React-jsi
    - React-jsiexecutor
    - React-jsinspector
    - React-jsitooling
    - React-perflogger
    - React-runtimescheduler
    - React-utils
    - SocketRocket (= 0.7.1)
    - Yoga
  - React-Core/RCTNetworkHeaders (0.79.2):
    - glog
    - hermes-engine
    - RCT-Folly (= 2024.11.18.00)
    - RCTDeprecation
    - React-Core/Default
    - React-cxxreact
    - React-featureflags
    - React-hermes
    - React-jsi
    - React-jsiexecutor
    - React-jsinspector
    - React-jsitooling
    - React-perflogger
    - React-runtimescheduler
    - React-utils
    - SocketRocket (= 0.7.1)
    - Yoga
  - React-Core/RCTSettingsHeaders (0.79.2):
    - glog
    - hermes-engine
    - RCT-Folly (= 2024.11.18.00)
    - RCTDeprecation
    - React-Core/Default
    - React-cxxreact
    - React-featureflags
    - React-hermes
    - React-jsi
    - React-jsiexecutor
    - React-jsinspector
    - React-jsitooling
    - React-perflogger
    - React-runtimescheduler
    - React-utils
    - SocketRocket (= 0.7.1)
    - Yoga
  - React-Core/RCTTextHeaders (0.79.2):
    - glog
    - hermes-engine
    - RCT-Folly (= 2024.11.18.00)
    - RCTDeprecation
    - React-Core/Default
    - React-cxxreact
    - React-featureflags
    - React-hermes
    - React-jsi
    - React-jsiexecutor
    - React-jsinspector
    - React-jsitooling
    - React-perflogger
    - React-runtimescheduler
    - React-utils
    - SocketRocket (= 0.7.1)
    - Yoga
  - React-Core/RCTVibrationHeaders (0.79.2):
    - glog
    - hermes-engine
    - RCT-Folly (= 2024.11.18.00)
    - RCTDeprecation
    - React-Core/Default
    - React-cxxreact
    - React-featureflags
    - React-hermes
    - React-jsi
    - React-jsiexecutor
    - React-jsinspector
    - React-jsitooling
    - React-perflogger
    - React-runtimescheduler
    - React-utils
    - SocketRocket (= 0.7.1)
    - Yoga
  - React-Core/RCTWebSocket (0.79.2):
    - glog
    - hermes-engine
    - RCT-Folly (= 2024.11.18.00)
    - RCTDeprecation
    - React-Core/Default (= 0.79.2)
    - React-cxxreact
    - React-featureflags
    - React-hermes
    - React-jsi
    - React-jsiexecutor
    - React-jsinspector
    - React-jsitooling
    - React-perflogger
    - React-runtimescheduler
    - React-utils
    - SocketRocket (= 0.7.1)
    - Yoga
  - React-CoreModules (0.79.2):
    - DoubleConversion
    - fast_float (= 6.1.4)
    - fmt (= 11.0.2)
    - RCT-Folly (= 2024.11.18.00)
    - RCTTypeSafety (= 0.79.2)
    - React-Core/CoreModulesHeaders (= 0.79.2)
    - React-jsi (= 0.79.2)
    - React-jsinspector
    - React-jsinspectortracing
    - React-NativeModulesApple
    - React-RCTBlob
    - React-RCTFBReactNativeSpec
    - React-RCTImage (= 0.79.2)
    - ReactCommon
    - SocketRocket (= 0.7.1)
  - React-cxxreact (0.79.2):
    - boost
    - DoubleConversion
    - fast_float (= 6.1.4)
    - fmt (= 11.0.2)
    - glog
    - hermes-engine
    - RCT-Folly (= 2024.11.18.00)
    - React-callinvoker (= 0.79.2)
    - React-debug (= 0.79.2)
    - React-jsi (= 0.79.2)
    - React-jsinspector
    - React-jsinspectortracing
    - React-logger (= 0.79.2)
    - React-perflogger (= 0.79.2)
    - React-runtimeexecutor (= 0.79.2)
    - React-timing (= 0.79.2)
  - React-debug (0.79.2)
  - React-defaultsnativemodule (0.79.2):
    - hermes-engine
    - RCT-Folly
    - React-domnativemodule
    - React-featureflagsnativemodule
    - React-hermes
    - React-idlecallbacksnativemodule
    - React-jsi
    - React-jsiexecutor
    - React-microtasksnativemodule
    - React-RCTFBReactNativeSpec
  - React-domnativemodule (0.79.2):
    - hermes-engine
    - RCT-Folly
    - React-Fabric
    - React-FabricComponents
    - React-graphics
    - React-hermes
    - React-jsi
    - React-jsiexecutor
    - React-RCTFBReactNativeSpec
    - ReactCommon/turbomodule/core
    - Yoga
  - React-Fabric (0.79.2):
    - DoubleConversion
    - fast_float (= 6.1.4)
    - fmt (= 11.0.2)
    - glog
    - hermes-engine
    - RCT-Folly/Fabric (= 2024.11.18.00)
    - RCTRequired
    - RCTTypeSafety
    - React-Core
    - React-cxxreact
    - React-debug
    - React-Fabric/animations (= 0.79.2)
    - React-Fabric/attributedstring (= 0.79.2)
    - React-Fabric/componentregistry (= 0.79.2)
    - React-Fabric/componentregistrynative (= 0.79.2)
    - React-Fabric/components (= 0.79.2)
    - React-Fabric/consistency (= 0.79.2)
    - React-Fabric/core (= 0.79.2)
    - React-Fabric/dom (= 0.79.2)
    - React-Fabric/imagemanager (= 0.79.2)
    - React-Fabric/leakchecker (= 0.79.2)
    - React-Fabric/mounting (= 0.79.2)
    - React-Fabric/observers (= 0.79.2)
    - React-Fabric/scheduler (= 0.79.2)
    - React-Fabric/telemetry (= 0.79.2)
    - React-Fabric/templateprocessor (= 0.79.2)
    - React-Fabric/uimanager (= 0.79.2)
    - React-featureflags
    - React-graphics
    - React-hermes
    - React-jsi
    - React-jsiexecutor
    - React-logger
    - React-rendererdebug
    - React-runtimescheduler
    - React-utils
    - ReactCommon/turbomodule/core
  - React-Fabric/animations (0.79.2):
    - DoubleConversion
    - fast_float (= 6.1.4)
    - fmt (= 11.0.2)
    - glog
    - hermes-engine
    - RCT-Folly/Fabric (= 2024.11.18.00)
    - RCTRequired
    - RCTTypeSafety
    - React-Core
    - React-cxxreact
    - React-debug
    - React-featureflags
    - React-graphics
    - React-hermes
    - React-jsi
    - React-jsiexecutor
    - React-logger
    - React-rendererdebug
    - React-runtimescheduler
    - React-utils
    - ReactCommon/turbomodule/core
  - React-Fabric/attributedstring (0.79.2):
    - DoubleConversion
    - fast_float (= 6.1.4)
    - fmt (= 11.0.2)
    - glog
    - hermes-engine
    - RCT-Folly/Fabric (= 2024.11.18.00)
    - RCTRequired
    - RCTTypeSafety
    - React-Core
    - React-cxxreact
    - React-debug
    - React-featureflags
    - React-graphics
    - React-hermes
    - React-jsi
    - React-jsiexecutor
    - React-logger
    - React-rendererdebug
    - React-runtimescheduler
    - React-utils
    - ReactCommon/turbomodule/core
  - React-Fabric/componentregistry (0.79.2):
    - DoubleConversion
    - fast_float (= 6.1.4)
    - fmt (= 11.0.2)
    - glog
    - hermes-engine
    - RCT-Folly/Fabric (= 2024.11.18.00)
    - RCTRequired
    - RCTTypeSafety
    - React-Core
    - React-cxxreact
    - React-debug
    - React-featureflags
    - React-graphics
    - React-hermes
    - React-jsi
    - React-jsiexecutor
    - React-logger
    - React-rendererdebug
    - React-runtimescheduler
    - React-utils
    - ReactCommon/turbomodule/core
  - React-Fabric/componentregistrynative (0.79.2):
    - DoubleConversion
    - fast_float (= 6.1.4)
    - fmt (= 11.0.2)
    - glog
    - hermes-engine
    - RCT-Folly/Fabric (= 2024.11.18.00)
    - RCTRequired
    - RCTTypeSafety
    - React-Core
    - React-cxxreact
    - React-debug
    - React-featureflags
    - React-graphics
    - React-hermes
    - React-jsi
    - React-jsiexecutor
    - React-logger
    - React-rendererdebug
    - React-runtimescheduler
    - React-utils
    - ReactCommon/turbomodule/core
  - React-Fabric/components (0.79.2):
    - DoubleConversion
    - fast_float (= 6.1.4)
    - fmt (= 11.0.2)
    - glog
    - hermes-engine
    - RCT-Folly/Fabric (= 2024.11.18.00)
    - RCTRequired
    - RCTTypeSafety
    - React-Core
    - React-cxxreact
    - React-debug
    - React-Fabric/components/legacyviewmanagerinterop (= 0.79.2)
    - React-Fabric/components/root (= 0.79.2)
    - React-Fabric/components/scrollview (= 0.79.2)
    - React-Fabric/components/view (= 0.79.2)
    - React-featureflags
    - React-graphics
    - React-hermes
    - React-jsi
    - React-jsiexecutor
    - React-logger
    - React-rendererdebug
    - React-runtimescheduler
    - React-utils
    - ReactCommon/turbomodule/core
  - React-Fabric/components/legacyviewmanagerinterop (0.79.2):
    - DoubleConversion
    - fast_float (= 6.1.4)
    - fmt (= 11.0.2)
    - glog
    - hermes-engine
    - RCT-Folly/Fabric (= 2024.11.18.00)
    - RCTRequired
    - RCTTypeSafety
    - React-Core
    - React-cxxreact
    - React-debug
    - React-featureflags
    - React-graphics
    - React-hermes
    - React-jsi
    - React-jsiexecutor
    - React-logger
    - React-rendererdebug
    - React-runtimescheduler
    - React-utils
    - ReactCommon/turbomodule/core
  - React-Fabric/components/root (0.79.2):
    - DoubleConversion
    - fast_float (= 6.1.4)
    - fmt (= 11.0.2)
    - glog
    - hermes-engine
    - RCT-Folly/Fabric (= 2024.11.18.00)
    - RCTRequired
    - RCTTypeSafety
    - React-Core
    - React-cxxreact
    - React-debug
    - React-featureflags
    - React-graphics
    - React-hermes
    - React-jsi
    - React-jsiexecutor
    - React-logger
    - React-rendererdebug
    - React-runtimescheduler
    - React-utils
    - ReactCommon/turbomodule/core
  - React-Fabric/components/scrollview (0.79.2):
    - DoubleConversion
    - fast_float (= 6.1.4)
    - fmt (= 11.0.2)
    - glog
    - hermes-engine
    - RCT-Folly/Fabric (= 2024.11.18.00)
    - RCTRequired
    - RCTTypeSafety
    - React-Core
    - React-cxxreact
    - React-debug
    - React-featureflags
    - React-graphics
    - React-hermes
    - React-jsi
    - React-jsiexecutor
    - React-logger
    - React-rendererdebug
    - React-runtimescheduler
    - React-utils
    - ReactCommon/turbomodule/core
  - React-Fabric/components/view (0.79.2):
    - DoubleConversion
    - fast_float (= 6.1.4)
    - fmt (= 11.0.2)
    - glog
    - hermes-engine
    - RCT-Folly/Fabric (= 2024.11.18.00)
    - RCTRequired
    - RCTTypeSafety
    - React-Core
    - React-cxxreact
    - React-debug
    - React-featureflags
    - React-graphics
    - React-hermes
    - React-jsi
    - React-jsiexecutor
    - React-logger
    - React-renderercss
    - React-rendererdebug
    - React-runtimescheduler
    - React-utils
    - ReactCommon/turbomodule/core
    - Yoga
  - React-Fabric/consistency (0.79.2):
    - DoubleConversion
    - fast_float (= 6.1.4)
    - fmt (= 11.0.2)
    - glog
    - hermes-engine
    - RCT-Folly/Fabric (= 2024.11.18.00)
    - RCTRequired
    - RCTTypeSafety
    - React-Core
    - React-cxxreact
    - React-debug
    - React-featureflags
    - React-graphics
    - React-hermes
    - React-jsi
    - React-jsiexecutor
    - React-logger
    - React-rendererdebug
    - React-runtimescheduler
    - React-utils
    - ReactCommon/turbomodule/core
  - React-Fabric/core (0.79.2):
    - DoubleConversion
    - fast_float (= 6.1.4)
    - fmt (= 11.0.2)
    - glog
    - hermes-engine
    - RCT-Folly/Fabric (= 2024.11.18.00)
    - RCTRequired
    - RCTTypeSafety
    - React-Core
    - React-cxxreact
    - React-debug
    - React-featureflags
    - React-graphics
    - React-hermes
    - React-jsi
    - React-jsiexecutor
    - React-logger
    - React-rendererdebug
    - React-runtimescheduler
    - React-utils
    - ReactCommon/turbomodule/core
  - React-Fabric/dom (0.79.2):
    - DoubleConversion
    - fast_float (= 6.1.4)
    - fmt (= 11.0.2)
    - glog
    - hermes-engine
    - RCT-Folly/Fabric (= 2024.11.18.00)
    - RCTRequired
    - RCTTypeSafety
    - React-Core
    - React-cxxreact
    - React-debug
    - React-featureflags
    - React-graphics
    - React-hermes
    - React-jsi
    - React-jsiexecutor
    - React-logger
    - React-rendererdebug
    - React-runtimescheduler
    - React-utils
    - ReactCommon/turbomodule/core
  - React-Fabric/imagemanager (0.79.2):
    - DoubleConversion
    - fast_float (= 6.1.4)
    - fmt (= 11.0.2)
    - glog
    - hermes-engine
    - RCT-Folly/Fabric (= 2024.11.18.00)
    - RCTRequired
    - RCTTypeSafety
    - React-Core
    - React-cxxreact
    - React-debug
    - React-featureflags
    - React-graphics
    - React-hermes
    - React-jsi
    - React-jsiexecutor
    - React-logger
    - React-rendererdebug
    - React-runtimescheduler
    - React-utils
    - ReactCommon/turbomodule/core
  - React-Fabric/leakchecker (0.79.2):
    - DoubleConversion
    - fast_float (= 6.1.4)
    - fmt (= 11.0.2)
    - glog
    - hermes-engine
    - RCT-Folly/Fabric (= 2024.11.18.00)
    - RCTRequired
    - RCTTypeSafety
    - React-Core
    - React-cxxreact
    - React-debug
    - React-featureflags
    - React-graphics
    - React-hermes
    - React-jsi
    - React-jsiexecutor
    - React-logger
    - React-rendererdebug
    - React-runtimescheduler
    - React-utils
    - ReactCommon/turbomodule/core
  - React-Fabric/mounting (0.79.2):
    - DoubleConversion
    - fast_float (= 6.1.4)
    - fmt (= 11.0.2)
    - glog
    - hermes-engine
    - RCT-Folly/Fabric (= 2024.11.18.00)
    - RCTRequired
    - RCTTypeSafety
    - React-Core
    - React-cxxreact
    - React-debug
    - React-featureflags
    - React-graphics
    - React-hermes
    - React-jsi
    - React-jsiexecutor
    - React-logger
    - React-rendererdebug
    - React-runtimescheduler
    - React-utils
    - ReactCommon/turbomodule/core
  - React-Fabric/observers (0.79.2):
    - DoubleConversion
    - fast_float (= 6.1.4)
    - fmt (= 11.0.2)
    - glog
    - hermes-engine
    - RCT-Folly/Fabric (= 2024.11.18.00)
    - RCTRequired
    - RCTTypeSafety
    - React-Core
    - React-cxxreact
    - React-debug
    - React-Fabric/observers/events (= 0.79.2)
    - React-featureflags
    - React-graphics
    - React-hermes
    - React-jsi
    - React-jsiexecutor
    - React-logger
    - React-rendererdebug
    - React-runtimescheduler
    - React-utils
    - ReactCommon/turbomodule/core
  - React-Fabric/observers/events (0.79.2):
    - DoubleConversion
    - fast_float (= 6.1.4)
    - fmt (= 11.0.2)
    - glog
    - hermes-engine
    - RCT-Folly/Fabric (= 2024.11.18.00)
    - RCTRequired
    - RCTTypeSafety
    - React-Core
    - React-cxxreact
    - React-debug
    - React-featureflags
    - React-graphics
    - React-hermes
    - React-jsi
    - React-jsiexecutor
    - React-logger
    - React-rendererdebug
    - React-runtimescheduler
    - React-utils
    - ReactCommon/turbomodule/core
  - React-Fabric/scheduler (0.79.2):
    - DoubleConversion
    - fast_float (= 6.1.4)
    - fmt (= 11.0.2)
    - glog
    - hermes-engine
    - RCT-Folly/Fabric (= 2024.11.18.00)
    - RCTRequired
    - RCTTypeSafety
    - React-Core
    - React-cxxreact
    - React-debug
    - React-Fabric/observers/events
    - React-featureflags
    - React-graphics
    - React-hermes
    - React-jsi
    - React-jsiexecutor
    - React-logger
    - React-performancetimeline
    - React-rendererdebug
    - React-runtimescheduler
    - React-utils
    - ReactCommon/turbomodule/core
  - React-Fabric/telemetry (0.79.2):
    - DoubleConversion
    - fast_float (= 6.1.4)
    - fmt (= 11.0.2)
    - glog
    - hermes-engine
    - RCT-Folly/Fabric (= 2024.11.18.00)
    - RCTRequired
    - RCTTypeSafety
    - React-Core
    - React-cxxreact
    - React-debug
    - React-featureflags
    - React-graphics
    - React-hermes
    - React-jsi
    - React-jsiexecutor
    - React-logger
    - React-rendererdebug
    - React-runtimescheduler
    - React-utils
    - ReactCommon/turbomodule/core
  - React-Fabric/templateprocessor (0.79.2):
    - DoubleConversion
    - fast_float (= 6.1.4)
    - fmt (= 11.0.2)
    - glog
    - hermes-engine
    - RCT-Folly/Fabric (= 2024.11.18.00)
    - RCTRequired
    - RCTTypeSafety
    - React-Core
    - React-cxxreact
    - React-debug
    - React-featureflags
    - React-graphics
    - React-hermes
    - React-jsi
    - React-jsiexecutor
    - React-logger
    - React-rendererdebug
    - React-runtimescheduler
    - React-utils
    - ReactCommon/turbomodule/core
  - React-Fabric/uimanager (0.79.2):
    - DoubleConversion
    - fast_float (= 6.1.4)
    - fmt (= 11.0.2)
    - glog
    - hermes-engine
    - RCT-Folly/Fabric (= 2024.11.18.00)
    - RCTRequired
    - RCTTypeSafety
    - React-Core
    - React-cxxreact
    - React-debug
    - React-Fabric/uimanager/consistency (= 0.79.2)
    - React-featureflags
    - React-graphics
    - React-hermes
    - React-jsi
    - React-jsiexecutor
    - React-logger
    - React-rendererconsistency
    - React-rendererdebug
    - React-runtimescheduler
    - React-utils
    - ReactCommon/turbomodule/core
  - React-Fabric/uimanager/consistency (0.79.2):
    - DoubleConversion
    - fast_float (= 6.1.4)
    - fmt (= 11.0.2)
    - glog
    - hermes-engine
    - RCT-Folly/Fabric (= 2024.11.18.00)
    - RCTRequired
    - RCTTypeSafety
    - React-Core
    - React-cxxreact
    - React-debug
    - React-featureflags
    - React-graphics
    - React-hermes
    - React-jsi
    - React-jsiexecutor
    - React-logger
    - React-rendererconsistency
    - React-rendererdebug
    - React-runtimescheduler
    - React-utils
    - ReactCommon/turbomodule/core
  - React-FabricComponents (0.79.2):
    - DoubleConversion
    - fast_float (= 6.1.4)
    - fmt (= 11.0.2)
    - glog
    - hermes-engine
    - RCT-Folly/Fabric (= 2024.11.18.00)
    - RCTRequired
    - RCTTypeSafety
    - React-Core
    - React-cxxreact
    - React-debug
    - React-Fabric
    - React-FabricComponents/components (= 0.79.2)
    - React-FabricComponents/textlayoutmanager (= 0.79.2)
    - React-featureflags
    - React-graphics
    - React-hermes
    - React-jsi
    - React-jsiexecutor
    - React-logger
    - React-rendererdebug
    - React-runtimescheduler
    - React-utils
    - ReactCommon/turbomodule/core
    - Yoga
  - React-FabricComponents/components (0.79.2):
    - DoubleConversion
    - fast_float (= 6.1.4)
    - fmt (= 11.0.2)
    - glog
    - hermes-engine
    - RCT-Folly/Fabric (= 2024.11.18.00)
    - RCTRequired
    - RCTTypeSafety
    - React-Core
    - React-cxxreact
    - React-debug
    - React-Fabric
    - React-FabricComponents/components/inputaccessory (= 0.79.2)
    - React-FabricComponents/components/iostextinput (= 0.79.2)
    - React-FabricComponents/components/modal (= 0.79.2)
    - React-FabricComponents/components/rncore (= 0.79.2)
    - React-FabricComponents/components/safeareaview (= 0.79.2)
    - React-FabricComponents/components/scrollview (= 0.79.2)
    - React-FabricComponents/components/text (= 0.79.2)
    - React-FabricComponents/components/textinput (= 0.79.2)
    - React-FabricComponents/components/unimplementedview (= 0.79.2)
    - React-featureflags
    - React-graphics
    - React-hermes
    - React-jsi
    - React-jsiexecutor
    - React-logger
    - React-rendererdebug
    - React-runtimescheduler
    - React-utils
    - ReactCommon/turbomodule/core
    - Yoga
  - React-FabricComponents/components/inputaccessory (0.79.2):
    - DoubleConversion
    - fast_float (= 6.1.4)
    - fmt (= 11.0.2)
    - glog
    - hermes-engine
    - RCT-Folly/Fabric (= 2024.11.18.00)
    - RCTRequired
    - RCTTypeSafety
    - React-Core
    - React-cxxreact
    - React-debug
    - React-Fabric
    - React-featureflags
    - React-graphics
    - React-hermes
    - React-jsi
    - React-jsiexecutor
    - React-logger
    - React-rendererdebug
    - React-runtimescheduler
    - React-utils
    - ReactCommon/turbomodule/core
    - Yoga
  - React-FabricComponents/components/iostextinput (0.79.2):
    - DoubleConversion
    - fast_float (= 6.1.4)
    - fmt (= 11.0.2)
    - glog
    - hermes-engine
    - RCT-Folly/Fabric (= 2024.11.18.00)
    - RCTRequired
    - RCTTypeSafety
    - React-Core
    - React-cxxreact
    - React-debug
    - React-Fabric
    - React-featureflags
    - React-graphics
    - React-hermes
    - React-jsi
    - React-jsiexecutor
    - React-logger
    - React-rendererdebug
    - React-runtimescheduler
    - React-utils
    - ReactCommon/turbomodule/core
    - Yoga
  - React-FabricComponents/components/modal (0.79.2):
    - DoubleConversion
    - fast_float (= 6.1.4)
    - fmt (= 11.0.2)
    - glog
    - hermes-engine
    - RCT-Folly/Fabric (= 2024.11.18.00)
    - RCTRequired
    - RCTTypeSafety
    - React-Core
    - React-cxxreact
    - React-debug
    - React-Fabric
    - React-featureflags
    - React-graphics
    - React-hermes
    - React-jsi
    - React-jsiexecutor
    - React-logger
    - React-rendererdebug
    - React-runtimescheduler
    - React-utils
    - ReactCommon/turbomodule/core
    - Yoga
  - React-FabricComponents/components/rncore (0.79.2):
    - DoubleConversion
    - fast_float (= 6.1.4)
    - fmt (= 11.0.2)
    - glog
    - hermes-engine
    - RCT-Folly/Fabric (= 2024.11.18.00)
    - RCTRequired
    - RCTTypeSafety
    - React-Core
    - React-cxxreact
    - React-debug
    - React-Fabric
    - React-featureflags
    - React-graphics
    - React-hermes
    - React-jsi
    - React-jsiexecutor
    - React-logger
    - React-rendererdebug
    - React-runtimescheduler
    - React-utils
    - ReactCommon/turbomodule/core
    - Yoga
  - React-FabricComponents/components/safeareaview (0.79.2):
    - DoubleConversion
    - fast_float (= 6.1.4)
    - fmt (= 11.0.2)
    - glog
    - hermes-engine
    - RCT-Folly/Fabric (= 2024.11.18.00)
    - RCTRequired
    - RCTTypeSafety
    - React-Core
    - React-cxxreact
    - React-debug
    - React-Fabric
    - React-featureflags
    - React-graphics
    - React-hermes
    - React-jsi
    - React-jsiexecutor
    - React-logger
    - React-rendererdebug
    - React-runtimescheduler
    - React-utils
    - ReactCommon/turbomodule/core
    - Yoga
  - React-FabricComponents/components/scrollview (0.79.2):
    - DoubleConversion
    - fast_float (= 6.1.4)
    - fmt (= 11.0.2)
    - glog
    - hermes-engine
    - RCT-Folly/Fabric (= 2024.11.18.00)
    - RCTRequired
    - RCTTypeSafety
    - React-Core
    - React-cxxreact
    - React-debug
    - React-Fabric
    - React-featureflags
    - React-graphics
    - React-hermes
    - React-jsi
    - React-jsiexecutor
    - React-logger
    - React-rendererdebug
    - React-runtimescheduler
    - React-utils
    - ReactCommon/turbomodule/core
    - Yoga
  - React-FabricComponents/components/text (0.79.2):
    - DoubleConversion
    - fast_float (= 6.1.4)
    - fmt (= 11.0.2)
    - glog
    - hermes-engine
    - RCT-Folly/Fabric (= 2024.11.18.00)
    - RCTRequired
    - RCTTypeSafety
    - React-Core
    - React-cxxreact
    - React-debug
    - React-Fabric
    - React-featureflags
    - React-graphics
    - React-hermes
    - React-jsi
    - React-jsiexecutor
    - React-logger
    - React-rendererdebug
    - React-runtimescheduler
    - React-utils
    - ReactCommon/turbomodule/core
    - Yoga
  - React-FabricComponents/components/textinput (0.79.2):
    - DoubleConversion
    - fast_float (= 6.1.4)
    - fmt (= 11.0.2)
    - glog
    - hermes-engine
    - RCT-Folly/Fabric (= 2024.11.18.00)
    - RCTRequired
    - RCTTypeSafety
    - React-Core
    - React-cxxreact
    - React-debug
    - React-Fabric
    - React-featureflags
    - React-graphics
    - React-hermes
    - React-jsi
    - React-jsiexecutor
    - React-logger
    - React-rendererdebug
    - React-runtimescheduler
    - React-utils
    - ReactCommon/turbomodule/core
    - Yoga
  - React-FabricComponents/components/unimplementedview (0.79.2):
    - DoubleConversion
    - fast_float (= 6.1.4)
    - fmt (= 11.0.2)
    - glog
    - hermes-engine
    - RCT-Folly/Fabric (= 2024.11.18.00)
    - RCTRequired
    - RCTTypeSafety
    - React-Core
    - React-cxxreact
    - React-debug
    - React-Fabric
    - React-featureflags
    - React-graphics
    - React-hermes
    - React-jsi
    - React-jsiexecutor
    - React-logger
    - React-rendererdebug
    - React-runtimescheduler
    - React-utils
    - ReactCommon/turbomodule/core
    - Yoga
  - React-FabricComponents/textlayoutmanager (0.79.2):
    - DoubleConversion
    - fast_float (= 6.1.4)
    - fmt (= 11.0.2)
    - glog
    - hermes-engine
    - RCT-Folly/Fabric (= 2024.11.18.00)
    - RCTRequired
    - RCTTypeSafety
    - React-Core
    - React-cxxreact
    - React-debug
    - React-Fabric
    - React-featureflags
    - React-graphics
    - React-hermes
    - React-jsi
    - React-jsiexecutor
    - React-logger
    - React-rendererdebug
    - React-runtimescheduler
    - React-utils
    - ReactCommon/turbomodule/core
    - Yoga
  - React-FabricImage (0.79.2):
    - DoubleConversion
    - fast_float (= 6.1.4)
    - fmt (= 11.0.2)
    - glog
    - hermes-engine
    - RCT-Folly/Fabric (= 2024.11.18.00)
    - RCTRequired (= 0.79.2)
    - RCTTypeSafety (= 0.79.2)
    - React-Fabric
    - React-featureflags
    - React-graphics
    - React-hermes
    - React-ImageManager
    - React-jsi
    - React-jsiexecutor (= 0.79.2)
    - React-logger
    - React-rendererdebug
    - React-utils
    - ReactCommon
    - Yoga
  - React-featureflags (0.79.2):
    - RCT-Folly (= 2024.11.18.00)
  - React-featureflagsnativemodule (0.79.2):
    - hermes-engine
    - RCT-Folly
    - React-featureflags
    - React-hermes
    - React-jsi
    - React-jsiexecutor
    - React-RCTFBReactNativeSpec
    - ReactCommon/turbomodule/core
  - React-graphics (0.79.2):
    - DoubleConversion
    - fast_float (= 6.1.4)
    - fmt (= 11.0.2)
    - glog
    - hermes-engine
    - RCT-Folly/Fabric (= 2024.11.18.00)
    - React-hermes
    - React-jsi
    - React-jsiexecutor
    - React-utils
  - React-hermes (0.79.2):
    - DoubleConversion
    - fast_float (= 6.1.4)
    - fmt (= 11.0.2)
    - glog
    - hermes-engine
    - RCT-Folly (= 2024.11.18.00)
    - React-cxxreact (= 0.79.2)
    - React-jsi
    - React-jsiexecutor (= 0.79.2)
    - React-jsinspector
    - React-jsinspectortracing
    - React-perflogger (= 0.79.2)
    - React-runtimeexecutor
  - React-idlecallbacksnativemodule (0.79.2):
    - glog
    - hermes-engine
    - RCT-Folly
    - React-hermes
    - React-jsi
    - React-jsiexecutor
    - React-RCTFBReactNativeSpec
    - React-runtimescheduler
    - ReactCommon/turbomodule/core
  - React-ImageManager (0.79.2):
    - glog
    - RCT-Folly/Fabric
    - React-Core/Default
    - React-debug
    - React-Fabric
    - React-graphics
    - React-rendererdebug
    - React-utils
  - React-jserrorhandler (0.79.2):
    - glog
    - hermes-engine
    - RCT-Folly/Fabric (= 2024.11.18.00)
    - React-cxxreact
    - React-debug
    - React-featureflags
    - React-jsi
    - ReactCommon/turbomodule/bridging
  - React-jsi (0.79.2):
    - boost
    - DoubleConversion
    - fast_float (= 6.1.4)
    - fmt (= 11.0.2)
    - glog
    - hermes-engine
    - RCT-Folly (= 2024.11.18.00)
  - React-jsiexecutor (0.79.2):
    - DoubleConversion
    - fast_float (= 6.1.4)
    - fmt (= 11.0.2)
    - glog
    - hermes-engine
    - RCT-Folly (= 2024.11.18.00)
    - React-cxxreact (= 0.79.2)
    - React-jsi (= 0.79.2)
    - React-jsinspector
    - React-jsinspectortracing
    - React-perflogger (= 0.79.2)
  - React-jsinspector (0.79.2):
    - DoubleConversion
    - glog
    - hermes-engine
    - RCT-Folly
    - React-featureflags
    - React-jsi
    - React-jsinspectortracing
    - React-perflogger (= 0.79.2)
    - React-runtimeexecutor (= 0.79.2)
  - React-jsinspectortracing (0.79.2):
    - RCT-Folly
    - React-oscompat
  - React-jsitooling (0.79.2):
    - DoubleConversion
    - fast_float (= 6.1.4)
    - fmt (= 11.0.2)
    - glog
    - RCT-Folly (= 2024.11.18.00)
    - React-cxxreact (= 0.79.2)
    - React-jsi (= 0.79.2)
    - React-jsinspector
    - React-jsinspectortracing
  - React-jsitracing (0.79.2):
    - React-jsi
  - React-logger (0.79.2):
    - glog
  - React-Mapbuffer (0.79.2):
    - glog
    - React-debug
  - React-microtasksnativemodule (0.79.2):
    - hermes-engine
    - RCT-Folly
    - React-hermes
    - React-jsi
    - React-jsiexecutor
    - React-RCTFBReactNativeSpec
    - ReactCommon/turbomodule/core
  - react-native-advanced-input-mask (1.3.1):
    - DoubleConversion
    - ForkInputMask (~> 7.3.2)
    - glog
    - hermes-engine
    - RCT-Folly (= 2024.11.18.00)
    - RCTRequired
    - RCTTypeSafety
    - React-Core
    - React-debug
    - React-Fabric
    - React-featureflags
    - React-graphics
    - React-hermes
    - React-ImageManager
    - React-jsi
    - React-NativeModulesApple
    - React-RCTFabric
    - React-renderercss
    - React-rendererdebug
    - React-utils
    - ReactCodegen
    - ReactCommon/turbomodule/bridging
    - ReactCommon/turbomodule/core
    - Yoga
  - react-native-airship (24.0.0):
    - AirshipFrameworkProxy (= 14.1.1)
    - DoubleConversion
    - glog
    - hermes-engine
    - RCT-Folly (= 2024.11.18.00)
    - RCTRequired
    - RCTTypeSafety
    - React-Core
    - React-debug
    - React-Fabric
    - React-featureflags
    - React-graphics
    - React-hermes
    - React-ImageManager
    - React-jsi
    - React-NativeModulesApple
    - React-RCTFabric
    - React-renderercss
    - React-rendererdebug
    - React-utils
    - ReactCodegen
    - ReactCommon/turbomodule/bridging
    - ReactCommon/turbomodule/core
    - Yoga
  - react-native-app-logs (0.3.1):
    - DoubleConversion
    - glog
    - hermes-engine
    - RCT-Folly (= 2024.11.18.00)
    - RCTRequired
    - RCTTypeSafety
    - React-Core
    - React-debug
    - React-Fabric
    - React-featureflags
    - React-graphics
    - React-hermes
    - React-ImageManager
    - React-jsi
    - React-NativeModulesApple
    - React-RCTFabric
    - React-renderercss
    - React-rendererdebug
    - React-utils
    - ReactCodegen
    - ReactCommon/turbomodule/bridging
    - ReactCommon/turbomodule/core
    - Yoga
  - react-native-blob-util (0.19.4):
    - DoubleConversion
    - glog
    - hermes-engine
    - RCT-Folly (= 2024.11.18.00)
    - RCTRequired
    - RCTTypeSafety
    - React-Core
    - React-debug
    - React-Fabric
    - React-featureflags
    - React-graphics
    - React-hermes
    - React-ImageManager
    - React-jsi
    - React-NativeModulesApple
    - React-RCTFabric
    - React-renderercss
    - React-rendererdebug
    - React-utils
    - ReactCodegen
    - ReactCommon/turbomodule/bridging
    - ReactCommon/turbomodule/core
    - Yoga
  - react-native-cameraroll (7.4.0):
    - DoubleConversion
    - glog
    - hermes-engine
    - RCT-Folly (= 2024.11.18.00)
    - RCTRequired
    - RCTTypeSafety
    - React-Core
    - React-debug
    - React-Fabric
    - React-featureflags
    - React-graphics
    - React-hermes
    - React-ImageManager
    - React-jsi
    - React-NativeModulesApple
    - React-RCTFabric
    - React-renderercss
    - React-rendererdebug
    - React-utils
    - ReactCodegen
    - ReactCommon/turbomodule/bridging
    - ReactCommon/turbomodule/core
    - Yoga
  - react-native-config (1.5.3):
    - react-native-config/App (= 1.5.3)
  - react-native-config/App (1.5.3):
    - DoubleConversion
    - glog
    - hermes-engine
    - RCT-Folly (= 2024.11.18.00)
    - RCTRequired
    - RCTTypeSafety
    - React-Core
    - React-debug
    - React-Fabric
    - React-featureflags
    - React-graphics
    - React-hermes
    - React-ImageManager
    - React-jsi
    - React-NativeModulesApple
    - React-RCTFabric
    - React-renderercss
    - React-rendererdebug
    - React-utils
    - ReactCodegen
    - ReactCommon/turbomodule/bridging
    - ReactCommon/turbomodule/core
    - Yoga
  - react-native-document-picker (10.1.1):
    - DoubleConversion
    - glog
    - hermes-engine
    - RCT-Folly (= 2024.11.18.00)
    - RCTRequired
    - RCTTypeSafety
    - React-Core
    - React-debug
    - React-Fabric
    - React-featureflags
    - React-graphics
    - React-hermes
    - React-ImageManager
    - React-jsi
    - React-NativeModulesApple
    - React-RCTFabric
    - React-renderercss
    - React-rendererdebug
    - React-utils
    - ReactCodegen
    - ReactCommon/turbomodule/bridging
    - ReactCommon/turbomodule/core
    - Yoga
  - react-native-geolocation (3.3.0):
    - DoubleConversion
    - glog
    - hermes-engine
    - RCT-Folly (= 2024.11.18.00)
    - RCTRequired
    - RCTTypeSafety
    - React-Core
    - React-debug
    - React-Fabric
    - React-featureflags
    - React-graphics
    - React-hermes
    - React-ImageManager
    - React-jsi
    - React-NativeModulesApple
    - React-RCTFabric
    - React-renderercss
    - React-rendererdebug
    - React-utils
    - ReactCodegen
    - ReactCommon/turbomodule/bridging
    - ReactCommon/turbomodule/core
    - Yoga
  - react-native-image-picker (7.1.2):
    - DoubleConversion
    - glog
    - hermes-engine
    - RCT-Folly (= 2024.11.18.00)
    - RCTRequired
    - RCTTypeSafety
    - React-Core
    - React-debug
    - React-Fabric
    - React-featureflags
    - React-graphics
    - React-hermes
    - React-ImageManager
    - React-jsi
    - React-NativeModulesApple
    - React-RCTFabric
    - React-renderercss
    - React-rendererdebug
    - React-utils
    - ReactCodegen
    - ReactCommon/turbomodule/bridging
    - ReactCommon/turbomodule/core
    - Yoga
  - react-native-key-command (1.0.12):
    - DoubleConversion
    - glog
    - hermes-engine
    - RCT-Folly (= 2024.11.18.00)
    - RCTRequired
    - RCTTypeSafety
    - React-Core
    - React-debug
    - React-Fabric
    - React-featureflags
    - React-graphics
    - React-hermes
    - React-ImageManager
    - React-jsi
    - React-NativeModulesApple
    - React-RCTFabric
    - React-renderercss
    - React-rendererdebug
    - React-utils
    - ReactCodegen
    - ReactCommon/turbomodule/bridging
    - ReactCommon/turbomodule/core
    - Yoga
  - react-native-keyboard-controller (1.16.7):
    - DoubleConversion
    - glog
    - hermes-engine
    - RCT-Folly (= 2024.11.18.00)
    - RCTRequired
    - RCTTypeSafety
    - React-Core
    - React-debug
    - React-Fabric
    - React-featureflags
    - React-graphics
    - React-hermes
    - React-ImageManager
    - React-jsi
    - React-NativeModulesApple
    - React-RCTFabric
    - React-renderercss
    - React-rendererdebug
    - React-utils
    - ReactCodegen
    - ReactCommon/turbomodule/bridging
    - ReactCommon/turbomodule/core
    - Yoga
  - react-native-launch-arguments (4.0.2):
    - React
  - react-native-netinfo (11.2.1):
    - DoubleConversion
    - glog
    - hermes-engine
    - RCT-Folly (= 2024.11.18.00)
    - RCTRequired
    - RCTTypeSafety
    - React-Core
    - React-debug
    - React-Fabric
    - React-featureflags
    - React-graphics
    - React-hermes
    - React-ImageManager
    - React-jsi
    - React-NativeModulesApple
    - React-RCTFabric
    - React-renderercss
    - React-rendererdebug
    - React-utils
    - ReactCodegen
    - ReactCommon/turbomodule/bridging
    - ReactCommon/turbomodule/core
    - Yoga
  - react-native-pager-view (6.5.2):
    - DoubleConversion
    - glog
    - hermes-engine
    - RCT-Folly (= 2024.11.18.00)
    - RCTRequired
    - RCTTypeSafety
    - React-Core
    - React-debug
    - React-Fabric
    - React-featureflags
    - React-graphics
    - React-hermes
    - React-ImageManager
    - React-jsi
    - react-native-pager-view/common (= 6.5.2)
    - React-NativeModulesApple
    - React-RCTFabric
    - React-renderercss
    - React-rendererdebug
    - React-utils
    - ReactCodegen
    - ReactCommon/turbomodule/bridging
    - ReactCommon/turbomodule/core
    - Yoga
  - react-native-pager-view/common (6.5.2):
    - DoubleConversion
    - glog
    - hermes-engine
    - RCT-Folly (= 2024.11.18.00)
    - RCTRequired
    - RCTTypeSafety
    - React-Core
    - React-debug
    - React-Fabric
    - React-featureflags
    - React-graphics
    - React-hermes
    - React-ImageManager
    - React-jsi
    - React-NativeModulesApple
    - React-RCTFabric
    - React-renderercss
    - React-rendererdebug
    - React-utils
    - ReactCodegen
    - ReactCommon/turbomodule/bridging
    - ReactCommon/turbomodule/core
    - Yoga
  - react-native-pdf (6.7.3):
    - DoubleConversion
    - glog
    - hermes-engine
    - RCT-Folly (= 2024.11.18.00)
    - RCTRequired
    - RCTTypeSafety
    - React-Core
    - React-debug
    - React-Fabric
    - React-featureflags
    - React-graphics
    - React-hermes
    - React-ImageManager
    - React-jsi
    - React-NativeModulesApple
    - React-RCTFabric
    - React-renderercss
    - React-rendererdebug
    - React-utils
    - ReactCodegen
    - ReactCommon/turbomodule/bridging
    - ReactCommon/turbomodule/core
    - Yoga
  - react-native-performance (5.1.0):
    - DoubleConversion
    - glog
    - hermes-engine
    - RCT-Folly (= 2024.11.18.00)
    - RCTRequired
    - RCTTypeSafety
    - React-Core
    - React-debug
    - React-Fabric
    - React-featureflags
    - React-graphics
    - React-hermes
    - React-ImageManager
    - React-jsi
    - React-NativeModulesApple
    - React-RCTFabric
    - React-renderercss
    - React-rendererdebug
    - React-utils
    - ReactCodegen
    - ReactCommon/turbomodule/bridging
    - ReactCommon/turbomodule/core
    - Yoga
  - react-native-plaid-link-sdk (11.11.0):
    - DoubleConversion
    - glog
    - hermes-engine
    - Plaid (~> 5.6.0)
    - RCT-Folly (= 2024.11.18.00)
    - RCTRequired
    - RCTTypeSafety
    - React-Core
    - React-debug
    - React-Fabric
    - React-featureflags
    - React-graphics
    - React-hermes
    - React-ImageManager
    - React-jsi
    - React-NativeModulesApple
    - React-RCTFabric
    - React-renderercss
    - React-rendererdebug
    - React-utils
    - ReactCodegen
    - ReactCommon/turbomodule/bridging
    - ReactCommon/turbomodule/core
    - Yoga
<<<<<<< HEAD
  - react-native-quick-sqlite (8.1.0):
    - DoubleConversion
    - glog
    - hermes-engine
    - RCT-Folly (= 2024.11.18.00)
    - RCTRequired
    - RCTTypeSafety
    - React-Core
    - React-debug
    - React-Fabric
    - React-featureflags
    - React-graphics
    - React-hermes
    - React-ImageManager
    - React-jsi
    - React-NativeModulesApple
    - React-RCTFabric
    - React-renderercss
    - React-rendererdebug
    - React-utils
    - ReactCodegen
    - ReactCommon/turbomodule/bridging
    - ReactCommon/turbomodule/core
    - Yoga
=======
>>>>>>> d728dc99
  - react-native-release-profiler (0.2.1):
    - DoubleConversion
    - glog
    - hermes-engine
    - RCT-Folly (= 2024.11.18.00)
    - RCTRequired
    - RCTTypeSafety
    - React-Core
    - React-debug
    - React-Fabric
    - React-featureflags
    - React-graphics
    - React-hermes
    - React-ImageManager
    - React-jsi
    - React-NativeModulesApple
    - React-RCTFabric
    - React-renderercss
    - React-rendererdebug
    - React-utils
    - ReactCodegen
    - ReactCommon/turbomodule/bridging
    - ReactCommon/turbomodule/core
    - Yoga
  - react-native-safe-area-context (5.4.0):
    - DoubleConversion
    - glog
    - hermes-engine
    - RCT-Folly (= 2024.11.18.00)
    - RCTRequired
    - RCTTypeSafety
    - React-Core
    - React-debug
    - React-Fabric
    - React-featureflags
    - React-graphics
    - React-hermes
    - React-ImageManager
    - React-jsi
    - react-native-safe-area-context/common (= 5.4.0)
    - react-native-safe-area-context/fabric (= 5.4.0)
    - React-NativeModulesApple
    - React-RCTFabric
    - React-renderercss
    - React-rendererdebug
    - React-utils
    - ReactCodegen
    - ReactCommon/turbomodule/bridging
    - ReactCommon/turbomodule/core
    - Yoga
  - react-native-safe-area-context/common (5.4.0):
    - DoubleConversion
    - glog
    - hermes-engine
    - RCT-Folly (= 2024.11.18.00)
    - RCTRequired
    - RCTTypeSafety
    - React-Core
    - React-debug
    - React-Fabric
    - React-featureflags
    - React-graphics
    - React-hermes
    - React-ImageManager
    - React-jsi
    - React-NativeModulesApple
    - React-RCTFabric
    - React-renderercss
    - React-rendererdebug
    - React-utils
    - ReactCodegen
    - ReactCommon/turbomodule/bridging
    - ReactCommon/turbomodule/core
    - Yoga
  - react-native-safe-area-context/fabric (5.4.0):
    - DoubleConversion
    - glog
    - hermes-engine
    - RCT-Folly (= 2024.11.18.00)
    - RCTRequired
    - RCTTypeSafety
    - React-Core
    - React-debug
    - React-Fabric
    - React-featureflags
    - React-graphics
    - React-hermes
    - React-ImageManager
    - React-jsi
    - react-native-safe-area-context/common
    - React-NativeModulesApple
    - React-RCTFabric
    - React-renderercss
    - React-rendererdebug
    - React-utils
    - ReactCodegen
    - ReactCommon/turbomodule/bridging
    - ReactCommon/turbomodule/core
    - Yoga
  - react-native-view-shot (4.0.0):
    - DoubleConversion
    - glog
    - hermes-engine
    - RCT-Folly (= 2024.11.18.00)
    - RCTRequired
    - RCTTypeSafety
    - React-Core
    - React-debug
    - React-Fabric
    - React-featureflags
    - React-graphics
    - React-hermes
    - React-ImageManager
    - React-jsi
    - React-NativeModulesApple
    - React-RCTFabric
    - React-renderercss
    - React-rendererdebug
    - React-utils
    - ReactCodegen
    - ReactCommon/turbomodule/bridging
    - ReactCommon/turbomodule/core
    - Yoga
  - react-native-wallet (0.1.0):
    - DoubleConversion
    - glog
    - hermes-engine
    - RCT-Folly (= 2024.11.18.00)
    - RCTRequired
    - RCTTypeSafety
    - React-Core
    - React-debug
    - React-Fabric
    - React-featureflags
    - React-graphics
    - React-hermes
    - React-ImageManager
    - React-jsi
    - React-NativeModulesApple
    - React-RCTFabric
    - React-renderercss
    - React-rendererdebug
    - React-utils
    - ReactCodegen
    - ReactCommon/turbomodule/bridging
    - ReactCommon/turbomodule/core
    - Yoga
  - react-native-webview (13.13.1):
    - DoubleConversion
    - glog
    - hermes-engine
    - RCT-Folly (= 2024.11.18.00)
    - RCTRequired
    - RCTTypeSafety
    - React-Core
    - React-debug
    - React-Fabric
    - React-featureflags
    - React-graphics
    - React-hermes
    - React-ImageManager
    - React-jsi
    - React-NativeModulesApple
    - React-RCTFabric
    - React-renderercss
    - React-rendererdebug
    - React-utils
    - ReactCodegen
    - ReactCommon/turbomodule/bridging
    - ReactCommon/turbomodule/core
    - Yoga
  - React-NativeModulesApple (0.79.2):
    - glog
    - hermes-engine
    - React-callinvoker
    - React-Core
    - React-cxxreact
    - React-featureflags
    - React-hermes
    - React-jsi
    - React-jsinspector
    - React-runtimeexecutor
    - ReactCommon/turbomodule/bridging
    - ReactCommon/turbomodule/core
  - React-oscompat (0.79.2)
  - React-perflogger (0.79.2):
    - DoubleConversion
    - RCT-Folly (= 2024.11.18.00)
  - React-performancetimeline (0.79.2):
    - RCT-Folly (= 2024.11.18.00)
    - React-cxxreact
    - React-featureflags
    - React-jsinspectortracing
    - React-perflogger
    - React-timing
  - React-RCTActionSheet (0.79.2):
    - React-Core/RCTActionSheetHeaders (= 0.79.2)
  - React-RCTAnimation (0.79.2):
    - RCT-Folly (= 2024.11.18.00)
    - RCTTypeSafety
    - React-Core/RCTAnimationHeaders
    - React-jsi
    - React-NativeModulesApple
    - React-RCTFBReactNativeSpec
    - ReactCommon
  - React-RCTAppDelegate (0.79.2):
    - hermes-engine
    - RCT-Folly (= 2024.11.18.00)
    - RCTRequired
    - RCTTypeSafety
    - React-Core
    - React-CoreModules
    - React-debug
    - React-defaultsnativemodule
    - React-Fabric
    - React-featureflags
    - React-graphics
    - React-hermes
    - React-jsitooling
    - React-NativeModulesApple
    - React-RCTFabric
    - React-RCTFBReactNativeSpec
    - React-RCTImage
    - React-RCTNetwork
    - React-RCTRuntime
    - React-rendererdebug
    - React-RuntimeApple
    - React-RuntimeCore
    - React-runtimescheduler
    - React-utils
    - ReactCommon
  - React-RCTBlob (0.79.2):
    - DoubleConversion
    - fast_float (= 6.1.4)
    - fmt (= 11.0.2)
    - hermes-engine
    - RCT-Folly (= 2024.11.18.00)
    - React-Core/RCTBlobHeaders
    - React-Core/RCTWebSocket
    - React-jsi
    - React-jsinspector
    - React-NativeModulesApple
    - React-RCTFBReactNativeSpec
    - React-RCTNetwork
    - ReactCommon
  - React-RCTFabric (0.79.2):
    - glog
    - hermes-engine
    - RCT-Folly/Fabric (= 2024.11.18.00)
    - React-Core
    - React-debug
    - React-Fabric
    - React-FabricComponents
    - React-FabricImage
    - React-featureflags
    - React-graphics
    - React-hermes
    - React-ImageManager
    - React-jsi
    - React-jsinspector
    - React-jsinspectortracing
    - React-performancetimeline
    - React-RCTAnimation
    - React-RCTImage
    - React-RCTText
    - React-rendererconsistency
    - React-renderercss
    - React-rendererdebug
    - React-runtimescheduler
    - React-utils
    - Yoga
  - React-RCTFBReactNativeSpec (0.79.2):
    - hermes-engine
    - RCT-Folly
    - RCTRequired
    - RCTTypeSafety
    - React-Core
    - React-hermes
    - React-jsi
    - React-jsiexecutor
    - React-NativeModulesApple
    - ReactCommon
  - React-RCTImage (0.79.2):
    - RCT-Folly (= 2024.11.18.00)
    - RCTTypeSafety
    - React-Core/RCTImageHeaders
    - React-jsi
    - React-NativeModulesApple
    - React-RCTFBReactNativeSpec
    - React-RCTNetwork
    - ReactCommon
  - React-RCTLinking (0.79.2):
    - React-Core/RCTLinkingHeaders (= 0.79.2)
    - React-jsi (= 0.79.2)
    - React-NativeModulesApple
    - React-RCTFBReactNativeSpec
    - ReactCommon
    - ReactCommon/turbomodule/core (= 0.79.2)
  - React-RCTNetwork (0.79.2):
    - RCT-Folly (= 2024.11.18.00)
    - RCTTypeSafety
    - React-Core/RCTNetworkHeaders
    - React-jsi
    - React-NativeModulesApple
    - React-RCTFBReactNativeSpec
    - ReactCommon
  - React-RCTRuntime (0.79.2):
    - glog
    - hermes-engine
    - RCT-Folly/Fabric (= 2024.11.18.00)
    - React-Core
    - React-hermes
    - React-jsi
    - React-jsinspector
    - React-jsinspectortracing
    - React-jsitooling
    - React-RuntimeApple
    - React-RuntimeCore
    - React-RuntimeHermes
  - React-RCTSettings (0.79.2):
    - RCT-Folly (= 2024.11.18.00)
    - RCTTypeSafety
    - React-Core/RCTSettingsHeaders
    - React-jsi
    - React-NativeModulesApple
    - React-RCTFBReactNativeSpec
    - ReactCommon
  - React-RCTText (0.79.2):
    - React-Core/RCTTextHeaders (= 0.79.2)
    - Yoga
  - React-RCTVibration (0.79.2):
    - RCT-Folly (= 2024.11.18.00)
    - React-Core/RCTVibrationHeaders
    - React-jsi
    - React-NativeModulesApple
    - React-RCTFBReactNativeSpec
    - ReactCommon
  - React-rendererconsistency (0.79.2)
  - React-renderercss (0.79.2):
    - React-debug
    - React-utils
  - React-rendererdebug (0.79.2):
    - DoubleConversion
    - fast_float (= 6.1.4)
    - fmt (= 11.0.2)
    - RCT-Folly (= 2024.11.18.00)
    - React-debug
  - React-rncore (0.79.2)
  - React-RuntimeApple (0.79.2):
    - hermes-engine
    - RCT-Folly/Fabric (= 2024.11.18.00)
    - React-callinvoker
    - React-Core/Default
    - React-CoreModules
    - React-cxxreact
    - React-featureflags
    - React-jserrorhandler
    - React-jsi
    - React-jsiexecutor
    - React-jsinspector
    - React-jsitooling
    - React-Mapbuffer
    - React-NativeModulesApple
    - React-RCTFabric
    - React-RCTFBReactNativeSpec
    - React-RuntimeCore
    - React-runtimeexecutor
    - React-RuntimeHermes
    - React-runtimescheduler
    - React-utils
  - React-RuntimeCore (0.79.2):
    - glog
    - hermes-engine
    - RCT-Folly/Fabric (= 2024.11.18.00)
    - React-cxxreact
    - React-Fabric
    - React-featureflags
    - React-hermes
    - React-jserrorhandler
    - React-jsi
    - React-jsiexecutor
    - React-jsinspector
    - React-jsitooling
    - React-performancetimeline
    - React-runtimeexecutor
    - React-runtimescheduler
    - React-utils
  - React-runtimeexecutor (0.79.2):
    - React-jsi (= 0.79.2)
  - React-RuntimeHermes (0.79.2):
    - hermes-engine
    - RCT-Folly/Fabric (= 2024.11.18.00)
    - React-featureflags
    - React-hermes
    - React-jsi
    - React-jsinspector
    - React-jsinspectortracing
    - React-jsitooling
    - React-jsitracing
    - React-RuntimeCore
    - React-utils
  - React-runtimescheduler (0.79.2):
    - glog
    - hermes-engine
    - RCT-Folly (= 2024.11.18.00)
    - React-callinvoker
    - React-cxxreact
    - React-debug
    - React-featureflags
    - React-hermes
    - React-jsi
    - React-jsinspectortracing
    - React-performancetimeline
    - React-rendererconsistency
    - React-rendererdebug
    - React-runtimeexecutor
    - React-timing
    - React-utils
  - React-timing (0.79.2)
  - React-utils (0.79.2):
    - glog
    - hermes-engine
    - RCT-Folly (= 2024.11.18.00)
    - React-debug
    - React-hermes
    - React-jsi (= 0.79.2)
  - ReactAppDependencyProvider (0.79.2):
    - ReactCodegen
  - ReactCodegen (0.79.2):
    - DoubleConversion
    - glog
    - hermes-engine
    - RCT-Folly
    - RCTRequired
    - RCTTypeSafety
    - React-Core
    - React-debug
    - React-Fabric
    - React-FabricImage
    - React-featureflags
    - React-graphics
    - React-hermes
    - React-jsi
    - React-jsiexecutor
    - React-NativeModulesApple
    - React-RCTAppDelegate
    - React-rendererdebug
    - React-utils
    - ReactCommon/turbomodule/bridging
    - ReactCommon/turbomodule/core
  - ReactCommon (0.79.2):
    - ReactCommon/turbomodule (= 0.79.2)
  - ReactCommon/turbomodule (0.79.2):
    - DoubleConversion
    - fast_float (= 6.1.4)
    - fmt (= 11.0.2)
    - glog
    - hermes-engine
    - RCT-Folly (= 2024.11.18.00)
    - React-callinvoker (= 0.79.2)
    - React-cxxreact (= 0.79.2)
    - React-jsi (= 0.79.2)
    - React-logger (= 0.79.2)
    - React-perflogger (= 0.79.2)
    - ReactCommon/turbomodule/bridging (= 0.79.2)
    - ReactCommon/turbomodule/core (= 0.79.2)
  - ReactCommon/turbomodule/bridging (0.79.2):
    - DoubleConversion
    - fast_float (= 6.1.4)
    - fmt (= 11.0.2)
    - glog
    - hermes-engine
    - RCT-Folly (= 2024.11.18.00)
    - React-callinvoker (= 0.79.2)
    - React-cxxreact (= 0.79.2)
    - React-jsi (= 0.79.2)
    - React-logger (= 0.79.2)
    - React-perflogger (= 0.79.2)
  - ReactCommon/turbomodule/core (0.79.2):
    - DoubleConversion
    - fast_float (= 6.1.4)
    - fmt (= 11.0.2)
    - glog
    - hermes-engine
    - RCT-Folly (= 2024.11.18.00)
    - React-callinvoker (= 0.79.2)
    - React-cxxreact (= 0.79.2)
    - React-debug (= 0.79.2)
    - React-featureflags (= 0.79.2)
    - React-jsi (= 0.79.2)
    - React-logger (= 0.79.2)
    - React-perflogger (= 0.79.2)
    - React-utils (= 0.79.2)
  - ReactNativeHybridApp (0.0.0):
    - DoubleConversion
    - glog
    - hermes-engine
    - RCT-Folly (= 2024.11.18.00)
    - RCTRequired
    - RCTTypeSafety
    - React-Core
    - React-debug
    - React-Fabric
    - React-featureflags
    - React-graphics
    - React-hermes
    - React-ImageManager
    - React-jsi
    - React-NativeModulesApple
    - React-RCTFabric
    - React-renderercss
    - React-rendererdebug
    - React-utils
    - ReactCodegen
    - ReactCommon/turbomodule/bridging
    - ReactCommon/turbomodule/core
    - Yoga
  - RNAppleAuthentication (2.2.2):
    - React-Core
  - RNCClipboard (1.15.0):
    - DoubleConversion
    - glog
    - hermes-engine
    - RCT-Folly (= 2024.11.18.00)
    - RCTRequired
    - RCTTypeSafety
    - React-Core
    - React-debug
    - React-Fabric
    - React-featureflags
    - React-graphics
    - React-hermes
    - React-ImageManager
    - React-jsi
    - React-NativeModulesApple
    - React-RCTFabric
    - React-renderercss
    - React-rendererdebug
    - React-utils
    - ReactCodegen
    - ReactCommon/turbomodule/bridging
    - ReactCommon/turbomodule/core
    - Yoga
  - RNCPicker (2.9.0):
    - DoubleConversion
    - glog
    - hermes-engine
    - RCT-Folly (= 2024.11.18.00)
    - RCTRequired
    - RCTTypeSafety
    - React-Core
    - React-debug
    - React-Fabric
    - React-featureflags
    - React-graphics
    - React-hermes
    - React-ImageManager
    - React-jsi
    - React-NativeModulesApple
    - React-RCTFabric
    - React-renderercss
    - React-rendererdebug
    - React-utils
    - ReactCodegen
    - ReactCommon/turbomodule/bridging
    - ReactCommon/turbomodule/core
    - Yoga
  - RNDeviceInfo (10.3.1):
    - DoubleConversion
    - glog
    - hermes-engine
    - RCT-Folly (= 2024.11.18.00)
    - RCTRequired
    - RCTTypeSafety
    - React-Core
    - React-debug
    - React-Fabric
    - React-featureflags
    - React-graphics
    - React-hermes
    - React-ImageManager
    - React-jsi
    - React-NativeModulesApple
    - React-RCTFabric
    - React-renderercss
    - React-rendererdebug
    - React-utils
    - ReactCodegen
    - ReactCommon/turbomodule/bridging
    - ReactCommon/turbomodule/core
    - Yoga
  - RNFBAnalytics (12.9.3):
    - Firebase/Analytics (= 8.8.0)
    - React-Core
    - RNFBApp
  - RNFBApp (12.9.3):
    - Firebase/CoreOnly (= 8.8.0)
    - React-Core
  - RNFBCrashlytics (12.9.3):
    - Firebase/Crashlytics (= 8.8.0)
    - React-Core
    - RNFBApp
  - RNFBPerf (12.9.3):
    - Firebase/Performance (= 8.8.0)
    - React-Core
    - RNFBApp
  - RNFlashList (1.7.6):
    - DoubleConversion
    - glog
    - hermes-engine
    - RCT-Folly (= 2024.11.18.00)
    - RCTRequired
    - RCTTypeSafety
    - React-Core
    - React-debug
    - React-Fabric
    - React-featureflags
    - React-graphics
    - React-hermes
    - React-ImageManager
    - React-jsi
    - React-NativeModulesApple
    - React-RCTFabric
    - React-renderercss
    - React-rendererdebug
    - React-utils
    - ReactCodegen
    - ReactCommon/turbomodule/bridging
    - ReactCommon/turbomodule/core
    - Yoga
  - RNFS (2.20.0):
    - React-Core
  - RNGestureHandler (2.25.0):
    - DoubleConversion
    - glog
    - hermes-engine
    - RCT-Folly (= 2024.11.18.00)
    - RCTRequired
    - RCTTypeSafety
    - React-Core
    - React-debug
    - React-Fabric
    - React-featureflags
    - React-graphics
    - React-hermes
    - React-ImageManager
    - React-jsi
    - React-NativeModulesApple
    - React-RCTFabric
    - React-renderercss
    - React-rendererdebug
    - React-utils
    - ReactCodegen
    - ReactCommon/turbomodule/bridging
    - ReactCommon/turbomodule/core
    - Yoga
  - RNGoogleSignin (10.0.1):
    - GoogleSignIn (~> 7.0)
    - React-Core
  - RNLiveMarkdown (0.1.269):
    - DoubleConversion
    - glog
    - hermes-engine
    - RCT-Folly (= 2024.11.18.00)
    - RCTRequired
    - RCTTypeSafety
    - React-Core
    - React-debug
    - React-Fabric
    - React-featureflags
    - React-graphics
    - React-hermes
    - React-ImageManager
    - React-jsi
    - React-NativeModulesApple
    - React-RCTFabric
    - React-renderercss
    - React-rendererdebug
    - React-utils
    - ReactCodegen
    - ReactCommon/turbomodule/bridging
    - ReactCommon/turbomodule/core
    - RNReanimated/worklets
    - Yoga
  - RNLocalize (2.2.6):
    - React-Core
  - rnmapbox-maps (10.1.33):
    - MapboxMaps (~> 10.19.0)
    - React
    - React-Core
    - rnmapbox-maps/DynamicLibrary (= 10.1.33)
    - Turf
  - rnmapbox-maps/DynamicLibrary (10.1.33):
    - DoubleConversion
    - hermes-engine
    - MapboxMaps (~> 10.19.0)
    - RCT-Folly
    - RCTRequired
    - RCTTypeSafety
    - React
    - React-Core
    - React-featureflags
    - React-hermes
    - React-ImageManager
    - React-jsi
    - React-NativeModulesApple
    - React-RCTFabric
    - React-renderercss
    - React-rendererdebug
    - ReactCodegen
    - ReactCommon/turbomodule/bridging
    - ReactCommon/turbomodule/core
    - Turf
    - Yoga
  - RNNitroSQLite (9.1.9):
    - DoubleConversion
    - glog
    - hermes-engine
    - NitroModules
    - RCT-Folly (= 2024.11.18.00)
    - RCTRequired
    - RCTTypeSafety
    - React-Core
    - React-debug
    - React-Fabric
    - React-featureflags
    - React-graphics
    - React-ImageManager
    - React-NativeModulesApple
    - React-RCTFabric
    - React-rendererdebug
    - React-utils
    - ReactCodegen
    - ReactCommon/turbomodule/bridging
    - ReactCommon/turbomodule/core
    - Yoga
  - RNPermissions (3.10.1):
    - DoubleConversion
    - glog
    - hermes-engine
    - RCT-Folly (= 2024.11.18.00)
    - RCTRequired
    - RCTTypeSafety
    - React-Core
    - React-debug
    - React-Fabric
    - React-featureflags
    - React-graphics
    - React-hermes
    - React-ImageManager
    - React-jsi
    - React-NativeModulesApple
    - React-RCTFabric
    - React-renderercss
    - React-rendererdebug
    - React-utils
    - ReactCodegen
    - ReactCommon/turbomodule/bridging
    - ReactCommon/turbomodule/core
    - Yoga
  - RNReactNativeHapticFeedback (2.3.3):
    - DoubleConversion
    - glog
    - hermes-engine
    - RCT-Folly (= 2024.11.18.00)
    - RCTRequired
    - RCTTypeSafety
    - React-Core
    - React-debug
    - React-Fabric
    - React-featureflags
    - React-graphics
    - React-hermes
    - React-ImageManager
    - React-jsi
    - React-NativeModulesApple
    - React-RCTFabric
    - React-renderercss
    - React-rendererdebug
    - React-utils
    - ReactCodegen
    - ReactCommon/turbomodule/bridging
    - ReactCommon/turbomodule/core
    - Yoga
  - RNReanimated (3.17.1):
    - DoubleConversion
    - glog
    - hermes-engine
    - RCT-Folly (= 2024.11.18.00)
    - RCTRequired
    - RCTTypeSafety
    - React-Core
    - React-debug
    - React-Fabric
    - React-featureflags
    - React-graphics
    - React-hermes
    - React-ImageManager
    - React-jsi
    - React-NativeModulesApple
    - React-RCTFabric
    - React-renderercss
    - React-rendererdebug
    - React-utils
    - ReactCodegen
    - ReactCommon/turbomodule/bridging
    - ReactCommon/turbomodule/core
    - RNReanimated/reanimated (= 3.17.1)
    - RNReanimated/worklets (= 3.17.1)
    - Yoga
  - RNReanimated/reanimated (3.17.1):
    - DoubleConversion
    - glog
    - hermes-engine
    - RCT-Folly (= 2024.11.18.00)
    - RCTRequired
    - RCTTypeSafety
    - React-Core
    - React-debug
    - React-Fabric
    - React-featureflags
    - React-graphics
    - React-hermes
    - React-ImageManager
    - React-jsi
    - React-NativeModulesApple
    - React-RCTFabric
    - React-renderercss
    - React-rendererdebug
    - React-utils
    - ReactCodegen
    - ReactCommon/turbomodule/bridging
    - ReactCommon/turbomodule/core
    - RNReanimated/reanimated/apple (= 3.17.1)
    - Yoga
  - RNReanimated/reanimated/apple (3.17.1):
    - DoubleConversion
    - glog
    - hermes-engine
    - RCT-Folly (= 2024.11.18.00)
    - RCTRequired
    - RCTTypeSafety
    - React-Core
    - React-debug
    - React-Fabric
    - React-featureflags
    - React-graphics
    - React-hermes
    - React-ImageManager
    - React-jsi
    - React-NativeModulesApple
    - React-RCTFabric
    - React-renderercss
    - React-rendererdebug
    - React-utils
    - ReactCodegen
    - ReactCommon/turbomodule/bridging
    - ReactCommon/turbomodule/core
    - Yoga
  - RNReanimated/worklets (3.17.1):
    - DoubleConversion
    - glog
    - hermes-engine
    - RCT-Folly (= 2024.11.18.00)
    - RCTRequired
    - RCTTypeSafety
    - React-Core
    - React-debug
    - React-Fabric
    - React-featureflags
    - React-graphics
    - React-hermes
    - React-ImageManager
    - React-jsi
    - React-NativeModulesApple
    - React-RCTFabric
    - React-renderercss
    - React-rendererdebug
    - React-utils
    - ReactCodegen
    - ReactCommon/turbomodule/bridging
    - ReactCommon/turbomodule/core
    - RNReanimated/worklets/apple (= 3.17.1)
    - Yoga
  - RNReanimated/worklets/apple (3.17.1):
    - DoubleConversion
    - glog
    - hermes-engine
    - RCT-Folly (= 2024.11.18.00)
    - RCTRequired
    - RCTTypeSafety
    - React-Core
    - React-debug
    - React-Fabric
    - React-featureflags
    - React-graphics
    - React-hermes
    - React-ImageManager
    - React-jsi
    - React-NativeModulesApple
    - React-RCTFabric
    - React-renderercss
    - React-rendererdebug
    - React-utils
    - ReactCodegen
    - ReactCommon/turbomodule/bridging
    - ReactCommon/turbomodule/core
    - Yoga
  - RNScreens (3.37.0):
    - DoubleConversion
    - glog
    - hermes-engine
    - RCT-Folly (= 2024.11.18.00)
    - RCTRequired
    - RCTTypeSafety
    - React-Core
    - React-debug
    - React-Fabric
    - React-featureflags
    - React-graphics
    - React-hermes
    - React-ImageManager
    - React-jsi
    - React-NativeModulesApple
    - React-RCTFabric
    - React-RCTImage
    - React-renderercss
    - React-rendererdebug
    - React-utils
    - ReactCodegen
    - ReactCommon/turbomodule/bridging
    - ReactCommon/turbomodule/core
    - RNScreens/common (= 3.37.0)
    - Yoga
  - RNScreens/common (3.37.0):
    - DoubleConversion
    - glog
    - hermes-engine
    - RCT-Folly (= 2024.11.18.00)
    - RCTRequired
    - RCTTypeSafety
    - React-Core
    - React-debug
    - React-Fabric
    - React-featureflags
    - React-graphics
    - React-hermes
    - React-ImageManager
    - React-jsi
    - React-NativeModulesApple
    - React-RCTFabric
    - React-RCTImage
    - React-renderercss
    - React-rendererdebug
    - React-utils
    - ReactCodegen
    - ReactCommon/turbomodule/bridging
    - ReactCommon/turbomodule/core
    - Yoga
  - RNShare (11.0.2):
    - DoubleConversion
    - glog
    - hermes-engine
    - RCT-Folly (= 2024.11.18.00)
    - RCTRequired
    - RCTTypeSafety
    - React-Core
    - React-debug
    - React-Fabric
    - React-featureflags
    - React-graphics
    - React-hermes
    - React-ImageManager
    - React-jsi
    - React-NativeModulesApple
    - React-RCTFabric
    - React-renderercss
    - React-rendererdebug
    - React-utils
    - ReactCodegen
    - ReactCommon/turbomodule/bridging
    - ReactCommon/turbomodule/core
    - Yoga
  - RNSound (0.11.2):
    - React-Core
    - RNSound/Core (= 0.11.2)
  - RNSound/Core (0.11.2):
    - React-Core
  - RNSVG (15.9.0):
    - DoubleConversion
    - glog
    - hermes-engine
    - RCT-Folly (= 2024.11.18.00)
    - RCTRequired
    - RCTTypeSafety
    - React-Core
    - React-debug
    - React-Fabric
    - React-featureflags
    - React-graphics
    - React-hermes
    - React-ImageManager
    - React-jsi
    - React-NativeModulesApple
    - React-RCTFabric
    - React-renderercss
    - React-rendererdebug
    - React-utils
    - ReactCodegen
    - ReactCommon/turbomodule/bridging
    - ReactCommon/turbomodule/core
    - RNSVG/common (= 15.9.0)
    - Yoga
  - RNSVG/common (15.9.0):
    - DoubleConversion
    - glog
    - hermes-engine
    - RCT-Folly (= 2024.11.18.00)
    - RCTRequired
    - RCTTypeSafety
    - React-Core
    - React-debug
    - React-Fabric
    - React-featureflags
    - React-graphics
    - React-hermes
    - React-ImageManager
    - React-jsi
    - React-NativeModulesApple
    - React-RCTFabric
    - React-renderercss
    - React-rendererdebug
    - React-utils
    - ReactCodegen
    - ReactCommon/turbomodule/bridging
    - ReactCommon/turbomodule/core
    - Yoga
  - SDWebImage (5.21.0):
    - SDWebImage/Core (= 5.21.0)
  - SDWebImage/Core (5.21.0)
  - SDWebImageAVIFCoder (0.11.0):
    - libavif/core (>= 0.11.0)
    - SDWebImage (~> 5.10)
  - SDWebImageSVGCoder (1.7.0):
    - SDWebImage/Core (~> 5.6)
  - SDWebImageWebPCoder (0.14.6):
    - libwebp (~> 1.0)
    - SDWebImage/Core (~> 5.17)
  - SocketRocket (0.7.1)
  - Turf (2.8.0)
  - TweetNacl (1.0.2)
  - VisionCamera (4.6.1):
    - VisionCamera/Core (= 4.6.1)
    - VisionCamera/React (= 4.6.1)
  - VisionCamera/Core (4.6.1)
  - VisionCamera/React (4.6.1):
    - React-Core
  - Yoga (0.0.0)

DEPENDENCIES:
  - AirshipServiceExtension
  - AppLogs (from `../node_modules/react-native-app-logs/AppLogsPod`)
  - boost (from `../node_modules/react-native/third-party-podspecs/boost.podspec`)
  - DoubleConversion (from `../node_modules/react-native/third-party-podspecs/DoubleConversion.podspec`)
  - EXAV (from `../node_modules/expo-av/ios`)
  - EXImageLoader (from `../node_modules/expo-image-loader/ios`)
  - "expensify-react-native-background-task (from `../node_modules/@expensify/react-native-background-task`)"
  - Expo (from `../node_modules/expo`)
  - ExpoAsset (from `../node_modules/expo-asset/ios`)
  - ExpoFont (from `../node_modules/expo-font/ios`)
  - ExpoImage (from `../node_modules/expo-image/ios`)
  - ExpoImageManipulator (from `../node_modules/expo-image-manipulator/ios`)
  - ExpoModulesCore (from `../node_modules/expo-modules-core`)
  - fast_float (from `../node_modules/react-native/third-party-podspecs/fast_float.podspec`)
  - FBLazyVector (from `../node_modules/react-native/Libraries/FBLazyVector`)
  - fmt (from `../node_modules/react-native/third-party-podspecs/fmt.podspec`)
  - "FullStory (from `{:http=>\"https://ios-releases.fullstory.com/fullstory-1.52.0-xcframework.tar.gz\"}`)"
  - "fullstory_react-native (from `../node_modules/@fullstory/react-native`)"
  - glog (from `../node_modules/react-native/third-party-podspecs/glog.podspec`)
  - GzipSwift
  - hermes-engine (from `../node_modules/react-native/sdks/hermes-engine/hermes-engine.podspec`)
  - lottie-react-native (from `../node_modules/lottie-react-native`)
  - NitroModules (from `../node_modules/react-native-nitro-modules`)
  - "onfido-react-native-sdk (from `../node_modules/@onfido/react-native-sdk`)"
  - "pusher-websocket-react-native (from `../node_modules/@pusher/pusher-websocket-react-native`)"
  - RCT-Folly (from `../node_modules/react-native/third-party-podspecs/RCT-Folly.podspec`)
  - RCT-Folly/Fabric (from `../node_modules/react-native/third-party-podspecs/RCT-Folly.podspec`)
  - RCTDeprecation (from `../node_modules/react-native/ReactApple/Libraries/RCTFoundation/RCTDeprecation`)
  - RCTRequired (from `../node_modules/react-native/Libraries/Required`)
  - RCTTypeSafety (from `../node_modules/react-native/Libraries/TypeSafety`)
  - React (from `../node_modules/react-native/`)
  - React-callinvoker (from `../node_modules/react-native/ReactCommon/callinvoker`)
  - React-Core (from `../node_modules/react-native/`)
  - React-Core/RCTWebSocket (from `../node_modules/react-native/`)
  - React-CoreModules (from `../node_modules/react-native/React/CoreModules`)
  - React-cxxreact (from `../node_modules/react-native/ReactCommon/cxxreact`)
  - React-debug (from `../node_modules/react-native/ReactCommon/react/debug`)
  - React-defaultsnativemodule (from `../node_modules/react-native/ReactCommon/react/nativemodule/defaults`)
  - React-domnativemodule (from `../node_modules/react-native/ReactCommon/react/nativemodule/dom`)
  - React-Fabric (from `../node_modules/react-native/ReactCommon`)
  - React-FabricComponents (from `../node_modules/react-native/ReactCommon`)
  - React-FabricImage (from `../node_modules/react-native/ReactCommon`)
  - React-featureflags (from `../node_modules/react-native/ReactCommon/react/featureflags`)
  - React-featureflagsnativemodule (from `../node_modules/react-native/ReactCommon/react/nativemodule/featureflags`)
  - React-graphics (from `../node_modules/react-native/ReactCommon/react/renderer/graphics`)
  - React-hermes (from `../node_modules/react-native/ReactCommon/hermes`)
  - React-idlecallbacksnativemodule (from `../node_modules/react-native/ReactCommon/react/nativemodule/idlecallbacks`)
  - React-ImageManager (from `../node_modules/react-native/ReactCommon/react/renderer/imagemanager/platform/ios`)
  - React-jserrorhandler (from `../node_modules/react-native/ReactCommon/jserrorhandler`)
  - React-jsi (from `../node_modules/react-native/ReactCommon/jsi`)
  - React-jsiexecutor (from `../node_modules/react-native/ReactCommon/jsiexecutor`)
  - React-jsinspector (from `../node_modules/react-native/ReactCommon/jsinspector-modern`)
  - React-jsinspectortracing (from `../node_modules/react-native/ReactCommon/jsinspector-modern/tracing`)
  - React-jsitooling (from `../node_modules/react-native/ReactCommon/jsitooling`)
  - React-jsitracing (from `../node_modules/react-native/ReactCommon/hermes/executor/`)
  - React-logger (from `../node_modules/react-native/ReactCommon/logger`)
  - React-Mapbuffer (from `../node_modules/react-native/ReactCommon`)
  - React-microtasksnativemodule (from `../node_modules/react-native/ReactCommon/react/nativemodule/microtasks`)
  - react-native-advanced-input-mask (from `../node_modules/react-native-advanced-input-mask`)
  - "react-native-airship (from `../node_modules/@ua/react-native-airship`)"
  - react-native-app-logs (from `../node_modules/react-native-app-logs`)
  - react-native-blob-util (from `../node_modules/react-native-blob-util`)
  - "react-native-cameraroll (from `../node_modules/@react-native-camera-roll/camera-roll`)"
  - react-native-config (from `../node_modules/react-native-config`)
  - "react-native-document-picker (from `../node_modules/@react-native-documents/picker`)"
  - "react-native-geolocation (from `../node_modules/@react-native-community/geolocation`)"
  - react-native-image-picker (from `../node_modules/react-native-image-picker`)
  - react-native-key-command (from `../node_modules/react-native-key-command`)
  - react-native-keyboard-controller (from `../node_modules/react-native-keyboard-controller`)
  - react-native-launch-arguments (from `../node_modules/react-native-launch-arguments`)
  - "react-native-netinfo (from `../node_modules/@react-native-community/netinfo`)"
  - react-native-pager-view (from `../node_modules/react-native-pager-view`)
  - react-native-pdf (from `../node_modules/react-native-pdf`)
  - react-native-performance (from `../node_modules/react-native-performance`)
  - react-native-plaid-link-sdk (from `../node_modules/react-native-plaid-link-sdk`)
  - react-native-release-profiler (from `../node_modules/react-native-release-profiler`)
  - react-native-safe-area-context (from `../node_modules/react-native-safe-area-context`)
  - react-native-view-shot (from `../node_modules/react-native-view-shot`)
  - "react-native-wallet (from `../node_modules/@expensify/react-native-wallet`)"
  - react-native-webview (from `../node_modules/react-native-webview`)
  - React-NativeModulesApple (from `../node_modules/react-native/ReactCommon/react/nativemodule/core/platform/ios`)
  - React-oscompat (from `../node_modules/react-native/ReactCommon/oscompat`)
  - React-perflogger (from `../node_modules/react-native/ReactCommon/reactperflogger`)
  - React-performancetimeline (from `../node_modules/react-native/ReactCommon/react/performance/timeline`)
  - React-RCTActionSheet (from `../node_modules/react-native/Libraries/ActionSheetIOS`)
  - React-RCTAnimation (from `../node_modules/react-native/Libraries/NativeAnimation`)
  - React-RCTAppDelegate (from `../node_modules/react-native/Libraries/AppDelegate`)
  - React-RCTBlob (from `../node_modules/react-native/Libraries/Blob`)
  - React-RCTFabric (from `../node_modules/react-native/React`)
  - React-RCTFBReactNativeSpec (from `../node_modules/react-native/React`)
  - React-RCTImage (from `../node_modules/react-native/Libraries/Image`)
  - React-RCTLinking (from `../node_modules/react-native/Libraries/LinkingIOS`)
  - React-RCTNetwork (from `../node_modules/react-native/Libraries/Network`)
  - React-RCTRuntime (from `../node_modules/react-native/React/Runtime`)
  - React-RCTSettings (from `../node_modules/react-native/Libraries/Settings`)
  - React-RCTText (from `../node_modules/react-native/Libraries/Text`)
  - React-RCTVibration (from `../node_modules/react-native/Libraries/Vibration`)
  - React-rendererconsistency (from `../node_modules/react-native/ReactCommon/react/renderer/consistency`)
  - React-renderercss (from `../node_modules/react-native/ReactCommon/react/renderer/css`)
  - React-rendererdebug (from `../node_modules/react-native/ReactCommon/react/renderer/debug`)
  - React-rncore (from `../node_modules/react-native/ReactCommon`)
  - React-RuntimeApple (from `../node_modules/react-native/ReactCommon/react/runtime/platform/ios`)
  - React-RuntimeCore (from `../node_modules/react-native/ReactCommon/react/runtime`)
  - React-runtimeexecutor (from `../node_modules/react-native/ReactCommon/runtimeexecutor`)
  - React-RuntimeHermes (from `../node_modules/react-native/ReactCommon/react/runtime`)
  - React-runtimescheduler (from `../node_modules/react-native/ReactCommon/react/renderer/runtimescheduler`)
  - React-timing (from `../node_modules/react-native/ReactCommon/react/timing`)
  - React-utils (from `../node_modules/react-native/ReactCommon/react/utils`)
  - ReactAppDependencyProvider (from `build/generated/ios`)
  - ReactCodegen (from `build/generated/ios`)
  - ReactCommon/turbomodule/core (from `../node_modules/react-native/ReactCommon`)
  - "ReactNativeHybridApp (from `../node_modules/@expensify/react-native-hybrid-app`)"
  - "RNAppleAuthentication (from `../node_modules/@invertase/react-native-apple-authentication`)"
  - "RNCClipboard (from `../node_modules/@react-native-clipboard/clipboard`)"
  - "RNCPicker (from `../node_modules/@react-native-picker/picker`)"
  - RNDeviceInfo (from `../node_modules/react-native-device-info`)
  - "RNFBAnalytics (from `../node_modules/@react-native-firebase/analytics`)"
  - "RNFBApp (from `../node_modules/@react-native-firebase/app`)"
  - "RNFBCrashlytics (from `../node_modules/@react-native-firebase/crashlytics`)"
  - "RNFBPerf (from `../node_modules/@react-native-firebase/perf`)"
  - "RNFlashList (from `../node_modules/@shopify/flash-list`)"
  - RNFS (from `../node_modules/react-native-fs`)
  - RNGestureHandler (from `../node_modules/react-native-gesture-handler`)
  - "RNGoogleSignin (from `../node_modules/@react-native-google-signin/google-signin`)"
  - "RNLiveMarkdown (from `../node_modules/@expensify/react-native-live-markdown`)"
  - RNLocalize (from `../node_modules/react-native-localize`)
  - "rnmapbox-maps (from `../node_modules/@rnmapbox/maps`)"
  - RNNitroSQLite (from `../node_modules/react-native-nitro-sqlite`)
  - RNPermissions (from `../node_modules/react-native-permissions`)
  - RNReactNativeHapticFeedback (from `../node_modules/react-native-haptic-feedback`)
  - RNReanimated (from `../node_modules/react-native-reanimated`)
  - RNScreens (from `../node_modules/react-native-screens`)
  - RNShare (from `../node_modules/react-native-share`)
  - RNSound (from `../node_modules/react-native-sound`)
  - RNSVG (from `../node_modules/react-native-svg`)
  - VisionCamera (from `../node_modules/react-native-vision-camera`)
  - Yoga (from `../node_modules/react-native/ReactCommon/yoga`)

SPEC REPOS:
  trunk:
    - Airship
    - AirshipFrameworkProxy
    - AirshipServiceExtension
    - AppAuth
    - Firebase
    - FirebaseABTesting
    - FirebaseAnalytics
    - FirebaseCore
    - FirebaseCoreDiagnostics
    - FirebaseCrashlytics
    - FirebaseInstallations
    - FirebasePerformance
    - FirebaseRemoteConfig
    - ForkInputMask
    - GoogleAppMeasurement
    - GoogleDataTransport
    - GoogleSignIn
    - GoogleUtilities
    - GTMAppAuth
    - GTMSessionFetcher
    - GzipSwift
    - libavif
    - libdav1d
    - libwebp
    - lottie-ios
    - MapboxCommon
    - MapboxCoreMaps
    - MapboxMaps
    - MapboxMobileEvents
    - nanopb
    - NWWebSocket
    - Onfido
    - Plaid
    - PromisesObjC
    - PusherSwift
    - SDWebImage
    - SDWebImageAVIFCoder
    - SDWebImageSVGCoder
    - SDWebImageWebPCoder
    - SocketRocket
    - Turf
    - TweetNacl

EXTERNAL SOURCES:
  AppLogs:
    :path: "../node_modules/react-native-app-logs/AppLogsPod"
  boost:
    :podspec: "../node_modules/react-native/third-party-podspecs/boost.podspec"
  DoubleConversion:
    :podspec: "../node_modules/react-native/third-party-podspecs/DoubleConversion.podspec"
  EXAV:
    :path: "../node_modules/expo-av/ios"
  EXImageLoader:
    :path: "../node_modules/expo-image-loader/ios"
  expensify-react-native-background-task:
    :path: "../node_modules/@expensify/react-native-background-task"
  Expo:
    :path: "../node_modules/expo"
  ExpoAsset:
    :path: "../node_modules/expo-asset/ios"
  ExpoFont:
    :path: "../node_modules/expo-font/ios"
  ExpoImage:
    :path: "../node_modules/expo-image/ios"
  ExpoImageManipulator:
    :path: "../node_modules/expo-image-manipulator/ios"
  ExpoModulesCore:
    :path: "../node_modules/expo-modules-core"
  fast_float:
    :podspec: "../node_modules/react-native/third-party-podspecs/fast_float.podspec"
  FBLazyVector:
    :path: "../node_modules/react-native/Libraries/FBLazyVector"
  fmt:
    :podspec: "../node_modules/react-native/third-party-podspecs/fmt.podspec"
  FullStory:
    :http: https://ios-releases.fullstory.com/fullstory-1.52.0-xcframework.tar.gz
  fullstory_react-native:
    :path: "../node_modules/@fullstory/react-native"
  glog:
    :podspec: "../node_modules/react-native/third-party-podspecs/glog.podspec"
  hermes-engine:
    :podspec: "../node_modules/react-native/sdks/hermes-engine/hermes-engine.podspec"
    :tag: hermes-2025-03-03-RNv0.79.0-bc17d964d03743424823d7dd1a9f37633459c5c5
  lottie-react-native:
    :path: "../node_modules/lottie-react-native"
  NitroModules:
    :path: "../node_modules/react-native-nitro-modules"
  onfido-react-native-sdk:
    :path: "../node_modules/@onfido/react-native-sdk"
  pusher-websocket-react-native:
    :path: "../node_modules/@pusher/pusher-websocket-react-native"
  RCT-Folly:
    :podspec: "../node_modules/react-native/third-party-podspecs/RCT-Folly.podspec"
  RCTDeprecation:
    :path: "../node_modules/react-native/ReactApple/Libraries/RCTFoundation/RCTDeprecation"
  RCTRequired:
    :path: "../node_modules/react-native/Libraries/Required"
  RCTTypeSafety:
    :path: "../node_modules/react-native/Libraries/TypeSafety"
  React:
    :path: "../node_modules/react-native/"
  React-callinvoker:
    :path: "../node_modules/react-native/ReactCommon/callinvoker"
  React-Core:
    :path: "../node_modules/react-native/"
  React-CoreModules:
    :path: "../node_modules/react-native/React/CoreModules"
  React-cxxreact:
    :path: "../node_modules/react-native/ReactCommon/cxxreact"
  React-debug:
    :path: "../node_modules/react-native/ReactCommon/react/debug"
  React-defaultsnativemodule:
    :path: "../node_modules/react-native/ReactCommon/react/nativemodule/defaults"
  React-domnativemodule:
    :path: "../node_modules/react-native/ReactCommon/react/nativemodule/dom"
  React-Fabric:
    :path: "../node_modules/react-native/ReactCommon"
  React-FabricComponents:
    :path: "../node_modules/react-native/ReactCommon"
  React-FabricImage:
    :path: "../node_modules/react-native/ReactCommon"
  React-featureflags:
    :path: "../node_modules/react-native/ReactCommon/react/featureflags"
  React-featureflagsnativemodule:
    :path: "../node_modules/react-native/ReactCommon/react/nativemodule/featureflags"
  React-graphics:
    :path: "../node_modules/react-native/ReactCommon/react/renderer/graphics"
  React-hermes:
    :path: "../node_modules/react-native/ReactCommon/hermes"
  React-idlecallbacksnativemodule:
    :path: "../node_modules/react-native/ReactCommon/react/nativemodule/idlecallbacks"
  React-ImageManager:
    :path: "../node_modules/react-native/ReactCommon/react/renderer/imagemanager/platform/ios"
  React-jserrorhandler:
    :path: "../node_modules/react-native/ReactCommon/jserrorhandler"
  React-jsi:
    :path: "../node_modules/react-native/ReactCommon/jsi"
  React-jsiexecutor:
    :path: "../node_modules/react-native/ReactCommon/jsiexecutor"
  React-jsinspector:
    :path: "../node_modules/react-native/ReactCommon/jsinspector-modern"
  React-jsinspectortracing:
    :path: "../node_modules/react-native/ReactCommon/jsinspector-modern/tracing"
  React-jsitooling:
    :path: "../node_modules/react-native/ReactCommon/jsitooling"
  React-jsitracing:
    :path: "../node_modules/react-native/ReactCommon/hermes/executor/"
  React-logger:
    :path: "../node_modules/react-native/ReactCommon/logger"
  React-Mapbuffer:
    :path: "../node_modules/react-native/ReactCommon"
  React-microtasksnativemodule:
    :path: "../node_modules/react-native/ReactCommon/react/nativemodule/microtasks"
  react-native-advanced-input-mask:
    :path: "../node_modules/react-native-advanced-input-mask"
  react-native-airship:
    :path: "../node_modules/@ua/react-native-airship"
  react-native-app-logs:
    :path: "../node_modules/react-native-app-logs"
  react-native-blob-util:
    :path: "../node_modules/react-native-blob-util"
  react-native-cameraroll:
    :path: "../node_modules/@react-native-camera-roll/camera-roll"
  react-native-config:
    :path: "../node_modules/react-native-config"
  react-native-document-picker:
    :path: "../node_modules/@react-native-documents/picker"
  react-native-geolocation:
    :path: "../node_modules/@react-native-community/geolocation"
  react-native-image-picker:
    :path: "../node_modules/react-native-image-picker"
  react-native-key-command:
    :path: "../node_modules/react-native-key-command"
  react-native-keyboard-controller:
    :path: "../node_modules/react-native-keyboard-controller"
  react-native-launch-arguments:
    :path: "../node_modules/react-native-launch-arguments"
  react-native-netinfo:
    :path: "../node_modules/@react-native-community/netinfo"
  react-native-pager-view:
    :path: "../node_modules/react-native-pager-view"
  react-native-pdf:
    :path: "../node_modules/react-native-pdf"
  react-native-performance:
    :path: "../node_modules/react-native-performance"
  react-native-plaid-link-sdk:
    :path: "../node_modules/react-native-plaid-link-sdk"
  react-native-release-profiler:
    :path: "../node_modules/react-native-release-profiler"
  react-native-safe-area-context:
    :path: "../node_modules/react-native-safe-area-context"
  react-native-view-shot:
    :path: "../node_modules/react-native-view-shot"
  react-native-wallet:
    :path: "../node_modules/@expensify/react-native-wallet"
  react-native-webview:
    :path: "../node_modules/react-native-webview"
  React-NativeModulesApple:
    :path: "../node_modules/react-native/ReactCommon/react/nativemodule/core/platform/ios"
  React-oscompat:
    :path: "../node_modules/react-native/ReactCommon/oscompat"
  React-perflogger:
    :path: "../node_modules/react-native/ReactCommon/reactperflogger"
  React-performancetimeline:
    :path: "../node_modules/react-native/ReactCommon/react/performance/timeline"
  React-RCTActionSheet:
    :path: "../node_modules/react-native/Libraries/ActionSheetIOS"
  React-RCTAnimation:
    :path: "../node_modules/react-native/Libraries/NativeAnimation"
  React-RCTAppDelegate:
    :path: "../node_modules/react-native/Libraries/AppDelegate"
  React-RCTBlob:
    :path: "../node_modules/react-native/Libraries/Blob"
  React-RCTFabric:
    :path: "../node_modules/react-native/React"
  React-RCTFBReactNativeSpec:
    :path: "../node_modules/react-native/React"
  React-RCTImage:
    :path: "../node_modules/react-native/Libraries/Image"
  React-RCTLinking:
    :path: "../node_modules/react-native/Libraries/LinkingIOS"
  React-RCTNetwork:
    :path: "../node_modules/react-native/Libraries/Network"
  React-RCTRuntime:
    :path: "../node_modules/react-native/React/Runtime"
  React-RCTSettings:
    :path: "../node_modules/react-native/Libraries/Settings"
  React-RCTText:
    :path: "../node_modules/react-native/Libraries/Text"
  React-RCTVibration:
    :path: "../node_modules/react-native/Libraries/Vibration"
  React-rendererconsistency:
    :path: "../node_modules/react-native/ReactCommon/react/renderer/consistency"
  React-renderercss:
    :path: "../node_modules/react-native/ReactCommon/react/renderer/css"
  React-rendererdebug:
    :path: "../node_modules/react-native/ReactCommon/react/renderer/debug"
  React-rncore:
    :path: "../node_modules/react-native/ReactCommon"
  React-RuntimeApple:
    :path: "../node_modules/react-native/ReactCommon/react/runtime/platform/ios"
  React-RuntimeCore:
    :path: "../node_modules/react-native/ReactCommon/react/runtime"
  React-runtimeexecutor:
    :path: "../node_modules/react-native/ReactCommon/runtimeexecutor"
  React-RuntimeHermes:
    :path: "../node_modules/react-native/ReactCommon/react/runtime"
  React-runtimescheduler:
    :path: "../node_modules/react-native/ReactCommon/react/renderer/runtimescheduler"
  React-timing:
    :path: "../node_modules/react-native/ReactCommon/react/timing"
  React-utils:
    :path: "../node_modules/react-native/ReactCommon/react/utils"
  ReactAppDependencyProvider:
    :path: build/generated/ios
  ReactCodegen:
    :path: build/generated/ios
  ReactCommon:
    :path: "../node_modules/react-native/ReactCommon"
  ReactNativeHybridApp:
    :path: "../node_modules/@expensify/react-native-hybrid-app"
  RNAppleAuthentication:
    :path: "../node_modules/@invertase/react-native-apple-authentication"
  RNCClipboard:
    :path: "../node_modules/@react-native-clipboard/clipboard"
  RNCPicker:
    :path: "../node_modules/@react-native-picker/picker"
  RNDeviceInfo:
    :path: "../node_modules/react-native-device-info"
  RNFBAnalytics:
    :path: "../node_modules/@react-native-firebase/analytics"
  RNFBApp:
    :path: "../node_modules/@react-native-firebase/app"
  RNFBCrashlytics:
    :path: "../node_modules/@react-native-firebase/crashlytics"
  RNFBPerf:
    :path: "../node_modules/@react-native-firebase/perf"
  RNFlashList:
    :path: "../node_modules/@shopify/flash-list"
  RNFS:
    :path: "../node_modules/react-native-fs"
  RNGestureHandler:
    :path: "../node_modules/react-native-gesture-handler"
  RNGoogleSignin:
    :path: "../node_modules/@react-native-google-signin/google-signin"
  RNLiveMarkdown:
    :path: "../node_modules/@expensify/react-native-live-markdown"
  RNLocalize:
    :path: "../node_modules/react-native-localize"
  rnmapbox-maps:
    :path: "../node_modules/@rnmapbox/maps"
  RNNitroSQLite:
    :path: "../node_modules/react-native-nitro-sqlite"
  RNPermissions:
    :path: "../node_modules/react-native-permissions"
  RNReactNativeHapticFeedback:
    :path: "../node_modules/react-native-haptic-feedback"
  RNReanimated:
    :path: "../node_modules/react-native-reanimated"
  RNScreens:
    :path: "../node_modules/react-native-screens"
  RNShare:
    :path: "../node_modules/react-native-share"
  RNSound:
    :path: "../node_modules/react-native-sound"
  RNSVG:
    :path: "../node_modules/react-native-svg"
  VisionCamera:
    :path: "../node_modules/react-native-vision-camera"
  Yoga:
    :path: "../node_modules/react-native/ReactCommon/yoga"

CHECKOUT OPTIONS:
  FullStory:
    :http: https://ios-releases.fullstory.com/fullstory-1.52.0-xcframework.tar.gz

SPEC CHECKSUMS:
  Airship: a5de82c19ebca996fd8fecfcfbb3803f3de29a74
  AirshipFrameworkProxy: 71ddba175bb22974cfa673d26ce8303ed6546212
  AirshipServiceExtension: 9c73369f426396d9fb9ff222d86d842fac76ba46
  AppAuth: 501c04eda8a8d11f179dbe8637b7a91bb7e5d2fa
  AppLogs: 3bc4e9b141dbf265b9464409caaa40416a9ee0e0
  boost: 7e761d76ca2ce687f7cc98e698152abd03a18f90
  DoubleConversion: cb417026b2400c8f53ae97020b2be961b59470cb
  EXAV: 0809cbb31eba2111d5413f2dbb547ba9727478ee
  EXImageLoader: ab4fcf9240cf3636a83c00e3fc5229d692899428
  expensify-react-native-background-task: 47792ed07f5a1a6d1fe27eaff09148f033321f46
  Expo: 28d2e49ab68e9823a8c452b2ad125b76a6209bac
  ExpoAsset: 3ea3275cca6a7793b3d36fbf1075c590f803fbcb
  ExpoFont: 312c73403bbd4f98e1d6a5330641a56292583cd2
  ExpoImage: a5b427e52ee7a04921081e59aac5eef7a8134ba0
  ExpoImageManipulator: 7096d6bf874c0a0a649f60733fef8a99c4ad0fe2
  ExpoModulesCore: 0bf5158ae9fb71e575582a8a48dbd26ced42f306
  fast_float: 06eeec4fe712a76acc9376682e4808b05ce978b6
  FBLazyVector: 84b955f7b4da8b895faf5946f73748267347c975
  Firebase: 629510f1a9ddb235f3a7c5c8ceb23ba887f0f814
  FirebaseABTesting: 10cbce8db9985ae2e3847ea44e9947dd18f94e10
  FirebaseAnalytics: 5506ea8b867d8423485a84b4cd612d279f7b0b8a
  FirebaseCore: 98b29e3828f0a53651c363937a7f7d92a19f1ba2
  FirebaseCoreDiagnostics: 92e07a649aeb66352b319d43bdd2ee3942af84cb
  FirebaseCrashlytics: 3660c045c8e45cc4276110562a0ef44cf43c8157
  FirebaseInstallations: 40bd9054049b2eae9a2c38ef1c3dd213df3605cd
  FirebasePerformance: 0c01a7a496657d7cea86d40c0b1725259d164c6c
  FirebaseRemoteConfig: 2d6e2cfdb49af79535c8af8a80a4a5009038ec2b
  fmt: a40bb5bd0294ea969aaaba240a927bd33d878cdd
  ForkInputMask: 55e3fbab504b22da98483e9f9a6514b98fdd2f3c
  FullStory: c8a10b2358c0d33c57be84d16e4c440b0434b33d
  fullstory_react-native: 86d27070ffd12056ffb70d215cfc41f851f9c2f3
  glog: 5683914934d5b6e4240e497e0f4a3b42d1854183
  GoogleAppMeasurement: 5ba1164e3c844ba84272555e916d0a6d3d977e91
  GoogleDataTransport: 6c09b596d841063d76d4288cc2d2f42cc36e1e2a
  GoogleSignIn: d4281ab6cf21542b1cfaff85c191f230b399d2db
  GoogleUtilities: ea963c370a38a8069cc5f7ba4ca849a60b6d7d15
  GTMAppAuth: f69bd07d68cd3b766125f7e072c45d7340dea0de
  GTMSessionFetcher: 5aea5ba6bd522a239e236100971f10cb71b96ab6
  GzipSwift: 893f3e48e597a1a4f62fafcb6514220fcf8287fa
  hermes-engine: 314be5250afa5692b57b4dd1705959e1973a8ebe
  libavif: 84bbb62fb232c3018d6f1bab79beea87e35de7b7
  libdav1d: 23581a4d8ec811ff171ed5e2e05cd27bad64c39f
  libwebp: 1786c9f4ff8a279e4dac1e8f385004d5fc253009
  lottie-ios: 3d98679b41fa6fd6aff2352b3953dbd3df8a397e
  lottie-react-native: 85c7a494f70296494ba0a2b687c034cf13263d8a
  MapboxCommon: 873b75dd0e8c5d7029e0c849437eba365f4887e5
  MapboxCoreMaps: 35685edba03e44468aed57c3dfd7f8795edafda8
  MapboxMaps: 05822ab0ee74f7d626e6471572439afe35c1c116
  MapboxMobileEvents: d044b9edbe0ec7df60f6c2c9634fe9a7f449266b
  nanopb: a0ba3315591a9ae0a16a309ee504766e90db0c96
  NitroModules: 32f6f1111b1c77b51e7907aa92f4de3b1a1764bc
  NWWebSocket: 040d22f23438cc09aaeabf537beff67699c3c76d
  Onfido: f3af62ea1c9a419589c133e3e511e5d2c4f3f8af
  onfido-react-native-sdk: 535b5c213516c2695877d26ec2789653927460e4
  Plaid: c32f22ffce5ec67c9e6147eaf6c4d7d5f8086d89
  PromisesObjC: f5707f49cb48b9636751c5b2e7d227e43fba9f47
  pusher-websocket-react-native: e40c49a1e4ec96d4157375aebcf44943f0f8f62f
  PusherSwift: cad631bad86cfff4b8458dce1310a7774e469b1f
  RCT-Folly: 36fe2295e44b10d831836cc0d1daec5f8abcf809
  RCTDeprecation: 83ffb90c23ee5cea353bd32008a7bca100908f8c
  RCTRequired: eb7c0aba998009f47a540bec9e9d69a54f68136e
  RCTTypeSafety: 659ae318c09de0477fd27bbc9e140071c7ea5c93
  React: c2d3aa44c49bb34e4dfd49d3ee92da5ebacc1c1c
  React-callinvoker: 1bdfb7549b5af266d85757193b5069f60659ef9d
  React-Core: 7150cf9b6a5af063b37003062689f1691e79c020
  React-CoreModules: 15a85e6665d61678942da6ae485b351f4c699049
  React-cxxreact: 74f9de59259ac951923f5726aa14f0398f167af9
  React-debug: e74e76912b91e08d580c481c34881899ccf63da9
  React-defaultsnativemodule: 628285212bbd65417d40ad6a9f8781830fda6c98
  React-domnativemodule: 185d9808198405c176784aaf33403d713bd24fb7
  React-Fabric: c814804affbe1952e16149ddd20256e1bccae67e
  React-FabricComponents: 81ef47d596966121784afec9924f9562a29b1691
  React-FabricImage: f14f371d678aa557101def954ac3ba27e48948ff
  React-featureflags: d5facceff8f8f6de430e0acecf4979a9a0839ba9
  React-featureflagsnativemodule: 96f0ab285382d95c90f663e02526a5ceefa95a11
  React-graphics: 1a66ee0a3f093b125b853f6370296fadcaf6f233
  React-hermes: 8b86e5f54a65ecb69cdf22b3a00a11562eda82d2
  React-idlecallbacksnativemodule: 5c25ab145c602264d00cb26a397ab52e0efa031c
  React-ImageManager: 15e34bd5ef1ac4a18e96660817ef70a7f99ee8c2
  React-jserrorhandler: 02cdf2cd45350108be1ffd2b164578936dbbdff7
  React-jsi: 6af1987cfbb1b6621664fdbf6c7b62bd4d38c923
  React-jsiexecutor: 51f372998e0303585cb0317232b938d694663cbd
  React-jsinspector: 3539ad976d073bfaa8a7d2fa9bef35e70e55033e
  React-jsinspectortracing: e8dbacaf67c201f23052ca1c2bae2f7b84dec443
  React-jsitooling: 95a34f41e3c249d42181de13b4f8d854f178ca9f
  React-jsitracing: 25b029cf5cad488252d46da19dd8c4c134fd5fe4
  React-logger: 368570a253f00879a1e4fea24ed4047e72e7bbf3
  React-Mapbuffer: c04fcda1c6281fc0a6824c7dcc1633dd217ac1ec
  React-microtasksnativemodule: ca2804a25fdcefffa0aa942aa23ab53b99614a34
  react-native-advanced-input-mask: d4aa4ce2496f6b75076974e90a8260c0af3c1176
  react-native-airship: e400f0d3056113b167623214695f5ff6d4cb839c
  react-native-app-logs: 6af30dbe7eee481a88380e3e66313a597ac0eaeb
  react-native-blob-util: 2aeac5a5274d88310dadc1ddfd5b01f36d490bc2
  react-native-cameraroll: 3d2cc0692f384ead14e5d9e2e5fbf0e6e0139163
  react-native-config: 93caafc2a444beb5fd7c641af2f93f5fae0d2ee3
  react-native-document-picker: 287bf207901f020e9f50309f0f103d28a5600d45
  react-native-geolocation: 39ed0f7fb573661bf4922bc55a7d81fe5410a10d
  react-native-image-picker: 93ea6f8f49d30fe03f69a565665ea60b2278d4da
  react-native-key-command: 0db5319034acde9839d6b35ff92a1dd2dcedbbfd
  react-native-keyboard-controller: 98971543d6c70d5232f4122aa04483d2dfa9c970
  react-native-launch-arguments: 5f41e0abf88a15e3c5309b8875d6fd5ac43df49d
<<<<<<< HEAD
  react-native-netinfo: 6aa96b58130ce8de834c2f6c00878b69703d9e10
  react-native-pager-view: 9d8e0684322fa816f4d6ec55005957a02f5f84d5
  react-native-pdf: 65f142fbddbb7ef4ee51c5e3bf2a03d24f507c11
  react-native-performance: 025cfdaddd31efee1e334b15924a04f5497d9702
  react-native-plaid-link-sdk: d82ea6d7f8065e82d9ea8cf6abf3cf4914da8b5c
  react-native-quick-sqlite: 70c757cf4947a7c08b46a259437a2c8d3a136a68
  react-native-release-profiler: 4dbd61f2e1ebc2b11cfa5a03511bbc88fda5a25b
  react-native-safe-area-context: 00d03dc688ba86664be66f9e3f203fc7d747d899
  react-native-view-shot: 85eb9dc03808d7ce41047cca713d86a335b7511d
  react-native-wallet: 7f992d5140331ac1304fe862f43a218e8caf2a36
=======
  react-native-netinfo: eb0dfd4450b6f825eea973c490cee45db21cf570
  react-native-pager-view: 679269230b107e29b6a211a6387d3721b9d0eed4
  react-native-pdf: e4ae1d67ffaadc6f0e1bb103036276371e446626
  react-native-performance: 6171618da76fcf5aaed3eff4e841e44f3fbe05f0
  react-native-plaid-link-sdk: e774d5c1d57e10b5a8759dd439bcbd9a6af17fa1
  react-native-release-profiler: dffea1dd7929bf5cf7da5ad4697dea7d9a062377
  react-native-safe-area-context: b3edb1da341e5e61f865763d9e0b6d3d34706464
  react-native-view-shot: bb169342812ded991a4a0387e7d0b17cb515e62a
  react-native-wallet: 46df147c6089b2490dc5f4cbf25c58ce70b0215d
>>>>>>> d728dc99
  react-native-webrtc: 0f1c94069ff1eb9d8fb1618c2dc71f73542c8cfa
  react-native-webview: 0f56a0e7348f945abdc92546dc62ce93d083fa75
  React-NativeModulesApple: 452b86b29fae99ed0a4015dca3ad9cd222f88abf
  React-oscompat: ef5df1c734f19b8003e149317d041b8ce1f7d29c
  React-perflogger: 6fd2f6811533e9c19a61e855c3033eecbf4ad2a0
  React-performancetimeline: abf31259d794c9274b3ea19c5016186925eec6c4
  React-RCTActionSheet: a499b0d6d9793886b67ba3e16046a3fef2cdbbc3
  React-RCTAnimation: 2595dcb10a82216a511b54742f8c28d793852ac6
  React-RCTAppDelegate: f03604b70f57c9469a84a159d8abecf793a5bcff
  React-RCTBlob: e00f9b4e2f151938f4d9864cf33ebf24ac03328a
  React-RCTFabric: 3945d116fd271598db262d4e6ed5691d431ed9e8
  React-RCTFBReactNativeSpec: 0f4d4f0da938101f2ca9d5333a8f46e527ad2819
  React-RCTImage: dac5e9f8ec476aefe6e60ee640ebc1dfaf1a4dbe
  React-RCTLinking: 494b785a40d952a1dfbe712f43214376e5f0e408
  React-RCTNetwork: b3d7c30cd21793e268db107dd0980cb61b3c1c44
  React-RCTRuntime: a8ff419d437228e7b8a793b14f9d711e1cbb82af
  React-RCTSettings: a060c7e381a3896104761b8eed7e284d95e37df3
  React-RCTText: 4f272b72dbb61f390d8c8274528f9fdbff983806
  React-RCTVibration: 0e5326220719aca12473d703aa46693e3b4ce67a
  React-rendererconsistency: 351fdbc5c1fe4da24243d939094a80f0e149c7a1
  React-renderercss: d333f2ada83969591100d91ec6b23ca2e17e1507
  React-rendererdebug: 039e5949b72ba63c703de020701e3fd152434c61
  React-rncore: 57ed480649bb678d8bdc386d20fee8bf2b0c307c
  React-RuntimeApple: 344a5e1105256000afabaa8df12c3e4cab880340
  React-RuntimeCore: 0e48fb5e5160acc0334c7a723a42d42cef4b58b6
  React-runtimeexecutor: d60846710facedd1edb70c08b738119b3ee2c6c2
  React-RuntimeHermes: 064286a03871d932c99738e0f8ef854962ab4b99
  React-runtimescheduler: e917ab17ae08c204af1ebf8f669b7e411b0220c8
  React-timing: a90f4654cbda9c628614f9bee68967f1768bd6a5
  React-utils: 51c4e71608b8133fecc9a15801d244ae7bdf3758
  ReactAppDependencyProvider: d5dcc564f129632276bd3184e60f053fcd574d6b
  ReactCodegen: fda99a79c866370190e162083a35602fdc314e5d
  ReactCommon: 4d0da92a5eb8da86c08e3ec34bd23ab439fb2461
  ReactNativeHybridApp: b070b20046f53bfb82bca922e7190b1f01eb5e29
  RNAppleAuthentication: 0571c08da8c327ae2afc0261b48b4a515b0286a6
  RNCClipboard: e63f1470286d683f2ade736feb352f4f18745247
  RNCPicker: 4c540720342bbec49d1cc4bc4cdc7fbff044f5e6
  RNDeviceInfo: 1760646529b1e4125675d48234981db0d06d39de
  RNFBAnalytics: f76bfa164ac235b00505deb9fc1776634056898c
  RNFBApp: 729c0666395b1953198dc4a1ec6deb8fbe1c302e
  RNFBCrashlytics: 2061ca863e8e2fa1aae9b12477d7dfa8e88ca0f9
  RNFBPerf: 389914cda4000fe0d996a752532a591132cbf3f9
  RNFlashList: 30b68f572400383347ce7df3777985af0d089624
  RNFS: 4ac0f0ea233904cb798630b3c077808c06931688
  RNGestureHandler: 5d8431415d4b8518e86e289e9ad5bb9be78f6dba
  RNGoogleSignin: ccaa4a81582cf713eea562c5dd9dc1961a715fd0
  RNLiveMarkdown: f208b2d90c42d394cfaf2cb64345d805edc99fb2
  RNLocalize: d4b8af4e442d4bcca54e68fc687a2129b4d71a81
<<<<<<< HEAD
  rnmapbox-maps: ef00aafe2cbef8808f2aa6168e3f86ce103058bc
  RNPermissions: d1d4ae2fab871ac9252d96938b49aa95f94f9a42
  RNReactNativeHapticFeedback: 7dfb10cca09eb7a4ed6b63ae6415a195beec8cf2
  RNReanimated: a50f72086390d4cd708349272d1c4ae03d4ee633
  RNScreens: 297343f8f56f6a11ee0ebed0848e074120c5bfd7
  RNShare: 4861d5243b2a1ca5292561c2253ff98e5cb6940b
=======
  rnmapbox-maps: 1d313fe5d7d18845b3015ffd6994e0c81afbffcd
  RNNitroSQLite: 0243d91c6662d8a334fb4953c969b82884ac6c68
  RNPermissions: ae4949b7250af8edc4791e440490c0f96237b329
  RNReactNativeHapticFeedback: 5fdbbaedabc1698dc3bb2a72105fadf63136a451
  RNReanimated: 67d8eda35002543abb656f25fa1a457ceeab6807
  RNScreens: 9b9bb7f9dc3eb218d79d84e0ac15df65d0e349f2
  RNShare: c91b5757e92391206939fdf8fce0a3d966e2b6d6
>>>>>>> d728dc99
  RNSound: 6c156f925295bdc83e8e422e7d8b38d33bc71852
  RNSVG: 1b65a260b13a38e9fb94c9b66c10f3abad4f405e
  SDWebImage: f84b0feeb08d2d11e6a9b843cb06d75ebf5b8868
  SDWebImageAVIFCoder: 00310d246aab3232ce77f1d8f0076f8c4b021d90
  SDWebImageSVGCoder: 15a300a97ec1c8ac958f009c02220ac0402e936c
  SDWebImageWebPCoder: e38c0a70396191361d60c092933e22c20d5b1380
  SocketRocket: d4aabe649be1e368d1318fdf28a022d714d65748
  Turf: aa2ede4298009639d10db36aba1a7ebaad072a5e
  TweetNacl: 3abf4d1d2082b0114e7a67410e300892448951e6
  VisionCamera: c95a8ad535f527562be1fb05fb2fd324578e769c
  Yoga: c758bfb934100bb4bf9cbaccb52557cee35e8bdf

PODFILE CHECKSUM: 3742d104d6ece80a980e5052f676b69f97405c55

COCOAPODS: 1.15.2<|MERGE_RESOLUTION|>--- conflicted
+++ resolved
@@ -2147,33 +2147,6 @@
     - ReactCommon/turbomodule/bridging
     - ReactCommon/turbomodule/core
     - Yoga
-<<<<<<< HEAD
-  - react-native-quick-sqlite (8.1.0):
-    - DoubleConversion
-    - glog
-    - hermes-engine
-    - RCT-Folly (= 2024.11.18.00)
-    - RCTRequired
-    - RCTTypeSafety
-    - React-Core
-    - React-debug
-    - React-Fabric
-    - React-featureflags
-    - React-graphics
-    - React-hermes
-    - React-ImageManager
-    - React-jsi
-    - React-NativeModulesApple
-    - React-RCTFabric
-    - React-renderercss
-    - React-rendererdebug
-    - React-utils
-    - ReactCodegen
-    - ReactCommon/turbomodule/bridging
-    - ReactCommon/turbomodule/core
-    - Yoga
-=======
->>>>>>> d728dc99
   - react-native-release-profiler (0.2.1):
     - DoubleConversion
     - glog
@@ -3792,28 +3765,15 @@
   react-native-key-command: 0db5319034acde9839d6b35ff92a1dd2dcedbbfd
   react-native-keyboard-controller: 98971543d6c70d5232f4122aa04483d2dfa9c970
   react-native-launch-arguments: 5f41e0abf88a15e3c5309b8875d6fd5ac43df49d
-<<<<<<< HEAD
   react-native-netinfo: 6aa96b58130ce8de834c2f6c00878b69703d9e10
   react-native-pager-view: 9d8e0684322fa816f4d6ec55005957a02f5f84d5
   react-native-pdf: 65f142fbddbb7ef4ee51c5e3bf2a03d24f507c11
   react-native-performance: 025cfdaddd31efee1e334b15924a04f5497d9702
   react-native-plaid-link-sdk: d82ea6d7f8065e82d9ea8cf6abf3cf4914da8b5c
-  react-native-quick-sqlite: 70c757cf4947a7c08b46a259437a2c8d3a136a68
   react-native-release-profiler: 4dbd61f2e1ebc2b11cfa5a03511bbc88fda5a25b
   react-native-safe-area-context: 00d03dc688ba86664be66f9e3f203fc7d747d899
   react-native-view-shot: 85eb9dc03808d7ce41047cca713d86a335b7511d
   react-native-wallet: 7f992d5140331ac1304fe862f43a218e8caf2a36
-=======
-  react-native-netinfo: eb0dfd4450b6f825eea973c490cee45db21cf570
-  react-native-pager-view: 679269230b107e29b6a211a6387d3721b9d0eed4
-  react-native-pdf: e4ae1d67ffaadc6f0e1bb103036276371e446626
-  react-native-performance: 6171618da76fcf5aaed3eff4e841e44f3fbe05f0
-  react-native-plaid-link-sdk: e774d5c1d57e10b5a8759dd439bcbd9a6af17fa1
-  react-native-release-profiler: dffea1dd7929bf5cf7da5ad4697dea7d9a062377
-  react-native-safe-area-context: b3edb1da341e5e61f865763d9e0b6d3d34706464
-  react-native-view-shot: bb169342812ded991a4a0387e7d0b17cb515e62a
-  react-native-wallet: 46df147c6089b2490dc5f4cbf25c58ce70b0215d
->>>>>>> d728dc99
   react-native-webrtc: 0f1c94069ff1eb9d8fb1618c2dc71f73542c8cfa
   react-native-webview: 0f56a0e7348f945abdc92546dc62ce93d083fa75
   React-NativeModulesApple: 452b86b29fae99ed0a4015dca3ad9cd222f88abf
@@ -3862,22 +3822,13 @@
   RNGoogleSignin: ccaa4a81582cf713eea562c5dd9dc1961a715fd0
   RNLiveMarkdown: f208b2d90c42d394cfaf2cb64345d805edc99fb2
   RNLocalize: d4b8af4e442d4bcca54e68fc687a2129b4d71a81
-<<<<<<< HEAD
   rnmapbox-maps: ef00aafe2cbef8808f2aa6168e3f86ce103058bc
+  RNNitroSQLite: 0243d91c6662d8a334fb4953c969b82884ac6c68
   RNPermissions: d1d4ae2fab871ac9252d96938b49aa95f94f9a42
   RNReactNativeHapticFeedback: 7dfb10cca09eb7a4ed6b63ae6415a195beec8cf2
   RNReanimated: a50f72086390d4cd708349272d1c4ae03d4ee633
   RNScreens: 297343f8f56f6a11ee0ebed0848e074120c5bfd7
   RNShare: 4861d5243b2a1ca5292561c2253ff98e5cb6940b
-=======
-  rnmapbox-maps: 1d313fe5d7d18845b3015ffd6994e0c81afbffcd
-  RNNitroSQLite: 0243d91c6662d8a334fb4953c969b82884ac6c68
-  RNPermissions: ae4949b7250af8edc4791e440490c0f96237b329
-  RNReactNativeHapticFeedback: 5fdbbaedabc1698dc3bb2a72105fadf63136a451
-  RNReanimated: 67d8eda35002543abb656f25fa1a457ceeab6807
-  RNScreens: 9b9bb7f9dc3eb218d79d84e0ac15df65d0e349f2
-  RNShare: c91b5757e92391206939fdf8fce0a3d966e2b6d6
->>>>>>> d728dc99
   RNSound: 6c156f925295bdc83e8e422e7d8b38d33bc71852
   RNSVG: 1b65a260b13a38e9fb94c9b66c10f3abad4f405e
   SDWebImage: f84b0feeb08d2d11e6a9b843cb06d75ebf5b8868
