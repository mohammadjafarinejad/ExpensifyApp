PODS:
  - Airship (18.7.2):
    - Airship/Automation (= 18.7.2)
    - Airship/Basement (= 18.7.2)
    - Airship/Core (= 18.7.2)
    - Airship/FeatureFlags (= 18.7.2)
    - Airship/MessageCenter (= 18.7.2)
    - Airship/PreferenceCenter (= 18.7.2)
  - Airship/Automation (18.7.2):
    - Airship/Core
  - Airship/Basement (18.7.2)
  - Airship/Core (18.7.2):
    - Airship/Basement
  - Airship/FeatureFlags (18.7.2):
    - Airship/Core
  - Airship/MessageCenter (18.7.2):
    - Airship/Core
  - Airship/PreferenceCenter (18.7.2):
    - Airship/Core
  - AirshipFrameworkProxy (7.1.2):
    - Airship (= 18.7.2)
  - AirshipServiceExtension (18.7.2)
  - AppAuth (1.7.5):
    - AppAuth/Core (= 1.7.5)
    - AppAuth/ExternalUserAgent (= 1.7.5)
  - AppAuth/Core (1.7.5)
  - AppAuth/ExternalUserAgent (1.7.5):
    - AppAuth/Core
  - AppLogs (0.1.0)
  - boost (1.84.0)
  - DoubleConversion (1.1.6)
  - EXAV (15.0.2):
    - ExpoModulesCore
    - ReactCommon/turbomodule/core
  - EXImageLoader (5.0.0):
    - ExpoModulesCore
    - React-Core
  - expensify-react-native-background-task (0.0.0):
    - DoubleConversion
    - glog
    - hermes-engine
    - RCT-Folly (= 2024.11.18.00)
    - RCTRequired
    - RCTTypeSafety
    - React-Core
    - React-debug
    - React-Fabric
    - React-featureflags
    - React-graphics
    - React-ImageManager
    - React-NativeModulesApple
    - React-RCTFabric
    - React-rendererdebug
    - React-utils
    - ReactCodegen
    - ReactCommon/turbomodule/bridging
    - ReactCommon/turbomodule/core
    - Yoga
  - Expo (52.0.28):
    - ExpoModulesCore
  - ExpoAsset (11.0.2):
    - ExpoModulesCore
  - ExpoFont (13.0.3):
    - ExpoModulesCore
  - ExpoImage (2.0.4):
    - ExpoModulesCore
    - libavif/libdav1d
    - SDWebImage (~> 5.19.1)
    - SDWebImageAVIFCoder (~> 0.11.0)
    - SDWebImageSVGCoder (~> 1.7.0)
  - ExpoImageManipulator (13.0.6):
    - EXImageLoader
    - ExpoModulesCore
    - SDWebImageWebPCoder
  - ExpoModulesCore (2.2.0):
    - DoubleConversion
    - glog
    - hermes-engine
    - RCT-Folly (= 2024.11.18.00)
    - RCTRequired
    - RCTTypeSafety
    - React-Core
    - React-debug
    - React-Fabric
    - React-featureflags
    - React-graphics
    - React-ImageManager
    - React-jsinspector
    - React-NativeModulesApple
    - React-RCTAppDelegate
    - React-RCTFabric
    - React-rendererdebug
    - React-utils
    - ReactAppDependencyProvider
    - ReactCodegen
    - ReactCommon/turbomodule/bridging
    - ReactCommon/turbomodule/core
    - Yoga
  - fast_float (6.1.4)
  - FBLazyVector (0.77.1)
  - Firebase/Analytics (8.8.0):
    - Firebase/Core
  - Firebase/Core (8.8.0):
    - Firebase/CoreOnly
    - FirebaseAnalytics (~> 8.8.0)
  - Firebase/CoreOnly (8.8.0):
    - FirebaseCore (= 8.8.0)
  - Firebase/Crashlytics (8.8.0):
    - Firebase/CoreOnly
    - FirebaseCrashlytics (~> 8.8.0)
  - Firebase/Performance (8.8.0):
    - Firebase/CoreOnly
    - FirebasePerformance (~> 8.8.0)
  - FirebaseABTesting (8.15.0):
    - FirebaseCore (~> 8.0)
  - FirebaseAnalytics (8.8.0):
    - FirebaseAnalytics/AdIdSupport (= 8.8.0)
    - FirebaseCore (~> 8.0)
    - FirebaseInstallations (~> 8.0)
    - GoogleUtilities/AppDelegateSwizzler (~> 7.4)
    - GoogleUtilities/MethodSwizzler (~> 7.4)
    - GoogleUtilities/Network (~> 7.4)
    - "GoogleUtilities/NSData+zlib (~> 7.4)"
    - nanopb (~> 2.30908.0)
  - FirebaseAnalytics/AdIdSupport (8.8.0):
    - FirebaseCore (~> 8.0)
    - FirebaseInstallations (~> 8.0)
    - GoogleAppMeasurement (= 8.8.0)
    - GoogleUtilities/AppDelegateSwizzler (~> 7.4)
    - GoogleUtilities/MethodSwizzler (~> 7.4)
    - GoogleUtilities/Network (~> 7.4)
    - "GoogleUtilities/NSData+zlib (~> 7.4)"
    - nanopb (~> 2.30908.0)
  - FirebaseCore (8.8.0):
    - FirebaseCoreDiagnostics (~> 8.0)
    - GoogleUtilities/Environment (~> 7.4)
    - GoogleUtilities/Logger (~> 7.4)
  - FirebaseCoreDiagnostics (8.15.0):
    - GoogleDataTransport (~> 9.1)
    - GoogleUtilities/Environment (~> 7.7)
    - GoogleUtilities/Logger (~> 7.7)
    - nanopb (~> 2.30908.0)
  - FirebaseCrashlytics (8.8.0):
    - FirebaseCore (~> 8.0)
    - FirebaseInstallations (~> 8.0)
    - GoogleDataTransport (~> 9.0)
    - GoogleUtilities/Environment (~> 7.4)
    - nanopb (~> 2.30908.0)
    - PromisesObjC (< 3.0, >= 1.2)
  - FirebaseInstallations (8.15.0):
    - FirebaseCore (~> 8.0)
    - GoogleUtilities/Environment (~> 7.7)
    - GoogleUtilities/UserDefaults (~> 7.7)
    - PromisesObjC (< 3.0, >= 1.2)
  - FirebasePerformance (8.8.0):
    - FirebaseCore (~> 8.0)
    - FirebaseInstallations (~> 8.0)
    - FirebaseRemoteConfig (~> 8.0)
    - GoogleDataTransport (~> 9.0)
    - GoogleUtilities/Environment (~> 7.4)
    - GoogleUtilities/ISASwizzler (~> 7.4)
    - GoogleUtilities/MethodSwizzler (~> 7.4)
    - nanopb (~> 2.30908.0)
  - FirebaseRemoteConfig (8.15.0):
    - FirebaseABTesting (~> 8.0)
    - FirebaseCore (~> 8.0)
    - FirebaseInstallations (~> 8.0)
    - GoogleUtilities/Environment (~> 7.7)
    - "GoogleUtilities/NSData+zlib (~> 7.7)"
  - fmt (11.0.2)
  - ForkInputMask (7.3.3)
  - FullStory (1.52.0)
  - fullstory_react-native (1.7.2):
    - DoubleConversion
    - FullStory (~> 1.14)
    - glog
    - hermes-engine
    - RCT-Folly (= 2024.11.18.00)
    - RCTRequired
    - RCTTypeSafety
    - React-Core
    - React-debug
    - React-Fabric
    - React-featureflags
    - React-graphics
    - React-ImageManager
    - React-NativeModulesApple
    - React-RCTFabric
    - React-rendererdebug
    - React-utils
    - ReactCodegen
    - ReactCommon/turbomodule/bridging
    - ReactCommon/turbomodule/core
    - Yoga
  - glog (0.3.5)
  - GoogleAppMeasurement (8.8.0):
    - GoogleAppMeasurement/AdIdSupport (= 8.8.0)
    - GoogleUtilities/AppDelegateSwizzler (~> 7.4)
    - GoogleUtilities/MethodSwizzler (~> 7.4)
    - GoogleUtilities/Network (~> 7.4)
    - "GoogleUtilities/NSData+zlib (~> 7.4)"
    - nanopb (~> 2.30908.0)
  - GoogleAppMeasurement/AdIdSupport (8.8.0):
    - GoogleAppMeasurement/WithoutAdIdSupport (= 8.8.0)
    - GoogleUtilities/AppDelegateSwizzler (~> 7.4)
    - GoogleUtilities/MethodSwizzler (~> 7.4)
    - GoogleUtilities/Network (~> 7.4)
    - "GoogleUtilities/NSData+zlib (~> 7.4)"
    - nanopb (~> 2.30908.0)
  - GoogleAppMeasurement/WithoutAdIdSupport (8.8.0):
    - GoogleUtilities/AppDelegateSwizzler (~> 7.4)
    - GoogleUtilities/MethodSwizzler (~> 7.4)
    - GoogleUtilities/Network (~> 7.4)
    - "GoogleUtilities/NSData+zlib (~> 7.4)"
    - nanopb (~> 2.30908.0)
  - GoogleDataTransport (9.4.1):
    - GoogleUtilities/Environment (~> 7.7)
    - nanopb (< 2.30911.0, >= 2.30908.0)
    - PromisesObjC (< 3.0, >= 1.2)
  - GoogleSignIn (7.1.0):
    - AppAuth (< 2.0, >= 1.7.3)
    - GTMAppAuth (< 5.0, >= 4.1.1)
    - GTMSessionFetcher/Core (~> 3.3)
  - GoogleUtilities/AppDelegateSwizzler (7.13.3):
    - GoogleUtilities/Environment
    - GoogleUtilities/Logger
    - GoogleUtilities/Network
    - GoogleUtilities/Privacy
  - GoogleUtilities/Environment (7.13.3):
    - GoogleUtilities/Privacy
    - PromisesObjC (< 3.0, >= 1.2)
  - GoogleUtilities/ISASwizzler (7.13.3):
    - GoogleUtilities/Privacy
  - GoogleUtilities/Logger (7.13.3):
    - GoogleUtilities/Environment
    - GoogleUtilities/Privacy
  - GoogleUtilities/MethodSwizzler (7.13.3):
    - GoogleUtilities/Logger
    - GoogleUtilities/Privacy
  - GoogleUtilities/Network (7.13.3):
    - GoogleUtilities/Logger
    - "GoogleUtilities/NSData+zlib"
    - GoogleUtilities/Privacy
    - GoogleUtilities/Reachability
  - "GoogleUtilities/NSData+zlib (7.13.3)":
    - GoogleUtilities/Privacy
  - GoogleUtilities/Privacy (7.13.3)
  - GoogleUtilities/Reachability (7.13.3):
    - GoogleUtilities/Logger
    - GoogleUtilities/Privacy
  - GoogleUtilities/UserDefaults (7.13.3):
    - GoogleUtilities/Logger
    - GoogleUtilities/Privacy
  - GTMAppAuth (4.1.1):
    - AppAuth/Core (~> 1.7)
    - GTMSessionFetcher/Core (< 4.0, >= 3.3)
  - GTMSessionFetcher/Core (3.5.0)
  - GzipSwift (5.1.1)
  - hermes-engine (0.77.1):
    - hermes-engine/Pre-built (= 0.77.1)
  - hermes-engine/Pre-built (0.77.1)
  - libavif/core (0.11.1)
  - libavif/libdav1d (0.11.1):
    - libavif/core
    - libdav1d (>= 0.6.0)
  - libdav1d (1.2.0)
  - libwebp (1.3.2):
    - libwebp/demux (= 1.3.2)
    - libwebp/mux (= 1.3.2)
    - libwebp/sharpyuv (= 1.3.2)
    - libwebp/webp (= 1.3.2)
  - libwebp/demux (1.3.2):
    - libwebp/webp
  - libwebp/mux (1.3.2):
    - libwebp/demux
  - libwebp/sharpyuv (1.3.2)
  - libwebp/webp (1.3.2):
    - libwebp/sharpyuv
  - lottie-ios (4.3.4)
  - lottie-react-native (6.5.1):
    - DoubleConversion
    - glog
    - hermes-engine
    - lottie-ios (~> 4.3.3)
    - RCT-Folly (= 2024.11.18.00)
    - RCTRequired
    - RCTTypeSafety
    - React-Core
    - React-debug
    - React-Fabric
    - React-featureflags
    - React-graphics
    - React-ImageManager
    - React-NativeModulesApple
    - React-RCTFabric
    - React-rendererdebug
    - React-utils
    - ReactCodegen
    - ReactCommon/turbomodule/bridging
    - ReactCommon/turbomodule/core
    - Yoga
  - MapboxCommon (23.11.2)
  - MapboxCoreMaps (10.19.2):
    - MapboxCommon (~> 23.11)
  - MapboxMaps (10.19.1):
    - MapboxCommon (= 23.11.2)
    - MapboxCoreMaps (= 10.19.2)
    - MapboxMobileEvents (= 2.0.0)
    - Turf (= 2.8.0)
  - MapboxMobileEvents (2.0.0)
  - nanopb (2.30908.0):
    - nanopb/decode (= 2.30908.0)
    - nanopb/encode (= 2.30908.0)
  - nanopb/decode (2.30908.0)
  - nanopb/encode (2.30908.0)
  - NWWebSocket (0.5.4)
  - Onfido (29.7.2)
  - onfido-react-native-sdk (10.6.0):
    - DoubleConversion
    - glog
    - hermes-engine
    - Onfido (~> 29.7.0)
    - RCT-Folly (= 2024.11.18.00)
    - RCTRequired
    - RCTTypeSafety
    - React-Core
    - React-debug
    - React-Fabric
    - React-featureflags
    - React-graphics
    - React-ImageManager
    - React-NativeModulesApple
    - React-RCTFabric
    - React-rendererdebug
    - React-utils
    - ReactCodegen
    - ReactCommon/turbomodule/bridging
    - ReactCommon/turbomodule/core
    - Yoga
  - Plaid (5.6.0)
  - PromisesObjC (2.4.0)
  - pusher-websocket-react-native (1.3.1):
    - PusherSwift (~> 10.1.5)
    - React
  - PusherSwift (10.1.5):
    - NWWebSocket (~> 0.5.4)
    - TweetNacl (~> 1.0.0)
  - RCT-Folly (2024.11.18.00):
    - boost
    - DoubleConversion
    - fast_float (= 6.1.4)
    - fmt (= 11.0.2)
    - glog
    - RCT-Folly/Default (= 2024.11.18.00)
  - RCT-Folly/Default (2024.11.18.00):
    - boost
    - DoubleConversion
    - fast_float (= 6.1.4)
    - fmt (= 11.0.2)
    - glog
  - RCT-Folly/Fabric (2024.11.18.00):
    - boost
    - DoubleConversion
    - fast_float (= 6.1.4)
    - fmt (= 11.0.2)
    - glog
  - RCTDeprecation (0.77.1)
  - RCTRequired (0.77.1)
  - RCTTypeSafety (0.77.1):
    - FBLazyVector (= 0.77.1)
    - RCTRequired (= 0.77.1)
    - React-Core (= 0.77.1)
  - React (0.77.1):
    - React-Core (= 0.77.1)
    - React-Core/DevSupport (= 0.77.1)
    - React-Core/RCTWebSocket (= 0.77.1)
    - React-RCTActionSheet (= 0.77.1)
    - React-RCTAnimation (= 0.77.1)
    - React-RCTBlob (= 0.77.1)
    - React-RCTImage (= 0.77.1)
    - React-RCTLinking (= 0.77.1)
    - React-RCTNetwork (= 0.77.1)
    - React-RCTSettings (= 0.77.1)
    - React-RCTText (= 0.77.1)
    - React-RCTVibration (= 0.77.1)
  - React-callinvoker (0.77.1)
  - React-Core (0.77.1):
    - glog
    - hermes-engine
    - RCT-Folly (= 2024.11.18.00)
    - RCTDeprecation
    - React-Core/Default (= 0.77.1)
    - React-cxxreact
    - React-featureflags
    - React-hermes
    - React-jsi
    - React-jsiexecutor
    - React-jsinspector
    - React-perflogger
    - React-runtimescheduler
    - React-utils
    - SocketRocket (= 0.7.1)
    - Yoga
  - React-Core/CoreModulesHeaders (0.77.1):
    - glog
    - hermes-engine
    - RCT-Folly (= 2024.11.18.00)
    - RCTDeprecation
    - React-Core/Default
    - React-cxxreact
    - React-featureflags
    - React-hermes
    - React-jsi
    - React-jsiexecutor
    - React-jsinspector
    - React-perflogger
    - React-runtimescheduler
    - React-utils
    - SocketRocket (= 0.7.1)
    - Yoga
  - React-Core/Default (0.77.1):
    - glog
    - hermes-engine
    - RCT-Folly (= 2024.11.18.00)
    - RCTDeprecation
    - React-cxxreact
    - React-featureflags
    - React-hermes
    - React-jsi
    - React-jsiexecutor
    - React-jsinspector
    - React-perflogger
    - React-runtimescheduler
    - React-utils
    - SocketRocket (= 0.7.1)
    - Yoga
  - React-Core/DevSupport (0.77.1):
    - glog
    - hermes-engine
    - RCT-Folly (= 2024.11.18.00)
    - RCTDeprecation
    - React-Core/Default (= 0.77.1)
    - React-Core/RCTWebSocket (= 0.77.1)
    - React-cxxreact
    - React-featureflags
    - React-hermes
    - React-jsi
    - React-jsiexecutor
    - React-jsinspector
    - React-perflogger
    - React-runtimescheduler
    - React-utils
    - SocketRocket (= 0.7.1)
    - Yoga
  - React-Core/RCTActionSheetHeaders (0.77.1):
    - glog
    - hermes-engine
    - RCT-Folly (= 2024.11.18.00)
    - RCTDeprecation
    - React-Core/Default
    - React-cxxreact
    - React-featureflags
    - React-hermes
    - React-jsi
    - React-jsiexecutor
    - React-jsinspector
    - React-perflogger
    - React-runtimescheduler
    - React-utils
    - SocketRocket (= 0.7.1)
    - Yoga
  - React-Core/RCTAnimationHeaders (0.77.1):
    - glog
    - hermes-engine
    - RCT-Folly (= 2024.11.18.00)
    - RCTDeprecation
    - React-Core/Default
    - React-cxxreact
    - React-featureflags
    - React-hermes
    - React-jsi
    - React-jsiexecutor
    - React-jsinspector
    - React-perflogger
    - React-runtimescheduler
    - React-utils
    - SocketRocket (= 0.7.1)
    - Yoga
  - React-Core/RCTBlobHeaders (0.77.1):
    - glog
    - hermes-engine
    - RCT-Folly (= 2024.11.18.00)
    - RCTDeprecation
    - React-Core/Default
    - React-cxxreact
    - React-featureflags
    - React-hermes
    - React-jsi
    - React-jsiexecutor
    - React-jsinspector
    - React-perflogger
    - React-runtimescheduler
    - React-utils
    - SocketRocket (= 0.7.1)
    - Yoga
  - React-Core/RCTImageHeaders (0.77.1):
    - glog
    - hermes-engine
    - RCT-Folly (= 2024.11.18.00)
    - RCTDeprecation
    - React-Core/Default
    - React-cxxreact
    - React-featureflags
    - React-hermes
    - React-jsi
    - React-jsiexecutor
    - React-jsinspector
    - React-perflogger
    - React-runtimescheduler
    - React-utils
    - SocketRocket (= 0.7.1)
    - Yoga
  - React-Core/RCTLinkingHeaders (0.77.1):
    - glog
    - hermes-engine
    - RCT-Folly (= 2024.11.18.00)
    - RCTDeprecation
    - React-Core/Default
    - React-cxxreact
    - React-featureflags
    - React-hermes
    - React-jsi
    - React-jsiexecutor
    - React-jsinspector
    - React-perflogger
    - React-runtimescheduler
    - React-utils
    - SocketRocket (= 0.7.1)
    - Yoga
  - React-Core/RCTNetworkHeaders (0.77.1):
    - glog
    - hermes-engine
    - RCT-Folly (= 2024.11.18.00)
    - RCTDeprecation
    - React-Core/Default
    - React-cxxreact
    - React-featureflags
    - React-hermes
    - React-jsi
    - React-jsiexecutor
    - React-jsinspector
    - React-perflogger
    - React-runtimescheduler
    - React-utils
    - SocketRocket (= 0.7.1)
    - Yoga
  - React-Core/RCTSettingsHeaders (0.77.1):
    - glog
    - hermes-engine
    - RCT-Folly (= 2024.11.18.00)
    - RCTDeprecation
    - React-Core/Default
    - React-cxxreact
    - React-featureflags
    - React-hermes
    - React-jsi
    - React-jsiexecutor
    - React-jsinspector
    - React-perflogger
    - React-runtimescheduler
    - React-utils
    - SocketRocket (= 0.7.1)
    - Yoga
  - React-Core/RCTTextHeaders (0.77.1):
    - glog
    - hermes-engine
    - RCT-Folly (= 2024.11.18.00)
    - RCTDeprecation
    - React-Core/Default
    - React-cxxreact
    - React-featureflags
    - React-hermes
    - React-jsi
    - React-jsiexecutor
    - React-jsinspector
    - React-perflogger
    - React-runtimescheduler
    - React-utils
    - SocketRocket (= 0.7.1)
    - Yoga
  - React-Core/RCTVibrationHeaders (0.77.1):
    - glog
    - hermes-engine
    - RCT-Folly (= 2024.11.18.00)
    - RCTDeprecation
    - React-Core/Default
    - React-cxxreact
    - React-featureflags
    - React-hermes
    - React-jsi
    - React-jsiexecutor
    - React-jsinspector
    - React-perflogger
    - React-runtimescheduler
    - React-utils
    - SocketRocket (= 0.7.1)
    - Yoga
  - React-Core/RCTWebSocket (0.77.1):
    - glog
    - hermes-engine
    - RCT-Folly (= 2024.11.18.00)
    - RCTDeprecation
    - React-Core/Default (= 0.77.1)
    - React-cxxreact
    - React-featureflags
    - React-hermes
    - React-jsi
    - React-jsiexecutor
    - React-jsinspector
    - React-perflogger
    - React-runtimescheduler
    - React-utils
    - SocketRocket (= 0.7.1)
    - Yoga
  - React-CoreModules (0.77.1):
    - DoubleConversion
    - fast_float (= 6.1.4)
    - fmt (= 11.0.2)
    - RCT-Folly (= 2024.11.18.00)
    - RCTTypeSafety (= 0.77.1)
    - React-Core/CoreModulesHeaders (= 0.77.1)
    - React-jsi (= 0.77.1)
    - React-jsinspector
    - React-NativeModulesApple
    - React-RCTBlob
    - React-RCTFBReactNativeSpec
    - React-RCTImage (= 0.77.1)
    - ReactCommon
    - SocketRocket (= 0.7.1)
  - React-cxxreact (0.77.1):
    - boost
    - DoubleConversion
    - fast_float (= 6.1.4)
    - fmt (= 11.0.2)
    - glog
    - hermes-engine
    - RCT-Folly (= 2024.11.18.00)
    - React-callinvoker (= 0.77.1)
    - React-debug (= 0.77.1)
    - React-jsi (= 0.77.1)
    - React-jsinspector
    - React-logger (= 0.77.1)
    - React-perflogger (= 0.77.1)
    - React-runtimeexecutor (= 0.77.1)
    - React-timing (= 0.77.1)
  - React-debug (0.77.1)
  - React-defaultsnativemodule (0.77.1):
    - hermes-engine
    - RCT-Folly
    - React-domnativemodule
    - React-featureflagsnativemodule
    - React-idlecallbacksnativemodule
    - React-jsi
    - React-jsiexecutor
    - React-microtasksnativemodule
    - React-RCTFBReactNativeSpec
  - React-domnativemodule (0.77.1):
    - hermes-engine
    - RCT-Folly
    - React-Fabric
    - React-FabricComponents
    - React-graphics
    - React-jsi
    - React-jsiexecutor
    - React-RCTFBReactNativeSpec
    - ReactCommon/turbomodule/core
    - Yoga
  - React-Fabric (0.77.1):
    - DoubleConversion
    - fast_float (= 6.1.4)
    - fmt (= 11.0.2)
    - glog
    - hermes-engine
    - RCT-Folly/Fabric (= 2024.11.18.00)
    - RCTRequired
    - RCTTypeSafety
    - React-Core
    - React-cxxreact
    - React-debug
    - React-Fabric/animations (= 0.77.1)
    - React-Fabric/attributedstring (= 0.77.1)
    - React-Fabric/componentregistry (= 0.77.1)
    - React-Fabric/componentregistrynative (= 0.77.1)
    - React-Fabric/components (= 0.77.1)
    - React-Fabric/core (= 0.77.1)
    - React-Fabric/dom (= 0.77.1)
    - React-Fabric/imagemanager (= 0.77.1)
    - React-Fabric/leakchecker (= 0.77.1)
    - React-Fabric/mounting (= 0.77.1)
    - React-Fabric/observers (= 0.77.1)
    - React-Fabric/scheduler (= 0.77.1)
    - React-Fabric/telemetry (= 0.77.1)
    - React-Fabric/templateprocessor (= 0.77.1)
    - React-Fabric/uimanager (= 0.77.1)
    - React-featureflags
    - React-graphics
    - React-jsi
    - React-jsiexecutor
    - React-logger
    - React-rendererdebug
    - React-runtimescheduler
    - React-utils
    - ReactCommon/turbomodule/core
  - React-Fabric/animations (0.77.1):
    - DoubleConversion
    - fast_float (= 6.1.4)
    - fmt (= 11.0.2)
    - glog
    - hermes-engine
    - RCT-Folly/Fabric (= 2024.11.18.00)
    - RCTRequired
    - RCTTypeSafety
    - React-Core
    - React-cxxreact
    - React-debug
    - React-featureflags
    - React-graphics
    - React-jsi
    - React-jsiexecutor
    - React-logger
    - React-rendererdebug
    - React-runtimescheduler
    - React-utils
    - ReactCommon/turbomodule/core
  - React-Fabric/attributedstring (0.77.1):
    - DoubleConversion
    - fast_float (= 6.1.4)
    - fmt (= 11.0.2)
    - glog
    - hermes-engine
    - RCT-Folly/Fabric (= 2024.11.18.00)
    - RCTRequired
    - RCTTypeSafety
    - React-Core
    - React-cxxreact
    - React-debug
    - React-featureflags
    - React-graphics
    - React-jsi
    - React-jsiexecutor
    - React-logger
    - React-rendererdebug
    - React-runtimescheduler
    - React-utils
    - ReactCommon/turbomodule/core
  - React-Fabric/componentregistry (0.77.1):
    - DoubleConversion
    - fast_float (= 6.1.4)
    - fmt (= 11.0.2)
    - glog
    - hermes-engine
    - RCT-Folly/Fabric (= 2024.11.18.00)
    - RCTRequired
    - RCTTypeSafety
    - React-Core
    - React-cxxreact
    - React-debug
    - React-featureflags
    - React-graphics
    - React-jsi
    - React-jsiexecutor
    - React-logger
    - React-rendererdebug
    - React-runtimescheduler
    - React-utils
    - ReactCommon/turbomodule/core
  - React-Fabric/componentregistrynative (0.77.1):
    - DoubleConversion
    - fast_float (= 6.1.4)
    - fmt (= 11.0.2)
    - glog
    - hermes-engine
    - RCT-Folly/Fabric (= 2024.11.18.00)
    - RCTRequired
    - RCTTypeSafety
    - React-Core
    - React-cxxreact
    - React-debug
    - React-featureflags
    - React-graphics
    - React-jsi
    - React-jsiexecutor
    - React-logger
    - React-rendererdebug
    - React-runtimescheduler
    - React-utils
    - ReactCommon/turbomodule/core
  - React-Fabric/components (0.77.1):
    - DoubleConversion
    - fast_float (= 6.1.4)
    - fmt (= 11.0.2)
    - glog
    - hermes-engine
    - RCT-Folly/Fabric (= 2024.11.18.00)
    - RCTRequired
    - RCTTypeSafety
    - React-Core
    - React-cxxreact
    - React-debug
    - React-Fabric/components/legacyviewmanagerinterop (= 0.77.1)
    - React-Fabric/components/root (= 0.77.1)
    - React-Fabric/components/view (= 0.77.1)
    - React-featureflags
    - React-graphics
    - React-jsi
    - React-jsiexecutor
    - React-logger
    - React-rendererdebug
    - React-runtimescheduler
    - React-utils
    - ReactCommon/turbomodule/core
  - React-Fabric/components/legacyviewmanagerinterop (0.77.1):
    - DoubleConversion
    - fast_float (= 6.1.4)
    - fmt (= 11.0.2)
    - glog
    - hermes-engine
    - RCT-Folly/Fabric (= 2024.11.18.00)
    - RCTRequired
    - RCTTypeSafety
    - React-Core
    - React-cxxreact
    - React-debug
    - React-featureflags
    - React-graphics
    - React-jsi
    - React-jsiexecutor
    - React-logger
    - React-rendererdebug
    - React-runtimescheduler
    - React-utils
    - ReactCommon/turbomodule/core
  - React-Fabric/components/root (0.77.1):
    - DoubleConversion
    - fast_float (= 6.1.4)
    - fmt (= 11.0.2)
    - glog
    - hermes-engine
    - RCT-Folly/Fabric (= 2024.11.18.00)
    - RCTRequired
    - RCTTypeSafety
    - React-Core
    - React-cxxreact
    - React-debug
    - React-featureflags
    - React-graphics
    - React-jsi
    - React-jsiexecutor
    - React-logger
    - React-rendererdebug
    - React-runtimescheduler
    - React-utils
    - ReactCommon/turbomodule/core
  - React-Fabric/components/view (0.77.1):
    - DoubleConversion
    - fast_float (= 6.1.4)
    - fmt (= 11.0.2)
    - glog
    - hermes-engine
    - RCT-Folly/Fabric (= 2024.11.18.00)
    - RCTRequired
    - RCTTypeSafety
    - React-Core
    - React-cxxreact
    - React-debug
    - React-featureflags
    - React-graphics
    - React-jsi
    - React-jsiexecutor
    - React-logger
    - React-rendererdebug
    - React-runtimescheduler
    - React-utils
    - ReactCommon/turbomodule/core
    - Yoga
  - React-Fabric/core (0.77.1):
    - DoubleConversion
    - fast_float (= 6.1.4)
    - fmt (= 11.0.2)
    - glog
    - hermes-engine
    - RCT-Folly/Fabric (= 2024.11.18.00)
    - RCTRequired
    - RCTTypeSafety
    - React-Core
    - React-cxxreact
    - React-debug
    - React-featureflags
    - React-graphics
    - React-jsi
    - React-jsiexecutor
    - React-logger
    - React-rendererdebug
    - React-runtimescheduler
    - React-utils
    - ReactCommon/turbomodule/core
  - React-Fabric/dom (0.77.1):
    - DoubleConversion
    - fast_float (= 6.1.4)
    - fmt (= 11.0.2)
    - glog
    - hermes-engine
    - RCT-Folly/Fabric (= 2024.11.18.00)
    - RCTRequired
    - RCTTypeSafety
    - React-Core
    - React-cxxreact
    - React-debug
    - React-featureflags
    - React-graphics
    - React-jsi
    - React-jsiexecutor
    - React-logger
    - React-rendererdebug
    - React-runtimescheduler
    - React-utils
    - ReactCommon/turbomodule/core
  - React-Fabric/imagemanager (0.77.1):
    - DoubleConversion
    - fast_float (= 6.1.4)
    - fmt (= 11.0.2)
    - glog
    - hermes-engine
    - RCT-Folly/Fabric (= 2024.11.18.00)
    - RCTRequired
    - RCTTypeSafety
    - React-Core
    - React-cxxreact
    - React-debug
    - React-featureflags
    - React-graphics
    - React-jsi
    - React-jsiexecutor
    - React-logger
    - React-rendererdebug
    - React-runtimescheduler
    - React-utils
    - ReactCommon/turbomodule/core
  - React-Fabric/leakchecker (0.77.1):
    - DoubleConversion
    - fast_float (= 6.1.4)
    - fmt (= 11.0.2)
    - glog
    - hermes-engine
    - RCT-Folly/Fabric (= 2024.11.18.00)
    - RCTRequired
    - RCTTypeSafety
    - React-Core
    - React-cxxreact
    - React-debug
    - React-featureflags
    - React-graphics
    - React-jsi
    - React-jsiexecutor
    - React-logger
    - React-rendererdebug
    - React-runtimescheduler
    - React-utils
    - ReactCommon/turbomodule/core
  - React-Fabric/mounting (0.77.1):
    - DoubleConversion
    - fast_float (= 6.1.4)
    - fmt (= 11.0.2)
    - glog
    - hermes-engine
    - RCT-Folly/Fabric (= 2024.11.18.00)
    - RCTRequired
    - RCTTypeSafety
    - React-Core
    - React-cxxreact
    - React-debug
    - React-featureflags
    - React-graphics
    - React-jsi
    - React-jsiexecutor
    - React-logger
    - React-rendererdebug
    - React-runtimescheduler
    - React-utils
    - ReactCommon/turbomodule/core
  - React-Fabric/observers (0.77.1):
    - DoubleConversion
    - fast_float (= 6.1.4)
    - fmt (= 11.0.2)
    - glog
    - hermes-engine
    - RCT-Folly/Fabric (= 2024.11.18.00)
    - RCTRequired
    - RCTTypeSafety
    - React-Core
    - React-cxxreact
    - React-debug
    - React-Fabric/observers/events (= 0.77.1)
    - React-featureflags
    - React-graphics
    - React-jsi
    - React-jsiexecutor
    - React-logger
    - React-rendererdebug
    - React-runtimescheduler
    - React-utils
    - ReactCommon/turbomodule/core
  - React-Fabric/observers/events (0.77.1):
    - DoubleConversion
    - fast_float (= 6.1.4)
    - fmt (= 11.0.2)
    - glog
    - hermes-engine
    - RCT-Folly/Fabric (= 2024.11.18.00)
    - RCTRequired
    - RCTTypeSafety
    - React-Core
    - React-cxxreact
    - React-debug
    - React-featureflags
    - React-graphics
    - React-jsi
    - React-jsiexecutor
    - React-logger
    - React-rendererdebug
    - React-runtimescheduler
    - React-utils
    - ReactCommon/turbomodule/core
  - React-Fabric/scheduler (0.77.1):
    - DoubleConversion
    - fast_float (= 6.1.4)
    - fmt (= 11.0.2)
    - glog
    - hermes-engine
    - RCT-Folly/Fabric (= 2024.11.18.00)
    - RCTRequired
    - RCTTypeSafety
    - React-Core
    - React-cxxreact
    - React-debug
    - React-Fabric/observers/events
    - React-featureflags
    - React-graphics
    - React-jsi
    - React-jsiexecutor
    - React-logger
    - React-performancetimeline
    - React-rendererdebug
    - React-runtimescheduler
    - React-utils
    - ReactCommon/turbomodule/core
  - React-Fabric/telemetry (0.77.1):
    - DoubleConversion
    - fast_float (= 6.1.4)
    - fmt (= 11.0.2)
    - glog
    - hermes-engine
    - RCT-Folly/Fabric (= 2024.11.18.00)
    - RCTRequired
    - RCTTypeSafety
    - React-Core
    - React-cxxreact
    - React-debug
    - React-featureflags
    - React-graphics
    - React-jsi
    - React-jsiexecutor
    - React-logger
    - React-rendererdebug
    - React-runtimescheduler
    - React-utils
    - ReactCommon/turbomodule/core
  - React-Fabric/templateprocessor (0.77.1):
    - DoubleConversion
    - fast_float (= 6.1.4)
    - fmt (= 11.0.2)
    - glog
    - hermes-engine
    - RCT-Folly/Fabric (= 2024.11.18.00)
    - RCTRequired
    - RCTTypeSafety
    - React-Core
    - React-cxxreact
    - React-debug
    - React-featureflags
    - React-graphics
    - React-jsi
    - React-jsiexecutor
    - React-logger
    - React-rendererdebug
    - React-runtimescheduler
    - React-utils
    - ReactCommon/turbomodule/core
  - React-Fabric/uimanager (0.77.1):
    - DoubleConversion
    - fast_float (= 6.1.4)
    - fmt (= 11.0.2)
    - glog
    - hermes-engine
    - RCT-Folly/Fabric (= 2024.11.18.00)
    - RCTRequired
    - RCTTypeSafety
    - React-Core
    - React-cxxreact
    - React-debug
    - React-Fabric/uimanager/consistency (= 0.77.1)
    - React-featureflags
    - React-graphics
    - React-jsi
    - React-jsiexecutor
    - React-logger
    - React-rendererconsistency
    - React-rendererdebug
    - React-runtimescheduler
    - React-utils
    - ReactCommon/turbomodule/core
  - React-Fabric/uimanager/consistency (0.77.1):
    - DoubleConversion
    - fast_float (= 6.1.4)
    - fmt (= 11.0.2)
    - glog
    - hermes-engine
    - RCT-Folly/Fabric (= 2024.11.18.00)
    - RCTRequired
    - RCTTypeSafety
    - React-Core
    - React-cxxreact
    - React-debug
    - React-featureflags
    - React-graphics
    - React-jsi
    - React-jsiexecutor
    - React-logger
    - React-rendererconsistency
    - React-rendererdebug
    - React-runtimescheduler
    - React-utils
    - ReactCommon/turbomodule/core
  - React-FabricComponents (0.77.1):
    - DoubleConversion
    - fast_float (= 6.1.4)
    - fmt (= 11.0.2)
    - glog
    - hermes-engine
    - RCT-Folly/Fabric (= 2024.11.18.00)
    - RCTRequired
    - RCTTypeSafety
    - React-Core
    - React-cxxreact
    - React-debug
    - React-Fabric
    - React-FabricComponents/components (= 0.77.1)
    - React-FabricComponents/textlayoutmanager (= 0.77.1)
    - React-featureflags
    - React-graphics
    - React-jsi
    - React-jsiexecutor
    - React-logger
    - React-rendererdebug
    - React-runtimescheduler
    - React-utils
    - ReactCommon/turbomodule/core
    - Yoga
  - React-FabricComponents/components (0.77.1):
    - DoubleConversion
    - fast_float (= 6.1.4)
    - fmt (= 11.0.2)
    - glog
    - hermes-engine
    - RCT-Folly/Fabric (= 2024.11.18.00)
    - RCTRequired
    - RCTTypeSafety
    - React-Core
    - React-cxxreact
    - React-debug
    - React-Fabric
    - React-FabricComponents/components/inputaccessory (= 0.77.1)
    - React-FabricComponents/components/iostextinput (= 0.77.1)
    - React-FabricComponents/components/modal (= 0.77.1)
    - React-FabricComponents/components/rncore (= 0.77.1)
    - React-FabricComponents/components/safeareaview (= 0.77.1)
    - React-FabricComponents/components/scrollview (= 0.77.1)
    - React-FabricComponents/components/text (= 0.77.1)
    - React-FabricComponents/components/textinput (= 0.77.1)
    - React-FabricComponents/components/unimplementedview (= 0.77.1)
    - React-featureflags
    - React-graphics
    - React-jsi
    - React-jsiexecutor
    - React-logger
    - React-rendererdebug
    - React-runtimescheduler
    - React-utils
    - ReactCommon/turbomodule/core
    - Yoga
  - React-FabricComponents/components/inputaccessory (0.77.1):
    - DoubleConversion
    - fast_float (= 6.1.4)
    - fmt (= 11.0.2)
    - glog
    - hermes-engine
    - RCT-Folly/Fabric (= 2024.11.18.00)
    - RCTRequired
    - RCTTypeSafety
    - React-Core
    - React-cxxreact
    - React-debug
    - React-Fabric
    - React-featureflags
    - React-graphics
    - React-jsi
    - React-jsiexecutor
    - React-logger
    - React-rendererdebug
    - React-runtimescheduler
    - React-utils
    - ReactCommon/turbomodule/core
    - Yoga
  - React-FabricComponents/components/iostextinput (0.77.1):
    - DoubleConversion
    - fast_float (= 6.1.4)
    - fmt (= 11.0.2)
    - glog
    - hermes-engine
    - RCT-Folly/Fabric (= 2024.11.18.00)
    - RCTRequired
    - RCTTypeSafety
    - React-Core
    - React-cxxreact
    - React-debug
    - React-Fabric
    - React-featureflags
    - React-graphics
    - React-jsi
    - React-jsiexecutor
    - React-logger
    - React-rendererdebug
    - React-runtimescheduler
    - React-utils
    - ReactCommon/turbomodule/core
    - Yoga
  - React-FabricComponents/components/modal (0.77.1):
    - DoubleConversion
    - fast_float (= 6.1.4)
    - fmt (= 11.0.2)
    - glog
    - hermes-engine
    - RCT-Folly/Fabric (= 2024.11.18.00)
    - RCTRequired
    - RCTTypeSafety
    - React-Core
    - React-cxxreact
    - React-debug
    - React-Fabric
    - React-featureflags
    - React-graphics
    - React-jsi
    - React-jsiexecutor
    - React-logger
    - React-rendererdebug
    - React-runtimescheduler
    - React-utils
    - ReactCommon/turbomodule/core
    - Yoga
  - React-FabricComponents/components/rncore (0.77.1):
    - DoubleConversion
    - fast_float (= 6.1.4)
    - fmt (= 11.0.2)
    - glog
    - hermes-engine
    - RCT-Folly/Fabric (= 2024.11.18.00)
    - RCTRequired
    - RCTTypeSafety
    - React-Core
    - React-cxxreact
    - React-debug
    - React-Fabric
    - React-featureflags
    - React-graphics
    - React-jsi
    - React-jsiexecutor
    - React-logger
    - React-rendererdebug
    - React-runtimescheduler
    - React-utils
    - ReactCommon/turbomodule/core
    - Yoga
  - React-FabricComponents/components/safeareaview (0.77.1):
    - DoubleConversion
    - fast_float (= 6.1.4)
    - fmt (= 11.0.2)
    - glog
    - hermes-engine
    - RCT-Folly/Fabric (= 2024.11.18.00)
    - RCTRequired
    - RCTTypeSafety
    - React-Core
    - React-cxxreact
    - React-debug
    - React-Fabric
    - React-featureflags
    - React-graphics
    - React-jsi
    - React-jsiexecutor
    - React-logger
    - React-rendererdebug
    - React-runtimescheduler
    - React-utils
    - ReactCommon/turbomodule/core
    - Yoga
  - React-FabricComponents/components/scrollview (0.77.1):
    - DoubleConversion
    - fast_float (= 6.1.4)
    - fmt (= 11.0.2)
    - glog
    - hermes-engine
    - RCT-Folly/Fabric (= 2024.11.18.00)
    - RCTRequired
    - RCTTypeSafety
    - React-Core
    - React-cxxreact
    - React-debug
    - React-Fabric
    - React-featureflags
    - React-graphics
    - React-jsi
    - React-jsiexecutor
    - React-logger
    - React-rendererdebug
    - React-runtimescheduler
    - React-utils
    - ReactCommon/turbomodule/core
    - Yoga
  - React-FabricComponents/components/text (0.77.1):
    - DoubleConversion
    - fast_float (= 6.1.4)
    - fmt (= 11.0.2)
    - glog
    - hermes-engine
    - RCT-Folly/Fabric (= 2024.11.18.00)
    - RCTRequired
    - RCTTypeSafety
    - React-Core
    - React-cxxreact
    - React-debug
    - React-Fabric
    - React-featureflags
    - React-graphics
    - React-jsi
    - React-jsiexecutor
    - React-logger
    - React-rendererdebug
    - React-runtimescheduler
    - React-utils
    - ReactCommon/turbomodule/core
    - Yoga
  - React-FabricComponents/components/textinput (0.77.1):
    - DoubleConversion
    - fast_float (= 6.1.4)
    - fmt (= 11.0.2)
    - glog
    - hermes-engine
    - RCT-Folly/Fabric (= 2024.11.18.00)
    - RCTRequired
    - RCTTypeSafety
    - React-Core
    - React-cxxreact
    - React-debug
    - React-Fabric
    - React-featureflags
    - React-graphics
    - React-jsi
    - React-jsiexecutor
    - React-logger
    - React-rendererdebug
    - React-runtimescheduler
    - React-utils
    - ReactCommon/turbomodule/core
    - Yoga
  - React-FabricComponents/components/unimplementedview (0.77.1):
    - DoubleConversion
    - fast_float (= 6.1.4)
    - fmt (= 11.0.2)
    - glog
    - hermes-engine
    - RCT-Folly/Fabric (= 2024.11.18.00)
    - RCTRequired
    - RCTTypeSafety
    - React-Core
    - React-cxxreact
    - React-debug
    - React-Fabric
    - React-featureflags
    - React-graphics
    - React-jsi
    - React-jsiexecutor
    - React-logger
    - React-rendererdebug
    - React-runtimescheduler
    - React-utils
    - ReactCommon/turbomodule/core
    - Yoga
  - React-FabricComponents/textlayoutmanager (0.77.1):
    - DoubleConversion
    - fast_float (= 6.1.4)
    - fmt (= 11.0.2)
    - glog
    - hermes-engine
    - RCT-Folly/Fabric (= 2024.11.18.00)
    - RCTRequired
    - RCTTypeSafety
    - React-Core
    - React-cxxreact
    - React-debug
    - React-Fabric
    - React-featureflags
    - React-graphics
    - React-jsi
    - React-jsiexecutor
    - React-logger
    - React-rendererdebug
    - React-runtimescheduler
    - React-utils
    - ReactCommon/turbomodule/core
    - Yoga
  - React-FabricImage (0.77.1):
    - DoubleConversion
    - fast_float (= 6.1.4)
    - fmt (= 11.0.2)
    - glog
    - hermes-engine
    - RCT-Folly/Fabric (= 2024.11.18.00)
    - RCTRequired (= 0.77.1)
    - RCTTypeSafety (= 0.77.1)
    - React-Fabric
    - React-featureflags
    - React-graphics
    - React-ImageManager
    - React-jsi
    - React-jsiexecutor (= 0.77.1)
    - React-logger
    - React-rendererdebug
    - React-utils
    - ReactCommon
    - Yoga
  - React-featureflags (0.77.1)
  - React-featureflagsnativemodule (0.77.1):
    - hermes-engine
    - RCT-Folly
    - React-featureflags
    - React-jsi
    - React-jsiexecutor
    - React-RCTFBReactNativeSpec
    - ReactCommon/turbomodule/core
  - React-graphics (0.77.1):
    - DoubleConversion
    - fast_float (= 6.1.4)
    - fmt (= 11.0.2)
    - glog
    - RCT-Folly/Fabric (= 2024.11.18.00)
    - React-jsi
    - React-jsiexecutor
    - React-utils
  - React-hermes (0.77.1):
    - DoubleConversion
    - fast_float (= 6.1.4)
    - fmt (= 11.0.2)
    - glog
    - hermes-engine
    - RCT-Folly (= 2024.11.18.00)
    - React-cxxreact (= 0.77.1)
    - React-jsi
    - React-jsiexecutor (= 0.77.1)
    - React-jsinspector
    - React-perflogger (= 0.77.1)
    - React-runtimeexecutor
  - React-idlecallbacksnativemodule (0.77.1):
    - hermes-engine
    - RCT-Folly
    - React-jsi
    - React-jsiexecutor
    - React-RCTFBReactNativeSpec
    - React-runtimescheduler
    - ReactCommon/turbomodule/core
  - React-ImageManager (0.77.1):
    - glog
    - RCT-Folly/Fabric
    - React-Core/Default
    - React-debug
    - React-Fabric
    - React-graphics
    - React-rendererdebug
    - React-utils
  - React-jserrorhandler (0.77.1):
    - glog
    - hermes-engine
    - RCT-Folly/Fabric (= 2024.11.18.00)
    - React-cxxreact
    - React-debug
    - React-featureflags
    - React-jsi
    - ReactCommon/turbomodule/bridging
  - React-jsi (0.77.1):
    - boost
    - DoubleConversion
    - fast_float (= 6.1.4)
    - fmt (= 11.0.2)
    - glog
    - hermes-engine
    - RCT-Folly (= 2024.11.18.00)
  - React-jsiexecutor (0.77.1):
    - DoubleConversion
    - fast_float (= 6.1.4)
    - fmt (= 11.0.2)
    - glog
    - hermes-engine
    - RCT-Folly (= 2024.11.18.00)
    - React-cxxreact (= 0.77.1)
    - React-jsi (= 0.77.1)
    - React-jsinspector
    - React-perflogger (= 0.77.1)
  - React-jsinspector (0.77.1):
    - DoubleConversion
    - glog
    - hermes-engine
    - RCT-Folly (= 2024.11.18.00)
    - React-featureflags
    - React-jsi
    - React-perflogger (= 0.77.1)
    - React-runtimeexecutor (= 0.77.1)
  - React-jsitracing (0.77.1):
    - React-jsi
  - React-logger (0.77.1):
    - glog
  - React-Mapbuffer (0.77.1):
    - glog
    - React-debug
  - React-microtasksnativemodule (0.77.1):
    - hermes-engine
    - RCT-Folly
    - React-jsi
    - React-jsiexecutor
    - React-RCTFBReactNativeSpec
    - ReactCommon/turbomodule/core
  - react-native-advanced-input-mask (1.3.1):
    - DoubleConversion
    - ForkInputMask (~> 7.3.2)
    - glog
    - hermes-engine
    - RCT-Folly (= 2024.11.18.00)
    - RCTRequired
    - RCTTypeSafety
    - React-Core
    - React-debug
    - React-Fabric
    - React-featureflags
    - React-graphics
    - React-ImageManager
    - React-NativeModulesApple
    - React-RCTFabric
    - React-rendererdebug
    - React-utils
    - ReactCodegen
    - ReactCommon/turbomodule/bridging
    - ReactCommon/turbomodule/core
    - Yoga
  - react-native-airship (19.2.1):
    - AirshipFrameworkProxy (= 7.1.2)
    - DoubleConversion
    - glog
    - hermes-engine
    - RCT-Folly (= 2024.11.18.00)
    - RCTRequired
    - RCTTypeSafety
    - React-Core
    - React-debug
    - React-Fabric
    - React-featureflags
    - React-graphics
    - React-ImageManager
    - React-NativeModulesApple
    - React-RCTFabric
    - React-rendererdebug
    - React-utils
    - ReactCodegen
    - ReactCommon/turbomodule/bridging
    - ReactCommon/turbomodule/core
    - Yoga
  - react-native-app-logs (0.3.1):
    - DoubleConversion
    - glog
    - hermes-engine
    - RCT-Folly (= 2024.11.18.00)
    - RCTRequired
    - RCTTypeSafety
    - React-Core
    - React-debug
    - React-Fabric
    - React-featureflags
    - React-graphics
    - React-ImageManager
    - React-NativeModulesApple
    - React-RCTFabric
    - React-rendererdebug
    - React-utils
    - ReactCodegen
    - ReactCommon/turbomodule/bridging
    - ReactCommon/turbomodule/core
    - Yoga
  - react-native-blob-util (0.19.4):
    - DoubleConversion
    - glog
    - hermes-engine
    - RCT-Folly (= 2024.11.18.00)
    - RCTRequired
    - RCTTypeSafety
    - React-Core
    - React-debug
    - React-Fabric
    - React-featureflags
    - React-graphics
    - React-ImageManager
    - React-NativeModulesApple
    - React-RCTFabric
    - React-rendererdebug
    - React-utils
    - ReactCodegen
    - ReactCommon/turbomodule/bridging
    - ReactCommon/turbomodule/core
    - Yoga
  - react-native-cameraroll (7.4.0):
    - DoubleConversion
    - glog
    - hermes-engine
    - RCT-Folly (= 2024.11.18.00)
    - RCTRequired
    - RCTTypeSafety
    - React-Core
    - React-debug
    - React-Fabric
    - React-featureflags
    - React-graphics
    - React-ImageManager
    - React-NativeModulesApple
    - React-RCTFabric
    - React-rendererdebug
    - React-utils
    - ReactCodegen
    - ReactCommon/turbomodule/bridging
    - ReactCommon/turbomodule/core
    - Yoga
  - react-native-config (1.5.3):
    - react-native-config/App (= 1.5.3)
  - react-native-config/App (1.5.3):
    - DoubleConversion
    - glog
    - hermes-engine
    - RCT-Folly (= 2024.11.18.00)
    - RCTRequired
    - RCTTypeSafety
    - React-Core
    - React-debug
    - React-Fabric
    - React-featureflags
    - React-graphics
    - React-ImageManager
    - React-NativeModulesApple
    - React-RCTFabric
    - React-rendererdebug
    - React-utils
    - ReactCodegen
    - ReactCommon/turbomodule/bridging
    - ReactCommon/turbomodule/core
    - Yoga
  - react-native-document-picker (9.3.1):
    - DoubleConversion
    - glog
    - hermes-engine
    - RCT-Folly (= 2024.11.18.00)
    - RCTRequired
    - RCTTypeSafety
    - React-Core
    - React-debug
    - React-Fabric
    - React-featureflags
    - React-graphics
    - React-ImageManager
    - React-NativeModulesApple
    - React-RCTFabric
    - React-rendererdebug
    - React-utils
    - ReactCodegen
    - ReactCommon/turbomodule/bridging
    - ReactCommon/turbomodule/core
    - Yoga
  - react-native-geolocation (3.3.0):
    - DoubleConversion
    - glog
    - hermes-engine
    - RCT-Folly (= 2024.11.18.00)
    - RCTRequired
    - RCTTypeSafety
    - React-Core
    - React-debug
    - React-Fabric
    - React-featureflags
    - React-graphics
    - React-ImageManager
    - React-NativeModulesApple
    - React-RCTFabric
    - React-rendererdebug
    - React-utils
    - ReactCodegen
    - ReactCommon/turbomodule/bridging
    - ReactCommon/turbomodule/core
    - Yoga
  - react-native-image-picker (7.1.2):
    - DoubleConversion
    - glog
    - hermes-engine
    - RCT-Folly (= 2024.11.18.00)
    - RCTRequired
    - RCTTypeSafety
    - React-Core
    - React-debug
    - React-Fabric
    - React-featureflags
    - React-graphics
    - React-ImageManager
    - React-NativeModulesApple
    - React-RCTFabric
    - React-rendererdebug
    - React-utils
    - ReactCodegen
    - ReactCommon/turbomodule/bridging
    - ReactCommon/turbomodule/core
    - Yoga
  - react-native-key-command (1.0.12):
    - DoubleConversion
    - glog
    - hermes-engine
    - RCT-Folly (= 2024.11.18.00)
    - RCTRequired
    - RCTTypeSafety
    - React-Core
    - React-debug
    - React-Fabric
    - React-featureflags
    - React-graphics
    - React-ImageManager
    - React-NativeModulesApple
    - React-RCTFabric
    - React-rendererdebug
    - React-utils
    - ReactCodegen
    - ReactCommon/turbomodule/bridging
    - ReactCommon/turbomodule/core
    - Yoga
  - react-native-keyboard-controller (1.15.2):
    - DoubleConversion
    - glog
    - hermes-engine
    - RCT-Folly (= 2024.11.18.00)
    - RCTRequired
    - RCTTypeSafety
    - React-Core
    - React-debug
    - React-Fabric
    - React-featureflags
    - React-graphics
    - React-ImageManager
    - React-NativeModulesApple
    - React-RCTFabric
    - React-rendererdebug
    - React-utils
    - ReactCodegen
    - ReactCommon/turbomodule/bridging
    - ReactCommon/turbomodule/core
    - Yoga
  - react-native-launch-arguments (4.0.2):
    - React
  - react-native-netinfo (11.2.1):
    - DoubleConversion
    - glog
    - hermes-engine
    - RCT-Folly (= 2024.11.18.00)
    - RCTRequired
    - RCTTypeSafety
    - React-Core
    - React-debug
    - React-Fabric
    - React-featureflags
    - React-graphics
    - React-ImageManager
    - React-NativeModulesApple
    - React-RCTFabric
    - React-rendererdebug
    - React-utils
    - ReactCodegen
    - ReactCommon/turbomodule/bridging
    - ReactCommon/turbomodule/core
    - Yoga
  - react-native-pager-view (6.5.1):
    - DoubleConversion
    - glog
    - hermes-engine
    - RCT-Folly (= 2024.11.18.00)
    - RCTRequired
    - RCTTypeSafety
    - React-Core
    - React-debug
    - React-Fabric
    - React-featureflags
    - React-graphics
    - React-ImageManager
    - react-native-pager-view/common (= 6.5.1)
    - React-NativeModulesApple
    - React-RCTFabric
    - React-rendererdebug
    - React-utils
    - ReactCodegen
    - ReactCommon/turbomodule/bridging
    - ReactCommon/turbomodule/core
    - Yoga
  - react-native-pager-view/common (6.5.1):
    - DoubleConversion
    - glog
    - hermes-engine
    - RCT-Folly (= 2024.11.18.00)
    - RCTRequired
    - RCTTypeSafety
    - React-Core
    - React-debug
    - React-Fabric
    - React-featureflags
    - React-graphics
    - React-ImageManager
    - React-NativeModulesApple
    - React-RCTFabric
    - React-rendererdebug
    - React-utils
    - ReactCodegen
    - ReactCommon/turbomodule/bridging
    - ReactCommon/turbomodule/core
    - Yoga
  - react-native-pdf (6.7.3):
    - DoubleConversion
    - glog
    - hermes-engine
    - RCT-Folly (= 2024.11.18.00)
    - RCTRequired
    - RCTTypeSafety
    - React-Core
    - React-debug
    - React-Fabric
    - React-featureflags
    - React-graphics
    - React-ImageManager
    - React-NativeModulesApple
    - React-RCTFabric
    - React-rendererdebug
    - React-utils
    - ReactCodegen
    - ReactCommon/turbomodule/bridging
    - ReactCommon/turbomodule/core
    - Yoga
  - react-native-performance (5.1.0):
    - DoubleConversion
    - glog
    - hermes-engine
    - RCT-Folly (= 2024.11.18.00)
    - RCTRequired
    - RCTTypeSafety
    - React-Core
    - React-debug
    - React-Fabric
    - React-featureflags
    - React-graphics
    - React-ImageManager
    - React-NativeModulesApple
    - React-RCTFabric
    - React-rendererdebug
    - React-utils
    - ReactCodegen
    - ReactCommon/turbomodule/bridging
    - ReactCommon/turbomodule/core
    - Yoga
  - react-native-plaid-link-sdk (11.11.0):
    - DoubleConversion
    - glog
    - hermes-engine
    - Plaid (~> 5.6.0)
    - RCT-Folly (= 2024.11.18.00)
    - RCTRequired
    - RCTTypeSafety
    - React-Core
    - React-debug
    - React-Fabric
    - React-featureflags
    - React-graphics
    - React-ImageManager
    - React-NativeModulesApple
    - React-RCTFabric
    - React-rendererdebug
    - React-utils
    - ReactCodegen
    - ReactCommon/turbomodule/bridging
    - ReactCommon/turbomodule/core
    - Yoga
  - react-native-quick-sqlite (8.1.0):
    - DoubleConversion
    - glog
    - hermes-engine
    - RCT-Folly (= 2024.11.18.00)
    - RCTRequired
    - RCTTypeSafety
    - React-Core
    - React-debug
    - React-Fabric
    - React-featureflags
    - React-graphics
    - React-ImageManager
    - React-NativeModulesApple
    - React-RCTFabric
    - React-rendererdebug
    - React-utils
    - ReactCodegen
    - ReactCommon/turbomodule/bridging
    - ReactCommon/turbomodule/core
    - Yoga
  - react-native-release-profiler (0.2.1):
    - DoubleConversion
    - glog
    - hermes-engine
    - RCT-Folly (= 2024.11.18.00)
    - RCTRequired
    - RCTTypeSafety
    - React-Core
    - React-debug
    - React-Fabric
    - React-featureflags
    - React-graphics
    - React-ImageManager
    - React-NativeModulesApple
    - React-RCTFabric
    - React-rendererdebug
    - React-utils
    - ReactCodegen
    - ReactCommon/turbomodule/bridging
    - ReactCommon/turbomodule/core
    - Yoga
  - react-native-safe-area-context (4.12.0):
    - DoubleConversion
    - glog
    - hermes-engine
    - RCT-Folly (= 2024.11.18.00)
    - RCTRequired
    - RCTTypeSafety
    - React-Core
    - React-debug
    - React-Fabric
    - React-featureflags
    - React-graphics
    - React-ImageManager
    - react-native-safe-area-context/common (= 4.12.0)
    - react-native-safe-area-context/fabric (= 4.12.0)
    - React-NativeModulesApple
    - React-RCTFabric
    - React-rendererdebug
    - React-utils
    - ReactCodegen
    - ReactCommon/turbomodule/bridging
    - ReactCommon/turbomodule/core
    - Yoga
  - react-native-safe-area-context/common (4.12.0):
    - DoubleConversion
    - glog
    - hermes-engine
    - RCT-Folly (= 2024.11.18.00)
    - RCTRequired
    - RCTTypeSafety
    - React-Core
    - React-debug
    - React-Fabric
    - React-featureflags
    - React-graphics
    - React-ImageManager
    - React-NativeModulesApple
    - React-RCTFabric
    - React-rendererdebug
    - React-utils
    - ReactCodegen
    - ReactCommon/turbomodule/bridging
    - ReactCommon/turbomodule/core
    - Yoga
  - react-native-safe-area-context/fabric (4.12.0):
    - DoubleConversion
    - glog
    - hermes-engine
    - RCT-Folly (= 2024.11.18.00)
    - RCTRequired
    - RCTTypeSafety
    - React-Core
    - React-debug
    - React-Fabric
    - React-featureflags
    - React-graphics
    - React-ImageManager
    - react-native-safe-area-context/common
    - React-NativeModulesApple
    - React-RCTFabric
    - React-rendererdebug
    - React-utils
    - ReactCodegen
    - ReactCommon/turbomodule/bridging
    - ReactCommon/turbomodule/core
    - Yoga
  - react-native-view-shot (4.0.0):
    - DoubleConversion
    - glog
    - hermes-engine
    - RCT-Folly (= 2024.11.18.00)
    - RCTRequired
    - RCTTypeSafety
    - React-Core
    - React-debug
    - React-Fabric
    - React-featureflags
    - React-graphics
    - React-ImageManager
    - React-NativeModulesApple
    - React-RCTFabric
    - React-rendererdebug
    - React-utils
    - ReactCodegen
    - ReactCommon/turbomodule/bridging
    - ReactCommon/turbomodule/core
    - Yoga
  - react-native-webview (13.13.1):
    - DoubleConversion
    - glog
    - hermes-engine
    - RCT-Folly (= 2024.11.18.00)
    - RCTRequired
    - RCTTypeSafety
    - React-Core
    - React-debug
    - React-Fabric
    - React-featureflags
    - React-graphics
    - React-ImageManager
    - React-NativeModulesApple
    - React-RCTFabric
    - React-rendererdebug
    - React-utils
    - ReactCodegen
    - ReactCommon/turbomodule/bridging
    - ReactCommon/turbomodule/core
    - Yoga
  - React-nativeconfig (0.77.1)
  - React-NativeModulesApple (0.77.1):
    - glog
    - hermes-engine
    - React-callinvoker
    - React-Core
    - React-cxxreact
    - React-jsi
    - React-jsinspector
    - React-runtimeexecutor
    - ReactCommon/turbomodule/bridging
    - ReactCommon/turbomodule/core
  - React-perflogger (0.77.1):
    - DoubleConversion
    - RCT-Folly (= 2024.11.18.00)
  - React-performancetimeline (0.77.1):
    - RCT-Folly (= 2024.11.18.00)
    - React-cxxreact
    - React-featureflags
    - React-timing
  - React-RCTActionSheet (0.77.1):
    - React-Core/RCTActionSheetHeaders (= 0.77.1)
  - React-RCTAnimation (0.77.1):
    - RCT-Folly (= 2024.11.18.00)
    - RCTTypeSafety
    - React-Core/RCTAnimationHeaders
    - React-jsi
    - React-NativeModulesApple
    - React-RCTFBReactNativeSpec
    - ReactCommon
  - React-RCTAppDelegate (0.77.1):
    - RCT-Folly (= 2024.11.18.00)
    - RCTRequired
    - RCTTypeSafety
    - React-Core
    - React-CoreModules
    - React-debug
    - React-defaultsnativemodule
    - React-Fabric
    - React-featureflags
    - React-graphics
    - React-hermes
    - React-nativeconfig
    - React-NativeModulesApple
    - React-RCTFabric
    - React-RCTFBReactNativeSpec
    - React-RCTImage
    - React-RCTNetwork
    - React-rendererdebug
    - React-RuntimeApple
    - React-RuntimeCore
    - React-RuntimeHermes
    - React-runtimescheduler
    - React-utils
    - ReactCommon
  - React-RCTBlob (0.77.1):
    - DoubleConversion
    - fast_float (= 6.1.4)
    - fmt (= 11.0.2)
    - hermes-engine
    - RCT-Folly (= 2024.11.18.00)
    - React-Core/RCTBlobHeaders
    - React-Core/RCTWebSocket
    - React-jsi
    - React-jsinspector
    - React-NativeModulesApple
    - React-RCTFBReactNativeSpec
    - React-RCTNetwork
    - ReactCommon
  - React-RCTFabric (0.77.1):
    - glog
    - hermes-engine
    - RCT-Folly/Fabric (= 2024.11.18.00)
    - React-Core
    - React-debug
    - React-Fabric
    - React-FabricComponents
    - React-FabricImage
    - React-featureflags
    - React-graphics
    - React-ImageManager
    - React-jsi
    - React-jsinspector
    - React-nativeconfig
    - React-performancetimeline
    - React-RCTImage
    - React-RCTText
    - React-rendererconsistency
    - React-rendererdebug
    - React-runtimescheduler
    - React-utils
    - Yoga
  - React-RCTFBReactNativeSpec (0.77.1):
    - hermes-engine
    - RCT-Folly
    - RCTRequired
    - RCTTypeSafety
    - React-Core
    - React-jsi
    - React-jsiexecutor
    - React-NativeModulesApple
    - ReactCommon
  - React-RCTImage (0.77.1):
    - RCT-Folly (= 2024.11.18.00)
    - RCTTypeSafety
    - React-Core/RCTImageHeaders
    - React-jsi
    - React-NativeModulesApple
    - React-RCTFBReactNativeSpec
    - React-RCTNetwork
    - ReactCommon
  - React-RCTLinking (0.77.1):
    - React-Core/RCTLinkingHeaders (= 0.77.1)
    - React-jsi (= 0.77.1)
    - React-NativeModulesApple
    - React-RCTFBReactNativeSpec
    - ReactCommon
    - ReactCommon/turbomodule/core (= 0.77.1)
  - React-RCTNetwork (0.77.1):
    - RCT-Folly (= 2024.11.18.00)
    - RCTTypeSafety
    - React-Core/RCTNetworkHeaders
    - React-jsi
    - React-NativeModulesApple
    - React-RCTFBReactNativeSpec
    - ReactCommon
  - React-RCTSettings (0.77.1):
    - RCT-Folly (= 2024.11.18.00)
    - RCTTypeSafety
    - React-Core/RCTSettingsHeaders
    - React-jsi
    - React-NativeModulesApple
    - React-RCTFBReactNativeSpec
    - ReactCommon
  - React-RCTText (0.77.1):
    - React-Core/RCTTextHeaders (= 0.77.1)
    - Yoga
  - React-RCTVibration (0.77.1):
    - RCT-Folly (= 2024.11.18.00)
    - React-Core/RCTVibrationHeaders
    - React-jsi
    - React-NativeModulesApple
    - React-RCTFBReactNativeSpec
    - ReactCommon
  - React-rendererconsistency (0.77.1)
  - React-rendererdebug (0.77.1):
    - DoubleConversion
    - fast_float (= 6.1.4)
    - fmt (= 11.0.2)
    - RCT-Folly (= 2024.11.18.00)
    - React-debug
  - React-rncore (0.77.1)
  - React-RuntimeApple (0.77.1):
    - hermes-engine
    - RCT-Folly/Fabric (= 2024.11.18.00)
    - React-callinvoker
    - React-Core/Default
    - React-CoreModules
    - React-cxxreact
    - React-featureflags
    - React-jserrorhandler
    - React-jsi
    - React-jsiexecutor
    - React-jsinspector
    - React-Mapbuffer
    - React-NativeModulesApple
    - React-RCTFabric
    - React-RCTFBReactNativeSpec
    - React-RuntimeCore
    - React-runtimeexecutor
    - React-RuntimeHermes
    - React-runtimescheduler
    - React-utils
  - React-RuntimeCore (0.77.1):
    - glog
    - hermes-engine
    - RCT-Folly/Fabric (= 2024.11.18.00)
    - React-cxxreact
    - React-Fabric
    - React-featureflags
    - React-jserrorhandler
    - React-jsi
    - React-jsiexecutor
    - React-jsinspector
    - React-performancetimeline
    - React-runtimeexecutor
    - React-runtimescheduler
    - React-utils
  - React-runtimeexecutor (0.77.1):
    - React-jsi (= 0.77.1)
  - React-RuntimeHermes (0.77.1):
    - hermes-engine
    - RCT-Folly/Fabric (= 2024.11.18.00)
    - React-featureflags
    - React-hermes
    - React-jsi
    - React-jsinspector
    - React-jsitracing
    - React-nativeconfig
    - React-RuntimeCore
    - React-utils
  - React-runtimescheduler (0.77.1):
    - glog
    - hermes-engine
    - RCT-Folly (= 2024.11.18.00)
    - React-callinvoker
    - React-cxxreact
    - React-debug
    - React-featureflags
    - React-jsi
    - React-performancetimeline
    - React-rendererconsistency
    - React-rendererdebug
    - React-runtimeexecutor
    - React-timing
    - React-utils
  - React-timing (0.77.1)
  - React-utils (0.77.1):
    - glog
    - hermes-engine
    - RCT-Folly (= 2024.11.18.00)
    - React-debug
    - React-jsi (= 0.77.1)
  - ReactAppDependencyProvider (0.77.1):
    - ReactCodegen
  - ReactCodegen (0.77.1):
    - DoubleConversion
    - glog
    - hermes-engine
    - RCT-Folly
    - RCTRequired
    - RCTTypeSafety
    - React-Core
    - React-debug
    - React-Fabric
    - React-FabricImage
    - React-featureflags
    - React-graphics
    - React-jsi
    - React-jsiexecutor
    - React-NativeModulesApple
    - React-RCTAppDelegate
    - React-rendererdebug
    - React-utils
    - ReactCommon/turbomodule/bridging
    - ReactCommon/turbomodule/core
<<<<<<< HEAD
  - ReactCommon (0.77.1):
    - ReactCommon/turbomodule (= 0.77.1)
  - ReactCommon/turbomodule (0.77.1):
    - DoubleConversion
    - fast_float (= 6.1.4)
    - fmt (= 11.0.2)
    - glog
    - hermes-engine
    - RCT-Folly (= 2024.11.18.00)
    - React-callinvoker (= 0.77.1)
    - React-cxxreact (= 0.77.1)
    - React-jsi (= 0.77.1)
    - React-logger (= 0.77.1)
    - React-perflogger (= 0.77.1)
    - ReactCommon/turbomodule/bridging (= 0.77.1)
    - ReactCommon/turbomodule/core (= 0.77.1)
  - ReactCommon/turbomodule/bridging (0.77.1):
    - DoubleConversion
    - fast_float (= 6.1.4)
    - fmt (= 11.0.2)
    - glog
    - hermes-engine
    - RCT-Folly (= 2024.11.18.00)
    - React-callinvoker (= 0.77.1)
    - React-cxxreact (= 0.77.1)
    - React-jsi (= 0.77.1)
    - React-logger (= 0.77.1)
    - React-perflogger (= 0.77.1)
  - ReactCommon/turbomodule/core (0.77.1):
    - DoubleConversion
    - fast_float (= 6.1.4)
    - fmt (= 11.0.2)
    - glog
    - hermes-engine
    - RCT-Folly (= 2024.11.18.00)
    - React-callinvoker (= 0.77.1)
    - React-cxxreact (= 0.77.1)
    - React-debug (= 0.77.1)
    - React-featureflags (= 0.77.1)
    - React-jsi (= 0.77.1)
    - React-logger (= 0.77.1)
    - React-perflogger (= 0.77.1)
    - React-utils (= 0.77.1)
=======
  - ReactCommon (0.76.3):
    - ReactCommon/turbomodule (= 0.76.3)
  - ReactCommon/turbomodule (0.76.3):
    - DoubleConversion
    - fmt (= 9.1.0)
    - glog
    - hermes-engine
    - RCT-Folly (= 2024.01.01.00)
    - React-callinvoker (= 0.76.3)
    - React-cxxreact (= 0.76.3)
    - React-jsi (= 0.76.3)
    - React-logger (= 0.76.3)
    - React-perflogger (= 0.76.3)
    - ReactCommon/turbomodule/bridging (= 0.76.3)
    - ReactCommon/turbomodule/core (= 0.76.3)
  - ReactCommon/turbomodule/bridging (0.76.3):
    - DoubleConversion
    - fmt (= 9.1.0)
    - glog
    - hermes-engine
    - RCT-Folly (= 2024.01.01.00)
    - React-callinvoker (= 0.76.3)
    - React-cxxreact (= 0.76.3)
    - React-jsi (= 0.76.3)
    - React-logger (= 0.76.3)
    - React-perflogger (= 0.76.3)
  - ReactCommon/turbomodule/core (0.76.3):
    - DoubleConversion
    - fmt (= 9.1.0)
    - glog
    - hermes-engine
    - RCT-Folly (= 2024.01.01.00)
    - React-callinvoker (= 0.76.3)
    - React-cxxreact (= 0.76.3)
    - React-debug (= 0.76.3)
    - React-featureflags (= 0.76.3)
    - React-jsi (= 0.76.3)
    - React-logger (= 0.76.3)
    - React-perflogger (= 0.76.3)
    - React-utils (= 0.76.3)
  - ReactNativeHybridApp (0.0.0):
    - DoubleConversion
    - glog
    - hermes-engine
    - RCT-Folly (= 2024.01.01.00)
    - RCTRequired
    - RCTTypeSafety
    - React-Core
    - React-debug
    - React-Fabric
    - React-featureflags
    - React-graphics
    - React-ImageManager
    - React-NativeModulesApple
    - React-RCTFabric
    - React-rendererdebug
    - React-utils
    - ReactCodegen
    - ReactCommon/turbomodule/bridging
    - ReactCommon/turbomodule/core
    - Yoga
>>>>>>> 931dcd36
  - RNAppleAuthentication (2.2.2):
    - React-Core
  - RNCClipboard (1.15.0):
    - DoubleConversion
    - glog
    - hermes-engine
    - RCT-Folly (= 2024.11.18.00)
    - RCTRequired
    - RCTTypeSafety
    - React-Core
    - React-debug
    - React-Fabric
    - React-featureflags
    - React-graphics
    - React-ImageManager
    - React-NativeModulesApple
    - React-RCTFabric
    - React-rendererdebug
    - React-utils
    - ReactCodegen
    - ReactCommon/turbomodule/bridging
    - ReactCommon/turbomodule/core
    - Yoga
  - RNCPicker (2.9.0):
    - DoubleConversion
    - glog
    - hermes-engine
    - RCT-Folly (= 2024.11.18.00)
    - RCTRequired
    - RCTTypeSafety
    - React-Core
    - React-debug
    - React-Fabric
    - React-featureflags
    - React-graphics
    - React-ImageManager
    - React-NativeModulesApple
    - React-RCTFabric
    - React-rendererdebug
    - React-utils
    - ReactCodegen
    - ReactCommon/turbomodule/bridging
    - ReactCommon/turbomodule/core
    - Yoga
  - RNDeviceInfo (10.3.1):
    - DoubleConversion
    - glog
    - hermes-engine
    - RCT-Folly (= 2024.11.18.00)
    - RCTRequired
    - RCTTypeSafety
    - React-Core
    - React-debug
    - React-Fabric
    - React-featureflags
    - React-graphics
    - React-ImageManager
    - React-NativeModulesApple
    - React-RCTFabric
    - React-rendererdebug
    - React-utils
    - ReactCodegen
    - ReactCommon/turbomodule/bridging
    - ReactCommon/turbomodule/core
    - Yoga
  - RNFBAnalytics (12.9.3):
    - Firebase/Analytics (= 8.8.0)
    - React-Core
    - RNFBApp
  - RNFBApp (12.9.3):
    - Firebase/CoreOnly (= 8.8.0)
    - React-Core
  - RNFBCrashlytics (12.9.3):
    - Firebase/Crashlytics (= 8.8.0)
    - React-Core
    - RNFBApp
  - RNFBPerf (12.9.3):
    - Firebase/Performance (= 8.8.0)
    - React-Core
    - RNFBApp
  - RNFlashList (1.7.1):
    - DoubleConversion
    - glog
    - hermes-engine
    - RCT-Folly (= 2024.11.18.00)
    - RCTRequired
    - RCTTypeSafety
    - React-Core
    - React-debug
    - React-Fabric
    - React-featureflags
    - React-graphics
    - React-ImageManager
    - React-NativeModulesApple
    - React-RCTFabric
    - React-rendererdebug
    - React-utils
    - ReactCodegen
    - ReactCommon/turbomodule/bridging
    - ReactCommon/turbomodule/core
    - Yoga
  - RNFS (2.20.0):
    - React-Core
  - RNGestureHandler (2.22.0):
    - DoubleConversion
    - glog
    - hermes-engine
    - RCT-Folly (= 2024.11.18.00)
    - RCTRequired
    - RCTTypeSafety
    - React-Core
    - React-debug
    - React-Fabric
    - React-featureflags
    - React-graphics
    - React-ImageManager
    - React-NativeModulesApple
    - React-RCTFabric
    - React-rendererdebug
    - React-utils
    - ReactCodegen
    - ReactCommon/turbomodule/bridging
    - ReactCommon/turbomodule/core
    - Yoga
  - RNGoogleSignin (10.0.1):
    - GoogleSignIn (~> 7.0)
    - React-Core
  - RNLiveMarkdown (0.1.238):
    - DoubleConversion
    - glog
    - hermes-engine
    - RCT-Folly (= 2024.11.18.00)
    - RCTRequired
    - RCTTypeSafety
    - React-Core
    - React-debug
    - React-Fabric
    - React-featureflags
    - React-graphics
    - React-ImageManager
    - React-NativeModulesApple
    - React-RCTFabric
    - React-rendererdebug
    - React-utils
    - ReactCodegen
    - ReactCommon/turbomodule/bridging
    - ReactCommon/turbomodule/core
    - RNLiveMarkdown/newarch (= 0.1.238)
    - RNReanimated/worklets
    - Yoga
  - RNLiveMarkdown/newarch (0.1.238):
    - DoubleConversion
    - glog
    - hermes-engine
    - RCT-Folly (= 2024.11.18.00)
    - RCTRequired
    - RCTTypeSafety
    - React-Core
    - React-debug
    - React-Fabric
    - React-featureflags
    - React-graphics
    - React-ImageManager
    - React-NativeModulesApple
    - React-RCTFabric
    - React-rendererdebug
    - React-utils
    - ReactCodegen
    - ReactCommon/turbomodule/bridging
    - ReactCommon/turbomodule/core
    - RNReanimated/worklets
    - Yoga
  - RNLocalize (2.2.6):
    - React-Core
  - rnmapbox-maps (10.1.33):
    - MapboxMaps (~> 10.19.0)
    - React
    - React-Core
    - rnmapbox-maps/DynamicLibrary (= 10.1.33)
    - Turf
  - rnmapbox-maps/DynamicLibrary (10.1.33):
    - DoubleConversion
    - hermes-engine
    - MapboxMaps (~> 10.19.0)
    - RCT-Folly
    - RCTRequired
    - RCTTypeSafety
    - React
    - React-Core
    - React-featureflags
    - React-ImageManager
    - React-NativeModulesApple
    - React-RCTFabric
    - React-rendererdebug
    - ReactCodegen
    - ReactCommon/turbomodule/bridging
    - ReactCommon/turbomodule/core
    - Turf
    - Yoga
  - RNPermissions (3.10.1):
    - DoubleConversion
    - glog
    - hermes-engine
    - RCT-Folly (= 2024.11.18.00)
    - RCTRequired
    - RCTTypeSafety
    - React-Core
    - React-debug
    - React-Fabric
    - React-featureflags
    - React-graphics
    - React-ImageManager
    - React-NativeModulesApple
    - React-RCTFabric
    - React-rendererdebug
    - React-utils
    - ReactCodegen
    - ReactCommon/turbomodule/bridging
    - ReactCommon/turbomodule/core
    - Yoga
  - RNReactNativeHapticFeedback (2.3.3):
    - DoubleConversion
    - glog
    - hermes-engine
    - RCT-Folly (= 2024.11.18.00)
    - RCTRequired
    - RCTTypeSafety
    - React-Core
    - React-debug
    - React-Fabric
    - React-featureflags
    - React-graphics
    - React-ImageManager
    - React-NativeModulesApple
    - React-RCTFabric
    - React-rendererdebug
    - React-utils
    - ReactCodegen
    - ReactCommon/turbomodule/bridging
    - ReactCommon/turbomodule/core
    - Yoga
  - RNReanimated (3.16.7):
    - DoubleConversion
    - glog
    - hermes-engine
    - RCT-Folly (= 2024.11.18.00)
    - RCTRequired
    - RCTTypeSafety
    - React-Core
    - React-debug
    - React-Fabric
    - React-featureflags
    - React-graphics
    - React-ImageManager
    - React-NativeModulesApple
    - React-RCTFabric
    - React-rendererdebug
    - React-utils
    - ReactCodegen
    - ReactCommon/turbomodule/bridging
    - ReactCommon/turbomodule/core
    - RNReanimated/reanimated (= 3.16.7)
    - RNReanimated/worklets (= 3.16.7)
    - Yoga
  - RNReanimated/reanimated (3.16.7):
    - DoubleConversion
    - glog
    - hermes-engine
    - RCT-Folly (= 2024.11.18.00)
    - RCTRequired
    - RCTTypeSafety
    - React-Core
    - React-debug
    - React-Fabric
    - React-featureflags
    - React-graphics
    - React-ImageManager
    - React-NativeModulesApple
    - React-RCTFabric
    - React-rendererdebug
    - React-utils
    - ReactCodegen
    - ReactCommon/turbomodule/bridging
    - ReactCommon/turbomodule/core
    - RNReanimated/reanimated/apple (= 3.16.7)
    - Yoga
  - RNReanimated/reanimated/apple (3.16.7):
    - DoubleConversion
    - glog
    - hermes-engine
    - RCT-Folly (= 2024.11.18.00)
    - RCTRequired
    - RCTTypeSafety
    - React-Core
    - React-debug
    - React-Fabric
    - React-featureflags
    - React-graphics
    - React-ImageManager
    - React-NativeModulesApple
    - React-RCTFabric
    - React-rendererdebug
    - React-utils
    - ReactCodegen
    - ReactCommon/turbomodule/bridging
    - ReactCommon/turbomodule/core
    - Yoga
  - RNReanimated/worklets (3.16.7):
    - DoubleConversion
    - glog
    - hermes-engine
    - RCT-Folly (= 2024.11.18.00)
    - RCTRequired
    - RCTTypeSafety
    - React-Core
    - React-debug
    - React-Fabric
    - React-featureflags
    - React-graphics
    - React-ImageManager
    - React-NativeModulesApple
    - React-RCTFabric
    - React-rendererdebug
    - React-utils
    - ReactCodegen
    - ReactCommon/turbomodule/bridging
    - ReactCommon/turbomodule/core
    - Yoga
  - RNScreens (3.35.0):
    - DoubleConversion
    - glog
    - hermes-engine
    - RCT-Folly (= 2024.11.18.00)
    - RCTRequired
    - RCTTypeSafety
    - React-Core
    - React-debug
    - React-Fabric
    - React-featureflags
    - React-graphics
    - React-ImageManager
    - React-NativeModulesApple
    - React-RCTFabric
    - React-RCTImage
    - React-rendererdebug
    - React-utils
    - ReactCodegen
    - ReactCommon/turbomodule/bridging
    - ReactCommon/turbomodule/core
    - RNScreens/common (= 3.35.0)
    - Yoga
  - RNScreens/common (3.35.0):
    - DoubleConversion
    - glog
    - hermes-engine
    - RCT-Folly (= 2024.11.18.00)
    - RCTRequired
    - RCTTypeSafety
    - React-Core
    - React-debug
    - React-Fabric
    - React-featureflags
    - React-graphics
    - React-ImageManager
    - React-NativeModulesApple
    - React-RCTFabric
    - React-RCTImage
    - React-rendererdebug
    - React-utils
    - ReactCodegen
    - ReactCommon/turbomodule/bridging
    - ReactCommon/turbomodule/core
    - Yoga
  - RNShare (11.0.2):
    - DoubleConversion
    - glog
    - hermes-engine
    - RCT-Folly (= 2024.11.18.00)
    - RCTRequired
    - RCTTypeSafety
    - React-Core
    - React-debug
    - React-Fabric
    - React-featureflags
    - React-graphics
    - React-ImageManager
    - React-NativeModulesApple
    - React-RCTFabric
    - React-rendererdebug
    - React-utils
    - ReactCodegen
    - ReactCommon/turbomodule/bridging
    - ReactCommon/turbomodule/core
    - Yoga
  - RNSound (0.11.2):
    - React-Core
    - RNSound/Core (= 0.11.2)
  - RNSound/Core (0.11.2):
    - React-Core
  - RNSVG (15.9.0):
    - DoubleConversion
    - glog
    - hermes-engine
    - RCT-Folly (= 2024.11.18.00)
    - RCTRequired
    - RCTTypeSafety
    - React-Core
    - React-debug
    - React-Fabric
    - React-featureflags
    - React-graphics
    - React-ImageManager
    - React-NativeModulesApple
    - React-RCTFabric
    - React-rendererdebug
    - React-utils
    - ReactCodegen
    - ReactCommon/turbomodule/bridging
    - ReactCommon/turbomodule/core
    - RNSVG/common (= 15.9.0)
    - Yoga
  - RNSVG/common (15.9.0):
    - DoubleConversion
    - glog
    - hermes-engine
    - RCT-Folly (= 2024.11.18.00)
    - RCTRequired
    - RCTTypeSafety
    - React-Core
    - React-debug
    - React-Fabric
    - React-featureflags
    - React-graphics
    - React-ImageManager
    - React-NativeModulesApple
    - React-RCTFabric
    - React-rendererdebug
    - React-utils
    - ReactCodegen
    - ReactCommon/turbomodule/bridging
    - ReactCommon/turbomodule/core
    - Yoga
  - SDWebImage (5.19.4):
    - SDWebImage/Core (= 5.19.4)
  - SDWebImage/Core (5.19.4)
  - SDWebImageAVIFCoder (0.11.0):
    - libavif/core (>= 0.11.0)
    - SDWebImage (~> 5.10)
  - SDWebImageSVGCoder (1.7.0):
    - SDWebImage/Core (~> 5.6)
  - SDWebImageWebPCoder (0.14.6):
    - libwebp (~> 1.0)
    - SDWebImage/Core (~> 5.17)
  - SocketRocket (0.7.1)
  - Turf (2.8.0)
  - TweetNacl (1.0.2)
  - VisionCamera (4.6.1):
    - VisionCamera/Core (= 4.6.1)
    - VisionCamera/React (= 4.6.1)
  - VisionCamera/Core (4.6.1)
  - VisionCamera/React (4.6.1):
    - React-Core
  - Yoga (0.0.0)

DEPENDENCIES:
  - AirshipServiceExtension
  - AppLogs (from `../node_modules/react-native-app-logs/AppLogsPod`)
  - boost (from `../node_modules/react-native/third-party-podspecs/boost.podspec`)
  - DoubleConversion (from `../node_modules/react-native/third-party-podspecs/DoubleConversion.podspec`)
  - EXAV (from `../node_modules/expo-av/ios`)
  - EXImageLoader (from `../node_modules/expo-image-loader/ios`)
  - "expensify-react-native-background-task (from `../node_modules/@expensify/react-native-background-task`)"
  - Expo (from `../node_modules/expo`)
  - ExpoAsset (from `../node_modules/expo-asset/ios`)
  - ExpoFont (from `../node_modules/expo-font/ios`)
  - ExpoImage (from `../node_modules/expo-image/ios`)
  - ExpoImageManipulator (from `../node_modules/expo-image-manipulator/ios`)
  - ExpoModulesCore (from `../node_modules/expo-modules-core`)
  - fast_float (from `../node_modules/react-native/third-party-podspecs/fast_float.podspec`)
  - FBLazyVector (from `../node_modules/react-native/Libraries/FBLazyVector`)
  - fmt (from `../node_modules/react-native/third-party-podspecs/fmt.podspec`)
  - "FullStory (from `{:http=>\"https://ios-releases.fullstory.com/fullstory-1.52.0-xcframework.tar.gz\"}`)"
  - "fullstory_react-native (from `../node_modules/@fullstory/react-native`)"
  - glog (from `../node_modules/react-native/third-party-podspecs/glog.podspec`)
  - GzipSwift
  - hermes-engine (from `../node_modules/react-native/sdks/hermes-engine/hermes-engine.podspec`)
  - lottie-react-native (from `../node_modules/lottie-react-native`)
  - "onfido-react-native-sdk (from `../node_modules/@onfido/react-native-sdk`)"
  - "pusher-websocket-react-native (from `../node_modules/@pusher/pusher-websocket-react-native`)"
  - RCT-Folly (from `../node_modules/react-native/third-party-podspecs/RCT-Folly.podspec`)
  - RCT-Folly/Fabric (from `../node_modules/react-native/third-party-podspecs/RCT-Folly.podspec`)
  - RCTDeprecation (from `../node_modules/react-native/ReactApple/Libraries/RCTFoundation/RCTDeprecation`)
  - RCTRequired (from `../node_modules/react-native/Libraries/Required`)
  - RCTTypeSafety (from `../node_modules/react-native/Libraries/TypeSafety`)
  - React (from `../node_modules/react-native/`)
  - React-callinvoker (from `../node_modules/react-native/ReactCommon/callinvoker`)
  - React-Core (from `../node_modules/react-native/`)
  - React-Core/RCTWebSocket (from `../node_modules/react-native/`)
  - React-CoreModules (from `../node_modules/react-native/React/CoreModules`)
  - React-cxxreact (from `../node_modules/react-native/ReactCommon/cxxreact`)
  - React-debug (from `../node_modules/react-native/ReactCommon/react/debug`)
  - React-defaultsnativemodule (from `../node_modules/react-native/ReactCommon/react/nativemodule/defaults`)
  - React-domnativemodule (from `../node_modules/react-native/ReactCommon/react/nativemodule/dom`)
  - React-Fabric (from `../node_modules/react-native/ReactCommon`)
  - React-FabricComponents (from `../node_modules/react-native/ReactCommon`)
  - React-FabricImage (from `../node_modules/react-native/ReactCommon`)
  - React-featureflags (from `../node_modules/react-native/ReactCommon/react/featureflags`)
  - React-featureflagsnativemodule (from `../node_modules/react-native/ReactCommon/react/nativemodule/featureflags`)
  - React-graphics (from `../node_modules/react-native/ReactCommon/react/renderer/graphics`)
  - React-hermes (from `../node_modules/react-native/ReactCommon/hermes`)
  - React-idlecallbacksnativemodule (from `../node_modules/react-native/ReactCommon/react/nativemodule/idlecallbacks`)
  - React-ImageManager (from `../node_modules/react-native/ReactCommon/react/renderer/imagemanager/platform/ios`)
  - React-jserrorhandler (from `../node_modules/react-native/ReactCommon/jserrorhandler`)
  - React-jsi (from `../node_modules/react-native/ReactCommon/jsi`)
  - React-jsiexecutor (from `../node_modules/react-native/ReactCommon/jsiexecutor`)
  - React-jsinspector (from `../node_modules/react-native/ReactCommon/jsinspector-modern`)
  - React-jsitracing (from `../node_modules/react-native/ReactCommon/hermes/executor/`)
  - React-logger (from `../node_modules/react-native/ReactCommon/logger`)
  - React-Mapbuffer (from `../node_modules/react-native/ReactCommon`)
  - React-microtasksnativemodule (from `../node_modules/react-native/ReactCommon/react/nativemodule/microtasks`)
  - react-native-advanced-input-mask (from `../node_modules/react-native-advanced-input-mask`)
  - "react-native-airship (from `../node_modules/@ua/react-native-airship`)"
  - react-native-app-logs (from `../node_modules/react-native-app-logs`)
  - react-native-blob-util (from `../node_modules/react-native-blob-util`)
  - "react-native-cameraroll (from `../node_modules/@react-native-camera-roll/camera-roll`)"
  - react-native-config (from `../node_modules/react-native-config`)
  - react-native-document-picker (from `../node_modules/react-native-document-picker`)
  - "react-native-geolocation (from `../node_modules/@react-native-community/geolocation`)"
  - react-native-image-picker (from `../node_modules/react-native-image-picker`)
  - react-native-key-command (from `../node_modules/react-native-key-command`)
  - react-native-keyboard-controller (from `../node_modules/react-native-keyboard-controller`)
  - react-native-launch-arguments (from `../node_modules/react-native-launch-arguments`)
  - "react-native-netinfo (from `../node_modules/@react-native-community/netinfo`)"
  - react-native-pager-view (from `../node_modules/react-native-pager-view`)
  - react-native-pdf (from `../node_modules/react-native-pdf`)
  - react-native-performance (from `../node_modules/react-native-performance`)
  - react-native-plaid-link-sdk (from `../node_modules/react-native-plaid-link-sdk`)
  - react-native-quick-sqlite (from `../node_modules/react-native-quick-sqlite`)
  - react-native-release-profiler (from `../node_modules/react-native-release-profiler`)
  - react-native-safe-area-context (from `../node_modules/react-native-safe-area-context`)
  - react-native-view-shot (from `../node_modules/react-native-view-shot`)
  - react-native-webview (from `../node_modules/react-native-webview`)
  - React-nativeconfig (from `../node_modules/react-native/ReactCommon`)
  - React-NativeModulesApple (from `../node_modules/react-native/ReactCommon/react/nativemodule/core/platform/ios`)
  - React-perflogger (from `../node_modules/react-native/ReactCommon/reactperflogger`)
  - React-performancetimeline (from `../node_modules/react-native/ReactCommon/react/performance/timeline`)
  - React-RCTActionSheet (from `../node_modules/react-native/Libraries/ActionSheetIOS`)
  - React-RCTAnimation (from `../node_modules/react-native/Libraries/NativeAnimation`)
  - React-RCTAppDelegate (from `../node_modules/react-native/Libraries/AppDelegate`)
  - React-RCTBlob (from `../node_modules/react-native/Libraries/Blob`)
  - React-RCTFabric (from `../node_modules/react-native/React`)
  - React-RCTFBReactNativeSpec (from `../node_modules/react-native/React`)
  - React-RCTImage (from `../node_modules/react-native/Libraries/Image`)
  - React-RCTLinking (from `../node_modules/react-native/Libraries/LinkingIOS`)
  - React-RCTNetwork (from `../node_modules/react-native/Libraries/Network`)
  - React-RCTSettings (from `../node_modules/react-native/Libraries/Settings`)
  - React-RCTText (from `../node_modules/react-native/Libraries/Text`)
  - React-RCTVibration (from `../node_modules/react-native/Libraries/Vibration`)
  - React-rendererconsistency (from `../node_modules/react-native/ReactCommon/react/renderer/consistency`)
  - React-rendererdebug (from `../node_modules/react-native/ReactCommon/react/renderer/debug`)
  - React-rncore (from `../node_modules/react-native/ReactCommon`)
  - React-RuntimeApple (from `../node_modules/react-native/ReactCommon/react/runtime/platform/ios`)
  - React-RuntimeCore (from `../node_modules/react-native/ReactCommon/react/runtime`)
  - React-runtimeexecutor (from `../node_modules/react-native/ReactCommon/runtimeexecutor`)
  - React-RuntimeHermes (from `../node_modules/react-native/ReactCommon/react/runtime`)
  - React-runtimescheduler (from `../node_modules/react-native/ReactCommon/react/renderer/runtimescheduler`)
  - React-timing (from `../node_modules/react-native/ReactCommon/react/timing`)
  - React-utils (from `../node_modules/react-native/ReactCommon/react/utils`)
  - ReactAppDependencyProvider (from `build/generated/ios`)
  - ReactCodegen (from `build/generated/ios`)
  - ReactCommon/turbomodule/core (from `../node_modules/react-native/ReactCommon`)
  - "ReactNativeHybridApp (from `../node_modules/@expensify/react-native-hybrid-app`)"
  - "RNAppleAuthentication (from `../node_modules/@invertase/react-native-apple-authentication`)"
  - "RNCClipboard (from `../node_modules/@react-native-clipboard/clipboard`)"
  - "RNCPicker (from `../node_modules/@react-native-picker/picker`)"
  - RNDeviceInfo (from `../node_modules/react-native-device-info`)
  - "RNFBAnalytics (from `../node_modules/@react-native-firebase/analytics`)"
  - "RNFBApp (from `../node_modules/@react-native-firebase/app`)"
  - "RNFBCrashlytics (from `../node_modules/@react-native-firebase/crashlytics`)"
  - "RNFBPerf (from `../node_modules/@react-native-firebase/perf`)"
  - "RNFlashList (from `../node_modules/@shopify/flash-list`)"
  - RNFS (from `../node_modules/react-native-fs`)
  - RNGestureHandler (from `../node_modules/react-native-gesture-handler`)
  - "RNGoogleSignin (from `../node_modules/@react-native-google-signin/google-signin`)"
  - "RNLiveMarkdown (from `../node_modules/@expensify/react-native-live-markdown`)"
  - RNLocalize (from `../node_modules/react-native-localize`)
  - "rnmapbox-maps (from `../node_modules/@rnmapbox/maps`)"
  - RNPermissions (from `../node_modules/react-native-permissions`)
  - RNReactNativeHapticFeedback (from `../node_modules/react-native-haptic-feedback`)
  - RNReanimated (from `../node_modules/react-native-reanimated`)
  - RNScreens (from `../node_modules/react-native-screens`)
  - RNShare (from `../node_modules/react-native-share`)
  - RNSound (from `../node_modules/react-native-sound`)
  - RNSVG (from `../node_modules/react-native-svg`)
  - VisionCamera (from `../node_modules/react-native-vision-camera`)
  - Yoga (from `../node_modules/react-native/ReactCommon/yoga`)

SPEC REPOS:
  trunk:
    - Airship
    - AirshipFrameworkProxy
    - AirshipServiceExtension
    - AppAuth
    - Firebase
    - FirebaseABTesting
    - FirebaseAnalytics
    - FirebaseCore
    - FirebaseCoreDiagnostics
    - FirebaseCrashlytics
    - FirebaseInstallations
    - FirebasePerformance
    - FirebaseRemoteConfig
    - ForkInputMask
    - GoogleAppMeasurement
    - GoogleDataTransport
    - GoogleSignIn
    - GoogleUtilities
    - GTMAppAuth
    - GTMSessionFetcher
    - GzipSwift
    - libavif
    - libdav1d
    - libwebp
    - lottie-ios
    - MapboxCommon
    - MapboxCoreMaps
    - MapboxMaps
    - MapboxMobileEvents
    - nanopb
    - NWWebSocket
    - Onfido
    - Plaid
    - PromisesObjC
    - PusherSwift
    - SDWebImage
    - SDWebImageAVIFCoder
    - SDWebImageSVGCoder
    - SDWebImageWebPCoder
    - SocketRocket
    - Turf
    - TweetNacl

EXTERNAL SOURCES:
  AppLogs:
    :path: "../node_modules/react-native-app-logs/AppLogsPod"
  boost:
    :podspec: "../node_modules/react-native/third-party-podspecs/boost.podspec"
  DoubleConversion:
    :podspec: "../node_modules/react-native/third-party-podspecs/DoubleConversion.podspec"
  EXAV:
    :path: "../node_modules/expo-av/ios"
  EXImageLoader:
    :path: "../node_modules/expo-image-loader/ios"
  expensify-react-native-background-task:
    :path: "../node_modules/@expensify/react-native-background-task"
  Expo:
    :path: "../node_modules/expo"
  ExpoAsset:
    :path: "../node_modules/expo-asset/ios"
  ExpoFont:
    :path: "../node_modules/expo-font/ios"
  ExpoImage:
    :path: "../node_modules/expo-image/ios"
  ExpoImageManipulator:
    :path: "../node_modules/expo-image-manipulator/ios"
  ExpoModulesCore:
    :path: "../node_modules/expo-modules-core"
  fast_float:
    :podspec: "../node_modules/react-native/third-party-podspecs/fast_float.podspec"
  FBLazyVector:
    :path: "../node_modules/react-native/Libraries/FBLazyVector"
  fmt:
    :podspec: "../node_modules/react-native/third-party-podspecs/fmt.podspec"
  FullStory:
    :http: https://ios-releases.fullstory.com/fullstory-1.52.0-xcframework.tar.gz
  fullstory_react-native:
    :path: "../node_modules/@fullstory/react-native"
  glog:
    :podspec: "../node_modules/react-native/third-party-podspecs/glog.podspec"
  hermes-engine:
    :podspec: "../node_modules/react-native/sdks/hermes-engine/hermes-engine.podspec"
    :tag: hermes-2024-11-25-RNv0.77.0-d4f25d534ab744866448b36ca3bf3d97c08e638c
  lottie-react-native:
    :path: "../node_modules/lottie-react-native"
  onfido-react-native-sdk:
    :path: "../node_modules/@onfido/react-native-sdk"
  pusher-websocket-react-native:
    :path: "../node_modules/@pusher/pusher-websocket-react-native"
  RCT-Folly:
    :podspec: "../node_modules/react-native/third-party-podspecs/RCT-Folly.podspec"
  RCTDeprecation:
    :path: "../node_modules/react-native/ReactApple/Libraries/RCTFoundation/RCTDeprecation"
  RCTRequired:
    :path: "../node_modules/react-native/Libraries/Required"
  RCTTypeSafety:
    :path: "../node_modules/react-native/Libraries/TypeSafety"
  React:
    :path: "../node_modules/react-native/"
  React-callinvoker:
    :path: "../node_modules/react-native/ReactCommon/callinvoker"
  React-Core:
    :path: "../node_modules/react-native/"
  React-CoreModules:
    :path: "../node_modules/react-native/React/CoreModules"
  React-cxxreact:
    :path: "../node_modules/react-native/ReactCommon/cxxreact"
  React-debug:
    :path: "../node_modules/react-native/ReactCommon/react/debug"
  React-defaultsnativemodule:
    :path: "../node_modules/react-native/ReactCommon/react/nativemodule/defaults"
  React-domnativemodule:
    :path: "../node_modules/react-native/ReactCommon/react/nativemodule/dom"
  React-Fabric:
    :path: "../node_modules/react-native/ReactCommon"
  React-FabricComponents:
    :path: "../node_modules/react-native/ReactCommon"
  React-FabricImage:
    :path: "../node_modules/react-native/ReactCommon"
  React-featureflags:
    :path: "../node_modules/react-native/ReactCommon/react/featureflags"
  React-featureflagsnativemodule:
    :path: "../node_modules/react-native/ReactCommon/react/nativemodule/featureflags"
  React-graphics:
    :path: "../node_modules/react-native/ReactCommon/react/renderer/graphics"
  React-hermes:
    :path: "../node_modules/react-native/ReactCommon/hermes"
  React-idlecallbacksnativemodule:
    :path: "../node_modules/react-native/ReactCommon/react/nativemodule/idlecallbacks"
  React-ImageManager:
    :path: "../node_modules/react-native/ReactCommon/react/renderer/imagemanager/platform/ios"
  React-jserrorhandler:
    :path: "../node_modules/react-native/ReactCommon/jserrorhandler"
  React-jsi:
    :path: "../node_modules/react-native/ReactCommon/jsi"
  React-jsiexecutor:
    :path: "../node_modules/react-native/ReactCommon/jsiexecutor"
  React-jsinspector:
    :path: "../node_modules/react-native/ReactCommon/jsinspector-modern"
  React-jsitracing:
    :path: "../node_modules/react-native/ReactCommon/hermes/executor/"
  React-logger:
    :path: "../node_modules/react-native/ReactCommon/logger"
  React-Mapbuffer:
    :path: "../node_modules/react-native/ReactCommon"
  React-microtasksnativemodule:
    :path: "../node_modules/react-native/ReactCommon/react/nativemodule/microtasks"
  react-native-advanced-input-mask:
    :path: "../node_modules/react-native-advanced-input-mask"
  react-native-airship:
    :path: "../node_modules/@ua/react-native-airship"
  react-native-app-logs:
    :path: "../node_modules/react-native-app-logs"
  react-native-blob-util:
    :path: "../node_modules/react-native-blob-util"
  react-native-cameraroll:
    :path: "../node_modules/@react-native-camera-roll/camera-roll"
  react-native-config:
    :path: "../node_modules/react-native-config"
  react-native-document-picker:
    :path: "../node_modules/react-native-document-picker"
  react-native-geolocation:
    :path: "../node_modules/@react-native-community/geolocation"
  react-native-image-picker:
    :path: "../node_modules/react-native-image-picker"
  react-native-key-command:
    :path: "../node_modules/react-native-key-command"
  react-native-keyboard-controller:
    :path: "../node_modules/react-native-keyboard-controller"
  react-native-launch-arguments:
    :path: "../node_modules/react-native-launch-arguments"
  react-native-netinfo:
    :path: "../node_modules/@react-native-community/netinfo"
  react-native-pager-view:
    :path: "../node_modules/react-native-pager-view"
  react-native-pdf:
    :path: "../node_modules/react-native-pdf"
  react-native-performance:
    :path: "../node_modules/react-native-performance"
  react-native-plaid-link-sdk:
    :path: "../node_modules/react-native-plaid-link-sdk"
  react-native-quick-sqlite:
    :path: "../node_modules/react-native-quick-sqlite"
  react-native-release-profiler:
    :path: "../node_modules/react-native-release-profiler"
  react-native-safe-area-context:
    :path: "../node_modules/react-native-safe-area-context"
  react-native-view-shot:
    :path: "../node_modules/react-native-view-shot"
  react-native-webview:
    :path: "../node_modules/react-native-webview"
  React-nativeconfig:
    :path: "../node_modules/react-native/ReactCommon"
  React-NativeModulesApple:
    :path: "../node_modules/react-native/ReactCommon/react/nativemodule/core/platform/ios"
  React-perflogger:
    :path: "../node_modules/react-native/ReactCommon/reactperflogger"
  React-performancetimeline:
    :path: "../node_modules/react-native/ReactCommon/react/performance/timeline"
  React-RCTActionSheet:
    :path: "../node_modules/react-native/Libraries/ActionSheetIOS"
  React-RCTAnimation:
    :path: "../node_modules/react-native/Libraries/NativeAnimation"
  React-RCTAppDelegate:
    :path: "../node_modules/react-native/Libraries/AppDelegate"
  React-RCTBlob:
    :path: "../node_modules/react-native/Libraries/Blob"
  React-RCTFabric:
    :path: "../node_modules/react-native/React"
  React-RCTFBReactNativeSpec:
    :path: "../node_modules/react-native/React"
  React-RCTImage:
    :path: "../node_modules/react-native/Libraries/Image"
  React-RCTLinking:
    :path: "../node_modules/react-native/Libraries/LinkingIOS"
  React-RCTNetwork:
    :path: "../node_modules/react-native/Libraries/Network"
  React-RCTSettings:
    :path: "../node_modules/react-native/Libraries/Settings"
  React-RCTText:
    :path: "../node_modules/react-native/Libraries/Text"
  React-RCTVibration:
    :path: "../node_modules/react-native/Libraries/Vibration"
  React-rendererconsistency:
    :path: "../node_modules/react-native/ReactCommon/react/renderer/consistency"
  React-rendererdebug:
    :path: "../node_modules/react-native/ReactCommon/react/renderer/debug"
  React-rncore:
    :path: "../node_modules/react-native/ReactCommon"
  React-RuntimeApple:
    :path: "../node_modules/react-native/ReactCommon/react/runtime/platform/ios"
  React-RuntimeCore:
    :path: "../node_modules/react-native/ReactCommon/react/runtime"
  React-runtimeexecutor:
    :path: "../node_modules/react-native/ReactCommon/runtimeexecutor"
  React-RuntimeHermes:
    :path: "../node_modules/react-native/ReactCommon/react/runtime"
  React-runtimescheduler:
    :path: "../node_modules/react-native/ReactCommon/react/renderer/runtimescheduler"
  React-timing:
    :path: "../node_modules/react-native/ReactCommon/react/timing"
  React-utils:
    :path: "../node_modules/react-native/ReactCommon/react/utils"
  ReactAppDependencyProvider:
    :path: build/generated/ios
  ReactCodegen:
    :path: build/generated/ios
  ReactCommon:
    :path: "../node_modules/react-native/ReactCommon"
  ReactNativeHybridApp:
    :path: "../node_modules/@expensify/react-native-hybrid-app"
  RNAppleAuthentication:
    :path: "../node_modules/@invertase/react-native-apple-authentication"
  RNCClipboard:
    :path: "../node_modules/@react-native-clipboard/clipboard"
  RNCPicker:
    :path: "../node_modules/@react-native-picker/picker"
  RNDeviceInfo:
    :path: "../node_modules/react-native-device-info"
  RNFBAnalytics:
    :path: "../node_modules/@react-native-firebase/analytics"
  RNFBApp:
    :path: "../node_modules/@react-native-firebase/app"
  RNFBCrashlytics:
    :path: "../node_modules/@react-native-firebase/crashlytics"
  RNFBPerf:
    :path: "../node_modules/@react-native-firebase/perf"
  RNFlashList:
    :path: "../node_modules/@shopify/flash-list"
  RNFS:
    :path: "../node_modules/react-native-fs"
  RNGestureHandler:
    :path: "../node_modules/react-native-gesture-handler"
  RNGoogleSignin:
    :path: "../node_modules/@react-native-google-signin/google-signin"
  RNLiveMarkdown:
    :path: "../node_modules/@expensify/react-native-live-markdown"
  RNLocalize:
    :path: "../node_modules/react-native-localize"
  rnmapbox-maps:
    :path: "../node_modules/@rnmapbox/maps"
  RNPermissions:
    :path: "../node_modules/react-native-permissions"
  RNReactNativeHapticFeedback:
    :path: "../node_modules/react-native-haptic-feedback"
  RNReanimated:
    :path: "../node_modules/react-native-reanimated"
  RNScreens:
    :path: "../node_modules/react-native-screens"
  RNShare:
    :path: "../node_modules/react-native-share"
  RNSound:
    :path: "../node_modules/react-native-sound"
  RNSVG:
    :path: "../node_modules/react-native-svg"
  VisionCamera:
    :path: "../node_modules/react-native-vision-camera"
  Yoga:
    :path: "../node_modules/react-native/ReactCommon/yoga"

CHECKOUT OPTIONS:
  FullStory:
    :http: https://ios-releases.fullstory.com/fullstory-1.52.0-xcframework.tar.gz

SPEC CHECKSUMS:
  Airship: bb32ff2c5a811352da074480357d9f02dbb8f327
  AirshipFrameworkProxy: dbd862dc6fb21b13e8b196458d626123e2a43a50
  AirshipServiceExtension: 9c73369f426396d9fb9ff222d86d842fac76ba46
  AppAuth: 501c04eda8a8d11f179dbe8637b7a91bb7e5d2fa
  AppLogs: 3bc4e9b141dbf265b9464409caaa40416a9ee0e0
  boost: 7e761d76ca2ce687f7cc98e698152abd03a18f90
  DoubleConversion: cb417026b2400c8f53ae97020b2be961b59470cb
  EXAV: 57ea461614a714b8b8fcc72c6fbc298b8f1ec78b
  EXImageLoader: 759063a65ab016b836f73972d3bb25404888713d
  expensify-react-native-background-task: f180077e77a41952128fdc2c83ce1d980994d125
  Expo: c124b1c2129e79a181c16c364aec9add939bea24
  ExpoAsset: 6cc988c426b5fc997859cc0f8f6728d1376bf53f
  ExpoFont: 8b14db1afebf62e9774613a082e402985f4e747c
  ExpoImage: 3099001359e4414d60addd7c3e00a5d949df41e0
  ExpoImageManipulator: 43c7bb3ecccbe993054d2e9131c8dcbe54f1385b
  ExpoModulesCore: 602c3b9247a11fd714e37c9c7452cac130b9715f
  fast_float: 06eeec4fe712a76acc9376682e4808b05ce978b6
  FBLazyVector: 79c4b7ec726447eec5f8593379466bd9fde1aa14
  Firebase: 629510f1a9ddb235f3a7c5c8ceb23ba887f0f814
  FirebaseABTesting: 10cbce8db9985ae2e3847ea44e9947dd18f94e10
  FirebaseAnalytics: 5506ea8b867d8423485a84b4cd612d279f7b0b8a
  FirebaseCore: 98b29e3828f0a53651c363937a7f7d92a19f1ba2
  FirebaseCoreDiagnostics: 92e07a649aeb66352b319d43bdd2ee3942af84cb
  FirebaseCrashlytics: 3660c045c8e45cc4276110562a0ef44cf43c8157
  FirebaseInstallations: 40bd9054049b2eae9a2c38ef1c3dd213df3605cd
  FirebasePerformance: 0c01a7a496657d7cea86d40c0b1725259d164c6c
  FirebaseRemoteConfig: 2d6e2cfdb49af79535c8af8a80a4a5009038ec2b
  fmt: a40bb5bd0294ea969aaaba240a927bd33d878cdd
  ForkInputMask: 55e3fbab504b22da98483e9f9a6514b98fdd2f3c
  FullStory: c8a10b2358c0d33c57be84d16e4c440b0434b33d
  fullstory_react-native: 5132c9dfa5e1ea4ec42679a708af782d4c4ec4bc
  glog: eb93e2f488219332457c3c4eafd2738ddc7e80b8
  GoogleAppMeasurement: 5ba1164e3c844ba84272555e916d0a6d3d977e91
  GoogleDataTransport: 6c09b596d841063d76d4288cc2d2f42cc36e1e2a
  GoogleSignIn: d4281ab6cf21542b1cfaff85c191f230b399d2db
  GoogleUtilities: ea963c370a38a8069cc5f7ba4ca849a60b6d7d15
  GTMAppAuth: f69bd07d68cd3b766125f7e072c45d7340dea0de
  GTMSessionFetcher: 5aea5ba6bd522a239e236100971f10cb71b96ab6
  GzipSwift: 893f3e48e597a1a4f62fafcb6514220fcf8287fa
  hermes-engine: ccc24d29d650ea725d582a9a53d57cd417fbdb53
  libavif: 84bbb62fb232c3018d6f1bab79beea87e35de7b7
  libdav1d: 23581a4d8ec811ff171ed5e2e05cd27bad64c39f
  libwebp: 1786c9f4ff8a279e4dac1e8f385004d5fc253009
  lottie-ios: 3d98679b41fa6fd6aff2352b3953dbd3df8a397e
  lottie-react-native: 0f6ceb2f3eff212f2498c953dffee442590aa492
  MapboxCommon: 873b75dd0e8c5d7029e0c849437eba365f4887e5
  MapboxCoreMaps: 35685edba03e44468aed57c3dfd7f8795edafda8
  MapboxMaps: 05822ab0ee74f7d626e6471572439afe35c1c116
  MapboxMobileEvents: d044b9edbe0ec7df60f6c2c9634fe9a7f449266b
  nanopb: a0ba3315591a9ae0a16a309ee504766e90db0c96
  NWWebSocket: 040d22f23438cc09aaeabf537beff67699c3c76d
  Onfido: f3af62ea1c9a419589c133e3e511e5d2c4f3f8af
  onfido-react-native-sdk: 1b8abe574234b86a592d7efb4eeada715709e23b
  Plaid: c32f22ffce5ec67c9e6147eaf6c4d7d5f8086d89
  PromisesObjC: f5707f49cb48b9636751c5b2e7d227e43fba9f47
  pusher-websocket-react-native: e40c49a1e4ec96d4157375aebcf44943f0f8f62f
  PusherSwift: cad631bad86cfff4b8458dce1310a7774e469b1f
  RCT-Folly: 36fe2295e44b10d831836cc0d1daec5f8abcf809
  RCTDeprecation: 664055db806cce35c3c1b43c84414dd66e117ae6
  RCTRequired: dc9a83fa1012054f94430d210337ca3a1afe6fc0
  RCTTypeSafety: 031cefa254a1df313a196f105b8fcffdab1c5ab6
  React: 8edfc46c315852ec88ea4a29d5e79019af3dc667
  React-callinvoker: 4450b01574dfc7a8f074f7e29e6965ac04859c8f
  React-Core: 13bdd0a0125fdaecdee747b62e02d2a65b026520
  React-CoreModules: ebe93fa403bbd4d0909de105ffd34eeaad355083
  React-cxxreact: af8a2be3edfed0e1168279eea443f95a7285602e
  React-debug: b0f7271aeacc2eb9e34f863397dcfc204ef721c0
  React-defaultsnativemodule: 2ad21fff895dabfb7db60ee1c37d0a3866229430
  React-domnativemodule: f788e7169988a61ac38a5fc493ac02b5fbda7d6b
  React-Fabric: 8b404451db2bb07bcf0e3f6dfebfb26455e4d7ce
  React-FabricComponents: 40cecebced128b2aa50c25a5fa6fdcd3b175286d
  React-FabricImage: 81787fa643b67f1327b4aa5fa1678dc73a771e34
  React-featureflags: 23d3dcdac6c9badeeb631db8a0883c7a3108d580
  React-featureflagsnativemodule: 0a513d79c46288c108c5660c85b4d255ab8a7abd
  React-graphics: 61380f6d01a225af9a3808dfd0f16622d2b6f90d
  React-hermes: 55685771359191ccc4efed69f98da90353235b9d
  React-idlecallbacksnativemodule: bef8c33ab7f9f8459f9a2750021375c4246b507e
  React-ImageManager: bab699b4ed44ce23b23d5bcab1cdc376eb69d583
  React-jserrorhandler: 7e3bdce29ae1b8d12959e4e42f3adc847a8d3750
  React-jsi: 07273ffe8eb40a0e21a68d2fdaf1a6a032d46c1d
  React-jsiexecutor: f5512f2b849e96add6309fd14a1731c704851da5
  React-jsinspector: 615b4497d1258b5249096612cb488db006d95a8f
  React-jsitracing: 838bbd073e24e84cf936354f085721cbc9204d70
  React-logger: 1935d6e6461e9c8be4c87af56c56a4876021171e
  React-Mapbuffer: 212171f037e3b22e6c2df839aa826806da480b85
  React-microtasksnativemodule: 72564d5469003687d39bfc4efad281df8efc0684
  react-native-advanced-input-mask: 7783a35343e2f0ec4b726d526bda4665e8fc11c9
  react-native-airship: 8debc21d80534128d87269cb309164e2941b068a
  react-native-app-logs: 70fb83d2fe260d3911e5bb222496ef1f7a2bfef9
  react-native-blob-util: d65692a2acce17b7a836805114828142a3634033
  react-native-cameraroll: 78710a5d35b0c6f41899a193e714564d8fd648b0
  react-native-config: 5b9e180ca7beb5748ba473b257bb9a7d10e2a957
  react-native-document-picker: da64a39fd71a84a9d3f7f58c8b0623c393e9991c
  react-native-geolocation: cd91e4fd914de585933c836fd71f6bdb3c97a410
  react-native-image-picker: 9e419813377d42566b0168121ab9483614488db5
  react-native-key-command: 96c9dfb09bc89ecd1d58348c0d3ed84d0255648b
  react-native-keyboard-controller: 6a16bfbe1f3eb935e9ed52aeb6b980f1c6f6f6db
  react-native-launch-arguments: 5f41e0abf88a15e3c5309b8875d6fd5ac43df49d
<<<<<<< HEAD
  react-native-netinfo: eb0dfd4450b6f825eea973c490cee45db21cf570
  react-native-pager-view: cba0b1eec276fb3d8198f04ffada78b0a1702c0a
  react-native-pdf: e4ae1d67ffaadc6f0e1bb103036276371e446626
  react-native-performance: 6171618da76fcf5aaed3eff4e841e44f3fbe05f0
  react-native-plaid-link-sdk: e774d5c1d57e10b5a8759dd439bcbd9a6af17fa1
  react-native-quick-sqlite: 407d285646c6ca0674147ea2e08e48e7983409ad
  react-native-release-profiler: dffea1dd7929bf5cf7da5ad4697dea7d9a062377
  react-native-safe-area-context: b3edb1da341e5e61f865763d9e0b6d3d34706464
  react-native-view-shot: bb169342812ded991a4a0387e7d0b17cb515e62a
  react-native-webview: b375842af66a9f0ab979378bdc8b26eeb5d8e3ee
  React-nativeconfig: cb207ebba7cafce30657c7ad9f1587a8f32e4564
  React-NativeModulesApple: 82a8bee52df9f5b378195a500f22be3a6ef0f890
  React-perflogger: 8152bab3f0eb4b8751f282f9af7caed2c823a9ea
  React-performancetimeline: 3ef4a640b56f9c7ec5f52bd93217b9b607c37cf4
  React-RCTActionSheet: 0fdf55fb8724856d63ca8c63cdb4e2325e15e8ec
  React-RCTAnimation: b93f5a1675cc2599e96851fec13c909fdfb1d6bb
  React-RCTAppDelegate: 1e52340adeca84f16211da985a420b9435118fef
  React-RCTBlob: e437ac6279a3cc2ddea9bffc8e258efac71b2609
  React-RCTFabric: 0a9ae1f46dfe9e11ea3664d2ce0f5fd1e58f58a8
  React-RCTFBReactNativeSpec: d25807c3413a4574c1c90240ff58e8704606d5af
  React-RCTImage: 028171a4d7017ea96a2e605c817cd76f01ed3836
  React-RCTLinking: e3f5431ab5f8f56b82387d41a2c484a278a8e645
  React-RCTNetwork: 6de20da228ffe8bd9c9e3bafe3f7d1dfe1d7bd55
  React-RCTSettings: 433c9f6a070bcecbe5a44d5009326b4d6f3b0667
  React-RCTText: 46249950f8d8738b90a60883d19b5bef09f0a296
  React-RCTVibration: 8f41e85ab6d40c7db6111ca9e8c7492c8de374fb
  React-rendererconsistency: c766ce7261ab6ed6be7bc155c403e29436d4f156
  React-rendererdebug: 1f619b295f346242842f3accee23e8394b995d3c
  React-rncore: cafe45e14d870bbecbbf4bd89e12ef3b596e1f2d
  React-RuntimeApple: 7f27fb75a37e00a8e1efaa6e8f7a5b653871fb1b
  React-RuntimeCore: b4756a863be9d7128d8e31ac3c0505e088d1530f
  React-runtimeexecutor: 201311bdafb53b5c30292782c8ee90193af86d91
  React-RuntimeHermes: 4bd3779228ffeaeae3a72747fff66861bad569ac
  React-runtimescheduler: 845c26b9870053c312f3a4f358ba7ec897c01605
  React-timing: 127d8598b5a15ae5b29ebd0ec474d590285c6f2f
  React-utils: e33fe9381f4f7f25b2dfdf9526c82f5be8712c86
  ReactAppDependencyProvider: e7e92253013754a8c35ebdbf8ad700f4e8956f62
  ReactCodegen: 8c6710db5ccee603fa0475978465b606abe1ed77
  ReactCommon: 8da6c58517fa560d0fc7a9da83093457303ae9f8
=======
  react-native-netinfo: fb5112b1fa754975485884ae85a3fb6a684f49d5
  react-native-pager-view: abc5ef92699233eb726442c7f452cac82f73d0cb
  react-native-pdf: dd6ae39a93607a80919bef9f3499e840c693989d
  react-native-performance: 3c608307be10964f8a97d3af462f37125b6d8fa5
  react-native-plaid-link-sdk: f91a22b45b7c3d4cd6c47273200dc57df35068b0
  react-native-quick-sqlite: 7c793c9f5834e756b336257a8d8b8239b7ceb451
  react-native-release-profiler: 131ec5e4145d900b2be2a8d6641e2ce0dd784259
  react-native-safe-area-context: 458f6b948437afcb59198016b26bbd02ff9c3b47
  react-native-view-shot: 6bafd491eb295b5834e05c469a37ecbd796d5b22
  react-native-webview: ad29375839c9aa0409ce8e8693291b42bdc067a4
  React-nativeconfig: aeed6e2a8ac02b2df54476afcc7c663416c12bf7
  React-NativeModulesApple: c5b7813da94136f50ef084fa1ac077332dcfc658
  React-perflogger: b5d62ef0747a110bd828b7620bcb6fd73e82d000
  React-performancetimeline: 81884d35896b22d51832e7c8748c8330ec73c491
  React-RCTActionSheet: c940a35d71686941ac2b96dd07bde11ea0f0c34f
  React-RCTAnimation: e1dbb4e530d6f58437ab2fae372de3788ecdffab
  React-RCTAppDelegate: f9825950ac2c52ae1cf46b648bb362b86b62fe41
  React-RCTBlob: 9cdac4721a76e2d132fb1760eafd0a8f150d1c96
  React-RCTFabric: c0aa01a448bcebb1326d068ed7545eb11561e663
  React-RCTImage: f09f5165807e1a69a2bbac6c7168a8ed57ed4e26
  React-RCTLinking: 4ea06b79cba7e15d8af4d86b1dcede6bd29a47fd
  React-RCTNetwork: 43a38148c7a4a2380e76b08f07f02ee8eaac8965
  React-RCTSettings: cc60bb6b38eed0683696b5ddf45b0a4a1441147b
  React-RCTText: fbe5e6e886beefd5d432790bc50b7aa2b6504264
  React-RCTVibration: 061dbf7a0a1e77bfc1c4672e7be6884dc12f18bf
  React-rendererconsistency: bd7b05c2a06f016a1b916f5ea404d5ab365e6e65
  React-rendererdebug: 3f63479f704e266a3bf104c897315a885c72859b
  React-rncore: 33ea67bfd2eeaa4f4a0c9e0e8bd55e9b7ccb9faa
  React-RuntimeApple: bcd91a191637ab5895593135de74ac54bf88df5d
  React-RuntimeCore: 3a42a7f12f5f6cc4cb0e22446540165d204d7a15
  React-runtimeexecutor: db3f17084ee7b71ab84912c527d428cc3a137841
  React-RuntimeHermes: 91bcd6aeec4bab20cebd33cb8984e3825ccdc77e
  React-runtimescheduler: 92a5a092ded9a9aaac765ac940d26b52bac48901
  React-timing: 54693ad0872f64127f7cb41675b1be4fd28ea4dc
  React-utils: 2bcaf4f4dfe361344bce2fae428603d518488630
  ReactCodegen: ae99a130606068ed40d1d9c0d5f25fda142a0647
  ReactCommon: 89c87b343deacc8610b099ac764848f0ce937e3e
  ReactNativeHybridApp: 18cab0d029f08d51391a07c5c2c7872287544485
>>>>>>> 931dcd36
  RNAppleAuthentication: 0571c08da8c327ae2afc0261b48b4a515b0286a6
  RNCClipboard: 97d92b55b35f73533df13f1291532afaa278063e
  RNCPicker: df40bc15151322f96fd2c59fb987a95d6de03b26
  RNDeviceInfo: a24bbab321aca6ab97e52935d60b7e2c66fec9c4
  RNFBAnalytics: f76bfa164ac235b00505deb9fc1776634056898c
  RNFBApp: 729c0666395b1953198dc4a1ec6deb8fbe1c302e
  RNFBCrashlytics: 2061ca863e8e2fa1aae9b12477d7dfa8e88ca0f9
  RNFBPerf: 389914cda4000fe0d996a752532a591132cbf3f9
  RNFlashList: cb8f8b4dbf724147e86a373e7ac78c602cbfebcc
  RNFS: 4ac0f0ea233904cb798630b3c077808c06931688
  RNGestureHandler: 4e7defe5095e936424173fc75f0bf2af5bba8e23
  RNGoogleSignin: ccaa4a81582cf713eea562c5dd9dc1961a715fd0
  RNLiveMarkdown: 6e45d308a73d7e8b1a10d758ad1562c469b5502b
  RNLocalize: d4b8af4e442d4bcca54e68fc687a2129b4d71a81
  rnmapbox-maps: 1d313fe5d7d18845b3015ffd6994e0c81afbffcd
  RNPermissions: ae4949b7250af8edc4791e440490c0f96237b329
  RNReactNativeHapticFeedback: 5fdbbaedabc1698dc3bb2a72105fadf63136a451
  RNReanimated: ef80cf675203a39bb5e5464234cb08a0f0040ac2
  RNScreens: 520a873712f4a9822e18004d6959ed0daba38367
  RNShare: c91b5757e92391206939fdf8fce0a3d966e2b6d6
  RNSound: 6c156f925295bdc83e8e422e7d8b38d33bc71852
  RNSVG: 297c578f1fa3f8b749137ead32435b7bd8fa9136
  SDWebImage: 066c47b573f408f18caa467d71deace7c0f8280d
  SDWebImageAVIFCoder: 00310d246aab3232ce77f1d8f0076f8c4b021d90
  SDWebImageSVGCoder: 15a300a97ec1c8ac958f009c02220ac0402e936c
  SDWebImageWebPCoder: e38c0a70396191361d60c092933e22c20d5b1380
  SocketRocket: d4aabe649be1e368d1318fdf28a022d714d65748
  Turf: aa2ede4298009639d10db36aba1a7ebaad072a5e
  TweetNacl: 3abf4d1d2082b0114e7a67410e300892448951e6
  VisionCamera: c95a8ad535f527562be1fb05fb2fd324578e769c
  Yoga: 1fd059161b449018342943b095a6d4e69bcaa719

PODFILE CHECKSUM: e185ffe0937c6bc63c014c3164f1756b549b7af6

COCOAPODS: 1.15.2<|MERGE_RESOLUTION|>--- conflicted
+++ resolved
@@ -2308,7 +2308,6 @@
     - React-utils
     - ReactCommon/turbomodule/bridging
     - ReactCommon/turbomodule/core
-<<<<<<< HEAD
   - ReactCommon (0.77.1):
     - ReactCommon/turbomodule (= 0.77.1)
   - ReactCommon/turbomodule (0.77.1):
@@ -2341,47 +2340,6 @@
     - DoubleConversion
     - fast_float (= 6.1.4)
     - fmt (= 11.0.2)
-    - glog
-    - hermes-engine
-    - RCT-Folly (= 2024.11.18.00)
-    - React-callinvoker (= 0.77.1)
-    - React-cxxreact (= 0.77.1)
-    - React-debug (= 0.77.1)
-    - React-featureflags (= 0.77.1)
-    - React-jsi (= 0.77.1)
-    - React-logger (= 0.77.1)
-    - React-perflogger (= 0.77.1)
-    - React-utils (= 0.77.1)
-=======
-  - ReactCommon (0.76.3):
-    - ReactCommon/turbomodule (= 0.76.3)
-  - ReactCommon/turbomodule (0.76.3):
-    - DoubleConversion
-    - fmt (= 9.1.0)
-    - glog
-    - hermes-engine
-    - RCT-Folly (= 2024.01.01.00)
-    - React-callinvoker (= 0.76.3)
-    - React-cxxreact (= 0.76.3)
-    - React-jsi (= 0.76.3)
-    - React-logger (= 0.76.3)
-    - React-perflogger (= 0.76.3)
-    - ReactCommon/turbomodule/bridging (= 0.76.3)
-    - ReactCommon/turbomodule/core (= 0.76.3)
-  - ReactCommon/turbomodule/bridging (0.76.3):
-    - DoubleConversion
-    - fmt (= 9.1.0)
-    - glog
-    - hermes-engine
-    - RCT-Folly (= 2024.01.01.00)
-    - React-callinvoker (= 0.76.3)
-    - React-cxxreact (= 0.76.3)
-    - React-jsi (= 0.76.3)
-    - React-logger (= 0.76.3)
-    - React-perflogger (= 0.76.3)
-  - ReactCommon/turbomodule/core (0.76.3):
-    - DoubleConversion
-    - fmt (= 9.1.0)
     - glog
     - hermes-engine
     - RCT-Folly (= 2024.01.01.00)
@@ -2414,7 +2372,6 @@
     - ReactCommon/turbomodule/bridging
     - ReactCommon/turbomodule/core
     - Yoga
->>>>>>> 931dcd36
   - RNAppleAuthentication (2.2.2):
     - React-Core
   - RNCClipboard (1.15.0):
@@ -3417,7 +3374,6 @@
   react-native-key-command: 96c9dfb09bc89ecd1d58348c0d3ed84d0255648b
   react-native-keyboard-controller: 6a16bfbe1f3eb935e9ed52aeb6b980f1c6f6f6db
   react-native-launch-arguments: 5f41e0abf88a15e3c5309b8875d6fd5ac43df49d
-<<<<<<< HEAD
   react-native-netinfo: eb0dfd4450b6f825eea973c490cee45db21cf570
   react-native-pager-view: cba0b1eec276fb3d8198f04ffada78b0a1702c0a
   react-native-pdf: e4ae1d67ffaadc6f0e1bb103036276371e446626
@@ -3457,46 +3413,7 @@
   ReactAppDependencyProvider: e7e92253013754a8c35ebdbf8ad700f4e8956f62
   ReactCodegen: 8c6710db5ccee603fa0475978465b606abe1ed77
   ReactCommon: 8da6c58517fa560d0fc7a9da83093457303ae9f8
-=======
-  react-native-netinfo: fb5112b1fa754975485884ae85a3fb6a684f49d5
-  react-native-pager-view: abc5ef92699233eb726442c7f452cac82f73d0cb
-  react-native-pdf: dd6ae39a93607a80919bef9f3499e840c693989d
-  react-native-performance: 3c608307be10964f8a97d3af462f37125b6d8fa5
-  react-native-plaid-link-sdk: f91a22b45b7c3d4cd6c47273200dc57df35068b0
-  react-native-quick-sqlite: 7c793c9f5834e756b336257a8d8b8239b7ceb451
-  react-native-release-profiler: 131ec5e4145d900b2be2a8d6641e2ce0dd784259
-  react-native-safe-area-context: 458f6b948437afcb59198016b26bbd02ff9c3b47
-  react-native-view-shot: 6bafd491eb295b5834e05c469a37ecbd796d5b22
-  react-native-webview: ad29375839c9aa0409ce8e8693291b42bdc067a4
-  React-nativeconfig: aeed6e2a8ac02b2df54476afcc7c663416c12bf7
-  React-NativeModulesApple: c5b7813da94136f50ef084fa1ac077332dcfc658
-  React-perflogger: b5d62ef0747a110bd828b7620bcb6fd73e82d000
-  React-performancetimeline: 81884d35896b22d51832e7c8748c8330ec73c491
-  React-RCTActionSheet: c940a35d71686941ac2b96dd07bde11ea0f0c34f
-  React-RCTAnimation: e1dbb4e530d6f58437ab2fae372de3788ecdffab
-  React-RCTAppDelegate: f9825950ac2c52ae1cf46b648bb362b86b62fe41
-  React-RCTBlob: 9cdac4721a76e2d132fb1760eafd0a8f150d1c96
-  React-RCTFabric: c0aa01a448bcebb1326d068ed7545eb11561e663
-  React-RCTImage: f09f5165807e1a69a2bbac6c7168a8ed57ed4e26
-  React-RCTLinking: 4ea06b79cba7e15d8af4d86b1dcede6bd29a47fd
-  React-RCTNetwork: 43a38148c7a4a2380e76b08f07f02ee8eaac8965
-  React-RCTSettings: cc60bb6b38eed0683696b5ddf45b0a4a1441147b
-  React-RCTText: fbe5e6e886beefd5d432790bc50b7aa2b6504264
-  React-RCTVibration: 061dbf7a0a1e77bfc1c4672e7be6884dc12f18bf
-  React-rendererconsistency: bd7b05c2a06f016a1b916f5ea404d5ab365e6e65
-  React-rendererdebug: 3f63479f704e266a3bf104c897315a885c72859b
-  React-rncore: 33ea67bfd2eeaa4f4a0c9e0e8bd55e9b7ccb9faa
-  React-RuntimeApple: bcd91a191637ab5895593135de74ac54bf88df5d
-  React-RuntimeCore: 3a42a7f12f5f6cc4cb0e22446540165d204d7a15
-  React-runtimeexecutor: db3f17084ee7b71ab84912c527d428cc3a137841
-  React-RuntimeHermes: 91bcd6aeec4bab20cebd33cb8984e3825ccdc77e
-  React-runtimescheduler: 92a5a092ded9a9aaac765ac940d26b52bac48901
-  React-timing: 54693ad0872f64127f7cb41675b1be4fd28ea4dc
-  React-utils: 2bcaf4f4dfe361344bce2fae428603d518488630
-  ReactCodegen: ae99a130606068ed40d1d9c0d5f25fda142a0647
-  ReactCommon: 89c87b343deacc8610b099ac764848f0ce937e3e
   ReactNativeHybridApp: 18cab0d029f08d51391a07c5c2c7872287544485
->>>>>>> 931dcd36
   RNAppleAuthentication: 0571c08da8c327ae2afc0261b48b4a515b0286a6
   RNCClipboard: 97d92b55b35f73533df13f1291532afaa278063e
   RNCPicker: df40bc15151322f96fd2c59fb987a95d6de03b26
