--- conflicted
+++ resolved
@@ -2225,11 +2225,6 @@
     :path: "../node_modules/expo-modules-core"
   FBLazyVector:
     :path: "../node_modules/react-native/Libraries/FBLazyVector"
-<<<<<<< HEAD
-  fullstory_react-native:
-    :path: "../node_modules/@fullstory/react-native"
-=======
->>>>>>> 5b1c240f
   glog:
     :podspec: "../node_modules/react-native/third-party-podspecs/glog.podspec"
   hermes-engine:
