PODS:
  - Airship (16.12.1):
    - Airship/Automation (= 16.12.1)
    - Airship/Basement (= 16.12.1)
    - Airship/Core (= 16.12.1)
    - Airship/ExtendedActions (= 16.12.1)
    - Airship/MessageCenter (= 16.12.1)
  - Airship/Automation (16.12.1):
    - Airship/Core
  - Airship/Basement (16.12.1)
  - Airship/Core (16.12.1):
    - Airship/Basement
  - Airship/ExtendedActions (16.12.1):
    - Airship/Core
  - Airship/MessageCenter (16.12.1):
    - Airship/Core
  - Airship/PreferenceCenter (16.12.1):
    - Airship/Core
  - AirshipFrameworkProxy (2.1.1):
    - Airship (= 16.12.1)
    - Airship/MessageCenter (= 16.12.1)
    - Airship/PreferenceCenter (= 16.12.1)
  - AirshipServiceExtension (17.8.0)
  - AppAuth (1.6.2):
    - AppAuth/Core (= 1.6.2)
    - AppAuth/ExternalUserAgent (= 1.6.2)
  - AppAuth/Core (1.6.2)
  - AppAuth/ExternalUserAgent (1.6.2):
    - AppAuth/Core
  - boost (1.83.0)
  - BVLinearGradient (2.8.1):
    - React-Core
  - DoubleConversion (1.1.6)
  - EXAV (13.10.4):
    - ExpoModulesCore
    - ReactCommon/turbomodule/core
  - EXImageLoader (4.6.0):
    - ExpoModulesCore
    - React-Core
  - Expo (50.0.4):
    - ExpoModulesCore
  - ExpoImage (1.11.0):
    - ExpoModulesCore
    - SDWebImage (~> 5.17.0)
    - SDWebImageAVIFCoder (~> 0.10.1)
    - SDWebImageSVGCoder (~> 1.7.0)
    - SDWebImageWebPCoder (~> 0.13.0)
  - ExpoImageManipulator (11.8.0):
    - EXImageLoader
    - ExpoModulesCore
  - ExpoModulesCore (1.11.8):
    - glog
    - hermes-engine
    - RCT-Folly (= 2022.05.16.00)
    - RCTRequired
    - RCTTypeSafety
    - React-Codegen
    - React-Core
    - React-debug
    - React-Fabric
    - React-graphics
    - React-ImageManager
    - React-NativeModulesApple
    - React-RCTAppDelegate
    - React-RCTFabric
    - React-rendererdebug
    - React-utils
    - ReactCommon/turbomodule/bridging
    - ReactCommon/turbomodule/core
    - Yoga
  - FBLazyVector (0.73.4)
  - Firebase/Analytics (8.8.0):
    - Firebase/Core
  - Firebase/Core (8.8.0):
    - Firebase/CoreOnly
    - FirebaseAnalytics (~> 8.8.0)
  - Firebase/CoreOnly (8.8.0):
    - FirebaseCore (= 8.8.0)
  - Firebase/Crashlytics (8.8.0):
    - Firebase/CoreOnly
    - FirebaseCrashlytics (~> 8.8.0)
  - Firebase/Performance (8.8.0):
    - Firebase/CoreOnly
    - FirebasePerformance (~> 8.8.0)
  - FirebaseABTesting (8.15.0):
    - FirebaseCore (~> 8.0)
  - FirebaseAnalytics (8.8.0):
    - FirebaseAnalytics/AdIdSupport (= 8.8.0)
    - FirebaseCore (~> 8.0)
    - FirebaseInstallations (~> 8.0)
    - GoogleUtilities/AppDelegateSwizzler (~> 7.4)
    - GoogleUtilities/MethodSwizzler (~> 7.4)
    - GoogleUtilities/Network (~> 7.4)
    - "GoogleUtilities/NSData+zlib (~> 7.4)"
    - nanopb (~> 2.30908.0)
  - FirebaseAnalytics/AdIdSupport (8.8.0):
    - FirebaseCore (~> 8.0)
    - FirebaseInstallations (~> 8.0)
    - GoogleAppMeasurement (= 8.8.0)
    - GoogleUtilities/AppDelegateSwizzler (~> 7.4)
    - GoogleUtilities/MethodSwizzler (~> 7.4)
    - GoogleUtilities/Network (~> 7.4)
    - "GoogleUtilities/NSData+zlib (~> 7.4)"
    - nanopb (~> 2.30908.0)
  - FirebaseCore (8.8.0):
    - FirebaseCoreDiagnostics (~> 8.0)
    - GoogleUtilities/Environment (~> 7.4)
    - GoogleUtilities/Logger (~> 7.4)
  - FirebaseCoreDiagnostics (8.15.0):
    - GoogleDataTransport (~> 9.1)
    - GoogleUtilities/Environment (~> 7.7)
    - GoogleUtilities/Logger (~> 7.7)
    - nanopb (~> 2.30908.0)
  - FirebaseCrashlytics (8.8.0):
    - FirebaseCore (~> 8.0)
    - FirebaseInstallations (~> 8.0)
    - GoogleDataTransport (~> 9.0)
    - GoogleUtilities/Environment (~> 7.4)
    - nanopb (~> 2.30908.0)
    - PromisesObjC (< 3.0, >= 1.2)
  - FirebaseInstallations (8.15.0):
    - FirebaseCore (~> 8.0)
    - GoogleUtilities/Environment (~> 7.7)
    - GoogleUtilities/UserDefaults (~> 7.7)
    - PromisesObjC (< 3.0, >= 1.2)
  - FirebasePerformance (8.8.0):
    - FirebaseCore (~> 8.0)
    - FirebaseInstallations (~> 8.0)
    - FirebaseRemoteConfig (~> 8.0)
    - GoogleDataTransport (~> 9.0)
    - GoogleUtilities/Environment (~> 7.4)
    - GoogleUtilities/ISASwizzler (~> 7.4)
    - GoogleUtilities/MethodSwizzler (~> 7.4)
    - nanopb (~> 2.30908.0)
  - FirebaseRemoteConfig (8.15.0):
    - FirebaseABTesting (~> 8.0)
    - FirebaseCore (~> 8.0)
    - FirebaseInstallations (~> 8.0)
    - GoogleUtilities/Environment (~> 7.7)
    - "GoogleUtilities/NSData+zlib (~> 7.7)"
  - fmt (6.2.1)
  - glog (0.3.5)
  - GoogleAppMeasurement (8.8.0):
    - GoogleAppMeasurement/AdIdSupport (= 8.8.0)
    - GoogleUtilities/AppDelegateSwizzler (~> 7.4)
    - GoogleUtilities/MethodSwizzler (~> 7.4)
    - GoogleUtilities/Network (~> 7.4)
    - "GoogleUtilities/NSData+zlib (~> 7.4)"
    - nanopb (~> 2.30908.0)
  - GoogleAppMeasurement/AdIdSupport (8.8.0):
    - GoogleAppMeasurement/WithoutAdIdSupport (= 8.8.0)
    - GoogleUtilities/AppDelegateSwizzler (~> 7.4)
    - GoogleUtilities/MethodSwizzler (~> 7.4)
    - GoogleUtilities/Network (~> 7.4)
    - "GoogleUtilities/NSData+zlib (~> 7.4)"
    - nanopb (~> 2.30908.0)
  - GoogleAppMeasurement/WithoutAdIdSupport (8.8.0):
    - GoogleUtilities/AppDelegateSwizzler (~> 7.4)
    - GoogleUtilities/MethodSwizzler (~> 7.4)
    - GoogleUtilities/Network (~> 7.4)
    - "GoogleUtilities/NSData+zlib (~> 7.4)"
    - nanopb (~> 2.30908.0)
  - GoogleDataTransport (9.4.1):
    - GoogleUtilities/Environment (~> 7.7)
    - nanopb (< 2.30911.0, >= 2.30908.0)
    - PromisesObjC (< 3.0, >= 1.2)
  - GoogleSignIn (7.0.0):
    - AppAuth (~> 1.5)
    - GTMAppAuth (< 3.0, >= 1.3)
    - GTMSessionFetcher/Core (< 4.0, >= 1.1)
  - GoogleUtilities/AppDelegateSwizzler (7.13.0):
    - GoogleUtilities/Environment
    - GoogleUtilities/Logger
    - GoogleUtilities/Network
    - GoogleUtilities/Privacy
  - GoogleUtilities/Environment (7.13.0):
    - GoogleUtilities/Privacy
    - PromisesObjC (< 3.0, >= 1.2)
  - GoogleUtilities/ISASwizzler (7.13.0):
    - GoogleUtilities/Privacy
  - GoogleUtilities/Logger (7.13.0):
    - GoogleUtilities/Environment
    - GoogleUtilities/Privacy
  - GoogleUtilities/MethodSwizzler (7.13.0):
    - GoogleUtilities/Logger
    - GoogleUtilities/Privacy
  - GoogleUtilities/Network (7.13.0):
    - GoogleUtilities/Logger
    - "GoogleUtilities/NSData+zlib"
    - GoogleUtilities/Privacy
    - GoogleUtilities/Reachability
  - "GoogleUtilities/NSData+zlib (7.13.0)":
    - GoogleUtilities/Privacy
  - GoogleUtilities/Privacy (7.13.0)
  - GoogleUtilities/Reachability (7.13.0):
    - GoogleUtilities/Logger
    - GoogleUtilities/Privacy
  - GoogleUtilities/UserDefaults (7.13.0):
    - GoogleUtilities/Logger
    - GoogleUtilities/Privacy
  - GTMAppAuth (2.0.0):
    - AppAuth/Core (~> 1.6)
    - GTMSessionFetcher/Core (< 4.0, >= 1.5)
  - GTMSessionFetcher/Core (3.3.1)
  - hermes-engine (0.73.4):
    - hermes-engine/Pre-built (= 0.73.4)
  - hermes-engine/Pre-built (0.73.4)
  - libaom (3.0.0):
    - libvmaf (>= 2.2.0)
  - libavif (0.11.1):
    - libavif/libaom (= 0.11.1)
  - libavif/core (0.11.1)
  - libavif/libaom (0.11.1):
    - libaom (>= 2.0.0)
    - libavif/core
  - libevent (2.1.12)
  - libvmaf (2.3.1)
  - libwebp (1.3.2):
    - libwebp/demux (= 1.3.2)
    - libwebp/mux (= 1.3.2)
    - libwebp/sharpyuv (= 1.3.2)
    - libwebp/webp (= 1.3.2)
  - libwebp/demux (1.3.2):
    - libwebp/webp
  - libwebp/mux (1.3.2):
    - libwebp/demux
  - libwebp/sharpyuv (1.3.2)
  - libwebp/webp (1.3.2):
    - libwebp/sharpyuv
  - lottie-ios (4.3.4)
  - lottie-react-native (6.5.1):
    - glog
    - hermes-engine
    - lottie-ios (~> 4.3.3)
    - RCT-Folly (= 2022.05.16.00)
    - RCTRequired
    - RCTTypeSafety
    - React-Codegen
    - React-Core
    - React-debug
    - React-Fabric
    - React-graphics
    - React-ImageManager
    - React-NativeModulesApple
    - React-RCTFabric
    - React-rendererdebug
    - React-utils
    - ReactCommon/turbomodule/bridging
    - ReactCommon/turbomodule/core
    - Yoga
  - MapboxCommon (23.9.1)
  - MapboxCoreMaps (10.16.6):
    - MapboxCommon (~> 23.9)
  - MapboxMaps (10.16.6):
    - MapboxCommon (= 23.9.1)
    - MapboxCoreMaps (= 10.16.6)
    - MapboxMobileEvents (= 1.0.10)
    - Turf (= 2.7.0)
  - MapboxMobileEvents (1.0.10)
  - nanopb (2.30908.0):
    - nanopb/decode (= 2.30908.0)
    - nanopb/encode (= 2.30908.0)
  - nanopb/decode (2.30908.0)
  - nanopb/encode (2.30908.0)
  - Onfido (29.7.1)
  - onfido-react-native-sdk (10.6.0):
    - glog
    - hermes-engine
    - Onfido (~> 29.7.0)
    - RCT-Folly (= 2022.05.16.00)
    - RCTRequired
    - RCTTypeSafety
    - React-Codegen
    - React-Core
    - React-debug
    - React-Fabric
    - React-graphics
    - React-ImageManager
    - React-NativeModulesApple
    - React-RCTFabric
    - React-rendererdebug
    - React-utils
    - ReactCommon/turbomodule/bridging
    - ReactCommon/turbomodule/core
    - Yoga
  - Plaid (5.2.1)
  - PromisesObjC (2.4.0)
  - RCT-Folly (2022.05.16.00):
    - boost
    - DoubleConversion
    - fmt (~> 6.2.1)
    - glog
    - RCT-Folly/Default (= 2022.05.16.00)
  - RCT-Folly/Default (2022.05.16.00):
    - boost
    - DoubleConversion
    - fmt (~> 6.2.1)
    - glog
  - RCT-Folly/Fabric (2022.05.16.00):
    - boost
    - DoubleConversion
    - fmt (~> 6.2.1)
    - glog
  - RCT-Folly/Futures (2022.05.16.00):
    - boost
    - DoubleConversion
    - fmt (~> 6.2.1)
    - glog
    - libevent
  - RCTRequired (0.73.4)
  - RCTTypeSafety (0.73.4):
    - FBLazyVector (= 0.73.4)
    - RCTRequired (= 0.73.4)
    - React-Core (= 0.73.4)
  - React (0.73.4):
    - React-Core (= 0.73.4)
    - React-Core/DevSupport (= 0.73.4)
    - React-Core/RCTWebSocket (= 0.73.4)
    - React-RCTActionSheet (= 0.73.4)
    - React-RCTAnimation (= 0.73.4)
    - React-RCTBlob (= 0.73.4)
    - React-RCTImage (= 0.73.4)
    - React-RCTLinking (= 0.73.4)
    - React-RCTNetwork (= 0.73.4)
    - React-RCTSettings (= 0.73.4)
    - React-RCTText (= 0.73.4)
    - React-RCTVibration (= 0.73.4)
  - React-callinvoker (0.73.4)
  - React-Codegen (0.73.4):
    - DoubleConversion
    - glog
    - hermes-engine
    - RCT-Folly
    - RCTRequired
    - RCTTypeSafety
    - React-Core
    - React-debug
    - React-Fabric
    - React-FabricImage
    - React-graphics
    - React-jsi
    - React-jsiexecutor
    - React-NativeModulesApple
    - React-rendererdebug
    - React-utils
    - ReactCommon/turbomodule/bridging
    - ReactCommon/turbomodule/core
  - React-Core (0.73.4):
    - glog
    - hermes-engine
    - RCT-Folly (= 2022.05.16.00)
    - React-Core/Default (= 0.73.4)
    - React-cxxreact
    - React-hermes
    - React-jsi
    - React-jsiexecutor
    - React-perflogger
    - React-runtimescheduler
    - React-utils
    - SocketRocket (= 0.6.1)
    - Yoga
  - React-Core/CoreModulesHeaders (0.73.4):
    - glog
    - hermes-engine
    - RCT-Folly (= 2022.05.16.00)
    - React-Core/Default
    - React-cxxreact
    - React-hermes
    - React-jsi
    - React-jsiexecutor
    - React-perflogger
    - React-runtimescheduler
    - React-utils
    - SocketRocket (= 0.6.1)
    - Yoga
  - React-Core/Default (0.73.4):
    - glog
    - hermes-engine
    - RCT-Folly (= 2022.05.16.00)
    - React-cxxreact
    - React-hermes
    - React-jsi
    - React-jsiexecutor
    - React-perflogger
    - React-runtimescheduler
    - React-utils
    - SocketRocket (= 0.6.1)
    - Yoga
  - React-Core/DevSupport (0.73.4):
    - glog
    - hermes-engine
    - RCT-Folly (= 2022.05.16.00)
    - React-Core/Default (= 0.73.4)
    - React-Core/RCTWebSocket (= 0.73.4)
    - React-cxxreact
    - React-hermes
    - React-jsi
    - React-jsiexecutor
    - React-jsinspector (= 0.73.4)
    - React-perflogger
    - React-runtimescheduler
    - React-utils
    - SocketRocket (= 0.6.1)
    - Yoga
  - React-Core/RCTActionSheetHeaders (0.73.4):
    - glog
    - hermes-engine
    - RCT-Folly (= 2022.05.16.00)
    - React-Core/Default
    - React-cxxreact
    - React-hermes
    - React-jsi
    - React-jsiexecutor
    - React-perflogger
    - React-runtimescheduler
    - React-utils
    - SocketRocket (= 0.6.1)
    - Yoga
  - React-Core/RCTAnimationHeaders (0.73.4):
    - glog
    - hermes-engine
    - RCT-Folly (= 2022.05.16.00)
    - React-Core/Default
    - React-cxxreact
    - React-hermes
    - React-jsi
    - React-jsiexecutor
    - React-perflogger
    - React-runtimescheduler
    - React-utils
    - SocketRocket (= 0.6.1)
    - Yoga
  - React-Core/RCTBlobHeaders (0.73.4):
    - glog
    - hermes-engine
    - RCT-Folly (= 2022.05.16.00)
    - React-Core/Default
    - React-cxxreact
    - React-hermes
    - React-jsi
    - React-jsiexecutor
    - React-perflogger
    - React-runtimescheduler
    - React-utils
    - SocketRocket (= 0.6.1)
    - Yoga
  - React-Core/RCTImageHeaders (0.73.4):
    - glog
    - hermes-engine
    - RCT-Folly (= 2022.05.16.00)
    - React-Core/Default
    - React-cxxreact
    - React-hermes
    - React-jsi
    - React-jsiexecutor
    - React-perflogger
    - React-runtimescheduler
    - React-utils
    - SocketRocket (= 0.6.1)
    - Yoga
  - React-Core/RCTLinkingHeaders (0.73.4):
    - glog
    - hermes-engine
    - RCT-Folly (= 2022.05.16.00)
    - React-Core/Default
    - React-cxxreact
    - React-hermes
    - React-jsi
    - React-jsiexecutor
    - React-perflogger
    - React-runtimescheduler
    - React-utils
    - SocketRocket (= 0.6.1)
    - Yoga
  - React-Core/RCTNetworkHeaders (0.73.4):
    - glog
    - hermes-engine
    - RCT-Folly (= 2022.05.16.00)
    - React-Core/Default
    - React-cxxreact
    - React-hermes
    - React-jsi
    - React-jsiexecutor
    - React-perflogger
    - React-runtimescheduler
    - React-utils
    - SocketRocket (= 0.6.1)
    - Yoga
  - React-Core/RCTSettingsHeaders (0.73.4):
    - glog
    - hermes-engine
    - RCT-Folly (= 2022.05.16.00)
    - React-Core/Default
    - React-cxxreact
    - React-hermes
    - React-jsi
    - React-jsiexecutor
    - React-perflogger
    - React-runtimescheduler
    - React-utils
    - SocketRocket (= 0.6.1)
    - Yoga
  - React-Core/RCTTextHeaders (0.73.4):
    - glog
    - hermes-engine
    - RCT-Folly (= 2022.05.16.00)
    - React-Core/Default
    - React-cxxreact
    - React-hermes
    - React-jsi
    - React-jsiexecutor
    - React-perflogger
    - React-runtimescheduler
    - React-utils
    - SocketRocket (= 0.6.1)
    - Yoga
  - React-Core/RCTVibrationHeaders (0.73.4):
    - glog
    - hermes-engine
    - RCT-Folly (= 2022.05.16.00)
    - React-Core/Default
    - React-cxxreact
    - React-hermes
    - React-jsi
    - React-jsiexecutor
    - React-perflogger
    - React-runtimescheduler
    - React-utils
    - SocketRocket (= 0.6.1)
    - Yoga
  - React-Core/RCTWebSocket (0.73.4):
    - glog
    - hermes-engine
    - RCT-Folly (= 2022.05.16.00)
    - React-Core/Default (= 0.73.4)
    - React-cxxreact
    - React-hermes
    - React-jsi
    - React-jsiexecutor
    - React-perflogger
    - React-runtimescheduler
    - React-utils
    - SocketRocket (= 0.6.1)
    - Yoga
  - React-CoreModules (0.73.4):
    - RCT-Folly (= 2022.05.16.00)
    - RCTTypeSafety (= 0.73.4)
    - React-Codegen
    - React-Core/CoreModulesHeaders (= 0.73.4)
    - React-jsi (= 0.73.4)
    - React-NativeModulesApple
    - React-RCTBlob
    - React-RCTImage (= 0.73.4)
    - ReactCommon
    - SocketRocket (= 0.6.1)
  - React-cxxreact (0.73.4):
    - boost (= 1.83.0)
    - DoubleConversion
    - fmt (~> 6.2.1)
    - glog
    - hermes-engine
    - RCT-Folly (= 2022.05.16.00)
    - React-callinvoker (= 0.73.4)
    - React-debug (= 0.73.4)
    - React-jsi (= 0.73.4)
    - React-jsinspector (= 0.73.4)
    - React-logger (= 0.73.4)
    - React-perflogger (= 0.73.4)
    - React-runtimeexecutor (= 0.73.4)
  - React-debug (0.73.4)
  - React-Fabric (0.73.4):
    - DoubleConversion
    - fmt (~> 6.2.1)
    - glog
    - hermes-engine
    - RCT-Folly/Fabric (= 2022.05.16.00)
    - RCTRequired
    - RCTTypeSafety
    - React-Core
    - React-cxxreact
    - React-debug
    - React-Fabric/animations (= 0.73.4)
    - React-Fabric/attributedstring (= 0.73.4)
    - React-Fabric/componentregistry (= 0.73.4)
    - React-Fabric/componentregistrynative (= 0.73.4)
    - React-Fabric/components (= 0.73.4)
    - React-Fabric/core (= 0.73.4)
    - React-Fabric/imagemanager (= 0.73.4)
    - React-Fabric/leakchecker (= 0.73.4)
    - React-Fabric/mounting (= 0.73.4)
    - React-Fabric/scheduler (= 0.73.4)
    - React-Fabric/telemetry (= 0.73.4)
    - React-Fabric/templateprocessor (= 0.73.4)
    - React-Fabric/textlayoutmanager (= 0.73.4)
    - React-Fabric/uimanager (= 0.73.4)
    - React-graphics
    - React-jsi
    - React-jsiexecutor
    - React-logger
    - React-rendererdebug
    - React-runtimescheduler
    - React-utils
    - ReactCommon/turbomodule/core
  - React-Fabric/animations (0.73.4):
    - DoubleConversion
    - fmt (~> 6.2.1)
    - glog
    - hermes-engine
    - RCT-Folly/Fabric (= 2022.05.16.00)
    - RCTRequired
    - RCTTypeSafety
    - React-Core
    - React-cxxreact
    - React-debug
    - React-graphics
    - React-jsi
    - React-jsiexecutor
    - React-logger
    - React-rendererdebug
    - React-runtimescheduler
    - React-utils
    - ReactCommon/turbomodule/core
  - React-Fabric/attributedstring (0.73.4):
    - DoubleConversion
    - fmt (~> 6.2.1)
    - glog
    - hermes-engine
    - RCT-Folly/Fabric (= 2022.05.16.00)
    - RCTRequired
    - RCTTypeSafety
    - React-Core
    - React-cxxreact
    - React-debug
    - React-graphics
    - React-jsi
    - React-jsiexecutor
    - React-logger
    - React-rendererdebug
    - React-runtimescheduler
    - React-utils
    - ReactCommon/turbomodule/core
  - React-Fabric/componentregistry (0.73.4):
    - DoubleConversion
    - fmt (~> 6.2.1)
    - glog
    - hermes-engine
    - RCT-Folly/Fabric (= 2022.05.16.00)
    - RCTRequired
    - RCTTypeSafety
    - React-Core
    - React-cxxreact
    - React-debug
    - React-graphics
    - React-jsi
    - React-jsiexecutor
    - React-logger
    - React-rendererdebug
    - React-runtimescheduler
    - React-utils
    - ReactCommon/turbomodule/core
  - React-Fabric/componentregistrynative (0.73.4):
    - DoubleConversion
    - fmt (~> 6.2.1)
    - glog
    - hermes-engine
    - RCT-Folly/Fabric (= 2022.05.16.00)
    - RCTRequired
    - RCTTypeSafety
    - React-Core
    - React-cxxreact
    - React-debug
    - React-graphics
    - React-jsi
    - React-jsiexecutor
    - React-logger
    - React-rendererdebug
    - React-runtimescheduler
    - React-utils
    - ReactCommon/turbomodule/core
  - React-Fabric/components (0.73.4):
    - DoubleConversion
    - fmt (~> 6.2.1)
    - glog
    - hermes-engine
    - RCT-Folly/Fabric (= 2022.05.16.00)
    - RCTRequired
    - RCTTypeSafety
    - React-Core
    - React-cxxreact
    - React-debug
    - React-Fabric/components/inputaccessory (= 0.73.4)
    - React-Fabric/components/legacyviewmanagerinterop (= 0.73.4)
    - React-Fabric/components/modal (= 0.73.4)
    - React-Fabric/components/rncore (= 0.73.4)
    - React-Fabric/components/root (= 0.73.4)
    - React-Fabric/components/safeareaview (= 0.73.4)
    - React-Fabric/components/scrollview (= 0.73.4)
    - React-Fabric/components/text (= 0.73.4)
    - React-Fabric/components/textinput (= 0.73.4)
    - React-Fabric/components/unimplementedview (= 0.73.4)
    - React-Fabric/components/view (= 0.73.4)
    - React-graphics
    - React-jsi
    - React-jsiexecutor
    - React-logger
    - React-rendererdebug
    - React-runtimescheduler
    - React-utils
    - ReactCommon/turbomodule/core
  - React-Fabric/components/inputaccessory (0.73.4):
    - DoubleConversion
    - fmt (~> 6.2.1)
    - glog
    - hermes-engine
    - RCT-Folly/Fabric (= 2022.05.16.00)
    - RCTRequired
    - RCTTypeSafety
    - React-Core
    - React-cxxreact
    - React-debug
    - React-graphics
    - React-jsi
    - React-jsiexecutor
    - React-logger
    - React-rendererdebug
    - React-runtimescheduler
    - React-utils
    - ReactCommon/turbomodule/core
  - React-Fabric/components/legacyviewmanagerinterop (0.73.4):
    - DoubleConversion
    - fmt (~> 6.2.1)
    - glog
    - hermes-engine
    - RCT-Folly/Fabric (= 2022.05.16.00)
    - RCTRequired
    - RCTTypeSafety
    - React-Core
    - React-cxxreact
    - React-debug
    - React-graphics
    - React-jsi
    - React-jsiexecutor
    - React-logger
    - React-rendererdebug
    - React-runtimescheduler
    - React-utils
    - ReactCommon/turbomodule/core
  - React-Fabric/components/modal (0.73.4):
    - DoubleConversion
    - fmt (~> 6.2.1)
    - glog
    - hermes-engine
    - RCT-Folly/Fabric (= 2022.05.16.00)
    - RCTRequired
    - RCTTypeSafety
    - React-Core
    - React-cxxreact
    - React-debug
    - React-graphics
    - React-jsi
    - React-jsiexecutor
    - React-logger
    - React-rendererdebug
    - React-runtimescheduler
    - React-utils
    - ReactCommon/turbomodule/core
  - React-Fabric/components/rncore (0.73.4):
    - DoubleConversion
    - fmt (~> 6.2.1)
    - glog
    - hermes-engine
    - RCT-Folly/Fabric (= 2022.05.16.00)
    - RCTRequired
    - RCTTypeSafety
    - React-Core
    - React-cxxreact
    - React-debug
    - React-graphics
    - React-jsi
    - React-jsiexecutor
    - React-logger
    - React-rendererdebug
    - React-runtimescheduler
    - React-utils
    - ReactCommon/turbomodule/core
  - React-Fabric/components/root (0.73.4):
    - DoubleConversion
    - fmt (~> 6.2.1)
    - glog
    - hermes-engine
    - RCT-Folly/Fabric (= 2022.05.16.00)
    - RCTRequired
    - RCTTypeSafety
    - React-Core
    - React-cxxreact
    - React-debug
    - React-graphics
    - React-jsi
    - React-jsiexecutor
    - React-logger
    - React-rendererdebug
    - React-runtimescheduler
    - React-utils
    - ReactCommon/turbomodule/core
  - React-Fabric/components/safeareaview (0.73.4):
    - DoubleConversion
    - fmt (~> 6.2.1)
    - glog
    - hermes-engine
    - RCT-Folly/Fabric (= 2022.05.16.00)
    - RCTRequired
    - RCTTypeSafety
    - React-Core
    - React-cxxreact
    - React-debug
    - React-graphics
    - React-jsi
    - React-jsiexecutor
    - React-logger
    - React-rendererdebug
    - React-runtimescheduler
    - React-utils
    - ReactCommon/turbomodule/core
  - React-Fabric/components/scrollview (0.73.4):
    - DoubleConversion
    - fmt (~> 6.2.1)
    - glog
    - hermes-engine
    - RCT-Folly/Fabric (= 2022.05.16.00)
    - RCTRequired
    - RCTTypeSafety
    - React-Core
    - React-cxxreact
    - React-debug
    - React-graphics
    - React-jsi
    - React-jsiexecutor
    - React-logger
    - React-rendererdebug
    - React-runtimescheduler
    - React-utils
    - ReactCommon/turbomodule/core
  - React-Fabric/components/text (0.73.4):
    - DoubleConversion
    - fmt (~> 6.2.1)
    - glog
    - hermes-engine
    - RCT-Folly/Fabric (= 2022.05.16.00)
    - RCTRequired
    - RCTTypeSafety
    - React-Core
    - React-cxxreact
    - React-debug
    - React-graphics
    - React-jsi
    - React-jsiexecutor
    - React-logger
    - React-rendererdebug
    - React-runtimescheduler
    - React-utils
    - ReactCommon/turbomodule/core
  - React-Fabric/components/textinput (0.73.4):
    - DoubleConversion
    - fmt (~> 6.2.1)
    - glog
    - hermes-engine
    - RCT-Folly/Fabric (= 2022.05.16.00)
    - RCTRequired
    - RCTTypeSafety
    - React-Core
    - React-cxxreact
    - React-debug
    - React-graphics
    - React-jsi
    - React-jsiexecutor
    - React-logger
    - React-rendererdebug
    - React-runtimescheduler
    - React-utils
    - ReactCommon/turbomodule/core
  - React-Fabric/components/unimplementedview (0.73.4):
    - DoubleConversion
    - fmt (~> 6.2.1)
    - glog
    - hermes-engine
    - RCT-Folly/Fabric (= 2022.05.16.00)
    - RCTRequired
    - RCTTypeSafety
    - React-Core
    - React-cxxreact
    - React-debug
    - React-graphics
    - React-jsi
    - React-jsiexecutor
    - React-logger
    - React-rendererdebug
    - React-runtimescheduler
    - React-utils
    - ReactCommon/turbomodule/core
  - React-Fabric/components/view (0.73.4):
    - DoubleConversion
    - fmt (~> 6.2.1)
    - glog
    - hermes-engine
    - RCT-Folly/Fabric (= 2022.05.16.00)
    - RCTRequired
    - RCTTypeSafety
    - React-Core
    - React-cxxreact
    - React-debug
    - React-graphics
    - React-jsi
    - React-jsiexecutor
    - React-logger
    - React-rendererdebug
    - React-runtimescheduler
    - React-utils
    - ReactCommon/turbomodule/core
    - Yoga
  - React-Fabric/core (0.73.4):
    - DoubleConversion
    - fmt (~> 6.2.1)
    - glog
    - hermes-engine
    - RCT-Folly/Fabric (= 2022.05.16.00)
    - RCTRequired
    - RCTTypeSafety
    - React-Core
    - React-cxxreact
    - React-debug
    - React-graphics
    - React-jsi
    - React-jsiexecutor
    - React-logger
    - React-rendererdebug
    - React-runtimescheduler
    - React-utils
    - ReactCommon/turbomodule/core
  - React-Fabric/imagemanager (0.73.4):
    - DoubleConversion
    - fmt (~> 6.2.1)
    - glog
    - hermes-engine
    - RCT-Folly/Fabric (= 2022.05.16.00)
    - RCTRequired
    - RCTTypeSafety
    - React-Core
    - React-cxxreact
    - React-debug
    - React-graphics
    - React-jsi
    - React-jsiexecutor
    - React-logger
    - React-rendererdebug
    - React-runtimescheduler
    - React-utils
    - ReactCommon/turbomodule/core
  - React-Fabric/leakchecker (0.73.4):
    - DoubleConversion
    - fmt (~> 6.2.1)
    - glog
    - hermes-engine
    - RCT-Folly/Fabric (= 2022.05.16.00)
    - RCTRequired
    - RCTTypeSafety
    - React-Core
    - React-cxxreact
    - React-debug
    - React-graphics
    - React-jsi
    - React-jsiexecutor
    - React-logger
    - React-rendererdebug
    - React-runtimescheduler
    - React-utils
    - ReactCommon/turbomodule/core
  - React-Fabric/mounting (0.73.4):
    - DoubleConversion
    - fmt (~> 6.2.1)
    - glog
    - hermes-engine
    - RCT-Folly/Fabric (= 2022.05.16.00)
    - RCTRequired
    - RCTTypeSafety
    - React-Core
    - React-cxxreact
    - React-debug
    - React-graphics
    - React-jsi
    - React-jsiexecutor
    - React-logger
    - React-rendererdebug
    - React-runtimescheduler
    - React-utils
    - ReactCommon/turbomodule/core
  - React-Fabric/scheduler (0.73.4):
    - DoubleConversion
    - fmt (~> 6.2.1)
    - glog
    - hermes-engine
    - RCT-Folly/Fabric (= 2022.05.16.00)
    - RCTRequired
    - RCTTypeSafety
    - React-Core
    - React-cxxreact
    - React-debug
    - React-graphics
    - React-jsi
    - React-jsiexecutor
    - React-logger
    - React-rendererdebug
    - React-runtimescheduler
    - React-utils
    - ReactCommon/turbomodule/core
  - React-Fabric/telemetry (0.73.4):
    - DoubleConversion
    - fmt (~> 6.2.1)
    - glog
    - hermes-engine
    - RCT-Folly/Fabric (= 2022.05.16.00)
    - RCTRequired
    - RCTTypeSafety
    - React-Core
    - React-cxxreact
    - React-debug
    - React-graphics
    - React-jsi
    - React-jsiexecutor
    - React-logger
    - React-rendererdebug
    - React-runtimescheduler
    - React-utils
    - ReactCommon/turbomodule/core
  - React-Fabric/templateprocessor (0.73.4):
    - DoubleConversion
    - fmt (~> 6.2.1)
    - glog
    - hermes-engine
    - RCT-Folly/Fabric (= 2022.05.16.00)
    - RCTRequired
    - RCTTypeSafety
    - React-Core
    - React-cxxreact
    - React-debug
    - React-graphics
    - React-jsi
    - React-jsiexecutor
    - React-logger
    - React-rendererdebug
    - React-runtimescheduler
    - React-utils
    - ReactCommon/turbomodule/core
  - React-Fabric/textlayoutmanager (0.73.4):
    - DoubleConversion
    - fmt (~> 6.2.1)
    - glog
    - hermes-engine
    - RCT-Folly/Fabric (= 2022.05.16.00)
    - RCTRequired
    - RCTTypeSafety
    - React-Core
    - React-cxxreact
    - React-debug
    - React-Fabric/uimanager
    - React-graphics
    - React-jsi
    - React-jsiexecutor
    - React-logger
    - React-rendererdebug
    - React-runtimescheduler
    - React-utils
    - ReactCommon/turbomodule/core
  - React-Fabric/uimanager (0.73.4):
    - DoubleConversion
    - fmt (~> 6.2.1)
    - glog
    - hermes-engine
    - RCT-Folly/Fabric (= 2022.05.16.00)
    - RCTRequired
    - RCTTypeSafety
    - React-Core
    - React-cxxreact
    - React-debug
    - React-graphics
    - React-jsi
    - React-jsiexecutor
    - React-logger
    - React-rendererdebug
    - React-runtimescheduler
    - React-utils
    - ReactCommon/turbomodule/core
  - React-FabricImage (0.73.4):
    - DoubleConversion
    - fmt (~> 6.2.1)
    - glog
    - hermes-engine
    - RCT-Folly/Fabric (= 2022.05.16.00)
    - RCTRequired (= 0.73.4)
    - RCTTypeSafety (= 0.73.4)
    - React-Fabric
    - React-graphics
    - React-ImageManager
    - React-jsi
    - React-jsiexecutor (= 0.73.4)
    - React-logger
    - React-rendererdebug
    - React-utils
    - ReactCommon
    - Yoga
  - React-graphics (0.73.4):
    - glog
    - RCT-Folly/Fabric (= 2022.05.16.00)
    - React-Core/Default (= 0.73.4)
    - React-utils
  - React-hermes (0.73.4):
    - DoubleConversion
    - fmt (~> 6.2.1)
    - glog
    - hermes-engine
    - RCT-Folly (= 2022.05.16.00)
    - RCT-Folly/Futures (= 2022.05.16.00)
    - React-cxxreact (= 0.73.4)
    - React-jsi
    - React-jsiexecutor (= 0.73.4)
    - React-jsinspector (= 0.73.4)
    - React-perflogger (= 0.73.4)
  - React-ImageManager (0.73.4):
    - glog
    - RCT-Folly/Fabric
    - React-Core/Default
    - React-debug
    - React-Fabric
    - React-graphics
    - React-rendererdebug
    - React-utils
  - React-jserrorhandler (0.73.4):
    - RCT-Folly/Fabric (= 2022.05.16.00)
    - React-debug
    - React-jsi
    - React-Mapbuffer
  - React-jsi (0.73.4):
    - boost (= 1.83.0)
    - DoubleConversion
    - fmt (~> 6.2.1)
    - glog
    - hermes-engine
    - RCT-Folly (= 2022.05.16.00)
  - React-jsiexecutor (0.73.4):
    - DoubleConversion
    - fmt (~> 6.2.1)
    - glog
    - hermes-engine
    - RCT-Folly (= 2022.05.16.00)
    - React-cxxreact (= 0.73.4)
    - React-jsi (= 0.73.4)
    - React-perflogger (= 0.73.4)
  - React-jsinspector (0.73.4)
  - React-jsitracing (0.73.4):
    - React-jsi
  - React-logger (0.73.4):
    - glog
  - React-Mapbuffer (0.73.4):
    - glog
    - React-debug
  - react-native-airship (15.3.1):
    - AirshipFrameworkProxy (= 2.1.1)
    - glog
    - hermes-engine
    - RCT-Folly (= 2022.05.16.00)
    - RCTRequired
    - RCTTypeSafety
    - React-Codegen
    - React-Core
    - React-debug
    - React-Fabric
    - React-graphics
    - React-ImageManager
    - React-NativeModulesApple
    - React-RCTFabric
    - React-rendererdebug
    - React-utils
    - ReactCommon/turbomodule/bridging
    - ReactCommon/turbomodule/core
    - Yoga
  - react-native-blob-util (0.19.4):
    - glog
    - hermes-engine
    - RCT-Folly (= 2022.05.16.00)
    - RCTRequired
    - RCTTypeSafety
    - React-Codegen
    - React-Core
    - React-debug
    - React-Fabric
    - React-graphics
    - React-ImageManager
    - React-NativeModulesApple
    - React-RCTFabric
    - React-rendererdebug
    - React-utils
    - ReactCommon/turbomodule/bridging
    - ReactCommon/turbomodule/core
    - Yoga
  - react-native-cameraroll (7.4.0):
    - glog
    - hermes-engine
    - RCT-Folly (= 2022.05.16.00)
    - RCTRequired
    - RCTTypeSafety
    - React-Codegen
    - React-Core
    - React-debug
    - React-Fabric
    - React-graphics
    - React-ImageManager
    - React-NativeModulesApple
    - React-RCTFabric
    - React-rendererdebug
    - React-utils
    - ReactCommon/turbomodule/bridging
    - ReactCommon/turbomodule/core
    - Yoga
  - react-native-config (1.5.0):
    - react-native-config/App (= 1.5.0)
  - react-native-config/App (1.5.0):
    - RCT-Folly
    - RCTRequired
    - RCTTypeSafety
    - React
    - React-Codegen
    - React-RCTFabric
    - ReactCommon/turbomodule/core
  - react-native-document-picker (9.1.1):
    - RCT-Folly
    - RCTRequired
    - RCTTypeSafety
    - React-Codegen
    - React-Core
    - ReactCommon/turbomodule/core
  - react-native-geolocation (3.0.6):
    - glog
    - hermes-engine
    - RCT-Folly (= 2022.05.16.00)
    - RCTRequired
    - RCTTypeSafety
    - React-Codegen
    - React-Core
    - React-debug
    - React-Fabric
    - React-graphics
    - React-ImageManager
    - React-NativeModulesApple
    - React-RCTFabric
    - React-rendererdebug
    - React-utils
    - ReactCommon/turbomodule/bridging
    - ReactCommon/turbomodule/core
    - Yoga
  - react-native-image-picker (7.0.3):
    - RCT-Folly
    - RCTRequired
    - RCTTypeSafety
    - React
    - React-Codegen
    - React-RCTFabric
    - ReactCommon/turbomodule/core
  - react-native-key-command (1.0.8):
    - glog
    - hermes-engine
    - RCT-Folly (= 2022.05.16.00)
    - RCTRequired
    - RCTTypeSafety
    - React-Codegen
    - React-Core
    - React-debug
    - React-Fabric
    - React-graphics
    - React-ImageManager
    - React-NativeModulesApple
    - React-RCTFabric
    - React-rendererdebug
    - React-utils
    - ReactCommon/turbomodule/bridging
    - ReactCommon/turbomodule/core
    - Yoga
  - react-native-launch-arguments (4.0.2):
    - React
  - react-native-netinfo (11.2.1):
    - glog
    - hermes-engine
    - RCT-Folly (= 2022.05.16.00)
    - RCTRequired
    - RCTTypeSafety
    - React-Codegen
    - React-Core
    - React-debug
    - React-Fabric
    - React-graphics
    - React-ImageManager
    - React-NativeModulesApple
    - React-RCTFabric
    - React-rendererdebug
    - React-utils
    - ReactCommon/turbomodule/bridging
    - ReactCommon/turbomodule/core
    - Yoga
  - react-native-pager-view (6.2.3):
    - glog
    - hermes-engine
    - RCT-Folly (= 2022.05.16.00)
    - RCTRequired
    - RCTTypeSafety
    - React-Codegen
    - React-Core
    - React-debug
    - React-Fabric
    - React-graphics
    - React-ImageManager
    - React-NativeModulesApple
    - React-RCTFabric
    - React-rendererdebug
    - React-utils
    - ReactCommon/turbomodule/bridging
    - ReactCommon/turbomodule/core
    - Yoga
  - react-native-pdf (6.7.3):
    - glog
    - hermes-engine
    - RCT-Folly (= 2022.05.16.00)
    - RCTRequired
    - RCTTypeSafety
    - React-Codegen
    - React-Core
    - React-debug
    - React-Fabric
    - React-graphics
    - React-ImageManager
    - React-NativeModulesApple
    - React-RCTFabric
    - React-rendererdebug
    - React-utils
    - ReactCommon/turbomodule/bridging
    - ReactCommon/turbomodule/core
    - Yoga
  - react-native-performance (5.1.0):
    - glog
    - hermes-engine
    - RCT-Folly (= 2022.05.16.00)
    - RCTRequired
    - RCTTypeSafety
    - React-Codegen
    - React-Core
    - React-debug
    - React-Fabric
    - React-graphics
    - React-ImageManager
    - React-NativeModulesApple
    - React-RCTFabric
    - React-rendererdebug
    - React-utils
    - ReactCommon/turbomodule/bridging
    - ReactCommon/turbomodule/core
    - Yoga
  - react-native-plaid-link-sdk (11.5.0):
    - glog
    - hermes-engine
    - Plaid (~> 5.2.0)
    - RCT-Folly (= 2022.05.16.00)
    - RCTRequired
    - RCTTypeSafety
    - React-Codegen
    - React-Core
    - React-debug
    - React-Fabric
    - React-graphics
    - React-ImageManager
    - React-NativeModulesApple
    - React-RCTFabric
    - React-rendererdebug
    - React-utils
    - ReactCommon/turbomodule/bridging
    - ReactCommon/turbomodule/core
    - Yoga
  - react-native-quick-sqlite (8.0.0-beta.2):
    - React
    - React-callinvoker
    - React-Core
  - react-native-release-profiler (0.1.6):
    - glog
    - hermes-engine
    - RCT-Folly (= 2022.05.16.00)
    - RCTRequired
    - RCTTypeSafety
    - React-Codegen
    - React-Core
    - React-debug
    - React-Fabric
    - React-graphics
    - React-ImageManager
    - React-NativeModulesApple
    - React-RCTFabric
    - React-rendererdebug
    - React-utils
    - ReactCommon/turbomodule/bridging
    - ReactCommon/turbomodule/core
    - Yoga
  - react-native-render-html (6.3.1):
    - React-Core
  - react-native-safe-area-context (4.8.2):
    - glog
    - hermes-engine
    - RCT-Folly (= 2022.05.16.00)
    - RCTRequired
    - RCTTypeSafety
    - React-Codegen
    - React-Core
    - React-debug
    - React-Fabric
    - React-graphics
    - React-ImageManager
    - react-native-safe-area-context/common (= 4.8.2)
    - react-native-safe-area-context/fabric (= 4.8.2)
    - React-NativeModulesApple
    - React-RCTFabric
    - React-rendererdebug
    - React-utils
    - ReactCommon/turbomodule/bridging
    - ReactCommon/turbomodule/core
    - Yoga
  - react-native-safe-area-context/common (4.8.2):
    - glog
    - hermes-engine
    - RCT-Folly (= 2022.05.16.00)
    - RCTRequired
    - RCTTypeSafety
    - React-Codegen
    - React-Core
    - React-debug
    - React-Fabric
    - React-graphics
    - React-ImageManager
    - React-NativeModulesApple
    - React-RCTFabric
    - React-rendererdebug
    - React-utils
    - ReactCommon/turbomodule/bridging
    - ReactCommon/turbomodule/core
    - Yoga
  - react-native-safe-area-context/fabric (4.8.2):
    - glog
    - hermes-engine
    - RCT-Folly (= 2022.05.16.00)
    - RCTRequired
    - RCTTypeSafety
    - React-Codegen
    - React-Core
    - React-debug
    - React-Fabric
    - React-graphics
    - React-ImageManager
    - react-native-safe-area-context/common
    - React-NativeModulesApple
    - React-RCTFabric
    - React-rendererdebug
    - React-utils
    - ReactCommon/turbomodule/bridging
    - ReactCommon/turbomodule/core
    - Yoga
  - react-native-view-shot (3.8.0):
    - React-Core
  - react-native-webview (13.6.4):
    - glog
    - hermes-engine
    - RCT-Folly (= 2022.05.16.00)
    - RCTRequired
    - RCTTypeSafety
    - React-Codegen
    - React-Core
    - React-debug
    - React-Fabric
    - React-graphics
    - React-ImageManager
    - React-NativeModulesApple
    - React-RCTFabric
    - React-rendererdebug
    - React-utils
    - ReactCommon/turbomodule/bridging
    - ReactCommon/turbomodule/core
    - Yoga
  - React-nativeconfig (0.73.4)
  - React-NativeModulesApple (0.73.4):
    - glog
    - hermes-engine
    - React-callinvoker
    - React-Core
    - React-cxxreact
    - React-jsi
    - React-runtimeexecutor
    - ReactCommon/turbomodule/bridging
    - ReactCommon/turbomodule/core
  - React-perflogger (0.73.4)
  - React-RCTActionSheet (0.73.4):
    - React-Core/RCTActionSheetHeaders (= 0.73.4)
  - React-RCTAnimation (0.73.4):
    - RCT-Folly (= 2022.05.16.00)
    - RCTTypeSafety
    - React-Codegen
    - React-Core/RCTAnimationHeaders
    - React-jsi
    - React-NativeModulesApple
    - ReactCommon
  - React-RCTAppDelegate (0.73.4):
    - RCT-Folly
    - RCTRequired
    - RCTTypeSafety
    - React-Core
    - React-CoreModules
    - React-debug
    - React-Fabric
    - React-graphics
    - React-hermes
    - React-nativeconfig
    - React-NativeModulesApple
    - React-RCTFabric
    - React-RCTImage
    - React-RCTNetwork
    - React-rendererdebug
    - React-RuntimeApple
    - React-RuntimeCore
    - React-RuntimeHermes
    - React-runtimescheduler
    - React-utils
    - ReactCommon
  - React-RCTBlob (0.73.4):
    - hermes-engine
    - RCT-Folly (= 2022.05.16.00)
    - React-Codegen
    - React-Core/RCTBlobHeaders
    - React-Core/RCTWebSocket
    - React-jsi
    - React-NativeModulesApple
    - React-RCTNetwork
    - ReactCommon
  - React-RCTFabric (0.73.4):
    - glog
    - hermes-engine
    - RCT-Folly/Fabric (= 2022.05.16.00)
    - React-Core
    - React-debug
    - React-Fabric
    - React-FabricImage
    - React-graphics
    - React-ImageManager
    - React-jsi
    - React-nativeconfig
    - React-RCTImage
    - React-RCTText
    - React-rendererdebug
    - React-runtimescheduler
    - React-utils
    - Yoga
  - React-RCTImage (0.73.4):
    - RCT-Folly (= 2022.05.16.00)
    - RCTTypeSafety
    - React-Codegen
    - React-Core/RCTImageHeaders
    - React-jsi
    - React-NativeModulesApple
    - React-RCTNetwork
    - ReactCommon
  - React-RCTLinking (0.73.4):
    - React-Codegen
    - React-Core/RCTLinkingHeaders (= 0.73.4)
    - React-jsi (= 0.73.4)
    - React-NativeModulesApple
    - ReactCommon
    - ReactCommon/turbomodule/core (= 0.73.4)
  - React-RCTNetwork (0.73.4):
    - RCT-Folly (= 2022.05.16.00)
    - RCTTypeSafety
    - React-Codegen
    - React-Core/RCTNetworkHeaders
    - React-jsi
    - React-NativeModulesApple
    - ReactCommon
  - React-RCTSettings (0.73.4):
    - RCT-Folly (= 2022.05.16.00)
    - RCTTypeSafety
    - React-Codegen
    - React-Core/RCTSettingsHeaders
    - React-jsi
    - React-NativeModulesApple
    - ReactCommon
  - React-RCTText (0.73.4):
    - React-Core/RCTTextHeaders (= 0.73.4)
    - Yoga
  - React-RCTVibration (0.73.4):
    - RCT-Folly (= 2022.05.16.00)
    - React-Codegen
    - React-Core/RCTVibrationHeaders
    - React-jsi
    - React-NativeModulesApple
    - ReactCommon
  - React-rendererdebug (0.73.4):
    - DoubleConversion
    - fmt (~> 6.2.1)
    - RCT-Folly (= 2022.05.16.00)
    - React-debug
  - React-rncore (0.73.4)
  - React-RuntimeApple (0.73.4):
    - hermes-engine
    - RCT-Folly/Fabric (= 2022.05.16.00)
    - React-callinvoker
    - React-Core/Default
    - React-CoreModules
    - React-cxxreact
    - React-jserrorhandler
    - React-jsi
    - React-jsiexecutor
    - React-Mapbuffer
    - React-NativeModulesApple
    - React-RCTFabric
    - React-RuntimeCore
    - React-runtimeexecutor
    - React-RuntimeHermes
    - React-utils
  - React-RuntimeCore (0.73.4):
    - glog
    - hermes-engine
    - RCT-Folly/Fabric (= 2022.05.16.00)
    - React-cxxreact
    - React-jserrorhandler
    - React-jsi
    - React-jsiexecutor
    - React-runtimeexecutor
    - React-runtimescheduler
  - React-runtimeexecutor (0.73.4):
    - React-jsi (= 0.73.4)
  - React-RuntimeHermes (0.73.4):
    - hermes-engine
    - RCT-Folly/Fabric (= 2022.05.16.00)
    - React-jsi
    - React-jsitracing
    - React-nativeconfig
    - React-utils
  - React-runtimescheduler (0.73.4):
    - glog
    - hermes-engine
    - RCT-Folly (= 2022.05.16.00)
    - React-callinvoker
    - React-cxxreact
    - React-debug
    - React-jsi
    - React-rendererdebug
    - React-runtimeexecutor
    - React-utils
  - React-utils (0.73.4):
    - glog
    - RCT-Folly (= 2022.05.16.00)
    - React-debug
  - ReactCommon (0.73.4):
    - React-logger (= 0.73.4)
    - ReactCommon/turbomodule (= 0.73.4)
  - ReactCommon/turbomodule (0.73.4):
    - DoubleConversion
    - fmt (~> 6.2.1)
    - glog
    - hermes-engine
    - RCT-Folly (= 2022.05.16.00)
    - React-callinvoker (= 0.73.4)
    - React-cxxreact (= 0.73.4)
    - React-jsi (= 0.73.4)
    - React-logger (= 0.73.4)
    - React-perflogger (= 0.73.4)
    - ReactCommon/turbomodule/bridging (= 0.73.4)
    - ReactCommon/turbomodule/core (= 0.73.4)
  - ReactCommon/turbomodule/bridging (0.73.4):
    - DoubleConversion
    - fmt (~> 6.2.1)
    - glog
    - hermes-engine
    - RCT-Folly (= 2022.05.16.00)
    - React-callinvoker (= 0.73.4)
    - React-cxxreact (= 0.73.4)
    - React-jsi (= 0.73.4)
    - React-logger (= 0.73.4)
    - React-perflogger (= 0.73.4)
  - ReactCommon/turbomodule/core (0.73.4):
    - DoubleConversion
    - fmt (~> 6.2.1)
    - glog
    - hermes-engine
    - RCT-Folly (= 2022.05.16.00)
    - React-callinvoker (= 0.73.4)
    - React-cxxreact (= 0.73.4)
    - React-jsi (= 0.73.4)
    - React-logger (= 0.73.4)
    - React-perflogger (= 0.73.4)
  - RNAppleAuthentication (2.2.2):
    - React-Core
  - RNCAsyncStorage (1.21.0):
    - glog
    - hermes-engine
    - RCT-Folly (= 2022.05.16.00)
    - RCTRequired
    - RCTTypeSafety
    - React-Codegen
    - React-Core
    - React-debug
    - React-Fabric
    - React-graphics
    - React-ImageManager
    - React-NativeModulesApple
    - React-RCTFabric
    - React-rendererdebug
    - React-utils
    - ReactCommon/turbomodule/bridging
    - ReactCommon/turbomodule/core
    - Yoga
  - RNCClipboard (1.13.2):
    - glog
    - hermes-engine
    - RCT-Folly (= 2022.05.16.00)
    - RCTRequired
    - RCTTypeSafety
    - React-Codegen
    - React-Core
    - React-debug
    - React-Fabric
    - React-graphics
    - React-ImageManager
    - React-NativeModulesApple
    - React-RCTFabric
    - React-rendererdebug
    - React-utils
    - ReactCommon/turbomodule/bridging
    - ReactCommon/turbomodule/core
    - Yoga
  - RNCPicker (2.6.1):
    - glog
    - hermes-engine
    - RCT-Folly (= 2022.05.16.00)
    - RCTRequired
    - RCTTypeSafety
    - React-Codegen
    - React-Core
    - React-debug
    - React-Fabric
    - React-graphics
    - React-ImageManager
    - React-NativeModulesApple
    - React-RCTFabric
    - React-rendererdebug
    - React-utils
    - ReactCommon/turbomodule/bridging
    - ReactCommon/turbomodule/core
    - Yoga
  - RNDeviceInfo (10.3.1):
    - glog
    - hermes-engine
    - RCT-Folly (= 2022.05.16.00)
    - RCTRequired
    - RCTTypeSafety
    - React-Codegen
    - React-Core
    - React-debug
    - React-Fabric
    - React-graphics
    - React-ImageManager
    - React-NativeModulesApple
    - React-RCTFabric
    - React-rendererdebug
    - React-utils
    - ReactCommon/turbomodule/bridging
    - ReactCommon/turbomodule/core
    - Yoga
  - RNDevMenu (4.1.1):
    - React-Core
    - React-Core/DevSupport
    - React-RCTNetwork
  - RNFBAnalytics (12.9.3):
    - Firebase/Analytics (= 8.8.0)
    - React-Core
    - RNFBApp
  - RNFBApp (12.9.3):
    - Firebase/CoreOnly (= 8.8.0)
    - React-Core
  - RNFBCrashlytics (12.9.3):
    - Firebase/Crashlytics (= 8.8.0)
    - React-Core
    - RNFBApp
  - RNFBPerf (12.9.3):
    - Firebase/Performance (= 8.8.0)
    - React-Core
    - RNFBApp
  - RNFlashList (1.6.3):
    - glog
    - hermes-engine
    - RCT-Folly (= 2022.05.16.00)
    - RCTRequired
    - RCTTypeSafety
    - React-Codegen
    - React-Core
    - React-debug
    - React-Fabric
    - React-graphics
    - React-ImageManager
    - React-NativeModulesApple
    - React-RCTFabric
    - React-rendererdebug
    - React-utils
    - ReactCommon/turbomodule/bridging
    - ReactCommon/turbomodule/core
    - Yoga
  - RNFS (2.20.0):
    - React-Core
  - RNGestureHandler (2.14.1):
    - glog
    - hermes-engine
    - RCT-Folly (= 2022.05.16.00)
    - RCTRequired
    - RCTTypeSafety
    - React-Codegen
    - React-Core
    - React-debug
    - React-Fabric
    - React-graphics
    - React-ImageManager
    - React-NativeModulesApple
    - React-RCTFabric
    - React-rendererdebug
    - React-utils
    - ReactCommon/turbomodule/bridging
    - ReactCommon/turbomodule/core
    - Yoga
  - RNGoogleSignin (10.0.1):
    - GoogleSignIn (~> 7.0)
    - React-Core
  - RNLiveMarkdown (0.1.47):
    - glog
    - hermes-engine
    - RCT-Folly (= 2022.05.16.00)
    - RCTRequired
    - RCTTypeSafety
    - React-Codegen
    - React-Core
    - React-debug
    - React-Fabric
    - React-graphics
    - React-ImageManager
    - React-NativeModulesApple
    - React-RCTFabric
    - React-rendererdebug
    - React-utils
    - ReactCommon/turbomodule/bridging
    - ReactCommon/turbomodule/core
    - RNLiveMarkdown/common (= 0.1.47)
    - Yoga
  - RNLiveMarkdown/common (0.1.47):
    - glog
    - hermes-engine
    - RCT-Folly (= 2022.05.16.00)
    - RCTRequired
    - RCTTypeSafety
    - React-Codegen
    - React-Core
    - React-debug
    - React-Fabric
    - React-graphics
    - React-ImageManager
    - React-NativeModulesApple
    - React-RCTFabric
    - React-rendererdebug
    - React-utils
    - ReactCommon/turbomodule/bridging
    - ReactCommon/turbomodule/core
    - Yoga
  - RNLocalize (2.2.6):
    - React-Core
  - rnmapbox-maps (10.1.11):
    - MapboxMaps (~> 10.16.4)
    - React
    - React-Core
    - rnmapbox-maps/DynamicLibrary (= 10.1.11)
    - Turf
  - rnmapbox-maps/DynamicLibrary (10.1.11):
    - hermes-engine
    - MapboxMaps (~> 10.16.4)
    - RCT-Folly
    - RCTRequired
    - RCTTypeSafety
    - React
    - React-Codegen
    - React-Core
    - React-ImageManager
    - React-NativeModulesApple
    - React-RCTFabric
    - React-rendererdebug
    - ReactCommon/turbomodule/bridging
    - ReactCommon/turbomodule/core
    - Turf
    - Yoga
  - RNPermissions (3.9.3):
    - glog
    - hermes-engine
    - RCT-Folly (= 2022.05.16.00)
    - RCTRequired
    - RCTTypeSafety
    - React-Codegen
    - React-Core
    - React-debug
    - React-Fabric
    - React-graphics
    - React-ImageManager
    - React-NativeModulesApple
    - React-RCTFabric
    - React-rendererdebug
    - React-utils
    - ReactCommon/turbomodule/bridging
    - ReactCommon/turbomodule/core
    - Yoga
  - RNReactNativeHapticFeedback (2.2.0):
    - RCT-Folly
    - RCTRequired
    - RCTTypeSafety
    - React-Codegen
    - React-Core
    - ReactCommon/turbomodule/core
  - RNReanimated (3.7.2):
    - glog
    - hermes-engine
    - RCT-Folly (= 2022.05.16.00)
    - RCTRequired
    - RCTTypeSafety
    - React-Codegen
    - React-Core
    - React-debug
    - React-Fabric
    - React-graphics
    - React-ImageManager
    - React-NativeModulesApple
    - React-RCTFabric
    - React-rendererdebug
    - React-utils
    - ReactCommon/turbomodule/bridging
    - ReactCommon/turbomodule/core
    - Yoga
  - RNScreens (3.29.0):
    - glog
    - hermes-engine
    - RCT-Folly (= 2022.05.16.00)
    - RCTRequired
    - RCTTypeSafety
    - React-Codegen
    - React-Core
    - React-debug
    - React-Fabric
    - React-graphics
    - React-ImageManager
    - React-NativeModulesApple
    - React-RCTFabric
    - React-rendererdebug
    - React-utils
    - ReactCommon/turbomodule/bridging
    - ReactCommon/turbomodule/core
    - RNScreens/common (= 3.29.0)
    - Yoga
  - RNScreens/common (3.29.0):
    - glog
    - hermes-engine
    - RCT-Folly (= 2022.05.16.00)
    - RCTRequired
    - RCTTypeSafety
    - React-Codegen
    - React-Core
    - React-debug
    - React-Fabric
    - React-graphics
    - React-ImageManager
    - React-NativeModulesApple
    - React-RCTFabric
    - React-rendererdebug
    - React-utils
    - ReactCommon/turbomodule/bridging
    - ReactCommon/turbomodule/core
    - Yoga
  - RNShare (10.0.2):
    - RCT-Folly
    - RCTRequired
    - RCTTypeSafety
    - React-Codegen
    - React-Core
    - React-RCTFabric
    - ReactCommon/turbomodule/core
  - RNSound (0.11.2):
    - React-Core
    - RNSound/Core (= 0.11.2)
  - RNSound/Core (0.11.2):
    - React-Core
  - RNSVG (14.1.0):
    - glog
    - hermes-engine
    - RCT-Folly (= 2022.05.16.00)
    - RCTRequired
    - RCTTypeSafety
    - React-Codegen
    - React-Core
    - React-debug
    - React-Fabric
    - React-graphics
    - React-ImageManager
    - React-NativeModulesApple
    - React-RCTFabric
    - React-rendererdebug
    - React-utils
    - ReactCommon/turbomodule/bridging
    - ReactCommon/turbomodule/core
    - RNSVG/common (= 14.1.0)
    - Yoga
  - RNSVG/common (14.1.0):
    - glog
    - hermes-engine
    - RCT-Folly (= 2022.05.16.00)
    - RCTRequired
    - RCTTypeSafety
    - React-Codegen
    - React-Core
    - React-debug
    - React-Fabric
    - React-graphics
    - React-ImageManager
    - React-NativeModulesApple
    - React-RCTFabric
    - React-rendererdebug
    - React-utils
    - ReactCommon/turbomodule/bridging
    - ReactCommon/turbomodule/core
    - Yoga
  - SDWebImage (5.17.0):
    - SDWebImage/Core (= 5.17.0)
  - SDWebImage/Core (5.17.0)
  - SDWebImageAVIFCoder (0.10.1):
    - libavif (>= 0.11.0)
    - SDWebImage (~> 5.10)
  - SDWebImageSVGCoder (1.7.0):
    - SDWebImage/Core (~> 5.6)
  - SDWebImageWebPCoder (0.13.0):
    - libwebp (~> 1.0)
    - SDWebImage/Core (~> 5.17)
  - SocketRocket (0.6.1)
  - Turf (2.7.0)
  - VisionCamera (4.0.0-beta.13):
    - glog
    - hermes-engine
    - RCT-Folly (= 2022.05.16.00)
    - RCTRequired
    - RCTTypeSafety
    - React-Codegen
    - React-Core
    - React-debug
    - React-Fabric
    - React-graphics
    - React-ImageManager
    - React-NativeModulesApple
    - React-RCTFabric
    - React-rendererdebug
    - React-utils
    - ReactCommon/turbomodule/bridging
    - ReactCommon/turbomodule/core
    - Yoga
  - Yoga (1.14.0)

DEPENDENCIES:
  - AirshipServiceExtension
  - boost (from `../node_modules/react-native/third-party-podspecs/boost.podspec`)
  - BVLinearGradient (from `../node_modules/react-native-linear-gradient`)
  - DoubleConversion (from `../node_modules/react-native/third-party-podspecs/DoubleConversion.podspec`)
  - EXAV (from `../node_modules/expo-av/ios`)
  - EXImageLoader (from `../node_modules/expo-image-loader/ios`)
  - Expo (from `../node_modules/expo`)
  - ExpoImage (from `../node_modules/expo-image/ios`)
  - ExpoImageManipulator (from `../node_modules/expo-image-manipulator/ios`)
  - ExpoModulesCore (from `../node_modules/expo-modules-core`)
  - FBLazyVector (from `../node_modules/react-native/Libraries/FBLazyVector`)
  - glog (from `../node_modules/react-native/third-party-podspecs/glog.podspec`)
  - hermes-engine (from `../node_modules/react-native/sdks/hermes-engine/hermes-engine.podspec`)
  - libevent (~> 2.1.12)
  - lottie-react-native (from `../node_modules/lottie-react-native`)
  - "onfido-react-native-sdk (from `../node_modules/@onfido/react-native-sdk`)"
  - RCT-Folly (from `../node_modules/react-native/third-party-podspecs/RCT-Folly.podspec`)
  - RCT-Folly/Fabric (from `../node_modules/react-native/third-party-podspecs/RCT-Folly.podspec`)
  - RCTRequired (from `../node_modules/react-native/Libraries/RCTRequired`)
  - RCTTypeSafety (from `../node_modules/react-native/Libraries/TypeSafety`)
  - React (from `../node_modules/react-native/`)
  - React-callinvoker (from `../node_modules/react-native/ReactCommon/callinvoker`)
  - React-Codegen (from `build/generated/ios`)
  - React-Core (from `../node_modules/react-native/`)
  - React-Core/RCTWebSocket (from `../node_modules/react-native/`)
  - React-CoreModules (from `../node_modules/react-native/React/CoreModules`)
  - React-cxxreact (from `../node_modules/react-native/ReactCommon/cxxreact`)
  - React-debug (from `../node_modules/react-native/ReactCommon/react/debug`)
  - React-Fabric (from `../node_modules/react-native/ReactCommon`)
  - React-FabricImage (from `../node_modules/react-native/ReactCommon`)
  - React-graphics (from `../node_modules/react-native/ReactCommon/react/renderer/graphics`)
  - React-hermes (from `../node_modules/react-native/ReactCommon/hermes`)
  - React-ImageManager (from `../node_modules/react-native/ReactCommon/react/renderer/imagemanager/platform/ios`)
  - React-jserrorhandler (from `../node_modules/react-native/ReactCommon/jserrorhandler`)
  - React-jsi (from `../node_modules/react-native/ReactCommon/jsi`)
  - React-jsiexecutor (from `../node_modules/react-native/ReactCommon/jsiexecutor`)
  - React-jsinspector (from `../node_modules/react-native/ReactCommon/jsinspector-modern`)
  - React-jsitracing (from `../node_modules/react-native/ReactCommon/hermes/executor/`)
  - React-logger (from `../node_modules/react-native/ReactCommon/logger`)
  - React-Mapbuffer (from `../node_modules/react-native/ReactCommon`)
  - "react-native-airship (from `../node_modules/@ua/react-native-airship`)"
  - react-native-blob-util (from `../node_modules/react-native-blob-util`)
  - "react-native-cameraroll (from `../node_modules/@react-native-camera-roll/camera-roll`)"
  - react-native-config (from `../node_modules/react-native-config`)
  - react-native-document-picker (from `../node_modules/react-native-document-picker`)
  - "react-native-geolocation (from `../node_modules/@react-native-community/geolocation`)"
  - react-native-image-picker (from `../node_modules/react-native-image-picker`)
  - react-native-key-command (from `../node_modules/react-native-key-command`)
  - react-native-launch-arguments (from `../node_modules/react-native-launch-arguments`)
  - "react-native-netinfo (from `../node_modules/@react-native-community/netinfo`)"
  - react-native-pager-view (from `../node_modules/react-native-pager-view`)
  - react-native-pdf (from `../node_modules/react-native-pdf`)
  - react-native-performance (from `../node_modules/react-native-performance`)
  - react-native-plaid-link-sdk (from `../node_modules/react-native-plaid-link-sdk`)
  - react-native-quick-sqlite (from `../node_modules/react-native-quick-sqlite`)
  - react-native-release-profiler (from `../node_modules/react-native-release-profiler`)
  - react-native-render-html (from `../node_modules/react-native-render-html`)
  - react-native-safe-area-context (from `../node_modules/react-native-safe-area-context`)
  - react-native-view-shot (from `../node_modules/react-native-view-shot`)
  - react-native-webview (from `../node_modules/react-native-webview`)
  - React-nativeconfig (from `../node_modules/react-native/ReactCommon`)
  - React-NativeModulesApple (from `../node_modules/react-native/ReactCommon/react/nativemodule/core/platform/ios`)
  - React-perflogger (from `../node_modules/react-native/ReactCommon/reactperflogger`)
  - React-RCTActionSheet (from `../node_modules/react-native/Libraries/ActionSheetIOS`)
  - React-RCTAnimation (from `../node_modules/react-native/Libraries/NativeAnimation`)
  - React-RCTAppDelegate (from `../node_modules/react-native/Libraries/AppDelegate`)
  - React-RCTBlob (from `../node_modules/react-native/Libraries/Blob`)
  - React-RCTFabric (from `../node_modules/react-native/React`)
  - React-RCTImage (from `../node_modules/react-native/Libraries/Image`)
  - React-RCTLinking (from `../node_modules/react-native/Libraries/LinkingIOS`)
  - React-RCTNetwork (from `../node_modules/react-native/Libraries/Network`)
  - React-RCTSettings (from `../node_modules/react-native/Libraries/Settings`)
  - React-RCTText (from `../node_modules/react-native/Libraries/Text`)
  - React-RCTVibration (from `../node_modules/react-native/Libraries/Vibration`)
  - React-rendererdebug (from `../node_modules/react-native/ReactCommon/react/renderer/debug`)
  - React-rncore (from `../node_modules/react-native/ReactCommon`)
  - React-RuntimeApple (from `../node_modules/react-native/ReactCommon/react/runtime/platform/ios`)
  - React-RuntimeCore (from `../node_modules/react-native/ReactCommon/react/runtime`)
  - React-runtimeexecutor (from `../node_modules/react-native/ReactCommon/runtimeexecutor`)
  - React-RuntimeHermes (from `../node_modules/react-native/ReactCommon/react/runtime`)
  - React-runtimescheduler (from `../node_modules/react-native/ReactCommon/react/renderer/runtimescheduler`)
  - React-utils (from `../node_modules/react-native/ReactCommon/react/utils`)
  - ReactCommon/turbomodule/core (from `../node_modules/react-native/ReactCommon`)
  - "RNAppleAuthentication (from `../node_modules/@invertase/react-native-apple-authentication`)"
  - "RNCAsyncStorage (from `../node_modules/@react-native-async-storage/async-storage`)"
  - "RNCClipboard (from `../node_modules/@react-native-clipboard/clipboard`)"
  - "RNCPicker (from `../node_modules/@react-native-picker/picker`)"
  - RNDeviceInfo (from `../node_modules/react-native-device-info`)
  - RNDevMenu (from `../node_modules/react-native-dev-menu`)
  - "RNFBAnalytics (from `../node_modules/@react-native-firebase/analytics`)"
  - "RNFBApp (from `../node_modules/@react-native-firebase/app`)"
  - "RNFBCrashlytics (from `../node_modules/@react-native-firebase/crashlytics`)"
  - "RNFBPerf (from `../node_modules/@react-native-firebase/perf`)"
  - "RNFlashList (from `../node_modules/@shopify/flash-list`)"
  - RNFS (from `../node_modules/react-native-fs`)
  - RNGestureHandler (from `../node_modules/react-native-gesture-handler`)
  - "RNGoogleSignin (from `../node_modules/@react-native-google-signin/google-signin`)"
  - "RNLiveMarkdown (from `../node_modules/@expensify/react-native-live-markdown`)"
  - RNLocalize (from `../node_modules/react-native-localize`)
  - "rnmapbox-maps (from `../node_modules/@rnmapbox/maps`)"
  - RNPermissions (from `../node_modules/react-native-permissions`)
  - RNReactNativeHapticFeedback (from `../node_modules/react-native-haptic-feedback`)
  - RNReanimated (from `../node_modules/react-native-reanimated`)
  - RNScreens (from `../node_modules/react-native-screens`)
  - RNShare (from `../node_modules/react-native-share`)
  - RNSound (from `../node_modules/react-native-sound`)
  - RNSVG (from `../node_modules/react-native-svg`)
  - VisionCamera (from `../node_modules/react-native-vision-camera`)
  - Yoga (from `../node_modules/react-native/ReactCommon/yoga`)

SPEC REPOS:
  trunk:
    - Airship
    - AirshipFrameworkProxy
    - AirshipServiceExtension
    - AppAuth
    - Firebase
    - FirebaseABTesting
    - FirebaseAnalytics
    - FirebaseCore
    - FirebaseCoreDiagnostics
    - FirebaseCrashlytics
    - FirebaseInstallations
    - FirebasePerformance
    - FirebaseRemoteConfig
    - fmt
    - GoogleAppMeasurement
    - GoogleDataTransport
    - GoogleSignIn
    - GoogleUtilities
    - GTMAppAuth
    - GTMSessionFetcher
    - libaom
    - libavif
    - libevent
    - libvmaf
    - libwebp
    - lottie-ios
    - MapboxCommon
    - MapboxCoreMaps
    - MapboxMaps
    - MapboxMobileEvents
    - nanopb
    - Onfido
    - Plaid
    - PromisesObjC
    - SDWebImage
    - SDWebImageAVIFCoder
    - SDWebImageSVGCoder
    - SDWebImageWebPCoder
    - SocketRocket
    - Turf

EXTERNAL SOURCES:
  boost:
    :podspec: "../node_modules/react-native/third-party-podspecs/boost.podspec"
  BVLinearGradient:
    :path: "../node_modules/react-native-linear-gradient"
  DoubleConversion:
    :podspec: "../node_modules/react-native/third-party-podspecs/DoubleConversion.podspec"
  EXAV:
    :path: "../node_modules/expo-av/ios"
  EXImageLoader:
    :path: "../node_modules/expo-image-loader/ios"
  Expo:
    :path: "../node_modules/expo"
  ExpoImage:
    :path: "../node_modules/expo-image/ios"
  ExpoImageManipulator:
    :path: "../node_modules/expo-image-manipulator/ios"
  ExpoModulesCore:
    :path: "../node_modules/expo-modules-core"
  FBLazyVector:
    :path: "../node_modules/react-native/Libraries/FBLazyVector"
  glog:
    :podspec: "../node_modules/react-native/third-party-podspecs/glog.podspec"
  hermes-engine:
    :podspec: "../node_modules/react-native/sdks/hermes-engine/hermes-engine.podspec"
    :tag: hermes-2023-11-17-RNv0.73.0-21043a3fc062be445e56a2c10ecd8be028dd9cc5
  lottie-react-native:
    :path: "../node_modules/lottie-react-native"
  onfido-react-native-sdk:
    :path: "../node_modules/@onfido/react-native-sdk"
  RCT-Folly:
    :podspec: "../node_modules/react-native/third-party-podspecs/RCT-Folly.podspec"
  RCTRequired:
    :path: "../node_modules/react-native/Libraries/RCTRequired"
  RCTTypeSafety:
    :path: "../node_modules/react-native/Libraries/TypeSafety"
  React:
    :path: "../node_modules/react-native/"
  React-callinvoker:
    :path: "../node_modules/react-native/ReactCommon/callinvoker"
  React-Codegen:
    :path: build/generated/ios
  React-Core:
    :path: "../node_modules/react-native/"
  React-CoreModules:
    :path: "../node_modules/react-native/React/CoreModules"
  React-cxxreact:
    :path: "../node_modules/react-native/ReactCommon/cxxreact"
  React-debug:
    :path: "../node_modules/react-native/ReactCommon/react/debug"
  React-Fabric:
    :path: "../node_modules/react-native/ReactCommon"
  React-FabricImage:
    :path: "../node_modules/react-native/ReactCommon"
  React-graphics:
    :path: "../node_modules/react-native/ReactCommon/react/renderer/graphics"
  React-hermes:
    :path: "../node_modules/react-native/ReactCommon/hermes"
  React-ImageManager:
    :path: "../node_modules/react-native/ReactCommon/react/renderer/imagemanager/platform/ios"
  React-jserrorhandler:
    :path: "../node_modules/react-native/ReactCommon/jserrorhandler"
  React-jsi:
    :path: "../node_modules/react-native/ReactCommon/jsi"
  React-jsiexecutor:
    :path: "../node_modules/react-native/ReactCommon/jsiexecutor"
  React-jsinspector:
    :path: "../node_modules/react-native/ReactCommon/jsinspector-modern"
  React-jsitracing:
    :path: "../node_modules/react-native/ReactCommon/hermes/executor/"
  React-logger:
    :path: "../node_modules/react-native/ReactCommon/logger"
  React-Mapbuffer:
    :path: "../node_modules/react-native/ReactCommon"
  react-native-airship:
    :path: "../node_modules/@ua/react-native-airship"
  react-native-blob-util:
    :path: "../node_modules/react-native-blob-util"
  react-native-cameraroll:
    :path: "../node_modules/@react-native-camera-roll/camera-roll"
  react-native-config:
    :path: "../node_modules/react-native-config"
  react-native-document-picker:
    :path: "../node_modules/react-native-document-picker"
  react-native-geolocation:
    :path: "../node_modules/@react-native-community/geolocation"
  react-native-image-picker:
    :path: "../node_modules/react-native-image-picker"
  react-native-key-command:
    :path: "../node_modules/react-native-key-command"
  react-native-launch-arguments:
    :path: "../node_modules/react-native-launch-arguments"
  react-native-netinfo:
    :path: "../node_modules/@react-native-community/netinfo"
  react-native-pager-view:
    :path: "../node_modules/react-native-pager-view"
  react-native-pdf:
    :path: "../node_modules/react-native-pdf"
  react-native-performance:
    :path: "../node_modules/react-native-performance"
  react-native-plaid-link-sdk:
    :path: "../node_modules/react-native-plaid-link-sdk"
  react-native-quick-sqlite:
    :path: "../node_modules/react-native-quick-sqlite"
  react-native-release-profiler:
    :path: "../node_modules/react-native-release-profiler"
  react-native-render-html:
    :path: "../node_modules/react-native-render-html"
  react-native-safe-area-context:
    :path: "../node_modules/react-native-safe-area-context"
  react-native-view-shot:
    :path: "../node_modules/react-native-view-shot"
  react-native-webview:
    :path: "../node_modules/react-native-webview"
  React-nativeconfig:
    :path: "../node_modules/react-native/ReactCommon"
  React-NativeModulesApple:
    :path: "../node_modules/react-native/ReactCommon/react/nativemodule/core/platform/ios"
  React-perflogger:
    :path: "../node_modules/react-native/ReactCommon/reactperflogger"
  React-RCTActionSheet:
    :path: "../node_modules/react-native/Libraries/ActionSheetIOS"
  React-RCTAnimation:
    :path: "../node_modules/react-native/Libraries/NativeAnimation"
  React-RCTAppDelegate:
    :path: "../node_modules/react-native/Libraries/AppDelegate"
  React-RCTBlob:
    :path: "../node_modules/react-native/Libraries/Blob"
  React-RCTFabric:
    :path: "../node_modules/react-native/React"
  React-RCTImage:
    :path: "../node_modules/react-native/Libraries/Image"
  React-RCTLinking:
    :path: "../node_modules/react-native/Libraries/LinkingIOS"
  React-RCTNetwork:
    :path: "../node_modules/react-native/Libraries/Network"
  React-RCTSettings:
    :path: "../node_modules/react-native/Libraries/Settings"
  React-RCTText:
    :path: "../node_modules/react-native/Libraries/Text"
  React-RCTVibration:
    :path: "../node_modules/react-native/Libraries/Vibration"
  React-rendererdebug:
    :path: "../node_modules/react-native/ReactCommon/react/renderer/debug"
  React-rncore:
    :path: "../node_modules/react-native/ReactCommon"
  React-RuntimeApple:
    :path: "../node_modules/react-native/ReactCommon/react/runtime/platform/ios"
  React-RuntimeCore:
    :path: "../node_modules/react-native/ReactCommon/react/runtime"
  React-runtimeexecutor:
    :path: "../node_modules/react-native/ReactCommon/runtimeexecutor"
  React-RuntimeHermes:
    :path: "../node_modules/react-native/ReactCommon/react/runtime"
  React-runtimescheduler:
    :path: "../node_modules/react-native/ReactCommon/react/renderer/runtimescheduler"
  React-utils:
    :path: "../node_modules/react-native/ReactCommon/react/utils"
  ReactCommon:
    :path: "../node_modules/react-native/ReactCommon"
  RNAppleAuthentication:
    :path: "../node_modules/@invertase/react-native-apple-authentication"
  RNCAsyncStorage:
    :path: "../node_modules/@react-native-async-storage/async-storage"
  RNCClipboard:
    :path: "../node_modules/@react-native-clipboard/clipboard"
  RNCPicker:
    :path: "../node_modules/@react-native-picker/picker"
  RNDeviceInfo:
    :path: "../node_modules/react-native-device-info"
  RNDevMenu:
    :path: "../node_modules/react-native-dev-menu"
  RNFBAnalytics:
    :path: "../node_modules/@react-native-firebase/analytics"
  RNFBApp:
    :path: "../node_modules/@react-native-firebase/app"
  RNFBCrashlytics:
    :path: "../node_modules/@react-native-firebase/crashlytics"
  RNFBPerf:
    :path: "../node_modules/@react-native-firebase/perf"
  RNFlashList:
    :path: "../node_modules/@shopify/flash-list"
  RNFS:
    :path: "../node_modules/react-native-fs"
  RNGestureHandler:
    :path: "../node_modules/react-native-gesture-handler"
  RNGoogleSignin:
    :path: "../node_modules/@react-native-google-signin/google-signin"
  RNLiveMarkdown:
    :path: "../node_modules/@expensify/react-native-live-markdown"
  RNLocalize:
    :path: "../node_modules/react-native-localize"
  rnmapbox-maps:
    :path: "../node_modules/@rnmapbox/maps"
  RNPermissions:
    :path: "../node_modules/react-native-permissions"
  RNReactNativeHapticFeedback:
    :path: "../node_modules/react-native-haptic-feedback"
  RNReanimated:
    :path: "../node_modules/react-native-reanimated"
  RNScreens:
    :path: "../node_modules/react-native-screens"
  RNShare:
    :path: "../node_modules/react-native-share"
  RNSound:
    :path: "../node_modules/react-native-sound"
  RNSVG:
    :path: "../node_modules/react-native-svg"
  VisionCamera:
    :path: "../node_modules/react-native-vision-camera"
  Yoga:
    :path: "../node_modules/react-native/ReactCommon/yoga"

SPEC CHECKSUMS:
  Airship: 2f4510b497a8200780752a5e0304a9072bfffb6d
  AirshipFrameworkProxy: ea1b6c665c798637b93c465b5e505be3011f1d9d
  AirshipServiceExtension: 0a5fb14c3fd1879355ab05a81d10f64512a4f79c
  AppAuth: 3bb1d1cd9340bd09f5ed189fb00b1cc28e1e8570
  boost: d3f49c53809116a5d38da093a8aa78bf551aed09
  BVLinearGradient: 421743791a59d259aec53f4c58793aad031da2ca
  DoubleConversion: fea03f2699887d960129cc54bba7e52542b6f953
  EXAV: 09a4d87fa6b113fbb0ada3aade6799f78271cb44
  EXImageLoader: 55080616b2fe9da19ef8c7f706afd9814e279b6b
  Expo: 1e3bcf9dd99de57a636127057f6b488f0609681a
  ExpoImage: 390c524542b258f8173f475c1cc71f016444a7be
  ExpoImageManipulator: c1d7cb865eacd620a35659f3da34c70531f10b59
  ExpoModulesCore: 83dfc98358de225bd0953401ce5b0c14fa8eabd0
  FBLazyVector: 84f6edbe225f38aebd9deaf1540a4160b1f087d7
  Firebase: 629510f1a9ddb235f3a7c5c8ceb23ba887f0f814
  FirebaseABTesting: 10cbce8db9985ae2e3847ea44e9947dd18f94e10
  FirebaseAnalytics: 5506ea8b867d8423485a84b4cd612d279f7b0b8a
  FirebaseCore: 98b29e3828f0a53651c363937a7f7d92a19f1ba2
  FirebaseCoreDiagnostics: 92e07a649aeb66352b319d43bdd2ee3942af84cb
  FirebaseCrashlytics: 3660c045c8e45cc4276110562a0ef44cf43c8157
  FirebaseInstallations: 40bd9054049b2eae9a2c38ef1c3dd213df3605cd
  FirebasePerformance: 0c01a7a496657d7cea86d40c0b1725259d164c6c
  FirebaseRemoteConfig: 2d6e2cfdb49af79535c8af8a80a4a5009038ec2b
  fmt: ff9d55029c625d3757ed641535fd4a75fedc7ce9
  glog: c5d68082e772fa1c511173d6b30a9de2c05a69a2
  GoogleAppMeasurement: 5ba1164e3c844ba84272555e916d0a6d3d977e91
  GoogleDataTransport: 6c09b596d841063d76d4288cc2d2f42cc36e1e2a
  GoogleSignIn: b232380cf495a429b8095d3178a8d5855b42e842
  GoogleUtilities: d053d902a8edaa9904e1bd00c37535385b8ed152
  GTMAppAuth: 99fb010047ba3973b7026e45393f51f27ab965ae
  GTMSessionFetcher: 8a1b34ad97ebe6f909fb8b9b77fba99943007556
  hermes-engine: b2669ce35fc4ac14f523b307aff8896799829fe2
  libaom: 144606b1da4b5915a1054383c3a4459ccdb3c661
  libavif: 84bbb62fb232c3018d6f1bab79beea87e35de7b7
  libevent: 4049cae6c81cdb3654a443be001fb9bdceff7913
  libvmaf: 27f523f1e63c694d14d534cd0fddd2fab0ae8711
  libwebp: 1786c9f4ff8a279e4dac1e8f385004d5fc253009
  lottie-ios: 3d98679b41fa6fd6aff2352b3953dbd3df8a397e
  lottie-react-native: 80bda323805fa62005afff0583d2927a89108f20
  MapboxCommon: 20466d839cc43381c44df09d19f7f794b55b9a93
  MapboxCoreMaps: c21f433decbb295874f0c2464e492166db813b56
  MapboxMaps: c3b36646b9038706bbceb5de203bcdd0f411e9d0
  MapboxMobileEvents: de50b3a4de180dd129c326e09cd12c8adaaa46d6
  nanopb: a0ba3315591a9ae0a16a309ee504766e90db0c96
  Onfido: 342cbecd7a4383e98dfe7f9c35e98aaece599062
  onfido-react-native-sdk: 81e930e77236a0fc3da90e6a6eb834734d8ec2f5
  Plaid: 7829e84db6d766a751c91a402702946d2977ddcb
  PromisesObjC: f5707f49cb48b9636751c5b2e7d227e43fba9f47
  RCT-Folly: 7169b2b1c44399c76a47b5deaaba715eeeb476c0
  RCTRequired: ab7f915c15569f04a49669e573e6e319a53f9faa
  RCTTypeSafety: 63b97ced7b766865057e7154db0e81ce4ee6cf1e
  React: 1c87497e50fa40ba9c54e5ea5e53483a0f8eecc0
  React-callinvoker: e3a52a9a93e3eb004d7282c26a4fb27003273fe6
  React-Codegen: 05f85e0e087f402978cfe57822a8debc07127a13
  React-Core: d0ecde72894b792cb8922efaa0990199cbe85169
  React-CoreModules: 2ff1684dd517f0c441495d90a704d499f05e9d0a
  React-cxxreact: d9be2fac926741052395da0a6d0bab8d71e2f297
  React-debug: 4678e73a37cb501d784e99ff0f219b4940362a3b
  React-Fabric: 460ee9d4b8b9de3382504a711430bfead1d5be1e
  React-FabricImage: d0a0631bc8ad9143f42bfccf9d3d533a144cc3d6
  React-graphics: f0d5040263a9649e2a70ebe27b3120c49411afef
  React-hermes: b9ac2f7b0c1eeb206eb883583cab7a973d570a6e
  React-ImageManager: 6c4bf9d5ed363ead7b5aaf820a3feab221b7063e
  React-jserrorhandler: 6e7a7e187583e14dc7a0053a2bdd66c252ea3b21
  React-jsi: 380cd24dd81a705dd042c18989fb10b07182210c
  React-jsiexecutor: 8ed7a18b9f119440efdcd424c8257dc7e18067e2
  React-jsinspector: 9ac353eccf6ab54d1e0a33862ba91221d1e88460
  React-jsitracing: e8a2dafb9878dbcad02b6b2b88e66267fb427b74
  React-logger: 0a57b68dd2aec7ff738195f081f0520724b35dab
  React-Mapbuffer: 63913773ed7f96b814a2521e13e6d010282096ad
  react-native-airship: 2ed75ff2278f11ff1c1ab08ed68f5bf02727b971
  react-native-blob-util: a3ee23cfdde79c769c138d505670055de233b07a
  react-native-cameraroll: 95ce0d1a7d2d1fe55bf627ab806b64de6c3e69e9
  react-native-config: 5ce986133b07fc258828b20b9506de0e683efc1c
  react-native-document-picker: 8532b8af7c2c930f9e202aac484ac785b0f4f809
  react-native-geolocation: dcc37809bc117ffdb5946fecc127d62319ccd4a9
  react-native-image-picker: f8a13ff106bcc7eb00c71ce11fdc36aac2a44440
  react-native-key-command: 74d18ad516037536c2f671ef0914bcce7739b2f5
  react-native-launch-arguments: 5f41e0abf88a15e3c5309b8875d6fd5ac43df49d
  react-native-netinfo: 6479e7e2198f936e5abc14a3ec4d469ccbaf81e2
  react-native-pager-view: 9ac6bc0fb3fa31c6d403b253ee361e62ff7ccf7f
  react-native-pdf: cd256a00b9d65cb1008dcca2792d7bfb8874838d
  react-native-performance: 1aa5960d005159f4ab20be15b44714b53b44e075
  react-native-plaid-link-sdk: 93870f8cd1de8e0acca5cb5020188bdc94e15db6
  react-native-quick-sqlite: bcc7a7a250a40222f18913a97cd356bf82d0a6c4
  react-native-release-profiler: 42fc8e09b4f6f9b7d14cc5a15c72165e871c0918
  react-native-render-html: 96c979fe7452a0a41559685d2f83b12b93edac8c
  react-native-safe-area-context: e8bdd57d9f8d34cc336f0ee6acb30712a8454446
  react-native-view-shot: 6b7ed61d77d88580fed10954d45fad0eb2d47688
  react-native-webview: a5f5f316527235f869992aaaf05050776198806d
  React-nativeconfig: d7af5bae6da70fa15ce44f045621cf99ed24087c
  React-NativeModulesApple: 0123905d5699853ac68519607555a9a4f5c7b3ac
  React-perflogger: 8a1e1af5733004bdd91258dcefbde21e0d1faccd
  React-RCTActionSheet: 64bbff3a3963664c2d0146f870fe8e0264aee4c4
  React-RCTAnimation: b698168a7269265a4694727196484342d695f0c1
  React-RCTAppDelegate: a84b4bf99b871d87b41d7a768e7860d207fb4e31
  React-RCTBlob: 47f8c3b2b4b7fa2c5f19c43f0b7f77f57fb9d953
  React-RCTFabric: 6067a32d683d0c2b84d444548bc15a263c64abed
  React-RCTImage: ac0e77a44c290b20db783649b2b9cddc93e3eb99
  React-RCTLinking: e626fd2900913fe5d25922ea1be394b7aafa09c9
  React-RCTNetwork: d3114bce3977dafe8bd06421b29812f5a8527ba0
  React-RCTSettings: a53511f90d8df637a1a11ac729179a4d2f734481
  React-RCTText: f0176f5f5952f9a4a2c7354f5ae71f7c420aaf34
  React-RCTVibration: 8160223c6eda5b187079fec204f80eca8b8f3177
  React-rendererdebug: ed286b4da8648c27d6ed3ae1410d4b21ba890d5a
  React-rncore: 75cbcc46868e809bb7e738d4565ba85f3dbd5cdc
  React-RuntimeApple: f4848a388e4c782d3b8d4ca9c48179163418fe56
  React-RuntimeCore: 272998adc56066404df36b1a3a2be9a56c6ee086
  React-runtimeexecutor: e6ab6bb083dbdbdd489cff426ed0bce0652e6edf
  React-RuntimeHermes: d2c368065ef82d4f8e6daa662352de5a195bdb57
  React-runtimescheduler: ed48e5faac6751e66ee1261c4bd01643b436f112
  React-utils: 6e5ad394416482ae21831050928ae27348f83487
  ReactCommon: 840a955d37b7f3358554d819446bffcf624b2522
  RNAppleAuthentication: 0571c08da8c327ae2afc0261b48b4a515b0286a6
  RNCAsyncStorage: 559f22cc4b582414e783fd7255974b29e24b451c
  RNCClipboard: c73bbc2e9012120161f1012578418827983bfd0c
  RNCPicker: c77efa39690952647b83d8085520bf50ebf94ecb
  RNDeviceInfo: cbf78fdb515ae73e641ee7c6b474f77a0299e7e6
  RNDevMenu: 72807568fe4188bd4c40ce32675d82434b43c45d
  RNFBAnalytics: f76bfa164ac235b00505deb9fc1776634056898c
  RNFBApp: 729c0666395b1953198dc4a1ec6deb8fbe1c302e
  RNFBCrashlytics: 2061ca863e8e2fa1aae9b12477d7dfa8e88ca0f9
  RNFBPerf: 389914cda4000fe0d996a752532a591132cbf3f9
  RNFlashList: 5b0e8311e4cf1ad91e410fd7c8526a89fb5826d1
  RNFS: 4ac0f0ea233904cb798630b3c077808c06931688
  RNGestureHandler: 1190c218cdaaf029ee1437076a3fbbc3297d89fb
  RNGoogleSignin: ccaa4a81582cf713eea562c5dd9dc1961a715fd0
  RNLiveMarkdown: f172c7199283dc9d21bccf7e21ea10741fd19e1d
  RNLocalize: d4b8af4e442d4bcca54e68fc687a2129b4d71a81
  rnmapbox-maps: 3e273e0e867a079ec33df9ee33bb0482434b897d
  RNPermissions: 8990fc2c10da3640938e6db1647cb6416095b729
  RNReactNativeHapticFeedback: 616c35bdec7d20d4c524a7949ca9829c09e35f37
  RNReanimated: 605409e0d0ced6f2e194ae585fedc2f8a1935bf2
  RNScreens: f7b8bb892b4957f6f91e5dfd9a191e7f13ce8baa
  RNShare: 2a4cdfc0626ad56b0ef583d424f2038f772afe58
  RNSound: 6c156f925295bdc83e8e422e7d8b38d33bc71852
  RNSVG: db32cfcad0a221fd175e0882eff7bcba7690380a
  SDWebImage: 750adf017a315a280c60fde706ab1e552a3ae4e9
  SDWebImageAVIFCoder: 8348fef6d0ec69e129c66c9fe4d74fbfbf366112
  SDWebImageSVGCoder: 15a300a97ec1c8ac958f009c02220ac0402e936c
  SDWebImageWebPCoder: af09429398d99d524cae2fe00f6f0f6e491ed102
  SocketRocket: f32cd54efbe0f095c4d7594881e52619cfe80b17
  Turf: 13d1a92d969ca0311bbc26e8356cca178ce95da2
<<<<<<< HEAD
  VisionCamera: 9f26224fce1233ffdad9fa4e56863e3de2190dc0
  Yoga: 13c8ef87792450193e117976337b8527b49e8c03
=======
  VisionCamera: 3033e0dd5272d46e97bcb406adea4ae0e6907abf
<<<<<<< HEAD
  Yoga: 1b901a6d6eeba4e8a2e8f308f708691cdb5db312
>>>>>>> origin/main
=======
  Yoga: 64cd2a583ead952b0315d5135bf39e053ae9be70
>>>>>>> 0322f299

PODFILE CHECKSUM: a25a81f2b50270f0c0bd0aff2e2ebe4d0b4ec06d

COCOAPODS: 1.13.0<|MERGE_RESOLUTION|>--- conflicted
+++ resolved
@@ -20,7 +20,7 @@
     - Airship (= 16.12.1)
     - Airship/MessageCenter (= 16.12.1)
     - Airship/PreferenceCenter (= 16.12.1)
-  - AirshipServiceExtension (17.8.0)
+  - AirshipServiceExtension (17.7.3)
   - AppAuth (1.6.2):
     - AppAuth/Core (= 1.6.2)
     - AppAuth/ExternalUserAgent (= 1.6.2)
@@ -160,44 +160,34 @@
     - GoogleUtilities/Network (~> 7.4)
     - "GoogleUtilities/NSData+zlib (~> 7.4)"
     - nanopb (~> 2.30908.0)
-  - GoogleDataTransport (9.4.1):
+  - GoogleDataTransport (9.3.0):
     - GoogleUtilities/Environment (~> 7.7)
-    - nanopb (< 2.30911.0, >= 2.30908.0)
+    - nanopb (< 2.30910.0, >= 2.30908.0)
     - PromisesObjC (< 3.0, >= 1.2)
   - GoogleSignIn (7.0.0):
     - AppAuth (~> 1.5)
     - GTMAppAuth (< 3.0, >= 1.3)
     - GTMSessionFetcher/Core (< 4.0, >= 1.1)
-  - GoogleUtilities/AppDelegateSwizzler (7.13.0):
+  - GoogleUtilities/AppDelegateSwizzler (7.12.0):
     - GoogleUtilities/Environment
     - GoogleUtilities/Logger
     - GoogleUtilities/Network
-    - GoogleUtilities/Privacy
-  - GoogleUtilities/Environment (7.13.0):
-    - GoogleUtilities/Privacy
+  - GoogleUtilities/Environment (7.12.0):
     - PromisesObjC (< 3.0, >= 1.2)
-  - GoogleUtilities/ISASwizzler (7.13.0):
-    - GoogleUtilities/Privacy
-  - GoogleUtilities/Logger (7.13.0):
+  - GoogleUtilities/ISASwizzler (7.12.0)
+  - GoogleUtilities/Logger (7.12.0):
     - GoogleUtilities/Environment
-    - GoogleUtilities/Privacy
-  - GoogleUtilities/MethodSwizzler (7.13.0):
+  - GoogleUtilities/MethodSwizzler (7.12.0):
     - GoogleUtilities/Logger
-    - GoogleUtilities/Privacy
-  - GoogleUtilities/Network (7.13.0):
+  - GoogleUtilities/Network (7.12.0):
     - GoogleUtilities/Logger
     - "GoogleUtilities/NSData+zlib"
-    - GoogleUtilities/Privacy
     - GoogleUtilities/Reachability
-  - "GoogleUtilities/NSData+zlib (7.13.0)":
-    - GoogleUtilities/Privacy
-  - GoogleUtilities/Privacy (7.13.0)
-  - GoogleUtilities/Reachability (7.13.0):
+  - "GoogleUtilities/NSData+zlib (7.12.0)"
+  - GoogleUtilities/Reachability (7.12.0):
     - GoogleUtilities/Logger
-    - GoogleUtilities/Privacy
-  - GoogleUtilities/UserDefaults (7.13.0):
+  - GoogleUtilities/UserDefaults (7.12.0):
     - GoogleUtilities/Logger
-    - GoogleUtilities/Privacy
   - GTMAppAuth (2.0.0):
     - AppAuth/Core (~> 1.6)
     - GTMSessionFetcher/Core (< 4.0, >= 1.5)
@@ -248,12 +238,12 @@
     - ReactCommon/turbomodule/bridging
     - ReactCommon/turbomodule/core
     - Yoga
-  - MapboxCommon (23.9.1)
-  - MapboxCoreMaps (10.16.6):
+  - MapboxCommon (23.9.0)
+  - MapboxCoreMaps (10.16.5):
     - MapboxCommon (~> 23.9)
-  - MapboxMaps (10.16.6):
-    - MapboxCommon (= 23.9.1)
-    - MapboxCoreMaps (= 10.16.6)
+  - MapboxMaps (10.16.5):
+    - MapboxCommon (= 23.9.0)
+    - MapboxCoreMaps (= 10.16.5)
     - MapboxMobileEvents (= 1.0.10)
     - Turf (= 2.7.0)
   - MapboxMobileEvents (1.0.10)
@@ -262,27 +252,10 @@
     - nanopb/encode (= 2.30908.0)
   - nanopb/decode (2.30908.0)
   - nanopb/encode (2.30908.0)
-  - Onfido (29.7.1)
+  - Onfido (29.6.0)
   - onfido-react-native-sdk (10.6.0):
-    - glog
-    - hermes-engine
-    - Onfido (~> 29.7.0)
-    - RCT-Folly (= 2022.05.16.00)
-    - RCTRequired
-    - RCTTypeSafety
-    - React-Codegen
-    - React-Core
-    - React-debug
-    - React-Fabric
-    - React-graphics
-    - React-ImageManager
-    - React-NativeModulesApple
-    - React-RCTFabric
-    - React-rendererdebug
-    - React-utils
-    - ReactCommon/turbomodule/bridging
-    - ReactCommon/turbomodule/core
-    - Yoga
+    - Onfido (~> 29.6.0)
+    - React
   - Plaid (5.2.1)
   - PromisesObjC (2.4.0)
   - RCT-Folly (2022.05.16.00):
@@ -1324,24 +1297,13 @@
     - ReactCommon/turbomodule/core
     - Yoga
   - react-native-pdf (6.7.3):
-    - glog
-    - hermes-engine
-    - RCT-Folly (= 2022.05.16.00)
-    - RCTRequired
-    - RCTTypeSafety
-    - React-Codegen
-    - React-Core
-    - React-debug
-    - React-Fabric
-    - React-graphics
-    - React-ImageManager
-    - React-NativeModulesApple
-    - React-RCTFabric
-    - React-rendererdebug
-    - React-utils
-    - ReactCommon/turbomodule/bridging
-    - ReactCommon/turbomodule/core
-    - Yoga
+    - RCT-Folly
+    - RCTRequired
+    - RCTTypeSafety
+    - React
+    - React-Codegen
+    - React-RCTFabric
+    - ReactCommon/turbomodule/core
   - react-native-performance (5.1.0):
     - glog
     - hermes-engine
@@ -2440,7 +2402,7 @@
 SPEC CHECKSUMS:
   Airship: 2f4510b497a8200780752a5e0304a9072bfffb6d
   AirshipFrameworkProxy: ea1b6c665c798637b93c465b5e505be3011f1d9d
-  AirshipServiceExtension: 0a5fb14c3fd1879355ab05a81d10f64512a4f79c
+  AirshipServiceExtension: 55730cc24d595847c1550b8d3cf62b807742d560
   AppAuth: 3bb1d1cd9340bd09f5ed189fb00b1cc28e1e8570
   boost: d3f49c53809116a5d38da093a8aa78bf551aed09
   BVLinearGradient: 421743791a59d259aec53f4c58793aad031da2ca
@@ -2464,9 +2426,9 @@
   fmt: ff9d55029c625d3757ed641535fd4a75fedc7ce9
   glog: c5d68082e772fa1c511173d6b30a9de2c05a69a2
   GoogleAppMeasurement: 5ba1164e3c844ba84272555e916d0a6d3d977e91
-  GoogleDataTransport: 6c09b596d841063d76d4288cc2d2f42cc36e1e2a
+  GoogleDataTransport: 57c22343ab29bc686febbf7cbb13bad167c2d8fe
   GoogleSignIn: b232380cf495a429b8095d3178a8d5855b42e842
-  GoogleUtilities: d053d902a8edaa9904e1bd00c37535385b8ed152
+  GoogleUtilities: 0759d1a57ebb953965c2dfe0ba4c82e95ccc2e34
   GTMAppAuth: 99fb010047ba3973b7026e45393f51f27ab965ae
   GTMSessionFetcher: 8a1b34ad97ebe6f909fb8b9b77fba99943007556
   hermes-engine: b2669ce35fc4ac14f523b307aff8896799829fe2
@@ -2477,13 +2439,13 @@
   libwebp: 1786c9f4ff8a279e4dac1e8f385004d5fc253009
   lottie-ios: 3d98679b41fa6fd6aff2352b3953dbd3df8a397e
   lottie-react-native: 80bda323805fa62005afff0583d2927a89108f20
-  MapboxCommon: 20466d839cc43381c44df09d19f7f794b55b9a93
-  MapboxCoreMaps: c21f433decbb295874f0c2464e492166db813b56
-  MapboxMaps: c3b36646b9038706bbceb5de203bcdd0f411e9d0
+  MapboxCommon: e89c490cccd7ea9efcdc0e74b4ce1dbd9b4a875a
+  MapboxCoreMaps: 920f194f4f8b37f5731e0bdb82296d96ac4276f5
+  MapboxMaps: e8d94fb4782295df68172ce7ed567da8228c629e
   MapboxMobileEvents: de50b3a4de180dd129c326e09cd12c8adaaa46d6
   nanopb: a0ba3315591a9ae0a16a309ee504766e90db0c96
-  Onfido: 342cbecd7a4383e98dfe7f9c35e98aaece599062
-  onfido-react-native-sdk: 81e930e77236a0fc3da90e6a6eb834734d8ec2f5
+  Onfido: c52e797b10cc9e6d29ba91996cb62e501000bfdd
+  onfido-react-native-sdk: 4e7f0a7a986ed93cb906d2e0b67a6aab9202de0b
   Plaid: 7829e84db6d766a751c91a402702946d2977ddcb
   PromisesObjC: f5707f49cb48b9636751c5b2e7d227e43fba9f47
   RCT-Folly: 7169b2b1c44399c76a47b5deaaba715eeeb476c0
@@ -2519,7 +2481,7 @@
   react-native-launch-arguments: 5f41e0abf88a15e3c5309b8875d6fd5ac43df49d
   react-native-netinfo: 6479e7e2198f936e5abc14a3ec4d469ccbaf81e2
   react-native-pager-view: 9ac6bc0fb3fa31c6d403b253ee361e62ff7ccf7f
-  react-native-pdf: cd256a00b9d65cb1008dcca2792d7bfb8874838d
+  react-native-pdf: 37418fbb4e4285a5864c22cf55fa7f8883bbb04c
   react-native-performance: 1aa5960d005159f4ab20be15b44714b53b44e075
   react-native-plaid-link-sdk: 93870f8cd1de8e0acca5cb5020188bdc94e15db6
   react-native-quick-sqlite: bcc7a7a250a40222f18913a97cd356bf82d0a6c4
@@ -2581,17 +2543,8 @@
   SDWebImageWebPCoder: af09429398d99d524cae2fe00f6f0f6e491ed102
   SocketRocket: f32cd54efbe0f095c4d7594881e52619cfe80b17
   Turf: 13d1a92d969ca0311bbc26e8356cca178ce95da2
-<<<<<<< HEAD
-  VisionCamera: 9f26224fce1233ffdad9fa4e56863e3de2190dc0
-  Yoga: 13c8ef87792450193e117976337b8527b49e8c03
-=======
   VisionCamera: 3033e0dd5272d46e97bcb406adea4ae0e6907abf
-<<<<<<< HEAD
   Yoga: 1b901a6d6eeba4e8a2e8f308f708691cdb5db312
->>>>>>> origin/main
-=======
-  Yoga: 64cd2a583ead952b0315d5135bf39e053ae9be70
->>>>>>> 0322f299
 
 PODFILE CHECKSUM: a25a81f2b50270f0c0bd0aff2e2ebe4d0b4ec06d
 
