--- conflicted
+++ resolved
@@ -1818,37 +1818,27 @@
   - RNGoogleSignin (10.0.1):
     - GoogleSignIn (~> 7.0)
     - React-Core
-<<<<<<< HEAD
-  - RNLiveMarkdown (0.1.61):
-=======
   - RNLiveMarkdown (0.1.62):
->>>>>>> 5a0e4100
-    - glog
-    - hermes-engine
-    - RCT-Folly (= 2022.05.16.00)
-    - RCTRequired
-    - RCTTypeSafety
-    - React-Codegen
-    - React-Core
-    - React-debug
-    - React-Fabric
-    - React-graphics
-    - React-ImageManager
-    - React-NativeModulesApple
-    - React-RCTFabric
-    - React-rendererdebug
-    - React-utils
-    - ReactCommon/turbomodule/bridging
-    - ReactCommon/turbomodule/core
-<<<<<<< HEAD
-    - RNLiveMarkdown/common (= 0.1.61)
-    - Yoga
-  - RNLiveMarkdown/common (0.1.61):
-=======
+    - glog
+    - hermes-engine
+    - RCT-Folly (= 2022.05.16.00)
+    - RCTRequired
+    - RCTTypeSafety
+    - React-Codegen
+    - React-Core
+    - React-debug
+    - React-Fabric
+    - React-graphics
+    - React-ImageManager
+    - React-NativeModulesApple
+    - React-RCTFabric
+    - React-rendererdebug
+    - React-utils
+    - ReactCommon/turbomodule/bridging
+    - ReactCommon/turbomodule/core
     - RNLiveMarkdown/common (= 0.1.62)
     - Yoga
   - RNLiveMarkdown/common (0.1.62):
->>>>>>> 5a0e4100
     - glog
     - hermes-engine
     - RCT-Folly (= 2022.05.16.00)
@@ -2557,11 +2547,7 @@
   RNFS: 4ac0f0ea233904cb798630b3c077808c06931688
   RNGestureHandler: 1190c218cdaaf029ee1437076a3fbbc3297d89fb
   RNGoogleSignin: ccaa4a81582cf713eea562c5dd9dc1961a715fd0
-<<<<<<< HEAD
-  RNLiveMarkdown: feecddf153470be3d8b1207970cd51df19be6778
-=======
   RNLiveMarkdown: 47dfb50244f9ba1caefbc0efc6404ba41bf6620a
->>>>>>> 5a0e4100
   RNLocalize: d4b8af4e442d4bcca54e68fc687a2129b4d71a81
   rnmapbox-maps: 3e273e0e867a079ec33df9ee33bb0482434b897d
   RNPermissions: 8990fc2c10da3640938e6db1647cb6416095b729
@@ -2578,7 +2564,7 @@
   SocketRocket: f32cd54efbe0f095c4d7594881e52619cfe80b17
   Turf: 13d1a92d969ca0311bbc26e8356cca178ce95da2
   VisionCamera: 3033e0dd5272d46e97bcb406adea4ae0e6907abf
-  Yoga: 1b901a6d6eeba4e8a2e8f308f708691cdb5db312
+  Yoga: 64cd2a583ead952b0315d5135bf39e053ae9be70
 
 PODFILE CHECKSUM: a25a81f2b50270f0c0bd0aff2e2ebe4d0b4ec06d
 
