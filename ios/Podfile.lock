PODS:
  - Airship (18.7.2):
    - Airship/Automation (= 18.7.2)
    - Airship/Basement (= 18.7.2)
    - Airship/Core (= 18.7.2)
    - Airship/FeatureFlags (= 18.7.2)
    - Airship/MessageCenter (= 18.7.2)
    - Airship/PreferenceCenter (= 18.7.2)
  - Airship/Automation (18.7.2):
    - Airship/Core
  - Airship/Basement (18.7.2)
  - Airship/Core (18.7.2):
    - Airship/Basement
  - Airship/FeatureFlags (18.7.2):
    - Airship/Core
  - Airship/MessageCenter (18.7.2):
    - Airship/Core
  - Airship/PreferenceCenter (18.7.2):
    - Airship/Core
  - AirshipFrameworkProxy (7.1.2):
    - Airship (= 18.7.2)
  - AirshipServiceExtension (18.7.2)
  - AppAuth (1.7.5):
    - AppAuth/Core (= 1.7.5)
    - AppAuth/ExternalUserAgent (= 1.7.5)
  - AppAuth/Core (1.7.5)
  - AppAuth/ExternalUserAgent (1.7.5):
    - AppAuth/Core
  - AppLogs (0.1.0)
  - boost (1.84.0)
  - DoubleConversion (1.1.6)
  - EXAV (15.0.2):
    - ExpoModulesCore
    - ReactCommon/turbomodule/core
  - EXImageLoader (5.0.0):
    - ExpoModulesCore
    - React-Core
  - expensify-react-native-background-task (0.0.0):
    - DoubleConversion
    - glog
    - hermes-engine
    - RCT-Folly (= 2024.11.18.00)
    - RCTRequired
    - RCTTypeSafety
    - React-Core
    - React-debug
    - React-Fabric
    - React-featureflags
    - React-graphics
    - React-ImageManager
    - React-NativeModulesApple
    - React-RCTFabric
    - React-rendererdebug
    - React-utils
    - ReactCodegen
    - ReactCommon/turbomodule/bridging
    - ReactCommon/turbomodule/core
    - Yoga
  - Expo (52.0.28):
    - ExpoModulesCore
  - ExpoAsset (11.0.2):
    - ExpoModulesCore
  - ExpoFont (13.0.3):
    - ExpoModulesCore
  - ExpoImage (2.0.4):
    - ExpoModulesCore
    - libavif/libdav1d
    - SDWebImage (~> 5.19.1)
    - SDWebImageAVIFCoder (~> 0.11.0)
    - SDWebImageSVGCoder (~> 1.7.0)
  - ExpoImageManipulator (13.0.6):
    - EXImageLoader
    - ExpoModulesCore
    - SDWebImageWebPCoder
  - ExpoModulesCore (2.2.0):
    - DoubleConversion
    - glog
    - hermes-engine
    - RCT-Folly (= 2024.11.18.00)
    - RCTRequired
    - RCTTypeSafety
    - React-Core
    - React-debug
    - React-Fabric
    - React-featureflags
    - React-graphics
    - React-ImageManager
    - React-jsinspector
    - React-NativeModulesApple
    - React-RCTAppDelegate
    - React-RCTFabric
    - React-rendererdebug
    - React-utils
    - ReactAppDependencyProvider
    - ReactCodegen
    - ReactCommon/turbomodule/bridging
    - ReactCommon/turbomodule/core
    - Yoga
  - fast_float (6.1.4)
  - FBLazyVector (0.77.1)
  - Firebase/Analytics (8.8.0):
    - Firebase/Core
  - Firebase/Core (8.8.0):
    - Firebase/CoreOnly
    - FirebaseAnalytics (~> 8.8.0)
  - Firebase/CoreOnly (8.8.0):
    - FirebaseCore (= 8.8.0)
  - Firebase/Crashlytics (8.8.0):
    - Firebase/CoreOnly
    - FirebaseCrashlytics (~> 8.8.0)
  - Firebase/Performance (8.8.0):
    - Firebase/CoreOnly
    - FirebasePerformance (~> 8.8.0)
  - FirebaseABTesting (8.15.0):
    - FirebaseCore (~> 8.0)
  - FirebaseAnalytics (8.8.0):
    - FirebaseAnalytics/AdIdSupport (= 8.8.0)
    - FirebaseCore (~> 8.0)
    - FirebaseInstallations (~> 8.0)
    - GoogleUtilities/AppDelegateSwizzler (~> 7.4)
    - GoogleUtilities/MethodSwizzler (~> 7.4)
    - GoogleUtilities/Network (~> 7.4)
    - "GoogleUtilities/NSData+zlib (~> 7.4)"
    - nanopb (~> 2.30908.0)
  - FirebaseAnalytics/AdIdSupport (8.8.0):
    - FirebaseCore (~> 8.0)
    - FirebaseInstallations (~> 8.0)
    - GoogleAppMeasurement (= 8.8.0)
    - GoogleUtilities/AppDelegateSwizzler (~> 7.4)
    - GoogleUtilities/MethodSwizzler (~> 7.4)
    - GoogleUtilities/Network (~> 7.4)
    - "GoogleUtilities/NSData+zlib (~> 7.4)"
    - nanopb (~> 2.30908.0)
  - FirebaseCore (8.8.0):
    - FirebaseCoreDiagnostics (~> 8.0)
    - GoogleUtilities/Environment (~> 7.4)
    - GoogleUtilities/Logger (~> 7.4)
  - FirebaseCoreDiagnostics (8.15.0):
    - GoogleDataTransport (~> 9.1)
    - GoogleUtilities/Environment (~> 7.7)
    - GoogleUtilities/Logger (~> 7.7)
    - nanopb (~> 2.30908.0)
  - FirebaseCrashlytics (8.8.0):
    - FirebaseCore (~> 8.0)
    - FirebaseInstallations (~> 8.0)
    - GoogleDataTransport (~> 9.0)
    - GoogleUtilities/Environment (~> 7.4)
    - nanopb (~> 2.30908.0)
    - PromisesObjC (< 3.0, >= 1.2)
  - FirebaseInstallations (8.15.0):
    - FirebaseCore (~> 8.0)
    - GoogleUtilities/Environment (~> 7.7)
    - GoogleUtilities/UserDefaults (~> 7.7)
    - PromisesObjC (< 3.0, >= 1.2)
  - FirebasePerformance (8.8.0):
    - FirebaseCore (~> 8.0)
    - FirebaseInstallations (~> 8.0)
    - FirebaseRemoteConfig (~> 8.0)
    - GoogleDataTransport (~> 9.0)
    - GoogleUtilities/Environment (~> 7.4)
    - GoogleUtilities/ISASwizzler (~> 7.4)
    - GoogleUtilities/MethodSwizzler (~> 7.4)
    - nanopb (~> 2.30908.0)
  - FirebaseRemoteConfig (8.15.0):
    - FirebaseABTesting (~> 8.0)
    - FirebaseCore (~> 8.0)
    - FirebaseInstallations (~> 8.0)
    - GoogleUtilities/Environment (~> 7.7)
    - "GoogleUtilities/NSData+zlib (~> 7.7)"
  - fmt (11.0.2)
  - ForkInputMask (7.3.3)
  - FullStory (1.52.0)
  - fullstory_react-native (1.7.2):
    - DoubleConversion
    - FullStory (~> 1.14)
    - glog
    - hermes-engine
    - RCT-Folly (= 2024.11.18.00)
    - RCTRequired
    - RCTTypeSafety
    - React-Core
    - React-debug
    - React-Fabric
    - React-featureflags
    - React-graphics
    - React-ImageManager
    - React-NativeModulesApple
    - React-RCTFabric
    - React-rendererdebug
    - React-utils
    - ReactCodegen
    - ReactCommon/turbomodule/bridging
    - ReactCommon/turbomodule/core
    - Yoga
  - glog (0.3.5)
  - GoogleAppMeasurement (8.8.0):
    - GoogleAppMeasurement/AdIdSupport (= 8.8.0)
    - GoogleUtilities/AppDelegateSwizzler (~> 7.4)
    - GoogleUtilities/MethodSwizzler (~> 7.4)
    - GoogleUtilities/Network (~> 7.4)
    - "GoogleUtilities/NSData+zlib (~> 7.4)"
    - nanopb (~> 2.30908.0)
  - GoogleAppMeasurement/AdIdSupport (8.8.0):
    - GoogleAppMeasurement/WithoutAdIdSupport (= 8.8.0)
    - GoogleUtilities/AppDelegateSwizzler (~> 7.4)
    - GoogleUtilities/MethodSwizzler (~> 7.4)
    - GoogleUtilities/Network (~> 7.4)
    - "GoogleUtilities/NSData+zlib (~> 7.4)"
    - nanopb (~> 2.30908.0)
  - GoogleAppMeasurement/WithoutAdIdSupport (8.8.0):
    - GoogleUtilities/AppDelegateSwizzler (~> 7.4)
    - GoogleUtilities/MethodSwizzler (~> 7.4)
    - GoogleUtilities/Network (~> 7.4)
    - "GoogleUtilities/NSData+zlib (~> 7.4)"
    - nanopb (~> 2.30908.0)
  - GoogleDataTransport (9.4.1):
    - GoogleUtilities/Environment (~> 7.7)
    - nanopb (< 2.30911.0, >= 2.30908.0)
    - PromisesObjC (< 3.0, >= 1.2)
  - GoogleSignIn (7.1.0):
    - AppAuth (< 2.0, >= 1.7.3)
    - GTMAppAuth (< 5.0, >= 4.1.1)
    - GTMSessionFetcher/Core (~> 3.3)
  - GoogleUtilities/AppDelegateSwizzler (7.13.3):
    - GoogleUtilities/Environment
    - GoogleUtilities/Logger
    - GoogleUtilities/Network
    - GoogleUtilities/Privacy
  - GoogleUtilities/Environment (7.13.3):
    - GoogleUtilities/Privacy
    - PromisesObjC (< 3.0, >= 1.2)
  - GoogleUtilities/ISASwizzler (7.13.3):
    - GoogleUtilities/Privacy
  - GoogleUtilities/Logger (7.13.3):
    - GoogleUtilities/Environment
    - GoogleUtilities/Privacy
  - GoogleUtilities/MethodSwizzler (7.13.3):
    - GoogleUtilities/Logger
    - GoogleUtilities/Privacy
  - GoogleUtilities/Network (7.13.3):
    - GoogleUtilities/Logger
    - "GoogleUtilities/NSData+zlib"
    - GoogleUtilities/Privacy
    - GoogleUtilities/Reachability
  - "GoogleUtilities/NSData+zlib (7.13.3)":
    - GoogleUtilities/Privacy
  - GoogleUtilities/Privacy (7.13.3)
  - GoogleUtilities/Reachability (7.13.3):
    - GoogleUtilities/Logger
    - GoogleUtilities/Privacy
  - GoogleUtilities/UserDefaults (7.13.3):
    - GoogleUtilities/Logger
    - GoogleUtilities/Privacy
  - GTMAppAuth (4.1.1):
    - AppAuth/Core (~> 1.7)
    - GTMSessionFetcher/Core (< 4.0, >= 3.3)
  - GTMSessionFetcher/Core (3.5.0)
  - GzipSwift (5.1.1)
  - hermes-engine (0.77.1):
    - hermes-engine/Pre-built (= 0.77.1)
  - hermes-engine/Pre-built (0.77.1)
  - libavif/core (0.11.1)
  - libavif/libdav1d (0.11.1):
    - libavif/core
    - libdav1d (>= 0.6.0)
  - libdav1d (1.2.0)
  - libwebp (1.3.2):
    - libwebp/demux (= 1.3.2)
    - libwebp/mux (= 1.3.2)
    - libwebp/sharpyuv (= 1.3.2)
    - libwebp/webp (= 1.3.2)
  - libwebp/demux (1.3.2):
    - libwebp/webp
  - libwebp/mux (1.3.2):
    - libwebp/demux
  - libwebp/sharpyuv (1.3.2)
  - libwebp/webp (1.3.2):
    - libwebp/sharpyuv
  - lottie-ios (4.5.0)
  - lottie-react-native (7.2.2):
    - DoubleConversion
    - glog
    - hermes-engine
    - lottie-ios (= 4.5.0)
    - RCT-Folly (= 2024.11.18.00)
    - RCTRequired
    - RCTTypeSafety
    - React-Core
    - React-debug
    - React-Fabric
    - React-featureflags
    - React-graphics
    - React-ImageManager
    - React-NativeModulesApple
    - React-RCTFabric
    - React-rendererdebug
    - React-utils
    - ReactCodegen
    - ReactCommon/turbomodule/bridging
    - ReactCommon/turbomodule/core
    - Yoga
  - MapboxCommon (23.11.2)
  - MapboxCoreMaps (10.19.2):
    - MapboxCommon (~> 23.11)
  - MapboxMaps (10.19.1):
    - MapboxCommon (= 23.11.2)
    - MapboxCoreMaps (= 10.19.2)
    - MapboxMobileEvents (= 2.0.0)
    - Turf (= 2.8.0)
  - MapboxMobileEvents (2.0.0)
  - nanopb (2.30908.0):
    - nanopb/decode (= 2.30908.0)
    - nanopb/encode (= 2.30908.0)
  - nanopb/decode (2.30908.0)
  - nanopb/encode (2.30908.0)
  - NWWebSocket (0.5.4)
  - Onfido (29.7.2)
  - onfido-react-native-sdk (10.6.0):
    - DoubleConversion
    - glog
    - hermes-engine
    - Onfido (~> 29.7.0)
    - RCT-Folly (= 2024.11.18.00)
    - RCTRequired
    - RCTTypeSafety
    - React-Core
    - React-debug
    - React-Fabric
    - React-featureflags
    - React-graphics
    - React-ImageManager
    - React-NativeModulesApple
    - React-RCTFabric
    - React-rendererdebug
    - React-utils
    - ReactCodegen
    - ReactCommon/turbomodule/bridging
    - ReactCommon/turbomodule/core
    - Yoga
  - Plaid (5.6.0)
  - PromisesObjC (2.4.0)
  - pusher-websocket-react-native (1.3.1):
    - PusherSwift (~> 10.1.5)
    - React
  - PusherSwift (10.1.5):
    - NWWebSocket (~> 0.5.4)
    - TweetNacl (~> 1.0.0)
  - RCT-Folly (2024.11.18.00):
    - boost
    - DoubleConversion
    - fast_float (= 6.1.4)
    - fmt (= 11.0.2)
    - glog
    - RCT-Folly/Default (= 2024.11.18.00)
  - RCT-Folly/Default (2024.11.18.00):
    - boost
    - DoubleConversion
    - fast_float (= 6.1.4)
    - fmt (= 11.0.2)
    - glog
  - RCT-Folly/Fabric (2024.11.18.00):
    - boost
    - DoubleConversion
    - fast_float (= 6.1.4)
    - fmt (= 11.0.2)
    - glog
  - RCTDeprecation (0.77.1)
  - RCTRequired (0.77.1)
  - RCTTypeSafety (0.77.1):
    - FBLazyVector (= 0.77.1)
    - RCTRequired (= 0.77.1)
    - React-Core (= 0.77.1)
  - React (0.77.1):
    - React-Core (= 0.77.1)
    - React-Core/DevSupport (= 0.77.1)
    - React-Core/RCTWebSocket (= 0.77.1)
    - React-RCTActionSheet (= 0.77.1)
    - React-RCTAnimation (= 0.77.1)
    - React-RCTBlob (= 0.77.1)
    - React-RCTImage (= 0.77.1)
    - React-RCTLinking (= 0.77.1)
    - React-RCTNetwork (= 0.77.1)
    - React-RCTSettings (= 0.77.1)
    - React-RCTText (= 0.77.1)
    - React-RCTVibration (= 0.77.1)
  - React-callinvoker (0.77.1)
  - React-Core (0.77.1):
    - glog
    - hermes-engine
    - RCT-Folly (= 2024.11.18.00)
    - RCTDeprecation
    - React-Core/Default (= 0.77.1)
    - React-cxxreact
    - React-featureflags
    - React-hermes
    - React-jsi
    - React-jsiexecutor
    - React-jsinspector
    - React-perflogger
    - React-runtimescheduler
    - React-utils
    - SocketRocket (= 0.7.1)
    - Yoga
  - React-Core/CoreModulesHeaders (0.77.1):
    - glog
    - hermes-engine
    - RCT-Folly (= 2024.11.18.00)
    - RCTDeprecation
    - React-Core/Default
    - React-cxxreact
    - React-featureflags
    - React-hermes
    - React-jsi
    - React-jsiexecutor
    - React-jsinspector
    - React-perflogger
    - React-runtimescheduler
    - React-utils
    - SocketRocket (= 0.7.1)
    - Yoga
  - React-Core/Default (0.77.1):
    - glog
    - hermes-engine
    - RCT-Folly (= 2024.11.18.00)
    - RCTDeprecation
    - React-cxxreact
    - React-featureflags
    - React-hermes
    - React-jsi
    - React-jsiexecutor
    - React-jsinspector
    - React-perflogger
    - React-runtimescheduler
    - React-utils
    - SocketRocket (= 0.7.1)
    - Yoga
  - React-Core/DevSupport (0.77.1):
    - glog
    - hermes-engine
    - RCT-Folly (= 2024.11.18.00)
    - RCTDeprecation
    - React-Core/Default (= 0.77.1)
    - React-Core/RCTWebSocket (= 0.77.1)
    - React-cxxreact
    - React-featureflags
    - React-hermes
    - React-jsi
    - React-jsiexecutor
    - React-jsinspector
    - React-perflogger
    - React-runtimescheduler
    - React-utils
    - SocketRocket (= 0.7.1)
    - Yoga
  - React-Core/RCTActionSheetHeaders (0.77.1):
    - glog
    - hermes-engine
    - RCT-Folly (= 2024.11.18.00)
    - RCTDeprecation
    - React-Core/Default
    - React-cxxreact
    - React-featureflags
    - React-hermes
    - React-jsi
    - React-jsiexecutor
    - React-jsinspector
    - React-perflogger
    - React-runtimescheduler
    - React-utils
    - SocketRocket (= 0.7.1)
    - Yoga
  - React-Core/RCTAnimationHeaders (0.77.1):
    - glog
    - hermes-engine
    - RCT-Folly (= 2024.11.18.00)
    - RCTDeprecation
    - React-Core/Default
    - React-cxxreact
    - React-featureflags
    - React-hermes
    - React-jsi
    - React-jsiexecutor
    - React-jsinspector
    - React-perflogger
    - React-runtimescheduler
    - React-utils
    - SocketRocket (= 0.7.1)
    - Yoga
  - React-Core/RCTBlobHeaders (0.77.1):
    - glog
    - hermes-engine
    - RCT-Folly (= 2024.11.18.00)
    - RCTDeprecation
    - React-Core/Default
    - React-cxxreact
    - React-featureflags
    - React-hermes
    - React-jsi
    - React-jsiexecutor
    - React-jsinspector
    - React-perflogger
    - React-runtimescheduler
    - React-utils
    - SocketRocket (= 0.7.1)
    - Yoga
  - React-Core/RCTImageHeaders (0.77.1):
    - glog
    - hermes-engine
    - RCT-Folly (= 2024.11.18.00)
    - RCTDeprecation
    - React-Core/Default
    - React-cxxreact
    - React-featureflags
    - React-hermes
    - React-jsi
    - React-jsiexecutor
    - React-jsinspector
    - React-perflogger
    - React-runtimescheduler
    - React-utils
    - SocketRocket (= 0.7.1)
    - Yoga
  - React-Core/RCTLinkingHeaders (0.77.1):
    - glog
    - hermes-engine
    - RCT-Folly (= 2024.11.18.00)
    - RCTDeprecation
    - React-Core/Default
    - React-cxxreact
    - React-featureflags
    - React-hermes
    - React-jsi
    - React-jsiexecutor
    - React-jsinspector
    - React-perflogger
    - React-runtimescheduler
    - React-utils
    - SocketRocket (= 0.7.1)
    - Yoga
  - React-Core/RCTNetworkHeaders (0.77.1):
    - glog
    - hermes-engine
    - RCT-Folly (= 2024.11.18.00)
    - RCTDeprecation
    - React-Core/Default
    - React-cxxreact
    - React-featureflags
    - React-hermes
    - React-jsi
    - React-jsiexecutor
    - React-jsinspector
    - React-perflogger
    - React-runtimescheduler
    - React-utils
    - SocketRocket (= 0.7.1)
    - Yoga
  - React-Core/RCTSettingsHeaders (0.77.1):
    - glog
    - hermes-engine
    - RCT-Folly (= 2024.11.18.00)
    - RCTDeprecation
    - React-Core/Default
    - React-cxxreact
    - React-featureflags
    - React-hermes
    - React-jsi
    - React-jsiexecutor
    - React-jsinspector
    - React-perflogger
    - React-runtimescheduler
    - React-utils
    - SocketRocket (= 0.7.1)
    - Yoga
  - React-Core/RCTTextHeaders (0.77.1):
    - glog
    - hermes-engine
    - RCT-Folly (= 2024.11.18.00)
    - RCTDeprecation
    - React-Core/Default
    - React-cxxreact
    - React-featureflags
    - React-hermes
    - React-jsi
    - React-jsiexecutor
    - React-jsinspector
    - React-perflogger
    - React-runtimescheduler
    - React-utils
    - SocketRocket (= 0.7.1)
    - Yoga
  - React-Core/RCTVibrationHeaders (0.77.1):
    - glog
    - hermes-engine
    - RCT-Folly (= 2024.11.18.00)
    - RCTDeprecation
    - React-Core/Default
    - React-cxxreact
    - React-featureflags
    - React-hermes
    - React-jsi
    - React-jsiexecutor
    - React-jsinspector
    - React-perflogger
    - React-runtimescheduler
    - React-utils
    - SocketRocket (= 0.7.1)
    - Yoga
  - React-Core/RCTWebSocket (0.77.1):
    - glog
    - hermes-engine
    - RCT-Folly (= 2024.11.18.00)
    - RCTDeprecation
    - React-Core/Default (= 0.77.1)
    - React-cxxreact
    - React-featureflags
    - React-hermes
    - React-jsi
    - React-jsiexecutor
    - React-jsinspector
    - React-perflogger
    - React-runtimescheduler
    - React-utils
    - SocketRocket (= 0.7.1)
    - Yoga
  - React-CoreModules (0.77.1):
    - DoubleConversion
    - fast_float (= 6.1.4)
    - fmt (= 11.0.2)
    - RCT-Folly (= 2024.11.18.00)
    - RCTTypeSafety (= 0.77.1)
    - React-Core/CoreModulesHeaders (= 0.77.1)
    - React-jsi (= 0.77.1)
    - React-jsinspector
    - React-NativeModulesApple
    - React-RCTBlob
    - React-RCTFBReactNativeSpec
    - React-RCTImage (= 0.77.1)
    - ReactCommon
    - SocketRocket (= 0.7.1)
  - React-cxxreact (0.77.1):
    - boost
    - DoubleConversion
    - fast_float (= 6.1.4)
    - fmt (= 11.0.2)
    - glog
    - hermes-engine
    - RCT-Folly (= 2024.11.18.00)
    - React-callinvoker (= 0.77.1)
    - React-debug (= 0.77.1)
    - React-jsi (= 0.77.1)
    - React-jsinspector
    - React-logger (= 0.77.1)
    - React-perflogger (= 0.77.1)
    - React-runtimeexecutor (= 0.77.1)
    - React-timing (= 0.77.1)
  - React-debug (0.77.1)
  - React-defaultsnativemodule (0.77.1):
    - hermes-engine
    - RCT-Folly
    - React-domnativemodule
    - React-featureflagsnativemodule
    - React-idlecallbacksnativemodule
    - React-jsi
    - React-jsiexecutor
    - React-microtasksnativemodule
    - React-RCTFBReactNativeSpec
  - React-domnativemodule (0.77.1):
    - hermes-engine
    - RCT-Folly
    - React-Fabric
    - React-FabricComponents
    - React-graphics
    - React-jsi
    - React-jsiexecutor
    - React-RCTFBReactNativeSpec
    - ReactCommon/turbomodule/core
    - Yoga
  - React-Fabric (0.77.1):
    - DoubleConversion
    - fast_float (= 6.1.4)
    - fmt (= 11.0.2)
    - glog
    - hermes-engine
    - RCT-Folly/Fabric (= 2024.11.18.00)
    - RCTRequired
    - RCTTypeSafety
    - React-Core
    - React-cxxreact
    - React-debug
    - React-Fabric/animations (= 0.77.1)
    - React-Fabric/attributedstring (= 0.77.1)
    - React-Fabric/componentregistry (= 0.77.1)
    - React-Fabric/componentregistrynative (= 0.77.1)
    - React-Fabric/components (= 0.77.1)
    - React-Fabric/core (= 0.77.1)
    - React-Fabric/dom (= 0.77.1)
    - React-Fabric/imagemanager (= 0.77.1)
    - React-Fabric/leakchecker (= 0.77.1)
    - React-Fabric/mounting (= 0.77.1)
    - React-Fabric/observers (= 0.77.1)
    - React-Fabric/scheduler (= 0.77.1)
    - React-Fabric/telemetry (= 0.77.1)
    - React-Fabric/templateprocessor (= 0.77.1)
    - React-Fabric/uimanager (= 0.77.1)
    - React-featureflags
    - React-graphics
    - React-jsi
    - React-jsiexecutor
    - React-logger
    - React-rendererdebug
    - React-runtimescheduler
    - React-utils
    - ReactCommon/turbomodule/core
  - React-Fabric/animations (0.77.1):
    - DoubleConversion
    - fast_float (= 6.1.4)
    - fmt (= 11.0.2)
    - glog
    - hermes-engine
    - RCT-Folly/Fabric (= 2024.11.18.00)
    - RCTRequired
    - RCTTypeSafety
    - React-Core
    - React-cxxreact
    - React-debug
    - React-featureflags
    - React-graphics
    - React-jsi
    - React-jsiexecutor
    - React-logger
    - React-rendererdebug
    - React-runtimescheduler
    - React-utils
    - ReactCommon/turbomodule/core
  - React-Fabric/attributedstring (0.77.1):
    - DoubleConversion
    - fast_float (= 6.1.4)
    - fmt (= 11.0.2)
    - glog
    - hermes-engine
    - RCT-Folly/Fabric (= 2024.11.18.00)
    - RCTRequired
    - RCTTypeSafety
    - React-Core
    - React-cxxreact
    - React-debug
    - React-featureflags
    - React-graphics
    - React-jsi
    - React-jsiexecutor
    - React-logger
    - React-rendererdebug
    - React-runtimescheduler
    - React-utils
    - ReactCommon/turbomodule/core
  - React-Fabric/componentregistry (0.77.1):
    - DoubleConversion
    - fast_float (= 6.1.4)
    - fmt (= 11.0.2)
    - glog
    - hermes-engine
    - RCT-Folly/Fabric (= 2024.11.18.00)
    - RCTRequired
    - RCTTypeSafety
    - React-Core
    - React-cxxreact
    - React-debug
    - React-featureflags
    - React-graphics
    - React-jsi
    - React-jsiexecutor
    - React-logger
    - React-rendererdebug
    - React-runtimescheduler
    - React-utils
    - ReactCommon/turbomodule/core
  - React-Fabric/componentregistrynative (0.77.1):
    - DoubleConversion
    - fast_float (= 6.1.4)
    - fmt (= 11.0.2)
    - glog
    - hermes-engine
    - RCT-Folly/Fabric (= 2024.11.18.00)
    - RCTRequired
    - RCTTypeSafety
    - React-Core
    - React-cxxreact
    - React-debug
    - React-featureflags
    - React-graphics
    - React-jsi
    - React-jsiexecutor
    - React-logger
    - React-rendererdebug
    - React-runtimescheduler
    - React-utils
    - ReactCommon/turbomodule/core
  - React-Fabric/components (0.77.1):
    - DoubleConversion
    - fast_float (= 6.1.4)
    - fmt (= 11.0.2)
    - glog
    - hermes-engine
    - RCT-Folly/Fabric (= 2024.11.18.00)
    - RCTRequired
    - RCTTypeSafety
    - React-Core
    - React-cxxreact
    - React-debug
    - React-Fabric/components/legacyviewmanagerinterop (= 0.77.1)
    - React-Fabric/components/root (= 0.77.1)
    - React-Fabric/components/view (= 0.77.1)
    - React-featureflags
    - React-graphics
    - React-jsi
    - React-jsiexecutor
    - React-logger
    - React-rendererdebug
    - React-runtimescheduler
    - React-utils
    - ReactCommon/turbomodule/core
  - React-Fabric/components/legacyviewmanagerinterop (0.77.1):
    - DoubleConversion
    - fast_float (= 6.1.4)
    - fmt (= 11.0.2)
    - glog
    - hermes-engine
    - RCT-Folly/Fabric (= 2024.11.18.00)
    - RCTRequired
    - RCTTypeSafety
    - React-Core
    - React-cxxreact
    - React-debug
    - React-featureflags
    - React-graphics
    - React-jsi
    - React-jsiexecutor
    - React-logger
    - React-rendererdebug
    - React-runtimescheduler
    - React-utils
    - ReactCommon/turbomodule/core
  - React-Fabric/components/root (0.77.1):
    - DoubleConversion
    - fast_float (= 6.1.4)
    - fmt (= 11.0.2)
    - glog
    - hermes-engine
    - RCT-Folly/Fabric (= 2024.11.18.00)
    - RCTRequired
    - RCTTypeSafety
    - React-Core
    - React-cxxreact
    - React-debug
    - React-featureflags
    - React-graphics
    - React-jsi
    - React-jsiexecutor
    - React-logger
    - React-rendererdebug
    - React-runtimescheduler
    - React-utils
    - ReactCommon/turbomodule/core
  - React-Fabric/components/view (0.77.1):
    - DoubleConversion
    - fast_float (= 6.1.4)
    - fmt (= 11.0.2)
    - glog
    - hermes-engine
    - RCT-Folly/Fabric (= 2024.11.18.00)
    - RCTRequired
    - RCTTypeSafety
    - React-Core
    - React-cxxreact
    - React-debug
    - React-featureflags
    - React-graphics
    - React-jsi
    - React-jsiexecutor
    - React-logger
    - React-rendererdebug
    - React-runtimescheduler
    - React-utils
    - ReactCommon/turbomodule/core
    - Yoga
  - React-Fabric/core (0.77.1):
    - DoubleConversion
    - fast_float (= 6.1.4)
    - fmt (= 11.0.2)
    - glog
    - hermes-engine
    - RCT-Folly/Fabric (= 2024.11.18.00)
    - RCTRequired
    - RCTTypeSafety
    - React-Core
    - React-cxxreact
    - React-debug
    - React-featureflags
    - React-graphics
    - React-jsi
    - React-jsiexecutor
    - React-logger
    - React-rendererdebug
    - React-runtimescheduler
    - React-utils
    - ReactCommon/turbomodule/core
  - React-Fabric/dom (0.77.1):
    - DoubleConversion
    - fast_float (= 6.1.4)
    - fmt (= 11.0.2)
    - glog
    - hermes-engine
    - RCT-Folly/Fabric (= 2024.11.18.00)
    - RCTRequired
    - RCTTypeSafety
    - React-Core
    - React-cxxreact
    - React-debug
    - React-featureflags
    - React-graphics
    - React-jsi
    - React-jsiexecutor
    - React-logger
    - React-rendererdebug
    - React-runtimescheduler
    - React-utils
    - ReactCommon/turbomodule/core
  - React-Fabric/imagemanager (0.77.1):
    - DoubleConversion
    - fast_float (= 6.1.4)
    - fmt (= 11.0.2)
    - glog
    - hermes-engine
    - RCT-Folly/Fabric (= 2024.11.18.00)
    - RCTRequired
    - RCTTypeSafety
    - React-Core
    - React-cxxreact
    - React-debug
    - React-featureflags
    - React-graphics
    - React-jsi
    - React-jsiexecutor
    - React-logger
    - React-rendererdebug
    - React-runtimescheduler
    - React-utils
    - ReactCommon/turbomodule/core
  - React-Fabric/leakchecker (0.77.1):
    - DoubleConversion
    - fast_float (= 6.1.4)
    - fmt (= 11.0.2)
    - glog
    - hermes-engine
    - RCT-Folly/Fabric (= 2024.11.18.00)
    - RCTRequired
    - RCTTypeSafety
    - React-Core
    - React-cxxreact
    - React-debug
    - React-featureflags
    - React-graphics
    - React-jsi
    - React-jsiexecutor
    - React-logger
    - React-rendererdebug
    - React-runtimescheduler
    - React-utils
    - ReactCommon/turbomodule/core
  - React-Fabric/mounting (0.77.1):
    - DoubleConversion
    - fast_float (= 6.1.4)
    - fmt (= 11.0.2)
    - glog
    - hermes-engine
    - RCT-Folly/Fabric (= 2024.11.18.00)
    - RCTRequired
    - RCTTypeSafety
    - React-Core
    - React-cxxreact
    - React-debug
    - React-featureflags
    - React-graphics
    - React-jsi
    - React-jsiexecutor
    - React-logger
    - React-rendererdebug
    - React-runtimescheduler
    - React-utils
    - ReactCommon/turbomodule/core
  - React-Fabric/observers (0.77.1):
    - DoubleConversion
    - fast_float (= 6.1.4)
    - fmt (= 11.0.2)
    - glog
    - hermes-engine
    - RCT-Folly/Fabric (= 2024.11.18.00)
    - RCTRequired
    - RCTTypeSafety
    - React-Core
    - React-cxxreact
    - React-debug
    - React-Fabric/observers/events (= 0.77.1)
    - React-featureflags
    - React-graphics
    - React-jsi
    - React-jsiexecutor
    - React-logger
    - React-rendererdebug
    - React-runtimescheduler
    - React-utils
    - ReactCommon/turbomodule/core
  - React-Fabric/observers/events (0.77.1):
    - DoubleConversion
    - fast_float (= 6.1.4)
    - fmt (= 11.0.2)
    - glog
    - hermes-engine
    - RCT-Folly/Fabric (= 2024.11.18.00)
    - RCTRequired
    - RCTTypeSafety
    - React-Core
    - React-cxxreact
    - React-debug
    - React-featureflags
    - React-graphics
    - React-jsi
    - React-jsiexecutor
    - React-logger
    - React-rendererdebug
    - React-runtimescheduler
    - React-utils
    - ReactCommon/turbomodule/core
  - React-Fabric/scheduler (0.77.1):
    - DoubleConversion
    - fast_float (= 6.1.4)
    - fmt (= 11.0.2)
    - glog
    - hermes-engine
    - RCT-Folly/Fabric (= 2024.11.18.00)
    - RCTRequired
    - RCTTypeSafety
    - React-Core
    - React-cxxreact
    - React-debug
    - React-Fabric/observers/events
    - React-featureflags
    - React-graphics
    - React-jsi
    - React-jsiexecutor
    - React-logger
    - React-performancetimeline
    - React-rendererdebug
    - React-runtimescheduler
    - React-utils
    - ReactCommon/turbomodule/core
  - React-Fabric/telemetry (0.77.1):
    - DoubleConversion
    - fast_float (= 6.1.4)
    - fmt (= 11.0.2)
    - glog
    - hermes-engine
    - RCT-Folly/Fabric (= 2024.11.18.00)
    - RCTRequired
    - RCTTypeSafety
    - React-Core
    - React-cxxreact
    - React-debug
    - React-featureflags
    - React-graphics
    - React-jsi
    - React-jsiexecutor
    - React-logger
    - React-rendererdebug
    - React-runtimescheduler
    - React-utils
    - ReactCommon/turbomodule/core
  - React-Fabric/templateprocessor (0.77.1):
    - DoubleConversion
    - fast_float (= 6.1.4)
    - fmt (= 11.0.2)
    - glog
    - hermes-engine
    - RCT-Folly/Fabric (= 2024.11.18.00)
    - RCTRequired
    - RCTTypeSafety
    - React-Core
    - React-cxxreact
    - React-debug
    - React-featureflags
    - React-graphics
    - React-jsi
    - React-jsiexecutor
    - React-logger
    - React-rendererdebug
    - React-runtimescheduler
    - React-utils
    - ReactCommon/turbomodule/core
  - React-Fabric/uimanager (0.77.1):
    - DoubleConversion
    - fast_float (= 6.1.4)
    - fmt (= 11.0.2)
    - glog
    - hermes-engine
    - RCT-Folly/Fabric (= 2024.11.18.00)
    - RCTRequired
    - RCTTypeSafety
    - React-Core
    - React-cxxreact
    - React-debug
    - React-Fabric/uimanager/consistency (= 0.77.1)
    - React-featureflags
    - React-graphics
    - React-jsi
    - React-jsiexecutor
    - React-logger
    - React-rendererconsistency
    - React-rendererdebug
    - React-runtimescheduler
    - React-utils
    - ReactCommon/turbomodule/core
  - React-Fabric/uimanager/consistency (0.77.1):
    - DoubleConversion
    - fast_float (= 6.1.4)
    - fmt (= 11.0.2)
    - glog
    - hermes-engine
    - RCT-Folly/Fabric (= 2024.11.18.00)
    - RCTRequired
    - RCTTypeSafety
    - React-Core
    - React-cxxreact
    - React-debug
    - React-featureflags
    - React-graphics
    - React-jsi
    - React-jsiexecutor
    - React-logger
    - React-rendererconsistency
    - React-rendererdebug
    - React-runtimescheduler
    - React-utils
    - ReactCommon/turbomodule/core
  - React-FabricComponents (0.77.1):
    - DoubleConversion
    - fast_float (= 6.1.4)
    - fmt (= 11.0.2)
    - glog
    - hermes-engine
    - RCT-Folly/Fabric (= 2024.11.18.00)
    - RCTRequired
    - RCTTypeSafety
    - React-Core
    - React-cxxreact
    - React-debug
    - React-Fabric
    - React-FabricComponents/components (= 0.77.1)
    - React-FabricComponents/textlayoutmanager (= 0.77.1)
    - React-featureflags
    - React-graphics
    - React-jsi
    - React-jsiexecutor
    - React-logger
    - React-rendererdebug
    - React-runtimescheduler
    - React-utils
    - ReactCommon/turbomodule/core
    - Yoga
  - React-FabricComponents/components (0.77.1):
    - DoubleConversion
    - fast_float (= 6.1.4)
    - fmt (= 11.0.2)
    - glog
    - hermes-engine
    - RCT-Folly/Fabric (= 2024.11.18.00)
    - RCTRequired
    - RCTTypeSafety
    - React-Core
    - React-cxxreact
    - React-debug
    - React-Fabric
    - React-FabricComponents/components/inputaccessory (= 0.77.1)
    - React-FabricComponents/components/iostextinput (= 0.77.1)
    - React-FabricComponents/components/modal (= 0.77.1)
    - React-FabricComponents/components/rncore (= 0.77.1)
    - React-FabricComponents/components/safeareaview (= 0.77.1)
    - React-FabricComponents/components/scrollview (= 0.77.1)
    - React-FabricComponents/components/text (= 0.77.1)
    - React-FabricComponents/components/textinput (= 0.77.1)
    - React-FabricComponents/components/unimplementedview (= 0.77.1)
    - React-featureflags
    - React-graphics
    - React-jsi
    - React-jsiexecutor
    - React-logger
    - React-rendererdebug
    - React-runtimescheduler
    - React-utils
    - ReactCommon/turbomodule/core
    - Yoga
  - React-FabricComponents/components/inputaccessory (0.77.1):
    - DoubleConversion
    - fast_float (= 6.1.4)
    - fmt (= 11.0.2)
    - glog
    - hermes-engine
    - RCT-Folly/Fabric (= 2024.11.18.00)
    - RCTRequired
    - RCTTypeSafety
    - React-Core
    - React-cxxreact
    - React-debug
    - React-Fabric
    - React-featureflags
    - React-graphics
    - React-jsi
    - React-jsiexecutor
    - React-logger
    - React-rendererdebug
    - React-runtimescheduler
    - React-utils
    - ReactCommon/turbomodule/core
    - Yoga
  - React-FabricComponents/components/iostextinput (0.77.1):
    - DoubleConversion
    - fast_float (= 6.1.4)
    - fmt (= 11.0.2)
    - glog
    - hermes-engine
    - RCT-Folly/Fabric (= 2024.11.18.00)
    - RCTRequired
    - RCTTypeSafety
    - React-Core
    - React-cxxreact
    - React-debug
    - React-Fabric
    - React-featureflags
    - React-graphics
    - React-jsi
    - React-jsiexecutor
    - React-logger
    - React-rendererdebug
    - React-runtimescheduler
    - React-utils
    - ReactCommon/turbomodule/core
    - Yoga
  - React-FabricComponents/components/modal (0.77.1):
    - DoubleConversion
    - fast_float (= 6.1.4)
    - fmt (= 11.0.2)
    - glog
    - hermes-engine
    - RCT-Folly/Fabric (= 2024.11.18.00)
    - RCTRequired
    - RCTTypeSafety
    - React-Core
    - React-cxxreact
    - React-debug
    - React-Fabric
    - React-featureflags
    - React-graphics
    - React-jsi
    - React-jsiexecutor
    - React-logger
    - React-rendererdebug
    - React-runtimescheduler
    - React-utils
    - ReactCommon/turbomodule/core
    - Yoga
  - React-FabricComponents/components/rncore (0.77.1):
    - DoubleConversion
    - fast_float (= 6.1.4)
    - fmt (= 11.0.2)
    - glog
    - hermes-engine
    - RCT-Folly/Fabric (= 2024.11.18.00)
    - RCTRequired
    - RCTTypeSafety
    - React-Core
    - React-cxxreact
    - React-debug
    - React-Fabric
    - React-featureflags
    - React-graphics
    - React-jsi
    - React-jsiexecutor
    - React-logger
    - React-rendererdebug
    - React-runtimescheduler
    - React-utils
    - ReactCommon/turbomodule/core
    - Yoga
  - React-FabricComponents/components/safeareaview (0.77.1):
    - DoubleConversion
    - fast_float (= 6.1.4)
    - fmt (= 11.0.2)
    - glog
    - hermes-engine
    - RCT-Folly/Fabric (= 2024.11.18.00)
    - RCTRequired
    - RCTTypeSafety
    - React-Core
    - React-cxxreact
    - React-debug
    - React-Fabric
    - React-featureflags
    - React-graphics
    - React-jsi
    - React-jsiexecutor
    - React-logger
    - React-rendererdebug
    - React-runtimescheduler
    - React-utils
    - ReactCommon/turbomodule/core
    - Yoga
  - React-FabricComponents/components/scrollview (0.77.1):
    - DoubleConversion
    - fast_float (= 6.1.4)
    - fmt (= 11.0.2)
    - glog
    - hermes-engine
    - RCT-Folly/Fabric (= 2024.11.18.00)
    - RCTRequired
    - RCTTypeSafety
    - React-Core
    - React-cxxreact
    - React-debug
    - React-Fabric
    - React-featureflags
    - React-graphics
    - React-jsi
    - React-jsiexecutor
    - React-logger
    - React-rendererdebug
    - React-runtimescheduler
    - React-utils
    - ReactCommon/turbomodule/core
    - Yoga
  - React-FabricComponents/components/text (0.77.1):
    - DoubleConversion
    - fast_float (= 6.1.4)
    - fmt (= 11.0.2)
    - glog
    - hermes-engine
    - RCT-Folly/Fabric (= 2024.11.18.00)
    - RCTRequired
    - RCTTypeSafety
    - React-Core
    - React-cxxreact
    - React-debug
    - React-Fabric
    - React-featureflags
    - React-graphics
    - React-jsi
    - React-jsiexecutor
    - React-logger
    - React-rendererdebug
    - React-runtimescheduler
    - React-utils
    - ReactCommon/turbomodule/core
    - Yoga
  - React-FabricComponents/components/textinput (0.77.1):
    - DoubleConversion
    - fast_float (= 6.1.4)
    - fmt (= 11.0.2)
    - glog
    - hermes-engine
    - RCT-Folly/Fabric (= 2024.11.18.00)
    - RCTRequired
    - RCTTypeSafety
    - React-Core
    - React-cxxreact
    - React-debug
    - React-Fabric
    - React-featureflags
    - React-graphics
    - React-jsi
    - React-jsiexecutor
    - React-logger
    - React-rendererdebug
    - React-runtimescheduler
    - React-utils
    - ReactCommon/turbomodule/core
    - Yoga
  - React-FabricComponents/components/unimplementedview (0.77.1):
    - DoubleConversion
    - fast_float (= 6.1.4)
    - fmt (= 11.0.2)
    - glog
    - hermes-engine
    - RCT-Folly/Fabric (= 2024.11.18.00)
    - RCTRequired
    - RCTTypeSafety
    - React-Core
    - React-cxxreact
    - React-debug
    - React-Fabric
    - React-featureflags
    - React-graphics
    - React-jsi
    - React-jsiexecutor
    - React-logger
    - React-rendererdebug
    - React-runtimescheduler
    - React-utils
    - ReactCommon/turbomodule/core
    - Yoga
  - React-FabricComponents/textlayoutmanager (0.77.1):
    - DoubleConversion
    - fast_float (= 6.1.4)
    - fmt (= 11.0.2)
    - glog
    - hermes-engine
    - RCT-Folly/Fabric (= 2024.11.18.00)
    - RCTRequired
    - RCTTypeSafety
    - React-Core
    - React-cxxreact
    - React-debug
    - React-Fabric
    - React-featureflags
    - React-graphics
    - React-jsi
    - React-jsiexecutor
    - React-logger
    - React-rendererdebug
    - React-runtimescheduler
    - React-utils
    - ReactCommon/turbomodule/core
    - Yoga
  - React-FabricImage (0.77.1):
    - DoubleConversion
    - fast_float (= 6.1.4)
    - fmt (= 11.0.2)
    - glog
    - hermes-engine
    - RCT-Folly/Fabric (= 2024.11.18.00)
    - RCTRequired (= 0.77.1)
    - RCTTypeSafety (= 0.77.1)
    - React-Fabric
    - React-featureflags
    - React-graphics
    - React-ImageManager
    - React-jsi
    - React-jsiexecutor (= 0.77.1)
    - React-logger
    - React-rendererdebug
    - React-utils
    - ReactCommon
    - Yoga
  - React-featureflags (0.77.1)
  - React-featureflagsnativemodule (0.77.1):
    - hermes-engine
    - RCT-Folly
    - React-featureflags
    - React-jsi
    - React-jsiexecutor
    - React-RCTFBReactNativeSpec
    - ReactCommon/turbomodule/core
  - React-graphics (0.77.1):
    - DoubleConversion
    - fast_float (= 6.1.4)
    - fmt (= 11.0.2)
    - glog
    - RCT-Folly/Fabric (= 2024.11.18.00)
    - React-jsi
    - React-jsiexecutor
    - React-utils
  - React-hermes (0.77.1):
    - DoubleConversion
    - fast_float (= 6.1.4)
    - fmt (= 11.0.2)
    - glog
    - hermes-engine
    - RCT-Folly (= 2024.11.18.00)
    - React-cxxreact (= 0.77.1)
    - React-jsi
    - React-jsiexecutor (= 0.77.1)
    - React-jsinspector
    - React-perflogger (= 0.77.1)
    - React-runtimeexecutor
  - React-idlecallbacksnativemodule (0.77.1):
    - hermes-engine
    - RCT-Folly
    - React-jsi
    - React-jsiexecutor
    - React-RCTFBReactNativeSpec
    - React-runtimescheduler
    - ReactCommon/turbomodule/core
  - React-ImageManager (0.77.1):
    - glog
    - RCT-Folly/Fabric
    - React-Core/Default
    - React-debug
    - React-Fabric
    - React-graphics
    - React-rendererdebug
    - React-utils
  - React-jserrorhandler (0.77.1):
    - glog
    - hermes-engine
    - RCT-Folly/Fabric (= 2024.11.18.00)
    - React-cxxreact
    - React-debug
    - React-featureflags
    - React-jsi
    - ReactCommon/turbomodule/bridging
  - React-jsi (0.77.1):
    - boost
    - DoubleConversion
    - fast_float (= 6.1.4)
    - fmt (= 11.0.2)
    - glog
    - hermes-engine
    - RCT-Folly (= 2024.11.18.00)
  - React-jsiexecutor (0.77.1):
    - DoubleConversion
    - fast_float (= 6.1.4)
    - fmt (= 11.0.2)
    - glog
    - hermes-engine
    - RCT-Folly (= 2024.11.18.00)
    - React-cxxreact (= 0.77.1)
    - React-jsi (= 0.77.1)
    - React-jsinspector
    - React-perflogger (= 0.77.1)
  - React-jsinspector (0.77.1):
    - DoubleConversion
    - glog
    - hermes-engine
    - RCT-Folly (= 2024.11.18.00)
    - React-featureflags
    - React-jsi
    - React-perflogger (= 0.77.1)
    - React-runtimeexecutor (= 0.77.1)
  - React-jsitracing (0.77.1):
    - React-jsi
  - React-logger (0.77.1):
    - glog
  - React-Mapbuffer (0.77.1):
    - glog
    - React-debug
  - React-microtasksnativemodule (0.77.1):
    - hermes-engine
    - RCT-Folly
    - React-jsi
    - React-jsiexecutor
    - React-RCTFBReactNativeSpec
    - ReactCommon/turbomodule/core
  - react-native-advanced-input-mask (1.3.1):
    - DoubleConversion
    - ForkInputMask (~> 7.3.2)
    - glog
    - hermes-engine
    - RCT-Folly (= 2024.11.18.00)
    - RCTRequired
    - RCTTypeSafety
    - React-Core
    - React-debug
    - React-Fabric
    - React-featureflags
    - React-graphics
    - React-ImageManager
    - React-NativeModulesApple
    - React-RCTFabric
    - React-rendererdebug
    - React-utils
    - ReactCodegen
    - ReactCommon/turbomodule/bridging
    - ReactCommon/turbomodule/core
    - Yoga
  - react-native-airship (19.2.1):
    - AirshipFrameworkProxy (= 7.1.2)
    - DoubleConversion
    - glog
    - hermes-engine
    - RCT-Folly (= 2024.11.18.00)
    - RCTRequired
    - RCTTypeSafety
    - React-Core
    - React-debug
    - React-Fabric
    - React-featureflags
    - React-graphics
    - React-ImageManager
    - React-NativeModulesApple
    - React-RCTFabric
    - React-rendererdebug
    - React-utils
    - ReactCodegen
    - ReactCommon/turbomodule/bridging
    - ReactCommon/turbomodule/core
    - Yoga
  - react-native-app-logs (0.3.1):
    - DoubleConversion
    - glog
    - hermes-engine
    - RCT-Folly (= 2024.11.18.00)
    - RCTRequired
    - RCTTypeSafety
    - React-Core
    - React-debug
    - React-Fabric
    - React-featureflags
    - React-graphics
    - React-ImageManager
    - React-NativeModulesApple
    - React-RCTFabric
    - React-rendererdebug
    - React-utils
    - ReactCodegen
    - ReactCommon/turbomodule/bridging
    - ReactCommon/turbomodule/core
    - Yoga
  - react-native-blob-util (0.19.4):
    - DoubleConversion
    - glog
    - hermes-engine
    - RCT-Folly (= 2024.11.18.00)
    - RCTRequired
    - RCTTypeSafety
    - React-Core
    - React-debug
    - React-Fabric
    - React-featureflags
    - React-graphics
    - React-ImageManager
    - React-NativeModulesApple
    - React-RCTFabric
    - React-rendererdebug
    - React-utils
    - ReactCodegen
    - ReactCommon/turbomodule/bridging
    - ReactCommon/turbomodule/core
    - Yoga
  - react-native-cameraroll (7.4.0):
    - DoubleConversion
    - glog
    - hermes-engine
    - RCT-Folly (= 2024.11.18.00)
    - RCTRequired
    - RCTTypeSafety
    - React-Core
    - React-debug
    - React-Fabric
    - React-featureflags
    - React-graphics
    - React-ImageManager
    - React-NativeModulesApple
    - React-RCTFabric
    - React-rendererdebug
    - React-utils
    - ReactCodegen
    - ReactCommon/turbomodule/bridging
    - ReactCommon/turbomodule/core
    - Yoga
  - react-native-config (1.5.3):
    - react-native-config/App (= 1.5.3)
  - react-native-config/App (1.5.3):
    - DoubleConversion
    - glog
    - hermes-engine
    - RCT-Folly (= 2024.11.18.00)
    - RCTRequired
    - RCTTypeSafety
    - React-Core
    - React-debug
    - React-Fabric
    - React-featureflags
    - React-graphics
    - React-ImageManager
    - React-NativeModulesApple
    - React-RCTFabric
    - React-rendererdebug
    - React-utils
    - ReactCodegen
    - ReactCommon/turbomodule/bridging
    - ReactCommon/turbomodule/core
    - Yoga
  - react-native-document-picker (9.3.1):
    - DoubleConversion
    - glog
    - hermes-engine
    - RCT-Folly (= 2024.11.18.00)
    - RCTRequired
    - RCTTypeSafety
    - React-Core
    - React-debug
    - React-Fabric
    - React-featureflags
    - React-graphics
    - React-ImageManager
    - React-NativeModulesApple
    - React-RCTFabric
    - React-rendererdebug
    - React-utils
    - ReactCodegen
    - ReactCommon/turbomodule/bridging
    - ReactCommon/turbomodule/core
    - Yoga
  - react-native-geolocation (3.3.0):
    - DoubleConversion
    - glog
    - hermes-engine
    - RCT-Folly (= 2024.11.18.00)
    - RCTRequired
    - RCTTypeSafety
    - React-Core
    - React-debug
    - React-Fabric
    - React-featureflags
    - React-graphics
    - React-ImageManager
    - React-NativeModulesApple
    - React-RCTFabric
    - React-rendererdebug
    - React-utils
    - ReactCodegen
    - ReactCommon/turbomodule/bridging
    - ReactCommon/turbomodule/core
    - Yoga
  - react-native-image-picker (7.1.2):
    - DoubleConversion
    - glog
    - hermes-engine
    - RCT-Folly (= 2024.11.18.00)
    - RCTRequired
    - RCTTypeSafety
    - React-Core
    - React-debug
    - React-Fabric
    - React-featureflags
    - React-graphics
    - React-ImageManager
    - React-NativeModulesApple
    - React-RCTFabric
    - React-rendererdebug
    - React-utils
    - ReactCodegen
    - ReactCommon/turbomodule/bridging
    - ReactCommon/turbomodule/core
    - Yoga
  - react-native-key-command (1.0.12):
    - DoubleConversion
    - glog
    - hermes-engine
    - RCT-Folly (= 2024.11.18.00)
    - RCTRequired
    - RCTTypeSafety
    - React-Core
    - React-debug
    - React-Fabric
    - React-featureflags
    - React-graphics
    - React-ImageManager
    - React-NativeModulesApple
    - React-RCTFabric
    - React-rendererdebug
    - React-utils
    - ReactCodegen
    - ReactCommon/turbomodule/bridging
    - ReactCommon/turbomodule/core
    - Yoga
  - react-native-keyboard-controller (1.15.2):
    - DoubleConversion
    - glog
    - hermes-engine
    - RCT-Folly (= 2024.11.18.00)
    - RCTRequired
    - RCTTypeSafety
    - React-Core
    - React-debug
    - React-Fabric
    - React-featureflags
    - React-graphics
    - React-ImageManager
    - React-NativeModulesApple
    - React-RCTFabric
    - React-rendererdebug
    - React-utils
    - ReactCodegen
    - ReactCommon/turbomodule/bridging
    - ReactCommon/turbomodule/core
    - Yoga
  - react-native-launch-arguments (4.0.2):
    - React
  - react-native-netinfo (11.2.1):
    - DoubleConversion
    - glog
    - hermes-engine
    - RCT-Folly (= 2024.11.18.00)
    - RCTRequired
    - RCTTypeSafety
    - React-Core
    - React-debug
    - React-Fabric
    - React-featureflags
    - React-graphics
    - React-ImageManager
    - React-NativeModulesApple
    - React-RCTFabric
    - React-rendererdebug
    - React-utils
    - ReactCodegen
    - ReactCommon/turbomodule/bridging
    - ReactCommon/turbomodule/core
    - Yoga
  - react-native-pager-view (6.5.1):
    - DoubleConversion
    - glog
    - hermes-engine
    - RCT-Folly (= 2024.11.18.00)
    - RCTRequired
    - RCTTypeSafety
    - React-Core
    - React-debug
    - React-Fabric
    - React-featureflags
    - React-graphics
    - React-ImageManager
    - react-native-pager-view/common (= 6.5.1)
    - React-NativeModulesApple
    - React-RCTFabric
    - React-rendererdebug
    - React-utils
    - ReactCodegen
    - ReactCommon/turbomodule/bridging
    - ReactCommon/turbomodule/core
    - Yoga
  - react-native-pager-view/common (6.5.1):
    - DoubleConversion
    - glog
    - hermes-engine
    - RCT-Folly (= 2024.11.18.00)
    - RCTRequired
    - RCTTypeSafety
    - React-Core
    - React-debug
    - React-Fabric
    - React-featureflags
    - React-graphics
    - React-ImageManager
    - React-NativeModulesApple
    - React-RCTFabric
    - React-rendererdebug
    - React-utils
    - ReactCodegen
    - ReactCommon/turbomodule/bridging
    - ReactCommon/turbomodule/core
    - Yoga
  - react-native-pdf (6.7.3):
    - DoubleConversion
    - glog
    - hermes-engine
    - RCT-Folly (= 2024.11.18.00)
    - RCTRequired
    - RCTTypeSafety
    - React-Core
    - React-debug
    - React-Fabric
    - React-featureflags
    - React-graphics
    - React-ImageManager
    - React-NativeModulesApple
    - React-RCTFabric
    - React-rendererdebug
    - React-utils
    - ReactCodegen
    - ReactCommon/turbomodule/bridging
    - ReactCommon/turbomodule/core
    - Yoga
  - react-native-performance (5.1.0):
    - DoubleConversion
    - glog
    - hermes-engine
    - RCT-Folly (= 2024.11.18.00)
    - RCTRequired
    - RCTTypeSafety
    - React-Core
    - React-debug
    - React-Fabric
    - React-featureflags
    - React-graphics
    - React-ImageManager
    - React-NativeModulesApple
    - React-RCTFabric
    - React-rendererdebug
    - React-utils
    - ReactCodegen
    - ReactCommon/turbomodule/bridging
    - ReactCommon/turbomodule/core
    - Yoga
  - react-native-plaid-link-sdk (11.11.0):
    - DoubleConversion
    - glog
    - hermes-engine
    - Plaid (~> 5.6.0)
    - RCT-Folly (= 2024.11.18.00)
    - RCTRequired
    - RCTTypeSafety
    - React-Core
    - React-debug
    - React-Fabric
    - React-featureflags
    - React-graphics
    - React-ImageManager
    - React-NativeModulesApple
    - React-RCTFabric
    - React-rendererdebug
    - React-utils
    - ReactCodegen
    - ReactCommon/turbomodule/bridging
    - ReactCommon/turbomodule/core
    - Yoga
  - react-native-quick-sqlite (8.1.0):
    - DoubleConversion
    - glog
    - hermes-engine
    - RCT-Folly (= 2024.11.18.00)
    - RCTRequired
    - RCTTypeSafety
    - React-Core
    - React-debug
    - React-Fabric
    - React-featureflags
    - React-graphics
    - React-ImageManager
    - React-NativeModulesApple
    - React-RCTFabric
    - React-rendererdebug
    - React-utils
    - ReactCodegen
    - ReactCommon/turbomodule/bridging
    - ReactCommon/turbomodule/core
    - Yoga
  - react-native-release-profiler (0.2.1):
    - DoubleConversion
    - glog
    - hermes-engine
    - RCT-Folly (= 2024.11.18.00)
    - RCTRequired
    - RCTTypeSafety
    - React-Core
    - React-debug
    - React-Fabric
    - React-featureflags
    - React-graphics
    - React-ImageManager
    - React-NativeModulesApple
    - React-RCTFabric
    - React-rendererdebug
    - React-utils
    - ReactCodegen
    - ReactCommon/turbomodule/bridging
    - ReactCommon/turbomodule/core
    - Yoga
  - react-native-safe-area-context (4.12.0):
    - DoubleConversion
    - glog
    - hermes-engine
    - RCT-Folly (= 2024.11.18.00)
    - RCTRequired
    - RCTTypeSafety
    - React-Core
    - React-debug
    - React-Fabric
    - React-featureflags
    - React-graphics
    - React-ImageManager
    - react-native-safe-area-context/common (= 4.12.0)
    - react-native-safe-area-context/fabric (= 4.12.0)
    - React-NativeModulesApple
    - React-RCTFabric
    - React-rendererdebug
    - React-utils
    - ReactCodegen
    - ReactCommon/turbomodule/bridging
    - ReactCommon/turbomodule/core
    - Yoga
  - react-native-safe-area-context/common (4.12.0):
    - DoubleConversion
    - glog
    - hermes-engine
    - RCT-Folly (= 2024.11.18.00)
    - RCTRequired
    - RCTTypeSafety
    - React-Core
    - React-debug
    - React-Fabric
    - React-featureflags
    - React-graphics
    - React-ImageManager
    - React-NativeModulesApple
    - React-RCTFabric
    - React-rendererdebug
    - React-utils
    - ReactCodegen
    - ReactCommon/turbomodule/bridging
    - ReactCommon/turbomodule/core
    - Yoga
  - react-native-safe-area-context/fabric (4.12.0):
    - DoubleConversion
    - glog
    - hermes-engine
    - RCT-Folly (= 2024.11.18.00)
    - RCTRequired
    - RCTTypeSafety
    - React-Core
    - React-debug
    - React-Fabric
    - React-featureflags
    - React-graphics
    - React-ImageManager
    - react-native-safe-area-context/common
    - React-NativeModulesApple
    - React-RCTFabric
    - React-rendererdebug
    - React-utils
    - ReactCodegen
    - ReactCommon/turbomodule/bridging
    - ReactCommon/turbomodule/core
    - Yoga
  - react-native-view-shot (4.0.0):
    - DoubleConversion
    - glog
    - hermes-engine
    - RCT-Folly (= 2024.11.18.00)
    - RCTRequired
    - RCTTypeSafety
    - React-Core
    - React-debug
    - React-Fabric
    - React-featureflags
    - React-graphics
    - React-ImageManager
    - React-NativeModulesApple
    - React-RCTFabric
    - React-rendererdebug
    - React-utils
    - ReactCodegen
    - ReactCommon/turbomodule/bridging
    - ReactCommon/turbomodule/core
    - Yoga
  - react-native-webview (13.13.1):
    - DoubleConversion
    - glog
    - hermes-engine
    - RCT-Folly (= 2024.11.18.00)
    - RCTRequired
    - RCTTypeSafety
    - React-Core
    - React-debug
    - React-Fabric
    - React-featureflags
    - React-graphics
    - React-ImageManager
    - React-NativeModulesApple
    - React-RCTFabric
    - React-rendererdebug
    - React-utils
    - ReactCodegen
    - ReactCommon/turbomodule/bridging
    - ReactCommon/turbomodule/core
    - Yoga
  - React-nativeconfig (0.77.1)
  - React-NativeModulesApple (0.77.1):
    - glog
    - hermes-engine
    - React-callinvoker
    - React-Core
    - React-cxxreact
    - React-jsi
    - React-jsinspector
    - React-runtimeexecutor
    - ReactCommon/turbomodule/bridging
    - ReactCommon/turbomodule/core
  - React-perflogger (0.77.1):
    - DoubleConversion
    - RCT-Folly (= 2024.11.18.00)
  - React-performancetimeline (0.77.1):
    - RCT-Folly (= 2024.11.18.00)
    - React-cxxreact
    - React-featureflags
    - React-timing
  - React-RCTActionSheet (0.77.1):
    - React-Core/RCTActionSheetHeaders (= 0.77.1)
  - React-RCTAnimation (0.77.1):
    - RCT-Folly (= 2024.11.18.00)
    - RCTTypeSafety
    - React-Core/RCTAnimationHeaders
    - React-jsi
    - React-NativeModulesApple
    - React-RCTFBReactNativeSpec
    - ReactCommon
  - React-RCTAppDelegate (0.77.1):
    - RCT-Folly (= 2024.11.18.00)
    - RCTRequired
    - RCTTypeSafety
    - React-Core
    - React-CoreModules
    - React-debug
    - React-defaultsnativemodule
    - React-Fabric
    - React-featureflags
    - React-graphics
    - React-hermes
    - React-nativeconfig
    - React-NativeModulesApple
    - React-RCTFabric
    - React-RCTFBReactNativeSpec
    - React-RCTImage
    - React-RCTNetwork
    - React-rendererdebug
    - React-RuntimeApple
    - React-RuntimeCore
    - React-RuntimeHermes
    - React-runtimescheduler
    - React-utils
    - ReactCommon
  - React-RCTBlob (0.77.1):
    - DoubleConversion
    - fast_float (= 6.1.4)
    - fmt (= 11.0.2)
    - hermes-engine
    - RCT-Folly (= 2024.11.18.00)
    - React-Core/RCTBlobHeaders
    - React-Core/RCTWebSocket
    - React-jsi
    - React-jsinspector
    - React-NativeModulesApple
    - React-RCTFBReactNativeSpec
    - React-RCTNetwork
    - ReactCommon
  - React-RCTFabric (0.77.1):
    - glog
    - hermes-engine
    - RCT-Folly/Fabric (= 2024.11.18.00)
    - React-Core
    - React-debug
    - React-Fabric
    - React-FabricComponents
    - React-FabricImage
    - React-featureflags
    - React-graphics
    - React-ImageManager
    - React-jsi
    - React-jsinspector
    - React-nativeconfig
    - React-performancetimeline
    - React-RCTImage
    - React-RCTText
    - React-rendererconsistency
    - React-rendererdebug
    - React-runtimescheduler
    - React-utils
    - Yoga
  - React-RCTFBReactNativeSpec (0.77.1):
    - hermes-engine
    - RCT-Folly
    - RCTRequired
    - RCTTypeSafety
    - React-Core
    - React-jsi
    - React-jsiexecutor
    - React-NativeModulesApple
    - ReactCommon
  - React-RCTImage (0.77.1):
    - RCT-Folly (= 2024.11.18.00)
    - RCTTypeSafety
    - React-Core/RCTImageHeaders
    - React-jsi
    - React-NativeModulesApple
    - React-RCTFBReactNativeSpec
    - React-RCTNetwork
    - ReactCommon
  - React-RCTLinking (0.77.1):
    - React-Core/RCTLinkingHeaders (= 0.77.1)
    - React-jsi (= 0.77.1)
    - React-NativeModulesApple
    - React-RCTFBReactNativeSpec
    - ReactCommon
    - ReactCommon/turbomodule/core (= 0.77.1)
  - React-RCTNetwork (0.77.1):
    - RCT-Folly (= 2024.11.18.00)
    - RCTTypeSafety
    - React-Core/RCTNetworkHeaders
    - React-jsi
    - React-NativeModulesApple
    - React-RCTFBReactNativeSpec
    - ReactCommon
  - React-RCTSettings (0.77.1):
    - RCT-Folly (= 2024.11.18.00)
    - RCTTypeSafety
    - React-Core/RCTSettingsHeaders
    - React-jsi
    - React-NativeModulesApple
    - React-RCTFBReactNativeSpec
    - ReactCommon
  - React-RCTText (0.77.1):
    - React-Core/RCTTextHeaders (= 0.77.1)
    - Yoga
  - React-RCTVibration (0.77.1):
    - RCT-Folly (= 2024.11.18.00)
    - React-Core/RCTVibrationHeaders
    - React-jsi
    - React-NativeModulesApple
    - React-RCTFBReactNativeSpec
    - ReactCommon
  - React-rendererconsistency (0.77.1)
  - React-rendererdebug (0.77.1):
    - DoubleConversion
    - fast_float (= 6.1.4)
    - fmt (= 11.0.2)
    - RCT-Folly (= 2024.11.18.00)
    - React-debug
  - React-rncore (0.77.1)
  - React-RuntimeApple (0.77.1):
    - hermes-engine
    - RCT-Folly/Fabric (= 2024.11.18.00)
    - React-callinvoker
    - React-Core/Default
    - React-CoreModules
    - React-cxxreact
    - React-featureflags
    - React-jserrorhandler
    - React-jsi
    - React-jsiexecutor
    - React-jsinspector
    - React-Mapbuffer
    - React-NativeModulesApple
    - React-RCTFabric
    - React-RCTFBReactNativeSpec
    - React-RuntimeCore
    - React-runtimeexecutor
    - React-RuntimeHermes
    - React-runtimescheduler
    - React-utils
  - React-RuntimeCore (0.77.1):
    - glog
    - hermes-engine
    - RCT-Folly/Fabric (= 2024.11.18.00)
    - React-cxxreact
    - React-Fabric
    - React-featureflags
    - React-jserrorhandler
    - React-jsi
    - React-jsiexecutor
    - React-jsinspector
    - React-performancetimeline
    - React-runtimeexecutor
    - React-runtimescheduler
    - React-utils
  - React-runtimeexecutor (0.77.1):
    - React-jsi (= 0.77.1)
  - React-RuntimeHermes (0.77.1):
    - hermes-engine
    - RCT-Folly/Fabric (= 2024.11.18.00)
    - React-featureflags
    - React-hermes
    - React-jsi
    - React-jsinspector
    - React-jsitracing
    - React-nativeconfig
    - React-RuntimeCore
    - React-utils
  - React-runtimescheduler (0.77.1):
    - glog
    - hermes-engine
    - RCT-Folly (= 2024.11.18.00)
    - React-callinvoker
    - React-cxxreact
    - React-debug
    - React-featureflags
    - React-jsi
    - React-performancetimeline
    - React-rendererconsistency
    - React-rendererdebug
    - React-runtimeexecutor
    - React-timing
    - React-utils
  - React-timing (0.77.1)
  - React-utils (0.77.1):
    - glog
    - hermes-engine
    - RCT-Folly (= 2024.11.18.00)
    - React-debug
    - React-jsi (= 0.77.1)
  - ReactAppDependencyProvider (0.77.1):
    - ReactCodegen
  - ReactCodegen (0.77.1):
    - DoubleConversion
    - glog
    - hermes-engine
    - RCT-Folly
    - RCTRequired
    - RCTTypeSafety
    - React-Core
    - React-debug
    - React-Fabric
    - React-FabricImage
    - React-featureflags
    - React-graphics
    - React-jsi
    - React-jsiexecutor
    - React-NativeModulesApple
    - React-RCTAppDelegate
    - React-rendererdebug
    - React-utils
    - ReactCommon/turbomodule/bridging
    - ReactCommon/turbomodule/core
  - ReactCommon (0.77.1):
    - ReactCommon/turbomodule (= 0.77.1)
  - ReactCommon/turbomodule (0.77.1):
    - DoubleConversion
    - fast_float (= 6.1.4)
    - fmt (= 11.0.2)
    - glog
    - hermes-engine
    - RCT-Folly (= 2024.11.18.00)
    - React-callinvoker (= 0.77.1)
    - React-cxxreact (= 0.77.1)
    - React-jsi (= 0.77.1)
    - React-logger (= 0.77.1)
    - React-perflogger (= 0.77.1)
    - ReactCommon/turbomodule/bridging (= 0.77.1)
    - ReactCommon/turbomodule/core (= 0.77.1)
  - ReactCommon/turbomodule/bridging (0.77.1):
    - DoubleConversion
    - fast_float (= 6.1.4)
    - fmt (= 11.0.2)
    - glog
    - hermes-engine
    - RCT-Folly (= 2024.11.18.00)
    - React-callinvoker (= 0.77.1)
    - React-cxxreact (= 0.77.1)
    - React-jsi (= 0.77.1)
    - React-logger (= 0.77.1)
    - React-perflogger (= 0.77.1)
  - ReactCommon/turbomodule/core (0.77.1):
    - DoubleConversion
    - fast_float (= 6.1.4)
    - fmt (= 11.0.2)
    - glog
    - hermes-engine
    - RCT-Folly (= 2024.11.18.00)
    - React-callinvoker (= 0.77.1)
    - React-cxxreact (= 0.77.1)
    - React-debug (= 0.77.1)
    - React-featureflags (= 0.77.1)
    - React-jsi (= 0.77.1)
    - React-logger (= 0.77.1)
    - React-perflogger (= 0.77.1)
    - React-utils (= 0.77.1)
  - RNAppleAuthentication (2.2.2):
    - React-Core
  - RNCClipboard (1.15.0):
    - DoubleConversion
    - glog
    - hermes-engine
    - RCT-Folly (= 2024.11.18.00)
    - RCTRequired
    - RCTTypeSafety
    - React-Core
    - React-debug
    - React-Fabric
    - React-featureflags
    - React-graphics
    - React-ImageManager
    - React-NativeModulesApple
    - React-RCTFabric
    - React-rendererdebug
    - React-utils
    - ReactCodegen
    - ReactCommon/turbomodule/bridging
    - ReactCommon/turbomodule/core
    - Yoga
  - RNCPicker (2.9.0):
    - DoubleConversion
    - glog
    - hermes-engine
    - RCT-Folly (= 2024.11.18.00)
    - RCTRequired
    - RCTTypeSafety
    - React-Core
    - React-debug
    - React-Fabric
    - React-featureflags
    - React-graphics
    - React-ImageManager
    - React-NativeModulesApple
    - React-RCTFabric
    - React-rendererdebug
    - React-utils
    - ReactCodegen
    - ReactCommon/turbomodule/bridging
    - ReactCommon/turbomodule/core
    - Yoga
  - RNDeviceInfo (10.3.1):
    - DoubleConversion
    - glog
    - hermes-engine
    - RCT-Folly (= 2024.11.18.00)
    - RCTRequired
    - RCTTypeSafety
    - React-Core
    - React-debug
    - React-Fabric
    - React-featureflags
    - React-graphics
    - React-ImageManager
    - React-NativeModulesApple
    - React-RCTFabric
    - React-rendererdebug
    - React-utils
    - ReactCodegen
    - ReactCommon/turbomodule/bridging
    - ReactCommon/turbomodule/core
    - Yoga
  - RNFBAnalytics (12.9.3):
    - Firebase/Analytics (= 8.8.0)
    - React-Core
    - RNFBApp
  - RNFBApp (12.9.3):
    - Firebase/CoreOnly (= 8.8.0)
    - React-Core
  - RNFBCrashlytics (12.9.3):
    - Firebase/Crashlytics (= 8.8.0)
    - React-Core
    - RNFBApp
  - RNFBPerf (12.9.3):
    - Firebase/Performance (= 8.8.0)
    - React-Core
    - RNFBApp
  - RNFlashList (1.7.1):
    - DoubleConversion
    - glog
    - hermes-engine
    - RCT-Folly (= 2024.11.18.00)
    - RCTRequired
    - RCTTypeSafety
    - React-Core
    - React-debug
    - React-Fabric
    - React-featureflags
    - React-graphics
    - React-ImageManager
    - React-NativeModulesApple
    - React-RCTFabric
    - React-rendererdebug
    - React-utils
    - ReactCodegen
    - ReactCommon/turbomodule/bridging
    - ReactCommon/turbomodule/core
    - Yoga
  - RNFS (2.20.0):
    - React-Core
  - RNGestureHandler (2.22.0):
    - DoubleConversion
    - glog
    - hermes-engine
    - RCT-Folly (= 2024.11.18.00)
    - RCTRequired
    - RCTTypeSafety
    - React-Core
    - React-debug
    - React-Fabric
    - React-featureflags
    - React-graphics
    - React-ImageManager
    - React-NativeModulesApple
    - React-RCTFabric
    - React-rendererdebug
    - React-utils
    - ReactCodegen
    - ReactCommon/turbomodule/bridging
    - ReactCommon/turbomodule/core
    - Yoga
  - RNGoogleSignin (10.0.1):
    - GoogleSignIn (~> 7.0)
    - React-Core
<<<<<<< HEAD
  - RNLiveMarkdown (0.1.235):
=======
  - RNLiveMarkdown (0.1.238):
>>>>>>> d4146896
    - DoubleConversion
    - glog
    - hermes-engine
    - RCT-Folly (= 2024.11.18.00)
    - RCTRequired
    - RCTTypeSafety
    - React-Core
    - React-debug
    - React-Fabric
    - React-featureflags
    - React-graphics
    - React-ImageManager
    - React-NativeModulesApple
    - React-RCTFabric
    - React-rendererdebug
    - React-utils
    - ReactCodegen
    - ReactCommon/turbomodule/bridging
    - ReactCommon/turbomodule/core
<<<<<<< HEAD
    - RNLiveMarkdown/newarch (= 0.1.235)
    - RNReanimated/worklets
    - Yoga
  - RNLiveMarkdown/newarch (0.1.235):
=======
    - RNLiveMarkdown/newarch (= 0.1.238)
    - RNReanimated/worklets
    - Yoga
  - RNLiveMarkdown/newarch (0.1.238):
>>>>>>> d4146896
    - DoubleConversion
    - glog
    - hermes-engine
    - RCT-Folly (= 2024.11.18.00)
    - RCTRequired
    - RCTTypeSafety
    - React-Core
    - React-debug
    - React-Fabric
    - React-featureflags
    - React-graphics
    - React-ImageManager
    - React-NativeModulesApple
    - React-RCTFabric
    - React-rendererdebug
    - React-utils
    - ReactCodegen
    - ReactCommon/turbomodule/bridging
    - ReactCommon/turbomodule/core
    - RNReanimated/worklets
    - Yoga
  - RNLocalize (2.2.6):
    - React-Core
  - rnmapbox-maps (10.1.33):
    - MapboxMaps (~> 10.19.0)
    - React
    - React-Core
    - rnmapbox-maps/DynamicLibrary (= 10.1.33)
    - Turf
  - rnmapbox-maps/DynamicLibrary (10.1.33):
    - DoubleConversion
    - hermes-engine
    - MapboxMaps (~> 10.19.0)
    - RCT-Folly
    - RCTRequired
    - RCTTypeSafety
    - React
    - React-Core
    - React-featureflags
    - React-ImageManager
    - React-NativeModulesApple
    - React-RCTFabric
    - React-rendererdebug
    - ReactCodegen
    - ReactCommon/turbomodule/bridging
    - ReactCommon/turbomodule/core
    - Turf
    - Yoga
  - RNPermissions (3.10.1):
    - DoubleConversion
    - glog
    - hermes-engine
    - RCT-Folly (= 2024.11.18.00)
    - RCTRequired
    - RCTTypeSafety
    - React-Core
    - React-debug
    - React-Fabric
    - React-featureflags
    - React-graphics
    - React-ImageManager
    - React-NativeModulesApple
    - React-RCTFabric
    - React-rendererdebug
    - React-utils
    - ReactCodegen
    - ReactCommon/turbomodule/bridging
    - ReactCommon/turbomodule/core
    - Yoga
  - RNReactNativeHapticFeedback (2.3.3):
    - DoubleConversion
    - glog
    - hermes-engine
    - RCT-Folly (= 2024.11.18.00)
    - RCTRequired
    - RCTTypeSafety
    - React-Core
    - React-debug
    - React-Fabric
    - React-featureflags
    - React-graphics
    - React-ImageManager
    - React-NativeModulesApple
    - React-RCTFabric
    - React-rendererdebug
    - React-utils
    - ReactCodegen
    - ReactCommon/turbomodule/bridging
    - ReactCommon/turbomodule/core
    - Yoga
  - RNReanimated (3.16.7):
    - DoubleConversion
    - glog
    - hermes-engine
    - RCT-Folly (= 2024.11.18.00)
    - RCTRequired
    - RCTTypeSafety
    - React-Core
    - React-debug
    - React-Fabric
    - React-featureflags
    - React-graphics
    - React-ImageManager
    - React-NativeModulesApple
    - React-RCTFabric
    - React-rendererdebug
    - React-utils
    - ReactCodegen
    - ReactCommon/turbomodule/bridging
    - ReactCommon/turbomodule/core
    - RNReanimated/reanimated (= 3.16.7)
    - RNReanimated/worklets (= 3.16.7)
    - Yoga
  - RNReanimated/reanimated (3.16.7):
    - DoubleConversion
    - glog
    - hermes-engine
    - RCT-Folly (= 2024.11.18.00)
    - RCTRequired
    - RCTTypeSafety
    - React-Core
    - React-debug
    - React-Fabric
    - React-featureflags
    - React-graphics
    - React-ImageManager
    - React-NativeModulesApple
    - React-RCTFabric
    - React-rendererdebug
    - React-utils
    - ReactCodegen
    - ReactCommon/turbomodule/bridging
    - ReactCommon/turbomodule/core
    - RNReanimated/reanimated/apple (= 3.16.7)
    - Yoga
  - RNReanimated/reanimated/apple (3.16.7):
    - DoubleConversion
    - glog
    - hermes-engine
    - RCT-Folly (= 2024.11.18.00)
    - RCTRequired
    - RCTTypeSafety
    - React-Core
    - React-debug
    - React-Fabric
    - React-featureflags
    - React-graphics
    - React-ImageManager
    - React-NativeModulesApple
    - React-RCTFabric
    - React-rendererdebug
    - React-utils
    - ReactCodegen
    - ReactCommon/turbomodule/bridging
    - ReactCommon/turbomodule/core
    - Yoga
  - RNReanimated/worklets (3.16.7):
    - DoubleConversion
    - glog
    - hermes-engine
    - RCT-Folly (= 2024.11.18.00)
    - RCTRequired
    - RCTTypeSafety
    - React-Core
    - React-debug
    - React-Fabric
    - React-featureflags
    - React-graphics
    - React-ImageManager
    - React-NativeModulesApple
    - React-RCTFabric
    - React-rendererdebug
    - React-utils
    - ReactCodegen
    - ReactCommon/turbomodule/bridging
    - ReactCommon/turbomodule/core
    - Yoga
  - RNScreens (3.35.0):
    - DoubleConversion
    - glog
    - hermes-engine
    - RCT-Folly (= 2024.11.18.00)
    - RCTRequired
    - RCTTypeSafety
    - React-Core
    - React-debug
    - React-Fabric
    - React-featureflags
    - React-graphics
    - React-ImageManager
    - React-NativeModulesApple
    - React-RCTFabric
    - React-RCTImage
    - React-rendererdebug
    - React-utils
    - ReactCodegen
    - ReactCommon/turbomodule/bridging
    - ReactCommon/turbomodule/core
    - RNScreens/common (= 3.35.0)
    - Yoga
  - RNScreens/common (3.35.0):
    - DoubleConversion
    - glog
    - hermes-engine
    - RCT-Folly (= 2024.11.18.00)
    - RCTRequired
    - RCTTypeSafety
    - React-Core
    - React-debug
    - React-Fabric
    - React-featureflags
    - React-graphics
    - React-ImageManager
    - React-NativeModulesApple
    - React-RCTFabric
    - React-RCTImage
    - React-rendererdebug
    - React-utils
    - ReactCodegen
    - ReactCommon/turbomodule/bridging
    - ReactCommon/turbomodule/core
    - Yoga
  - RNShare (11.0.2):
    - DoubleConversion
    - glog
    - hermes-engine
    - RCT-Folly (= 2024.11.18.00)
    - RCTRequired
    - RCTTypeSafety
    - React-Core
    - React-debug
    - React-Fabric
    - React-featureflags
    - React-graphics
    - React-ImageManager
    - React-NativeModulesApple
    - React-RCTFabric
    - React-rendererdebug
    - React-utils
    - ReactCodegen
    - ReactCommon/turbomodule/bridging
    - ReactCommon/turbomodule/core
    - Yoga
  - RNSound (0.11.2):
    - React-Core
    - RNSound/Core (= 0.11.2)
  - RNSound/Core (0.11.2):
    - React-Core
  - RNSVG (15.9.0):
    - DoubleConversion
    - glog
    - hermes-engine
    - RCT-Folly (= 2024.11.18.00)
    - RCTRequired
    - RCTTypeSafety
    - React-Core
    - React-debug
    - React-Fabric
    - React-featureflags
    - React-graphics
    - React-ImageManager
    - React-NativeModulesApple
    - React-RCTFabric
    - React-rendererdebug
    - React-utils
    - ReactCodegen
    - ReactCommon/turbomodule/bridging
    - ReactCommon/turbomodule/core
    - RNSVG/common (= 15.9.0)
    - Yoga
  - RNSVG/common (15.9.0):
    - DoubleConversion
    - glog
    - hermes-engine
    - RCT-Folly (= 2024.11.18.00)
    - RCTRequired
    - RCTTypeSafety
    - React-Core
    - React-debug
    - React-Fabric
    - React-featureflags
    - React-graphics
    - React-ImageManager
    - React-NativeModulesApple
    - React-RCTFabric
    - React-rendererdebug
    - React-utils
    - ReactCodegen
    - ReactCommon/turbomodule/bridging
    - ReactCommon/turbomodule/core
    - Yoga
  - SDWebImage (5.19.4):
    - SDWebImage/Core (= 5.19.4)
  - SDWebImage/Core (5.19.4)
  - SDWebImageAVIFCoder (0.11.0):
    - libavif/core (>= 0.11.0)
    - SDWebImage (~> 5.10)
  - SDWebImageSVGCoder (1.7.0):
    - SDWebImage/Core (~> 5.6)
  - SDWebImageWebPCoder (0.14.6):
    - libwebp (~> 1.0)
    - SDWebImage/Core (~> 5.17)
  - SocketRocket (0.7.1)
  - Turf (2.8.0)
  - TweetNacl (1.0.2)
  - VisionCamera (4.6.1):
    - VisionCamera/Core (= 4.6.1)
    - VisionCamera/React (= 4.6.1)
  - VisionCamera/Core (4.6.1)
  - VisionCamera/React (4.6.1):
    - React-Core
  - Yoga (0.0.0)

DEPENDENCIES:
  - AirshipServiceExtension
  - AppLogs (from `../node_modules/react-native-app-logs/AppLogsPod`)
  - boost (from `../node_modules/react-native/third-party-podspecs/boost.podspec`)
  - DoubleConversion (from `../node_modules/react-native/third-party-podspecs/DoubleConversion.podspec`)
  - EXAV (from `../node_modules/expo-av/ios`)
  - EXImageLoader (from `../node_modules/expo-image-loader/ios`)
  - "expensify-react-native-background-task (from `../node_modules/@expensify/react-native-background-task`)"
  - Expo (from `../node_modules/expo`)
  - ExpoAsset (from `../node_modules/expo-asset/ios`)
  - ExpoFont (from `../node_modules/expo-font/ios`)
  - ExpoImage (from `../node_modules/expo-image/ios`)
  - ExpoImageManipulator (from `../node_modules/expo-image-manipulator/ios`)
  - ExpoModulesCore (from `../node_modules/expo-modules-core`)
  - fast_float (from `../node_modules/react-native/third-party-podspecs/fast_float.podspec`)
  - FBLazyVector (from `../node_modules/react-native/Libraries/FBLazyVector`)
  - fmt (from `../node_modules/react-native/third-party-podspecs/fmt.podspec`)
  - "FullStory (from `{:http=>\"https://ios-releases.fullstory.com/fullstory-1.52.0-xcframework.tar.gz\"}`)"
  - "fullstory_react-native (from `../node_modules/@fullstory/react-native`)"
  - glog (from `../node_modules/react-native/third-party-podspecs/glog.podspec`)
  - GzipSwift
  - hermes-engine (from `../node_modules/react-native/sdks/hermes-engine/hermes-engine.podspec`)
  - lottie-react-native (from `../node_modules/lottie-react-native`)
  - "onfido-react-native-sdk (from `../node_modules/@onfido/react-native-sdk`)"
  - "pusher-websocket-react-native (from `../node_modules/@pusher/pusher-websocket-react-native`)"
  - RCT-Folly (from `../node_modules/react-native/third-party-podspecs/RCT-Folly.podspec`)
  - RCT-Folly/Fabric (from `../node_modules/react-native/third-party-podspecs/RCT-Folly.podspec`)
  - RCTDeprecation (from `../node_modules/react-native/ReactApple/Libraries/RCTFoundation/RCTDeprecation`)
  - RCTRequired (from `../node_modules/react-native/Libraries/Required`)
  - RCTTypeSafety (from `../node_modules/react-native/Libraries/TypeSafety`)
  - React (from `../node_modules/react-native/`)
  - React-callinvoker (from `../node_modules/react-native/ReactCommon/callinvoker`)
  - React-Core (from `../node_modules/react-native/`)
  - React-Core/RCTWebSocket (from `../node_modules/react-native/`)
  - React-CoreModules (from `../node_modules/react-native/React/CoreModules`)
  - React-cxxreact (from `../node_modules/react-native/ReactCommon/cxxreact`)
  - React-debug (from `../node_modules/react-native/ReactCommon/react/debug`)
  - React-defaultsnativemodule (from `../node_modules/react-native/ReactCommon/react/nativemodule/defaults`)
  - React-domnativemodule (from `../node_modules/react-native/ReactCommon/react/nativemodule/dom`)
  - React-Fabric (from `../node_modules/react-native/ReactCommon`)
  - React-FabricComponents (from `../node_modules/react-native/ReactCommon`)
  - React-FabricImage (from `../node_modules/react-native/ReactCommon`)
  - React-featureflags (from `../node_modules/react-native/ReactCommon/react/featureflags`)
  - React-featureflagsnativemodule (from `../node_modules/react-native/ReactCommon/react/nativemodule/featureflags`)
  - React-graphics (from `../node_modules/react-native/ReactCommon/react/renderer/graphics`)
  - React-hermes (from `../node_modules/react-native/ReactCommon/hermes`)
  - React-idlecallbacksnativemodule (from `../node_modules/react-native/ReactCommon/react/nativemodule/idlecallbacks`)
  - React-ImageManager (from `../node_modules/react-native/ReactCommon/react/renderer/imagemanager/platform/ios`)
  - React-jserrorhandler (from `../node_modules/react-native/ReactCommon/jserrorhandler`)
  - React-jsi (from `../node_modules/react-native/ReactCommon/jsi`)
  - React-jsiexecutor (from `../node_modules/react-native/ReactCommon/jsiexecutor`)
  - React-jsinspector (from `../node_modules/react-native/ReactCommon/jsinspector-modern`)
  - React-jsitracing (from `../node_modules/react-native/ReactCommon/hermes/executor/`)
  - React-logger (from `../node_modules/react-native/ReactCommon/logger`)
  - React-Mapbuffer (from `../node_modules/react-native/ReactCommon`)
  - React-microtasksnativemodule (from `../node_modules/react-native/ReactCommon/react/nativemodule/microtasks`)
  - react-native-advanced-input-mask (from `../node_modules/react-native-advanced-input-mask`)
  - "react-native-airship (from `../node_modules/@ua/react-native-airship`)"
  - react-native-app-logs (from `../node_modules/react-native-app-logs`)
  - react-native-blob-util (from `../node_modules/react-native-blob-util`)
  - "react-native-cameraroll (from `../node_modules/@react-native-camera-roll/camera-roll`)"
  - react-native-config (from `../node_modules/react-native-config`)
  - react-native-document-picker (from `../node_modules/react-native-document-picker`)
  - "react-native-geolocation (from `../node_modules/@react-native-community/geolocation`)"
  - react-native-image-picker (from `../node_modules/react-native-image-picker`)
  - react-native-key-command (from `../node_modules/react-native-key-command`)
  - react-native-keyboard-controller (from `../node_modules/react-native-keyboard-controller`)
  - react-native-launch-arguments (from `../node_modules/react-native-launch-arguments`)
  - "react-native-netinfo (from `../node_modules/@react-native-community/netinfo`)"
  - react-native-pager-view (from `../node_modules/react-native-pager-view`)
  - react-native-pdf (from `../node_modules/react-native-pdf`)
  - react-native-performance (from `../node_modules/react-native-performance`)
  - react-native-plaid-link-sdk (from `../node_modules/react-native-plaid-link-sdk`)
  - react-native-quick-sqlite (from `../node_modules/react-native-quick-sqlite`)
  - react-native-release-profiler (from `../node_modules/react-native-release-profiler`)
  - react-native-safe-area-context (from `../node_modules/react-native-safe-area-context`)
  - react-native-view-shot (from `../node_modules/react-native-view-shot`)
  - react-native-webview (from `../node_modules/react-native-webview`)
  - React-nativeconfig (from `../node_modules/react-native/ReactCommon`)
  - React-NativeModulesApple (from `../node_modules/react-native/ReactCommon/react/nativemodule/core/platform/ios`)
  - React-perflogger (from `../node_modules/react-native/ReactCommon/reactperflogger`)
  - React-performancetimeline (from `../node_modules/react-native/ReactCommon/react/performance/timeline`)
  - React-RCTActionSheet (from `../node_modules/react-native/Libraries/ActionSheetIOS`)
  - React-RCTAnimation (from `../node_modules/react-native/Libraries/NativeAnimation`)
  - React-RCTAppDelegate (from `../node_modules/react-native/Libraries/AppDelegate`)
  - React-RCTBlob (from `../node_modules/react-native/Libraries/Blob`)
  - React-RCTFabric (from `../node_modules/react-native/React`)
  - React-RCTFBReactNativeSpec (from `../node_modules/react-native/React`)
  - React-RCTImage (from `../node_modules/react-native/Libraries/Image`)
  - React-RCTLinking (from `../node_modules/react-native/Libraries/LinkingIOS`)
  - React-RCTNetwork (from `../node_modules/react-native/Libraries/Network`)
  - React-RCTSettings (from `../node_modules/react-native/Libraries/Settings`)
  - React-RCTText (from `../node_modules/react-native/Libraries/Text`)
  - React-RCTVibration (from `../node_modules/react-native/Libraries/Vibration`)
  - React-rendererconsistency (from `../node_modules/react-native/ReactCommon/react/renderer/consistency`)
  - React-rendererdebug (from `../node_modules/react-native/ReactCommon/react/renderer/debug`)
  - React-rncore (from `../node_modules/react-native/ReactCommon`)
  - React-RuntimeApple (from `../node_modules/react-native/ReactCommon/react/runtime/platform/ios`)
  - React-RuntimeCore (from `../node_modules/react-native/ReactCommon/react/runtime`)
  - React-runtimeexecutor (from `../node_modules/react-native/ReactCommon/runtimeexecutor`)
  - React-RuntimeHermes (from `../node_modules/react-native/ReactCommon/react/runtime`)
  - React-runtimescheduler (from `../node_modules/react-native/ReactCommon/react/renderer/runtimescheduler`)
  - React-timing (from `../node_modules/react-native/ReactCommon/react/timing`)
  - React-utils (from `../node_modules/react-native/ReactCommon/react/utils`)
  - ReactAppDependencyProvider (from `build/generated/ios`)
  - ReactCodegen (from `build/generated/ios`)
  - ReactCommon/turbomodule/core (from `../node_modules/react-native/ReactCommon`)
  - "RNAppleAuthentication (from `../node_modules/@invertase/react-native-apple-authentication`)"
  - "RNCClipboard (from `../node_modules/@react-native-clipboard/clipboard`)"
  - "RNCPicker (from `../node_modules/@react-native-picker/picker`)"
  - RNDeviceInfo (from `../node_modules/react-native-device-info`)
  - "RNFBAnalytics (from `../node_modules/@react-native-firebase/analytics`)"
  - "RNFBApp (from `../node_modules/@react-native-firebase/app`)"
  - "RNFBCrashlytics (from `../node_modules/@react-native-firebase/crashlytics`)"
  - "RNFBPerf (from `../node_modules/@react-native-firebase/perf`)"
  - "RNFlashList (from `../node_modules/@shopify/flash-list`)"
  - RNFS (from `../node_modules/react-native-fs`)
  - RNGestureHandler (from `../node_modules/react-native-gesture-handler`)
  - "RNGoogleSignin (from `../node_modules/@react-native-google-signin/google-signin`)"
  - "RNLiveMarkdown (from `../node_modules/@expensify/react-native-live-markdown`)"
  - RNLocalize (from `../node_modules/react-native-localize`)
  - "rnmapbox-maps (from `../node_modules/@rnmapbox/maps`)"
  - RNPermissions (from `../node_modules/react-native-permissions`)
  - RNReactNativeHapticFeedback (from `../node_modules/react-native-haptic-feedback`)
  - RNReanimated (from `../node_modules/react-native-reanimated`)
  - RNScreens (from `../node_modules/react-native-screens`)
  - RNShare (from `../node_modules/react-native-share`)
  - RNSound (from `../node_modules/react-native-sound`)
  - RNSVG (from `../node_modules/react-native-svg`)
  - VisionCamera (from `../node_modules/react-native-vision-camera`)
  - Yoga (from `../node_modules/react-native/ReactCommon/yoga`)

SPEC REPOS:
  trunk:
    - Airship
    - AirshipFrameworkProxy
    - AirshipServiceExtension
    - AppAuth
    - Firebase
    - FirebaseABTesting
    - FirebaseAnalytics
    - FirebaseCore
    - FirebaseCoreDiagnostics
    - FirebaseCrashlytics
    - FirebaseInstallations
    - FirebasePerformance
    - FirebaseRemoteConfig
    - ForkInputMask
    - GoogleAppMeasurement
    - GoogleDataTransport
    - GoogleSignIn
    - GoogleUtilities
    - GTMAppAuth
    - GTMSessionFetcher
    - GzipSwift
    - libavif
    - libdav1d
    - libwebp
    - lottie-ios
    - MapboxCommon
    - MapboxCoreMaps
    - MapboxMaps
    - MapboxMobileEvents
    - nanopb
    - NWWebSocket
    - Onfido
    - Plaid
    - PromisesObjC
    - PusherSwift
    - SDWebImage
    - SDWebImageAVIFCoder
    - SDWebImageSVGCoder
    - SDWebImageWebPCoder
    - SocketRocket
    - Turf
    - TweetNacl

EXTERNAL SOURCES:
  AppLogs:
    :path: "../node_modules/react-native-app-logs/AppLogsPod"
  boost:
    :podspec: "../node_modules/react-native/third-party-podspecs/boost.podspec"
  DoubleConversion:
    :podspec: "../node_modules/react-native/third-party-podspecs/DoubleConversion.podspec"
  EXAV:
    :path: "../node_modules/expo-av/ios"
  EXImageLoader:
    :path: "../node_modules/expo-image-loader/ios"
  expensify-react-native-background-task:
    :path: "../node_modules/@expensify/react-native-background-task"
  Expo:
    :path: "../node_modules/expo"
  ExpoAsset:
    :path: "../node_modules/expo-asset/ios"
  ExpoFont:
    :path: "../node_modules/expo-font/ios"
  ExpoImage:
    :path: "../node_modules/expo-image/ios"
  ExpoImageManipulator:
    :path: "../node_modules/expo-image-manipulator/ios"
  ExpoModulesCore:
    :path: "../node_modules/expo-modules-core"
  fast_float:
    :podspec: "../node_modules/react-native/third-party-podspecs/fast_float.podspec"
  FBLazyVector:
    :path: "../node_modules/react-native/Libraries/FBLazyVector"
  fmt:
    :podspec: "../node_modules/react-native/third-party-podspecs/fmt.podspec"
  FullStory:
    :http: https://ios-releases.fullstory.com/fullstory-1.52.0-xcframework.tar.gz
  fullstory_react-native:
    :path: "../node_modules/@fullstory/react-native"
  glog:
    :podspec: "../node_modules/react-native/third-party-podspecs/glog.podspec"
  hermes-engine:
    :podspec: "../node_modules/react-native/sdks/hermes-engine/hermes-engine.podspec"
    :tag: hermes-2024-11-25-RNv0.77.0-d4f25d534ab744866448b36ca3bf3d97c08e638c
  lottie-react-native:
    :path: "../node_modules/lottie-react-native"
  onfido-react-native-sdk:
    :path: "../node_modules/@onfido/react-native-sdk"
  pusher-websocket-react-native:
    :path: "../node_modules/@pusher/pusher-websocket-react-native"
  RCT-Folly:
    :podspec: "../node_modules/react-native/third-party-podspecs/RCT-Folly.podspec"
  RCTDeprecation:
    :path: "../node_modules/react-native/ReactApple/Libraries/RCTFoundation/RCTDeprecation"
  RCTRequired:
    :path: "../node_modules/react-native/Libraries/Required"
  RCTTypeSafety:
    :path: "../node_modules/react-native/Libraries/TypeSafety"
  React:
    :path: "../node_modules/react-native/"
  React-callinvoker:
    :path: "../node_modules/react-native/ReactCommon/callinvoker"
  React-Core:
    :path: "../node_modules/react-native/"
  React-CoreModules:
    :path: "../node_modules/react-native/React/CoreModules"
  React-cxxreact:
    :path: "../node_modules/react-native/ReactCommon/cxxreact"
  React-debug:
    :path: "../node_modules/react-native/ReactCommon/react/debug"
  React-defaultsnativemodule:
    :path: "../node_modules/react-native/ReactCommon/react/nativemodule/defaults"
  React-domnativemodule:
    :path: "../node_modules/react-native/ReactCommon/react/nativemodule/dom"
  React-Fabric:
    :path: "../node_modules/react-native/ReactCommon"
  React-FabricComponents:
    :path: "../node_modules/react-native/ReactCommon"
  React-FabricImage:
    :path: "../node_modules/react-native/ReactCommon"
  React-featureflags:
    :path: "../node_modules/react-native/ReactCommon/react/featureflags"
  React-featureflagsnativemodule:
    :path: "../node_modules/react-native/ReactCommon/react/nativemodule/featureflags"
  React-graphics:
    :path: "../node_modules/react-native/ReactCommon/react/renderer/graphics"
  React-hermes:
    :path: "../node_modules/react-native/ReactCommon/hermes"
  React-idlecallbacksnativemodule:
    :path: "../node_modules/react-native/ReactCommon/react/nativemodule/idlecallbacks"
  React-ImageManager:
    :path: "../node_modules/react-native/ReactCommon/react/renderer/imagemanager/platform/ios"
  React-jserrorhandler:
    :path: "../node_modules/react-native/ReactCommon/jserrorhandler"
  React-jsi:
    :path: "../node_modules/react-native/ReactCommon/jsi"
  React-jsiexecutor:
    :path: "../node_modules/react-native/ReactCommon/jsiexecutor"
  React-jsinspector:
    :path: "../node_modules/react-native/ReactCommon/jsinspector-modern"
  React-jsitracing:
    :path: "../node_modules/react-native/ReactCommon/hermes/executor/"
  React-logger:
    :path: "../node_modules/react-native/ReactCommon/logger"
  React-Mapbuffer:
    :path: "../node_modules/react-native/ReactCommon"
  React-microtasksnativemodule:
    :path: "../node_modules/react-native/ReactCommon/react/nativemodule/microtasks"
  react-native-advanced-input-mask:
    :path: "../node_modules/react-native-advanced-input-mask"
  react-native-airship:
    :path: "../node_modules/@ua/react-native-airship"
  react-native-app-logs:
    :path: "../node_modules/react-native-app-logs"
  react-native-blob-util:
    :path: "../node_modules/react-native-blob-util"
  react-native-cameraroll:
    :path: "../node_modules/@react-native-camera-roll/camera-roll"
  react-native-config:
    :path: "../node_modules/react-native-config"
  react-native-document-picker:
    :path: "../node_modules/react-native-document-picker"
  react-native-geolocation:
    :path: "../node_modules/@react-native-community/geolocation"
  react-native-image-picker:
    :path: "../node_modules/react-native-image-picker"
  react-native-key-command:
    :path: "../node_modules/react-native-key-command"
  react-native-keyboard-controller:
    :path: "../node_modules/react-native-keyboard-controller"
  react-native-launch-arguments:
    :path: "../node_modules/react-native-launch-arguments"
  react-native-netinfo:
    :path: "../node_modules/@react-native-community/netinfo"
  react-native-pager-view:
    :path: "../node_modules/react-native-pager-view"
  react-native-pdf:
    :path: "../node_modules/react-native-pdf"
  react-native-performance:
    :path: "../node_modules/react-native-performance"
  react-native-plaid-link-sdk:
    :path: "../node_modules/react-native-plaid-link-sdk"
  react-native-quick-sqlite:
    :path: "../node_modules/react-native-quick-sqlite"
  react-native-release-profiler:
    :path: "../node_modules/react-native-release-profiler"
  react-native-safe-area-context:
    :path: "../node_modules/react-native-safe-area-context"
  react-native-view-shot:
    :path: "../node_modules/react-native-view-shot"
  react-native-webview:
    :path: "../node_modules/react-native-webview"
  React-nativeconfig:
    :path: "../node_modules/react-native/ReactCommon"
  React-NativeModulesApple:
    :path: "../node_modules/react-native/ReactCommon/react/nativemodule/core/platform/ios"
  React-perflogger:
    :path: "../node_modules/react-native/ReactCommon/reactperflogger"
  React-performancetimeline:
    :path: "../node_modules/react-native/ReactCommon/react/performance/timeline"
  React-RCTActionSheet:
    :path: "../node_modules/react-native/Libraries/ActionSheetIOS"
  React-RCTAnimation:
    :path: "../node_modules/react-native/Libraries/NativeAnimation"
  React-RCTAppDelegate:
    :path: "../node_modules/react-native/Libraries/AppDelegate"
  React-RCTBlob:
    :path: "../node_modules/react-native/Libraries/Blob"
  React-RCTFabric:
    :path: "../node_modules/react-native/React"
  React-RCTFBReactNativeSpec:
    :path: "../node_modules/react-native/React"
  React-RCTImage:
    :path: "../node_modules/react-native/Libraries/Image"
  React-RCTLinking:
    :path: "../node_modules/react-native/Libraries/LinkingIOS"
  React-RCTNetwork:
    :path: "../node_modules/react-native/Libraries/Network"
  React-RCTSettings:
    :path: "../node_modules/react-native/Libraries/Settings"
  React-RCTText:
    :path: "../node_modules/react-native/Libraries/Text"
  React-RCTVibration:
    :path: "../node_modules/react-native/Libraries/Vibration"
  React-rendererconsistency:
    :path: "../node_modules/react-native/ReactCommon/react/renderer/consistency"
  React-rendererdebug:
    :path: "../node_modules/react-native/ReactCommon/react/renderer/debug"
  React-rncore:
    :path: "../node_modules/react-native/ReactCommon"
  React-RuntimeApple:
    :path: "../node_modules/react-native/ReactCommon/react/runtime/platform/ios"
  React-RuntimeCore:
    :path: "../node_modules/react-native/ReactCommon/react/runtime"
  React-runtimeexecutor:
    :path: "../node_modules/react-native/ReactCommon/runtimeexecutor"
  React-RuntimeHermes:
    :path: "../node_modules/react-native/ReactCommon/react/runtime"
  React-runtimescheduler:
    :path: "../node_modules/react-native/ReactCommon/react/renderer/runtimescheduler"
  React-timing:
    :path: "../node_modules/react-native/ReactCommon/react/timing"
  React-utils:
    :path: "../node_modules/react-native/ReactCommon/react/utils"
  ReactAppDependencyProvider:
    :path: build/generated/ios
  ReactCodegen:
    :path: build/generated/ios
  ReactCommon:
    :path: "../node_modules/react-native/ReactCommon"
  RNAppleAuthentication:
    :path: "../node_modules/@invertase/react-native-apple-authentication"
  RNCClipboard:
    :path: "../node_modules/@react-native-clipboard/clipboard"
  RNCPicker:
    :path: "../node_modules/@react-native-picker/picker"
  RNDeviceInfo:
    :path: "../node_modules/react-native-device-info"
  RNFBAnalytics:
    :path: "../node_modules/@react-native-firebase/analytics"
  RNFBApp:
    :path: "../node_modules/@react-native-firebase/app"
  RNFBCrashlytics:
    :path: "../node_modules/@react-native-firebase/crashlytics"
  RNFBPerf:
    :path: "../node_modules/@react-native-firebase/perf"
  RNFlashList:
    :path: "../node_modules/@shopify/flash-list"
  RNFS:
    :path: "../node_modules/react-native-fs"
  RNGestureHandler:
    :path: "../node_modules/react-native-gesture-handler"
  RNGoogleSignin:
    :path: "../node_modules/@react-native-google-signin/google-signin"
  RNLiveMarkdown:
    :path: "../node_modules/@expensify/react-native-live-markdown"
  RNLocalize:
    :path: "../node_modules/react-native-localize"
  rnmapbox-maps:
    :path: "../node_modules/@rnmapbox/maps"
  RNPermissions:
    :path: "../node_modules/react-native-permissions"
  RNReactNativeHapticFeedback:
    :path: "../node_modules/react-native-haptic-feedback"
  RNReanimated:
    :path: "../node_modules/react-native-reanimated"
  RNScreens:
    :path: "../node_modules/react-native-screens"
  RNShare:
    :path: "../node_modules/react-native-share"
  RNSound:
    :path: "../node_modules/react-native-sound"
  RNSVG:
    :path: "../node_modules/react-native-svg"
  VisionCamera:
    :path: "../node_modules/react-native-vision-camera"
  Yoga:
    :path: "../node_modules/react-native/ReactCommon/yoga"

CHECKOUT OPTIONS:
  FullStory:
    :http: https://ios-releases.fullstory.com/fullstory-1.52.0-xcframework.tar.gz

SPEC CHECKSUMS:
  Airship: bb32ff2c5a811352da074480357d9f02dbb8f327
  AirshipFrameworkProxy: dbd862dc6fb21b13e8b196458d626123e2a43a50
  AirshipServiceExtension: 9c73369f426396d9fb9ff222d86d842fac76ba46
  AppAuth: 501c04eda8a8d11f179dbe8637b7a91bb7e5d2fa
  AppLogs: 3bc4e9b141dbf265b9464409caaa40416a9ee0e0
<<<<<<< HEAD
  boost: 7e761d76ca2ce687f7cc98e698152abd03a18f90
  DoubleConversion: cb417026b2400c8f53ae97020b2be961b59470cb
  EXAV: 57ea461614a714b8b8fcc72c6fbc298b8f1ec78b
=======
  boost: d7090b1a93a9798c029277a8288114f2948f471c
  DoubleConversion: f16ae600a246532c4020132d54af21d0ddb2a385
  EXAV: 9773c9799767c9925547b05e41a26a0240bb8ef2
>>>>>>> d4146896
  EXImageLoader: 759063a65ab016b836f73972d3bb25404888713d
  expensify-react-native-background-task: f180077e77a41952128fdc2c83ce1d980994d125
  Expo: c124b1c2129e79a181c16c364aec9add939bea24
  ExpoAsset: 6cc988c426b5fc997859cc0f8f6728d1376bf53f
  ExpoFont: 8b14db1afebf62e9774613a082e402985f4e747c
  ExpoImage: 3099001359e4414d60addd7c3e00a5d949df41e0
  ExpoImageManipulator: 43c7bb3ecccbe993054d2e9131c8dcbe54f1385b
  ExpoModulesCore: 602c3b9247a11fd714e37c9c7452cac130b9715f
  fast_float: 06eeec4fe712a76acc9376682e4808b05ce978b6
  FBLazyVector: 79c4b7ec726447eec5f8593379466bd9fde1aa14
  Firebase: 629510f1a9ddb235f3a7c5c8ceb23ba887f0f814
  FirebaseABTesting: 10cbce8db9985ae2e3847ea44e9947dd18f94e10
  FirebaseAnalytics: 5506ea8b867d8423485a84b4cd612d279f7b0b8a
  FirebaseCore: 98b29e3828f0a53651c363937a7f7d92a19f1ba2
  FirebaseCoreDiagnostics: 92e07a649aeb66352b319d43bdd2ee3942af84cb
  FirebaseCrashlytics: 3660c045c8e45cc4276110562a0ef44cf43c8157
  FirebaseInstallations: 40bd9054049b2eae9a2c38ef1c3dd213df3605cd
  FirebasePerformance: 0c01a7a496657d7cea86d40c0b1725259d164c6c
  FirebaseRemoteConfig: 2d6e2cfdb49af79535c8af8a80a4a5009038ec2b
<<<<<<< HEAD
  fmt: a40bb5bd0294ea969aaaba240a927bd33d878cdd
  ForkInputMask: 55e3fbab504b22da98483e9f9a6514b98fdd2f3c
  FullStory: c8a10b2358c0d33c57be84d16e4c440b0434b33d
  fullstory_react-native: 5132c9dfa5e1ea4ec42679a708af782d4c4ec4bc
  glog: eb93e2f488219332457c3c4eafd2738ddc7e80b8
=======
  fmt: 10c6e61f4be25dc963c36bd73fc7b1705fe975be
  ForkInputMask: 55e3fbab504b22da98483e9f9a6514b98fdd2f3c
  FullStory: c8a10b2358c0d33c57be84d16e4c440b0434b33d
  fullstory_react-native: 63a803cca04b0447a71daa73e4df3f7b56e1919d
  glog: 08b301085f15bcbb6ff8632a8ebaf239aae04e6a
>>>>>>> d4146896
  GoogleAppMeasurement: 5ba1164e3c844ba84272555e916d0a6d3d977e91
  GoogleDataTransport: 6c09b596d841063d76d4288cc2d2f42cc36e1e2a
  GoogleSignIn: d4281ab6cf21542b1cfaff85c191f230b399d2db
  GoogleUtilities: ea963c370a38a8069cc5f7ba4ca849a60b6d7d15
  GTMAppAuth: f69bd07d68cd3b766125f7e072c45d7340dea0de
  GTMSessionFetcher: 5aea5ba6bd522a239e236100971f10cb71b96ab6
  GzipSwift: 893f3e48e597a1a4f62fafcb6514220fcf8287fa
  hermes-engine: ccc24d29d650ea725d582a9a53d57cd417fbdb53
  libavif: 84bbb62fb232c3018d6f1bab79beea87e35de7b7
  libdav1d: 23581a4d8ec811ff171ed5e2e05cd27bad64c39f
  libwebp: 1786c9f4ff8a279e4dac1e8f385004d5fc253009
  lottie-ios: a881093fab623c467d3bce374367755c272bdd59
  lottie-react-native: 3a4dca5f080ad23c26ec9b51fc936596716c4331
  MapboxCommon: 873b75dd0e8c5d7029e0c849437eba365f4887e5
  MapboxCoreMaps: 35685edba03e44468aed57c3dfd7f8795edafda8
  MapboxMaps: 05822ab0ee74f7d626e6471572439afe35c1c116
  MapboxMobileEvents: d044b9edbe0ec7df60f6c2c9634fe9a7f449266b
  nanopb: a0ba3315591a9ae0a16a309ee504766e90db0c96
  NWWebSocket: 040d22f23438cc09aaeabf537beff67699c3c76d
  Onfido: f3af62ea1c9a419589c133e3e511e5d2c4f3f8af
  onfido-react-native-sdk: 1b8abe574234b86a592d7efb4eeada715709e23b
  Plaid: c32f22ffce5ec67c9e6147eaf6c4d7d5f8086d89
  PromisesObjC: f5707f49cb48b9636751c5b2e7d227e43fba9f47
  pusher-websocket-react-native: e40c49a1e4ec96d4157375aebcf44943f0f8f62f
  PusherSwift: cad631bad86cfff4b8458dce1310a7774e469b1f
<<<<<<< HEAD
  RCT-Folly: 36fe2295e44b10d831836cc0d1daec5f8abcf809
  RCTDeprecation: 664055db806cce35c3c1b43c84414dd66e117ae6
  RCTRequired: dc9a83fa1012054f94430d210337ca3a1afe6fc0
  RCTTypeSafety: 031cefa254a1df313a196f105b8fcffdab1c5ab6
  React: 8edfc46c315852ec88ea4a29d5e79019af3dc667
  React-callinvoker: 4450b01574dfc7a8f074f7e29e6965ac04859c8f
  React-Core: 13bdd0a0125fdaecdee747b62e02d2a65b026520
  React-CoreModules: ebe93fa403bbd4d0909de105ffd34eeaad355083
  React-cxxreact: af8a2be3edfed0e1168279eea443f95a7285602e
  React-debug: b0f7271aeacc2eb9e34f863397dcfc204ef721c0
  React-defaultsnativemodule: 2ad21fff895dabfb7db60ee1c37d0a3866229430
  React-domnativemodule: f788e7169988a61ac38a5fc493ac02b5fbda7d6b
  React-Fabric: 8b404451db2bb07bcf0e3f6dfebfb26455e4d7ce
  React-FabricComponents: 40cecebced128b2aa50c25a5fa6fdcd3b175286d
  React-FabricImage: 81787fa643b67f1327b4aa5fa1678dc73a771e34
  React-featureflags: 23d3dcdac6c9badeeb631db8a0883c7a3108d580
  React-featureflagsnativemodule: 0a513d79c46288c108c5660c85b4d255ab8a7abd
  React-graphics: 61380f6d01a225af9a3808dfd0f16622d2b6f90d
  React-hermes: 55685771359191ccc4efed69f98da90353235b9d
  React-idlecallbacksnativemodule: bef8c33ab7f9f8459f9a2750021375c4246b507e
  React-ImageManager: bab699b4ed44ce23b23d5bcab1cdc376eb69d583
  React-jserrorhandler: 7e3bdce29ae1b8d12959e4e42f3adc847a8d3750
  React-jsi: 07273ffe8eb40a0e21a68d2fdaf1a6a032d46c1d
  React-jsiexecutor: f5512f2b849e96add6309fd14a1731c704851da5
  React-jsinspector: 615b4497d1258b5249096612cb488db006d95a8f
  React-jsitracing: 838bbd073e24e84cf936354f085721cbc9204d70
  React-logger: 1935d6e6461e9c8be4c87af56c56a4876021171e
  React-Mapbuffer: 212171f037e3b22e6c2df839aa826806da480b85
  React-microtasksnativemodule: 72564d5469003687d39bfc4efad281df8efc0684
  react-native-advanced-input-mask: 7783a35343e2f0ec4b726d526bda4665e8fc11c9
  react-native-airship: 8debc21d80534128d87269cb309164e2941b068a
  react-native-app-logs: 70fb83d2fe260d3911e5bb222496ef1f7a2bfef9
  react-native-blob-util: d65692a2acce17b7a836805114828142a3634033
  react-native-cameraroll: 78710a5d35b0c6f41899a193e714564d8fd648b0
  react-native-config: 5b9e180ca7beb5748ba473b257bb9a7d10e2a957
  react-native-document-picker: da64a39fd71a84a9d3f7f58c8b0623c393e9991c
  react-native-geolocation: cd91e4fd914de585933c836fd71f6bdb3c97a410
  react-native-image-picker: 9e419813377d42566b0168121ab9483614488db5
  react-native-key-command: 96c9dfb09bc89ecd1d58348c0d3ed84d0255648b
  react-native-keyboard-controller: 6a16bfbe1f3eb935e9ed52aeb6b980f1c6f6f6db
=======
  RCT-Folly: bf5c0376ffe4dd2cf438dcf86db385df9fdce648
  RCTDeprecation: 2c5e1000b04ab70b53956aa498bf7442c3c6e497
  RCTRequired: 5f785a001cf68a551c5f5040fb4c415672dbb481
  RCTTypeSafety: 6b98db8965005d32449605c0d005ecb4fee8a0f7
  React: 8077bf7c185afb515be82518507e16f71a247a5e
  React-callinvoker: 519eee9520727805e2867a6d8dad4ebbeed543db
  React-Core: 7291a1936101ea247f21c6bbd75372eb6dbda7a7
  React-CoreModules: 291be650024d9db086c95fd1d7e7d9607c6de62b
  React-cxxreact: 5cf17d13ca0fc0734e1bb0ed9615d1d1fc45ef78
  React-debug: 931ca94abd6b1bcab539e356e20df788afecae8f
  React-defaultsnativemodule: 6afc2dd3619bac12dc54c1ee939bf14f9aa96b42
  React-domnativemodule: f140d46f6f3c3f1efc987c98b464fcbece0cc93a
  React-Fabric: f1df0584cf96a56ea7bea885d7e1ef59c0fefa44
  React-FabricComponents: 528ff9f96d150379ed404221d70cc7019ca76865
  React-FabricImage: 31680b7ddc740e040277176fbd6541fcf0fd44af
  React-featureflags: 7c7a74b65ee5a228f520b387ebfe0e8d9cecc622
  React-featureflagsnativemodule: dd3450366b1c9557975e457ce6baa151ccee84da
  React-graphics: 7f0d3e06d356e8476bd8ba95d90762fc01138ebc
  React-hermes: f83fafe6a1c845dace7abad4a5d7366cbb42ab96
  React-idlecallbacksnativemodule: 14ce331438e2bca7d464a8a211b14543aff4dc91
  React-ImageManager: 2b9274ea973f43597a554a182d7ef525836172c6
  React-jserrorhandler: 3b521485275d295cfc6ec6bfa921a1d608693ecf
  React-jsi: fd23c1d759feb709784fd4c835b510b90a94dd12
  React-jsiexecutor: 74628d57accc03d4b5df53db813ef6dcd704c9ae
  React-jsinspector: 89a1e27e97c762de81bd4b9cb1314750304bba38
  React-jsitracing: 11b6646d7b2ecdc7a475f65b2cb12d3805964195
  React-logger: 26155dc23db5c9038794db915f80bd2044512c2e
  React-Mapbuffer: ad1ba0205205a16dbff11b8ade6d1b3959451658
  React-microtasksnativemodule: e771eb9eb6ace5884ee40a293a0e14a9d7a4343c
  react-native-advanced-input-mask: 8190f8726ed83c894490a7b333da051757655ea4
  react-native-airship: e10f6823d8da49bbcb2db4bdb16ff954188afccc
  react-native-app-logs: ee32b6e80bf8d1b883dfc5ac96efa7c1bd9a06a5
  react-native-blob-util: 221c61c98ae507b758472ac4d2d489119d1a6c44
  react-native-cameraroll: 478a0c1fcdd39f08f6ac272b7ed06e92b2c7c129
  react-native-config: 742a9e0a378a78d0eaff1fb3477d8c0ae222eb51
  react-native-document-picker: e9d83c149bdd72dc01cf8dcb8df0389c6bd5fddb
  react-native-geolocation: b9bd12beaf0ebca61a01514517ca8455bd26fa06
  react-native-image-picker: ba5067f7d833b9081102c0a33dd0188eb21d92dc
  react-native-key-command: aae312752fcdfaa2240be9a015fc41ce54087546
  react-native-keyboard-controller: dbd7fb6a233505f937c9242d6d8bb5ebe659ec32
>>>>>>> d4146896
  react-native-launch-arguments: 5f41e0abf88a15e3c5309b8875d6fd5ac43df49d
  react-native-netinfo: eb0dfd4450b6f825eea973c490cee45db21cf570
  react-native-pager-view: cba0b1eec276fb3d8198f04ffada78b0a1702c0a
  react-native-pdf: e4ae1d67ffaadc6f0e1bb103036276371e446626
  react-native-performance: 6171618da76fcf5aaed3eff4e841e44f3fbe05f0
  react-native-plaid-link-sdk: e774d5c1d57e10b5a8759dd439bcbd9a6af17fa1
  react-native-quick-sqlite: 407d285646c6ca0674147ea2e08e48e7983409ad
  react-native-release-profiler: dffea1dd7929bf5cf7da5ad4697dea7d9a062377
  react-native-safe-area-context: b3edb1da341e5e61f865763d9e0b6d3d34706464
  react-native-view-shot: bb169342812ded991a4a0387e7d0b17cb515e62a
  react-native-webview: b375842af66a9f0ab979378bdc8b26eeb5d8e3ee
  React-nativeconfig: cb207ebba7cafce30657c7ad9f1587a8f32e4564
  React-NativeModulesApple: 82a8bee52df9f5b378195a500f22be3a6ef0f890
  React-perflogger: 8152bab3f0eb4b8751f282f9af7caed2c823a9ea
  React-performancetimeline: 3ef4a640b56f9c7ec5f52bd93217b9b607c37cf4
  React-RCTActionSheet: 0fdf55fb8724856d63ca8c63cdb4e2325e15e8ec
  React-RCTAnimation: b93f5a1675cc2599e96851fec13c909fdfb1d6bb
  React-RCTAppDelegate: 1e52340adeca84f16211da985a420b9435118fef
  React-RCTBlob: e437ac6279a3cc2ddea9bffc8e258efac71b2609
  React-RCTFabric: 0a9ae1f46dfe9e11ea3664d2ce0f5fd1e58f58a8
  React-RCTFBReactNativeSpec: d25807c3413a4574c1c90240ff58e8704606d5af
  React-RCTImage: 028171a4d7017ea96a2e605c817cd76f01ed3836
  React-RCTLinking: e3f5431ab5f8f56b82387d41a2c484a278a8e645
  React-RCTNetwork: 6de20da228ffe8bd9c9e3bafe3f7d1dfe1d7bd55
  React-RCTSettings: 433c9f6a070bcecbe5a44d5009326b4d6f3b0667
  React-RCTText: 46249950f8d8738b90a60883d19b5bef09f0a296
  React-RCTVibration: 8f41e85ab6d40c7db6111ca9e8c7492c8de374fb
  React-rendererconsistency: c766ce7261ab6ed6be7bc155c403e29436d4f156
  React-rendererdebug: 1f619b295f346242842f3accee23e8394b995d3c
  React-rncore: cafe45e14d870bbecbbf4bd89e12ef3b596e1f2d
  React-RuntimeApple: 7f27fb75a37e00a8e1efaa6e8f7a5b653871fb1b
  React-RuntimeCore: b4756a863be9d7128d8e31ac3c0505e088d1530f
  React-runtimeexecutor: 201311bdafb53b5c30292782c8ee90193af86d91
  React-RuntimeHermes: 4bd3779228ffeaeae3a72747fff66861bad569ac
  React-runtimescheduler: 845c26b9870053c312f3a4f358ba7ec897c01605
  React-timing: 127d8598b5a15ae5b29ebd0ec474d590285c6f2f
  React-utils: e33fe9381f4f7f25b2dfdf9526c82f5be8712c86
  ReactAppDependencyProvider: e7e92253013754a8c35ebdbf8ad700f4e8956f62
  ReactCodegen: 8c6710db5ccee603fa0475978465b606abe1ed77
  ReactCommon: 8da6c58517fa560d0fc7a9da83093457303ae9f8
  RNAppleAuthentication: 0571c08da8c327ae2afc0261b48b4a515b0286a6
  RNCClipboard: 97d92b55b35f73533df13f1291532afaa278063e
  RNCPicker: df40bc15151322f96fd2c59fb987a95d6de03b26
  RNDeviceInfo: a24bbab321aca6ab97e52935d60b7e2c66fec9c4
  RNFBAnalytics: f76bfa164ac235b00505deb9fc1776634056898c
  RNFBApp: 729c0666395b1953198dc4a1ec6deb8fbe1c302e
  RNFBCrashlytics: 2061ca863e8e2fa1aae9b12477d7dfa8e88ca0f9
  RNFBPerf: 389914cda4000fe0d996a752532a591132cbf3f9
  RNFlashList: cb8f8b4dbf724147e86a373e7ac78c602cbfebcc
  RNFS: 4ac0f0ea233904cb798630b3c077808c06931688
  RNGestureHandler: 4e7defe5095e936424173fc75f0bf2af5bba8e23
  RNGoogleSignin: ccaa4a81582cf713eea562c5dd9dc1961a715fd0
<<<<<<< HEAD
  RNLiveMarkdown: f66253a70d64bd2948cd662252bad53ad684eec3
=======
  RNLiveMarkdown: a06be8b281567f9c2cd16c7f7c6b4f5f9d0ff68b
>>>>>>> d4146896
  RNLocalize: d4b8af4e442d4bcca54e68fc687a2129b4d71a81
  rnmapbox-maps: 1d313fe5d7d18845b3015ffd6994e0c81afbffcd
  RNPermissions: ae4949b7250af8edc4791e440490c0f96237b329
  RNReactNativeHapticFeedback: 5fdbbaedabc1698dc3bb2a72105fadf63136a451
  RNReanimated: ef80cf675203a39bb5e5464234cb08a0f0040ac2
  RNScreens: 520a873712f4a9822e18004d6959ed0daba38367
  RNShare: c91b5757e92391206939fdf8fce0a3d966e2b6d6
  RNSound: 6c156f925295bdc83e8e422e7d8b38d33bc71852
  RNSVG: 297c578f1fa3f8b749137ead32435b7bd8fa9136
  SDWebImage: 066c47b573f408f18caa467d71deace7c0f8280d
  SDWebImageAVIFCoder: 00310d246aab3232ce77f1d8f0076f8c4b021d90
  SDWebImageSVGCoder: 15a300a97ec1c8ac958f009c02220ac0402e936c
  SDWebImageWebPCoder: e38c0a70396191361d60c092933e22c20d5b1380
  SocketRocket: d4aabe649be1e368d1318fdf28a022d714d65748
  Turf: aa2ede4298009639d10db36aba1a7ebaad072a5e
  TweetNacl: 3abf4d1d2082b0114e7a67410e300892448951e6
  VisionCamera: c95a8ad535f527562be1fb05fb2fd324578e769c
  Yoga: 1fd059161b449018342943b095a6d4e69bcaa719

PODFILE CHECKSUM: e185ffe0937c6bc63c014c3164f1756b549b7af6

COCOAPODS: 1.15.2<|MERGE_RESOLUTION|>--- conflicted
+++ resolved
@@ -2478,41 +2478,30 @@
   - RNGoogleSignin (10.0.1):
     - GoogleSignIn (~> 7.0)
     - React-Core
-<<<<<<< HEAD
-  - RNLiveMarkdown (0.1.235):
-=======
   - RNLiveMarkdown (0.1.238):
->>>>>>> d4146896
-    - DoubleConversion
-    - glog
-    - hermes-engine
-    - RCT-Folly (= 2024.11.18.00)
-    - RCTRequired
-    - RCTTypeSafety
-    - React-Core
-    - React-debug
-    - React-Fabric
-    - React-featureflags
-    - React-graphics
-    - React-ImageManager
-    - React-NativeModulesApple
-    - React-RCTFabric
-    - React-rendererdebug
-    - React-utils
-    - ReactCodegen
-    - ReactCommon/turbomodule/bridging
-    - ReactCommon/turbomodule/core
-<<<<<<< HEAD
-    - RNLiveMarkdown/newarch (= 0.1.235)
-    - RNReanimated/worklets
-    - Yoga
-  - RNLiveMarkdown/newarch (0.1.235):
-=======
+    - DoubleConversion
+    - glog
+    - hermes-engine
+    - RCT-Folly (= 2024.11.18.00)
+    - RCTRequired
+    - RCTTypeSafety
+    - React-Core
+    - React-debug
+    - React-Fabric
+    - React-featureflags
+    - React-graphics
+    - React-ImageManager
+    - React-NativeModulesApple
+    - React-RCTFabric
+    - React-rendererdebug
+    - React-utils
+    - ReactCodegen
+    - ReactCommon/turbomodule/bridging
+    - ReactCommon/turbomodule/core
     - RNLiveMarkdown/newarch (= 0.1.238)
     - RNReanimated/worklets
     - Yoga
   - RNLiveMarkdown/newarch (0.1.238):
->>>>>>> d4146896
     - DoubleConversion
     - glog
     - hermes-engine
@@ -3268,15 +3257,9 @@
   AirshipServiceExtension: 9c73369f426396d9fb9ff222d86d842fac76ba46
   AppAuth: 501c04eda8a8d11f179dbe8637b7a91bb7e5d2fa
   AppLogs: 3bc4e9b141dbf265b9464409caaa40416a9ee0e0
-<<<<<<< HEAD
-  boost: 7e761d76ca2ce687f7cc98e698152abd03a18f90
-  DoubleConversion: cb417026b2400c8f53ae97020b2be961b59470cb
-  EXAV: 57ea461614a714b8b8fcc72c6fbc298b8f1ec78b
-=======
   boost: d7090b1a93a9798c029277a8288114f2948f471c
   DoubleConversion: f16ae600a246532c4020132d54af21d0ddb2a385
-  EXAV: 9773c9799767c9925547b05e41a26a0240bb8ef2
->>>>>>> d4146896
+  EXAV: 57ea461614a714b8b8fcc72c6fbc298b8f1ec78b
   EXImageLoader: 759063a65ab016b836f73972d3bb25404888713d
   expensify-react-native-background-task: f180077e77a41952128fdc2c83ce1d980994d125
   Expo: c124b1c2129e79a181c16c364aec9add939bea24
@@ -3296,19 +3279,11 @@
   FirebaseInstallations: 40bd9054049b2eae9a2c38ef1c3dd213df3605cd
   FirebasePerformance: 0c01a7a496657d7cea86d40c0b1725259d164c6c
   FirebaseRemoteConfig: 2d6e2cfdb49af79535c8af8a80a4a5009038ec2b
-<<<<<<< HEAD
-  fmt: a40bb5bd0294ea969aaaba240a927bd33d878cdd
-  ForkInputMask: 55e3fbab504b22da98483e9f9a6514b98fdd2f3c
-  FullStory: c8a10b2358c0d33c57be84d16e4c440b0434b33d
-  fullstory_react-native: 5132c9dfa5e1ea4ec42679a708af782d4c4ec4bc
-  glog: eb93e2f488219332457c3c4eafd2738ddc7e80b8
-=======
   fmt: 10c6e61f4be25dc963c36bd73fc7b1705fe975be
   ForkInputMask: 55e3fbab504b22da98483e9f9a6514b98fdd2f3c
   FullStory: c8a10b2358c0d33c57be84d16e4c440b0434b33d
   fullstory_react-native: 63a803cca04b0447a71daa73e4df3f7b56e1919d
   glog: 08b301085f15bcbb6ff8632a8ebaf239aae04e6a
->>>>>>> d4146896
   GoogleAppMeasurement: 5ba1164e3c844ba84272555e916d0a6d3d977e91
   GoogleDataTransport: 6c09b596d841063d76d4288cc2d2f42cc36e1e2a
   GoogleSignIn: d4281ab6cf21542b1cfaff85c191f230b399d2db
@@ -3334,48 +3309,6 @@
   PromisesObjC: f5707f49cb48b9636751c5b2e7d227e43fba9f47
   pusher-websocket-react-native: e40c49a1e4ec96d4157375aebcf44943f0f8f62f
   PusherSwift: cad631bad86cfff4b8458dce1310a7774e469b1f
-<<<<<<< HEAD
-  RCT-Folly: 36fe2295e44b10d831836cc0d1daec5f8abcf809
-  RCTDeprecation: 664055db806cce35c3c1b43c84414dd66e117ae6
-  RCTRequired: dc9a83fa1012054f94430d210337ca3a1afe6fc0
-  RCTTypeSafety: 031cefa254a1df313a196f105b8fcffdab1c5ab6
-  React: 8edfc46c315852ec88ea4a29d5e79019af3dc667
-  React-callinvoker: 4450b01574dfc7a8f074f7e29e6965ac04859c8f
-  React-Core: 13bdd0a0125fdaecdee747b62e02d2a65b026520
-  React-CoreModules: ebe93fa403bbd4d0909de105ffd34eeaad355083
-  React-cxxreact: af8a2be3edfed0e1168279eea443f95a7285602e
-  React-debug: b0f7271aeacc2eb9e34f863397dcfc204ef721c0
-  React-defaultsnativemodule: 2ad21fff895dabfb7db60ee1c37d0a3866229430
-  React-domnativemodule: f788e7169988a61ac38a5fc493ac02b5fbda7d6b
-  React-Fabric: 8b404451db2bb07bcf0e3f6dfebfb26455e4d7ce
-  React-FabricComponents: 40cecebced128b2aa50c25a5fa6fdcd3b175286d
-  React-FabricImage: 81787fa643b67f1327b4aa5fa1678dc73a771e34
-  React-featureflags: 23d3dcdac6c9badeeb631db8a0883c7a3108d580
-  React-featureflagsnativemodule: 0a513d79c46288c108c5660c85b4d255ab8a7abd
-  React-graphics: 61380f6d01a225af9a3808dfd0f16622d2b6f90d
-  React-hermes: 55685771359191ccc4efed69f98da90353235b9d
-  React-idlecallbacksnativemodule: bef8c33ab7f9f8459f9a2750021375c4246b507e
-  React-ImageManager: bab699b4ed44ce23b23d5bcab1cdc376eb69d583
-  React-jserrorhandler: 7e3bdce29ae1b8d12959e4e42f3adc847a8d3750
-  React-jsi: 07273ffe8eb40a0e21a68d2fdaf1a6a032d46c1d
-  React-jsiexecutor: f5512f2b849e96add6309fd14a1731c704851da5
-  React-jsinspector: 615b4497d1258b5249096612cb488db006d95a8f
-  React-jsitracing: 838bbd073e24e84cf936354f085721cbc9204d70
-  React-logger: 1935d6e6461e9c8be4c87af56c56a4876021171e
-  React-Mapbuffer: 212171f037e3b22e6c2df839aa826806da480b85
-  React-microtasksnativemodule: 72564d5469003687d39bfc4efad281df8efc0684
-  react-native-advanced-input-mask: 7783a35343e2f0ec4b726d526bda4665e8fc11c9
-  react-native-airship: 8debc21d80534128d87269cb309164e2941b068a
-  react-native-app-logs: 70fb83d2fe260d3911e5bb222496ef1f7a2bfef9
-  react-native-blob-util: d65692a2acce17b7a836805114828142a3634033
-  react-native-cameraroll: 78710a5d35b0c6f41899a193e714564d8fd648b0
-  react-native-config: 5b9e180ca7beb5748ba473b257bb9a7d10e2a957
-  react-native-document-picker: da64a39fd71a84a9d3f7f58c8b0623c393e9991c
-  react-native-geolocation: cd91e4fd914de585933c836fd71f6bdb3c97a410
-  react-native-image-picker: 9e419813377d42566b0168121ab9483614488db5
-  react-native-key-command: 96c9dfb09bc89ecd1d58348c0d3ed84d0255648b
-  react-native-keyboard-controller: 6a16bfbe1f3eb935e9ed52aeb6b980f1c6f6f6db
-=======
   RCT-Folly: bf5c0376ffe4dd2cf438dcf86db385df9fdce648
   RCTDeprecation: 2c5e1000b04ab70b53956aa498bf7442c3c6e497
   RCTRequired: 5f785a001cf68a551c5f5040fb4c415672dbb481
@@ -3416,7 +3349,6 @@
   react-native-image-picker: ba5067f7d833b9081102c0a33dd0188eb21d92dc
   react-native-key-command: aae312752fcdfaa2240be9a015fc41ce54087546
   react-native-keyboard-controller: dbd7fb6a233505f937c9242d6d8bb5ebe659ec32
->>>>>>> d4146896
   react-native-launch-arguments: 5f41e0abf88a15e3c5309b8875d6fd5ac43df49d
   react-native-netinfo: eb0dfd4450b6f825eea973c490cee45db21cf570
   react-native-pager-view: cba0b1eec276fb3d8198f04ffada78b0a1702c0a
@@ -3469,11 +3401,7 @@
   RNFS: 4ac0f0ea233904cb798630b3c077808c06931688
   RNGestureHandler: 4e7defe5095e936424173fc75f0bf2af5bba8e23
   RNGoogleSignin: ccaa4a81582cf713eea562c5dd9dc1961a715fd0
-<<<<<<< HEAD
-  RNLiveMarkdown: f66253a70d64bd2948cd662252bad53ad684eec3
-=======
   RNLiveMarkdown: a06be8b281567f9c2cd16c7f7c6b4f5f9d0ff68b
->>>>>>> d4146896
   RNLocalize: d4b8af4e442d4bcca54e68fc687a2129b4d71a81
   rnmapbox-maps: 1d313fe5d7d18845b3015ffd6994e0c81afbffcd
   RNPermissions: ae4949b7250af8edc4791e440490c0f96237b329
