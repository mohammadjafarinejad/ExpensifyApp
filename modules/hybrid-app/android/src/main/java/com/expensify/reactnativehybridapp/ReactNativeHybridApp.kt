--- conflicted
+++ resolved
@@ -38,14 +38,13 @@
     Log.d(NAME, "`sendAuthToken` should never be called in standalone `New Expensify` app")
   }
 
-<<<<<<< HEAD
-  override fun getInitialURL(promise: Promise) {
-    Log.d(NAME, "`getInitialURL` should never be called in standalone `New Expensify` app") 
-    promise.reject("NOT_IMPLEMENTED", "getInitialURL is not implemented in standalone New Expensify app")
-=======
   override fun getHybridAppSettings(promise: Promise) {
     Log.d(NAME, "`getHybridAppSettings` should never be called in standalone `New Expensify` app")
     promise.reject("NOT_IMPLEMENTED", "getHybridAppSettings is not implemented in standalone New Expensify app")
->>>>>>> da0805a6
+  }
+
+  override fun getInitialURL(promise: Promise) {
+    Log.d(NAME, "`getInitialURL` should never be called in standalone `New Expensify` app")
+    promise.reject("NOT_IMPLEMENTED", "getInitialURL is not implemented in standalone New Expensify app")
   }
 }