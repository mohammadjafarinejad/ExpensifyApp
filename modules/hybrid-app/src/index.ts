import type HybridAppModuleType from './types';

const HybridAppModule: HybridAppModuleType = {
    isHybridApp() {
        return false;
    },
    closeReactNativeApp() {
        // eslint-disable-next-line no-console
        console.warn('HybridAppModule: `closeReactNativeApp` should never be called on web');
    },
    completeOnboarding() {
        // eslint-disable-next-line no-console
        console.warn('HybridAppModule: `completeOnboarding` should never be called on web');
    },
    switchAccount() {
        // eslint-disable-next-line no-console
        console.warn('HybridAppModule: `switchAccount` should never be called on web');
    },
<<<<<<< HEAD
    signInToOldDot() {
        // eslint-disable-next-line no-console
        console.warn('HybridAppModule: `signInToOldDot` should never be called on web');
    },
    signOutFromOldDot() {
        // eslint-disable-next-line no-console
        console.warn('HybridAppModule: `signOutFromOldDot` should never be called on web');
=======
    sendAuthToken() {
        // eslint-disable-next-line no-console
        console.warn('HybridAppModule: `sendAuthToken` should never be called on web');
>>>>>>> e79a743e
    },
};

export default HybridAppModule;<|MERGE_RESOLUTION|>--- conflicted
+++ resolved
@@ -16,7 +16,10 @@
         // eslint-disable-next-line no-console
         console.warn('HybridAppModule: `switchAccount` should never be called on web');
     },
-<<<<<<< HEAD
+    sendAuthToken() {
+        // eslint-disable-next-line no-console
+        console.warn('HybridAppModule: `sendAuthToken` should never be called on web');
+    },
     signInToOldDot() {
         // eslint-disable-next-line no-console
         console.warn('HybridAppModule: `signInToOldDot` should never be called on web');
@@ -24,11 +27,6 @@
     signOutFromOldDot() {
         // eslint-disable-next-line no-console
         console.warn('HybridAppModule: `signOutFromOldDot` should never be called on web');
-=======
-    sendAuthToken() {
-        // eslint-disable-next-line no-console
-        console.warn('HybridAppModule: `sendAuthToken` should never be called on web');
->>>>>>> e79a743e
     },
 };
 
