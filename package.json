{
  "name": "new.expensify",
  "version": "1.4.57-3",
  "author": "Expensify, Inc.",
  "homepage": "https://new.expensify.com",
  "description": "New Expensify is the next generation of Expensify: a reimagination of payments based atop a foundation of chat.",
  "license": "MIT",
  "private": true,
  "scripts": {
    "configure-mapbox": "scripts/setup-mapbox-sdk-walkthrough.sh",
    "setupNewDotWebForEmulators": "scripts/setup-newdot-web-emulators.sh",
    "startAndroidEmulator": "scripts/start-android.sh",
    "postinstall": "scripts/postInstall.sh",
    "clean": "npx react-native clean-project-auto",
    "android": "scripts/set-pusher-suffix.sh && npx react-native run-android --mode=developmentDebug --appId=com.expensify.chat.dev --active-arch-only",
    "ios": "scripts/set-pusher-suffix.sh && npx react-native run-ios --list-devices --mode=\"DebugDevelopment\" --scheme=\"New Expensify Dev\"",
    "pod-install": "cd ios && bundle exec pod install",
    "ipad": "concurrently \"npx react-native run-ios --simulator=\\\"iPad Pro (12.9-inch) (6th generation)\\\" --mode=\\\"DebugDevelopment\\\" --scheme=\\\"New Expensify Dev\\\"\"",
    "ipad-sm": "concurrently \"npx react-native run-ios --simulator=\\\"iPad Pro (11-inch) (4th generation)\\\" --mode=\\\"DebugDevelopment\\\" --scheme=\\\"New Expensify Dev\\\"\"",
    "start": "npx react-native start",
    "web": "scripts/set-pusher-suffix.sh && concurrently npm:web-proxy npm:web-server",
    "web-proxy": "ts-node web/proxy.ts",
    "web-server": "webpack-dev-server --open --config config/webpack/webpack.dev.js",
    "build": "webpack --config config/webpack/webpack.common.js --env envFile=.env.production",
    "build-staging": "webpack --config config/webpack/webpack.common.js --env envFile=.env.staging",
    "build-adhoc": "webpack --config config/webpack/webpack.common.js --env envFile=.env.adhoc",
    "desktop": "scripts/set-pusher-suffix.sh && ts-node desktop/start.ts",
    "desktop-build": "scripts/build-desktop.sh production",
    "desktop-build-staging": "scripts/build-desktop.sh staging",
    "createDocsRoutes": "ts-node .github/scripts/createDocsRoutes.js",
    "desktop-build-adhoc": "scripts/build-desktop.sh adhoc",
    "ios-build": "fastlane ios build",
    "android-build": "fastlane android build",
    "android-build-e2e": "bundle exec fastlane android build_e2e",
    "android-build-e2edelta": "bundle exec fastlane android build_e2edelta",
    "test": "TZ=utc jest",
    "typecheck": "tsc",
    "lint": "eslint . --max-warnings=0 --cache --cache-location=node_modules/.cache/eslint",
    "lint-changed": "eslint --fix $(git diff --diff-filter=AM --name-only main -- \"*.js\" \"*.ts\" \"*.tsx\")",
    "lint-watch": "npx eslint-watch --watch --changed",
    "shellcheck": "./scripts/shellCheck.sh",
    "prettier": "prettier --write .",
    "prettier-watch": "onchange \"**/*.{js,ts,tsx}\" -- prettier --write --ignore-unknown {{changed}}",
    "print-version": "echo $npm_package_version",
    "storybook": "start-storybook -p 6006",
    "storybook-build": "ENV=production build-storybook -o dist/docs",
    "storybook-build-staging": "ENV=staging build-storybook -o dist/docs",
    "gh-actions-build": "./.github/scripts/buildActions.sh",
    "gh-actions-validate": "./.github/scripts/validateActionsAndWorkflows.sh",
    "analyze-packages": "ANALYZE_BUNDLE=true webpack --config config/webpack/webpack.common.js --env envFile=.env.production",
    "symbolicate:android": "npx metro-symbolicate android/app/build/generated/sourcemaps/react/release/index.android.bundle.map",
    "symbolicate:ios": "npx metro-symbolicate main.jsbundle.map",
    "symbolicate-release:ios": "scripts/release-profile.ts --platform=ios",
    "symbolicate-release:android": "scripts/release-profile.ts --platform=android",
    "test:e2e": "ts-node tests/e2e/testRunner.ts --config ./config.local.ts",
    "test:e2e:dev": "ts-node tests/e2e/testRunner.ts --config ./config.dev.ts",
    "gh-actions-unused-styles": "./.github/scripts/findUnusedKeys.sh",
    "workflow-test": "./workflow_tests/scripts/runWorkflowTests.sh",
    "workflow-test:generate": "ts-node workflow_tests/utils/preGenerateTest.ts",
    "setup-https": "mkcert -install && mkcert -cert-file config/webpack/certificate.pem -key-file config/webpack/key.pem dev.new.expensify.com localhost 127.0.0.1",
    "e2e-test-runner-build": "ncc build tests/e2e/testRunner.ts -o tests/e2e/dist/"
  },
  "dependencies": {
    "@dotlottie/react-player": "^1.6.3",
    "@expensify/react-native-live-markdown": "0.1.33",
    "@expo/metro-runtime": "~3.1.1",
    "@formatjs/intl-datetimeformat": "^6.10.0",
    "@formatjs/intl-listformat": "^7.2.2",
    "@formatjs/intl-locale": "^3.3.0",
    "@formatjs/intl-numberformat": "^8.5.0",
    "@formatjs/intl-pluralrules": "^5.2.2",
    "@gorhom/portal": "^1.0.14",
    "@invertase/react-native-apple-authentication": "^2.2.2",
    "@kie/act-js": "^2.6.0",
    "@kie/mock-github": "^1.0.0",
    "@onfido/react-native-sdk": "10.6.0",
    "@react-native-async-storage/async-storage": "1.21.0",
    "@react-native-camera-roll/camera-roll": "7.4.0",
    "@react-native-clipboard/clipboard": "^1.13.2",
    "@react-native-community/geolocation": "^3.0.6",
    "@react-native-community/netinfo": "11.2.1",
    "@react-native-firebase/analytics": "^12.3.0",
    "@react-native-firebase/app": "^12.3.0",
    "@react-native-firebase/crashlytics": "^12.3.0",
    "@react-native-firebase/perf": "^12.3.0",
    "@react-native-google-signin/google-signin": "^10.0.1",
    "@react-native-picker/picker": "2.5.1",
    "@react-navigation/material-top-tabs": "^6.6.3",
    "@react-navigation/native": "6.1.12",
    "@react-navigation/stack": "6.3.16",
    "@react-ng/bounds-observer": "^0.2.1",
    "@rnmapbox/maps": "^10.1.11",
    "@shopify/flash-list": "^1.6.3",
    "@ua/react-native-airship": "^15.3.1",
    "@vue/preload-webpack-plugin": "^2.0.0",
    "awesome-phonenumber": "^5.4.0",
    "babel-polyfill": "^6.26.0",
    "canvas-size": "^1.2.6",
    "core-js": "^3.32.0",
    "date-fns": "^2.30.0",
    "date-fns-tz": "^2.0.0",
    "dom-serializer": "^0.2.2",
    "domhandler": "^4.3.0",
<<<<<<< HEAD
    "expensify-common": "git+ssh://git@github.com/Expensify/expensify-common.git#aa2c6d204228870feb6e9b402030e3e97ece3714",
=======
    "expensify-common": "git+ssh://git@github.com/Expensify/expensify-common.git#f7efbd084536c140e65b49cd15f67ad8a2a10675",
>>>>>>> a3f777e2
    "expo": "^50.0.3",
    "expo-av": "~13.10.4",
    "expo-image": "1.11.0",
    "expo-image-manipulator": "11.8.0",
    "htmlparser2": "^7.2.0",
    "idb-keyval": "^6.2.1",
    "jest-expo": "50.0.1",
    "jest-when": "^3.5.2",
    "lodash": "4.17.21",
    "lottie-react-native": "6.4.1",
    "mapbox-gl": "^2.15.0",
    "onfido-sdk-ui": "14.15.0",
    "process": "^0.11.10",
    "prop-types": "^15.7.2",
    "pusher-js": "8.3.0",
    "react": "18.2.0",
    "react-beautiful-dnd": "^13.1.1",
    "react-collapse": "^5.1.0",
    "react-content-loader": "^7.0.0",
    "react-dom": "18.1.0",
    "react-error-boundary": "^4.0.11",
    "react-fast-pdf": "^1.0.6",
    "react-map-gl": "^7.1.3",
    "react-native": "0.73.2",
    "react-native-android-location-enabler": "^2.0.1",
    "react-native-blob-util": "0.19.4",
    "react-native-collapsible": "^1.6.1",
    "react-native-config": "^1.4.5",
    "react-native-dev-menu": "^4.1.1",
    "react-native-device-info": "^10.3.0",
    "react-native-document-picker": "^9.1.1",
    "react-native-draggable-flatlist": "^4.0.1",
    "react-native-fs": "^2.20.0",
    "react-native-gesture-handler": "2.14.1",
    "react-native-google-places-autocomplete": "2.5.6",
    "react-native-haptic-feedback": "^2.2.0",
    "react-native-image-picker": "^7.0.3",
    "react-native-image-size": "git+https://github.com/Expensify/react-native-image-size#8393b7e58df6ff65fd41f60aee8ece8822c91e2b",
    "react-native-key-command": "^1.0.6",
    "react-native-launch-arguments": "^4.0.2",
    "react-native-linear-gradient": "^2.8.1",
    "react-native-localize": "^2.2.6",
    "react-native-modal": "^13.0.0",
    "react-native-onyx": "git+https://github.com/Expensify/react-native-onyx#cd778b55e419bf09ecf377b1e3ac013b7758434d",
    "react-native-pager-view": "6.2.2",
    "react-native-pdf": "6.7.3",
    "react-native-performance": "^5.1.0",
    "react-native-permissions": "^3.9.3",
    "react-native-picker-select": "git+https://github.com/Expensify/react-native-picker-select.git#da50d2c5c54e268499047f9cc98b8df4196c1ddf",
    "react-native-plaid-link-sdk": "10.8.0",
    "react-native-qrcode-svg": "^6.2.0",
    "react-native-quick-sqlite": "^8.0.0-beta.2",
    "react-native-reanimated": "^3.7.2",
    "react-native-release-profiler": "^0.1.6",
    "react-native-render-html": "6.3.1",
    "react-native-safe-area-context": "4.8.2",
    "react-native-screens": "3.29.0",
    "react-native-share": "^10.0.2",
    "react-native-sound": "^0.11.2",
    "react-native-svg": "14.1.0",
    "react-native-tab-view": "^3.5.2",
    "react-native-url-polyfill": "^2.0.0",
    "react-native-view-shot": "3.8.0",
    "react-native-vision-camera": "^4.0.0-beta.11",
    "react-native-web": "^0.19.9",
    "react-native-web-linear-gradient": "^1.1.2",
    "react-native-web-sound": "^0.1.3",
    "react-native-webview": "13.6.3",
    "react-pdf": "7.3.3",
    "react-plaid-link": "3.3.2",
    "react-web-config": "^1.0.0",
    "react-webcam": "^7.1.1",
    "react-window": "^1.8.9",
    "semver": "^7.5.2",
    "shim-keyboard-event-key": "^1.0.3",
    "underscore": "^1.13.1"
  },
  "devDependencies": {
    "@actions/core": "1.10.0",
    "@actions/github": "5.1.1",
    "@babel/core": "^7.20.0",
    "@babel/parser": "^7.22.16",
    "@babel/plugin-proposal-class-properties": "^7.12.1",
    "@babel/plugin-proposal-export-namespace-from": "^7.18.9",
    "@babel/preset-env": "^7.20.0",
    "@babel/preset-flow": "^7.12.13",
    "@babel/preset-react": "^7.10.4",
    "@babel/preset-typescript": "^7.21.5",
    "@babel/runtime": "^7.20.0",
    "@babel/traverse": "^7.22.20",
    "@babel/types": "^7.22.19",
    "@dword-design/eslint-plugin-import-alias": "^4.0.8",
    "@electron/notarize": "^2.1.0",
    "@jest/globals": "^29.5.0",
    "@ngneat/falso": "^7.1.1",
    "@octokit/core": "4.0.4",
    "@octokit/plugin-paginate-rest": "3.1.0",
    "@octokit/plugin-throttling": "4.1.0",
    "@react-native-community/eslint-config": "3.0.0",
    "@react-native/babel-preset": "^0.73.19",
    "@react-native/metro-config": "^0.73.3",
    "@react-navigation/devtools": "^6.0.10",
    "@storybook/addon-a11y": "^6.5.9",
    "@storybook/addon-essentials": "^7.0.0",
    "@storybook/addon-react-native-web": "0.0.19--canary.37.cb55428.0",
    "@storybook/addons": "^6.5.9",
    "@storybook/builder-webpack5": "^6.5.10",
    "@storybook/manager-webpack5": "^6.5.10",
    "@storybook/react": "^6.5.9",
    "@storybook/theming": "^6.5.9",
    "@svgr/webpack": "^6.0.0",
    "@testing-library/jest-native": "5.4.1",
    "@testing-library/react-native": "11.5.1",
    "@trivago/prettier-plugin-sort-imports": "^4.2.0",
    "@types/canvas-size": "^1.2.2",
    "@types/concurrently": "^7.0.0",
    "@types/jest": "^29.5.2",
    "@types/jest-when": "^3.5.2",
    "@types/js-yaml": "^4.0.5",
    "@types/lodash": "^4.14.195",
    "@types/mapbox-gl": "^2.7.13",
    "@types/node": "^20.11.5",
    "@types/pusher-js": "^5.1.0",
    "@types/react": "18.2.45",
    "@types/react-beautiful-dnd": "^13.1.4",
    "@types/react-collapse": "^5.0.1",
    "@types/react-dom": "^18.2.4",
    "@types/react-test-renderer": "^18.0.0",
    "@types/semver": "^7.5.4",
    "@types/setimmediate": "^1.0.2",
    "@types/underscore": "^1.11.5",
    "@typescript-eslint/eslint-plugin": "^6.13.2",
    "@typescript-eslint/parser": "^6.13.2",
    "@vercel/ncc": "0.38.1",
    "@welldone-software/why-did-you-render": "7.0.1",
    "ajv-cli": "^5.0.0",
    "babel-eslint": "^10.1.0",
    "babel-jest": "29.4.1",
    "babel-loader": "^9.1.3",
    "babel-plugin-module-resolver": "^5.0.0",
    "babel-plugin-react-native-web": "^0.18.7",
    "babel-plugin-transform-class-properties": "^6.24.1",
    "babel-plugin-transform-remove-console": "^6.9.4",
    "clean-webpack-plugin": "^3.0.0",
    "concurrently": "^8.2.2",
    "copy-webpack-plugin": "^6.4.1",
    "css-loader": "^6.7.2",
    "diff-so-fancy": "^1.3.0",
    "dotenv": "^16.0.3",
    "electron": "^29.0.0",
    "electron-builder": "24.13.2",
    "eslint": "^7.6.0",
    "eslint-config-airbnb-typescript": "^17.1.0",
    "eslint-config-expensify": "^2.0.44",
    "eslint-config-prettier": "^8.8.0",
    "eslint-plugin-import": "^2.29.1",
    "eslint-plugin-jest": "^24.1.0",
    "eslint-plugin-jsdoc": "^46.2.6",
    "eslint-plugin-jsx-a11y": "^6.6.1",
    "eslint-plugin-react-native-a11y": "^3.3.0",
    "eslint-plugin-storybook": "^0.5.13",
    "eslint-plugin-you-dont-need-lodash-underscore": "^6.12.0",
    "html-webpack-plugin": "^5.5.0",
    "jest": "29.4.1",
    "jest-circus": "29.4.1",
    "jest-cli": "29.4.1",
    "jest-environment-jsdom": "^29.4.1",
    "jest-transformer-svg": "^2.0.1",
    "memfs": "^4.6.0",
    "onchange": "^7.1.0",
    "patch-package": "^8.0.0",
    "portfinder": "^1.0.28",
    "prettier": "^2.8.8",
    "pusher-js-mock": "^0.3.3",
    "react-native-clean-project": "^4.0.0-alpha4.0",
    "react-test-renderer": "18.2.0",
    "reassure": "^0.10.1",
    "setimmediate": "^1.0.5",
    "shellcheck": "^1.1.0",
    "style-loader": "^2.0.0",
    "time-analytics-webpack-plugin": "^0.1.17",
    "ts-jest": "^29.1.2",
    "ts-node": "^10.9.2",
    "type-fest": "^4.10.2",
    "typescript": "^5.3.2",
    "wait-port": "^0.2.9",
    "webpack": "^5.76.0",
    "webpack-bundle-analyzer": "^4.5.0",
    "webpack-cli": "^4.10.0",
    "webpack-dev-server": "^4.9.3",
    "webpack-merge": "^5.8.0",
    "yaml": "^2.2.1"
  },
  "overrides": {
    "react-native": "$react-native",
    "expo": "$expo",
    "react-native-svg": "$react-native-svg"
  },
  "expo": {
    "autolinking": {
      "exclude": [
        "expo-constants",
        "expo-file-system",
        "expo-font",
        "@react-native-google-signin/google-signin",
        "expo-keep-awake"
      ]
    }
  },
  "electronmon": {
    "patterns": [
      "!node_modules",
      "!node_modules/**/*",
      "!**/*.map",
      "!ios/**",
      "!android/**",
      "*.test.*",
      "*.spec.*"
    ]
  },
  "engines": {
    "node": "20.10.0",
    "npm": "10.2.3"
  }
}<|MERGE_RESOLUTION|>--- conflicted
+++ resolved
@@ -101,11 +101,7 @@
     "date-fns-tz": "^2.0.0",
     "dom-serializer": "^0.2.2",
     "domhandler": "^4.3.0",
-<<<<<<< HEAD
-    "expensify-common": "git+ssh://git@github.com/Expensify/expensify-common.git#aa2c6d204228870feb6e9b402030e3e97ece3714",
-=======
     "expensify-common": "git+ssh://git@github.com/Expensify/expensify-common.git#f7efbd084536c140e65b49cd15f67ad8a2a10675",
->>>>>>> a3f777e2
     "expo": "^50.0.3",
     "expo-av": "~13.10.4",
     "expo-image": "1.11.0",
