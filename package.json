{
  "name": "new.expensify",
  "version": "9.0.65-4",
  "author": "Expensify, Inc.",
  "homepage": "https://new.expensify.com",
  "description": "New Expensify is the next generation of Expensify: a reimagination of payments based atop a foundation of chat.",
  "license": "MIT",
  "private": true,
  "scripts": {
    "configure-mapbox": "./scripts/setup-mapbox-sdk-walkthrough.sh",
    "setupNewDotWebForEmulators": "./scripts/setup-newdot-web-emulators.sh",
    "startAndroidEmulator": "./scripts/start-android.sh",
    "postinstall": "./scripts/postInstall.sh",
    "clean": "npx react-native clean-project-auto",
    "android": "./scripts/set-pusher-suffix.sh && npx react-native run-android --mode=developmentDebug --appId=com.expensify.chat.dev --active-arch-only",
    "ios": "./scripts/set-pusher-suffix.sh && npx react-native run-ios --list-devices --mode=\"DebugDevelopment\" --scheme=\"New Expensify Dev\"",
    "pod-install": "./scripts/pod-install.sh",
    "ipad": "concurrently \"npx react-native run-ios --simulator=\\\"iPad Pro (12.9-inch) (6th generation)\\\" --mode=\\\"DebugDevelopment\\\" --scheme=\\\"New Expensify Dev\\\"\"",
    "ipad-sm": "concurrently \"npx react-native run-ios --simulator=\\\"iPad Pro (11-inch) (4th generation)\\\" --mode=\\\"DebugDevelopment\\\" --scheme=\\\"New Expensify Dev\\\"\"",
    "start": "npx react-native start",
    "web": "./scripts/set-pusher-suffix.sh && concurrently npm:web-proxy npm:web-server",
    "web-proxy": "ts-node web/proxy.ts",
    "web-server": "webpack-dev-server --open --config config/webpack/webpack.dev.ts",
    "build": "webpack --config config/webpack/webpack.common.ts --env file=.env.production && ts-node ./scripts/combine-web-sourcemaps.ts",
    "build-staging": "webpack --config config/webpack/webpack.common.ts --env file=.env.staging && ts-node ./scripts/combine-web-sourcemaps.ts",
    "build-adhoc": "webpack --config config/webpack/webpack.common.ts --env file=.env.adhoc && ts-node ./scripts/combine-web-sourcemaps.ts",
    "desktop": "./scripts/set-pusher-suffix.sh && ts-node desktop/start.ts",
    "desktop-build": "./scripts/build-desktop.sh production",
    "desktop-build-staging": "./scripts/build-desktop.sh staging",
    "createDocsRoutes": "ts-node .github/scripts/createDocsRoutes.ts",
    "detectRedirectCycle": "ts-node .github/scripts/detectRedirectCycle.ts",
    "desktop-build-adhoc": "./scripts/build-desktop.sh adhoc",
    "ios-build": "bundle exec fastlane ios build_unsigned",
    "android-build": "bundle exec fastlane android build_local",
    "test": "TZ=utc NODE_OPTIONS=--experimental-vm-modules jest",
    "perf-test": "NODE_OPTIONS=--experimental-vm-modules npx reassure",
    "typecheck": "NODE_OPTIONS=--max_old_space_size=8192 tsc",
    "lint": "NODE_OPTIONS=--max_old_space_size=8192 eslint . --max-warnings=0 --cache --cache-location=node_modules/.cache/eslint",
    "lint-changed": "NODE_OPTIONS=--max_old_space_size=8192 eslint --max-warnings=0 --config ./.eslintrc.changed.js $(git diff --diff-filter=AM --name-only origin/main HEAD -- \"*.ts\" \"*.tsx\")",
    "lint-watch": "npx eslint-watch --watch --changed",
    "shellcheck": "./scripts/shellCheck.sh",
    "prettier": "prettier --write .",
    "prettier-watch": "onchange \"**/*.{js,ts,tsx}\" -- prettier --write --ignore-unknown {{changed}}",
    "print-version": "echo $npm_package_version",
    "storybook": "storybook dev -p 6006",
    "storybook-build": "ENV=production storybook build -o dist/docs",
    "storybook-build-staging": "ENV=staging storybook build -o dist/docs",
    "gh-actions-build": "./.github/scripts/buildActions.sh",
    "gh-actions-validate": "./.github/scripts/validateActionsAndWorkflows.sh",
    "analyze-packages": "ANALYZE_BUNDLE=true webpack --config config/webpack/webpack.common.ts --env file=.env.production",
    "symbolicate:android": "npx metro-symbolicate android/app/build/generated/sourcemaps/react/release/index.android.bundle.map",
    "symbolicate:ios": "npx metro-symbolicate main.jsbundle.map",
    "symbolicate-release:ios": "./scripts/release-profile.ts --platform=ios",
    "symbolicate-release:android": "./scripts/release-profile.ts --platform=android",
    "symbolicate-release:web": "./scripts/release-profile.ts --platform=web",
    "symbolicate-profile": "./scripts/symbolicate-profile.ts",
    "combine-web-sourcemaps": "./scripts/combine-web-sourcemaps.ts",
    "test:e2e": "ts-node tests/e2e/testRunner.ts --config ./config.local.ts",
    "test:e2e:dev": "ts-node tests/e2e/testRunner.ts --config ./config.dev.ts",
    "gh-actions-unused-styles": "./.github/scripts/findUnusedKeys.sh",
    "setup-https": "mkcert -install && mkcert -cert-file config/webpack/certificate.pem -key-file config/webpack/key.pem dev.new.expensify.com localhost 127.0.0.1",
    "e2e-test-runner-build": "node --max-old-space-size=8192 node_modules/.bin/ncc build tests/e2e/testRunner.ts -o tests/e2e/dist/",
    "react-compiler-healthcheck": "react-compiler-healthcheck --verbose",
    "react-compiler-healthcheck-test": "react-compiler-healthcheck --verbose &> react-compiler-output.txt",
    "generate-search-parser": "peggy --format es -o src/libs/SearchParser/searchParser.js src/libs/SearchParser/searchParser.peggy src/libs/SearchParser/baseRules.peggy",
    "generate-autocomplete-parser": "peggy --format es -o src/libs/SearchParser/autocompleteParser.js src/libs/SearchParser/autocompleteParser.peggy src/libs/SearchParser/baseRules.peggy",
    "web:prod": "http-server ./dist --cors"
  },
  "dependencies": {
    "@dotlottie/react-player": "^1.6.3",
    "@expensify/react-native-live-markdown": "0.1.183",
    "@expo/metro-runtime": "^4.0.0",
    "@firebase/app": "^0.10.10",
    "@firebase/performance": "^0.6.8",
    "@formatjs/intl-datetimeformat": "^6.12.5",
    "@formatjs/intl-listformat": "^7.5.7",
    "@formatjs/intl-locale": "^4.0.0",
    "@formatjs/intl-numberformat": "^8.10.3",
    "@formatjs/intl-pluralrules": "^5.2.14",
    "@fullstory/browser": "^2.0.3",
    "@fullstory/react-native": "^1.7.1",
    "@gorhom/portal": "^1.0.14",
    "@invertase/react-native-apple-authentication": "^2.2.2",
    "@onfido/react-native-sdk": "10.6.0",
    "@react-native-camera-roll/camera-roll": "7.4.0",
    "@react-native-clipboard/clipboard": "^1.13.2",
    "@react-native-community/geolocation": "3.3.0",
    "@react-native-community/netinfo": "11.2.1",
    "@react-native-firebase/analytics": "^12.3.0",
    "@react-native-firebase/app": "^12.3.0",
    "@react-native-firebase/crashlytics": "^12.3.0",
    "@react-native-firebase/perf": "^12.3.0",
    "@react-native-google-signin/google-signin": "^10.0.1",
    "@react-native-picker/picker": "2.7.6",
    "@react-navigation/material-top-tabs": "^6.6.3",
    "@react-navigation/native": "6.1.12",
    "@react-navigation/native-stack": "^6.9.26",
    "@react-navigation/stack": "6.3.29",
    "@react-ng/bounds-observer": "^0.2.1",
    "@rnmapbox/maps": "10.1.30",
    "@shopify/flash-list": "1.7.1",
    "@ua/react-native-airship": "19.2.1",
    "awesome-phonenumber": "^5.4.0",
    "babel-polyfill": "^6.26.0",
    "canvas-size": "^1.2.6",
    "core-js": "^3.32.0",
    "date-fns": "^4.1.0",
    "date-fns-tz": "^3.2.0",
    "dom-serializer": "^0.2.2",
    "domhandler": "^4.3.0",
    "expensify-common": "2.0.106",
    "expo": "52.0.4",
    "expo-asset": "^11.0.0",
    "expo-av": "^15.0.0",
    "expo-font": "^13.0.0",
    "expo-image": "^2.0.0",
    "expo-image-manipulator": "^13.0.0",
    "fast-equals": "^4.0.3",
    "focus-trap-react": "^10.2.3",
    "howler": "^2.2.4",
    "htmlparser2": "^7.2.0",
    "idb-keyval": "^6.2.1",
    "lodash-es": "4.17.21",
    "lottie-react-native": "6.5.1",
    "mapbox-gl": "^2.15.0",
    "onfido-sdk-ui": "14.15.0",
    "process": "^0.11.10",
    "pusher-js": "8.3.0",
    "react": "18.3.1",
    "react-beautiful-dnd": "^13.1.1",
    "react-collapse": "^5.1.0",
    "react-content-loader": "^7.0.0",
    "react-dom": "18.3.1",
    "react-error-boundary": "^4.0.11",
    "react-fast-pdf": "1.0.15",
    "react-map-gl": "^7.1.3",
    "react-native": "0.76.1",
    "react-native-android-location-enabler": "^2.0.1",
    "react-native-app-logs": "0.3.1",
    "react-native-blob-util": "0.19.4",
    "react-native-collapsible": "^1.6.2",
    "react-native-config": "1.5.3",
    "react-native-device-info": "10.3.1",
    "react-native-document-picker": "^9.3.1",
    "react-native-draggable-flatlist": "^4.0.1",
    "react-native-fs": "^2.20.0",
    "react-native-gesture-handler": "2.20.1",
    "react-native-google-places-autocomplete": "2.5.6",
    "react-native-haptic-feedback": "^2.3.3",
    "react-native-image-picker": "^7.0.3",
    "react-native-image-size": "git+https://github.com/Expensify/react-native-image-size#cb392140db4953a283590d7cf93b4d0461baa2a9",
    "react-native-key-command": "^1.0.8",
    "react-native-keyboard-controller": "1.14.4",
    "react-native-launch-arguments": "^4.0.2",
    "react-native-localize": "^2.2.6",
    "react-native-modal": "^13.0.0",
    "react-native-onyx": "2.0.81",
    "react-native-pager-view": "6.5.0",
    "react-native-pdf": "6.7.3",
    "react-native-performance": "^5.1.0",
    "react-native-permissions": "^3.10.0",
    "react-native-picker-select": "git+https://github.com/Expensify/react-native-picker-select.git#da50d2c5c54e268499047f9cc98b8df4196c1ddf",
    "react-native-plaid-link-sdk": "11.11.0",
    "react-native-qrcode-svg": "6.3.11",
    "react-native-quick-sqlite": "git+https://github.com/margelo/react-native-quick-sqlite#99f34ebefa91698945f3ed26622e002bd79489e0",
    "react-native-reanimated": "3.16.1",
    "react-native-release-profiler": "^0.2.1",
    "react-native-render-html": "6.3.1",
    "react-native-safe-area-context": "4.11.1",
    "react-native-screens": "3.35.0",
    "react-native-share": "11.0.2",
    "react-native-sound": "^0.11.2",
<<<<<<< HEAD
    "react-native-svg": "15.8.0",
=======
    "react-native-svg": "15.9.0",
>>>>>>> 5f483dc3
    "react-native-tab-view": "^3.5.2",
    "react-native-url-polyfill": "^2.0.0",
    "react-native-view-shot": "3.8.0",
    "react-native-vision-camera": "4.0.0-beta.13",
    "react-native-web": "0.19.13",
    "react-native-webview": "13.8.6",
    "react-plaid-link": "3.3.2",
    "react-web-config": "^1.0.0",
    "react-webcam": "^7.1.1",
    "react-window": "^1.8.9"
  },
  "devDependencies": {
    "@actions/core": "1.10.0",
    "@actions/github": "5.1.1",
    "@babel/core": "^7.25.2",
    "@babel/parser": "^7.22.16",
    "@babel/plugin-proposal-class-properties": "^7.12.1",
    "@babel/plugin-proposal-export-namespace-from": "^7.18.9",
    "@babel/plugin-proposal-private-methods": "^7.18.6",
    "@babel/plugin-proposal-private-property-in-object": "^7.21.11",
    "@babel/plugin-transform-class-properties": "^7.25.4",
    "@babel/preset-env": "^7.25.3",
    "@babel/preset-flow": "^7.12.13",
    "@babel/preset-react": "^7.10.4",
    "@babel/preset-typescript": "^7.21.5",
    "@babel/runtime": "^7.25.0",
    "@babel/traverse": "^7.22.20",
    "@babel/types": "^7.22.19",
    "@callstack/reassure-compare": "^1.0.0-rc.4",
    "@dword-design/eslint-plugin-import-alias": "^5.0.0",
    "@electron/notarize": "^2.1.0",
    "@fullstory/babel-plugin-annotate-react": "^2.3.0",
    "@fullstory/babel-plugin-react-native": "^1.2.1",
    "@jest/globals": "^29.5.0",
    "@kie/act-js": "^2.6.2",
    "@kie/mock-github": "2.0.1",
    "@ngneat/falso": "^7.1.1",
    "@octokit/core": "4.0.4",
    "@octokit/plugin-paginate-rest": "3.1.0",
    "@octokit/plugin-throttling": "4.1.0",
    "@octokit/webhooks-types": "^7.5.1",
    "@perf-profiler/profiler": "^0.10.10",
    "@perf-profiler/reporter": "^0.9.0",
    "@perf-profiler/types": "^0.8.0",
    "@pmmmwh/react-refresh-webpack-plugin": "^0.5.15",
    "@react-native-community/cli": "15.0.0",
    "@react-native-community/cli-platform-android": "15.0.0",
    "@react-native-community/cli-platform-ios": "15.0.0",
    "@react-native-community/eslint-config": "3.2.0",
    "@react-native/babel-preset": "0.76.1",
    "@react-native/metro-config": "0.76.1",
    "@react-navigation/devtools": "^6.0.10",
    "@storybook/addon-a11y": "^8.1.10",
    "@storybook/addon-essentials": "^8.1.10",
    "@storybook/addon-webpack5-compiler-babel": "^3.0.3",
    "@storybook/cli": "^8.3.0",
    "@storybook/react": "^8.1.10",
    "@storybook/react-webpack5": "^8.1.6",
    "@storybook/theming": "^8.1.10",
    "@svgr/webpack": "^6.0.0",
    "@testing-library/jest-native": "5.4.1",
    "@testing-library/react-native": "11.5.1",
    "@trivago/prettier-plugin-sort-imports": "^4.2.0",
    "@types/base-64": "^1.0.2",
    "@types/canvas-size": "^1.2.2",
    "@types/concurrently": "^7.0.0",
    "@types/howler": "^2.2.12",
    "@types/jest": "^29.5.2",
    "@types/jest-when": "^3.5.2",
    "@types/js-yaml": "^4.0.5",
    "@types/lodash-es": "4.17.12",
    "@types/mapbox-gl": "^2.7.13",
    "@types/mime-db": "^1.43.5",
    "@types/node": "^20.11.5",
    "@types/pusher-js": "^5.1.0",
    "@types/react": "^18.2.6",
    "@types/react-beautiful-dnd": "^13.1.4",
    "@types/react-collapse": "^5.0.1",
    "@types/react-dom": "^18.2.4",
    "@types/react-is": "^18.3.0",
    "@types/react-native-web": "^0.0.0",
    "@types/react-test-renderer": "^18.0.0",
    "@types/semver": "^7.5.4",
    "@types/setimmediate": "^1.0.2",
    "@types/webpack": "^5.28.5",
    "@types/webpack-bundle-analyzer": "^4.7.0",
    "@typescript-eslint/eslint-plugin": "^7.13.1",
    "@typescript-eslint/parser": "^7.13.1",
    "@vercel/ncc": "0.38.1",
    "@vue/preload-webpack-plugin": "^2.0.0",
    "@welldone-software/why-did-you-render": "7.0.1",
    "ajv-cli": "^5.0.0",
    "babel-jest": "29.4.1",
    "babel-loader": "^9.1.3",
    "babel-plugin-module-resolver": "^5.0.0",
    "babel-plugin-react-compiler": "^19.0.0-beta-8a03594-20241020",
    "babel-plugin-react-native-web": "^0.18.7",
    "babel-plugin-transform-remove-console": "^6.9.4",
    "clean-webpack-plugin": "^4.0.0",
    "concurrently": "^8.2.2",
    "copy-webpack-plugin": "^10.1.0",
    "css-loader": "^6.7.2",
    "csv-parse": "^5.5.5",
    "csv-writer": "^1.6.0",
    "diff-so-fancy": "^1.3.0",
    "dotenv": "^16.0.3",
    "electron": "^32.2.3",
    "electron-builder": "25.0.0",
    "eslint": "^8.57.0",
    "eslint-config-airbnb-typescript": "^18.0.0",
    "eslint-config-expensify": "^2.0.73",
    "eslint-config-prettier": "^9.1.0",
    "eslint-plugin-deprecation": "^3.0.0",
    "eslint-plugin-jest": "^28.6.0",
    "eslint-plugin-jsdoc": "^46.2.6",
    "eslint-plugin-lodash": "^7.4.0",
    "eslint-plugin-react-compiler": "^19.0.0-beta-8a03594-20241020",
    "eslint-plugin-react-native-a11y": "^3.3.0",
    "eslint-plugin-storybook": "^0.8.0",
    "eslint-plugin-testing-library": "^6.2.2",
    "eslint-plugin-you-dont-need-lodash-underscore": "^6.14.0",
    "googleapis": "^144.0.0",
    "html-webpack-plugin": "^5.5.0",
    "http-server": "^14.1.1",
    "jest": "29.4.1",
    "jest-circus": "29.4.1",
    "jest-cli": "29.4.1",
    "jest-environment-jsdom": "^29.4.1",
    "jest-expo": "52.0.0",
    "jest-transformer-svg": "^2.0.1",
    "jest-when": "^3.5.2",
    "link": "^2.1.1",
    "memfs": "^4.6.0",
    "onchange": "^7.1.0",
    "openai": "^4.47.2",
    "patch-package": "^8.0.0",
    "peggy": "^4.0.3",
    "portfinder": "^1.0.28",
    "prettier": "^2.8.8",
    "pusher-js-mock": "^0.3.3",
    "react-compiler-healthcheck": "^19.0.0-beta-8a03594-20241020",
    "react-compiler-runtime": "^19.0.0-beta-8a03594-20241020",
    "react-is": "^18.3.1",
    "react-native-clean-project": "^4.0.0-alpha4.0",
    "react-refresh": "^0.14.2",
    "react-test-renderer": "18.3.1",
    "reassure": "^1.0.0-rc.4",
    "semver": "7.5.2",
    "setimmediate": "^1.0.5",
    "shellcheck": "^1.1.0",
    "source-map": "^0.7.4",
    "storybook": "^8.3.0",
    "style-loader": "^2.0.0",
    "time-analytics-webpack-plugin": "^0.1.17",
    "ts-jest": "^29.1.2",
    "ts-node": "^10.9.2",
    "tsconfig-paths": "^4.2.0",
    "type-fest": "4.20.0",
    "typescript": "^5.4.5",
    "wait-port": "^0.2.9",
    "webpack": "^5.94.0",
    "webpack-bundle-analyzer": "^4.5.0",
    "webpack-cli": "^5.0.4",
    "webpack-dev-server": "^5.0.4",
    "webpack-merge": "^5.8.0",
    "xlsx": "file:vendor/xlsx-0.20.3.tgz"
  },
  "overrides": {
    "react-native": "0.76.1",
    "react-native-svg": "$react-native-svg",
    "react": "18.3.1",
    "react-dom": "18.3.1",
    "braces": "3.0.3",
    "yargs": "17.7.2",
    "yargs-parser": "21.1.1",
    "@expo/config-plugins": "9.0.0",
    "ws": "8.17.1",
    "micromatch": "4.0.8",
    "json5": "2.2.2",
    "loader-utils": "2.0.4",
    "follow-redirects": "1.15.6",
    "fast-xml-parser": "4.4.1",
    "express": "4.20.0",
    "elliptic": "6.5.7",
    "fast-json-patch": "3.1.1",
    "webpack": "^5.94.0",
    "@blakeembrey/template": "1.2.0",
    "body-parser": "1.20.3",
    "path-to-regexp": "0.1.10",
    "send": "0.19.0",
    "expo": "52.0.4",
    "regexpu-core": "5.3.2"
  },
  "expo": {
    "autolinking": {
      "exclude": [
        "expo-constants",
        "expo-file-system",
        "@react-native-google-signin/google-signin",
        "expo-keep-awake"
      ]
    }
  },
  "electronmon": {
    "patterns": [
      "!src/**",
      "!ios/**",
      "!android/**",
      "!tests/**",
      "*.test.*"
    ]
  },
  "engines": {
    "node": "20.18.0",
    "npm": "10.8.2"
  }
}<|MERGE_RESOLUTION|>--- conflicted
+++ resolved
@@ -170,11 +170,7 @@
     "react-native-screens": "3.35.0",
     "react-native-share": "11.0.2",
     "react-native-sound": "^0.11.2",
-<<<<<<< HEAD
-    "react-native-svg": "15.8.0",
-=======
     "react-native-svg": "15.9.0",
->>>>>>> 5f483dc3
     "react-native-tab-view": "^3.5.2",
     "react-native-url-polyfill": "^2.0.0",
     "react-native-view-shot": "3.8.0",
