--- conflicted
+++ resolved
@@ -145,11 +145,7 @@
     "react-native-linear-gradient": "^2.8.1",
     "react-native-localize": "^2.2.6",
     "react-native-modal": "^13.0.0",
-<<<<<<< HEAD
-    "react-native-onyx": "https://github.com/fabioh8010/react-native-onyx/releases/download/v2.0.17-useOnyx-r1/react-native-onyx-2.0.17.tgz",
-=======
     "react-native-onyx": "2.0.23",
->>>>>>> da5b7bcd
     "react-native-pager-view": "6.2.2",
     "react-native-pdf": "6.7.3",
     "react-native-performance": "^5.1.0",
