{
  "name": "new.expensify",
  "version": "1.4.39-1",
  "author": "Expensify, Inc.",
  "homepage": "https://new.expensify.com",
  "description": "New Expensify is the next generation of Expensify: a reimagination of payments based atop a foundation of chat.",
  "license": "MIT",
  "private": true,
  "scripts": {
    "configure-mapbox": "scripts/setup-mapbox-sdk-walkthrough.sh",
    "setupNewDotWebForEmulators": "scripts/setup-newdot-web-emulators.sh",
    "startAndroidEmulator": "scripts/start-android.sh",
    "postinstall": "scripts/postInstall.sh",
    "clean": "npx react-native clean-project-auto",
    "android": "scripts/set-pusher-suffix.sh && npx react-native run-android --mode=developmentDebug --appId=com.expensify.chat.dev",
    "ios": "scripts/set-pusher-suffix.sh && npx react-native run-ios --list-devices --mode=\"DebugDevelopment\" --scheme=\"New Expensify Dev\"",
    "pod-install": "cd ios && bundle exec pod install",
    "ipad": "concurrently \"npx react-native run-ios --simulator=\\\"iPad Pro (12.9-inch) (6th generation)\\\" --mode=\\\"DebugDevelopment\\\" --scheme=\\\"New Expensify Dev\\\"\"",
    "ipad-sm": "concurrently \"npx react-native run-ios --simulator=\\\"iPad Pro (11-inch) (4th generation)\\\" --mode=\\\"DebugDevelopment\\\" --scheme=\\\"New Expensify Dev\\\"\"",
    "start": "npx react-native start",
    "web": "scripts/set-pusher-suffix.sh && concurrently npm:web-proxy npm:web-server",
    "web-proxy": "ts-node web/proxy.js",
    "web-server": "webpack-dev-server --open --config config/webpack/webpack.dev.js",
    "build": "webpack --config config/webpack/webpack.common.js --env envFile=.env.production",
    "build-staging": "webpack --config config/webpack/webpack.common.js --env envFile=.env.staging",
    "build-adhoc": "webpack --config config/webpack/webpack.common.js --env envFile=.env.adhoc",
    "desktop": "scripts/set-pusher-suffix.sh && ts-node desktop/start.js",
    "desktop-build": "scripts/build-desktop.sh production",
    "desktop-build-staging": "scripts/build-desktop.sh staging",
    "createDocsRoutes": "ts-node .github/scripts/createDocsRoutes.js",
    "desktop-build-adhoc": "scripts/build-desktop.sh adhoc",
    "ios-build": "fastlane ios build",
    "android-build": "fastlane android build",
    "android-build-e2e": "bundle exec fastlane android build_e2e",
    "android-build-e2edelta": "bundle exec fastlane android build_e2edelta",
    "test": "TZ=utc jest",
    "typecheck": "tsc",
    "lint": "eslint . --max-warnings=0 --cache --cache-location=node_modules/.cache/eslint",
    "lint-changed": "eslint --fix $(git diff --diff-filter=AM --name-only main -- \"*.js\" \"*.ts\" \"*.tsx\")",
    "lint-watch": "npx eslint-watch --watch --changed",
    "shellcheck": "./scripts/shellCheck.sh",
    "prettier": "prettier --write .",
    "prettier-watch": "onchange \"**/*.{js,ts,tsx}\" -- prettier --write --ignore-unknown {{changed}}",
    "print-version": "echo $npm_package_version",
    "storybook": "start-storybook -p 6006",
    "storybook-build": "ENV=production build-storybook -o dist/docs",
    "storybook-build-staging": "ENV=staging build-storybook -o dist/docs",
    "gh-actions-build": "./.github/scripts/buildActions.sh",
    "gh-actions-validate": "./.github/scripts/validateActionsAndWorkflows.sh",
    "analyze-packages": "ANALYZE_BUNDLE=true webpack --config config/webpack/webpack.common.js --env envFile=.env.production",
    "symbolicate:android": "npx metro-symbolicate android/app/build/generated/sourcemaps/react/release/index.android.bundle.map",
    "symbolicate:ios": "npx metro-symbolicate main.jsbundle.map",
    "test:e2e": "ts-node tests/e2e/testRunner.js --development --skipCheckout --skipInstallDeps --buildMode none",
    "test:e2e:dev": "ts-node tests/e2e/testRunner.js --development --skipCheckout --config ./config.dev.js --buildMode skip --skipInstallDeps",
    "gh-actions-unused-styles": "./.github/scripts/findUnusedKeys.sh",
    "workflow-test": "./workflow_tests/scripts/runWorkflowTests.sh",
    "workflow-test:generate": "ts-node workflow_tests/utils/preGenerateTest.js",
    "setup-https": "mkcert -install && mkcert -cert-file config/webpack/certificate.pem -key-file config/webpack/key.pem dev.new.expensify.com localhost 127.0.0.1"
  },
  "dependencies": {
    "@dotlottie/react-player": "^1.6.3",
<<<<<<< HEAD
    "@expensify/react-native-live-markdown": "0.1.5",
=======
    "@expensify/react-native-live-markdown": "git+ssh://git@github.com/Expensify/react-native-live-markdown.git#2ed4240336e50abb4a7fa9ff6a3c180f8bc9ce5b",
>>>>>>> c3555edd
    "@expo/metro-runtime": "~3.1.1",
    "@formatjs/intl-datetimeformat": "^6.10.0",
    "@formatjs/intl-getcanonicallocales": "^2.2.0",
    "@formatjs/intl-listformat": "^7.2.2",
    "@formatjs/intl-locale": "^3.3.0",
    "@formatjs/intl-numberformat": "^8.5.0",
    "@formatjs/intl-pluralrules": "^5.2.2",
    "@gorhom/portal": "^1.0.14",
    "@invertase/react-native-apple-authentication": "^2.2.2",
    "@kie/act-js": "^2.6.0",
    "@kie/mock-github": "^1.0.0",
    "@oguzhnatly/react-native-image-manipulator": "github:Expensify/react-native-image-manipulator#5cdae3d4455b03a04c57f50be3863e2fe6c92c52",
    "@onfido/react-native-sdk": "8.3.0",
    "@react-native-async-storage/async-storage": "1.21.0",
    "@react-native-camera-roll/camera-roll": "5.4.0",
    "@react-native-clipboard/clipboard": "^1.12.1",
    "@react-native-community/geolocation": "^3.0.6",
    "@react-native-community/netinfo": "11.2.1",
    "@react-native-firebase/analytics": "^12.3.0",
    "@react-native-firebase/app": "^12.3.0",
    "@react-native-firebase/crashlytics": "^12.3.0",
    "@react-native-firebase/perf": "^12.3.0",
    "@react-native-google-signin/google-signin": "^10.0.1",
    "@react-native-picker/picker": "2.5.1",
    "@react-navigation/material-top-tabs": "^6.6.3",
    "@react-navigation/native": "6.1.8",
    "@react-navigation/stack": "6.3.16",
    "@react-ng/bounds-observer": "^0.2.1",
    "@rnmapbox/maps": "^10.0.11",
    "@shopify/flash-list": "^1.6.3",
    "@ua/react-native-airship": "^15.3.1",
    "@vue/preload-webpack-plugin": "^2.0.0",
    "awesome-phonenumber": "^5.4.0",
    "babel-polyfill": "^6.26.0",
    "canvas-size": "^1.2.6",
    "core-js": "^3.32.0",
    "date-fns": "^2.30.0",
    "date-fns-tz": "^2.0.0",
    "dom-serializer": "^0.2.2",
    "domhandler": "^4.3.0",
    "expensify-common": "git+ssh://git@github.com/Expensify/expensify-common.git#4a61536649cbfe49236a35bc7542b5dfd0767e4a",
    "expo": "^50.0.3",
    "expo-image": "1.10.1",
    "fbjs": "^3.0.2",
    "htmlparser2": "^7.2.0",
    "idb-keyval": "^6.2.1",
    "jest-expo": "50.0.1",
    "jest-when": "^3.5.2",
    "lodash": "4.17.21",
    "lottie-react-native": "6.4.1",
    "mapbox-gl": "^2.15.0",
    "onfido-sdk-ui": "13.6.1",
    "patch-package": "^8.0.0",
    "process": "^0.11.10",
    "prop-types": "^15.7.2",
    "pusher-js": "8.3.0",
    "react": "18.2.0",
    "react-beautiful-dnd": "^13.1.1",
    "react-collapse": "^5.1.0",
    "react-content-loader": "^6.1.0",
    "react-dom": "18.1.0",
    "react-error-boundary": "^4.0.11",
    "react-map-gl": "^7.1.3",
    "react-native": "0.73.2",
    "react-native-android-location-enabler": "^1.2.2",
    "react-native-blob-util": "0.19.4",
    "react-native-collapsible": "^1.6.1",
    "react-native-config": "^1.4.5",
    "react-native-dev-menu": "^4.1.1",
    "react-native-device-info": "^10.3.0",
    "react-native-document-picker": "^8.2.1",
    "react-native-draggable-flatlist": "^4.0.1",
    "react-native-fs": "^2.20.0",
    "react-native-gesture-handler": "2.14.1",
    "react-native-google-places-autocomplete": "2.5.6",
    "react-native-haptic-feedback": "^1.13.0",
    "react-native-image-pan-zoom": "^2.1.12",
    "react-native-image-picker": "^5.1.0",
    "react-native-image-size": "git+https://github.com/Expensify/react-native-image-size#8393b7e58df6ff65fd41f60aee8ece8822c91e2b",
    "react-native-key-command": "^1.0.6",
    "react-native-launch-arguments": "^4.0.2",
    "react-native-linear-gradient": "^2.8.1",
    "react-native-localize": "^2.2.6",
    "react-native-modal": "^13.0.0",
    "react-native-onyx": "2.0.2",
    "react-native-pager-view": "6.2.2",
    "react-native-pdf": "6.7.3",
    "react-native-performance": "^5.1.0",
    "react-native-permissions": "^3.9.3",
    "react-native-picker-select": "git+https://github.com/Expensify/react-native-picker-select.git#42b334d0c4e71d225601f72828d3dedd0bc22212",
    "react-native-plaid-link-sdk": "10.8.0",
    "react-native-qrcode-svg": "^6.2.0",
    "react-native-quick-sqlite": "^8.0.0-beta.2",
    "react-native-reanimated": "^3.6.1",
    "react-native-render-html": "6.3.1",
    "react-native-safe-area-context": "4.7.4",
    "react-native-screens": "3.29.0",
    "react-native-svg": "14.0.0",
    "react-native-tab-view": "^3.5.2",
    "react-native-url-polyfill": "^2.0.0",
    "react-native-view-shot": "3.8.0",
    "react-native-vision-camera": "2.16.8",
    "react-native-web": "^0.19.9",
    "react-native-web-linear-gradient": "^1.1.2",
    "react-native-webview": "13.6.3",
    "react-pdf": "7.3.3",
    "react-plaid-link": "3.3.2",
    "react-web-config": "^1.0.0",
    "react-webcam": "^7.1.1",
    "react-window": "^1.8.9",
    "save": "^2.4.0",
    "semver": "^7.5.2",
    "shim-keyboard-event-key": "^1.0.3",
    "underscore": "^1.13.1"
  },
  "devDependencies": {
    "@actions/core": "1.10.0",
    "@actions/github": "5.1.1",
    "@babel/core": "^7.20.0",
    "@babel/parser": "^7.22.16",
    "@babel/plugin-proposal-class-properties": "^7.12.1",
    "@babel/plugin-proposal-export-namespace-from": "^7.18.9",
    "@babel/preset-env": "^7.20.0",
    "@babel/preset-flow": "^7.12.13",
    "@babel/preset-react": "^7.10.4",
    "@babel/preset-typescript": "^7.21.5",
    "@babel/runtime": "^7.20.0",
    "@babel/traverse": "^7.22.20",
    "@babel/types": "^7.22.19",
    "@dword-design/eslint-plugin-import-alias": "^4.0.8",
    "@electron/notarize": "^2.1.0",
    "@jest/globals": "^29.5.0",
    "@ngneat/falso": "^7.1.1",
    "@octokit/core": "4.0.4",
    "@octokit/plugin-paginate-rest": "3.1.0",
    "@octokit/plugin-throttling": "4.1.0",
    "@react-native-community/eslint-config": "3.0.0",
    "@react-native/babel-preset": "^0.73.19",
    "@react-native/metro-config": "^0.73.3",
    "@react-navigation/devtools": "^6.0.10",
    "@storybook/addon-a11y": "^6.5.9",
    "@storybook/addon-essentials": "^7.0.0",
    "@storybook/addon-react-native-web": "0.0.19--canary.37.cb55428.0",
    "@storybook/addons": "^6.5.9",
    "@storybook/builder-webpack5": "^6.5.10",
    "@storybook/manager-webpack5": "^6.5.10",
    "@storybook/react": "^6.5.9",
    "@storybook/theming": "^6.5.9",
    "@svgr/webpack": "^6.0.0",
    "@testing-library/jest-native": "5.4.1",
    "@testing-library/react-native": "11.5.1",
    "@trivago/prettier-plugin-sort-imports": "^4.2.0",
    "@types/canvas-size": "^1.2.2",
    "@types/concurrently": "^7.0.0",
    "@types/jest": "^29.5.2",
    "@types/jest-when": "^3.5.2",
    "@types/js-yaml": "^4.0.5",
    "@types/lodash": "^4.14.195",
    "@types/mapbox-gl": "^2.7.13",
    "@types/node": "^20.11.5",
    "@types/pusher-js": "^5.1.0",
    "@types/react": "18.2.45",
    "@types/react-beautiful-dnd": "^13.1.4",
    "@types/react-collapse": "^5.0.1",
    "@types/react-dom": "^18.2.4",
    "@types/react-test-renderer": "^18.0.0",
    "@types/semver": "^7.5.4",
    "@types/setimmediate": "^1.0.2",
    "@types/underscore": "^1.11.5",
    "@typescript-eslint/eslint-plugin": "^6.13.2",
    "@typescript-eslint/parser": "^6.13.2",
    "@vercel/ncc": "0.38.1",
    "@welldone-software/why-did-you-render": "7.0.1",
    "ajv-cli": "^5.0.0",
    "babel-eslint": "^10.1.0",
    "babel-jest": "29.4.1",
    "babel-loader": "^9.1.3",
    "babel-plugin-module-resolver": "^5.0.0",
    "babel-plugin-react-native-web": "^0.18.7",
    "babel-plugin-transform-class-properties": "^6.24.1",
    "babel-plugin-transform-remove-console": "^6.9.4",
    "clean-webpack-plugin": "^3.0.0",
    "concurrently": "^5.3.0",
    "copy-webpack-plugin": "^6.4.1",
    "css-loader": "^6.7.2",
    "diff-so-fancy": "^1.3.0",
    "dotenv": "^16.0.3",
    "electron": "^26.6.8",
    "electron-builder": "24.6.4",
    "eslint": "^7.6.0",
    "eslint-config-airbnb-typescript": "^17.1.0",
    "eslint-config-expensify": "^2.0.43",
    "eslint-config-prettier": "^8.8.0",
    "eslint-plugin-import": "^2.29.1",
    "eslint-plugin-jest": "^24.1.0",
    "eslint-plugin-jsdoc": "^46.2.6",
    "eslint-plugin-jsx-a11y": "^6.6.1",
    "eslint-plugin-react-hooks": "^4.6.0",
    "eslint-plugin-react-native-a11y": "^3.3.0",
    "eslint-plugin-storybook": "^0.5.13",
    "eslint-plugin-you-dont-need-lodash-underscore": "^6.12.0",
    "html-webpack-plugin": "^5.5.0",
    "jest": "29.4.1",
    "jest-circus": "29.4.1",
    "jest-cli": "29.4.1",
    "jest-environment-jsdom": "^29.4.1",
    "jest-transformer-svg": "^2.0.1",
    "memfs": "^4.6.0",
    "onchange": "^7.1.0",
    "portfinder": "^1.0.28",
    "prettier": "^2.8.8",
    "pusher-js-mock": "^0.3.3",
    "react-native-clean-project": "^4.0.0-alpha4.0",
    "react-native-performance-flipper-reporter": "^2.0.0",
    "react-test-renderer": "18.2.0",
    "reassure": "^0.10.1",
    "setimmediate": "^1.0.5",
    "shellcheck": "^1.1.0",
    "style-loader": "^2.0.0",
    "time-analytics-webpack-plugin": "^0.1.17",
    "ts-node": "^10.9.2",
    "type-fest": "^3.12.0",
    "typescript": "^5.3.2",
    "wait-port": "^0.2.9",
    "webpack": "^5.76.0",
    "webpack-bundle-analyzer": "^4.5.0",
    "webpack-cli": "^4.10.0",
    "webpack-dev-server": "^4.9.3",
    "webpack-merge": "^5.8.0",
    "yaml": "^2.2.1"
  },
  "overrides": {
    "react-native": "$react-native",
    "expo": "$expo",
    "react-native-svg": "$react-native-svg"
  },
  "expo": {
    "autolinking": {
      "exclude": [
        "expo-constants",
        "expo-file-system",
        "expo-font",
        "@react-native-google-signin/google-signin",
        "expo-keep-awake"
      ]
    }
  },
  "electronmon": {
    "patterns": [
      "!node_modules",
      "!node_modules/**/*",
      "!**/*.map",
      "!ios/**",
      "!android/**",
      "*.test.*",
      "*.spec.*"
    ]
  },
  "engines": {
    "node": "20.10.0",
    "npm": "10.2.3"
  }
}<|MERGE_RESOLUTION|>--- conflicted
+++ resolved
@@ -59,11 +59,7 @@
   },
   "dependencies": {
     "@dotlottie/react-player": "^1.6.3",
-<<<<<<< HEAD
     "@expensify/react-native-live-markdown": "0.1.5",
-=======
-    "@expensify/react-native-live-markdown": "git+ssh://git@github.com/Expensify/react-native-live-markdown.git#2ed4240336e50abb4a7fa9ff6a3c180f8bc9ce5b",
->>>>>>> c3555edd
     "@expo/metro-runtime": "~3.1.1",
     "@formatjs/intl-datetimeformat": "^6.10.0",
     "@formatjs/intl-getcanonicallocales": "^2.2.0",
