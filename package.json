--- conflicted
+++ resolved
@@ -115,12 +115,8 @@
     "react-native-key-command": "^1.0.1",
     "react-native-localize": "^2.2.6",
     "react-native-modal": "^13.0.0",
-<<<<<<< HEAD
-    "react-native-onyx": "1.0.50",
+    "react-native-onyx": "1.0.51",
     "react-native-pager-view": "^6.2.0",
-=======
-    "react-native-onyx": "1.0.51",
->>>>>>> 9b205fbb
     "react-native-pdf": "^6.6.2",
     "react-native-performance": "^4.0.0",
     "react-native-permissions": "^3.0.1",
