{
  "name": "new.expensify",
  "version": "9.2.31-0",
  "author": "Expensify, Inc.",
  "homepage": "https://new.expensify.com",
  "description": "New Expensify is the next generation of Expensify: a reimagination of payments based atop a foundation of chat.",
  "license": "MIT",
  "private": true,
  "scripts": {
    "i-standalone": "STANDALONE_NEW_DOT=true npm i",
    "install-standalone": "STANDALONE_NEW_DOT=true npm install",
    "configure-mapbox": "./scripts/setup-mapbox-sdk-walkthrough.sh",
    "setupNewDotWebForEmulators": "./scripts/setup-newdot-web-emulators.sh",
    "startAndroidEmulator": "./scripts/start-android.sh",
    "postinstall": "./scripts/postInstall.sh",
    "clean": "./scripts/clean.sh",
    "clean-standalone": "STANDALONE_NEW_DOT=true ./scripts/clean.sh",
    "android": "./scripts/set-pusher-suffix.sh && ./scripts/run-build.sh --android",
    "android-standalone": "./scripts/set-pusher-suffix.sh && STANDALONE_NEW_DOT=true ./scripts/run-build.sh --android",
    "ios": "./scripts/set-pusher-suffix.sh && ./scripts/run-build.sh --ios",
    "ios-standalone": "./scripts/set-pusher-suffix.sh && STANDALONE_NEW_DOT=true ./scripts/run-build.sh --ios",
    "pod-install": "./scripts/pod-install.sh",
    "pod-install-standalone": "STANDALONE_NEW_DOT=true ./scripts/pod-install.sh",
    "ipad": "concurrently \"./scripts/run-build.sh --ipad\"",
    "ipad-standalone": "concurrently \"STANDALONE_NEW_DOT=true ./scripts/run-build.sh --ipad\"",
    "ipad-sm": "concurrently \"./scripts/run-build.sh --ipad-sm\"",
    "ipad-sm-standalone": "concurrently \"STANDALONE_NEW_DOT=true ./scripts/run-build.sh --ipad-sm\"",
    "start": "npx rock start",
    "web": "./scripts/set-pusher-suffix.sh && concurrently npm:web-proxy npm:web-server",
    "web-proxy": "ts-node web/proxy.ts",
    "web-server": "./scripts/start-dev-with-auto-restart.sh",
    "build": "webpack --config config/webpack/webpack.common.ts --env file=.env.production && ts-node ./scripts/combine-web-sourcemaps.ts",
    "build-staging": "webpack --config config/webpack/webpack.common.ts --env file=.env.staging && ts-node ./scripts/combine-web-sourcemaps.ts",
    "build-adhoc": "webpack --config config/webpack/webpack.common.ts --env file=.env.adhoc && ts-node ./scripts/combine-web-sourcemaps.ts",
    "desktop": "./scripts/set-pusher-suffix.sh && ts-node desktop/start.ts",
    "desktop-build": "./scripts/build-desktop.sh production",
    "desktop-build-staging": "./scripts/build-desktop.sh staging",
    "createDocsRoutes": "ts-node .github/scripts/createDocsRoutes.ts",
    "detectRedirectCycle": "ts-node .github/scripts/detectRedirectCycle.ts",
    "desktop-build-adhoc": "./scripts/build-desktop.sh adhoc",
    "ios-build": "bundle exec fastlane ios build_unsigned",
    "ios-hybrid-build": "bundle exec fastlane ios build_unsigned_hybrid",
    "android-build": "bundle exec fastlane android build_local",
    "android-hybrid-build": "bundle exec fastlane android build_local_hybrid",
    "test": "TZ=utc NODE_OPTIONS=--experimental-vm-modules jest",
    "test:verbose": "TZ=utc NODE_OPTIONS=--experimental-vm-modules JEST_VERBOSE=true jest",
    "test:debug": "TZ=utc NODE_OPTIONS='--inspect-brk --experimental-vm-modules' jest --runInBand",
    "perf-test": "NODE_OPTIONS=--experimental-vm-modules npx reassure",
    "typecheck": "NODE_OPTIONS=--max_old_space_size=8192 tsc",
    "lint": "NODE_OPTIONS=--max_old_space_size=8192 eslint . --max-warnings=242 --cache --cache-location=node_modules/.cache/eslint",
    "lint-changed": "NODE_OPTIONS=--max_old_space_size=8192 ./scripts/lintChanged.sh",
    "lint-watch": "npx eslint-watch --watch --changed",
    "shellcheck": "./scripts/shellCheck.sh",
    "prettier": "prettier --write .",
    "prettier-changed": "prettier --write --ignore-unknown $(git diff --diff-filter=AMR --name-only origin/main HEAD)",
    "prettier-watch": "onchange \"**/*.{js,mjs,ts,tsx}\" -- prettier --write --ignore-unknown {{changed}}",
    "print-version": "echo $npm_package_version",
    "storybook": "storybook dev -p 6006",
    "storybook-build": "ENV=production storybook build -o dist/docs",
    "storybook-build-staging": "ENV=staging storybook build -o dist/docs",
    "gh-actions-build": "./.github/scripts/buildActions.sh",
    "gh-actions-validate": "./.github/scripts/validateActionsAndWorkflows.sh",
    "analyze-packages": "ANALYZE_BUNDLE=true webpack --config config/webpack/webpack.common.ts --env file=.env.production",
    "symbolicate:android": "npx metro-symbolicate android/app/build/generated/sourcemaps/react/release/index.android.bundle.map",
    "symbolicate:ios": "npx metro-symbolicate main.jsbundle.map",
    "symbolicate-release:ios": "./scripts/release-profile.ts --platform=ios",
    "symbolicate-release:android": "./scripts/release-profile.ts --platform=android",
    "symbolicate-release:web": "./scripts/release-profile.ts --platform=web",
    "symbolicate-profile": "./scripts/symbolicate-profile.ts",
    "combine-web-sourcemaps": "./scripts/combine-web-sourcemaps.ts",
    "test:e2e": "ts-node tests/e2e/testRunner.ts --config ./config.local.ts",
    "test:e2e:dev": "ts-node tests/e2e/testRunner.ts --config ./config.dev.ts",
    "gh-actions-unused-styles": "npx ts-node scripts/findUnusedStyles.ts",
    "setup-https": "mkcert -install && mkcert -cert-file config/webpack/certificate.pem -key-file config/webpack/key.pem dev.new.expensify.com localhost 127.0.0.1",
    "e2e-test-runner-build": "node --max-old-space-size=8192 node_modules/.bin/ncc build tests/e2e/testRunner.ts -o tests/e2e/dist/",
    "react-compiler-compliance-check": "ts-node scripts/react-compiler-compliance-check.ts",
    "generate-search-parser": "peggy --format es -o src/libs/SearchParser/searchParser.js src/libs/SearchParser/searchParser.peggy src/libs/SearchParser/baseRules.peggy",
    "generate-autocomplete-parser": "peggy --format es -o src/libs/SearchParser/autocompleteParser.js src/libs/SearchParser/autocompleteParser.peggy src/libs/SearchParser/baseRules.peggy && ./scripts/parser-workletization.sh src/libs/SearchParser/autocompleteParser.js",
    "web:dist": "concurrently \"npm:web-proxy\" \"http-server ./dist --cors --port 8080 -P http://localhost:9000\"",
    "octokit": "cd scripts && npx ts-node -i -e \"$(cat ./octokit.ts)\"",
    "compress-svg": "npx ts-node scripts/compressSvg.ts --dir assets/images"
  },
  "dependencies": {
    "@babel/runtime": "^7.25.0",
    "@dnd-kit/core": "^6.3.1",
    "@dnd-kit/modifiers": "^9.0.0",
    "@dnd-kit/sortable": "^10.0.0",
    "@dotlottie/react-player": "^1.6.3",
    "@expensify/nitro-utils": "file:./modules/ExpensifyNitroUtils",
    "@expensify/react-native-background-task": "file:./modules/background-task",
    "@expensify/react-native-hybrid-app": "file:./modules/hybrid-app",
    "@expensify/react-native-live-markdown": "0.1.307",
    "@expensify/react-native-wallet": "0.1.11",
    "@expo/metro-runtime": "^5.0.4",
    "@firebase/app": "^0.13.2",
    "@firebase/performance": "^0.6.8",
    "@formatjs/intl-listformat": "^7.5.7",
    "@formatjs/intl-locale": "^4.0.0",
    "@formatjs/intl-numberformat": "^8.10.3",
    "@formatjs/intl-pluralrules": "^5.2.14",
    "@fullstory/browser": "^2.0.6",
    "@fullstory/react-native": "^1.7.6",
    "@gorhom/portal": "^1.0.14",
    "@invertase/react-native-apple-authentication": "^2.2.2",
    "@noble/ed25519": "^3.0.0",
    "@noble/hashes": "^2.0.0",
    "@onfido/react-native-sdk": "15.1.0",
    "@pusher/pusher-websocket-react-native": "^1.3.1",
    "@react-native-camera-roll/camera-roll": "7.4.0",
    "@react-native-clipboard/clipboard": "^1.15.0",
    "@react-native-community/geolocation": "3.3.0",
    "@react-native-community/netinfo": "11.2.1",
    "@react-native-documents/picker": "^10.1.3",
    "@react-native-firebase/analytics": "^22.2.1",
    "@react-native-firebase/app": "^22.2.1",
    "@react-native-firebase/crashlytics": "^22.2.1",
    "@react-native-firebase/perf": "^22.2.1",
    "@react-native-google-signin/google-signin": "^10.0.1",
    "@react-native-picker/picker": "2.11.2",
    "@react-navigation/material-top-tabs": "7.2.13",
    "@react-navigation/native": "7.1.10",
    "@react-navigation/native-stack": "7.3.14",
    "@react-navigation/stack": "7.3.3",
    "@react-ng/bounds-observer": "^0.2.1",
    "@rnmapbox/maps": "10.1.44",
    "@shopify/flash-list": "2.0.3",
    "@ua/react-native-airship": "~24.4.0",
    "array.prototype.tosorted": "^1.1.4",
    "awesome-phonenumber": "^5.4.0",
    "babel-polyfill": "^6.26.0",
    "canvas-size": "^1.2.6",
    "core-js": "^3.32.0",
    "date-fns": "^4.1.0",
    "date-fns-tz": "^3.2.0",
    "dom-serializer": "^0.2.2",
    "domhandler": "^5.0.3",
    "expensify-common": "2.0.160",
    "expo": "53.0.11",
    "expo-asset": "^11.1.2",
    "expo-av": "^15.1.5",
    "expo-font": "^13.0.4",
    "expo-image": "3.0.8",
    "expo-image-manipulator": "^13.1.5",
    "expo-modules-core": "2.4.0",
    "expo-secure-store": "~14.2.4",
    "fast-equals": "^5.2.2",
    "focus-trap-react": "^11.0.3",
    "group-ib-fp": "file:modules/group-ib-fp",
    "heic-to": "^1.1.13",
    "howler": "^2.2.4",
    "htmlparser2": "10.0.0",
    "idb-keyval": "^6.2.1",
    "jszip": "^3.10.1",
    "lodash-es": "4.17.21",
    "lottie-react-native": "6.5.1",
    "mapbox-gl": "^2.15.0",
    "onfido-sdk-ui": "14.53.1",
    "pako": "^2.1.0",
    "process": "^0.11.10",
    "pusher-js": "8.3.0",
    "react": "19.0.0",
    "react-collapse": "^5.1.0",
    "react-content-loader": "^7.0.0",
    "react-dom": "19.0.0",
    "react-error-boundary": "^4.0.11",
    "react-fast-pdf": "^1.0.29",
    "react-is": "^18.3.1",
    "react-map-gl": "^7.1.3",
    "react-native": "0.79.2",
    "react-native-advanced-input-mask": "1.4.6",
    "react-native-android-location-enabler": "^3.0.1",
    "react-native-app-logs": "0.3.1",
    "react-native-blob-util": "0.22.2",
    "react-native-collapsible": "^1.6.2",
    "react-native-config": "1.5.3",
    "react-native-device-info": "10.3.1",
    "react-native-draggable-flatlist": "^4.0.3",
    "react-native-fs": "^2.20.0",
    "react-native-gesture-handler": "2.28.0",
    "react-native-get-random-values": "^1.11.0",
    "react-native-google-places-autocomplete": "2.5.6",
    "react-native-haptic-feedback": "^2.3.3",
    "react-native-image-picker": "^7.1.2",
    "react-native-image-size": "git+https://github.com/Expensify/react-native-image-size#cb392140db4953a283590d7cf93b4d0461baa2a9",
    "react-native-key-command": "1.0.14",
    "react-native-keyboard-controller": "1.18.5",
    "react-native-launch-arguments": "^4.0.2",
    "react-native-localize": "^2.2.6",
    "react-native-nitro-modules": "0.29.4",
    "react-native-nitro-sqlite": "9.1.11",
    "react-native-onyx": "3.0.3",
    "react-native-pager-view": "6.9.1",
    "react-native-pdf": "7.0.1",
    "react-native-performance": "^5.1.4",
    "react-native-permissions": "^5.4.0",
    "react-native-picker-select": "git+https://github.com/Expensify/react-native-picker-select.git#07d60d78d4772d47afd7a744940fc6b6d1881806",
    "react-native-plaid-link-sdk": "12.5.3",
    "react-native-qrcode-svg": "6.3.14",
    "react-native-reanimated": "3.19.1",
    "react-native-release-profiler": "^0.4.1",
    "react-native-render-html": "6.3.1",
    "react-native-safe-area-context": "5.4.0",
    "react-native-screens": "4.15.4",
    "react-native-share": "11.0.2",
    "react-native-sound": "^0.11.2",
    "react-native-svg": "15.12.1",
    "react-native-tab-view": "^4.1.0",
    "react-native-url-polyfill": "^2.0.0",
    "react-native-view-shot": "4.0.0",
    "react-native-vision-camera": "^4.7.2",
    "react-native-web": "0.20.0",
    "react-native-webview": "13.13.1",
    "react-plaid-link": "3.3.2",
    "react-web-config": "^1.0.0",
    "react-webcam": "^7.1.1",
    "xlsx": "^0.18.5"
  },
  "devDependencies": {
    "@actions/core": "1.10.0",
    "@actions/github": "5.1.1",
    "@babel/core": "^7.25.2",
    "@babel/parser": "^7.22.16",
    "@babel/plugin-proposal-class-properties": "^7.12.1",
    "@babel/plugin-proposal-export-namespace-from": "^7.18.9",
    "@babel/plugin-proposal-private-methods": "^7.18.6",
    "@babel/plugin-proposal-private-property-in-object": "^7.21.11",
    "@babel/plugin-transform-class-properties": "^7.25.4",
    "@babel/plugin-transform-export-namespace-from": "^7.27.1",
    "@babel/preset-env": "^7.25.3",
    "@babel/preset-flow": "^7.12.13",
    "@babel/preset-react": "^7.10.4",
    "@babel/preset-typescript": "^7.21.5",
    "@babel/traverse": "^7.22.20",
    "@babel/types": "^7.22.19",
    "@callstack/reassure-compare": "^1.0.0-rc.4",
    "@dword-design/eslint-plugin-import-alias": "^5.0.0",
    "@electron/notarize": "^2.5.0",
    "@fullstory/babel-plugin-annotate-react": "^2.3.2",
    "@fullstory/babel-plugin-react-native": "^1.4.0",
    "@jest/globals": "^29.7.0",
    "@ngneat/falso": "^7.1.1",
    "@octokit/core": "4.0.4",
    "@octokit/plugin-paginate-rest": "3.1.0",
    "@octokit/plugin-throttling": "4.1.0",
    "@octokit/webhooks-types": "^7.5.1",
    "@perf-profiler/profiler": "^0.10.10",
    "@perf-profiler/reporter": "^0.9.0",
    "@perf-profiler/types": "^0.8.0",
    "@pmmmwh/react-refresh-webpack-plugin": "^0.5.15",
    "@react-native-community/cli": "18.0.0",
    "@react-native-community/cli-platform-android": "18.0.0",
    "@react-native-community/cli-platform-ios": "18.0.0",
    "@react-native/babel-preset": "0.79.2",
    "@react-native/metro-config": "0.79.2",
    "@react-navigation/devtools": "^6.0.10",
    "@rock-js/platform-android": "0.9.0",
    "@rock-js/platform-ios": "0.9.0",
    "@rock-js/plugin-metro": "0.9.0",
    "@rock-js/provider-github": "0.9.0",
    "@storybook/addon-a11y": "^8.6.9",
    "@storybook/addon-essentials": "^8.6.9",
    "@storybook/addon-webpack5-compiler-babel": "^3.0.5",
    "@storybook/cli": "^8.6.14",
    "@storybook/manager-api": "^8.6.9",
    "@storybook/react": "^8.6.9",
    "@storybook/react-webpack5": "^8.6.9",
    "@storybook/theming": "^8.6.9",
    "@svgr/webpack": "^6.0.0",
    "@testing-library/react-native": "13.2.0",
    "@trivago/prettier-plugin-sort-imports": "^4.2.0",
    "@types/base-64": "^1.0.2",
    "@types/canvas-size": "^1.2.2",
    "@types/concurrently": "^7.0.0",
    "@types/howler": "^2.2.12",
    "@types/jest": "^29.5.14",
    "@types/jest-when": "^3.5.2",
    "@types/js-yaml": "^4.0.5",
    "@types/lodash-es": "4.17.12",
    "@types/mapbox-gl": "^2.7.13",
    "@types/mime-db": "^1.43.5",
    "@types/node": "^20.11.5",
    "@types/pako": "^2.0.3",
    "@types/pusher-js": "^5.1.0",
    "@types/react": "^19.0.0",
    "@types/react-collapse": "^5.0.1",
    "@types/react-dom": "^19.0.0",
    "@types/react-is": "^18.3.0",
    "@types/react-native-web": "^0.0.0",
    "@types/react-test-renderer": "^19.0.0",
    "@types/semver": "^7.5.4",
    "@types/setimmediate": "^1.0.2",
    "@types/webpack": "^5.28.5",
    "@types/webpack-bundle-analyzer": "^4.7.0",
    "@vercel/ncc": "0.38.1",
    "@vue/preload-webpack-plugin": "^2.0.0",
    "@welldone-software/why-did-you-render": "7.0.1",
    "ajv-cli": "^5.0.0",
    "babel-jest": "29.7.0",
    "babel-loader": "^9.1.3",
    "babel-plugin-module-resolver": "^5.0.0",
    "babel-plugin-react-compiler": "^19.0.0-beta-ebf51a3-20250411",
    "babel-plugin-react-native-web": "^0.18.7",
    "babel-plugin-transform-remove-console": "^6.9.4",
    "clean-webpack-plugin": "^4.0.0",
    "concurrently": "^8.2.2",
    "copy-webpack-plugin": "^10.1.0",
    "css-loader": "^6.7.2",
    "csv-parse": "^5.5.5",
    "csv-writer": "^1.6.0",
    "diff-so-fancy": "^1.3.0",
    "dotenv": "^16.0.3",
    "electron": "^37.6.0",
    "electron-builder": "25.0.0",
    "eslint": "^9.36.0",
    "eslint-config-airbnb-typescript": "^18.0.0",
    "eslint-config-expensify": "2.0.91",
    "eslint-config-prettier": "^9.1.0",
    "eslint-plugin-jest": "^29.0.1",
    "eslint-plugin-jsdoc": "^60.7.0",
    "eslint-plugin-lodash": "^7.4.0",
    "eslint-plugin-react-compiler": "^19.0.0-beta-8a03594-20241020",
    "eslint-plugin-react-native-a11y": "^3.3.0",
    "eslint-plugin-storybook": "^0.12.0",
    "eslint-plugin-testing-library": "^7.11.0",
    "eslint-plugin-you-dont-need-lodash-underscore": "^6.14.0",
    "glob": "^10.3.0",
    "googleapis": "^144.0.0",
    "html-webpack-plugin": "^5.5.0",
    "http-server": "^14.1.1",
    "jest": "29.7.0",
    "jest-circus": "29.7.0",
    "jest-cli": "29.7.0",
    "jest-environment-jsdom": "^29.7.0",
    "jest-expo": "53.0.10",
    "jest-transformer-svg": "^2.0.1",
    "jest-when": "^3.5.2",
    "link": "^2.1.1",
    "memfs": "^4.6.0",
    "mini-css-extract-plugin": "^2.9.4",
    "nitrogen": "0.29.4",
    "onchange": "^7.1.0",
    "openai": "5.5.1",
    "patch-package": "^8.1.0-canary.1",
    "peggy": "^4.0.3",
    "portfinder": "^1.0.28",
    "prettier": "3.5.3",
    "react-compiler-healthcheck": "^19.0.0-beta-8a03594-20241020",
    "react-compiler-runtime": "^19.0.0-beta-8a03594-20241020",
    "react-native-clean-project": "^4.0.0-alpha4.0",
    "react-refresh": "^0.14.2",
    "react-test-renderer": "19.0.0",
    "reassure": "^1.0.0-rc.4",
    "rock": "0.9.0",
    "semver": "7.5.2",
    "setimmediate": "^1.0.5",
    "shellcheck": "^1.1.0",
    "source-map": "^0.7.4",
    "storybook": "^8.6.9",
    "style-loader": "^2.0.0",
    "svgo": "^4.0.0",
    "time-analytics-webpack-plugin": "^0.1.17",
    "ts-jest": "^29.2.5",
    "ts-node": "^10.9.2",
    "tsconfig-paths": "^4.2.0",
    "type-fest": "4.35.0",
    "typescript": "^5.9.2",
    "typescript-eslint": "^8.45.0",
    "wait-port": "^0.2.9",
    "webpack": "^5.94.0",
    "webpack-bundle-analyzer": "^4.5.0",
    "webpack-cli": "^5.0.4",
    "webpack-dev-server": "^5.2.1",
    "webpack-merge": "^5.8.0"
  },
  "overrides": {
    "braces": "3.0.3",
    "yargs": "17.7.2",
    "yargs-parser": "21.1.1",
    "ws": "8.17.1",
    "micromatch": "4.0.8",
    "json5": "2.2.2",
    "loader-utils": "2.0.4",
    "follow-redirects": "1.15.6",
    "fast-xml-parser": "4.4.1",
    "express": "4.20.0",
    "elliptic": "6.5.7",
    "fast-json-patch": "3.1.1",
    "webpack": "^5.94.0",
    "@blakeembrey/template": "1.2.0",
    "body-parser": "1.20.3",
    "path-to-regexp": "0.1.10",
    "send": "0.19.0",
    "regexpu-core": "5.3.2",
    "react": "19.0.0",
<<<<<<< HEAD
    "expo": "53.0.7",
    "react-dom": "19.0.0",
    "eslint-config-airbnb-typescript": {
      "@typescript-eslint/eslint-plugin": "^8.45.0",
      "@typescript-eslint/parser": "^8.45.0",
      "eslint": "^9.36.0",
      "eslint-config-airbnb-base": "npm:eslint-config-expensify@2.0.91"
    },
    "eslint-plugin-react-native-a11y": {
      "eslint": "^9.36.0"
    }
=======
    "react-dom": "19.0.0"
>>>>>>> 5c277297
  },
  "expo": {
    "autolinking": {
      "exclude": [
        "expo-file-system",
        "@react-native-google-signin/google-signin",
        "expo-keep-awake"
      ]
    }
  },
  "electronmon": {
    "patterns": [
      "!src/**",
      "!ios/**",
      "!android/**",
      "!tests/**",
      "*.test.*"
    ]
  },
  "engines": {
    "node": "20.19.4",
    "npm": "10.8.2"
  }
}<|MERGE_RESOLUTION|>--- conflicted
+++ resolved
@@ -392,8 +392,6 @@
     "send": "0.19.0",
     "regexpu-core": "5.3.2",
     "react": "19.0.0",
-<<<<<<< HEAD
-    "expo": "53.0.7",
     "react-dom": "19.0.0",
     "eslint-config-airbnb-typescript": {
       "@typescript-eslint/eslint-plugin": "^8.45.0",
@@ -404,9 +402,6 @@
     "eslint-plugin-react-native-a11y": {
       "eslint": "^9.36.0"
     }
-=======
-    "react-dom": "19.0.0"
->>>>>>> 5c277297
   },
   "expo": {
     "autolinking": {
