--- conflicted
+++ resolved
@@ -128,11 +128,7 @@
     "react-native-image-pan-zoom": "^2.1.12",
     "react-native-image-picker": "^5.1.0",
     "react-native-image-size": "git+https://github.com/Expensify/react-native-image-size#8393b7e58df6ff65fd41f60aee8ece8822c91e2b",
-<<<<<<< HEAD
-    "react-native-key-command": "^1.0.4",
-=======
     "react-native-key-command": "^1.0.5",
->>>>>>> 48422821
     "react-native-linear-gradient": "^2.8.1",
     "react-native-localize": "^2.2.6",
     "react-native-modal": "^13.0.0",
