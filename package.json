{
  "name": "new.expensify",
  "version": "1.3.29-9",
  "author": "Expensify, Inc.",
  "homepage": "https://new.expensify.com",
  "description": "New Expensify is the next generation of Expensify: a reimagination of payments based atop a foundation of chat.",
  "license": "MIT",
  "private": true,
  "scripts": {
    "postinstall": "scripts/postInstall.sh",
    "clean": "npx react-native clean-project-auto",
    "android": "scripts/set-pusher-suffix.sh && npx react-native run-android --port=8083",
    "ios": "scripts/set-pusher-suffix.sh && npx react-native run-ios --port=8082",
    "ipad": "concurrently \"npx react-native run-ios --port=8082 --simulator=\"iPad Pro (12.9-inch) (4th generation)\"\"",
    "ipad-sm": "concurrently \"npx react-native run-ios --port=8082 --simulator=\"iPad Pro (9.7-inch)\"\"",
    "start": "npx react-native start",
    "web": "scripts/set-pusher-suffix.sh && concurrently npm:web-proxy npm:web-server",
    "web-proxy": "node web/proxy.js",
    "web-server": "webpack-dev-server --open --config config/webpack/webpack.dev.js",
    "build": "webpack --config config/webpack/webpack.common.js --env envFile=.env.production",
    "build-staging": "webpack --config config/webpack/webpack.common.js --env envFile=.env.staging",
    "build-adhoc": "webpack --config config/webpack/webpack.common.js --env envFile=.env.adhoc",
    "desktop": "scripts/set-pusher-suffix.sh && node desktop/start.js",
    "desktop-build": "scripts/build-desktop.sh production",
    "desktop-build-staging": "scripts/build-desktop.sh staging",
    "createDocsRoutes": "node .github/scripts/createDocsRoutes.js",
    "desktop-build-adhoc": "scripts/build-desktop.sh adhoc",
    "ios-build": "fastlane ios build",
    "android-build": "fastlane android build",
    "android-build-e2e": "bundle exec fastlane android build_e2e",
    "test": "TZ=utc jest",
    "lint": "eslint . --max-warnings=0 --cache --cache-location=node_modules/.cache/eslint",
    "lint-changed": "eslint --fix $(git diff --diff-filter=AM --name-only main -- \"*.js\")",
    "lint-watch": "npx eslint-watch --watch --changed",
    "shellcheck": "./scripts/shellCheck.sh",
    "prettier": "prettier --write .",
    "prettier-watch": "onchange \"**/*.js\" -- prettier --write --ignore-unknown {{changed}}",
    "print-version": "echo $npm_package_version",
    "storybook": "start-storybook -p 6006",
    "storybook-build": "build-storybook -o dist/docs",
    "gh-actions-build": "./.github/scripts/buildActions.sh",
    "gh-actions-validate": "./.github/scripts/validateActionsAndWorkflows.sh",
    "analyze-packages": "ANALYZE_BUNDLE=true webpack --config config/webpack/webpack.common.js --env envFile=.env.production",
    "symbolicate:android": "npx metro-symbolicate android/app/build/generated/sourcemaps/react/release/index.android.bundle.map",
    "symbolicate:ios": "npx metro-symbolicate main.jsbundle.map",
    "test:e2e": "node tests/e2e/testRunner.js --development"
  },
  "dependencies": {
    "@expensify/react-native-web": "0.18.15",
    "@formatjs/intl-getcanonicallocales": "^2.2.0",
    "@formatjs/intl-listformat": "^7.2.2",
    "@formatjs/intl-locale": "^3.3.0",
    "@formatjs/intl-numberformat": "^8.5.0",
    "@formatjs/intl-pluralrules": "^5.2.2",
    "@gorhom/portal": "^1.0.14",
    "@oguzhnatly/react-native-image-manipulator": "github:Expensify/react-native-image-manipulator#5cdae3d4455b03a04c57f50be3863e2fe6c92c52",
    "@onfido/react-native-sdk": "7.4.0",
    "@react-native-async-storage/async-storage": "^1.17.10",
    "@react-native-camera-roll/camera-roll": "5.4.0",
    "@react-native-community/clipboard": "^1.5.1",
    "@react-native-community/datetimepicker": "^3.5.2",
    "@react-native-community/netinfo": "^9.3.10",
    "@react-native-community/progress-bar-android": "^1.0.4",
    "@react-native-community/progress-view": "^1.2.3",
    "@react-native-firebase/analytics": "^12.3.0",
    "@react-native-firebase/app": "^12.3.0",
    "@react-native-firebase/crashlytics": "^12.3.0",
    "@react-native-firebase/perf": "^12.3.0",
    "@react-native-picker/picker": "^2.4.3",
    "@react-navigation/native": "6.1.6",
    "@react-navigation/stack": "6.3.16",
    "@react-ng/bounds-observer": "^0.2.1",
    "@ua/react-native-airship": "^15.2.6",
    "awesome-phonenumber": "^5.4.0",
    "babel-plugin-transform-remove-console": "^6.9.4",
    "babel-polyfill": "^6.26.0",
    "dom-serializer": "^0.2.2",
    "domhandler": "^4.3.0",
    "expensify-common": "git+ssh://git@github.com/Expensify/expensify-common.git#f9985d572c772757885ff59ea5c82b1050c6b3f7",
    "fbjs": "^3.0.2",
    "htmlparser2": "^7.2.0",
    "jest-when": "^3.5.2",
    "localforage": "^1.10.0",
    "localforage-removeitems": "^1.4.0",
    "lodash": "4.17.21",
    "lottie-react-native": "^5.1.6",
    "metro-config": "^0.71.3",
    "moment": "^2.29.4",
    "moment-timezone": "^0.5.31",
    "onfido-sdk-ui": "12.2.1",
    "process": "^0.11.10",
    "prop-types": "^15.7.2",
    "pusher-js": "7.4.0",
    "react": "18.2.0",
    "react-collapse": "^5.1.0",
    "react-content-loader": "^6.1.0",
    "react-dom": "18.1.0",
    "react-native": "https://github.com/fabioh8010/react-native/releases/download/expensify-fix-3-v0.72.0-rc.1-alpha.0/react-native-0.72.0-alpha.fabio-fix-3.tgz",
    "react-native-blob-util": "^0.17.3",
    "react-native-collapsible": "^1.6.0",
    "react-native-config": "^1.4.5",
    "react-native-dev-menu": "^4.1.1",
    "react-native-device-info": "^10.3.0",
    "react-native-document-picker": "^8.0.0",
    "react-native-fast-image": "^8.6.3",
    "react-native-fs": "^2.20.0",
    "react-native-gesture-handler": "2.9.0",
    "react-native-google-places-autocomplete": "git+https://github.com/Expensify/react-native-google-places-autocomplete.git#6f436a06a3018cb49750bb110b89df75f6a865d5",
    "react-native-haptic-feedback": "^1.13.0",
    "react-native-image-pan-zoom": "^2.1.12",
    "react-native-image-picker": "^5.1.0",
    "react-native-image-size": "git+https://github.com/Expensify/react-native-image-size#6b5ab5110dc3ed554f8eafbc38d7d87c17147972",
    "react-native-key-command": "^1.0.1",
    "react-native-localize": "^2.2.6",
    "react-native-modal": "^13.0.0",
    "react-native-onyx": "1.0.43",
    "react-native-pdf": "^6.6.2",
    "react-native-performance": "^4.0.0",
    "react-native-permissions": "^3.0.1",
    "react-native-picker-select": "git+https://github.com/Expensify/react-native-picker-select.git#107b3786ae6bc155dec05c7fc5ee525d3421dc21",
    "react-native-plaid-link-sdk": "^10.0.0",
    "react-native-qrcode-svg": "^6.2.0",
    "react-native-quick-sqlite": "^8.0.0-beta.2",
    "react-native-reanimated": "^3.2.0-nightly-20230516-474ca875c",
    "react-native-render-html": "6.3.1",
    "react-native-safe-area-context": "4.4.1",
    "react-native-screens": "3.17.0",
    "react-native-svg": "^13.9.0",
    "react-native-view-shot": "^3.6.0",
    "react-native-web-lottie": "^1.4.4",
    "react-native-webview": "^11.17.2",
    "react-pdf": "5.7.2",
    "react-plaid-link": "3.3.2",
    "react-web-config": "^1.0.0",
    "save": "^2.4.0",
    "semver": "^7.3.8",
    "shim-keyboard-event-key": "^1.0.3",
    "underscore": "^1.13.1"
  },
  "devDependencies": {
    "@actions/core": "1.10.0",
    "@actions/github": "5.1.1",
    "@babel/core": "^7.11.1",
    "@babel/plugin-proposal-class-properties": "^7.12.1",
    "@babel/plugin-proposal-export-namespace-from": "^7.18.9",
    "@babel/preset-env": "^7.11.0",
    "@babel/preset-flow": "^7.12.13",
    "@babel/preset-react": "^7.10.4",
<<<<<<< HEAD
    "@babel/runtime": "^7.12.5",
=======
    "@babel/runtime": "^7.11.2",
    "@electron/notarize": "^1.2.3",
>>>>>>> 2a5aee6e
    "@octokit/core": "4.0.4",
    "@octokit/plugin-paginate-rest": "3.1.0",
    "@octokit/plugin-throttling": "4.1.0",
    "@react-native-community/eslint-config": "3.0.0",
    "@react-native/metro-config": "^0.72.1",
    "@react-navigation/devtools": "^6.0.10",
    "@storybook/addon-a11y": "^6.5.9",
    "@storybook/addon-essentials": "^6.5.9",
    "@storybook/addon-react-native-web": "0.0.19--canary.37.cb55428.0",
    "@storybook/addons": "^6.5.9",
    "@storybook/builder-webpack5": "^6.5.10",
    "@storybook/manager-webpack5": "^6.5.10",
    "@storybook/react": "^6.5.9",
    "@storybook/theming": "^6.5.9",
    "@svgr/webpack": "^6.0.0",
    "@testing-library/jest-native": "5.4.1",
    "@testing-library/react-native": "11.5.1",
    "@types/metro-config": "^0.76.1",
    "@vercel/ncc": "^0.27.0",
    "@welldone-software/why-did-you-render": "7.0.1",
    "ajv-cli": "^5.0.0",
    "babel-eslint": "^10.1.0",
    "babel-jest": "29.4.1",
    "babel-loader": "^8.1.0",
    "babel-plugin-module-resolver": "^5.0.0",
    "babel-plugin-react-native-web": "^0.18.7",
    "babel-plugin-transform-class-properties": "^6.24.1",
    "babel-plugin-transform-remove-console": "^6.9.4",
    "clean-webpack-plugin": "^3.0.0",
    "concurrently": "^5.3.0",
    "copy-webpack-plugin": "^6.4.1",
    "css-loader": "^6.7.2",
    "diff-so-fancy": "^1.3.0",
    "dotenv": "^16.0.3",
    "electron": "22.3.7",
    "electron-builder": "24.4.0",
    "eslint": "^7.6.0",
    "eslint-config-expensify": "^2.0.38",
    "eslint-config-prettier": "^8.8.0",
    "eslint-plugin-jest": "^24.1.0",
    "eslint-plugin-jsx-a11y": "^6.6.1",
    "eslint-plugin-react-hooks": "^4.6.0",
    "eslint-plugin-storybook": "^0.5.13",
    "flipper-plugin-bridgespy-client": "^0.1.9",
    "html-webpack-plugin": "^5.5.0",
    "jest": "29.4.1",
    "jest-circus": "29.4.1",
    "jest-cli": "29.4.1",
    "jest-environment-jsdom": "^29.4.1",
    "metro-react-native-babel-preset": "0.76.0",
    "mock-fs": "^4.13.0",
    "onchange": "^7.1.0",
    "portfinder": "^1.0.28",
    "prettier": "^2.8.8",
    "pusher-js-mock": "^0.3.3",
    "react-native-clean-project": "^4.0.0-alpha4.0",
    "react-native-flipper": "https://gitpkg.now.sh/facebook/flipper/react-native/react-native-flipper?9cacc9b59402550eae866e0e81e5f0c2f8203e6b",
    "react-native-performance-flipper-reporter": "^2.0.0",
    "react-native-svg-transformer": "^1.0.0",
    "react-test-renderer": "18.1.0",
    "reassure": "^0.9.0",
    "setimmediate": "^1.0.5",
    "shellcheck": "^1.1.0",
    "style-loader": "^2.0.0",
    "time-analytics-webpack-plugin": "^0.1.17",
    "wait-port": "^0.2.9",
    "webpack": "^5.76.0",
    "webpack-bundle-analyzer": "^4.5.0",
    "webpack-cli": "^4.10.0",
    "webpack-dev-server": "^4.9.3",
    "webpack-font-preload-plugin": "^1.5.0",
    "webpack-merge": "^5.8.0"
  },
  "overrides": {
    "react-native": "$react-native"
  },
  "electronmon": {
    "patterns": [
      "!node_modules",
      "!node_modules/**/*",
      "!**/*.map",
      "!ios/**",
      "!android/**",
      "*.test.*",
      "*.spec.*"
    ]
  },
  "engines": {
    "node": "16.15.1",
    "npm": "8.11.0"
  }
}<|MERGE_RESOLUTION|>--- conflicted
+++ resolved
@@ -146,12 +146,8 @@
     "@babel/preset-env": "^7.11.0",
     "@babel/preset-flow": "^7.12.13",
     "@babel/preset-react": "^7.10.4",
-<<<<<<< HEAD
     "@babel/runtime": "^7.12.5",
-=======
-    "@babel/runtime": "^7.11.2",
     "@electron/notarize": "^1.2.3",
->>>>>>> 2a5aee6e
     "@octokit/core": "4.0.4",
     "@octokit/plugin-paginate-rest": "3.1.0",
     "@octokit/plugin-throttling": "4.1.0",
