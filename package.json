--- conflicted
+++ resolved
@@ -52,11 +52,7 @@
     "workflow-test:generate": "node workflow_tests/utils/preGenerateTest.js"
   },
   "dependencies": {
-<<<<<<< HEAD
-=======
-    "@expensify/react-native-web": "0.18.15",
     "@formatjs/intl-datetimeformat": "^6.10.0",
->>>>>>> ea8dcd09
     "@formatjs/intl-getcanonicallocales": "^2.2.0",
     "@formatjs/intl-listformat": "^7.2.2",
     "@formatjs/intl-locale": "^3.3.0",
