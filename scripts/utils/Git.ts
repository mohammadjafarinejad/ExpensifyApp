<<<<<<< HEAD
import {context} from '@actions/github';
import {execSync} from 'child_process';
import GitHubUtils from '@github/libs/GithubUtils';
import {error as logError} from './Logger';

const IS_CI = process.env.CI === 'true';

const GIT_ERRORS = {
    FAILED_TO_FETCH_FROM_REMOTE: 'Failed to fetch from remote',
} as const;
=======
import {execSync, exec as execWithCallback} from 'child_process';
import {promisify} from 'util';

const exec = promisify(execWithCallback);
>>>>>>> bda97bb1

/**
 * Represents a single changed line in a git diff.
 * With -U0, only added and removed lines are present (no context).
 */
type DiffLine = {
    number: number;
    type: 'added' | 'removed';
    content: string;
};

/**
 * Represents a hunk in a git diff (a contiguous block of changes).
 */
type DiffHunk = {
    oldStart: number;
    oldCount: number;
    newStart: number;
    newCount: number;
    lines: DiffLine[];
};

/**
 * Represents a structured git diff for a single file.
 */
type FileDiff = {
    filePath: string;
    hunks: DiffHunk[];
    addedLines: Set<number>;
    removedLines: Set<number>;
    modifiedLines: Set<number>;
};

/**
 * Represents the result of a git diff operation.
 */
type DiffResult = {
    files: FileDiff[];
    hasChanges: boolean;
};

/**
 * Utility class for git operations.
 */
class Git {
    /**
     * Check if a git reference is valid.
     *
     * @param ref - The git reference to validate (branch, tag, commit hash, etc.)
     * @returns true if the reference exists, false otherwise
     */
    static isValidRef(ref: string): boolean {
        try {
            execSync(`git rev-parse --verify "${ref}"`, {
                encoding: 'utf8',
                cwd: process.cwd(),
                stdio: 'pipe', // Suppress output
            });
            return true;
        } catch (error) {
            return false;
        }
    }

    /**
     * Execute a git diff between two refs and return structured diff information.
     *
     * @param fromRef - The starting reference (commit, branch, tag, etc.)
     * @param toRef - The ending reference (defaults to working directory if not provided)
     * @param filePaths - Optional specific file path(s) to diff (relative to git repo root)
     * @returns Structured diff result with line numbers and change information
     * @throws Error when git command fails (invalid refs, not a git repo, file not found, etc.)
     */
    static diff(fromRef: string, toRef?: string, filePaths?: string | string[]): DiffResult {
        // Build git diff command (with 0 context lines for easier parsing)
        let command = `git diff -U0 ${fromRef}`;
        if (toRef) {
            command += ` ${toRef}`;
        }
        if (filePaths) {
            const pathsArray = Array.isArray(filePaths) ? filePaths : [filePaths];
            const quotedPaths = pathsArray.map((path) => `"${path}"`).join(' ');
            command += ` -- ${quotedPaths}`;
        }

        // Execute git diff with unified format - let errors bubble up
        const diffOutput = execSync(command, {
            encoding: 'utf8',
            cwd: process.cwd(),
        });

        return Git.parseDiff(diffOutput);
    }

    /**
     * Parse git diff output into structured format.
     *
     * @param diffOutput - Raw git diff output string
     * @returns Structured diff result with line numbers and change information
     */
    static parseDiff(diffOutput: string): DiffResult {
        // Parse the diff output inline
        if (!diffOutput.trim()) {
            return {
                files: [],
                hasChanges: false,
            };
        }

        const lines = diffOutput.split('\n');
        const files: FileDiff[] = [];
        let currentFile: FileDiff | null = null;
        let currentHunk: DiffHunk | null = null;

        for (const line of lines) {
            // File header: diff --git a/file b/file
            if (line.startsWith('diff --git')) {
                if (currentFile) {
                    // Push the current hunk to the current file before processing the new file
                    if (currentHunk) {
                        currentFile.hunks.push(currentHunk);
                    }
                    files.push(currentFile);
                }
                currentFile = null;
                currentHunk = null;
                continue;
            }

            // File path: +++ b/file
            if (line.startsWith('+++ b/')) {
                const diffFilePath = line.slice(6); // Remove '+++ b/'
                currentFile = {
                    filePath: diffFilePath,
                    hunks: [],
                    addedLines: new Set(),
                    removedLines: new Set(),
                    modifiedLines: new Set(),
                };
                continue;
            }

            // Hunk header: @@ -oldStart,oldCount +newStart,newCount @@
            if (line.startsWith('@@')) {
                const hunkMatch = line.match(/^@@ -(\d+)(?:,(\d+))? \+(\d+)(?:,(\d+))? @@/);
                if (hunkMatch && currentFile) {
                    if (currentHunk) {
                        currentFile.hunks.push(currentHunk);
                    }

                    const oldStart = parseInt(hunkMatch[1], 10);
                    const oldCount = hunkMatch[2] ? parseInt(hunkMatch[2], 10) : 1;
                    const newStart = parseInt(hunkMatch[3], 10);
                    const newCount = hunkMatch[4] ? parseInt(hunkMatch[4], 10) : 1;

                    currentHunk = {
                        oldStart,
                        oldCount,
                        newStart,
                        newCount,
                        lines: [],
                    };
                }
                continue;
            }

            // Diff content lines
            if (currentHunk && currentFile && line.length > 0) {
                const firstChar = line[0];
                const content = line.slice(1); // Remove the +/- prefix

                if (firstChar === '+') {
                    // For added lines, use new file line numbers
                    const lineNumber = this.calculateLineNumber(currentHunk, 'added');

                    currentHunk.lines.push({
                        number: lineNumber,
                        type: 'added',
                        content,
                    });
                } else if (firstChar === '-') {
                    // For removed lines, use old file line numbers
                    const lineNumber = this.calculateLineNumber(currentHunk, 'removed');

                    currentHunk.lines.push({
                        number: lineNumber,
                        type: 'removed',
                        content,
                    });
                } else {
                    throw new Error(`Unknown line type! First character of line is ${firstChar}`);
                }
            }
        }

        // Add the last file and hunk
        if (currentHunk && currentFile) {
            currentFile.hunks.push(currentHunk);
        }
        if (currentFile) {
            files.push(currentFile);
        }

        // Calculate modified, added, and removed lines
        for (const file of files) {
            for (const hunk of file.hunks) {
                // Collect all removed and added lines from this hunk
                const removedLines = hunk.lines.filter((line) => line.type === 'removed');
                const addedLines = hunk.lines.filter((line) => line.type === 'added');

                const removedCount = removedLines.length;
                const addedCount = addedLines.length;
                const modifiedCount = Math.min(removedCount, addedCount);

                // Mark modified lines (use added line numbers for the new file)
                for (let j = 0; j < modifiedCount; j++) {
                    const addedLine = addedLines.at(j);
                    if (addedLine) {
                        file.modifiedLines.add(addedLine.number);
                    }
                }

                // Handle net additions
                for (let j = modifiedCount; j < addedCount; j++) {
                    const addedLine = addedLines.at(j);
                    if (addedLine) {
                        file.addedLines.add(addedLine.number);
                    }
                }

                // Handle net removals
                for (let j = modifiedCount; j < removedCount; j++) {
                    const removedLine = removedLines.at(j);
                    if (removedLine) {
                        file.removedLines.add(removedLine.number);
                    }
                }
            }
        }

        return {
            files,
            hasChanges: files.length > 0,
        };
    }

    /**
     * Calculate the line number for a diff line based on the hunk and line type.
     */
    private static calculateLineNumber(hunk: DiffHunk, lineType: 'added' | 'removed'): number {
        const addedCount = hunk.lines.filter((l) => l.type === 'added').length;
        const removedCount = hunk.lines.filter((l) => l.type === 'removed').length;

        switch (lineType) {
            case 'added':
                return hunk.newStart + addedCount;
            case 'removed':
                return hunk.oldStart + removedCount;
            default:
                throw new Error(`Unknown line type: ${String(lineType)}`);
        }
    }

    /**
     * Get the content of a file at a specific git reference.
     */
    static show(ref: string, filePath: string): string {
        try {
            return execSync(`git show ${ref}:${filePath}`, {encoding: 'utf8'});
        } catch (error) {
            throw new Error(`Failed to get file content from git: ${error instanceof Error ? error.message : String(error)}`);
        }
    }

<<<<<<< HEAD
    static getMainBaseCommitHash(remote: string): string {
        // Fetch the main branch from the specified remote to ensure it's available
        try {
            execSync(`git fetch ${remote} main --no-tags --depth=1 -q`, {encoding: 'utf8'});
        } catch (error) {
            throw new Error(GIT_ERRORS.FAILED_TO_FETCH_FROM_REMOTE);
        }

        // In CI, use a simpler approach - just use the remote main branch directly
        // This avoids issues with shallow clones and merge-base calculations
        if (IS_CI) {
            try {
                const mergeBaseHash = execSync(`git rev-parse ${remote}/main`, {encoding: 'utf8'}).trim();

                // Validate the output is a proper SHA hash
                if (!mergeBaseHash || !/^[a-fA-F0-9]{40}$/.test(mergeBaseHash)) {
                    throw new Error(`git rev-parse returned unexpected output: ${mergeBaseHash}`);
                }

                return mergeBaseHash;
            } catch (error) {
                logError(`Failed to get commit hash for ${remote}/main:`, error);
                throw new Error(`Could not get commit hash for ${remote}/main`);
            }
        }

        // For local development, try to find the actual merge base
        let mergeBaseHash: string;
        try {
            mergeBaseHash = execSync(`git merge-base ${remote}/main HEAD`, {encoding: 'utf8'}).trim();
        } catch (error) {
            // If merge-base fails locally, fall back to using the remote main branch
            try {
                mergeBaseHash = execSync(`git rev-parse ${remote}/main`, {encoding: 'utf8'}).trim();
                logError(`Warning: Could not find merge base between ${remote}/main and HEAD. Using ${remote}/main as base.`);
            } catch (fallbackError) {
                logError(`Failed to find merge base with ${remote}/main:`, error);
                logError(`Fallback also failed:`, fallbackError);
                throw new Error(`Could not determine merge base with ${remote}/main`);
            }
        }

        // Validate the output is a proper SHA hash
        if (!mergeBaseHash || !/^[a-fA-F0-9]{40}$/.test(mergeBaseHash)) {
            throw new Error(`git merge-base returned unexpected output: ${mergeBaseHash}`);
        }

        return mergeBaseHash;
    }

    static async getChangedFiles(remote: string): Promise<string[]> {
        if (IS_CI) {
            const {data: changedFiles} = await GitHubUtils.octokit.pulls.listFiles({
                owner: 'Expensify',
                repo: 'App',
                // eslint-disable-next-line @typescript-eslint/naming-convention
                pull_number: context.payload.pull_request?.number ?? 0,
            });

            return changedFiles.map((file) => file.filename);
        }

        try {
            // Get files changed in the current branch/commit
            const mainBaseCommitHash = this.getMainBaseCommitHash(remote);

            // Get the diff output and check status
            const gitDiffOutput = execSync(`git diff --diff-filter=AMR --name-only ${mainBaseCommitHash} HEAD`, {
                encoding: 'utf8',
            });

            const files = gitDiffOutput.trim().split('\n');
            return files;
        } catch (error) {
            if (error instanceof Error && error.message === GIT_ERRORS.FAILED_TO_FETCH_FROM_REMOTE) {
                throw error;
            }

            logError('Could not determine changed files:', error);
            throw error;
=======
    /**
     * Ensure a git reference is available locally, fetching it if necessary.
     *
     * @param ref - The git reference to ensure is available (commit hash, branch, tag, etc.)
     * @param remote - The remote to fetch from (defaults to 'origin')
     * @throws Error when the reference cannot be fetched or is invalid
     */
    static async ensureRef(ref: string, remote = 'origin'): Promise<void> {
        if (this.isValidRef(ref)) {
            return; // Reference is already available locally
        }

        try {
            console.log(`🔄 Fetching missing ref: ${ref}`);
            await exec(`git fetch --no-tags --depth=1 ${remote} ${ref}`, {
                encoding: 'utf8',
                cwd: process.cwd(),
            });

            // Verify the ref is now available
            if (!this.isValidRef(ref)) {
                throw new Error(`Reference ${ref} is still not valid after fetching`);
            }
        } catch (error) {
            throw new Error(`Failed to fetch git reference ${ref}: ${error instanceof Error ? error.message : String(error)}`);
>>>>>>> bda97bb1
        }
    }
}

export default Git;
export {GIT_ERRORS};
export type {DiffResult, FileDiff, DiffHunk, DiffLine};<|MERGE_RESOLUTION|>--- conflicted
+++ resolved
@@ -1,20 +1,16 @@
-<<<<<<< HEAD
 import {context} from '@actions/github';
-import {execSync} from 'child_process';
+import {execSync, exec as execWithCallback} from 'child_process';
+import {promisify} from 'util';
 import GitHubUtils from '@github/libs/GithubUtils';
 import {error as logError} from './Logger';
+
+const exec = promisify(execWithCallback);
 
 const IS_CI = process.env.CI === 'true';
 
 const GIT_ERRORS = {
     FAILED_TO_FETCH_FROM_REMOTE: 'Failed to fetch from remote',
 } as const;
-=======
-import {execSync, exec as execWithCallback} from 'child_process';
-import {promisify} from 'util';
-
-const exec = promisify(execWithCallback);
->>>>>>> bda97bb1
 
 /**
  * Represents a single changed line in a git diff.
@@ -289,7 +285,34 @@
         }
     }
 
-<<<<<<< HEAD
+    /**
+     * Ensure a git reference is available locally, fetching it if necessary.
+     *
+     * @param ref - The git reference to ensure is available (commit hash, branch, tag, etc.)
+     * @param remote - The remote to fetch from (defaults to 'origin')
+     * @throws Error when the reference cannot be fetched or is invalid
+     */
+    static async ensureRef(ref: string, remote = 'origin'): Promise<void> {
+        if (this.isValidRef(ref)) {
+            return; // Reference is already available locally
+        }
+
+        try {
+            console.log(`🔄 Fetching missing ref: ${ref}`);
+            await exec(`git fetch --no-tags --depth=1 ${remote} ${ref}`, {
+                encoding: 'utf8',
+                cwd: process.cwd(),
+            });
+
+            // Verify the ref is now available
+            if (!this.isValidRef(ref)) {
+                throw new Error(`Reference ${ref} is still not valid after fetching`);
+            }
+        } catch (error) {
+            throw new Error(`Failed to fetch git reference ${ref}: ${error instanceof Error ? error.message : String(error)}`);
+        }
+    }
+
     static getMainBaseCommitHash(remote: string): string {
         // Fetch the main branch from the specified remote to ensure it's available
         try {
@@ -370,33 +393,6 @@
 
             logError('Could not determine changed files:', error);
             throw error;
-=======
-    /**
-     * Ensure a git reference is available locally, fetching it if necessary.
-     *
-     * @param ref - The git reference to ensure is available (commit hash, branch, tag, etc.)
-     * @param remote - The remote to fetch from (defaults to 'origin')
-     * @throws Error when the reference cannot be fetched or is invalid
-     */
-    static async ensureRef(ref: string, remote = 'origin'): Promise<void> {
-        if (this.isValidRef(ref)) {
-            return; // Reference is already available locally
-        }
-
-        try {
-            console.log(`🔄 Fetching missing ref: ${ref}`);
-            await exec(`git fetch --no-tags --depth=1 ${remote} ${ref}`, {
-                encoding: 'utf8',
-                cwd: process.cwd(),
-            });
-
-            // Verify the ref is now available
-            if (!this.isValidRef(ref)) {
-                throw new Error(`Reference ${ref} is still not valid after fetching`);
-            }
-        } catch (error) {
-            throw new Error(`Failed to fetch git reference ${ref}: ${error instanceof Error ? error.message : String(error)}`);
->>>>>>> bda97bb1
         }
     }
 }
