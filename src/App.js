import '../wdyr';
import React from 'react';
import {LogBox} from 'react-native';
import {GestureHandlerRootView} from 'react-native-gesture-handler';
import {SafeAreaProvider} from 'react-native-safe-area-context';
import Onyx from 'react-native-onyx';
import {PortalProvider} from '@gorhom/portal';
import {PickerStateProvider} from 'react-native-picker-select';
import CustomStatusBar from './components/CustomStatusBar';
import ErrorBoundary from './components/ErrorBoundary';
import Expensify from './Expensify';
import {LocaleContextProvider} from './components/withLocalize';
import OnyxProvider from './components/OnyxProvider';
import HTMLEngineProvider from './components/HTMLEngineProvider';
import ComposeProviders from './components/ComposeProviders';
import SafeArea from './components/SafeArea';
import * as Environment from './libs/Environment/Environment';
import {WindowDimensionsProvider} from './components/withWindowDimensions';
import {KeyboardStateProvider} from './components/withKeyboardState';
<<<<<<< HEAD
import ThemeProvider from './styles/themes/ThemeProvider';
import StylesProvider from './styles/StylesProvider';
=======
import {CurrentReportIdContextProvider} from './components/withCurrentReportId';
>>>>>>> 18d62d06

// For easier debugging and development, when we are in web we expose Onyx to the window, so you can more easily set data into Onyx
if (window && Environment.isDevelopment()) {
    window.Onyx = Onyx;
}

LogBox.ignoreLogs([
    // Basically it means that if the app goes in the background and back to foreground on Android,
    // the timer is lost. Currently Expensify is using a 30 minutes interval to refresh personal details.
    // More details here: https://git.io/JJYeb
    'Setting a timer for a long period of time',
]);

const fill = {flex: 1};

<<<<<<< HEAD
const App = () => (
    <GestureHandlerRootView style={fill}>
        <ComposeProviders
            components={[
                OnyxProvider,
                SafeAreaProvider,
                PortalProvider,
                SafeArea,
                LocaleContextProvider,
                HTMLEngineProvider,
                WindowDimensionsProvider,
                KeyboardStateProvider,
                PickerStateProvider,
                ThemeProvider,
                StylesProvider,
            ]}
        >
            <CustomStatusBar />
            <ErrorBoundary errorMessage="NewExpensify crash caught by error boundary">
                <Expensify />
            </ErrorBoundary>
        </ComposeProviders>
    </GestureHandlerRootView>
);
=======
function App() {
    return (
        <GestureHandlerRootView style={fill}>
            <ComposeProviders
                components={[
                    OnyxProvider,
                    SafeAreaProvider,
                    PortalProvider,
                    SafeArea,
                    LocaleContextProvider,
                    HTMLEngineProvider,
                    WindowDimensionsProvider,
                    KeyboardStateProvider,
                    CurrentReportIdContextProvider,
                    PickerStateProvider,
                ]}
            >
                <CustomStatusBar />
                <ErrorBoundary errorMessage="NewExpensify crash caught by error boundary">
                    <Expensify />
                </ErrorBoundary>
            </ComposeProviders>
        </GestureHandlerRootView>
    );
}
>>>>>>> 18d62d06

App.displayName = 'App';

export default App;<|MERGE_RESOLUTION|>--- conflicted
+++ resolved
@@ -17,12 +17,9 @@
 import * as Environment from './libs/Environment/Environment';
 import {WindowDimensionsProvider} from './components/withWindowDimensions';
 import {KeyboardStateProvider} from './components/withKeyboardState';
-<<<<<<< HEAD
 import ThemeProvider from './styles/themes/ThemeProvider';
 import StylesProvider from './styles/StylesProvider';
-=======
 import {CurrentReportIdContextProvider} from './components/withCurrentReportId';
->>>>>>> 18d62d06
 
 // For easier debugging and development, when we are in web we expose Onyx to the window, so you can more easily set data into Onyx
 if (window && Environment.isDevelopment()) {
@@ -38,32 +35,6 @@
 
 const fill = {flex: 1};
 
-<<<<<<< HEAD
-const App = () => (
-    <GestureHandlerRootView style={fill}>
-        <ComposeProviders
-            components={[
-                OnyxProvider,
-                SafeAreaProvider,
-                PortalProvider,
-                SafeArea,
-                LocaleContextProvider,
-                HTMLEngineProvider,
-                WindowDimensionsProvider,
-                KeyboardStateProvider,
-                PickerStateProvider,
-                ThemeProvider,
-                StylesProvider,
-            ]}
-        >
-            <CustomStatusBar />
-            <ErrorBoundary errorMessage="NewExpensify crash caught by error boundary">
-                <Expensify />
-            </ErrorBoundary>
-        </ComposeProviders>
-    </GestureHandlerRootView>
-);
-=======
 function App() {
     return (
         <GestureHandlerRootView style={fill}>
@@ -79,6 +50,8 @@
                     KeyboardStateProvider,
                     CurrentReportIdContextProvider,
                     PickerStateProvider,
+                    ThemeProvider,
+                    StylesProvider,
                 ]}
             >
                 <CustomStatusBar />
@@ -89,7 +62,6 @@
         </GestureHandlerRootView>
     );
 }
->>>>>>> 18d62d06
 
 App.displayName = 'App';
 
