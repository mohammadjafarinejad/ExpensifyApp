import {PortalProvider} from '@gorhom/portal';
import React from 'react';
import {LogBox} from 'react-native';
import {GestureHandlerRootView} from 'react-native-gesture-handler';
import Onyx from 'react-native-onyx';
import {PickerStateProvider} from 'react-native-picker-select';
import {SafeAreaProvider} from 'react-native-safe-area-context';
import '../wdyr';
import ColorSchemeWrapper from './components/ColorSchemeWrapper';
import ComposeProviders from './components/ComposeProviders';
import CustomStatusBar from './components/CustomStatusBar';
import CustomStatusBarContextProvider from './components/CustomStatusBar/CustomStatusBarContextProvider';
import ErrorBoundary from './components/ErrorBoundary';
import HTMLEngineProvider from './components/HTMLEngineProvider';
import {LocaleContextProvider} from './components/LocaleContextProvider';
import OnyxProvider from './components/OnyxProvider';
import PopoverContextProvider from './components/PopoverProvider';
import SafeArea from './components/SafeArea';
import {PlaybackContextProvider} from './components/VideoPlayerContexts/PlaybackContext';
import {VideoPopoverMenuContextProvider} from './components/VideoPlayerContexts/VideoPopoverMenuContext';
import {VolumeContextProvider} from './components/VideoPlayerContexts/VolumeContext';
import {CurrentReportIDContextProvider} from './components/withCurrentReportID';
import {EnvironmentProvider} from './components/withEnvironment';
import {KeyboardStateProvider} from './components/withKeyboardState';
import {WindowDimensionsProvider} from './components/withWindowDimensions';
import Expensify from './Expensify';
import useDefaultDragAndDrop from './hooks/useDefaultDragAndDrop';
import OnyxUpdateManager from './libs/actions/OnyxUpdateManager';
import * as Session from './libs/actions/Session';
import * as Environment from './libs/Environment/Environment';
import {ReportAttachmentsProvider} from './pages/home/report/ReportAttachmentsContext';
import ThemeIllustrationsProvider from './styles/illustrations/ThemeIllustrationsProvider';
import ThemeProvider from './styles/themes/ThemeProvider';
import ThemeStylesProvider from './styles/ThemeStylesProvider';

// For easier debugging and development, when we are in web we expose Onyx to the window, so you can more easily set data into Onyx
if (window && Environment.isDevelopment()) {
    window.Onyx = Onyx;
    window.setSupportToken = Session.setSupportAuthToken;
}

LogBox.ignoreLogs([
    // Basically it means that if the app goes in the background and back to foreground on Android,
    // the timer is lost. Currently Expensify is using a 30 minutes interval to refresh personal details.
    // More details here: https://git.io/JJYeb
    'Setting a timer for a long period of time',
]);

const fill = {flex: 1};

function App() {
    useDefaultDragAndDrop();
    OnyxUpdateManager();
    return (
        <GestureHandlerRootView style={fill}>
            <ComposeProviders
                components={[
                    OnyxProvider,
                    SafeAreaProvider,
                    PortalProvider,
                    SafeArea,
                    LocaleContextProvider,
                    HTMLEngineProvider,
                    WindowDimensionsProvider,
                    KeyboardStateProvider,
                    PopoverContextProvider,
                    CurrentReportIDContextProvider,
                    ReportAttachmentsProvider,
                    PickerStateProvider,
                    EnvironmentProvider,
                    ThemeProvider,
                    ThemeStylesProvider,
<<<<<<< HEAD
                    PlaybackContextProvider,
                    VolumeContextProvider,
                    VideoPopoverMenuContextProvider,
=======
                    ThemeIllustrationsProvider,
                    CustomStatusBarContextProvider,
>>>>>>> 1682be47
                ]}
            >
                <CustomStatusBar />
                <ErrorBoundary errorMessage="NewExpensify crash caught by error boundary">
                    <ColorSchemeWrapper>
                        <Expensify />
                    </ColorSchemeWrapper>
                </ErrorBoundary>
            </ComposeProviders>
        </GestureHandlerRootView>
    );
}

App.displayName = 'App';

export default App;<|MERGE_RESOLUTION|>--- conflicted
+++ resolved
@@ -70,14 +70,11 @@
                     EnvironmentProvider,
                     ThemeProvider,
                     ThemeStylesProvider,
-<<<<<<< HEAD
+                    ThemeIllustrationsProvider,
+                    CustomStatusBarContextProvider,
                     PlaybackContextProvider,
                     VolumeContextProvider,
                     VideoPopoverMenuContextProvider,
-=======
-                    ThemeIllustrationsProvider,
-                    CustomStatusBarContextProvider,
->>>>>>> 1682be47
                 ]}
             >
                 <CustomStatusBar />
