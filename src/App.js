import '../wdyr';
import React from 'react';
import {LogBox} from 'react-native';
import {GestureHandlerRootView} from 'react-native-gesture-handler';
import {SafeAreaProvider} from 'react-native-safe-area-context';
import Onyx from 'react-native-onyx';
import {PortalProvider} from '@gorhom/portal';
import {PickerStateProvider} from 'react-native-picker-select';
import CustomStatusBar from './components/CustomStatusBar';
import ErrorBoundary from './components/ErrorBoundary';
import Expensify from './Expensify';
import {LocaleContextProvider} from './components/withLocalize';
import OnyxProvider from './components/OnyxProvider';
import HTMLEngineProvider from './components/HTMLEngineProvider';
import ComposeProviders from './components/ComposeProviders';
import SafeArea from './components/SafeArea';
import * as Environment from './libs/Environment/Environment';
import {WindowDimensionsProvider} from './components/withWindowDimensions';
import {KeyboardStateProvider} from './components/withKeyboardState';
import ThemeProvider from './styles/themes/ThemeProvider';

// For easier debugging and development, when we are in web we expose Onyx to the window, so you can more easily set data into Onyx
if (window && Environment.isDevelopment()) {
    window.Onyx = Onyx;
}

LogBox.ignoreLogs([
    // Basically it means that if the app goes in the background and back to foreground on Android,
    // the timer is lost. Currently Expensify is using a 30 minutes interval to refresh personal details.
    // More details here: https://git.io/JJYeb
    'Setting a timer for a long period of time',
]);

const fill = {flex: 1};

const App = () => (
    <GestureHandlerRootView style={fill}>
        <ComposeProviders
            components={[
                OnyxProvider,
                SafeAreaProvider,
                PortalProvider,
                SafeArea,
                LocaleContextProvider,
                HTMLEngineProvider,
                WindowDimensionsProvider,
                KeyboardStateProvider,
<<<<<<< HEAD
                ThemeProvider,
=======
                PickerStateProvider,
>>>>>>> 081e45ce
            ]}
        >
            <CustomStatusBar />
            <ErrorBoundary errorMessage="NewExpensify crash caught by error boundary">
                <Expensify />
            </ErrorBoundary>
        </ComposeProviders>

    </GestureHandlerRootView>
);

App.displayName = 'App';

export default App;<|MERGE_RESOLUTION|>--- conflicted
+++ resolved
@@ -45,11 +45,8 @@
                 HTMLEngineProvider,
                 WindowDimensionsProvider,
                 KeyboardStateProvider,
-<<<<<<< HEAD
+                PickerStateProvider,
                 ThemeProvider,
-=======
-                PickerStateProvider,
->>>>>>> 081e45ce
             ]}
         >
             <CustomStatusBar />
