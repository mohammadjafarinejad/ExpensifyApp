import {PortalProvider} from '@gorhom/portal';
import React from 'react';
import {LogBox} from 'react-native';
import {GestureHandlerRootView} from 'react-native-gesture-handler';
import Onyx from 'react-native-onyx';
import {PickerStateProvider} from 'react-native-picker-select';
import {SafeAreaProvider} from 'react-native-safe-area-context';
import '../wdyr';
import ComposeProviders from './components/ComposeProviders';
import CustomStatusBar from './components/CustomStatusBar';
import ErrorBoundary from './components/ErrorBoundary';
import HTMLEngineProvider from './components/HTMLEngineProvider';
import {LocaleContextProvider} from './components/LocaleContextProvider';
import OnyxProvider from './components/OnyxProvider';
import PopoverContextProvider from './components/PopoverProvider';
import SafeArea from './components/SafeArea';
import {CurrentReportIDContextProvider} from './components/withCurrentReportID';
import {EnvironmentProvider} from './components/withEnvironment';
import {KeyboardStateProvider} from './components/withKeyboardState';
import {WindowDimensionsProvider} from './components/withWindowDimensions';
import Expensify from './Expensify';
import useDefaultDragAndDrop from './hooks/useDefaultDragAndDrop';
import OnyxUpdateManager from './libs/actions/OnyxUpdateManager';
<<<<<<< HEAD
import {PlaybackContextProvider} from './components/VideoPlayerContexts/PlaybackContext';
import {SidebarNavigationContextProvider} from './pages/home/sidebar/SidebarNavigationContext';
import {VolumeContextProvider} from './components/VideoPlayerContexts/VolumeContext';
import {VideoPopoverMenuContextProvider} from './components/VideoPlayerContexts/VideoPopoverMenuContext';
=======
import * as Session from './libs/actions/Session';
import * as Environment from './libs/Environment/Environment';
import {ReportAttachmentsProvider} from './pages/home/report/ReportAttachmentsContext';
import {SidebarNavigationContextProvider} from './pages/home/sidebar/SidebarNavigationContext';
import ThemeProvider from './styles/themes/ThemeProvider';
import ThemeStylesProvider from './styles/ThemeStylesProvider';
>>>>>>> a094cbb4

// For easier debugging and development, when we are in web we expose Onyx to the window, so you can more easily set data into Onyx
if (window && Environment.isDevelopment()) {
    window.Onyx = Onyx;
    window.setSupportToken = Session.setSupportAuthToken;
}

LogBox.ignoreLogs([
    // Basically it means that if the app goes in the background and back to foreground on Android,
    // the timer is lost. Currently Expensify is using a 30 minutes interval to refresh personal details.
    // More details here: https://git.io/JJYeb
    'Setting a timer for a long period of time',
]);

const fill = {flex: 1};

function App() {
    useDefaultDragAndDrop();
    OnyxUpdateManager();
    return (
        <GestureHandlerRootView style={fill}>
            <ComposeProviders
                components={[
                    OnyxProvider,
                    SafeAreaProvider,
                    PortalProvider,
                    SafeArea,
                    LocaleContextProvider,
                    HTMLEngineProvider,
                    WindowDimensionsProvider,
                    KeyboardStateProvider,
                    PopoverContextProvider,
                    CurrentReportIDContextProvider,
                    ReportAttachmentsProvider,
                    PickerStateProvider,
                    EnvironmentProvider,
                    ThemeProvider,
                    ThemeStylesProvider,
                    PlaybackContextProvider,
                    SidebarNavigationContextProvider,
                    VolumeContextProvider,
                    VideoPopoverMenuContextProvider,
                ]}
            >
                <CustomStatusBar />
                <ErrorBoundary errorMessage="NewExpensify crash caught by error boundary">
                    <Expensify />
                </ErrorBoundary>
            </ComposeProviders>
        </GestureHandlerRootView>
    );
}

App.displayName = 'App';

export default App;<|MERGE_RESOLUTION|>--- conflicted
+++ resolved
@@ -14,6 +14,9 @@
 import OnyxProvider from './components/OnyxProvider';
 import PopoverContextProvider from './components/PopoverProvider';
 import SafeArea from './components/SafeArea';
+import {PlaybackContextProvider} from './components/VideoPlayerContexts/PlaybackContext';
+import {VideoPopoverMenuContextProvider} from './components/VideoPlayerContexts/VideoPopoverMenuContext';
+import {VolumeContextProvider} from './components/VideoPlayerContexts/VolumeContext';
 import {CurrentReportIDContextProvider} from './components/withCurrentReportID';
 import {EnvironmentProvider} from './components/withEnvironment';
 import {KeyboardStateProvider} from './components/withKeyboardState';
@@ -21,19 +24,12 @@
 import Expensify from './Expensify';
 import useDefaultDragAndDrop from './hooks/useDefaultDragAndDrop';
 import OnyxUpdateManager from './libs/actions/OnyxUpdateManager';
-<<<<<<< HEAD
-import {PlaybackContextProvider} from './components/VideoPlayerContexts/PlaybackContext';
-import {SidebarNavigationContextProvider} from './pages/home/sidebar/SidebarNavigationContext';
-import {VolumeContextProvider} from './components/VideoPlayerContexts/VolumeContext';
-import {VideoPopoverMenuContextProvider} from './components/VideoPlayerContexts/VideoPopoverMenuContext';
-=======
 import * as Session from './libs/actions/Session';
 import * as Environment from './libs/Environment/Environment';
 import {ReportAttachmentsProvider} from './pages/home/report/ReportAttachmentsContext';
 import {SidebarNavigationContextProvider} from './pages/home/sidebar/SidebarNavigationContext';
 import ThemeProvider from './styles/themes/ThemeProvider';
 import ThemeStylesProvider from './styles/ThemeStylesProvider';
->>>>>>> a094cbb4
 
 // For easier debugging and development, when we are in web we expose Onyx to the window, so you can more easily set data into Onyx
 if (window && Environment.isDevelopment()) {
@@ -72,8 +68,8 @@
                     EnvironmentProvider,
                     ThemeProvider,
                     ThemeStylesProvider,
+                    SidebarNavigationContextProvider,
                     PlaybackContextProvider,
-                    SidebarNavigationContextProvider,
                     VolumeContextProvider,
                     VideoPopoverMenuContextProvider,
                 ]}
