import {PortalProvider} from '@gorhom/portal';
import React from 'react';
import {LogBox, View} from 'react-native';
import {GestureHandlerRootView} from 'react-native-gesture-handler';
import {PickerStateProvider} from 'react-native-picker-select';
import {SafeAreaProvider} from 'react-native-safe-area-context';
import '../wdyr';
import {ActionSheetAwareScrollViewProvider} from './components/ActionSheetAwareScrollView';
import ActiveElementRoleProvider from './components/ActiveElementRoleProvider';
import ColorSchemeWrapper from './components/ColorSchemeWrapper';
import ComposeProviders from './components/ComposeProviders';
import CustomStatusBarAndBackground from './components/CustomStatusBarAndBackground';
import CustomStatusBarAndBackgroundContextProvider from './components/CustomStatusBarAndBackground/CustomStatusBarAndBackgroundContextProvider';
import ErrorBoundary from './components/ErrorBoundary';
import FullScreenBlockingViewContextProvider from './components/FullScreenBlockingViewContextProvider';
import FullScreenLoaderContextProvider from './components/FullScreenLoaderContext';
import HTMLEngineProvider from './components/HTMLEngineProvider';
import InitialURLContextProvider from './components/InitialURLContextProvider';
import {InputBlurContextProvider} from './components/InputBlurContext';
import KeyboardProvider from './components/KeyboardProvider';
import KYCWallContextProvider from './components/KYCWall/KYCWallContext';
import {LocaleContextProvider} from './components/LocaleContextProvider';
import NavigationBar from './components/NavigationBar';
import OnyxListItemProvider from './components/OnyxListItemProvider';
import PopoverContextProvider from './components/PopoverProvider';
import {ProductTrainingContextProvider} from './components/ProductTrainingContext';
import SafeArea from './components/SafeArea';
import ScrollOffsetContextProvider from './components/ScrollOffsetContextProvider';
import {SearchRouterContextProvider} from './components/Search/SearchRouter/SearchRouterContext';
import ThemeIllustrationsProvider from './components/ThemeIllustrationsProvider';
import ThemeProvider from './components/ThemeProvider';
import ThemeStylesProvider from './components/ThemeStylesProvider';
import {FullScreenContextProvider} from './components/VideoPlayerContexts/FullScreenContext';
import {PlaybackContextProvider} from './components/VideoPlayerContexts/PlaybackContext';
import {VideoPopoverMenuContextProvider} from './components/VideoPlayerContexts/VideoPopoverMenuContext';
import {VolumeContextProvider} from './components/VideoPlayerContexts/VolumeContext';
import {EnvironmentProvider} from './components/withEnvironment';
import {KeyboardStateProvider} from './components/withKeyboardState';
import CONFIG from './CONFIG';
import CONST from './CONST';
import Expensify from './Expensify';
import {CurrentReportIDContextProvider} from './hooks/useCurrentReportID';
import useDefaultDragAndDrop from './hooks/useDefaultDragAndDrop';
import HybridAppHandler from './HybridAppHandler';
import OnyxUpdateManager from './libs/actions/OnyxUpdateManager';
import {AttachmentModalContextProvider} from './pages/media/AttachmentModalScreen/AttachmentModalContext';
import './setup/backgroundTask';
import './setup/hybridApp';
import {SplashScreenStateContextProvider} from './SplashScreenStateContext';

LogBox.ignoreLogs([
    // Basically it means that if the app goes in the background and back to foreground on Android,
    // the timer is lost. Currently Expensify is using a 30 minutes interval to refresh personal details.
    // More details here: https://git.io/JJYeb
    'Setting a timer for a long period of time',
    // We are not using expo-const, so ignore the warning.
    'No native ExponentConstants module found',
]);

const fill = {flex: 1};

const StrictModeWrapper = CONFIG.USE_REACT_STRICT_MODE_IN_DEV ? React.StrictMode : ({children}: {children: React.ReactElement}) => children;

function App() {
    useDefaultDragAndDrop();
    OnyxUpdateManager();

    return (
        <StrictModeWrapper>
            <SplashScreenStateContextProvider>
                <InitialURLContextProvider>
                    <HybridAppHandler />
<<<<<<< HEAD
                    <GestureHandlerRootView style={fill}>
                        <ComposeProviders
                            components={[
                                OnyxListItemProvider,
                                ThemeProvider,
                                ThemeStylesProvider,
                                ThemeIllustrationsProvider,
                                SafeAreaProvider,
                                HTMLEngineProvider,
                                PortalProvider,
                                SafeArea,
                                LocaleContextProvider,
                                PopoverContextProvider,
                                CurrentReportIDContextProvider,
                                ScrollOffsetContextProvider,
                                AttachmentModalContextProvider,
                                PickerStateProvider,
                                EnvironmentProvider,
                                CustomStatusBarAndBackgroundContextProvider,
                                ActiveElementRoleProvider,
                                ActionSheetAwareScrollViewProvider,
                                PlaybackContextProvider,
                                FullScreenContextProvider,
                                VolumeContextProvider,
                                VideoPopoverMenuContextProvider,
                                KeyboardProvider,
                                KeyboardStateProvider,
                                SearchRouterContextProvider,
                                ProductTrainingContextProvider,
                                InputBlurContextProvider,
                                FullScreenBlockingViewContextProvider,
                                FullScreenLoaderContextProvider,
                                KYCWallContextProvider,
                            ]}
                        >
                            <CustomStatusBarAndBackground />
                            <ErrorBoundary errorMessage="NewExpensify crash caught by error boundary">
                                <ColorSchemeWrapper>
                                    <Expensify />
                                </ColorSchemeWrapper>
                            </ErrorBoundary>
                            <NavigationBar />
                        </ComposeProviders>
                    </GestureHandlerRootView>
=======
                    <View
                        style={fill}
                        fsClass={CONST.FULLSTORY.CLASS.UNMASK}
                    >
                        <GestureHandlerRootView style={fill}>
                            <ComposeProviders
                                components={[
                                    OnyxListItemProvider,
                                    ThemeProvider,
                                    ThemeStylesProvider,
                                    ThemeIllustrationsProvider,
                                    SafeAreaProvider,
                                    HTMLEngineProvider,
                                    PortalProvider,
                                    SafeArea,
                                    LocaleContextProvider,
                                    PopoverContextProvider,
                                    CurrentReportIDContextProvider,
                                    ScrollOffsetContextProvider,
                                    AttachmentModalContextProvider,
                                    PickerStateProvider,
                                    EnvironmentProvider,
                                    CustomStatusBarAndBackgroundContextProvider,
                                    ActiveElementRoleProvider,
                                    ActionSheetAwareScrollViewProvider,
                                    PlaybackContextProvider,
                                    FullScreenContextProvider,
                                    VolumeContextProvider,
                                    VideoPopoverMenuContextProvider,
                                    KeyboardProvider,
                                    KeyboardStateProvider,
                                    SearchRouterContextProvider,
                                    ProductTrainingContextProvider,
                                    InputBlurContextProvider,
                                    FullScreenBlockingViewContextProvider,
                                    FullScreenLoaderContextProvider,
                                ]}
                            >
                                <CustomStatusBarAndBackground />
                                <ErrorBoundary errorMessage="NewExpensify crash caught by error boundary">
                                    <ColorSchemeWrapper>
                                        <Expensify />
                                    </ColorSchemeWrapper>
                                </ErrorBoundary>
                                <NavigationBar />
                            </ComposeProviders>
                        </GestureHandlerRootView>
                    </View>
>>>>>>> 119361a9
                </InitialURLContextProvider>
            </SplashScreenStateContextProvider>
        </StrictModeWrapper>
    );
}

App.displayName = 'App';

export default App;<|MERGE_RESOLUTION|>--- conflicted
+++ resolved
@@ -70,52 +70,6 @@
             <SplashScreenStateContextProvider>
                 <InitialURLContextProvider>
                     <HybridAppHandler />
-<<<<<<< HEAD
-                    <GestureHandlerRootView style={fill}>
-                        <ComposeProviders
-                            components={[
-                                OnyxListItemProvider,
-                                ThemeProvider,
-                                ThemeStylesProvider,
-                                ThemeIllustrationsProvider,
-                                SafeAreaProvider,
-                                HTMLEngineProvider,
-                                PortalProvider,
-                                SafeArea,
-                                LocaleContextProvider,
-                                PopoverContextProvider,
-                                CurrentReportIDContextProvider,
-                                ScrollOffsetContextProvider,
-                                AttachmentModalContextProvider,
-                                PickerStateProvider,
-                                EnvironmentProvider,
-                                CustomStatusBarAndBackgroundContextProvider,
-                                ActiveElementRoleProvider,
-                                ActionSheetAwareScrollViewProvider,
-                                PlaybackContextProvider,
-                                FullScreenContextProvider,
-                                VolumeContextProvider,
-                                VideoPopoverMenuContextProvider,
-                                KeyboardProvider,
-                                KeyboardStateProvider,
-                                SearchRouterContextProvider,
-                                ProductTrainingContextProvider,
-                                InputBlurContextProvider,
-                                FullScreenBlockingViewContextProvider,
-                                FullScreenLoaderContextProvider,
-                                KYCWallContextProvider,
-                            ]}
-                        >
-                            <CustomStatusBarAndBackground />
-                            <ErrorBoundary errorMessage="NewExpensify crash caught by error boundary">
-                                <ColorSchemeWrapper>
-                                    <Expensify />
-                                </ColorSchemeWrapper>
-                            </ErrorBoundary>
-                            <NavigationBar />
-                        </ComposeProviders>
-                    </GestureHandlerRootView>
-=======
                     <View
                         style={fill}
                         fsClass={CONST.FULLSTORY.CLASS.UNMASK}
@@ -152,6 +106,7 @@
                                     InputBlurContextProvider,
                                     FullScreenBlockingViewContextProvider,
                                     FullScreenLoaderContextProvider,
+                                    KYCWallContextProvider,
                                 ]}
                             >
                                 <CustomStatusBarAndBackground />
@@ -164,7 +119,6 @@
                             </ComposeProviders>
                         </GestureHandlerRootView>
                     </View>
->>>>>>> 119361a9
                 </InitialURLContextProvider>
             </SplashScreenStateContextProvider>
         </StrictModeWrapper>
