import {PortalProvider} from '@gorhom/portal';
import React from 'react';
import {LogBox, View} from 'react-native';
import {GestureHandlerRootView} from 'react-native-gesture-handler';
import {PickerStateProvider} from 'react-native-picker-select';
import {SafeAreaProvider} from 'react-native-safe-area-context';
import '../wdyr';
import {ActionSheetAwareScrollViewProvider} from './components/ActionSheetAwareScrollView';
import ActiveElementRoleProvider from './components/ActiveElementRoleProvider';
import ColorSchemeWrapper from './components/ColorSchemeWrapper';
import ComposeProviders from './components/ComposeProviders';
import CustomStatusBarAndBackground from './components/CustomStatusBarAndBackground';
import CustomStatusBarAndBackgroundContextProvider from './components/CustomStatusBarAndBackground/CustomStatusBarAndBackgroundContextProvider';
import ErrorBoundary from './components/ErrorBoundary';
import FullScreenBlockingViewContextProvider from './components/FullScreenBlockingViewContextProvider';
import FullScreenLoaderContextProvider from './components/FullScreenLoaderContext';
import HTMLEngineProvider from './components/HTMLEngineProvider';
import InitialURLContextProvider from './components/InitialURLContextProvider';
import {InputBlurContextProvider} from './components/InputBlurContext';
import KeyboardProvider from './components/KeyboardProvider';
import KYCWallContextProvider from './components/KYCWall/KYCWallContext';
import {LocaleContextProvider} from './components/LocaleContextProvider';
import {ModalProvider} from './components/Modal/Global';
import NavigationBar from './components/NavigationBar';
import OnyxListItemProvider from './components/OnyxListItemProvider';
import PopoverContextProvider from './components/PopoverProvider';
import {ProductTrainingContextProvider} from './components/ProductTrainingContext';
import SafeArea from './components/SafeArea';
import ScrollOffsetContextProvider from './components/ScrollOffsetContextProvider';
import {SearchRouterContextProvider} from './components/Search/SearchRouter/SearchRouterContext';
import SidePanelContextProvider from './components/SidePanel/SidePanelContextProvider';
import ThemeIllustrationsProvider from './components/ThemeIllustrationsProvider';
import ThemeProvider from './components/ThemeProvider';
import ThemeStylesProvider from './components/ThemeStylesProvider';
import {FullScreenContextProvider} from './components/VideoPlayerContexts/FullScreenContext';
import {PlaybackContextProvider} from './components/VideoPlayerContexts/PlaybackContext';
import {VideoPopoverMenuContextProvider} from './components/VideoPlayerContexts/VideoPopoverMenuContext';
import {VolumeContextProvider} from './components/VideoPlayerContexts/VolumeContext';
import {EnvironmentProvider} from './components/withEnvironment';
import {KeyboardStateProvider} from './components/withKeyboardState';
import CONFIG from './CONFIG';
import CONST from './CONST';
import Expensify from './Expensify';
import {CurrentReportIDContextProvider} from './hooks/useCurrentReportID';
import useDefaultDragAndDrop from './hooks/useDefaultDragAndDrop';
import HybridAppHandler from './HybridAppHandler';
import OnyxUpdateManager from './libs/actions/OnyxUpdateManager';
import './libs/HybridApp';
import {AttachmentModalContextProvider} from './pages/media/AttachmentModalScreen/AttachmentModalContext';
import './setup/backgroundTask';
import './setup/hybridApp';
import {SplashScreenStateContextProvider} from './SplashScreenStateContext';

LogBox.ignoreLogs([
    // Basically it means that if the app goes in the background and back to foreground on Android,
    // the timer is lost. Currently Expensify is using a 30 minutes interval to refresh personal details.
    // More details here: https://git.io/JJYeb
    'Setting a timer for a long period of time',
]);

const fill = {flex: 1};

const StrictModeWrapper = CONFIG.USE_REACT_STRICT_MODE_IN_DEV ? React.StrictMode : ({children}: {children: React.ReactElement}) => children;

function App() {
    useDefaultDragAndDrop();
    OnyxUpdateManager();

    return (
        <StrictModeWrapper>
            <SplashScreenStateContextProvider>
                <InitialURLContextProvider>
                    <HybridAppHandler />
<<<<<<< HEAD
                    <View
                        style={fill}
                        fsClass={CONST.FULLSTORY.CLASS.UNMASK}
                    >
                        <GestureHandlerRootView style={fill}>
                            <ComposeProviders
                                components={[
                                    OnyxListItemProvider,
                                    ThemeProvider,
                                    ThemeStylesProvider,
                                    ThemeIllustrationsProvider,
                                    SafeAreaProvider,
                                    HTMLEngineProvider,
                                    PortalProvider,
                                    SafeArea,
                                    LocaleContextProvider,
                                    PopoverContextProvider,
                                    CurrentReportIDContextProvider,
                                    ScrollOffsetContextProvider,
                                    AttachmentModalContextProvider,
                                    PickerStateProvider,
                                    EnvironmentProvider,
                                    CustomStatusBarAndBackgroundContextProvider,
                                    ActiveElementRoleProvider,
                                    ActionSheetAwareScrollViewProvider,
                                    PlaybackContextProvider,
                                    FullScreenContextProvider,
                                    VolumeContextProvider,
                                    VideoPopoverMenuContextProvider,
                                    KeyboardProvider,
                                    KeyboardStateProvider,
                                    SearchRouterContextProvider,
                                    ProductTrainingContextProvider,
                                    InputBlurContextProvider,
                                    FullScreenBlockingViewContextProvider,
                                    FullScreenLoaderContextProvider,
                                    KYCWallContextProvider,
                                ]}
=======

                    <GestureHandlerRootView style={fill}>
                        {/* Initialize metrics early to ensure the UI renders even when NewDot is hidden.
                            This is necessary for iOS HybridApp's SignInPage to appear correctly without the bootsplash.
                            See: https://github.com/Expensify/App/pull/65178#issuecomment-3139026551
                        */}
                        <SafeAreaProvider
                            initialMetrics={{
                                insets: {top: 0, right: 0, bottom: 0, left: 0},
                                frame: {x: 0, y: 0, width: 0, height: 0},
                            }}
                        >
                            <View
                                style={fill}
                                fsClass={CONST.FULLSTORY.CLASS.UNMASK}
>>>>>>> 6517be6b
                            >
                                <ComposeProviders
                                    components={[
                                        OnyxListItemProvider,
                                        ThemeProvider,
                                        ThemeStylesProvider,
                                        ThemeIllustrationsProvider,
                                        HTMLEngineProvider,
                                        PortalProvider,
                                        SafeArea,
                                        LocaleContextProvider,
                                        PopoverContextProvider,
                                        CurrentReportIDContextProvider,
                                        ScrollOffsetContextProvider,
                                        AttachmentModalContextProvider,
                                        PickerStateProvider,
                                        EnvironmentProvider,
                                        CustomStatusBarAndBackgroundContextProvider,
                                        ActiveElementRoleProvider,
                                        ActionSheetAwareScrollViewProvider,
                                        PlaybackContextProvider,
                                        FullScreenContextProvider,
                                        VolumeContextProvider,
                                        VideoPopoverMenuContextProvider,
                                        KeyboardProvider,
                                        KeyboardStateProvider,
                                        SearchRouterContextProvider,
                                        ProductTrainingContextProvider,
                                        InputBlurContextProvider,
                                        FullScreenBlockingViewContextProvider,
                                        FullScreenLoaderContextProvider,
                                        ModalProvider,
                                        SidePanelContextProvider,
                                    ]}
                                >
                                    <CustomStatusBarAndBackground />
                                    <ErrorBoundary errorMessage="NewExpensify crash caught by error boundary">
                                        <ColorSchemeWrapper>
                                            <Expensify />
                                        </ColorSchemeWrapper>
                                    </ErrorBoundary>
                                    <NavigationBar />
                                </ComposeProviders>
                            </View>
                        </SafeAreaProvider>
                    </GestureHandlerRootView>
                </InitialURLContextProvider>
            </SplashScreenStateContextProvider>
        </StrictModeWrapper>
    );
}

App.displayName = 'App';

export default App;<|MERGE_RESOLUTION|>--- conflicted
+++ resolved
@@ -71,46 +71,6 @@
             <SplashScreenStateContextProvider>
                 <InitialURLContextProvider>
                     <HybridAppHandler />
-<<<<<<< HEAD
-                    <View
-                        style={fill}
-                        fsClass={CONST.FULLSTORY.CLASS.UNMASK}
-                    >
-                        <GestureHandlerRootView style={fill}>
-                            <ComposeProviders
-                                components={[
-                                    OnyxListItemProvider,
-                                    ThemeProvider,
-                                    ThemeStylesProvider,
-                                    ThemeIllustrationsProvider,
-                                    SafeAreaProvider,
-                                    HTMLEngineProvider,
-                                    PortalProvider,
-                                    SafeArea,
-                                    LocaleContextProvider,
-                                    PopoverContextProvider,
-                                    CurrentReportIDContextProvider,
-                                    ScrollOffsetContextProvider,
-                                    AttachmentModalContextProvider,
-                                    PickerStateProvider,
-                                    EnvironmentProvider,
-                                    CustomStatusBarAndBackgroundContextProvider,
-                                    ActiveElementRoleProvider,
-                                    ActionSheetAwareScrollViewProvider,
-                                    PlaybackContextProvider,
-                                    FullScreenContextProvider,
-                                    VolumeContextProvider,
-                                    VideoPopoverMenuContextProvider,
-                                    KeyboardProvider,
-                                    KeyboardStateProvider,
-                                    SearchRouterContextProvider,
-                                    ProductTrainingContextProvider,
-                                    InputBlurContextProvider,
-                                    FullScreenBlockingViewContextProvider,
-                                    FullScreenLoaderContextProvider,
-                                    KYCWallContextProvider,
-                                ]}
-=======
 
                     <GestureHandlerRootView style={fill}>
                         {/* Initialize metrics early to ensure the UI renders even when NewDot is hidden.
@@ -126,7 +86,6 @@
                             <View
                                 style={fill}
                                 fsClass={CONST.FULLSTORY.CLASS.UNMASK}
->>>>>>> 6517be6b
                             >
                                 <ComposeProviders
                                     components={[
@@ -160,6 +119,7 @@
                                         FullScreenLoaderContextProvider,
                                         ModalProvider,
                                         SidePanelContextProvider,
+                                        KYCWallContextProvider,
                                     ]}
                                 >
                                     <CustomStatusBarAndBackground />
