--- conflicted
+++ resolved
@@ -77,14 +77,11 @@
                         CustomStatusBarAndBackgroundContextProvider,
                         ActiveElementRoleProvider,
                         ActiveWorkspaceContextProvider,
-<<<<<<< HEAD
                         ReportsContextProvider,
                         OrderedReportIDsContextProvider,
-=======
                         PlaybackContextProvider,
                         VolumeContextProvider,
                         VideoPopoverMenuContextProvider,
->>>>>>> 9bfe9616
                     ]}
                 >
                     <CustomStatusBarAndBackground />
