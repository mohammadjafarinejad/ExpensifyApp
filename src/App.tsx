--- conflicted
+++ resolved
@@ -123,11 +123,8 @@
                                         FullScreenBlockingViewContextProvider,
                                         FullScreenLoaderContextProvider,
                                         SidePanelContextProvider,
-<<<<<<< HEAD
+                                        ExpensifyCardContextProvider,
                                         KYCWallContextProvider,
-=======
-                                        ExpensifyCardContextProvider,
->>>>>>> b1a83aa9
                                     ]}
                                 >
                                     <CustomStatusBarAndBackground />
