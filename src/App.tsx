import {PortalProvider} from '@gorhom/portal';
import React from 'react';
import {LogBox} from 'react-native';
import {GestureHandlerRootView} from 'react-native-gesture-handler';
import {PickerStateProvider} from 'react-native-picker-select';
import {SafeAreaProvider} from 'react-native-safe-area-context';
import '../wdyr';
import {ActionSheetAwareScrollViewProvider} from './components/ActionSheetAwareScrollView';
import ActiveElementRoleProvider from './components/ActiveElementRoleProvider';
import ColorSchemeWrapper from './components/ColorSchemeWrapper';
import ComposeProviders from './components/ComposeProviders';
import CustomStatusBarAndBackground from './components/CustomStatusBarAndBackground';
import CustomStatusBarAndBackgroundContextProvider from './components/CustomStatusBarAndBackground/CustomStatusBarAndBackgroundContextProvider';
import ErrorBoundary from './components/ErrorBoundary';
import FullScreenBlockingViewContextProvider from './components/FullScreenBlockingViewContextProvider';
import FullScreenLoaderContextProvider from './components/FullScreenLoaderContext';
import HTMLEngineProvider from './components/HTMLEngineProvider';
import InitialURLContextProvider from './components/InitialURLContextProvider';
import {InputBlurContextProvider} from './components/InputBlurContext';
import KeyboardProvider from './components/KeyboardProvider';
import {LocaleContextProvider} from './components/LocaleContextProvider';
import NavigationBar from './components/NavigationBar';
import OnyxProvider from './components/OnyxProvider';
import PopoverContextProvider from './components/PopoverProvider';
import {ProductTrainingContextProvider} from './components/ProductTrainingContext';
import SafeArea from './components/SafeArea';
import ScrollOffsetContextProvider from './components/ScrollOffsetContextProvider';
import {SearchRouterContextProvider} from './components/Search/SearchRouter/SearchRouterContext';
import ThemeIllustrationsProvider from './components/ThemeIllustrationsProvider';
import ThemeProvider from './components/ThemeProvider';
import ThemeStylesProvider from './components/ThemeStylesProvider';
import {FullScreenContextProvider} from './components/VideoPlayerContexts/FullScreenContext';
import {PlaybackContextProvider} from './components/VideoPlayerContexts/PlaybackContext';
import {VideoPopoverMenuContextProvider} from './components/VideoPlayerContexts/VideoPopoverMenuContext';
import {VolumeContextProvider} from './components/VideoPlayerContexts/VolumeContext';
import {EnvironmentProvider} from './components/withEnvironment';
import {KeyboardStateProvider} from './components/withKeyboardState';
import CONFIG from './CONFIG';
import Expensify from './Expensify';
import {CurrentReportIDContextProvider} from './hooks/useCurrentReportID';
import useDefaultDragAndDrop from './hooks/useDefaultDragAndDrop';
import HybridAppHandler from './HybridAppHandler';
import OnyxUpdateManager from './libs/actions/OnyxUpdateManager';
import './libs/HybridApp';
import {ReportAttachmentsProvider} from './pages/home/report/ReportAttachmentsContext';
import type {Route} from './ROUTES';
import './setup/backgroundTask';
import './setup/hybridApp';
import {SplashScreenStateContextProvider} from './SplashScreenStateContext';

/**
 * Properties passed to the top-level React Native component by HybridApp.
 * These will always be `undefined` in "pure" NewDot builds.
 */
type AppProps = {
    /** The URL specifying the initial navigation destination when the app opens */
    url?: Route;
    /** Serialized configuration data required to initialize the React Native app (e.g. authentication details) */
    hybridAppSettings?: string;
};

LogBox.ignoreLogs([
    // Basically it means that if the app goes in the background and back to foreground on Android,
    // the timer is lost. Currently Expensify is using a 30 minutes interval to refresh personal details.
    // More details here: https://git.io/JJYeb
    'Setting a timer for a long period of time',
    // We are not using expo-const, so ignore the warning.
    'No native ExponentConstants module found',
]);

const fill = {flex: 1};

const StrictModeWrapper = CONFIG.USE_REACT_STRICT_MODE_IN_DEV ? React.StrictMode : ({children}: {children: React.ReactElement}) => children;

function App({url, hybridAppSettings}: AppProps) {
    useDefaultDragAndDrop();
    OnyxUpdateManager();

    return (
        <StrictModeWrapper>
            <SplashScreenStateContextProvider>
                <InitialURLContextProvider url={url}>
                    <HybridAppHandler hybridAppSettings={hybridAppSettings} />
                    <GestureHandlerRootView style={fill}>
                        <SafeAreaProvider
                            initialMetrics={{
                                insets: {top: 0, right: 0, bottom: 0, left: 0},
                                frame: {x: 0, y: 0, width: 0, height: 0},
                            }}
                        >
<<<<<<< HEAD
                            <ComposeProviders
                                components={[
                                    OnyxProvider,
                                    ThemeProvider,
                                    ThemeStylesProvider,
                                    ThemeIllustrationsProvider,
                                    PortalProvider,
                                    SafeArea,
                                    LocaleContextProvider,
                                    HTMLEngineProvider,
                                    PopoverContextProvider,
                                    CurrentReportIDContextProvider,
                                    ScrollOffsetContextProvider,
                                    ReportAttachmentsProvider,
                                    PickerStateProvider,
                                    EnvironmentProvider,
                                    CustomStatusBarAndBackgroundContextProvider,
                                    ActiveElementRoleProvider,
                                    ActionSheetAwareScrollViewProvider,
                                    PlaybackContextProvider,
                                    FullScreenContextProvider,
                                    VolumeContextProvider,
                                    VideoPopoverMenuContextProvider,
                                    KeyboardProvider,
                                    KeyboardStateProvider,
                                    SearchRouterContextProvider,
                                    ProductTrainingContextProvider,
                                    InputBlurContextProvider,
                                    FullScreenBlockingViewContextProvider,
                                    FullScreenLoaderContextProvider,
                                ]}
                            >
                                <CustomStatusBarAndBackground />
                                <ErrorBoundary errorMessage="NewExpensify crash caught by error boundary">
                                    <HybridAppHandler hybridAppSettings={hybridAppSettings} />
                                    <ColorSchemeWrapper>
                                        <Expensify />
                                    </ColorSchemeWrapper>
                                </ErrorBoundary>
                                <NavigationBar />
                            </ComposeProviders>
                        </SafeAreaProvider>
=======
                            <CustomStatusBarAndBackground />
                            <ErrorBoundary errorMessage="NewExpensify crash caught by error boundary">
                                <ColorSchemeWrapper>
                                    <Expensify />
                                </ColorSchemeWrapper>
                            </ErrorBoundary>
                            <NavigationBar />
                        </ComposeProviders>
>>>>>>> cfa3ffc0
                    </GestureHandlerRootView>
                </InitialURLContextProvider>
            </SplashScreenStateContextProvider>
        </StrictModeWrapper>
    );
}

App.displayName = 'App';

export default App;

export type {AppProps};<|MERGE_RESOLUTION|>--- conflicted
+++ resolved
@@ -88,7 +88,6 @@
                                 frame: {x: 0, y: 0, width: 0, height: 0},
                             }}
                         >
-<<<<<<< HEAD
                             <ComposeProviders
                                 components={[
                                     OnyxProvider,
@@ -131,16 +130,6 @@
                                 <NavigationBar />
                             </ComposeProviders>
                         </SafeAreaProvider>
-=======
-                            <CustomStatusBarAndBackground />
-                            <ErrorBoundary errorMessage="NewExpensify crash caught by error boundary">
-                                <ColorSchemeWrapper>
-                                    <Expensify />
-                                </ColorSchemeWrapper>
-                            </ErrorBoundary>
-                            <NavigationBar />
-                        </ComposeProviders>
->>>>>>> cfa3ffc0
                     </GestureHandlerRootView>
                 </InitialURLContextProvider>
             </SplashScreenStateContextProvider>
