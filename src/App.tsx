--- conflicted
+++ resolved
@@ -70,52 +70,6 @@
             <SplashScreenStateContextProvider>
                 <InitialURLContextProvider>
                     <HybridAppHandler />
-<<<<<<< HEAD
-                    <GestureHandlerRootView style={fill}>
-                        <ComposeProviders
-                            components={[
-                                OnyxListItemProvider,
-                                ThemeProvider,
-                                ThemeStylesProvider,
-                                ThemeIllustrationsProvider,
-                                SafeAreaProvider,
-                                HTMLEngineProvider,
-                                PortalProvider,
-                                SafeArea,
-                                LocaleContextProvider,
-                                PopoverContextProvider,
-                                CurrentReportIDContextProvider,
-                                ScrollOffsetContextProvider,
-                                AttachmentModalContextProvider,
-                                PickerStateProvider,
-                                EnvironmentProvider,
-                                CustomStatusBarAndBackgroundContextProvider,
-                                ActiveElementRoleProvider,
-                                ActionSheetAwareScrollViewProvider,
-                                PlaybackContextProvider,
-                                FullScreenContextProvider,
-                                VolumeContextProvider,
-                                VideoPopoverMenuContextProvider,
-                                KeyboardProvider,
-                                KeyboardStateProvider,
-                                SearchRouterContextProvider,
-                                ProductTrainingContextProvider,
-                                InputBlurContextProvider,
-                                FullScreenBlockingViewContextProvider,
-                                FullScreenLoaderContextProvider,
-                                SidePanelContextProvider,
-                            ]}
-                        >
-                            <CustomStatusBarAndBackground />
-                            <ErrorBoundary errorMessage="NewExpensify crash caught by error boundary">
-                                <ColorSchemeWrapper>
-                                    <Expensify />
-                                </ColorSchemeWrapper>
-                            </ErrorBoundary>
-                            <NavigationBar />
-                        </ComposeProviders>
-                    </GestureHandlerRootView>
-=======
                     <View
                         style={fill}
                         fsClass={CONST.FULLSTORY.CLASS.UNMASK}
@@ -152,6 +106,7 @@
                                     InputBlurContextProvider,
                                     FullScreenBlockingViewContextProvider,
                                     FullScreenLoaderContextProvider,
+                                    SidePanelContextProvider,
                                 ]}
                             >
                                 <CustomStatusBarAndBackground />
@@ -164,7 +119,6 @@
                             </ComposeProviders>
                         </GestureHandlerRootView>
                     </View>
->>>>>>> e9a3ad15
                 </InitialURLContextProvider>
             </SplashScreenStateContextProvider>
         </StrictModeWrapper>
