import {PortalProvider} from '@gorhom/portal';
import React from 'react';
import {LogBox, View} from 'react-native';
import {GestureHandlerRootView} from 'react-native-gesture-handler';
import {PickerStateProvider} from 'react-native-picker-select';
import {SafeAreaProvider} from 'react-native-safe-area-context';
import '../wdyr';
import {ActionSheetAwareScrollViewProvider} from './components/ActionSheetAwareScrollView';
import ActiveElementRoleProvider from './components/ActiveElementRoleProvider';
import ColorSchemeWrapper from './components/ColorSchemeWrapper';
import ComposeProviders from './components/ComposeProviders';
import CustomStatusBarAndBackground from './components/CustomStatusBarAndBackground';
import CustomStatusBarAndBackgroundContextProvider from './components/CustomStatusBarAndBackground/CustomStatusBarAndBackgroundContextProvider';
import ErrorBoundary from './components/ErrorBoundary';
import FullScreenBlockingViewContextProvider from './components/FullScreenBlockingViewContextProvider';
import FullScreenLoaderContextProvider from './components/FullScreenLoaderContext';
import HTMLEngineProvider from './components/HTMLEngineProvider';
import InitialURLContextProvider from './components/InitialURLContextProvider';
import {InputBlurContextProvider} from './components/InputBlurContext';
import KeyboardProvider from './components/KeyboardProvider';
import {LocaleContextProvider} from './components/LocaleContextProvider';
import NavigationBar from './components/NavigationBar';
import OnyxListItemProvider from './components/OnyxListItemProvider';
import PopoverContextProvider from './components/PopoverProvider';
import {ProductTrainingContextProvider} from './components/ProductTrainingContext';
import SafeArea from './components/SafeArea';
import ScrollOffsetContextProvider from './components/ScrollOffsetContextProvider';
import {SearchRouterContextProvider} from './components/Search/SearchRouter/SearchRouterContext';
import ThemeIllustrationsProvider from './components/ThemeIllustrationsProvider';
import ThemeProvider from './components/ThemeProvider';
import ThemeStylesProvider from './components/ThemeStylesProvider';
import {FullScreenContextProvider} from './components/VideoPlayerContexts/FullScreenContext';
import {PlaybackContextProvider} from './components/VideoPlayerContexts/PlaybackContext';
import {VideoPopoverMenuContextProvider} from './components/VideoPlayerContexts/VideoPopoverMenuContext';
import {VolumeContextProvider} from './components/VideoPlayerContexts/VolumeContext';
import {EnvironmentProvider} from './components/withEnvironment';
import {KeyboardStateProvider} from './components/withKeyboardState';
import CONFIG from './CONFIG';
import CONST from './CONST';
import Expensify from './Expensify';
import {CurrentReportIDContextProvider} from './hooks/useCurrentReportID';
import useDefaultDragAndDrop from './hooks/useDefaultDragAndDrop';
import HybridAppHandler from './HybridAppHandler';
import OnyxUpdateManager from './libs/actions/OnyxUpdateManager';
import './libs/HybridApp';
import {AttachmentModalContextProvider} from './pages/media/AttachmentModalScreen/AttachmentModalContext';
import './setup/backgroundTask';
import './setup/hybridApp';
import {SplashScreenStateContextProvider} from './SplashScreenStateContext';

LogBox.ignoreLogs([
    // Basically it means that if the app goes in the background and back to foreground on Android,
    // the timer is lost. Currently Expensify is using a 30 minutes interval to refresh personal details.
    // More details here: https://git.io/JJYeb
    'Setting a timer for a long period of time',
    // We are not using expo-const, so ignore the warning.
    'No native ExponentConstants module found',
]);

const fill = {flex: 1};

const StrictModeWrapper = CONFIG.USE_REACT_STRICT_MODE_IN_DEV ? React.StrictMode : ({children}: {children: React.ReactElement}) => children;

function App() {
    useDefaultDragAndDrop();
    OnyxUpdateManager();

    return (
        <StrictModeWrapper>
            <SplashScreenStateContextProvider>
                <InitialURLContextProvider>
                    <HybridAppHandler />
<<<<<<< HEAD
                    <GestureHandlerRootView style={fill}>
                        {/* Initialize metrics early to ensure the UI renders even when NewDot is hidden.
                            This is necessary for iOS HybridApp's SignInPage to appear correctly without the bootsplash.
                            See: https://github.com/Expensify/App/pull/65178#issuecomment-3139026551
                        */}
                        <SafeAreaProvider
                            initialMetrics={{
                                insets: {top: 0, right: 0, bottom: 0, left: 0},
                                frame: {x: 0, y: 0, width: 0, height: 0},
                            }}
                        >
=======
                    <View
                        style={fill}
                        fsClass={CONST.FULLSTORY.CLASS.UNMASK}
                    >
                        <GestureHandlerRootView style={fill}>
>>>>>>> 55eeee63
                            <ComposeProviders
                                components={[
                                    OnyxListItemProvider,
                                    ThemeProvider,
                                    ThemeStylesProvider,
                                    ThemeIllustrationsProvider,
<<<<<<< HEAD
=======
                                    SafeAreaProvider,
>>>>>>> 55eeee63
                                    HTMLEngineProvider,
                                    PortalProvider,
                                    SafeArea,
                                    LocaleContextProvider,
                                    PopoverContextProvider,
                                    CurrentReportIDContextProvider,
                                    ScrollOffsetContextProvider,
                                    AttachmentModalContextProvider,
                                    PickerStateProvider,
                                    EnvironmentProvider,
                                    CustomStatusBarAndBackgroundContextProvider,
                                    ActiveElementRoleProvider,
                                    ActionSheetAwareScrollViewProvider,
                                    PlaybackContextProvider,
                                    FullScreenContextProvider,
                                    VolumeContextProvider,
                                    VideoPopoverMenuContextProvider,
                                    KeyboardProvider,
                                    KeyboardStateProvider,
                                    SearchRouterContextProvider,
                                    ProductTrainingContextProvider,
                                    InputBlurContextProvider,
                                    FullScreenBlockingViewContextProvider,
                                    FullScreenLoaderContextProvider,
                                ]}
                            >
                                <CustomStatusBarAndBackground />
                                <ErrorBoundary errorMessage="NewExpensify crash caught by error boundary">
                                    <ColorSchemeWrapper>
                                        <Expensify />
                                    </ColorSchemeWrapper>
                                </ErrorBoundary>
                                <NavigationBar />
                            </ComposeProviders>
<<<<<<< HEAD
                        </SafeAreaProvider>
                    </GestureHandlerRootView>
=======
                        </GestureHandlerRootView>
                    </View>
>>>>>>> 55eeee63
                </InitialURLContextProvider>
            </SplashScreenStateContextProvider>
        </StrictModeWrapper>
    );
}

App.displayName = 'App';

export default App;<|MERGE_RESOLUTION|>--- conflicted
+++ resolved
@@ -70,7 +70,10 @@
             <SplashScreenStateContextProvider>
                 <InitialURLContextProvider>
                     <HybridAppHandler />
-<<<<<<< HEAD
+                    <View
+                        style={fill}
+                        fsClass={CONST.FULLSTORY.CLASS.UNMASK}
+                    >
                     <GestureHandlerRootView style={fill}>
                         {/* Initialize metrics early to ensure the UI renders even when NewDot is hidden.
                             This is necessary for iOS HybridApp's SignInPage to appear correctly without the bootsplash.
@@ -82,23 +85,13 @@
                                 frame: {x: 0, y: 0, width: 0, height: 0},
                             }}
                         >
-=======
-                    <View
-                        style={fill}
-                        fsClass={CONST.FULLSTORY.CLASS.UNMASK}
-                    >
-                        <GestureHandlerRootView style={fill}>
->>>>>>> 55eeee63
+                    
                             <ComposeProviders
                                 components={[
                                     OnyxListItemProvider,
                                     ThemeProvider,
                                     ThemeStylesProvider,
                                     ThemeIllustrationsProvider,
-<<<<<<< HEAD
-=======
-                                    SafeAreaProvider,
->>>>>>> 55eeee63
                                     HTMLEngineProvider,
                                     PortalProvider,
                                     SafeArea,
@@ -133,13 +126,9 @@
                                 </ErrorBoundary>
                                 <NavigationBar />
                             </ComposeProviders>
-<<<<<<< HEAD
                         </SafeAreaProvider>
-                    </GestureHandlerRootView>
-=======
                         </GestureHandlerRootView>
                     </View>
->>>>>>> 55eeee63
                 </InitialURLContextProvider>
             </SplashScreenStateContextProvider>
         </StrictModeWrapper>
