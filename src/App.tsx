--- conflicted
+++ resolved
@@ -70,50 +70,15 @@
                 <InitialURLContextProvider>
                     <HybridAppHandler />
                     <GestureHandlerRootView style={fill}>
-<<<<<<< HEAD
                         <SafeAreaProvider
                             initialMetrics={{
                                 insets: {top: 0, right: 0, bottom: 0, left: 0},
                                 frame: {x: 0, y: 0, width: 0, height: 0},
                             }}
-=======
-                        <ComposeProviders
-                            components={[
-                                OnyxListItemProvider,
-                                ThemeProvider,
-                                ThemeStylesProvider,
-                                ThemeIllustrationsProvider,
-                                SafeAreaProvider,
-                                HTMLEngineProvider,
-                                PortalProvider,
-                                SafeArea,
-                                LocaleContextProvider,
-                                PopoverContextProvider,
-                                CurrentReportIDContextProvider,
-                                ScrollOffsetContextProvider,
-                                AttachmentModalContextProvider,
-                                PickerStateProvider,
-                                EnvironmentProvider,
-                                CustomStatusBarAndBackgroundContextProvider,
-                                ActiveElementRoleProvider,
-                                ActionSheetAwareScrollViewProvider,
-                                PlaybackContextProvider,
-                                FullScreenContextProvider,
-                                VolumeContextProvider,
-                                VideoPopoverMenuContextProvider,
-                                KeyboardProvider,
-                                KeyboardStateProvider,
-                                SearchRouterContextProvider,
-                                ProductTrainingContextProvider,
-                                InputBlurContextProvider,
-                                FullScreenBlockingViewContextProvider,
-                                FullScreenLoaderContextProvider,
-                            ]}
->>>>>>> 4a143766
                         >
                             <ComposeProviders
                                 components={[
-                                    OnyxProvider,
+                                    OnyxListItemProvider,
                                     ThemeProvider,
                                     ThemeStylesProvider,
                                     ThemeIllustrationsProvider,
