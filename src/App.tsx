import {PortalProvider} from '@gorhom/portal';
import React from 'react';
import {LogBox} from 'react-native';
import {GestureHandlerRootView} from 'react-native-gesture-handler';
import {PickerStateProvider} from 'react-native-picker-select';
import {SafeAreaProvider} from 'react-native-safe-area-context';
import '../wdyr';
import * as ActionSheetAwareScrollView from './components/ActionSheetAwareScrollView';
import ActiveElementRoleProvider from './components/ActiveElementRoleProvider';
import ColorSchemeWrapper from './components/ColorSchemeWrapper';
import ComposeProviders from './components/ComposeProviders';
import CustomStatusBarAndBackground from './components/CustomStatusBarAndBackground';
import CustomStatusBarAndBackgroundContextProvider from './components/CustomStatusBarAndBackground/CustomStatusBarAndBackgroundContextProvider';
import ErrorBoundary from './components/ErrorBoundary';
import FullScreenBlockingViewContextProvider from './components/FullScreenBlockingViewContextProvider';
import HTMLEngineProvider from './components/HTMLEngineProvider';
import InitialURLContextProvider from './components/InitialURLContextProvider';
import {InputBlurContextProvider} from './components/InputBlurContext';
import KeyboardProvider from './components/KeyboardProvider';
import {LocaleContextProvider} from './components/LocaleContextProvider';
import OnyxProvider from './components/OnyxProvider';
import PopoverContextProvider from './components/PopoverProvider';
import {ProductTrainingContextProvider} from './components/ProductTrainingContext';
import SafeArea from './components/SafeArea';
import ScrollOffsetContextProvider from './components/ScrollOffsetContextProvider';
import {SearchRouterContextProvider} from './components/Search/SearchRouter/SearchRouterContext';
import ThemeIllustrationsProvider from './components/ThemeIllustrationsProvider';
import ThemeProvider from './components/ThemeProvider';
import ThemeStylesProvider from './components/ThemeStylesProvider';
import {FullScreenContextProvider} from './components/VideoPlayerContexts/FullScreenContext';
import {PlaybackContextProvider} from './components/VideoPlayerContexts/PlaybackContext';
import {VideoPopoverMenuContextProvider} from './components/VideoPlayerContexts/VideoPopoverMenuContext';
import {VolumeContextProvider} from './components/VideoPlayerContexts/VolumeContext';
import {EnvironmentProvider} from './components/withEnvironment';
import {KeyboardStateProvider} from './components/withKeyboardState';
import CONFIG from './CONFIG';
import Expensify from './Expensify';
import {CurrentReportIDContextProvider} from './hooks/useCurrentReportID';
import useDefaultDragAndDrop from './hooks/useDefaultDragAndDrop';
import OnyxUpdateManager from './libs/actions/OnyxUpdateManager';
import {ReportAttachmentsProvider} from './pages/home/report/ReportAttachmentsContext';
import type {Route} from './ROUTES';
import './setup/backgroundTask';
import {SplashScreenStateContextProvider} from './SplashScreenStateContext';

/** Values passed to our top-level React Native component by HybridApp. Will always be undefined in "pure" NewDot builds. */
type AppProps = {
    /** URL containing all necessary data to run React Native app (e.g. login data) */
    url?: Route;
};

LogBox.ignoreLogs([
    // Basically it means that if the app goes in the background and back to foreground on Android,
    // the timer is lost. Currently Expensify is using a 30 minutes interval to refresh personal details.
    // More details here: https://git.io/JJYeb
    'Setting a timer for a long period of time',
    // We are not using expo-const, so ignore the warning.
    'No native ExponentConstants module found',
]);

const fill = {flex: 1};

const StrictModeWrapper = CONFIG.USE_REACT_STRICT_MODE_IN_DEV ? React.StrictMode : ({children}: {children: React.ReactElement}) => children;

function App({url}: AppProps) {
    useDefaultDragAndDrop();
    OnyxUpdateManager();

    return (
        <StrictModeWrapper>
            <SplashScreenStateContextProvider>
                <InitialURLContextProvider url={url}>
                    <GestureHandlerRootView style={fill}>
                        <ComposeProviders
                            components={[
                                OnyxProvider,
                                ThemeProvider,
                                ThemeStylesProvider,
                                ThemeIllustrationsProvider,
                                SafeAreaProvider,
                                PortalProvider,
                                SafeArea,
                                LocaleContextProvider,
                                HTMLEngineProvider,
                                PopoverContextProvider,
                                CurrentReportIDContextProvider,
                                ScrollOffsetContextProvider,
                                ReportAttachmentsProvider,
                                PickerStateProvider,
                                EnvironmentProvider,
                                CustomStatusBarAndBackgroundContextProvider,
                                ActiveElementRoleProvider,
<<<<<<< HEAD
                                ActiveWorkspaceContextProvider,
                                ActionSheetAwareScrollView.ActionSheetAwareScrollViewProvider,
                                ReportIDsContextProvider,
=======
>>>>>>> 5c4dc1c2
                                PlaybackContextProvider,
                                FullScreenContextProvider,
                                VolumeContextProvider,
                                VideoPopoverMenuContextProvider,
                                KeyboardProvider,
                                KeyboardStateProvider,
                                SearchRouterContextProvider,
                                ProductTrainingContextProvider,
                                InputBlurContextProvider,
                                FullScreenBlockingViewContextProvider,
                            ]}
                        >
                            <CustomStatusBarAndBackground />
                            <ErrorBoundary errorMessage="NewExpensify crash caught by error boundary">
                                <ColorSchemeWrapper>
                                    <Expensify />
                                </ColorSchemeWrapper>
                            </ErrorBoundary>
                        </ComposeProviders>
                    </GestureHandlerRootView>
                </InitialURLContextProvider>
            </SplashScreenStateContextProvider>
        </StrictModeWrapper>
    );
}

App.displayName = 'App';

export default App;<|MERGE_RESOLUTION|>--- conflicted
+++ resolved
@@ -5,7 +5,7 @@
 import {PickerStateProvider} from 'react-native-picker-select';
 import {SafeAreaProvider} from 'react-native-safe-area-context';
 import '../wdyr';
-import * as ActionSheetAwareScrollView from './components/ActionSheetAwareScrollView';
+import {ActionSheetAwareScrollViewProvider} from './components/ActionSheetAwareScrollView';
 import ActiveElementRoleProvider from './components/ActiveElementRoleProvider';
 import ColorSchemeWrapper from './components/ColorSchemeWrapper';
 import ComposeProviders from './components/ComposeProviders';
@@ -90,12 +90,7 @@
                                 EnvironmentProvider,
                                 CustomStatusBarAndBackgroundContextProvider,
                                 ActiveElementRoleProvider,
-<<<<<<< HEAD
-                                ActiveWorkspaceContextProvider,
-                                ActionSheetAwareScrollView.ActionSheetAwareScrollViewProvider,
-                                ReportIDsContextProvider,
-=======
->>>>>>> 5c4dc1c2
+                                ActionSheetAwareScrollViewProvider,
                                 PlaybackContextProvider,
                                 FullScreenContextProvider,
                                 VolumeContextProvider,
