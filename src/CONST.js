import lodashGet from 'lodash/get';
import Config from 'react-native-config';
import * as Url from './libs/Url';

const CLOUDFRONT_URL = 'https://d2k5nsl2zxldvw.cloudfront.net';
const ACTIVE_EXPENSIFY_URL = Url.addTrailingForwardSlash(lodashGet(Config, 'NEW_EXPENSIFY_URL', 'https://new.expensify.com'));
const USE_EXPENSIFY_URL = 'https://use.expensify.com';
const PLATFORM_OS_MACOS = 'Mac OS';
const ANDROID_PACKAGE_NAME = 'com.expensify.chat';

const CONST = {
    ANDROID_PACKAGE_NAME,
    ANIMATED_TRANSITION: 300,

    // 50 megabytes in bytes
    API_MAX_ATTACHMENT_SIZE: 52428800,
    AVATAR_MAX_ATTACHMENT_SIZE: 6291456,
    NEW_EXPENSIFY_URL: ACTIVE_EXPENSIFY_URL,
    APP_DOWNLOAD_LINKS: {
        ANDROID: `https://play.google.com/store/apps/details?id=${ANDROID_PACKAGE_NAME}`,
        IOS: 'https://apps.apple.com/us/app/expensify-cash/id1530278510',
        DESKTOP: `${ACTIVE_EXPENSIFY_URL}NewExpensify.dmg`,
    },
    DATE: {
        MOMENT_FORMAT_STRING: 'YYYY-MM-DD',
    },
    SMS: {
        DOMAIN: '@expensify.sms',
    },
    BANK_ACCOUNT: {
        PLAID: {
            ALLOWED_THROTTLED_COUNT: 2,
            ERROR: {
                TOO_MANY_ATTEMPTS: 'Too many attempts',
            },
        },
        ERROR: {
            MISSING_ROUTING_NUMBER: '402 Missing routingNumber',
            MAX_ROUTING_NUMBER: '402 Maximum Size Exceeded routingNumber',
            MISSING_INCORPORATION_STATE: '402 Missing incorporationState in additionalData',
            MISSING_INCORPORATION_TYPE: '402 Missing incorporationType in additionalData',
            MAX_VALIDATION_ATTEMPTS_REACHED: 'Validation for this bank account has been disabled due to too many incorrect attempts. Please contact us.',
            INCORRECT_VALIDATION_AMOUNTS: 'The validate code you entered is incorrect, please try again.',
        },
        STEP: {
            // In the order they appear in the VBA flow
            BANK_ACCOUNT: 'BankAccountStep',
            COMPANY: 'CompanyStep',
            REQUESTOR: 'RequestorStep',
            ACH_CONTRACT: 'ACHContractStep',
            VALIDATION: 'ValidationStep',
            ENABLE: 'EnableStep',
        },
        SUBSTEP: {
            MANUAL: 'manual',
        },
        VERIFICATIONS: {
            ERROR_MESSAGE: 'verifications.errorMessage',
            EXTERNAL_API_RESPONSES: 'verifications.externalApiResponses',
            REQUESTOR_IDENTITY_ID: 'verifications.externalApiResponses.requestorIdentityID',
            REQUESTOR_IDENTITY_ONFIDO: 'verifications.externalApiResponses.requestorIdentityOnfido',
            THROTTLED: 'verifications.throttled',
        },
        FIELDS_TYPE: {
            LOCAL: 'local',
        },
        ONFIDO_RESPONSE: {
            SDK_TOKEN: 'apiResult.sdkToken',
            PASS: 'pass',
        },
        QUESTIONS: {
            QUESTION: 'apiResult.questions.question',
            DIFFERENTIATOR_QUESTION: 'apiResult.differentiator-question',
        },
        SETUP_TYPE: {
            MANUAL: 'manual',
            PLAID: 'plaid',
        },
        REGEX: {
            US_ACCOUNT_NUMBER: /^[0-9]{4,17}$/,
            SWIFT_BIC: /^[A-Za-z0-9]{8,11}$/,
        },
        VERIFICATION_MAX_ATTEMPTS: 7,
        STATE: {
            VERIFYING: 'VERIFYING',
            PENDING: 'PENDING',
        },
        MAX_LENGTH: {
            TAX_ID_NUMBER: 9,
            SSN: 4,
            ZIP_CODE: 5,
        },
    },
    INCORPORATION_TYPES: {
        LLC: 'LLC',
        CORPORATION: 'Corp',
        PARTNERSHIP: 'Partnership',
        COOPERATIVE: 'Cooperative',
        SOLE_PROPRIETORSHIP: 'Sole Proprietorship',
        OTHER: 'Other',
    },
    BETAS: {
        ALL: 'all',
        CHRONOS_IN_CASH: 'chronosInCash',
        IOU: 'IOU',
        PAY_WITH_EXPENSIFY: 'payWithExpensify',
        FREE_PLAN: 'freePlan',
        DEFAULT_ROOMS: 'defaultRooms',
        BETA_EXPENSIFY_WALLET: 'expensifyWallet',
        INTERNATIONALIZATION: 'internationalization',
        IOU_SEND: 'sendMoney',
        POLICY_ROOMS: 'policyRooms',
        POLICY_EXPENSE_CHAT: 'policyExpenseChat',
        MONTHLY_SETTLEMENTS: 'monthlySettlements',
    },
    BUTTON_STATES: {
        DEFAULT: 'default',
        ACTIVE: 'active',
        PRESSED: 'pressed',
        COMPLETE: 'complete',
        DISABLED: 'disabled',
    },
    BANK_ACCOUNT_TYPES: {
        WALLET: 'WALLET',
    },
    COUNTRY: {
        US: 'US',
        MX: 'MX',
        AU: 'AU',
        CA: 'CA',
    },
    PLATFORM: {
        IOS: 'ios',
        ANDROID: 'android',
        WEB: 'web',
        DESKTOP: 'desktop',
    },
    PLATFORM_SPECIFIC_KEYS: {
        CTRL: {
            DEFAULT: 'control',
            [PLATFORM_OS_MACOS]: 'meta',
        },
        SHIFT: {
            DEFAULT: 'shift',
        },
    },
    KEYBOARD_SHORTCUTS: {
        SEARCH: {
            descriptionKey: 'search',
            shortcutKey: 'K',
            modifiers: ['CTRL'],
        },
        NEW_GROUP: {
            descriptionKey: 'newGroup',
            shortcutKey: 'K',
            modifiers: ['CTRL', 'SHIFT'],
        },
        SHORTCUT_MODAL: {
            descriptionKey: 'openShortcutDialog',
            shortcutKey: 'I',
            modifiers: ['CTRL'],
        },
        ESCAPE: {
            descriptionKey: 'escape',
            shortcutKey: 'Escape',
            modifiers: [],
        },
        ENTER: {
            descriptionKey: null,
            shortcutKey: 'Enter',
            modifiers: [],
        },
        COPY: {
            descriptionKey: 'copy',
            shortcutKey: 'C',
            modifiers: ['CTRL'],
        },
        ARROW_UP: {
            descriptionKey: null,
            shortcutKey: 'ArrowUp',
            modifiers: [],
        },
        ARROW_DOWN: {
            descriptionKey: null,
            shortcutKey: 'ArrowDown',
            modifiers: [],
        },
    },
    KEYBOARD_SHORTCUT_KEY_DISPLAY_NAME: {
        CONTROL: 'CTRL',
<<<<<<< HEAD
        META: 'CMD',
        SHIFT: 'SHIFT',
=======
        ESCAPE: 'ESC',
        META: 'CMD',
        SHIFT: 'Shift',
>>>>>>> 9c50db75
    },
    CURRENCY: {
        USD: 'USD',
    },
    CONCIERGE_CHAT_NAME: 'Concierge',
    CLOUDFRONT_URL,
    USE_EXPENSIFY_URL,
    NEW_ZOOM_MEETING_URL: 'https://zoom.us/start/videomeeting',
    NEW_GOOGLE_MEET_MEETING_URL: 'https://meet.google.com/new',
    DEEPLINK_BASE_URL: 'new-expensify://',
    PDF_VIEWER_URL: '/pdf/web/viewer.html',
    EXPENSIFY_ICON_URL: `${CLOUDFRONT_URL}/images/favicon-2019.png`,
    UPWORK_URL: 'https://github.com/Expensify/App/issues?q=is%3Aopen+is%3Aissue+label%3A%22Help+Wanted%22',
    GITHUB_URL: 'https://github.com/Expensify/App',
    TERMS_URL: `${USE_EXPENSIFY_URL}/terms`,
    PRIVACY_URL: `${USE_EXPENSIFY_URL}/privacy`,
    LICENSES_URL: `${USE_EXPENSIFY_URL}/licenses`,
    PLAY_STORE_URL: `https://play.google.com/store/apps/details?id=${ANDROID_PACKAGE_NAME}&hl=en`,
    ADD_SECONDARY_LOGIN_URL: encodeURI('settings?param={"section":"account","openModal":"secondaryLogin"}'),
    MANAGE_CARDS_URL: 'domain_companycards',
    FEES_URL: `${USE_EXPENSIFY_URL}/fees`,
    CFPB_PREPAID_URL: 'https://cfpb.gov/prepaid',
    STAGING_SECURE_URL: 'https://staging-secure.expensify.com/',
    STAGING_NEW_EXPENSIFY_URL: 'https://staging.new.expensify.com',
    OPTION_TYPE: {
        REPORT: 'report',
        PERSONAL_DETAIL: 'personalDetail',
    },
    REPORT: {
        DROP_NATIVE_ID: 'report-dropzone',
        MAXIMUM_PARTICIPANTS: 8,
        ACTIONS: {
            LIMIT: 50,
            TYPE: {
                ADDCOMMENT: 'ADDCOMMENT',
                CLOSED: 'CLOSED',
                CREATED: 'CREATED',
                IOU: 'IOU',
                RENAMED: 'RENAMED',
            },
        },
        ARCHIVE_REASON: {
            DEFAULT: 'default',
            ACCOUNT_CLOSED: 'accountClosed',
            ACCOUNT_MERGED: 'accountMerged',
            REMOVED_FROM_POLICY: 'removedFromPolicy',
            POLICY_DELETED: 'policyDeleted',
        },
        ERROR: {
            INACCESSIBLE_REPORT: 'Report not found',
        },
        MESSAGE: {
            TYPE: {
                COMMENT: 'COMMENT',
            },
        },
        TYPE: {
            CHAT: 'chat',
            IOU: 'iou',
        },
        CHAT_TYPE: {
            POLICY_ANNOUNCE: 'policyAnnounce',
            POLICY_ADMINS: 'policyAdmins',
            DOMAIN_ALL: 'domainAll',
            POLICY_ROOM: 'policyRoom',
            POLICY_EXPENSE_CHAT: 'policyExpenseChat',
        },
        STATE_NUM: {
            OPEN: 0,
            PROCESSING: 1,
            SUBMITTED: 2,
        },
        STATUS: {
            OPEN: 0,
            SUBMITTED: 1,
            CLOSED: 2,
            APPROVED: 3,
            REIMBURSED: 4,
        },
        NOTIFICATION_PREFERENCE: {
            MUTE: 'mute',
            DAILY: 'daily',
            ALWAYS: 'always',
        },
        VISIBILITY: {
            RESTRICTED: 'restricted',
            PRIVATE: 'private',
        },
        RESERVED_ROOM_NAMES: ['#admins', '#announce'],
        MAX_PREVIEW_AVATARS: 4,
        MAX_ROOM_NAME_LENGTH: 80,
        LAST_MESSAGE_TEXT_MAX_LENGTH: 80,
    },
    MODAL: {
        MODAL_TYPE: {
            CONFIRM: 'confirm',
            CENTERED: 'centered',
            CENTERED_UNSWIPEABLE: 'centered_unswipeable',
            BOTTOM_DOCKED: 'bottom_docked',
            POPOVER: 'popover',
            RIGHT_DOCKED: 'right_docked',
        },
        ANCHOR_ORIGIN_VERTICAL: {
            TOP: 'top',
            CENTER: 'center',
            BOTTOM: 'bottom',
        },
        ANCHOR_ORIGIN_HORIZONTAL: {
            LEFT: 'left',
            CENTER: 'center',
            RIGHT: 'right',
        },
    },
    TIMING: {
        SEARCH_RENDER: 'search_render',
        HOMEPAGE_INITIAL_RENDER: 'homepage_initial_render',
        REPORT_INITIAL_RENDER: 'report_initial_render',
        HOMEPAGE_REPORTS_LOADED: 'homepage_reports_loaded',
        SWITCH_REPORT: 'switch_report',
        SIDEBAR_LOADED: 'sidebar_loaded',
        PERSONAL_DETAILS_FORMATTED: 'personal_details_formatted',
        COLD: 'cold',
        REPORT_ACTION_ITEM_LAYOUT_DEBOUNCE_TIME: 1500,
        TOOLTIP_SENSE: 1000,
    },
    PRIORITY_MODE: {
        GSD: 'gsd',
        DEFAULT: 'default',
    },
    ERROR: {
        API_OFFLINE: 'session.offlineMessageRetry',
        UNKNOWN_ERROR: 'Unknown error',
        REQUEST_CANCELLED: 'AbortError',
        FAILED_TO_FETCH: 'Failed to fetch',
        ENSURE_BUGBOT: 'ENSURE_BUGBOT',
    },
    NETWORK: {
        METHOD: {
            POST: 'post',
        },
        MAX_REQUEST_RETRIES: 10,
        PROCESS_REQUEST_DELAY_MS: 1000,
        MAX_PENDING_TIME_MS: 10 * 1000,
    },
    JSON_CODE: {
        SUCCESS: 200,
        NOT_AUTHENTICATED: 407,
    },
    NVP: {
        IS_FIRST_TIME_NEW_EXPENSIFY_USER: 'isFirstTimeNewExpensifyUser',
        BLOCKED_FROM_CONCIERGE: 'private_blockedFromConcierge',
        PAYPAL_ME_ADDRESS: 'expensify_payPalMeAddress',
        PRIORITY_MODE: 'priorityMode',
        TIMEZONE: 'timeZone',
        FREE_PLAN_BANK_ACCOUNT_ID: 'expensify_freePlanBankAccountID',
        ACH_DATA_THROTTLED: 'expensify_ACHData_throttled',
        FAILED_BANK_ACCOUNT_VALIDATIONS_PREFIX: 'private_failedBankValidations_',
        BANK_ACCOUNT_GET_THROTTLED: 'private_throttledHistory_BankAccount_Get',
        PREFERRED_LOCALE: 'preferredLocale',
        KYC_MIGRATION: 'expensify_migration_2020_04_28_RunKycVerifications',
        PREFERRED_EMOJI_SKIN_TONE: 'expensify_preferredEmojiSkinTone',
        FREQUENTLY_USED_EMOJIS: 'expensify_frequentlyUsedEmojis',
    },
    DEFAULT_TIME_ZONE: {automatic: true, selected: 'America/Los_Angeles'},
    DEFAULT_ACCOUNT_DATA: {error: '', success: '', loading: false},
    APP_STATE: {
        ACTIVE: 'active',
        BACKGROUND: 'background',
        INACTIVE: 'inactive',
    },

    // at least 8 characters, 1 capital letter, 1 lowercase number, 1 number
    PASSWORD_COMPLEXITY_REGEX_STRING: '^(?=.*[A-Z])(?=.*[0-9])(?=.*[a-z]).{8,}$',

    PASSWORD_PAGE: {
        ERROR: {
            ALREADY_VALIDATED: 'Account already validated',
            VALIDATE_CODE_FAILED: 'Validate code failed',
        },
    },

    EMOJI_SPACER: 'SPACER',

    EMOJI_NUM_PER_ROW: 8,

    EMOJI_FREQUENT_ROW_COUNT: 3,

    LOGIN_TYPE: {
        PHONE: 'phone',
        EMAIL: 'email',
    },

    KEYBOARD_TYPE: {
        PHONE_PAD: 'phone-pad',
        NUMBER_PAD: 'number-pad',
        DECIMAL_PAD: 'decimal-pad',
    },

    ATTACHMENT_PICKER_TYPE: {
        FILE: 'file',
        IMAGE: 'image',
    },

    ADD_PAYMENT_MENU_POSITION_Y: 226,
    ADD_PAYMENT_MENU_POSITION_X: 356,
    EMOJI_PICKER_SIZE: {
        WIDTH: 320,
        HEIGHT: 400,
    },
    NON_NATIVE_EMOJI_PICKER_LIST_HEIGHT: 300,
    EMOJI_PICKER_ITEM_HEIGHT: 40,
    EMOJI_PICKER_HEADER_HEIGHT: 38,

    COMPOSER_MAX_HEIGHT: 116,

    EMAIL: {
        CONCIERGE: 'concierge@expensify.com',
        HELP: 'help@expensify.com',
        RECEIPTS: 'receipts@expensify.com',
        CHRONOS: 'chronos@expensify.com',
        QA: 'qa@expensify.com',
        CONTRIBUTORS: 'contributors@expensify.com',
        FIRST_RESPONDER: 'firstresponders@expensify.com',
        QA_TRAVIS: 'qa+travisreceipts@expensify.com',
        BILLS: 'bills@expensify.com',
        STUDENT_AMBASSADOR: 'studentambassadors@expensify.com',
        ACCOUNTING: 'accounting@expensify.com',
        PAYROLL: 'payroll@expensify.com',
        SVFG: 'svfg@expensify.com',
        INTEGRATION_TESTING_CREDS: 'integrationtestingcreds@expensify.com',
        ADMIN: 'admin@expensify.com',
    },

    ENVIRONMENT: {
        DEV: 'development',
        STAGING: 'staging',
        PRODUCTION: 'production',
    },

    // Used to delay the initial fetching of reportActions when the app first inits or reconnects (e.g. returning
    // from backgound). The times are based on how long it generally seems to take for the app to become interactive
    // in each scenario.
    FETCH_ACTIONS_DELAY: {
        STARTUP: 8000,
        RECONNECT: 1000,
    },

    WALLET: {
        TRANSFER_METHOD_TYPE: {
            INSTANT: 'instant',
            ACH: 'ach',
        },
        TRANSFER_METHOD_TYPE_FEE: {
            INSTANT: {
                RATE: 1.5,
                MINIMUM_FEE: 25,
            },
            ACH: {
                RATE: 0,
                MINIMUM_FEE: 0,
            },
        },
        ERROR: {
            FULL_SSN_NOT_FOUND: 'Full SSN not found',
            MISSING_FIELD: 'Missing required additional details fields',
            WRONG_ANSWERS: 'Wrong answers',
            ONFIDO_FIXABLE_ERROR: 'Onfido returned a fixable error',

            // KBA stands for Knowledge Based Answers (requiring us to show Idology questions)
            KBA_NEEDED: 'KBA needed',
            NO_ACCOUNT_TO_LINK: '405 No account to link to wallet',
            INVALID_WALLET: '405 Invalid wallet account',
            NOT_OWNER_OF_BANK_ACCOUNT: '401 Wallet owner does not own linked bank account',
            INVALID_BANK_ACCOUNT: '405 Attempting to link an invalid bank account to a wallet',
            NOT_OWNER_OF_FUND: '401 Wallet owner does not own linked fund',
            INVALID_FUND: '405 Attempting to link an invalid fund to a wallet',
        },
        STEP: {
            // In the order they appear in the Wallet flow
            ADDITIONAL_DETAILS: 'AdditionalDetailsStep',
            ONFIDO: 'OnfidoStep',
            TERMS: 'TermsStep',
            ACTIVATE: 'ActivateStep',
        },
        TIER_NAME: {
            GOLD: 'GOLD',
            SILVER: 'SILVER',
        },
    },

    PLAID: {
        EVENT: {
            ERROR: 'ERROR',
            EXIT: 'EXIT',
        },
    },

    ONFIDO: {
        CONTAINER_ID: 'onfido-mount',
        TYPE: {
            DOCUMENT: 'document',
            FACE: 'face',
        },
        VARIANT: {
            VIDEO: 'video',
        },
        SMS_NUMBER_COUNTRY_CODE: 'US',
        ERROR: {
            USER_CANCELLED: 'User canceled flow',
            USER_TAPPED_BACK: 'User exited by clicking the back button.',
            USER_CAMERA_DENINED: 'Onfido.OnfidoFlowError',
            USER_CAMERA_PERMISSION: 'Encountered an error: cameraPermission',
            // eslint-disable-next-line max-len
            USER_CAMERA_CONSENT_DENIED: 'Unexpected result Intent. It might be a result of incorrect integration, make sure you only pass Onfido intent to handleActivityResult. It might be due to unpredictable crash or error. Please report the problem to android-sdk@onfido.com. Intent: null \n resultCode: 0',
        },
    },

    OS: {
        WINDOWS: 'Windows',
        MAC_OS: PLATFORM_OS_MACOS,
        ANDROID: 'Android',
        IOS: 'iOS',
        LINUX: 'Linux',
        NATIVE: 'Native',
    },

    BROWSER: {
        CHROME: 'chrome',
        FIREFOX: 'firefox',
        IE: 'ie',
        EDGE: 'edge',
        Opera: 'opera',
        SAFARI: 'safari',
        OTHER: 'other',
    },

    PAYMENT_METHODS: {
        PAYPAL: 'payPalMe',
        DEBIT_CARD: 'debitCard',
        BANK_ACCOUNT: 'bankAccount',
    },

    PAYMENT_METHOD_ID_KEYS: {
        DEBIT_CARD: 'fundID',
        BANK_ACCOUNT: 'bankAccountID',
    },

    IOU: {
        // Note: These payment types are used when building IOU reportAction message values in the server and should
        // not be changed.
        PAYMENT_TYPE: {
            ELSEWHERE: 'Elsewhere',
            EXPENSIFY: 'Expensify',
            PAYPAL_ME: 'PayPal.me',
            VENMO: 'Venmo',
        },
        IOU_TYPE: {
            SEND: 'send',
            SPLIT: 'split',
            REQUEST: 'request',
        },
        AMOUNT_MAX_LENGTH: 10,
    },

    GROWL: {
        SUCCESS: 'success',
        ERROR: 'error',
        WARNING: 'warning',
        DURATION: 2000,
        DURATION_LONG: 3500,
    },

    DEFAULT_LOCALE: 'en',
    DEFAULT_SKIN_TONE: 'default',

    POLICY: {
        TYPE: {
            FREE: 'free',
            PERSONAL: 'personal',
        },
        ROLE: {
            ADMIN: 'admin',
        },
        ROOM_PREFIX: '#',
    },

    TERMS: {
        CFPB_PREPAID: 'cfpb.gov/prepaid',
        CFPB_COMPLAINT: 'cfpb.gov/complaint',
        FDIC_PREPAID: 'fdic.gov/deposit/deposits/prepaid.html',
        USE_EXPENSIFY_FEES: 'use.expensify.com/fees',
    },

    ICON_TYPE_ICON: 'icon',
    ICON_TYPE_AVATAR: 'avatar',
    AVATAR_SIZE: {
        LARGE: 'large',
        DEFAULT: 'default',
        SMALL: 'small',
        SUBSCRIPT: 'subscript',
        SMALL_SUBSCRIPT: 'small-subscript',
    },
    OPTION_MODE: {
        COMPACT: 'compact',
        DEFAULT: 'default',
    },
    PHONE_MAX_LENGTH: 15,
    PHONE_MIN_LENGTH: 5,
    REGEX: {
        SPECIAL_CHARS_WITHOUT_NEWLINE: /((?!\n)[()-\s\t])/g,
        US_PHONE: /^\+1\d{10}$/,
        DIGITS_AND_PLUS: /^\+?[0-9]*$/,
        PHONE_E164_PLUS: /^\+?[1-9]\d{1,14}$/,
        PHONE_WITH_SPECIAL_CHARS: /^[+]*[(]{0,1}[0-9]{1,3}[)]{0,1}[-\s\\./0-9]{0,12}$/,
        ALPHABETIC_CHARS: /[a-zA-Z]+/,
        POSITIVE_INTEGER: /^\d+$/,
        NON_ALPHA_NUMERIC: /[^A-Za-z0-9+]/g,
        PO_BOX: /\b[P|p]?(OST|ost)?\.?\s*[O|o|0]?(ffice|FFICE)?\.?\s*[B|b][O|o|0]?[X|x]?\.?\s+[#]?(\d+)\b/,
        ANY_VALUE: /^.+$/,
        ZIP_CODE: /[0-9]{5}(?:[- ][0-9]{4})?/,
        INDUSTRY_CODE: /^[0-9]{6}$/,
        SSN_LAST_FOUR: /^(?!0000)[0-9]{4}$/,
        SSN_FULL_NINE: /^(?!0000)[0-9]{9}$/,
        NUMBER: /^[0-9]+$/,
        CARD_NUMBER: /^[0-9]{15,16}$/,
        CARD_SECURITY_CODE: /^[0-9]{3,4}$/,
        CARD_EXPIRATION_DATE: /^(0[1-9]|1[0-2])([^0-9])?([0-9]{4}|([0-9]{2}))$/,
        PAYPAL_ME_USERNAME: /^[a-zA-Z0-9]+$/,
        RATE_VALUE: /^\d+(\.\d*)?$/,

        // Adapted from: https://gist.github.com/dperini/729294
        // eslint-disable-next-line max-len
        HYPERLINK: /^(?:(?:(?:https?|ftp):\/\/)?)(?:\S+(?::\S*)?@)?(?:(?!(?:10|127)(?:\.\d{1,3}){3})(?!(?:169\.254|192\.168)(?:\.\d{1,3}){2})(?!172\.(?:1[6-9]|2\d|3[0-1])(?:\.\d{1,3}){2})(?:[1-9]\d?|1\d\d|2[01]\d|22[0-3])(?:\.(?:1?\d{1,2}|2[0-4]\d|25[0-5])){2}(?:\.(?:[1-9]\d?|1\d\d|2[0-4]\d|25[0-4]))|(?:(?:[a-z0-9\u00a1-\uffff][a-z0-9\u00a1-\uffff_-]{0,62})?[a-z0-9\u00a1-\uffff]\.)+(?:[a-z\u00a1-\uffff]{2,}\.?))(?::\d{2,5})?(?:[/?#]\S*)?$/i,

        // eslint-disable-next-line max-len, no-misleading-character-class
        EMOJIS: /(?:\uD83D(?:\uDC41\u200D\uD83D\uDDE8|\uDC68\u200D\uD83D[\uDC68\uDC69]\u200D\uD83D(?:\uDC66(?:\u200D\uD83D\uDC66)?|\uDC67(?:\u200D\uD83D[\uDC66\uDC67])?)|\uDC69\u200D\uD83D\uDC69\u200D\uD83D(?:\uDC66(?:\u200D\uD83D\uDC66)?|\uDC67(?:\u200D\uD83D[\uDC66\uDC67])?))|[\u2700-\u27bf]|(?:\ud83c[\udde6-\uddff]){2}|[\ud800-\udbff][\udc00-\udfff]|[\u0023-\u0039]\ufe0f?\u20e3|\u3299|\u3297|\u303d|\u3030|\u24c2|\ud83c[\udd70-\udd71]|\ud83c[\udd7e-\udd7f]|\ud83c\udd8e|\ud83c[\udd91-\udd9a]|\ud83c[\udde6-\uddff]|[\ud83c\ude01-\ude02]|\ud83c\ude1a|\ud83c\ude2f|[\ud83c\ude32-\ude3a]|[\ud83c\ude50-\ude51]|\u203c|\u2049|[\u25aa-\u25ab]|\u25b6|\u25c0|[\u25fb-\u25fe]|\u00a9|\u00ae|\u2122|\u2139|\ud83c\udc04|[\u2600-\u26FF]|\u2b05|\u2b06|\u2b07|\u2b1b|\u2b1c|\u2b50|\u2b55|\u231a|\u231b|\u2328|\u23cf|[\u23e9-\u23f3]|[\u23f8-\u23fa]|\ud83c\udccf|\u2934|\u2935|[\u2190-\u21ff])/g,
    },

    PRONOUNS: {
        PREFIX: '__predefined_',
        SELF_SELECT: '__predefined_selfSelect',
    },
    GUIDES_CALL_TASK_IDS: {
        CONCIERGE_DM: 'NewExpensifyConciergeDM',
        WORKSPACE_INITIAL: 'WorkspaceHome',
        WORKSPACE_SETTINGS: 'WorkspaceGeneralSettings',
        WORKSPACE_CARD: 'WorkspaceCorporateCards',
        WORKSPACE_REIMBURSE: 'WorkspaceReimburseReceipts',
        WORKSPACE_BILLS: 'WorkspacePayBills',
        WORKSPACE_INVOICES: 'WorkspaceSendInvoices',
        WORKSPACE_TRAVEL: 'WorkspaceBookTravel',
        WORKSPACE_MEMBERS: 'WorkspaceManageMembers',
        WORKSPACE_BANK_ACCOUNT: 'WorkspaceBankAccount',
    },
    get EXPENSIFY_EMAILS() {
        return [
            this.EMAIL.CONCIERGE,
            this.EMAIL.HELP,
            this.EMAIL.RECEIPTS,
            this.EMAIL.CHRONOS,
            this.EMAIL.QA,
            this.EMAIL.CONTRIBUTORS,
            this.EMAIL.FIRST_RESPONDER,
            this.EMAIL.QA_TRAVIS,
            this.EMAIL.BILLS,
            this.EMAIL.STUDENT_AMBASSADOR,
            this.EMAIL.ACCOUNTING,
            this.EMAIL.PAYROLL,
            this.EMAIL.SVFG,
            this.EMAIL.INTEGRATION_TESTING_CREDS,
            this.EMAIL.ADMIN,
        ];
    },
};

export default CONST;<|MERGE_RESOLUTION|>--- conflicted
+++ resolved
@@ -188,14 +188,9 @@
     },
     KEYBOARD_SHORTCUT_KEY_DISPLAY_NAME: {
         CONTROL: 'CTRL',
-<<<<<<< HEAD
-        META: 'CMD',
-        SHIFT: 'SHIFT',
-=======
         ESCAPE: 'ESC',
         META: 'CMD',
         SHIFT: 'Shift',
->>>>>>> 9c50db75
     },
     CURRENCY: {
         USD: 'USD',
