const CLOUDFRONT_URL = 'https://d2k5nsl2zxldvw.cloudfront.net';
const NEW_EXPENSIFY_URL = 'https://new.expensify.com';

const CONST = {
    ANIMATED_TRANSITION: 300,

    // 50 megabytes in bytes
    API_MAX_ATTACHMENT_SIZE: 52428800,
    AVATAR_MAX_ATTACHMENT_SIZE: 3145728,
    APP_DOWNLOAD_LINKS: {
        ANDROID: 'https://play.google.com/store/apps/details?id=com.expensify.chat',
        IOS: 'https://apps.apple.com/us/app/expensify-cash/id1530278510',
        DESKTOP: `${NEW_EXPENSIFY_URL}/NewExpensify.dmg`,
    },
    DATE: {
        MOMENT_FORMAT_STRING: 'YYYY-MM-DD',
    },
    SMS: {
        DOMAIN: '@expensify.sms',
    },
    BANK_ACCOUNT: {
        PLAID: {
            ALLOWED_THROTTLED_COUNT: 2,
            ERROR: {
                TOO_MANY_ATTEMPTS: 'Too many attempts',
            },
        },
        ERROR: {
            MISSING_ROUTING_NUMBER: '402 Missing routingNumber',
            MAX_ROUTING_NUMBER: '402 Maximum Size Exceeded routingNumber',
            MISSING_INCORPORATION_STATE: '402 Missing incorporationState in additionalData',
            MISSING_INCORPORATION_TYPE: '402 Missing incorporationType in additionalData',
            MAX_VALIDATION_ATTEMPTS_REACHED: 'Validation for this bank account has been disabled due to too many incorrect attempts. Please contact us.',
            INCORRECT_VALIDATION_AMOUNTS: 'The validate code you entered is incorrect, please try again.',
        },
        STEP: {
            // In the order they appear in the VBA flow
            BANK_ACCOUNT: 'BankAccountStep',
            COMPANY: 'CompanyStep',
            REQUESTOR: 'RequestorStep',
            ACH_CONTRACT: 'ACHContractStep',
            VALIDATION: 'ValidationStep',
            ENABLE: 'EnableStep',
        },
        SUBSTEP: {
            MANUAL: 'manual',
        },
        VERIFICATIONS: {
            ERROR_MESSAGE: 'verifications.errorMessage',
            EXTERNAL_API_RESPONSES: 'verifications.externalApiResponses',
            REQUESTOR_IDENTITY_ID: 'verifications.externalApiResponses.requestorIdentityID',
            REQUESTOR_IDENTITY_ONFIDO: 'verifications.externalApiResponses.requestorIdentityOnfido',
            THROTTLED: 'verifications.throttled',
        },
        FIELDS_TYPE: {
            LOCAL: 'local',
        },
        ONFIDO_RESPONSE: {
            SDK_TOKEN: 'apiResult.sdkToken',
            PASS: 'pass',
        },
        QUESTIONS: {
            QUESTION: 'apiResult.questions.question',
            DIFFERENTIATOR_QUESTION: 'apiResult.differentiator-question',
        },
        SETUP_TYPE: {
            MANUAL: 'manual',
            PLAID: 'plaid',
        },
        REGEX: {
            IBAN: /^[A-Za-z0-9]{2,30}$/,
            SWIFT_BIC: /^[A-Za-z0-9]{8,11}$/,
        },
        VERIFICATION_MAX_ATTEMPTS: 7,
        STATE: {
            VERIFYING: 'VERIFYING',
            PENDING: 'PENDING',
        },
        MAX_LENGTH: {
            TAX_ID_NUMBER: 9,
            SSN: 4,
            ZIP_CODE: 5,
        },
    },
    INCORPORATION_TYPES: {
        LLC: 'LLC',
        CORPORATION: 'Corp',
        PARTNERSHIP: 'Partnership',
        COOPERATIVE: 'Cooperative',
        SOLE_PROPRIETORSHIP: 'Sole Proprietorship',
        OTHER: 'Other',
    },
    BETAS: {
        ALL: 'all',
        CHRONOS_IN_CASH: 'chronosInCash',
        IOU: 'IOU',
        PAY_WITH_EXPENSIFY: 'payWithExpensify',
        FREE_PLAN: 'freePlan',
        DEFAULT_ROOMS: 'defaultRooms',
        BETA_EXPENSIFY_WALLET: 'expensifyWallet',
        INTERNATIONALIZATION: 'internationalization',
        IOU_SEND: 'sendMoney',
    },
    BUTTON_STATES: {
        DEFAULT: 'default',
        ACTIVE: 'active',
        PRESSED: 'pressed',
        COMPLETE: 'complete',
        DISABLED: 'disabled',
    },
    BANK_ACCOUNT_TYPES: {
        WALLET: 'WALLET',
    },
    COUNTRY: {
        US: 'US',
        MX: 'MX',
        AU: 'AU',
        CA: 'CA',
    },
    PLATFORM: {
        IOS: 'ios',
        ANDROID: 'android',
    },
    CURRENCY: {
        USD: 'USD',
    },
    CONCIERGE_CHAT_NAME: 'Concierge',
    CLOUDFRONT_URL,
    NEW_ZOOM_MEETING_URL: 'https://zoom.us/start/videomeeting',
    NEW_GOOGLE_MEET_MEETING_URL: 'https://meet.google.com/new',
    DEEPLINK_BASE_URL: 'new-expensify://',
    PDF_VIEWER_URL: '/pdf/web/viewer.html',
    EXPENSIFY_ICON_URL: `${CLOUDFRONT_URL}/images/favicon-2019.png`,
    UPWORK_URL: 'https://github.com/Expensify/App/issues?q=is%3Aopen+is%3Aissue+label%3A%22Help+Wanted%22',
    GITHUB_URL: 'https://github.com/Expensify/App',
    TERMS_URL: 'https://use.expensify.com/terms',
    PRIVACY_URL: 'https://use.expensify.com/privacy',
    LICENSES_URL: 'https://use.expensify.com/licenses',
    PLAY_STORE_URL: 'https://play.google.com/store/apps/details?id=com.expensify.chat&hl=en',
    ADD_SECONDARY_LOGIN_URL: 'settings?param={%22section%22:%22account%22}',
    MANAGE_CARDS_URL: 'domain_companycards',
    FEES_URL: 'https://use.expensify.com/fees',
    CFPB_PREPAID_URL: 'https://cfpb.gov/prepaid',
    STAGING_SECURE_URL: 'https://staging-secure.expensify.com/',
    NEWDOT: 'new.expensify.com',
    NEW_EXPENSIFY_URL,
    STAGING_NEW_EXPENSIFY_URL: 'https://staging.new.expensify.com',
    OPTION_TYPE: {
        REPORT: 'report',
        PERSONAL_DETAIL: 'personalDetail',
    },
    REPORT: {
        DROP_NATIVE_ID: 'report-dropzone',
        MAXIMUM_PARTICIPANTS: 8,
        ACTIONS: {
            LIMIT: 50,
            TYPE: {
                IOU: 'IOU',
                ADDCOMMENT: 'ADDCOMMENT',
            },
        },
        ERROR: {
            INACCESSIBLE_REPORT: 'Report not found',
        },
        MESSAGE: {
            TYPE: {
                COMMENT: 'COMMENT',
            },
        },
        TYPE: {
            CHAT: 'chat',
            IOU: 'iou',
        },
        CHAT_TYPE: {
            POLICY_ANNOUNCE: 'policyAnnounce',
            POLICY_ADMINS: 'policyAdmins',
            DOMAIN_ALL: 'domainAll',
        },
        STATE_NUM: {
            OPEN: 0,
            PROCESSING: 1,
            SUBMITTED: 2,
        },
        NOTIFICATION_PREFERENCE: {
            MUTE: 'mute',
            DAILY: 'daily',
            ALWAYS: 'always',
        },
        MAX_PREVIEW_AVATARS: 4,
    },
    MODAL: {
        MODAL_TYPE: {
            CONFIRM: 'confirm',
            CENTERED: 'centered',
            CENTERED_UNSWIPEABLE: 'centered_unswipeable',
            BOTTOM_DOCKED: 'bottom_docked',
            POPOVER: 'popover',
            RIGHT_DOCKED: 'right_docked',
        },
        ANCHOR_ORIGIN_VERTICAL: {
            TOP: 'top',
            CENTER: 'center',
            BOTTOM: 'bottom',
        },
        ANCHOR_ORIGIN_HORIZONTAL: {
            LEFT: 'left',
            CENTER: 'center',
            RIGHT: 'right',
        },
    },
    TIMING: {
        SEARCH_RENDER: 'search_render',
        HOMEPAGE_INITIAL_RENDER: 'homepage_initial_render',
        REPORT_INITIAL_RENDER: 'report_initial_render',
        HOMEPAGE_REPORTS_LOADED: 'homepage_reports_loaded',
        SWITCH_REPORT: 'switch_report',
        SIDEBAR_LOADED: 'sidebar_loaded',
        COLD: 'cold',
        REPORT_ACTION_ITEM_LAYOUT_DEBOUNCE_TIME: 1500,
        TOOLTIP_SENSE: 1000,
    },
    PRIORITY_MODE: {
        GSD: 'gsd',
        DEFAULT: 'default',
    },
    ERROR: {
        API_OFFLINE: 'session.offlineMessageRetry',
        UNKNOWN_ERROR: 'Unknown error',
    },
    NETWORK: {
        METHOD: {
            POST: 'post',
        },
    },
    NVP: {
        IS_FIRST_TIME_NEW_EXPENSIFY_USER: 'isFirstTimeNewExpensifyUser',
        BLOCKED_FROM_CONCIERGE: 'private_blockedFromConcierge',
        PAYPAL_ME_ADDRESS: 'expensify_payPalMeAddress',
        PRIORITY_MODE: 'priorityMode',
        TIMEZONE: 'timeZone',
        FREE_PLAN_BANK_ACCOUNT_ID: 'expensify_freePlanBankAccountID',
        ACH_DATA_THROTTLED: 'expensify_ACHData_throttled',
        FAILED_BANK_ACCOUNT_VALIDATIONS_PREFIX: 'private_failedBankValidations_',
        BANK_ACCOUNT_GET_THROTTLED: 'private_throttledHistory_BankAccount_Get',
        PREFERRED_LOCALE: 'preferredLocale',
        KYC_MIGRATION: 'expensify_migration_2020_04_28_RunKycVerifications',
        PREFERRED_EMOJI_SKIN_TONE: 'expensify_preferredEmojiSkinTone',
    },
    DEFAULT_TIME_ZONE: {automatic: true, selected: 'America/Los_Angeles'},
    DEFAULT_ACCOUNT_DATA: {error: '', success: '', loading: false},
    APP_STATE: {
        ACTIVE: 'active',
        BACKGROUND: 'background',
        INACTIVE: 'inactive',
    },

    // at least 8 characters, 1 capital letter, 1 lowercase number, 1 number
    PASSWORD_COMPLEXITY_REGEX_STRING: '^(?=.*[A-Z])(?=.*[0-9])(?=.*[a-z]).{8,}$',

    PASSWORD_PAGE: {
        ERROR: {
            ALREADY_VALIDATED: 'Account already validated',
            VALIDATE_CODE_FAILED: 'Validate code failed',
        },
    },

    EMOJI_SPACER: 'SPACER',

    LOGIN_TYPE: {
        PHONE: 'phone',
        EMAIL: 'email',
    },

    KEYBOARD_TYPE: {
        NUMERIC: 'numeric',
        PHONE_PAD: 'phone-pad',
        NUMBER_PAD: 'number-pad',
    },

    ATTACHMENT_PICKER_TYPE: {
        FILE: 'file',
        IMAGE: 'image',
    },

    EMOJI_PICKER_SIZE: 320,
    NON_NATIVE_EMOJI_PICKER_LIST_HEIGHT: 300,
    EMOJI_PICKER_ITEM_HEIGHT: 40,
    EMOJI_PICKER_HEADER_HEIGHT: 38,

    COMPOSER_MAX_HEIGHT: 116,

    EMAIL: {
        CONCIERGE: 'concierge@expensify.com',
        HELP: 'help@expensify.com',
        RECEIPTS: 'receipts@expensify.com',
        CHRONOS: 'chronos@expensify.com',
        QA: 'qa@expensify.com',
        CONTRIBUTORS: 'contributors@expensify.com',
        FIRST_RESPONDER: 'firstresponders@expensify.com',
        QA_TRAVIS: 'qa+travisreceipts@expensify.com',
        BILLS: 'bills@expensify.com',
        STUDENT_AMBASSADOR: 'studentambassadors@expensify.com',
        ACCOUNTING: 'accounting@expensify.com',
        PAYROLL: 'payroll@expensify.com',
        SVFG: 'svfg@expensify.com',
        INTEGRATION_TESTING_CREDS: 'integrationtestingcreds@expensify.com',
        ADMIN: 'admin@expensify.com',
    },

    ENVIRONMENT: {
        DEV: 'DEV',
        STAGING: 'STG',
        PRODUCTION: 'PROD',
    },

    // Used to delay the initial fetching of reportActions when the app first inits or reconnects (e.g. returning
    // from backgound). The times are based on how long it generally seems to take for the app to become interactive
    // in each scenario.
    FETCH_ACTIONS_DELAY: {
        STARTUP: 8000,
        RECONNECT: 1000,
    },

    WALLET: {
        ERROR: {
            IDENTITY_NOT_FOUND: 'Identity not found',
            INVALID_SSN: 'Invalid SSN',
            UNEXPECTED: 'Unexpected error',
            MISSING_FIELD: 'Missing required additional details fields',
            UNABLE_TO_VERIFY: 'Unable to verify identity',
        },
        STEP: {
            ONFIDO: 'OnfidoStep',
            ADDITIONAL_DETAILS: 'AdditionalDetailsStep',
            TERMS: 'TermsStep',
            ACTIVATE: 'ActivateStep',
        },
        TIER_NAME: {
            GOLD: 'GOLD',
            SILVER: 'SILVER',
        },
    },

    PLAID: {
        EVENT: {
            ERROR: 'ERROR',
            EXIT: 'EXIT',
        },
    },

    ONFIDO: {
        CONTAINER_ID: 'onfido-mount',
        TYPE: {
            DOCUMENT: 'document',
            FACE: 'face',
        },
        VARIANT: {
            VIDEO: 'video',
        },
        SMS_NUMBER_COUNTRY_CODE: 'US',
        ERROR: {
            USER_CANCELLED: 'User canceled flow',
            USER_TAPPED_BACK: 'User exited by clicking the back button.',
        },
    },

    OS: {
        WINDOWS: 'Windows',
        MAC_OS: 'Mac OS',
        ANDROID: 'Android',
        IOS: 'iOS',
        LINUX: 'Linux',
        NATIVE: 'Native',
    },

    BROWSER: {
        CHROME: 'chrome',
        FIREFOX: 'firefox',
        IE: 'ie',
        EDGE: 'edge',
        Opera: 'opera',
        SAFARI: 'safari',
        OTHER: 'other',
    },

    IOU: {
        // Note: These payment types are used when building IOU reportAction message values in the server and should
        // not be changed.
        PAYMENT_TYPE: {
            ELSEWHERE: 'Elsewhere',
            EXPENSIFY: 'Expensify',
            PAYPAL_ME: 'PayPal.me',
            VENMO: 'Venmo',
        },
        IOU_TYPE: {
            SEND: 'send',
            SPLIT: 'split',
            REQUEST: 'request',
        },
        AMOUNT_MAX_LENGTH: 10,
    },

    GROWL: {
        SUCCESS: 'success',
        ERROR: 'error',
        WARNING: 'warning',
        DURATION: 2000,
        DURATION_LONG: 3500,
    },

    DEFAULT_LOCALE: 'en',
    DEFAULT_SKIN_TONE: 'default',

    POLICY: {
        TYPE: {
            FREE: 'free',
            PERSONAL: 'personal',
        },
        ROLE: {
            ADMIN: 'admin',
        },
    },

    TERMS: {
        CFPB_PREPAID: 'cfpb.gov/prepaid',
        CFPB_COMPLAINT: 'cfpb.gov/complaint',
        FDIC_PREPAID: 'fdic.gov/deposit/deposits/prepaid.html',
        USE_EXPENSIFY_FEES: 'use.expensify.com/fees',
    },

    ICON_TYPE_ICON: 'icon',
    ICON_TYPE_AVATAR: 'avatar',
    AVATAR_SIZE: {
        LARGE: 'large',
        DEFAULT: 'default',
    },

    PHONE_MAX_LENGTH: 15,
    PHONE_MIN_LENGTH: 5,
    REGEX: {
        SPECIAL_CHARS_WITHOUT_NEWLINE: /((?!\n)[()-\s\t])/g,
        US_PHONE: /^\+1\d{10}$/,
        DIGITS_AND_PLUS: /^\+?[0-9]*$/,
        PHONE_E164_PLUS: /^\+?[1-9]\d{1,14}$/,
        PHONE_WITH_SPECIAL_CHARS: /^[+]*[(]{0,1}[0-9]{1,3}[)]{0,1}[-\s\\./0-9]{0,12}$/,
        NON_ALPHA_NUMERIC: /[^A-Za-z0-9+]/g,
        PO_BOX: /\b[P|p]?(OST|ost)?\.?\s*[O|o|0]?(ffice|FFICE)?\.?\s*[B|b][O|o|0]?[X|x]?\.?\s+[#]?(\d+)\b/,
        ANY_VALUE: /^.+$/,
        ZIP_CODE: /[0-9]{5}(?:[- ][0-9]{4})?/,
        INDUSTRY_CODE: /^[0-9]{6}$/,
        SSN_LAST_FOUR: /^(?!0000)[0-9]{4}$/,
        NUMBER: /^[0-9]+$/,
        CARD_NUMBER: /^[0-9]{15,16}$/,
        CARD_SECURITY_CODE: /^[0-9]{3,4}$/,
        CARD_EXPIRATION_DATE: /^(0[1-9]|1[0-2])([^0-9])?([0-9]{4}|([0-9]{2}))$/,
        PAYPAL_ME_USERNAME: /^[a-zA-Z0-9]+$/,

        // Adapted from: https://gist.github.com/dperini/729294
        // eslint-disable-next-line max-len
        HYPERLINK: /^(?:(?:(?:https?|ftp):\/\/)?)(?:\S+(?::\S*)?@)?(?:(?!(?:10|127)(?:\.\d{1,3}){3})(?!(?:169\.254|192\.168)(?:\.\d{1,3}){2})(?!172\.(?:1[6-9]|2\d|3[0-1])(?:\.\d{1,3}){2})(?:[1-9]\d?|1\d\d|2[01]\d|22[0-3])(?:\.(?:1?\d{1,2}|2[0-4]\d|25[0-5])){2}(?:\.(?:[1-9]\d?|1\d\d|2[0-4]\d|25[0-4]))|(?:(?:[a-z0-9\u00a1-\uffff][a-z0-9\u00a1-\uffff_-]{0,62})?[a-z0-9\u00a1-\uffff]\.)+(?:[a-z\u00a1-\uffff]{2,}\.?))(?::\d{2,5})?(?:[/?#]\S*)?$/i,

        // eslint-disable-next-line max-len, no-misleading-character-class
        EMOJIS: /(?:\uD83D(?:\uDC41\u200D\uD83D\uDDE8|\uDC68\u200D\uD83D[\uDC68\uDC69]\u200D\uD83D(?:\uDC66(?:\u200D\uD83D\uDC66)?|\uDC67(?:\u200D\uD83D[\uDC66\uDC67])?)|\uDC69\u200D\uD83D\uDC69\u200D\uD83D(?:\uDC66(?:\u200D\uD83D\uDC66)?|\uDC67(?:\u200D\uD83D[\uDC66\uDC67])?))|[\u2700-\u27bf]|(?:\ud83c[\udde6-\uddff]){2}|[\ud800-\udbff][\udc00-\udfff]|[\u0023-\u0039]\ufe0f?\u20e3|\u3299|\u3297|\u303d|\u3030|\u24c2|\ud83c[\udd70-\udd71]|\ud83c[\udd7e-\udd7f]|\ud83c\udd8e|\ud83c[\udd91-\udd9a]|\ud83c[\udde6-\uddff]|[\ud83c\ude01-\ude02]|\ud83c\ude1a|\ud83c\ude2f|[\ud83c\ude32-\ude3a]|[\ud83c\ude50-\ude51]|\u203c|\u2049|[\u25aa-\u25ab]|\u25b6|\u25c0|[\u25fb-\u25fe]|\u00a9|\u00ae|\u2122|\u2139|\ud83c\udc04|[\u2600-\u26FF]|\u2b05|\u2b06|\u2b07|\u2b1b|\u2b1c|\u2b50|\u2b55|\u231a|\u231b|\u2328|\u23cf|[\u23e9-\u23f3]|[\u23f8-\u23fa]|\ud83c\udccf|\u2934|\u2935|[\u2190-\u21ff])/g,
    },

    PRONOUNS: {
        PREFIX: '__predefined_',
        SELF_SELECT: '__predefined_selfSelect',
    },
    get EXPENSIFY_EMAILS() {
        return [
            this.EMAIL.CONCIERGE,
            this.EMAIL.CONTRIBUTORS,
            this.EMAIL.FIRST_RESPONDER,
            this.EMAIL.HELP,
            this.EMAIL.QA,
            this.EMAIL.CHRONOS,
            this.EMAIL.RECEIPTS,
            this.EMAIL.BILLS,
            this.EMAIL.STUDENT_AMBASSADOR,
            this.EMAIL.QA_TRAVIS,
            this.EMAIL.SVFG,
            this.EMAIL.INTEGRATION_TESTING_CREDS,
        ];
    },
};

<<<<<<< HEAD
=======
const EXPENSIFY_EMAILS = [
    CONST.EMAIL.CONCIERGE,
    CONST.EMAIL.HELP,
    CONST.EMAIL.RECEIPTS,
    CONST.EMAIL.CHRONOS,
    CONST.EMAIL.QA,
    CONST.EMAIL.CONTRIBUTORS,
    CONST.EMAIL.FIRST_RESPONDER,
    CONST.EMAIL.QA_TRAVIS,
    CONST.EMAIL.BILLS,
    CONST.EMAIL.STUDENT_AMBASSADOR,
    CONST.EMAIL.ACCOUNTING,
    CONST.EMAIL.PAYROLL,
    CONST.EMAIL.SVFG,
    CONST.EMAIL.INTEGRATION_TESTING_CREDS,
    CONST.EMAIL.ADMIN,
];

export {
    EXPENSIFY_EMAILS,
};
>>>>>>> c95c2ddb
export default CONST;<|MERGE_RESOLUTION|>--- conflicted
+++ resolved
@@ -470,43 +470,22 @@
     get EXPENSIFY_EMAILS() {
         return [
             this.EMAIL.CONCIERGE,
+            this.EMAIL.HELP,
+            this.EMAIL.RECEIPTS,
+            this.EMAIL.CHRONOS,
+            this.EMAIL.QA,
             this.EMAIL.CONTRIBUTORS,
             this.EMAIL.FIRST_RESPONDER,
-            this.EMAIL.HELP,
-            this.EMAIL.QA,
-            this.EMAIL.CHRONOS,
-            this.EMAIL.RECEIPTS,
+            this.EMAIL.QA_TRAVIS,
             this.EMAIL.BILLS,
             this.EMAIL.STUDENT_AMBASSADOR,
-            this.EMAIL.QA_TRAVIS,
+            this.EMAIL.ACCOUNTING,
+            this.EMAIL.PAYROLL,
             this.EMAIL.SVFG,
             this.EMAIL.INTEGRATION_TESTING_CREDS,
+            this.EMAIL.ADMIN,
         ];
     },
 };
 
-<<<<<<< HEAD
-=======
-const EXPENSIFY_EMAILS = [
-    CONST.EMAIL.CONCIERGE,
-    CONST.EMAIL.HELP,
-    CONST.EMAIL.RECEIPTS,
-    CONST.EMAIL.CHRONOS,
-    CONST.EMAIL.QA,
-    CONST.EMAIL.CONTRIBUTORS,
-    CONST.EMAIL.FIRST_RESPONDER,
-    CONST.EMAIL.QA_TRAVIS,
-    CONST.EMAIL.BILLS,
-    CONST.EMAIL.STUDENT_AMBASSADOR,
-    CONST.EMAIL.ACCOUNTING,
-    CONST.EMAIL.PAYROLL,
-    CONST.EMAIL.SVFG,
-    CONST.EMAIL.INTEGRATION_TESTING_CREDS,
-    CONST.EMAIL.ADMIN,
-];
-
-export {
-    EXPENSIFY_EMAILS,
-};
->>>>>>> c95c2ddb
 export default CONST;