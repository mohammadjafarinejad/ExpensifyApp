--- conflicted
+++ resolved
@@ -829,17 +829,13 @@
         WIDTH: 320,
         HEIGHT: 416,
     },
-<<<<<<< HEAD
     DESKTOP_HEADER_PADDING: 12,
-    NON_NATIVE_EMOJI_PICKER_LIST_HEIGHT: 256,
-=======
     CATEGORY_SHORTCUT_BAR_HEIGHT: 32,
     SMALL_EMOJI_PICKER_SIZE: {
         WIDTH: '100%',
     },
     NON_NATIVE_EMOJI_PICKER_LIST_HEIGHT: 300,
     NON_NATIVE_EMOJI_PICKER_LIST_HEIGHT_WEB: 200,
->>>>>>> 5157478a
     EMOJI_PICKER_ITEM_HEIGHT: 32,
     EMOJI_PICKER_HEADER_HEIGHT: 32,
     RECIPIENT_LOCAL_TIME_HEIGHT: 25,
