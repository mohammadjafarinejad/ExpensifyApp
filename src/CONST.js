const CLOUDFRONT_URL = 'https://d2k5nsl2zxldvw.cloudfront.net';
const NEW_EXPENSIFY_URL = 'https://new.expensify.com';

const CONST = {
    // 50 megabytes in bytes
    API_MAX_ATTACHMENT_SIZE: 52428800,
    AVATAR_MAX_ATTACHMENT_SIZE: 3145728,
    APP_DOWNLOAD_LINKS: {
        ANDROID: 'https://play.google.com/store/apps/details?id=com.expensify.chat',
        IOS: 'https://apps.apple.com/us/app/expensify-cash/id1530278510',
        DESKTOP: `${NEW_EXPENSIFY_URL}/NewExpensify.dmg`,
    },
    DATE: {
        MOMENT_FORMAT_STRING: 'YYYY-MM-DD',
    },
    SMS: {
        DOMAIN: '@expensify.sms',
    },
    BANK_ACCOUNT: {
        PLAID: {
            ALLOWED_THROTTLED_COUNT: 2,
            ERROR: {
                TOO_MANY_ATTEMPTS: 'Too many attempts',
            },
        },
        ERROR: {
            MISSING_ROUTING_NUMBER: '402 Missing routingNumber',
            MAX_ROUTING_NUMBER: '402 Maximum Size Exceeded routingNumber',
            MISSING_INCORPORATION_STATE: '402 Missing incorporationState in additionalData',
            MISSING_INCORPORATION_TYPE: '402 Missing incorporationType in additionalData',
            MAX_VALIDATION_ATTEMPTS_REACHED: 'Validation for this bank account has been disabled due to too many incorrect attempts. Please contact us.',
            INCORRECT_VALIDATION_AMOUNTS: 'The validate code you entered is incorrect, please try again.',
        },
        STEP: {
            // In the order they appear in the VBA flow
            BANK_ACCOUNT: 'BankAccountStep',
            COMPANY: 'CompanyStep',
            REQUESTOR: 'RequestorStep',
            ACH_CONTRACT: 'ACHContractStep',
            VALIDATION: 'ValidationStep',
            ENABLE: 'EnableStep',
        },
        SUBSTEP: {
            MANUAL: 'manual',
        },
        VERIFICATIONS: {
            ERROR_MESSAGE: 'verifications.errorMessage',
            EXTERNAL_API_RESPONSES: 'verifications.externalApiResponses',
            REQUESTOR_IDENTITY_ID: 'verifications.externalApiResponses.requestorIdentityID',
            REQUESTOR_IDENTITY_ONFIDO: 'verifications.externalApiResponses.requestorIdentityOnfido',
            THROTTLED: 'verifications.throttled',
        },
        FIELDS_TYPE: {
            LOCAL: 'local',
        },
        ONFIDO_RESPONSE: {
            SDK_TOKEN: 'apiResult.sdkToken',
            PASS: 'pass',
        },
        QUESTIONS: {
            QUESTION: 'apiResult.questions.question',
            DIFFERENTIATOR_QUESTION: 'apiResult.differentiator-question',
        },
        SETUP_TYPE: {
            MANUAL: 'manual',
            PLAID: 'plaid',
        },
        REGEX: {
            IBAN: /^[A-Za-z0-9]{2,30}$/,
            SWIFT_BIC: /^[A-Za-z0-9]{8,11}$/,
        },
        VERIFICATION_MAX_ATTEMPTS: 7,
        STATE: {
            VERIFYING: 'VERIFYING',
            PENDING: 'PENDING',
        },
        MAX_LENGTH: {
            TAX_ID_NUMBER: 9,
            SSN: 4,
            ZIP_CODE: 5,
        },
    },
    INCORPORATION_TYPES: {
        LLC: 'LLC',
        CORPORATION: 'Corp',
        PARTNERSHIP: 'Partnership',
        COOPERATIVE: 'Cooperative',
        SOLE_PROPRIETORSHIP: 'Sole Proprietorship',
        OTHER: 'Other',
    },
    BETAS: {
        ALL: 'all',
        CHRONOS_IN_CASH: 'chronosInCash',
        IOU: 'IOU',
        PAY_WITH_EXPENSIFY: 'payWithExpensify',
        FREE_PLAN: 'freePlan',
        DEFAULT_ROOMS: 'defaultRooms',
        BETA_EXPENSIFY_WALLET: 'expensifyWallet',
        INTERNATIONALIZATION: 'internationalization',
        IOU_SEND: 'sendMoney',
    },
    BUTTON_STATES: {
        DEFAULT: 'default',
        ACTIVE: 'active',
        PRESSED: 'pressed',
        COMPLETE: 'complete',
        DISABLED: 'disabled',
    },
    BANK_ACCOUNT_TYPES: {
        WALLET: 'WALLET',
    },
    COUNTRY: {
        US: 'US',
        MX: 'MX',
        AU: 'AU',
        CA: 'CA',
    },
    PLATFORM: {
        IOS: 'ios',
        ANDROID: 'android',
    },
    CURRENCY: {
        USD: 'USD',
    },
    CONCIERGE_CHAT_NAME: 'Concierge',
    CLOUDFRONT_URL,
    NEW_ZOOM_MEETING_URL: 'https://zoom.us/start/videomeeting',
    NEW_GOOGLE_MEET_MEETING_URL: 'https://meet.google.com/new',
    DEEPLINK_BASE_URL: 'new-expensify://',
    PDF_VIEWER_URL: '/pdf/web/viewer.html',
    EXPENSIFY_ICON_URL: `${CLOUDFRONT_URL}/images/favicon-2019.png`,
    UPWORK_URL: 'https://github.com/Expensify/App/issues?q=is%3Aopen+is%3Aissue+label%3A%22Help+Wanted%22',
    GITHUB_URL: 'https://github.com/Expensify/App',
    TERMS_URL: 'https://use.expensify.com/terms',
    PRIVACY_URL: 'https://use.expensify.com/privacy',
    LICENSES_URL: 'https://use.expensify.com/licenses',
    PLAY_STORE_URL: 'https://play.google.com/store/apps/details?id=com.expensify.chat&hl=en',
    ADD_SECONDARY_LOGIN_URL: 'settings?param={%22section%22:%22account%22}',
    MANAGE_CARDS_URL: 'domain_companycards',
    FEES_URL: 'https://use.expensify.com/fees',
    CFPB_PREPAID_URL: 'https://cfpb.gov/prepaid',
    STAGING_SECURE_URL: 'https://staging-secure.expensify.com/',
    NEWDOT: 'new.expensify.com',
    NEW_EXPENSIFY_URL,
    STAGING_NEW_EXPENSIFY_URL: 'https://staging.new.expensify.com',
    OPTION_TYPE: {
        REPORT: 'report',
        PERSONAL_DETAIL: 'personalDetail',
    },
    REPORT: {
        DROP_NATIVE_ID: 'report-dropzone',
        MAXIMUM_PARTICIPANTS: 8,
        ACTIONS: {
            LIMIT: 50,
            TYPE: {
                IOU: 'IOU',
                ADDCOMMENT: 'ADDCOMMENT',
            },
        },
        ERROR: {
            INACCESSIBLE_REPORT: 'Report not found',
        },
        MESSAGE: {
            TYPE: {
                COMMENT: 'COMMENT',
            },
        },
        TYPE: {
            CHAT: 'chat',
            IOU: 'iou',
        },
        CHAT_TYPE: {
            POLICY_ANNOUNCE: 'policyAnnounce',
            POLICY_ADMINS: 'policyAdmins',
            DOMAIN_ALL: 'domainAll',
        },
        STATE_NUM: {
            OPEN: 0,
            PROCESSING: 1,
            SUBMITTED: 2,
        },
        NOTIFICATION_PREFERENCE: {
            MUTE: 'mute',
            DAILY: 'daily',
            ALWAYS: 'always',
        },
    },
    MODAL: {
        MODAL_TYPE: {
            CONFIRM: 'confirm',
            CENTERED: 'centered',
            CENTERED_UNSWIPEABLE: 'centered_unswipeable',
            BOTTOM_DOCKED: 'bottom_docked',
            POPOVER: 'popover',
            RIGHT_DOCKED: 'right_docked',
        },
        ANCHOR_ORIGIN_VERTICAL: {
            TOP: 'top',
            CENTER: 'center',
            BOTTOM: 'bottom',
        },
        ANCHOR_ORIGIN_HORIZONTAL: {
            LEFT: 'left',
            CENTER: 'center',
            RIGHT: 'right',
        },
    },
    TIMING: {
        SEARCH_RENDER: 'search_render',
        HOMEPAGE_INITIAL_RENDER: 'homepage_initial_render',
        REPORT_INITIAL_RENDER: 'report_initial_render',
        HOMEPAGE_REPORTS_LOADED: 'homepage_reports_loaded',
        SWITCH_REPORT: 'switch_report',
        SIDEBAR_LOADED: 'sidebar_loaded',
        COLD: 'cold',
        REPORT_ACTION_ITEM_LAYOUT_DEBOUNCE_TIME: 1500,
        TOOLTIP_SENSE: 1000,
    },
    PRIORITY_MODE: {
        GSD: 'gsd',
        DEFAULT: 'default',
    },
    ERROR: {
        API_OFFLINE: 'session.offlineMessageRetry',
        UNKNOWN_ERROR: 'Unknown error',
    },
    NETWORK: {
        METHOD: {
            POST: 'post',
        },
    },
    NVP: {
        IS_FIRST_TIME_NEW_EXPENSIFY_USER: 'isFirstTimeNewExpensifyUser',
        BLOCKED_FROM_CONCIERGE: 'private_blockedFromConcierge',
        PAYPAL_ME_ADDRESS: 'expensify_payPalMeAddress',
        PRIORITY_MODE: 'priorityMode',
        TIMEZONE: 'timeZone',
        FREE_PLAN_BANK_ACCOUNT_ID: 'expensify_freePlanBankAccountID',
        ACH_DATA_THROTTLED: 'expensify_ACHData_throttled',
        FAILED_BANK_ACCOUNT_VALIDATIONS_PREFIX: 'private_failedBankValidations_',
        BANK_ACCOUNT_GET_THROTTLED: 'private_throttledHistory_BankAccount_Get',
        PREFERRED_LOCALE: 'preferredLocale',
        KYC_MIGRATION: 'expensify_migration_2020_04_28_RunKycVerifications',
        PREFERRED_EMOJI_SKIN_TONE: 'expensify_preferredEmojiSkinTone',
    },
    DEFAULT_TIME_ZONE: {automatic: true, selected: 'America/Los_Angeles'},
    DEFAULT_ACCOUNT_DATA: {error: '', success: '', loading: false},
    APP_STATE: {
        ACTIVE: 'active',
        BACKGROUND: 'background',
        INACTIVE: 'inactive',
    },

    // at least 8 characters, 1 capital letter, 1 lowercase number, 1 number
    PASSWORD_COMPLEXITY_REGEX_STRING: '^(?=.*[A-Z])(?=.*[0-9])(?=.*[a-z]).{8,}$',

    PASSWORD_PAGE: {
        ERROR: {
            ALREADY_VALIDATED: 'Account already validated',
            VALIDATE_CODE_FAILED: 'Validate code failed',
        },
    },

    EMOJI_SPACER: 'SPACER',

    LOGIN_TYPE: {
        PHONE: 'phone',
        EMAIL: 'email',
    },

    KEYBOARD_TYPE: {
        NUMERIC: 'numeric',
        PHONE_PAD: 'phone-pad',
        NUMBER_PAD: 'number-pad',
    },

    ATTACHMENT_PICKER_TYPE: {
        FILE: 'file',
        IMAGE: 'image',
    },

    EMOJI_PICKER_SIZE: 320,
    NON_NATIVE_EMOJI_PICKER_LIST_HEIGHT: 300,
    EMOJI_PICKER_ITEM_HEIGHT: 40,
    EMOJI_PICKER_HEADER_HEIGHT: 38,

    COMPOSER_MAX_HEIGHT: 116,

    EMAIL: {
        CHRONOS: 'chronos@expensify.com',
        CONCIERGE: 'concierge@expensify.com',
        RECEIPTS: 'receipts@expensify.com',
        HELP: 'help@expensify.com',
        QA: 'qa@expensify.com',
        CONTRIBUTORS: 'contributors@expensify.com',
        FIRST_RESPONDER: 'firstresponders@expensify.com',
        QA_TRAVIS: 'qa+travisreceipts@expensify.com',
        BILLS: 'bills@expensify.com',
        STUDENT_AMBASSADOR: 'studentambassadors@expensify.com',
        SVFG: 'svfg@expensify.com',
        INTEGRATION_TESTING_CREDS: 'integrationtestingcreds@expensify.com',
    },

    ENVIRONMENT: {
        DEV: 'DEV',
        STAGING: 'STG',
        PRODUCTION: 'PROD',
    },

    // Used to delay the initial fetching of reportActions when the app first inits or reconnects (e.g. returning
    // from backgound). The times are based on how long it generally seems to take for the app to become interactive
    // in each scenario.
    FETCH_ACTIONS_DELAY: {
        STARTUP: 8000,
        RECONNECT: 1000,
    },

    WALLET: {
        ERROR: {
            IDENTITY_NOT_FOUND: 'Identity not found',
            INVALID_SSN: 'Invalid SSN',
            UNEXPECTED: 'Unexpected error',
            MISSING_FIELD: 'Missing required additional details fields',
            UNABLE_TO_VERIFY: 'Unable to verify identity',
        },
        STEP: {
            ONFIDO: 'OnfidoStep',
            ADDITIONAL_DETAILS: 'AdditionalDetailsStep',
            TERMS: 'TermsStep',
            ACTIVATE: 'ActivateStep',
        },
        TIER_NAME: {
            GOLD: 'GOLD',
            SILVER: 'SILVER',
        },
    },

    PLAID: {
        EVENT: {
            ERROR: 'ERROR',
            EXIT: 'EXIT',
        },
    },

    ONFIDO: {
        CONTAINER_ID: 'onfido-mount',
        TYPE: {
            DOCUMENT: 'document',
            FACE: 'face',
        },
        VARIANT: {
            VIDEO: 'video',
        },
        SMS_NUMBER_COUNTRY_CODE: 'US',
        ERROR: {
            USER_CANCELLED: 'User canceled flow',
            USER_TAPPED_BACK: 'User exited by clicking the back button.',
        },
    },

    OS: {
        WINDOWS: 'Windows',
        MAC_OS: 'Mac OS',
        ANDROID: 'Android',
        IOS: 'iOS',
        LINUX: 'Linux',
        NATIVE: 'Native',
    },

    BROWSER: {
        CHROME: 'chrome',
        FIREFOX: 'firefox',
        IE: 'ie',
        EDGE: 'edge',
        Opera: 'opera',
        SAFARI: 'safari',
        OTHER: 'other',
    },

    IOU: {
        // Note: These payment types are used when building IOU reportAction message values in the server and should
        // not be changed.
        PAYMENT_TYPE: {
            ELSEWHERE: 'Elsewhere',
            EXPENSIFY: 'Expensify',
            PAYPAL_ME: 'PayPal.me',
            VENMO: 'Venmo',
        },
        IOU_TYPE: {
            SEND: 'send',
            SPLIT: 'split',
            REQUEST: 'request',
        },
        AMOUNT_MAX_LENGTH: 10,
    },

    GROWL: {
        SUCCESS: 'success',
        ERROR: 'error',
        WARNING: 'warning',
        DURATION: 2000,
        DURATION_LONG: 3500,
    },

    DEFAULT_LOCALE: 'en',
    DEFAULT_SKIN_TONE: 'default',

    POLICY: {
        TYPE: {
            FREE: 'free',
            PERSONAL: 'personal',
        },
        ROLE: {
            ADMIN: 'admin',
        },
    },

    TERMS: {
        CFPB_PREPAID: 'cfpb.gov/prepaid',
        CFPB_COMPLAINT: 'cfpb.gov/complaint',
        FDIC_PREPAID: 'fdic.gov/deposit/deposits/prepaid.html',
        USE_EXPENSIFY_FEES: 'use.expensify.com/fees',
    },

    ICON_TYPE_ICON: 'icon',
    ICON_TYPE_AVATAR: 'avatar',
    AVATAR_SIZE: {
        LARGE: 'large',
        DEFAULT: 'default',
    },
    PHONE_MAX_LENGTH: 15,
    PHONE_MIN_LENGTH: 5,
    REGEX: {
        US_PHONE: /^\+1\d{10}$/,
        DIGITS_AND_PLUS: /^\+?[0-9]*$/,
        PHONE_E164_PLUS: /^\+?[1-9]\d{1,14}$/,
        PHONE_WITH_SPECIAL_CHARS: /^[+]*[(]{0,1}[0-9]{1,3}[)]{0,1}[-\s\\./0-9]{0,12}$/,
        NON_ALPHA_NUMERIC: /[^A-Za-z0-9+]/g,
        PO_BOX: /\b[P|p]?(OST|ost)?\.?\s*[O|o|0]?(ffice|FFICE)?\.?\s*[B|b][O|o|0]?[X|x]?\.?\s+[#]?(\d+)\b/,
        ANY_VALUE: /^.+$/,
        ZIP_CODE: /[0-9]{5}(?:[- ][0-9]{4})?/,
        INDUSTRY_CODE: /^[0-9]{6}$/,
        SSN_LAST_FOUR: /^(?!0000)[0-9]{4}$/,
        NUMBER: /^[0-9]+$/,
        CARD_NUMBER: /^[0-9]{15,16}$/,
        CARD_SECURITY_CODE: /^[0-9]{3,4}$/,
<<<<<<< HEAD
        CARD_EXPIRATION_DATE: /^(0[1-9]|1[0-2])\/?([0-9]{4}|([0-9]{2}))$/,
=======
        CARD_EXPIRATION_DATE: /(0[1-9]|10|11|12)\/20[0-9]{2}$/,
        PAYPAL_ME_USERNAME: /^[a-zA-Z0-9]+$/,
>>>>>>> 33768ca3

        // Adapted from: https://gist.github.com/dperini/729294
        // eslint-disable-next-line max-len
        HYPERLINK: /^(?:(?:(?:https?|ftp):\/\/)?)(?:\S+(?::\S*)?@)?(?:(?!(?:10|127)(?:\.\d{1,3}){3})(?!(?:169\.254|192\.168)(?:\.\d{1,3}){2})(?!172\.(?:1[6-9]|2\d|3[0-1])(?:\.\d{1,3}){2})(?:[1-9]\d?|1\d\d|2[01]\d|22[0-3])(?:\.(?:1?\d{1,2}|2[0-4]\d|25[0-5])){2}(?:\.(?:[1-9]\d?|1\d\d|2[0-4]\d|25[0-4]))|(?:(?:[a-z0-9\u00a1-\uffff][a-z0-9\u00a1-\uffff_-]{0,62})?[a-z0-9\u00a1-\uffff]\.)+(?:[a-z\u00a1-\uffff]{2,}\.?))(?::\d{2,5})?(?:[/?#]\S*)?$/i,

        // eslint-disable-next-line max-len, no-misleading-character-class
        EMOJIS: /(?:\uD83D(?:\uDC41\u200D\uD83D\uDDE8|\uDC68\u200D\uD83D[\uDC68\uDC69]\u200D\uD83D(?:\uDC66(?:\u200D\uD83D\uDC66)?|\uDC67(?:\u200D\uD83D[\uDC66\uDC67])?)|\uDC69\u200D\uD83D\uDC69\u200D\uD83D(?:\uDC66(?:\u200D\uD83D\uDC66)?|\uDC67(?:\u200D\uD83D[\uDC66\uDC67])?))|[\u2700-\u27bf]|(?:\ud83c[\udde6-\uddff]){2}|[\ud800-\udbff][\udc00-\udfff]|[\u0023-\u0039]\ufe0f?\u20e3|\u3299|\u3297|\u303d|\u3030|\u24c2|\ud83c[\udd70-\udd71]|\ud83c[\udd7e-\udd7f]|\ud83c\udd8e|\ud83c[\udd91-\udd9a]|\ud83c[\udde6-\uddff]|[\ud83c\ude01-\ude02]|\ud83c\ude1a|\ud83c\ude2f|[\ud83c\ude32-\ude3a]|[\ud83c\ude50-\ude51]|\u203c|\u2049|[\u25aa-\u25ab]|\u25b6|\u25c0|[\u25fb-\u25fe]|\u00a9|\u00ae|\u2122|\u2139|\ud83c\udc04|[\u2600-\u26FF]|\u2b05|\u2b06|\u2b07|\u2b1b|\u2b1c|\u2b50|\u2b55|\u231a|\u231b|\u2328|\u23cf|[\u23e9-\u23f3]|[\u23f8-\u23fa]|\ud83c\udccf|\u2934|\u2935|[\u2190-\u21ff])/g,
    },
};

const EXPENSIFY_EMAILS = [
    CONST.EMAIL.CONCIERGE,
    CONST.EMAIL.CONTRIBUTORS,
    CONST.EMAIL.FIRST_RESPONDER,
    CONST.EMAIL.HELP,
    CONST.EMAIL.QA,
    CONST.EMAIL.CHRONOS,
    CONST.EMAIL.RECEIPTS,
    CONST.EMAIL.BILLS,
    CONST.EMAIL.STUDENT_AMBASSADOR,
    CONST.EMAIL.QA_TRAVIS,
    CONST.EMAIL.SVFG,
];

const EXCLUDED_GROUP_EMAILS = [
    CONST.EMAIL.CONTRIBUTORS,
    CONST.EMAIL.FIRST_RESPONDER,
    CONST.EMAIL.HELP,
    CONST.EMAIL.QA,
    CONST.EMAIL.CHRONOS,
    CONST.EMAIL.BILLS,
    CONST.EMAIL.STUDENT_AMBASSADOR,
    CONST.EMAIL.QA_TRAVIS,
    CONST.EMAIL.SVFG,
];

const EXCLUDED_IOU_EMAILS = [
    CONST.EMAIL.CONCIERGE,
    CONST.EMAIL.CONTRIBUTORS,
    CONST.EMAIL.FIRST_RESPONDER,
    CONST.EMAIL.HELP,
    CONST.EMAIL.QA,
    CONST.EMAIL.CHRONOS,
    CONST.EMAIL.RECEIPTS,
    CONST.EMAIL.BILLS,
    CONST.EMAIL.STUDENT_AMBASSADOR,
    CONST.EMAIL.QA_TRAVIS,
    CONST.EMAIL.SVFG,
    CONST.EMAIL.INTEGRATION_TESTING_CREDS,
];

export {
    EXPENSIFY_EMAILS,
    EXCLUDED_GROUP_EMAILS,
    EXCLUDED_IOU_EMAILS,
};
export default CONST;<|MERGE_RESOLUTION|>--- conflicted
+++ resolved
@@ -444,12 +444,8 @@
         NUMBER: /^[0-9]+$/,
         CARD_NUMBER: /^[0-9]{15,16}$/,
         CARD_SECURITY_CODE: /^[0-9]{3,4}$/,
-<<<<<<< HEAD
         CARD_EXPIRATION_DATE: /^(0[1-9]|1[0-2])\/?([0-9]{4}|([0-9]{2}))$/,
-=======
-        CARD_EXPIRATION_DATE: /(0[1-9]|10|11|12)\/20[0-9]{2}$/,
         PAYPAL_ME_USERNAME: /^[a-zA-Z0-9]+$/,
->>>>>>> 33768ca3
 
         // Adapted from: https://gist.github.com/dperini/729294
         // eslint-disable-next-line max-len
