import lodashGet from 'lodash/get';
import Config from 'react-native-config';
import * as Url from './libs/Url';

const CLOUDFRONT_URL = 'https://d2k5nsl2zxldvw.cloudfront.net';
const ACTIVE_EXPENSIFY_URL = Url.addTrailingForwardSlash(lodashGet(Config, 'NEW_EXPENSIFY_URL', 'https://new.expensify.com'));
const USE_EXPENSIFY_URL = 'https://use.expensify.com';
const PLATFORM_OS_MACOS = 'Mac OS';
const ANDROID_PACKAGE_NAME = 'com.expensify.chat';

const CONST = {
    ANDROID_PACKAGE_NAME,
    ANIMATED_TRANSITION: 300,

    API_ATTACHMENT_VALIDATIONS: {
        // Same as the PHP layer allows
        ALLOWED_EXTENSIONS: ['jpg', 'jpeg', 'png', 'gif', 'pdf', 'html', 'txt', 'rtf', 'doc', 'docx', 'htm', 'tiff', 'tif', 'xml'],

        // 50 megabytes in bytes
        MAX_SIZE: 52428800,

        // An arbitrary size, but the same minimum as in the PHP layer
        MIN_SIZE: 240,
    },

    AVATAR_MAX_ATTACHMENT_SIZE: 6291456,

    // Minimum width and height size in px for a selected image
    AVATAR_MIN_WIDTH_PX: 80,
    AVATAR_MIN_HEIGHT_PX: 80,
    NEW_EXPENSIFY_URL: ACTIVE_EXPENSIFY_URL,
    APP_DOWNLOAD_LINKS: {
        ANDROID: `https://play.google.com/store/apps/details?id=${ANDROID_PACKAGE_NAME}`,
        IOS: 'https://apps.apple.com/us/app/expensify-cash/id1530278510',
        DESKTOP: `${ACTIVE_EXPENSIFY_URL}NewExpensify.dmg`,
    },
    DATE: {
        MOMENT_FORMAT_STRING: 'YYYY-MM-DD',
    },
    SMS: {
        DOMAIN: '@expensify.sms',
    },
    BANK_ACCOUNT: {
        PLAID: {
            ALLOWED_THROTTLED_COUNT: 2,
            ERROR: {
                TOO_MANY_ATTEMPTS: 'Too many attempts',
            },
        },
        ERROR: {
            MISSING_ROUTING_NUMBER: '402 Missing routingNumber',
            MAX_ROUTING_NUMBER: '402 Maximum Size Exceeded routingNumber',
            MISSING_INCORPORATION_STATE: '402 Missing incorporationState in additionalData',
            MISSING_INCORPORATION_TYPE: '402 Missing incorporationType in additionalData',
            MAX_VALIDATION_ATTEMPTS_REACHED: 'Validation for this bank account has been disabled due to too many incorrect attempts. Please contact us.',
            INCORRECT_VALIDATION_AMOUNTS: 'The validate code you entered is incorrect, please try again.',
        },
        STEP: {
            // In the order they appear in the VBA flow
            BANK_ACCOUNT: 'BankAccountStep',
            COMPANY: 'CompanyStep',
            REQUESTOR: 'RequestorStep',
            ACH_CONTRACT: 'ACHContractStep',
            VALIDATION: 'ValidationStep',
            ENABLE: 'EnableStep',
        },
        SUBSTEP: {
            MANUAL: 'manual',
        },
        VERIFICATIONS: {
            ERROR_MESSAGE: 'verifications.errorMessage',
            EXTERNAL_API_RESPONSES: 'verifications.externalApiResponses',
            REQUESTOR_IDENTITY_ID: 'verifications.externalApiResponses.requestorIdentityID',
            REQUESTOR_IDENTITY_ONFIDO: 'verifications.externalApiResponses.requestorIdentityOnfido',
            THROTTLED: 'verifications.throttled',
        },
        FIELDS_TYPE: {
            LOCAL: 'local',
        },
        ONFIDO_RESPONSE: {
            SDK_TOKEN: 'apiResult.sdkToken',
            PASS: 'pass',
        },
        QUESTIONS: {
            QUESTION: 'apiResult.questions.question',
            DIFFERENTIATOR_QUESTION: 'apiResult.differentiator-question',
        },
        SETUP_TYPE: {
            MANUAL: 'manual',
            PLAID: 'plaid',
        },
        REGEX: {
            US_ACCOUNT_NUMBER: /^[0-9]{4,17}$/,
            SWIFT_BIC: /^[A-Za-z0-9]{8,11}$/,
        },
        VERIFICATION_MAX_ATTEMPTS: 7,
        STATE: {
            VERIFYING: 'VERIFYING',
            PENDING: 'PENDING',
        },
        MAX_LENGTH: {
            SSN: 4,
            ZIP_CODE: 5,
        },
    },
    INCORPORATION_TYPES: {
        LLC: 'LLC',
        CORPORATION: 'Corp',
        PARTNERSHIP: 'Partnership',
        COOPERATIVE: 'Cooperative',
        SOLE_PROPRIETORSHIP: 'Sole Proprietorship',
        OTHER: 'Other',
    },
    BETAS: {
        ALL: 'all',
        CHRONOS_IN_CASH: 'chronosInCash',
        IOU: 'IOU',
        PAY_WITH_EXPENSIFY: 'payWithExpensify',
        FREE_PLAN: 'freePlan',
        DEFAULT_ROOMS: 'defaultRooms',
        BETA_EXPENSIFY_WALLET: 'expensifyWallet',
        BETA_COMMENT_LINKING: 'commentLinking',
        INTERNATIONALIZATION: 'internationalization',
        IOU_SEND: 'sendMoney',
        POLICY_ROOMS: 'policyRooms',
        POLICY_EXPENSE_CHAT: 'policyExpenseChat',
    },
    BUTTON_STATES: {
        DEFAULT: 'default',
        ACTIVE: 'active',
        PRESSED: 'pressed',
        COMPLETE: 'complete',
        DISABLED: 'disabled',
    },
    BANK_ACCOUNT_TYPES: {
        WALLET: 'WALLET',
    },
    COUNTRY: {
        US: 'US',
        MX: 'MX',
        AU: 'AU',
        CA: 'CA',
    },
    PLATFORM: {
        IOS: 'ios',
        ANDROID: 'android',
        WEB: 'web',
        DESKTOP: 'desktop',
    },
    PLATFORM_SPECIFIC_KEYS: {
        CTRL: {
            DEFAULT: 'control',
            [PLATFORM_OS_MACOS]: 'meta',
        },
        SHIFT: {
            DEFAULT: 'shift',
        },
    },
    KEYBOARD_SHORTCUTS: {
        SEARCH: {
            descriptionKey: 'search',
            shortcutKey: 'K',
            modifiers: ['CTRL'],
        },
        NEW_GROUP: {
            descriptionKey: 'newGroup',
            shortcutKey: 'K',
            modifiers: ['CTRL', 'SHIFT'],
        },
        SHORTCUT_MODAL: {
            descriptionKey: 'openShortcutDialog',
            shortcutKey: 'I',
            modifiers: ['CTRL'],
        },
        ESCAPE: {
            descriptionKey: 'escape',
            shortcutKey: 'Escape',
            modifiers: [],
        },
        ENTER: {
            descriptionKey: null,
            shortcutKey: 'Enter',
            modifiers: [],
        },
        CTRL_ENTER: {
            descriptionKey: null,
            shortcutKey: 'Enter',
            modifiers: ['CTRL'],
        },
        COPY: {
            descriptionKey: 'copy',
            shortcutKey: 'C',
            modifiers: ['CTRL'],
        },
        ARROW_UP: {
            descriptionKey: null,
            shortcutKey: 'ArrowUp',
            modifiers: [],
        },
        ARROW_DOWN: {
            descriptionKey: null,
            shortcutKey: 'ArrowDown',
            modifiers: [],
        },
    },
    KEYBOARD_SHORTCUT_KEY_DISPLAY_NAME: {
        CONTROL: 'CTRL',
        ESCAPE: 'ESC',
        META: 'CMD',
        SHIFT: 'Shift',
    },
    CURRENCY: {
        USD: 'USD',
    },
    EXAMPLE_PHONE_NUMBER: '+15005550006',
    CONCIERGE_CHAT_NAME: 'Concierge',
    CLOUDFRONT_URL,
    USE_EXPENSIFY_URL,
    NEW_ZOOM_MEETING_URL: 'https://zoom.us/start/videomeeting',
    NEW_GOOGLE_MEET_MEETING_URL: 'https://meet.google.com/new',
    GOOGLE_MEET_URL_ANDROID: 'https://meet.google.com',
    DEEPLINK_BASE_URL: 'new-expensify://',
    PDF_VIEWER_URL: '/pdf/web/viewer.html',
    EXPENSIFY_ICON_URL: `${CLOUDFRONT_URL}/images/favicon-2019.png`,
    UPWORK_URL: 'https://github.com/Expensify/App/issues?q=is%3Aopen+is%3Aissue+label%3A%22Help+Wanted%22',
    GITHUB_URL: 'https://github.com/Expensify/App',
    TERMS_URL: `${USE_EXPENSIFY_URL}/terms`,
    PRIVACY_URL: `${USE_EXPENSIFY_URL}/privacy`,
    LICENSES_URL: `${USE_EXPENSIFY_URL}/licenses`,
    PLAY_STORE_URL: `https://play.google.com/store/apps/details?id=${ANDROID_PACKAGE_NAME}&hl=en`,
    ADD_SECONDARY_LOGIN_URL: encodeURI('settings?param={"section":"account","openModal":"secondaryLogin"}'),
    MANAGE_CARDS_URL: 'domain_companycards',
    FEES_URL: `${USE_EXPENSIFY_URL}/fees`,
    CFPB_PREPAID_URL: 'https://cfpb.gov/prepaid',
    STAGING_SECURE_URL: 'https://staging-secure.expensify.com/',
    STAGING_NEW_EXPENSIFY_URL: 'https://staging.new.expensify.com',

    // Use Environment.getEnvironmentURL to get the complete URL with port number
    DEV_NEW_EXPENSIFY_URL: 'http://localhost:',

    OPTION_TYPE: {
        REPORT: 'report',
        PERSONAL_DETAIL: 'personalDetail',
    },
    REPORT: {
        DROP_NATIVE_ID: 'report-dropzone',
        MAXIMUM_PARTICIPANTS: 8,
        ACTIONS: {
            LIMIT: 50,
            TYPE: {
                ADDCOMMENT: 'ADDCOMMENT',
                CLOSED: 'CLOSED',
                CREATED: 'CREATED',
                IOU: 'IOU',
                RENAMED: 'RENAMED',
            },
        },
        ARCHIVE_REASON: {
            DEFAULT: 'default',
            ACCOUNT_CLOSED: 'accountClosed',
            ACCOUNT_MERGED: 'accountMerged',
            REMOVED_FROM_POLICY: 'removedFromPolicy',
            POLICY_DELETED: 'policyDeleted',
        },
        ERROR: {
            INACCESSIBLE_REPORT: 'Report not found',
        },
        MESSAGE: {
            TYPE: {
                COMMENT: 'COMMENT',
            },
        },
        TYPE: {
            CHAT: 'chat',
            IOU: 'iou',
        },
        CHAT_TYPE: {
            POLICY_ANNOUNCE: 'policyAnnounce',
            POLICY_ADMINS: 'policyAdmins',
            DOMAIN_ALL: 'domainAll',
            POLICY_ROOM: 'policyRoom',
            POLICY_EXPENSE_CHAT: 'policyExpenseChat',
        },
        STATE_NUM: {
            OPEN: 0,
            PROCESSING: 1,
            SUBMITTED: 2,
        },
        STATUS: {
            OPEN: 0,
            SUBMITTED: 1,
            CLOSED: 2,
            APPROVED: 3,
            REIMBURSED: 4,
        },
        NOTIFICATION_PREFERENCE: {
            MUTE: 'mute',
            DAILY: 'daily',
            ALWAYS: 'always',
        },
        VISIBILITY: {
            RESTRICTED: 'restricted',
            PRIVATE: 'private',
        },
        RESERVED_ROOM_NAMES: ['#admins', '#announce'],
        MAX_PREVIEW_AVATARS: 4,
        MAX_ROOM_NAME_LENGTH: 80,
        LAST_MESSAGE_TEXT_MAX_LENGTH: 80,
    },
    COMPOSER: {
        MAX_LINES: 16,
        MAX_LINES_SMALL_SCREEN: 6,
        MAX_LINES_FULL: -1,

        // The minimum number of typed lines needed to enable the full screen composer
        FULL_COMPOSER_MIN_LINES: 3,
    },
    MODAL: {
        MODAL_TYPE: {
            CONFIRM: 'confirm',
            CENTERED: 'centered',
            CENTERED_UNSWIPEABLE: 'centered_unswipeable',
            BOTTOM_DOCKED: 'bottom_docked',
            POPOVER: 'popover',
            RIGHT_DOCKED: 'right_docked',
        },
        ANCHOR_ORIGIN_VERTICAL: {
            TOP: 'top',
            CENTER: 'center',
            BOTTOM: 'bottom',
        },
        ANCHOR_ORIGIN_HORIZONTAL: {
            LEFT: 'left',
            CENTER: 'center',
            RIGHT: 'right',
        },
    },
    TIMING: {
        SEARCH_RENDER: 'search_render',
        HOMEPAGE_INITIAL_RENDER: 'homepage_initial_render',
        REPORT_INITIAL_RENDER: 'report_initial_render',
        HOMEPAGE_REPORTS_LOADED: 'homepage_reports_loaded',
        SWITCH_REPORT: 'switch_report',
        SIDEBAR_LOADED: 'sidebar_loaded',
        PERSONAL_DETAILS_FORMATTED: 'personal_details_formatted',
        COLD: 'cold',
        REPORT_ACTION_ITEM_LAYOUT_DEBOUNCE_TIME: 1500,
        TOOLTIP_SENSE: 1000,
        SPINNER_TIMEOUT: 15 * 1000,
    },
    PRIORITY_MODE: {
        GSD: 'gsd',
        DEFAULT: 'default',
    },
    JSON_CODE: {
        SUCCESS: 200,
        NOT_AUTHENTICATED: 407,
        EXP_ERROR: 666,
        UNABLE_TO_RETRY: 'unableToRetry',
    },
    ERROR: {
        XHR_FAILED: 'xhrFailed',
        UNKNOWN_ERROR: 'Unknown error',
        REQUEST_CANCELLED: 'AbortError',
        FAILED_TO_FETCH: 'Failed to fetch',
        ENSURE_BUGBOT: 'ENSURE_BUGBOT',
        PUSHER_ERROR: 'PusherError',
        WEB_SOCKET_ERROR: 'WebSocketError',
        NETWORK_REQUEST_FAILED: 'Network request failed',
        SAFARI_DOCUMENT_LOAD_ABORTED: 'cancelled',
        FIREFOX_DOCUMENT_LOAD_ABORTED: 'NetworkError when attempting to fetch resource.',
        IOS_NETWORK_CONNECTION_LOST: 'The network connection was lost.',
        IOS_NETWORK_CONNECTION_LOST_RUSSIAN: 'Сетевое соединение потеряно.',
        IOS_NETWORK_CONNECTION_LOST_SWEDISH: 'Nätverksanslutningen förlorades.',
        IOS_NETWORK_CONNECTION_LOST_SPANISH: 'La conexión a Internet parece estar desactivada.',
        IOS_LOAD_FAILED: 'Load failed',
        SAFARI_CANNOT_PARSE_RESPONSE: 'cannot parse response',
        GATEWAY_TIMEOUT: 'Gateway Timeout',
        EXPENSIFY_SERVICE_INTERRUPTED: 'Expensify service interrupted',
    },
    ERROR_TYPE: {
        SOCKET: 'Expensify\\Auth\\Error\\Socket',
    },
    ERROR_TITLE: {
        SOCKET: 'Issue connecting to database',
    },
    NETWORK: {
        METHOD: {
            POST: 'post',
        },
        MAX_REQUEST_RETRIES: 10,
        PROCESS_REQUEST_DELAY_MS: 1000,
        MAX_PENDING_TIME_MS: 10 * 1000,
    },
    NVP: {
        IS_FIRST_TIME_NEW_EXPENSIFY_USER: 'isFirstTimeNewExpensifyUser',
        BLOCKED_FROM_CONCIERGE: 'private_blockedFromConcierge',
        PAYPAL_ME_ADDRESS: 'expensify_payPalMeAddress',
        PRIORITY_MODE: 'priorityMode',
        TIMEZONE: 'timeZone',
        FREE_PLAN_BANK_ACCOUNT_ID: 'expensify_freePlanBankAccountID',
        ACH_DATA_THROTTLED: 'expensify_ACHData_throttled',
        FAILED_BANK_ACCOUNT_VALIDATIONS_PREFIX: 'private_failedBankValidations_',
        PLAID_THROTTLED: 'private_throttledHistory_openPlaidBankAccountSelector',
        PREFERRED_LOCALE: 'preferredLocale',
        KYC_MIGRATION: 'expensify_migration_2020_04_28_RunKycVerifications',
        PREFERRED_EMOJI_SKIN_TONE: 'expensify_preferredEmojiSkinTone',
        FREQUENTLY_USED_EMOJIS: 'expensify_frequentlyUsedEmojis',
    },
    DEFAULT_TIME_ZONE: {automatic: true, selected: 'America/Los_Angeles'},
    DEFAULT_ACCOUNT_DATA: {error: '', success: '', loading: false},
    APP_STATE: {
        ACTIVE: 'active',
        BACKGROUND: 'background',
        INACTIVE: 'inactive',
    },

    // at least 8 characters, 1 capital letter, 1 lowercase number, 1 number
    PASSWORD_COMPLEXITY_REGEX_STRING: '^(?=.*[A-Z])(?=.*[0-9])(?=.*[a-z]).{8,}$',

    PASSWORD_PAGE: {
        ERROR: {
            ALREADY_VALIDATED: 'Account already validated',
            VALIDATE_CODE_FAILED: 'Validate code failed',
        },
    },

    PUSHER: {
        PRIVATE_USER_CHANNEL_PREFIX: 'private-encrypted-user-accountID-',
        PRIVATE_REPORT_CHANNEL_PREFIX: 'private-report-reportID-',
    },

    EMOJI_SPACER: 'SPACER',

    EMOJI_NUM_PER_ROW: 8,

    EMOJI_FREQUENT_ROW_COUNT: 3,

    EMOJI_INVISIBLE_CODEPOINT: 'fe0f',

    TOOLTIP_MAX_LINES: 3,

    LOGIN_TYPE: {
        PHONE: 'phone',
        EMAIL: 'email',
    },

    KEYBOARD_TYPE: {
        PHONE_PAD: 'phone-pad',
        NUMBER_PAD: 'number-pad',
        DECIMAL_PAD: 'decimal-pad',
        VISIBLE_PASSWORD: 'visible-password',
    },

    ATTACHMENT_SOURCE_ATTRIBUTE: 'data-expensify-source',
    ATTACHMENT_PREVIEW_ATTRIBUTE: 'src',
    ATTACHMENT_ORIGINAL_FILENAME_ATTRIBUTE: 'data-name',

    ATTACHMENT_PICKER_TYPE: {
        FILE: 'file',
        IMAGE: 'image',
    },

    ATTACHMENT_FILE_TYPE: {
        FILE: 'file',
        IMAGE: 'image',
        VIDEO: 'video',
    },

    FILE_TYPE_REGEX: {
        IMAGE: /\.(jpg|jpeg|png|webp|avif|gif|tiff|wbmp|ico|jng|bmp|heic|svg|svg2)$/,
        VIDEO: /\.(3gp|h261|h263|h264|m4s|jpgv|jpm|jpgm|mp4|mp4v|mpg4|mpeg|mpg|ogv|ogg|mov|qt|webm|flv|mkv|wmv|wav|avi|movie|f4v|avchd|mp2|mpe|mpv|m4v|swf)$/,
    },
    IOS_CAMERAROLL_ACCESS_ERROR: 'Access to photo library was denied',
    ADD_PAYMENT_MENU_POSITION_Y: 226,
    ADD_PAYMENT_MENU_POSITION_X: 356,
    EMOJI_PICKER_SIZE: {
        WIDTH: 320,
        HEIGHT: 400,
    },
    NON_NATIVE_EMOJI_PICKER_LIST_HEIGHT: 300,
    EMOJI_PICKER_ITEM_HEIGHT: 40,
    EMOJI_PICKER_HEADER_HEIGHT: 38,
    COMPOSER_MAX_HEIGHT: 125,
    CHAT_FOOTER_MIN_HEIGHT: 65,
    CHAT_SKELETON_VIEW: {
        AVERAGE_ROW_HEIGHT: 80,
        HEIGHT_FOR_ROW_COUNT: {
            1: 60,
            2: 80,
            3: 100,
        },
    },
    EMAIL: {
        CONCIERGE: 'concierge@expensify.com',
        HELP: 'help@expensify.com',
        RECEIPTS: 'receipts@expensify.com',
        CHRONOS: 'chronos@expensify.com',
        QA: 'qa@expensify.com',
        CONTRIBUTORS: 'contributors@expensify.com',
        FIRST_RESPONDER: 'firstresponders@expensify.com',
        QA_TRAVIS: 'qa+travisreceipts@expensify.com',
        BILLS: 'bills@expensify.com',
        STUDENT_AMBASSADOR: 'studentambassadors@expensify.com',
        ACCOUNTING: 'accounting@expensify.com',
        PAYROLL: 'payroll@expensify.com',
        SVFG: 'svfg@expensify.com',
        INTEGRATION_TESTING_CREDS: 'integrationtestingcreds@expensify.com',
        ADMIN: 'admin@expensify.com',
    },

    ENVIRONMENT: {
        DEV: 'development',
        STAGING: 'staging',
        PRODUCTION: 'production',
    },

    // Used to delay the initial fetching of reportActions when the app first inits or reconnects (e.g. returning
    // from backgound). The times are based on how long it generally seems to take for the app to become interactive
    // in each scenario.
    FETCH_ACTIONS_DELAY: {
        STARTUP: 8000,
        RECONNECT: 1000,
    },

    WALLET: {
        TRANSFER_METHOD_TYPE: {
            INSTANT: 'instant',
            ACH: 'ach',
        },
        TRANSFER_METHOD_TYPE_FEE: {
            INSTANT: {
                RATE: 1.5,
                MINIMUM_FEE: 25,
            },
            ACH: {
                RATE: 0,
                MINIMUM_FEE: 0,
            },
        },
        ERROR: {
            FULL_SSN_NOT_FOUND: 'Full SSN not found',
            MISSING_FIELD: 'Missing required additional details fields',
            WRONG_ANSWERS: 'Wrong answers',
            ONFIDO_FIXABLE_ERROR: 'Onfido returned a fixable error',

            // KBA stands for Knowledge Based Answers (requiring us to show Idology questions)
            KBA_NEEDED: 'KBA needed',
            NO_ACCOUNT_TO_LINK: '405 No account to link to wallet',
            INVALID_WALLET: '405 Invalid wallet account',
            NOT_OWNER_OF_BANK_ACCOUNT: '401 Wallet owner does not own linked bank account',
            INVALID_BANK_ACCOUNT: '405 Attempting to link an invalid bank account to a wallet',
            NOT_OWNER_OF_FUND: '401 Wallet owner does not own linked fund',
            INVALID_FUND: '405 Attempting to link an invalid fund to a wallet',
        },
        STEP: {
            // In the order they appear in the Wallet flow
            ADDITIONAL_DETAILS: 'AdditionalDetailsStep',
            ONFIDO: 'OnfidoStep',
            TERMS: 'TermsStep',
            ACTIVATE: 'ActivateStep',
        },
        TIER_NAME: {
            GOLD: 'GOLD',
            SILVER: 'SILVER',
        },
    },

    PLAID: {
        EVENT: {
            ERROR: 'ERROR',
            EXIT: 'EXIT',
        },
    },

    ONFIDO: {
        CONTAINER_ID: 'onfido-mount',
        TYPE: {
            DOCUMENT: 'document',
            FACE: 'face',
        },
        VARIANT: {
            VIDEO: 'video',
        },
        SMS_NUMBER_COUNTRY_CODE: 'US',
        ERROR: {
            USER_CANCELLED: 'User canceled flow',
            USER_TAPPED_BACK: 'User exited by clicking the back button.',
            USER_CAMERA_DENINED: 'Onfido.OnfidoFlowError',
            USER_CAMERA_PERMISSION: 'Encountered an error: cameraPermission',
            // eslint-disable-next-line max-len
            USER_CAMERA_CONSENT_DENIED: 'Unexpected result Intent. It might be a result of incorrect integration, make sure you only pass Onfido intent to handleActivityResult. It might be due to unpredictable crash or error. Please report the problem to android-sdk@onfido.com. Intent: null \n resultCode: 0',
        },
    },

    OS: {
        WINDOWS: 'Windows',
        MAC_OS: PLATFORM_OS_MACOS,
        ANDROID: 'Android',
        IOS: 'iOS',
        LINUX: 'Linux',
        NATIVE: 'Native',
    },

    BROWSER: {
        CHROME: 'chrome',
        FIREFOX: 'firefox',
        IE: 'ie',
        EDGE: 'edge',
        Opera: 'opera',
        SAFARI: 'safari',
        OTHER: 'other',
    },

    PAYMENT_METHODS: {
        PAYPAL: 'payPalMe',
        DEBIT_CARD: 'debitCard',
        BANK_ACCOUNT: 'bankAccount',
    },

    PAYMENT_METHOD_ID_KEYS: {
        DEBIT_CARD: 'fundID',
        BANK_ACCOUNT: 'bankAccountID',
    },

    IOU: {
        // Note: These payment types are used when building IOU reportAction message values in the server and should
        // not be changed.
        PAYMENT_TYPE: {
            ELSEWHERE: 'Elsewhere',
            EXPENSIFY: 'Expensify',
            PAYPAL_ME: 'PayPal.me',
        },
        IOU_TYPE: {
            SEND: 'send',
            SPLIT: 'split',
            REQUEST: 'request',
        },
        AMOUNT_MAX_LENGTH: 10,
    },

    GROWL: {
        SUCCESS: 'success',
        ERROR: 'error',
        WARNING: 'warning',
        DURATION: 2000,
        DURATION_LONG: 3500,
    },

    DEFAULT_LOCALE: 'en',
    DEFAULT_SKIN_TONE: 'default',

    POLICY: {
        TYPE: {
            FREE: 'free',
            PERSONAL: 'personal',
        },
        ROLE: {
            ADMIN: 'admin',
        },
        ROOM_PREFIX: '#',
    },

    TERMS: {
        CFPB_PREPAID: 'cfpb.gov/prepaid',
        CFPB_COMPLAINT: 'cfpb.gov/complaint',
        FDIC_PREPAID: 'fdic.gov/deposit/deposits/prepaid.html',
        USE_EXPENSIFY_FEES: 'use.expensify.com/fees',
    },

    ICON_TYPE_ICON: 'icon',
    ICON_TYPE_AVATAR: 'avatar',
    AVATAR_SIZE: {
        LARGE: 'large',
        DEFAULT: 'default',
        SMALL: 'small',
        SUBSCRIPT: 'subscript',
        SMALL_SUBSCRIPT: 'small-subscript',
    },
    OPTION_MODE: {
        COMPACT: 'compact',
        DEFAULT: 'default',
    },
    REGEX: {
        SPECIAL_CHARS_WITHOUT_NEWLINE: /((?!\n)[()-\s\t])/g,
        US_PHONE: /^\+1\d{10}$/,
        US_PHONE_WITH_OPTIONAL_COUNTRY_CODE: /^(\+1)?\d{10}$/,
        DIGITS_AND_PLUS: /^\+?[0-9]*$/,
        PHONE_E164_PLUS: /^\+?[1-9]\d{1,14}$/,
        PHONE_WITH_SPECIAL_CHARS: /^[+]*[(]{0,1}[0-9]{1,3}[)]{0,1}[-\s\\./0-9]{0,12}$/,
        ALPHABETIC_CHARS: /[a-zA-Z]+/,
        POSITIVE_INTEGER: /^\d+$/,
        NON_ALPHA_NUMERIC: /[^A-Za-z0-9+]/g,
        PO_BOX: /\b[P|p]?(OST|ost)?\.?\s*[O|o|0]?(ffice|FFICE)?\.?\s*[B|b][O|o|0]?[X|x]?\.?\s+[#]?(\d+)\b/,
        ANY_VALUE: /^.+$/,
        ZIP_CODE: /[0-9]{5}(?:[- ][0-9]{4})?/,
        INDUSTRY_CODE: /^[0-9]{6}$/,
        SSN_LAST_FOUR: /^(?!0000)[0-9]{4}$/,
        SSN_FULL_NINE: /^(?!0000)[0-9]{9}$/,
        NUMBER: /^[0-9]+$/,
        CARD_NUMBER: /^[0-9]{15,16}$/,
        CARD_SECURITY_CODE: /^[0-9]{3,4}$/,
        CARD_EXPIRATION_DATE: /^(0[1-9]|1[0-2])([^0-9])?([0-9]{4}|([0-9]{2}))$/,
        PAYPAL_ME_USERNAME: /^[a-zA-Z0-9]+$/,
        RATE_VALUE: /^\d{1,8}(\.\d*)?$/,

        // Adapted from: https://gist.github.com/dperini/729294
        // eslint-disable-next-line max-len
        HYPERLINK: /^(?:(?:(?:https?|ftp):\/\/)?)(?:\S+(?::\S*)?@)?(?:(?!(?:10|127)(?:\.\d{1,3}){3})(?!(?:169\.254|192\.168)(?:\.\d{1,3}){2})(?!172\.(?:1[6-9]|2\d|3[0-1])(?:\.\d{1,3}){2})(?:[1-9]\d?|1\d\d|2[01]\d|22[0-3])(?:\.(?:1?\d{1,2}|2[0-4]\d|25[0-5])){2}(?:\.(?:[1-9]\d?|1\d\d|2[0-4]\d|25[0-4]))|(?:(?:[a-z0-9\u00a1-\uffff][a-z0-9\u00a1-\uffff_-]{0,62})?[a-z0-9\u00a1-\uffff]\.)+(?:[a-z\u00a1-\uffff]{2,}\.?))(?::\d{2,5})?(?:[/?#]\S*)?$/i,

        // eslint-disable-next-line max-len, no-misleading-character-class
        EMOJIS: /(?:\uD83D(?:\uDC41\u200D\uD83D\uDDE8|\uDC68\u200D\uD83D[\uDC68\uDC69]\u200D\uD83D(?:\uDC66(?:\u200D\uD83D\uDC66)?|\uDC67(?:\u200D\uD83D[\uDC66\uDC67])?)|\uDC69\u200D\uD83D\uDC69\u200D\uD83D(?:\uDC66(?:\u200D\uD83D\uDC66)?|\uDC67(?:\u200D\uD83D[\uDC66\uDC67])?))|[\u2700-\u27bf]|(?:\ud83c[\udde6-\uddff]){2}|[\ud800-\udbff][\udc00-\udfff]|[\u0023-\u0039]\ufe0f?\u20e3|\u3299|\u3297|\u303d|\u3030|\u24c2|\ud83c[\udd70-\udd71]|\ud83c[\udd7e-\udd7f]|\ud83c\udd8e|\ud83c[\udd91-\udd9a]|\ud83c[\udde6-\uddff]|[\ud83c\ude01-\ude02]|\ud83c\ude1a|\ud83c\ude2f|[\ud83c\ude32-\ude3a]|[\ud83c\ude50-\ude51]|\u203c|\u2049|[\u25aa-\u25ab]|\u25b6|\u25c0|[\u25fb-\u25fe]|\u00a9|\u00ae|\u2122|\u2139|\ud83c\udc04|[\u2600-\u26FF]|\u2b05|\u2b06|\u2b07|\u2b1b|\u2b1c|\u2b50|\u2b55|\u231a|\u231b|\u2328|\u23cf|[\u23e9-\u23f3]|[\u23f8-\u23fa]|\ud83c\udccf|\u2934|\u2935|[\u2190-\u21ff])/g,
        TAX_ID: /^\d{9}$/,
        NON_NUMERIC: /\D/g,
    },

    PRONOUNS: {
        PREFIX: '__predefined_',
        SELF_SELECT: '__predefined_selfSelect',
    },
    GUIDES_CALL_TASK_IDS: {
        CONCIERGE_DM: 'NewExpensifyConciergeDM',
        WORKSPACE_INITIAL: 'WorkspaceHome',
        WORKSPACE_SETTINGS: 'WorkspaceGeneralSettings',
        WORKSPACE_CARD: 'WorkspaceCorporateCards',
        WORKSPACE_REIMBURSE: 'WorkspaceReimburseReceipts',
        WORKSPACE_BILLS: 'WorkspacePayBills',
        WORKSPACE_INVOICES: 'WorkspaceSendInvoices',
        WORKSPACE_TRAVEL: 'WorkspaceBookTravel',
        WORKSPACE_MEMBERS: 'WorkspaceManageMembers',
        WORKSPACE_BANK_ACCOUNT: 'WorkspaceBankAccount',
    },
    get EXPENSIFY_EMAILS() {
        return [
            this.EMAIL.CONCIERGE,
            this.EMAIL.HELP,
            this.EMAIL.RECEIPTS,
            this.EMAIL.CHRONOS,
            this.EMAIL.QA,
            this.EMAIL.CONTRIBUTORS,
            this.EMAIL.FIRST_RESPONDER,
            this.EMAIL.QA_TRAVIS,
            this.EMAIL.BILLS,
            this.EMAIL.STUDENT_AMBASSADOR,
            this.EMAIL.ACCOUNTING,
            this.EMAIL.PAYROLL,
            this.EMAIL.SVFG,
            this.EMAIL.INTEGRATION_TESTING_CREDS,
            this.EMAIL.ADMIN,
        ];
    },

    // There's a limit of 60k characters in Auth - https://github.com/Expensify/Auth/blob/198d59547f71fdee8121325e8bc9241fc9c3236a/auth/lib/Request.h#L28
    MAX_COMMENT_LENGTH: 60000,

<<<<<<< HEAD
    FORM_CHARACTER_LIMIT: 50,
=======
    AVATAR_CROP_MODAL: {
        // The next two constants control what is min and max value of the image crop scale.
        // Values define in how many times the image can be bigger than its container.
        // Notice: that values less than 1 mean that the image won't cover the container fully.
        MAX_SCALE: 3, // 3x scale is used commonly in different apps.
        MIN_SCALE: 1, // 1x min scale means that the image covers the container completely

        // This const defines the initial container size, before layout measurement.
        // Since size cant be null, we have to define some initial value.
        INITIAL_SIZE: 1, // 1 was chosen because there is a very low probability that initialized component will have such size.
    },

>>>>>>> 97eb8bb0
    ONYX: {
        METHOD: {
            MERGE: 'merge',
            SET: 'set',
        },
    },
    MICROSECONDS_PER_MS: 1000,
    RED_BRICK_ROAD_PENDING_ACTION: {
        ADD: 'add',
        DELETE: 'delete',
        UPDATE: 'update',
    },
};

export default CONST;<|MERGE_RESOLUTION|>--- conflicted
+++ resolved
@@ -753,9 +753,7 @@
     // There's a limit of 60k characters in Auth - https://github.com/Expensify/Auth/blob/198d59547f71fdee8121325e8bc9241fc9c3236a/auth/lib/Request.h#L28
     MAX_COMMENT_LENGTH: 60000,
 
-<<<<<<< HEAD
     FORM_CHARACTER_LIMIT: 50,
-=======
     AVATAR_CROP_MODAL: {
         // The next two constants control what is min and max value of the image crop scale.
         // Values define in how many times the image can be bigger than its container.
@@ -768,7 +766,6 @@
         INITIAL_SIZE: 1, // 1 was chosen because there is a very low probability that initialized component will have such size.
     },
 
->>>>>>> 97eb8bb0
     ONYX: {
         METHOD: {
             MERGE: 'merge',
