/* eslint-disable @typescript-eslint/naming-convention */
import dateAdd from 'date-fns/add';
import dateSubtract from 'date-fns/sub';
import Config from 'react-native-config';
import * as KeyCommand from 'react-native-key-command';
import type {ValueOf} from 'type-fest';
import BankAccount from './libs/models/BankAccount';
import * as Url from './libs/Url';
import SCREENS from './SCREENS';
import type PlaidBankAccount from './types/onyx/PlaidBankAccount';
import type {Unit} from './types/onyx/Policy';

type RateAndUnit = {
    unit: Unit;
    rate: number;
};
type CurrencyDefaultMileageRate = Record<string, RateAndUnit>;

// Creating a default array and object this way because objects ({}) and arrays ([]) are not stable types.
// Freezing the array ensures that it cannot be unintentionally modified.
const EMPTY_ARRAY = Object.freeze([]);
const EMPTY_OBJECT = Object.freeze({});

const CLOUDFRONT_DOMAIN = 'cloudfront.net';
const CLOUDFRONT_URL = `https://d2k5nsl2zxldvw.${CLOUDFRONT_DOMAIN}`;
const ACTIVE_EXPENSIFY_URL = Url.addTrailingForwardSlash(Config?.NEW_EXPENSIFY_URL ?? 'https://new.expensify.com');
const USE_EXPENSIFY_URL = 'https://use.expensify.com';
const PLATFORM_OS_MACOS = 'Mac OS';
const PLATFORM_IOS = 'iOS';
const ANDROID_PACKAGE_NAME = 'com.expensify.chat';
const CURRENT_YEAR = new Date().getFullYear();
const PULL_REQUEST_NUMBER = Config?.PULL_REQUEST_NUMBER ?? '';
const MAX_DATE = dateAdd(new Date(), {years: 1});
const MIN_DATE = dateSubtract(new Date(), {years: 20});

const keyModifierControl = KeyCommand?.constants?.keyModifierControl ?? 'keyModifierControl';
const keyModifierCommand = KeyCommand?.constants?.keyModifierCommand ?? 'keyModifierCommand';
const keyModifierShiftControl = KeyCommand?.constants?.keyModifierShiftControl ?? 'keyModifierShiftControl';
const keyModifierShiftCommand = KeyCommand?.constants?.keyModifierShiftCommand ?? 'keyModifierShiftCommand';
const keyInputEscape = KeyCommand?.constants?.keyInputEscape ?? 'keyInputEscape';
const keyInputEnter = KeyCommand?.constants?.keyInputEnter ?? 'keyInputEnter';
const keyInputUpArrow = KeyCommand?.constants?.keyInputUpArrow ?? 'keyInputUpArrow';
const keyInputDownArrow = KeyCommand?.constants?.keyInputDownArrow ?? 'keyInputDownArrow';
const keyInputLeftArrow = KeyCommand?.constants?.keyInputLeftArrow ?? 'keyInputLeftArrow';
const keyInputRightArrow = KeyCommand?.constants?.keyInputRightArrow ?? 'keyInputRightArrow';

// describes if a shortcut key can cause navigation
const KEYBOARD_SHORTCUT_NAVIGATION_TYPE = 'NAVIGATION_SHORTCUT';

const chatTypes = {
    POLICY_ANNOUNCE: 'policyAnnounce',
    POLICY_ADMINS: 'policyAdmins',
    GROUP: 'group',
    DOMAIN_ALL: 'domainAll',
    POLICY_ROOM: 'policyRoom',
    POLICY_EXPENSE_CHAT: 'policyExpenseChat',
    SELF_DM: 'selfDM',
    INVOICE: 'invoice',
    SYSTEM: 'system',
} as const;

// Explicit type annotation is required
const cardActiveStates: number[] = [2, 3, 4, 7];

const onboardingChoices = {
    PERSONAL_SPEND: 'newDotPersonalSpend',
    MANAGE_TEAM: 'newDotManageTeam',
    EMPLOYER: 'newDotEmployer',
    CHAT_SPLIT: 'newDotSplitChat',
    LOOKING_AROUND: 'newDotLookingAround',
};

type OnboardingPurposeType = ValueOf<typeof onboardingChoices>;

const CONST = {
    MERGED_ACCOUNT_PREFIX: 'MERGED_',
    DEFAULT_POLICY_ROOM_CHAT_TYPES: [chatTypes.POLICY_ADMINS, chatTypes.POLICY_ANNOUNCE, chatTypes.DOMAIN_ALL],

    // Note: Group and Self-DM excluded as these are not tied to a Workspace
    WORKSPACE_ROOM_TYPES: [chatTypes.POLICY_ADMINS, chatTypes.POLICY_ANNOUNCE, chatTypes.DOMAIN_ALL, chatTypes.POLICY_ROOM, chatTypes.POLICY_EXPENSE_CHAT],
    ANDROID_PACKAGE_NAME,
    ANIMATED_HIGHLIGHT_DELAY: 500,
    ANIMATED_HIGHLIGHT_DURATION: 500,
    ANIMATED_TRANSITION: 300,
    ANIMATED_TRANSITION_FROM_VALUE: 100,
    ANIMATION_IN_TIMING: 100,
    ANIMATION_DIRECTION: {
        IN: 'in',
        OUT: 'out',
    },
    // Multiplier for gyroscope animation in order to make it a bit more subtle
    ANIMATION_GYROSCOPE_VALUE: 0.4,
    BACKGROUND_IMAGE_TRANSITION_DURATION: 1000,
    ARROW_HIDE_DELAY: 3000,

    API_ATTACHMENT_VALIDATIONS: {
        // 24 megabytes in bytes, this is limit set on servers, do not update without wider internal discussion
        MAX_SIZE: 25165824,

        // An arbitrary size, but the same minimum as in the PHP layer
        MIN_SIZE: 240,

        // Allowed extensions for receipts
        ALLOWED_RECEIPT_EXTENSIONS: ['jpg', 'jpeg', 'gif', 'png', 'pdf', 'htm', 'html', 'text', 'rtf', 'doc', 'tif', 'tiff', 'msword', 'zip', 'xml', 'message'],
    },

    // This is limit set on servers, do not update without wider internal discussion
    API_TRANSACTION_CATEGORY_MAX_LENGTH: 255,

    AUTO_AUTH_STATE: {
        NOT_STARTED: 'not-started',
        SIGNING_IN: 'signing-in',
        JUST_SIGNED_IN: 'just-signed-in',
        FAILED: 'failed',
    },

    AUTH_TOKEN_TYPES: {
        ANONYMOUS: 'anonymousAccount',
        SUPPORT: 'support',
    },

    AVATAR_MAX_ATTACHMENT_SIZE: 6291456,

    AVATAR_ALLOWED_EXTENSIONS: ['jpg', 'jpeg', 'png', 'gif', 'bmp', 'svg'],

    // Minimum width and height size in px for a selected image
    AVATAR_MIN_WIDTH_PX: 80,
    AVATAR_MIN_HEIGHT_PX: 80,

    // Maximum width and height size in px for a selected image
    AVATAR_MAX_WIDTH_PX: 4096,
    AVATAR_MAX_HEIGHT_PX: 4096,

    LOGO_MAX_SCALE: 1.5,

    BREADCRUMB_TYPE: {
        ROOT: 'root',
        STRONG: 'strong',
        NORMAL: 'normal',
    },

    DEFAULT_GROUP_AVATAR_COUNT: 18,
    DEFAULT_AVATAR_COUNT: 24,
    OLD_DEFAULT_AVATAR_COUNT: 8,

    DISPLAY_NAME: {
        MAX_LENGTH: 50,
        RESERVED_NAMES: ['Expensify', 'Concierge'],
    },

    GPS: {
        // It's OK to get a cached location that is up to an hour old because the only accuracy needed is the country the user is in
        MAX_AGE: 3600000,

        // 15 seconds, don't wait too long because the server can always fall back to using the IP address
        TIMEOUT: 15000,
    },

    LEGAL_NAME: {
        MAX_LENGTH: 40,
    },

    REPORT_DESCRIPTION: {
        MAX_LENGTH: 500,
    },

    PULL_REQUEST_NUMBER,

    MERCHANT_NAME_MAX_LENGTH: 255,

    REQUEST_PREVIEW: {
        MAX_LENGTH: 83,
    },

    CALENDAR_PICKER: {
        // Numbers were arbitrarily picked.
        MIN_YEAR: CURRENT_YEAR - 100,
        MAX_YEAR: CURRENT_YEAR + 100,
        MAX_DATE,
        MIN_DATE,
    },

    DATE_BIRTH: {
        MIN_AGE: 0,
        MIN_AGE_FOR_PAYMENT: 18,
        MAX_AGE: 150,
    },

    DESKTOP_SHORTCUT_ACCELERATOR: {
        PASTE_AND_MATCH_STYLE: 'Option+Shift+CmdOrCtrl+V',
        PASTE_AS_PLAIN_TEXT: 'CmdOrCtrl+Shift+V',
    },

    // This is used to enable a rotation/transform style to any component.
    DIRECTION: {
        LEFT: 'left',
        RIGHT: 'right',
    },

    // Sizes needed for report empty state background image handling
    EMPTY_STATE_BACKGROUND: {
        ASPECT_RATIO: 3.72,
        SMALL_SCREEN: {
            IMAGE_HEIGHT: 300,
            CONTAINER_MINHEIGHT: 200,
            VIEW_HEIGHT: 240,
        },
        WIDE_SCREEN: {
            IMAGE_HEIGHT: 450,
            CONTAINER_MINHEIGHT: 500,
            VIEW_HEIGHT: 390,
        },
        MONEY_OR_TASK_REPORT: {
            SMALL_SCREEN: {
                IMAGE_HEIGHT: 300,
                CONTAINER_MINHEIGHT: 280,
                VIEW_HEIGHT: 240,
            },
            WIDE_SCREEN: {
                IMAGE_HEIGHT: 450,
                CONTAINER_MINHEIGHT: 280,
                VIEW_HEIGHT: 390,
            },
        },
    },

    NEW_EXPENSIFY_URL: ACTIVE_EXPENSIFY_URL,
    APP_DOWNLOAD_LINKS: {
        ANDROID: `https://play.google.com/store/apps/details?id=${ANDROID_PACKAGE_NAME}`,
        IOS: 'https://apps.apple.com/us/app/expensify-cash/id1530278510',
        DESKTOP: `${ACTIVE_EXPENSIFY_URL}NewExpensify.dmg`,
    },
    DATE: {
        SQL_DATE_TIME: 'YYYY-MM-DD HH:mm:ss',
        FNS_FORMAT_STRING: 'yyyy-MM-dd',
        FNS_DATE_TIME_FORMAT_STRING: 'yyyy-MM-dd HH:mm:ss',
        LOCAL_TIME_FORMAT: 'h:mm a',
        YEAR_MONTH_FORMAT: 'yyyyMM',
        MONTH_FORMAT: 'MMMM',
        WEEKDAY_TIME_FORMAT: 'eeee',
        MONTH_DAY_ABBR_FORMAT: 'MMM d',
        SHORT_DATE_FORMAT: 'MM-dd',
        MONTH_DAY_YEAR_ABBR_FORMAT: 'MMM d, yyyy',
        MONTH_DAY_YEAR_FORMAT: 'MMMM d, yyyy',
        FNS_TIMEZONE_FORMAT_STRING: "yyyy-MM-dd'T'HH:mm:ssXXX",
        FNS_DB_FORMAT_STRING: 'yyyy-MM-dd HH:mm:ss.SSS',
        LONG_DATE_FORMAT_WITH_WEEKDAY: 'eeee, MMMM d, yyyy',
        UNIX_EPOCH: '1970-01-01 00:00:00.000',
        MAX_DATE: '9999-12-31',
        MIN_DATE: '0001-01-01',
        ORDINAL_DAY_OF_MONTH: 'do',
    },
    SMS: {
        DOMAIN: '@expensify.sms',
    },
    BANK_ACCOUNT: {
        BENEFICIAL_OWNER_INFO_STEP: {
            SUBSTEP: {
                IS_USER_UBO: 1,
                IS_ANYONE_ELSE_UBO: 2,
                UBO_DETAILS_FORM: 3,
                ARE_THERE_MORE_UBOS: 4,
                UBOS_LIST: 5,
            },
            BENEFICIAL_OWNER_DATA: {
                BENEFICIAL_OWNER_KEYS: 'beneficialOwnerKeys',
                PREFIX: 'beneficialOwner',
                FIRST_NAME: 'firstName',
                LAST_NAME: 'lastName',
                DOB: 'dob',
                SSN_LAST_4: 'ssnLast4',
                STREET: 'street',
                CITY: 'city',
                STATE: 'state',
                ZIP_CODE: 'zipCode',
            },
        },
        PLAID: {
            ALLOWED_THROTTLED_COUNT: 2,
            ERROR: {
                TOO_MANY_ATTEMPTS: 'Too many attempts',
            },
            EVENTS_NAME: {
                OPEN: 'OPEN',
                EXIT: 'EXIT',
            },
        },
        ERROR: {
            MISSING_ROUTING_NUMBER: '402 Missing routingNumber',
            MAX_ROUTING_NUMBER: '402 Maximum Size Exceeded routingNumber',
            MISSING_INCORPORATION_STATE: '402 Missing incorporationState in additionalData',
            MISSING_INCORPORATION_TYPE: '402 Missing incorporationType in additionalData',
        },
        STEP: {
            // In the order they appear in the VBA flow
            BANK_ACCOUNT: 'BankAccountStep',
            REQUESTOR: 'RequestorStep',
            COMPANY: 'CompanyStep',
            BENEFICIAL_OWNERS: 'BeneficialOwnersStep',
            ACH_CONTRACT: 'ACHContractStep',
            VALIDATION: 'ValidationStep',
            ENABLE: 'EnableStep',
        },
        STEP_NAMES: ['1', '2', '3', '4', '5'],
        STEPS_HEADER_HEIGHT: 40,
        SUBSTEP: {
            MANUAL: 'manual',
            PLAID: 'plaid',
        },
        VERIFICATIONS: {
            ERROR_MESSAGE: 'verifications.errorMessage',
            THROTTLED: 'verifications.throttled',
        },
        FIELDS_TYPE: {
            LOCAL: 'local',
        },
        ONFIDO_RESPONSE: {
            SDK_TOKEN: 'apiResult.sdkToken',
            PASS: 'pass',
        },
        QUESTIONS: {
            QUESTION: 'apiResult.questions.question',
            DIFFERENTIATOR_QUESTION: 'apiResult.differentiator-question',
        },
        SETUP_TYPE: {
            MANUAL: 'manual',
            PLAID: 'plaid',
        },
        REGEX: {
            US_ACCOUNT_NUMBER: /^[0-9]{4,17}$/,

            // The back-end is always returning account number with 4 last digits and mask the rest with X
            MASKED_US_ACCOUNT_NUMBER: /^[X]{0,13}[0-9]{4}$/,
            SWIFT_BIC: /^[A-Za-z0-9]{8,11}$/,
        },
        VERIFICATION_MAX_ATTEMPTS: 7,
        STATE: {
            VERIFYING: 'VERIFYING',
            PENDING: 'PENDING',
            OPEN: 'OPEN',
        },
        MAX_LENGTH: {
            SSN: 4,
            ZIP_CODE: 10,
        },
        TYPE: {
            BUSINESS: 'BUSINESS',
            PERSONAL: 'PERSONAL',
        },
    },
    INCORPORATION_TYPES: {
        LLC: 'LLC',
        CORPORATION: 'Corp',
        PARTNERSHIP: 'Partnership',
        COOPERATIVE: 'Cooperative',
        SOLE_PROPRIETORSHIP: 'Sole Proprietorship',
        OTHER: 'Other',
    },
    BETAS: {
        ALL: 'all',
        CHRONOS_IN_CASH: 'chronosInCash',
        DEFAULT_ROOMS: 'defaultRooms',
        VIOLATIONS: 'violations',
        REPORT_FIELDS: 'reportFields',
        TRACK_EXPENSE: 'trackExpense',
        P2P_DISTANCE_REQUESTS: 'p2pDistanceRequests',
        WORKFLOWS_DELAYED_SUBMISSION: 'workflowsDelayedSubmission',
        SPOTNANA_TRAVEL: 'spotnanaTravel',
        ACCOUNTING_ON_NEW_EXPENSIFY: 'accountingOnNewExpensify',
        XERO_ON_NEW_EXPENSIFY: 'xeroOnNewExpensify',
    },
    BUTTON_STATES: {
        DEFAULT: 'default',
        ACTIVE: 'active',
        PRESSED: 'pressed',
        COMPLETE: 'complete',
        DISABLED: 'disabled',
    },
    BANK_ACCOUNT_TYPES: {
        WALLET: 'WALLET',
    },
    COUNTRY: {
        US: 'US',
        MX: 'MX',
        AU: 'AU',
        CA: 'CA',
        GB: 'GB',
    },
    DESKTOP_DEEPLINK_APP_STATE: {
        CHECKING: 'checking',
        INSTALLED: 'installed',
        NOT_INSTALLED: 'not-installed',
    },
    TAX_RATES: {
        CUSTOM_NAME_MAX_LENGTH: 8,
        NAME_MAX_LENGTH: 50,
    },
    PLATFORM: {
        IOS: 'ios',
        ANDROID: 'android',
        WEB: 'web',
        DESKTOP: 'desktop',
    },
    PLATFORM_SPECIFIC_KEYS: {
        CTRL: {
            DEFAULT: 'control',
            [PLATFORM_OS_MACOS]: 'meta',
            [PLATFORM_IOS]: 'meta',
        },
        SHIFT: {
            DEFAULT: 'shift',
        },
    },
    KEYBOARD_SHORTCUTS: {
        SEARCH: {
            descriptionKey: 'search',
            shortcutKey: 'K',
            modifiers: ['CTRL'],
            trigger: {
                DEFAULT: {input: 'k', modifierFlags: keyModifierControl},
                [PLATFORM_OS_MACOS]: {input: 'k', modifierFlags: keyModifierCommand},
                [PLATFORM_IOS]: {input: 'k', modifierFlags: keyModifierCommand},
            },
            type: KEYBOARD_SHORTCUT_NAVIGATION_TYPE,
        },
        NEW_CHAT: {
            descriptionKey: 'newChat',
            shortcutKey: 'K',
            modifiers: ['CTRL', 'SHIFT'],
            trigger: {
                DEFAULT: {input: 'k', modifierFlags: keyModifierShiftControl},
                [PLATFORM_OS_MACOS]: {input: 'k', modifierFlags: keyModifierShiftCommand},
                [PLATFORM_IOS]: {input: 'k', modifierFlags: keyModifierShiftCommand},
            },
            type: KEYBOARD_SHORTCUT_NAVIGATION_TYPE,
        },
        SHORTCUTS: {
            descriptionKey: 'openShortcutDialog',
            shortcutKey: 'J',
            modifiers: ['CTRL'],
            trigger: {
                DEFAULT: {input: 'j', modifierFlags: keyModifierControl},
                [PLATFORM_OS_MACOS]: {input: 'j', modifierFlags: keyModifierCommand},
                [PLATFORM_IOS]: {input: 'j', modifierFlags: keyModifierCommand},
            },
        },
        ESCAPE: {
            descriptionKey: 'escape',
            shortcutKey: 'Escape',
            modifiers: [],
            trigger: {
                DEFAULT: {input: keyInputEscape},
                [PLATFORM_OS_MACOS]: {input: keyInputEscape},
                [PLATFORM_IOS]: {input: keyInputEscape},
            },
        },
        ENTER: {
            descriptionKey: null,
            shortcutKey: 'Enter',
            modifiers: [],
            trigger: {
                DEFAULT: {input: keyInputEnter},
                [PLATFORM_OS_MACOS]: {input: keyInputEnter},
                [PLATFORM_IOS]: {input: keyInputEnter},
            },
        },
        CTRL_ENTER: {
            descriptionKey: null,
            shortcutKey: 'Enter',
            modifiers: ['CTRL'],
            trigger: {
                DEFAULT: {input: keyInputEnter, modifierFlags: keyModifierControl},
                [PLATFORM_OS_MACOS]: {input: keyInputEnter, modifierFlags: keyModifierCommand},
                [PLATFORM_IOS]: {input: keyInputEnter, modifierFlags: keyModifierCommand},
            },
        },
        COPY: {
            descriptionKey: 'copy',
            shortcutKey: 'C',
            modifiers: ['CTRL'],
            trigger: {
                DEFAULT: {input: 'c', modifierFlags: keyModifierControl},
                [PLATFORM_OS_MACOS]: {input: 'c', modifierFlags: keyModifierCommand},
                [PLATFORM_IOS]: {input: 'c', modifierFlags: keyModifierCommand},
            },
        },
        ARROW_UP: {
            descriptionKey: null,
            shortcutKey: 'ArrowUp',
            modifiers: [],
            trigger: {
                DEFAULT: {input: keyInputUpArrow},
                [PLATFORM_OS_MACOS]: {input: keyInputUpArrow},
                [PLATFORM_IOS]: {input: keyInputUpArrow},
            },
        },
        ARROW_DOWN: {
            descriptionKey: null,
            shortcutKey: 'ArrowDown',
            modifiers: [],
            trigger: {
                DEFAULT: {input: keyInputDownArrow},
                [PLATFORM_OS_MACOS]: {input: keyInputDownArrow},
                [PLATFORM_IOS]: {input: keyInputDownArrow},
            },
        },
        ARROW_LEFT: {
            descriptionKey: null,
            shortcutKey: 'ArrowLeft',
            modifiers: [],
            trigger: {
                DEFAULT: {input: keyInputLeftArrow},
                [PLATFORM_OS_MACOS]: {input: keyInputLeftArrow},
                [PLATFORM_IOS]: {input: keyInputLeftArrow},
            },
        },
        ARROW_RIGHT: {
            descriptionKey: null,
            shortcutKey: 'ArrowRight',
            modifiers: [],
            trigger: {
                DEFAULT: {input: keyInputRightArrow},
                [PLATFORM_OS_MACOS]: {input: keyInputRightArrow},
                [PLATFORM_IOS]: {input: keyInputRightArrow},
            },
        },
        TAB: {
            descriptionKey: null,
            shortcutKey: 'Tab',
            modifiers: [],
        },
    },
    KEYBOARD_SHORTCUTS_TYPES: {
        NAVIGATION_SHORTCUT: KEYBOARD_SHORTCUT_NAVIGATION_TYPE,
    },
    KEYBOARD_SHORTCUT_KEY_DISPLAY_NAME: {
        CONTROL: 'CTRL',
        ESCAPE: 'ESC',
        META: 'CMD',
        SHIFT: 'Shift',
    },
    CURRENCY: {
        USD: 'USD',
        AUD: 'AUD',
        CAD: 'CAD',
        GBP: 'GBP',
        NZD: 'NZD',
        EUR: 'EUR',
    },
    get DIRECT_REIMBURSEMENT_CURRENCIES() {
        return [this.CURRENCY.USD, this.CURRENCY.AUD, this.CURRENCY.CAD, this.CURRENCY.GBP, this.CURRENCY.EUR];
    },
    EXAMPLE_PHONE_NUMBER: '+15005550006',
    CONCIERGE_CHAT_NAME: 'Concierge',
    CLOUDFRONT_URL,
    EMPTY_ARRAY,
    EMPTY_OBJECT,
    USE_EXPENSIFY_URL,
    GOOGLE_MEET_URL_ANDROID: 'https://meet.google.com',
    GOOGLE_DOC_IMAGE_LINK_MATCH: 'googleusercontent.com',
    IMAGE_BASE64_MATCH: 'base64',
    DEEPLINK_BASE_URL: 'new-expensify://',
    PDF_VIEWER_URL: '/pdf/web/viewer.html',
    CLOUDFRONT_DOMAIN_REGEX: /^https:\/\/\w+\.cloudfront\.net/i,
    EXPENSIFY_ICON_URL: `${CLOUDFRONT_URL}/images/favicon-2019.png`,
    CONCIERGE_ICON_URL_2021: `${CLOUDFRONT_URL}/images/icons/concierge_2021.png`,
    CONCIERGE_ICON_URL: `${CLOUDFRONT_URL}/images/icons/concierge_2022.png`,
    UPWORK_URL: 'https://github.com/Expensify/App/issues?q=is%3Aopen+is%3Aissue+label%3A%22Help+Wanted%22',
    DEEP_DIVE_EXPENSIFY_CARD: 'https://community.expensify.com/discussion/4848/deep-dive-expensify-card-and-quickbooks-online-auto-reconciliation-how-it-works',
    GITHUB_URL: 'https://github.com/Expensify/App',
    TERMS_URL: `${USE_EXPENSIFY_URL}/terms`,
    PRIVACY_URL: `${USE_EXPENSIFY_URL}/privacy`,
    LICENSES_URL: `${USE_EXPENSIFY_URL}/licenses`,
    ACH_TERMS_URL: `${USE_EXPENSIFY_URL}/achterms`,
    WALLET_AGREEMENT_URL: `${USE_EXPENSIFY_URL}/walletagreement`,
    HELP_LINK_URL: `${USE_EXPENSIFY_URL}/usa-patriot-act`,
    ELECTRONIC_DISCLOSURES_URL: `${USE_EXPENSIFY_URL}/esignagreement`,
    GITHUB_RELEASE_URL: 'https://api.github.com/repos/expensify/app/releases/latest',
    ADD_SECONDARY_LOGIN_URL: encodeURI('settings?param={"section":"account","openModal":"secondaryLogin"}'),
    MANAGE_CARDS_URL: 'domain_companycards',
    FEES_URL: `${USE_EXPENSIFY_URL}/fees`,
    CFPB_PREPAID_URL: 'https://cfpb.gov/prepaid',
    STAGING_NEW_EXPENSIFY_URL: 'https://staging.new.expensify.com',
    NEWHELP_URL: 'https://help.expensify.com',
    INTERNAL_DEV_EXPENSIFY_URL: 'https://www.expensify.com.dev',
    STAGING_EXPENSIFY_URL: 'https://staging.expensify.com',
    EXPENSIFY_URL: 'https://www.expensify.com',
    BANK_ACCOUNT_PERSONAL_DOCUMENTATION_INFO_URL:
        'https://community.expensify.com/discussion/6983/faq-why-do-i-need-to-provide-personal-documentation-when-setting-up-updating-my-bank-account',
    PERSONAL_DATA_PROTECTION_INFO_URL: 'https://community.expensify.com/discussion/5677/deep-dive-security-how-expensify-protects-your-information',
    ONFIDO_FACIAL_SCAN_POLICY_URL: 'https://onfido.com/facial-scan-policy-and-release/',
    ONFIDO_PRIVACY_POLICY_URL: 'https://onfido.com/privacy/',
    ONFIDO_TERMS_OF_SERVICE_URL: 'https://onfido.com/terms-of-service/',
    LIST_OF_RESTRICTED_BUSINESSES: 'https://community.expensify.com/discussion/6191/list-of-restricted-businesses',
    TRAVEL_TERMS_URL: `${USE_EXPENSIFY_URL}/travelterms`,

    // Use Environment.getEnvironmentURL to get the complete URL with port number
    DEV_NEW_EXPENSIFY_URL: 'https://dev.new.expensify.com:',
    OLDDOT_URLS: {
        ADMIN_POLICIES_URL: 'admin_policies',
        ADMIN_DOMAINS_URL: 'admin_domains',
        INBOX: 'inbox',
        DISMMISSED_REASON: '?dismissedReason=missingFeatures',
    },

    SIGN_IN_FORM_WIDTH: 300,

    DEEPLINK_PROMPT_DENYLIST: [SCREENS.HOME, SCREENS.SIGN_IN_WITH_APPLE_DESKTOP, SCREENS.SIGN_IN_WITH_GOOGLE_DESKTOP],

    SIGN_IN_METHOD: {
        APPLE: 'Apple',
        GOOGLE: 'Google',
    },

    OPTION_TYPE: {
        REPORT: 'report',
        PERSONAL_DETAIL: 'personalDetail',
    },

    QUICK_ACTIONS: {
        REQUEST_MANUAL: 'requestManual',
        REQUEST_SCAN: 'requestScan',
        REQUEST_DISTANCE: 'requestDistance',
        SPLIT_MANUAL: 'splitManual',
        SPLIT_SCAN: 'splitScan',
        SPLIT_DISTANCE: 'splitDistance',
        TRACK_MANUAL: 'trackManual',
        TRACK_SCAN: 'trackScan',
        TRACK_DISTANCE: 'trackDistance',
        ASSIGN_TASK: 'assignTask',
        SEND_MONEY: 'sendMoney',
    },

    RECEIPT: {
        ICON_SIZE: 164,
        PERMISSION_GRANTED: 'granted',
        HAND_ICON_HEIGHT: 152,
        HAND_ICON_WIDTH: 200,
        SHUTTER_SIZE: 90,
        MAX_REPORT_PREVIEW_RECEIPTS: 3,
    },
    REPORT: {
        ROLE: {
            ADMIN: 'admin',
            MEMBER: 'member',
        },
        MAX_COUNT_BEFORE_FOCUS_UPDATE: 30,
        SPLIT_REPORTID: '-2',
        ACTIONS: {
            LIMIT: 50,
            // OldDot Actions render getMessage from Web-Expensify/lib/Report/Action PHP files via getMessageOfOldDotReportAction in ReportActionsUtils.ts
            TYPE: {
                ACTIONABLE_JOIN_REQUEST: 'ACTIONABLEJOINREQUEST',
                ACTIONABLE_MENTION_WHISPER: 'ACTIONABLEMENTIONWHISPER',
                ACTIONABLE_REPORT_MENTION_WHISPER: 'ACTIONABLEREPORTMENTIONWHISPER',
                ACTIONABLE_TRACK_EXPENSE_WHISPER: 'ACTIONABLETRACKEXPENSEWHISPER',
                ADD_COMMENT: 'ADDCOMMENT',
                APPROVED: 'APPROVED',
                CHANGE_FIELD: 'CHANGEFIELD', // OldDot Action
                CHANGE_POLICY: 'CHANGEPOLICY', // OldDot Action
                CHANGE_TYPE: 'CHANGETYPE', // OldDot Action
                CHRONOS_OOO_LIST: 'CHRONOSOOOLIST',
                CLOSED: 'CLOSED',
                CREATED: 'CREATED',
                DELEGATE_SUBMIT: 'DELEGATESUBMIT', // OldDot Action
                DELETED_ACCOUNT: 'DELETEDACCOUNT', // OldDot Action
                DISMISSED_VIOLATION: 'DISMISSEDVIOLATION',
                DONATION: 'DONATION', // OldDot Action
                EXPORTED_TO_CSV: 'EXPORTEDTOCSV', // OldDot Action
                EXPORTED_TO_INTEGRATION: 'EXPORTEDTOINTEGRATION', // OldDot Action
                EXPORTED_TO_QUICK_BOOKS: 'EXPORTEDTOQUICKBOOKS', // OldDot Action
                FORWARDED: 'FORWARDED', // OldDot Action
                HOLD: 'HOLD',
                HOLD_COMMENT: 'HOLDCOMMENT',
                IOU: 'IOU',
                INTEGRATIONS_MESSAGE: 'INTEGRATIONSMESSAGE', // OldDot Action
                MANAGER_ATTACH_RECEIPT: 'MANAGERATTACHRECEIPT', // OldDot Action
                MANAGER_DETACH_RECEIPT: 'MANAGERDETACHRECEIPT', // OldDot Action
                MARKED_REIMBURSED: 'MARKEDREIMBURSED', // OldDot Action
                MARK_REIMBURSED_FROM_INTEGRATION: 'MARKREIMBURSEDFROMINTEGRATION', // OldDot Action
                MERGED_WITH_CASH_TRANSACTION: 'MERGEDWITHCASHTRANSACTION',
                MODIFIED_EXPENSE: 'MODIFIEDEXPENSE',
                MOVED: 'MOVED',
                OUTDATED_BANK_ACCOUNT: 'OUTDATEDBANKACCOUNT', // OldDot Action
                REIMBURSEMENT_ACH_BOUNCE: 'REIMBURSEMENTACHBOUNCE', // OldDot Action
                REIMBURSEMENT_ACH_CANCELLED: 'REIMBURSEMENTACHCANCELLED', // OldDot Action
                REIMBURSEMENT_ACCOUNT_CHANGED: 'REIMBURSEMENTACCOUNTCHANGED', // OldDot Action
                REIMBURSEMENT_DELAYED: 'REIMBURSEMENTDELAYED', // OldDot Action
                REIMBURSEMENT_QUEUED: 'REIMBURSEMENTQUEUED',
                REIMBURSEMENT_DEQUEUED: 'REIMBURSEMENTDEQUEUED',
                REIMBURSEMENT_REQUESTED: 'REIMBURSEMENTREQUESTED', // OldDot Action
                REIMBURSEMENT_SETUP: 'REIMBURSEMENTSETUP', // OldDot Action
                RENAMED: 'RENAMED',
                REPORT_PREVIEW: 'REPORTPREVIEW',
                SELECTED_FOR_RANDOM_AUDIT: 'SELECTEDFORRANDOMAUDIT', // OldDot Action
                SHARE: 'SHARE', // OldDot Action
                STRIPE_PAID: 'STRIPEPAID', // OldDot Action
                SUBMITTED: 'SUBMITTED',
                TAKE_CONTROL: 'TAKECONTROL', // OldDot Action
                TASK_CANCELLED: 'TASKCANCELLED',
                TASK_COMPLETED: 'TASKCOMPLETED',
                TASK_EDITED: 'TASKEDITED',
                TASK_REOPENED: 'TASKREOPENED',
                UNAPPROVED: 'UNAPPROVED', // OldDot Action
                UNHOLD: 'UNHOLD',
                UNSHARE: 'UNSHARE', // OldDot Action
                UPDATE_GROUP_CHAT_MEMBER_ROLE: 'UPDATEGROUPCHATMEMBERROLE',
                POLICY_CHANGE_LOG: {
                    ADD_APPROVER_RULE: 'POLICYCHANGELOG_ADD_APPROVER_RULE',
                    ADD_BUDGET: 'POLICYCHANGELOG_ADD_BUDGET',
                    ADD_CATEGORY: 'POLICYCHANGELOG_ADD_CATEGORY',
                    ADD_CUSTOM_UNIT: 'POLICYCHANGELOG_ADD_CUSTOM_UNIT',
                    ADD_CUSTOM_UNIT_RATE: 'POLICYCHANGELOG_ADD_CUSTOM_UNIT_RATE',
                    ADD_EMPLOYEE: 'POLICYCHANGELOG_ADD_EMPLOYEE',
                    ADD_INTEGRATION: 'POLICYCHANGELOG_ADD_INTEGRATION',
                    ADD_REPORT_FIELD: 'POLICYCHANGELOG_ADD_REPORT_FIELD',
                    ADD_TAG: 'POLICYCHANGELOG_ADD_TAG',
                    DELETE_ALL_TAGS: 'POLICYCHANGELOG_DELETE_ALL_TAGS',
                    DELETE_APPROVER_RULE: 'POLICYCHANGELOG_DELETE_APPROVER_RULE',
                    DELETE_BUDGET: 'POLICYCHANGELOG_DELETE_BUDGET',
                    DELETE_CATEGORY: 'POLICYCHANGELOG_DELETE_CATEGORY',
                    DELETE_CUSTOM_UNIT: 'POLICYCHANGELOG_DELETE_CUSTOM_UNIT',
                    DELETE_CUSTOM_UNIT_RATE: 'POLICYCHANGELOG_DELETE_CUSTOM_UNIT_RATE',
                    DELETE_CUSTOM_UNIT_SUB_RATE: 'POLICYCHANGELOG_DELETE_CUSTOM_UNIT_SUB_RATE',
                    DELETE_EMPLOYEE: 'POLICYCHANGELOG_DELETE_EMPLOYEE',
                    DELETE_INTEGRATION: 'POLICYCHANGELOG_DELETE_INTEGRATION',
                    DELETE_REPORT_FIELD: 'POLICYCHANGELOG_DELETE_REPORT_FIELD',
                    DELETE_TAG: 'POLICYCHANGELOG_DELETE_TAG',
                    IMPORT_CUSTOM_UNIT_RATES: 'POLICYCHANGELOG_IMPORT_CUSTOM_UNIT_RATES',
                    IMPORT_TAGS: 'POLICYCHANGELOG_IMPORT_TAGS',
                    INDIVIDUAL_BUDGET_NOTIFICATION: 'POLICYCHANGELOG_INDIVIDUAL_BUDGET_NOTIFICATION',
                    INVITE_TO_ROOM: 'POLICYCHANGELOG_INVITETOROOM',
                    REMOVE_FROM_ROOM: 'POLICYCHANGELOG_REMOVEFROMROOM',
                    LEAVE_ROOM: 'POLICYCHANGELOG_LEAVEROOM',
                    REPLACE_CATEGORIES: 'POLICYCHANGELOG_REPLACE_CATEGORIES',
                    SET_AUTO_REIMBURSEMENT: 'POLICYCHANGELOG_SET_AUTOREIMBURSEMENT',
                    SET_AUTO_JOIN: 'POLICYCHANGELOG_SET_AUTO_JOIN',
                    SET_CATEGORY_NAME: 'POLICYCHANGELOG_SET_CATEGORY_NAME',
                    SHARED_BUDGET_NOTIFICATION: 'POLICYCHANGELOG_SHARED_BUDGET_NOTIFICATION',
                    UPDATE_ACH_ACCOUNT: 'POLICYCHANGELOG_UPDATE_ACH_ACCOUNT',
                    UPDATE_APPROVER_RULE: 'POLICYCHANGELOG_UPDATE_APPROVER_RULE',
                    UPDATE_AUDIT_RATE: 'POLICYCHANGELOG_UPDATE_AUDIT_RATE',
                    UPDATE_AUTO_HARVESTING: 'POLICYCHANGELOG_UPDATE_AUTOHARVESTING',
                    UPDATE_AUTO_REIMBURSEMENT: 'POLICYCHANGELOG_UPDATE_AUTOREIMBURSEMENT',
                    UPDATE_AUTO_REPORTING_FREQUENCY: 'POLICYCHANGELOG_UPDATE_AUTOREPORTING_FREQUENCY',
                    UPDATE_BUDGET: 'POLICYCHANGELOG_UPDATE_BUDGET',
                    UPDATE_CATEGORY: 'POLICYCHANGELOG_UPDATE_CATEGORY',
                    UPDATE_CURRENCY: 'POLICYCHANGELOG_UPDATE_CURRENCY',
                    UPDATE_CUSTOM_UNIT: 'POLICYCHANGELOG_UPDATE_CUSTOM_UNIT',
                    UPDATE_CUSTOM_UNIT_RATE: 'POLICYCHANGELOG_UPDATE_CUSTOM_UNIT_RATE',
                    UPDATE_CUSTOM_UNIT_SUB_RATE: 'POLICYCHANGELOG_UPDATE_CUSTOM_UNIT_SUB_RATE',
                    UPDATE_DEFAULT_BILLABLE: 'POLICYCHANGELOG_UPDATE_DEFAULT_BILLABLE',
                    UPDATE_DEFAULT_REIMBURSABLE: 'POLICYCHANGELOG_UPDATE_DEFAULT_REIMBURSABLE',
                    UPDATE_DEFAULT_TITLE: 'POLICYCHANGELOG_UPDATE_DEFAULT_TITLE',
                    UPDATE_DEFAULT_TITLE_ENFORCED: 'POLICYCHANGELOG_UPDATE_DEFAULT_TITLE_ENFORCED',
                    UPDATE_DISABLED_FIELDS: 'POLICYCHANGELOG_UPDATE_DISABLED_FIELDS',
                    UPDATE_EMPLOYEE: 'POLICYCHANGELOG_UPDATE_EMPLOYEE',
                    UPDATE_FIELD: 'POLICYCHANGELOG_UPDATE_FIELD',
                    UPDATE_MANUAL_APPROVAL_THRESHOLD: 'POLICYCHANGELOG_UPDATE_MANUAL_APPROVAL_THRESHOLD',
                    UPDATE_MAX_EXPENSE_AMOUNT: 'POLICYCHANGELOG_UPDATE_MAX_EXPENSE_AMOUNT',
                    UPDATE_MAX_EXPENSE_AMOUNT_NO_RECEIPT: 'POLICYCHANGELOG_UPDATE_MAX_EXPENSE_AMOUNT_NO_RECEIPT',
                    UPDATE_NAME: 'POLICYCHANGELOG_UPDATE_NAME',
                    UPDATE_DESCRIPTION: 'POLICYCHANGELOG_UPDATE_DESCRIPTION',
                    UPDATE_OWNERSHIP: 'POLICYCHANGELOG_UPDATE_OWNERSHIP',
                    UPDATE_REIMBURSEMENT_CHOICE: 'POLICYCHANGELOG_UPDATE_REIMBURSEMENT_CHOICE',
                    UPDATE_REPORT_FIELD: 'POLICYCHANGELOG_UPDATE_REPORT_FIELD',
                    UPDATE_TAG: 'POLICYCHANGELOG_UPDATE_TAG',
                    UPDATE_TAG_ENABLED: 'POLICYCHANGELOG_UPDATE_TAG_ENABLED',
                    UPDATE_TAG_LIST: 'POLICYCHANGELOG_UPDATE_TAG_LIST',
                    UPDATE_TAG_LIST_NAME: 'POLICYCHANGELOG_UPDATE_TAG_LIST_NAME',
                    UPDATE_TAG_NAME: 'POLICYCHANGELOG_UPDATE_TAG_NAME',
                    UPDATE_TIME_ENABLED: 'POLICYCHANGELOG_UPDATE_TIME_ENABLED',
                    UPDATE_TIME_RATE: 'POLICYCHANGELOG_UPDATE_TIME_RATE',
                    LEAVE_POLICY: 'POLICYCHANGELOG_LEAVE_POLICY',
                },
                ROOM_CHANGE_LOG: {
                    INVITE_TO_ROOM: 'INVITETOROOM',
                    REMOVE_FROM_ROOM: 'REMOVEFROMROOM',
                    LEAVE_ROOM: 'LEAVEROOM',
                    UPDATE_ROOM_DESCRIPTION: 'UPDATEROOMDESCRIPTION',
                },
            },
            THREAD_DISABLED: ['CREATED'],
        },
        CANCEL_PAYMENT_REASONS: {
            ADMIN: 'CANCEL_REASON_ADMIN',
        },
        ACTIONABLE_MENTION_WHISPER_RESOLUTION: {
            INVITE: 'invited',
            NOTHING: 'nothing',
        },
        ACTIONABLE_TRACK_EXPENSE_WHISPER_RESOLUTION: {
            NOTHING: 'nothing',
        },
        ACTIONABLE_REPORT_MENTION_WHISPER_RESOLUTION: {
            CREATE: 'created',
            NOTHING: 'nothing',
        },
        ACTIONABLE_MENTION_JOIN_WORKSPACE_RESOLUTION: {
            ACCEPT: 'accept',
            DECLINE: 'decline',
        },
        ARCHIVE_REASON: {
            DEFAULT: 'default',
            ACCOUNT_CLOSED: 'accountClosed',
            ACCOUNT_MERGED: 'accountMerged',
            REMOVED_FROM_POLICY: 'removedFromPolicy',
            POLICY_DELETED: 'policyDeleted',
        },
        MESSAGE: {
            TYPE: {
                COMMENT: 'COMMENT',
                TEXT: 'TEXT',
            },
        },
        TYPE: {
            CHAT: 'chat',
            EXPENSE: 'expense',
            IOU: 'iou',
            TASK: 'task',
            INVOICE: 'invoice',
        },
        CHAT_TYPE: chatTypes,
        WORKSPACE_CHAT_ROOMS: {
            ANNOUNCE: '#announce',
            ADMINS: '#admins',
        },
        STATE_NUM: {
            OPEN: 0,
            SUBMITTED: 1,
            APPROVED: 2,
            BILLING: 3,
        },
        STATUS_NUM: {
            OPEN: 0,
            SUBMITTED: 1,
            CLOSED: 2,
            APPROVED: 3,
            REIMBURSED: 4,
        },
        NOTIFICATION_PREFERENCE: {
            MUTE: 'mute',
            DAILY: 'daily',
            ALWAYS: 'always',
            HIDDEN: 'hidden',
        },
        // Options for which room members can post
        WRITE_CAPABILITIES: {
            ALL: 'all',
            ADMINS: 'admins',
        },
        VISIBILITY: {
            PUBLIC: 'public',
            PUBLIC_ANNOUNCE: 'public_announce',
            PRIVATE: 'private',
            RESTRICTED: 'restricted',
        },
        RESERVED_ROOM_NAMES: ['#admins', '#announce'],
        MAX_PREVIEW_AVATARS: 4,
        MAX_ROOM_NAME_LENGTH: 99,
        LAST_MESSAGE_TEXT_MAX_LENGTH: 200,
        OWNER_EMAIL_FAKE: '__FAKE__',
        OWNER_ACCOUNT_ID_FAKE: 0,
        DEFAULT_REPORT_NAME: 'Chat Report',
        PERMISSIONS: {
            READ: 'read',
            WRITE: 'write',
            SHARE: 'share',
            OWN: 'own',
        },
        INVOICE_RECEIVER_TYPE: {
            INDIVIDUAL: 'individual',
            BUSINESS: 'policy',
        },
    },
    NEXT_STEP: {
        FINISHED: 'Finished!',
    },
    COMPOSER: {
        MAX_LINES: 16,
        MAX_LINES_SMALL_SCREEN: 6,
        MAX_LINES_FULL: -1,
        // The minimum height needed to enable the full screen composer
        FULL_COMPOSER_MIN_HEIGHT: 60,
    },
    MODAL: {
        MODAL_TYPE: {
            CONFIRM: 'confirm',
            CENTERED: 'centered',
            CENTERED_UNSWIPEABLE: 'centered_unswipeable',
            CENTERED_SMALL: 'centered_small',
            BOTTOM_DOCKED: 'bottom_docked',
            POPOVER: 'popover',
            RIGHT_DOCKED: 'right_docked',
            ONBOARDING: 'onboarding',
        },
        ANCHOR_ORIGIN_VERTICAL: {
            TOP: 'top',
            CENTER: 'center',
            BOTTOM: 'bottom',
        },
        ANCHOR_ORIGIN_HORIZONTAL: {
            LEFT: 'left',
            CENTER: 'center',
            RIGHT: 'right',
        },
        POPOVER_MENU_PADDING: 8,
        RESTORE_FOCUS_TYPE: {
            DEFAULT: 'default',
            DELETE: 'delete',
            PRESERVE: 'preserve',
        },
    },
    TIMING: {
        CALCULATE_MOST_RECENT_LAST_MODIFIED_ACTION: 'calc_most_recent_last_modified_action',
        CHAT_FINDER_RENDER: 'search_render',
        CHAT_RENDER: 'chat_render',
        OPEN_REPORT: 'open_report',
        HOMEPAGE_INITIAL_RENDER: 'homepage_initial_render',
        REPORT_INITIAL_RENDER: 'report_initial_render',
        SWITCH_REPORT: 'switch_report',
        SIDEBAR_LOADED: 'sidebar_loaded',
        LOAD_SEARCH_OPTIONS: 'load_search_options',
        COLD: 'cold',
        WARM: 'warm',
        REPORT_ACTION_ITEM_LAYOUT_DEBOUNCE_TIME: 1500,
        SHOW_LOADING_SPINNER_DEBOUNCE_TIME: 250,
        TEST_TOOLS_MODAL_THROTTLE_TIME: 800,
        TOOLTIP_SENSE: 1000,
        TRIE_INITIALIZATION: 'trie_initialization',
        COMMENT_LENGTH_DEBOUNCE_TIME: 500,
        SEARCH_OPTION_LIST_DEBOUNCE_TIME: 300,
        RESIZE_DEBOUNCE_TIME: 100,
    },
    SEARCH_TABLE_COLUMNS: {
        DATE: 'date',
        MERCHANT: 'merchant',
        FROM: 'from',
        TO: 'to',
        TOTAL: 'total',
        TYPE: 'type',
        ACTION: 'action',
    },
    PRIORITY_MODE: {
        GSD: 'gsd',
        DEFAULT: 'default',
    },
    THEME: {
        DEFAULT: 'system',
        FALLBACK: 'dark',
        DARK: 'dark',
        LIGHT: 'light',
        SYSTEM: 'system',
    },
    COLOR_SCHEME: {
        LIGHT: 'light',
        DARK: 'dark',
    },
    STATUS_BAR_STYLE: {
        LIGHT_CONTENT: 'light-content',
        DARK_CONTENT: 'dark-content',
    },
    TRANSACTION: {
        DEFAULT_MERCHANT: 'Request',
        UNKNOWN_MERCHANT: 'Unknown Merchant',
        PARTIAL_TRANSACTION_MERCHANT: '(none)',
        TYPE: {
            CUSTOM_UNIT: 'customUnit',
        },
        STATUS: {
            PENDING: 'Pending',
            POSTED: 'Posted',
        },
    },
    MCC_GROUPS: {
        AIRLINES: 'Airlines',
        COMMUTER: 'Commuter',
        GAS: 'Gas',
        GOODS: 'Goods',
        GROCERIES: 'Groceries',
        HOTEL: 'Hotel',
        MAIL: 'Mail',
        MEALS: 'Meals',
        RENTAL: 'Rental',
        SERVICES: 'Services',
        TAXI: 'Taxi',
        MISCELLANEOUS: 'Miscellaneous',
        UTILITIES: 'Utilities',
    },
    JSON_CODE: {
        SUCCESS: 200,
        BAD_REQUEST: 400,
        NOT_AUTHENTICATED: 407,
        EXP_ERROR: 666,
        MANY_WRITES_ERROR: 665,
        UNABLE_TO_RETRY: 'unableToRetry',
        UPDATE_REQUIRED: 426,
    },
    HTTP_STATUS: {
        // When Cloudflare throttles
        TOO_MANY_REQUESTS: 429,
        INTERNAL_SERVER_ERROR: 500,
        BAD_GATEWAY: 502,
        GATEWAY_TIMEOUT: 504,
        UNKNOWN_ERROR: 520,
    },
    ERROR: {
        XHR_FAILED: 'xhrFailed',
        THROTTLED: 'throttled',
        UNKNOWN_ERROR: 'Unknown error',
        REQUEST_CANCELLED: 'AbortError',
        FAILED_TO_FETCH: 'Failed to fetch',
        ENSURE_BUGBOT: 'ENSURE_BUGBOT',
        PUSHER_ERROR: 'PusherError',
        WEB_SOCKET_ERROR: 'WebSocketError',
        NETWORK_REQUEST_FAILED: 'Network request failed',
        SAFARI_DOCUMENT_LOAD_ABORTED: 'cancelled',
        FIREFOX_DOCUMENT_LOAD_ABORTED: 'NetworkError when attempting to fetch resource.',
        IOS_NETWORK_CONNECTION_LOST: 'The network connection was lost.',
        IOS_NETWORK_CONNECTION_LOST_RUSSIAN: 'Сетевое соединение потеряно.',
        IOS_NETWORK_CONNECTION_LOST_SWEDISH: 'Nätverksanslutningen förlorades.',
        IOS_NETWORK_CONNECTION_LOST_SPANISH: 'La conexión a Internet parece estar desactivada.',
        IOS_LOAD_FAILED: 'Load failed',
        SAFARI_CANNOT_PARSE_RESPONSE: 'cannot parse response',
        GATEWAY_TIMEOUT: 'Gateway Timeout',
        EXPENSIFY_SERVICE_INTERRUPTED: 'Expensify service interrupted',
        DUPLICATE_RECORD: 'A record already exists with this ID',

        // The "Upgrade" is intentional as the 426 HTTP code means "Upgrade Required" and sent by the API. We use the "Update" language everywhere else in the front end when this gets returned.
        UPDATE_REQUIRED: 'Upgrade Required',
    },
    ERROR_TYPE: {
        SOCKET: 'Expensify\\Auth\\Error\\Socket',
    },
    ERROR_TITLE: {
        SOCKET: 'Issue connecting to database',
        DUPLICATE_RECORD: '400 Unique Constraints Violation',
    },
    NETWORK: {
        METHOD: {
            POST: 'post',
        },
        MIN_RETRY_WAIT_TIME_MS: 10,
        MAX_RANDOM_RETRY_WAIT_TIME_MS: 100,
        MAX_RETRY_WAIT_TIME_MS: 10 * 1000,
        PROCESS_REQUEST_DELAY_MS: 1000,
        MAX_PENDING_TIME_MS: 10 * 1000,
        MAX_REQUEST_RETRIES: 10,
        NETWORK_STATUS: {
            ONLINE: 'online',
            OFFLINE: 'offline',
            UNKNOWN: 'unknown',
        },
    },
    WEEK_STARTS_ON: 1, // Monday
    DEFAULT_TIME_ZONE: {automatic: true, selected: 'America/Los_Angeles'},
    DEFAULT_ACCOUNT_DATA: {errors: null, success: '', isLoading: false},
    DEFAULT_CLOSE_ACCOUNT_DATA: {errors: null, success: '', isLoading: false},
    DEFAULT_NETWORK_DATA: {isOffline: false},
    FORMS: {
        LOGIN_FORM: 'LoginForm',
        VALIDATE_CODE_FORM: 'ValidateCodeForm',
        VALIDATE_TFA_CODE_FORM: 'ValidateTfaCodeForm',
        RESEND_VALIDATION_FORM: 'ResendValidationForm',
        UNLINK_LOGIN_FORM: 'UnlinkLoginForm',
        RESEND_VALIDATE_CODE_FORM: 'ResendValidateCodeForm',
    },
    APP_STATE: {
        ACTIVE: 'active',
        BACKGROUND: 'background',
        INACTIVE: 'inactive',
    },

    // at least 8 characters, 1 capital letter, 1 lowercase number, 1 number
    PASSWORD_COMPLEXITY_REGEX_STRING: '^(?=.*[A-Z])(?=.*[0-9])(?=.*[a-z]).{8,}$',

    // 6 numeric digits
    VALIDATE_CODE_REGEX_STRING: /^\d{6}$/,

    // 8 alphanumeric characters
    RECOVERY_CODE_REGEX_STRING: /^[a-zA-Z0-9]{8}$/,

    // The server has a WAF (Web Application Firewall) which will strip out HTML/XML tags using this regex pattern.
    // It's copied here so that the same regex pattern can be used in form validations to be consistent with the server.
    VALIDATE_FOR_HTML_TAG_REGEX: /<([^>\s]+)(?:[^>]*?)>/g,

    VALIDATE_FOR_LEADINGSPACES_HTML_TAG_REGEX: /<([\s]+.+[\s]*)>/g,

    WHITELISTED_TAGS: [/<>/, /< >/, /<->/, /<-->/, /<br>/, /<br\/>/],

    PASSWORD_PAGE: {
        ERROR: {
            ALREADY_VALIDATED: 'Account already validated',
            VALIDATE_CODE_FAILED: 'Validate code failed',
        },
    },

    PUSHER: {
        PRIVATE_USER_CHANNEL_PREFIX: 'private-encrypted-user-accountID-',
        PRIVATE_REPORT_CHANNEL_PREFIX: 'private-report-reportID-',
    },

    EMOJI_SPACER: 'SPACER',

    // This is the number of columns in each row of the picker.
    // Because of how flatList implements these rows, each row is an index rather than each element
    // For this reason to make headers work, we need to have the header be the only rendered element in its row
    // If this number is changed, emojis.js will need to be updated to have the proper number of spacer elements
    // around each header.
    EMOJI_NUM_PER_ROW: 8,

    EMOJI_FREQUENT_ROW_COUNT: 3,

    EMOJI_DEFAULT_SKIN_TONE: -1,

    // Amount of emojis to render ahead at the end of the update cycle
    EMOJI_DRAW_AMOUNT: 250,

    INVISIBLE_CODEPOINTS: ['fe0f', '200d', '2066'],

    UNICODE: {
        LTR: '\u2066',
    },

    TOOLTIP_MAX_LINES: 3,

    LOGIN_TYPE: {
        PHONE: 'phone',
        EMAIL: 'email',
    },

    MAGIC_CODE_LENGTH: 6,
    MAGIC_CODE_EMPTY_CHAR: ' ',

    KEYBOARD_TYPE: {
        VISIBLE_PASSWORD: 'visible-password',
        ASCII_CAPABLE: 'ascii-capable',
        NUMBER_PAD: 'number-pad',
    },

    INPUT_MODE: {
        NONE: 'none',
        TEXT: 'text',
        DECIMAL: 'decimal',
        NUMERIC: 'numeric',
        TEL: 'tel',
        SEARCH: 'search',
        EMAIL: 'email',
        URL: 'url',
    },

    INPUT_AUTOGROW_DIRECTION: {
        LEFT: 'left',
        RIGHT: 'right',
    },

    YOUR_LOCATION_TEXT: 'Your Location',

    ATTACHMENT_MESSAGE_TEXT: '[Attachment]',
    // This is a placeholder for attachment which is uploading
    ATTACHMENT_UPLOADING_MESSAGE_HTML: 'Uploading attachment...',
    ATTACHMENT_SOURCE_ATTRIBUTE: 'data-expensify-source',
    ATTACHMENT_PREVIEW_ATTRIBUTE: 'src',
    ATTACHMENT_ORIGINAL_FILENAME_ATTRIBUTE: 'data-name',
    ATTACHMENT_LOCAL_URL_PREFIX: ['blob:', 'file:'],
    ATTACHMENT_THUMBNAIL_URL_ATTRIBUTE: 'data-expensify-thumbnail-url',
    ATTACHMENT_THUMBNAIL_WIDTH_ATTRIBUTE: 'data-expensify-width',
    ATTACHMENT_THUMBNAIL_HEIGHT_ATTRIBUTE: 'data-expensify-height',
    ATTACHMENT_DURATION_ATTRIBUTE: 'data-expensify-duration',

    ATTACHMENT_PICKER_TYPE: {
        FILE: 'file',
        IMAGE: 'image',
    },

    ATTACHMENT_FILE_TYPE: {
        FILE: 'file',
        IMAGE: 'image',
        VIDEO: 'video',
    },

    IMAGE_FILE_FORMAT: {
        PNG: 'image/png',
        WEBP: 'image/webp',
        JPEG: 'image/jpeg',
    },

    IMAGE_OBJECT_POSITION: {
        TOP: 'top',
        INITIAL: 'initial',
    },

    FILE_TYPE_REGEX: {
        // Image MimeTypes allowed by iOS photos app.
        IMAGE: /\.(jpg|jpeg|png|webp|gif|tiff|bmp|heic|heif)$/,
        // Video MimeTypes allowed by iOS photos app.
        VIDEO: /\.(mov|mp4)$/,
    },
    IOS_CAMERAROLL_ACCESS_ERROR: 'Access to photo library was denied',
    ADD_PAYMENT_MENU_POSITION_Y: 226,
    ADD_PAYMENT_MENU_POSITION_X: 356,
    EMOJI_PICKER_ITEM_TYPES: {
        HEADER: 'header',
        EMOJI: 'emoji',
        SPACER: 'spacer',
    },
    EMOJI_PICKER_SIZE: {
        WIDTH: 320,
        HEIGHT: 416,
    },
    DESKTOP_HEADER_PADDING: 12,
    CATEGORY_SHORTCUT_BAR_HEIGHT: 32,
    SMALL_EMOJI_PICKER_SIZE: {
        WIDTH: '100%',
    },
    MENU_POSITION_REPORT_ACTION_COMPOSE_BOTTOM: 83,
    NON_NATIVE_EMOJI_PICKER_LIST_HEIGHT: 300,
    NON_NATIVE_EMOJI_PICKER_LIST_HEIGHT_WEB: 200,
    EMOJI_PICKER_ITEM_HEIGHT: 32,
    EMOJI_PICKER_HEADER_HEIGHT: 32,
    RECIPIENT_LOCAL_TIME_HEIGHT: 25,
    AUTO_COMPLETE_SUGGESTER: {
        SUGGESTER_PADDING: 6,
        SUGGESTER_INNER_PADDING: 8,
        SUGGESTION_ROW_HEIGHT: 40,
        SMALL_CONTAINER_HEIGHT_FACTOR: 2.5,
        MAX_AMOUNT_OF_SUGGESTIONS: 20,
        MAX_AMOUNT_OF_VISIBLE_SUGGESTIONS_IN_CONTAINER: 5,
        HERE_TEXT: '@here',
    },
    COMPOSER_MAX_HEIGHT: 125,
    CHAT_FOOTER_SECONDARY_ROW_HEIGHT: 15,
    CHAT_FOOTER_SECONDARY_ROW_PADDING: 5,
    CHAT_FOOTER_MIN_HEIGHT: 65,
    CHAT_FOOTER_HORIZONTAL_PADDING: 40,
    CHAT_SKELETON_VIEW: {
        AVERAGE_ROW_HEIGHT: 80,
        HEIGHT_FOR_ROW_COUNT: {
            1: 60,
            2: 80,
            3: 100,
        },
    },
    CENTRAL_PANE_ANIMATION_HEIGHT: 200,
    LHN_SKELETON_VIEW_ITEM_HEIGHT: 64,
    EXPENSIFY_PARTNER_NAME: 'expensify.com',
    EMAIL: {
        ACCOUNTING: 'accounting@expensify.com',
        ADMIN: 'admin@expensify.com',
        BILLS: 'bills@expensify.com',
        CHRONOS: 'chronos@expensify.com',
        CONCIERGE: 'concierge@expensify.com',
        CONTRIBUTORS: 'contributors@expensify.com',
        FIRST_RESPONDER: 'firstresponders@expensify.com',
        GUIDES_DOMAIN: 'team.expensify.com',
        HELP: 'help@expensify.com',
        INTEGRATION_TESTING_CREDS: 'integrationtestingcreds@expensify.com',
        NOTIFICATIONS: 'notifications@expensify.com',
        PAYROLL: 'payroll@expensify.com',
        QA: 'qa@expensify.com',
        QA_TRAVIS: 'qa+travisreceipts@expensify.com',
        RECEIPTS: 'receipts@expensify.com',
        STUDENT_AMBASSADOR: 'studentambassadors@expensify.com',
        SVFG: 'svfg@expensify.com',
        EXPENSIFY_EMAIL_DOMAIN: '@expensify.com',
    },

    INTEGRATION_ENTITY_MAP_TYPES: {
        DEFAULT: 'DEFAULT',
        NONE: 'NONE',
        TAG: 'TAG',
        REPORT_FIELD: 'REPORT_FIELD',
        NOT_IMPORTED: 'NOT_IMPORTED',
        IMPORTED: 'IMPORTED',
    },
    QUICKBOOKS_ONLINE: 'quickbooksOnline',

    QUICK_BOOKS_CONFIG: {
        SYNC_CLASSES: 'syncClasses',
        ENABLE_NEW_CATEGORIES: 'enableNewCategories',
        SYNC_CUSTOMERS: 'syncCustomers',
        SYNC_LOCATIONS: 'syncLocations',
        SYNC_TAX: 'syncTax',
        EXPORT: 'export',
        EXPORT_DATE: 'exportDate',
        NON_REIMBURSABLE_EXPENSES_ACCOUNT: 'nonReimbursableExpensesAccount',
        NON_REIMBURSABLE_EXPENSES_EXPORT_DESTINATION: 'nonReimbursableExpensesExportDestination',
        REIMBURSABLE_EXPENSES_ACCOUNT: 'reimbursableExpensesAccount',
        REIMBURSABLE_EXPENSES_EXPORT_DESTINATION: 'reimbursableExpensesExportDestination',
        NON_REIMBURSABLE_BILL_DEFAULT_VENDOR: 'nonReimbursableBillDefaultVendor',
        RECEIVABLE_ACCOUNT: 'receivableAccount',
        AUTO_SYNC: 'autoSync',
        SYNC_PEOPLE: 'syncPeople',
        AUTO_CREATE_VENDOR: 'autoCreateVendor',
        REIMBURSEMENT_ACCOUNT_ID: 'reimbursementAccountID',
        COLLECTION_ACCOUNT_ID: 'collectionAccountID',
    },

    XERO_CONFIG: {
        AUTO_SYNC: 'autoSync',
        SYNC: 'sync',
<<<<<<< HEAD
        ENABLE_NEW_CATEGORIES: 'enableNewCategories',
=======
        EXPORT: 'export',
>>>>>>> fe732039
        IMPORT_CUSTOMERS: 'importCustomers',
        IMPORT_TAX_RATES: 'importTaxRates',
        INVOICE_STATUS: {
            AWAITING_PAYMENT: 'AWT_PAYMENT',
            DRAFT: 'DRAFT',
            AWAITING_APPROVAL: 'AWT_APPROVAL',
        },
        IMPORT_TRACKING_CATEGORIES: 'importTrackingCategories',
        MAPPINGS: 'mappings',
        TRACKING_CATEGORY_PREFIX: 'trackingCategory_',
        TRACKING_CATEGORY_FIELDS: {
            COST_CENTERS: 'cost centers',
            REGION: 'region',
        },
        TRACKING_CATEGORY_OPTIONS: {
            DEFAULT: 'DEFAULT',
            TAG: 'TAG',
        },
    },

    QUICKBOOKS_REIMBURSABLE_ACCOUNT_TYPE: {
        VENDOR_BILL: 'bill',
        CHECK: 'check',
        JOURNAL_ENTRY: 'journal_entry',
    },

    XERO_EXPORT_DATE: {
        LAST_EXPENSE: 'LAST_EXPENSE',
        REPORT_EXPORTED: 'REPORT_EXPORTED',
        REPORT_SUBMITTED: 'REPORT_SUBMITTED',
    },

    QUICKBOOKS_EXPORT_DATE: {
        LAST_EXPENSE: 'LAST_EXPENSE',
        REPORT_EXPORTED: 'REPORT_EXPORTED',
        REPORT_SUBMITTED: 'REPORT_SUBMITTED',
    },

    QUICKBOOKS_NON_REIMBURSABLE_EXPORT_ACCOUNT_TYPE: {
        CREDIT_CARD: 'credit_card',
        DEBIT_CARD: 'debit_card',
        VENDOR_BILL: 'bill',
    },

    ACCOUNT_ID: {
        ACCOUNTING: Number(Config?.EXPENSIFY_ACCOUNT_ID_ACCOUNTING ?? 9645353),
        ADMIN: Number(Config?.EXPENSIFY_ACCOUNT_ID_ADMIN ?? -1),
        BILLS: Number(Config?.EXPENSIFY_ACCOUNT_ID_BILLS ?? 1371),
        CHRONOS: Number(Config?.EXPENSIFY_ACCOUNT_ID_CHRONOS ?? 10027416),
        CONCIERGE: Number(Config?.EXPENSIFY_ACCOUNT_ID_CONCIERGE ?? 8392101),
        CONTRIBUTORS: Number(Config?.EXPENSIFY_ACCOUNT_ID_CONTRIBUTORS ?? 9675014),
        FIRST_RESPONDER: Number(Config?.EXPENSIFY_ACCOUNT_ID_FIRST_RESPONDER ?? 9375152),
        HELP: Number(Config?.EXPENSIFY_ACCOUNT_ID_HELP ?? -1),
        INTEGRATION_TESTING_CREDS: Number(Config?.EXPENSIFY_ACCOUNT_ID_INTEGRATION_TESTING_CREDS ?? -1),
        NOTIFICATIONS: Number(Config?.EXPENSIFY_ACCOUNT_ID_NOTIFICATIONS ?? 11665625),
        PAYROLL: Number(Config?.EXPENSIFY_ACCOUNT_ID_PAYROLL ?? 9679724),
        QA: Number(Config?.EXPENSIFY_ACCOUNT_ID_QA ?? 3126513),
        QA_TRAVIS: Number(Config?.EXPENSIFY_ACCOUNT_ID_QA_TRAVIS ?? 8595733),
        RECEIPTS: Number(Config?.EXPENSIFY_ACCOUNT_ID_RECEIPTS ?? -1),
        REWARDS: Number(Config?.EXPENSIFY_ACCOUNT_ID_REWARDS ?? 11023767), // rewards@expensify.com
        STUDENT_AMBASSADOR: Number(Config?.EXPENSIFY_ACCOUNT_ID_STUDENT_AMBASSADOR ?? 10476956),
        SVFG: Number(Config?.EXPENSIFY_ACCOUNT_ID_SVFG ?? 2012843),
    },

    ENVIRONMENT: {
        DEV: 'development',
        STAGING: 'staging',
        PRODUCTION: 'production',
        ADHOC: 'adhoc',
    },

    // Used to delay the initial fetching of reportActions when the app first inits or reconnects (e.g. returning
    // from backgound). The times are based on how long it generally seems to take for the app to become interactive
    // in each scenario.
    FETCH_ACTIONS_DELAY: {
        STARTUP: 8000,
        RECONNECT: 1000,
    },

    WALLET: {
        TRANSFER_METHOD_TYPE: {
            INSTANT: 'instant',
            ACH: 'ach',
        },
        TRANSFER_METHOD_TYPE_FEE: {
            INSTANT: {
                RATE: 1.5,
                MINIMUM_FEE: 25,
            },
            ACH: {
                RATE: 0,
                MINIMUM_FEE: 0,
            },
        },
        ERROR: {
            // If these get updated, we need to update the codes on the Web side too
            SSN: 'ssnError',
            KBA: 'kbaNeeded',
            KYC: 'kycFailed',
            FULL_SSN_NOT_FOUND: 'Full SSN not found',
            MISSING_FIELD: 'Missing required additional details fields',
            WRONG_ANSWERS: 'Wrong answers',
            ONFIDO_FIXABLE_ERROR: 'Onfido returned a fixable error',
            ONFIDO_USER_CONSENT_DENIED: 'user_consent_denied',

            // KBA stands for Knowledge Based Answers (requiring us to show Idology questions)
            KBA_NEEDED: 'KBA needed',
            NO_ACCOUNT_TO_LINK: '405 No account to link to wallet',
            INVALID_WALLET: '405 Invalid wallet account',
            NOT_OWNER_OF_BANK_ACCOUNT: '401 Wallet owner does not own linked bank account',
            INVALID_BANK_ACCOUNT: '405 Attempting to link an invalid bank account to a wallet',
            NOT_OWNER_OF_FUND: '401 Wallet owner does not own linked fund',
            INVALID_FUND: '405 Attempting to link an invalid fund to a wallet',
        },
        STEP: {
            // In the order they appear in the Wallet flow
            ADDITIONAL_DETAILS: 'AdditionalDetailsStep',
            ADDITIONAL_DETAILS_KBA: 'AdditionalDetailsKBAStep',
            ONFIDO: 'OnfidoStep',
            TERMS: 'TermsStep',
            ACTIVATE: 'ActivateStep',
        },
        STEP_REFACTOR: {
            ADD_BANK_ACCOUNT: 'AddBankAccountStep',
            ADDITIONAL_DETAILS: 'AdditionalDetailsStep',
            VERIFY_IDENTITY: 'VerifyIdentityStep',
            TERMS_AND_FEES: 'TermsAndFeesStep',
        },
        STEP_NAMES: ['1', '2', '3', '4'],
        SUBSTEP_INDEXES: {
            BANK_ACCOUNT: {
                ACCOUNT_NUMBERS: 0,
            },
            PERSONAL_INFO: {
                LEGAL_NAME: 0,
                DATE_OF_BIRTH: 1,
                ADDRESS: 2,
                PHONE_NUMBER: 3,
                SSN: 4,
            },
        },
        TIER_NAME: {
            PLATINUM: 'PLATINUM',
            GOLD: 'GOLD',
            SILVER: 'SILVER',
            BRONZE: 'BRONZE',
        },
        WEB_MESSAGE_TYPE: {
            STATEMENT: 'STATEMENT_NAVIGATE',
            CONCIERGE: 'CONCIERGE_NAVIGATE',
        },
        MTL_WALLET_PROGRAM_ID: '760',
        PROGRAM_ISSUERS: {
            EXPENSIFY_PAYMENTS: 'Expensify Payments LLC',
            BANCORP_BANK: 'The Bancorp Bank',
        },
    },

    PLAID: {
        EVENT: {
            ERROR: 'ERROR',
            EXIT: 'EXIT',
        },
        DEFAULT_DATA: {
            bankName: '',
            plaidAccessToken: '',
            bankAccounts: [] as PlaidBankAccount[],
            isLoading: false,
            errors: {},
        },
    },

    ONFIDO: {
        CONTAINER_ID: 'onfido-mount',
        TYPE: {
            DOCUMENT: 'document',
            FACE: 'face',
        },
        VARIANT: {
            VIDEO: 'video',
        },
        SMS_NUMBER_COUNTRY_CODE: 'US',
        ERROR: {
            USER_CANCELLED: 'User canceled flow.',
            USER_TAPPED_BACK: 'User exited by clicking the back button.',
            USER_EXITED: 'User exited by manual action.',
        },
    },

    KYC_WALL_SOURCE: {
        REPORT: 'REPORT', // The user attempted to pay an expense
        ENABLE_WALLET: 'ENABLE_WALLET', // The user clicked on the `Enable wallet` button on the Wallet page
        TRANSFER_BALANCE: 'TRANSFER_BALANCE', // The user attempted to transfer their wallet balance to their bank account or debit card
    },

    OS: {
        WINDOWS: 'Windows',
        MAC_OS: PLATFORM_OS_MACOS,
        ANDROID: 'Android',
        IOS: PLATFORM_IOS,
        LINUX: 'Linux',
        NATIVE: 'Native',
    },

    BROWSER: {
        CHROME: 'chrome',
        FIREFOX: 'firefox',
        IE: 'ie',
        EDGE: 'edge',
        Opera: 'opera',
        SAFARI: 'safari',
        OTHER: 'other',
    },

    PAYMENT_METHODS: {
        DEBIT_CARD: 'debitCard',
        PERSONAL_BANK_ACCOUNT: 'bankAccount',
        BUSINESS_BANK_ACCOUNT: 'businessBankAccount',
    },

    PAYMENT_METHOD_ID_KEYS: {
        DEBIT_CARD: 'fundID',
        BANK_ACCOUNT: 'bankAccountID',
    },

    IOU: {
        // This is the transactionID used when going through the create expense flow so that it mimics a real transaction (like the edit flow)
        OPTIMISTIC_TRANSACTION_ID: '1',
        // Note: These payment types are used when building IOU reportAction message values in the server and should
        // not be changed.
        PAYMENT_TYPE: {
            ELSEWHERE: 'Elsewhere',
            EXPENSIFY: 'Expensify',
            VBBA: 'ACH',
        },
        ACTION: {
            EDIT: 'edit',
            CREATE: 'create',
            SUBMIT: 'submit',
            CATEGORIZE: 'categorize',
            SHARE: 'share',
        },
        DEFAULT_AMOUNT: 0,
        TYPE: {
            SEND: 'send',
            PAY: 'pay',
            SPLIT: 'split',
            REQUEST: 'request',
            INVOICE: 'invoice',
            SUBMIT: 'submit',
            TRACK: 'track',
        },
        REQUEST_TYPE: {
            DISTANCE: 'distance',
            MANUAL: 'manual',
            SCAN: 'scan',
        },
        REPORT_ACTION_TYPE: {
            PAY: 'pay',
            CREATE: 'create',
            SPLIT: 'split',
            DECLINE: 'decline',
            CANCEL: 'cancel',
            DELETE: 'delete',
            APPROVE: 'approve',
            TRACK: 'track',
        },
        AMOUNT_MAX_LENGTH: 10,
        RECEIPT_STATE: {
            SCANREADY: 'SCANREADY',
            OPEN: 'OPEN',
            SCANNING: 'SCANNING',
            SCANCOMPLETE: 'SCANCOMPLETE',
            SCANFAILED: 'SCANFAILED',
        },
        FILE_TYPES: {
            HTML: 'html',
            DOC: 'doc',
            DOCX: 'docx',
            SVG: 'svg',
        },
        RECEIPT_ERROR: 'receiptError',
        CANCEL_REASON: {
            PAYMENT_EXPIRED: 'CANCEL_REASON_PAYMENT_EXPIRED',
        },
        SHARE: {
            ROLE: {
                ACCOUNTANT: 'accountant',
            },
        },
    },

    GROWL: {
        SUCCESS: 'success',
        ERROR: 'error',
        WARNING: 'warning',
        DURATION: 2000,
        DURATION_LONG: 3500,
    },

    LOCALES: {
        EN: 'en',
        ES: 'es',
        ES_ES: 'es-ES',
        ES_ES_ONFIDO: 'es_ES',

        DEFAULT: 'en',
    },

    LANGUAGES: ['en', 'es'],

    PRONOUNS_LIST: [
        'coCos',
        'eEyEmEir',
        'heHimHis',
        'heHimHisTheyThemTheirs',
        'sheHerHers',
        'sheHerHersTheyThemTheirs',
        'merMers',
        'neNirNirs',
        'neeNerNers',
        'perPers',
        'theyThemTheirs',
        'thonThons',
        'veVerVis',
        'viVir',
        'xeXemXyr',
        'zeZieZirHir',
        'zeHirHirs',
        'callMeByMyName',
    ],

    // Map updated pronouns key to deprecated pronouns
    DEPRECATED_PRONOUNS_LIST: {
        heHimHis: 'He/him',
        sheHerHers: 'She/her',
        theyThemTheirs: 'They/them',
        zeHirHirs: 'Ze/hir',
        callMeByMyName: 'Call me by my name',
    },

    POLICY: {
        TYPE: {
            FREE: 'free',
            PERSONAL: 'personal',

            // Often referred to as "control" workspaces
            CORPORATE: 'corporate',

            // Often referred to as "collect" workspaces
            TEAM: 'team',
        },
        ROLE: {
            ADMIN: 'admin',
            AUDITOR: 'auditor',
            USER: 'user',
        },
        AUTO_REPORTING_FREQUENCIES: {
            INSTANT: 'instant',
            IMMEDIATE: 'immediate',
            WEEKLY: 'weekly',
            SEMI_MONTHLY: 'semimonthly',
            MONTHLY: 'monthly',
            TRIP: 'trip',
            MANUAL: 'manual',
        },
        AUTO_REPORTING_OFFSET: {
            LAST_BUSINESS_DAY_OF_MONTH: 'lastBusinessDayOfMonth',
            LAST_DAY_OF_MONTH: 'lastDayOfMonth',
        },
        APPROVAL_MODE: {
            OPTIONAL: 'OPTIONAL',
            BASIC: 'BASIC',
            ADVANCED: 'ADVANCED',
            DYNAMICEXTERNAL: 'DYNAMIC_EXTERNAL',
            SMARTREPORT: 'SMARTREPORT',
            BILLCOM: 'BILLCOM',
        },
        ROOM_PREFIX: '#',
        CUSTOM_UNIT_RATE_BASE_OFFSET: 100,
        OWNER_EMAIL_FAKE: '_FAKE_',
        OWNER_ACCOUNT_ID_FAKE: 0,
        REIMBURSEMENT_CHOICES: {
            REIMBURSEMENT_YES: 'reimburseYes', // Direct
            REIMBURSEMENT_NO: 'reimburseNo', // None
            REIMBURSEMENT_MANUAL: 'reimburseManual', // Indirect
        },
        ID_FAKE: '_FAKE_',
        EMPTY: 'EMPTY',
        MEMBERS_BULK_ACTION_TYPES: {
            REMOVE: 'remove',
            MAKE_MEMBER: 'makeMember',
            MAKE_ADMIN: 'makeAdmin',
        },
        MORE_FEATURES: {
            ARE_CATEGORIES_ENABLED: 'areCategoriesEnabled',
            ARE_TAGS_ENABLED: 'areTagsEnabled',
            ARE_DISTANCE_RATES_ENABLED: 'areDistanceRatesEnabled',
            ARE_WORKFLOWS_ENABLED: 'areWorkflowsEnabled',
            ARE_REPORTFIELDS_ENABLED: 'areReportFieldsEnabled',
            ARE_CONNECTIONS_ENABLED: 'areConnectionsEnabled',
            ARE_TAXES_ENABLED: 'tax',
        },
        CATEGORIES_BULK_ACTION_TYPES: {
            DELETE: 'delete',
            DISABLE: 'disable',
            ENABLE: 'enable',
        },
        TAGS_BULK_ACTION_TYPES: {
            DELETE: 'delete',
            DISABLE: 'disable',
            ENABLE: 'enable',
        },
        DISTANCE_RATES_BULK_ACTION_TYPES: {
            DELETE: 'delete',
            DISABLE: 'disable',
            ENABLE: 'enable',
        },
        DEFAULT_CATEGORIES: [
            'Advertising',
            'Benefits',
            'Car',
            'Equipment',
            'Fees',
            'Home Office',
            'Insurance',
            'Interest',
            'Labor',
            'Maintenance',
            'Materials',
            'Meals and Entertainment',
            'Office Supplies',
            'Other',
            'Professional Services',
            'Rent',
            'Taxes',
            'Travel',
            'Utilities',
        ],
        OWNERSHIP_ERRORS: {
            NO_BILLING_CARD: 'noBillingCard',
            AMOUNT_OWED: 'amountOwed',
            HAS_FAILED_SETTLEMENTS: 'hasFailedSettlements',
            OWNER_OWES_AMOUNT: 'ownerOwesAmount',
            SUBSCRIPTION: 'subscription',
            DUPLICATE_SUBSCRIPTION: 'duplicateSubscription',
            FAILED_TO_CLEAR_BALANCE: 'failedToClearBalance',
        },
        TAX_RATES_BULK_ACTION_TYPES: {
            DELETE: 'delete',
            DISABLE: 'disable',
            ENABLE: 'enable',
        },
        COLLECTION_KEYS: {
            DESCRIPTION: 'description',
            REIMBURSER: 'reimburser',
            REIMBURSEMENT_CHOICE: 'reimbursementChoice',
            APPROVAL_MODE: 'approvalMode',
            AUTOREPORTING: 'autoReporting',
            AUTOREPORTING_FREQUENCY: 'autoReportingFrequency',
            AUTOREPORTING_OFFSET: 'autoReportingOffset',
            GENERAL_SETTINGS: 'generalSettings',
        },
        CONNECTIONS: {
            NAME: {
                // Here we will add other connections names when we add support for them
                QBO: 'quickbooksOnline',
                XERO: 'xero',
            },
            SYNC_STAGE_NAME: {
                STARTING_IMPORT: 'startingImport',
                QBO_IMPORT_MAIN: 'quickbooksOnlineImportMain',
                QBO_IMPORT_CUSTOMERS: 'quickbooksOnlineImportCustomers',
                QBO_IMPORT_EMPLOYEES: 'quickbooksOnlineImportEmployees',
                QBO_IMPORT_ACCOUNTS: 'quickbooksOnlineImportAccounts',
                QBO_IMPORT_CLASSES: 'quickbooksOnlineImportClasses',
                QBO_IMPORT_LOCATIONS: 'quickbooksOnlineImportLocations',
                QBO_IMPORT_PROCESSING: 'quickbooksOnlineImportProcessing',
                QBO_SYNC_PAYMENTS: 'quickbooksOnlineSyncBillPayments',
                QBO_IMPORT_TAX_CODES: 'quickbooksOnlineSyncTaxCodes',
                QBO_CHECK_CONNECTION: 'quickbooksOnlineCheckConnection',
                QBO_SYNC_TITLE: 'quickbooksOnlineSyncTitle',
                QBO_SYNC_LOAD_DATA: 'quickbooksOnlineSyncLoadData',
                QBO_SYNC_APPLY_CATEGORIES: 'quickbooksOnlineSyncApplyCategories',
                QBO_SYNC_APPLY_CUSTOMERS: 'quickbooksOnlineSyncApplyCustomers',
                QBO_SYNC_APPLY_PEOPLE: 'quickbooksOnlineSyncApplyEmployees',
                QBO_SYNC_APPLY_CLASSES_LOCATIONS: 'quickbooksOnlineSyncApplyClassesLocations',
                JOB_DONE: 'jobDone',
                XERO_SYNC_STEP: 'xeroSyncStep',
                XERO_SYNC_XERO_REIMBURSED_REPORTS: 'xeroSyncXeroReimbursedReports',
                XERO_SYNC_EXPENSIFY_REIMBURSED_REPORTS: 'xeroSyncExpensifyReimbursedReports',
                XERO_SYNC_IMPORT_CHART_OF_ACCOUNTS: 'xeroSyncImportChartOfAccounts',
                XERO_SYNC_IMPORT_CATEGORIES: 'xeroSyncImportCategories',
                XERO_SYNC_IMPORT_TRACKING_CATEGORIES: 'xeroSyncImportTrackingCategories',
                XERO_SYNC_IMPORT_CUSTOMERS: 'xeroSyncImportCustomers',
                XERO_SYNC_IMPORT_BANK_ACCOUNTS: 'xeroSyncImportBankAccounts',
                XERO_SYNC_IMPORT_TAX_RATES: 'xeroSyncImportTaxRates',
            },
        },
        ACCESS_VARIANTS: {
            PAID: 'paid',
            ADMIN: 'admin',
        },
    },

    CUSTOM_UNITS: {
        NAME_DISTANCE: 'Distance',
        DISTANCE_UNIT_MILES: 'mi',
        DISTANCE_UNIT_KILOMETERS: 'km',
        MILEAGE_IRS_RATE: 0.655,
        DEFAULT_RATE: 'Default Rate',
        RATE_DECIMALS: 3,
        FAKE_P2P_ID: '_FAKE_P2P_ID_',
    },

    TERMS: {
        CFPB_PREPAID: 'cfpb.gov/prepaid',
        CFPB_COMPLAINT: 'cfpb.gov/complaint',
        FDIC_PREPAID: 'fdic.gov/deposit/deposits/prepaid.html',
        USE_EXPENSIFY_FEES: 'use.expensify.com/fees',
    },

    LAYOUT_WIDTH: {
        WIDE: 'wide',
        NARROW: 'narrow',
        NONE: 'none',
    },

    ICON_TYPE_ICON: 'icon',
    ICON_TYPE_AVATAR: 'avatar',
    ICON_TYPE_WORKSPACE: 'workspace',

    ACTIVITY_INDICATOR_SIZE: {
        LARGE: 'large',
    },

    AVATAR_SIZE: {
        XLARGE: 'xlarge',
        LARGE: 'large',
        MEDIUM: 'medium',
        DEFAULT: 'default',
        SMALL: 'small',
        SMALLER: 'smaller',
        SUBSCRIPT: 'subscript',
        SMALL_SUBSCRIPT: 'small-subscript',
        MID_SUBSCRIPT: 'mid-subscript',
        LARGE_BORDERED: 'large-bordered',
        HEADER: 'header',
        MENTION_ICON: 'mention-icon',
        SMALL_NORMAL: 'small-normal',
    },
    EXPENSIFY_CARD: {
        BANK: 'Expensify Card',
        FRAUD_TYPES: {
            DOMAIN: 'domain',
            INDIVIDUAL: 'individual',
            NONE: 'none',
        },
        STATE: {
            STATE_NOT_ISSUED: 2,
            OPEN: 3,
            NOT_ACTIVATED: 4,
            STATE_DEACTIVATED: 5,
            CLOSED: 6,
            STATE_SUSPENDED: 7,
        },
        ACTIVE_STATES: cardActiveStates,
        LIMIT_TYPES: {
            SMART: 'smart',
            MONTHLY: 'monthly',
            FIXED: 'fixed',
        },
    },
    AVATAR_ROW_SIZE: {
        DEFAULT: 4,
        LARGE_SCREEN: 8,
    },
    OPTION_MODE: {
        COMPACT: 'compact',
        DEFAULT: 'default',
    },
    REGEX: {
        SPECIAL_CHARS_WITHOUT_NEWLINE: /((?!\n)[()-\s\t])/g,
        DIGITS_AND_PLUS: /^\+?[0-9]*$/,
        ALPHABETIC_AND_LATIN_CHARS: /^[\p{Script=Latin} ]*$/u,
        NON_ALPHABETIC_AND_NON_LATIN_CHARS: /[^\p{Script=Latin}]/gu,
        ACCENT_LATIN_CHARS: /[\u00C0-\u017F]/g,
        POSITIVE_INTEGER: /^\d+$/,
        PO_BOX: /\b[P|p]?(OST|ost)?\.?\s*[O|o|0]?(ffice|FFICE)?\.?\s*[B|b][O|o|0]?[X|x]?\.?\s+[#]?(\d+)\b/,
        ANY_VALUE: /^.+$/,
        ZIP_CODE: /^[0-9]{5}(?:[- ][0-9]{4})?$/,
        INDUSTRY_CODE: /^[0-9]{6}$/,
        SSN_LAST_FOUR: /^(?!0000)[0-9]{4}$/,
        SSN_FULL_NINE: /^(?!0000)[0-9]{9}$/,
        NUMBER: /^[0-9]+$/,
        CARD_NUMBER: /^[0-9]{15,16}$/,
        CARD_SECURITY_CODE: /^[0-9]{3,4}$/,
        CARD_EXPIRATION_DATE: /^(0[1-9]|1[0-2])([^0-9])?([0-9]{4}|([0-9]{2}))$/,
        ROOM_NAME: /^#[\p{Ll}0-9-]{1,100}$/u,

        // eslint-disable-next-line max-len, no-misleading-character-class
        EMOJI: /[\p{Extended_Pictographic}\u200d\u{1f1e6}-\u{1f1ff}\u{1f3fb}-\u{1f3ff}\u{e0020}-\u{e007f}\u20E3\uFE0F]|[#*0-9]\uFE0F?\u20E3/gu,
        // eslint-disable-next-line max-len, no-misleading-character-class
        EMOJIS: /[\p{Extended_Pictographic}](\u200D[\p{Extended_Pictographic}]|[\u{1F3FB}-\u{1F3FF}]|[\u{E0020}-\u{E007F}]|\uFE0F|\u20E3)*|[\u{1F1E6}-\u{1F1FF}]{2}|[#*0-9]\uFE0F?\u20E3/gu,
        // eslint-disable-next-line max-len, no-misleading-character-class
        EMOJI_SKIN_TONES: /[\u{1f3fb}-\u{1f3ff}]/gu,

        TAX_ID: /^\d{9}$/,
        NON_NUMERIC: /\D/g,
        ANY_SPACE: /\s/g,

        // Extract attachment's source from the data's html string
        ATTACHMENT_DATA: /(data-expensify-source|data-name)="([^"]+)"/g,

        EMOJI_NAME: /:[\w+-]+:/g,
        EMOJI_SUGGESTIONS: /:[a-zA-Z0-9_+-]{1,40}$/,
        AFTER_FIRST_LINE_BREAK: /\n.*/g,
        LINE_BREAK: /\r|\n/g,
        CODE_2FA: /^\d{6}$/,
        ATTACHMENT_ID: /chat-attachments\/(\d+)/,
        HAS_COLON_ONLY_AT_THE_BEGINNING: /^:[^:]+$/,
        HAS_AT_MOST_TWO_AT_SIGNS: /^@[^@]*@?[^@]*$/,

        SPECIAL_CHAR: /[,/?"{}[\]()&^%;`$=#<>!*]/g,

        FIRST_SPACE: /.+?(?=\s)/,

        get SPECIAL_CHAR_OR_EMOJI() {
            return new RegExp(`[~\\n\\s]|(_\\b(?!$))|${this.SPECIAL_CHAR.source}|${this.EMOJI.source}`, 'gu');
        },

        get SPACE_OR_EMOJI() {
            return new RegExp(`(\\s+|(?:${this.EMOJI.source})+)`, 'gu');
        },

        // Define the regular expression pattern to find a potential end of a mention suggestion:
        // It might be a space, a newline character, an emoji, or a special character (excluding underscores & tildes, which might be used in usernames)
        get MENTION_BREAKER() {
            return new RegExp(`[\\n\\s]|${this.SPECIAL_CHAR.source}|${this.EMOJI.source}`, 'gu');
        },

        MERGED_ACCOUNT_PREFIX: /^(MERGED_\d+@)/,

        ROUTES: {
            VALIDATE_LOGIN: /\/v($|(\/\/*))/,
            UNLINK_LOGIN: /\/u($|(\/\/*))/,
            REDUNDANT_SLASHES: /(\/{2,})|(\/$)/g,
        },

        TIME_STARTS_01: /^01:\d{2} [AP]M$/,
        TIME_FORMAT: /^\d{2}:\d{2} [AP]M$/,
        DATE_TIME_FORMAT: /^\d{2}-\d{2} \d{2}:\d{2} [AP]M$/,
        ILLEGAL_FILENAME_CHARACTERS: /\/|<|>|\*|"|:|\?|\\|\|/g,

        ENCODE_PERCENT_CHARACTER: /%(25)+/g,

        INVISIBLE_CHARACTERS_GROUPS: /[\p{C}\p{Z}]/gu,

        OTHER_INVISIBLE_CHARACTERS: /[\u3164]/g,

        REPORT_FIELD_TITLE: /{report:([a-zA-Z]+)}/g,

        PATH_WITHOUT_POLICY_ID: /\/w\/[a-zA-Z0-9]+(\/|$)/,

        POLICY_ID_FROM_PATH: /\/w\/([a-zA-Z0-9]+)(\/|$)/,

        SHORT_MENTION: new RegExp(`@[\\w\\-\\+\\'#@]+(?:\\.[\\w\\-\\'\\+]+)*`, 'gim'),
    },

    PRONOUNS: {
        PREFIX: '__predefined_',
        SELF_SELECT: '__predefined_selfSelect',
    },
    GUIDES_CALL_TASK_IDS: {
        CONCIERGE_DM: 'NewExpensifyConciergeDM',
        WORKSPACE_INITIAL: 'WorkspaceHome',
        WORKSPACE_PROFILE: 'WorkspaceProfile',
        WORKSPACE_CARD: 'WorkspaceCorporateCards',
        WORKSPACE_REIMBURSE: 'WorkspaceReimburseReceipts',
        WORKSPACE_BILLS: 'WorkspacePayBills',
        WORKSPACE_INVOICES: 'WorkspaceSendInvoices',
        WORKSPACE_TRAVEL: 'WorkspaceBookTravel',
        WORKSPACE_MEMBERS: 'WorkspaceManageMembers',
        WORKSPACE_WORKFLOWS: 'WorkspaceWorkflows',
        WORKSPACE_BANK_ACCOUNT: 'WorkspaceBankAccount',
        WORKSPACE_SETTINGS: 'WorkspaceSettings',
    },
    get EXPENSIFY_EMAILS() {
        return [
            this.EMAIL.ACCOUNTING,
            this.EMAIL.ADMIN,
            this.EMAIL.BILLS,
            this.EMAIL.CHRONOS,
            this.EMAIL.CONCIERGE,
            this.EMAIL.CONTRIBUTORS,
            this.EMAIL.FIRST_RESPONDER,
            this.EMAIL.HELP,
            this.EMAIL.INTEGRATION_TESTING_CREDS,
            this.EMAIL.NOTIFICATIONS,
            this.EMAIL.PAYROLL,
            this.EMAIL.QA,
            this.EMAIL.QA_TRAVIS,
            this.EMAIL.RECEIPTS,
            this.EMAIL.STUDENT_AMBASSADOR,
            this.EMAIL.SVFG,
        ];
    },
    get EXPENSIFY_ACCOUNT_IDS() {
        return [
            this.ACCOUNT_ID.ACCOUNTING,
            this.ACCOUNT_ID.ADMIN,
            this.ACCOUNT_ID.BILLS,
            this.ACCOUNT_ID.CHRONOS,
            this.ACCOUNT_ID.CONCIERGE,
            this.ACCOUNT_ID.CONTRIBUTORS,
            this.ACCOUNT_ID.FIRST_RESPONDER,
            this.ACCOUNT_ID.HELP,
            this.ACCOUNT_ID.INTEGRATION_TESTING_CREDS,
            this.ACCOUNT_ID.PAYROLL,
            this.ACCOUNT_ID.QA,
            this.ACCOUNT_ID.QA_TRAVIS,
            this.ACCOUNT_ID.RECEIPTS,
            this.ACCOUNT_ID.REWARDS,
            this.ACCOUNT_ID.STUDENT_AMBASSADOR,
            this.ACCOUNT_ID.SVFG,
        ];
    },

    // Emails that profile view is prohibited
    get RESTRICTED_EMAILS(): readonly string[] {
        return [this.EMAIL.NOTIFICATIONS];
    },
    // Account IDs that profile view is prohibited
    get RESTRICTED_ACCOUNT_IDS() {
        return [this.ACCOUNT_ID.NOTIFICATIONS];
    },

    // Auth limit is 60k for the column but we store edits and other metadata along the html so let's use a lower limit to accommodate for it.
    MAX_COMMENT_LENGTH: 10000,

    // Use the same value as MAX_COMMENT_LENGTH to ensure the entire comment is parsed. Note that applying markup is very resource-consuming.
    MAX_MARKUP_LENGTH: 10000,

    MAX_THREAD_REPLIES_PREVIEW: 99,

    // Character Limits
    FORM_CHARACTER_LIMIT: 50,
    LEGAL_NAMES_CHARACTER_LIMIT: 150,
    LOGIN_CHARACTER_LIMIT: 254,
    CATEGORY_NAME_LIMIT: 256,
    TAG_NAME_LIMIT: 256,
    REPORT_NAME_LIMIT: 256,
    TITLE_CHARACTER_LIMIT: 100,
    DESCRIPTION_LIMIT: 500,
    WORKSPACE_NAME_CHARACTER_LIMIT: 80,

    AVATAR_CROP_MODAL: {
        // The next two constants control what is min and max value of the image crop scale.
        // Values define in how many times the image can be bigger than its container.
        // Notice: that values less than 1 mean that the image won't cover the container fully.
        MAX_SCALE: 3, // 3x scale is used commonly in different apps.
        MIN_SCALE: 1, // 1x min scale means that the image covers the container completely

        // This const defines the initial container size, before layout measurement.
        // Since size cant be null, we have to define some initial value.
        INITIAL_SIZE: 1, // 1 was chosen because there is a very low probability that initialized component will have such size.
    },
    MICROSECONDS_PER_MS: 1000,
    RED_BRICK_ROAD_PENDING_ACTION: {
        ADD: 'add',
        DELETE: 'delete',
        UPDATE: 'update',
    },
    BRICK_ROAD_INDICATOR_STATUS: {
        ERROR: 'error',
        INFO: 'info',
    },
    REPORT_DETAILS_MENU_ITEM: {
        SHARE_CODE: 'shareCode',
        MEMBERS: 'member',
        INVITE: 'invite',
        SETTINGS: 'settings',
        LEAVE_ROOM: 'leaveRoom',
        PRIVATE_NOTES: 'privateNotes',
    },
    EDIT_REQUEST_FIELD: {
        AMOUNT: 'amount',
        CURRENCY: 'currency',
        DATE: 'date',
        DESCRIPTION: 'description',
        MERCHANT: 'merchant',
        CATEGORY: 'category',
        RECEIPT: 'receipt',
        DISTANCE: 'distance',
        TAG: 'tag',
        TAX_RATE: 'taxRate',
        TAX_AMOUNT: 'taxAmount',
    },
    FOOTER: {
        EXPENSE_MANAGEMENT_URL: `${USE_EXPENSIFY_URL}/expense-management`,
        SPEND_MANAGEMENT_URL: `${USE_EXPENSIFY_URL}/spend-management`,
        EXPENSE_REPORTS_URL: `${USE_EXPENSIFY_URL}/expense-reports`,
        COMPANY_CARD_URL: `${USE_EXPENSIFY_URL}/company-credit-card`,
        RECIEPT_SCANNING_URL: `${USE_EXPENSIFY_URL}/receipt-scanning-app`,
        BILL_PAY_URL: `${USE_EXPENSIFY_URL}/bills`,
        INVOICES_URL: `${USE_EXPENSIFY_URL}/invoices`,
        PAYROLL_URL: `${USE_EXPENSIFY_URL}/payroll`,
        TRAVEL_URL: `${USE_EXPENSIFY_URL}/travel`,
        EXPENSIFY_APPROVED_URL: `${USE_EXPENSIFY_URL}/accountants`,
        PRESS_KIT_URL: 'https://we.are.expensify.com/press-kit',
        SUPPORT_URL: `${USE_EXPENSIFY_URL}/support`,
        COMMUNITY_URL: 'https://community.expensify.com/',
        PRIVACY_URL: `${USE_EXPENSIFY_URL}/privacy`,
        ABOUT_URL: 'https://we.are.expensify.com/how-we-got-here',
        BLOG_URL: 'https://blog.expensify.com/',
        JOBS_URL: 'https://we.are.expensify.com/apply',
        ORG_URL: 'https://expensify.org/',
        INVESTOR_RELATIONS_URL: 'https://ir.expensify.com/',
    },

    SOCIALS: {
        PODCAST: 'https://we.are.expensify.com/podcast',
        TWITTER: 'https://www.twitter.com/expensify',
        INSTAGRAM: 'https://www.instagram.com/expensify',
        FACEBOOK: 'https://www.facebook.com/expensify',
        LINKEDIN: 'https://www.linkedin.com/company/expensify',
    },

    // These split the maximum decimal value of a signed 64-bit number (9,223,372,036,854,775,807) into parts where none of them are too big to fit into a 32-bit number, so that we can
    // generate them each with a random number generator with only 32-bits of precision.
    MAX_64BIT_LEFT_PART: 92233,
    MAX_64BIT_MIDDLE_PART: 7203685,
    MAX_64BIT_RIGHT_PART: 4775807,
    INVALID_CATEGORY_NAME: '###',

    // When generating a random value to fit in 7 digits (for the `middle` or `right` parts above), this is the maximum value to multiply by Math.random().
    MAX_INT_FOR_RANDOM_7_DIGIT_VALUE: 10000000,
    IOS_KEYBOARD_SPACE_OFFSET: -30,

    API_REQUEST_TYPE: {
        READ: 'read',
        WRITE: 'write',
        MAKE_REQUEST_WITH_SIDE_EFFECTS: 'makeRequestWithSideEffects',
    },

    ERECEIPT_COLORS: {
        YELLOW: 'Yellow',
        ICE: 'Ice',
        BLUE: 'Blue',
        GREEN: 'Green',
        TANGERINE: 'Tangerine',
        PINK: 'Pink',
    },

    MAP_PADDING: 50,
    MAP_MARKER_SIZE: 20,

    QUICK_REACTIONS: [
        {
            name: '+1',
            code: '👍',
            types: ['👍🏿', '👍🏾', '👍🏽', '👍🏼', '👍🏻'],
        },
        {
            name: 'heart',
            code: '❤️',
        },
        {
            name: 'joy',
            code: '😂',
        },
        {
            name: 'fire',
            code: '🔥',
        },
    ],

    TFA_CODE_LENGTH: 6,
    CHAT_ATTACHMENT_TOKEN_KEY: 'X-Chat-Attachment-Token',

    SPACE_LENGTH: 1,

    ALL_COUNTRIES: {
        AF: 'Afghanistan',
        AX: 'Åland Islands',
        AL: 'Albania',
        DZ: 'Algeria',
        AS: 'American Samoa',
        AD: 'Andorra',
        AO: 'Angola',
        AI: 'Anguilla',
        AQ: 'Antarctica',
        AG: 'Antigua & Barbuda',
        AR: 'Argentina',
        AM: 'Armenia',
        AW: 'Aruba',
        AC: 'Ascension Island',
        AU: 'Australia',
        AT: 'Austria',
        AZ: 'Azerbaijan',
        BS: 'Bahamas',
        BH: 'Bahrain',
        BD: 'Bangladesh',
        BB: 'Barbados',
        BY: 'Belarus',
        BE: 'Belgium',
        BZ: 'Belize',
        BJ: 'Benin',
        BM: 'Bermuda',
        BT: 'Bhutan',
        BO: 'Bolivia',
        BA: 'Bosnia & Herzegovina',
        BW: 'Botswana',
        BR: 'Brazil',
        IO: 'British Indian Ocean Territory',
        VG: 'British Virgin Islands',
        BN: 'Brunei',
        BG: 'Bulgaria',
        BF: 'Burkina Faso',
        BI: 'Burundi',
        KH: 'Cambodia',
        CM: 'Cameroon',
        CA: 'Canada',
        CV: 'Cape Verde',
        BQ: 'Caribbean Netherlands',
        KY: 'Cayman Islands',
        CF: 'Central African Republic',
        TD: 'Chad',
        CL: 'Chile',
        CN: 'China',
        CX: 'Christmas Island',
        CC: 'Cocos (Keeling) Islands',
        CO: 'Colombia',
        KM: 'Comoros',
        CG: 'Congo - Brazzaville',
        CD: 'Congo - Kinshasa',
        CK: 'Cook Islands',
        CR: 'Costa Rica',
        CI: "Côte d'Ivoire",
        HR: 'Croatia',
        CU: 'Cuba',
        CW: 'Curaçao',
        CY: 'Cyprus',
        CZ: 'Czech Republic',
        DK: 'Denmark',
        DJ: 'Djibouti',
        DM: 'Dominica',
        DO: 'Dominican Republic',
        EC: 'Ecuador',
        EG: 'Egypt',
        SV: 'El Salvador',
        GQ: 'Equatorial Guinea',
        ER: 'Eritrea',
        EE: 'Estonia',
        ET: 'Ethiopia',
        FK: 'Falkland Islands',
        FO: 'Faroe Islands',
        FJ: 'Fiji',
        FI: 'Finland',
        FR: 'France',
        GF: 'French Guiana',
        PF: 'French Polynesia',
        TF: 'French Southern Territories',
        GA: 'Gabon',
        GM: 'Gambia',
        GE: 'Georgia',
        DE: 'Germany',
        GH: 'Ghana',
        GI: 'Gibraltar',
        GR: 'Greece',
        GL: 'Greenland',
        GD: 'Grenada',
        GP: 'Guadeloupe',
        GU: 'Guam',
        GT: 'Guatemala',
        GG: 'Guernsey',
        GN: 'Guinea',
        GW: 'Guinea-Bissau',
        GY: 'Guyana',
        HT: 'Haiti',
        HN: 'Honduras',
        HK: 'Hong Kong',
        HU: 'Hungary',
        IS: 'Iceland',
        IN: 'India',
        ID: 'Indonesia',
        IR: 'Iran',
        IQ: 'Iraq',
        IE: 'Ireland',
        IM: 'Isle of Man',
        IL: 'Israel',
        IT: 'Italy',
        JM: 'Jamaica',
        JP: 'Japan',
        JE: 'Jersey',
        JO: 'Jordan',
        KZ: 'Kazakhstan',
        KE: 'Kenya',
        KI: 'Kiribati',
        XK: 'Kosovo',
        KW: 'Kuwait',
        KG: 'Kyrgyzstan',
        LA: 'Laos',
        LV: 'Latvia',
        LB: 'Lebanon',
        LS: 'Lesotho',
        LR: 'Liberia',
        LY: 'Libya',
        LI: 'Liechtenstein',
        LT: 'Lithuania',
        LU: 'Luxembourg',
        MO: 'Macau',
        MK: 'Macedonia',
        MG: 'Madagascar',
        MW: 'Malawi',
        MY: 'Malaysia',
        MV: 'Maldives',
        ML: 'Mali',
        MT: 'Malta',
        MH: 'Marshall Islands',
        MQ: 'Martinique',
        MR: 'Mauritania',
        MU: 'Mauritius',
        YT: 'Mayotte',
        MX: 'Mexico',
        FM: 'Micronesia',
        MD: 'Moldova',
        MC: 'Monaco',
        MN: 'Mongolia',
        ME: 'Montenegro',
        MS: 'Montserrat',
        MA: 'Morocco',
        MZ: 'Mozambique',
        MM: 'Myanmar (Burma)',
        NA: 'Namibia',
        NR: 'Nauru',
        NP: 'Nepal',
        NL: 'Netherlands',
        NC: 'New Caledonia',
        NZ: 'New Zealand',
        NI: 'Nicaragua',
        NE: 'Niger',
        NG: 'Nigeria',
        NU: 'Niue',
        NF: 'Norfolk Island',
        KP: 'North Korea',
        MP: 'Northern Mariana Islands',
        NO: 'Norway',
        OM: 'Oman',
        PK: 'Pakistan',
        PW: 'Palau',
        PS: 'Palestinian Territories',
        PA: 'Panama',
        PG: 'Papua New Guinea',
        PY: 'Paraguay',
        PE: 'Peru',
        PH: 'Philippines',
        PN: 'Pitcairn Islands',
        PL: 'Poland',
        PT: 'Portugal',
        PR: 'Puerto Rico',
        QA: 'Qatar',
        RE: 'Réunion',
        RO: 'Romania',
        RU: 'Russia',
        RW: 'Rwanda',
        BL: 'Saint Barthélemy',
        WS: 'Samoa',
        SM: 'San Marino',
        ST: 'São Tomé & Príncipe',
        SA: 'Saudi Arabia',
        SN: 'Senegal',
        RS: 'Serbia',
        SC: 'Seychelles',
        SL: 'Sierra Leone',
        SG: 'Singapore',
        SX: 'Sint Maarten',
        SK: 'Slovakia',
        SI: 'Slovenia',
        SB: 'Solomon Islands',
        SO: 'Somalia',
        ZA: 'South Africa',
        GS: 'South Georgia & South Sandwich Islands',
        KR: 'South Korea',
        SS: 'South Sudan',
        ES: 'Spain',
        LK: 'Sri Lanka',
        SH: 'St. Helena',
        KN: 'St. Kitts & Nevis',
        LC: 'St. Lucia',
        MF: 'St. Martin',
        PM: 'St. Pierre & Miquelon',
        VC: 'St. Vincent & Grenadines',
        SD: 'Sudan',
        SR: 'Suriname',
        SJ: 'Svalbard & Jan Mayen',
        SZ: 'Swaziland',
        SE: 'Sweden',
        CH: 'Switzerland',
        SY: 'Syria',
        TW: 'Taiwan',
        TJ: 'Tajikistan',
        TZ: 'Tanzania',
        TH: 'Thailand',
        TL: 'Timor-Leste',
        TG: 'Togo',
        TK: 'Tokelau',
        TO: 'Tonga',
        TT: 'Trinidad & Tobago',
        TA: 'Tristan da Cunha',
        TN: 'Tunisia',
        TR: 'Turkey',
        TM: 'Turkmenistan',
        TC: 'Turks & Caicos Islands',
        TV: 'Tuvalu',
        UM: 'U.S. Outlying Islands',
        VI: 'U.S. Virgin Islands',
        UG: 'Uganda',
        UA: 'Ukraine',
        AE: 'United Arab Emirates',
        GB: 'United Kingdom',
        US: 'United States',
        UY: 'Uruguay',
        UZ: 'Uzbekistan',
        VU: 'Vanuatu',
        VA: 'Vatican City',
        VE: 'Venezuela',
        VN: 'Vietnam',
        WF: 'Wallis & Futuna',
        EH: 'Western Sahara',
        YE: 'Yemen',
        ZM: 'Zambia',
        ZW: 'Zimbabwe',
    },

    // Sources: https://github.com/Expensify/App/issues/14958#issuecomment-1442138427
    // https://github.com/Expensify/App/issues/14958#issuecomment-1456026810
    COUNTRY_ZIP_REGEX_DATA: {
        AC: {
            regex: /^ASCN 1ZZ$/,
            samples: 'ASCN 1ZZ',
        },
        AD: {
            regex: /^AD[1-7]0\d$/,
            samples: 'AD206, AD403, AD106, AD406',
        },

        // We have kept the empty object for the countries which do not have any zip code validation
        // to ensure consistency so that the amount of countries displayed and in this object are same
        AE: {},
        AF: {
            regex: /^\d{4}$/,
            samples: '9536, 1476, 3842, 7975',
        },
        AG: {},
        AI: {
            regex: /^AI-2640$/,
            samples: 'AI-2640',
        },
        AL: {
            regex: /^\d{4}$/,
            samples: '1631, 9721, 2360, 5574',
        },
        AM: {
            regex: /^\d{4}$/,
            samples: '5581, 7585, 8434, 2492',
        },
        AO: {},
        AQ: {},
        AR: {
            regex: /^((?:[A-HJ-NP-Z])?\d{4})([A-Z]{3})?$/,
            samples: 'Q7040GFQ, K2178ZHR, P6240EJG, J6070IAE',
        },
        AS: {
            regex: /^96799$/,
            samples: '96799',
        },
        AT: {
            regex: /^\d{4}$/,
            samples: '4223, 2052, 3544, 5488',
        },
        AU: {
            regex: /^\d{4}$/,
            samples: '7181, 7735, 9169, 8780',
        },
        AW: {},
        AX: {
            regex: /^22\d{3}$/,
            samples: '22270, 22889, 22906, 22284',
        },
        AZ: {
            regex: /^(AZ) (\d{4})$/,
            samples: 'AZ 6704, AZ 5332, AZ 3907, AZ 6892',
        },
        BA: {
            regex: /^\d{5}$/,
            samples: '62722, 80420, 44595, 74614',
        },
        BB: {
            regex: /^BB\d{5}$/,
            samples: 'BB64089, BB17494, BB73163, BB25752',
        },
        BD: {
            regex: /^\d{4}$/,
            samples: '8585, 8175, 7381, 0154',
        },
        BE: {
            regex: /^\d{4}$/,
            samples: '7944, 5303, 6746, 7921',
        },
        BF: {},
        BG: {
            regex: /^\d{4}$/,
            samples: '6409, 7657, 1206, 7908',
        },
        BH: {
            regex: /^\d{3}\d?$/,
            samples: '047, 1116, 490, 631',
        },
        BI: {},
        BJ: {},
        BL: {
            regex: /^97133$/,
            samples: '97133',
        },
        BM: {
            regex: /^[A-Z]{2} ?[A-Z0-9]{2}$/,
            samples: 'QV9P, OSJ1, PZ 3D, GR YK',
        },
        BN: {
            regex: /^[A-Z]{2} ?\d{4}$/,
            samples: 'PF 9925, TH1970, SC 4619, NF0781',
        },
        BO: {},
        BQ: {},
        BR: {
            regex: /^\d{5}-?\d{3}$/,
            samples: '18816-403, 95177-465, 43447-782, 39403-136',
        },
        BS: {},
        BT: {
            regex: /^\d{5}$/,
            samples: '28256, 52484, 30608, 93524',
        },
        BW: {},
        BY: {
            regex: /^\d{6}$/,
            samples: '504154, 360246, 741167, 895047',
        },
        BZ: {},
        CA: {
            regex: /^[ABCEGHJKLMNPRSTVXY]\d[ABCEGHJ-NPRSTV-Z] ?\d[ABCEGHJ-NPRSTV-Z]\d$/,
            samples: 'S1A7K8, Y5H 4G6, H9V0P2, H1A1B5',
        },
        CC: {
            regex: /^6799$/,
            samples: '6799',
        },
        CD: {},
        CF: {},
        CG: {},
        CH: {
            regex: /^\d{4}$/,
            samples: '6370, 5271, 7873, 8220',
        },
        CI: {},
        CK: {},
        CL: {
            regex: /^\d{7}$/,
            samples: '7565829, 8702008, 3161669, 1607703',
        },
        CM: {},
        CN: {
            regex: /^\d{6}$/,
            samples: '240543, 870138, 295528, 861683',
        },
        CO: {
            regex: /^\d{6}$/,
            samples: '678978, 775145, 823943, 913970',
        },
        CR: {
            regex: /^\d{5}$/,
            samples: '28256, 52484, 30608, 93524',
        },
        CU: {
            regex: /^(?:CP)?(\d{5})$/,
            samples: '28256, 52484, 30608, 93524',
        },
        CV: {
            regex: /^\d{4}$/,
            samples: '9056, 8085, 0491, 4627',
        },
        CW: {},
        CX: {
            regex: /^6798$/,
            samples: '6798',
        },
        CY: {
            regex: /^\d{4}$/,
            samples: '9301, 2478, 1981, 6162',
        },
        CZ: {
            regex: /^\d{3} ?\d{2}$/,
            samples: '150 56, 50694, 229 08, 82811',
        },
        DE: {
            regex: /^\d{5}$/,
            samples: '33185, 37198, 81711, 44262',
        },
        DJ: {},
        DK: {
            regex: /^\d{4}$/,
            samples: '1429, 2457, 0637, 5764',
        },
        DM: {},
        DO: {
            regex: /^\d{5}$/,
            samples: '11877, 95773, 93875, 98032',
        },
        DZ: {
            regex: /^\d{5}$/,
            samples: '26581, 64621, 57550, 72201',
        },
        EC: {
            regex: /^\d{6}$/,
            samples: '541124, 873848, 011495, 334509',
        },
        EE: {
            regex: /^\d{5}$/,
            samples: '87173, 01127, 73214, 52381',
        },
        EG: {
            regex: /^\d{5}$/,
            samples: '98394, 05129, 91463, 77359',
        },
        EH: {
            regex: /^\d{5}$/,
            samples: '30577, 60264, 16487, 38593',
        },
        ER: {},
        ES: {
            regex: /^\d{5}$/,
            samples: '03315, 00413, 23179, 89324',
        },
        ET: {
            regex: /^\d{4}$/,
            samples: '6269, 8498, 4514, 7820',
        },
        FI: {
            regex: /^\d{5}$/,
            samples: '21859, 72086, 22422, 03774',
        },
        FJ: {},
        FK: {
            regex: /^FIQQ 1ZZ$/,
            samples: 'FIQQ 1ZZ',
        },
        FM: {
            regex: /^(9694[1-4])(?:[ -](\d{4}))?$/,
            samples: '96942-9352, 96944-4935, 96941 9065, 96943-5369',
        },
        FO: {
            regex: /^\d{3}$/,
            samples: '334, 068, 741, 787',
        },
        FR: {
            regex: /^\d{2} ?\d{3}$/,
            samples: '25822, 53 637, 55354, 82522',
        },
        GA: {},
        GB: {
            regex: /^[A-Z]{1,2}[0-9R][0-9A-Z]?\s*[0-9][A-Z-CIKMOV]{2}$/,
            samples: 'LA102UX, BL2F8FX, BD1S9LU, WR4G 6LH',
        },
        GD: {},
        GE: {
            regex: /^\d{4}$/,
            samples: '1232, 9831, 4717, 9428',
        },
        GF: {
            regex: /^9[78]3\d{2}$/,
            samples: '98380, 97335, 98344, 97300',
        },
        GG: {
            regex: /^GY\d[\dA-Z]? ?\d[ABD-HJLN-UW-Z]{2}$/,
            samples: 'GY757LD, GY6D 6XL, GY3Y2BU, GY85 1YO',
        },
        GH: {},
        GI: {
            regex: /^GX11 1AA$/,
            samples: 'GX11 1AA',
        },
        GL: {
            regex: /^39\d{2}$/,
            samples: '3964, 3915, 3963, 3956',
        },
        GM: {},
        GN: {
            regex: /^\d{3}$/,
            samples: '465, 994, 333, 078',
        },
        GP: {
            regex: /^9[78][01]\d{2}$/,
            samples: '98069, 97007, 97147, 97106',
        },
        GQ: {},
        GR: {
            regex: /^\d{3} ?\d{2}$/,
            samples: '98654, 319 78, 127 09, 590 52',
        },
        GS: {
            regex: /^SIQQ 1ZZ$/,
            samples: 'SIQQ 1ZZ',
        },
        GT: {
            regex: /^\d{5}$/,
            samples: '30553, 69925, 09376, 83719',
        },
        GU: {
            regex: /^((969)[1-3][0-2])$/,
            samples: '96922, 96932, 96921, 96911',
        },
        GW: {
            regex: /^\d{4}$/,
            samples: '1742, 7941, 4437, 7728',
        },
        GY: {},
        HK: {
            regex: /^999077$|^$/,
            samples: '999077',
        },
        HN: {
            regex: /^\d{5}$/,
            samples: '86238, 78999, 03594, 30406',
        },
        HR: {
            regex: /^\d{5}$/,
            samples: '85240, 80710, 78235, 98766',
        },
        HT: {
            regex: /^(?:HT)?(\d{4})$/,
            samples: '5101, HT6991, HT3871, 1126',
        },
        HU: {
            regex: /^\d{4}$/,
            samples: '0360, 2604, 3362, 4775',
        },
        ID: {
            regex: /^\d{5}$/,
            samples: '60993, 52656, 16521, 34931',
        },
        IE: {},
        IL: {
            regex: /^\d{5}(?:\d{2})?$/,
            samples: '74213, 6978354, 2441689, 4971551',
        },
        IM: {
            regex: /^IM\d[\dA-Z]? ?\d[ABD-HJLN-UW-Z]{2}$/,
            samples: 'IM2X1JP, IM4V 9JU, IM3B1UP, IM8E 5XF',
        },
        IN: {
            regex: /^\d{6}$/,
            samples: '946956, 143659, 243258, 938385',
        },
        IO: {
            regex: /^BBND 1ZZ$/,
            samples: 'BBND 1ZZ',
        },
        IQ: {
            regex: /^\d{5}$/,
            samples: '63282, 87817, 38580, 47725',
        },
        IR: {
            regex: /^\d{5}-?\d{5}$/,
            samples: '0666174250, 6052682188, 02360-81920, 25102-08646',
        },
        IS: {
            regex: /^\d{3}$/,
            samples: '408, 013, 001, 936',
        },
        IT: {
            regex: /^\d{5}$/,
            samples: '31701, 61341, 92781, 45609',
        },
        JE: {
            regex: /^JE\d[\dA-Z]? ?\d[ABD-HJLN-UW-Z]{2}$/,
            samples: 'JE0D 2EX, JE59 2OF, JE1X1ZW, JE0V 1SO',
        },
        JM: {},
        JO: {
            regex: /^\d{5}$/,
            samples: '20789, 02128, 52170, 40284',
        },
        JP: {
            regex: /^\d{3}-?\d{4}$/,
            samples: '5429642, 046-1544, 6463599, 368-5362',
        },
        KE: {
            regex: /^\d{5}$/,
            samples: '33043, 98830, 59324, 42876',
        },
        KG: {
            regex: /^\d{6}$/,
            samples: '500371, 176592, 184133, 225279',
        },
        KH: {
            regex: /^\d{5,6}$/,
            samples: '220281, 18824, 35379, 09570',
        },
        KI: {
            regex: /^KI\d{4}$/,
            samples: 'KI0104, KI0109, KI0112, KI0306',
        },
        KM: {},
        KN: {
            regex: /^KN\d{4}(-\d{4})?$/,
            samples: 'KN2522, KN2560-3032, KN3507, KN4440',
        },
        KP: {},
        KR: {
            regex: /^\d{5}$/,
            samples: '67417, 66648, 08359, 93750',
        },
        KW: {
            regex: /^\d{5}$/,
            samples: '74840, 53309, 71276, 59262',
        },
        KY: {
            regex: /^KY\d-\d{4}$/,
            samples: 'KY0-3078, KY1-7812, KY8-3729, KY3-4664',
        },
        KZ: {
            regex: /^\d{6}$/,
            samples: '129113, 976562, 226811, 933781',
        },
        LA: {
            regex: /^\d{5}$/,
            samples: '08875, 50779, 87756, 75932',
        },
        LB: {
            regex: /^(?:\d{4})(?: ?(?:\d{4}))?$/,
            samples: '5436 1302, 9830 7470, 76911911, 9453 1306',
        },
        LC: {
            regex: /^(LC)?\d{2} ?\d{3}$/,
            samples: '21080, LC99127, LC24 258, 51 740',
        },
        LI: {
            regex: /^\d{4}$/,
            samples: '6644, 2852, 4630, 4541',
        },
        LK: {
            regex: /^\d{5}$/,
            samples: '44605, 27721, 90695, 65514',
        },
        LR: {
            regex: /^\d{4}$/,
            samples: '6644, 2852, 4630, 4541',
        },
        LS: {
            regex: /^\d{3}$/,
            samples: '779, 803, 104, 897',
        },
        LT: {
            regex: /^((LT)[-])?(\d{5})$/,
            samples: 'LT-22248, LT-12796, 69822, 37280',
        },
        LU: {
            regex: /^((L)[-])?(\d{4})$/,
            samples: '5469, L-4476, 6304, 9739',
        },
        LV: {
            regex: /^((LV)[-])?\d{4}$/,
            samples: '9344, LV-5030, LV-0132, 8097',
        },
        LY: {},
        MA: {
            regex: /^\d{5}$/,
            samples: '50219, 95871, 80907, 79804',
        },
        MC: {
            regex: /^980\d{2}$/,
            samples: '98084, 98041, 98070, 98062',
        },
        MD: {
            regex: /^(MD[-]?)?(\d{4})$/,
            samples: '6250, MD-9681, MD3282, MD-0652',
        },
        ME: {
            regex: /^\d{5}$/,
            samples: '87622, 92688, 23129, 59566',
        },
        MF: {
            regex: /^9[78][01]\d{2}$/,
            samples: '97169, 98180, 98067, 98043',
        },
        MG: {
            regex: /^\d{3}$/,
            samples: '854, 084, 524, 064',
        },
        MH: {
            regex: /^((969)[6-7][0-9])(-\d{4})?/,
            samples: '96962, 96969, 96970-8530, 96960-3226',
        },
        MK: {
            regex: /^\d{4}$/,
            samples: '8299, 6904, 6144, 9753',
        },
        ML: {},
        MM: {
            regex: /^\d{5}$/,
            samples: '59188, 93943, 40829, 69981',
        },
        MN: {
            regex: /^\d{5}$/,
            samples: '94129, 29906, 53374, 80141',
        },
        MO: {},
        MP: {
            regex: /^(9695[012])(?:[ -](\d{4}))?$/,
            samples: '96952 3162, 96950 1567, 96951 2994, 96950 8745',
        },
        MQ: {
            regex: /^9[78]2\d{2}$/,
            samples: '98297, 97273, 97261, 98282',
        },
        MR: {},
        MS: {
            regex: /^[Mm][Ss][Rr]\s{0,1}\d{4}$/,
            samples: 'MSR1110, MSR1230, MSR1250, MSR1330',
        },
        MT: {
            regex: /^[A-Z]{3} [0-9]{4}|[A-Z]{2}[0-9]{2}|[A-Z]{2} [0-9]{2}|[A-Z]{3}[0-9]{4}|[A-Z]{3}[0-9]{2}|[A-Z]{3} [0-9]{2}$/,
            samples: 'DKV 8196, KSU9264, QII0259, HKH 1020',
        },
        MU: {
            regex: /^([0-9A-R]\d{4})$/,
            samples: 'H8310, 52591, M9826, F5810',
        },
        MV: {
            regex: /^\d{5}$/,
            samples: '16354, 20857, 50991, 72527',
        },
        MW: {},
        MX: {
            regex: /^\d{5}$/,
            samples: '71530, 76424, 73811, 50503',
        },
        MY: {
            regex: /^\d{5}$/,
            samples: '75958, 15826, 86715, 37081',
        },
        MZ: {
            regex: /^\d{4}$/,
            samples: '0902, 6258, 7826, 7150',
        },
        NA: {
            regex: /^\d{5}$/,
            samples: '68338, 63392, 21820, 61211',
        },
        NC: {
            regex: /^988\d{2}$/,
            samples: '98865, 98813, 98820, 98855',
        },
        NE: {
            regex: /^\d{4}$/,
            samples: '9790, 3270, 2239, 0400',
        },
        NF: {
            regex: /^2899$/,
            samples: '2899',
        },
        NG: {
            regex: /^\d{6}$/,
            samples: '289096, 223817, 199970, 840648',
        },
        NI: {
            regex: /^\d{5}$/,
            samples: '86308, 60956, 49945, 15470',
        },
        NL: {
            regex: /^\d{4} ?[A-Z]{2}$/,
            samples: '6998 VY, 5390 CK, 2476 PS, 8873OX',
        },
        NO: {
            regex: /^\d{4}$/,
            samples: '0711, 4104, 2683, 5015',
        },
        NP: {
            regex: /^\d{5}$/,
            samples: '42438, 73964, 66400, 33976',
        },
        NR: {
            regex: /^(NRU68)$/,
            samples: 'NRU68',
        },
        NU: {
            regex: /^(9974)$/,
            samples: '9974',
        },
        NZ: {
            regex: /^\d{4}$/,
            samples: '7015, 0780, 4109, 1422',
        },
        OM: {
            regex: /^(?:PC )?\d{3}$/,
            samples: 'PC 851, PC 362, PC 598, PC 499',
        },
        PA: {
            regex: /^\d{4}$/,
            samples: '0711, 4104, 2683, 5015',
        },
        PE: {
            regex: /^\d{5}$/,
            samples: '10013, 12081, 14833, 24615',
        },
        PF: {
            regex: /^987\d{2}$/,
            samples: '98755, 98710, 98748, 98791',
        },
        PG: {
            regex: /^\d{3}$/,
            samples: '193, 166, 880, 553',
        },
        PH: {
            regex: /^\d{4}$/,
            samples: '0137, 8216, 2876, 0876',
        },
        PK: {
            regex: /^\d{5}$/,
            samples: '78219, 84497, 62102, 12564',
        },
        PL: {
            regex: /^\d{2}-\d{3}$/,
            samples: '63-825, 26-714, 05-505, 15-200',
        },
        PM: {
            regex: /^(97500)$/,
            samples: '97500',
        },
        PN: {
            regex: /^PCRN 1ZZ$/,
            samples: 'PCRN 1ZZ',
        },
        PR: {
            regex: /^(00[679]\d{2})(?:[ -](\d{4}))?$/,
            samples: '00989 3603, 00639 0720, 00707-9803, 00610 7362',
        },
        PS: {
            regex: /^(00[679]\d{2})(?:[ -](\d{4}))?$/,
            samples: '00748, 00663, 00779-4433, 00934 1559',
        },
        PT: {
            regex: /^\d{4}-\d{3}$/,
            samples: '0060-917, 4391-979, 5551-657, 9961-093',
        },
        PW: {
            regex: /^(969(?:39|40))(?:[ -](\d{4}))?$/,
            samples: '96940, 96939, 96939 6004, 96940-1871',
        },
        PY: {
            regex: /^\d{4}$/,
            samples: '7895, 5835, 8783, 5887',
        },
        QA: {},
        RE: {
            regex: /^9[78]4\d{2}$/,
            samples: '98445, 97404, 98421, 98434',
        },
        RO: {
            regex: /^\d{6}$/,
            samples: '935929, 407608, 637434, 174574',
        },
        RS: {
            regex: /^\d{5,6}$/,
            samples: '929863, 259131, 687739, 07011',
        },
        RU: {
            regex: /^\d{6}$/,
            samples: '138294, 617323, 307906, 981238',
        },
        RW: {},
        SA: {
            regex: /^\d{5}(-{1}\d{4})?$/,
            samples: '86020-1256, 72375, 70280, 96328',
        },
        SB: {},
        SC: {},
        SD: {
            regex: /^\d{5}$/,
            samples: '78219, 84497, 62102, 12564',
        },
        SE: {
            regex: /^\d{3} ?\d{2}$/,
            samples: '095 39, 41052, 84687, 563 66',
        },
        SG: {
            regex: /^\d{6}$/,
            samples: '606542, 233985, 036755, 265255',
        },
        SH: {
            regex: /^(?:ASCN|TDCU|STHL) 1ZZ$/,
            samples: 'STHL 1ZZ, ASCN 1ZZ, TDCU 1ZZ',
        },
        SI: {
            regex: /^\d{4}$/,
            samples: '6898, 3413, 2031, 5732',
        },
        SJ: {
            regex: /^\d{4}$/,
            samples: '7616, 3163, 5769, 0237',
        },
        SK: {
            regex: /^\d{3} ?\d{2}$/,
            samples: '594 52, 813 34, 867 67, 41814',
        },
        SL: {},
        SM: {
            regex: /^4789\d$/,
            samples: '47894, 47895, 47893, 47899',
        },
        SN: {
            regex: /^[1-8]\d{4}$/,
            samples: '48336, 23224, 33261, 82430',
        },
        SO: {},
        SR: {},
        SS: {
            regex: /^[A-Z]{2} ?\d{5}$/,
            samples: 'JQ 80186, CU 46474, DE33738, MS 59107',
        },
        ST: {},
        SV: {},
        SX: {},
        SY: {},
        SZ: {
            regex: /^[HLMS]\d{3}$/,
            samples: 'H458, L986, M477, S916',
        },
        TA: {
            regex: /^TDCU 1ZZ$/,
            samples: 'TDCU 1ZZ',
        },
        TC: {
            regex: /^TKCA 1ZZ$/,
            samples: 'TKCA 1ZZ',
        },
        TD: {},
        TF: {},
        TG: {},
        TH: {
            regex: /^\d{5}$/,
            samples: '30706, 18695, 21044, 42496',
        },
        TJ: {
            regex: /^\d{6}$/,
            samples: '381098, 961344, 519925, 667883',
        },
        TK: {},
        TL: {},
        TM: {
            regex: /^\d{6}$/,
            samples: '544985, 164362, 425224, 374603',
        },
        TN: {
            regex: /^\d{4}$/,
            samples: '6075, 7340, 2574, 8988',
        },
        TO: {},
        TR: {
            regex: /^\d{5}$/,
            samples: '42524, 81057, 50859, 42677',
        },
        TT: {
            regex: /^\d{6}$/,
            samples: '041238, 033990, 763476, 981118',
        },
        TV: {},
        TW: {
            regex: /^\d{3}(?:\d{2})?$/,
            samples: '21577, 76068, 68698, 08912',
        },
        TZ: {},
        UA: {
            regex: /^\d{5}$/,
            samples: '10629, 81138, 15668, 30055',
        },
        UG: {},
        UM: {},
        US: {
            regex: /^[0-9]{5}(?:[- ][0-9]{4})?$/,
            samples: '12345, 12345-1234, 12345 1234',
        },
        UY: {
            regex: /^\d{5}$/,
            samples: '40073, 30136, 06583, 00021',
        },
        UZ: {
            regex: /^\d{6}$/,
            samples: '205122, 219713, 441699, 287471',
        },
        VA: {
            regex: /^(00120)$/,
            samples: '00120',
        },
        VC: {
            regex: /^VC\d{4}$/,
            samples: 'VC0600, VC0176, VC0616, VC4094',
        },
        VE: {
            regex: /^\d{4}$/,
            samples: '9692, 1953, 6680, 8302',
        },
        VG: {
            regex: /^VG\d{4}$/,
            samples: 'VG1204, VG7387, VG3431, VG6021',
        },
        VI: {
            regex: /^(008(?:(?:[0-4]\d)|(?:5[01])))(?:[ -](\d{4}))?$/,
            samples: '00820, 00804 2036, 00825 3344, 00811-5900',
        },
        VN: {
            regex: /^\d{6}$/,
            samples: '133836, 748243, 894060, 020597',
        },
        VU: {},
        WF: {
            regex: /^986\d{2}$/,
            samples: '98692, 98697, 98698, 98671',
        },
        WS: {
            regex: /^WS[1-2]\d{3}$/,
            samples: 'WS1349, WS2798, WS1751, WS2090',
        },
        XK: {
            regex: /^[1-7]\d{4}$/,
            samples: '56509, 15863, 46644, 21896',
        },
        YE: {},
        YT: {
            regex: /^976\d{2}$/,
            samples: '97698, 97697, 97632, 97609',
        },
        ZA: {
            regex: /^\d{4}$/,
            samples: '6855, 5179, 6956, 7147',
        },
        ZM: {
            regex: /^\d{5}$/,
            samples: '77603, 97367, 80454, 94484',
        },
        ZW: {},
    },

    GENERIC_ZIP_CODE_REGEX: /^(?:(?![\s-])[\w -]{0,9}[\w])?$/,

    // Values for checking if polyfill is required on a platform
    POLYFILL_TEST: {
        STYLE: 'currency',
        CURRENCY: 'XAF',
        FORMAT: 'symbol',
        SAMPLE_INPUT: '123456.789',
        EXPECTED_OUTPUT: 'FCFA 123,457',
    },

    PATHS_TO_TREAT_AS_EXTERNAL: ['NewExpensify.dmg', 'docs/index.html'],

    // Test tool menu parameters
    TEST_TOOL: {
        // Number of concurrent taps to open then the Test modal menu
        NUMBER_OF_TAPS: 4,
    },

    MENU_HELP_URLS: {
        LEARN_MORE: 'https://www.expensify.com',
        DOCUMENTATION: 'https://github.com/Expensify/App/blob/main/README.md',
        COMMUNITY_DISCUSSIONS: 'https://expensify.slack.com/archives/C01GTK53T8Q',
        SEARCH_ISSUES: 'https://github.com/Expensify/App/issues',
    },

    CONCIERGE_TRAVEL_URL: 'https://community.expensify.com/discussion/7066/introducing-concierge-travel',
    SCREEN_READER_STATES: {
        ALL: 'all',
        ACTIVE: 'active',
        DISABLED: 'disabled',
    },
    SPACE_CHARACTER_WIDTH: 4,

    // The attribute used in the SelectionScraper.js helper to query all the DOM elements
    // that should be removed from the copied contents in the getHTMLOfSelection() method
    SELECTION_SCRAPER_HIDDEN_ELEMENT: 'selection-scrapper-hidden-element',
    MODERATION: {
        MODERATOR_DECISION_PENDING: 'pending',
        MODERATOR_DECISION_PENDING_HIDE: 'pendingHide',
        MODERATOR_DECISION_PENDING_REMOVE: 'pendingRemove',
        MODERATOR_DECISION_APPROVED: 'approved',
        MODERATOR_DECISION_HIDDEN: 'hidden',
        FLAG_SEVERITY_SPAM: 'spam',
        FLAG_SEVERITY_INCONSIDERATE: 'inconsiderate',
        FLAG_SEVERITY_INTIMIDATION: 'intimidation',
        FLAG_SEVERITY_BULLYING: 'bullying',
        FLAG_SEVERITY_HARASSMENT: 'harassment',
        FLAG_SEVERITY_ASSAULT: 'assault',
    },
    EMOJI_PICKER_TEXT_INPUT_SIZES: 152,
    QR: {
        DEFAULT_LOGO_SIZE_RATIO: 0.25,
        DEFAULT_LOGO_MARGIN_RATIO: 0.02,
        EXPENSIFY_LOGO_SIZE_RATIO: 0.22,
        EXPENSIFY_LOGO_MARGIN_RATIO: 0.03,
    },
    /**
     * Acceptable values for the `accessibilityRole` prop on react native components.
     *
     * **IMPORTANT:** Do not use with the `role` prop as it can cause errors.
     *
     * @deprecated ACCESSIBILITY_ROLE is deprecated. Please use CONST.ROLE instead.
     */
    ACCESSIBILITY_ROLE: {
        /**
         * @deprecated Please stop using the accessibilityRole prop and use the role prop instead.
         */
        BUTTON: 'button',

        /**
         * @deprecated Please stop using the accessibilityRole prop and use the role prop instead.
         */
        LINK: 'link',

        /**
         * @deprecated Please stop using the accessibilityRole prop and use the role prop instead.
         */
        MENUITEM: 'menuitem',

        /**
         * @deprecated Please stop using the accessibilityRole prop and use the role prop instead.
         */
        TEXT: 'text',

        /**
         * @deprecated Please stop using the accessibilityRole prop and use the role prop instead.
         */
        RADIO: 'radio',

        /**
         * @deprecated Please stop using the accessibilityRole prop and use the role prop instead.
         */
        IMAGEBUTTON: 'imagebutton',

        /**
         * @deprecated Please stop using the accessibilityRole prop and use the role prop instead.
         */
        CHECKBOX: 'checkbox',

        /**
         * @deprecated Please stop using the accessibilityRole prop and use the role prop instead.
         */
        SWITCH: 'switch',

        /**
         * @deprecated Please stop using the accessibilityRole prop and use the role prop instead.
         */
        ADJUSTABLE: 'adjustable',

        /**
         * @deprecated Please stop using the accessibilityRole prop and use the role prop instead.
         */
        IMAGE: 'image',
    },
    /**
     * Acceptable values for the `role` attribute on react native components.
     *
     * **IMPORTANT:** Not for use with the `accessibilityRole` prop, as it accepts different values, and new components
     * should use the `role` prop instead.
     */
    ROLE: {
        /** Use for elements with important, time-sensitive information. */
        ALERT: 'alert',
        /** Use for elements that act as buttons. */
        BUTTON: 'button',
        /** Use for elements representing checkboxes. */
        CHECKBOX: 'checkbox',
        /** Use for elements that allow a choice from multiple options. */
        COMBOBOX: 'combobox',
        /** Use with scrollable lists to represent a grid layout. */
        GRID: 'grid',
        /** Use for section headers or titles. */
        HEADING: 'heading',
        /** Use for image elements. */
        IMG: 'img',
        /** Use for elements that navigate to other pages or content. */
        LINK: 'link',
        /** Use to identify a list of items. */
        LIST: 'list',
        /** Use for a list of choices or options. */
        MENU: 'menu',
        /** Use for a container of multiple menus. */
        MENUBAR: 'menubar',
        /** Use for items within a menu. */
        MENUITEM: 'menuitem',
        /** Use when no specific role is needed. */
        NONE: 'none',
        /** Use for elements that don't require a specific role. */
        PRESENTATION: 'presentation',
        /** Use for elements showing progress of a task. */
        PROGRESSBAR: 'progressbar',
        /** Use for radio buttons. */
        RADIO: 'radio',
        /** Use for groups of radio buttons. */
        RADIOGROUP: 'radiogroup',
        /** Use for scrollbar elements. */
        SCROLLBAR: 'scrollbar',
        /** Use for text fields that are used for searching. */
        SEARCHBOX: 'searchbox',
        /** Use for adjustable elements like sliders. */
        SLIDER: 'slider',
        /** Use for a button that opens a list of choices. */
        SPINBUTTON: 'spinbutton',
        /** Use for elements providing a summary of app conditions. */
        SUMMARY: 'summary',
        /** Use for on/off switch elements. */
        SWITCH: 'switch',
        /** Use for tab elements in a tab list. */
        TAB: 'tab',
        /** Use for a list of tabs. */
        TABLIST: 'tablist',
        /** Use for timer elements. */
        TIMER: 'timer',
        /** Use for toolbars containing action buttons or components. */
        TOOLBAR: 'toolbar',
    },
    TRANSLATION_KEYS: {
        ATTACHMENT: 'common.attachment',
    },
    TEACHERS_UNITE: {
        PROD_PUBLIC_ROOM_ID: '7470147100835202',
        PROD_POLICY_ID: 'B795B6319125BDF2',
        TEST_PUBLIC_ROOM_ID: '207591744844000',
        TEST_POLICY_ID: 'ABD1345ED7293535',
        POLICY_NAME: 'Expensify.org / Teachers Unite!',
        PUBLIC_ROOM_NAME: '#teachers-unite',
    },
    CUSTOM_STATUS_TYPES: {
        NEVER: 'never',
        THIRTY_MINUTES: 'thirtyMinutes',
        ONE_HOUR: 'oneHour',
        AFTER_TODAY: 'afterToday',
        AFTER_WEEK: 'afterWeek',
        CUSTOM: 'custom',
    },
    TWO_FACTOR_AUTH_STEPS: {
        CODES: 'CODES',
        VERIFY: 'VERIFY',
        SUCCESS: 'SUCCESS',
        ENABLED: 'ENABLED',
        DISABLED: 'DISABLED',
    },
    TAB: {
        NEW_CHAT_TAB_ID: 'NewChatTab',
        NEW_CHAT: 'chat',
        NEW_ROOM: 'room',
        RECEIPT_TAB_ID: 'ReceiptTab',
        IOU_REQUEST_TYPE: 'iouRequestType',
    },
    TAB_REQUEST: {
        MANUAL: 'manual',
        SCAN: 'scan',
        DISTANCE: 'distance',
    },
    TAB_SEARCH: {
        ALL: 'all',
    },
    STATUS_TEXT_MAX_LENGTH: 100,

    DROPDOWN_BUTTON_SIZE: {
        LARGE: 'large',
        MEDIUM: 'medium',
    },

    SF_COORDINATES: [-122.4194, 37.7749],

    NAVIGATION: {
        TYPE: {
            FORCED_UP: 'FORCED_UP',
            UP: 'UP',
        },
        ACTION_TYPE: {
            REPLACE: 'REPLACE',
            PUSH: 'PUSH',
            NAVIGATE: 'NAVIGATE',
        },
    },
    TIME_PERIOD: {
        AM: 'AM',
        PM: 'PM',
    },
    INDENTS: '    ',
    PARENT_CHILD_SEPARATOR: ': ',
    CATEGORY_LIST_THRESHOLD: 8,
    TAG_LIST_THRESHOLD: 8,
    TAX_RATES_LIST_THRESHOLD: 8,
    COLON: ':',
    MAPBOX: {
        PADDING: 50,
        DEFAULT_ZOOM: 10,
        SINGLE_MARKER_ZOOM: 15,
        DEFAULT_COORDINATE: [-122.4021, 37.7911],
        STYLE_URL: 'mapbox://styles/expensify/cllcoiqds00cs01r80kp34tmq',
    },
    ONYX_UPDATE_TYPES: {
        HTTPS: 'https',
        PUSHER: 'pusher',
        AIRSHIP: 'airship',
    },
    EVENTS: {
        SCROLLING: 'scrolling',
    },

    CHAT_HEADER_LOADER_HEIGHT: 36,

    HORIZONTAL_SPACER: {
        DEFAULT_BORDER_BOTTOM_WIDTH: 1,
        DEFAULT_MARGIN_VERTICAL: 8,
        HIDDEN_MARGIN_VERTICAL: 4,
        HIDDEN_BORDER_BOTTOM_WIDTH: 0,
    },

    LIST_COMPONENTS: {
        HEADER: 'header',
        FOOTER: 'footer',
    },

    MISSING_TRANSLATION: 'MISSING TRANSLATION',
    SEARCH_MAX_LENGTH: 500,

    /**
     * The count of characters we'll allow the user to type after reaching SEARCH_MAX_LENGTH in an input.
     */
    ADDITIONAL_ALLOWED_CHARACTERS: 20,

    VALIDATION_REIMBURSEMENT_INPUT_LIMIT: 20,

    REFERRAL_PROGRAM: {
        CONTENT_TYPES: {
            SUBMIT_EXPENSE: 'submitExpense',
            START_CHAT: 'startChat',
            PAY_SOMEONE: 'paySomeone',
            REFER_FRIEND: 'referralFriend',
            SHARE_CODE: 'shareCode',
        },
        REVENUE: 250,
        LEARN_MORE_LINK: 'https://help.expensify.com/articles/new-expensify/expenses/Referral-Program',
        LINK: 'https://join.my.expensify.com',
    },

    FEATURE_TRAINING: {
        CONTENT_TYPES: {
            TRACK_EXPENSE: 'track-expenses',
        },
        'track-expenses': {
            VIDEO_URL: `${CLOUDFRONT_URL}/videos/guided-setup-track-business.mp4`,
            LEARN_MORE_LINK: `${USE_EXPENSIFY_URL}/track-expenses`,
        },
    },

    /**
     * native IDs for close buttons in Overlay component
     */
    OVERLAY: {
        TOP_BUTTON_NATIVE_ID: 'overLayTopButton',
        BOTTOM_BUTTON_NATIVE_ID: 'overLayBottomButton',
    },

    BACK_BUTTON_NATIVE_ID: 'backButton',

    /**
     * The maximum count of items per page for OptionsSelector.
     * When paginate, it multiplies by page number.
     */
    MAX_OPTIONS_SELECTOR_PAGE_LENGTH: 500,

    /**
     * Bank account names
     */
    BANK_NAMES: {
        EXPENSIFY: 'expensify',
        AMERICAN_EXPRESS: 'americanexpress',
        BANK_OF_AMERICA: 'bank of america',
        BB_T: 'bbt',
        CAPITAL_ONE: 'capital one',
        CHASE: 'chase',
        CHARLES_SCHWAB: 'charles schwab',
        CITIBANK: 'citibank',
        CITIZENS_BANK: 'citizens bank',
        DISCOVER: 'discover',
        FIDELITY: 'fidelity',
        GENERIC_BANK: 'generic bank',
        HUNTINGTON_BANK: 'huntington bank',
        HUNTINGTON_NATIONAL: 'huntington national',
        NAVY_FEDERAL_CREDIT_UNION: 'navy federal credit union',
        PNC: 'pnc',
        REGIONS_BANK: 'regions bank',
        SUNTRUST: 'suntrust',
        TD_BANK: 'td bank',
        US_BANK: 'us bank',
        USAA: 'usaa',
    },

    /**
     * Constants for maxToRenderPerBatch parameter that is used for FlatList or SectionList. This controls the amount of items rendered per batch, which is the next chunk of items
     * rendered on every scroll.
     */
    MAX_TO_RENDER_PER_BATCH: {
        DEFAULT: 5,
        CAROUSEL: 3,
    },

    /**
     * Constants for types of violation.
     */
    VIOLATION_TYPES: {
        VIOLATION: 'violation',
        NOTICE: 'notice',
        WARNING: 'warning',
    },

    /**
     * Constants for types of violation names.
     * Defined here because they need to be referenced by the type system to generate the
     * ViolationNames type.
     */
    VIOLATIONS: {
        ALL_TAG_LEVELS_REQUIRED: 'allTagLevelsRequired',
        AUTO_REPORTED_REJECTED_EXPENSE: 'autoReportedRejectedExpense',
        BILLABLE_EXPENSE: 'billableExpense',
        CASH_EXPENSE_WITH_NO_RECEIPT: 'cashExpenseWithNoReceipt',
        CATEGORY_OUT_OF_POLICY: 'categoryOutOfPolicy',
        CONVERSION_SURCHARGE: 'conversionSurcharge',
        CUSTOM_UNIT_OUT_OF_POLICY: 'customUnitOutOfPolicy',
        DUPLICATED_TRANSACTION: 'duplicatedTransaction',
        FIELD_REQUIRED: 'fieldRequired',
        FUTURE_DATE: 'futureDate',
        INVOICE_MARKUP: 'invoiceMarkup',
        MAX_AGE: 'maxAge',
        MISSING_CATEGORY: 'missingCategory',
        MISSING_COMMENT: 'missingComment',
        MISSING_TAG: 'missingTag',
        MODIFIED_AMOUNT: 'modifiedAmount',
        MODIFIED_DATE: 'modifiedDate',
        NON_EXPENSIWORKS_EXPENSE: 'nonExpensiworksExpense',
        OVER_AUTO_APPROVAL_LIMIT: 'overAutoApprovalLimit',
        OVER_CATEGORY_LIMIT: 'overCategoryLimit',
        OVER_LIMIT: 'overLimit',
        OVER_LIMIT_ATTENDEE: 'overLimitAttendee',
        PER_DAY_LIMIT: 'perDayLimit',
        RECEIPT_NOT_SMART_SCANNED: 'receiptNotSmartScanned',
        RECEIPT_REQUIRED: 'receiptRequired',
        RTER: 'rter',
        SMARTSCAN_FAILED: 'smartscanFailed',
        SOME_TAG_LEVELS_REQUIRED: 'someTagLevelsRequired',
        TAG_OUT_OF_POLICY: 'tagOutOfPolicy',
        TAX_AMOUNT_CHANGED: 'taxAmountChanged',
        TAX_OUT_OF_POLICY: 'taxOutOfPolicy',
        TAX_RATE_CHANGED: 'taxRateChanged',
        TAX_REQUIRED: 'taxRequired',
    },

    /** Context menu types */
    CONTEXT_MENU_TYPES: {
        LINK: 'LINK',
        REPORT_ACTION: 'REPORT_ACTION',
        EMAIL: 'EMAIL',
        REPORT: 'REPORT',
    },

    THUMBNAIL_IMAGE: {
        SMALL_SCREEN: {
            SIZE: 250,
        },
        WIDE_SCREEN: {
            SIZE: 350,
        },
        NAN_ASPECT_RATIO: 1.5,
    },

    VIDEO_PLAYER: {
        POPOVER_Y_OFFSET: -30,
        PLAYBACK_SPEEDS: [0.25, 0.5, 1, 1.5, 2],
        HIDE_TIME_TEXT_WIDTH: 250,
        MIN_WIDTH: 170,
        MIN_HEIGHT: 120,
        CONTROLS_STATUS: {
            SHOW: 'show',
            HIDE: 'hide',
            VOLUME_ONLY: 'volumeOnly',
        },
        CONTROLS_POSITION: {
            NATIVE: 32,
            NORMAL: 8,
        },
        DEFAULT_VIDEO_DIMENSIONS: {width: 1900, height: 1400},
    },

    INTRO_CHOICES: {
        SUBMIT: 'newDotSubmit',
        MANAGE_TEAM: 'newDotManageTeam',
        CHAT_SPLIT: 'newDotSplitChat',
    },

    MANAGE_TEAMS_CHOICE: {
        MULTI_LEVEL: 'multiLevelApproval',
        CUSTOM_EXPENSE: 'customExpenseCoding',
        CARD_TRACKING: 'companyCardTracking',
        ACCOUNTING: 'accountingIntegrations',
        RULE: 'ruleEnforcement',
    },

    MINI_CONTEXT_MENU_MAX_ITEMS: 4,

    WORKSPACE_SWITCHER: {
        NAME: 'Expensify',
        SUBSCRIPT_ICON_SIZE: 8,
        MINIMUM_WORKSPACES_TO_SHOW_SEARCH: 8,
    },

    WELCOME_VIDEO_URL: `${CLOUDFRONT_URL}/videos/intro-1280.mp4`,

    ONBOARDING_CHOICES: {...onboardingChoices},

    ONBOARDING_CONCIERGE: {
        [onboardingChoices.EMPLOYER]:
            '# Expensify is the fastest way to get paid back!\n' +
            '\n' +
            'To submit expenses for reimbursement:\n' +
            '1. From the home screen, click the green + button > *Request money*.\n' +
            "2. Enter an amount or scan a receipt, then input your boss's email.\n" +
            '\n' +
            "That'll send a request to get you paid back. Let me know if you have any questions!",
        [onboardingChoices.MANAGE_TEAM]:
            "# Let's start managing your team's expenses!\n" +
            '\n' +
            "To manage your team's expenses, create a workspace to keep everything in one place. Here's how:\n" +
            '1. From the home screen, click the green + button > *New Workspace*\n' +
            '2. Give your workspace a name (e.g. "Sales team expenses").\n' +
            '\n' +
            'Then, invite your team to your workspace via the Members pane and [connect a business bank account](https://help.expensify.com/articles/new-expensify/bank-accounts/Connect-a-Bank-Account) to reimburse them. Let me know if you have any questions!',
        [onboardingChoices.PERSONAL_SPEND]:
            "# Let's start tracking your expenses! \n" +
            '\n' +
            "To track your expenses, create a workspace to keep everything in one place. Here's how:\n" +
            '1. From the home screen, click the green + button > *New Workspace*\n' +
            '2. Give your workspace a name (e.g. "My expenses").\n' +
            '\n' +
            'Then, add expenses to your workspace:\n' +
            '1. Find your workspace using the search field.\n' +
            '2. Click the gray + button next to the message field.\n' +
            '3. Click Request money, then add your expense type.\n' +
            '\n' +
            "We'll store all expenses in your new workspace for easy access. Let me know if you have any questions!",
        [onboardingChoices.CHAT_SPLIT]:
            '# Splitting the bill is as easy as a conversation!\n' +
            '\n' +
            'To split an expense:\n' +
            '1. From the home screen, click the green + button > *Request money*.\n' +
            '2. Enter an amount or scan a receipt, then choose who you want to split it with.\n' +
            '\n' +
            "We'll send a request to each person so they can pay you back. Let me know if you have any questions!",
    },

    ONBOARDING_MESSAGES: {
        [onboardingChoices.EMPLOYER]: {
            message: 'Getting paid back is as easy as sending a message. Let’s go over the basics.',
            video: {
                url: `${CLOUDFRONT_URL}/videos/guided-setup-get-paid-back.mp4`,
                thumbnailUrl: `${CLOUDFRONT_URL}/images/guided-setup-get-paid-back.jpg`,
                duration: 55,
                width: 1280,
                height: 960,
            },
            tasks: [
                {
                    type: 'submitExpense',
                    autoCompleted: false,
                    title: 'Submit an expense',
                    description:
                        '*Submit an expense* by entering an amount or scanning a receipt.\n' +
                        '\n' +
                        'Here’s how to submit an expense:\n' +
                        '\n' +
                        '1. Click the green *+* button.\n' +
                        '2. Choose *Submit expense*.\n' +
                        '3. Enter an amount or scan a receipt.\n' +
                        '4. Add your reimburser to the request.\n' +
                        '\n' +
                        'Then, send your request and wait for that sweet “Cha-ching!” when it’s complete.',
                },
                {
                    type: 'enableWallet',
                    autoCompleted: false,
                    title: 'Enable your wallet',
                    description:
                        'You’ll need to *enable your Expensify Wallet* to get paid back. Don’t worry, it’s easy!\n' +
                        '\n' +
                        'Here’s how to set up your wallet:\n' +
                        '\n' +
                        '1. Click your profile picture.\n' +
                        '2. Click *Wallet* > *Enable wallet*.\n' +
                        '3. Connect your bank account.\n' +
                        '\n' +
                        'Once that’s done, you can request money from anyone and get paid back right into your personal bank account.',
                },
            ],
        },
        [onboardingChoices.MANAGE_TEAM]: {
            message: 'Here are some important tasks to help get your team’s expenses under control.',
            video: {
                url: `${CLOUDFRONT_URL}/videos/guided-setup-manage-team.mp4`,
                thumbnailUrl: `${CLOUDFRONT_URL}/images/guided-setup-manage-team.jpg`,
                duration: 55,
                width: 1280,
                height: 960,
            },
            tasks: [
                {
                    type: 'createWorkspace',
                    autoCompleted: true,
                    title: 'Create a workspace',
                    description:
                        '*Create a workspace* to track expenses, scan receipts, chat, and more.\n' +
                        '\n' +
                        'Here’s how to create a workspace:\n' +
                        '\n' +
                        '1. Click your profile picture.\n' +
                        '2. Click *Workspaces* > *New workspace*.\n' +
                        '\n' +
                        '*Your new workspace is ready! It’ll keep all of your spend (and chats) in one place.*',
                },
                {
                    type: 'meetGuide',
                    autoCompleted: false,
                    title: 'Meet your setup specialist',
                    description: ({adminsRoomLink, guideCalendarLink}: {adminsRoomLink: string; guideCalendarLink: string}) =>
                        `Meet your setup specialist, who can answer any questions as you get started with Expensify. Yes, a real human!\n` +
                        '\n' +
                        `Chat with the specialist in your [#admins room](${adminsRoomLink}) or [schedule a call](${guideCalendarLink}) today.`,
                },
                {
                    type: 'setupCategories',
                    autoCompleted: false,
                    title: 'Set up categories',
                    description:
                        '*Set up categories* so your team can code expenses for easy reporting.\n' +
                        '\n' +
                        'Here’s how to set up categories:\n' +
                        '\n' +
                        '1. Click your profile picture.\n' +
                        '2. Go to *Workspaces* > [your workspace].\n' +
                        '3. Click *Categories*.\n' +
                        '4. Enable and disable default categories.\n' +
                        '5. Click *Add categories* to make your own.\n' +
                        '\n' +
                        'For more controls like requiring a category for every expense, click *Settings*.',
                },
                {
                    type: 'addExpenseApprovals',
                    autoCompleted: false,
                    title: 'Add expense approvals',
                    description:
                        '*Add expense approvals* to review your team’s spend and keep it under control.\n' +
                        '\n' +
                        'Here’s how to add expense approvals:\n' +
                        '\n' +
                        '1. Click your profile picture.\n' +
                        '2. Go to *Workspaces* > [your workspace].\n' +
                        '3. Click *More features*.\n' +
                        '4. Enable *Workflows*.\n' +
                        '5. In *Workflows*, enable *Add approvals*.\n' +
                        '\n' +
                        'You’ll be set as the expense approver. You can change this to any admin once you invite your team.',
                },
                {
                    type: 'inviteTeam',
                    autoCompleted: false,
                    title: 'Invite your team',
                    description:
                        '*Invite your team* to Expensify so they can start tracking expenses today.\n' +
                        '\n' +
                        'Here’s how to invite your team:\n' +
                        '\n' +
                        '1. Click your profile picture.\n' +
                        '2. Go to *Workspaces* > [your workspace].\n' +
                        '3. Click *Members* > *Invite member*.\n' +
                        '4. Enter emails or phone numbers. \n' +
                        '5. Add an invite message if you want.\n' +
                        '\n' +
                        'That’s it! Happy expensing :)',
                },
            ],
        },
        [onboardingChoices.PERSONAL_SPEND]: {
            message: 'Here’s how to track your spend in a few clicks.',
            video: {
                url: `${CLOUDFRONT_URL}/videos/guided-setup-track-personal.mp4`,
                thumbnailUrl: `${CLOUDFRONT_URL}/images/guided-setup-track-personal.jpg`,
                duration: 55,
                width: 1280,
                height: 960,
            },
            tasks: [
                {
                    type: 'trackExpense',
                    autoCompleted: false,
                    title: 'Track an expense',
                    description:
                        '*Track an expense* in any currency, whether you have a receipt or not.\n' +
                        '\n' +
                        'Here’s how to track an expense:\n' +
                        '\n' +
                        '1. Click the green *+* button.\n' +
                        '2. Choose *Track expense*.\n' +
                        '3. Enter an amount or scan a receipt.\n' +
                        '4. Click *Track*.\n' +
                        '\n' +
                        'And you’re done! Yep, it’s that easy.',
                },
            ],
        },
        [onboardingChoices.CHAT_SPLIT]: {
            message: 'Splitting bills with friends is as easy as sending a message. Here’s how.',
            video: {
                url: `${CLOUDFRONT_URL}/videos/guided-setup-chat-split-bills.mp4`,
                thumbnailUrl: `${CLOUDFRONT_URL}/images/guided-setup-chat-split-bills.jpg`,
                duration: 55,
                width: 1280,
                height: 960,
            },
            tasks: [
                {
                    type: 'startChat',
                    autoCompleted: false,
                    title: 'Start a chat',
                    description:
                        '*Start a chat* with a friend or group using their email or phone number.\n' +
                        '\n' +
                        'Here’s how to start a chat:\n' +
                        '\n' +
                        '1. Click the green *+* button.\n' +
                        '2. Choose *Start chat*.\n' +
                        '3. Enter emails or phone numbers.\n' +
                        '\n' +
                        'If any of your friends aren’t using Expensify already, they’ll be invited automatically.\n' +
                        '\n' +
                        'Every chat will also turn into an email or text that they can respond to directly.',
                },
                {
                    type: 'splitExpense',
                    autoCompleted: false,
                    title: 'Split an expense',
                    description:
                        '*Split an expense* right in your chat with one or more friends.\n' +
                        '\n' +
                        'Here’s how to request money:\n' +
                        '\n' +
                        '1. Click the green *+* button.\n' +
                        '2. Choose *Split expense*.\n' +
                        '3. Scan a receipt or enter an amount.\n' +
                        '4. Add your friend(s) to the request.\n' +
                        '\n' +
                        'Feel free to add more details if you want, or just send it off. Let’s get you paid back!',
                },
                {
                    type: 'enableWallet',
                    autoCompleted: false,
                    title: 'Enable your wallet',
                    description:
                        'You’ll need to *enable your Expensify Wallet* to get paid back. Don’t worry, it’s easy!\n' +
                        '\n' +
                        'Here’s how to enable your wallet:\n' +
                        '\n' +
                        '1. Click your profile picture.\n' +
                        '2. *Click Wallet* > *Enable wallet*.\n' +
                        '3. Add your bank account.\n' +
                        '\n' +
                        'Once that’s done, you can request money from anyone and get paid right into your personal bank account.',
                },
            ],
        },
        [onboardingChoices.LOOKING_AROUND]: {
            message:
                "Expensify is best known for expense and corporate card management, but we do a lot more than that. Let me know what you're interested in and I'll help get you started.",
            tasks: [],
        },
    },

    REPORT_FIELD_TITLE_FIELD_ID: 'text_title',

    MOBILE_PAGINATION_SIZE: 15,
    WEB_PAGINATION_SIZE: 50,

    /** Dimensions for illustration shown in Confirmation Modal */
    CONFIRM_CONTENT_SVG_SIZE: {
        HEIGHT: 220,
        WIDTH: 130,
    },

    DEBUG_CONSOLE: {
        LEVELS: {
            INFO: 'INFO',
            ERROR: 'ERROR',
            RESULT: 'RESULT',
            DEBUG: 'DEBUG',
        },
    },
    REIMBURSEMENT_ACCOUNT: {
        DEFAULT_DATA: {
            achData: {
                state: BankAccount.STATE.SETUP,
            },
            isLoading: false,
            errorFields: {},
            errors: {},
            maxAttemptsReached: false,
            shouldShowResetModal: false,
        },
        SUBSTEP_INDEX: {
            BANK_ACCOUNT: {
                ACCOUNT_NUMBERS: 0,
            },
            PERSONAL_INFO: {
                LEGAL_NAME: 0,
                DATE_OF_BIRTH: 1,
                SSN: 2,
                ADDRESS: 3,
            },
            BUSINESS_INFO: {
                BUSINESS_NAME: 0,
                TAX_ID_NUMBER: 1,
                COMPANY_WEBSITE: 2,
                PHONE_NUMBER: 3,
                COMPANY_ADDRESS: 4,
                COMPANY_TYPE: 5,
                INCORPORATION_DATE: 6,
                INCORPORATION_STATE: 7,
            },
            UBO: {
                LEGAL_NAME: 0,
                DATE_OF_BIRTH: 1,
                SSN: 2,
                ADDRESS: 3,
            },
        },
    },
    CURRENCY_TO_DEFAULT_MILEAGE_RATE: JSON.parse(`{
        "AED": {
            "rate": 396,
            "unit": "km"
        },
        "AFN": {
            "rate": 8369,
            "unit": "km"
        },
        "ALL": {
            "rate": 11104,
            "unit": "km"
        },
        "AMD": {
            "rate": 56842,
            "unit": "km"
        },
        "ANG": {
            "rate": 193,
            "unit": "km"
        },
        "AOA": {
            "rate": 67518,
            "unit": "km"
        },
        "ARS": {
            "rate": 9873,
            "unit": "km"
        },
        "AUD": {
            "rate": 85,
            "unit": "km"
        },
        "AWG": {
            "rate": 195,
            "unit": "km"
        },
        "AZN": {
            "rate": 183,
            "unit": "km"
        },
        "BAM": {
            "rate": 177,
            "unit": "km"
        },
        "BBD": {
            "rate": 216,
            "unit": "km"
        },
        "BDT": {
            "rate": 9130,
            "unit": "km"
        },
        "BGN": {
            "rate": 177,
            "unit": "km"
        },
        "BHD": {
            "rate": 40,
            "unit": "km"
        },
        "BIF": {
            "rate": 210824,
            "unit": "km"
        },
        "BMD": {
            "rate": 108,
            "unit": "km"
        },
        "BND": {
            "rate": 145,
            "unit": "km"
        },
        "BOB": {
            "rate": 745,
            "unit": "km"
        },
        "BRL": {
            "rate": 594,
            "unit": "km"
        },
        "BSD": {
            "rate": 108,
            "unit": "km"
        },
        "BTN": {
            "rate": 7796,
            "unit": "km"
        },
        "BWP": {
            "rate": 1180,
            "unit": "km"
        },
        "BYN": {
            "rate": 280,
            "unit": "km"
        },
        "BYR": {
            "rate": 2159418,
            "unit": "km"
        },
        "BZD": {
            "rate": 217,
            "unit": "km"
        },
        "CAD": {
            "rate": 70,
            "unit": "km"
        },
        "CDF": {
            "rate": 213674,
            "unit": "km"
        },
        "CHF": {
            "rate": 70,
            "unit": "km"
        },
        "CLP": {
            "rate": 77249,
            "unit": "km"
        },
        "CNY": {
            "rate": 702,
            "unit": "km"
        },
        "COP": {
            "rate": 383668,
            "unit": "km"
        },
        "CRC": {
            "rate": 65899,
            "unit": "km"
        },
        "CUC": {
            "rate": 108,
            "unit": "km"
        },
        "CUP": {
            "rate": 2776,
            "unit": "km"
        },
        "CVE": {
            "rate": 6112,
            "unit": "km"
        },
        "CZK": {
            "rate": 2356,
            "unit": "km"
        },
        "DJF": {
            "rate": 19151,
            "unit": "km"
        },
        "DKK": {
            "rate": 379,
            "unit": "km"
        },
        "DOP": {
            "rate": 6144,
            "unit": "km"
        },
        "DZD": {
            "rate": 14375,
            "unit": "km"
        },
        "EEK": {
            "rate": 1576,
            "unit": "km"
        },
        "EGP": {
            "rate": 1696,
            "unit": "km"
        },
        "ERN": {
            "rate": 1617,
            "unit": "km"
        },
        "ETB": {
            "rate": 4382,
            "unit": "km"
        },
        "EUR": {
            "rate": 30,
            "unit": "km"
        },
        "FJD": {
            "rate": 220,
            "unit": "km"
        },
        "FKP": {
            "rate": 77,
            "unit": "km"
        },
        "GBP": {
            "rate": 45,
            "unit": "mi"
        },
        "GEL": {
            "rate": 359,
            "unit": "km"
        },
        "GHS": {
            "rate": 620,
            "unit": "km"
        },
        "GIP": {
            "rate": 77,
            "unit": "km"
        },
        "GMD": {
            "rate": 5526,
            "unit": "km"
        },
        "GNF": {
            "rate": 1081319,
            "unit": "km"
        },
        "GTQ": {
            "rate": 832,
            "unit": "km"
        },
        "GYD": {
            "rate": 22537,
            "unit": "km"
        },
        "HKD": {
            "rate": 837,
            "unit": "km"
        },
        "HNL": {
            "rate": 2606,
            "unit": "km"
        },
        "HRK": {
            "rate": 684,
            "unit": "km"
        },
        "HTG": {
            "rate": 8563,
            "unit": "km"
        },
        "HUF": {
            "rate": 33091,
            "unit": "km"
        },
        "IDR": {
            "rate": 1555279,
            "unit": "km"
        },
        "ILS": {
            "rate": 540,
            "unit": "km"
        },
        "INR": {
            "rate": 7805,
            "unit": "km"
        },
        "IQD": {
            "rate": 157394,
            "unit": "km"
        },
        "IRR": {
            "rate": 4539961,
            "unit": "km"
        },
        "ISK": {
            "rate": 13518,
            "unit": "km"
        },
        "JMD": {
            "rate": 15794,
            "unit": "km"
        },
        "JOD": {
            "rate": 77,
            "unit": "km"
        },
        "JPY": {
            "rate": 11748,
            "unit": "km"
        },
        "KES": {
            "rate": 11845,
            "unit": "km"
        },
        "KGS": {
            "rate": 9144,
            "unit": "km"
        },
        "KHR": {
            "rate": 437658,
            "unit": "km"
        },
        "KMF": {
            "rate": 44418,
            "unit": "km"
        },
        "KPW": {
            "rate": 97043,
            "unit": "km"
        },
        "KRW": {
            "rate": 121345,
            "unit": "km"
        },
        "KWD": {
            "rate": 32,
            "unit": "km"
        },
        "KYD": {
            "rate": 90,
            "unit": "km"
        },
        "KZT": {
            "rate": 45396,
            "unit": "km"
        },
        "LAK": {
            "rate": 1010829,
            "unit": "km"
        },
        "LBP": {
            "rate": 164153,
            "unit": "km"
        },
        "LKR": {
            "rate": 21377,
            "unit": "km"
        },
        "LRD": {
            "rate": 18709,
            "unit": "km"
        },
        "LSL": {
            "rate": 1587,
            "unit": "km"
        },
        "LTL": {
            "rate": 348,
            "unit": "km"
        },
        "LVL": {
            "rate": 71,
            "unit": "km"
        },
        "LYD": {
            "rate": 486,
            "unit": "km"
        },
        "MAD": {
            "rate": 967,
            "unit": "km"
        },
        "MDL": {
            "rate": 1910,
            "unit": "km"
        },
        "MGA": {
            "rate": 406520,
            "unit": "km"
        },
        "MKD": {
            "rate": 5570,
            "unit": "km"
        },
        "MMK": {
            "rate": 152083,
            "unit": "km"
        },
        "MNT": {
            "rate": 306788,
            "unit": "km"
        },
        "MOP": {
            "rate": 863,
            "unit": "km"
        },
        "MRO": {
            "rate": 38463,
            "unit": "km"
        },
        "MRU": {
            "rate": 3862,
            "unit": "km"
        },
        "MUR": {
            "rate": 4340,
            "unit": "km"
        },
        "MVR": {
            "rate": 1667,
            "unit": "km"
        },
        "MWK": {
            "rate": 84643,
            "unit": "km"
        },
        "MXN": {
            "rate": 93,
            "unit": "km"
        },
        "MYR": {
            "rate": 444,
            "unit": "km"
        },
        "MZN": {
            "rate": 7772,
            "unit": "km"
        },
        "NAD": {
            "rate": 1587,
            "unit": "km"
        },
        "NGN": {
            "rate": 42688,
            "unit": "km"
        },
        "NIO": {
            "rate": 3772,
            "unit": "km"
        },
        "NOK": {
            "rate": 350,
            "unit": "km"
        },
        "NPR": {
            "rate": 12474,
            "unit": "km"
        },
        "NZD": {
            "rate": 95,
            "unit": "km"
        },
        "OMR": {
            "rate": 42,
            "unit": "km"
        },
        "PAB": {
            "rate": 108,
            "unit": "km"
        },
        "PEN": {
            "rate": 401,
            "unit": "km"
        },
        "PGK": {
            "rate": 380,
            "unit": "km"
        },
        "PHP": {
            "rate": 5234,
            "unit": "km"
        },
        "PKR": {
            "rate": 16785,
            "unit": "km"
        },
        "PLN": {
            "rate": 89,
            "unit": "km"
        },
        "PYG": {
            "rate": 704732,
            "unit": "km"
        },
        "QAR": {
            "rate": 393,
            "unit": "km"
        },
        "RON": {
            "rate": 443,
            "unit": "km"
        },
        "RSD": {
            "rate": 10630,
            "unit": "km"
        },
        "RUB": {
            "rate": 8074,
            "unit": "km"
        },
        "RWF": {
            "rate": 107182,
            "unit": "km"
        },
        "SAR": {
            "rate": 404,
            "unit": "km"
        },
        "SBD": {
            "rate": 859,
            "unit": "km"
        },
        "SCR": {
            "rate": 2287,
            "unit": "km"
        },
        "SDG": {
            "rate": 41029,
            "unit": "km"
        },
        "SEK": {
            "rate": 250,
            "unit": "km"
        },
        "SGD": {
            "rate": 145,
            "unit": "km"
        },
        "SHP": {
            "rate": 77,
            "unit": "km"
        },
        "SLL": {
            "rate": 1102723,
            "unit": "km"
        },
        "SOS": {
            "rate": 62604,
            "unit": "km"
        },
        "SRD": {
            "rate": 1526,
            "unit": "km"
        },
        "STD": {
            "rate": 2223309,
            "unit": "km"
        },
        "STN": {
            "rate": 2232,
            "unit": "km"
        },
        "SVC": {
            "rate": 943,
            "unit": "km"
        },
        "SYP": {
            "rate": 82077,
            "unit": "km"
        },
        "SZL": {
            "rate": 1585,
            "unit": "km"
        },
        "THB": {
            "rate": 3328,
            "unit": "km"
        },
        "TJS": {
            "rate": 1230,
            "unit": "km"
        },
        "TMT": {
            "rate": 378,
            "unit": "km"
        },
        "TND": {
            "rate": 295,
            "unit": "km"
        },
        "TOP": {
            "rate": 245,
            "unit": "km"
        },
        "TRY": {
            "rate": 845,
            "unit": "km"
        },
        "TTD": {
            "rate": 732,
            "unit": "km"
        },
        "TWD": {
            "rate": 3055,
            "unit": "km"
        },
        "TZS": {
            "rate": 250116,
            "unit": "km"
        },
        "UAH": {
            "rate": 2985,
            "unit": "km"
        },
        "UGX": {
            "rate": 395255,
            "unit": "km"
        },
        "USD": {
            "rate": 67,
            "unit": "mi"
        },
        "UYU": {
            "rate": 4777,
            "unit": "km"
        },
        "UZS": {
            "rate": 1131331,
            "unit": "km"
        },
        "VEB": {
            "rate": 679346,
            "unit": "km"
        },
        "VEF": {
            "rate": 26793449,
            "unit": "km"
        },
        "VES": {
            "rate": 194381905,
            "unit": "km"
        },
        "VND": {
            "rate": 2487242,
            "unit": "km"
        },
        "VUV": {
            "rate": 11748,
            "unit": "km"
        },
        "WST": {
            "rate": 272,
            "unit": "km"
        },
        "XAF": {
            "rate": 59224,
            "unit": "km"
        },
        "XCD": {
            "rate": 291,
            "unit": "km"
        },
        "XOF": {
            "rate": 59224,
            "unit": "km"
        },
        "XPF": {
            "rate": 10783,
            "unit": "km"
        },
        "YER": {
            "rate": 27037,
            "unit": "km"
        },
        "ZAR": {
            "rate": 464,
            "unit": "km"
        },
        "ZMK": {
            "rate": 566489,
            "unit": "km"
        },
        "ZMW": {
            "rate": 2377,
            "unit": "km"
        }
    }`) as CurrencyDefaultMileageRate,

    EXIT_SURVEY: {
        REASONS: {
            FEATURE_NOT_AVAILABLE: 'featureNotAvailable',
            DONT_UNDERSTAND: 'dontUnderstand',
            PREFER_CLASSIC: 'preferClassic',
        },
    },

    SESSION_STORAGE_KEYS: {
        INITIAL_URL: 'INITIAL_URL',
    },

    DOT_SEPARATOR: '•',

    DEFAULT_TAX: {
        defaultExternalID: 'id_TAX_EXEMPT',
        defaultValue: '0%',
        foreignTaxDefault: 'id_TAX_EXEMPT',
        name: 'Tax',
        taxes: {
            id_TAX_EXEMPT: {
                name: 'Tax exempt',
                value: '0%',
            },
            id_TAX_RATE_1: {
                name: 'Tax Rate 1',
                value: '5%',
            },
        },
    },

    MAX_TAX_RATE_INTEGER_PLACES: 4,
    MAX_TAX_RATE_DECIMAL_PLACES: 4,

    DOWNLOADS_PATH: '/Downloads',
    NEW_EXPENSIFY_PATH: '/New Expensify',

    ENVIRONMENT_SUFFIX: {
        DEV: ' Dev',
        ADHOC: ' AdHoc',
    },

    SEARCH_TRANSACTION_TYPE: {
        CASH: 'cash',
        CARD: 'card',
        DISTANCE: 'distance',
    },
} as const;

type Country = keyof typeof CONST.ALL_COUNTRIES;

type IOUType = ValueOf<typeof CONST.IOU.TYPE>;
type IOUAction = ValueOf<typeof CONST.IOU.ACTION>;

export type {Country, IOUAction, IOUType, RateAndUnit, OnboardingPurposeType};

export default CONST;<|MERGE_RESOLUTION|>--- conflicted
+++ resolved
@@ -1299,11 +1299,8 @@
     XERO_CONFIG: {
         AUTO_SYNC: 'autoSync',
         SYNC: 'sync',
-<<<<<<< HEAD
         ENABLE_NEW_CATEGORIES: 'enableNewCategories',
-=======
         EXPORT: 'export',
->>>>>>> fe732039
         IMPORT_CUSTOMERS: 'importCustomers',
         IMPORT_TAX_RATES: 'importTaxRates',
         INVOICE_STATUS: {
