/* eslint-disable @typescript-eslint/naming-convention */
import dateAdd from 'date-fns/add';
import dateSubtract from 'date-fns/sub';
import Config from 'react-native-config';
import * as KeyCommand from 'react-native-key-command';
import type {ValueOf} from 'type-fest';
import type {Video} from './libs/actions/Report';
import BankAccount from './libs/models/BankAccount';
import * as Url from './libs/Url';
import SCREENS from './SCREENS';
import type PlaidBankAccount from './types/onyx/PlaidBankAccount';
import type {Unit} from './types/onyx/Policy';

type RateAndUnit = {
    unit: Unit;
    rate: number;
    currency: string;
};
type CurrencyDefaultMileageRate = Record<string, RateAndUnit>;

// Creating a default array and object this way because objects ({}) and arrays ([]) are not stable types.
// Freezing the array ensures that it cannot be unintentionally modified.
const EMPTY_ARRAY = Object.freeze([]);
const EMPTY_OBJECT = Object.freeze({});

const CLOUDFRONT_DOMAIN = 'cloudfront.net';
const CLOUDFRONT_URL = `https://d2k5nsl2zxldvw.${CLOUDFRONT_DOMAIN}`;
const ACTIVE_EXPENSIFY_URL = Url.addTrailingForwardSlash(Config?.NEW_EXPENSIFY_URL ?? 'https://new.expensify.com');
const USE_EXPENSIFY_URL = 'https://use.expensify.com';
const PLATFORM_OS_MACOS = 'Mac OS';
const PLATFORM_IOS = 'iOS';
const ANDROID_PACKAGE_NAME = 'com.expensify.chat';
const CURRENT_YEAR = new Date().getFullYear();
const PULL_REQUEST_NUMBER = Config?.PULL_REQUEST_NUMBER ?? '';
const MAX_DATE = dateAdd(new Date(), {years: 1});
const MIN_DATE = dateSubtract(new Date(), {years: 20});

const keyModifierControl = KeyCommand?.constants?.keyModifierControl ?? 'keyModifierControl';
const keyModifierCommand = KeyCommand?.constants?.keyModifierCommand ?? 'keyModifierCommand';
const keyModifierShiftControl = KeyCommand?.constants?.keyModifierShiftControl ?? 'keyModifierShiftControl';
const keyModifierShiftCommand = KeyCommand?.constants?.keyModifierShiftCommand ?? 'keyModifierShiftCommand';
const keyInputEscape = KeyCommand?.constants?.keyInputEscape ?? 'keyInputEscape';
const keyInputEnter = KeyCommand?.constants?.keyInputEnter ?? 'keyInputEnter';
const keyInputUpArrow = KeyCommand?.constants?.keyInputUpArrow ?? 'keyInputUpArrow';
const keyInputDownArrow = KeyCommand?.constants?.keyInputDownArrow ?? 'keyInputDownArrow';
const keyInputLeftArrow = KeyCommand?.constants?.keyInputLeftArrow ?? 'keyInputLeftArrow';
const keyInputRightArrow = KeyCommand?.constants?.keyInputRightArrow ?? 'keyInputRightArrow';

// describes if a shortcut key can cause navigation
const KEYBOARD_SHORTCUT_NAVIGATION_TYPE = 'NAVIGATION_SHORTCUT';

const chatTypes = {
    POLICY_ANNOUNCE: 'policyAnnounce',
    POLICY_ADMINS: 'policyAdmins',
    TRIP_ROOM: 'tripRoom',
    GROUP: 'group',
    DOMAIN_ALL: 'domainAll',
    POLICY_ROOM: 'policyRoom',
    POLICY_EXPENSE_CHAT: 'policyExpenseChat',
    SELF_DM: 'selfDM',
    INVOICE: 'invoice',
    SYSTEM: 'system',
} as const;

// Explicit type annotation is required
const cardActiveStates: number[] = [2, 3, 4, 7];

const selectableOnboardingChoices = {
    PERSONAL_SPEND: 'newDotPersonalSpend',
    MANAGE_TEAM: 'newDotManageTeam',
    EMPLOYER: 'newDotEmployer',
    CHAT_SPLIT: 'newDotSplitChat',
    LOOKING_AROUND: 'newDotLookingAround',
} as const;

const backendOnboardingChoices = {
    SUBMIT: 'newDotSubmit',
} as const;

const onboardingChoices = {
    ...selectableOnboardingChoices,
    ...backendOnboardingChoices,
} as const;

const onboardingEmployerOrSubmitMessage: OnboardingMessageType = {
    message: 'Getting paid back is as easy as sending a message. Let’s go over the basics.',
    video: {
        url: `${CLOUDFRONT_URL}/videos/guided-setup-get-paid-back-v2.mp4`,
        thumbnailUrl: `${CLOUDFRONT_URL}/images/guided-setup-get-paid-back.jpg`,
        duration: 55,
        width: 1280,
        height: 960,
    },
    tasks: [
        {
            type: 'submitExpense',
            autoCompleted: false,
            title: 'Submit an expense',
            description:
                '*Submit an expense* by entering an amount or scanning a receipt.\n' +
                '\n' +
                'Here’s how to submit an expense:\n' +
                '\n' +
                '1. Click the green *+* button.\n' +
                '2. Choose *Submit expense*.\n' +
                '3. Enter an amount or scan a receipt.\n' +
                '4. Add your reimburser to the request.\n' +
                '\n' +
                'Then, send your request and wait for that sweet “Cha-ching!” when it’s complete.',
        },
        {
            type: 'enableWallet',
            autoCompleted: false,
            title: 'Enable your wallet',
            description:
                'You’ll need to *enable your Expensify Wallet* to get paid back. Don’t worry, it’s easy!\n' +
                '\n' +
                'Here’s how to set up your wallet:\n' +
                '\n' +
                '1. Click your profile picture.\n' +
                '2. Click *Wallet* > *Enable wallet*.\n' +
                '3. Connect your bank account.\n' +
                '\n' +
                'Once that’s done, you can request money from anyone and get paid back right into your personal bank account.',
        },
    ],
};

type OnboardingPurposeType = ValueOf<typeof onboardingChoices>;

const onboardingInviteTypes = {
    IOU: 'iou',
    INVOICE: 'invoice',
    CHAT: 'chat',
} as const;

type OnboardingInviteType = ValueOf<typeof onboardingInviteTypes>;

type OnboardingTaskType = {
    type: string;
    autoCompleted: boolean;
    title: string;
    description: string | ((params: Partial<{adminsRoomLink: string; workspaceCategoriesLink: string; workspaceMoreFeaturesLink: string; workspaceMembersLink: string}>) => string);
};

type OnboardingMessageType = {
    message: string;
    video?: Video;
    tasks: OnboardingTaskType[];
    type?: string;
};

const CONST = {
    HEIC_SIGNATURES: [
        '6674797068656963', // 'ftypheic' - Indicates standard HEIC file
        '6674797068656978', // 'ftypheix' - Indicates a variation of HEIC
        '6674797068657631', // 'ftyphevc' - Typically for HEVC encoded media (common in HEIF)
        '667479706d696631', // 'ftypmif1' - Multi-Image Format part of HEIF, broader usage
    ],
    RECENT_WAYPOINTS_NUMBER: 20,
    DEFAULT_DB_NAME: 'OnyxDB',
    DEFAULT_TABLE_NAME: 'keyvaluepairs',
    DEFAULT_ONYX_DUMP_FILE_NAME: 'onyx-state.txt',
    DEFAULT_POLICY_ROOM_CHAT_TYPES: [chatTypes.POLICY_ADMINS, chatTypes.POLICY_ANNOUNCE, chatTypes.DOMAIN_ALL],
    DISABLED_MAX_EXPENSE_VALUE: 10000000000,
    POLICY_BILLABLE_MODES: {
        BILLABLE: 'billable',
        NON_BILLABLE: 'nonBillable',
    },

    // Note: Group and Self-DM excluded as these are not tied to a Workspace
    WORKSPACE_ROOM_TYPES: [chatTypes.POLICY_ADMINS, chatTypes.POLICY_ANNOUNCE, chatTypes.DOMAIN_ALL, chatTypes.POLICY_ROOM, chatTypes.POLICY_EXPENSE_CHAT],
    ANDROID_PACKAGE_NAME,
    WORKSPACE_ENABLE_FEATURE_REDIRECT_DELAY: 100,
    ANIMATED_HIGHLIGHT_ENTRY_DELAY: 50,
    ANIMATED_HIGHLIGHT_ENTRY_DURATION: 300,
    ANIMATED_HIGHLIGHT_START_DELAY: 10,
    ANIMATED_HIGHLIGHT_START_DURATION: 300,
    ANIMATED_HIGHLIGHT_END_DELAY: 800,
    ANIMATED_HIGHLIGHT_END_DURATION: 2000,
    ANIMATED_TRANSITION: 300,
    ANIMATED_TRANSITION_FROM_VALUE: 100,
    ANIMATION_IN_TIMING: 100,
    ANIMATION_DIRECTION: {
        IN: 'in',
        OUT: 'out',
    },
    // Multiplier for gyroscope animation in order to make it a bit more subtle
    ANIMATION_GYROSCOPE_VALUE: 0.4,
    BACKGROUND_IMAGE_TRANSITION_DURATION: 1000,
    SCREEN_TRANSITION_END_TIMEOUT: 1000,
    ARROW_HIDE_DELAY: 3000,
    MAX_IMAGE_CANVAS_AREA: 16777216,

    API_ATTACHMENT_VALIDATIONS: {
        // 24 megabytes in bytes, this is limit set on servers, do not update without wider internal discussion
        MAX_SIZE: 25165824,

        // An arbitrary size, but the same minimum as in the PHP layer
        MIN_SIZE: 240,

        // Allowed extensions for receipts
        ALLOWED_RECEIPT_EXTENSIONS: ['jpg', 'jpeg', 'gif', 'png', 'pdf', 'htm', 'html', 'text', 'rtf', 'doc', 'tif', 'tiff', 'msword', 'zip', 'xml', 'message'],
    },

    // Allowed extensions for spreadsheets import
    ALLOWED_SPREADSHEET_EXTENSIONS: ['xls', 'xlsx', 'csv', 'txt'],

    // This is limit set on servers, do not update without wider internal discussion
    API_TRANSACTION_CATEGORY_MAX_LENGTH: 255,

    AUTO_AUTH_STATE: {
        NOT_STARTED: 'not-started',
        SIGNING_IN: 'signing-in',
        JUST_SIGNED_IN: 'just-signed-in',
        FAILED: 'failed',
    },

    AUTH_TOKEN_TYPES: {
        ANONYMOUS: 'anonymousAccount',
        SUPPORT: 'support',
    },

    AVATAR_MAX_ATTACHMENT_SIZE: 6291456,

    AVATAR_ALLOWED_EXTENSIONS: ['jpg', 'jpeg', 'png', 'gif', 'bmp', 'svg'],

    // Minimum width and height size in px for a selected image
    AVATAR_MIN_WIDTH_PX: 80,
    AVATAR_MIN_HEIGHT_PX: 80,

    // Maximum width and height size in px for a selected image
    AVATAR_MAX_WIDTH_PX: 4096,
    AVATAR_MAX_HEIGHT_PX: 4096,

    LOGO_MAX_SCALE: 1.5,

    MAX_IMAGE_DIMENSION: 2400,

    BREADCRUMB_TYPE: {
        ROOT: 'root',
        STRONG: 'strong',
        NORMAL: 'normal',
    },

    DEFAULT_GROUP_AVATAR_COUNT: 18,
    DEFAULT_AVATAR_COUNT: 24,
    OLD_DEFAULT_AVATAR_COUNT: 8,

    DISPLAY_NAME: {
        MAX_LENGTH: 50,
        RESERVED_NAMES: ['Expensify', 'Concierge'],
        EXPENSIFY_CONCIERGE: 'Expensify Concierge',
    },

    GPS: {
        // It's OK to get a cached location that is up to an hour old because the only accuracy needed is the country the user is in
        MAX_AGE: 3600000,

        // 15 seconds, don't wait too long because the server can always fall back to using the IP address
        TIMEOUT: 15000,
    },

    LEGAL_NAME: {
        MAX_LENGTH: 40,
    },

    REPORT_DESCRIPTION: {
        MAX_LENGTH: 1000,
    },

    PULL_REQUEST_NUMBER,

    // Regex to get link in href prop inside of <a/> component
    REGEX_LINK_IN_ANCHOR: /<a\s+(?:[^>]*?\s+)?href="([^"]*)"/gi,

    MERCHANT_NAME_MAX_LENGTH: 255,

    MASKED_PAN_PREFIX: 'XXXXXXXXXXXX',

    REQUEST_PREVIEW: {
        MAX_LENGTH: 83,
    },

    CALENDAR_PICKER: {
        // Numbers were arbitrarily picked.
        MIN_YEAR: CURRENT_YEAR - 100,
        MAX_YEAR: CURRENT_YEAR + 100,
        MAX_DATE,
        MIN_DATE,
    },

    DATE_BIRTH: {
        MIN_AGE: 0,
        MIN_AGE_FOR_PAYMENT: 18,
        MAX_AGE: 150,
    },

    DESKTOP_SHORTCUT_ACCELERATOR: {
        PASTE_AND_MATCH_STYLE: 'Option+Shift+CmdOrCtrl+V',
        PASTE_AS_PLAIN_TEXT: 'CmdOrCtrl+Shift+V',
    },

    // This is used to enable a rotation/transform style to any component.
    DIRECTION: {
        LEFT: 'left',
        RIGHT: 'right',
    },

    // Sizes needed for report empty state background image handling
    EMPTY_STATE_BACKGROUND: {
        ASPECT_RATIO: 3.72,
        OVERLAP: 60,
        SMALL_SCREEN: {
            IMAGE_HEIGHT: 300,
        },
        WIDE_SCREEN: {
            IMAGE_HEIGHT: 450,
        },
    },

    NEW_EXPENSIFY_URL: ACTIVE_EXPENSIFY_URL,
    APP_DOWNLOAD_LINKS: {
        ANDROID: `https://play.google.com/store/apps/details?id=${ANDROID_PACKAGE_NAME}`,
        IOS: 'https://apps.apple.com/us/app/expensify-cash/id1530278510',
        DESKTOP: `${ACTIVE_EXPENSIFY_URL}NewExpensify.dmg`,
        OLD_DOT_ANDROID: 'https://play.google.com/store/apps/details?id=org.me.mobiexpensifyg&hl=en_US&pli=1',
        OLD_DOT_IOS: 'https://apps.apple.com/us/app/expensify-expense-tracker/id471713959',
    },
    DATE: {
        SQL_DATE_TIME: 'YYYY-MM-DD HH:mm:ss',
        FNS_FORMAT_STRING: 'yyyy-MM-dd',
        FNS_DATE_TIME_FORMAT_STRING: 'yyyy-MM-dd HH:mm:ss',
        LOCAL_TIME_FORMAT: 'h:mm a',
        YEAR_MONTH_FORMAT: 'yyyyMM',
        MONTH_FORMAT: 'MMMM',
        WEEKDAY_TIME_FORMAT: 'eeee',
        MONTH_DAY_ABBR_FORMAT: 'MMM d',
        SHORT_DATE_FORMAT: 'MM-dd',
        MONTH_DAY_YEAR_ABBR_FORMAT: 'MMM d, yyyy',
        MONTH_DAY_YEAR_FORMAT: 'MMMM d, yyyy',
        FNS_TIMEZONE_FORMAT_STRING: "yyyy-MM-dd'T'HH:mm:ssXXX",
        FNS_DB_FORMAT_STRING: 'yyyy-MM-dd HH:mm:ss.SSS',
        LONG_DATE_FORMAT_WITH_WEEKDAY: 'eeee, MMMM d, yyyy',
        UNIX_EPOCH: '1970-01-01 00:00:00.000',
        MAX_DATE: '9999-12-31',
        MIN_DATE: '0001-01-01',
        ORDINAL_DAY_OF_MONTH: 'do',
    },
    SMS: {
        DOMAIN: '@expensify.sms',
    },
    BANK_ACCOUNT: {
        BENEFICIAL_OWNER_INFO_STEP: {
            SUBSTEP: {
                IS_USER_UBO: 1,
                IS_ANYONE_ELSE_UBO: 2,
                UBO_DETAILS_FORM: 3,
                ARE_THERE_MORE_UBOS: 4,
                UBOS_LIST: 5,
            },
            BENEFICIAL_OWNER_DATA: {
                BENEFICIAL_OWNER_KEYS: 'beneficialOwnerKeys',
                PREFIX: 'beneficialOwner',
                FIRST_NAME: 'firstName',
                LAST_NAME: 'lastName',
                DOB: 'dob',
                SSN_LAST_4: 'ssnLast4',
                STREET: 'street',
                CITY: 'city',
                STATE: 'state',
                ZIP_CODE: 'zipCode',
            },
        },
        PLAID: {
            ALLOWED_THROTTLED_COUNT: 2,
            ERROR: {
                TOO_MANY_ATTEMPTS: 'Too many attempts',
            },
            EVENTS_NAME: {
                OPEN: 'OPEN',
                EXIT: 'EXIT',
            },
        },
        ERROR: {
            MISSING_ROUTING_NUMBER: '402 Missing routingNumber',
            MAX_ROUTING_NUMBER: '402 Maximum Size Exceeded routingNumber',
            MISSING_INCORPORATION_STATE: '402 Missing incorporationState in additionalData',
            MISSING_INCORPORATION_TYPE: '402 Missing incorporationType in additionalData',
        },
        STEP: {
            // In the order they appear in the VBA flow
            BANK_ACCOUNT: 'BankAccountStep',
            REQUESTOR: 'RequestorStep',
            COMPANY: 'CompanyStep',
            BENEFICIAL_OWNERS: 'BeneficialOwnersStep',
            ACH_CONTRACT: 'ACHContractStep',
            VALIDATION: 'ValidationStep',
            ENABLE: 'EnableStep',
        },
        STEP_NAMES: ['1', '2', '3', '4', '5'],
        STEPS_HEADER_HEIGHT: 40,
        SUBSTEP: {
            MANUAL: 'manual',
            PLAID: 'plaid',
        },
        VERIFICATIONS: {
            ERROR_MESSAGE: 'verifications.errorMessage',
            THROTTLED: 'verifications.throttled',
        },
        FIELDS_TYPE: {
            LOCAL: 'local',
        },
        ONFIDO_RESPONSE: {
            SDK_TOKEN: 'apiResult.sdkToken',
            PASS: 'pass',
        },
        QUESTIONS: {
            QUESTION: 'apiResult.questions.question',
            DIFFERENTIATOR_QUESTION: 'apiResult.differentiator-question',
        },
        SETUP_TYPE: {
            MANUAL: 'manual',
            PLAID: 'plaid',
        },
        REGEX: {
            US_ACCOUNT_NUMBER: /^[0-9]{4,17}$/,

            // The back-end is always returning account number with 4 last digits and mask the rest with X
            MASKED_US_ACCOUNT_NUMBER: /^[X]{0,13}[0-9]{4}$/,
            SWIFT_BIC: /^[A-Za-z0-9]{8,11}$/,
        },
        VERIFICATION_MAX_ATTEMPTS: 7,
        STATE: {
            VERIFYING: 'VERIFYING',
            VALIDATING: 'VALIDATING',
            SETUP: 'SETUP',
            PENDING: 'PENDING',
            OPEN: 'OPEN',
        },
        MAX_LENGTH: {
            FULL_SSN: 9,
            SSN: 4,
            ZIP_CODE: 10,
        },
        TYPE: {
            BUSINESS: 'BUSINESS',
            PERSONAL: 'PERSONAL',
        },
    },
    INCORPORATION_TYPES: {
        LLC: 'LLC',
        CORPORATION: 'Corp',
        PARTNERSHIP: 'Partnership',
        COOPERATIVE: 'Cooperative',
        SOLE_PROPRIETORSHIP: 'Sole Proprietorship',
        OTHER: 'Other',
    },
    BETAS: {
        ALL: 'all',
        DEFAULT_ROOMS: 'defaultRooms',
        DUPE_DETECTION: 'dupeDetection',
        P2P_DISTANCE_REQUESTS: 'p2pDistanceRequests',
        SPOTNANA_TRAVEL: 'spotnanaTravel',
        REPORT_FIELDS_FEATURE: 'reportFieldsFeature',
        WORKSPACE_FEEDS: 'workspaceFeeds',
        COMPANY_CARD_FEEDS: 'companyCardFeeds',
        NETSUITE_USA_TAX: 'netsuiteUsaTax',
        NEW_DOT_COPILOT: 'newDotCopilot',
        WORKSPACE_RULES: 'workspaceRules',
        COMBINED_TRACK_SUBMIT: 'combinedTrackSubmit',
    },
    BUTTON_STATES: {
        DEFAULT: 'default',
        ACTIVE: 'active',
        PRESSED: 'pressed',
        COMPLETE: 'complete',
        DISABLED: 'disabled',
    },
    BANK_ACCOUNT_TYPES: {
        WALLET: 'WALLET',
    },
    COUNTRY: {
        US: 'US',
        MX: 'MX',
        AU: 'AU',
        CA: 'CA',
        GB: 'GB',
    },
    DESKTOP_DEEPLINK_APP_STATE: {
        CHECKING: 'checking',
        INSTALLED: 'installed',
        NOT_INSTALLED: 'not-installed',
    },
    TAX_RATES: {
        CUSTOM_NAME_MAX_LENGTH: 8,
        NAME_MAX_LENGTH: 50,
    },
    PLATFORM: {
        IOS: 'ios',
        ANDROID: 'android',
        WEB: 'web',
        DESKTOP: 'desktop',
    },
    PLATFORM_SPECIFIC_KEYS: {
        CTRL: {
            DEFAULT: 'control',
            [PLATFORM_OS_MACOS]: 'meta',
            [PLATFORM_IOS]: 'meta',
        },
        SHIFT: {
            DEFAULT: 'shift',
        },
    },
    KEYBOARD_SHORTCUTS: {
        SEARCH: {
            descriptionKey: 'search',
            shortcutKey: 'K',
            modifiers: ['CTRL'],
            trigger: {
                DEFAULT: {input: 'k', modifierFlags: keyModifierControl},
                [PLATFORM_OS_MACOS]: {input: 'k', modifierFlags: keyModifierCommand},
                [PLATFORM_IOS]: {input: 'k', modifierFlags: keyModifierCommand},
            },
            type: KEYBOARD_SHORTCUT_NAVIGATION_TYPE,
        },
        NEW_CHAT: {
            descriptionKey: 'newChat',
            shortcutKey: 'K',
            modifiers: ['CTRL', 'SHIFT'],
            trigger: {
                DEFAULT: {input: 'k', modifierFlags: keyModifierShiftControl},
                [PLATFORM_OS_MACOS]: {input: 'k', modifierFlags: keyModifierShiftCommand},
                [PLATFORM_IOS]: {input: 'k', modifierFlags: keyModifierShiftCommand},
            },
            type: KEYBOARD_SHORTCUT_NAVIGATION_TYPE,
        },
        SHORTCUTS: {
            descriptionKey: 'openShortcutDialog',
            shortcutKey: 'J',
            modifiers: ['CTRL'],
            trigger: {
                DEFAULT: {input: 'j', modifierFlags: keyModifierControl},
                [PLATFORM_OS_MACOS]: {input: 'j', modifierFlags: keyModifierCommand},
                [PLATFORM_IOS]: {input: 'j', modifierFlags: keyModifierCommand},
            },
        },
        ESCAPE: {
            descriptionKey: 'escape',
            shortcutKey: 'Escape',
            modifiers: [],
            trigger: {
                DEFAULT: {input: keyInputEscape},
                [PLATFORM_OS_MACOS]: {input: keyInputEscape},
                [PLATFORM_IOS]: {input: keyInputEscape},
            },
        },
        ENTER: {
            descriptionKey: null,
            shortcutKey: 'Enter',
            modifiers: [],
            trigger: {
                DEFAULT: {input: keyInputEnter},
                [PLATFORM_OS_MACOS]: {input: keyInputEnter},
                [PLATFORM_IOS]: {input: keyInputEnter},
            },
        },
        CTRL_ENTER: {
            descriptionKey: null,
            shortcutKey: 'Enter',
            modifiers: ['CTRL'],
            trigger: {
                DEFAULT: {input: keyInputEnter, modifierFlags: keyModifierControl},
                [PLATFORM_OS_MACOS]: {input: keyInputEnter, modifierFlags: keyModifierCommand},
                [PLATFORM_IOS]: {input: keyInputEnter, modifierFlags: keyModifierCommand},
            },
        },
        COPY: {
            descriptionKey: 'copy',
            shortcutKey: 'C',
            modifiers: ['CTRL'],
            trigger: {
                DEFAULT: {input: 'c', modifierFlags: keyModifierControl},
                [PLATFORM_OS_MACOS]: {input: 'c', modifierFlags: keyModifierCommand},
                [PLATFORM_IOS]: {input: 'c', modifierFlags: keyModifierCommand},
            },
        },
        ARROW_UP: {
            descriptionKey: null,
            shortcutKey: 'ArrowUp',
            modifiers: [],
            trigger: {
                DEFAULT: {input: keyInputUpArrow},
                [PLATFORM_OS_MACOS]: {input: keyInputUpArrow},
                [PLATFORM_IOS]: {input: keyInputUpArrow},
            },
        },
        ARROW_DOWN: {
            descriptionKey: null,
            shortcutKey: 'ArrowDown',
            modifiers: [],
            trigger: {
                DEFAULT: {input: keyInputDownArrow},
                [PLATFORM_OS_MACOS]: {input: keyInputDownArrow},
                [PLATFORM_IOS]: {input: keyInputDownArrow},
            },
        },
        ARROW_LEFT: {
            descriptionKey: null,
            shortcutKey: 'ArrowLeft',
            modifiers: [],
            trigger: {
                DEFAULT: {input: keyInputLeftArrow},
                [PLATFORM_OS_MACOS]: {input: keyInputLeftArrow},
                [PLATFORM_IOS]: {input: keyInputLeftArrow},
            },
        },
        ARROW_RIGHT: {
            descriptionKey: null,
            shortcutKey: 'ArrowRight',
            modifiers: [],
            trigger: {
                DEFAULT: {input: keyInputRightArrow},
                [PLATFORM_OS_MACOS]: {input: keyInputRightArrow},
                [PLATFORM_IOS]: {input: keyInputRightArrow},
            },
        },
        TAB: {
            descriptionKey: null,
            shortcutKey: 'Tab',
            modifiers: [],
        },
        DEBUG: {
            descriptionKey: 'openDebug',
            shortcutKey: 'D',
            modifiers: ['CTRL'],
            trigger: {
                DEFAULT: {input: 'd', modifierFlags: keyModifierControl},
                [PLATFORM_OS_MACOS]: {input: 'd', modifierFlags: keyModifierCommand},
                [PLATFORM_IOS]: {input: 'd', modifierFlags: keyModifierCommand},
            },
        },
    },
    KEYBOARD_SHORTCUTS_TYPES: {
        NAVIGATION_SHORTCUT: KEYBOARD_SHORTCUT_NAVIGATION_TYPE,
    },
    KEYBOARD_SHORTCUT_KEY_DISPLAY_NAME: {
        CONTROL: 'CTRL',
        ESCAPE: 'ESC',
        META: 'CMD',
        SHIFT: 'Shift',
    },
    CURRENCY: {
        USD: 'USD',
        AUD: 'AUD',
        CAD: 'CAD',
        GBP: 'GBP',
        NZD: 'NZD',
        EUR: 'EUR',
    },
    get DIRECT_REIMBURSEMENT_CURRENCIES() {
        return [this.CURRENCY.USD, this.CURRENCY.AUD, this.CURRENCY.CAD, this.CURRENCY.GBP, this.CURRENCY.EUR];
    },
    EXAMPLE_PHONE_NUMBER: '+15005550006',
    CONCIERGE_CHAT_NAME: 'Concierge',
    CLOUDFRONT_URL,
    EMPTY_ARRAY,
    EMPTY_OBJECT,
    USE_EXPENSIFY_URL,
    GOOGLE_MEET_URL_ANDROID: 'https://meet.google.com',
    GOOGLE_DOC_IMAGE_LINK_MATCH: 'googleusercontent.com',
    IMAGE_BASE64_MATCH: 'base64',
    DEEPLINK_BASE_URL: 'new-expensify://',
    PDF_VIEWER_URL: '/pdf/web/viewer.html',
    CLOUDFRONT_DOMAIN_REGEX: /^https:\/\/\w+\.cloudfront\.net/i,
    EXPENSIFY_ICON_URL: `${CLOUDFRONT_URL}/images/favicon-2019.png`,
    CONCIERGE_ICON_URL_2021: `${CLOUDFRONT_URL}/images/icons/concierge_2021.png`,
    CONCIERGE_ICON_URL: `${CLOUDFRONT_URL}/images/icons/concierge_2022.png`,
    UPWORK_URL: 'https://github.com/Expensify/App/issues?q=is%3Aopen+is%3Aissue+label%3A%22Help+Wanted%22',
    DEEP_DIVE_EXPENSIFY_CARD: 'https://community.expensify.com/discussion/4848/deep-dive-expensify-card-and-quickbooks-online-auto-reconciliation-how-it-works',
    DEEP_DIVE_ERECEIPTS: 'https://community.expensify.com/discussion/5542/deep-dive-what-are-ereceipts/',
    GITHUB_URL: 'https://github.com/Expensify/App',
    TERMS_URL: `${USE_EXPENSIFY_URL}/terms`,
    PRIVACY_URL: `${USE_EXPENSIFY_URL}/privacy`,
    LICENSES_URL: `${USE_EXPENSIFY_URL}/licenses`,
    ACH_TERMS_URL: `${USE_EXPENSIFY_URL}/achterms`,
    WALLET_AGREEMENT_URL: `${USE_EXPENSIFY_URL}/walletagreement`,
    BANCORP_WALLET_AGREEMENT_URL: `${USE_EXPENSIFY_URL}/bancorp-bank-wallet-terms-of-service`,
    HELP_LINK_URL: `${USE_EXPENSIFY_URL}/usa-patriot-act`,
    ELECTRONIC_DISCLOSURES_URL: `${USE_EXPENSIFY_URL}/esignagreement`,
    GITHUB_RELEASE_URL: 'https://api.github.com/repos/expensify/app/releases/latest',
    ADD_SECONDARY_LOGIN_URL: encodeURI('settings?param={"section":"account","openModal":"secondaryLogin"}'),
    MANAGE_CARDS_URL: 'domain_companycards',
    FEES_URL: `${USE_EXPENSIFY_URL}/fees`,
    SAVE_WITH_EXPENSIFY_URL: `${USE_EXPENSIFY_URL}/savings-calculator`,
    CFPB_PREPAID_URL: 'https://cfpb.gov/prepaid',
    STAGING_NEW_EXPENSIFY_URL: 'https://staging.new.expensify.com',
    NEWHELP_URL: 'https://help.expensify.com',
    INTERNAL_DEV_EXPENSIFY_URL: 'https://www.expensify.com.dev',
    STAGING_EXPENSIFY_URL: 'https://staging.expensify.com',
    EXPENSIFY_URL: 'https://www.expensify.com',
    BANK_ACCOUNT_PERSONAL_DOCUMENTATION_INFO_URL:
        'https://community.expensify.com/discussion/6983/faq-why-do-i-need-to-provide-personal-documentation-when-setting-up-updating-my-bank-account',
    PERSONAL_DATA_PROTECTION_INFO_URL: 'https://community.expensify.com/discussion/5677/deep-dive-security-how-expensify-protects-your-information',
    ONFIDO_FACIAL_SCAN_POLICY_URL: 'https://onfido.com/facial-scan-policy-and-release/',
    ONFIDO_PRIVACY_POLICY_URL: 'https://onfido.com/privacy/',
    ONFIDO_TERMS_OF_SERVICE_URL: 'https://onfido.com/terms-of-service/',
    LIST_OF_RESTRICTED_BUSINESSES: 'https://community.expensify.com/discussion/6191/list-of-restricted-businesses',
    TRAVEL_TERMS_URL: `${USE_EXPENSIFY_URL}/travelterms`,
    EXPENSIFY_PACKAGE_FOR_SAGE_INTACCT: 'https://www.expensify.com/tools/integrations/downloadPackage',
    EXPENSIFY_PACKAGE_FOR_SAGE_INTACCT_FILE_NAME: 'ExpensifyPackageForSageIntacct',
    SAGE_INTACCT_INSTRUCTIONS: 'https://help.expensify.com/articles/expensify-classic/integrations/accounting-integrations/Sage-Intacct',
    HOW_TO_CONNECT_TO_SAGE_INTACCT: 'https://help.expensify.com/articles/expensify-classic/integrations/accounting-integrations/Sage-Intacct#how-to-connect-to-sage-intacct',
    SAGE_INTACCT_HELP_LINK:
        "https://help.expensify.com/articles/expensify-classic/connections/sage-intacct/Sage-Intacct-Troubleshooting#:~:text=First%20make%20sure%20that%20you,your%20company's%20Web%20Services%20authorizations.",
    PRICING: `https://www.expensify.com/pricing`,
    COMPANY_CARDS_HELP: 'https://help.expensify.com/articles/expensify-classic/connect-credit-cards/company-cards/Commercial-Card-Feeds',
    CUSTOM_REPORT_NAME_HELP_URL: 'https://help.expensify.com/articles/expensify-classic/spending-insights/Custom-Templates',
    COPILOT_HELP_URL: 'https://help.expensify.com/articles/expensify-classic/copilots-and-delegates/Assign-or-remove-a-Copilot',
    // Use Environment.getEnvironmentURL to get the complete URL with port number
    DEV_NEW_EXPENSIFY_URL: 'https://dev.new.expensify.com:',
    OLDDOT_URLS: {
        ADMIN_POLICIES_URL: 'admin_policies',
        ADMIN_DOMAINS_URL: 'admin_domains',
        INBOX: 'inbox',
    },

    EXPENSIFY_POLICY_DOMAIN: 'expensify-policy',
    EXPENSIFY_POLICY_DOMAIN_EXTENSION: '.exfy',

    SIGN_IN_FORM_WIDTH: 300,

    REQUEST_CODE_DELAY: 30,

    DEEPLINK_PROMPT_DENYLIST: [SCREENS.HOME, SCREENS.SIGN_IN_WITH_APPLE_DESKTOP, SCREENS.SIGN_IN_WITH_GOOGLE_DESKTOP],

    SIGN_IN_METHOD: {
        APPLE: 'Apple',
        GOOGLE: 'Google',
    },

    OPTION_TYPE: {
        REPORT: 'report',
        PERSONAL_DETAIL: 'personalDetail',
    },

    QUICK_ACTIONS: {
        REQUEST_MANUAL: 'requestManual',
        REQUEST_SCAN: 'requestScan',
        REQUEST_DISTANCE: 'requestDistance',
        SPLIT_MANUAL: 'splitManual',
        SPLIT_SCAN: 'splitScan',
        SPLIT_DISTANCE: 'splitDistance',
        TRACK_MANUAL: 'trackManual',
        TRACK_SCAN: 'trackScan',
        TRACK_DISTANCE: 'trackDistance',
        ASSIGN_TASK: 'assignTask',
        SEND_MONEY: 'sendMoney',
    },

    RECEIPT: {
        ICON_SIZE: 164,
        PERMISSION_GRANTED: 'granted',
        HAND_ICON_HEIGHT: 152,
        HAND_ICON_WIDTH: 200,
        SHUTTER_SIZE: 90,
        MAX_REPORT_PREVIEW_RECEIPTS: 3,
    },
    REPORT: {
        ROLE: {
            ADMIN: 'admin',
            MEMBER: 'member',
        },
        MAX_COUNT_BEFORE_FOCUS_UPDATE: 30,
        MIN_INITIAL_REPORT_ACTION_COUNT: 15,
        SPLIT_REPORTID: '-2',
        ACTIONS: {
            LIMIT: 50,
            // OldDot Actions render getMessage from Web-Expensify/lib/Report/Action PHP files via getMessageOfOldDotReportAction in ReportActionsUtils.ts
            TYPE: {
                ACTIONABLE_ADD_PAYMENT_CARD: 'ACTIONABLEADDPAYMENTCARD',
                ACTIONABLE_JOIN_REQUEST: 'ACTIONABLEJOINREQUEST',
                ACTIONABLE_MENTION_WHISPER: 'ACTIONABLEMENTIONWHISPER',
                ACTIONABLE_REPORT_MENTION_WHISPER: 'ACTIONABLEREPORTMENTIONWHISPER',
                ACTIONABLE_TRACK_EXPENSE_WHISPER: 'ACTIONABLETRACKEXPENSEWHISPER',
                ADD_COMMENT: 'ADDCOMMENT',
                APPROVED: 'APPROVED',
                CARD_MISSING_ADDRESS: 'CARDMISSINGADDRESS',
                CARD_ISSUED: 'CARDISSUED',
                CARD_ISSUED_VIRTUAL: 'CARDISSUEDVIRTUAL',
                CHANGE_FIELD: 'CHANGEFIELD', // OldDot Action
                CHANGE_POLICY: 'CHANGEPOLICY', // OldDot Action
                CHANGE_TYPE: 'CHANGETYPE', // OldDot Action
                CHRONOS_OOO_LIST: 'CHRONOSOOOLIST',
                CLOSED: 'CLOSED',
                CREATED: 'CREATED',
                DELEGATE_SUBMIT: 'DELEGATESUBMIT', // OldDot Action
                DELETED_ACCOUNT: 'DELETEDACCOUNT', // Deprecated OldDot Action
                DISMISSED_VIOLATION: 'DISMISSEDVIOLATION',
                DONATION: 'DONATION', // Deprecated OldDot Action
                EXPORTED_TO_CSV: 'EXPORTCSV', // OldDot Action
                EXPORTED_TO_INTEGRATION: 'EXPORTINTEGRATION', // OldDot Action
                EXPORTED_TO_QUICK_BOOKS: 'EXPORTED', // Deprecated OldDot Action
                FORWARDED: 'FORWARDED', // OldDot Action
                HOLD: 'HOLD',
                HOLD_COMMENT: 'HOLDCOMMENT',
                INTEGRATION_SYNC_FAILED: 'INTEGRATIONSYNCFAILED',
                IOU: 'IOU',
                INTEGRATIONS_MESSAGE: 'INTEGRATIONSMESSAGE', // OldDot Action
                MANAGER_ATTACH_RECEIPT: 'MANAGERATTACHRECEIPT', // OldDot Action
                MANAGER_DETACH_RECEIPT: 'MANAGERDETACHRECEIPT', // OldDot Action
                MARKED_REIMBURSED: 'MARKEDREIMBURSED', // OldDot Action
                MARK_REIMBURSED_FROM_INTEGRATION: 'MARKREIMBURSEDFROMINTEGRATION', // OldDot Action
                MERGED_WITH_CASH_TRANSACTION: 'MERGEDWITHCASHTRANSACTION',
                MODIFIED_EXPENSE: 'MODIFIEDEXPENSE',
                MOVED: 'MOVED',
                OUTDATED_BANK_ACCOUNT: 'OUTDATEDBANKACCOUNT', // OldDot Action
                REIMBURSEMENT_ACH_BOUNCE: 'REIMBURSEMENTACHBOUNCE', // OldDot Action
                REIMBURSEMENT_ACH_CANCELLED: 'REIMBURSEMENTACHCANCELLED', // OldDot Action
                REIMBURSEMENT_ACCOUNT_CHANGED: 'REIMBURSEMENTACCOUNTCHANGED', // OldDot Action
                REIMBURSEMENT_DELAYED: 'REIMBURSEMENTDELAYED', // OldDot Action
                REIMBURSEMENT_QUEUED: 'REIMBURSEMENTQUEUED',
                REIMBURSEMENT_DEQUEUED: 'REIMBURSEMENTDEQUEUED',
                REIMBURSEMENT_REQUESTED: 'REIMBURSEMENTREQUESTED', // Deprecated OldDot Action
                REIMBURSEMENT_SETUP: 'REIMBURSEMENTSETUP', // Deprecated OldDot Action
                REIMBURSEMENT_SETUP_REQUESTED: 'REIMBURSEMENTSETUPREQUESTED', // Deprecated OldDot Action
                REJECTED: 'REJECTED',
                REMOVED_FROM_APPROVAL_CHAIN: 'REMOVEDFROMAPPROVALCHAIN',
                RENAMED: 'RENAMED',
                REPORT_PREVIEW: 'REPORTPREVIEW',
                SELECTED_FOR_RANDOM_AUDIT: 'SELECTEDFORRANDOMAUDIT', // OldDot Action
                SHARE: 'SHARE', // OldDot Action
                STRIPE_PAID: 'STRIPEPAID', // OldDot Action
                SUBMITTED: 'SUBMITTED',
                TAKE_CONTROL: 'TAKECONTROL', // OldDot Action
                TASK_CANCELLED: 'TASKCANCELLED',
                TASK_COMPLETED: 'TASKCOMPLETED',
                TASK_EDITED: 'TASKEDITED',
                TASK_REOPENED: 'TASKREOPENED',
                TRIPPREVIEW: 'TRIPPREVIEW',
                UNAPPROVED: 'UNAPPROVED',
                UNHOLD: 'UNHOLD',
                UNSHARE: 'UNSHARE', // OldDot Action
                UPDATE_GROUP_CHAT_MEMBER_ROLE: 'UPDATEGROUPCHATMEMBERROLE',
                POLICY_CHANGE_LOG: {
                    ADD_APPROVER_RULE: 'POLICYCHANGELOG_ADD_APPROVER_RULE',
                    ADD_BUDGET: 'POLICYCHANGELOG_ADD_BUDGET',
                    ADD_CATEGORY: 'POLICYCHANGELOG_ADD_CATEGORY',
                    ADD_CUSTOM_UNIT: 'POLICYCHANGELOG_ADD_CUSTOM_UNIT',
                    ADD_CUSTOM_UNIT_RATE: 'POLICYCHANGELOG_ADD_CUSTOM_UNIT_RATE',
                    ADD_EMPLOYEE: 'POLICYCHANGELOG_ADD_EMPLOYEE',
                    ADD_INTEGRATION: 'POLICYCHANGELOG_ADD_INTEGRATION',
                    ADD_REPORT_FIELD: 'POLICYCHANGELOG_ADD_REPORT_FIELD',
                    ADD_TAG: 'POLICYCHANGELOG_ADD_TAG',
                    DELETE_ALL_TAGS: 'POLICYCHANGELOG_DELETE_ALL_TAGS',
                    DELETE_APPROVER_RULE: 'POLICYCHANGELOG_DELETE_APPROVER_RULE',
                    DELETE_BUDGET: 'POLICYCHANGELOG_DELETE_BUDGET',
                    DELETE_CATEGORY: 'POLICYCHANGELOG_DELETE_CATEGORY',
                    DELETE_CUSTOM_UNIT: 'POLICYCHANGELOG_DELETE_CUSTOM_UNIT',
                    DELETE_CUSTOM_UNIT_RATE: 'POLICYCHANGELOG_DELETE_CUSTOM_UNIT_RATE',
                    DELETE_CUSTOM_UNIT_SUB_RATE: 'POLICYCHANGELOG_DELETE_CUSTOM_UNIT_SUB_RATE',
                    DELETE_EMPLOYEE: 'POLICYCHANGELOG_DELETE_EMPLOYEE',
                    DELETE_INTEGRATION: 'POLICYCHANGELOG_DELETE_INTEGRATION',
                    DELETE_REPORT_FIELD: 'POLICYCHANGELOG_DELETE_REPORT_FIELD',
                    DELETE_TAG: 'POLICYCHANGELOG_DELETE_TAG',
                    IMPORT_CUSTOM_UNIT_RATES: 'POLICYCHANGELOG_IMPORT_CUSTOM_UNIT_RATES',
                    IMPORT_TAGS: 'POLICYCHANGELOG_IMPORT_TAGS',
                    INDIVIDUAL_BUDGET_NOTIFICATION: 'POLICYCHANGELOG_INDIVIDUAL_BUDGET_NOTIFICATION',
                    INVITE_TO_ROOM: 'POLICYCHANGELOG_INVITETOROOM',
                    REMOVE_FROM_ROOM: 'POLICYCHANGELOG_REMOVEFROMROOM',
                    LEAVE_ROOM: 'POLICYCHANGELOG_LEAVEROOM',
                    REPLACE_CATEGORIES: 'POLICYCHANGELOG_REPLACE_CATEGORIES',
                    SET_AUTO_REIMBURSEMENT: 'POLICYCHANGELOG_SET_AUTOREIMBURSEMENT',
                    SET_AUTO_JOIN: 'POLICYCHANGELOG_SET_AUTO_JOIN',
                    SET_CATEGORY_NAME: 'POLICYCHANGELOG_SET_CATEGORY_NAME',
                    SHARED_BUDGET_NOTIFICATION: 'POLICYCHANGELOG_SHARED_BUDGET_NOTIFICATION',
                    UPDATE_ACH_ACCOUNT: 'POLICYCHANGELOG_UPDATE_ACH_ACCOUNT',
                    UPDATE_APPROVER_RULE: 'POLICYCHANGELOG_UPDATE_APPROVER_RULE',
                    UPDATE_AUDIT_RATE: 'POLICYCHANGELOG_UPDATE_AUDIT_RATE',
                    UPDATE_AUTO_HARVESTING: 'POLICYCHANGELOG_UPDATE_AUTOHARVESTING',
                    UPDATE_AUTO_REIMBURSEMENT: 'POLICYCHANGELOG_UPDATE_AUTOREIMBURSEMENT',
                    UPDATE_AUTO_REPORTING_FREQUENCY: 'POLICYCHANGELOG_UPDATE_AUTOREPORTING_FREQUENCY',
                    UPDATE_BUDGET: 'POLICYCHANGELOG_UPDATE_BUDGET',
                    UPDATE_CATEGORY: 'POLICYCHANGELOG_UPDATE_CATEGORY',
                    UPDATE_CATEGORIES: 'POLICYCHANGELOG_UPDATE_CATEGORIES',
                    UPDATE_CURRENCY: 'POLICYCHANGELOG_UPDATE_CURRENCY',
                    UPDATE_CUSTOM_UNIT: 'POLICYCHANGELOG_UPDATE_CUSTOM_UNIT',
                    UPDATE_CUSTOM_UNIT_RATE: 'POLICYCHANGELOG_UPDATE_CUSTOM_UNIT_RATE',
                    UPDATE_CUSTOM_UNIT_SUB_RATE: 'POLICYCHANGELOG_UPDATE_CUSTOM_UNIT_SUB_RATE',
                    UPDATE_DEFAULT_BILLABLE: 'POLICYCHANGELOG_UPDATE_DEFAULT_BILLABLE',
                    UPDATE_DEFAULT_REIMBURSABLE: 'POLICYCHANGELOG_UPDATE_DEFAULT_REIMBURSABLE',
                    UPDATE_DEFAULT_TITLE: 'POLICYCHANGELOG_UPDATE_DEFAULT_TITLE',
                    UPDATE_DEFAULT_TITLE_ENFORCED: 'POLICYCHANGELOG_UPDATE_DEFAULT_TITLE_ENFORCED',
                    UPDATE_DISABLED_FIELDS: 'POLICYCHANGELOG_UPDATE_DISABLED_FIELDS',
                    UPDATE_EMPLOYEE: 'POLICYCHANGELOG_UPDATE_EMPLOYEE',
                    UPDATE_FIELD: 'POLICYCHANGELOG_UPDATE_FIELD',
                    UPDATE_MANUAL_APPROVAL_THRESHOLD: 'POLICYCHANGELOG_UPDATE_MANUAL_APPROVAL_THRESHOLD',
                    UPDATE_MAX_EXPENSE_AMOUNT: 'POLICYCHANGELOG_UPDATE_MAX_EXPENSE_AMOUNT',
                    UPDATE_MAX_EXPENSE_AMOUNT_NO_RECEIPT: 'POLICYCHANGELOG_UPDATE_MAX_EXPENSE_AMOUNT_NO_RECEIPT',
                    UPDATE_NAME: 'POLICYCHANGELOG_UPDATE_NAME',
                    UPDATE_DESCRIPTION: 'POLICYCHANGELOG_UPDATE_DESCRIPTION',
                    UPDATE_OWNERSHIP: 'POLICYCHANGELOG_UPDATE_OWNERSHIP',
                    UPDATE_REIMBURSEMENT_CHOICE: 'POLICYCHANGELOG_UPDATE_REIMBURSEMENT_CHOICE',
                    UPDATE_REPORT_FIELD: 'POLICYCHANGELOG_UPDATE_REPORT_FIELD',
                    UPDATE_TAG: 'POLICYCHANGELOG_UPDATE_TAG',
                    UPDATE_TAG_ENABLED: 'POLICYCHANGELOG_UPDATE_TAG_ENABLED',
                    UPDATE_TAG_LIST: 'POLICYCHANGELOG_UPDATE_TAG_LIST',
                    UPDATE_TAG_LIST_NAME: 'POLICYCHANGELOG_UPDATE_TAG_LIST_NAME',
                    UPDATE_TAG_NAME: 'POLICYCHANGELOG_UPDATE_TAG_NAME',
                    UPDATE_TIME_ENABLED: 'POLICYCHANGELOG_UPDATE_TIME_ENABLED',
                    UPDATE_TIME_RATE: 'POLICYCHANGELOG_UPDATE_TIME_RATE',
                    LEAVE_POLICY: 'POLICYCHANGELOG_LEAVE_POLICY',
                    CORPORATE_UPGRADE: 'POLICYCHANGELOG_CORPORATE_UPGRADE',
                },
                ROOM_CHANGE_LOG: {
                    INVITE_TO_ROOM: 'INVITETOROOM',
                    REMOVE_FROM_ROOM: 'REMOVEFROMROOM',
                    LEAVE_ROOM: 'LEAVEROOM',
                    UPDATE_ROOM_DESCRIPTION: 'UPDATEROOMDESCRIPTION',
                },
            },
            THREAD_DISABLED: ['CREATED'],
        },
        CANCEL_PAYMENT_REASONS: {
            ADMIN: 'CANCEL_REASON_ADMIN',
        },
        ACTIONABLE_MENTION_WHISPER_RESOLUTION: {
            INVITE: 'invited',
            NOTHING: 'nothing',
        },
        ACTIONABLE_TRACK_EXPENSE_WHISPER_RESOLUTION: {
            NOTHING: 'nothing',
        },
        ACTIONABLE_REPORT_MENTION_WHISPER_RESOLUTION: {
            CREATE: 'created',
            NOTHING: 'nothing',
        },
        ACTIONABLE_MENTION_JOIN_WORKSPACE_RESOLUTION: {
            ACCEPT: 'accept',
            DECLINE: 'decline',
        },
        ARCHIVE_REASON: {
            DEFAULT: 'default',
            ACCOUNT_CLOSED: 'accountClosed',
            ACCOUNT_MERGED: 'accountMerged',
            REMOVED_FROM_POLICY: 'removedFromPolicy',
            POLICY_DELETED: 'policyDeleted',
            BOOKING_END_DATE_HAS_PASSED: 'bookingEndDateHasPassed',
        },
        MESSAGE: {
            TYPE: {
                COMMENT: 'COMMENT',
                TEXT: 'TEXT',
            },
        },
        TYPE: {
            CHAT: 'chat',
            EXPENSE: 'expense',
            IOU: 'iou',
            TASK: 'task',
            INVOICE: 'invoice',
        },
        UNSUPPORTED_TYPE: {
            PAYCHECK: 'paycheck',
            BILL: 'bill',
        },
        CHAT_TYPE: chatTypes,
        WORKSPACE_CHAT_ROOMS: {
            ANNOUNCE: '#announce',
            ADMINS: '#admins',
        },
        STATE_NUM: {
            OPEN: 0,
            SUBMITTED: 1,
            APPROVED: 2,
            BILLING: 3,
        },
        STATUS_NUM: {
            OPEN: 0,
            SUBMITTED: 1,
            CLOSED: 2,
            APPROVED: 3,
            REIMBURSED: 4,
        },
        NOTIFICATION_PREFERENCE: {
            MUTE: 'mute',
            DAILY: 'daily',
            ALWAYS: 'always',
            HIDDEN: 'hidden',
        },
        // Options for which room members can post
        WRITE_CAPABILITIES: {
            ALL: 'all',
            ADMINS: 'admins',
        },
        VISIBILITY: {
            PUBLIC: 'public',
            PUBLIC_ANNOUNCE: 'public_announce',
            PRIVATE: 'private',
            RESTRICTED: 'restricted',
        },
        RESERVED_ROOM_NAMES: ['#admins', '#announce'],
        MAX_PREVIEW_AVATARS: 4,
        MAX_ROOM_NAME_LENGTH: 99,
        LAST_MESSAGE_TEXT_MAX_LENGTH: 200,
        OWNER_EMAIL_FAKE: '__FAKE__',
        OWNER_ACCOUNT_ID_FAKE: 0,
        DEFAULT_REPORT_NAME: 'Chat Report',
        PERMISSIONS: {
            READ: 'read',
            WRITE: 'write',
            SHARE: 'share',
            OWN: 'own',
            AUDITOR: 'auditor',
        },
        INVOICE_RECEIVER_TYPE: {
            INDIVIDUAL: 'individual',
            BUSINESS: 'policy',
        },
        EXPORT_OPTIONS: {
            EXPORT_TO_INTEGRATION: 'exportToIntegration',
            MARK_AS_EXPORTED: 'markAsExported',
        },
        ROOM_MEMBERS_BULK_ACTION_TYPES: {
            REMOVE: 'remove',
        },
    },
    NEXT_STEP: {
        ICONS: {
            HOURGLASS: 'hourglass',
            CHECKMARK: 'checkmark',
            STOPWATCH: 'stopwatch',
        },
    },
    COMPOSER: {
        MAX_LINES: 16,
        MAX_LINES_SMALL_SCREEN: 6,
        MAX_LINES_FULL: -1,
        // The minimum height needed to enable the full screen composer
        FULL_COMPOSER_MIN_HEIGHT: 60,
    },
    MODAL: {
        MODAL_TYPE: {
            CONFIRM: 'confirm',
            CENTERED: 'centered',
            CENTERED_UNSWIPEABLE: 'centered_unswipeable',
            CENTERED_SMALL: 'centered_small',
            BOTTOM_DOCKED: 'bottom_docked',
            POPOVER: 'popover',
            RIGHT_DOCKED: 'right_docked',
            ONBOARDING: 'onboarding',
        },
        ANCHOR_ORIGIN_VERTICAL: {
            TOP: 'top',
            CENTER: 'center',
            BOTTOM: 'bottom',
        },
        ANCHOR_ORIGIN_HORIZONTAL: {
            LEFT: 'left',
            CENTER: 'center',
            RIGHT: 'right',
        },
        POPOVER_MENU_PADDING: 8,
        RESTORE_FOCUS_TYPE: {
            DEFAULT: 'default',
            DELETE: 'delete',
            PRESERVE: 'preserve',
        },
    },
    TIMING: {
        CALCULATE_MOST_RECENT_LAST_MODIFIED_ACTION: 'calc_most_recent_last_modified_action',
        CHAT_FINDER_RENDER: 'search_render',
        CHAT_RENDER: 'chat_render',
        OPEN_REPORT: 'open_report',
        HOMEPAGE_INITIAL_RENDER: 'homepage_initial_render',
        REPORT_INITIAL_RENDER: 'report_initial_render',
        SWITCH_REPORT: 'switch_report',
        OPEN_REPORT_FROM_PREVIEW: 'open_report_from_preview',
        OPEN_REPORT_THREAD: 'open_report_thread',
        SIDEBAR_LOADED: 'sidebar_loaded',
        LOAD_SEARCH_OPTIONS: 'load_search_options',
        MESSAGE_SENT: 'message_sent',
        COLD: 'cold',
        WARM: 'warm',
        REPORT_ACTION_ITEM_LAYOUT_DEBOUNCE_TIME: 1500,
        SHOW_LOADING_SPINNER_DEBOUNCE_TIME: 250,
        TEST_TOOLS_MODAL_THROTTLE_TIME: 800,
        TOOLTIP_SENSE: 1000,
        TRIE_INITIALIZATION: 'trie_initialization',
        COMMENT_LENGTH_DEBOUNCE_TIME: 500,
        SEARCH_OPTION_LIST_DEBOUNCE_TIME: 300,
        RESIZE_DEBOUNCE_TIME: 100,
        UNREAD_UPDATE_DEBOUNCE_TIME: 300,
        SEARCH_FILTER_OPTIONS: 'search_filter_options',
        USE_DEBOUNCED_STATE_DELAY: 300,
    },
    PRIORITY_MODE: {
        GSD: 'gsd',
        DEFAULT: 'default',
    },
    THEME: {
        DEFAULT: 'system',
        FALLBACK: 'dark',
        DARK: 'dark',
        LIGHT: 'light',
        SYSTEM: 'system',
    },
    COLOR_SCHEME: {
        LIGHT: 'light',
        DARK: 'dark',
    },
    STATUS_BAR_STYLE: {
        LIGHT_CONTENT: 'light-content',
        DARK_CONTENT: 'dark-content',
    },
    TRANSACTION: {
        DEFAULT_MERCHANT: 'Expense',
        UNKNOWN_MERCHANT: 'Unknown Merchant',
        PARTIAL_TRANSACTION_MERCHANT: '(none)',
        TYPE: {
            CUSTOM_UNIT: 'customUnit',
        },
        STATUS: {
            PENDING: 'Pending',
            POSTED: 'Posted',
        },
    },
    MCC_GROUPS: {
        AIRLINES: 'Airlines',
        COMMUTER: 'Commuter',
        GAS: 'Gas',
        GOODS: 'Goods',
        GROCERIES: 'Groceries',
        HOTEL: 'Hotel',
        MAIL: 'Mail',
        MEALS: 'Meals',
        RENTAL: 'Rental',
        SERVICES: 'Services',
        TAXI: 'Taxi',
        MISCELLANEOUS: 'Miscellaneous',
        UTILITIES: 'Utilities',
    },
    JSON_CODE: {
        SUCCESS: 200,
        BAD_REQUEST: 400,
        NOT_AUTHENTICATED: 407,
        EXP_ERROR: 666,
        MANY_WRITES_ERROR: 665,
        UNABLE_TO_RETRY: 'unableToRetry',
        UPDATE_REQUIRED: 426,
    },
    HTTP_STATUS: {
        // When Cloudflare throttles
        TOO_MANY_REQUESTS: 429,
        INTERNAL_SERVER_ERROR: 500,
        BAD_GATEWAY: 502,
        GATEWAY_TIMEOUT: 504,
        UNKNOWN_ERROR: 520,
    },
    ERROR: {
        XHR_FAILED: 'xhrFailed',
        THROTTLED: 'throttled',
        UNKNOWN_ERROR: 'Unknown error',
        REQUEST_CANCELLED: 'AbortError',
        FAILED_TO_FETCH: 'Failed to fetch',
        ENSURE_BUGBOT: 'ENSURE_BUGBOT',
        PUSHER_ERROR: 'PusherError',
        WEB_SOCKET_ERROR: 'WebSocketError',
        NETWORK_REQUEST_FAILED: 'Network request failed',
        SAFARI_DOCUMENT_LOAD_ABORTED: 'cancelled',
        FIREFOX_DOCUMENT_LOAD_ABORTED: 'NetworkError when attempting to fetch resource.',
        IOS_NETWORK_CONNECTION_LOST: 'The network connection was lost.',
        IOS_NETWORK_CONNECTION_LOST_RUSSIAN: 'Сетевое соединение потеряно.',
        IOS_NETWORK_CONNECTION_LOST_SWEDISH: 'Nätverksanslutningen förlorades.',
        IOS_NETWORK_CONNECTION_LOST_SPANISH: 'La conexión a Internet parece estar desactivada.',
        IOS_LOAD_FAILED: 'Load failed',
        SAFARI_CANNOT_PARSE_RESPONSE: 'cannot parse response',
        GATEWAY_TIMEOUT: 'Gateway Timeout',
        EXPENSIFY_SERVICE_INTERRUPTED: 'Expensify service interrupted',
        DUPLICATE_RECORD: 'A record already exists with this ID',

        // The "Upgrade" is intentional as the 426 HTTP code means "Upgrade Required" and sent by the API. We use the "Update" language everywhere else in the front end when this gets returned.
        UPDATE_REQUIRED: 'Upgrade Required',
    },
    ERROR_TYPE: {
        SOCKET: 'Expensify\\Auth\\Error\\Socket',
    },
    ERROR_TITLE: {
        SOCKET: 'Issue connecting to database',
        DUPLICATE_RECORD: '400 Unique Constraints Violation',
    },
    NETWORK: {
        METHOD: {
            POST: 'post',
        },
        MIN_RETRY_WAIT_TIME_MS: 10,
        MAX_RANDOM_RETRY_WAIT_TIME_MS: 100,
        MAX_RETRY_WAIT_TIME_MS: 10 * 1000,
        PROCESS_REQUEST_DELAY_MS: 1000,
        MAX_PENDING_TIME_MS: 10 * 1000,
        RECHECK_INTERVAL_MS: 60 * 1000,
        MAX_REQUEST_RETRIES: 10,
        NETWORK_STATUS: {
            ONLINE: 'online',
            OFFLINE: 'offline',
            UNKNOWN: 'unknown',
        },
    },
    WEEK_STARTS_ON: 1, // Monday
    DEFAULT_TIME_ZONE: {automatic: true, selected: 'America/Los_Angeles'},
    DEFAULT_ACCOUNT_DATA: {errors: null, success: '', isLoading: false},
    DEFAULT_CLOSE_ACCOUNT_DATA: {errors: null, success: '', isLoading: false},
    DEFAULT_NETWORK_DATA: {isOffline: false},
    FORMS: {
        LOGIN_FORM: 'LoginForm',
        VALIDATE_CODE_FORM: 'ValidateCodeForm',
        VALIDATE_TFA_CODE_FORM: 'ValidateTfaCodeForm',
        RESEND_VALIDATION_FORM: 'ResendValidationForm',
        UNLINK_LOGIN_FORM: 'UnlinkLoginForm',
        RESEND_VALIDATE_CODE_FORM: 'ResendValidateCodeForm',
    },
    APP_STATE: {
        ACTIVE: 'active',
        BACKGROUND: 'background',
        INACTIVE: 'inactive',
    },

    // at least 8 characters, 1 capital letter, 1 lowercase number, 1 number
    PASSWORD_COMPLEXITY_REGEX_STRING: '^(?=.*[A-Z])(?=.*[0-9])(?=.*[a-z]).{8,}$',

    // 6 numeric digits
    VALIDATE_CODE_REGEX_STRING: /^\d{6}$/,

    // 8 alphanumeric characters
    RECOVERY_CODE_REGEX_STRING: /^[a-zA-Z0-9]{8}$/,

    // The server has a WAF (Web Application Firewall) which will strip out HTML/XML tags using this regex pattern.
    // It's copied here so that the same regex pattern can be used in form validations to be consistent with the server.
    VALIDATE_FOR_HTML_TAG_REGEX: /<([^>\s]+)(?:[^>]*?)>/g,

    // The regex below is used to remove dots only from the local part of the user email (local-part@domain)
    // so when we are using search, we can match emails that have dots without explicitly writing the dots (e.g: fistlast@domain will match first.last@domain)
    // More info https://github.com/Expensify/App/issues/8007
    EMAIL_SEARCH_REGEX: /\.(?=[^\s@]*@)/g,

    VALIDATE_FOR_LEADINGSPACES_HTML_TAG_REGEX: /<([\s]+.+[\s]*)>/g,

    WHITELISTED_TAGS: [/<>/, /< >/, /<->/, /<-->/, /<br>/, /<br\/>/],

    PASSWORD_PAGE: {
        ERROR: {
            ALREADY_VALIDATED: 'Account already validated',
            VALIDATE_CODE_FAILED: 'Validate code failed',
        },
    },

    PUSHER: {
        PRIVATE_USER_CHANNEL_PREFIX: 'private-encrypted-user-accountID-',
        PRIVATE_REPORT_CHANNEL_PREFIX: 'private-report-reportID-',
    },

    EMOJI_SPACER: 'SPACER',

    // This is the number of columns in each row of the picker.
    // Because of how flatList implements these rows, each row is an index rather than each element
    // For this reason to make headers work, we need to have the header be the only rendered element in its row
    // If this number is changed, emojis.js will need to be updated to have the proper number of spacer elements
    // around each header.
    EMOJI_NUM_PER_ROW: 8,

    EMOJI_DEFAULT_SKIN_TONE: -1,

    // Amount of emojis to render ahead at the end of the update cycle
    EMOJI_DRAW_AMOUNT: 250,

    INVISIBLE_CODEPOINTS: ['fe0f', '200d', '2066'],

    UNICODE: {
        LTR: '\u2066',
    },

    TOOLTIP_MAX_LINES: 3,

    LOGIN_TYPE: {
        PHONE: 'phone',
        EMAIL: 'email',
    },

    MAGIC_CODE_LENGTH: 6,
    MAGIC_CODE_EMPTY_CHAR: ' ',

    KEYBOARD_TYPE: {
        VISIBLE_PASSWORD: 'visible-password',
        ASCII_CAPABLE: 'ascii-capable',
        NUMBER_PAD: 'number-pad',
        DECIMAL_PAD: 'decimal-pad',
    },

    INPUT_MODE: {
        NONE: 'none',
        TEXT: 'text',
        DECIMAL: 'decimal',
        NUMERIC: 'numeric',
        TEL: 'tel',
        SEARCH: 'search',
        EMAIL: 'email',
        URL: 'url',
    },

    INPUT_AUTOGROW_DIRECTION: {
        LEFT: 'left',
        RIGHT: 'right',
    },

    YOUR_LOCATION_TEXT: 'Your Location',

    ATTACHMENT_MESSAGE_TEXT: '[Attachment]',
    ATTACHMENT_SOURCE_ATTRIBUTE: 'data-expensify-source',
    ATTACHMENT_OPTIMISTIC_SOURCE_ATTRIBUTE: 'data-optimistic-src',
    ATTACHMENT_PREVIEW_ATTRIBUTE: 'src',
    ATTACHMENT_ORIGINAL_FILENAME_ATTRIBUTE: 'data-name',
    ATTACHMENT_LOCAL_URL_PREFIX: ['blob:', 'file:'],
    ATTACHMENT_THUMBNAIL_URL_ATTRIBUTE: 'data-expensify-thumbnail-url',
    ATTACHMENT_THUMBNAIL_WIDTH_ATTRIBUTE: 'data-expensify-width',
    ATTACHMENT_THUMBNAIL_HEIGHT_ATTRIBUTE: 'data-expensify-height',
    ATTACHMENT_DURATION_ATTRIBUTE: 'data-expensify-duration',

    ATTACHMENT_PICKER_TYPE: {
        FILE: 'file',
        IMAGE: 'image',
    },

    ATTACHMENT_FILE_TYPE: {
        FILE: 'file',
        IMAGE: 'image',
        VIDEO: 'video',
    },

    IMAGE_FILE_FORMAT: {
        PNG: 'image/png',
        WEBP: 'image/webp',
        JPEG: 'image/jpeg',
    },
    ATTACHMENT_TYPE: {
        REPORT: 'r',
        NOTE: 'n',
        SEARCH: 's',
    },

    IMAGE_HIGH_RESOLUTION_THRESHOLD: 7000,

    IMAGE_OBJECT_POSITION: {
        TOP: 'top',
        INITIAL: 'initial',
    },

    FILE_TYPE_REGEX: {
        // Image MimeTypes allowed by iOS photos app.
        IMAGE: /\.(jpg|jpeg|png|webp|gif|tiff|bmp|heic|heif)$/,
        // Video MimeTypes allowed by iOS photos app.
        VIDEO: /\.(mov|mp4)$/,
    },
    IOS_CAMERAROLL_ACCESS_ERROR: 'Access to photo library was denied',
    ADD_PAYMENT_MENU_POSITION_Y: 226,
    ADD_PAYMENT_MENU_POSITION_X: 356,
    EMOJI_PICKER_ITEM_TYPES: {
        HEADER: 'header',
        EMOJI: 'emoji',
        SPACER: 'spacer',
    },
    EMOJI_PICKER_SIZE: {
        WIDTH: 320,
        HEIGHT: 416,
    },
    DESKTOP_HEADER_PADDING: 12,
    CATEGORY_SHORTCUT_BAR_HEIGHT: 32,
    SMALL_EMOJI_PICKER_SIZE: {
        WIDTH: '100%',
    },
    MENU_POSITION_REPORT_ACTION_COMPOSE_BOTTOM: 83,
    NON_NATIVE_EMOJI_PICKER_LIST_HEIGHT: 300,
    NON_NATIVE_EMOJI_PICKER_LIST_HEIGHT_WEB: 200,
    EMOJI_PICKER_ITEM_HEIGHT: 32,
    EMOJI_PICKER_HEADER_HEIGHT: 32,
    RECIPIENT_LOCAL_TIME_HEIGHT: 25,
    AUTO_COMPLETE_SUGGESTER: {
        SUGGESTER_PADDING: 6,
        SUGGESTER_INNER_PADDING: 8,
        SUGGESTION_ROW_HEIGHT: 40,
        SMALL_CONTAINER_HEIGHT_FACTOR: 2.5,
        MAX_AMOUNT_OF_SUGGESTIONS: 20,
        MAX_AMOUNT_OF_VISIBLE_SUGGESTIONS_IN_CONTAINER: 5,
        HERE_TEXT: '@here',
        SUGGESTION_BOX_MAX_SAFE_DISTANCE: 10,
        BIG_SCREEN_SUGGESTION_WIDTH: 300,
    },
    COMPOSER_MAX_HEIGHT: 125,
    CHAT_FOOTER_SECONDARY_ROW_HEIGHT: 15,
    CHAT_FOOTER_SECONDARY_ROW_PADDING: 5,
    CHAT_FOOTER_MIN_HEIGHT: 65,
    CHAT_FOOTER_HORIZONTAL_PADDING: 40,
    CHAT_SKELETON_VIEW: {
        AVERAGE_ROW_HEIGHT: 80,
        HEIGHT_FOR_ROW_COUNT: {
            1: 60,
            2: 80,
            3: 100,
        },
    },
    CENTRAL_PANE_ANIMATION_HEIGHT: 200,
    LHN_SKELETON_VIEW_ITEM_HEIGHT: 64,
    SEARCH_SKELETON_VIEW_ITEM_HEIGHT: 108,
    EXPENSIFY_PARTNER_NAME: 'expensify.com',
    EMAIL: {
        ACCOUNTING: 'accounting@expensify.com',
        ADMIN: 'admin@expensify.com',
        BILLS: 'bills@expensify.com',
        CHRONOS: 'chronos@expensify.com',
        CONCIERGE: 'concierge@expensify.com',
        CONTRIBUTORS: 'contributors@expensify.com',
        FIRST_RESPONDER: 'firstresponders@expensify.com',
        GUIDES_DOMAIN: 'team.expensify.com',
        HELP: 'help@expensify.com',
        INTEGRATION_TESTING_CREDS: 'integrationtestingcreds@expensify.com',
        NOTIFICATIONS: 'notifications@expensify.com',
        PAYROLL: 'payroll@expensify.com',
        QA: 'qa@expensify.com',
        QA_TRAVIS: 'qa+travisreceipts@expensify.com',
        RECEIPTS: 'receipts@expensify.com',
        STUDENT_AMBASSADOR: 'studentambassadors@expensify.com',
        SVFG: 'svfg@expensify.com',
        EXPENSIFY_EMAIL_DOMAIN: '@expensify.com',
    },

    CONCIERGE_DISPLAY_NAME: 'Concierge',

    INTEGRATION_ENTITY_MAP_TYPES: {
        DEFAULT: 'DEFAULT',
        NONE: 'NONE',
        TAG: 'TAG',
        REPORT_FIELD: 'REPORT_FIELD',
        NOT_IMPORTED: 'NOT_IMPORTED',
        IMPORTED: 'IMPORTED',
        NETSUITE_DEFAULT: 'NETSUITE_DEFAULT',
    },
    QUICKBOOKS_ONLINE: 'quickbooksOnline',

    QUICKBOOKS_CONFIG: {
        ENABLE_NEW_CATEGORIES: 'enableNewCategories',
        SYNC_CLASSES: 'syncClasses',
        SYNC_CUSTOMERS: 'syncCustomers',
        SYNC_LOCATIONS: 'syncLocations',
        SYNC_TAX: 'syncTax',
        EXPORT: 'export',
        EXPORTER: 'exporter',
        EXPORT_DATE: 'exportDate',
        NON_REIMBURSABLE_EXPENSES_ACCOUNT: 'nonReimbursableExpensesAccount',
        NON_REIMBURSABLE_EXPENSES_EXPORT_DESTINATION: 'nonReimbursableExpensesExportDestination',
        REIMBURSABLE_EXPENSES_ACCOUNT: 'reimbursableExpensesAccount',
        REIMBURSABLE_EXPENSES_EXPORT_DESTINATION: 'reimbursableExpensesExportDestination',
        NON_REIMBURSABLE_BILL_DEFAULT_VENDOR: 'nonReimbursableBillDefaultVendor',
        NON_REIMBURSABLE_EXPENSE_EXPORT_DESTINATION: 'nonReimbursableExpensesExportDestination',
        NON_REIMBURSABLE_EXPENSE_ACCOUNT: 'nonReimbursableExpensesAccount',
        RECEIVABLE_ACCOUNT: 'receivableAccount',
        AUTO_SYNC: 'autoSync',
        ENABLED: 'enabled',
        SYNC_PEOPLE: 'syncPeople',
        AUTO_CREATE_VENDOR: 'autoCreateVendor',
        REIMBURSEMENT_ACCOUNT_ID: 'reimbursementAccountID',
        COLLECTION_ACCOUNT_ID: 'collectionAccountID',
    },

    XERO_CONFIG: {
        AUTO_SYNC: 'autoSync',
        ENABLED: 'enabled',
        REIMBURSEMENT_ACCOUNT_ID: 'reimbursementAccountID',
        INVOICE_COLLECTIONS_ACCOUNT_ID: 'invoiceCollectionsAccountID',
        SYNC: 'sync',
        SYNC_REIMBURSED_REPORTS: 'syncReimbursedReports',
        ENABLE_NEW_CATEGORIES: 'enableNewCategories',
        EXPORT: 'export',
        EXPORTER: 'exporter',
        BILL_DATE: 'billDate',
        BILL_STATUS: 'billStatus',
        NON_REIMBURSABLE_ACCOUNT: 'nonReimbursableAccount',
        TENANT_ID: 'tenantID',
        IMPORT_CUSTOMERS: 'importCustomers',
        IMPORT_TAX_RATES: 'importTaxRates',
        INVOICE_STATUS: {
            DRAFT: 'DRAFT',
            AWAITING_APPROVAL: 'AWT_APPROVAL',
            AWAITING_PAYMENT: 'AWT_PAYMENT',
        },
        IMPORT_TRACKING_CATEGORIES: 'importTrackingCategories',
        MAPPINGS: 'mappings',
        TRACKING_CATEGORY_PREFIX: 'trackingCategory_',
        TRACKING_CATEGORY_FIELDS: {
            COST_CENTERS: 'cost centers',
            REGION: 'region',
        },
        TRACKING_CATEGORY_OPTIONS: {
            DEFAULT: 'DEFAULT',
            TAG: 'TAG',
        },
    },

    SAGE_INTACCT_MAPPING_VALUE: {
        NONE: 'NONE',
        DEFAULT: 'DEFAULT',
        TAG: 'TAG',
        REPORT_FIELD: 'REPORT_FIELD',
    },

    SAGE_INTACCT_CONFIG: {
        MAPPINGS: {
            DEPARTMENTS: 'departments',
            CLASSES: 'classes',
            LOCATIONS: 'locations',
            CUSTOMERS: 'customers',
            PROJECTS: 'projects',
        },
        SYNC_ITEMS: 'syncItems',
        TAX: 'tax',
        EXPORT: 'export',
        EXPORT_DATE: 'exportDate',
        NON_REIMBURSABLE_CREDIT_CARD_VENDOR: 'nonReimbursableCreditCardChargeDefaultVendor',
        NON_REIMBURSABLE_VENDOR: 'nonReimbursableVendor',
        REIMBURSABLE_VENDOR: 'reimbursableExpenseReportDefaultVendor',
        NON_REIMBURSABLE_ACCOUNT: 'nonReimbursableAccount',
        NON_REIMBURSABLE: 'nonReimbursable',
        EXPORTER: 'exporter',
        REIMBURSABLE: 'reimbursable',
        AUTO_SYNC: 'autoSync',
        AUTO_SYNC_ENABLED: 'enabled',
        IMPORT_EMPLOYEES: 'importEmployees',
        APPROVAL_MODE: 'approvalMode',
        SYNC: 'sync',
        SYNC_REIMBURSED_REPORTS: 'syncReimbursedReports',
        REIMBURSEMENT_ACCOUNT_ID: 'reimbursementAccountID',
        ENTITY: 'entity',
        DIMENSION_PREFIX: 'dimension_',
    },

    SAGE_INTACCT: {
        APPROVAL_MODE: {
            APPROVAL_MANUAL: 'APPROVAL_MANUAL',
        },
    },

    QUICKBOOKS_REIMBURSABLE_ACCOUNT_TYPE: {
        VENDOR_BILL: 'bill',
        CHECK: 'check',
        JOURNAL_ENTRY: 'journal_entry',
    },

    SAGE_INTACCT_REIMBURSABLE_EXPENSE_TYPE: {
        EXPENSE_REPORT: 'EXPENSE_REPORT',
        VENDOR_BILL: 'VENDOR_BILL',
    },

    SAGE_INTACCT_NON_REIMBURSABLE_EXPENSE_TYPE: {
        CREDIT_CARD_CHARGE: 'CREDIT_CARD_CHARGE',
        VENDOR_BILL: 'VENDOR_BILL',
    },

    XERO_EXPORT_DATE: {
        LAST_EXPENSE: 'LAST_EXPENSE',
        REPORT_EXPORTED: 'REPORT_EXPORTED',
        REPORT_SUBMITTED: 'REPORT_SUBMITTED',
    },

    SAGE_INTACCT_EXPORT_DATE: {
        LAST_EXPENSE: 'LAST_EXPENSE',
        EXPORTED: 'EXPORTED',
        SUBMITTED: 'SUBMITTED',
    },

    NETSUITE_CONFIG: {
        SUBSIDIARY: 'subsidiary',
        EXPORTER: 'exporter',
        EXPORT_DATE: 'exportDate',
        REIMBURSABLE_EXPENSES_EXPORT_DESTINATION: 'reimbursableExpensesExportDestination',
        NON_REIMBURSABLE_EXPENSES_EXPORT_DESTINATION: 'nonreimbursableExpensesExportDestination',
        DEFAULT_VENDOR: 'defaultVendor',
        REIMBURSABLE_PAYABLE_ACCOUNT: 'reimbursablePayableAccount',
        PAYABLE_ACCT: 'payableAcct',
        JOURNAL_POSTING_PREFERENCE: 'journalPostingPreference',
        RECEIVABLE_ACCOUNT: 'receivableAccount',
        INVOICE_ITEM_PREFERENCE: 'invoiceItemPreference',
        INVOICE_ITEM: 'invoiceItem',
        TAX_POSTING_ACCOUNT: 'taxPostingAccount',
        PROVINCIAL_TAX_POSTING_ACCOUNT: 'provincialTaxPostingAccount',
        ALLOW_FOREIGN_CURRENCY: 'allowForeignCurrency',
        EXPORT_TO_NEXT_OPEN_PERIOD: 'exportToNextOpenPeriod',
        IMPORT_FIELDS: ['departments', 'classes', 'locations'],
        AUTO_SYNC: 'autoSync',
        REIMBURSEMENT_ACCOUNT_ID: 'reimbursementAccountID',
        COLLECTION_ACCOUNT: 'collectionAccount',
        AUTO_CREATE_ENTITIES: 'autoCreateEntities',
        APPROVAL_ACCOUNT: 'approvalAccount',
        CUSTOM_FORM_ID_OPTIONS: 'customFormIDOptions',
        TOKEN_INPUT_STEP_NAMES: ['1', '2,', '3', '4', '5'],
        TOKEN_INPUT_STEP_KEYS: {
            0: 'installBundle',
            1: 'enableTokenAuthentication',
            2: 'enableSoapServices',
            3: 'createAccessToken',
            4: 'enterCredentials',
        },
        IMPORT_CUSTOM_FIELDS: {
            CUSTOM_SEGMENTS: 'customSegments',
            CUSTOM_LISTS: 'customLists',
        },
        CUSTOM_SEGMENT_FIELDS: ['segmentName', 'internalID', 'scriptID', 'mapping'],
        CUSTOM_LIST_FIELDS: ['listName', 'internalID', 'transactionFieldID', 'mapping'],
        CUSTOM_FORM_ID_ENABLED: 'enabled',
        CUSTOM_FORM_ID_TYPE: {
            REIMBURSABLE: 'reimbursable',
            NON_REIMBURSABLE: 'nonReimbursable',
        },
        SYNC_OPTIONS: {
            SYNC_REIMBURSED_REPORTS: 'syncReimbursedReports',
            SYNC_PEOPLE: 'syncPeople',
            ENABLE_NEW_CATEGORIES: 'enableNewCategories',
            EXPORT_REPORTS_TO: 'exportReportsTo',
            EXPORT_VENDOR_BILLS_TO: 'exportVendorBillsTo',
            EXPORT_JOURNALS_TO: 'exportJournalsTo',
            SYNC_TAX: 'syncTax',
            CROSS_SUBSIDIARY_CUSTOMERS: 'crossSubsidiaryCustomers',
            CUSTOMER_MAPPINGS: {
                CUSTOMERS: 'customers',
                JOBS: 'jobs',
            },
        },
        NETSUITE_CUSTOM_LIST_LIMIT: 8,
        NETSUITE_ADD_CUSTOM_LIST_STEP_NAMES: ['1', '2,', '3', '4'],
        NETSUITE_ADD_CUSTOM_SEGMENT_STEP_NAMES: ['1', '2,', '3', '4', '5', '6,'],
    },

    NETSUITE_CUSTOM_FIELD_SUBSTEP_INDEXES: {
        CUSTOM_LISTS: {
            CUSTOM_LIST_PICKER: 0,
            TRANSACTION_FIELD_ID: 1,
            MAPPING: 2,
            CONFIRM: 3,
        },
        CUSTOM_SEGMENTS: {
            SEGMENT_TYPE: 0,
            SEGMENT_NAME: 1,
            INTERNAL_ID: 2,
            SCRIPT_ID: 3,
            MAPPING: 4,
            CONFIRM: 5,
        },
    },

    NETSUITE_CUSTOM_RECORD_TYPES: {
        CUSTOM_SEGMENT: 'customSegment',
        CUSTOM_RECORD: 'customRecord',
    },

    NETSUITE_FORM_STEPS_HEADER_HEIGHT: 40,

    NETSUITE_IMPORT: {
        HELP_LINKS: {
            CUSTOM_SEGMENTS: 'https://help.expensify.com/articles/expensify-classic/integrations/accounting-integrations/NetSuite#custom-segments',
            CUSTOM_LISTS: 'https://help.expensify.com/articles/expensify-classic/integrations/accounting-integrations/NetSuite#custom-lists',
        },
    },

    NETSUITE_EXPORT_DATE: {
        LAST_EXPENSE: 'LAST_EXPENSE',
        EXPORTED: 'EXPORTED',
        SUBMITTED: 'SUBMITTED',
    },

    NETSUITE_EXPORT_DESTINATION: {
        EXPENSE_REPORT: 'EXPENSE_REPORT',
        VENDOR_BILL: 'VENDOR_BILL',
        JOURNAL_ENTRY: 'JOURNAL_ENTRY',
    },

    NETSUITE_MAP_EXPORT_DESTINATION: {
        EXPENSE_REPORT: 'expenseReport',
        VENDOR_BILL: 'vendorBill',
        JOURNAL_ENTRY: 'journalEntry',
    },

    NETSUITE_INVOICE_ITEM_PREFERENCE: {
        CREATE: 'create',
        SELECT: 'select',
    },

    NETSUITE_JOURNAL_POSTING_PREFERENCE: {
        JOURNALS_POSTING_INDIVIDUAL_LINE: 'JOURNALS_POSTING_INDIVIDUAL_LINE',
        JOURNALS_POSTING_TOTAL_LINE: 'JOURNALS_POSTING_TOTAL_LINE',
    },

    NETSUITE_EXPENSE_TYPE: {
        REIMBURSABLE: 'reimbursable',
        NON_REIMBURSABLE: 'nonreimbursable',
    },

    NETSUITE_REPORTS_APPROVAL_LEVEL: {
        REPORTS_APPROVED_NONE: 'REPORTS_APPROVED_NONE',
        REPORTS_SUPERVISOR_APPROVED: 'REPORTS_SUPERVISOR_APPROVED',
        REPORTS_ACCOUNTING_APPROVED: 'REPORTS_ACCOUNTING_APPROVED',
        REPORTS_APPROVED_BOTH: 'REPORTS_APPROVED_BOTH',
    },

    NETSUITE_VENDOR_BILLS_APPROVAL_LEVEL: {
        VENDOR_BILLS_APPROVED_NONE: 'VENDOR_BILLS_APPROVED_NONE',
        VENDOR_BILLS_APPROVAL_PENDING: 'VENDOR_BILLS_APPROVAL_PENDING',
        VENDOR_BILLS_APPROVED: 'VENDOR_BILLS_APPROVED',
    },

    NETSUITE_JOURNALS_APPROVAL_LEVEL: {
        JOURNALS_APPROVED_NONE: 'JOURNALS_APPROVED_NONE',
        JOURNALS_APPROVAL_PENDING: 'JOURNALS_APPROVAL_PENDING',
        JOURNALS_APPROVED: 'JOURNALS_APPROVED',
    },

    NETSUITE_ACCOUNT_TYPE: {
        ACCOUNTS_PAYABLE: '_accountsPayable',
        ACCOUNTS_RECEIVABLE: '_accountsReceivable',
        OTHER_CURRENT_LIABILITY: '_otherCurrentLiability',
        CREDIT_CARD: '_creditCard',
        BANK: '_bank',
        OTHER_CURRENT_ASSET: '_otherCurrentAsset',
        LONG_TERM_LIABILITY: '_longTermLiability',
        EXPENSE: '_expense',
    },

    NETSUITE_APPROVAL_ACCOUNT_DEFAULT: 'APPROVAL_ACCOUNT_DEFAULT',

    /**
     * Countries where tax setting is permitted (Strings are in the format of Netsuite's Country type/enum)
     *
     * Should mirror the list on the OldDot.
     */
    NETSUITE_TAX_COUNTRIES: [
        '_canada',
        '_unitedKingdomGB',
        '_unitedKingdom',
        '_australia',
        '_southAfrica',
        '_india',
        '_france',
        '_netherlands',
        '_germany',
        '_singapore',
        '_spain',
        '_ireland',
        '_denmark',
        '_brazil',
        '_japan',
        '_philippines',
        '_china',
        '_argentina',
        '_newZealand',
        '_switzerland',
        '_sweden',
        '_portugal',
        '_mexico',
        '_israel',
        '_thailand',
        '_czechRepublic',
        '_egypt',
        '_ghana',
        '_indonesia',
        '_iranIslamicRepublicOf',
        '_jordan',
        '_kenya',
        '_kuwait',
        '_lebanon',
        '_malaysia',
        '_morocco',
        '_myanmar',
        '_nigeria',
        '_pakistan',
        '_saudiArabia',
        '_sriLanka',
        '_unitedArabEmirates',
        '_vietnam',
        '_austria',
        '_bulgaria',
        '_greece',
        '_cyprus',
        '_norway',
        '_romania',
        '_poland',
        '_hongKong',
        '_luxembourg',
        '_lithuania',
        '_malta',
        '_finland',
        '_koreaRepublicOf',
        '_italy',
        '_georgia',
        '_hungary',
        '_latvia',
        '_estonia',
        '_slovenia',
        '_serbia',
        '_croatiaHrvatska',
        '_belgium',
        '_turkey',
        '_taiwan',
        '_azerbaijan',
        '_slovakRepublic',
        '_costaRica',
    ] as string[],

    QUICKBOOKS_EXPORT_DATE: {
        LAST_EXPENSE: 'LAST_EXPENSE',
        REPORT_EXPORTED: 'REPORT_EXPORTED',
        REPORT_SUBMITTED: 'REPORT_SUBMITTED',
    },

    QUICKBOOKS_NON_REIMBURSABLE_EXPORT_ACCOUNT_TYPE: {
        CREDIT_CARD: 'credit_card',
        DEBIT_CARD: 'debit_card',
        VENDOR_BILL: 'bill',
    },

    ACCOUNT_ID: {
        ACCOUNTING: Number(Config?.EXPENSIFY_ACCOUNT_ID_ACCOUNTING ?? 9645353),
        ADMIN: Number(Config?.EXPENSIFY_ACCOUNT_ID_ADMIN ?? -1),
        BILLS: Number(Config?.EXPENSIFY_ACCOUNT_ID_BILLS ?? 1371),
        CHRONOS: Number(Config?.EXPENSIFY_ACCOUNT_ID_CHRONOS ?? 10027416),
        CONCIERGE: Number(Config?.EXPENSIFY_ACCOUNT_ID_CONCIERGE ?? 8392101),
        CONTRIBUTORS: Number(Config?.EXPENSIFY_ACCOUNT_ID_CONTRIBUTORS ?? 9675014),
        FIRST_RESPONDER: Number(Config?.EXPENSIFY_ACCOUNT_ID_FIRST_RESPONDER ?? 9375152),
        HELP: Number(Config?.EXPENSIFY_ACCOUNT_ID_HELP ?? -1),
        INTEGRATION_TESTING_CREDS: Number(Config?.EXPENSIFY_ACCOUNT_ID_INTEGRATION_TESTING_CREDS ?? -1),
        NOTIFICATIONS: Number(Config?.EXPENSIFY_ACCOUNT_ID_NOTIFICATIONS ?? 11665625),
        PAYROLL: Number(Config?.EXPENSIFY_ACCOUNT_ID_PAYROLL ?? 9679724),
        QA: Number(Config?.EXPENSIFY_ACCOUNT_ID_QA ?? 3126513),
        QA_TRAVIS: Number(Config?.EXPENSIFY_ACCOUNT_ID_QA_TRAVIS ?? 8595733),
        RECEIPTS: Number(Config?.EXPENSIFY_ACCOUNT_ID_RECEIPTS ?? -1),
        REWARDS: Number(Config?.EXPENSIFY_ACCOUNT_ID_REWARDS ?? 11023767), // rewards@expensify.com
        STUDENT_AMBASSADOR: Number(Config?.EXPENSIFY_ACCOUNT_ID_STUDENT_AMBASSADOR ?? 10476956),
        SVFG: Number(Config?.EXPENSIFY_ACCOUNT_ID_SVFG ?? 2012843),
    },

    ENVIRONMENT: {
        DEV: 'development',
        STAGING: 'staging',
        PRODUCTION: 'production',
        ADHOC: 'adhoc',
    },

    // Used to delay the initial fetching of reportActions when the app first inits or reconnects (e.g. returning
    // from backgound). The times are based on how long it generally seems to take for the app to become interactive
    // in each scenario.
    FETCH_ACTIONS_DELAY: {
        STARTUP: 8000,
        RECONNECT: 1000,
    },

    WALLET: {
        TRANSFER_METHOD_TYPE: {
            INSTANT: 'instant',
            ACH: 'ach',
        },
        TRANSFER_METHOD_TYPE_FEE: {
            INSTANT: {
                RATE: 1.5,
                MINIMUM_FEE: 25,
            },
            ACH: {
                RATE: 0,
                MINIMUM_FEE: 0,
            },
        },
        ERROR: {
            // If these get updated, we need to update the codes on the Web side too
            SSN: 'ssnError',
            KBA: 'kbaNeeded',
            KYC: 'kycFailed',
            FULL_SSN_NOT_FOUND: 'Full SSN not found',
            MISSING_FIELD: 'Missing required additional details fields',
            WRONG_ANSWERS: 'Wrong answers',
            ONFIDO_FIXABLE_ERROR: 'Onfido returned a fixable error',
            ONFIDO_USER_CONSENT_DENIED: 'user_consent_denied',

            // KBA stands for Knowledge Based Answers (requiring us to show Idology questions)
            KBA_NEEDED: 'KBA needed',
            NO_ACCOUNT_TO_LINK: '405 No account to link to wallet',
            INVALID_WALLET: '405 Invalid wallet account',
            NOT_OWNER_OF_BANK_ACCOUNT: '401 Wallet owner does not own linked bank account',
            INVALID_BANK_ACCOUNT: '405 Attempting to link an invalid bank account to a wallet',
            NOT_OWNER_OF_FUND: '401 Wallet owner does not own linked fund',
            INVALID_FUND: '405 Attempting to link an invalid fund to a wallet',
        },
        STEP: {
            // In the order they appear in the Wallet flow
            ADD_BANK_ACCOUNT: 'AddBankAccountStep',
            ADDITIONAL_DETAILS: 'AdditionalDetailsStep',
            ADDITIONAL_DETAILS_KBA: 'AdditionalDetailsKBAStep',
            ONFIDO: 'OnfidoStep',
            TERMS: 'TermsStep',
            ACTIVATE: 'ActivateStep',
        },
        STEP_REFACTOR: {
            ADD_BANK_ACCOUNT: 'AddBankAccountStep',
            ADDITIONAL_DETAILS: 'AdditionalDetailsStep',
            VERIFY_IDENTITY: 'VerifyIdentityStep',
            TERMS_AND_FEES: 'TermsAndFeesStep',
        },
        STEP_NAMES: ['1', '2', '3', '4'],
        SUBSTEP_INDEXES: {
            BANK_ACCOUNT: {
                ACCOUNT_NUMBERS: 0,
            },
            PERSONAL_INFO: {
                LEGAL_NAME: 0,
                DATE_OF_BIRTH: 1,
                ADDRESS: 2,
                PHONE_NUMBER: 3,
                SSN: 4,
            },
        },
        TIER_NAME: {
            PLATINUM: 'PLATINUM',
            GOLD: 'GOLD',
            SILVER: 'SILVER',
            BRONZE: 'BRONZE',
        },
        WEB_MESSAGE_TYPE: {
            STATEMENT: 'STATEMENT_NAVIGATE',
            CONCIERGE: 'CONCIERGE_NAVIGATE',
        },
        MTL_WALLET_PROGRAM_ID: '760',
        BANCORP_WALLET_PROGRAM_ID: '660',
        PROGRAM_ISSUERS: {
            EXPENSIFY_PAYMENTS: 'Expensify Payments LLC',
            BANCORP_BANK: 'The Bancorp Bank',
        },
    },

    PLAID: {
        EVENT: {
            ERROR: 'ERROR',
            EXIT: 'EXIT',
        },
        DEFAULT_DATA: {
            bankName: '',
            plaidAccessToken: '',
            bankAccounts: [] as PlaidBankAccount[],
            isLoading: false,
            errors: {},
        },
    },

    ONFIDO: {
        CONTAINER_ID: 'onfido-mount',
        TYPE: {
            DOCUMENT: 'document',
            FACE: 'face',
        },
        VARIANT: {
            VIDEO: 'video',
        },
        SMS_NUMBER_COUNTRY_CODE: 'US',
        ERROR: {
            USER_CANCELLED: 'User canceled flow.',
            USER_TAPPED_BACK: 'User exited by clicking the back button.',
            USER_EXITED: 'User exited by manual action.',
        },
    },

    KYC_WALL_SOURCE: {
        REPORT: 'REPORT', // The user attempted to pay an expense
        ENABLE_WALLET: 'ENABLE_WALLET', // The user clicked on the `Enable wallet` button on the Wallet page
        TRANSFER_BALANCE: 'TRANSFER_BALANCE', // The user attempted to transfer their wallet balance to their bank account or debit card
    },

    OS: {
        WINDOWS: 'Windows',
        MAC_OS: PLATFORM_OS_MACOS,
        ANDROID: 'Android',
        IOS: PLATFORM_IOS,
        LINUX: 'Linux',
        NATIVE: 'Native',
    },

    BROWSER: {
        CHROME: 'chrome',
        FIREFOX: 'firefox',
        IE: 'ie',
        EDGE: 'edge',
        Opera: 'opera',
        SAFARI: 'safari',
        OTHER: 'other',
    },

    PAYMENT_METHODS: {
        DEBIT_CARD: 'debitCard',
        PERSONAL_BANK_ACCOUNT: 'bankAccount',
        BUSINESS_BANK_ACCOUNT: 'businessBankAccount',
    },

    PAYMENT_SELECTED: {
        BBA: 'BBA',
        PBA: 'PBA',
    },

    PAYMENT_METHOD_ID_KEYS: {
        DEBIT_CARD: 'fundID',
        BANK_ACCOUNT: 'bankAccountID',
    },

    IOU: {
        MAX_RECENT_REPORTS_TO_SHOW: 5,
        // This is the transactionID used when going through the create expense flow so that it mimics a real transaction (like the edit flow)
        OPTIMISTIC_TRANSACTION_ID: '1',
        // Note: These payment types are used when building IOU reportAction message values in the server and should
        // not be changed.
        PAYMENT_TYPE: {
            ELSEWHERE: 'Elsewhere',
            EXPENSIFY: 'Expensify',
            VBBA: 'ACH',
        },
        ACTION: {
            EDIT: 'edit',
            CREATE: 'create',
            SUBMIT: 'submit',
            CATEGORIZE: 'categorize',
            SHARE: 'share',
        },
        DEFAULT_AMOUNT: 0,
        TYPE: {
            SEND: 'send',
            PAY: 'pay',
            SPLIT: 'split',
            REQUEST: 'request',
            INVOICE: 'invoice',
            SUBMIT: 'submit',
            TRACK: 'track',
        },
        REQUEST_TYPE: {
            DISTANCE: 'distance',
            MANUAL: 'manual',
            SCAN: 'scan',
        },
        REPORT_ACTION_TYPE: {
            PAY: 'pay',
            CREATE: 'create',
            SPLIT: 'split',
            DECLINE: 'decline',
            CANCEL: 'cancel',
            DELETE: 'delete',
            APPROVE: 'approve',
            TRACK: 'track',
        },
        AMOUNT_MAX_LENGTH: 8,
        RECEIPT_STATE: {
            SCANREADY: 'SCANREADY',
            OPEN: 'OPEN',
            SCANNING: 'SCANNING',
            SCANCOMPLETE: 'SCANCOMPLETE',
            SCANFAILED: 'SCANFAILED',
        },
        FILE_TYPES: {
            HTML: 'html',
            DOC: 'doc',
            DOCX: 'docx',
            SVG: 'svg',
        },
        RECEIPT_ERROR: 'receiptError',
        CANCEL_REASON: {
            PAYMENT_EXPIRED: 'CANCEL_REASON_PAYMENT_EXPIRED',
        },
        SHARE: {
            ROLE: {
                ACCOUNTANT: 'accountant',
            },
        },
        ACCESS_VARIANTS: {
            CREATE: 'create',
        },
        PAYMENT_SELECTED: {
            BBA: 'BBA',
            PBA: 'PBA',
        },
    },

    GROWL: {
        SUCCESS: 'success',
        ERROR: 'error',
        WARNING: 'warning',
        DURATION: 2000,
        DURATION_LONG: 3500,
    },

    LOCALES: {
        EN: 'en',
        ES: 'es',
        ES_ES: 'es-ES',
        ES_ES_ONFIDO: 'es_ES',

        DEFAULT: 'en',
    },

    LANGUAGES: ['en', 'es'],

    PRONOUNS_LIST: [
        'coCos',
        'eEyEmEir',
        'heHimHis',
        'heHimHisTheyThemTheirs',
        'sheHerHers',
        'sheHerHersTheyThemTheirs',
        'merMers',
        'neNirNirs',
        'neeNerNers',
        'perPers',
        'theyThemTheirs',
        'thonThons',
        'veVerVis',
        'viVir',
        'xeXemXyr',
        'zeZieZirHir',
        'zeHirHirs',
        'callMeByMyName',
    ],

    // Map updated pronouns key to deprecated pronouns
    DEPRECATED_PRONOUNS_LIST: {
        heHimHis: 'He/him',
        sheHerHers: 'She/her',
        theyThemTheirs: 'They/them',
        zeHirHirs: 'Ze/hir',
        callMeByMyName: 'Call me by my name',
    },

    POLICY: {
        TYPE: {
            FREE: 'free',
            PERSONAL: 'personal',

            // Often referred to as "control" workspaces
            CORPORATE: 'corporate',

            // Often referred to as "collect" workspaces
            TEAM: 'team',
        },
        FIELD_LIST_TITLE_FIELD_ID: 'text_title',
        DEFAULT_REPORT_NAME_PATTERN: '{report:type} {report:startdate}',
        ROLE: {
            ADMIN: 'admin',
            AUDITOR: 'auditor',
            USER: 'user',
        },
        AUTO_REIMBURSEMENT_MAX_LIMIT_CENTS: 2000000,
        AUTO_REIMBURSEMENT_DEFAULT_LIMIT_CENTS: 10000,
        AUTO_APPROVE_REPORTS_UNDER_DEFAULT_CENTS: 10000,
        RANDOM_AUDIT_DEFAULT_PERCENTAGE: 5,

        AUTO_REPORTING_FREQUENCIES: {
            INSTANT: 'instant',
            IMMEDIATE: 'immediate',
            WEEKLY: 'weekly',
            SEMI_MONTHLY: 'semimonthly',
            MONTHLY: 'monthly',
            TRIP: 'trip',
            MANUAL: 'manual',
        },
        AUTO_REPORTING_OFFSET: {
            LAST_BUSINESS_DAY_OF_MONTH: 'lastBusinessDayOfMonth',
            LAST_DAY_OF_MONTH: 'lastDayOfMonth',
        },
        APPROVAL_MODE: {
            OPTIONAL: 'OPTIONAL',
            BASIC: 'BASIC',
            ADVANCED: 'ADVANCED',
            DYNAMICEXTERNAL: 'DYNAMIC_EXTERNAL',
            SMARTREPORT: 'SMARTREPORT',
            BILLCOM: 'BILLCOM',
        },
        ROOM_PREFIX: '#',
        CUSTOM_UNIT_RATE_BASE_OFFSET: 100,
        OWNER_EMAIL_FAKE: '_FAKE_',
        OWNER_ACCOUNT_ID_FAKE: 0,
        REIMBURSEMENT_CHOICES: {
            REIMBURSEMENT_YES: 'reimburseYes', // Direct
            REIMBURSEMENT_NO: 'reimburseNo', // None
            REIMBURSEMENT_MANUAL: 'reimburseManual', // Indirect
        },
        ID_FAKE: '_FAKE_',
        EMPTY: 'EMPTY',
        MEMBERS_BULK_ACTION_TYPES: {
            REMOVE: 'remove',
            MAKE_MEMBER: 'makeMember',
            MAKE_ADMIN: 'makeAdmin',
        },
        BULK_ACTION_TYPES: {
            DELETE: 'delete',
            DISABLE: 'disable',
            ENABLE: 'enable',
        },
        MORE_FEATURES: {
            ARE_CATEGORIES_ENABLED: 'areCategoriesEnabled',
            ARE_TAGS_ENABLED: 'areTagsEnabled',
            ARE_DISTANCE_RATES_ENABLED: 'areDistanceRatesEnabled',
            ARE_WORKFLOWS_ENABLED: 'areWorkflowsEnabled',
            ARE_REPORT_FIELDS_ENABLED: 'areReportFieldsEnabled',
            ARE_CONNECTIONS_ENABLED: 'areConnectionsEnabled',
            ARE_COMPANY_CARDS_ENABLED: 'areCompanyCardsEnabled',
            ARE_EXPENSIFY_CARDS_ENABLED: 'areExpensifyCardsEnabled',
            ARE_INVOICES_ENABLED: 'areInvoicesEnabled',
            ARE_TAXES_ENABLED: 'tax',
            ARE_RULES_ENABLED: 'areRulesEnabled',
        },
        DEFAULT_CATEGORIES: [
            'Advertising',
            'Benefits',
            'Car',
            'Equipment',
            'Fees',
            'Home Office',
            'Insurance',
            'Interest',
            'Labor',
            'Maintenance',
            'Materials',
            'Meals and Entertainment',
            'Office Supplies',
            'Other',
            'Professional Services',
            'Rent',
            'Taxes',
            'Travel',
            'Utilities',
        ],
        OWNERSHIP_ERRORS: {
            NO_BILLING_CARD: 'noBillingCard',
            AMOUNT_OWED: 'amountOwed',
            HAS_FAILED_SETTLEMENTS: 'hasFailedSettlements',
            OWNER_OWES_AMOUNT: 'ownerOwesAmount',
            SUBSCRIPTION: 'subscription',
            DUPLICATE_SUBSCRIPTION: 'duplicateSubscription',
            FAILED_TO_CLEAR_BALANCE: 'failedToClearBalance',
        },
        COLLECTION_KEYS: {
            DESCRIPTION: 'description',
            REIMBURSER: 'reimburser',
            REIMBURSEMENT_CHOICE: 'reimbursementChoice',
            APPROVAL_MODE: 'approvalMode',
            AUTOREPORTING: 'autoReporting',
            AUTOREPORTING_FREQUENCY: 'autoReportingFrequency',
            AUTOREPORTING_OFFSET: 'autoReportingOffset',
            GENERAL_SETTINGS: 'generalSettings',
        },
        CONNECTIONS: {
            NAME: {
                // Here we will add other connections names when we add support for them
                QBO: 'quickbooksOnline',
                XERO: 'xero',
                NETSUITE: 'netsuite',
                SAGE_INTACCT: 'intacct',
            },
            ROUTE: {
                QBO: 'quickbooks-online',
                XERO: 'xero',
                NETSUITE: 'netsuite',
                SAGE_INTACCT: 'sage-intacct',
            },
            NAME_USER_FRIENDLY: {
                netsuite: 'NetSuite',
                quickbooksOnline: 'Quickbooks Online',
                quickbooksDesktop: 'Quickbooks Desktop',
                xero: 'Xero',
                intacct: 'Sage Intacct',
                financialForce: 'FinancialForce',
                billCom: 'Bill.com',
                zenefits: 'Zenefits',
            },
            SYNC_STAGE_NAME: {
                STARTING_IMPORT_QBO: 'startingImportQBO',
                STARTING_IMPORT_XERO: 'startingImportXero',
                QBO_IMPORT_MAIN: 'quickbooksOnlineImportMain',
                QBO_IMPORT_CUSTOMERS: 'quickbooksOnlineImportCustomers',
                QBO_IMPORT_EMPLOYEES: 'quickbooksOnlineImportEmployees',
                QBO_IMPORT_ACCOUNTS: 'quickbooksOnlineImportAccounts',
                QBO_IMPORT_CLASSES: 'quickbooksOnlineImportClasses',
                QBO_IMPORT_LOCATIONS: 'quickbooksOnlineImportLocations',
                QBO_IMPORT_PROCESSING: 'quickbooksOnlineImportProcessing',
                QBO_SYNC_PAYMENTS: 'quickbooksOnlineSyncBillPayments',
                QBO_IMPORT_TAX_CODES: 'quickbooksOnlineSyncTaxCodes',
                QBO_CHECK_CONNECTION: 'quickbooksOnlineCheckConnection',
                QBO_SYNC_TITLE: 'quickbooksOnlineSyncTitle',
                QBO_SYNC_LOAD_DATA: 'quickbooksOnlineSyncLoadData',
                QBO_SYNC_APPLY_CATEGORIES: 'quickbooksOnlineSyncApplyCategories',
                QBO_SYNC_APPLY_CUSTOMERS: 'quickbooksOnlineSyncApplyCustomers',
                QBO_SYNC_APPLY_PEOPLE: 'quickbooksOnlineSyncApplyEmployees',
                QBO_SYNC_APPLY_CLASSES_LOCATIONS: 'quickbooksOnlineSyncApplyClassesLocations',
                JOB_DONE: 'jobDone',
                XERO_SYNC_STEP: 'xeroSyncStep',
                XERO_SYNC_XERO_REIMBURSED_REPORTS: 'xeroSyncXeroReimbursedReports',
                XERO_SYNC_EXPENSIFY_REIMBURSED_REPORTS: 'xeroSyncExpensifyReimbursedReports',
                XERO_SYNC_IMPORT_CHART_OF_ACCOUNTS: 'xeroSyncImportChartOfAccounts',
                XERO_SYNC_IMPORT_CATEGORIES: 'xeroSyncImportCategories',
                XERO_SYNC_IMPORT_TRACKING_CATEGORIES: 'xeroSyncImportTrackingCategories',
                XERO_SYNC_IMPORT_CUSTOMERS: 'xeroSyncImportCustomers',
                XERO_SYNC_IMPORT_BANK_ACCOUNTS: 'xeroSyncImportBankAccounts',
                XERO_SYNC_IMPORT_TAX_RATES: 'xeroSyncImportTaxRates',
                XERO_CHECK_CONNECTION: 'xeroCheckConnection',
                XERO_SYNC_TITLE: 'xeroSyncTitle',
                NETSUITE_SYNC_CONNECTION: 'netSuiteSyncConnection',
                NETSUITE_SYNC_CUSTOMERS: 'netSuiteSyncCustomers',
                NETSUITE_SYNC_INIT_DATA: 'netSuiteSyncInitData',
                NETSUITE_SYNC_IMPORT_TAXES: 'netSuiteSyncImportTaxes',
                NETSUITE_SYNC_IMPORT_ITEMS: 'netSuiteSyncImportItems',
                NETSUITE_SYNC_DATA: 'netSuiteSyncData',
                NETSUITE_SYNC_ACCOUNTS: 'netSuiteSyncAccounts',
                NETSUITE_SYNC_CURRENCIES: 'netSuiteSyncCurrencies',
                NETSUITE_SYNC_CATEGORIES: 'netSuiteSyncCategories',
                NETSUITE_SYNC_IMPORT_CUSTOM_LISTS: 'netSuiteSyncImportCustomLists',
                NETSUITE_SYNC_IMPORT_EMPLOYEES: 'netSuiteSyncImportEmployees',
                NETSUITE_SYNC_IMPORT_SUBSIDIARIES: 'netSuiteSyncImportSubsidiaries',
                NETSUITE_SYNC_IMPORT_VENDORS: 'netSuiteSyncImportVendors',
                NETSUITE_SYNC_REPORT_FIELDS: 'netSuiteSyncReportFields',
                NETSUITE_SYNC_TAGS: 'netSuiteSyncTags',
                NETSUITE_SYNC_UPDATE_DATA: 'netSuiteSyncUpdateConnectionData',
                NETSUITE_SYNC_NETSUITE_REIMBURSED_REPORTS: 'netSuiteSyncNetSuiteReimbursedReports',
                NETSUITE_SYNC_EXPENSIFY_REIMBURSED_REPORTS: 'netSuiteSyncExpensifyReimbursedReports',
                SAGE_INTACCT_SYNC_CHECK_CONNECTION: 'intacctCheckConnection',
                SAGE_INTACCT_SYNC_IMPORT_TITLE: 'intacctImportTitle',
                SAGE_INTACCT_SYNC_IMPORT_DATA: 'intacctImportData',
                SAGE_INTACCT_SYNC_IMPORT_EMPLOYEES: 'intacctImportEmployees',
                SAGE_INTACCT_SYNC_IMPORT_DIMENSIONS: 'intacctImportDimensions',
                SAGE_INTACCT_SYNC_IMPORT_SYNC_REIMBURSED_REPORTS: 'intacctImportSyncBillPayments',
            },
            SYNC_STAGE_TIMEOUT_MINUTES: 20,
        },
        ACCESS_VARIANTS: {
            PAID: 'paid',
            ADMIN: 'admin',
            CONTROL: 'control',
        },
        DEFAULT_MAX_EXPENSE_AGE: 90,
        DEFAULT_MAX_EXPENSE_AMOUNT: 200000,
        DEFAULT_MAX_AMOUNT_NO_RECEIPT: 2500,
        REQUIRE_RECEIPTS_OVER_OPTIONS: {
            DEFAULT: 'default',
            NEVER: 'never',
            ALWAYS: 'always',
        },
        EXPENSE_LIMIT_TYPES: {
            EXPENSE: 'expense',
            DAILY: 'daily',
        },
    },

    CUSTOM_UNITS: {
        NAME_DISTANCE: 'Distance',
        DISTANCE_UNIT_MILES: 'mi',
        DISTANCE_UNIT_KILOMETERS: 'km',
        MILEAGE_IRS_RATE: 0.67,
        DEFAULT_RATE: 'Default Rate',
        RATE_DECIMALS: 3,
        FAKE_P2P_ID: '_FAKE_P2P_ID_',
    },

    TERMS: {
        CFPB_PREPAID: 'cfpb.gov/prepaid',
        CFPB_COMPLAINT: 'cfpb.gov/complaint',
        FDIC_PREPAID: 'fdic.gov/deposit/deposits/prepaid.html',
        USE_EXPENSIFY_FEES: 'use.expensify.com/fees',
    },

    LAYOUT_WIDTH: {
        WIDE: 'wide',
        NARROW: 'narrow',
        NONE: 'none',
    },

    ICON_TYPE_ICON: 'icon',
    ICON_TYPE_AVATAR: 'avatar',
    ICON_TYPE_WORKSPACE: 'workspace',

    ACTIVITY_INDICATOR_SIZE: {
        LARGE: 'large',
    },

    AVATAR_SIZE: {
        XLARGE: 'xlarge',
        LARGE: 'large',
        MEDIUM: 'medium',
        DEFAULT: 'default',
        SMALL: 'small',
        SMALLER: 'smaller',
        SUBSCRIPT: 'subscript',
        SMALL_SUBSCRIPT: 'small-subscript',
        MID_SUBSCRIPT: 'mid-subscript',
        LARGE_BORDERED: 'large-bordered',
        HEADER: 'header',
        MENTION_ICON: 'mention-icon',
        SMALL_NORMAL: 'small-normal',
    },
    COMPANY_CARD: {
        FEED_BANK_NAME: {
            MASTER_CARD: 'cdf',
            VISA: 'vcf',
            AMEX: 'gl1025',
        },
        STEP_NAMES: ['1', '2', '3', '4'],
        STEP: {
            ASSIGNEE: 'Assignee',
            CARD: 'Card',
            TRANSACTION_START_DATE: 'TransactionStartDate',
            CONFIRMATION: 'Confirmation',
        },
        TRANSACTION_START_DATE_OPTIONS: {
            FROM_BEGINNING: 'fromBeginning',
            CUSTOM: 'custom',
        },
    },
    EXPENSIFY_CARD: {
        BANK: 'Expensify Card',
        FRAUD_TYPES: {
            DOMAIN: 'domain',
            INDIVIDUAL: 'individual',
            NONE: 'none',
        },
        STATE: {
            STATE_NOT_ISSUED: 2,
            OPEN: 3,
            NOT_ACTIVATED: 4,
            STATE_DEACTIVATED: 5,
            CLOSED: 6,
            STATE_SUSPENDED: 7,
        },
        ACTIVE_STATES: cardActiveStates,
        LIMIT_TYPES: {
            SMART: 'smart',
            MONTHLY: 'monthly',
            FIXED: 'fixed',
        },
        STEP_NAMES: ['1', '2', '3', '4', '5', '6'],
        STEP: {
            ASSIGNEE: 'Assignee',
            CARD_TYPE: 'CardType',
            LIMIT_TYPE: 'LimitType',
            LIMIT: 'Limit',
            CARD_NAME: 'CardName',
            CONFIRMATION: 'Confirmation',
        },
        CARD_TYPE: {
            PHYSICAL: 'physical',
            VIRTUAL: 'virtual',
        },
        FREQUENCY_SETTING: {
            DAILY: 'daily',
            MONTHLY: 'monthly',
        },
        CARD_TITLE_INPUT_LIMIT: 255,
    },
    COMPANY_CARDS: {
        STEP: {
            CARD_TYPE: 'CardType',
            CARD_INSTRUCTIONS: 'CardInstructions',
            CARD_NAME: 'CardName',
            CARD_DETAILS: 'CardDetails',
        },
        CARD_TYPE: {
            AMEX: 'amex',
            VISA: 'visa',
            MASTERCARD: 'mastercard',
        },
        DELETE_TRANSACTIONS: {
            RESTRICT: 'corporate',
            ALLOW: 'personal',
        },
    },
    AVATAR_ROW_SIZE: {
        DEFAULT: 4,
        LARGE_SCREEN: 8,
    },
    OPTION_MODE: {
        COMPACT: 'compact',
        DEFAULT: 'default',
    },
    SUBSCRIPTION: {
        TYPE: {
            ANNUAL: 'yearly2018',
            PAYPERUSE: 'monthly2018',
        },
    },
<<<<<<< HEAD
    COMPANY_CARDS: {
        EXPORT_CARD_TYPES: {
            /**
             * Name of Card NVP for QBO custom export accounts
             */
            NVP_QUICKBOOKS_ONLINE_EXPORT_ACCOUNT: 'quickbooks_online_export_account',
            NVP_QUICKBOOKS_ONLINE_EXPORT_ACCOUNT_DEBIT: 'quickbooks_online_export_account_debit',

            /**
             * Name of Card NVP for NetSuite custom export accounts
             */
            NVP_NETSUITE_EXPORT_ACCOUNT: 'netsuite_export_payable_account',

            /**
             * Name of Card NVP for NetSuite custom vendors
             */
            NVP_NETSUITE_EXPORT_VENDOR: 'netsuite_export_vendor',

            /**
             * Name of Card NVP for Xero custom export accounts
             */
            NVP_XERO_EXPORT_BANK_ACCOUNT: 'xero_export_bank_account',

            /**
             * Name of Card NVP for Intacct custom export accounts
             */
            NVP_INTACCT_EXPORT_CHARGE_CARD: 'intacct_export_charge_card',

            /**
             * Name of card NVP for Intacct custom vendors
             */
            NVP_INTACCT_EXPORT_VENDOR: 'intacct_export_vendor',

            /**
             * Name of Card NVP for QuickBooks Desktop custom export accounts
             */
            NVP_QUICKBOOKS_DESKTOP_EXPORT_ACCOUNT_CREDIT: 'quickbooks_desktop_export_account_credit',

            /**
             * Name of Card NVP for QuickBooks Desktop custom export accounts
             */
            NVP_FINANCIALFORCE_EXPORT_VENDOR: 'financialforce_export_vendor',
        },
        EXPORT_CARD_POLICY_TYPES: {
            /**
             * Name of Card NVP for QBO custom export accounts
             */
            NVP_QUICKBOOKS_ONLINE_EXPORT_ACCOUNT_POLICY_ID: 'quickbooks_online_export_account_policy_id',
            NVP_QUICKBOOKS_ONLINE_EXPORT_ACCOUNT_DEBIT_POLICY_ID: 'quickbooks_online_export_account_debit_policy_id',

            /**
             * Name of Card NVP for NetSuite custom export accounts
             */
            NVP_NETSUITE_EXPORT_ACCOUNT_POLICY_ID: 'netsuite_export_payable_account_policy_id',

            /**
             * Name of Card NVP for NetSuite custom vendors
             */
            NVP_NETSUITE_EXPORT_VENDOR_POLICY_ID: 'netsuite_export_vendor_policy_id',

            /**
             * Name of Card NVP for Xero custom export accounts
             */
            NVP_XERO_EXPORT_BANK_ACCOUNT_POLICY_ID: 'xero_export_bank_account_policy_id',

            /**
             * Name of Card NVP for Intacct custom export accounts
             */
            NVP_INTACCT_EXPORT_CHARGE_CARD_POLICY_ID: 'intacct_export_charge_card_policy_id',

            /**
             * Name of card NVP for Intacct custom vendors
             */
            NVP_INTACCT_EXPORT_VENDOR_POLICY_ID: 'intacct_export_vendor_policy_id',

            /**
             * Name of Card NVP for QuickBooks Desktop custom export accounts
             */
            NVP_QUICKBOOKS_DESKTOP_EXPORT_ACCOUNT_CREDIT_POLICY_ID: 'quickbooks_desktop_export_account_credit_policy_id',

            /**
             * Name of Card NVP for QuickBooks Desktop custom export accounts
             */
            NVP_FINANCIALFORCE_EXPORT_VENDOR_POLICY_ID: 'financialforce_export_vendor_policy_id',
        },
        DELETE_TRANSACTIONS: {
            RESTRICT: 'corporate',
            ALLOW: 'personal',
        },
    },
=======
>>>>>>> 762bffcf
    REGEX: {
        SPECIAL_CHARS_WITHOUT_NEWLINE: /((?!\n)[()-\s\t])/g,
        DIGITS_AND_PLUS: /^\+?[0-9]*$/,
        ALPHABETIC_AND_LATIN_CHARS: /^[\p{Script=Latin} ]*$/u,
        NON_ALPHABETIC_AND_NON_LATIN_CHARS: /[^\p{Script=Latin}]/gu,
        POSITIVE_INTEGER: /^\d+$/,
        PO_BOX: /\b[P|p]?(OST|ost)?\.?\s*[O|o|0]?(ffice|FFICE)?\.?\s*[B|b][O|o|0]?[X|x]?\.?\s+[#]?(\d+)\b/,
        ANY_VALUE: /^.+$/,
        ZIP_CODE: /^[0-9]{5}(?:[- ][0-9]{4})?$/,
        INDUSTRY_CODE: /^[0-9]{6}$/,
        SSN_LAST_FOUR: /^(?!0000)[0-9]{4}$/,
        SSN_FULL_NINE: /^(?!0000)[0-9]{9}$/,
        NUMBER: /^[0-9]+$/,
        CARD_NUMBER: /^[0-9]{15,16}$/,
        CARD_SECURITY_CODE: /^[0-9]{3,4}$/,
        CARD_EXPIRATION_DATE: /^(0[1-9]|1[0-2])([^0-9])?([0-9]{4}|([0-9]{2}))$/,
        ROOM_NAME: /^#[\p{Ll}0-9-]{1,100}$/u,
        DOMAIN_BASE: '^(?:https?:\\/\\/)?(?:www\\.)?([^\\/]+)',

        // eslint-disable-next-line max-len, no-misleading-character-class
        EMOJI: /[\p{Extended_Pictographic}\u200d\u{1f1e6}-\u{1f1ff}\u{1f3fb}-\u{1f3ff}\u{e0020}-\u{e007f}\u20E3\uFE0F]|[#*0-9]\uFE0F?\u20E3/gu,
        // eslint-disable-next-line max-len, no-misleading-character-class
        EMOJIS: /[\p{Extended_Pictographic}](\u200D[\p{Extended_Pictographic}]|[\u{1F3FB}-\u{1F3FF}]|[\u{E0020}-\u{E007F}]|\uFE0F|\u20E3)*|[\u{1F1E6}-\u{1F1FF}]{2}|[#*0-9]\uFE0F?\u20E3/gu,
        // eslint-disable-next-line max-len, no-misleading-character-class
        EMOJI_SKIN_TONES: /[\u{1f3fb}-\u{1f3ff}]/gu,

        TAX_ID: /^\d{9}$/,
        NON_NUMERIC: /\D/g,
        ANY_SPACE: /\s/g,

        // Extract attachment's source from the data's html string
        ATTACHMENT_DATA: /(data-expensify-source|data-name)="([^"]+)"/g,

        EMOJI_NAME: /:[\p{L}0-9_+-]+:/gu,
        EMOJI_SUGGESTIONS: /:[\p{L}0-9_+-]{1,40}$/u,
        AFTER_FIRST_LINE_BREAK: /\n.*/g,
        LINE_BREAK: /\r\n|\r|\n/g,
        CODE_2FA: /^\d{6}$/,
        ATTACHMENT_ID: /chat-attachments\/(\d+)/,
        HAS_COLON_ONLY_AT_THE_BEGINNING: /^:[^:]+$/,
        HAS_AT_MOST_TWO_AT_SIGNS: /^@[^@]*@?[^@]*$/,

        EMPTY_COMMENT: /^(\s)*$/,
        SPECIAL_CHAR: /[,/?"{}[\]()&^%;`$=#<>!*]/g,

        FIRST_SPACE: /.+?(?=\s)/,

        get SPECIAL_CHAR_OR_EMOJI() {
            return new RegExp(`[~\\n\\s]|(_\\b(?!$))|${this.SPECIAL_CHAR.source}|${this.EMOJI.source}`, 'gu');
        },

        get SPACE_OR_EMOJI() {
            return new RegExp(`(\\s+|(?:${this.EMOJI.source})+)`, 'gu');
        },

        // Define the regular expression pattern to find a potential end of a mention suggestion:
        // It might be a space, a newline character, an emoji, or a special character (excluding underscores & tildes, which might be used in usernames)
        get MENTION_BREAKER() {
            return new RegExp(`[\\n\\s]|${this.SPECIAL_CHAR.source}|${this.EMOJI.source}`, 'gu');
        },

        MERGED_ACCOUNT_PREFIX: /^(MERGED_\d+@)/,

        ROUTES: {
            VALIDATE_LOGIN: /\/v($|(\/\/*))/,
            UNLINK_LOGIN: /\/u($|(\/\/*))/,
            REDUNDANT_SLASHES: /(\/{2,})|(\/$)/g,
        },

        TIME_STARTS_01: /^01:\d{2} [AP]M$/,
        TIME_FORMAT: /^\d{2}:\d{2} [AP]M$/,
        DATE_TIME_FORMAT: /^\d{2}-\d{2} \d{2}:\d{2} [AP]M$/,
        ILLEGAL_FILENAME_CHARACTERS: /\/|<|>|\*|"|:|\?|\\|\|/g,

        ENCODE_PERCENT_CHARACTER: /%(25)+/g,

        INVISIBLE_CHARACTERS_GROUPS: /[\p{C}\p{Z}]/gu,

        OTHER_INVISIBLE_CHARACTERS: /[\u3164]/g,

        REPORT_FIELD_TITLE: /{report:([a-zA-Z]+)}/g,

        PATH_WITHOUT_POLICY_ID: /\/w\/[a-zA-Z0-9]+(\/|$)/,

        POLICY_ID_FROM_PATH: /\/w\/([a-zA-Z0-9]+)(\/|$)/,

        SHORT_MENTION: new RegExp(`@[\\w\\-\\+\\'#@]+(?:\\.[\\w\\-\\'\\+]+)*(?![^\`]*\`)`, 'gim'),

        REPORT_ID_FROM_PATH: /\/r\/(\d+)/,
    },

    PRONOUNS: {
        PREFIX: '__predefined_',
        SELF_SELECT: '__predefined_selfSelect',
    },
    GUIDES_CALL_TASK_IDS: {
        CONCIERGE_DM: 'NewExpensifyConciergeDM',
        WORKSPACE_INITIAL: 'WorkspaceHome',
        WORKSPACE_PROFILE: 'WorkspaceProfile',
        WORKSPACE_CARD: 'WorkspaceCorporateCards',
        WORKSPACE_REIMBURSE: 'WorkspaceReimburseReceipts',
        WORKSPACE_BILLS: 'WorkspacePayBills',
        WORKSPACE_INVOICES: 'WorkspaceSendInvoices',
        WORKSPACE_TRAVEL: 'WorkspaceBookTravel',
        WORKSPACE_MEMBERS: 'WorkspaceManageMembers',
        WORKSPACE_EXPENSIFY_CARD: 'WorkspaceExpensifyCard',
        WORKSPACE_WORKFLOWS: 'WorkspaceWorkflows',
        WORKSPACE_COMPANY_CARDS: 'WorkspaceCompanyCards',
        WORKSPACE_BANK_ACCOUNT: 'WorkspaceBankAccount',
        WORKSPACE_SETTINGS: 'WorkspaceSettings',
        WORKSPACE_FEATURES: 'WorkspaceFeatures',
        WORKSPACE_RULES: 'WorkspaceRules',
    },
    get EXPENSIFY_EMAILS() {
        return [
            this.EMAIL.ACCOUNTING,
            this.EMAIL.ADMIN,
            this.EMAIL.BILLS,
            this.EMAIL.CHRONOS,
            this.EMAIL.CONCIERGE,
            this.EMAIL.CONTRIBUTORS,
            this.EMAIL.FIRST_RESPONDER,
            this.EMAIL.HELP,
            this.EMAIL.INTEGRATION_TESTING_CREDS,
            this.EMAIL.NOTIFICATIONS,
            this.EMAIL.PAYROLL,
            this.EMAIL.QA,
            this.EMAIL.QA_TRAVIS,
            this.EMAIL.RECEIPTS,
            this.EMAIL.STUDENT_AMBASSADOR,
            this.EMAIL.SVFG,
        ];
    },
    get EXPENSIFY_ACCOUNT_IDS() {
        return [
            this.ACCOUNT_ID.ACCOUNTING,
            this.ACCOUNT_ID.ADMIN,
            this.ACCOUNT_ID.BILLS,
            this.ACCOUNT_ID.CHRONOS,
            this.ACCOUNT_ID.CONCIERGE,
            this.ACCOUNT_ID.CONTRIBUTORS,
            this.ACCOUNT_ID.FIRST_RESPONDER,
            this.ACCOUNT_ID.HELP,
            this.ACCOUNT_ID.INTEGRATION_TESTING_CREDS,
            this.ACCOUNT_ID.PAYROLL,
            this.ACCOUNT_ID.QA,
            this.ACCOUNT_ID.QA_TRAVIS,
            this.ACCOUNT_ID.RECEIPTS,
            this.ACCOUNT_ID.REWARDS,
            this.ACCOUNT_ID.STUDENT_AMBASSADOR,
            this.ACCOUNT_ID.SVFG,
        ].filter((id) => id !== -1);
    },

    // Emails that profile view is prohibited
    get RESTRICTED_EMAILS(): readonly string[] {
        return [this.EMAIL.NOTIFICATIONS];
    },
    // Account IDs that profile view is prohibited
    get RESTRICTED_ACCOUNT_IDS() {
        return [this.ACCOUNT_ID.NOTIFICATIONS];
    },
    // Account IDs that can't be added as a group member
    get NON_ADDABLE_ACCOUNT_IDS() {
        return [this.ACCOUNT_ID.NOTIFICATIONS, this.ACCOUNT_ID.CHRONOS];
    },

    // Auth limit is 60k for the column but we store edits and other metadata along the html so let's use a lower limit to accommodate for it.
    MAX_COMMENT_LENGTH: 10000,

    // Use the same value as MAX_COMMENT_LENGTH to ensure the entire comment is parsed. Note that applying markup is very resource-consuming.
    MAX_MARKUP_LENGTH: 10000,

    MAX_THREAD_REPLIES_PREVIEW: 99,

    // Character Limits
    FORM_CHARACTER_LIMIT: 50,
    LEGAL_NAMES_CHARACTER_LIMIT: 150,
    LOGIN_CHARACTER_LIMIT: 254,
    CATEGORY_NAME_LIMIT: 256,
    TAG_NAME_LIMIT: 256,
    WORKSPACE_REPORT_FIELD_POLICY_MAX_LENGTH: 256,
    REPORT_NAME_LIMIT: 100,
    TITLE_CHARACTER_LIMIT: 100,
    DESCRIPTION_LIMIT: 1000,
    WORKSPACE_NAME_CHARACTER_LIMIT: 80,

    AVATAR_CROP_MODAL: {
        // The next two constants control what is min and max value of the image crop scale.
        // Values define in how many times the image can be bigger than its container.
        // Notice: that values less than 1 mean that the image won't cover the container fully.
        MAX_SCALE: 3, // 3x scale is used commonly in different apps.
        MIN_SCALE: 1, // 1x min scale means that the image covers the container completely

        // This const defines the initial container size, before layout measurement.
        // Since size cant be null, we have to define some initial value.
        INITIAL_SIZE: 1, // 1 was chosen because there is a very low probability that initialized component will have such size.
    },
    MICROSECONDS_PER_MS: 1000,
    RED_BRICK_ROAD_PENDING_ACTION: {
        ADD: 'add',
        DELETE: 'delete',
        UPDATE: 'update',
    },
    BRICK_ROAD_INDICATOR_STATUS: {
        ERROR: 'error',
        INFO: 'info',
    },
    REPORT_DETAILS_MENU_ITEM: {
        MEMBERS: 'member',
        INVITE: 'invite',
        SETTINGS: 'settings',
        LEAVE_ROOM: 'leaveRoom',
        PRIVATE_NOTES: 'privateNotes',
        EXPORT: 'export',
        DELETE: 'delete',
        MARK_AS_INCOMPLETE: 'markAsIncomplete',
        CANCEL_PAYMENT: 'cancelPayment',
        UNAPPROVE: 'unapprove',
    },
    EDIT_REQUEST_FIELD: {
        AMOUNT: 'amount',
        CURRENCY: 'currency',
        DATE: 'date',
        DESCRIPTION: 'description',
        MERCHANT: 'merchant',
        CATEGORY: 'category',
        RECEIPT: 'receipt',
        DISTANCE: 'distance',
        DISTANCE_RATE: 'distanceRate',
        TAG: 'tag',
        TAX_RATE: 'taxRate',
        TAX_AMOUNT: 'taxAmount',
    },
    FOOTER: {
        EXPENSE_MANAGEMENT_URL: `${USE_EXPENSIFY_URL}/expense-management`,
        SPEND_MANAGEMENT_URL: `${USE_EXPENSIFY_URL}/spend-management`,
        EXPENSE_REPORTS_URL: `${USE_EXPENSIFY_URL}/expense-reports`,
        COMPANY_CARD_URL: `${USE_EXPENSIFY_URL}/company-credit-card`,
        RECIEPT_SCANNING_URL: `${USE_EXPENSIFY_URL}/receipt-scanning-app`,
        BILL_PAY_URL: `${USE_EXPENSIFY_URL}/bills`,
        INVOICES_URL: `${USE_EXPENSIFY_URL}/invoices`,
        PAYROLL_URL: `${USE_EXPENSIFY_URL}/payroll`,
        TRAVEL_URL: `${USE_EXPENSIFY_URL}/travel`,
        EXPENSIFY_APPROVED_URL: `${USE_EXPENSIFY_URL}/accountants`,
        PRESS_KIT_URL: 'https://we.are.expensify.com/press-kit',
        SUPPORT_URL: `${USE_EXPENSIFY_URL}/support`,
        COMMUNITY_URL: 'https://community.expensify.com/',
        PRIVACY_URL: `${USE_EXPENSIFY_URL}/privacy`,
        ABOUT_URL: 'https://we.are.expensify.com/how-we-got-here',
        BLOG_URL: 'https://blog.expensify.com/',
        JOBS_URL: 'https://we.are.expensify.com/apply',
        ORG_URL: 'https://expensify.org/',
        INVESTOR_RELATIONS_URL: 'https://ir.expensify.com/',
    },

    SOCIALS: {
        PODCAST: 'https://we.are.expensify.com/podcast',
        TWITTER: 'https://www.twitter.com/expensify',
        INSTAGRAM: 'https://www.instagram.com/expensify',
        FACEBOOK: 'https://www.facebook.com/expensify',
        LINKEDIN: 'https://www.linkedin.com/company/expensify',
    },

    // These split the maximum decimal value of a signed 64-bit number (9,223,372,036,854,775,807) into parts where none of them are too big to fit into a 32-bit number, so that we can
    // generate them each with a random number generator with only 32-bits of precision.
    MAX_64BIT_LEFT_PART: 92233,
    MAX_64BIT_MIDDLE_PART: 7203685,
    MAX_64BIT_RIGHT_PART: 4775807,
    INVALID_CATEGORY_NAME: '###',

    // When generating a random value to fit in 7 digits (for the `middle` or `right` parts above), this is the maximum value to multiply by Math.random().
    MAX_INT_FOR_RANDOM_7_DIGIT_VALUE: 10000000,
    IOS_KEYBOARD_SPACE_OFFSET: -30,

    API_REQUEST_TYPE: {
        READ: 'read',
        WRITE: 'write',
        MAKE_REQUEST_WITH_SIDE_EFFECTS: 'makeRequestWithSideEffects',
    },

    ERECEIPT_COLORS: {
        YELLOW: 'Yellow',
        ICE: 'Ice',
        BLUE: 'Blue',
        GREEN: 'Green',
        TANGERINE: 'Tangerine',
        PINK: 'Pink',
    },

    MAP_MARKER_SIZE: 20,

    QUICK_REACTIONS: [
        {
            name: '+1',
            code: '👍',
            types: ['👍🏿', '👍🏾', '👍🏽', '👍🏼', '👍🏻'],
        },
        {
            name: 'heart',
            code: '❤️',
        },
        {
            name: 'joy',
            code: '😂',
        },
        {
            name: 'fire',
            code: '🔥',
        },
    ],

    TFA_CODE_LENGTH: 6,
    CHAT_ATTACHMENT_TOKEN_KEY: 'X-Chat-Attachment-Token',

    SPACE_LENGTH: 1,

    ALL_COUNTRIES: {
        AF: 'Afghanistan',
        AX: 'Åland Islands',
        AL: 'Albania',
        DZ: 'Algeria',
        AS: 'American Samoa',
        AD: 'Andorra',
        AO: 'Angola',
        AI: 'Anguilla',
        AQ: 'Antarctica',
        AG: 'Antigua & Barbuda',
        AR: 'Argentina',
        AM: 'Armenia',
        AW: 'Aruba',
        AC: 'Ascension Island',
        AU: 'Australia',
        AT: 'Austria',
        AZ: 'Azerbaijan',
        BS: 'Bahamas',
        BH: 'Bahrain',
        BD: 'Bangladesh',
        BB: 'Barbados',
        BY: 'Belarus',
        BE: 'Belgium',
        BZ: 'Belize',
        BJ: 'Benin',
        BM: 'Bermuda',
        BT: 'Bhutan',
        BO: 'Bolivia',
        BA: 'Bosnia & Herzegovina',
        BW: 'Botswana',
        BR: 'Brazil',
        IO: 'British Indian Ocean Territory',
        VG: 'British Virgin Islands',
        BN: 'Brunei',
        BG: 'Bulgaria',
        BF: 'Burkina Faso',
        BI: 'Burundi',
        KH: 'Cambodia',
        CM: 'Cameroon',
        CA: 'Canada',
        CV: 'Cape Verde',
        BQ: 'Caribbean Netherlands',
        KY: 'Cayman Islands',
        CF: 'Central African Republic',
        TD: 'Chad',
        CL: 'Chile',
        CN: 'China',
        CX: 'Christmas Island',
        CC: 'Cocos (Keeling) Islands',
        CO: 'Colombia',
        KM: 'Comoros',
        CG: 'Congo - Brazzaville',
        CD: 'Congo - Kinshasa',
        CK: 'Cook Islands',
        CR: 'Costa Rica',
        CI: "Côte d'Ivoire",
        HR: 'Croatia',
        CU: 'Cuba',
        CW: 'Curaçao',
        CY: 'Cyprus',
        CZ: 'Czech Republic',
        DK: 'Denmark',
        DJ: 'Djibouti',
        DM: 'Dominica',
        DO: 'Dominican Republic',
        EC: 'Ecuador',
        EG: 'Egypt',
        SV: 'El Salvador',
        GQ: 'Equatorial Guinea',
        ER: 'Eritrea',
        EE: 'Estonia',
        ET: 'Ethiopia',
        FK: 'Falkland Islands',
        FO: 'Faroe Islands',
        FJ: 'Fiji',
        FI: 'Finland',
        FR: 'France',
        GF: 'French Guiana',
        PF: 'French Polynesia',
        TF: 'French Southern Territories',
        GA: 'Gabon',
        GM: 'Gambia',
        GE: 'Georgia',
        DE: 'Germany',
        GH: 'Ghana',
        GI: 'Gibraltar',
        GR: 'Greece',
        GL: 'Greenland',
        GD: 'Grenada',
        GP: 'Guadeloupe',
        GU: 'Guam',
        GT: 'Guatemala',
        GG: 'Guernsey',
        GN: 'Guinea',
        GW: 'Guinea-Bissau',
        GY: 'Guyana',
        HT: 'Haiti',
        HN: 'Honduras',
        HK: 'Hong Kong',
        HU: 'Hungary',
        IS: 'Iceland',
        IN: 'India',
        ID: 'Indonesia',
        IR: 'Iran',
        IQ: 'Iraq',
        IE: 'Ireland',
        IM: 'Isle of Man',
        IL: 'Israel',
        IT: 'Italy',
        JM: 'Jamaica',
        JP: 'Japan',
        JE: 'Jersey',
        JO: 'Jordan',
        KZ: 'Kazakhstan',
        KE: 'Kenya',
        KI: 'Kiribati',
        XK: 'Kosovo',
        KW: 'Kuwait',
        KG: 'Kyrgyzstan',
        LA: 'Laos',
        LV: 'Latvia',
        LB: 'Lebanon',
        LS: 'Lesotho',
        LR: 'Liberia',
        LY: 'Libya',
        LI: 'Liechtenstein',
        LT: 'Lithuania',
        LU: 'Luxembourg',
        MO: 'Macau',
        MK: 'Macedonia',
        MG: 'Madagascar',
        MW: 'Malawi',
        MY: 'Malaysia',
        MV: 'Maldives',
        ML: 'Mali',
        MT: 'Malta',
        MH: 'Marshall Islands',
        MQ: 'Martinique',
        MR: 'Mauritania',
        MU: 'Mauritius',
        YT: 'Mayotte',
        MX: 'Mexico',
        FM: 'Micronesia',
        MD: 'Moldova',
        MC: 'Monaco',
        MN: 'Mongolia',
        ME: 'Montenegro',
        MS: 'Montserrat',
        MA: 'Morocco',
        MZ: 'Mozambique',
        MM: 'Myanmar (Burma)',
        NA: 'Namibia',
        NR: 'Nauru',
        NP: 'Nepal',
        NL: 'Netherlands',
        NC: 'New Caledonia',
        NZ: 'New Zealand',
        NI: 'Nicaragua',
        NE: 'Niger',
        NG: 'Nigeria',
        NU: 'Niue',
        NF: 'Norfolk Island',
        KP: 'North Korea',
        MP: 'Northern Mariana Islands',
        NO: 'Norway',
        OM: 'Oman',
        PK: 'Pakistan',
        PW: 'Palau',
        PS: 'Palestinian Territories',
        PA: 'Panama',
        PG: 'Papua New Guinea',
        PY: 'Paraguay',
        PE: 'Peru',
        PH: 'Philippines',
        PN: 'Pitcairn Islands',
        PL: 'Poland',
        PT: 'Portugal',
        PR: 'Puerto Rico',
        QA: 'Qatar',
        RE: 'Réunion',
        RO: 'Romania',
        RU: 'Russia',
        RW: 'Rwanda',
        BL: 'Saint Barthélemy',
        WS: 'Samoa',
        SM: 'San Marino',
        ST: 'São Tomé & Príncipe',
        SA: 'Saudi Arabia',
        SN: 'Senegal',
        RS: 'Serbia',
        SC: 'Seychelles',
        SL: 'Sierra Leone',
        SG: 'Singapore',
        SX: 'Sint Maarten',
        SK: 'Slovakia',
        SI: 'Slovenia',
        SB: 'Solomon Islands',
        SO: 'Somalia',
        ZA: 'South Africa',
        GS: 'South Georgia & South Sandwich Islands',
        KR: 'South Korea',
        SS: 'South Sudan',
        ES: 'Spain',
        LK: 'Sri Lanka',
        SH: 'St. Helena',
        KN: 'St. Kitts & Nevis',
        LC: 'St. Lucia',
        MF: 'St. Martin',
        PM: 'St. Pierre & Miquelon',
        VC: 'St. Vincent & Grenadines',
        SD: 'Sudan',
        SR: 'Suriname',
        SJ: 'Svalbard & Jan Mayen',
        SZ: 'Swaziland',
        SE: 'Sweden',
        CH: 'Switzerland',
        SY: 'Syria',
        TW: 'Taiwan',
        TJ: 'Tajikistan',
        TZ: 'Tanzania',
        TH: 'Thailand',
        TL: 'Timor-Leste',
        TG: 'Togo',
        TK: 'Tokelau',
        TO: 'Tonga',
        TT: 'Trinidad & Tobago',
        TA: 'Tristan da Cunha',
        TN: 'Tunisia',
        TR: 'Turkey',
        TM: 'Turkmenistan',
        TC: 'Turks & Caicos Islands',
        TV: 'Tuvalu',
        UM: 'U.S. Outlying Islands',
        VI: 'U.S. Virgin Islands',
        UG: 'Uganda',
        UA: 'Ukraine',
        AE: 'United Arab Emirates',
        GB: 'United Kingdom',
        US: 'United States',
        UY: 'Uruguay',
        UZ: 'Uzbekistan',
        VU: 'Vanuatu',
        VA: 'Vatican City',
        VE: 'Venezuela',
        VN: 'Vietnam',
        WF: 'Wallis & Futuna',
        EH: 'Western Sahara',
        YE: 'Yemen',
        ZM: 'Zambia',
        ZW: 'Zimbabwe',
    },

    // Sources: https://github.com/Expensify/App/issues/14958#issuecomment-1442138427
    // https://github.com/Expensify/App/issues/14958#issuecomment-1456026810
    COUNTRY_ZIP_REGEX_DATA: {
        AC: {
            regex: /^ASCN 1ZZ$/,
            samples: 'ASCN 1ZZ',
        },
        AD: {
            regex: /^AD[1-7]0\d$/,
            samples: 'AD206, AD403, AD106, AD406',
        },

        // We have kept the empty object for the countries which do not have any zip code validation
        // to ensure consistency so that the amount of countries displayed and in this object are same
        AE: {},
        AF: {
            regex: /^\d{4}$/,
            samples: '9536, 1476, 3842, 7975',
        },
        AG: {},
        AI: {
            regex: /^AI-2640$/,
            samples: 'AI-2640',
        },
        AL: {
            regex: /^\d{4}$/,
            samples: '1631, 9721, 2360, 5574',
        },
        AM: {
            regex: /^\d{4}$/,
            samples: '5581, 7585, 8434, 2492',
        },
        AO: {},
        AQ: {},
        AR: {
            regex: /^((?:[A-HJ-NP-Z])?\d{4})([A-Z]{3})?$/,
            samples: 'Q7040GFQ, K2178ZHR, P6240EJG, J6070IAE',
        },
        AS: {
            regex: /^96799$/,
            samples: '96799',
        },
        AT: {
            regex: /^\d{4}$/,
            samples: '4223, 2052, 3544, 5488',
        },
        AU: {
            regex: /^\d{4}$/,
            samples: '7181, 7735, 9169, 8780',
        },
        AW: {},
        AX: {
            regex: /^22\d{3}$/,
            samples: '22270, 22889, 22906, 22284',
        },
        AZ: {
            regex: /^(AZ) (\d{4})$/,
            samples: 'AZ 6704, AZ 5332, AZ 3907, AZ 6892',
        },
        BA: {
            regex: /^\d{5}$/,
            samples: '62722, 80420, 44595, 74614',
        },
        BB: {
            regex: /^BB\d{5}$/,
            samples: 'BB64089, BB17494, BB73163, BB25752',
        },
        BD: {
            regex: /^\d{4}$/,
            samples: '8585, 8175, 7381, 0154',
        },
        BE: {
            regex: /^\d{4}$/,
            samples: '7944, 5303, 6746, 7921',
        },
        BF: {},
        BG: {
            regex: /^\d{4}$/,
            samples: '6409, 7657, 1206, 7908',
        },
        BH: {
            regex: /^\d{3}\d?$/,
            samples: '047, 1116, 490, 631',
        },
        BI: {},
        BJ: {},
        BL: {
            regex: /^97133$/,
            samples: '97133',
        },
        BM: {
            regex: /^[A-Z]{2} ?[A-Z0-9]{2}$/,
            samples: 'QV9P, OSJ1, PZ 3D, GR YK',
        },
        BN: {
            regex: /^[A-Z]{2} ?\d{4}$/,
            samples: 'PF 9925, TH1970, SC 4619, NF0781',
        },
        BO: {},
        BQ: {},
        BR: {
            regex: /^\d{5}-?\d{3}$/,
            samples: '18816-403, 95177-465, 43447-782, 39403-136',
        },
        BS: {},
        BT: {
            regex: /^\d{5}$/,
            samples: '28256, 52484, 30608, 93524',
        },
        BW: {},
        BY: {
            regex: /^\d{6}$/,
            samples: '504154, 360246, 741167, 895047',
        },
        BZ: {},
        CA: {
            regex: /^[ABCEGHJKLMNPRSTVXY]\d[ABCEGHJ-NPRSTV-Z] ?\d[ABCEGHJ-NPRSTV-Z]\d$/,
            samples: 'S1A7K8, Y5H 4G6, H9V0P2, H1A1B5',
        },
        CC: {
            regex: /^6799$/,
            samples: '6799',
        },
        CD: {},
        CF: {},
        CG: {},
        CH: {
            regex: /^\d{4}$/,
            samples: '6370, 5271, 7873, 8220',
        },
        CI: {},
        CK: {},
        CL: {
            regex: /^\d{7}$/,
            samples: '7565829, 8702008, 3161669, 1607703',
        },
        CM: {},
        CN: {
            regex: /^\d{6}$/,
            samples: '240543, 870138, 295528, 861683',
        },
        CO: {
            regex: /^\d{6}$/,
            samples: '678978, 775145, 823943, 913970',
        },
        CR: {
            regex: /^\d{5}$/,
            samples: '28256, 52484, 30608, 93524',
        },
        CU: {
            regex: /^(?:CP)?(\d{5})$/,
            samples: '28256, 52484, 30608, 93524',
        },
        CV: {
            regex: /^\d{4}$/,
            samples: '9056, 8085, 0491, 4627',
        },
        CW: {},
        CX: {
            regex: /^6798$/,
            samples: '6798',
        },
        CY: {
            regex: /^\d{4}$/,
            samples: '9301, 2478, 1981, 6162',
        },
        CZ: {
            regex: /^\d{3} ?\d{2}$/,
            samples: '150 56, 50694, 229 08, 82811',
        },
        DE: {
            regex: /^\d{5}$/,
            samples: '33185, 37198, 81711, 44262',
        },
        DJ: {},
        DK: {
            regex: /^\d{4}$/,
            samples: '1429, 2457, 0637, 5764',
        },
        DM: {},
        DO: {
            regex: /^\d{5}$/,
            samples: '11877, 95773, 93875, 98032',
        },
        DZ: {
            regex: /^\d{5}$/,
            samples: '26581, 64621, 57550, 72201',
        },
        EC: {
            regex: /^\d{6}$/,
            samples: '541124, 873848, 011495, 334509',
        },
        EE: {
            regex: /^\d{5}$/,
            samples: '87173, 01127, 73214, 52381',
        },
        EG: {
            regex: /^\d{5}$/,
            samples: '98394, 05129, 91463, 77359',
        },
        EH: {
            regex: /^\d{5}$/,
            samples: '30577, 60264, 16487, 38593',
        },
        ER: {},
        ES: {
            regex: /^\d{5}$/,
            samples: '03315, 00413, 23179, 89324',
        },
        ET: {
            regex: /^\d{4}$/,
            samples: '6269, 8498, 4514, 7820',
        },
        FI: {
            regex: /^\d{5}$/,
            samples: '21859, 72086, 22422, 03774',
        },
        FJ: {},
        FK: {
            regex: /^FIQQ 1ZZ$/,
            samples: 'FIQQ 1ZZ',
        },
        FM: {
            regex: /^(9694[1-4])(?:[ -](\d{4}))?$/,
            samples: '96942-9352, 96944-4935, 96941 9065, 96943-5369',
        },
        FO: {
            regex: /^\d{3}$/,
            samples: '334, 068, 741, 787',
        },
        FR: {
            regex: /^\d{2} ?\d{3}$/,
            samples: '25822, 53 637, 55354, 82522',
        },
        GA: {},
        GB: {
            regex: /^[A-Z]{1,2}[0-9R][0-9A-Z]?\s*[0-9][A-Z-CIKMOV]{2}$/,
            samples: 'LA102UX, BL2F8FX, BD1S9LU, WR4G 6LH',
        },
        GD: {},
        GE: {
            regex: /^\d{4}$/,
            samples: '1232, 9831, 4717, 9428',
        },
        GF: {
            regex: /^9[78]3\d{2}$/,
            samples: '98380, 97335, 98344, 97300',
        },
        GG: {
            regex: /^GY\d[\dA-Z]? ?\d[ABD-HJLN-UW-Z]{2}$/,
            samples: 'GY757LD, GY6D 6XL, GY3Y2BU, GY85 1YO',
        },
        GH: {},
        GI: {
            regex: /^GX11 1AA$/,
            samples: 'GX11 1AA',
        },
        GL: {
            regex: /^39\d{2}$/,
            samples: '3964, 3915, 3963, 3956',
        },
        GM: {},
        GN: {
            regex: /^\d{3}$/,
            samples: '465, 994, 333, 078',
        },
        GP: {
            regex: /^9[78][01]\d{2}$/,
            samples: '98069, 97007, 97147, 97106',
        },
        GQ: {},
        GR: {
            regex: /^\d{3} ?\d{2}$/,
            samples: '98654, 319 78, 127 09, 590 52',
        },
        GS: {
            regex: /^SIQQ 1ZZ$/,
            samples: 'SIQQ 1ZZ',
        },
        GT: {
            regex: /^\d{5}$/,
            samples: '30553, 69925, 09376, 83719',
        },
        GU: {
            regex: /^((969)[1-3][0-2])$/,
            samples: '96922, 96932, 96921, 96911',
        },
        GW: {
            regex: /^\d{4}$/,
            samples: '1742, 7941, 4437, 7728',
        },
        GY: {},
        HK: {
            regex: /^999077$|^$/,
            samples: '999077',
        },
        HN: {
            regex: /^\d{5}$/,
            samples: '86238, 78999, 03594, 30406',
        },
        HR: {
            regex: /^\d{5}$/,
            samples: '85240, 80710, 78235, 98766',
        },
        HT: {
            regex: /^(?:HT)?(\d{4})$/,
            samples: '5101, HT6991, HT3871, 1126',
        },
        HU: {
            regex: /^\d{4}$/,
            samples: '0360, 2604, 3362, 4775',
        },
        ID: {
            regex: /^\d{5}$/,
            samples: '60993, 52656, 16521, 34931',
        },
        IE: {},
        IL: {
            regex: /^\d{5}(?:\d{2})?$/,
            samples: '74213, 6978354, 2441689, 4971551',
        },
        IM: {
            regex: /^IM\d[\dA-Z]? ?\d[ABD-HJLN-UW-Z]{2}$/,
            samples: 'IM2X1JP, IM4V 9JU, IM3B1UP, IM8E 5XF',
        },
        IN: {
            regex: /^\d{6}$/,
            samples: '946956, 143659, 243258, 938385',
        },
        IO: {
            regex: /^BBND 1ZZ$/,
            samples: 'BBND 1ZZ',
        },
        IQ: {
            regex: /^\d{5}$/,
            samples: '63282, 87817, 38580, 47725',
        },
        IR: {
            regex: /^\d{5}-?\d{5}$/,
            samples: '0666174250, 6052682188, 02360-81920, 25102-08646',
        },
        IS: {
            regex: /^\d{3}$/,
            samples: '408, 013, 001, 936',
        },
        IT: {
            regex: /^\d{5}$/,
            samples: '31701, 61341, 92781, 45609',
        },
        JE: {
            regex: /^JE\d[\dA-Z]? ?\d[ABD-HJLN-UW-Z]{2}$/,
            samples: 'JE0D 2EX, JE59 2OF, JE1X1ZW, JE0V 1SO',
        },
        JM: {},
        JO: {
            regex: /^\d{5}$/,
            samples: '20789, 02128, 52170, 40284',
        },
        JP: {
            regex: /^\d{3}-?\d{4}$/,
            samples: '5429642, 046-1544, 6463599, 368-5362',
        },
        KE: {
            regex: /^\d{5}$/,
            samples: '33043, 98830, 59324, 42876',
        },
        KG: {
            regex: /^\d{6}$/,
            samples: '500371, 176592, 184133, 225279',
        },
        KH: {
            regex: /^\d{5,6}$/,
            samples: '220281, 18824, 35379, 09570',
        },
        KI: {
            regex: /^KI\d{4}$/,
            samples: 'KI0104, KI0109, KI0112, KI0306',
        },
        KM: {},
        KN: {
            regex: /^KN\d{4}(-\d{4})?$/,
            samples: 'KN2522, KN2560-3032, KN3507, KN4440',
        },
        KP: {},
        KR: {
            regex: /^\d{5}$/,
            samples: '67417, 66648, 08359, 93750',
        },
        KW: {
            regex: /^\d{5}$/,
            samples: '74840, 53309, 71276, 59262',
        },
        KY: {
            regex: /^KY\d-\d{4}$/,
            samples: 'KY0-3078, KY1-7812, KY8-3729, KY3-4664',
        },
        KZ: {
            regex: /^\d{6}$/,
            samples: '129113, 976562, 226811, 933781',
        },
        LA: {
            regex: /^\d{5}$/,
            samples: '08875, 50779, 87756, 75932',
        },
        LB: {
            regex: /^(?:\d{4})(?: ?(?:\d{4}))?$/,
            samples: '5436 1302, 9830 7470, 76911911, 9453 1306',
        },
        LC: {
            regex: /^(LC)?\d{2} ?\d{3}$/,
            samples: '21080, LC99127, LC24 258, 51 740',
        },
        LI: {
            regex: /^\d{4}$/,
            samples: '6644, 2852, 4630, 4541',
        },
        LK: {
            regex: /^\d{5}$/,
            samples: '44605, 27721, 90695, 65514',
        },
        LR: {
            regex: /^\d{4}$/,
            samples: '6644, 2852, 4630, 4541',
        },
        LS: {
            regex: /^\d{3}$/,
            samples: '779, 803, 104, 897',
        },
        LT: {
            regex: /^((LT)[-])?(\d{5})$/,
            samples: 'LT-22248, LT-12796, 69822, 37280',
        },
        LU: {
            regex: /^((L)[-])?(\d{4})$/,
            samples: '5469, L-4476, 6304, 9739',
        },
        LV: {
            regex: /^((LV)[-])?\d{4}$/,
            samples: '9344, LV-5030, LV-0132, 8097',
        },
        LY: {},
        MA: {
            regex: /^\d{5}$/,
            samples: '50219, 95871, 80907, 79804',
        },
        MC: {
            regex: /^980\d{2}$/,
            samples: '98084, 98041, 98070, 98062',
        },
        MD: {
            regex: /^(MD[-]?)?(\d{4})$/,
            samples: '6250, MD-9681, MD3282, MD-0652',
        },
        ME: {
            regex: /^\d{5}$/,
            samples: '87622, 92688, 23129, 59566',
        },
        MF: {
            regex: /^9[78][01]\d{2}$/,
            samples: '97169, 98180, 98067, 98043',
        },
        MG: {
            regex: /^\d{3}$/,
            samples: '854, 084, 524, 064',
        },
        MH: {
            regex: /^((969)[6-7][0-9])(-\d{4})?/,
            samples: '96962, 96969, 96970-8530, 96960-3226',
        },
        MK: {
            regex: /^\d{4}$/,
            samples: '8299, 6904, 6144, 9753',
        },
        ML: {},
        MM: {
            regex: /^\d{5}$/,
            samples: '59188, 93943, 40829, 69981',
        },
        MN: {
            regex: /^\d{5}$/,
            samples: '94129, 29906, 53374, 80141',
        },
        MO: {},
        MP: {
            regex: /^(9695[012])(?:[ -](\d{4}))?$/,
            samples: '96952 3162, 96950 1567, 96951 2994, 96950 8745',
        },
        MQ: {
            regex: /^9[78]2\d{2}$/,
            samples: '98297, 97273, 97261, 98282',
        },
        MR: {},
        MS: {
            regex: /^[Mm][Ss][Rr]\s{0,1}\d{4}$/,
            samples: 'MSR1110, MSR1230, MSR1250, MSR1330',
        },
        MT: {
            regex: /^[A-Z]{3} [0-9]{4}|[A-Z]{2}[0-9]{2}|[A-Z]{2} [0-9]{2}|[A-Z]{3}[0-9]{4}|[A-Z]{3}[0-9]{2}|[A-Z]{3} [0-9]{2}$/,
            samples: 'DKV 8196, KSU9264, QII0259, HKH 1020',
        },
        MU: {
            regex: /^([0-9A-R]\d{4})$/,
            samples: 'H8310, 52591, M9826, F5810',
        },
        MV: {
            regex: /^\d{5}$/,
            samples: '16354, 20857, 50991, 72527',
        },
        MW: {},
        MX: {
            regex: /^\d{5}$/,
            samples: '71530, 76424, 73811, 50503',
        },
        MY: {
            regex: /^\d{5}$/,
            samples: '75958, 15826, 86715, 37081',
        },
        MZ: {
            regex: /^\d{4}$/,
            samples: '0902, 6258, 7826, 7150',
        },
        NA: {
            regex: /^\d{5}$/,
            samples: '68338, 63392, 21820, 61211',
        },
        NC: {
            regex: /^988\d{2}$/,
            samples: '98865, 98813, 98820, 98855',
        },
        NE: {
            regex: /^\d{4}$/,
            samples: '9790, 3270, 2239, 0400',
        },
        NF: {
            regex: /^2899$/,
            samples: '2899',
        },
        NG: {
            regex: /^\d{6}$/,
            samples: '289096, 223817, 199970, 840648',
        },
        NI: {
            regex: /^\d{5}$/,
            samples: '86308, 60956, 49945, 15470',
        },
        NL: {
            regex: /^\d{4} ?[A-Z]{2}$/,
            samples: '6998 VY, 5390 CK, 2476 PS, 8873OX',
        },
        NO: {
            regex: /^\d{4}$/,
            samples: '0711, 4104, 2683, 5015',
        },
        NP: {
            regex: /^\d{5}$/,
            samples: '42438, 73964, 66400, 33976',
        },
        NR: {
            regex: /^(NRU68)$/,
            samples: 'NRU68',
        },
        NU: {
            regex: /^(9974)$/,
            samples: '9974',
        },
        NZ: {
            regex: /^\d{4}$/,
            samples: '7015, 0780, 4109, 1422',
        },
        OM: {
            regex: /^(?:PC )?\d{3}$/,
            samples: 'PC 851, PC 362, PC 598, PC 499',
        },
        PA: {
            regex: /^\d{4}$/,
            samples: '0711, 4104, 2683, 5015',
        },
        PE: {
            regex: /^\d{5}$/,
            samples: '10013, 12081, 14833, 24615',
        },
        PF: {
            regex: /^987\d{2}$/,
            samples: '98755, 98710, 98748, 98791',
        },
        PG: {
            regex: /^\d{3}$/,
            samples: '193, 166, 880, 553',
        },
        PH: {
            regex: /^\d{4}$/,
            samples: '0137, 8216, 2876, 0876',
        },
        PK: {
            regex: /^\d{5}$/,
            samples: '78219, 84497, 62102, 12564',
        },
        PL: {
            regex: /^\d{2}-\d{3}$/,
            samples: '63-825, 26-714, 05-505, 15-200',
        },
        PM: {
            regex: /^(97500)$/,
            samples: '97500',
        },
        PN: {
            regex: /^PCRN 1ZZ$/,
            samples: 'PCRN 1ZZ',
        },
        PR: {
            regex: /^(00[679]\d{2})(?:[ -](\d{4}))?$/,
            samples: '00989 3603, 00639 0720, 00707-9803, 00610 7362',
        },
        PS: {
            regex: /^(00[679]\d{2})(?:[ -](\d{4}))?$/,
            samples: '00748, 00663, 00779-4433, 00934 1559',
        },
        PT: {
            regex: /^\d{4}-\d{3}$/,
            samples: '0060-917, 4391-979, 5551-657, 9961-093',
        },
        PW: {
            regex: /^(969(?:39|40))(?:[ -](\d{4}))?$/,
            samples: '96940, 96939, 96939 6004, 96940-1871',
        },
        PY: {
            regex: /^\d{4}$/,
            samples: '7895, 5835, 8783, 5887',
        },
        QA: {},
        RE: {
            regex: /^9[78]4\d{2}$/,
            samples: '98445, 97404, 98421, 98434',
        },
        RO: {
            regex: /^\d{6}$/,
            samples: '935929, 407608, 637434, 174574',
        },
        RS: {
            regex: /^\d{5,6}$/,
            samples: '929863, 259131, 687739, 07011',
        },
        RU: {
            regex: /^\d{6}$/,
            samples: '138294, 617323, 307906, 981238',
        },
        RW: {},
        SA: {
            regex: /^\d{5}(-{1}\d{4})?$/,
            samples: '86020-1256, 72375, 70280, 96328',
        },
        SB: {},
        SC: {},
        SD: {
            regex: /^\d{5}$/,
            samples: '78219, 84497, 62102, 12564',
        },
        SE: {
            regex: /^\d{3} ?\d{2}$/,
            samples: '095 39, 41052, 84687, 563 66',
        },
        SG: {
            regex: /^\d{6}$/,
            samples: '606542, 233985, 036755, 265255',
        },
        SH: {
            regex: /^(?:ASCN|TDCU|STHL) 1ZZ$/,
            samples: 'STHL 1ZZ, ASCN 1ZZ, TDCU 1ZZ',
        },
        SI: {
            regex: /^\d{4}$/,
            samples: '6898, 3413, 2031, 5732',
        },
        SJ: {
            regex: /^\d{4}$/,
            samples: '7616, 3163, 5769, 0237',
        },
        SK: {
            regex: /^\d{3} ?\d{2}$/,
            samples: '594 52, 813 34, 867 67, 41814',
        },
        SL: {},
        SM: {
            regex: /^4789\d$/,
            samples: '47894, 47895, 47893, 47899',
        },
        SN: {
            regex: /^[1-8]\d{4}$/,
            samples: '48336, 23224, 33261, 82430',
        },
        SO: {},
        SR: {},
        SS: {
            regex: /^[A-Z]{2} ?\d{5}$/,
            samples: 'JQ 80186, CU 46474, DE33738, MS 59107',
        },
        ST: {},
        SV: {},
        SX: {},
        SY: {},
        SZ: {
            regex: /^[HLMS]\d{3}$/,
            samples: 'H458, L986, M477, S916',
        },
        TA: {
            regex: /^TDCU 1ZZ$/,
            samples: 'TDCU 1ZZ',
        },
        TC: {
            regex: /^TKCA 1ZZ$/,
            samples: 'TKCA 1ZZ',
        },
        TD: {},
        TF: {},
        TG: {},
        TH: {
            regex: /^\d{5}$/,
            samples: '30706, 18695, 21044, 42496',
        },
        TJ: {
            regex: /^\d{6}$/,
            samples: '381098, 961344, 519925, 667883',
        },
        TK: {},
        TL: {},
        TM: {
            regex: /^\d{6}$/,
            samples: '544985, 164362, 425224, 374603',
        },
        TN: {
            regex: /^\d{4}$/,
            samples: '6075, 7340, 2574, 8988',
        },
        TO: {},
        TR: {
            regex: /^\d{5}$/,
            samples: '42524, 81057, 50859, 42677',
        },
        TT: {
            regex: /^\d{6}$/,
            samples: '041238, 033990, 763476, 981118',
        },
        TV: {},
        TW: {
            regex: /^\d{3}(?:\d{2})?$/,
            samples: '21577, 76068, 68698, 08912',
        },
        TZ: {},
        UA: {
            regex: /^\d{5}$/,
            samples: '10629, 81138, 15668, 30055',
        },
        UG: {},
        UM: {},
        US: {
            regex: /^[0-9]{5}(?:[- ][0-9]{4})?$/,
            samples: '12345, 12345-1234, 12345 1234',
        },
        UY: {
            regex: /^\d{5}$/,
            samples: '40073, 30136, 06583, 00021',
        },
        UZ: {
            regex: /^\d{6}$/,
            samples: '205122, 219713, 441699, 287471',
        },
        VA: {
            regex: /^(00120)$/,
            samples: '00120',
        },
        VC: {
            regex: /^VC\d{4}$/,
            samples: 'VC0600, VC0176, VC0616, VC4094',
        },
        VE: {
            regex: /^\d{4}$/,
            samples: '9692, 1953, 6680, 8302',
        },
        VG: {
            regex: /^VG\d{4}$/,
            samples: 'VG1204, VG7387, VG3431, VG6021',
        },
        VI: {
            regex: /^(008(?:(?:[0-4]\d)|(?:5[01])))(?:[ -](\d{4}))?$/,
            samples: '00820, 00804 2036, 00825 3344, 00811-5900',
        },
        VN: {
            regex: /^\d{6}$/,
            samples: '133836, 748243, 894060, 020597',
        },
        VU: {},
        WF: {
            regex: /^986\d{2}$/,
            samples: '98692, 98697, 98698, 98671',
        },
        WS: {
            regex: /^WS[1-2]\d{3}$/,
            samples: 'WS1349, WS2798, WS1751, WS2090',
        },
        XK: {
            regex: /^[1-7]\d{4}$/,
            samples: '56509, 15863, 46644, 21896',
        },
        YE: {},
        YT: {
            regex: /^976\d{2}$/,
            samples: '97698, 97697, 97632, 97609',
        },
        ZA: {
            regex: /^\d{4}$/,
            samples: '6855, 5179, 6956, 7147',
        },
        ZM: {
            regex: /^\d{5}$/,
            samples: '77603, 97367, 80454, 94484',
        },
        ZW: {},
    },

    GENERIC_ZIP_CODE_REGEX: /^(?:(?![\s-])[\w -]{0,9}[\w])?$/,

    // Values for checking if polyfill is required on a platform
    POLYFILL_TEST: {
        STYLE: 'currency',
        CURRENCY: 'XAF',
        FORMAT: 'symbol',
        SAMPLE_INPUT: '123456.789',
        EXPECTED_OUTPUT: 'FCFA 123,457',
    },

    PATHS_TO_TREAT_AS_EXTERNAL: ['NewExpensify.dmg', 'docs/index.html'],

    // Test tool menu parameters
    TEST_TOOL: {
        // Number of concurrent taps to open then the Test modal menu
        NUMBER_OF_TAPS: 4,
    },

    MENU_HELP_URLS: {
        LEARN_MORE: 'https://www.expensify.com',
        DOCUMENTATION: 'https://github.com/Expensify/App/blob/main/README.md',
        COMMUNITY_DISCUSSIONS: 'https://expensify.slack.com/archives/C01GTK53T8Q',
        SEARCH_ISSUES: 'https://github.com/Expensify/App/issues',
    },

    CONCIERGE_TRAVEL_URL: 'https://community.expensify.com/discussion/7066/introducing-concierge-travel',
    BOOK_TRAVEL_DEMO_URL: 'https://calendly.com/d/ck2z-xsh-q97/expensify-travel-demo-travel-page',
    TRAVEL_DOT_URL: 'https://travel.expensify.com',
    STAGING_TRAVEL_DOT_URL: 'https://staging.travel.expensify.com',
    TRIP_ID_PATH: (tripID: string) => `trips/${tripID}`,
    SPOTNANA_TMC_ID: '8e8e7258-1cf3-48c0-9cd1-fe78a6e31eed',
    STAGING_SPOTNANA_TMC_ID: '7a290c6e-5328-4107-aff6-e48765845b81',
    SCREEN_READER_STATES: {
        ALL: 'all',
        ACTIVE: 'active',
        DISABLED: 'disabled',
    },
    SPACE_CHARACTER_WIDTH: 4,

    // The attribute used in the SelectionScraper.js helper to query all the DOM elements
    // that should be removed from the copied contents in the getHTMLOfSelection() method
    SELECTION_SCRAPER_HIDDEN_ELEMENT: 'selection-scrapper-hidden-element',
    MODERATION: {
        MODERATOR_DECISION_PENDING: 'pending',
        MODERATOR_DECISION_PENDING_HIDE: 'pendingHide',
        MODERATOR_DECISION_PENDING_REMOVE: 'pendingRemove',
        MODERATOR_DECISION_APPROVED: 'approved',
        MODERATOR_DECISION_HIDDEN: 'hidden',
        FLAG_SEVERITY_SPAM: 'spam',
        FLAG_SEVERITY_INCONSIDERATE: 'inconsiderate',
        FLAG_SEVERITY_INTIMIDATION: 'intimidation',
        FLAG_SEVERITY_BULLYING: 'bullying',
        FLAG_SEVERITY_HARASSMENT: 'harassment',
        FLAG_SEVERITY_ASSAULT: 'assault',
    },
    EMOJI_PICKER_TEXT_INPUT_SIZES: 152,
    QR: {
        DEFAULT_LOGO_SIZE_RATIO: 0.25,
        DEFAULT_LOGO_MARGIN_RATIO: 0.02,
        EXPENSIFY_LOGO_SIZE_RATIO: 0.22,
        EXPENSIFY_LOGO_MARGIN_RATIO: 0.03,
    },

    /**
     * Acceptable values for the `accessibilityRole` prop on react native components.
     *
     * **IMPORTANT:** Do not use with the `role` prop as it can cause errors.
     *
     * @deprecated ACCESSIBILITY_ROLE is deprecated. Please use CONST.ROLE instead.
     */
    ACCESSIBILITY_ROLE: {
        /**
         * @deprecated Please stop using the accessibilityRole prop and use the role prop instead.
         */
        BUTTON: 'button',

        /**
         * @deprecated Please stop using the accessibilityRole prop and use the role prop instead.
         */
        LINK: 'link',

        /**
         * @deprecated Please stop using the accessibilityRole prop and use the role prop instead.
         */
        MENUITEM: 'menuitem',

        /**
         * @deprecated Please stop using the accessibilityRole prop and use the role prop instead.
         */
        TEXT: 'text',

        /**
         * @deprecated Please stop using the accessibilityRole prop and use the role prop instead.
         */
        RADIO: 'radio',

        /**
         * @deprecated Please stop using the accessibilityRole prop and use the role prop instead.
         */
        IMAGEBUTTON: 'imagebutton',

        /**
         * @deprecated Please stop using the accessibilityRole prop and use the role prop instead.
         */
        CHECKBOX: 'checkbox',

        /**
         * @deprecated Please stop using the accessibilityRole prop and use the role prop instead.
         */
        SWITCH: 'switch',

        /**
         * @deprecated Please stop using the accessibilityRole prop and use the role prop instead.
         */
        ADJUSTABLE: 'adjustable',

        /**
         * @deprecated Please stop using the accessibilityRole prop and use the role prop instead.
         */
        IMAGE: 'image',

        /**
         * @deprecated Please stop using the accessibilityRole prop and use the role prop instead.
         */
        TEXTBOX: 'textbox',
    },

    /**
     * Acceptable values for the `role` attribute on react native components.
     *
     * **IMPORTANT:** Not for use with the `accessibilityRole` prop, as it accepts different values, and new components
     * should use the `role` prop instead.
     */
    ROLE: {
        /** Use for elements with important, time-sensitive information. */
        ALERT: 'alert',
        /** Use for elements that act as buttons. */
        BUTTON: 'button',
        /** Use for elements representing checkboxes. */
        CHECKBOX: 'checkbox',
        /** Use for elements that allow a choice from multiple options. */
        COMBOBOX: 'combobox',
        /** Use with scrollable lists to represent a grid layout. */
        GRID: 'grid',
        /** Use for section headers or titles. */
        HEADING: 'heading',
        /** Use for image elements. */
        IMG: 'img',
        /** Use for elements that navigate to other pages or content. */
        LINK: 'link',
        /** Use to identify a list of items. */
        LIST: 'list',
        /** Use for a list of choices or options. */
        MENU: 'menu',
        /** Use for a container of multiple menus. */
        MENUBAR: 'menubar',
        /** Use for items within a menu. */
        MENUITEM: 'menuitem',
        /** Use when no specific role is needed. */
        NONE: 'none',
        /** Use for elements that don't require a specific role. */
        PRESENTATION: 'presentation',
        /** Use for elements showing progress of a task. */
        PROGRESSBAR: 'progressbar',
        /** Use for radio buttons. */
        RADIO: 'radio',
        /** Use for groups of radio buttons. */
        RADIOGROUP: 'radiogroup',
        /** Use for scrollbar elements. */
        SCROLLBAR: 'scrollbar',
        /** Use for text fields that are used for searching. */
        SEARCHBOX: 'searchbox',
        /** Use for adjustable elements like sliders. */
        SLIDER: 'slider',
        /** Use for a button that opens a list of choices. */
        SPINBUTTON: 'spinbutton',
        /** Use for elements providing a summary of app conditions. */
        SUMMARY: 'summary',
        /** Use for on/off switch elements. */
        SWITCH: 'switch',
        /** Use for tab elements in a tab list. */
        TAB: 'tab',
        /** Use for a list of tabs. */
        TABLIST: 'tablist',
        /** Use for timer elements. */
        TIMER: 'timer',
        /** Use for toolbars containing action buttons or components. */
        TOOLBAR: 'toolbar',
        /** Use for navigation elements */
        NAVIGATION: 'navigation',
    },
    TRANSLATION_KEYS: {
        ATTACHMENT: 'common.attachment',
    },
    TEACHERS_UNITE: {
        PROD_PUBLIC_ROOM_ID: '7470147100835202',
        PROD_POLICY_ID: 'B795B6319125BDF2',
        TEST_PUBLIC_ROOM_ID: '207591744844000',
        TEST_POLICY_ID: 'ABD1345ED7293535',
        POLICY_NAME: 'Expensify.org / Teachers Unite!',
        PUBLIC_ROOM_NAME: '#teachers-unite',
    },
    CUSTOM_STATUS_TYPES: {
        NEVER: 'never',
        THIRTY_MINUTES: 'thirtyMinutes',
        ONE_HOUR: 'oneHour',
        AFTER_TODAY: 'afterToday',
        AFTER_WEEK: 'afterWeek',
        CUSTOM: 'custom',
    },
    TWO_FACTOR_AUTH_STEPS: {
        CODES: 'CODES',
        VERIFY: 'VERIFY',
        SUCCESS: 'SUCCESS',
        ENABLED: 'ENABLED',
        DISABLED: 'DISABLED',
        GETCODE: 'GETCODE',
    },
    DELEGATE_ROLE: {
        ALL: 'all',
        SUBMITTER: 'submitter',
    },
    DELEGATE_ROLE_HELPDOT_ARTICLE_LINK: 'https://help.expensify.com/expensify-classic/hubs/copilots-and-delegates/',
    STRIPE_GBP_AUTH_STATUSES: {
        SUCCEEDED: 'succeeded',
        CARD_AUTHENTICATION_REQUIRED: 'authentication_required',
    },
    TAB: {
        NEW_CHAT_TAB_ID: 'NewChatTab',
        NEW_CHAT: 'chat',
        NEW_ROOM: 'room',
        RECEIPT_TAB_ID: 'ReceiptTab',
        IOU_REQUEST_TYPE: 'iouRequestType',
    },
    TAB_REQUEST: {
        MANUAL: 'manual',
        SCAN: 'scan',
        DISTANCE: 'distance',
    },

    STATUS_TEXT_MAX_LENGTH: 100,

    DROPDOWN_BUTTON_SIZE: {
        LARGE: 'large',
        MEDIUM: 'medium',
        SMALL: 'small',
    },

    SF_COORDINATES: [-122.4194, 37.7749],

    NAVIGATION: {
        TYPE: {
            UP: 'UP',
        },
        ACTION_TYPE: {
            REPLACE: 'REPLACE',
            PUSH: 'PUSH',
            NAVIGATE: 'NAVIGATE',
        },
    },
    TIME_PERIOD: {
        AM: 'AM',
        PM: 'PM',
    },
    INDENTS: '    ',
    PARENT_CHILD_SEPARATOR: ': ',
    CATEGORY_LIST_THRESHOLD: 8,
    TAG_LIST_THRESHOLD: 8,
    TAX_RATES_LIST_THRESHOLD: 8,
    COLON: ':',
    MAPBOX: {
        PADDING: 32,
        DEFAULT_ZOOM: 15,
        SINGLE_MARKER_ZOOM: 15,
        DEFAULT_COORDINATE: [-122.4021, 37.7911],
        STYLE_URL: 'mapbox://styles/expensify/cllcoiqds00cs01r80kp34tmq',
        ANIMATION_DURATION_ON_CENTER_ME: 1000,
        CENTER_BUTTON_FADE_DURATION: 300,
    },
    ONYX_UPDATE_TYPES: {
        HTTPS: 'https',
        PUSHER: 'pusher',
        AIRSHIP: 'airship',
    },
    EVENTS: {
        SCROLLING: 'scrolling',
        ON_RETURN_TO_OLD_DOT: 'onReturnToOldDot',
    },

    CHAT_HEADER_LOADER_HEIGHT: 36,

    HORIZONTAL_SPACER: {
        DEFAULT_BORDER_BOTTOM_WIDTH: 1,
        DEFAULT_MARGIN_VERTICAL: 8,
        HIDDEN_MARGIN_VERTICAL: 4,
        HIDDEN_BORDER_BOTTOM_WIDTH: 0,
    },

    LIST_COMPONENTS: {
        HEADER: 'header',
        FOOTER: 'footer',
    },

    MISSING_TRANSLATION: 'MISSING TRANSLATION',
    SEARCH_MAX_LENGTH: 500,

    /**
     * The count of characters we'll allow the user to type after reaching SEARCH_MAX_LENGTH in an input.
     */
    ADDITIONAL_ALLOWED_CHARACTERS: 20,

    VALIDATION_REIMBURSEMENT_INPUT_LIMIT: 20,

    REFERRAL_PROGRAM: {
        CONTENT_TYPES: {
            SUBMIT_EXPENSE: 'submitExpense',
            START_CHAT: 'startChat',
            PAY_SOMEONE: 'paySomeone',
            REFER_FRIEND: 'referralFriend',
            SHARE_CODE: 'shareCode',
        },
        REVENUE: 250,
        LEARN_MORE_LINK: 'https://help.expensify.com/articles/new-expensify/expenses/Referral-Program',
        LINK: 'https://join.my.expensify.com',
    },

    FEATURE_TRAINING: {
        CONTENT_TYPES: {
            TRACK_EXPENSE: 'track-expenses',
        },
        'track-expenses': {
            VIDEO_URL: `${CLOUDFRONT_URL}/videos/guided-setup-track-business-v2.mp4`,
            LEARN_MORE_LINK: `${USE_EXPENSIFY_URL}/track-expenses`,
        },
    },

    /**
     * native IDs for close buttons in Overlay component
     */
    OVERLAY: {
        TOP_BUTTON_NATIVE_ID: 'overLayTopButton',
        BOTTOM_BUTTON_NATIVE_ID: 'overLayBottomButton',
    },

    BACK_BUTTON_NATIVE_ID: 'backButton',

    /**
     * The maximum count of items per page for SelectionList.
     * When paginate, it multiplies by page number.
     */
    MAX_SELECTION_LIST_PAGE_LENGTH: 500,

    /**
     *  We only include the members search bar when we have 8 or more members
     */
    SHOULD_SHOW_MEMBERS_SEARCH_INPUT_BREAKPOINT: 8,

    /**
     * Bank account names
     */
    BANK_NAMES: {
        EXPENSIFY: 'expensify',
        AMERICAN_EXPRESS: 'americanexpress',
        BANK_OF_AMERICA: 'bank of america',
        BB_T: 'bbt',
        CAPITAL_ONE: 'capital one',
        CHASE: 'chase',
        CHARLES_SCHWAB: 'charles schwab',
        CITIBANK: 'citibank',
        CITIZENS_BANK: 'citizens bank',
        DISCOVER: 'discover',
        FIDELITY: 'fidelity',
        GENERIC_BANK: 'generic bank',
        HUNTINGTON_BANK: 'huntington bank',
        HUNTINGTON_NATIONAL: 'huntington national',
        NAVY_FEDERAL_CREDIT_UNION: 'navy federal credit union',
        PNC: 'pnc',
        REGIONS_BANK: 'regions bank',
        SUNTRUST: 'suntrust',
        TD_BANK: 'td bank',
        US_BANK: 'us bank',
        USAA: 'usaa',
    },

    /**
     * Constants for maxToRenderPerBatch parameter that is used for FlatList or SectionList. This controls the amount of items rendered per batch, which is the next chunk of items
     * rendered on every scroll.
     */
    MAX_TO_RENDER_PER_BATCH: {
        DEFAULT: 5,
        CAROUSEL: 3,
    },

    /**
     * Constants for types of violation.
     */
    VIOLATION_TYPES: {
        VIOLATION: 'violation',
        NOTICE: 'notice',
        WARNING: 'warning',
    },

    /**
     * Constants with different types for the modifiedAmount violation
     */
    MODIFIED_AMOUNT_VIOLATION_DATA: {
        DISTANCE: 'distance',
        CARD: 'card',
        SMARTSCAN: 'smartscan',
    },

    /**
     * Constants for types of violation names.
     * Defined here because they need to be referenced by the type system to generate the
     * ViolationNames type.
     */
    VIOLATIONS: {
        ALL_TAG_LEVELS_REQUIRED: 'allTagLevelsRequired',
        AUTO_REPORTED_REJECTED_EXPENSE: 'autoReportedRejectedExpense',
        BILLABLE_EXPENSE: 'billableExpense',
        CASH_EXPENSE_WITH_NO_RECEIPT: 'cashExpenseWithNoReceipt',
        CATEGORY_OUT_OF_POLICY: 'categoryOutOfPolicy',
        CONVERSION_SURCHARGE: 'conversionSurcharge',
        CUSTOM_UNIT_OUT_OF_POLICY: 'customUnitOutOfPolicy',
        DUPLICATED_TRANSACTION: 'duplicatedTransaction',
        FIELD_REQUIRED: 'fieldRequired',
        FUTURE_DATE: 'futureDate',
        INVOICE_MARKUP: 'invoiceMarkup',
        MAX_AGE: 'maxAge',
        MISSING_CATEGORY: 'missingCategory',
        MISSING_COMMENT: 'missingComment',
        MISSING_TAG: 'missingTag',
        MODIFIED_AMOUNT: 'modifiedAmount',
        MODIFIED_DATE: 'modifiedDate',
        NON_EXPENSIWORKS_EXPENSE: 'nonExpensiworksExpense',
        OVER_AUTO_APPROVAL_LIMIT: 'overAutoApprovalLimit',
        OVER_CATEGORY_LIMIT: 'overCategoryLimit',
        OVER_LIMIT: 'overLimit',
        OVER_LIMIT_ATTENDEE: 'overLimitAttendee',
        PER_DAY_LIMIT: 'perDayLimit',
        RECEIPT_NOT_SMART_SCANNED: 'receiptNotSmartScanned',
        RECEIPT_REQUIRED: 'receiptRequired',
        RTER: 'rter',
        SMARTSCAN_FAILED: 'smartscanFailed',
        SOME_TAG_LEVELS_REQUIRED: 'someTagLevelsRequired',
        TAG_OUT_OF_POLICY: 'tagOutOfPolicy',
        TAX_AMOUNT_CHANGED: 'taxAmountChanged',
        TAX_OUT_OF_POLICY: 'taxOutOfPolicy',
        TAX_RATE_CHANGED: 'taxRateChanged',
        TAX_REQUIRED: 'taxRequired',
        HOLD: 'hold',
    },
    REVIEW_DUPLICATES_ORDER: ['merchant', 'category', 'tag', 'description', 'taxCode', 'billable', 'reimbursable'],

    REPORT_VIOLATIONS: {
        FIELD_REQUIRED: 'fieldRequired',
    },

    REPORT_VIOLATIONS_EXCLUDED_FIELDS: {
        TEXT_TITLE: 'text_title',
    },

    /** Context menu types */
    CONTEXT_MENU_TYPES: {
        LINK: 'LINK',
        REPORT_ACTION: 'REPORT_ACTION',
        EMAIL: 'EMAIL',
        REPORT: 'REPORT',
    },

    PROMOTED_ACTIONS: {
        PIN: 'pin',
        SHARE: 'share',
        JOIN: 'join',
        MESSAGE: 'message',
        HOLD: 'hold',
    },

    THUMBNAIL_IMAGE: {
        SMALL_SCREEN: {
            SIZE: 250,
        },
        WIDE_SCREEN: {
            SIZE: 350,
        },
        NAN_ASPECT_RATIO: 1.5,
    },

    VIDEO_PLAYER: {
        POPOVER_Y_OFFSET: -30,
        PLAYBACK_SPEEDS: [0.25, 0.5, 0.75, 1, 1.25, 1.5, 1.75, 2],
        HIDE_TIME_TEXT_WIDTH: 250,
        MIN_WIDTH: 170,
        MIN_HEIGHT: 120,
        CONTROLS_STATUS: {
            SHOW: 'show',
            HIDE: 'hide',
            VOLUME_ONLY: 'volumeOnly',
        },
        CONTROLS_POSITION: {
            NATIVE: 32,
            NORMAL: 8,
        },
        DEFAULT_VIDEO_DIMENSIONS: {width: 1900, height: 1400},
    },

    INTRO_CHOICES: {
        SUBMIT: 'newDotSubmit',
        MANAGE_TEAM: 'newDotManageTeam',
        CHAT_SPLIT: 'newDotSplitChat',
    },

    MANAGE_TEAMS_CHOICE: {
        MULTI_LEVEL: 'multiLevelApproval',
        CUSTOM_EXPENSE: 'customExpenseCoding',
        CARD_TRACKING: 'companyCardTracking',
        ACCOUNTING: 'accountingIntegrations',
        RULE: 'ruleEnforcement',
    },

    MINI_CONTEXT_MENU_MAX_ITEMS: 4,

    WORKSPACE_SWITCHER: {
        NAME: 'Expensify',
        SUBSCRIPT_ICON_SIZE: 8,
        MINIMUM_WORKSPACES_TO_SHOW_SEARCH: 8,
    },

    WELCOME_VIDEO_URL: `${CLOUDFRONT_URL}/videos/intro-1280.mp4`,

    ONBOARDING_INTRODUCTION: 'Let’s get you set up 🔧',
    ONBOARDING_CHOICES: {...onboardingChoices},
    SELECTABLE_ONBOARDING_CHOICES: {...selectableOnboardingChoices},
    ONBOARDING_INVITE_TYPES: {...onboardingInviteTypes},
    ACTIONABLE_TRACK_EXPENSE_WHISPER_MESSAGE: 'What would you like to do with this expense?',
    ONBOARDING_CONCIERGE: {
        [onboardingChoices.EMPLOYER]:
            '# Expensify is the fastest way to get paid back!\n' +
            '\n' +
            'To submit expenses for reimbursement:\n' +
            '1. From the home screen, click the green + button > *Request money*.\n' +
            "2. Enter an amount or scan a receipt, then input your boss's email.\n" +
            '\n' +
            "That'll send a request to get you paid back. Let me know if you have any questions!",
        [onboardingChoices.MANAGE_TEAM]:
            "# Let's start managing your team's expenses!\n" +
            '\n' +
            "To manage your team's expenses, create a workspace to keep everything in one place. Here's how:\n" +
            '1. From the home screen, click the green + button > *New Workspace*\n' +
            '2. Give your workspace a name (e.g. "Sales team expenses").\n' +
            '\n' +
            'Then, invite your team to your workspace via the Members pane and [connect a business bank account](https://help.expensify.com/articles/new-expensify/bank-accounts/Connect-a-Bank-Account) to reimburse them. Let me know if you have any questions!',
        [onboardingChoices.PERSONAL_SPEND]:
            "# Let's start tracking your expenses! \n" +
            '\n' +
            "To track your expenses, create a workspace to keep everything in one place. Here's how:\n" +
            '1. From the home screen, click the green + button > *New Workspace*\n' +
            '2. Give your workspace a name (e.g. "My expenses").\n' +
            '\n' +
            'Then, add expenses to your workspace:\n' +
            '1. Find your workspace using the search field.\n' +
            '2. Click the gray + button next to the message field.\n' +
            '3. Click Request money, then add your expense type.\n' +
            '\n' +
            "We'll store all expenses in your new workspace for easy access. Let me know if you have any questions!",
        [onboardingChoices.CHAT_SPLIT]:
            '# Splitting the bill is as easy as a conversation!\n' +
            '\n' +
            'To split an expense:\n' +
            '1. From the home screen, click the green + button > *Request money*.\n' +
            '2. Enter an amount or scan a receipt, then choose who you want to split it with.\n' +
            '\n' +
            "We'll send a request to each person so they can pay you back. Let me know if you have any questions!",
    },

    ONBOARDING_MESSAGES: {
        [onboardingChoices.EMPLOYER]: onboardingEmployerOrSubmitMessage,
        [onboardingChoices.SUBMIT]: onboardingEmployerOrSubmitMessage,
        [onboardingChoices.MANAGE_TEAM]: {
            message: 'Here are some important tasks to help get your team’s expenses under control.',
            video: {
                url: `${CLOUDFRONT_URL}/videos/guided-setup-manage-team-v2.mp4`,
                thumbnailUrl: `${CLOUDFRONT_URL}/images/guided-setup-manage-team.jpg`,
                duration: 55,
                width: 1280,
                height: 960,
            },
            tasks: [
                {
                    type: 'createWorkspace',
                    autoCompleted: true,
                    title: 'Create a workspace',
                    description:
                        '*Create a workspace* to track expenses, scan receipts, chat, and more.\n' +
                        '\n' +
                        'Here’s how to create a workspace:\n' +
                        '\n' +
                        '1. Click your profile picture.\n' +
                        '2. Click *Workspaces* > *New workspace*.\n' +
                        '\n' +
                        '*Your new workspace is ready! It’ll keep all of your spend (and chats) in one place.*',
                },
                {
                    type: 'meetGuide',
                    autoCompleted: false,
                    title: 'Meet your setup specialist',
                    description: ({adminsRoomLink}) =>
                        `Meet your setup specialist, who can answer any questions as you get started with Expensify. Yes, a real human!\n` +
                        '\n' +
                        `Chat with the specialist in your [#admins room](${adminsRoomLink}).`,
                },
                {
                    type: 'setupCategories',
                    autoCompleted: false,
                    title: 'Set up categories',
                    description: ({workspaceCategoriesLink}) =>
                        '*Set up categories* so your team can code expenses for easy reporting.\n' +
                        '\n' +
                        'Here’s how to set up categories:\n' +
                        '\n' +
                        '1. Click your profile picture.\n' +
                        '2. Go to Workspaces.\n' +
                        '3. Select your workspace.\n' +
                        '4. Click *Categories*.\n' +
                        '5. Enable and disable default categories.\n' +
                        '6. Click *Add categories* to make your own.\n' +
                        '7. For more controls like requiring a category for every expense, click *Settings*.\n' +
                        '\n' +
                        `[Take me to workspace category settings](${workspaceCategoriesLink}).`,
                },
                {
                    type: 'addExpenseApprovals',
                    autoCompleted: false,
                    title: 'Add expense approvals',
                    description: ({workspaceMoreFeaturesLink}) =>
                        '*Add expense approvals* to review your team’s spend and keep it under control.\n' +
                        '\n' +
                        'Here’s how to add expense approvals:\n' +
                        '\n' +
                        '1. Click your profile picture.\n' +
                        '2. Go to Workspaces.\n' +
                        '3. Select your workspace.\n' +
                        '4. Click *More features*.\n' +
                        '5. Enable *Workflows*.\n' +
                        '6. In *Workflows*, enable *Add approvals*.\n' +
                        '7. You’ll be set as the expense approver. You can change this to any admin once you invite your team.\n' +
                        '\n' +
                        `[Take me to enable more features](${workspaceMoreFeaturesLink}).`,
                },
                {
                    type: 'inviteTeam',
                    autoCompleted: false,
                    title: 'Invite your team',
                    description: ({workspaceMembersLink}) =>
                        '*Invite your team* to Expensify so they can start tracking expenses today.\n' +
                        '\n' +
                        'Here’s how to invite your team:\n' +
                        '\n' +
                        '1. Click your profile picture.\n' +
                        '2. Go to Workspaces.\n' +
                        '3. Select your workspace.\n' +
                        '4. Click *Members* > *Invite member*.\n' +
                        '5. Enter emails or phone numbers. \n' +
                        '6. Add an invite message if you want.\n' +
                        '\n' +
                        `[Take me to workspace members](${workspaceMembersLink}). That’s it, happy expensing! :)`,
                },
            ],
        },
        [onboardingChoices.PERSONAL_SPEND]: {
            message: 'Here’s how to track your spend in a few clicks.',
            video: {
                url: `${CLOUDFRONT_URL}/videos/guided-setup-track-personal-v2.mp4`,
                thumbnailUrl: `${CLOUDFRONT_URL}/images/guided-setup-track-personal.jpg`,
                duration: 55,
                width: 1280,
                height: 960,
            },
            tasks: [
                {
                    type: 'trackExpense',
                    autoCompleted: false,
                    title: 'Track an expense',
                    description:
                        '*Track an expense* in any currency, whether you have a receipt or not.\n' +
                        '\n' +
                        'Here’s how to track an expense:\n' +
                        '\n' +
                        '1. Click the green *+* button.\n' +
                        '2. Choose *Track expense*.\n' +
                        '3. Enter an amount or scan a receipt.\n' +
                        '4. Click *Track*.\n' +
                        '\n' +
                        'And you’re done! Yep, it’s that easy.',
                },
            ],
        },
        [onboardingChoices.CHAT_SPLIT]: {
            message: 'Splitting bills with friends is as easy as sending a message. Here’s how.',
            video: {
                url: `${CLOUDFRONT_URL}/videos/guided-setup-chat-split-bills-v2.mp4`,
                thumbnailUrl: `${CLOUDFRONT_URL}/images/guided-setup-chat-split-bills.jpg`,
                duration: 55,
                width: 1280,
                height: 960,
            },
            tasks: [
                {
                    type: 'startChat',
                    autoCompleted: false,
                    title: 'Start a chat',
                    description:
                        '*Start a chat* with a friend or group using their email or phone number.\n' +
                        '\n' +
                        'Here’s how to start a chat:\n' +
                        '\n' +
                        '1. Click the green *+* button.\n' +
                        '2. Choose *Start chat*.\n' +
                        '3. Enter emails or phone numbers.\n' +
                        '\n' +
                        'If any of your friends aren’t using Expensify already, they’ll be invited automatically.\n' +
                        '\n' +
                        'Every chat will also turn into an email or text that they can respond to directly.',
                },
                {
                    type: 'splitExpense',
                    autoCompleted: false,
                    title: 'Split an expense',
                    description:
                        '*Split an expense* right in your chat with one or more friends.\n' +
                        '\n' +
                        'Here’s how to request money:\n' +
                        '\n' +
                        '1. Click the green *+* button.\n' +
                        '2. Choose *Split expense*.\n' +
                        '3. Scan a receipt or enter an amount.\n' +
                        '4. Add your friend(s) to the request.\n' +
                        '\n' +
                        'Feel free to add more details if you want, or just send it off. Let’s get you paid back!',
                },
                {
                    type: 'enableWallet',
                    autoCompleted: false,
                    title: 'Enable your wallet',
                    description:
                        'You’ll need to *enable your Expensify Wallet* to get paid back. Don’t worry, it’s easy!\n' +
                        '\n' +
                        'Here’s how to enable your wallet:\n' +
                        '\n' +
                        '1. Click your profile picture.\n' +
                        '2. *Click Wallet* > *Enable wallet*.\n' +
                        '3. Add your bank account.\n' +
                        '\n' +
                        'Once that’s done, you can request money from anyone and get paid right into your personal bank account.',
                },
            ],
        },
        [onboardingChoices.LOOKING_AROUND]: {
            message:
                "Expensify is best known for expense and corporate card management, but we do a lot more than that. Let me know what you're interested in and I'll help get you started.",
            tasks: [],
        },
    } satisfies Record<OnboardingPurposeType, OnboardingMessageType>,

    REPORT_FIELD_TITLE_FIELD_ID: 'text_title',

    MOBILE_PAGINATION_SIZE: 15,
    WEB_PAGINATION_SIZE: 30,

    /** Dimensions for illustration shown in Confirmation Modal */
    CONFIRM_CONTENT_SVG_SIZE: {
        HEIGHT: 220,
        WIDTH: 130,
    },

    DEBUG_CONSOLE: {
        LEVELS: {
            INFO: 'INFO',
            ERROR: 'ERROR',
            RESULT: 'RESULT',
            DEBUG: 'DEBUG',
        },
    },
    REIMBURSEMENT_ACCOUNT: {
        DEFAULT_DATA: {
            achData: {
                state: BankAccount.STATE.SETUP,
            },
            isLoading: false,
            errorFields: {},
            errors: {},
            maxAttemptsReached: false,
            shouldShowResetModal: false,
        },
        SUBSTEP_INDEX: {
            BANK_ACCOUNT: {
                ACCOUNT_NUMBERS: 0,
            },
            PERSONAL_INFO: {
                LEGAL_NAME: 0,
                DATE_OF_BIRTH: 1,
                SSN: 2,
                ADDRESS: 3,
            },
            BUSINESS_INFO: {
                BUSINESS_NAME: 0,
                TAX_ID_NUMBER: 1,
                COMPANY_WEBSITE: 2,
                PHONE_NUMBER: 3,
                COMPANY_ADDRESS: 4,
                COMPANY_TYPE: 5,
                INCORPORATION_DATE: 6,
                INCORPORATION_STATE: 7,
            },
            UBO: {
                LEGAL_NAME: 0,
                DATE_OF_BIRTH: 1,
                SSN: 2,
                ADDRESS: 3,
            },
        },
    },
    CURRENCY_TO_DEFAULT_MILEAGE_RATE: JSON.parse(`{
        "AED": {
            "rate": 396,
            "unit": "km"
        },
        "AFN": {
            "rate": 8369,
            "unit": "km"
        },
        "ALL": {
            "rate": 11104,
            "unit": "km"
        },
        "AMD": {
            "rate": 56842,
            "unit": "km"
        },
        "ANG": {
            "rate": 193,
            "unit": "km"
        },
        "AOA": {
            "rate": 67518,
            "unit": "km"
        },
        "ARS": {
            "rate": 9873,
            "unit": "km"
        },
        "AUD": {
            "rate": 85,
            "unit": "km"
        },
        "AWG": {
            "rate": 195,
            "unit": "km"
        },
        "AZN": {
            "rate": 183,
            "unit": "km"
        },
        "BAM": {
            "rate": 177,
            "unit": "km"
        },
        "BBD": {
            "rate": 216,
            "unit": "km"
        },
        "BDT": {
            "rate": 9130,
            "unit": "km"
        },
        "BGN": {
            "rate": 177,
            "unit": "km"
        },
        "BHD": {
            "rate": 40,
            "unit": "km"
        },
        "BIF": {
            "rate": 210824,
            "unit": "km"
        },
        "BMD": {
            "rate": 108,
            "unit": "km"
        },
        "BND": {
            "rate": 145,
            "unit": "km"
        },
        "BOB": {
            "rate": 745,
            "unit": "km"
        },
        "BRL": {
            "rate": 594,
            "unit": "km"
        },
        "BSD": {
            "rate": 108,
            "unit": "km"
        },
        "BTN": {
            "rate": 7796,
            "unit": "km"
        },
        "BWP": {
            "rate": 1180,
            "unit": "km"
        },
        "BYN": {
            "rate": 280,
            "unit": "km"
        },
        "BYR": {
            "rate": 2159418,
            "unit": "km"
        },
        "BZD": {
            "rate": 217,
            "unit": "km"
        },
        "CAD": {
            "rate": 70,
            "unit": "km"
        },
        "CDF": {
            "rate": 213674,
            "unit": "km"
        },
        "CHF": {
            "rate": 70,
            "unit": "km"
        },
        "CLP": {
            "rate": 77249,
            "unit": "km"
        },
        "CNY": {
            "rate": 702,
            "unit": "km"
        },
        "COP": {
            "rate": 383668,
            "unit": "km"
        },
        "CRC": {
            "rate": 65899,
            "unit": "km"
        },
        "CUC": {
            "rate": 108,
            "unit": "km"
        },
        "CUP": {
            "rate": 2776,
            "unit": "km"
        },
        "CVE": {
            "rate": 6112,
            "unit": "km"
        },
        "CZK": {
            "rate": 2356,
            "unit": "km"
        },
        "DJF": {
            "rate": 19151,
            "unit": "km"
        },
        "DKK": {
            "rate": 379,
            "unit": "km"
        },
        "DOP": {
            "rate": 6144,
            "unit": "km"
        },
        "DZD": {
            "rate": 14375,
            "unit": "km"
        },
        "EEK": {
            "rate": 1576,
            "unit": "km"
        },
        "EGP": {
            "rate": 1696,
            "unit": "km"
        },
        "ERN": {
            "rate": 1617,
            "unit": "km"
        },
        "ETB": {
            "rate": 4382,
            "unit": "km"
        },
        "EUR": {
            "rate": 30,
            "unit": "km"
        },
        "FJD": {
            "rate": 220,
            "unit": "km"
        },
        "FKP": {
            "rate": 77,
            "unit": "km"
        },
        "GBP": {
            "rate": 45,
            "unit": "mi"
        },
        "GEL": {
            "rate": 359,
            "unit": "km"
        },
        "GHS": {
            "rate": 620,
            "unit": "km"
        },
        "GIP": {
            "rate": 77,
            "unit": "km"
        },
        "GMD": {
            "rate": 5526,
            "unit": "km"
        },
        "GNF": {
            "rate": 1081319,
            "unit": "km"
        },
        "GTQ": {
            "rate": 832,
            "unit": "km"
        },
        "GYD": {
            "rate": 22537,
            "unit": "km"
        },
        "HKD": {
            "rate": 837,
            "unit": "km"
        },
        "HNL": {
            "rate": 2606,
            "unit": "km"
        },
        "HRK": {
            "rate": 684,
            "unit": "km"
        },
        "HTG": {
            "rate": 8563,
            "unit": "km"
        },
        "HUF": {
            "rate": 33091,
            "unit": "km"
        },
        "IDR": {
            "rate": 1555279,
            "unit": "km"
        },
        "ILS": {
            "rate": 540,
            "unit": "km"
        },
        "INR": {
            "rate": 7805,
            "unit": "km"
        },
        "IQD": {
            "rate": 157394,
            "unit": "km"
        },
        "IRR": {
            "rate": 4539961,
            "unit": "km"
        },
        "ISK": {
            "rate": 13518,
            "unit": "km"
        },
        "JMD": {
            "rate": 15794,
            "unit": "km"
        },
        "JOD": {
            "rate": 77,
            "unit": "km"
        },
        "JPY": {
            "rate": 11748,
            "unit": "km"
        },
        "KES": {
            "rate": 11845,
            "unit": "km"
        },
        "KGS": {
            "rate": 9144,
            "unit": "km"
        },
        "KHR": {
            "rate": 437658,
            "unit": "km"
        },
        "KMF": {
            "rate": 44418,
            "unit": "km"
        },
        "KPW": {
            "rate": 97043,
            "unit": "km"
        },
        "KRW": {
            "rate": 121345,
            "unit": "km"
        },
        "KWD": {
            "rate": 32,
            "unit": "km"
        },
        "KYD": {
            "rate": 90,
            "unit": "km"
        },
        "KZT": {
            "rate": 45396,
            "unit": "km"
        },
        "LAK": {
            "rate": 1010829,
            "unit": "km"
        },
        "LBP": {
            "rate": 164153,
            "unit": "km"
        },
        "LKR": {
            "rate": 21377,
            "unit": "km"
        },
        "LRD": {
            "rate": 18709,
            "unit": "km"
        },
        "LSL": {
            "rate": 1587,
            "unit": "km"
        },
        "LTL": {
            "rate": 348,
            "unit": "km"
        },
        "LVL": {
            "rate": 71,
            "unit": "km"
        },
        "LYD": {
            "rate": 486,
            "unit": "km"
        },
        "MAD": {
            "rate": 967,
            "unit": "km"
        },
        "MDL": {
            "rate": 1910,
            "unit": "km"
        },
        "MGA": {
            "rate": 406520,
            "unit": "km"
        },
        "MKD": {
            "rate": 5570,
            "unit": "km"
        },
        "MMK": {
            "rate": 152083,
            "unit": "km"
        },
        "MNT": {
            "rate": 306788,
            "unit": "km"
        },
        "MOP": {
            "rate": 863,
            "unit": "km"
        },
        "MRO": {
            "rate": 38463,
            "unit": "km"
        },
        "MRU": {
            "rate": 3862,
            "unit": "km"
        },
        "MUR": {
            "rate": 4340,
            "unit": "km"
        },
        "MVR": {
            "rate": 1667,
            "unit": "km"
        },
        "MWK": {
            "rate": 84643,
            "unit": "km"
        },
        "MXN": {
            "rate": 93,
            "unit": "km"
        },
        "MYR": {
            "rate": 444,
            "unit": "km"
        },
        "MZN": {
            "rate": 7772,
            "unit": "km"
        },
        "NAD": {
            "rate": 1587,
            "unit": "km"
        },
        "NGN": {
            "rate": 42688,
            "unit": "km"
        },
        "NIO": {
            "rate": 3772,
            "unit": "km"
        },
        "NOK": {
            "rate": 350,
            "unit": "km"
        },
        "NPR": {
            "rate": 12474,
            "unit": "km"
        },
        "NZD": {
            "rate": 95,
            "unit": "km"
        },
        "OMR": {
            "rate": 42,
            "unit": "km"
        },
        "PAB": {
            "rate": 108,
            "unit": "km"
        },
        "PEN": {
            "rate": 401,
            "unit": "km"
        },
        "PGK": {
            "rate": 380,
            "unit": "km"
        },
        "PHP": {
            "rate": 5234,
            "unit": "km"
        },
        "PKR": {
            "rate": 16785,
            "unit": "km"
        },
        "PLN": {
            "rate": 89,
            "unit": "km"
        },
        "PYG": {
            "rate": 704732,
            "unit": "km"
        },
        "QAR": {
            "rate": 393,
            "unit": "km"
        },
        "RON": {
            "rate": 443,
            "unit": "km"
        },
        "RSD": {
            "rate": 10630,
            "unit": "km"
        },
        "RUB": {
            "rate": 8074,
            "unit": "km"
        },
        "RWF": {
            "rate": 107182,
            "unit": "km"
        },
        "SAR": {
            "rate": 404,
            "unit": "km"
        },
        "SBD": {
            "rate": 859,
            "unit": "km"
        },
        "SCR": {
            "rate": 2287,
            "unit": "km"
        },
        "SDG": {
            "rate": 41029,
            "unit": "km"
        },
        "SEK": {
            "rate": 250,
            "unit": "km"
        },
        "SGD": {
            "rate": 145,
            "unit": "km"
        },
        "SHP": {
            "rate": 77,
            "unit": "km"
        },
        "SLL": {
            "rate": 1102723,
            "unit": "km"
        },
        "SOS": {
            "rate": 62604,
            "unit": "km"
        },
        "SRD": {
            "rate": 1526,
            "unit": "km"
        },
        "STD": {
            "rate": 2223309,
            "unit": "km"
        },
        "STN": {
            "rate": 2232,
            "unit": "km"
        },
        "SVC": {
            "rate": 943,
            "unit": "km"
        },
        "SYP": {
            "rate": 82077,
            "unit": "km"
        },
        "SZL": {
            "rate": 1585,
            "unit": "km"
        },
        "THB": {
            "rate": 3328,
            "unit": "km"
        },
        "TJS": {
            "rate": 1230,
            "unit": "km"
        },
        "TMT": {
            "rate": 378,
            "unit": "km"
        },
        "TND": {
            "rate": 295,
            "unit": "km"
        },
        "TOP": {
            "rate": 245,
            "unit": "km"
        },
        "TRY": {
            "rate": 845,
            "unit": "km"
        },
        "TTD": {
            "rate": 732,
            "unit": "km"
        },
        "TWD": {
            "rate": 3055,
            "unit": "km"
        },
        "TZS": {
            "rate": 250116,
            "unit": "km"
        },
        "UAH": {
            "rate": 2985,
            "unit": "km"
        },
        "UGX": {
            "rate": 395255,
            "unit": "km"
        },
        "USD": {
            "rate": 67,
            "unit": "mi"
        },
        "UYU": {
            "rate": 4777,
            "unit": "km"
        },
        "UZS": {
            "rate": 1131331,
            "unit": "km"
        },
        "VEB": {
            "rate": 679346,
            "unit": "km"
        },
        "VEF": {
            "rate": 26793449,
            "unit": "km"
        },
        "VES": {
            "rate": 194381905,
            "unit": "km"
        },
        "VND": {
            "rate": 2487242,
            "unit": "km"
        },
        "VUV": {
            "rate": 11748,
            "unit": "km"
        },
        "WST": {
            "rate": 272,
            "unit": "km"
        },
        "XAF": {
            "rate": 59224,
            "unit": "km"
        },
        "XCD": {
            "rate": 291,
            "unit": "km"
        },
        "XOF": {
            "rate": 59224,
            "unit": "km"
        },
        "XPF": {
            "rate": 10783,
            "unit": "km"
        },
        "YER": {
            "rate": 27037,
            "unit": "km"
        },
        "ZAR": {
            "rate": 464,
            "unit": "km"
        },
        "ZMK": {
            "rate": 566489,
            "unit": "km"
        },
        "ZMW": {
            "rate": 2377,
            "unit": "km"
        }
    }`) as CurrencyDefaultMileageRate,

    EXIT_SURVEY: {
        REASONS: {
            FEATURE_NOT_AVAILABLE: 'featureNotAvailable',
            DONT_UNDERSTAND: 'dontUnderstand',
            PREFER_CLASSIC: 'preferClassic',
        },
    },

    SESSION_STORAGE_KEYS: {
        INITIAL_URL: 'INITIAL_URL',
        ACTIVE_WORKSPACE_ID: 'ACTIVE_WORKSPACE_ID',
        RETRY_LAZY_REFRESHED: 'RETRY_LAZY_REFRESHED',
    },

    RESERVATION_TYPE: {
        CAR: 'car',
        HOTEL: 'hotel',
        FLIGHT: 'flight',
    },

    DOT_SEPARATOR: '•',

    DEFAULT_TAX: {
        defaultExternalID: 'id_TAX_EXEMPT',
        defaultValue: '0%',
        foreignTaxDefault: 'id_TAX_EXEMPT',
        name: 'Tax',
        taxes: {
            id_TAX_EXEMPT: {
                name: 'Tax exempt',
                value: '0%',
            },
            id_TAX_RATE_1: {
                name: 'Tax Rate 1',
                value: '5%',
            },
        },
    },

    MAX_TAX_RATE_INTEGER_PLACES: 4,
    MAX_TAX_RATE_DECIMAL_PLACES: 4,

    DOWNLOADS_PATH: '/Downloads',
    DOWNLOADS_TIMEOUT: 5000,
    NEW_EXPENSIFY_PATH: '/New Expensify',

    ENVIRONMENT_SUFFIX: {
        DEV: ' Dev',
        ADHOC: ' AdHoc',
    },

    SEARCH: {
        RESULTS_PAGE_SIZE: 50,
        DATA_TYPES: {
            EXPENSE: 'expense',
            INVOICE: 'invoice',
            TRIP: 'trip',
            CHAT: 'chat',
        },
        ACTION_TYPES: {
            VIEW: 'view',
            REVIEW: 'review',
            DONE: 'done',
            PAID: 'paid',
        },
        CHAT_STATUS: {
            UNREAD: 'unread',
            PINNED: 'pinned',
            DRAFT: 'draft',
        },
        BULK_ACTION_TYPES: {
            EXPORT: 'export',
            HOLD: 'hold',
            UNHOLD: 'unhold',
            DELETE: 'delete',
        },
        TRANSACTION_TYPE: {
            CASH: 'cash',
            CARD: 'card',
            DISTANCE: 'distance',
        },
        SORT_ORDER: {
            ASC: 'asc',
            DESC: 'desc',
        },
        STATUS: {
            EXPENSE: {
                ALL: 'all',
                DRAFTS: 'drafts',
                OUTSTANDING: 'outstanding',
                APPROVED: 'approved',
                PAID: 'paid',
            },
            INVOICE: {
                ALL: 'all',
                OUTSTANDING: 'outstanding',
                PAID: 'paid',
            },
            TRIP: {
                ALL: 'all',
                CURRENT: 'current',
                PAST: 'past',
            },
            CHAT: {
                ALL: 'all',
                UNREAD: 'unread',
                SENT: 'sent',
                ATTACHMENTS: 'attachments',
                LINKS: 'links',
            },
        },
        CHAT_TYPES: {
            LINK: 'link',
            ATTACHMENT: 'attachment',
        },
        TABLE_COLUMNS: {
            RECEIPT: 'receipt',
            DATE: 'date',
            MERCHANT: 'merchant',
            DESCRIPTION: 'description',
            FROM: 'from',
            TO: 'to',
            CATEGORY: 'category',
            TAG: 'tag',
            TOTAL_AMOUNT: 'amount',
            TYPE: 'type',
            ACTION: 'action',
            TAX_AMOUNT: 'taxAmount',
        },
        SYNTAX_OPERATORS: {
            AND: 'and',
            OR: 'or',
            EQUAL_TO: 'eq',
            NOT_EQUAL_TO: 'neq',
            GREATER_THAN: 'gt',
            GREATER_THAN_OR_EQUAL_TO: 'gte',
            LOWER_THAN: 'lt',
            LOWER_THAN_OR_EQUAL_TO: 'lte',
        },
        SYNTAX_ROOT_KEYS: {
            TYPE: 'type',
            STATUS: 'status',
            SORT_BY: 'sortBy',
            SORT_ORDER: 'sortOrder',
            POLICY_ID: 'policyID',
        },
        SYNTAX_FILTER_KEYS: {
            DATE: 'date',
            AMOUNT: 'amount',
            EXPENSE_TYPE: 'expenseType',
            CURRENCY: 'currency',
            MERCHANT: 'merchant',
            DESCRIPTION: 'description',
            FROM: 'from',
            TO: 'to',
            CATEGORY: 'category',
            TAG: 'tag',
            TAX_RATE: 'taxRate',
            CARD_ID: 'cardID',
            REPORT_ID: 'reportID',
            KEYWORD: 'keyword',
            IN: 'in',
            HAS: 'has',
            IS: 'is',
        },
    },

    REFERRER: {
        NOTIFICATION: 'notification',
    },

    SUBSCRIPTION_SIZE_LIMIT: 20000,

    PAGINATION_START_ID: '-1',
    PAGINATION_END_ID: '-2',

    PAYMENT_CARD_CURRENCY: {
        USD: 'USD',
        AUD: 'AUD',
        GBP: 'GBP',
        NZD: 'NZD',
    },
    GBP_AUTHENTICATION_COMPLETE: '3DS-authentication-complete',

    SUBSCRIPTION_PRICE_FACTOR: 2,
    FEEDBACK_SURVEY_OPTIONS: {
        TOO_LIMITED: {
            ID: 'tooLimited',
            TRANSLATION_KEY: 'feedbackSurvey.tooLimited',
        },
        TOO_EXPENSIVE: {
            ID: 'tooExpensive',
            TRANSLATION_KEY: 'feedbackSurvey.tooExpensive',
        },
        INADEQUATE_SUPPORT: {
            ID: 'inadequateSupport',
            TRANSLATION_KEY: 'feedbackSurvey.inadequateSupport',
        },
        BUSINESS_CLOSING: {
            ID: 'businessClosing',
            TRANSLATION_KEY: 'feedbackSurvey.businessClosing',
        },
    },

    MAX_LENGTH_256: 256,
    WORKSPACE_CARDS_LIST_LABEL_TYPE: {
        CURRENT_BALANCE: 'currentBalance',
        REMAINING_LIMIT: 'remainingLimit',
        CASH_BACK: 'earnedCashback',
    },

    EXCLUDE_FROM_LAST_VISITED_PATH: [SCREENS.NOT_FOUND, SCREENS.SAML_SIGN_IN, SCREENS.VALIDATE_LOGIN] as string[],

    CANCELLATION_TYPE: {
        MANUAL: 'manual',
        AUTOMATIC: 'automatic',
        NONE: 'none',
    },
    EMPTY_STATE_MEDIA: {
        ANIMATION: 'animation',
        ILLUSTRATION: 'illustration',
        VIDEO: 'video',
    },
    get UPGRADE_FEATURE_INTRO_MAPPING() {
        return {
            reportFields: {
                id: 'reportFields' as const,
                alias: 'report-fields',
                name: 'Report Fields',
                title: 'workspace.upgrade.reportFields.title' as const,
                description: 'workspace.upgrade.reportFields.description' as const,
                icon: 'Pencil',
            },
            [this.POLICY.CONNECTIONS.NAME.NETSUITE]: {
                id: this.POLICY.CONNECTIONS.NAME.NETSUITE,
                alias: 'netsuite',
                name: this.POLICY.CONNECTIONS.NAME_USER_FRIENDLY.netsuite,
                title: `workspace.upgrade.${this.POLICY.CONNECTIONS.NAME.NETSUITE}.title` as const,
                description: `workspace.upgrade.${this.POLICY.CONNECTIONS.NAME.NETSUITE}.description` as const,
                icon: 'NetSuiteSquare',
            },
            [this.POLICY.CONNECTIONS.NAME.SAGE_INTACCT]: {
                id: this.POLICY.CONNECTIONS.NAME.SAGE_INTACCT,
                alias: 'sage-intacct',
                name: this.POLICY.CONNECTIONS.NAME_USER_FRIENDLY.intacct,
                title: `workspace.upgrade.${this.POLICY.CONNECTIONS.NAME.SAGE_INTACCT}.title` as const,
                description: `workspace.upgrade.${this.POLICY.CONNECTIONS.NAME.SAGE_INTACCT}.description` as const,
                icon: 'IntacctSquare',
            },
            approvals: {
                id: 'approvals' as const,
                alias: 'approvals' as const,
                name: 'Advanced Approvals' as const,
                title: `workspace.upgrade.approvals.title` as const,
                description: `workspace.upgrade.approvals.description` as const,
                icon: 'AdvancedApprovalsSquare',
            },
            glCodes: {
                id: 'glCodes' as const,
                alias: 'gl-codes',
                name: 'GL codes',
                title: 'workspace.upgrade.glCodes.title' as const,
                description: 'workspace.upgrade.glCodes.description' as const,
                icon: 'Tag',
            },
            glAndPayrollCodes: {
                id: 'glAndPayrollCodes' as const,
                alias: 'gl-and-payroll-codes',
                name: 'GL & Payroll codes',
                title: 'workspace.upgrade.glAndPayrollCodes.title' as const,
                description: 'workspace.upgrade.glAndPayrollCodes.description' as const,
                icon: 'FolderOpen',
            },
            taxCodes: {
                id: 'taxCodes' as const,
                alias: 'tax-codes',
                name: 'Tax codes',
                title: 'workspace.upgrade.taxCodes.title' as const,
                description: 'workspace.upgrade.taxCodes.description' as const,
                icon: 'Coins',
            },
            companyCards: {
                id: 'companyCards' as const,
                alias: 'company-cards',
                name: 'Company Cards',
                title: 'workspace.upgrade.companyCards.title' as const,
                description: 'workspace.upgrade.companyCards.description' as const,
                icon: 'CompanyCard',
            },
            rules: {
                id: 'rules' as const,
                alias: 'rules',
                name: 'Rules',
                title: 'workspace.upgrade.rules.title' as const,
                description: 'workspace.upgrade.rules.description' as const,
                icon: 'Rules',
            },
        };
    },
    REPORT_FIELD_TYPES: {
        TEXT: 'text',
        DATE: 'date',
        LIST: 'dropdown',
    },

    NAVIGATION_ACTIONS: {
        RESET: 'RESET',
    },

    APPROVAL_WORKFLOW: {
        ACTION: {
            CREATE: 'create',
            EDIT: 'edit',
        },
        TYPE: {
            CREATE: 'create',
            UPDATE: 'update',
            REMOVE: 'remove',
        },
    },

    BOOT_SPLASH_STATE: {
        VISIBLE: 'visible',
        READY_TO_BE_HIDDEN: 'readyToBeHidden',
        HIDDEN: `hidden`,
    },

    CSV_IMPORT_COLUMNS: {
        EMAIL: 'email',
        NAME: 'name',
        GL_CODE: 'glCode',
        SUBMIT_TO: 'submitTo',
        APPROVE_TO: 'approveTo',
        CUSTOM_FIELD_1: 'customField1',
        CUSTOM_FIELD_2: 'customField2',
        ROLE: 'role',
        REPORT_THRESHHOLD: 'reportThreshold',
        APPROVE_TO_ALTERNATE: 'approveToAlternate',
        SUBRATE: 'subRate',
        AMOUNT: 'amount',
        CURRENCY: 'currency',
        RATE_ID: 'rateID',
        ENABLED: 'enabled',
        IGNORE: 'ignore',
    },

    IMPORT_SPREADSHEET: {
        ICON_WIDTH: 180,
        ICON_HEIGHT: 160,

        CATEGORIES_ARTICLE_LINK: 'https://help.expensify.com/articles/expensify-classic/workspaces/Create-categories#import-custom-categories',
    },
} as const;

type Country = keyof typeof CONST.ALL_COUNTRIES;

type IOUType = ValueOf<typeof CONST.IOU.TYPE>;
type IOUAction = ValueOf<typeof CONST.IOU.ACTION>;
type IOURequestType = ValueOf<typeof CONST.IOU.REQUEST_TYPE>;
type FeedbackSurveyOptionID = ValueOf<Pick<ValueOf<typeof CONST.FEEDBACK_SURVEY_OPTIONS>, 'ID'>>;

type SubscriptionType = ValueOf<typeof CONST.SUBSCRIPTION.TYPE>;
type CancellationType = ValueOf<typeof CONST.CANCELLATION_TYPE>;

export type {Country, IOUAction, IOUType, RateAndUnit, OnboardingPurposeType, IOURequestType, SubscriptionType, FeedbackSurveyOptionID, CancellationType, OnboardingInviteType};

export default CONST;<|MERGE_RESOLUTION|>--- conflicted
+++ resolved
@@ -2489,7 +2489,6 @@
             PAYPERUSE: 'monthly2018',
         },
     },
-<<<<<<< HEAD
     COMPANY_CARDS: {
         EXPORT_CARD_TYPES: {
             /**
@@ -2575,13 +2574,7 @@
              */
             NVP_FINANCIALFORCE_EXPORT_VENDOR_POLICY_ID: 'financialforce_export_vendor_policy_id',
         },
-        DELETE_TRANSACTIONS: {
-            RESTRICT: 'corporate',
-            ALLOW: 'personal',
-        },
-    },
-=======
->>>>>>> 762bffcf
+    },
     REGEX: {
         SPECIAL_CHARS_WITHOUT_NEWLINE: /((?!\n)[()-\s\t])/g,
         DIGITS_AND_PLUS: /^\+?[0-9]*$/,
