/* eslint-disable @typescript-eslint/naming-convention */
import Config from 'react-native-config';
import * as KeyCommand from 'react-native-key-command';
import * as Url from './libs/Url';
import SCREENS from './SCREENS';

// Creating a default array and object this way because objects ({}) and arrays ([]) are not stable types.
// Freezing the array ensures that it cannot be unintentionally modified.
const EMPTY_ARRAY = Object.freeze([]);
const EMPTY_OBJECT = Object.freeze({});

const CLOUDFRONT_DOMAIN = 'cloudfront.net';
const CLOUDFRONT_URL = `https://d2k5nsl2zxldvw.${CLOUDFRONT_DOMAIN}`;
const ACTIVE_EXPENSIFY_URL = Url.addTrailingForwardSlash(Config?.NEW_EXPENSIFY_URL ?? 'https://new.expensify.com');
const USE_EXPENSIFY_URL = 'https://use.expensify.com';
const PLATFORM_OS_MACOS = 'Mac OS';
const PLATFORM_IOS = 'iOS';
const ANDROID_PACKAGE_NAME = 'com.expensify.chat';
const CURRENT_YEAR = new Date().getFullYear();
const PULL_REQUEST_NUMBER = Config?.PULL_REQUEST_NUMBER ?? '';

const keyModifierControl = KeyCommand?.constants?.keyModifierControl ?? 'keyModifierControl';
const keyModifierCommand = KeyCommand?.constants?.keyModifierCommand ?? 'keyModifierCommand';
const keyModifierShiftControl = KeyCommand?.constants?.keyModifierShiftControl ?? 'keyModifierShiftControl';
const keyModifierShiftCommand = KeyCommand?.constants?.keyModifierShiftCommand ?? 'keyModifierShiftCommand';
const keyInputEscape = KeyCommand?.constants?.keyInputEscape ?? 'keyInputEscape';
const keyInputEnter = KeyCommand?.constants?.keyInputEnter ?? 'keyInputEnter';
const keyInputUpArrow = KeyCommand?.constants?.keyInputUpArrow ?? 'keyInputUpArrow';
const keyInputDownArrow = KeyCommand?.constants?.keyInputDownArrow ?? 'keyInputDownArrow';
const keyInputLeftArrow = KeyCommand?.constants?.keyInputLeftArrow ?? 'keyInputLeftArrow';
const keyInputRightArrow = KeyCommand?.constants?.keyInputRightArrow ?? 'keyInputRightArrow';

// describes if a shortcut key can cause navigation
const KEYBOARD_SHORTCUT_NAVIGATION_TYPE = 'NAVIGATION_SHORTCUT';

const CONST = {
    ANDROID_PACKAGE_NAME,
    ANIMATED_TRANSITION: 300,
    ANIMATED_TRANSITION_FROM_VALUE: 100,
    ANIMATION_IN_TIMING: 100,
    ANIMATION_DIRECTION: {
        IN: 'in',
        OUT: 'out',
    },
    ARROW_HIDE_DELAY: 3000,

    API_ATTACHMENT_VALIDATIONS: {
        // 24 megabytes in bytes, this is limit set on servers, do not update without wider internal discussion
        MAX_SIZE: 25165824,

        // An arbitrary size, but the same minimum as in the PHP layer
        MIN_SIZE: 240,

        // Allowed extensions for receipts
        ALLOWED_RECEIPT_EXTENSIONS: ['jpg', 'jpeg', 'gif', 'png', 'pdf', 'htm', 'html', 'text', 'rtf', 'doc', 'tif', 'tiff', 'msword', 'zip', 'xml', 'message'],
    },

    AUTO_AUTH_STATE: {
        NOT_STARTED: 'not-started',
        SIGNING_IN: 'signing-in',
        JUST_SIGNED_IN: 'just-signed-in',
        FAILED: 'failed',
    },

    AVATAR_MAX_ATTACHMENT_SIZE: 6291456,

    AVATAR_ALLOWED_EXTENSIONS: ['jpg', 'jpeg', 'png', 'gif', 'bmp', 'svg'],

    // Minimum width and height size in px for a selected image
    AVATAR_MIN_WIDTH_PX: 80,
    AVATAR_MIN_HEIGHT_PX: 80,

    // Maximum width and height size in px for a selected image
    AVATAR_MAX_WIDTH_PX: 4096,
    AVATAR_MAX_HEIGHT_PX: 4096,

    DEFAULT_AVATAR_COUNT: 24,
    OLD_DEFAULT_AVATAR_COUNT: 8,

    DISPLAY_NAME: {
        MAX_LENGTH: 50,
        RESERVED_FIRST_NAMES: ['Expensify', 'Concierge'],
    },

    LEGAL_NAME: {
        MAX_LENGTH: 40,
    },

    PULL_REQUEST_NUMBER,

    MERCHANT_NAME_MAX_LENGTH: 255,

    CALENDAR_PICKER: {
        // Numbers were arbitrarily picked.
        MIN_YEAR: CURRENT_YEAR - 100,
        MAX_YEAR: CURRENT_YEAR + 100,
    },

    DATE_BIRTH: {
        MIN_AGE: 5,
        MIN_AGE_FOR_PAYMENT: 18,
        MAX_AGE: 150,
    },

    DESKTOP_SHORTCUT_ACCELERATOR: {
        PASTE_AND_MATCH_STYLE: 'Option+Shift+CmdOrCtrl+V',
        PASTE_AS_PLAIN_TEXT: 'CmdOrCtrl+Shift+V',
    },

    // This is used to enable a rotation/transform style to any component.
    DIRECTION: {
        LEFT: 'left',
        RIGHT: 'right',
    },

    // Sizes needed for report empty state background image handling
    EMPTY_STATE_BACKGROUND: {
        ASPECT_RATIO: 3.72,
        SMALL_SCREEN: {
            IMAGE_HEIGHT: 300,
            CONTAINER_MINHEIGHT: 200,
            VIEW_HEIGHT: 185,
        },
        WIDE_SCREEN: {
            IMAGE_HEIGHT: 450,
            CONTAINER_MINHEIGHT: 500,
            VIEW_HEIGHT: 275,
        },
        MONEY_REPORT: {
            SMALL_SCREEN: {
                IMAGE_HEIGHT: 300,
                CONTAINER_MINHEIGHT: 280,
                VIEW_HEIGHT: 220,
            },
            WIDE_SCREEN: {
                IMAGE_HEIGHT: 450,
                CONTAINER_MINHEIGHT: 280,
                VIEW_HEIGHT: 275,
            },
        },
    },

    NEW_EXPENSIFY_URL: ACTIVE_EXPENSIFY_URL,
    APP_DOWNLOAD_LINKS: {
        ANDROID: `https://play.google.com/store/apps/details?id=${ANDROID_PACKAGE_NAME}`,
        IOS: 'https://apps.apple.com/us/app/expensify-cash/id1530278510',
        DESKTOP: `${ACTIVE_EXPENSIFY_URL}NewExpensify.dmg`,
    },
    DATE: {
        SQL_DATE_TIME: 'YYYY-MM-DD HH:mm:ss',
        FNS_FORMAT_STRING: 'yyyy-MM-dd',
        LOCAL_TIME_FORMAT: 'h:mm a',
        YEAR_MONTH_FORMAT: 'yyyyMM',
        MONTH_FORMAT: 'MMMM',
        WEEKDAY_TIME_FORMAT: 'eeee',
        MONTH_DAY_ABBR_FORMAT: 'MMM d',
        SHORT_DATE_FORMAT: 'MM-dd',
        MONTH_DAY_YEAR_ABBR_FORMAT: 'MMM d, yyyy',
        MONTH_DAY_YEAR_FORMAT: 'MMMM d, yyyy',
        FNS_TIMEZONE_FORMAT_STRING: "yyyy-MM-dd'T'HH:mm:ssXXX",
        FNS_DB_FORMAT_STRING: 'yyyy-MM-dd HH:mm:ss.SSS',
        LONG_DATE_FORMAT_WITH_WEEKDAY: 'eeee, MMMM d, yyyy',
        UNIX_EPOCH: '1970-01-01 00:00:00.000',
        MAX_DATE: '9999-12-31',
        MIN_DATE: '0001-01-01',
    },
    SMS: {
        DOMAIN: '@expensify.sms',
    },
    BANK_ACCOUNT: {
        PLAID: {
            ALLOWED_THROTTLED_COUNT: 2,
            ERROR: {
                TOO_MANY_ATTEMPTS: 'Too many attempts',
            },
            EVENTS_NAME: {
                OPEN: 'OPEN',
                EXIT: 'EXIT',
            },
        },
        ERROR: {
            MISSING_ROUTING_NUMBER: '402 Missing routingNumber',
            MAX_ROUTING_NUMBER: '402 Maximum Size Exceeded routingNumber',
            MISSING_INCORPORATION_STATE: '402 Missing incorporationState in additionalData',
            MISSING_INCORPORATION_TYPE: '402 Missing incorporationType in additionalData',
        },
        STEP: {
            // In the order they appear in the VBA flow
            BANK_ACCOUNT: 'BankAccountStep',
            COMPANY: 'CompanyStep',
            REQUESTOR: 'RequestorStep',
            ACH_CONTRACT: 'ACHContractStep',
            VALIDATION: 'ValidationStep',
            ENABLE: 'EnableStep',
        },
        SUBSTEP: {
            MANUAL: 'manual',
        },
        VERIFICATIONS: {
            ERROR_MESSAGE: 'verifications.errorMessage',
            THROTTLED: 'verifications.throttled',
        },
        FIELDS_TYPE: {
            LOCAL: 'local',
        },
        ONFIDO_RESPONSE: {
            SDK_TOKEN: 'apiResult.sdkToken',
            PASS: 'pass',
        },
        QUESTIONS: {
            QUESTION: 'apiResult.questions.question',
            DIFFERENTIATOR_QUESTION: 'apiResult.differentiator-question',
        },
        SETUP_TYPE: {
            MANUAL: 'manual',
            PLAID: 'plaid',
        },
        REGEX: {
            US_ACCOUNT_NUMBER: /^[0-9]{4,17}$/,

            // If the account number length is from 4 to 13 digits, we show the last 4 digits and hide the rest with X
            // If the length is longer than 13 digits, we show the first 6 and last 4 digits, hiding the rest with X
            MASKED_US_ACCOUNT_NUMBER: /^[X]{0,9}[0-9]{4}$|^[0-9]{6}[X]{4,7}[0-9]{4}$/,
            SWIFT_BIC: /^[A-Za-z0-9]{8,11}$/,
        },
        VERIFICATION_MAX_ATTEMPTS: 7,
        STATE: {
            VERIFYING: 'VERIFYING',
            PENDING: 'PENDING',
            OPEN: 'OPEN',
        },
        MAX_LENGTH: {
            SSN: 4,
            ZIP_CODE: 10,
        },
        TYPE: {
            BUSINESS: 'BUSINESS',
            PERSONAL: 'PERSONAL',
        },
    },
    INCORPORATION_TYPES: {
        LLC: 'LLC',
        CORPORATION: 'Corp',
        PARTNERSHIP: 'Partnership',
        COOPERATIVE: 'Cooperative',
        SOLE_PROPRIETORSHIP: 'Sole Proprietorship',
        OTHER: 'Other',
    },
    BETAS: {
        ALL: 'all',
        CHRONOS_IN_CASH: 'chronosInCash',
        PAY_WITH_EXPENSIFY: 'payWithExpensify',
        FREE_PLAN: 'freePlan',
        DEFAULT_ROOMS: 'defaultRooms',
        BETA_EXPENSIFY_WALLET: 'expensifyWallet',
        BETA_COMMENT_LINKING: 'commentLinking',
        INTERNATIONALIZATION: 'internationalization',
        POLICY_ROOMS: 'policyRooms',
        PASSWORDLESS: 'passwordless',
        TASKS: 'tasks',
        THREADS: 'threads',
        CUSTOM_STATUS: 'customStatus',
        NEW_DOT_SAML: 'newDotSAML',
        PDF_META_STORE: 'pdfMetaStore',
        REPORT_ACTION_CONTEXT_MENU: 'reportActionContextMenu',
        SUBMIT_POLICY: 'submitPolicy',
        ATTENDEES: 'attendees',
        AUTO_EXPORT: 'autoExport',
        AUTO_EXPORT_INTACCT: 'autoExportIntacct',
        AUTO_EXPORT_QBO: 'autoExportQbo',
        AUTO_EXPORT_XERO: 'autoExportXero',
        AUTO_JOIN_POLICY: 'autoJoinPolicy',
        AUTOMATED_TAX_EXEMPTION: 'automatedTaxExemption',
        BILL_PAY: 'billPay',
        CATEGORY_DEFAULT_TAX: 'categoryDefaultTax',
        COLLECTABLE_DEPOSIT_ACCOUNTS: 'collectableDepositAccounts',
        CONCIERGE_TRAVEL: 'conciergeTravel',
        CONNECTED_CARDS: 'connectedCards',
        DISCREPANCY: 'discrepancy',
        DOMAIN_CONTACT_BILLING: 'domainContactBilling',
        DOMAIN_TWO_FACTOR_AUTH: 'domainTwoFactorAuth',
        DUPLICATE_DETECTION: 'duplicateDetection',
        EMAIL_SUPPRESSION_BETA: 'emailSuppressionBeta',
        EXPENSES_V2: 'expensesV2',
        EXPENSIFY_CARD: 'expensifyCard',
        EXPENSIFY_CARD_INTACCT_RECONCILIATION: 'expensifyCardIntacctReconciliation',
        EXPENSIFY_CARD_NETSUITE_RECONCILIATION: 'expensifyCardNetSuiteReconciliation',
        EXPENSIFY_CARD_QBO_RECONCILIATION: 'expensifyCardQBOReconciliation',
        EXPENSIFY_CARD_RAPID_INCREASE_FRAUD: 'expensifyCardRapidIncreaseFraud',
        EXPENSIFY_CARD_XERO_RECONCILIATION: 'expensifyCardXeroReconciliation',
        EXPENSIFY_ORG: 'expensifyOrg',
        FIX_VIOLATION_PUSH_NOTIFICATION: 'fixViolationPushNotification',
        FREE_PLAN_FULL_LAUNCH: 'freePlanFullLaunch',
        FREE_PLAN_SOFT_LAUNCH: 'freePlanSoftLaunch',
        GUSTO: 'gusto',
        INBOX_CACHE: 'inboxCache',
        INBOX_HIDDEN_TASKS: 'inboxHiddenTasks',
        INDIRECT_INTEGRATION_SETUP: 'indirectIntegrationSetup',
        IOU: 'IOU',
        JOIN_POLICY: 'joinPolicy',
        LOAD_POLICY_ASYNC: 'loadPolicyAsync',
        MAP_RECEIPT: 'mapReceipt',
        MERGE_API: 'mergeAPI',
        MOBILE_REALTIME_REPORT_COMMENTS: 'mobileRealtimeReportComments',
        MOBILE_SECURE_RECEIPTS: 'mobileSecureReceipts',
        MONTHLY_SETTLEMENT: 'monthlySettlement',
        NAMES_AND_AVATARS: 'namesAndAvatars',
        NATIVE_CHAT: 'nativeChat',
        NEW_PRICING: 'newPricing',
        NEWSLETTER_THREE: 'newsletterThree',
        NEXT_STEPS: 'nextSteps',
        OPEN_FACE_HAMBURGER: 'openFaceHamburger',
        PER_DIEM: 'perDiem',
        PER_DIEM_INTERNATIONAL: 'perDiemInternational',
        PRICING_COPY_CHANGES: 'pricingCopyChanges',
        QBO_INVOICES: 'qboInvoices',
        QUICKBOOKS_DESKTOP_V2: 'quickbooksDesktopV2',
        REALTIME_REPORT_COMMENTS: 'realtimeReportComments',
        S2W_ANNOUNCEMENT: 's2wAnnouncement',
        SCHEDULED_AUTO_REPORTING: 'scheduledAutoReporting',
        SECURE_RECEIPTS: 'secureReceipts',
        SECURE_RECEIPTS_REPORTS: 'secureReceiptsReports',
        SELF_SERVICE_HARD_LAUNCH: 'selfServiceHardLaunch',
        SEND_MONEY: 'sendMoney',
        SMART_SCAN_USER_DISPUTES: 'smartScanUserDisputes',
        SMS_SIGN_UP: 'smsSignUp',
        STRIPE_CONNECT: 'stripeConnect',
        SUMMARY_EMAIL: 'summaryEmail',
        SWIPE_TO_WIN: 'swipeToWin',
        TAX_FOR_MILEAGE: 'taxForMileage',
        TWO_FACTOR_AUTH: 'twoFactorAuth',
        VENMO_INTEGRATION: 'venmoIntegration',
        ZENEFITS_INTEGRATION: 'zenefitsIntegration',
        VIOLATIONS: 'violations',
    },
    BUTTON_STATES: {
        DEFAULT: 'default',
        ACTIVE: 'active',
        PRESSED: 'pressed',
        COMPLETE: 'complete',
        DISABLED: 'disabled',
    },
    BANK_ACCOUNT_TYPES: {
        WALLET: 'WALLET',
    },
    COUNTRY: {
        US: 'US',
        MX: 'MX',
        AU: 'AU',
        CA: 'CA',
        GB: 'GB',
    },
    DESKTOP_DEEPLINK_APP_STATE: {
        CHECKING: 'checking',
        INSTALLED: 'installed',
        NOT_INSTALLED: 'not-installed',
    },
    PLATFORM: {
        IOS: 'ios',
        ANDROID: 'android',
        WEB: 'web',
        DESKTOP: 'desktop',
    },
    PLATFORM_SPECIFIC_KEYS: {
        CTRL: {
            DEFAULT: 'control',
            [PLATFORM_OS_MACOS]: 'meta',
            [PLATFORM_IOS]: 'meta',
        },
        SHIFT: {
            DEFAULT: 'shift',
        },
    },
    KEYBOARD_SHORTCUTS: {
        SEARCH: {
            descriptionKey: 'search',
            shortcutKey: 'K',
            modifiers: ['CTRL'],
            trigger: {
                DEFAULT: {input: 'k', modifierFlags: keyModifierControl},
                [PLATFORM_OS_MACOS]: {input: 'k', modifierFlags: keyModifierCommand},
                [PLATFORM_IOS]: {input: 'k', modifierFlags: keyModifierCommand},
            },
            type: KEYBOARD_SHORTCUT_NAVIGATION_TYPE,
        },
        NEW_CHAT: {
            descriptionKey: 'newChat',
            shortcutKey: 'K',
            modifiers: ['CTRL', 'SHIFT'],
            trigger: {
                DEFAULT: {input: 'k', modifierFlags: keyModifierShiftControl},
                [PLATFORM_OS_MACOS]: {input: 'k', modifierFlags: keyModifierShiftCommand},
                [PLATFORM_IOS]: {input: 'k', modifierFlags: keyModifierShiftCommand},
            },
            type: KEYBOARD_SHORTCUT_NAVIGATION_TYPE,
        },
        SHORTCUTS: {
            descriptionKey: 'openShortcutDialog',
            shortcutKey: 'J',
            modifiers: ['CTRL'],
            trigger: {
                DEFAULT: {input: 'j', modifierFlags: keyModifierControl},
                [PLATFORM_OS_MACOS]: {input: 'j', modifierFlags: keyModifierCommand},
                [PLATFORM_IOS]: {input: 'j', modifierFlags: keyModifierCommand},
            },
        },
        ESCAPE: {
            descriptionKey: 'escape',
            shortcutKey: 'Escape',
            modifiers: [],
            trigger: {
                DEFAULT: {input: keyInputEscape},
                [PLATFORM_OS_MACOS]: {input: keyInputEscape},
                [PLATFORM_IOS]: {input: keyInputEscape},
            },
        },
        ENTER: {
            descriptionKey: null,
            shortcutKey: 'Enter',
            modifiers: [],
            trigger: {
                DEFAULT: {input: keyInputEnter},
                [PLATFORM_OS_MACOS]: {input: keyInputEnter},
                [PLATFORM_IOS]: {input: keyInputEnter},
            },
        },
        CTRL_ENTER: {
            descriptionKey: null,
            shortcutKey: 'Enter',
            modifiers: ['CTRL'],
            trigger: {
                DEFAULT: {input: keyInputEnter, modifierFlags: keyModifierControl},
                [PLATFORM_OS_MACOS]: {input: keyInputEnter, modifierFlags: keyModifierCommand},
                [PLATFORM_IOS]: {input: keyInputEnter, modifierFlags: keyModifierCommand},
            },
        },
        COPY: {
            descriptionKey: 'copy',
            shortcutKey: 'C',
            modifiers: ['CTRL'],
            trigger: {
                DEFAULT: {input: 'c', modifierFlags: keyModifierControl},
                [PLATFORM_OS_MACOS]: {input: 'c', modifierFlags: keyModifierCommand},
                [PLATFORM_IOS]: {input: 'c', modifierFlags: keyModifierCommand},
            },
        },
        ARROW_UP: {
            descriptionKey: null,
            shortcutKey: 'ArrowUp',
            modifiers: [],
            trigger: {
                DEFAULT: {input: keyInputUpArrow},
                [PLATFORM_OS_MACOS]: {input: keyInputUpArrow},
                [PLATFORM_IOS]: {input: keyInputUpArrow},
            },
        },
        ARROW_DOWN: {
            descriptionKey: null,
            shortcutKey: 'ArrowDown',
            modifiers: [],
            trigger: {
                DEFAULT: {input: keyInputDownArrow},
                [PLATFORM_OS_MACOS]: {input: keyInputDownArrow},
                [PLATFORM_IOS]: {input: keyInputDownArrow},
            },
        },
        ARROW_LEFT: {
            descriptionKey: null,
            shortcutKey: 'ArrowLeft',
            modifiers: [],
            trigger: {
                DEFAULT: {input: keyInputLeftArrow},
                [PLATFORM_OS_MACOS]: {input: keyInputLeftArrow},
                [PLATFORM_IOS]: {input: keyInputLeftArrow},
            },
        },
        ARROW_RIGHT: {
            descriptionKey: null,
            shortcutKey: 'ArrowRight',
            modifiers: [],
            trigger: {
                DEFAULT: {input: keyInputRightArrow},
                [PLATFORM_OS_MACOS]: {input: keyInputRightArrow},
                [PLATFORM_IOS]: {input: keyInputRightArrow},
            },
        },
        TAB: {
            descriptionKey: null,
            shortcutKey: 'Tab',
            modifiers: [],
        },
    },
    KEYBOARD_SHORTCUTS_TYPES: {
        NAVIGATION_SHORTCUT: KEYBOARD_SHORTCUT_NAVIGATION_TYPE,
    },
    KEYBOARD_SHORTCUT_KEY_DISPLAY_NAME: {
        CONTROL: 'CTRL',
        ESCAPE: 'ESC',
        META: 'CMD',
        SHIFT: 'Shift',
    },
    CURRENCY: {
        USD: 'USD',
    },
    EXAMPLE_PHONE_NUMBER: '+15005550006',
    CONCIERGE_CHAT_NAME: 'Concierge',
    CLOUDFRONT_URL,
    EMPTY_ARRAY,
    EMPTY_OBJECT,
    USE_EXPENSIFY_URL,
    NEW_ZOOM_MEETING_URL: 'https://zoom.us/start/videomeeting',
    NEW_GOOGLE_MEET_MEETING_URL: 'https://meet.google.com/new',
    GOOGLE_MEET_URL_ANDROID: 'https://meet.google.com',
    DEEPLINK_BASE_URL: 'new-expensify://',
    PDF_VIEWER_URL: '/pdf/web/viewer.html',
    CLOUDFRONT_DOMAIN_REGEX: /^https:\/\/\w+\.cloudfront\.net/i,
    EXPENSIFY_ICON_URL: `${CLOUDFRONT_URL}/images/favicon-2019.png`,
    CONCIERGE_ICON_URL_2021: `${CLOUDFRONT_URL}/images/icons/concierge_2021.png`,
    CONCIERGE_ICON_URL: `${CLOUDFRONT_URL}/images/icons/concierge_2022.png`,
    UPWORK_URL: 'https://github.com/Expensify/App/issues?q=is%3Aopen+is%3Aissue+label%3A%22Help+Wanted%22',
    GITHUB_URL: 'https://github.com/Expensify/App',
    TERMS_URL: `${USE_EXPENSIFY_URL}/terms`,
    PRIVACY_URL: `${USE_EXPENSIFY_URL}/privacy`,
    LICENSES_URL: `${USE_EXPENSIFY_URL}/licenses`,
    GITHUB_RELEASE_URL: 'https://api.github.com/repos/expensify/app/releases/latest',
    ADD_SECONDARY_LOGIN_URL: encodeURI('settings?param={"section":"account","openModal":"secondaryLogin"}'),
    MANAGE_CARDS_URL: 'domain_companycards',
    FEES_URL: `${USE_EXPENSIFY_URL}/fees`,
    CFPB_PREPAID_URL: 'https://cfpb.gov/prepaid',
    STAGING_NEW_EXPENSIFY_URL: 'https://staging.new.expensify.com',
    NEWHELP_URL: 'https://help.expensify.com',
    INTERNAL_DEV_EXPENSIFY_URL: 'https://www.expensify.com.dev',
    STAGING_EXPENSIFY_URL: 'https://staging.expensify.com',
    EXPENSIFY_URL: 'https://www.expensify.com',
    BANK_ACCOUNT_PERSONAL_DOCUMENTATION_INFO_URL:
        'https://community.expensify.com/discussion/6983/faq-why-do-i-need-to-provide-personal-documentation-when-setting-up-updating-my-bank-account',
    PERSONAL_DATA_PROTECTION_INFO_URL: 'https://community.expensify.com/discussion/5677/deep-dive-security-how-expensify-protects-your-information',
    ONFIDO_FACIAL_SCAN_POLICY_URL: 'https://onfido.com/facial-scan-policy-and-release/',
    ONFIDO_PRIVACY_POLICY_URL: 'https://onfido.com/privacy/',
    ONFIDO_TERMS_OF_SERVICE_URL: 'https://onfido.com/terms-of-service/',
    // Use Environment.getEnvironmentURL to get the complete URL with port number
    DEV_NEW_EXPENSIFY_URL: 'https://dev.new.expensify.com:',

    SIGN_IN_FORM_WIDTH: 300,

    DEEPLINK_PROMPT_DENYLIST: [SCREENS.HOME, SCREENS.SIGN_IN_WITH_APPLE_DESKTOP, SCREENS.SIGN_IN_WITH_GOOGLE_DESKTOP],

    SIGN_IN_METHOD: {
        APPLE: 'Apple',
        GOOGLE: 'Google',
    },

    OPTION_TYPE: {
        REPORT: 'report',
        PERSONAL_DETAIL: 'personalDetail',
    },
    RECEIPT: {
        ICON_SIZE: 164,
        PERMISSION_GRANTED: 'granted',
        HAND_ICON_HEIGHT: 152,
        HAND_ICON_WIDTH: 200,
        SHUTTER_SIZE: 90,
        MAX_REPORT_PREVIEW_RECEIPTS: 3,
    },
    REPORT: {
        MAXIMUM_PARTICIPANTS: 8,
        SPLIT_REPORTID: '-2',
        ACTIONS: {
            LIMIT: 50,
            TYPE: {
                ADDCOMMENT: 'ADDCOMMENT',
                APPROVED: 'APPROVED',
                CHRONOSOOOLIST: 'CHRONOSOOOLIST',
                CLOSED: 'CLOSED',
                CREATED: 'CREATED',
                IOU: 'IOU',
                MODIFIEDEXPENSE: 'MODIFIEDEXPENSE',
                REIMBURSEMENTQUEUED: 'REIMBURSEMENTQUEUED',
                RENAMED: 'RENAMED',
                REPORTPREVIEW: 'REPORTPREVIEW',
                SUBMITTED: 'SUBMITTED',
                TASKCANCELLED: 'TASKCANCELLED',
                TASKCOMPLETED: 'TASKCOMPLETED',
                TASKEDITED: 'TASKEDITED',
                TASKREOPENED: 'TASKREOPENED',
                POLICYCHANGELOG: {
                    ADD_APPROVER_RULE: 'POLICYCHANGELOG_ADD_APPROVER_RULE',
                    ADD_CATEGORY: 'POLICYCHANGELOG_ADD_CATEGORY',
                    ADD_CUSTOM_UNIT: 'POLICYCHANGELOG_ADD_CUSTOM_UNIT',
                    ADD_CUSTOM_UNIT_RATE: 'POLICYCHANGELOG_ADD_CUSTOM_UNIT_RATE',
                    ADD_EMPLOYEE: 'POLICYCHANGELOG_ADD_EMPLOYEE',
                    ADD_INTEGRATION: 'POLICYCHANGELOG_ADD_INTEGRATION',
                    ADD_REPORT_FIELD: 'POLICYCHANGELOG_ADD_REPORT_FIELD',
                    ADD_TAG: 'POLICYCHANGELOG_ADD_TAG',
                    DELETE_ALL_TAGS: 'POLICYCHANGELOG_DELETE_ALL_TAGS',
                    DELETE_APPROVER_RULE: 'POLICYCHANGELOG_DELETE_APPROVER_RULE',
                    DELETE_CATEGORY: 'POLICYCHANGELOG_DELETE_CATEGORY',
                    DELETE_CUSTOM_UNIT: 'POLICYCHANGELOG_DELETE_CUSTOM_UNIT',
                    DELETE_CUSTOM_UNIT_RATE: 'POLICYCHANGELOG_DELETE_CUSTOM_UNIT_RATE',
                    DELETE_CUSTOM_UNIT_SUB_RATE: 'POLICYCHANGELOG_DELETE_CUSTOM_UNIT_SUB_RATE',
                    DELETE_EMPLOYEE: 'POLICYCHANGELOG_DELETE_EMPLOYEE',
                    DELETE_INTEGRATION: 'POLICYCHANGELOG_DELETE_INTEGRATION',
                    DELETE_REPORT_FIELD: 'POLICYCHANGELOG_DELETE_REPORT_FIELD',
                    DELETE_TAG: 'POLICYCHANGELOG_DELETE_TAG',
                    IMPORT_CUSTOM_UNIT_RATES: 'POLICYCHANGELOG_IMPORT_CUSTOM_UNIT_RATES',
                    IMPORT_TAGS: 'POLICYCHANGELOG_IMPORT_TAGS',
                    INVITE_TO_ROOM: 'POLICYCHANGELOG_INVITETOROOM',
                    REMOVE_FROM_ROOM: 'POLICYCHANGELOG_REMOVEFROMROOM',
                    SET_AUTOREIMBURSEMENT: 'POLICYCHANGELOG_SET_AUTOREIMBURSEMENT',
                    SET_AUTO_JOIN: 'POLICYCHANGELOG_SET_AUTO_JOIN',
                    SET_CATEGORY_NAME: 'POLICYCHANGELOG_SET_CATEGORY_NAME',
                    UPDATE_ACH_ACCOUNT: 'POLICYCHANGELOG_UPDATE_ACH_ACCOUNT',
                    UPDATE_APPROVER_RULE: 'POLICYCHANGELOG_UPDATE_APPROVER_RULE',
                    UPDATE_AUDIT_RATE: 'POLICYCHANGELOG_UPDATE_AUDIT_RATE',
                    UPDATE_AUTOHARVESTING: 'POLICYCHANGELOG_UPDATE_AUTOHARVESTING',
                    UPDATE_AUTOREIMBURSEMENT: 'POLICYCHANGELOG_UPDATE_AUTOREIMBURSEMENT',
                    UPDATE_AUTOREPORTING_FREQUENCY: 'POLICYCHANGELOG_UPDATE_AUTOREPORTING_FREQUENCY',
                    UPDATE_CATEGORY: 'POLICYCHANGELOG_UPDATE_CATEGORY',
                    UPDATE_CURRENCY: 'POLICYCHANGELOG_UPDATE_CURRENCY',
                    UPDATE_CUSTOM_UNIT: 'POLICYCHANGELOG_UPDATE_CUSTOM_UNIT',
                    UPDATE_CUSTOM_UNIT_RATE: 'POLICYCHANGELOG_UPDATE_CUSTOM_UNIT_RATE',
                    UPDATE_CUSTOM_UNIT_SUB_RATE: 'POLICYCHANGELOG_UPDATE_CUSTOM_UNIT_SUB_RATE',
                    UPDATE_DEFAULT_BILLABLE: 'POLICYCHANGELOG_UPDATE_DEFAULT_BILLABLE',
                    UPDATE_DEFAULT_REIMBURSABLE: 'POLICYCHANGELOG_UPDATE_DEFAULT_REIMBURSABLE',
                    UPDATE_DEFAULT_TITLE: 'POLICYCHANGELOG_UPDATE_DEFAULT_TITLE',
                    UPDATE_DEFAULT_TITLE_ENFORCED: 'POLICYCHANGELOG_UPDATE_DEFAULT_TITLE_ENFORCED',
                    UPDATE_DISABLED_FIELDS: 'POLICYCHANGELOG_UPDATE_DISABLED_FIELDS',
                    UPDATE_EMPLOYEE: 'POLICYCHANGELOG_UPDATE_EMPLOYEE',
                    UPDATE_FIELD: 'POLICYCHANGELOG_UPDATE_FIELD',
                    UPDATE_MANUAL_APPROVAL_THRESHOLD: 'POLICYCHANGELOG_UPDATE_MANUAL_APPROVAL_THRESHOLD',
                    UPDATE_MAX_EXPENSE_AMOUNT: 'POLICYCHANGELOG_UPDATE_MAX_EXPENSE_AMOUNT',
                    UPDATE_MAX_EXPENSE_AMOUNT_NO_RECEIPT: 'POLICYCHANGELOG_UPDATE_MAX_EXPENSE_AMOUNT_NO_RECEIPT',
                    UPDATE_NAME: 'POLICYCHANGELOG_UPDATE_NAME',
                    UPDATE_OWNERSHIP: 'POLICYCHANGELOG_UPDATE_OWNERSHIP',
                    UPDATE_REIMBURSEMENT_CHOICE: 'POLICYCHANGELOG_UPDATE_REIMBURSEMENT_CHOICE',
                    UPDATE_REPORT_FIELD: 'POLICYCHANGELOG_UPDATE_REPORT_FIELD',
                    UPDATE_TAG: 'POLICYCHANGELOG_UPDATE_TAG',
                    UPDATE_TAG_LIST_NAME: 'POLICYCHANGELOG_UPDATE_TAG_LIST_NAME',
                    UPDATE_TAG_NAME: 'POLICYCHANGELOG_UPDATE_TAG_NAME',
                    UPDATE_TIME_ENABLED: 'POLICYCHANGELOG_UPDATE_TIME_ENABLED',
                    UPDATE_TIME_RATE: 'POLICYCHANGELOG_UPDATE_TIME_RATE',
                },
                ROOMCHANGELOG: {
                    INVITE_TO_ROOM: 'INVITETOROOM',
                    REMOVE_FROM_ROOM: 'REMOVEFROMROOM',
                    JOIN_ROOM: 'JOINROOM',
                },
            },
        },
        ARCHIVE_REASON: {
            DEFAULT: 'default',
            ACCOUNT_CLOSED: 'accountClosed',
            ACCOUNT_MERGED: 'accountMerged',
            REMOVED_FROM_POLICY: 'removedFromPolicy',
            POLICY_DELETED: 'policyDeleted',
        },
        MESSAGE: {
            TYPE: {
                COMMENT: 'COMMENT',
                TEXT: 'TEXT',
            },
        },
        TYPE: {
            CHAT: 'chat',
            EXPENSE: 'expense',
            IOU: 'iou',
            TASK: 'task',
        },
        CHAT_TYPE: {
            POLICY_ANNOUNCE: 'policyAnnounce',
            POLICY_ADMINS: 'policyAdmins',
            DOMAIN_ALL: 'domainAll',
            POLICY_ROOM: 'policyRoom',
            POLICY_EXPENSE_CHAT: 'policyExpenseChat',
        },
        WORKSPACE_CHAT_ROOMS: {
            ANNOUNCE: '#announce',
            ADMINS: '#admins',
        },
        STATE: {
            SUBMITTED: 'SUBMITTED',
            PROCESSING: 'PROCESSING',
        },
        STATE_NUM: {
            OPEN: 0,
            PROCESSING: 1,
            SUBMITTED: 2,
            BILLING: 3,
        },
        STATUS: {
            OPEN: 0,
            SUBMITTED: 1,
            CLOSED: 2,
            APPROVED: 3,
            REIMBURSED: 4,
        },
        NOTIFICATION_PREFERENCE: {
            MUTE: 'mute',
            DAILY: 'daily',
            ALWAYS: 'always',
            HIDDEN: 'hidden',
        },
        // Options for which room members can post
        WRITE_CAPABILITIES: {
            ALL: 'all',
            ADMINS: 'admins',
        },
        VISIBILITY: {
            PUBLIC: 'public',
            PUBLIC_ANNOUNCE: 'public_announce',
            PRIVATE: 'private',
            RESTRICTED: 'restricted',
        },
        RESERVED_ROOM_NAMES: ['#admins', '#announce'],
        MAX_PREVIEW_AVATARS: 4,
        MAX_ROOM_NAME_LENGTH: 79,
        LAST_MESSAGE_TEXT_MAX_LENGTH: 200,
        OWNER_EMAIL_FAKE: '__FAKE__',
        OWNER_ACCOUNT_ID_FAKE: 0,
        DEFAULT_REPORT_NAME: 'Chat Report',
    },
    COMPOSER: {
        MAX_LINES: 16,
        MAX_LINES_SMALL_SCREEN: 6,
        MAX_LINES_FULL: -1,

        // The minimum number of typed lines needed to enable the full screen composer
        FULL_COMPOSER_MIN_LINES: 3,
    },
    MODAL: {
        MODAL_TYPE: {
            CONFIRM: 'confirm',
            CENTERED: 'centered',
            CENTERED_UNSWIPEABLE: 'centered_unswipeable',
            CENTERED_SMALL: 'centered_small',
            BOTTOM_DOCKED: 'bottom_docked',
            POPOVER: 'popover',
            RIGHT_DOCKED: 'right_docked',
        },
        ANCHOR_ORIGIN_VERTICAL: {
            TOP: 'top',
            CENTER: 'center',
            BOTTOM: 'bottom',
        },
        ANCHOR_ORIGIN_HORIZONTAL: {
            LEFT: 'left',
            CENTER: 'center',
            RIGHT: 'right',
        },
        POPOVER_MENU_PADDING: 8,
    },
    TIMING: {
        CALCULATE_MOST_RECENT_LAST_MODIFIED_ACTION: 'calc_most_recent_last_modified_action',
        SEARCH_RENDER: 'search_render',
        HOMEPAGE_INITIAL_RENDER: 'homepage_initial_render',
        REPORT_INITIAL_RENDER: 'report_initial_render',
        SWITCH_REPORT: 'switch_report',
        SIDEBAR_LOADED: 'sidebar_loaded',
        COLD: 'cold',
        WARM: 'warm',
        REPORT_ACTION_ITEM_LAYOUT_DEBOUNCE_TIME: 1500,
        SHOW_LOADING_SPINNER_DEBOUNCE_TIME: 250,
        TEST_TOOLS_MODAL_THROTTLE_TIME: 800,
        TOOLTIP_SENSE: 1000,
        TRIE_INITIALIZATION: 'trie_initialization',
        COMMENT_LENGTH_DEBOUNCE_TIME: 500,
        SEARCH_FOR_REPORTS_DEBOUNCE_TIME: 300,
    },
    PRIORITY_MODE: {
        GSD: 'gsd',
        DEFAULT: 'default',
    },
    THEME: {
        DEFAULT: 'dark',
        LIGHT: 'light',
        DARK: 'dark',
        SYSTEM: 'system',
    },
    TRANSACTION: {
        DEFAULT_MERCHANT: 'Request',
        UNKNOWN_MERCHANT: 'Unknown Merchant',
        PARTIAL_TRANSACTION_MERCHANT: '(none)',
        TYPE: {
            CUSTOM_UNIT: 'customUnit',
        },
        STATUS: {
            PENDING: 'Pending',
            POSTED: 'Posted',
        },
    },
    MCC_GROUPS: {
        AIRLINES: 'Airlines',
        COMMUTER: 'Commuter',
        GAS: 'Gas',
        GOODS: 'Goods',
        GROCERIES: 'Groceries',
        HOTEL: 'Hotel',
        MAIL: 'Mail',
        MEALS: 'Meals',
        RENTAL: 'Rental',
        SERVICES: 'Services',
        TAXI: 'Taxi',
        MISCELLANEOUS: 'Miscellaneous',
        UTILITIES: 'Utilities',
    },
    JSON_CODE: {
        SUCCESS: 200,
        BAD_REQUEST: 400,
        NOT_AUTHENTICATED: 407,
        EXP_ERROR: 666,
        MANY_WRITES_ERROR: 665,
        UNABLE_TO_RETRY: 'unableToRetry',
    },
    HTTP_STATUS: {
        // When Cloudflare throttles
        TOO_MANY_REQUESTS: 429,
        INTERNAL_SERVER_ERROR: 500,
        BAD_GATEWAY: 502,
        GATEWAY_TIMEOUT: 504,
        UNKNOWN_ERROR: 520,
    },
    ERROR: {
        XHR_FAILED: 'xhrFailed',
        THROTTLED: 'throttled',
        UNKNOWN_ERROR: 'Unknown error',
        REQUEST_CANCELLED: 'AbortError',
        FAILED_TO_FETCH: 'Failed to fetch',
        ENSURE_BUGBOT: 'ENSURE_BUGBOT',
        PUSHER_ERROR: 'PusherError',
        WEB_SOCKET_ERROR: 'WebSocketError',
        NETWORK_REQUEST_FAILED: 'Network request failed',
        SAFARI_DOCUMENT_LOAD_ABORTED: 'cancelled',
        FIREFOX_DOCUMENT_LOAD_ABORTED: 'NetworkError when attempting to fetch resource.',
        IOS_NETWORK_CONNECTION_LOST: 'The network connection was lost.',
        IOS_NETWORK_CONNECTION_LOST_RUSSIAN: 'Сетевое соединение потеряно.',
        IOS_NETWORK_CONNECTION_LOST_SWEDISH: 'Nätverksanslutningen förlorades.',
        IOS_NETWORK_CONNECTION_LOST_SPANISH: 'La conexión a Internet parece estar desactivada.',
        IOS_LOAD_FAILED: 'Load failed',
        SAFARI_CANNOT_PARSE_RESPONSE: 'cannot parse response',
        GATEWAY_TIMEOUT: 'Gateway Timeout',
        EXPENSIFY_SERVICE_INTERRUPTED: 'Expensify service interrupted',
        DUPLICATE_RECORD: 'A record already exists with this ID',
    },
    ERROR_TYPE: {
        SOCKET: 'Expensify\\Auth\\Error\\Socket',
    },
    ERROR_TITLE: {
        SOCKET: 'Issue connecting to database',
        DUPLICATE_RECORD: '400 Unique Constraints Violation',
    },
    NETWORK: {
        METHOD: {
            POST: 'post',
        },
        MIN_RETRY_WAIT_TIME_MS: 10,
        MAX_RANDOM_RETRY_WAIT_TIME_MS: 100,
        MAX_RETRY_WAIT_TIME_MS: 10 * 1000,
        PROCESS_REQUEST_DELAY_MS: 1000,
        MAX_PENDING_TIME_MS: 10 * 1000,
        MAX_REQUEST_RETRIES: 10,
    },
    DEFAULT_TIME_ZONE: {automatic: true, selected: 'America/Los_Angeles'},
    DEFAULT_ACCOUNT_DATA: {errors: null, success: '', isLoading: false},
    DEFAULT_CLOSE_ACCOUNT_DATA: {errors: null, success: '', isLoading: false},
    FORMS: {
        LOGIN_FORM: 'LoginForm',
        VALIDATE_CODE_FORM: 'ValidateCodeForm',
        VALIDATE_TFA_CODE_FORM: 'ValidateTfaCodeForm',
        RESEND_VALIDATION_FORM: 'ResendValidationForm',
        UNLINK_LOGIN_FORM: 'UnlinkLoginForm',
        RESEND_VALIDATE_CODE_FORM: 'ResendValidateCodeForm',
    },
    APP_STATE: {
        ACTIVE: 'active',
        BACKGROUND: 'background',
        INACTIVE: 'inactive',
    },

    // at least 8 characters, 1 capital letter, 1 lowercase number, 1 number
    PASSWORD_COMPLEXITY_REGEX_STRING: '^(?=.*[A-Z])(?=.*[0-9])(?=.*[a-z]).{8,}$',

    // 6 numeric digits
    VALIDATE_CODE_REGEX_STRING: /^\d{6}$/,

    // 8 alphanumeric characters
    RECOVERY_CODE_REGEX_STRING: /^[a-zA-Z0-9]{8}$/,

    // The server has a WAF (Web Application Firewall) which will strip out HTML/XML tags using this regex pattern.
    // It's copied here so that the same regex pattern can be used in form validations to be consistent with the server.
    VALIDATE_FOR_HTML_TAG_REGEX: /<([^>\s]+)(?:[^>]*?)>/g,

    VALIDATE_FOR_LEADINGSPACES_HTML_TAG_REGEX: /<([\s]+[\s\w~!@#$%^&*(){}[\];':"`|?.,/\\+\-=<]+.*[\s]*)>/g,

    WHITELISTED_TAGS: [/<>/, /< >/, /<->/, /<-->/, /<br>/, /<br\/>/],

    PASSWORD_PAGE: {
        ERROR: {
            ALREADY_VALIDATED: 'Account already validated',
            VALIDATE_CODE_FAILED: 'Validate code failed',
        },
    },

    PUSHER: {
        PRIVATE_USER_CHANNEL_PREFIX: 'private-encrypted-user-accountID-',
        PRIVATE_REPORT_CHANNEL_PREFIX: 'private-report-reportID-',
    },

    EMOJI_SPACER: 'SPACER',

    // This is the number of columns in each row of the picker.
    // Because of how flatList implements these rows, each row is an index rather than each element
    // For this reason to make headers work, we need to have the header be the only rendered element in its row
    // If this number is changed, emojis.js will need to be updated to have the proper number of spacer elements
    // around each header.
    EMOJI_NUM_PER_ROW: 8,

    EMOJI_FREQUENT_ROW_COUNT: 3,

    EMOJI_DEFAULT_SKIN_TONE: -1,

    INVISIBLE_CODEPOINTS: ['fe0f', '200d', '2066'],

    UNICODE: {
        LTR: '\u2066',
    },

    TOOLTIP_MAX_LINES: 3,

    LOGIN_TYPE: {
        PHONE: 'phone',
        EMAIL: 'email',
    },

    MAGIC_CODE_LENGTH: 6,
    MAGIC_CODE_EMPTY_CHAR: ' ',

    RECOVERY_CODE_LENGTH: 8,

    KEYBOARD_TYPE: {
        VISIBLE_PASSWORD: 'visible-password',
        ASCII_CAPABLE: 'ascii-capable',
    },

    INPUT_MODE: {
        NONE: 'none',
        TEXT: 'text',
        DECIMAL: 'decimal',
        NUMERIC: 'numeric',
        TEL: 'tel',
        SEARCH: 'search',
        EMAIL: 'email',
        URL: 'url',
    },

    YOUR_LOCATION_TEXT: 'Your Location',

    ATTACHMENT_MESSAGE_TEXT: '[Attachment]',
    // This is a placeholder for attachment which is uploading
    ATTACHMENT_UPLOADING_MESSAGE_HTML: 'Uploading attachment...',
    ATTACHMENT_SOURCE_ATTRIBUTE: 'data-expensify-source',
    ATTACHMENT_PREVIEW_ATTRIBUTE: 'src',
    ATTACHMENT_ORIGINAL_FILENAME_ATTRIBUTE: 'data-name',
    ATTACHMENT_LOCAL_URL_PREFIX: ['blob:', 'file:'],

    ATTACHMENT_PICKER_TYPE: {
        FILE: 'file',
        IMAGE: 'image',
    },

    ATTACHMENT_FILE_TYPE: {
        FILE: 'file',
        IMAGE: 'image',
        VIDEO: 'video',
    },

    FILE_TYPE_REGEX: {
        // Image MimeTypes allowed by iOS photos app.
        IMAGE: /\.(jpg|jpeg|png|webp|gif|tiff|bmp|heic|heif)$/,
        // Video MimeTypes allowed by iOS photos app.
        VIDEO: /\.(mov|mp4)$/,
    },
    IOS_CAMERAROLL_ACCESS_ERROR: 'Access to photo library was denied',
    ADD_PAYMENT_MENU_POSITION_Y: 226,
    ADD_PAYMENT_MENU_POSITION_X: 356,
    EMOJI_PICKER_SIZE: {
        WIDTH: 320,
        HEIGHT: 416,
    },
    DESKTOP_HEADER_PADDING: 12,
    CATEGORY_SHORTCUT_BAR_HEIGHT: 32,
    SMALL_EMOJI_PICKER_SIZE: {
        WIDTH: '100%',
    },
    NON_NATIVE_EMOJI_PICKER_LIST_HEIGHT: 300,
    NON_NATIVE_EMOJI_PICKER_LIST_HEIGHT_WEB: 200,
    EMOJI_PICKER_ITEM_HEIGHT: 32,
    EMOJI_PICKER_HEADER_HEIGHT: 32,
    RECIPIENT_LOCAL_TIME_HEIGHT: 25,
    AUTO_COMPLETE_SUGGESTER: {
        SUGGESTER_PADDING: 6,
        SUGGESTER_INNER_PADDING: 8,
        SUGGESTION_ROW_HEIGHT: 40,
        SMALL_CONTAINER_HEIGHT_FACTOR: 2.5,
        MIN_AMOUNT_OF_SUGGESTIONS: 3,
        MAX_AMOUNT_OF_SUGGESTIONS: 20,
        MAX_AMOUNT_OF_VISIBLE_SUGGESTIONS_IN_CONTAINER: 5,
        HERE_TEXT: '@here',
    },
    COMPOSER_MAX_HEIGHT: 125,
    CHAT_FOOTER_SECONDARY_ROW_HEIGHT: 15,
    CHAT_FOOTER_SECONDARY_ROW_PADDING: 5,
    CHAT_FOOTER_MIN_HEIGHT: 65,
    CHAT_SKELETON_VIEW: {
        AVERAGE_ROW_HEIGHT: 80,
        HEIGHT_FOR_ROW_COUNT: {
            1: 60,
            2: 80,
            3: 100,
        },
    },
    LHN_SKELETON_VIEW_ITEM_HEIGHT: 64,
    EXPENSIFY_PARTNER_NAME: 'expensify.com',
    EMAIL: {
        ACCOUNTING: 'accounting@expensify.com',
        ADMIN: 'admin@expensify.com',
        BILLS: 'bills@expensify.com',
        CHRONOS: 'chronos@expensify.com',
        CONCIERGE: 'concierge@expensify.com',
        CONTRIBUTORS: 'contributors@expensify.com',
        FIRST_RESPONDER: 'firstresponders@expensify.com',
        GUIDES_DOMAIN: 'team.expensify.com',
        HELP: 'help@expensify.com',
        INTEGRATION_TESTING_CREDS: 'integrationtestingcreds@expensify.com',
        PAYROLL: 'payroll@expensify.com',
        QA: 'qa@expensify.com',
        QA_TRAVIS: 'qa+travisreceipts@expensify.com',
        RECEIPTS: 'receipts@expensify.com',
        STUDENT_AMBASSADOR: 'studentambassadors@expensify.com',
        SVFG: 'svfg@expensify.com',
        EXPENSIFY_EMAIL_DOMAIN: '@expensify.com',
    },

    ACCOUNT_ID: {
        ACCOUNTING: Number(Config?.EXPENSIFY_ACCOUNT_ID_ACCOUNTING ?? 9645353),
        ADMIN: Number(Config?.EXPENSIFY_ACCOUNT_ID_ADMIN ?? -1),
        BILLS: Number(Config?.EXPENSIFY_ACCOUNT_ID_BILLS ?? 1371),
        CHRONOS: Number(Config?.EXPENSIFY_ACCOUNT_ID_CHRONOS ?? 10027416),
        CONCIERGE: Number(Config?.EXPENSIFY_ACCOUNT_ID_CONCIERGE ?? 8392101),
        CONTRIBUTORS: Number(Config?.EXPENSIFY_ACCOUNT_ID_CONTRIBUTORS ?? 9675014),
        FIRST_RESPONDER: Number(Config?.EXPENSIFY_ACCOUNT_ID_FIRST_RESPONDER ?? 9375152),
        HELP: Number(Config?.EXPENSIFY_ACCOUNT_ID_HELP ?? -1),
        INTEGRATION_TESTING_CREDS: Number(Config?.EXPENSIFY_ACCOUNT_ID_INTEGRATION_TESTING_CREDS ?? -1),
        PAYROLL: Number(Config?.EXPENSIFY_ACCOUNT_ID_PAYROLL ?? 9679724),
        QA: Number(Config?.EXPENSIFY_ACCOUNT_ID_QA ?? 3126513),
        QA_TRAVIS: Number(Config?.EXPENSIFY_ACCOUNT_ID_QA_TRAVIS ?? 8595733),
        RECEIPTS: Number(Config?.EXPENSIFY_ACCOUNT_ID_RECEIPTS ?? -1),
        REWARDS: Number(Config?.EXPENSIFY_ACCOUNT_ID_REWARDS ?? 11023767), // rewards@expensify.com
        STUDENT_AMBASSADOR: Number(Config?.EXPENSIFY_ACCOUNT_ID_STUDENT_AMBASSADOR ?? 10476956),
        SVFG: Number(Config?.EXPENSIFY_ACCOUNT_ID_SVFG ?? 2012843),
    },

    ENVIRONMENT: {
        DEV: 'development',
        STAGING: 'staging',
        PRODUCTION: 'production',
        ADHOC: 'adhoc',
    },

    // Used to delay the initial fetching of reportActions when the app first inits or reconnects (e.g. returning
    // from backgound). The times are based on how long it generally seems to take for the app to become interactive
    // in each scenario.
    FETCH_ACTIONS_DELAY: {
        STARTUP: 8000,
        RECONNECT: 1000,
    },

    WALLET: {
        TRANSFER_METHOD_TYPE: {
            INSTANT: 'instant',
            ACH: 'ach',
        },
        TRANSFER_METHOD_TYPE_FEE: {
            INSTANT: {
                RATE: 1.5,
                MINIMUM_FEE: 25,
            },
            ACH: {
                RATE: 0,
                MINIMUM_FEE: 0,
            },
        },
        ERROR: {
            // If these get updated, we need to update the codes on the Web side too
            SSN: 'ssnError',
            KBA: 'kbaNeeded',
            KYC: 'kycFailed',
            FULL_SSN_NOT_FOUND: 'Full SSN not found',
            MISSING_FIELD: 'Missing required additional details fields',
            WRONG_ANSWERS: 'Wrong answers',
            ONFIDO_FIXABLE_ERROR: 'Onfido returned a fixable error',

            // KBA stands for Knowledge Based Answers (requiring us to show Idology questions)
            KBA_NEEDED: 'KBA needed',
            NO_ACCOUNT_TO_LINK: '405 No account to link to wallet',
            INVALID_WALLET: '405 Invalid wallet account',
            NOT_OWNER_OF_BANK_ACCOUNT: '401 Wallet owner does not own linked bank account',
            INVALID_BANK_ACCOUNT: '405 Attempting to link an invalid bank account to a wallet',
            NOT_OWNER_OF_FUND: '401 Wallet owner does not own linked fund',
            INVALID_FUND: '405 Attempting to link an invalid fund to a wallet',
        },
        STEP: {
            // In the order they appear in the Wallet flow
            ADDITIONAL_DETAILS: 'AdditionalDetailsStep',
            ADDITIONAL_DETAILS_KBA: 'AdditionalDetailsKBAStep',
            ONFIDO: 'OnfidoStep',
            TERMS: 'TermsStep',
            ACTIVATE: 'ActivateStep',
        },
        TIER_NAME: {
            PLATINUM: 'PLATINUM',
            GOLD: 'GOLD',
            SILVER: 'SILVER',
            BRONZE: 'BRONZE',
        },
        WEB_MESSAGE_TYPE: {
            STATEMENT: 'STATEMENT_NAVIGATE',
            CONCIERGE: 'CONCIERGE_NAVIGATE',
        },
        MTL_WALLET_PROGRAM_ID: '760',
        PROGRAM_ISSUERS: {
            EXPENSIFY_PAYMENTS: 'Expensify Payments LLC',
            BANCORP_BANK: 'The Bancorp Bank',
        },
    },

    PLAID: {
        EVENT: {
            ERROR: 'ERROR',
            EXIT: 'EXIT',
        },
    },

    ONFIDO: {
        CONTAINER_ID: 'onfido-mount',
        TYPE: {
            DOCUMENT: 'document',
            FACE: 'face',
        },
        VARIANT: {
            VIDEO: 'video',
        },
        SMS_NUMBER_COUNTRY_CODE: 'US',
        ERROR: {
            USER_CANCELLED: 'User canceled flow.',
            USER_TAPPED_BACK: 'User exited by clicking the back button.',
            USER_EXITED: 'User exited by manual action.',
            USER_CAMERA_DENINED: 'Onfido.OnfidoFlowError',
            USER_CAMERA_PERMISSION: 'Encountered an error: cameraPermission',
            // eslint-disable-next-line max-len
            USER_CAMERA_CONSENT_DENIED:
                'Unexpected result Intent. It might be a result of incorrect integration, make sure you only pass Onfido intent to handleActivityResult. It might be due to unpredictable crash or error. Please report the problem to android-sdk@onfido.com. Intent: null \n resultCode: 0',
        },
    },

    KYC_WALL_SOURCE: {
        REPORT: 'REPORT', // The user attempted to pay a money request
        ENABLE_WALLET: 'ENABLE_WALLET', // The user clicked on the `Enable wallet` button on the Wallet page
        TRANSFER_BALANCE: 'TRANSFER_BALANCE', // The user attempted to transfer their wallet balance to their bank account or debit card
    },

    OS: {
        WINDOWS: 'Windows',
        MAC_OS: PLATFORM_OS_MACOS,
        ANDROID: 'Android',
        IOS: PLATFORM_IOS,
        LINUX: 'Linux',
        NATIVE: 'Native',
    },

    BROWSER: {
        CHROME: 'chrome',
        FIREFOX: 'firefox',
        IE: 'ie',
        EDGE: 'edge',
        Opera: 'opera',
        SAFARI: 'safari',
        OTHER: 'other',
    },

    PAYMENT_METHODS: {
        DEBIT_CARD: 'debitCard',
        BANK_ACCOUNT: 'bankAccount',
    },

    PAYMENT_METHOD_ID_KEYS: {
        DEBIT_CARD: 'fundID',
        BANK_ACCOUNT: 'bankAccountID',
    },

    IOU: {
        // Note: These payment types are used when building IOU reportAction message values in the server and should
        // not be changed.
        PAYMENT_TYPE: {
            ELSEWHERE: 'Elsewhere',
            EXPENSIFY: 'Expensify',
            VBBA: 'ACH',
        },
        TYPE: {
            SEND: 'send',
            SPLIT: 'split',
            REQUEST: 'request',
        },
        REPORT_ACTION_TYPE: {
            PAY: 'pay',
            CREATE: 'create',
            SPLIT: 'split',
            DECLINE: 'decline',
            CANCEL: 'cancel',
            DELETE: 'delete',
        },
        AMOUNT_MAX_LENGTH: 10,
        RECEIPT_STATE: {
            SCANREADY: 'SCANREADY',
            OPEN: 'OPEN',
            SCANNING: 'SCANNING',
            SCANCOMPLETE: 'SCANCOMPLETE',
            SCANFAILED: 'SCANFAILED',
        },
        FILE_TYPES: {
            HTML: 'html',
            DOC: 'doc',
            DOCX: 'docx',
            SVG: 'svg',
        },
    },

    GROWL: {
        SUCCESS: 'success',
        ERROR: 'error',
        WARNING: 'warning',
        DURATION: 2000,
        DURATION_LONG: 3500,
    },

    LOCALES: {
        EN: 'en',
        ES: 'es',
        ES_ES: 'es-ES',
        ES_ES_ONFIDO: 'es_ES',

        DEFAULT: 'en',
    },

    LANGUAGES: ['en', 'es'],

    PRONOUNS_LIST: [
        'coCos',
        'eEyEmEir',
        'heHimHis',
        'heHimHisTheyThemTheirs',
        'sheHerHers',
        'sheHerHersTheyThemTheirs',
        'merMers',
        'neNirNirs',
        'neeNerNers',
        'perPers',
        'theyThemTheirs',
        'thonThons',
        'veVerVis',
        'viVir',
        'xeXemXyr',
        'zeZieZirHir',
        'zeHirHirs',
        'callMeByMyName',
    ],

    POLICY: {
        TYPE: {
            FREE: 'free',
            PERSONAL: 'personal',
            CORPORATE: 'corporate',
            TEAM: 'team',
        },
        ROLE: {
            ADMIN: 'admin',
            AUDITOR: 'auditor',
            USER: 'user',
        },
        AUTO_REPORTING_FREQUENCIES: {
            IMMEDIATE: 'immediate',
            WEEKLY: 'weekly',
            SEMI_MONTHLY: 'semimonthly',
            MONTHLY: 'monthly',
            TRIP: 'trip',
            MANUAL: 'manual',
        },
        ROOM_PREFIX: '#',
        CUSTOM_UNIT_RATE_BASE_OFFSET: 100,
        OWNER_EMAIL_FAKE: '_FAKE_',
        OWNER_ACCOUNT_ID_FAKE: 0,
    },

    CUSTOM_UNITS: {
        NAME_DISTANCE: 'Distance',
        DISTANCE_UNIT_MILES: 'mi',
        DISTANCE_UNIT_KILOMETERS: 'km',
        MILEAGE_IRS_RATE: 0.655,
        DEFAULT_RATE: 'Default Rate',
        RATE_DECIMALS: 3,
    },

    TERMS: {
        CFPB_PREPAID: 'cfpb.gov/prepaid',
        CFPB_COMPLAINT: 'cfpb.gov/complaint',
        FDIC_PREPAID: 'fdic.gov/deposit/deposits/prepaid.html',
        USE_EXPENSIFY_FEES: 'use.expensify.com/fees',
    },

    ICON_TYPE_ICON: 'icon',
    ICON_TYPE_AVATAR: 'avatar',
    ICON_TYPE_WORKSPACE: 'workspace',

    ACTIVITY_INDICATOR_SIZE: {
        LARGE: 'large',
    },

    AVATAR_SIZE: {
        XLARGE: 'xlarge',
        LARGE: 'large',
        MEDIUM: 'medium',
        DEFAULT: 'default',
        SMALL: 'small',
        SMALLER: 'smaller',
        SUBSCRIPT: 'subscript',
        SMALL_SUBSCRIPT: 'small-subscript',
        MID_SUBSCRIPT: 'mid-subscript',
        LARGE_BORDERED: 'large-bordered',
        HEADER: 'header',
        MENTION_ICON: 'mention-icon',
        SMALL_NORMAL: 'small-normal',
    },
    EXPENSIFY_CARD: {
        BANK: 'Expensify Card',
        FRAUD_TYPES: {
            DOMAIN: 'domain',
            INDIVIDUAL: 'individual',
            NONE: 'none',
        },
        STATE: {
            STATE_NOT_ISSUED: 2,
            OPEN: 3,
            NOT_ACTIVATED: 4,
            STATE_DEACTIVATED: 5,
            CLOSED: 6,
            STATE_SUSPENDED: 7,
        },
        ACTIVE_STATES: [2, 3, 4, 7],
    },
    AVATAR_ROW_SIZE: {
        DEFAULT: 4,
        LARGE_SCREEN: 8,
    },
    OPTION_MODE: {
        COMPACT: 'compact',
        DEFAULT: 'default',
    },
    REGEX: {
        SPECIAL_CHARS_WITHOUT_NEWLINE: /((?!\n)[()-\s\t])/g,
        DIGITS_AND_PLUS: /^\+?[0-9]*$/,
        ALPHABETIC_AND_LATIN_CHARS: /^[\p{Script=Latin} ]*$/u,
        NON_ALPHABETIC_AND_NON_LATIN_CHARS: /[^\p{Script=Latin}]/gu,
        POSITIVE_INTEGER: /^\d+$/,
        PO_BOX: /\b[P|p]?(OST|ost)?\.?\s*[O|o|0]?(ffice|FFICE)?\.?\s*[B|b][O|o|0]?[X|x]?\.?\s+[#]?(\d+)\b/,
        ANY_VALUE: /^.+$/,
        ZIP_CODE: /^[0-9]{5}(?:[- ][0-9]{4})?$/,
        INDUSTRY_CODE: /^[0-9]{6}$/,
        SSN_LAST_FOUR: /^(?!0000)[0-9]{4}$/,
        SSN_FULL_NINE: /^(?!0000)[0-9]{9}$/,
        NUMBER: /^[0-9]+$/,
        CARD_NUMBER: /^[0-9]{15,16}$/,
        CARD_SECURITY_CODE: /^[0-9]{3,4}$/,
        CARD_EXPIRATION_DATE: /^(0[1-9]|1[0-2])([^0-9])?([0-9]{4}|([0-9]{2}))$/,
        ROOM_NAME: /^#[\p{Ll}0-9-]{1,80}$/u,

        // eslint-disable-next-line max-len, no-misleading-character-class
        EMOJI: /[\p{Extended_Pictographic}\u200d\u{1f1e6}-\u{1f1ff}\u{1f3fb}-\u{1f3ff}\u{e0020}-\u{e007f}\u20E3\uFE0F]|[#*0-9]\uFE0F?\u20E3/gu,
        // eslint-disable-next-line max-len, no-misleading-character-class
        EMOJIS: /[\p{Extended_Pictographic}](\u200D[\p{Extended_Pictographic}]|[\u{1F3FB}-\u{1F3FF}]|[\u{E0020}-\u{E007F}]|\uFE0F|\u20E3)*|[\u{1F1E6}-\u{1F1FF}]{2}|[#*0-9]\uFE0F?\u20E3/gu,

        TAX_ID: /^\d{9}$/,
        NON_NUMERIC: /\D/g,
        ANY_SPACE: /\s/g,

        // Extract attachment's source from the data's html string
        ATTACHMENT_DATA: /(data-expensify-source|data-name)="([^"]+)"/g,

        EMOJI_NAME: /:[\w+-]+:/g,
        EMOJI_SUGGESTIONS: /:[a-zA-Z0-9_+-]{1,40}$/,
        AFTER_FIRST_LINE_BREAK: /\n.*/g,
        LINE_BREAK: /\n/g,
        CODE_2FA: /^\d{6}$/,
        ATTACHMENT_ID: /chat-attachments\/(\d+)/,
        HAS_COLON_ONLY_AT_THE_BEGINNING: /^:[^:]+$/,
        HAS_AT_MOST_TWO_AT_SIGNS: /^@[^@]*@?[^@]*$/,

        SPECIAL_CHAR: /[,/?"{}[\]()&^%;`$=#<>!*]/g,

        FIRST_SPACE: /.+?(?=\s)/,

        get SPECIAL_CHAR_OR_EMOJI() {
            return new RegExp(`[~\\n\\s]|(_\\b(?!$))|${this.SPECIAL_CHAR.source}|${this.EMOJI.source}`, 'gu');
        },

        get SPACE_OR_EMOJI() {
            return new RegExp(`(\\s+|(?:${this.EMOJI.source})+)`, 'gu');
        },

        // Define the regular expression pattern to find a potential end of a mention suggestion:
        // It might be a space, a newline character, an emoji, or a special character (excluding underscores & tildes, which might be used in usernames)
        get MENTION_BREAKER() {
            return new RegExp(`[\\n\\s]|${this.SPECIAL_CHAR.source}|${this.EMOJI.source}`, 'gu');
        },

        MERGED_ACCOUNT_PREFIX: /^(MERGED_\d+@)/,

        ROUTES: {
            VALIDATE_LOGIN: /\/v($|(\/\/*))/,
            UNLINK_LOGIN: /\/u($|(\/\/*))/,
        },

        TIME_STARTS_01: /^01:\d{2} [AP]M$/,
        TIME_FORMAT: /^\d{2}:\d{2} [AP]M$/,
        DATE_TIME_FORMAT: /^\d{2}-\d{2} \d{2}:\d{2} [AP]M$/,
        ATTACHMENT_ROUTE: /\/r\/(\d*)\/attachment/,
        ILLEGAL_FILENAME_CHARACTERS: /\/|<|>|\*|"|:|\?|\\|\|/g,

        ENCODE_PERCENT_CHARACTER: /%(25)+/g,

        INVISIBLE_CHARACTERS_GROUPS: /[\p{C}\p{Z}]/gu,

        OTHER_INVISIBLE_CHARACTERS: /[\u3164]/g,
    },

    PRONOUNS: {
        PREFIX: '__predefined_',
        SELF_SELECT: '__predefined_selfSelect',
    },
    GUIDES_CALL_TASK_IDS: {
        CONCIERGE_DM: 'NewExpensifyConciergeDM',
        WORKSPACE_INITIAL: 'WorkspaceHome',
        WORKSPACE_SETTINGS: 'WorkspaceGeneralSettings',
        WORKSPACE_CARD: 'WorkspaceCorporateCards',
        WORKSPACE_REIMBURSE: 'WorkspaceReimburseReceipts',
        WORKSPACE_BILLS: 'WorkspacePayBills',
        WORKSPACE_INVOICES: 'WorkspaceSendInvoices',
        WORKSPACE_TRAVEL: 'WorkspaceBookTravel',
        WORKSPACE_MEMBERS: 'WorkspaceManageMembers',
        WORKSPACE_BANK_ACCOUNT: 'WorkspaceBankAccount',
    },
    get EXPENSIFY_EMAILS() {
        return [
            this.EMAIL.ACCOUNTING,
            this.EMAIL.ADMIN,
            this.EMAIL.BILLS,
            this.EMAIL.CHRONOS,
            this.EMAIL.CONCIERGE,
            this.EMAIL.CONTRIBUTORS,
            this.EMAIL.FIRST_RESPONDER,
            this.EMAIL.HELP,
            this.EMAIL.INTEGRATION_TESTING_CREDS,
            this.EMAIL.PAYROLL,
            this.EMAIL.QA,
            this.EMAIL.QA_TRAVIS,
            this.EMAIL.RECEIPTS,
            this.EMAIL.STUDENT_AMBASSADOR,
            this.EMAIL.SVFG,
        ];
    },
    get EXPENSIFY_ACCOUNT_IDS() {
        return [
            this.ACCOUNT_ID.ACCOUNTING,
            this.ACCOUNT_ID.ADMIN,
            this.ACCOUNT_ID.BILLS,
            this.ACCOUNT_ID.CHRONOS,
            this.ACCOUNT_ID.CONCIERGE,
            this.ACCOUNT_ID.CONTRIBUTORS,
            this.ACCOUNT_ID.FIRST_RESPONDER,
            this.ACCOUNT_ID.HELP,
            this.ACCOUNT_ID.INTEGRATION_TESTING_CREDS,
            this.ACCOUNT_ID.PAYROLL,
            this.ACCOUNT_ID.QA,
            this.ACCOUNT_ID.QA_TRAVIS,
            this.ACCOUNT_ID.RECEIPTS,
            this.ACCOUNT_ID.REWARDS,
            this.ACCOUNT_ID.STUDENT_AMBASSADOR,
            this.ACCOUNT_ID.SVFG,
        ];
    },

    // Auth limit is 60k for the column but we store edits and other metadata along the html so let's use a lower limit to accommodate for it.
    MAX_COMMENT_LENGTH: 10000,

    // Use the same value as MAX_COMMENT_LENGTH to ensure the entire comment is parsed. Note that applying markup is very resource-consuming.
    MAX_MARKUP_LENGTH: 10000,

    MAX_THREAD_REPLIES_PREVIEW: 99,

    FORM_CHARACTER_LIMIT: 50,
    LEGAL_NAMES_CHARACTER_LIMIT: 150,
    LOGIN_CHARACTER_LIMIT: 254,
    WORKSPACE_NAME_CHARACTER_LIMIT: 80,
    AVATAR_CROP_MODAL: {
        // The next two constants control what is min and max value of the image crop scale.
        // Values define in how many times the image can be bigger than its container.
        // Notice: that values less than 1 mean that the image won't cover the container fully.
        MAX_SCALE: 3, // 3x scale is used commonly in different apps.
        MIN_SCALE: 1, // 1x min scale means that the image covers the container completely

        // This const defines the initial container size, before layout measurement.
        // Since size cant be null, we have to define some initial value.
        INITIAL_SIZE: 1, // 1 was chosen because there is a very low probability that initialized component will have such size.
    },
    MICROSECONDS_PER_MS: 1000,
    RED_BRICK_ROAD_PENDING_ACTION: {
        ADD: 'add',
        DELETE: 'delete',
        UPDATE: 'update',
    },
    BRICK_ROAD_INDICATOR_STATUS: {
        ERROR: 'error',
        INFO: 'info',
    },
    REPORT_DETAILS_MENU_ITEM: {
        SHARE_CODE: 'shareCode',
        MEMBERS: 'member',
        INVITE: 'invite',
        SETTINGS: 'settings',
        LEAVE_ROOM: 'leaveRoom',
        WELCOME_MESSAGE: 'welcomeMessage',
        PRIVATE_NOTES: 'privateNotes',
    },
    EDIT_REQUEST_FIELD: {
        AMOUNT: 'amount',
        CURRENCY: 'currency',
        DATE: 'date',
        DESCRIPTION: 'description',
        MERCHANT: 'merchant',
        CATEGORY: 'category',
        RECEIPT: 'receipt',
        DISTANCE: 'distance',
        TAG: 'tag',
    },
    FOOTER: {
        EXPENSE_MANAGEMENT_URL: `${USE_EXPENSIFY_URL}/expense-management`,
        SPEND_MANAGEMENT_URL: `${USE_EXPENSIFY_URL}/spend-management`,
        EXPENSE_REPORTS_URL: `${USE_EXPENSIFY_URL}/expense-reports`,
        COMPANY_CARD_URL: `${USE_EXPENSIFY_URL}/company-credit-card`,
        RECIEPT_SCANNING_URL: `${USE_EXPENSIFY_URL}/receipt-scanning-app`,
        BILL_PAY_URL: `${USE_EXPENSIFY_URL}/bills`,
        INVOICES_URL: `${USE_EXPENSIFY_URL}/invoices`,
        PAYROLL_URL: `${USE_EXPENSIFY_URL}/payroll`,
        TRAVEL_URL: `${USE_EXPENSIFY_URL}/travel`,
        EXPENSIFY_APPROVED_URL: `${USE_EXPENSIFY_URL}/accountants`,
        PRESS_KIT_URL: 'https://we.are.expensify.com/press-kit',
        SUPPORT_URL: `${USE_EXPENSIFY_URL}/support`,
        COMMUNITY_URL: 'https://community.expensify.com/',
        PRIVACY_URL: `${USE_EXPENSIFY_URL}/privacy`,
        ABOUT_URL: 'https://we.are.expensify.com/how-we-got-here',
        BLOG_URL: 'https://blog.expensify.com/',
        JOBS_URL: 'https://we.are.expensify.com/apply',
        ORG_URL: 'https://expensify.org/',
        INVESTOR_RELATIONS_URL: 'https://ir.expensify.com/',
    },

    SOCIALS: {
        PODCAST: 'https://we.are.expensify.com/podcast',
        TWITTER: 'https://www.twitter.com/expensify',
        INSTAGRAM: 'https://www.instagram.com/expensify',
        FACEBOOK: 'https://www.facebook.com/expensify',
        LINKEDIN: 'https://www.linkedin.com/company/expensify',
    },

    // These split the maximum decimal value of a signed 64-bit number (9,223,372,036,854,775,807) into parts where none of them are too big to fit into a 32-bit number, so that we can
    // generate them each with a random number generator with only 32-bits of precision.
    MAX_64BIT_LEFT_PART: 92233,
    MAX_64BIT_MIDDLE_PART: 7203685,
    MAX_64BIT_RIGHT_PART: 4775807,

    // When generating a random value to fit in 7 digits (for the `middle` or `right` parts above), this is the maximum value to multiply by Math.random().
    MAX_INT_FOR_RANDOM_7_DIGIT_VALUE: 10000000,
    IOS_KEYBOARD_SPACE_OFFSET: -30,

    PDF_PASSWORD_FORM: {
        // Constants for password-related error responses received from react-pdf.
        REACT_PDF_PASSWORD_RESPONSES: {
            NEED_PASSWORD: 1,
            INCORRECT_PASSWORD: 2,
        },
    },
    API_REQUEST_TYPE: {
        READ: 'read',
        WRITE: 'write',
        MAKE_REQUEST_WITH_SIDE_EFFECTS: 'makeRequestWithSideEffects',
    },

    ERECEIPT_COLORS: {
        YELLOW: 'Yellow',
        ICE: 'Ice',
        BLUE: 'Blue',
        GREEN: 'Green',
        TANGERINE: 'Tangerine',
        PINK: 'Pink',
    },

    MAP_PADDING: 50,
    MAP_MARKER_SIZE: 20,

    QUICK_REACTIONS: [
        {
            name: '+1',
            code: '👍',
            types: ['👍🏿', '👍🏾', '👍🏽', '👍🏼', '👍🏻'],
        },
        {
            name: 'heart',
            code: '❤️',
        },
        {
            name: 'joy',
            code: '😂',
        },
        {
            name: 'fire',
            code: '🔥',
        },
    ],

    TFA_CODE_LENGTH: 6,
    CHAT_ATTACHMENT_TOKEN_KEY: 'X-Chat-Attachment-Token',

    SPACE_LENGTH: 1,

    ALL_COUNTRIES: {
        AF: 'Afghanistan',
        AX: 'Åland Islands',
        AL: 'Albania',
        DZ: 'Algeria',
        AS: 'American Samoa',
        AD: 'Andorra',
        AO: 'Angola',
        AI: 'Anguilla',
        AQ: 'Antarctica',
        AG: 'Antigua & Barbuda',
        AR: 'Argentina',
        AM: 'Armenia',
        AW: 'Aruba',
        AC: 'Ascension Island',
        AU: 'Australia',
        AT: 'Austria',
        AZ: 'Azerbaijan',
        BS: 'Bahamas',
        BH: 'Bahrain',
        BD: 'Bangladesh',
        BB: 'Barbados',
        BY: 'Belarus',
        BE: 'Belgium',
        BZ: 'Belize',
        BJ: 'Benin',
        BM: 'Bermuda',
        BT: 'Bhutan',
        BO: 'Bolivia',
        BA: 'Bosnia & Herzegovina',
        BW: 'Botswana',
        BR: 'Brazil',
        IO: 'British Indian Ocean Territory',
        VG: 'British Virgin Islands',
        BN: 'Brunei',
        BG: 'Bulgaria',
        BF: 'Burkina Faso',
        BI: 'Burundi',
        KH: 'Cambodia',
        CM: 'Cameroon',
        CA: 'Canada',
        CV: 'Cape Verde',
        BQ: 'Caribbean Netherlands',
        KY: 'Cayman Islands',
        CF: 'Central African Republic',
        TD: 'Chad',
        CL: 'Chile',
        CN: 'China',
        CX: 'Christmas Island',
        CC: 'Cocos (Keeling) Islands',
        CO: 'Colombia',
        KM: 'Comoros',
        CG: 'Congo - Brazzaville',
        CD: 'Congo - Kinshasa',
        CK: 'Cook Islands',
        CR: 'Costa Rica',
        CI: "Côte d'Ivoire",
        HR: 'Croatia',
        CU: 'Cuba',
        CW: 'Curaçao',
        CY: 'Cyprus',
        CZ: 'Czech Republic',
        DK: 'Denmark',
        DJ: 'Djibouti',
        DM: 'Dominica',
        DO: 'Dominican Republic',
        EC: 'Ecuador',
        EG: 'Egypt',
        SV: 'El Salvador',
        GQ: 'Equatorial Guinea',
        ER: 'Eritrea',
        EE: 'Estonia',
        ET: 'Ethiopia',
        FK: 'Falkland Islands',
        FO: 'Faroe Islands',
        FJ: 'Fiji',
        FI: 'Finland',
        FR: 'France',
        GF: 'French Guiana',
        PF: 'French Polynesia',
        TF: 'French Southern Territories',
        GA: 'Gabon',
        GM: 'Gambia',
        GE: 'Georgia',
        DE: 'Germany',
        GH: 'Ghana',
        GI: 'Gibraltar',
        GR: 'Greece',
        GL: 'Greenland',
        GD: 'Grenada',
        GP: 'Guadeloupe',
        GU: 'Guam',
        GT: 'Guatemala',
        GG: 'Guernsey',
        GN: 'Guinea',
        GW: 'Guinea-Bissau',
        GY: 'Guyana',
        HT: 'Haiti',
        HN: 'Honduras',
        HK: 'Hong Kong',
        HU: 'Hungary',
        IS: 'Iceland',
        IN: 'India',
        ID: 'Indonesia',
        IR: 'Iran',
        IQ: 'Iraq',
        IE: 'Ireland',
        IM: 'Isle of Man',
        IL: 'Israel',
        IT: 'Italy',
        JM: 'Jamaica',
        JP: 'Japan',
        JE: 'Jersey',
        JO: 'Jordan',
        KZ: 'Kazakhstan',
        KE: 'Kenya',
        KI: 'Kiribati',
        XK: 'Kosovo',
        KW: 'Kuwait',
        KG: 'Kyrgyzstan',
        LA: 'Laos',
        LV: 'Latvia',
        LB: 'Lebanon',
        LS: 'Lesotho',
        LR: 'Liberia',
        LY: 'Libya',
        LI: 'Liechtenstein',
        LT: 'Lithuania',
        LU: 'Luxembourg',
        MO: 'Macau',
        MK: 'Macedonia',
        MG: 'Madagascar',
        MW: 'Malawi',
        MY: 'Malaysia',
        MV: 'Maldives',
        ML: 'Mali',
        MT: 'Malta',
        MH: 'Marshall Islands',
        MQ: 'Martinique',
        MR: 'Mauritania',
        MU: 'Mauritius',
        YT: 'Mayotte',
        MX: 'Mexico',
        FM: 'Micronesia',
        MD: 'Moldova',
        MC: 'Monaco',
        MN: 'Mongolia',
        ME: 'Montenegro',
        MS: 'Montserrat',
        MA: 'Morocco',
        MZ: 'Mozambique',
        MM: 'Myanmar (Burma)',
        NA: 'Namibia',
        NR: 'Nauru',
        NP: 'Nepal',
        NL: 'Netherlands',
        NC: 'New Caledonia',
        NZ: 'New Zealand',
        NI: 'Nicaragua',
        NE: 'Niger',
        NG: 'Nigeria',
        NU: 'Niue',
        NF: 'Norfolk Island',
        KP: 'North Korea',
        MP: 'Northern Mariana Islands',
        NO: 'Norway',
        OM: 'Oman',
        PK: 'Pakistan',
        PW: 'Palau',
        PS: 'Palestinian Territories',
        PA: 'Panama',
        PG: 'Papua New Guinea',
        PY: 'Paraguay',
        PE: 'Peru',
        PH: 'Philippines',
        PN: 'Pitcairn Islands',
        PL: 'Poland',
        PT: 'Portugal',
        PR: 'Puerto Rico',
        QA: 'Qatar',
        RE: 'Réunion',
        RO: 'Romania',
        RU: 'Russia',
        RW: 'Rwanda',
        BL: 'Saint Barthélemy',
        WS: 'Samoa',
        SM: 'San Marino',
        ST: 'São Tomé & Príncipe',
        SA: 'Saudi Arabia',
        SN: 'Senegal',
        RS: 'Serbia',
        SC: 'Seychelles',
        SL: 'Sierra Leone',
        SG: 'Singapore',
        SX: 'Sint Maarten',
        SK: 'Slovakia',
        SI: 'Slovenia',
        SB: 'Solomon Islands',
        SO: 'Somalia',
        ZA: 'South Africa',
        GS: 'South Georgia & South Sandwich Islands',
        KR: 'South Korea',
        SS: 'South Sudan',
        ES: 'Spain',
        LK: 'Sri Lanka',
        SH: 'St. Helena',
        KN: 'St. Kitts & Nevis',
        LC: 'St. Lucia',
        MF: 'St. Martin',
        PM: 'St. Pierre & Miquelon',
        VC: 'St. Vincent & Grenadines',
        SD: 'Sudan',
        SR: 'Suriname',
        SJ: 'Svalbard & Jan Mayen',
        SZ: 'Swaziland',
        SE: 'Sweden',
        CH: 'Switzerland',
        SY: 'Syria',
        TW: 'Taiwan',
        TJ: 'Tajikistan',
        TZ: 'Tanzania',
        TH: 'Thailand',
        TL: 'Timor-Leste',
        TG: 'Togo',
        TK: 'Tokelau',
        TO: 'Tonga',
        TT: 'Trinidad & Tobago',
        TA: 'Tristan da Cunha',
        TN: 'Tunisia',
        TR: 'Turkey',
        TM: 'Turkmenistan',
        TC: 'Turks & Caicos Islands',
        TV: 'Tuvalu',
        UM: 'U.S. Outlying Islands',
        VI: 'U.S. Virgin Islands',
        UG: 'Uganda',
        UA: 'Ukraine',
        AE: 'United Arab Emirates',
        GB: 'United Kingdom',
        US: 'United States',
        UY: 'Uruguay',
        UZ: 'Uzbekistan',
        VU: 'Vanuatu',
        VA: 'Vatican City',
        VE: 'Venezuela',
        VN: 'Vietnam',
        WF: 'Wallis & Futuna',
        EH: 'Western Sahara',
        YE: 'Yemen',
        ZM: 'Zambia',
        ZW: 'Zimbabwe',
    },

    // Sources: https://github.com/Expensify/App/issues/14958#issuecomment-1442138427
    // https://github.com/Expensify/App/issues/14958#issuecomment-1456026810
    COUNTRY_ZIP_REGEX_DATA: {
        AC: {
            regex: /^ASCN 1ZZ$/,
            samples: 'ASCN 1ZZ',
        },
        AD: {
            regex: /^AD[1-7]0\d$/,
            samples: 'AD206, AD403, AD106, AD406',
        },

        // We have kept the empty object for the countries which do not have any zip code validation
        // to ensure consistency so that the amount of countries displayed and in this object are same
        AE: {},
        AF: {
            regex: /^\d{4}$/,
            samples: '9536, 1476, 3842, 7975',
        },
        AG: {},
        AI: {
            regex: /^AI-2640$/,
            samples: 'AI-2640',
        },
        AL: {
            regex: /^\d{4}$/,
            samples: '1631, 9721, 2360, 5574',
        },
        AM: {
            regex: /^\d{4}$/,
            samples: '5581, 7585, 8434, 2492',
        },
        AO: {},
        AQ: {},
        AR: {
            regex: /^((?:[A-HJ-NP-Z])?\d{4})([A-Z]{3})?$/,
            samples: 'Q7040GFQ, K2178ZHR, P6240EJG, J6070IAE',
        },
        AS: {
            regex: /^96799$/,
            samples: '96799',
        },
        AT: {
            regex: /^\d{4}$/,
            samples: '4223, 2052, 3544, 5488',
        },
        AU: {
            regex: /^\d{4}$/,
            samples: '7181, 7735, 9169, 8780',
        },
        AW: {},
        AX: {
            regex: /^22\d{3}$/,
            samples: '22270, 22889, 22906, 22284',
        },
        AZ: {
            regex: /^(AZ) (\d{4})$/,
            samples: 'AZ 6704, AZ 5332, AZ 3907, AZ 6892',
        },
        BA: {
            regex: /^\d{5}$/,
            samples: '62722, 80420, 44595, 74614',
        },
        BB: {
            regex: /^BB\d{5}$/,
            samples: 'BB64089, BB17494, BB73163, BB25752',
        },
        BD: {
            regex: /^\d{4}$/,
            samples: '8585, 8175, 7381, 0154',
        },
        BE: {
            regex: /^\d{4}$/,
            samples: '7944, 5303, 6746, 7921',
        },
        BF: {},
        BG: {
            regex: /^\d{4}$/,
            samples: '6409, 7657, 1206, 7908',
        },
        BH: {
            regex: /^\d{3}\d?$/,
            samples: '047, 1116, 490, 631',
        },
        BI: {},
        BJ: {},
        BL: {
            regex: /^97133$/,
            samples: '97133',
        },
        BM: {
            regex: /^[A-Z]{2} ?[A-Z0-9]{2}$/,
            samples: 'QV9P, OSJ1, PZ 3D, GR YK',
        },
        BN: {
            regex: /^[A-Z]{2} ?\d{4}$/,
            samples: 'PF 9925, TH1970, SC 4619, NF0781',
        },
        BO: {},
        BQ: {},
        BR: {
            regex: /^\d{5}-?\d{3}$/,
            samples: '18816-403, 95177-465, 43447-782, 39403-136',
        },
        BS: {},
        BT: {
            regex: /^\d{5}$/,
            samples: '28256, 52484, 30608, 93524',
        },
        BW: {},
        BY: {
            regex: /^\d{6}$/,
            samples: '504154, 360246, 741167, 895047',
        },
        BZ: {},
        CA: {
            regex: /^[ABCEGHJKLMNPRSTVXY]\d[ABCEGHJ-NPRSTV-Z] ?\d[ABCEGHJ-NPRSTV-Z]\d$/,
            samples: 'S1A7K8, Y5H 4G6, H9V0P2, H1A1B5',
        },
        CC: {
            regex: /^6799$/,
            samples: '6799',
        },
        CD: {},
        CF: {},
        CG: {},
        CH: {
            regex: /^\d{4}$/,
            samples: '6370, 5271, 7873, 8220',
        },
        CI: {},
        CK: {},
        CL: {
            regex: /^\d{7}$/,
            samples: '7565829, 8702008, 3161669, 1607703',
        },
        CM: {},
        CN: {
            regex: /^\d{6}$/,
            samples: '240543, 870138, 295528, 861683',
        },
        CO: {
            regex: /^\d{6}$/,
            samples: '678978, 775145, 823943, 913970',
        },
        CR: {
            regex: /^\d{5}$/,
            samples: '28256, 52484, 30608, 93524',
        },
        CU: {
            regex: /^(?:CP)?(\d{5})$/,
            samples: '28256, 52484, 30608, 93524',
        },
        CV: {
            regex: /^\d{4}$/,
            samples: '9056, 8085, 0491, 4627',
        },
        CW: {},
        CX: {
            regex: /^6798$/,
            samples: '6798',
        },
        CY: {
            regex: /^\d{4}$/,
            samples: '9301, 2478, 1981, 6162',
        },
        CZ: {
            regex: /^\d{3} ?\d{2}$/,
            samples: '150 56, 50694, 229 08, 82811',
        },
        DE: {
            regex: /^\d{5}$/,
            samples: '33185, 37198, 81711, 44262',
        },
        DJ: {},
        DK: {
            regex: /^\d{4}$/,
            samples: '1429, 2457, 0637, 5764',
        },
        DM: {},
        DO: {
            regex: /^\d{5}$/,
            samples: '11877, 95773, 93875, 98032',
        },
        DZ: {
            regex: /^\d{5}$/,
            samples: '26581, 64621, 57550, 72201',
        },
        EC: {
            regex: /^\d{6}$/,
            samples: '541124, 873848, 011495, 334509',
        },
        EE: {
            regex: /^\d{5}$/,
            samples: '87173, 01127, 73214, 52381',
        },
        EG: {
            regex: /^\d{5}$/,
            samples: '98394, 05129, 91463, 77359',
        },
        EH: {
            regex: /^\d{5}$/,
            samples: '30577, 60264, 16487, 38593',
        },
        ER: {},
        ES: {
            regex: /^\d{5}$/,
            samples: '03315, 00413, 23179, 89324',
        },
        ET: {
            regex: /^\d{4}$/,
            samples: '6269, 8498, 4514, 7820',
        },
        FI: {
            regex: /^\d{5}$/,
            samples: '21859, 72086, 22422, 03774',
        },
        FJ: {},
        FK: {
            regex: /^FIQQ 1ZZ$/,
            samples: 'FIQQ 1ZZ',
        },
        FM: {
            regex: /^(9694[1-4])(?:[ -](\d{4}))?$/,
            samples: '96942-9352, 96944-4935, 96941 9065, 96943-5369',
        },
        FO: {
            regex: /^\d{3}$/,
            samples: '334, 068, 741, 787',
        },
        FR: {
            regex: /^\d{2} ?\d{3}$/,
            samples: '25822, 53 637, 55354, 82522',
        },
        GA: {},
        GB: {
            regex: /^[A-Z]{1,2}[0-9R][0-9A-Z]?\s*[0-9][A-Z-CIKMOV]{2}$/,
            samples: 'LA102UX, BL2F8FX, BD1S9LU, WR4G 6LH',
        },
        GD: {},
        GE: {
            regex: /^\d{4}$/,
            samples: '1232, 9831, 4717, 9428',
        },
        GF: {
            regex: /^9[78]3\d{2}$/,
            samples: '98380, 97335, 98344, 97300',
        },
        GG: {
            regex: /^GY\d[\dA-Z]? ?\d[ABD-HJLN-UW-Z]{2}$/,
            samples: 'GY757LD, GY6D 6XL, GY3Y2BU, GY85 1YO',
        },
        GH: {},
        GI: {
            regex: /^GX11 1AA$/,
            samples: 'GX11 1AA',
        },
        GL: {
            regex: /^39\d{2}$/,
            samples: '3964, 3915, 3963, 3956',
        },
        GM: {},
        GN: {
            regex: /^\d{3}$/,
            samples: '465, 994, 333, 078',
        },
        GP: {
            regex: /^9[78][01]\d{2}$/,
            samples: '98069, 97007, 97147, 97106',
        },
        GQ: {},
        GR: {
            regex: /^\d{3} ?\d{2}$/,
            samples: '98654, 319 78, 127 09, 590 52',
        },
        GS: {
            regex: /^SIQQ 1ZZ$/,
            samples: 'SIQQ 1ZZ',
        },
        GT: {
            regex: /^\d{5}$/,
            samples: '30553, 69925, 09376, 83719',
        },
        GU: {
            regex: /^((969)[1-3][0-2])$/,
            samples: '96922, 96932, 96921, 96911',
        },
        GW: {
            regex: /^\d{4}$/,
            samples: '1742, 7941, 4437, 7728',
        },
        GY: {},
        HK: {
            regex: /^999077$|^$/,
            samples: '999077',
        },
        HN: {
            regex: /^\d{5}$/,
            samples: '86238, 78999, 03594, 30406',
        },
        HR: {
            regex: /^\d{5}$/,
            samples: '85240, 80710, 78235, 98766',
        },
        HT: {
            regex: /^(?:HT)?(\d{4})$/,
            samples: '5101, HT6991, HT3871, 1126',
        },
        HU: {
            regex: /^\d{4}$/,
            samples: '0360, 2604, 3362, 4775',
        },
        ID: {
            regex: /^\d{5}$/,
            samples: '60993, 52656, 16521, 34931',
        },
        IE: {},
        IL: {
            regex: /^\d{5}(?:\d{2})?$/,
            samples: '74213, 6978354, 2441689, 4971551',
        },
        IM: {
            regex: /^IM\d[\dA-Z]? ?\d[ABD-HJLN-UW-Z]{2}$/,
            samples: 'IM2X1JP, IM4V 9JU, IM3B1UP, IM8E 5XF',
        },
        IN: {
            regex: /^\d{6}$/,
            samples: '946956, 143659, 243258, 938385',
        },
        IO: {
            regex: /^BBND 1ZZ$/,
            samples: 'BBND 1ZZ',
        },
        IQ: {
            regex: /^\d{5}$/,
            samples: '63282, 87817, 38580, 47725',
        },
        IR: {
            regex: /^\d{5}-?\d{5}$/,
            samples: '0666174250, 6052682188, 02360-81920, 25102-08646',
        },
        IS: {
            regex: /^\d{3}$/,
            samples: '408, 013, 001, 936',
        },
        IT: {
            regex: /^\d{5}$/,
            samples: '31701, 61341, 92781, 45609',
        },
        JE: {
            regex: /^JE\d[\dA-Z]? ?\d[ABD-HJLN-UW-Z]{2}$/,
            samples: 'JE0D 2EX, JE59 2OF, JE1X1ZW, JE0V 1SO',
        },
        JM: {},
        JO: {
            regex: /^\d{5}$/,
            samples: '20789, 02128, 52170, 40284',
        },
        JP: {
            regex: /^\d{3}-?\d{4}$/,
            samples: '5429642, 046-1544, 6463599, 368-5362',
        },
        KE: {
            regex: /^\d{5}$/,
            samples: '33043, 98830, 59324, 42876',
        },
        KG: {
            regex: /^\d{6}$/,
            samples: '500371, 176592, 184133, 225279',
        },
        KH: {
            regex: /^\d{5,6}$/,
            samples: '220281, 18824, 35379, 09570',
        },
        KI: {
            regex: /^KI\d{4}$/,
            samples: 'KI0104, KI0109, KI0112, KI0306',
        },
        KM: {},
        KN: {
            regex: /^KN\d{4}(-\d{4})?$/,
            samples: 'KN2522, KN2560-3032, KN3507, KN4440',
        },
        KP: {},
        KR: {
            regex: /^\d{5}$/,
            samples: '67417, 66648, 08359, 93750',
        },
        KW: {
            regex: /^\d{5}$/,
            samples: '74840, 53309, 71276, 59262',
        },
        KY: {
            regex: /^KY\d-\d{4}$/,
            samples: 'KY0-3078, KY1-7812, KY8-3729, KY3-4664',
        },
        KZ: {
            regex: /^\d{6}$/,
            samples: '129113, 976562, 226811, 933781',
        },
        LA: {
            regex: /^\d{5}$/,
            samples: '08875, 50779, 87756, 75932',
        },
        LB: {
            regex: /^(?:\d{4})(?: ?(?:\d{4}))?$/,
            samples: '5436 1302, 9830 7470, 76911911, 9453 1306',
        },
        LC: {
            regex: /^(LC)?\d{2} ?\d{3}$/,
            samples: '21080, LC99127, LC24 258, 51 740',
        },
        LI: {
            regex: /^\d{4}$/,
            samples: '6644, 2852, 4630, 4541',
        },
        LK: {
            regex: /^\d{5}$/,
            samples: '44605, 27721, 90695, 65514',
        },
        LR: {
            regex: /^\d{4}$/,
            samples: '6644, 2852, 4630, 4541',
        },
        LS: {
            regex: /^\d{3}$/,
            samples: '779, 803, 104, 897',
        },
        LT: {
            regex: /^((LT)[-])?(\d{5})$/,
            samples: 'LT-22248, LT-12796, 69822, 37280',
        },
        LU: {
            regex: /^((L)[-])?(\d{4})$/,
            samples: '5469, L-4476, 6304, 9739',
        },
        LV: {
            regex: /^((LV)[-])?\d{4}$/,
            samples: '9344, LV-5030, LV-0132, 8097',
        },
        LY: {},
        MA: {
            regex: /^\d{5}$/,
            samples: '50219, 95871, 80907, 79804',
        },
        MC: {
            regex: /^980\d{2}$/,
            samples: '98084, 98041, 98070, 98062',
        },
        MD: {
            regex: /^(MD[-]?)?(\d{4})$/,
            samples: '6250, MD-9681, MD3282, MD-0652',
        },
        ME: {
            regex: /^\d{5}$/,
            samples: '87622, 92688, 23129, 59566',
        },
        MF: {
            regex: /^9[78][01]\d{2}$/,
            samples: '97169, 98180, 98067, 98043',
        },
        MG: {
            regex: /^\d{3}$/,
            samples: '854, 084, 524, 064',
        },
        MH: {
            regex: /^((969)[6-7][0-9])(-\d{4})?/,
            samples: '96962, 96969, 96970-8530, 96960-3226',
        },
        MK: {
            regex: /^\d{4}$/,
            samples: '8299, 6904, 6144, 9753',
        },
        ML: {},
        MM: {
            regex: /^\d{5}$/,
            samples: '59188, 93943, 40829, 69981',
        },
        MN: {
            regex: /^\d{5}$/,
            samples: '94129, 29906, 53374, 80141',
        },
        MO: {},
        MP: {
            regex: /^(9695[012])(?:[ -](\d{4}))?$/,
            samples: '96952 3162, 96950 1567, 96951 2994, 96950 8745',
        },
        MQ: {
            regex: /^9[78]2\d{2}$/,
            samples: '98297, 97273, 97261, 98282',
        },
        MR: {},
        MS: {
            regex: /^[Mm][Ss][Rr]\s{0,1}\d{4}$/,
            samples: 'MSR1110, MSR1230, MSR1250, MSR1330',
        },
        MT: {
            regex: /^[A-Z]{3} [0-9]{4}|[A-Z]{2}[0-9]{2}|[A-Z]{2} [0-9]{2}|[A-Z]{3}[0-9]{4}|[A-Z]{3}[0-9]{2}|[A-Z]{3} [0-9]{2}$/,
            samples: 'DKV 8196, KSU9264, QII0259, HKH 1020',
        },
        MU: {
            regex: /^([0-9A-R]\d{4})$/,
            samples: 'H8310, 52591, M9826, F5810',
        },
        MV: {
            regex: /^\d{5}$/,
            samples: '16354, 20857, 50991, 72527',
        },
        MW: {},
        MX: {
            regex: /^\d{5}$/,
            samples: '71530, 76424, 73811, 50503',
        },
        MY: {
            regex: /^\d{5}$/,
            samples: '75958, 15826, 86715, 37081',
        },
        MZ: {
            regex: /^\d{4}$/,
            samples: '0902, 6258, 7826, 7150',
        },
        NA: {
            regex: /^\d{5}$/,
            samples: '68338, 63392, 21820, 61211',
        },
        NC: {
            regex: /^988\d{2}$/,
            samples: '98865, 98813, 98820, 98855',
        },
        NE: {
            regex: /^\d{4}$/,
            samples: '9790, 3270, 2239, 0400',
        },
        NF: {
            regex: /^2899$/,
            samples: '2899',
        },
        NG: {
            regex: /^\d{6}$/,
            samples: '289096, 223817, 199970, 840648',
        },
        NI: {
            regex: /^\d{5}$/,
            samples: '86308, 60956, 49945, 15470',
        },
        NL: {
            regex: /^\d{4} ?[A-Z]{2}$/,
            samples: '6998 VY, 5390 CK, 2476 PS, 8873OX',
        },
        NO: {
            regex: /^\d{4}$/,
            samples: '0711, 4104, 2683, 5015',
        },
        NP: {
            regex: /^\d{5}$/,
            samples: '42438, 73964, 66400, 33976',
        },
        NR: {
            regex: /^(NRU68)$/,
            samples: 'NRU68',
        },
        NU: {
            regex: /^(9974)$/,
            samples: '9974',
        },
        NZ: {
            regex: /^\d{4}$/,
            samples: '7015, 0780, 4109, 1422',
        },
        OM: {
            regex: /^(?:PC )?\d{3}$/,
            samples: 'PC 851, PC 362, PC 598, PC 499',
        },
        PA: {
            regex: /^\d{4}$/,
            samples: '0711, 4104, 2683, 5015',
        },
        PE: {
            regex: /^\d{5}$/,
            samples: '10013, 12081, 14833, 24615',
        },
        PF: {
            regex: /^987\d{2}$/,
            samples: '98755, 98710, 98748, 98791',
        },
        PG: {
            regex: /^\d{3}$/,
            samples: '193, 166, 880, 553',
        },
        PH: {
            regex: /^\d{4}$/,
            samples: '0137, 8216, 2876, 0876',
        },
        PK: {
            regex: /^\d{5}$/,
            samples: '78219, 84497, 62102, 12564',
        },
        PL: {
            regex: /^\d{2}-\d{3}$/,
            samples: '63-825, 26-714, 05-505, 15-200',
        },
        PM: {
            regex: /^(97500)$/,
            samples: '97500',
        },
        PN: {
            regex: /^PCRN 1ZZ$/,
            samples: 'PCRN 1ZZ',
        },
        PR: {
            regex: /^(00[679]\d{2})(?:[ -](\d{4}))?$/,
            samples: '00989 3603, 00639 0720, 00707-9803, 00610 7362',
        },
        PS: {
            regex: /^(00[679]\d{2})(?:[ -](\d{4}))?$/,
            samples: '00748, 00663, 00779-4433, 00934 1559',
        },
        PT: {
            regex: /^\d{4}-\d{3}$/,
            samples: '0060-917, 4391-979, 5551-657, 9961-093',
        },
        PW: {
            regex: /^(969(?:39|40))(?:[ -](\d{4}))?$/,
            samples: '96940, 96939, 96939 6004, 96940-1871',
        },
        PY: {
            regex: /^\d{4}$/,
            samples: '7895, 5835, 8783, 5887',
        },
        QA: {},
        RE: {
            regex: /^9[78]4\d{2}$/,
            samples: '98445, 97404, 98421, 98434',
        },
        RO: {
            regex: /^\d{6}$/,
            samples: '935929, 407608, 637434, 174574',
        },
        RS: {
            regex: /^\d{5,6}$/,
            samples: '929863, 259131, 687739, 07011',
        },
        RU: {
            regex: /^\d{6}$/,
            samples: '138294, 617323, 307906, 981238',
        },
        RW: {},
        SA: {
            regex: /^\d{5}(-{1}\d{4})?$/,
            samples: '86020-1256, 72375, 70280, 96328',
        },
        SB: {},
        SC: {},
        SD: {
            regex: /^\d{5}$/,
            samples: '78219, 84497, 62102, 12564',
        },
        SE: {
            regex: /^\d{3} ?\d{2}$/,
            samples: '095 39, 41052, 84687, 563 66',
        },
        SG: {
            regex: /^\d{6}$/,
            samples: '606542, 233985, 036755, 265255',
        },
        SH: {
            regex: /^(?:ASCN|TDCU|STHL) 1ZZ$/,
            samples: 'STHL 1ZZ, ASCN 1ZZ, TDCU 1ZZ',
        },
        SI: {
            regex: /^\d{4}$/,
            samples: '6898, 3413, 2031, 5732',
        },
        SJ: {
            regex: /^\d{4}$/,
            samples: '7616, 3163, 5769, 0237',
        },
        SK: {
            regex: /^\d{3} ?\d{2}$/,
            samples: '594 52, 813 34, 867 67, 41814',
        },
        SL: {},
        SM: {
            regex: /^4789\d$/,
            samples: '47894, 47895, 47893, 47899',
        },
        SN: {
            regex: /^[1-8]\d{4}$/,
            samples: '48336, 23224, 33261, 82430',
        },
        SO: {},
        SR: {},
        SS: {
            regex: /^[A-Z]{2} ?\d{5}$/,
            samples: 'JQ 80186, CU 46474, DE33738, MS 59107',
        },
        ST: {},
        SV: {},
        SX: {},
        SY: {},
        SZ: {
            regex: /^[HLMS]\d{3}$/,
            samples: 'H458, L986, M477, S916',
        },
        TA: {
            regex: /^TDCU 1ZZ$/,
            samples: 'TDCU 1ZZ',
        },
        TC: {
            regex: /^TKCA 1ZZ$/,
            samples: 'TKCA 1ZZ',
        },
        TD: {},
        TF: {},
        TG: {},
        TH: {
            regex: /^\d{5}$/,
            samples: '30706, 18695, 21044, 42496',
        },
        TJ: {
            regex: /^\d{6}$/,
            samples: '381098, 961344, 519925, 667883',
        },
        TK: {},
        TL: {},
        TM: {
            regex: /^\d{6}$/,
            samples: '544985, 164362, 425224, 374603',
        },
        TN: {
            regex: /^\d{4}$/,
            samples: '6075, 7340, 2574, 8988',
        },
        TO: {},
        TR: {
            regex: /^\d{5}$/,
            samples: '42524, 81057, 50859, 42677',
        },
        TT: {
            regex: /^\d{6}$/,
            samples: '041238, 033990, 763476, 981118',
        },
        TV: {},
        TW: {
            regex: /^\d{3}(?:\d{2})?$/,
            samples: '21577, 76068, 68698, 08912',
        },
        TZ: {},
        UA: {
            regex: /^\d{5}$/,
            samples: '10629, 81138, 15668, 30055',
        },
        UG: {},
        UM: {},
        US: {
            regex: /^[0-9]{5}(?:[- ][0-9]{4})?$/,
            samples: '12345, 12345-1234, 12345 1234',
        },
        UY: {
            regex: /^\d{5}$/,
            samples: '40073, 30136, 06583, 00021',
        },
        UZ: {
            regex: /^\d{6}$/,
            samples: '205122, 219713, 441699, 287471',
        },
        VA: {
            regex: /^(00120)$/,
            samples: '00120',
        },
        VC: {
            regex: /^VC\d{4}$/,
            samples: 'VC0600, VC0176, VC0616, VC4094',
        },
        VE: {
            regex: /^\d{4}$/,
            samples: '9692, 1953, 6680, 8302',
        },
        VG: {
            regex: /^VG\d{4}$/,
            samples: 'VG1204, VG7387, VG3431, VG6021',
        },
        VI: {
            regex: /^(008(?:(?:[0-4]\d)|(?:5[01])))(?:[ -](\d{4}))?$/,
            samples: '00820, 00804 2036, 00825 3344, 00811-5900',
        },
        VN: {
            regex: /^\d{6}$/,
            samples: '133836, 748243, 894060, 020597',
        },
        VU: {},
        WF: {
            regex: /^986\d{2}$/,
            samples: '98692, 98697, 98698, 98671',
        },
        WS: {
            regex: /^WS[1-2]\d{3}$/,
            samples: 'WS1349, WS2798, WS1751, WS2090',
        },
        XK: {
            regex: /^[1-7]\d{4}$/,
            samples: '56509, 15863, 46644, 21896',
        },
        YE: {},
        YT: {
            regex: /^976\d{2}$/,
            samples: '97698, 97697, 97632, 97609',
        },
        ZA: {
            regex: /^\d{4}$/,
            samples: '6855, 5179, 6956, 7147',
        },
        ZM: {
            regex: /^\d{5}$/,
            samples: '77603, 97367, 80454, 94484',
        },
        ZW: {},
    },

    GENERIC_ZIP_CODE_REGEX: /^(?:(?![\s-])[\w -]{0,9}[\w])?$/,

    // Values for checking if polyfill is required on a platform
    POLYFILL_TEST: {
        STYLE: 'currency',
        CURRENCY: 'XAF',
        FORMAT: 'symbol',
        SAMPLE_INPUT: '123456.789',
        EXPECTED_OUTPUT: 'FCFA 123,457',
    },

    PATHS_TO_TREAT_AS_EXTERNAL: ['NewExpensify.dmg'],

    // Test tool menu parameters
    TEST_TOOL: {
        // Number of concurrent taps to open then the Test modal menu
        NUMBER_OF_TAPS: 4,
    },

    MENU_HELP_URLS: {
        LEARN_MORE: 'https://www.expensify.com',
        DOCUMENTATION: 'https://github.com/Expensify/App/blob/main/README.md',
        COMMUNITY_DISCUSSIONS: 'https://expensify.slack.com/archives/C01GTK53T8Q',
        SEARCH_ISSUES: 'https://github.com/Expensify/App/issues',
    },

    CONCIERGE_TRAVEL_URL: 'https://community.expensify.com/discussion/7066/introducing-concierge-travel',
    SCREEN_READER_STATES: {
        ALL: 'all',
        ACTIVE: 'active',
        DISABLED: 'disabled',
    },
    SPACE_CHARACTER_WIDTH: 4,

    // The attribute used in the SelectionScraper.js helper to query all the DOM elements
    // that should be removed from the copied contents in the getHTMLOfSelection() method
    SELECTION_SCRAPER_HIDDEN_ELEMENT: 'selection-scrapper-hidden-element',
    MODERATION: {
        MODERATOR_DECISION_PENDING: 'pending',
        MODERATOR_DECISION_PENDING_HIDE: 'pendingHide',
        MODERATOR_DECISION_PENDING_REMOVE: 'pendingRemove',
        MODERATOR_DECISION_APPROVED: 'approved',
        MODERATOR_DECISION_HIDDEN: 'hidden',
        FLAG_SEVERITY_SPAM: 'spam',
        FLAG_SEVERITY_INCONSIDERATE: 'inconsiderate',
        FLAG_SEVERITY_INTIMIDATION: 'intimidation',
        FLAG_SEVERITY_BULLYING: 'bullying',
        FLAG_SEVERITY_HARASSMENT: 'harassment',
        FLAG_SEVERITY_ASSAULT: 'assault',
    },
    EMOJI_PICKER_TEXT_INPUT_SIZES: 152,
    QR: {
        DEFAULT_LOGO_SIZE_RATIO: 0.25,
        DEFAULT_LOGO_MARGIN_RATIO: 0.02,
        EXPENSIFY_LOGO_SIZE_RATIO: 0.22,
        EXPENSIFY_LOGO_MARGIN_RATIO: 0.03,
    },
    ACCESSIBILITY_ROLE: {
        BUTTON: 'button',
        LINK: 'link',
        MENUITEM: 'menuitem',
        TEXT: 'presentation',
        RADIO: 'radio',
        IMAGEBUTTON: 'img button',
        CHECKBOX: 'checkbox',
        SWITCH: 'switch',
        ADJUSTABLE: 'slider',
        IMAGE: 'img',
    },
    TRANSLATION_KEYS: {
        ATTACHMENT: 'common.attachment',
    },
    TEACHERS_UNITE: {
        PUBLIC_ROOM_ID: '7470147100835202',
        POLICY_ID: 'B795B6319125BDF2',
        POLICY_NAME: 'Expensify.org / Teachers Unite!',
        PUBLIC_ROOM_NAME: '#teachers-unite',
    },
    CUSTOM_STATUS_TYPES: {
        NEVER: 'never',
        THIRTY_MINUTES: 'thirtyMinutes',
        ONE_HOUR: 'oneHour',
        AFTER_TODAY: 'afterToday',
        AFTER_WEEK: 'afterWeek',
        CUSTOM: 'custom',
    },
    TWO_FACTOR_AUTH_STEPS: {
        CODES: 'CODES',
        VERIFY: 'VERIFY',
        SUCCESS: 'SUCCESS',
        ENABLED: 'ENABLED',
        DISABLED: 'DISABLED',
    },
    TAB: {
        NEW_CHAT_TAB_ID: 'NewChatTab',
        NEW_CHAT: 'chat',
        NEW_ROOM: 'room',
        RECEIPT_TAB_ID: 'ReceiptTab',
        MANUAL: 'manual',
        SCAN: 'scan',
        DISTANCE: 'distance',
    },
    STATUS_TEXT_MAX_LENGTH: 100,

    DROPDOWN_BUTTON_SIZE: {
        LARGE: 'large',
        MEDIUM: 'medium',
    },

    SF_COORDINATES: [-122.4194, 37.7749],

    NAVIGATION: {
        TYPE: {
            FORCED_UP: 'FORCED_UP',
            UP: 'UP',
        },
        ACTION_TYPE: {
            REPLACE: 'REPLACE',
            PUSH: 'PUSH',
            NAVIGATE: 'NAVIGATE',
        },
    },
    INDENTS: '    ',
    PARENT_CHILD_SEPARATOR: ': ',
    CATEGORY_LIST_THRESHOLD: 8,
    TAG_LIST_THRESHOLD: 8,
    DEMO_PAGES: {
        SAASTR: 'SaaStrDemoSetup',
        SBE: 'SbeDemoSetup',
        MONEY2020: 'Money2020DemoSetup',
    },

    MAPBOX: {
        PADDING: 50,
        DEFAULT_ZOOM: 10,
        DEFAULT_COORDINATE: [-122.4021, 37.7911],
        STYLE_URL: 'mapbox://styles/expensify/cllcoiqds00cs01r80kp34tmq',
    },
    ONYX_UPDATE_TYPES: {
        HTTPS: 'https',
        PUSHER: 'pusher',
    },
    EVENTS: {
        SCROLLING: 'scrolling',
    },

    CHAT_HEADER_LOADER_HEIGHT: 36,

    HORIZONTAL_SPACER: {
        DEFAULT_BORDER_BOTTOM_WIDTH: 1,
        DEFAULT_MARGIN_VERTICAL: 8,
        HIDDEN_MARGIN_VERTICAL: 0,
        HIDDEN_BORDER_BOTTOM_WIDTH: 0,
    },

    LIST_COMPONENTS: {
        HEADER: 'header',
        FOOTER: 'footer',
    },

    MISSING_TRANSLATION: 'MISSING TRANSLATION',
    SEARCH_MAX_LENGTH: 500,

    /**
     * The count of characters we'll allow the user to type after reaching SEARCH_MAX_LENGTH in an input.
     */
    ADDITIONAL_ALLOWED_CHARACTERS: 20,

<<<<<<< HEAD
    /**
     * native IDs for close buttons in Overlay component
     */
    OVERLAY: {
        TOP_BUTTON_NATIVE_ID: 'overLayTopButton',
        BOTTOM_BUTTON_NATIVE_ID: 'overLayBottomButton',
    },
    BACK_BUTTON_NATIVE_ID: 'backButton',
=======
    REFERRAL_PROGRAM: {
        CONTENT_TYPES: {
            MONEY_REQUEST: 'request',
            START_CHAT: 'startChat',
            SEND_MONEY: 'sendMoney',
            REFER_FRIEND: 'referralFriend',
        },
        REVENUE: 250,
        LEARN_MORE_LINK: 'https://help.expensify.com/articles/new-expensify/getting-started/Referral-Program',
        LINK: 'https://join.my.expensify.com',
    },
>>>>>>> 222993c4
} as const;

export default CONST;<|MERGE_RESOLUTION|>--- conflicted
+++ resolved
@@ -2880,7 +2880,6 @@
      */
     ADDITIONAL_ALLOWED_CHARACTERS: 20,
 
-<<<<<<< HEAD
     /**
      * native IDs for close buttons in Overlay component
      */
@@ -2888,8 +2887,8 @@
         TOP_BUTTON_NATIVE_ID: 'overLayTopButton',
         BOTTOM_BUTTON_NATIVE_ID: 'overLayBottomButton',
     },
+    
     BACK_BUTTON_NATIVE_ID: 'backButton',
-=======
     REFERRAL_PROGRAM: {
         CONTENT_TYPES: {
             MONEY_REQUEST: 'request',
@@ -2901,7 +2900,6 @@
         LEARN_MORE_LINK: 'https://help.expensify.com/articles/new-expensify/getting-started/Referral-Program',
         LINK: 'https://join.my.expensify.com',
     },
->>>>>>> 222993c4
 } as const;
 
 export default CONST;