/* eslint-disable @typescript-eslint/naming-convention */
import {add as dateAdd} from 'date-fns';
import {sub as dateSubtract} from 'date-fns/sub';
import Config from 'react-native-config';
import * as KeyCommand from 'react-native-key-command';
import type {ValueOf} from 'type-fest';
import type ResponsiveLayoutResult from './hooks/useResponsiveLayout/types';
import type {Video} from './libs/actions/Report';
import type {MileageRate} from './libs/DistanceRequestUtils';
import BankAccount from './libs/models/BankAccount';
import {addTrailingForwardSlash} from './libs/Url';
import ONYXKEYS from './ONYXKEYS';
import SCREENS from './SCREENS';
import variables from './styles/variables';
import type PlaidBankAccount from './types/onyx/PlaidBankAccount';

// Creating a default array and object this way because objects ({}) and arrays ([]) are not stable types.
// Freezing the array ensures that it cannot be unintentionally modified.
const EMPTY_ARRAY = Object.freeze([]);
const EMPTY_OBJECT = Object.freeze({});

const DEFAULT_NUMBER_ID = 0;
const CLOUDFRONT_DOMAIN = 'cloudfront.net';
const CLOUDFRONT_URL = `https://d2k5nsl2zxldvw.${CLOUDFRONT_DOMAIN}`;
const ACTIVE_EXPENSIFY_URL = addTrailingForwardSlash(Config?.NEW_EXPENSIFY_URL ?? 'https://new.expensify.com');
const USE_EXPENSIFY_URL = 'https://use.expensify.com';
const EXPENSIFY_URL = 'https://www.expensify.com';
const PLATFORM_OS_MACOS = 'Mac OS';
const PLATFORM_IOS = 'iOS';
const ANDROID_PACKAGE_NAME = 'org.me.mobiexpensifyg';
const CURRENT_YEAR = new Date().getFullYear();
const PULL_REQUEST_NUMBER = Config?.PULL_REQUEST_NUMBER ?? '';
const MAX_DATE = dateAdd(new Date(), {years: 1});
const MIN_DATE = dateSubtract(new Date(), {years: 20});
const EXPENSIFY_POLICY_DOMAIN = 'expensify-policy';
const EXPENSIFY_POLICY_DOMAIN_EXTENSION = '.exfy';

const keyModifierControl = KeyCommand?.constants?.keyModifierControl ?? 'keyModifierControl';
const keyModifierCommand = KeyCommand?.constants?.keyModifierCommand ?? 'keyModifierCommand';
const keyModifierShiftControl = KeyCommand?.constants?.keyModifierShiftControl ?? 'keyModifierShiftControl';
const keyModifierShiftCommand = KeyCommand?.constants?.keyModifierShiftCommand ?? 'keyModifierShiftCommand';
const keyInputEscape = KeyCommand?.constants?.keyInputEscape ?? 'keyInputEscape';
const keyInputEnter = KeyCommand?.constants?.keyInputEnter ?? 'keyInputEnter';
const keyInputUpArrow = KeyCommand?.constants?.keyInputUpArrow ?? 'keyInputUpArrow';
const keyInputDownArrow = KeyCommand?.constants?.keyInputDownArrow ?? 'keyInputDownArrow';
const keyInputLeftArrow = KeyCommand?.constants?.keyInputLeftArrow ?? 'keyInputLeftArrow';
const keyInputRightArrow = KeyCommand?.constants?.keyInputRightArrow ?? 'keyInputRightArrow';
const keyInputSpace = ' ';

// describes if a shortcut key can cause navigation
const KEYBOARD_SHORTCUT_NAVIGATION_TYPE = 'NAVIGATION_SHORTCUT';

const chatTypes = {
    POLICY_ANNOUNCE: 'policyAnnounce',
    POLICY_ADMINS: 'policyAdmins',
    TRIP_ROOM: 'tripRoom',
    GROUP: 'group',
    DOMAIN_ALL: 'domainAll',
    POLICY_ROOM: 'policyRoom',
    POLICY_EXPENSE_CHAT: 'policyExpenseChat',
    SELF_DM: 'selfDM',
    INVOICE: 'invoice',
    SYSTEM: 'system',
} as const;

const ONBOARDING_ACCOUNTING_MAPPING = {
    quickbooksOnline: 'QuickBooks Online',
    xero: 'Xero',
    netsuite: 'NetSuite',
    intacct: 'Sage Intacct',
    quickbooksDesktop: 'QuickBooks Desktop',
    sap: 'SAP',
    oracle: 'Oracle',
    microsoftDynamics: 'Microsoft Dynamics',
    other: 'Other',
};

const connectionsVideoPaths = {
    [ONBOARDING_ACCOUNTING_MAPPING.quickbooksOnline]: 'videos/walkthrough-connect_to_qbo-v2.mp4',
    [ONBOARDING_ACCOUNTING_MAPPING.xero]: 'videos/walkthrough-connect_to_xero-v2.mp4',
    [ONBOARDING_ACCOUNTING_MAPPING.netsuite]: 'videos/walkthrough-connect_to_netsuite-v2.mp4',
};

// Explicit type annotation is required
const cardActiveStates: number[] = [2, 3, 4, 7];

// Hide not issued or not activated cards (states 2, 4) from card filter options in search, as no transactions can be made on cards in these states
const cardHiddenFromSearchStates: number[] = [2, 4];

const selectableOnboardingChoices = {
    PERSONAL_SPEND: 'newDotPersonalSpend',
    MANAGE_TEAM: 'newDotManageTeam',
    EMPLOYER: 'newDotEmployer',
    CHAT_SPLIT: 'newDotSplitChat',
    LOOKING_AROUND: 'newDotLookingAround',
} as const;

const backendOnboardingChoices = {
    ADMIN: 'newDotAdmin',
    SUBMIT: 'newDotSubmit',
    TRACK_WORKSPACE: 'newDotTrackWorkspace',
    TEST_DRIVE_RECEIVER: 'testDriveReceiver',
} as const;

const onboardingChoices = {
    ...selectableOnboardingChoices,
    ...backendOnboardingChoices,
} as const;

const createExpenseOnboardingChoices = {
    PERSONAL_SPEND: selectableOnboardingChoices.PERSONAL_SPEND,
    EMPLOYER: selectableOnboardingChoices.EMPLOYER,
    SUBMIT: backendOnboardingChoices.SUBMIT,
} as const;

const signupQualifiers = {
    INDIVIDUAL: 'individual',
    VSB: 'vsb',
    SMB: 'smb',
} as const;

const getTestDriveTaskName = (testDriveURL?: string) => (testDriveURL ? `Take a [test drive](${testDriveURL})` : 'Take a test drive');
const testDriveAdminTask: OnboardingTask = {
    type: 'viewTour',
    autoCompleted: false,
    mediaAttributes: {},
    title: ({testDriveURL}) => getTestDriveTaskName(testDriveURL),
    description: ({testDriveURL}) => `[Take a quick product tour](${testDriveURL}) to see why Expensify is the fastest way to do your expenses.`,
};
const testDriveEmployeeTask: OnboardingTask = {
    type: 'viewTour',
    autoCompleted: false,
    mediaAttributes: {},
    title: ({testDriveURL}) => getTestDriveTaskName(testDriveURL),
    description: ({testDriveURL}) => `Take us for a [test drive](${testDriveURL}) and get your team *3 free months of Expensify!*`,
};
const createTestDriveAdminWorkspaceTask: OnboardingTask = {
    type: 'createWorkspace',
    autoCompleted: false,
    mediaAttributes: {},
    title: ({workspaceConfirmationLink}) => `[Create](${workspaceConfirmationLink}) a workspace`,
    description: 'Create a workspace and configure the settings with the help of your setup specialist!',
};

const createWorkspaceTask: OnboardingTask = {
    type: 'createWorkspace',
    autoCompleted: true,
    mediaAttributes: {},
    title: ({workspaceSettingsLink}) => `Create a [workspace](${workspaceSettingsLink})`,
    description: ({workspaceSettingsLink}) =>
        '*Create a workspace* to track expenses, scan receipts, chat, and more.\n' +
        '\n' +
        'Here’s how to create a workspace:\n' +
        '\n' +
        '1. Click *Settings*.\n' +
        '2. Click *Workspaces* > *New workspace*.\n' +
        '\n' +
        `*Your new workspace is ready!* [Check it out](${workspaceSettingsLink}).`,
};

const setupCategoriesTask: OnboardingTask = {
    type: 'setupCategories',
    autoCompleted: false,
    mediaAttributes: {
        [`${CLOUDFRONT_URL}/videos/walkthrough-categories-v2.mp4`]: `data-expensify-thumbnail-url="${CLOUDFRONT_URL}/images/walkthrough-categories.png" data-expensify-width="1920" data-expensify-height="1080"`,
    },
    title: ({workspaceCategoriesLink}) => `Set up [categories](${workspaceCategoriesLink})`,
    description: ({workspaceCategoriesLink}) =>
        '*Set up categories* so your team can code expenses for easy reporting.\n' +
        '\n' +
        'Here’s how to set up categories:\n' +
        '\n' +
        '1. Click *Settings*.\n' +
        '2. Go to *Workspaces*.\n' +
        '3. Select your workspace.\n' +
        '4. Click *Categories*.\n' +
        "5. Disable any categories you don't need.\n" +
        '6. Add your own categories in the top right.\n' +
        '\n' +
        `[Take me to workspace category settings](${workspaceCategoriesLink}).\n` +
        '\n' +
        `![Set up categories](${CLOUDFRONT_URL}/videos/walkthrough-categories-v2.mp4)`,
};

const onboardingEmployerOrSubmitMessage: OnboardingMessage = {
    message: 'Getting paid back is as easy as sending a message. Let’s go over the basics.',
    tasks: [
        testDriveEmployeeTask,
        {
            type: 'submitExpense',
            autoCompleted: false,
            mediaAttributes: {},
            title: 'Submit an expense',
            description:
                '*Submit an expense* by entering an amount or scanning a receipt.\n' +
                '\n' +
                'Here’s how to submit an expense:\n' +
                '\n' +
                '1. Click the green *+* button.\n' +
                '2. Choose *Create expense*.\n' +
                '3. Enter an amount or scan a receipt.\n' +
                '4. Add your reimburser to the request.\n' +
                '\n' +
                'Then, send your request and wait for that sweet “Cha-ching!” when it’s complete.',
        },
    ],
};

const combinedTrackSubmitOnboardingEmployerOrSubmitMessage: OnboardingMessage = {
    ...onboardingEmployerOrSubmitMessage,
    tasks: [
        testDriveEmployeeTask,
        {
            type: 'submitExpense',
            autoCompleted: false,
            mediaAttributes: {},
            title: 'Submit an expense',
            description:
                '*Submit an expense* by entering an amount or scanning a receipt.\n' +
                '\n' +
                'Here’s how to submit an expense:\n' +
                '\n' +
                '1. Click the green *+* button.\n' +
                '2. Choose *Create expense*.\n' +
                '3. Enter an amount or scan a receipt.\n' +
                '4. Add your reimburser to the request.\n' +
                '5. Click *Submit*.\n' +
                '\n' +
                'And you’re done! Now wait for that sweet “Cha-ching!” when it’s complete.',
        },
    ],
};

const onboardingPersonalSpendMessage: OnboardingMessage = {
    message: 'Here’s how to track your spend in a few clicks.',
    tasks: [
        testDriveEmployeeTask,
        {
            type: 'trackExpense',
            autoCompleted: false,
            mediaAttributes: {},
            title: 'Track an expense',
            description:
                '*Track an expense* in any currency, whether you have a receipt or not.\n' +
                '\n' +
                'Here’s how to track an expense:\n' +
                '\n' +
                '1. Click the green *+* button.\n' +
                '2. Choose *Create expense*.\n' +
                '3. Enter an amount or scan a receipt.\n' +
                '4. Choose your *personal* space.\n' +
                '5. Click *Create*.\n' +
                '\n' +
                'And you’re done! Yep, it’s that easy.',
        },
    ],
};
const combinedTrackSubmitOnboardingPersonalSpendMessage: OnboardingMessage = {
    ...onboardingPersonalSpendMessage,
    tasks: [
        testDriveEmployeeTask,
        {
            type: 'trackExpense',
            autoCompleted: false,
            mediaAttributes: {},
            title: 'Track an expense',
            description:
                '*Track an expense* in any currency, whether you have a receipt or not.\n' +
                '\n' +
                'Here’s how to track an expense:\n' +
                '\n' +
                '1. Click the green *+* button.\n' +
                '2. Choose *Create expense*.\n' +
                '3. Enter an amount or scan a receipt.\n' +
                '4. Choose your *personal* space.\n' +
                '5. Click *Create*.\n' +
                '\n' +
                'And you’re done! Yep, it’s that easy.',
        },
    ],
};

type OnboardingPurpose = ValueOf<typeof onboardingChoices>;

type OnboardingCompanySize = ValueOf<typeof onboardingCompanySize>;

type OnboardingAccounting = keyof typeof CONST.POLICY.CONNECTIONS.NAME_USER_FRIENDLY | null;

const onboardingInviteTypes = {
    IOU: 'iou',
    INVOICE: 'invoice',
    CHAT: 'chat',
} as const;

const onboardingCompanySize = {
    MICRO: '1-10',
    SMALL: '11-50',
    MEDIUM_SMALL: '51-100',
    MEDIUM: '101-1000',
    LARGE: '1001+',
} as const;

type OnboardingInvite = ValueOf<typeof onboardingInviteTypes>;

type OnboardingTaskLinks = Partial<{
    onboardingCompanySize: OnboardingCompanySize;
    integrationName: string;
    workspaceSettingsLink: string;
    workspaceCategoriesLink: string;
    workspaceMoreFeaturesLink: string;
    workspaceMembersLink: string;
    workspaceAccountingLink: string;
    workspaceConfirmationLink: string;
    navatticURL: string;
    testDriveURL: string;
    corporateCardLink: string;
}>;

type OnboardingTask = {
    type: string;
    autoCompleted: boolean;
    mediaAttributes: Record<string, string>;
    title: string | ((params: OnboardingTaskLinks) => string);
    description: string | ((params: OnboardingTaskLinks) => string);
};

type OnboardingMessage = {
    /** Text message that will be displayed first */
    message: string | ((params: OnboardingTaskLinks) => string);

    /** Video object to be displayed after initial description message */
    video?: Video;

    /** List of tasks connected with the message, they will have a checkbox and a separate report for more information */
    tasks: OnboardingTask[];

    /** Type of task described in a string format */
    type?: string;
};

const EMAIL_WITH_OPTIONAL_DOMAIN =
    /(?=((?=[\w'#%+-]+(?:\.[\w'#%+-]+)*@?)[\w.'#%+-]{1,64}(?:@(?:(?=[a-z\d]+(?:-+[a-z\d]+)*\.)(?:[a-z\d-]{1,63}\.)+[a-z]{2,63}))?(?= |_|\b))(?<end>.*))\S{3,254}(?=\k<end>$)/;

const EMAIL = {
    ACCOUNTING: 'accounting@expensify.com',
    ACCOUNTS_PAYABLE: 'accountspayable@expensify.com',
    ADMIN: 'admin@expensify.com',
    BILLS: 'bills@expensify.com',
    CHRONOS: 'chronos@expensify.com',
    CONCIERGE: 'concierge@expensify.com',
    CONTRIBUTORS: 'contributors@expensify.com',
    FIRST_RESPONDER: 'firstresponders@expensify.com',
    GUIDES_DOMAIN: 'team.expensify.com',
    QA_DOMAIN: 'applause.expensifail.com',
    HELP: 'help@expensify.com',
    INTEGRATION_TESTING_CREDS: 'integrationtestingcreds@expensify.com',
    NOTIFICATIONS: 'notifications@expensify.com',
    PAYROLL: 'payroll@expensify.com',
    QA: 'qa@expensify.com',
    QA_TRAVIS: 'qa+travisreceipts@expensify.com',
    RECEIPTS: 'receipts@expensify.com',
    STUDENT_AMBASSADOR: 'studentambassadors@expensify.com',
    SVFG: 'svfg@expensify.com',
    EXPENSIFY_EMAIL_DOMAIN: '@expensify.com',
    EXPENSIFY_TEAM_EMAIL_DOMAIN: '@team.expensify.com',
    TEAM: 'team@expensify.com',
    MANAGER_MCTEST: 'manager_mctest@expensify.com',
};

const CONST = {
    HEIC_SIGNATURES: [
        '6674797068656963', // 'ftypheic' - Indicates standard HEIC file
        '6674797068656978', // 'ftypheix' - Indicates a variation of HEIC
        '6674797068657631', // 'ftyphevc' - Typically for HEVC encoded media (common in HEIF)
        '667479706d696631', // 'ftypmif1' - Multi-Image Format part of HEIF, broader usage
    ],
    RECENT_WAYPOINTS_NUMBER: 20,
    DEFAULT_DB_NAME: 'OnyxDB',
    DEFAULT_TABLE_NAME: 'keyvaluepairs',
    DEFAULT_ONYX_DUMP_FILE_NAME: 'onyx-state.txt',
    DEFAULT_POLICY_ROOM_CHAT_TYPES: [chatTypes.POLICY_ADMINS, chatTypes.POLICY_ANNOUNCE, chatTypes.DOMAIN_ALL],
    DEFAULT_IMAGE_FILE_NAME: 'image',
    DISABLED_MAX_EXPENSE_VALUE: 10000000000,
    POLICY_BILLABLE_MODES: {
        BILLABLE: 'billable',
        NON_BILLABLE: 'nonBillable',
    },
    TASK_TITLE_DISABLED_RULES: ['image'],
    // Note: Group and Self-DM excluded as these are not tied to a Workspace
    WORKSPACE_ROOM_TYPES: [chatTypes.POLICY_ADMINS, chatTypes.POLICY_ANNOUNCE, chatTypes.DOMAIN_ALL, chatTypes.POLICY_ROOM, chatTypes.POLICY_EXPENSE_CHAT, chatTypes.INVOICE],
    CUSTOM_FIELD_KEYS: {customField1: 'employeeUserID', customField2: 'employeePayrollID'},
    ANDROID_PACKAGE_NAME,
    WORKSPACE_ENABLE_FEATURE_REDIRECT_DELAY: 100,
    ANIMATED_HIGHLIGHT_ENTRY_DELAY: 50,
    ANIMATED_HIGHLIGHT_ENTRY_DURATION: 300,
    ANIMATED_HIGHLIGHT_START_DELAY: 10,
    ANIMATED_HIGHLIGHT_START_DURATION: 300,
    ANIMATED_HIGHLIGHT_END_DELAY: 800,
    ANIMATED_HIGHLIGHT_END_DURATION: 2000,
    ANIMATED_TRANSITION: 300,
    ANIMATED_TRANSITION_FROM_VALUE: 100,
    ANIMATED_PROGRESS_BAR_DELAY: 300,
    ANIMATED_PROGRESS_BAR_OPACITY_DURATION: 300,
    ANIMATED_PROGRESS_BAR_DURATION: 750,
    ANIMATION_IN_TIMING: 100,
    COMPOSER_FOCUS_DELAY: 150,
    ANIMATION_DIRECTION: {
        IN: 'in',
        OUT: 'out',
    },
    ELEMENT_NAME: {
        INPUT: 'INPUT',
        TEXTAREA: 'TEXTAREA',
    },
    POPOVER_ACCOUNT_SWITCHER_POSITION: {
        horizontal: 12 + variables.navigationTabBarSize,
        vertical: 72,
    },
    POPOVER_DATE_WIDTH: 338,
    POPOVER_DATE_MAX_HEIGHT: 366,
    POPOVER_DATE_MIN_HEIGHT: 322,
    // Multiplier for gyroscope animation in order to make it a bit more subtle
    ANIMATION_GYROSCOPE_VALUE: 0.4,
    ANIMATION_PAID_DURATION: 200,
    ANIMATION_PAID_CHECKMARK_DELAY: 300,
    ANIMATION_THUMBS_UP_DURATION: 250,
    ANIMATION_THUMBS_UP_DELAY: 200,
    ANIMATION_PAID_BUTTON_HIDE_DELAY: 300,
    BACKGROUND_IMAGE_TRANSITION_DURATION: 1000,
    IMAGE_SVG_TRANSITION_DURATION: 200,
    SCREEN_TRANSITION_END_TIMEOUT: 1000,
    LIMIT_TIMEOUT: 2147483647,
    ARROW_HIDE_DELAY: 3000,
    MAX_IMAGE_CANVAS_AREA: 16777216,
    CHUNK_LOAD_ERROR: 'ChunkLoadError',

    API_ATTACHMENT_VALIDATIONS: {
        // 24 megabytes in bytes, this is limit set on servers, do not update without wider internal discussion
        MAX_SIZE: 25165824,

        // 10 megabytes in bytes, this is limit set on servers for receipt images, do not update without wider internal discussion
        RECEIPT_MAX_SIZE: 10485760,

        // An arbitrary size, but the same minimum as in the PHP layer
        MIN_SIZE: 240,

        // Allowed extensions for receipts
        ALLOWED_RECEIPT_EXTENSIONS: ['jpg', 'jpeg', 'gif', 'png', 'pdf', 'htm', 'html', 'text', 'rtf', 'doc', 'tif', 'tiff', 'msword', 'zip', 'xml', 'message'],
    },

    // Allowed extensions for spreadsheets import
    ALLOWED_SPREADSHEET_EXTENSIONS: ['xls', 'xlsx', 'csv', 'txt'],

    // This is limit set on servers, do not update without wider internal discussion
    API_TRANSACTION_CATEGORY_MAX_LENGTH: 255,

    API_TRANSACTION_TAG_MAX_LENGTH: 255,

    AUTO_AUTH_STATE: {
        NOT_STARTED: 'not-started',
        SIGNING_IN: 'signing-in',
        JUST_SIGNED_IN: 'just-signed-in',
        FAILED: 'failed',
    },

    AUTH_TOKEN_TYPES: {
        ANONYMOUS: 'anonymousAccount',
        SUPPORT: 'support',
    },

    AVATAR_MAX_ATTACHMENT_SIZE: 6291456,

    AVATAR_ALLOWED_EXTENSIONS: ['jpg', 'jpeg', 'png', 'gif', 'bmp', 'svg'],

    // Minimum width and height size in px for a selected image
    AVATAR_MIN_WIDTH_PX: 80,
    AVATAR_MIN_HEIGHT_PX: 80,

    // Maximum width and height size in px for a selected image
    AVATAR_MAX_WIDTH_PX: 4096,
    AVATAR_MAX_HEIGHT_PX: 4096,

    LOGO_MAX_SCALE: 1.5,

    MAX_IMAGE_DIMENSION: 2400,

    BREADCRUMB_TYPE: {
        ROOT: 'root',
        STRONG: 'strong',
        NORMAL: 'normal',
    },

    DEFAULT_GROUP_AVATAR_COUNT: 18,
    DEFAULT_AVATAR_COUNT: 24,
    OLD_DEFAULT_AVATAR_COUNT: 8,

    DISPLAY_NAME: {
        MAX_LENGTH: 50,
        RESERVED_NAMES: ['Expensify', 'Concierge'],
        EXPENSIFY_CONCIERGE: 'Expensify Concierge',
    },

    GPS: {
        // It's OK to get a cached location that is up to an hour old because the only accuracy needed is the country the user is in
        MAX_AGE: 3600000,

        // 15 seconds, don't wait too long because the server can always fall back to using the IP address
        TIMEOUT: 15000,
    },

    LEGAL_NAME: {
        MAX_LENGTH: 40,
    },

    REPORT_DESCRIPTION: {
        MAX_LENGTH: 1000,
    },

    PULL_REQUEST_NUMBER,

    // Regex to get link in href prop inside of <a/> component
    REGEX_LINK_IN_ANCHOR: /<a\s+(?:[^>]*?\s+)?href="([^"]*)"/gi,

    // Regex to read violation value from string given by backend
    VIOLATION_LIMIT_REGEX: /[^0-9]+/g,

    // Validates phone numbers with digits, '+', '-', '()', '.', and spaces
    ACCEPTED_PHONE_CHARACTER_REGEX: /^[0-9+\-().\s]+$/,

    // Prevents consecutive special characters or spaces like '--', '..', '((', '))', or '  '.
    REPEATED_SPECIAL_CHAR_PATTERN: /([-\s().])\1+/,

    MERCHANT_NAME_MAX_LENGTH: 255,

    MASKED_PAN_PREFIX: 'XXXXXXXXXXXX',

    REQUEST_PREVIEW: {
        MAX_LENGTH: 83,
    },

    REVERSED_TRANSACTION_ATTRIBUTE: 'is-reversed-transaction',
    HIDDEN_MESSAGE_ATTRIBUTE: 'is-hidden-message',

    CALENDAR_PICKER: {
        // Numbers were arbitrarily picked.
        MIN_YEAR: CURRENT_YEAR - 100,
        MAX_YEAR: CURRENT_YEAR + 100,
        MAX_DATE,
        MIN_DATE,
    },

    DATE_BIRTH: {
        MIN_AGE: 0,
        MIN_AGE_FOR_PAYMENT: 18,
        MAX_AGE: 150,
    },

    DESKTOP_SHORTCUT_ACCELERATOR: {
        PASTE_AND_MATCH_STYLE: 'Option+Shift+CmdOrCtrl+V',
        PASTE_AS_PLAIN_TEXT: 'CmdOrCtrl+Shift+V',
    },

    // This is used to enable a rotation/transform style to any component.
    DIRECTION: {
        LEFT: 'left',
        RIGHT: 'right',
    },

    ASSIGN_CARD_BUTTON_TEST_ID: 'assignCardButtonTestID',
    // Sizes needed for report empty state background image handling
    EMPTY_STATE_BACKGROUND: {
        ASPECT_RATIO: 3.72,
        OVERLAP: 60,
        SMALL_SCREEN: {
            IMAGE_HEIGHT: 300,
        },
        WIDE_SCREEN: {
            IMAGE_HEIGHT: 450,
        },
    },

    NEW_EXPENSIFY_URL: ACTIVE_EXPENSIFY_URL,
    APP_DOWNLOAD_LINKS: {
        ANDROID: `https://play.google.com/store/apps/details?id=${ANDROID_PACKAGE_NAME}`,
        IOS: 'https://apps.apple.com/us/app/expensify-travel-expense/id471713959',
        DESKTOP: `${ACTIVE_EXPENSIFY_URL}NewExpensify.dmg`,
        OLD_DOT_ANDROID: 'https://play.google.com/store/apps/details?id=org.me.mobiexpensifyg&hl=en_US&pli=1',
        OLD_DOT_IOS: 'https://apps.apple.com/us/app/expensify-expense-tracker/id471713959',
    },
    COMPANY_WEBSITE_DEFAULT_SCHEME: 'http',
    DATE: {
        SQL_DATE_TIME: 'YYYY-MM-DD HH:mm:ss',
        FNS_FORMAT_STRING: 'yyyy-MM-dd',
        FNS_DATE_TIME_FORMAT_STRING: 'yyyy-MM-dd HH:mm:ss',
        LOCAL_TIME_FORMAT: 'h:mm a',
        YEAR_MONTH_FORMAT: 'yyyyMM',
        MONTH_FORMAT: 'MMMM',
        WEEKDAY_TIME_FORMAT: 'eeee',
        MONTH_DAY_ABBR_FORMAT: 'MMM d',
        SHORT_DATE_FORMAT: 'MM-dd',
        MONTH_DAY_YEAR_ABBR_FORMAT: 'MMM d, yyyy',
        MONTH_DAY_YEAR_FORMAT: 'MMMM d, yyyy',
        FNS_TIMEZONE_FORMAT_STRING: "yyyy-MM-dd'T'HH:mm:ssXXX",
        FNS_DB_FORMAT_STRING: 'yyyy-MM-dd HH:mm:ss.SSS',
        LONG_DATE_FORMAT_WITH_WEEKDAY: 'eeee, MMMM d, yyyy',
        UNIX_EPOCH: '1970-01-01 00:00:00.000',
        MAX_DATE: '9999-12-31',
        MIN_DATE: '0001-01-01',
        ORDINAL_DAY_OF_MONTH: 'do',
        MONTH_DAY_YEAR_ORDINAL_FORMAT: 'MMMM do, yyyy',
        SECONDS_PER_DAY: 24 * 60 * 60,
    },
    SMS: {
        DOMAIN: '@expensify.sms',
    },
    BANK_ACCOUNT: {
        BENEFICIAL_OWNER_INFO_STEP: {
            SUBSTEP: {
                IS_USER_UBO: 1,
                IS_ANYONE_ELSE_UBO: 2,
                UBO_DETAILS_FORM: 3,
                ARE_THERE_MORE_UBOS: 4,
                UBOS_LIST: 5,
            },
            BENEFICIAL_OWNER_DATA: {
                BENEFICIAL_OWNER_KEYS: 'beneficialOwnerKeys',
                PREFIX: 'beneficialOwner',
                FIRST_NAME: 'firstName',
                LAST_NAME: 'lastName',
                DOB: 'dob',
                SSN_LAST_4: 'ssnLast4',
                STREET: 'street',
                CITY: 'city',
                STATE: 'state',
                ZIP_CODE: 'zipCode',
            },
        },
        PLAID: {
            ALLOWED_THROTTLED_COUNT: 2,
            ERROR: {
                TOO_MANY_ATTEMPTS: 'Too many attempts',
            },
            EVENTS_NAME: {
                OPEN: 'OPEN',
                EXIT: 'EXIT',
            },
        },
        ERROR: {
            MISSING_ROUTING_NUMBER: '402 Missing routingNumber',
            MAX_ROUTING_NUMBER: '402 Maximum Size Exceeded routingNumber',
            MISSING_INCORPORATION_STATE: '402 Missing incorporationState in additionalData',
            MISSING_INCORPORATION_TYPE: '402 Missing incorporationType in additionalData',
        },
        STEP: {
            // In the order they appear in the VBA flow
            BANK_ACCOUNT: 'BankAccountStep',
            REQUESTOR: 'RequestorStep',
            COMPANY: 'CompanyStep',
            BENEFICIAL_OWNERS: 'BeneficialOwnersStep',
            ACH_CONTRACT: 'ACHContractStep',
            VALIDATION: 'ValidationStep',
            ENABLE: 'EnableStep',
        },
        STEP_NAMES: ['1', '2', '3', '4', '5'],
        STEPS_HEADER_HEIGHT: 40,
        SUBSTEP: {
            MANUAL: 'manual',
            PLAID: 'plaid',
        },
        VERIFICATIONS: {
            ERROR_MESSAGE: 'verifications.errorMessage',
            THROTTLED: 'verifications.throttled',
        },
        FIELDS_TYPE: {
            LOCAL: 'local',
        },
        ONFIDO_RESPONSE: {
            SDK_TOKEN: 'apiResult.sdkToken',
            PASS: 'pass',
        },
        QUESTIONS: {
            QUESTION: 'apiResult.questions.question',
            DIFFERENTIATOR_QUESTION: 'apiResult.differentiator-question',
        },
        SETUP_TYPE: {
            MANUAL: 'manual',
            PLAID: 'plaid',
        },
        REGEX: {
            US_ACCOUNT_NUMBER: /^[0-9]{4,17}$/,

            // The back-end is always returning account number with 4 last digits and mask the rest with X
            MASKED_US_ACCOUNT_NUMBER: /^[X]{0,13}[0-9]{4}$/,
            SWIFT_BIC: /^[A-Za-z0-9]{8,11}$/,
        },
        VERIFICATION_MAX_ATTEMPTS: 7,
        STATE: {
            VERIFYING: 'VERIFYING',
            VALIDATING: 'VALIDATING',
            SETUP: 'SETUP',
            PENDING: 'PENDING',
            OPEN: 'OPEN',
        },
        MAX_LENGTH: {
            FULL_SSN: 9,
            SSN: 4,
            ZIP_CODE: 10,
        },
        TYPE: {
            BUSINESS: 'BUSINESS',
            PERSONAL: 'PERSONAL',
        },
    },
    NON_USD_BANK_ACCOUNT: {
        ALLOWED_FILE_TYPES: ['pdf', 'jpg', 'jpeg', 'png'],
        FILE_LIMIT: 1,
        TOTAL_FILES_SIZE_LIMIT: 5242880,
        PURPOSE_OF_TRANSACTION_ID: 'Intercompany_Payment',
        CURRENT_USER_KEY: 'currentUser',
        CORPAY_UNDEFINED_OPTION_VALUE: 'Undefined',
        STEP: {
            COUNTRY: 'CountryStep',
            BANK_INFO: 'BankInfoStep',
            BUSINESS_INFO: 'BusinessInfoStep',
            BENEFICIAL_OWNER_INFO: 'BeneficialOwnerInfoStep',
            SIGNER_INFO: 'SignerInfoStep',
            AGREEMENTS: 'AgreementsStep',
            FINISH: 'FinishStep',
        },
        BANK_INFO_STEP_ACH_DATA_INPUT_IDS: {
            ACCOUNT_HOLDER_NAME: 'addressName',
            ACCOUNT_HOLDER_REGION: 'addressState',
            ACCOUNT_HOLDER_CITY: 'addressCity',
            ACCOUNT_HOLDER_ADDRESS: 'addressStreet',
            ACCOUNT_HOLDER_POSTAL_CODE: 'addressZipCode',
            ROUTING_CODE: 'routingNumber',
        },
        BUSINESS_INFO_STEP: {
            PICKLIST: {
                ANNUAL_VOLUME_RANGE: 'AnnualVolumeRange',
                APPLICANT_TYPE: 'ApplicantType',
                NATURE_OF_BUSINESS: 'NatureOfBusiness',
                PURPOSE_OF_TRANSACTION: 'PurposeOfTransaction',
                TRADE_VOLUME_RANGE: 'TradeVolumeRange',
            },
        },
        BENEFICIAL_OWNER_INFO_STEP: {
            SUBSTEP: {
                IS_USER_BENEFICIAL_OWNER: 1,
                IS_ANYONE_ELSE_BENEFICIAL_OWNER: 2,
                BENEFICIAL_OWNER_DETAILS_FORM: 3,
                ARE_THERE_MORE_BENEFICIAL_OWNERS: 4,
                BENEFICIAL_OWNERS_LIST: 5,
            },
            BENEFICIAL_OWNER_DATA: {
                BENEFICIAL_OWNER_KEYS: 'beneficialOwnerKeys',
                PREFIX: 'beneficialOwner',
                FIRST_NAME: 'firstName',
                LAST_NAME: 'lastName',
                OWNERSHIP_PERCENTAGE: 'ownershipPercentage',
                DOB: 'dob',
                SSN_LAST_4: 'ssnLast4',
                STREET: 'street',
                CITY: 'city',
                STATE: 'state',
                ZIP_CODE: 'zipCode',
                COUNTRY: 'nationality',
                PROOF_OF_OWNERSHIP: 'proofOfBeneficialOwner',
                COPY_OF_ID: 'copyOfIDForBeneficialOwner',
                ADDRESS_PROOF: 'addressProofForBeneficialOwner',
                CODICE_FISCALE: 'codiceFisclaleTaxID',
                FULL_NAME: 'fullName',
                RESIDENTIAL_ADDRESS: 'residentialAddress',
            },
        },
        STEP_NAMES: ['1', '2', '3', '4', '5', '6'],
        STEP_HEADER_HEIGHT: 40,
        SIGNER_INFO_STEP: {
            SUBSTEP: {
                IS_DIRECTOR: 1,
                ENTER_EMAIL: 2,
                SIGNER_DETAILS_FORM: 3,
                DIRECTOR_DETAILS_FORM: 4,
                HANG_TIGHT: 5,
            },
            SIGNER_INFO_DATA: {
                SIGNER_PREFIX: 'signer',
                FULL_NAME: 'signerFullName',
                DATE_OF_BIRTH: 'signerDateOfBirth',
                JOB_TITLE: 'signerJobTitle',
                EMAIL: 'signerEmail',
                ADDRESS: 'signerCompleteResidentialAddress',
                STREET: 'signer_street',
                CITY: 'signer_city',
                STATE: 'signer_state',
                ZIP_CODE: 'signer_zipCode',
                COUNTRY: 'signer_nationality',
                PROOF_OF_DIRECTORS: 'proofOfDirectors',
                COPY_OF_ID: 'signerCopyOfID',
                ADDRESS_PROOF: 'signerAddressProof',
                CODICE_FISCALE: 'signerCodiceFiscale',
                DOWNLOADED_PDS_AND_FSG: 'downloadedPDSandFSG',
            },
        },
        BANK_INFO_STEP_ACCOUNT_HOLDER_KEY_PREFIX: 'accountHolder',
    },
    INCORPORATION_TYPES: {
        LLC: 'LLC',
        CORPORATION: 'Corp',
        PARTNERSHIP: 'Partnership',
        COOPERATIVE: 'Cooperative',
        SOLE_PROPRIETORSHIP: 'Sole Proprietorship',
        OTHER: 'Other',
    },
    BETAS: {
        ALL: 'all',
        DEFAULT_ROOMS: 'defaultRooms',
        P2P_DISTANCE_REQUESTS: 'p2pDistanceRequests',
        SPOTNANA_TRAVEL: 'spotnanaTravel',
        PREVENT_SPOTNANA_TRAVEL: 'preventSpotnanaTravel',
        REPORT_FIELDS_FEATURE: 'reportFieldsFeature',
        NETSUITE_USA_TAX: 'netsuiteUsaTax',
        PER_DIEM: 'newDotPerDiem',
        NEWDOT_MERGE_ACCOUNTS: 'newDotMergeAccounts',
        NEWDOT_MANAGER_MCTEST: 'newDotManagerMcTest',
        NEW_DOT_TALK_TO_AI_SALES: 'newDotTalkToAISales',
        CUSTOM_RULES: 'customRules',
        TABLE_REPORT_VIEW: 'tableReportView',
        RECEIPT_LINE_ITEMS: 'receiptLineItems',
        WALLET: 'newdotWallet',
        GLOBAL_REIMBURSEMENTS_ON_ND: 'globalReimbursementsOnND',
        RETRACT_NEWDOT: 'retractNewDot',
        PRIVATE_DOMAIN_ONBOARDING: 'privateDomainOnboarding',
        IS_TRAVEL_VERIFIED: 'isTravelVerified',
        MULTI_LEVEL_TAGS: 'multiLevelTags',
        NEWDOT_MULTI_FILES_DRAG_AND_DROP: 'newDotMultiFilesDragAndDrop',
        NEWDOT_MULTI_SCAN: 'newDotMultiScan',
        PLAID_COMPANY_CARDS: 'plaidCompanyCards',
    },
    BUTTON_STATES: {
        DEFAULT: 'default',
        ACTIVE: 'active',
        PRESSED: 'pressed',
        COMPLETE: 'complete',
        DISABLED: 'disabled',
    },
    BANK_ACCOUNT_TYPES: {
        WALLET: 'WALLET',
    },
    COUNTRY: {
        US: 'US',
        MX: 'MX',
        AU: 'AU',
        CA: 'CA',
        GB: 'GB',
        IT: 'IT',
    },
    SWIPE_DIRECTION: {
        DOWN: 'down',
        LEFT: 'left',
        RIGHT: 'right',
        UP: 'up',
    },
    DESKTOP_DEEPLINK_APP_STATE: {
        CHECKING: 'checking',
        INSTALLED: 'installed',
        NOT_INSTALLED: 'not-installed',
    },
    TAX_RATES: {
        CUSTOM_NAME_MAX_LENGTH: 8,
        NAME_MAX_LENGTH: 50,
    },
    PLATFORM: {
        IOS: 'ios',
        ANDROID: 'android',
        WEB: 'web',
        DESKTOP: 'desktop',
        MOBILE_WEB: 'mobileweb',
    },
    PLATFORM_SPECIFIC_KEYS: {
        CTRL: {
            DEFAULT: 'control',
            [PLATFORM_OS_MACOS]: 'meta',
            [PLATFORM_IOS]: 'meta',
        },
        SHIFT: {
            DEFAULT: 'shift',
        },
        ENTER: {
            DEFAULT: 'enter',
        },
    },
    KEYBOARD_SHORTCUTS: {
        SEARCH: {
            descriptionKey: 'search',
            shortcutKey: 'K',
            modifiers: ['CTRL'],
            trigger: {
                DEFAULT: {input: 'k', modifierFlags: keyModifierControl},
                [PLATFORM_OS_MACOS]: {input: 'k', modifierFlags: keyModifierCommand},
                [PLATFORM_IOS]: {input: 'k', modifierFlags: keyModifierCommand},
            },
            type: KEYBOARD_SHORTCUT_NAVIGATION_TYPE,
        },
        NEW_CHAT: {
            descriptionKey: 'newChat',
            shortcutKey: 'K',
            modifiers: ['CTRL', 'SHIFT'],
            trigger: {
                DEFAULT: {input: 'k', modifierFlags: keyModifierShiftControl},
                [PLATFORM_OS_MACOS]: {input: 'k', modifierFlags: keyModifierShiftCommand},
                [PLATFORM_IOS]: {input: 'k', modifierFlags: keyModifierShiftCommand},
            },
            type: KEYBOARD_SHORTCUT_NAVIGATION_TYPE,
        },
        SHORTCUTS: {
            descriptionKey: 'openShortcutDialog',
            shortcutKey: 'J',
            modifiers: ['CTRL'],
            trigger: {
                DEFAULT: {input: 'j', modifierFlags: keyModifierControl},
                [PLATFORM_OS_MACOS]: {input: 'j', modifierFlags: keyModifierCommand},
                [PLATFORM_IOS]: {input: 'j', modifierFlags: keyModifierCommand},
            },
        },
        ESCAPE: {
            descriptionKey: 'escape',
            shortcutKey: 'Escape',
            modifiers: [],
            trigger: {
                DEFAULT: {input: keyInputEscape},
                [PLATFORM_OS_MACOS]: {input: keyInputEscape},
                [PLATFORM_IOS]: {input: keyInputEscape},
            },
        },
        ENTER: {
            descriptionKey: null,
            shortcutKey: 'Enter',
            modifiers: [],
            trigger: {
                DEFAULT: {input: keyInputEnter},
                [PLATFORM_OS_MACOS]: {input: keyInputEnter},
                [PLATFORM_IOS]: {input: keyInputEnter},
            },
        },
        CTRL_ENTER: {
            descriptionKey: null,
            shortcutKey: 'Enter',
            modifiers: ['CTRL'],
            trigger: {
                DEFAULT: {input: keyInputEnter, modifierFlags: keyModifierControl},
                [PLATFORM_OS_MACOS]: {input: keyInputEnter, modifierFlags: keyModifierCommand},
                [PLATFORM_IOS]: {input: keyInputEnter, modifierFlags: keyModifierCommand},
            },
        },
        COPY: {
            descriptionKey: 'copy',
            shortcutKey: 'C',
            modifiers: ['CTRL'],
            trigger: {
                DEFAULT: {input: 'c', modifierFlags: keyModifierControl},
                [PLATFORM_OS_MACOS]: {input: 'c', modifierFlags: keyModifierCommand},
                [PLATFORM_IOS]: {input: 'c', modifierFlags: keyModifierCommand},
            },
        },
        ARROW_UP: {
            descriptionKey: null,
            shortcutKey: 'ArrowUp',
            modifiers: [],
            trigger: {
                DEFAULT: {input: keyInputUpArrow},
                [PLATFORM_OS_MACOS]: {input: keyInputUpArrow},
                [PLATFORM_IOS]: {input: keyInputUpArrow},
            },
        },
        ARROW_DOWN: {
            descriptionKey: null,
            shortcutKey: 'ArrowDown',
            modifiers: [],
            trigger: {
                DEFAULT: {input: keyInputDownArrow},
                [PLATFORM_OS_MACOS]: {input: keyInputDownArrow},
                [PLATFORM_IOS]: {input: keyInputDownArrow},
            },
        },
        ARROW_LEFT: {
            descriptionKey: null,
            shortcutKey: 'ArrowLeft',
            modifiers: [],
            trigger: {
                DEFAULT: {input: keyInputLeftArrow},
                [PLATFORM_OS_MACOS]: {input: keyInputLeftArrow},
                [PLATFORM_IOS]: {input: keyInputLeftArrow},
            },
        },
        ARROW_RIGHT: {
            descriptionKey: null,
            shortcutKey: 'ArrowRight',
            modifiers: [],
            trigger: {
                DEFAULT: {input: keyInputRightArrow},
                [PLATFORM_OS_MACOS]: {input: keyInputRightArrow},
                [PLATFORM_IOS]: {input: keyInputRightArrow},
            },
        },
        TAB: {
            descriptionKey: null,
            shortcutKey: 'Tab',
            modifiers: [],
        },
        DEBUG: {
            descriptionKey: 'openDebug',
            shortcutKey: 'D',
            modifiers: ['CTRL'],
            trigger: {
                DEFAULT: {input: 'd', modifierFlags: keyModifierControl},
                [PLATFORM_OS_MACOS]: {input: 'd', modifierFlags: keyModifierCommand},
                [PLATFORM_IOS]: {input: 'd', modifierFlags: keyModifierCommand},
            },
        },
        BACKSPACE: {
            descriptionKey: null,
            shortcutKey: 'Backspace',
            modifiers: [],
        },
        SPACE: {
            descriptionKey: null,
            shortcutKey: 'Space',
            modifiers: [],
            trigger: {
                DEFAULT: {input: keyInputSpace},
            },
        },
    },
    KEYBOARD_SHORTCUTS_TYPES: {
        NAVIGATION_SHORTCUT: KEYBOARD_SHORTCUT_NAVIGATION_TYPE,
    },
    KEYBOARD_SHORTCUT_KEY_DISPLAY_NAME: {
        CONTROL: 'CTRL',
        ESCAPE: 'ESC',
        META: 'CMD',
        SHIFT: 'Shift',
    },
    CURRENCY: {
        USD: 'USD',
        AUD: 'AUD',
        CAD: 'CAD',
        GBP: 'GBP',
        NZD: 'NZD',
        EUR: 'EUR',
    },
    get DIRECT_REIMBURSEMENT_CURRENCIES() {
        return [this.CURRENCY.USD, this.CURRENCY.AUD, this.CURRENCY.CAD, this.CURRENCY.GBP, this.CURRENCY.EUR];
    },
    TRIAL_DURATION_DAYS: 8,
    EXAMPLE_PHONE_NUMBER: '+15005550006',
    CONCIERGE_CHAT_NAME: 'Concierge',
    CLOUDFRONT_URL,
    EMPTY_ARRAY,
    EMPTY_OBJECT,
    DEFAULT_NUMBER_ID,
    USE_EXPENSIFY_URL,
    EXPENSIFY_URL,
    GOOGLE_MEET_URL_ANDROID: 'https://meet.google.com',
    GOOGLE_DOC_IMAGE_LINK_MATCH: 'googleusercontent.com',
    IMAGE_BASE64_MATCH: 'base64',
    DEEPLINK_BASE_URL: 'new-expensify://',
    PDF_VIEWER_URL: '/pdf/web/viewer.html',
    CLOUDFRONT_DOMAIN_REGEX: /^https:\/\/\w+\.cloudfront\.net/i,
    EXPENSIFY_ICON_URL: `${CLOUDFRONT_URL}/images/favicon-2019.png`,
    CONCIERGE_ICON_URL_2021: `${CLOUDFRONT_URL}/images/icons/concierge_2021.png`,
    CONCIERGE_ICON_URL: `${CLOUDFRONT_URL}/images/icons/concierge_2022.png`,
    UPWORK_URL: 'https://github.com/Expensify/App/issues?q=is%3Aopen+is%3Aissue+label%3A%22Help+Wanted%22',
    DEEP_DIVE_EXPENSIFY_CARD: 'https://community.expensify.com/discussion/4848/deep-dive-expensify-card-and-quickbooks-online-auto-reconciliation-how-it-works',
    DEEP_DIVE_ERECEIPTS: 'https://community.expensify.com/discussion/5542/deep-dive-what-are-ereceipts/',
    DEEP_DIVE_PER_DIEM: 'https://community.expensify.com/discussion/4772/how-to-add-a-single-rate-per-diem',
    SET_NOTIFICATION_LINK: 'https://community.expensify.com/discussion/5651/deep-dive-best-practices-when-youre-running-into-trouble-receiving-emails-from-expensify',
    GITHUB_URL: 'https://github.com/Expensify/App',
    HELP_LINK_URL: `${USE_EXPENSIFY_URL}/usa-patriot-act`,
    ELECTRONIC_DISCLOSURES_URL: `${USE_EXPENSIFY_URL}/esignagreement`,
    GITHUB_RELEASE_URL: 'https://api.github.com/repos/expensify/app/releases/latest',
    ADD_SECONDARY_LOGIN_URL: encodeURI('settings?param={"section":"account","openModal":"secondaryLogin"}'),
    MANAGE_CARDS_URL: 'domain_companycards',
    FEES_URL: `${EXPENSIFY_URL}/fees`,
    SAVE_WITH_EXPENSIFY_URL: `${USE_EXPENSIFY_URL}/savings-calculator`,
    CFPB_PREPAID_URL: 'https://cfpb.gov/prepaid',
    STAGING_NEW_EXPENSIFY_URL: 'https://staging.new.expensify.com',
    NEWHELP_URL: 'https://help.expensify.com',
    INTERNAL_DEV_EXPENSIFY_URL: 'https://www.expensify.com.dev',
    STAGING_EXPENSIFY_URL: 'https://staging.expensify.com',
    DENIED_CAMERA_ACCESS_INSTRUCTIONS_URL:
        'https://help.expensify.com/articles/new-expensify/expenses-&-payments/Create-an-expense#:~:text=How%20can%20I%20enable%20camera%20permission%20for%20a%20website%20on%20mobile%20browsers%3F',
    BANK_ACCOUNT_PERSONAL_DOCUMENTATION_INFO_URL:
        'https://community.expensify.com/discussion/6983/faq-why-do-i-need-to-provide-personal-documentation-when-setting-up-updating-my-bank-account',
    PERSONAL_DATA_PROTECTION_INFO_URL: 'https://community.expensify.com/discussion/5677/deep-dive-security-how-expensify-protects-your-information',
    ONFIDO_FACIAL_SCAN_POLICY_URL: 'https://onfido.com/facial-scan-policy-and-release/',
    ONFIDO_PRIVACY_POLICY_URL: 'https://onfido.com/privacy/',
    ONFIDO_TERMS_OF_SERVICE_URL: 'https://onfido.com/terms-of-service/',
    LIST_OF_RESTRICTED_BUSINESSES:
        'https://help.expensify.com/articles/expensify-classic/bank-accounts-and-payments/bank-accounts/Connect-US-Business-Bank-Account#are-there-certain-industries-or-businesses-for-which-expensify-cannot-process-automatic-in-app-payments',
    TRAVEL_TERMS_URL: `${EXPENSIFY_URL}/travelterms`,
    EXPENSIFY_PACKAGE_FOR_SAGE_INTACCT: 'https://www.expensify.com/tools/integrations/downloadPackage',
    EXPENSIFY_PACKAGE_FOR_SAGE_INTACCT_FILE_NAME: 'ExpensifyPackageForSageIntacct',
    SAGE_INTACCT_INSTRUCTIONS: 'https://help.expensify.com/articles/expensify-classic/integrations/accounting-integrations/Sage-Intacct',
    HOW_TO_CONNECT_TO_SAGE_INTACCT: 'https://help.expensify.com/articles/expensify-classic/integrations/accounting-integrations/Sage-Intacct#how-to-connect-to-sage-intacct',
    PRICING: `https://www.expensify.com/pricing`,
    COMPANY_CARDS_HELP: 'https://help.expensify.com/articles/expensify-classic/connect-credit-cards/company-cards/Commercial-Card-Feeds',
    COMPANY_CARDS_MASTERCARD_COMMERCIAL_CARDS:
        'https://help.expensify.com/articles/new-expensify/connect-credit-cards/company-cards/Commercial-feeds#how-to-set-up-a-mastercard-commercial-feed',
    COMPANY_CARDS_DELIVERY_FILE_HELP: {
        cdf: 'https://help.expensify.com/articles/new-expensify/connect-credit-cards/company-cards/Commercial-feeds#steps-to-add-a-mastercard-commercial-feed',
        vcf: 'https://help.expensify.com/articles/new-expensify/connect-credit-cards/company-cards/Commercial-feeds#steps-to-add-a-visa-commercial-feed',
        gl1025: 'https://help.expensify.com/articles/new-expensify/connect-credit-cards/company-cards/Commercial-feeds#steps-to-add-an-american-express-corporate-feed',
    },
    COMPANY_CARDS_VISA_COMMERCIAL_CARD_HELP: 'https://help.expensify.com/articles/new-expensify/connect-credit-cards/company-cards/Commercial-feeds#how-to-set-up-a-visa-commercial-feed',
    COMPANY_CARDS_AMEX_COMMERCIAL_CARD_HELP:
        'https://help.expensify.com/articles/new-expensify/connect-credit-cards/company-cards/Commercial-feeds#how-to-set-up-an-american-express-corporate-feed',
    COMPANY_CARDS_STRIPE_HELP: 'https://dashboard.stripe.com/login?redirect=%2Fexpenses%2Fsettings',
    COMPANY_CARDS_CONNECT_CREDIT_CARDS_HELP_URL: 'https://help.expensify.com/new-expensify/hubs/connect-credit-cards/',
    CUSTOM_REPORT_NAME_HELP_URL: 'https://help.expensify.com/articles/expensify-classic/spending-insights/Export-Expenses-And-Reports#formulas',
    CONFIGURE_REIMBURSEMENT_SETTINGS_HELP_URL: 'https://help.expensify.com/articles/expensify-classic/workspaces/Configure-Reimbursement-Settings',
    COPILOT_HELP_URL: 'https://help.expensify.com/articles/new-expensify/settings/Add-or-Act-As-a-Copilot',
    DELAYED_SUBMISSION_HELP_URL: 'https://help.expensify.com/articles/expensify-classic/reports/Automatically-submit-employee-reports',
    ENCRYPTION_AND_SECURITY_HELP_URL: 'https://help.expensify.com/articles/new-expensify/settings/Encryption-and-Data-Security',
    PLAN_TYPES_AND_PRICING_HELP_URL: 'https://help.expensify.com/articles/new-expensify/billing-and-subscriptions/Plan-types-and-pricing',
    MERGE_ACCOUNT_HELP_URL: 'https://help.expensify.com/articles/new-expensify/settings/Merge-Accounts',
    CONNECT_A_BUSINESS_BANK_ACCOUNT_HELP_URL: 'https://help.expensify.com/articles/new-expensify/expenses-&-payments/Connect-a-Business-Bank-Account',
    TEST_RECEIPT_URL: `${CLOUDFRONT_URL}/images/fake-receipt__tacotodds.png`,
    // Use Environment.getEnvironmentURL to get the complete URL with port number
    DEV_NEW_EXPENSIFY_URL: 'https://dev.new.expensify.com:',
    NAVATTIC: {
        ADMIN_TOUR_PRODUCTION: 'https://expensify.navattic.com/kh204a7',
        ADMIN_TOUR_STAGING: 'https://expensify.navattic.com/3i300k18',
        EMPLOYEE_TOUR_PRODUCTION: 'https://expensify.navattic.com/35609gb',
        EMPLOYEE_TOUR_STAGING: 'https://expensify.navattic.com/cf15002s',
        COMPLETED: 'completed',
    },
    STORYLANE: {
        ADMIN_TOUR_PRODUCTION: 'https://app.storylane.io/demo/0bhwdna0isb3?embed=inline',
        ADMIN_TOUR_MOBILE_PRODUCTION: 'https://app.storylane.io/demo/sfzzu3s6l3ov?embed=inline',
        ADMIN_TOUR_STAGING: 'https://app.storylane.io/demo/0bhwdna0isb3?embed=inline',
        ADMIN_TOUR_MOBILE_STAGING: 'https://app.storylane.io/demo/sfzzu3s6l3ov?embed=inline',
    },
    OLD_DOT_PUBLIC_URLS: {
        TERMS_URL: `${EXPENSIFY_URL}/terms`,
        PRIVACY_URL: `${EXPENSIFY_URL}/privacy`,
        LICENSES_URL: `${USE_EXPENSIFY_URL}/licenses`,
        ACH_TERMS_URL: `${EXPENSIFY_URL}/achterms`,
        WALLET_AGREEMENT_URL: `${EXPENSIFY_URL}/expensify-payments-wallet-terms-of-service`,
        BANCORP_WALLET_AGREEMENT_URL: `${EXPENSIFY_URL}/bancorp-bank-wallet-terms-of-service`,
        EXPENSIFY_APPROVED_PROGRAM_URL: `${USE_EXPENSIFY_URL}/accountants-program`,
    },
    OLDDOT_URLS: {
        ADMIN_POLICIES_URL: 'admin_policies',
        ADMIN_DOMAINS_URL: 'admin_domains',
        INBOX: 'inbox',
        POLICY_CONNECTIONS_URL: (policyID: string) => `policy?param={"policyID":"${policyID}"}#connections`,
        SIGN_OUT: 'signout',
    },

    EXPENSIFY_POLICY_DOMAIN,
    EXPENSIFY_POLICY_DOMAIN_EXTENSION,

    SIGN_IN_FORM_WIDTH: 300,

    REQUEST_CODE_DELAY: 30,

    DEEPLINK_PROMPT_DENYLIST: [SCREENS.HOME, SCREENS.SIGN_IN_WITH_APPLE_DESKTOP, SCREENS.SIGN_IN_WITH_GOOGLE_DESKTOP],

    SIGN_IN_METHOD: {
        APPLE: 'Apple',
        GOOGLE: 'Google',
    },

    OPTION_TYPE: {
        REPORT: 'report',
        PERSONAL_DETAIL: 'personalDetail',
    },

    QUICK_ACTIONS: {
        REQUEST_MANUAL: 'requestManual',
        REQUEST_SCAN: 'requestScan',
        REQUEST_DISTANCE: 'requestDistance',
        PER_DIEM: 'perDiem',
        SPLIT_MANUAL: 'splitManual',
        SPLIT_SCAN: 'splitScan',
        SPLIT_DISTANCE: 'splitDistance',
        TRACK_MANUAL: 'trackManual',
        TRACK_SCAN: 'trackScan',
        TRACK_DISTANCE: 'trackDistance',
        ASSIGN_TASK: 'assignTask',
        SEND_MONEY: 'sendMoney',
        CREATE_REPORT: 'createReport',
    },

    RECEIPT: {
        ICON_SIZE: 164,
        PERMISSION_GRANTED: 'granted',
        HAND_ICON_HEIGHT: 152,
        HAND_ICON_WIDTH: 200,
        SHUTTER_SIZE: 90,
        MAX_REPORT_PREVIEW_RECEIPTS: 3,
    },
    REPORT: {
        ROLE: {
            ADMIN: 'admin',
            MEMBER: 'member',
        },
        MAX_COUNT_BEFORE_FOCUS_UPDATE: 30,
        MIN_INITIAL_REPORT_ACTION_COUNT: 15,
        UNREPORTED_REPORT_ID: '0',
        SPLIT_REPORT_ID: '-2',
        SECONDARY_ACTIONS: {
            SUBMIT: 'submit',
            APPROVE: 'approve',
            UNAPPROVE: 'unapprove',
            CANCEL_PAYMENT: 'cancelPayment',
            HOLD: 'hold',
            DOWNLOAD_PDF: 'downloadPDF',
            CHANGE_WORKSPACE: 'changeWorkspace',
            VIEW_DETAILS: 'viewDetails',
            DELETE: 'delete',
            ADD_EXPENSE: 'addExpense',
            REOPEN: 'reopen',
            MOVE_EXPENSE: 'moveExpense',
<<<<<<< HEAD
            EXPORT: 'export',
=======
            PAY: 'pay',
>>>>>>> 1a3338f0
        },
        PRIMARY_ACTIONS: {
            SUBMIT: 'submit',
            APPROVE: 'approve',
            PAY: 'pay',
            EXPORT_TO_ACCOUNTING: 'exportToAccounting',
            REMOVE_HOLD: 'removeHold',
            REVIEW_DUPLICATES: 'reviewDuplicates',
            MARK_AS_CASH: 'markAsCash',
            ADD_EXPENSE: 'addExpense',
        },
        TRANSACTION_PRIMARY_ACTIONS: {
            REMOVE_HOLD: 'removeHold',
            REVIEW_DUPLICATES: 'reviewDuplicates',
            MARK_AS_CASH: 'markAsCash',
        },
        REPORT_PREVIEW_ACTIONS: {
            VIEW: 'view',
            ADD_EXPENSE: 'addExpense',
            REVIEW: 'review',
            SUBMIT: 'submit',
            APPROVE: 'approve',
            PAY: 'pay',
            EXPORT_TO_ACCOUNTING: 'exportToAccounting',
        },
        TRANSACTION_SECONDARY_ACTIONS: {
            HOLD: 'hold',
            VIEW_DETAILS: 'viewDetails',
            DELETE: 'delete',
        },
        ADD_EXPENSE_OPTIONS: {
            CREATE_NEW_EXPENSE: 'createNewExpense',
            ADD_UNREPORTED_EXPENSE: 'addUnreportedExpense',
        },
        ACTIONS: {
            LIMIT: 50,
            // OldDot Actions render getMessage from Web-Expensify/lib/Report/Action PHP files via getMessageOfOldDotReportAction in ReportActionsUtils.ts
            TYPE: {
                ACTIONABLE_ADD_PAYMENT_CARD: 'ACTIONABLEADDPAYMENTCARD',
                ACTIONABLE_JOIN_REQUEST: 'ACTIONABLEJOINREQUEST',
                ACTIONABLE_MENTION_WHISPER: 'ACTIONABLEMENTIONWHISPER',
                ACTIONABLE_REPORT_MENTION_WHISPER: 'ACTIONABLEREPORTMENTIONWHISPER',
                ACTIONABLE_TRACK_EXPENSE_WHISPER: 'ACTIONABLETRACKEXPENSEWHISPER',
                ADD_COMMENT: 'ADDCOMMENT',
                APPROVED: 'APPROVED',
                CARD_MISSING_ADDRESS: 'CARDMISSINGADDRESS',
                CARD_ISSUED: 'CARDISSUED',
                CARD_ISSUED_VIRTUAL: 'CARDISSUEDVIRTUAL',
                CARD_ASSIGNED: 'CARDASSIGNED',
                CHANGE_FIELD: 'CHANGEFIELD', // OldDot Action
                CHANGE_POLICY: 'CHANGEPOLICY',
                CHANGE_TYPE: 'CHANGETYPE', // OldDot Action
                CHRONOS_OOO_LIST: 'CHRONOSOOOLIST',
                CLOSED: 'CLOSED',
                CREATED: 'CREATED',
                DELEGATE_SUBMIT: 'DELEGATESUBMIT', // OldDot Action
                DELETED_ACCOUNT: 'DELETEDACCOUNT', // Deprecated OldDot Action
                DELETED_TRANSACTION: 'DELETEDTRANSACTION',
                DISMISSED_VIOLATION: 'DISMISSEDVIOLATION',
                DONATION: 'DONATION', // Deprecated OldDot Action
                EXPORTED_TO_CSV: 'EXPORTCSV', // OldDot Action
                EXPORTED_TO_INTEGRATION: 'EXPORTINTEGRATION', // OldDot Action
                EXPORTED_TO_QUICK_BOOKS: 'EXPORTED', // Deprecated OldDot Action
                FORWARDED: 'FORWARDED', // OldDot Action
                HOLD: 'HOLD',
                HOLD_COMMENT: 'HOLDCOMMENT',
                INTEGRATION_SYNC_FAILED: 'INTEGRATIONSYNCFAILED',
                IOU: 'IOU',
                INTEGRATIONS_MESSAGE: 'INTEGRATIONSMESSAGE', // OldDot Action
                MANAGER_ATTACH_RECEIPT: 'MANAGERATTACHRECEIPT', // OldDot Action
                MANAGER_DETACH_RECEIPT: 'MANAGERDETACHRECEIPT', // OldDot Action
                MARKED_REIMBURSED: 'MARKEDREIMBURSED', // OldDot Action
                MARK_REIMBURSED_FROM_INTEGRATION: 'MARKREIMBURSEDFROMINTEGRATION', // OldDot Action
                MERGED_WITH_CASH_TRANSACTION: 'MERGEDWITHCASHTRANSACTION',
                MODIFIED_EXPENSE: 'MODIFIEDEXPENSE',
                MOVED: 'MOVED',
                MOVED_TRANSACTION: 'MOVEDTRANSACTION',
                UNREPORTED_TRANSACTION: 'UNREPORTEDTRANSACTION',
                OUTDATED_BANK_ACCOUNT: 'OUTDATEDBANKACCOUNT', // OldDot Action
                REIMBURSED: 'REIMBURSED',
                REIMBURSEMENT_ACH_BOUNCE: 'REIMBURSEMENTACHBOUNCE', // OldDot Action
                REIMBURSEMENT_ACH_CANCELED: 'REIMBURSEMENTACHCANCELED', // OldDot Action
                REIMBURSEMENT_ACCOUNT_CHANGED: 'REIMBURSEMENTACCOUNTCHANGED', // OldDot Action
                REIMBURSEMENT_DELAYED: 'REIMBURSEMENTDELAYED', // OldDot Action
                REIMBURSEMENT_QUEUED: 'REIMBURSEMENTQUEUED',
                REIMBURSEMENT_DEQUEUED: 'REIMBURSEMENTDEQUEUED',
                REIMBURSEMENT_REQUESTED: 'REIMBURSEMENTREQUESTED', // Deprecated OldDot Action
                REIMBURSEMENT_SETUP: 'REIMBURSEMENTSETUP', // Deprecated OldDot Action
                REIMBURSEMENT_SETUP_REQUESTED: 'REIMBURSEMENTSETUPREQUESTED', // Deprecated OldDot Action
                REJECTED: 'REJECTED',
                REMOVED_FROM_APPROVAL_CHAIN: 'REMOVEDFROMAPPROVALCHAIN',
                DEMOTED_FROM_WORKSPACE: 'DEMOTEDFROMWORKSPACE',
                RENAMED: 'RENAMED',
                REOPENED: 'REOPENED',
                REPORT_PREVIEW: 'REPORTPREVIEW',
                SELECTED_FOR_RANDOM_AUDIT: 'SELECTEDFORRANDOMAUDIT', // OldDot Action
                SHARE: 'SHARE', // OldDot Action
                STRIPE_PAID: 'STRIPEPAID', // OldDot Action
                SUBMITTED: 'SUBMITTED',
                SUBMITTED_AND_CLOSED: 'SUBMITTEDCLOSED',
                TAKE_CONTROL: 'TAKECONTROL', // OldDot Action
                TASK_CANCELLED: 'TASKCANCELLED',
                TASK_COMPLETED: 'TASKCOMPLETED',
                TASK_EDITED: 'TASKEDITED',
                TASK_REOPENED: 'TASKREOPENED',
                TRIP_PREVIEW: 'TRIPPREVIEW',
                UNAPPROVED: 'UNAPPROVED',
                UNHOLD: 'UNHOLD',
                UNSHARE: 'UNSHARE', // OldDot Action
                UPDATE_GROUP_CHAT_MEMBER_ROLE: 'UPDATEGROUPCHATMEMBERROLE',
                CONCIERGE_CATEGORY_OPTIONS: 'CONCIERGECATEGORYOPTIONS',
                POLICY_CHANGE_LOG: {
                    ADD_APPROVER_RULE: 'POLICYCHANGELOG_ADD_APPROVER_RULE',
                    ADD_BUDGET: 'POLICYCHANGELOG_ADD_BUDGET',
                    ADD_CATEGORY: 'POLICYCHANGELOG_ADD_CATEGORY',
                    ADD_CUSTOM_UNIT: 'POLICYCHANGELOG_ADD_CUSTOM_UNIT',
                    ADD_CUSTOM_UNIT_RATE: 'POLICYCHANGELOG_ADD_CUSTOM_UNIT_RATE',
                    ADD_EMPLOYEE: 'POLICYCHANGELOG_ADD_EMPLOYEE',
                    ADD_INTEGRATION: 'POLICYCHANGELOG_ADD_INTEGRATION',
                    ADD_REPORT_FIELD: 'POLICYCHANGELOG_ADD_REPORT_FIELD',
                    ADD_TAG: 'POLICYCHANGELOG_ADD_TAG',
                    DELETE_ALL_TAGS: 'POLICYCHANGELOG_DELETE_ALL_TAGS',
                    DELETE_APPROVER_RULE: 'POLICYCHANGELOG_DELETE_APPROVER_RULE',
                    DELETE_BUDGET: 'POLICYCHANGELOG_DELETE_BUDGET',
                    DELETE_CATEGORY: 'POLICYCHANGELOG_DELETE_CATEGORY',
                    DELETE_CUSTOM_UNIT: 'POLICYCHANGELOG_DELETE_CUSTOM_UNIT',
                    DELETE_CUSTOM_UNIT_RATE: 'POLICYCHANGELOG_DELETE_CUSTOM_UNIT_RATE',
                    DELETE_CUSTOM_UNIT_SUB_RATE: 'POLICYCHANGELOG_DELETE_CUSTOM_UNIT_SUB_RATE',
                    DELETE_EMPLOYEE: 'POLICYCHANGELOG_DELETE_EMPLOYEE',
                    DELETE_INTEGRATION: 'POLICYCHANGELOG_DELETE_INTEGRATION',
                    DELETE_REPORT_FIELD: 'POLICYCHANGELOG_DELETE_REPORT_FIELD',
                    DELETE_TAG: 'POLICYCHANGELOG_DELETE_TAG',
                    DELETE_MULTIPLE_TAGS: 'POLICYCHANGELOG_DELETE_MULTIPLE_TAGS',
                    IMPORT_CUSTOM_UNIT_RATES: 'POLICYCHANGELOG_IMPORT_CUSTOM_UNIT_RATES',
                    IMPORT_TAGS: 'POLICYCHANGELOG_IMPORT_TAGS',
                    INDIVIDUAL_BUDGET_NOTIFICATION: 'POLICYCHANGELOG_INDIVIDUAL_BUDGET_NOTIFICATION',
                    INVITE_TO_ROOM: 'POLICYCHANGELOG_INVITETOROOM',
                    REMOVE_FROM_ROOM: 'POLICYCHANGELOG_REMOVEFROMROOM',
                    LEAVE_ROOM: 'POLICYCHANGELOG_LEAVEROOM',
                    REPLACE_CATEGORIES: 'POLICYCHANGELOG_REPLACE_CATEGORIES',
                    SET_AUTO_REIMBURSEMENT: 'POLICYCHANGELOG_SET_AUTOREIMBURSEMENT',
                    SET_AUTO_JOIN: 'POLICYCHANGELOG_SET_AUTO_JOIN',
                    SET_CATEGORY_NAME: 'POLICYCHANGELOG_SET_CATEGORY_NAME',
                    SHARED_BUDGET_NOTIFICATION: 'POLICYCHANGELOG_SHARED_BUDGET_NOTIFICATION',
                    UPDATE_ACH_ACCOUNT: 'POLICYCHANGELOG_UPDATE_ACH_ACCOUNT',
                    UPDATE_APPROVER_RULE: 'POLICYCHANGELOG_UPDATE_APPROVER_RULE',
                    UPDATE_AUDIT_RATE: 'POLICYCHANGELOG_UPDATE_AUDIT_RATE',
                    UPDATE_AUTO_HARVESTING: 'POLICYCHANGELOG_UPDATE_AUTOHARVESTING',
                    UPDATE_AUTO_REIMBURSEMENT: 'POLICYCHANGELOG_UPDATE_AUTOREIMBURSEMENT',
                    UPDATE_AUTO_REPORTING_FREQUENCY: 'POLICYCHANGELOG_UPDATE_AUTOREPORTING_FREQUENCY',
                    UPDATE_BUDGET: 'POLICYCHANGELOG_UPDATE_BUDGET',
                    UPDATE_CATEGORY: 'POLICYCHANGELOG_UPDATE_CATEGORY',
                    UPDATE_CATEGORIES: 'POLICYCHANGELOG_UPDATE_CATEGORIES',
                    UPDATE_CURRENCY: 'POLICYCHANGELOG_UPDATE_CURRENCY',
                    UPDATE_CUSTOM_UNIT: 'POLICYCHANGELOG_UPDATE_CUSTOM_UNIT',
                    UPDATE_CUSTOM_UNIT_RATE: 'POLICYCHANGELOG_UPDATE_CUSTOM_UNIT_RATE',
                    UPDATE_CUSTOM_UNIT_SUB_RATE: 'POLICYCHANGELOG_UPDATE_CUSTOM_UNIT_SUB_RATE',
                    UPDATE_DEFAULT_BILLABLE: 'POLICYCHANGELOG_UPDATE_DEFAULT_BILLABLE',
                    UPDATE_DEFAULT_REIMBURSABLE: 'POLICYCHANGELOG_UPDATE_DEFAULT_REIMBURSABLE',
                    UPDATE_DEFAULT_TITLE: 'POLICYCHANGELOG_UPDATE_DEFAULT_TITLE',
                    UPDATE_DEFAULT_TITLE_ENFORCED: 'POLICYCHANGELOG_UPDATE_DEFAULT_TITLE_ENFORCED',
                    UPDATE_DISABLED_FIELDS: 'POLICYCHANGELOG_UPDATE_DISABLED_FIELDS',
                    UPDATE_EMPLOYEE: 'POLICYCHANGELOG_UPDATE_EMPLOYEE',
                    UPDATE_FIELD: 'POLICYCHANGELOG_UPDATE_FIELD',
                    UPDATE_MANUAL_APPROVAL_THRESHOLD: 'POLICYCHANGELOG_UPDATE_MANUAL_APPROVAL_THRESHOLD',
                    UPDATE_MAX_EXPENSE_AMOUNT: 'POLICYCHANGELOG_UPDATE_MAX_EXPENSE_AMOUNT',
                    UPDATE_MAX_EXPENSE_AMOUNT_NO_RECEIPT: 'POLICYCHANGELOG_UPDATE_MAX_EXPENSE_AMOUNT_NO_RECEIPT',
                    UPDATE_NAME: 'POLICYCHANGELOG_UPDATE_NAME',
                    UPDATE_DESCRIPTION: 'POLICYCHANGELOG_UPDATE_DESCRIPTION',
                    UPDATE_OWNERSHIP: 'POLICYCHANGELOG_UPDATE_OWNERSHIP',
                    UPDATE_PROHIBITED_EXPENSES: 'POLICYCHANGELOG_UPDATE_PROHIBITED_EXPENSES',
                    UPDATE_REIMBURSEMENT_CHOICE: 'POLICYCHANGELOG_UPDATE_REIMBURSEMENT_CHOICE',
                    UPDATE_REPORT_FIELD: 'POLICYCHANGELOG_UPDATE_REPORT_FIELD',
                    UPDATE_TAG: 'POLICYCHANGELOG_UPDATE_TAG',
                    UPDATE_TAG_ENABLED: 'POLICYCHANGELOG_UPDATE_TAG_ENABLED',
                    UPDATE_TAG_LIST: 'POLICYCHANGELOG_UPDATE_TAG_LIST',
                    UPDATE_TAG_LIST_NAME: 'POLICYCHANGELOG_UPDATE_TAG_LIST_NAME',
                    UPDATE_TAG_NAME: 'POLICYCHANGELOG_UPDATE_TAG_NAME',
                    UPDATE_TIME_ENABLED: 'POLICYCHANGELOG_UPDATE_TIME_ENABLED',
                    UPDATE_TIME_RATE: 'POLICYCHANGELOG_UPDATE_TIME_RATE',
                    LEAVE_POLICY: 'POLICYCHANGELOG_LEAVE_POLICY',
                    CORPORATE_UPGRADE: 'POLICYCHANGELOG_CORPORATE_UPGRADE',
                    TEAM_DOWNGRADE: 'POLICYCHANGELOG_TEAM_DOWNGRADE',
                },
                RESOLVED_DUPLICATES: 'RESOLVEDDUPLICATES',
                ROOM_CHANGE_LOG: {
                    INVITE_TO_ROOM: 'INVITETOROOM',
                    REMOVE_FROM_ROOM: 'REMOVEFROMROOM',
                    LEAVE_ROOM: 'LEAVEROOM',
                    UPDATE_ROOM_DESCRIPTION: 'UPDATEROOMDESCRIPTION',
                },
            },
            THREAD_DISABLED: ['CREATED'],
            // Used when displaying reportActions list to handle unread messages icon/button
            SCROLL_VERTICAL_OFFSET_THRESHOLD: 200,
            ACTION_VISIBLE_THRESHOLD: 250,
            MAX_GROUPING_TIME: 300000,
        },
        TRANSACTION_LIST: {
            COLUMNS: {
                COMMENTS: 'comments',
                RECEIPT: 'receipt',
                DATE: 'date',
                MERCHANT: 'merchant',
                FROM: 'from',
                TO: 'to',
                CATEGORY: 'category',
                TAG: 'tag',
                TOTAL_AMOUNT: 'amount',
                TYPE: 'type',
                ACTION: 'action',
                TAX: 'tax',
            },
        },
        CANCEL_PAYMENT_REASONS: {
            ADMIN: 'CANCEL_REASON_ADMIN',
            USER: 'CANCEL_REASON_USER',
        },
        ACTIONABLE_MENTION_WHISPER_RESOLUTION: {
            INVITE: 'invited',
            NOTHING: 'nothing',
        },
        ACTIONABLE_TRACK_EXPENSE_WHISPER_RESOLUTION: {
            NOTHING: 'nothing',
        },
        ACTIONABLE_REPORT_MENTION_WHISPER_RESOLUTION: {
            CREATE: 'created',
            NOTHING: 'nothing',
        },
        ACTIONABLE_MENTION_JOIN_WORKSPACE_RESOLUTION: {
            ACCEPT: 'accept',
            DECLINE: 'decline',
        },
        ARCHIVE_REASON: {
            DEFAULT: 'default',
            ACCOUNT_CLOSED: 'accountClosed',
            ACCOUNT_MERGED: 'accountMerged',
            REMOVED_FROM_POLICY: 'removedFromPolicy',
            POLICY_DELETED: 'policyDeleted',
            INVOICE_RECEIVER_POLICY_DELETED: 'invoiceReceiverPolicyDeleted',
            BOOKING_END_DATE_HAS_PASSED: 'bookingEndDateHasPassed',
        },
        MESSAGE: {
            TYPE: {
                COMMENT: 'COMMENT',
                TEXT: 'TEXT',
            },
        },
        TYPE: {
            CHAT: 'chat',
            EXPENSE: 'expense',
            IOU: 'iou',
            TASK: 'task',
            INVOICE: 'invoice',
        },
        UNSUPPORTED_TYPE: {
            PAYCHECK: 'paycheck',
            BILL: 'bill',
        },
        CHAT_TYPE: chatTypes,
        HELP_TYPE: {
            ...chatTypes,
            CHAT_CONCIERGE: 'concierge',
            EXPENSE_REPORT: 'expenseReport',
            EXPENSE: 'expense',
            CHAT: 'chat',
            IOU: 'iou',
            TASK: 'task',
            INVOICE: 'invoice',
        },
        WORKSPACE_CHAT_ROOMS: {
            ANNOUNCE: '#announce',
            ADMINS: '#admins',
        },
        STATE_NUM: {
            OPEN: 0,
            SUBMITTED: 1,
            APPROVED: 2,
            BILLING: 3,
        },
        STATUS_NUM: {
            OPEN: 0,
            SUBMITTED: 1,
            CLOSED: 2,
            APPROVED: 3,
            REIMBURSED: 4,
        },
        NOTIFICATION_PREFERENCE: {
            MUTE: 'mute',
            DAILY: 'daily',
            ALWAYS: 'always',
            HIDDEN: 'hidden',
        },
        // Options for which room members can post
        WRITE_CAPABILITIES: {
            ALL: 'all',
            ADMINS: 'admins',
        },
        VISIBILITY: {
            PUBLIC: 'public',
            PUBLIC_ANNOUNCE: 'public_announce',
            PRIVATE: 'private',
            RESTRICTED: 'restricted',
        },
        RESERVED_ROOM_NAMES: ['#admins', '#announce'],
        MAX_PREVIEW_AVATARS: 4,
        TRANSACTION_PREVIEW_WIDTH_WIDE: 303,
        MAX_ROOM_NAME_LENGTH: 99,
        LAST_MESSAGE_TEXT_MAX_LENGTH: 200,
        MIN_LENGTH_LAST_MESSAGE_WITH_ELLIPSIS: 20,
        OWNER_EMAIL_FAKE: '__FAKE__',
        OWNER_ACCOUNT_ID_FAKE: 0,
        DEFAULT_REPORT_NAME: 'Chat Report',
        PERMISSIONS: {
            READ: 'read',
            WRITE: 'write',
            SHARE: 'share',
            OWN: 'own',
            AUDITOR: 'auditor',
        },
        INVOICE_RECEIVER_TYPE: {
            INDIVIDUAL: 'individual',
            BUSINESS: 'policy',
        },
        EXPORT_OPTIONS: {
            EXPORT_TO_INTEGRATION: 'exportToIntegration',
            MARK_AS_EXPORTED: 'markAsExported',
            DOWNLOAD_CSV: 'downloadCSV',
        },
        ROOM_MEMBERS_BULK_ACTION_TYPES: {
            REMOVE: 'remove',
        },
    },
    NEXT_STEP: {
        ICONS: {
            HOURGLASS: 'hourglass',
            CHECKMARK: 'checkmark',
            STOPWATCH: 'stopwatch',
        },
    },
    UNREPORTED_EXPENSES_PAGE_SIZE: 50,
    COMPOSER: {
        NATIVE_ID: 'composer',
        MAX_LINES: 16,
        MAX_LINES_SMALL_SCREEN: 6,
        MAX_LINES_FULL: -1,
        // The minimum height needed to enable the full screen composer
        FULL_COMPOSER_MIN_HEIGHT: 60,
    },
    MODAL: {
        MODAL_TYPE: {
            CONFIRM: 'confirm',
            CENTERED: 'centered',
            CENTERED_SWIPEABLE_TO_RIGHT: 'centered_swipable_to_right',
            CENTERED_UNSWIPEABLE: 'centered_unswipeable',
            CENTERED_SMALL: 'centered_small',
            BOTTOM_DOCKED: 'bottom_docked',
            POPOVER: 'popover',
            RIGHT_DOCKED: 'right_docked',
            FULLSCREEN: 'fullscreen',
        },
        ANCHOR_ORIGIN_VERTICAL: {
            TOP: 'top',
            CENTER: 'center',
            BOTTOM: 'bottom',
        },
        ANCHOR_ORIGIN_HORIZONTAL: {
            LEFT: 'left',
            CENTER: 'center',
            RIGHT: 'right',
        },
        POPOVER_MENU_PADDING: 8,
        RESTORE_FOCUS_TYPE: {
            DEFAULT: 'default',
            DELETE: 'delete',
            PRESERVE: 'preserve',
        },
        ANIMATION_TIMING: {
            DEFAULT_IN: 300,
            DEFAULT_OUT: 200,
            FAB_IN: 350,
            FAB_OUT: 200,
        },
    },
    TIMING: {
        GET_ORDERED_REPORT_IDS: 'get_ordered_report_ids',
        CALCULATE_MOST_RECENT_LAST_MODIFIED_ACTION: 'calc_most_recent_last_modified_action',
        OPEN_SEARCH: 'open_search',
        OPEN_REPORT: 'open_report',
        OPEN_REPORT_FROM_PREVIEW: 'open_report_from_preview',
        OPEN_REPORT_THREAD: 'open_report_thread',
        SIDEBAR_LOADED: 'sidebar_loaded',
        LOAD_SEARCH_OPTIONS: 'load_search_options',
        SEND_MESSAGE: 'send_message',
        OPEN_CREATE_EXPENSE: 'open_create_expense',
        OPEN_CREATE_EXPENSE_CONTACT: 'open_create_expense_contact',
        OPEN_CREATE_EXPENSE_APPROVE: 'open_create_expense_approve',
        APPLY_AIRSHIP_UPDATES: 'apply_airship_updates',
        APPLY_PUSHER_UPDATES: 'apply_pusher_updates',
        APPLY_HTTPS_UPDATES: 'apply_https_updates',
        COLD: 'cold',
        WARM: 'warm',
        REPORT_ACTION_ITEM_LAYOUT_DEBOUNCE_TIME: 1500,
        SHOW_LOADING_SPINNER_DEBOUNCE_TIME: 250,
        TEST_TOOLS_MODAL_THROTTLE_TIME: 800,
        TOOLTIP_SENSE: 1000,
        TRIE_INITIALIZATION: 'trie_initialization',
        COMMENT_LENGTH_DEBOUNCE_TIME: 1500,
        SEARCH_OPTION_LIST_DEBOUNCE_TIME: 300,
        RESIZE_DEBOUNCE_TIME: 100,
        UNREAD_UPDATE_DEBOUNCE_TIME: 300,
        SEARCH_CONVERT_SEARCH_VALUES: 'search_convert_search_values',
        SEARCH_MAKE_TREE: 'search_make_tree',
        SEARCH_BUILD_TREE: 'search_build_tree',
        SEARCH_FILTER_OPTIONS: 'search_filter_options',
        USE_DEBOUNCED_STATE_DELAY: 300,
        LIST_SCROLLING_DEBOUNCE_TIME: 200,
        PUSHER_PING_PONG: 'pusher_ping_pong',
        LOCATION_UPDATE_INTERVAL: 5000,
        PLAY_SOUND_MESSAGE_DEBOUNCE_TIME: 500,
        SKELETON_ANIMATION_SPEED: 3,
    },
    PRIORITY_MODE: {
        GSD: 'gsd',
        DEFAULT: 'default',
    },
    THEME: {
        DEFAULT: 'system',
        FALLBACK: 'dark',
        DARK: 'dark',
        LIGHT: 'light',
        SYSTEM: 'system',
    },
    COLOR_SCHEME: {
        LIGHT: 'light',
        DARK: 'dark',
    },
    STATUS_BAR_STYLE: {
        LIGHT_CONTENT: 'light-content',
        DARK_CONTENT: 'dark-content',
    },
    NAVIGATION_BAR_BUTTONS_STYLE: {
        LIGHT: 'light',
        DARK: 'dark',
    },
    NAVIGATION_BAR_TYPE: {
        // We consider there to be no navigation bar in one of these cases:
        // 1. The device has physical navigation buttons
        // 2. The device uses gesture navigation without a gesture bar.
        // 3. The device uses hidden (auto-hiding) soft keys.
        NONE: 'none',
        SOFT_KEYS: 'soft-keys',
        GESTURE_BAR: 'gesture-bar',
    },
    // Currently, in Android there is no native API to detect the type of navigation bar (soft keys vs. gesture).
    // The navigation bar on (standard) Android devices is around 30-50dpi tall. (Samsung: 40dpi, Huawei: ~34dpi)
    // To leave room to detect soft-key navigation bars on non-standard Android devices,
    // we set this height threshold to 30dpi, since gesture bars will never be taller than that. (Samsung & Huawei: ~14-15dpi)
    NAVIGATION_BAR_ANDROID_SOFT_KEYS_MINIMUM_HEIGHT_THRESHOLD: 30,
    TRANSACTION: {
        DEFAULT_MERCHANT: 'Expense',
        UNKNOWN_MERCHANT: 'Unknown Merchant',
        PARTIAL_TRANSACTION_MERCHANT: '(none)',
        TYPE: {
            CUSTOM_UNIT: 'customUnit',
        },
        STATUS: {
            PENDING: 'Pending',
            POSTED: 'Posted',
        },
        STATE: {
            CURRENT: 'current',
            DRAFT: 'draft',
            BACKUP: 'backup',
        },
        LIABILITY_TYPE: {
            RESTRICT: 'corporate',
            ALLOW: 'personal',
        },
    },

    MCC_GROUPS: {
        AIRLINES: 'Airlines',
        COMMUTER: 'Commuter',
        GAS: 'Gas',
        GOODS: 'Goods',
        GROCERIES: 'Groceries',
        HOTEL: 'Hotel',
        MAIL: 'Mail',
        MEALS: 'Meals',
        RENTAL: 'Rental',
        SERVICES: 'Services',
        TAXI: 'Taxi',
        MISCELLANEOUS: 'Miscellaneous',
        UTILITIES: 'Utilities',
    },
    JSON_CODE: {
        SUCCESS: 200,
        BAD_REQUEST: 400,
        NOT_AUTHENTICATED: 407,
        EXP_ERROR: 666,
        UNABLE_TO_RETRY: 'unableToRetry',
        UPDATE_REQUIRED: 426,
        INCORRECT_MAGIC_CODE: 451,
    },
    HTTP_STATUS: {
        // When Cloudflare throttles
        TOO_MANY_REQUESTS: 429,
        INTERNAL_SERVER_ERROR: 500,
        BAD_GATEWAY: 502,
        GATEWAY_TIMEOUT: 504,
        UNKNOWN_ERROR: 520,
    },
    ERROR: {
        XHR_FAILED: 'xhrFailed',
        THROTTLED: 'throttled',
        UNKNOWN_ERROR: 'Unknown error',
        REQUEST_CANCELLED: 'AbortError',
        FAILED_TO_FETCH: 'Failed to fetch',
        ENSURE_BUG_BOT: 'ENSURE_BUGBOT',
        PUSHER_ERROR: 'PusherError',
        WEB_SOCKET_ERROR: 'WebSocketError',
        NETWORK_REQUEST_FAILED: 'Network request failed',
        SAFARI_DOCUMENT_LOAD_ABORTED: 'cancelled',
        FIREFOX_DOCUMENT_LOAD_ABORTED: 'NetworkError when attempting to fetch resource.',
        IOS_NETWORK_CONNECTION_LOST: 'The network connection was lost.',
        IOS_NETWORK_CONNECTION_LOST_RUSSIAN: 'Сетевое соединение потеряно.',
        IOS_NETWORK_CONNECTION_LOST_SWEDISH: 'Nätverksanslutningen förlorades.',
        IOS_NETWORK_CONNECTION_LOST_SPANISH: 'La conexión a Internet parece estar desactivada.',
        IOS_LOAD_FAILED: 'Load failed',
        SAFARI_CANNOT_PARSE_RESPONSE: 'cannot parse response',
        GATEWAY_TIMEOUT: 'Gateway Timeout',
        EXPENSIFY_SERVICE_INTERRUPTED: 'Expensify service interrupted',
        DUPLICATE_RECORD: 'A record already exists with this ID',

        // The "Upgrade" is intentional as the 426 HTTP code means "Upgrade Required" and sent by the API. We use the "Update" language everywhere else in the front end when this gets returned.
        UPDATE_REQUIRED: 'Upgrade Required',
    },
    ERROR_TYPE: {
        SOCKET: 'Expensify\\Auth\\Error\\Socket',
    },
    ERROR_TITLE: {
        SOCKET: 'Issue connecting to database',
        DUPLICATE_RECORD: '400 Unique Constraints Violation',
    },
    NETWORK: {
        METHOD: {
            POST: 'post',
        },
        MIN_RETRY_WAIT_TIME_MS: 10,
        MAX_RANDOM_RETRY_WAIT_TIME_MS: 100,
        MAX_RETRY_WAIT_TIME_MS: 10 * 1000,
        PROCESS_REQUEST_DELAY_MS: 1000,
        MAX_PENDING_TIME_MS: 10 * 1000,
        RECHECK_INTERVAL_MS: 60 * 1000,
        MAX_REQUEST_RETRIES: 10,
        NETWORK_STATUS: {
            ONLINE: 'online',
            OFFLINE: 'offline',
            UNKNOWN: 'unknown',
        },
    },
    OPEN_AI_REALTIME_API: 'https://api.openai.com/v1/realtime',
    OPEN_AI_TOOL_NAMES: {
        END_CALL: 'EndCall',
        SEND_RECAP_IN_ADMINS_ROOM: 'SendRecapInAdminsRoom',
    },
    // The number of milliseconds for an idle session to expire
    SESSION_EXPIRATION_TIME_MS: 2 * 3600 * 1000, // 2 hours
    WEEK_STARTS_ON: 1, // Monday
    DEFAULT_TIME_ZONE: {automatic: true, selected: 'America/Los_Angeles'},
    DEFAULT_ACCOUNT_DATA: {errors: null, success: '', isLoading: false},
    DEFAULT_CLOSE_ACCOUNT_DATA: {errors: null, success: '', isLoading: false},
    DEFAULT_NETWORK_DATA: {isOffline: false},
    FORMS: {
        LOGIN_FORM: 'LoginForm',
        VALIDATE_CODE_FORM: 'ValidateCodeForm',
        VALIDATE_TFA_CODE_FORM: 'ValidateTfaCodeForm',
        RESEND_VALIDATION_FORM: 'ResendValidationForm',
        UNLINK_LOGIN_FORM: 'UnlinkLoginForm',
        RESEND_VALIDATE_CODE_FORM: 'ResendValidateCodeForm',
    },
    APP_STATE: {
        ACTIVE: 'active',
        BACKGROUND: 'background',
        INACTIVE: 'inactive',
    },

    // at least 8 characters, 1 capital letter, 1 lowercase number, 1 number
    PASSWORD_COMPLEXITY_REGEX_STRING: '^(?=.*[A-Z])(?=.*[0-9])(?=.*[a-z]).{8,}$',

    // We allow either 6 digits for validated users or 9-character base26 for unvalidated users
    VALIDATE_CODE_REGEX_STRING: /^\d{6}$|^[A-Z]{9}$/,

    // 8 alphanumeric characters
    RECOVERY_CODE_REGEX_STRING: /^[a-zA-Z0-9]{8}$/,

    // The server has a WAF (Web Application Firewall) which will strip out HTML/XML tags.
    VALIDATE_FOR_HTML_TAG_REGEX: /<\/?\w*((\s+\w+(\s*=\s*(?:"(.|\n)*?"|'(.|\n)*?'|[^'">\s]+))?)+\s*|\s*)\/?>/g,

    // The regex below is used to remove dots only from the local part of the user email (local-part@domain)
    // so when we are using search, we can match emails that have dots without explicitly writing the dots (e.g: fistlast@domain will match first.last@domain)
    // More info https://github.com/Expensify/App/issues/8007
    EMAIL_SEARCH_REGEX: /\.(?=[^\s@]*@)/g,

    VALIDATE_FOR_LEADING_SPACES_HTML_TAG_REGEX: /<([\s]+.+[\s]*)>/g,

    WHITELISTED_TAGS: [/<>/, /< >/, /<->/, /<-->/, /<br>/, /<br\/>/],

    PASSWORD_PAGE: {
        ERROR: {
            ALREADY_VALIDATED: 'Account already validated',
            VALIDATE_CODE_FAILED: 'Validate code failed',
        },
    },

    PUSHER: {
        PRIVATE_USER_CHANNEL_PREFIX: 'private-encrypted-user-accountID-',
        PRIVATE_REPORT_CHANNEL_PREFIX: 'private-report-reportID-',
        STATE: {
            CONNECTING: 'CONNECTING',
            CONNECTED: 'CONNECTED',
            DISCONNECTING: 'DISCONNECTING',
            DISCONNECTED: 'DISCONNECTED',
            RECONNECTING: 'RECONNECTING',
        },
        CHANNEL_STATUS: {
            SUBSCRIBING: 'SUBSCRIBING',
            SUBSCRIBED: 'SUBSCRIBED',
        },
    },

    EMOJI_SPACER: 'SPACER',

    // This is the number of columns in each row of the picker.
    // Because of how flatList implements these rows, each row is an index rather than each element
    // For this reason to make headers work, we need to have the header be the only rendered element in its row
    // If this number is changed, emojis.js will need to be updated to have the proper number of spacer elements
    // around each header.
    EMOJI_NUM_PER_ROW: 8,

    EMOJI_DEFAULT_SKIN_TONE: -1,
    DISPLAY_PARTICIPANTS_LIMIT: 5,

    // Amount of emojis to render ahead at the end of the update cycle
    EMOJI_DRAW_AMOUNT: 250,

    INVISIBLE_CODEPOINTS: ['fe0f', '200d', '2066'],

    UNICODE: {
        LTR: '\u2066',
    },

    TOOLTIP_MAX_LINES: 3,

    LOGIN_TYPE: {
        PHONE: 'phone',
        EMAIL: 'email',
    },

    MAGIC_CODE_LENGTH: 6,
    MAGIC_CODE_EMPTY_CHAR: ' ',

    KEYBOARD_TYPE: {
        VISIBLE_PASSWORD: 'visible-password',
        ASCII_CAPABLE: 'ascii-capable',
        NUMBER_PAD: 'number-pad',
        DECIMAL_PAD: 'decimal-pad',
    },

    INPUT_MODE: {
        NONE: 'none',
        TEXT: 'text',
        DECIMAL: 'decimal',
        NUMERIC: 'numeric',
        TEL: 'tel',
        SEARCH: 'search',
        EMAIL: 'email',
        URL: 'url',
    },

    INPUT_AUTOGROW_DIRECTION: {
        LEFT: 'left',
        RIGHT: 'right',
    },

    YOUR_LOCATION_TEXT: 'Your Location',

    ATTACHMENT_MESSAGE_TEXT: '[Attachment]',
    ATTACHMENT_REGEX: /<video |<img /,
    ATTACHMENT_SOURCE_ATTRIBUTE: 'data-expensify-source',
    ATTACHMENT_ID_ATTRIBUTE: 'data-attachment-id',
    ATTACHMENT_OPTIMISTIC_SOURCE_ATTRIBUTE: 'data-optimistic-src',
    ATTACHMENT_PREVIEW_ATTRIBUTE: 'src',
    ATTACHMENT_ORIGINAL_FILENAME_ATTRIBUTE: 'data-name',
    ATTACHMENT_LOCAL_URL_PREFIX: ['blob:', 'file:'],
    ATTACHMENT_OR_RECEIPT_LOCAL_URL: /^https:\/\/(www\.)?([a-z0-9_-]+\.)*expensify.com(:[0-9]+)?\/(chat-attachments|receipts)/,
    ATTACHMENT_THUMBNAIL_URL_ATTRIBUTE: 'data-expensify-thumbnail-url',
    ATTACHMENT_THUMBNAIL_WIDTH_ATTRIBUTE: 'data-expensify-width',
    ATTACHMENT_THUMBNAIL_HEIGHT_ATTRIBUTE: 'data-expensify-height',
    ATTACHMENT_DURATION_ATTRIBUTE: 'data-expensify-duration',

    ATTACHMENT_PICKER_TYPE: {
        FILE: 'file',
        IMAGE: 'image',
    },

    ATTACHMENT_FILE_TYPE: {
        FILE: 'file',
        IMAGE: 'image',
        VIDEO: 'video',
    },

    IMAGE_FILE_FORMAT: {
        PNG: 'image/png',
        WEBP: 'image/webp',
        JPEG: 'image/jpeg',
        JPG: 'image/jpg',
        GIF: 'image/gif',
        TIF: 'image/tif',
        TIFF: 'image/tiff',
    },

    RECEIPT_ALLOWED_FILE_TYPES: {
        PNG: 'image/png',
        WEBP: 'image/webp',
        JPEG: 'image/jpeg',
        JPG: 'image/jpg',
        GIF: 'image/gif',
        TIF: 'image/tif',
        TIFF: 'image/tiff',
        IMG: 'image/*',
        HTML: 'text/html',
        XML: 'text/xml',
        RTF: 'application/rtf',
        PDF: 'application/pdf',
        OFFICE: 'application/vnd.openxmlformats-officedocument.wordprocessingml.document',
        MSWORD: 'application/msword',
        ZIP: 'application/zip',
        RFC822: 'message/rfc822',
    },

    SHARE_FILE_MIMETYPE: {
        JPG: 'image/jpg',
        JPEG: 'image/jpeg',
        GIF: 'image/gif',
        PNG: 'image/png',
        WEBP: 'image/webp',
        TIF: 'image/tif',
        TIFF: 'image/tiff',
        IMG: 'image/*',
        PDF: 'application/pdf',
        MSWORD: 'application/msword',
        OFFICE: 'application/vnd.openxmlformats-officedocument.wordprocessingml.document',
        RTF: 'application/rtf',
        ZIP: 'application/zip',
        APP_TEXT: 'application/txt',
        RFC822: 'message/rfc822',
        TEXT: 'text/plain',
        HTML: 'text/html',
        XML: 'text/xml',
        MPEG: 'audio/mpeg',
        AAC: 'audio/aac',
        FLAC: 'audio/flac',
        WAV: 'audio/wav',
        XWAV: 'audio/x-wav',
        MP3: 'audio/mp3',
        VORBIS: 'audio/vorbis',
        XVORBIS: 'audio/x-vorbis',
        OPUS: 'audio/opus',
        MP4: 'video/mp4',
        MP2T: 'video/mp2t',
        WEBM: 'video/webm',
        VIDEO_MPEG: 'video/mpeg',
        AVC: 'video/avc',
        HEVC: 'video/hevc',
        XVND8: 'video/x-vnd.on2.vp8',
        XVND9: 'video/x-vnd.on2.vp9',
        AV01: 'video/av01',
        VIDEO: 'video/*',
        TXT: 'txt',
    },

    ATTACHMENT_TYPE: {
        REPORT: 'r',
        NOTE: 'n',
        SEARCH: 's',
        ONBOARDING: 'o',
    },

    IMAGE_HIGH_RESOLUTION_THRESHOLD: 7000,

    IMAGE_OBJECT_POSITION: {
        TOP: 'top',
        INITIAL: 'initial',
    },

    FILE_TYPE_REGEX: {
        // Image MimeTypes allowed by iOS photos app.
        IMAGE: /\.(jpg|jpeg|png|webp|gif|tiff|bmp|heic|heif)$/,
        // Video MimeTypes allowed by iOS photos app.
        VIDEO: /\.(mov|mp4)$/,
    },
    IOS_CAMERA_ROLL_ACCESS_ERROR: 'Access to photo library was denied',
    ADD_PAYMENT_MENU_POSITION_Y: 226,
    ADD_PAYMENT_MENU_POSITION_X: 356,
    EMOJI_PICKER_ITEM_TYPES: {
        HEADER: 'header',
        EMOJI: 'emoji',
        SPACER: 'spacer',
    },
    EMOJI_PICKER_SIZE: {
        WIDTH: 320,
        HEIGHT: 416,
    },
    DESKTOP_HEADER_PADDING: 12,
    SEARCH_ITEM_LIMIT: 15,
    CATEGORY_SHORTCUT_BAR_HEIGHT: 32,
    SMALL_EMOJI_PICKER_SIZE: {
        WIDTH: '100%',
    },
    MENU_POSITION_REPORT_ACTION_COMPOSE_BOTTOM: 83,
    NON_NATIVE_EMOJI_PICKER_LIST_HEIGHT: 300,
    NON_NATIVE_EMOJI_PICKER_LIST_HEIGHT_WEB: 200,
    EMOJI_PICKER_ITEM_HEIGHT: 32,
    EMOJI_PICKER_HEADER_HEIGHT: 32,
    RECIPIENT_LOCAL_TIME_HEIGHT: 25,
    AUTO_COMPLETE_SUGGESTER: {
        SUGGESTER_PADDING: 6,
        SUGGESTER_INNER_PADDING: 8,
        SUGGESTION_ROW_HEIGHT: 40,
        SMALL_CONTAINER_HEIGHT_FACTOR: 2.5,
        MAX_AMOUNT_OF_SUGGESTIONS: 20,
        MAX_AMOUNT_OF_VISIBLE_SUGGESTIONS_IN_CONTAINER: 5,
        HERE_TEXT: '@here',
        SUGGESTION_BOX_MAX_SAFE_DISTANCE: 10,
        BIG_SCREEN_SUGGESTION_WIDTH: 300,
    },
    COMPOSER_MAX_HEIGHT: 125,
    CHAT_FOOTER_SECONDARY_ROW_HEIGHT: 15,
    CHAT_FOOTER_SECONDARY_ROW_PADDING: 5,
    CHAT_FOOTER_MIN_HEIGHT: 65,
    CHAT_FOOTER_HORIZONTAL_PADDING: 40,
    CHAT_SKELETON_VIEW: {
        AVERAGE_ROW_HEIGHT: 80,
        HEIGHT_FOR_ROW_COUNT: {
            1: 60,
            2: 80,
            3: 100,
        },
    },
    CENTRAL_PANE_ANIMATION_HEIGHT: 200,
    LHN_SKELETON_VIEW_ITEM_HEIGHT: 64,
    LHN_VIEWPORT_ITEM_COUNT: 20,
    SEARCH_SKELETON_VIEW_ITEM_HEIGHT: 108,
    EXPENSIFY_PARTNER_NAME: 'expensify.com',
    EXPENSIFY_MERCHANT: 'Expensify, Inc.',
    EMAIL,

    FULL_STORY: {
        MASK: 'fs-mask',
        UNMASK: 'fs-unmask',
        CUSTOMER: 'customer',
        CONCIERGE: 'concierge',
        OTHER: 'other',
        WEB_PROP_ATTR: 'data-testid',
        SHUTDOWN: 'shutdown',
        RESTART: 'restart',
        SET_IDENTITY: 'setIdentity',
        OBSERVE: 'observe',
    },

    CONCIERGE_DISPLAY_NAME: 'Concierge',

    INTEGRATION_ENTITY_MAP_TYPES: {
        DEFAULT: 'DEFAULT',
        NONE: 'NONE',
        TAG: 'TAG',
        REPORT_FIELD: 'REPORT_FIELD',
        NOT_IMPORTED: 'NOT_IMPORTED',
        IMPORTED: 'IMPORTED',
        NETSUITE_DEFAULT: 'NETSUITE_DEFAULT',
    },
    QUICKBOOKS_ONLINE: 'quickbooksOnline',

    QUICKBOOKS_DESKTOP_CONFIG: {
        EXPORT_DATE: 'exportDate',
        EXPORTER: 'exporter',
        MARK_CHECKS_TO_BE_PRINTED: 'markChecksToBePrinted',
        REIMBURSABLE_ACCOUNT: 'reimbursableAccount',
        NON_REIMBURSABLE_ACCOUNT: 'nonReimbursableAccount',
        REIMBURSABLE: 'reimbursable',
        NON_REIMBURSABLE: 'nonReimbursable',
        SHOULD_AUTO_CREATE_VENDOR: 'shouldAutoCreateVendor',
        NON_REIMBURSABLE_BILL_DEFAULT_VENDOR: 'nonReimbursableBillDefaultVendor',
        AUTO_SYNC: 'autoSync',
        ENABLE_NEW_CATEGORIES: 'enableNewCategories',
        MAPPINGS: {
            CLASSES: 'classes',
            CUSTOMERS: 'customers',
        },
        IMPORT_ITEMS: 'importItems',
    },

    QUICKBOOKS_CONFIG: {
        ENABLE_NEW_CATEGORIES: 'enableNewCategories',
        SYNC_CLASSES: 'syncClasses',
        SYNC_CUSTOMERS: 'syncCustomers',
        SYNC_LOCATIONS: 'syncLocations',
        SYNC_TAX: 'syncTax',
        EXPORT: 'export',
        EXPORTER: 'exporter',
        EXPORT_DATE: 'exportDate',
        NON_REIMBURSABLE_EXPENSES_ACCOUNT: 'nonReimbursableExpensesAccount',
        NON_REIMBURSABLE_EXPENSES_EXPORT_DESTINATION: 'nonReimbursableExpensesExportDestination',
        REIMBURSABLE_EXPENSES_ACCOUNT: 'reimbursableExpensesAccount',
        REIMBURSABLE_EXPENSES_EXPORT_DESTINATION: 'reimbursableExpensesExportDestination',
        NON_REIMBURSABLE_BILL_DEFAULT_VENDOR: 'nonReimbursableBillDefaultVendor',
        NON_REIMBURSABLE_EXPENSE_EXPORT_DESTINATION: 'nonReimbursableExpensesExportDestination',
        NON_REIMBURSABLE_EXPENSE_ACCOUNT: 'nonReimbursableExpensesAccount',
        RECEIVABLE_ACCOUNT: 'receivableAccount',
        AUTO_SYNC: 'autoSync',
        ENABLED: 'enabled',
        SYNC_PEOPLE: 'syncPeople',
        AUTO_CREATE_VENDOR: 'autoCreateVendor',
        REIMBURSEMENT_ACCOUNT_ID: 'reimbursementAccountID',
        COLLECTION_ACCOUNT_ID: 'collectionAccountID',
        ACCOUNTING_METHOD: 'accountingMethod',
    },

    XERO_CONFIG: {
        AUTO_SYNC: 'autoSync',
        ENABLED: 'enabled',
        REIMBURSEMENT_ACCOUNT_ID: 'reimbursementAccountID',
        INVOICE_COLLECTIONS_ACCOUNT_ID: 'invoiceCollectionsAccountID',
        SYNC: 'sync',
        SYNC_REIMBURSED_REPORTS: 'syncReimbursedReports',
        ENABLE_NEW_CATEGORIES: 'enableNewCategories',
        EXPORT: 'export',
        EXPORTER: 'exporter',
        BILL_DATE: 'billDate',
        BILL_STATUS: 'billStatus',
        NON_REIMBURSABLE_ACCOUNT: 'nonReimbursableAccount',
        TENANT_ID: 'tenantID',
        IMPORT_CUSTOMERS: 'importCustomers',
        IMPORT_TAX_RATES: 'importTaxRates',
        INVOICE_STATUS: {
            DRAFT: 'DRAFT',
            AWAITING_APPROVAL: 'AWT_APPROVAL',
            AWAITING_PAYMENT: 'AWT_PAYMENT',
        },
        IMPORT_TRACKING_CATEGORIES: 'importTrackingCategories',
        MAPPINGS: 'mappings',
        TRACKING_CATEGORY_PREFIX: 'trackingCategory_',
        TRACKING_CATEGORY_FIELDS: {
            COST_CENTERS: 'cost centers',
            REGION: 'region',
        },
        TRACKING_CATEGORY_OPTIONS: {
            DEFAULT: 'DEFAULT',
            TAG: 'TAG',
            REPORT_FIELD: 'REPORT_FIELD',
        },
    },

    SAGE_INTACCT_MAPPING_VALUE: {
        NONE: 'NONE',
        DEFAULT: 'DEFAULT',
        TAG: 'TAG',
        REPORT_FIELD: 'REPORT_FIELD',
    },

    SAGE_INTACCT_CONFIG: {
        MAPPINGS: {
            DEPARTMENTS: 'departments',
            CLASSES: 'classes',
            LOCATIONS: 'locations',
            CUSTOMERS: 'customers',
            PROJECTS: 'projects',
        },
        SYNC_ITEMS: 'syncItems',
        TAX: 'tax',
        TAX_SOLUTION_ID: 'taxSolutionID',
        EXPORT: 'export',
        EXPORT_DATE: 'exportDate',
        NON_REIMBURSABLE_CREDIT_CARD_VENDOR: 'nonReimbursableCreditCardChargeDefaultVendor',
        NON_REIMBURSABLE_VENDOR: 'nonReimbursableVendor',
        REIMBURSABLE_VENDOR: 'reimbursableExpenseReportDefaultVendor',
        NON_REIMBURSABLE_ACCOUNT: 'nonReimbursableAccount',
        NON_REIMBURSABLE: 'nonReimbursable',
        EXPORTER: 'exporter',
        REIMBURSABLE: 'reimbursable',
        AUTO_SYNC: 'autoSync',
        AUTO_SYNC_ENABLED: 'enabled',
        IMPORT_EMPLOYEES: 'importEmployees',
        APPROVAL_MODE: 'approvalMode',
        SYNC: 'sync',
        SYNC_REIMBURSED_REPORTS: 'syncReimbursedReports',
        REIMBURSEMENT_ACCOUNT_ID: 'reimbursementAccountID',
        ENTITY: 'entity',
        DIMENSION_PREFIX: 'dimension_',
    },

    SAGE_INTACCT: {
        APPROVAL_MODE: {
            APPROVAL_MANUAL: 'APPROVAL_MANUAL',
        },
    },

    QUICKBOOKS_REIMBURSABLE_ACCOUNT_TYPE: {
        VENDOR_BILL: 'bill',
        CHECK: 'check',
        JOURNAL_ENTRY: 'journal_entry',
    },

    QUICKBOOKS_NON_REIMBURSABLE_ACCOUNT_TYPE: {
        CREDIT_CARD: 'credit_card',
        DEBIT_CARD: 'debit_card',
        VENDOR_BILL: 'bill',
    },

    QUICKBOOKS_DESKTOP_REIMBURSABLE_ACCOUNT_TYPE: {
        VENDOR_BILL: 'VENDOR_BILL',
        CHECK: 'CHECK',
        JOURNAL_ENTRY: 'JOURNAL_ENTRY',
    },

    SAGE_INTACCT_REIMBURSABLE_EXPENSE_TYPE: {
        EXPENSE_REPORT: 'EXPENSE_REPORT',
        VENDOR_BILL: 'VENDOR_BILL',
    },

    SAGE_INTACCT_NON_REIMBURSABLE_EXPENSE_TYPE: {
        CREDIT_CARD_CHARGE: 'CREDIT_CARD_CHARGE',
        VENDOR_BILL: 'VENDOR_BILL',
    },

    XERO_EXPORT_DATE: {
        LAST_EXPENSE: 'LAST_EXPENSE',
        REPORT_EXPORTED: 'REPORT_EXPORTED',
        REPORT_SUBMITTED: 'REPORT_SUBMITTED',
    },

    SAGE_INTACCT_EXPORT_DATE: {
        LAST_EXPENSE: 'LAST_EXPENSE',
        EXPORTED: 'EXPORTED',
        SUBMITTED: 'SUBMITTED',
    },

    NETSUITE_CONFIG: {
        SUBSIDIARY: 'subsidiary',
        EXPORTER: 'exporter',
        EXPORT_DATE: 'exportDate',
        REIMBURSABLE_EXPENSES_EXPORT_DESTINATION: 'reimbursableExpensesExportDestination',
        NON_REIMBURSABLE_EXPENSES_EXPORT_DESTINATION: 'nonreimbursableExpensesExportDestination',
        DEFAULT_VENDOR: 'defaultVendor',
        REIMBURSABLE_PAYABLE_ACCOUNT: 'reimbursablePayableAccount',
        PAYABLE_ACCT: 'payableAcct',
        JOURNAL_POSTING_PREFERENCE: 'journalPostingPreference',
        RECEIVABLE_ACCOUNT: 'receivableAccount',
        INVOICE_ITEM_PREFERENCE: 'invoiceItemPreference',
        INVOICE_ITEM: 'invoiceItem',
        TAX_POSTING_ACCOUNT: 'taxPostingAccount',
        PROVINCIAL_TAX_POSTING_ACCOUNT: 'provincialTaxPostingAccount',
        ALLOW_FOREIGN_CURRENCY: 'allowForeignCurrency',
        EXPORT_TO_NEXT_OPEN_PERIOD: 'exportToNextOpenPeriod',
        IMPORT_FIELDS: ['departments', 'classes', 'locations'],
        AUTO_SYNC: 'autoSync',
        ACCOUNTING_METHOD: 'accountingMethod',
        REIMBURSEMENT_ACCOUNT_ID: 'reimbursementAccountID',
        COLLECTION_ACCOUNT: 'collectionAccount',
        AUTO_CREATE_ENTITIES: 'autoCreateEntities',
        APPROVAL_ACCOUNT: 'approvalAccount',
        CUSTOM_FORM_ID_OPTIONS: 'customFormIDOptions',
        TOKEN_INPUT_STEP_NAMES: ['1', '2,', '3', '4', '5'],
        TOKEN_INPUT_STEP_KEYS: {
            0: 'installBundle',
            1: 'enableTokenAuthentication',
            2: 'enableSoapServices',
            3: 'createAccessToken',
            4: 'enterCredentials',
        },
        IMPORT_CUSTOM_FIELDS: {
            CUSTOM_SEGMENTS: 'customSegments',
            CUSTOM_LISTS: 'customLists',
        },
        CUSTOM_SEGMENT_FIELDS: ['segmentName', 'internalID', 'scriptID', 'mapping'],
        CUSTOM_LIST_FIELDS: ['listName', 'internalID', 'transactionFieldID', 'mapping'],
        CUSTOM_FORM_ID_ENABLED: 'enabled',
        CUSTOM_FORM_ID_TYPE: {
            REIMBURSABLE: 'reimbursable',
            NON_REIMBURSABLE: 'nonReimbursable',
        },
        SYNC_OPTIONS: {
            SYNC_REIMBURSED_REPORTS: 'syncReimbursedReports',
            SYNC_PEOPLE: 'syncPeople',
            ENABLE_NEW_CATEGORIES: 'enableNewCategories',
            EXPORT_REPORTS_TO: 'exportReportsTo',
            EXPORT_VENDOR_BILLS_TO: 'exportVendorBillsTo',
            EXPORT_JOURNALS_TO: 'exportJournalsTo',
            SYNC_TAX: 'syncTax',
            CROSS_SUBSIDIARY_CUSTOMERS: 'crossSubsidiaryCustomers',
            CUSTOMER_MAPPINGS: {
                CUSTOMERS: 'customers',
                JOBS: 'jobs',
            },
        },
        NETSUITE_ADD_CUSTOM_LIST_STEP_NAMES: ['1', '2,', '3', '4'],
        NETSUITE_ADD_CUSTOM_SEGMENT_STEP_NAMES: ['1', '2,', '3', '4', '5', '6,'],
    },

    NETSUITE_CUSTOM_FIELD_SUBSTEP_INDEXES: {
        CUSTOM_LISTS: {
            CUSTOM_LIST_PICKER: 0,
            TRANSACTION_FIELD_ID: 1,
            MAPPING: 2,
            CONFIRM: 3,
        },
        CUSTOM_SEGMENTS: {
            SEGMENT_TYPE: 0,
            SEGMENT_NAME: 1,
            INTERNAL_ID: 2,
            SCRIPT_ID: 3,
            MAPPING: 4,
            CONFIRM: 5,
        },
    },

    NETSUITE_CUSTOM_RECORD_TYPES: {
        CUSTOM_SEGMENT: 'customSegment',
        CUSTOM_RECORD: 'customRecord',
    },

    NETSUITE_FORM_STEPS_HEADER_HEIGHT: 40,

    NETSUITE_IMPORT: {
        HELP_LINKS: {
            CUSTOM_SEGMENTS: 'https://help.expensify.com/articles/expensify-classic/integrations/accounting-integrations/NetSuite#custom-segments',
            CUSTOM_LISTS: 'https://help.expensify.com/articles/expensify-classic/integrations/accounting-integrations/NetSuite#custom-lists',
        },
    },

    NETSUITE_EXPORT_DATE: {
        LAST_EXPENSE: 'LAST_EXPENSE',
        EXPORTED: 'EXPORTED',
        SUBMITTED: 'SUBMITTED',
    },

    NETSUITE_EXPORT_DESTINATION: {
        EXPENSE_REPORT: 'EXPENSE_REPORT',
        VENDOR_BILL: 'VENDOR_BILL',
        JOURNAL_ENTRY: 'JOURNAL_ENTRY',
    },

    NETSUITE_MAP_EXPORT_DESTINATION: {
        EXPENSE_REPORT: 'expenseReport',
        VENDOR_BILL: 'vendorBill',
        JOURNAL_ENTRY: 'journalEntry',
    },

    NETSUITE_INVOICE_ITEM_PREFERENCE: {
        CREATE: 'create',
        SELECT: 'select',
    },

    NETSUITE_JOURNAL_POSTING_PREFERENCE: {
        JOURNALS_POSTING_INDIVIDUAL_LINE: 'JOURNALS_POSTING_INDIVIDUAL_LINE',
        JOURNALS_POSTING_TOTAL_LINE: 'JOURNALS_POSTING_TOTAL_LINE',
    },

    NETSUITE_EXPENSE_TYPE: {
        REIMBURSABLE: 'reimbursable',
        NON_REIMBURSABLE: 'nonreimbursable',
    },

    NETSUITE_REPORTS_APPROVAL_LEVEL: {
        REPORTS_APPROVED_NONE: 'REPORTS_APPROVED_NONE',
        REPORTS_SUPERVISOR_APPROVED: 'REPORTS_SUPERVISOR_APPROVED',
        REPORTS_ACCOUNTING_APPROVED: 'REPORTS_ACCOUNTING_APPROVED',
        REPORTS_APPROVED_BOTH: 'REPORTS_APPROVED_BOTH',
    },

    NETSUITE_VENDOR_BILLS_APPROVAL_LEVEL: {
        VENDOR_BILLS_APPROVED_NONE: 'VENDOR_BILLS_APPROVED_NONE',
        VENDOR_BILLS_APPROVAL_PENDING: 'VENDOR_BILLS_APPROVAL_PENDING',
        VENDOR_BILLS_APPROVED: 'VENDOR_BILLS_APPROVED',
    },

    NETSUITE_JOURNALS_APPROVAL_LEVEL: {
        JOURNALS_APPROVED_NONE: 'JOURNALS_APPROVED_NONE',
        JOURNALS_APPROVAL_PENDING: 'JOURNALS_APPROVAL_PENDING',
        JOURNALS_APPROVED: 'JOURNALS_APPROVED',
    },

    NETSUITE_ACCOUNT_TYPE: {
        ACCOUNTS_PAYABLE: '_accountsPayable',
        ACCOUNTS_RECEIVABLE: '_accountsReceivable',
        OTHER_CURRENT_LIABILITY: '_otherCurrentLiability',
        CREDIT_CARD: '_creditCard',
        BANK: '_bank',
        OTHER_CURRENT_ASSET: '_otherCurrentAsset',
        LONG_TERM_LIABILITY: '_longTermLiability',
        EXPENSE: '_expense',
    },

    NETSUITE_APPROVAL_ACCOUNT_DEFAULT: 'APPROVAL_ACCOUNT_DEFAULT',

    NETSUITE_PAYABLE_ACCOUNT_DEFAULT_VALUE: '',

    /**
     * Countries where tax setting is permitted (Strings are in the format of Netsuite's Country type/enum)
     *
     * Should mirror the list on the OldDot.
     */
    NETSUITE_TAX_COUNTRIES: [
        '_argentina',
        '_australia',
        '_austria',
        '_azerbaijan',
        '_belgium',
        '_brazil',
        '_bulgaria',
        '_canada',
        '_chile',
        '_china',
        '_costaRica',
        '_croatia',
        '_croatiaHrvatska',
        '_cyprus',
        '_czechRepublic',
        '_denmark',
        '_egypt',
        '_estonia',
        '_finland',
        '_france',
        '_georgia',
        '_germany',
        '_ghana',
        '_greece',
        '_hongKong',
        '_hungary',
        '_india',
        '_indonesia',
        '_iranIslamicRepublicOf',
        '_ireland',
        '_israel',
        '_italy',
        '_japan',
        '_jordan',
        '_kenya',
        '_koreaRepublicOf',
        '_koreaTheRepublicOf',
        '_kuwait',
        '_latvia',
        '_lebanon',
        '_lithuania',
        '_luxembourg',
        '_malaysia',
        '_malta',
        '_mexico',
        '_morocco',
        '_myanmar',
        '_netherlands',
        '_newZealand',
        '_nigeria',
        '_norway',
        '_pakistan',
        '_philippines',
        '_poland',
        '_portugal',
        '_romania',
        '_saudiArabia',
        '_serbia',
        '_singapore',
        '_slovakRepublic',
        '_slovakia',
        '_slovenia',
        '_southAfrica',
        '_spain',
        '_sriLanka',
        '_sweden',
        '_switzerland',
        '_taiwan',
        '_thailand',
        '_turkey',
        '_turkiye',
        '_ukraine',
        '_unitedArabEmirates',
        '_unitedKingdom',
        '_unitedKingdomGB',
        '_vietnam',
        '_vietNam',
    ] as string[],

    QUICKBOOKS_EXPORT_DATE: {
        LAST_EXPENSE: 'LAST_EXPENSE',
        REPORT_EXPORTED: 'REPORT_EXPORTED',
        REPORT_SUBMITTED: 'REPORT_SUBMITTED',
    },

    QUICKBOOKS_NON_REIMBURSABLE_EXPORT_ACCOUNT_TYPE: {
        CREDIT_CARD: 'credit_card',
        DEBIT_CARD: 'debit_card',
        VENDOR_BILL: 'bill',
    },

    QUICKBOOKS_DESKTOP_NON_REIMBURSABLE_EXPORT_ACCOUNT_TYPE: {
        CREDIT_CARD: 'CREDIT_CARD_CHARGE',
        CHECK: 'CHECK',
        VENDOR_BILL: 'VENDOR_BILL',
    },

    MISSING_PERSONAL_DETAILS_INDEXES: {
        MAPPING: {
            LEGAL_NAME: 0,
            DATE_OF_BIRTH: 1,
            ADDRESS: 2,
            PHONE_NUMBER: 3,
            CONFIRM: 4,
        },
        INDEX_LIST: ['1', '2', '3', '4'],
    },

    ACCOUNT_ID: {
        ACCOUNTING: Number(Config?.EXPENSIFY_ACCOUNT_ID_ACCOUNTING ?? 9645353),
        ACCOUNTS_PAYABLE: Number(Config?.EXPENSIFY_ACCOUNT_ID_ACCOUNTS_PAYABLE ?? 10903701),
        ADMIN: Number(Config?.EXPENSIFY_ACCOUNT_ID_ADMIN ?? -1),
        BILLS: Number(Config?.EXPENSIFY_ACCOUNT_ID_BILLS ?? 1371),
        CHRONOS: Number(Config?.EXPENSIFY_ACCOUNT_ID_CHRONOS ?? 10027416),
        CONCIERGE: Number(Config?.EXPENSIFY_ACCOUNT_ID_CONCIERGE ?? 8392101),
        CONTRIBUTORS: Number(Config?.EXPENSIFY_ACCOUNT_ID_CONTRIBUTORS ?? 9675014),
        FIRST_RESPONDER: Number(Config?.EXPENSIFY_ACCOUNT_ID_FIRST_RESPONDER ?? 9375152),
        HELP: Number(Config?.EXPENSIFY_ACCOUNT_ID_HELP ?? -1),
        INTEGRATION_TESTING_CREDS: Number(Config?.EXPENSIFY_ACCOUNT_ID_INTEGRATION_TESTING_CREDS ?? -1),
        NOTIFICATIONS: Number(Config?.EXPENSIFY_ACCOUNT_ID_NOTIFICATIONS ?? 11665625),
        PAYROLL: Number(Config?.EXPENSIFY_ACCOUNT_ID_PAYROLL ?? 9679724),
        QA: Number(Config?.EXPENSIFY_ACCOUNT_ID_QA ?? 3126513),
        QA_TRAVIS: Number(Config?.EXPENSIFY_ACCOUNT_ID_QA_TRAVIS ?? 8595733),
        RECEIPTS: Number(Config?.EXPENSIFY_ACCOUNT_ID_RECEIPTS ?? -1),
        REWARDS: Number(Config?.EXPENSIFY_ACCOUNT_ID_REWARDS ?? 11023767), // rewards@expensify.com
        STUDENT_AMBASSADOR: Number(Config?.EXPENSIFY_ACCOUNT_ID_STUDENT_AMBASSADOR ?? 10476956),
        SVFG: Number(Config?.EXPENSIFY_ACCOUNT_ID_SVFG ?? 2012843),
        MANAGER_MCTEST: Number(Config?.EXPENSIFY_ACCOUNT_ID_MANAGER_MCTEST ?? 18964612),
    },

    ENVIRONMENT: {
        DEV: 'development',
        STAGING: 'staging',
        PRODUCTION: 'production',
        ADHOC: 'adhoc',
    },

    // Used to delay the initial fetching of reportActions when the app first inits or reconnects (e.g. returning
    // from backgound). The times are based on how long it generally seems to take for the app to become interactive
    // in each scenario.
    FETCH_ACTIONS_DELAY: {
        STARTUP: 8000,
        RECONNECT: 1000,
    },

    WALLET: {
        TRANSFER_METHOD_TYPE: {
            INSTANT: 'instant',
            ACH: 'ach',
        },
        TRANSFER_METHOD_TYPE_FEE: {
            INSTANT: {
                RATE: 1.5,
                MINIMUM_FEE: 25,
            },
            ACH: {
                RATE: 0,
                MINIMUM_FEE: 0,
            },
        },
        ERROR: {
            // If these get updated, we need to update the codes on the Web side too
            SSN: 'ssnError',
            KBA: 'kbaNeeded',
            KYC: 'kycFailed',
            FULL_SSN_NOT_FOUND: 'Full SSN not found',
            MISSING_FIELD: 'Missing required additional details fields',
            WRONG_ANSWERS: 'Wrong answers',
            ONFIDO_FIXABLE_ERROR: 'Onfido returned a fixable error',
            ONFIDO_USER_CONSENT_DENIED: 'user_consent_denied',

            // KBA stands for Knowledge Based Answers (requiring us to show Idology questions)
            KBA_NEEDED: 'KBA needed',
            NO_ACCOUNT_TO_LINK: '405 No account to link to wallet',
            INVALID_WALLET: '405 Invalid wallet account',
            NOT_OWNER_OF_BANK_ACCOUNT: '401 Wallet owner does not own linked bank account',
            INVALID_BANK_ACCOUNT: '405 Attempting to link an invalid bank account to a wallet',
            NOT_OWNER_OF_FUND: '401 Wallet owner does not own linked fund',
            INVALID_FUND: '405 Attempting to link an invalid fund to a wallet',
        },
        STEP: {
            // In the order they appear in the Wallet flow
            ADD_BANK_ACCOUNT: 'AddBankAccountStep',
            ADDITIONAL_DETAILS: 'AdditionalDetailsStep',
            ADDITIONAL_DETAILS_KBA: 'AdditionalDetailsKBAStep',
            ONFIDO: 'OnfidoStep',
            TERMS: 'TermsStep',
            ACTIVATE: 'ActivateStep',
        },
        STEP_REFACTOR: {
            ADD_BANK_ACCOUNT: 'AddBankAccountStep',
            ADDITIONAL_DETAILS: 'AdditionalDetailsStep',
            VERIFY_IDENTITY: 'VerifyIdentityStep',
            TERMS_AND_FEES: 'TermsAndFeesStep',
        },
        STEP_NAMES: ['1', '2', '3', '4'],
        SUBSTEP_INDEXES: {
            BANK_ACCOUNT: {
                ACCOUNT_NUMBERS: 0,
            },
            PERSONAL_INFO: {
                LEGAL_NAME: 0,
                DATE_OF_BIRTH: 1,
                ADDRESS: 2,
                PHONE_NUMBER: 3,
                SSN: 4,
            },
        },
        TIER_NAME: {
            PLATINUM: 'PLATINUM',
            GOLD: 'GOLD',
            SILVER: 'SILVER',
            BRONZE: 'BRONZE',
        },
        WEB_MESSAGE_TYPE: {
            STATEMENT: 'STATEMENT_NAVIGATE',
            CONCIERGE: 'CONCIERGE_NAVIGATE',
        },
        MTL_WALLET_PROGRAM_ID: '760',
        BANCORP_WALLET_PROGRAM_ID: '660',
        PROGRAM_ISSUERS: {
            EXPENSIFY_PAYMENTS: 'Expensify Payments LLC',
            BANCORP_BANK: 'The Bancorp Bank, N.A.',
        },
    },

    PLAID: {
        EVENT: {
            ERROR: 'ERROR',
            EXIT: 'EXIT',
        },
        DEFAULT_DATA: {
            bankName: '',
            plaidAccessToken: '',
            bankAccounts: [] as PlaidBankAccount[],
            isLoading: false,
            errors: {},
        },
    },

    ONFIDO: {
        CONTAINER_ID: 'onfido-mount',
        TYPE: {
            DOCUMENT: 'document',
            FACE: 'face',
        },
        VARIANT: {
            VIDEO: 'video',
        },
        SMS_NUMBER_COUNTRY_CODE: 'US',
        ERROR: {
            USER_CANCELLED: 'User canceled flow.',
            USER_TAPPED_BACK: 'User exited by clicking the back button.',
            USER_EXITED: 'User exited by manual action.',
        },
    },

    KYC_WALL_SOURCE: {
        REPORT: 'REPORT', // The user attempted to pay an expense
        ENABLE_WALLET: 'ENABLE_WALLET', // The user clicked on the `Enable wallet` button on the Wallet page
        TRANSFER_BALANCE: 'TRANSFER_BALANCE', // The user attempted to transfer their wallet balance to their bank account or debit card
    },

    OS: {
        WINDOWS: 'Windows',
        MAC_OS: PLATFORM_OS_MACOS,
        ANDROID: 'Android',
        IOS: PLATFORM_IOS,
        LINUX: 'Linux',
        NATIVE: 'Native',
    },

    BROWSER: {
        CHROME: 'chrome',
        FIREFOX: 'firefox',
        IE: 'ie',
        EDGE: 'edge',
        Opera: 'opera',
        SAFARI: 'safari',
        OTHER: 'other',
    },

    PAYMENT_METHODS: {
        DEBIT_CARD: 'debitCard',
        PERSONAL_BANK_ACCOUNT: 'bankAccount',
        BUSINESS_BANK_ACCOUNT: 'businessBankAccount',
    },

    PAYMENT_SELECTED: {
        BBA: 'BBA',
        PBA: 'PBA',
    },

    PAYMENT_METHOD_ID_KEYS: {
        DEBIT_CARD: 'fundID',
        BANK_ACCOUNT: 'bankAccountID',
    },

    IOU: {
        MAX_RECENT_REPORTS_TO_SHOW: 5,
        // This will guranatee that the quantity input will not exceed 9,007,199,254,740,991 (Number.MAX_SAFE_INTEGER).
        QUANTITY_MAX_LENGTH: 12,
        // This is the transactionID used when going through the create expense flow so that it mimics a real transaction (like the edit flow)
        OPTIMISTIC_TRANSACTION_ID: '1',
        // Note: These payment types are used when building IOU reportAction message values in the server and should
        // not be changed.
        LOCATION_PERMISSION_PROMPT_THRESHOLD_DAYS: 7,
        PAYMENT_TYPE: {
            ELSEWHERE: 'Elsewhere',
            EXPENSIFY: 'Expensify',
            VBBA: 'ACH',
        },
        ACTION: {
            EDIT: 'edit',
            CREATE: 'create',
            SUBMIT: 'submit',
            CATEGORIZE: 'categorize',
            SHARE: 'share',
        },
        DEFAULT_AMOUNT: 0,
        TYPE: {
            SEND: 'send',
            PAY: 'pay',
            SPLIT: 'split',
            REQUEST: 'request',
            INVOICE: 'invoice',
            SUBMIT: 'submit',
            TRACK: 'track',
            CREATE: 'create',
        },
        REQUEST_TYPE: {
            DISTANCE: 'distance',
            MANUAL: 'manual',
            SCAN: 'scan',
            PER_DIEM: 'per-diem',
        },
        EXPENSE_TYPE: {
            DISTANCE: 'distance',
            MANUAL: 'manual',
            SCAN: 'scan',
            PER_DIEM: 'per-diem',
            EXPENSIFY_CARD: 'expensifyCard',
            PENDING_EXPENSIFY_CARD: 'pendingExpensifyCard',
        },
        REPORT_ACTION_TYPE: {
            PAY: 'pay',
            CREATE: 'create',
            SPLIT: 'split',
            DECLINE: 'decline',
            CANCEL: 'cancel',
            DELETE: 'delete',
            APPROVE: 'approve',
            TRACK: 'track',
        },
        AMOUNT_MAX_LENGTH: 8,
        DISTANCE_REQUEST_AMOUNT_MAX_LENGTH: 14,
        RECEIPT_STATE: {
            SCAN_READY: 'SCANREADY',
            OPEN: 'OPEN',
            SCANNING: 'SCANNING',
            SCAN_COMPLETE: 'SCANCOMPLETE',
            SCAN_FAILED: 'SCANFAILED',
        },
        FILE_TYPES: {
            HTML: 'html',
            DOC: 'doc',
            DOCX: 'docx',
            SVG: 'svg',
        },
        RECEIPT_ERROR: 'receiptError',
        CANCEL_REASON: {
            PAYMENT_EXPIRED: 'CANCEL_REASON_PAYMENT_EXPIRED',
        },
        SHARE: {
            ROLE: {
                ACCOUNTANT: 'accountant',
            },
        },
        ACCESS_VARIANTS: {
            CREATE: 'create',
        },
        PAGE_INDEX: {
            CONFIRM: 'confirm',
        },
        PAYMENT_SELECTED: {
            BBA: 'BBA',
            PBA: 'PBA',
        },
        ACTION_PARAMS: {
            START_SPLIT_BILL: 'startSplitBill',
            TRACK_EXPENSE: 'trackExpense',
            MONEY_REQUEST: 'moneyRequest',
            REPLACE_RECEIPT: 'replaceReceipt',
        },
    },

    GROWL: {
        SUCCESS: 'success',
        ERROR: 'error',
        WARNING: 'warning',
        DURATION: 2000,
        DURATION_LONG: 3500,
    },

    LOCALES: {
        EN: 'en',
        ES: 'es',
        ES_ES: 'es-ES',
        ES_ES_ONFIDO: 'es_ES',

        DEFAULT: 'en',
    },

    LANGUAGES: ['en', 'es'],

    PRONOUNS_LIST: [
        'coCos',
        'eEyEmEir',
        'heHimHis',
        'heHimHisTheyThemTheirs',
        'sheHerHers',
        'sheHerHersTheyThemTheirs',
        'merMers',
        'neNirNirs',
        'neeNerNers',
        'perPers',
        'theyThemTheirs',
        'thonThons',
        'veVerVis',
        'viVir',
        'xeXemXyr',
        'zeZieZirHir',
        'zeHirHirs',
        'callMeByMyName',
    ],

    // Map updated pronouns key to deprecated pronouns
    DEPRECATED_PRONOUNS_LIST: {
        heHimHis: 'He/him',
        sheHerHers: 'She/her',
        theyThemTheirs: 'They/them',
        zeHirHirs: 'Ze/hir',
        callMeByMyName: 'Call me by my name',
    },

    POLICY: {
        TYPE: {
            PERSONAL: 'personal',

            // Often referred to as "control" workspaces
            CORPORATE: 'corporate',

            // Often referred to as "collect" workspaces
            TEAM: 'team',
        },
        RULE_CONDITIONS: {
            MATCHES: 'matches',
        },
        FIELDS: {
            TAG: 'tag',
            CATEGORY: 'category',
            FIELD_LIST_TITLE: 'text_title',
            TAX: 'tax',
        },
        DEFAULT_REPORT_NAME_PATTERN: '{report:type} {report:startdate}',
        DEFAULT_FIELD_LIST_TYPE: 'formula',
        DEFAULT_FIELD_LIST_TARGET: 'expense',
        DEFAULT_FIELD_LIST_NAME: 'title',
        ROLE: {
            ADMIN: 'admin',
            AUDITOR: 'auditor',
            USER: 'user',
        },
        AUTO_REIMBURSEMENT_MAX_LIMIT_CENTS: 2000000,
        AUTO_REIMBURSEMENT_DEFAULT_LIMIT_CENTS: 10000,
        AUTO_APPROVE_REPORTS_UNDER_DEFAULT_CENTS: 10000,
        RANDOM_AUDIT_DEFAULT_PERCENTAGE: 0.05,

        AUTO_REPORTING_FREQUENCIES: {
            INSTANT: 'instant',
            IMMEDIATE: 'immediate',
            WEEKLY: 'weekly',
            SEMI_MONTHLY: 'semimonthly',
            MONTHLY: 'monthly',
            TRIP: 'trip',
            MANUAL: 'manual',
        },
        AUTO_REPORTING_OFFSET: {
            LAST_BUSINESS_DAY_OF_MONTH: 'lastBusinessDayOfMonth',
            LAST_DAY_OF_MONTH: 'lastDayOfMonth',
        },
        APPROVAL_MODE: {
            OPTIONAL: 'OPTIONAL',
            BASIC: 'BASIC',
            ADVANCED: 'ADVANCED',
            DYNAMICEXTERNAL: 'DYNAMIC_EXTERNAL',
            SMARTREPORT: 'SMARTREPORT',
            BILLCOM: 'BILLCOM',
        },
        APPROVAL_MODE_TRANSLATION_KEYS: {
            OPTIONAL: 'submitAndClose',
            BASIC: 'submitAndApprove',
            ADVANCED: 'advanced',
            DYNAMICEXTERNAL: 'dynamicExternal',
            SMARTREPORT: 'smartReport',
            BILLCOM: 'billcom',
        },
        ROOM_PREFIX: '#',
        CUSTOM_UNIT_RATE_BASE_OFFSET: 100,
        OWNER_EMAIL_FAKE: '_FAKE_',
        OWNER_ACCOUNT_ID_FAKE: 0,
        REIMBURSEMENT_CHOICES: {
            REIMBURSEMENT_YES: 'reimburseYes', // Direct
            REIMBURSEMENT_NO: 'reimburseNo', // None
            REIMBURSEMENT_MANUAL: 'reimburseManual', // Indirect
        },
        ID_FAKE: '_FAKE_',
        EMPTY: 'EMPTY',
        MEMBERS_BULK_ACTION_TYPES: {
            REMOVE: 'remove',
            MAKE_MEMBER: 'makeMember',
            MAKE_ADMIN: 'makeAdmin',
            MAKE_AUDITOR: 'makeAuditor',
        },
        BULK_ACTION_TYPES: {
            DELETE: 'delete',
            DISABLE: 'disable',
            ENABLE: 'enable',
        },
        MORE_FEATURES: {
            ARE_CATEGORIES_ENABLED: 'areCategoriesEnabled',
            ARE_TAGS_ENABLED: 'areTagsEnabled',
            ARE_DISTANCE_RATES_ENABLED: 'areDistanceRatesEnabled',
            ARE_WORKFLOWS_ENABLED: 'areWorkflowsEnabled',
            ARE_REPORT_FIELDS_ENABLED: 'areReportFieldsEnabled',
            ARE_CONNECTIONS_ENABLED: 'areConnectionsEnabled',
            ARE_COMPANY_CARDS_ENABLED: 'areCompanyCardsEnabled',
            ARE_EXPENSIFY_CARDS_ENABLED: 'areExpensifyCardsEnabled',
            ARE_INVOICES_ENABLED: 'areInvoicesEnabled',
            ARE_TAXES_ENABLED: 'tax',
            ARE_RULES_ENABLED: 'areRulesEnabled',
            ARE_PER_DIEM_RATES_ENABLED: 'arePerDiemRatesEnabled',
        },
        DEFAULT_CATEGORIES: {
            ADVERTISING: 'Advertising',
            BENEFITS: 'Benefits',
            CAR: 'Car',
            EQUIPMENT: 'Equipment',
            FEES: 'Fees',
            HOME_OFFICE: 'Home Office',
            INSURANCE: 'Insurance',
            INTEREST: 'Interest',
            LABOR: 'Labor',
            MAINTENANCE: 'Maintenance',
            MATERIALS: 'Materials',
            MEALS_AND_ENTERTAINMENT: 'Meals and Entertainment',
            OFFICE_SUPPLIES: 'Office Supplies',
            OTHER: 'Other',
            PROFESSIONAL_SERVICES: 'Professional Services',
            RENT: 'Rent',
            TAXES: 'Taxes',
            TRAVEL: 'Travel',
            UTILITIES: 'Utilities',
        },
        OWNERSHIP_ERRORS: {
            NO_BILLING_CARD: 'noBillingCard',
            AMOUNT_OWED: 'amountOwed',
            HAS_FAILED_SETTLEMENTS: 'hasFailedSettlements',
            OWNER_OWES_AMOUNT: 'ownerOwesAmount',
            SUBSCRIPTION: 'subscription',
            DUPLICATE_SUBSCRIPTION: 'duplicateSubscription',
            FAILED_TO_CLEAR_BALANCE: 'failedToClearBalance',
        },
        COLLECTION_KEYS: {
            DESCRIPTION: 'description',
            REIMBURSER: 'reimburser',
            REIMBURSEMENT_CHOICE: 'reimbursementChoice',
            APPROVAL_MODE: 'approvalMode',
            AUTOREPORTING: 'autoReporting',
            AUTOREPORTING_FREQUENCY: 'autoReportingFrequency',
            AUTOREPORTING_OFFSET: 'autoReportingOffset',
            GENERAL_SETTINGS: 'generalSettings',
        },
        EXPENSE_REPORT_RULES: {
            PREVENT_SELF_APPROVAL: 'preventSelfApproval',
            MAX_EXPENSE_AGE: 'maxExpenseAge',
        },
        CONNECTIONS: {
            NAME: {
                // Here we will add other connections names when we add support for them
                QBO: 'quickbooksOnline',
                QBD: 'quickbooksDesktop',
                XERO: 'xero',
                NETSUITE: 'netsuite',
                SAGE_INTACCT: 'intacct',
            },
            ROUTE: {
                QBO: 'quickbooks-online',
                XERO: 'xero',
                NETSUITE: 'netsuite',
                SAGE_INTACCT: 'sage-intacct',
                QBD: 'quickbooks-desktop',
            },
            NAME_USER_FRIENDLY: {
                netsuite: 'NetSuite',
                quickbooksOnline: 'QuickBooks Online',
                quickbooksDesktop: 'QuickBooks Desktop',
                xero: 'Xero',
                intacct: 'Sage Intacct',
                financialForce: 'FinancialForce',
                billCom: 'Bill.com',
                zenefits: 'Zenefits',
                sap: 'SAP',
                oracle: 'Oracle',
                microsoftDynamics: 'Microsoft Dynamics',
                other: 'Other',
            },
            AUTH_HELP_LINKS: {
                intacct:
                    "https://help.expensify.com/articles/expensify-classic/connections/sage-intacct/Sage-Intacct-Troubleshooting#:~:text=First%20make%20sure%20that%20you,your%20company's%20Web%20Services%20authorizations.",
                netsuite:
                    'https://help.expensify.com/articles/expensify-classic/connections/netsuite/Netsuite-Troubleshooting#expensierror-ns0109-failed-to-login-to-netsuite-please-verify-your-credentials',
            },
            SYNC_STAGE_NAME: {
                STARTING_IMPORT_QBO: 'startingImportQBO',
                STARTING_IMPORT_XERO: 'startingImportXero',
                STARTING_IMPORT_QBD: 'startingImportQBD',
                QBO_IMPORT_MAIN: 'quickbooksOnlineImportMain',
                QBO_IMPORT_CUSTOMERS: 'quickbooksOnlineImportCustomers',
                QBO_IMPORT_EMPLOYEES: 'quickbooksOnlineImportEmployees',
                QBO_IMPORT_ACCOUNTS: 'quickbooksOnlineImportAccounts',
                QBO_IMPORT_CLASSES: 'quickbooksOnlineImportClasses',
                QBO_IMPORT_LOCATIONS: 'quickbooksOnlineImportLocations',
                QBO_IMPORT_PROCESSING: 'quickbooksOnlineImportProcessing',
                QBO_SYNC_PAYMENTS: 'quickbooksOnlineSyncBillPayments',
                QBO_IMPORT_TAX_CODES: 'quickbooksOnlineSyncTaxCodes',
                QBO_CHECK_CONNECTION: 'quickbooksOnlineCheckConnection',
                QBO_SYNC_TITLE: 'quickbooksOnlineSyncTitle',
                QBO_SYNC_LOAD_DATA: 'quickbooksOnlineSyncLoadData',
                QBO_SYNC_APPLY_CATEGORIES: 'quickbooksOnlineSyncApplyCategories',
                QBO_SYNC_APPLY_CUSTOMERS: 'quickbooksOnlineSyncApplyCustomers',
                QBO_SYNC_APPLY_PEOPLE: 'quickbooksOnlineSyncApplyEmployees',
                QBO_SYNC_APPLY_CLASSES_LOCATIONS: 'quickbooksOnlineSyncApplyClassesLocations',
                QBD_IMPORT_TITLE: 'quickbooksDesktopImportTitle',
                QBD_IMPORT_ACCOUNTS: 'quickbooksDesktopImportAccounts',
                QBD_IMPORT_APPROVE_CERTIFICATE: 'quickbooksDesktopImportApproveCertificate',
                QBD_IMPORT_DIMENSIONS: 'quickbooksDesktopImportDimensions',
                QBD_IMPORT_CLASSES: 'quickbooksDesktopImportClasses',
                QBD_IMPORT_CUSTOMERS: 'quickbooksDesktopImportCustomers',
                QBD_IMPORT_VENDORS: 'quickbooksDesktopImportVendors',
                QBD_IMPORT_EMPLOYEES: 'quickbooksDesktopImportEmployees',
                QBD_IMPORT_MORE: 'quickbooksDesktopImportMore',
                QBD_IMPORT_GENERIC: 'quickbooksDesktopImportSavePolicy',
                QBD_WEB_CONNECTOR_REMINDER: 'quickbooksDesktopWebConnectorReminder',
                JOB_DONE: 'jobDone',
                XERO_SYNC_STEP: 'xeroSyncStep',
                XERO_SYNC_XERO_REIMBURSED_REPORTS: 'xeroSyncXeroReimbursedReports',
                XERO_SYNC_EXPENSIFY_REIMBURSED_REPORTS: 'xeroSyncExpensifyReimbursedReports',
                XERO_SYNC_IMPORT_CHART_OF_ACCOUNTS: 'xeroSyncImportChartOfAccounts',
                XERO_SYNC_IMPORT_CATEGORIES: 'xeroSyncImportCategories',
                XERO_SYNC_IMPORT_TRACKING_CATEGORIES: 'xeroSyncImportTrackingCategories',
                XERO_SYNC_IMPORT_CUSTOMERS: 'xeroSyncImportCustomers',
                XERO_SYNC_IMPORT_BANK_ACCOUNTS: 'xeroSyncImportBankAccounts',
                XERO_SYNC_IMPORT_TAX_RATES: 'xeroSyncImportTaxRates',
                XERO_CHECK_CONNECTION: 'xeroCheckConnection',
                XERO_SYNC_TITLE: 'xeroSyncTitle',
                NETSUITE_SYNC_CONNECTION: 'netSuiteSyncConnection',
                NETSUITE_SYNC_CUSTOMERS: 'netSuiteSyncCustomers',
                NETSUITE_SYNC_INIT_DATA: 'netSuiteSyncInitData',
                NETSUITE_SYNC_IMPORT_TAXES: 'netSuiteSyncImportTaxes',
                NETSUITE_SYNC_IMPORT_ITEMS: 'netSuiteSyncImportItems',
                NETSUITE_SYNC_DATA: 'netSuiteSyncData',
                NETSUITE_SYNC_ACCOUNTS: 'netSuiteSyncAccounts',
                NETSUITE_SYNC_CURRENCIES: 'netSuiteSyncCurrencies',
                NETSUITE_SYNC_CATEGORIES: 'netSuiteSyncCategories',
                NETSUITE_SYNC_IMPORT_CUSTOM_LISTS: 'netSuiteSyncImportCustomLists',
                NETSUITE_SYNC_IMPORT_EMPLOYEES: 'netSuiteSyncImportEmployees',
                NETSUITE_SYNC_IMPORT_SUBSIDIARIES: 'netSuiteSyncImportSubsidiaries',
                NETSUITE_SYNC_IMPORT_VENDORS: 'netSuiteSyncImportVendors',
                NETSUITE_SYNC_REPORT_FIELDS: 'netSuiteSyncReportFields',
                NETSUITE_SYNC_TAGS: 'netSuiteSyncTags',
                NETSUITE_SYNC_UPDATE_DATA: 'netSuiteSyncUpdateConnectionData',
                NETSUITE_SYNC_NETSUITE_REIMBURSED_REPORTS: 'netSuiteSyncNetSuiteReimbursedReports',
                NETSUITE_SYNC_EXPENSIFY_REIMBURSED_REPORTS: 'netSuiteSyncExpensifyReimbursedReports',
                NETSUITE_SYNC_IMPORT_VENDORS_TITLE: 'netSuiteImportVendorsTitle',
                NETSUITE_SYNC_IMPORT_CUSTOM_LISTS_TITLE: 'netSuiteImportCustomListsTitle',
                SAGE_INTACCT_SYNC_CHECK_CONNECTION: 'intacctCheckConnection',
                SAGE_INTACCT_SYNC_IMPORT_TITLE: 'intacctImportTitle',
                SAGE_INTACCT_SYNC_IMPORT_DATA: 'intacctImportData',
                SAGE_INTACCT_SYNC_IMPORT_EMPLOYEES: 'intacctImportEmployees',
                SAGE_INTACCT_SYNC_IMPORT_DIMENSIONS: 'intacctImportDimensions',
                SAGE_INTACCT_SYNC_IMPORT_SYNC_REIMBURSED_REPORTS: 'intacctImportSyncBillPayments',
            },
            SYNC_STAGE_TIMEOUT_MINUTES: 20,
        },
        ACCESS_VARIANTS: {
            PAID: 'paid',
            ADMIN: 'admin',
            CONTROL: 'control',
        },
        DEFAULT_MAX_EXPENSE_AGE: 90,
        DEFAULT_MAX_EXPENSE_AMOUNT: 200000,
        DEFAULT_MAX_AMOUNT_NO_RECEIPT: 2500,
        REQUIRE_RECEIPTS_OVER_OPTIONS: {
            DEFAULT: 'default',
            NEVER: 'never',
            ALWAYS: 'always',
        },
        EXPENSE_LIMIT_TYPES: {
            EXPENSE: 'expense',
            DAILY: 'daily',
        },
    },

    HELP_DOC_LINKS: {
        'QuickBooks Online': 'https://help.expensify.com/articles/new-expensify/connections/quickbooks-online/Configure-Quickbooks-Online',
        'QuickBooks Desktop': '',
        quickbooks: 'https://help.expensify.com/articles/new-expensify/connections/quickbooks-online/Configure-Quickbooks-Online',
        NetSuite: 'https://help.expensify.com/articles/new-expensify/connections/netsuite/Configure-Netsuite',
        Xero: 'https://help.expensify.com/articles/new-expensify/connections/xero/Configure-Xero',
        Intacct: 'https://help.expensify.com/articles/new-expensify/connections/sage-intacct/Configure-Sage-Intacct',
        FinancialForce: 'https://help.expensify.com/articles/expensify-classic/connections/certinia/Connect-To-Certinia',
        'Sage Intacct': 'https://help.expensify.com/articles/new-expensify/connections/sage-intacct/Configure-Sage-Intacct',
        Certinia: 'https://help.expensify.com/articles/expensify-classic/connections/certinia/Connect-To-Certinia',
    },

    CUSTOM_UNITS: {
        NAME_DISTANCE: 'Distance',
        NAME_PER_DIEM_INTERNATIONAL: 'Per Diem International',
        DISTANCE_UNIT_MILES: 'mi',
        DISTANCE_UNIT_KILOMETERS: 'km',
        MILEAGE_IRS_RATE: 0.7,
        DEFAULT_RATE: 'Default Rate',
        RATE_DECIMALS: 3,
        FAKE_P2P_ID: '_FAKE_P2P_ID_',
        MILES_TO_KILOMETERS: 1.609344,
        KILOMETERS_TO_MILES: 0.621371,
    },

    TERMS: {
        CFPB_PREPAID: 'cfpb.gov/prepaid',
        CFPB_COMPLAINT: 'cfpb.gov/complaint',
        FDIC_PREPAID: 'fdic.gov/deposit/deposits/prepaid.html',
        USE_EXPENSIFY_FEES: 'use.expensify.com/fees',
    },

    LAYOUT_WIDTH: {
        WIDE: 'wide',
        NARROW: 'narrow',
        NONE: 'none',
    },

    ICON_TYPE_ICON: 'icon',
    ICON_TYPE_AVATAR: 'avatar',
    ICON_TYPE_WORKSPACE: 'workspace',

    ACTIVITY_INDICATOR_SIZE: {
        LARGE: 'large',
    },

    AVATAR_SIZE: {
        X_LARGE: 'xlarge',
        LARGE: 'large',
        MEDIUM: 'medium',
        DEFAULT: 'default',
        SMALL: 'small',
        SMALLER: 'smaller',
        SUBSCRIPT: 'subscript',
        SMALL_SUBSCRIPT: 'small-subscript',
        MID_SUBSCRIPT: 'mid-subscript',
        LARGE_BORDERED: 'large-bordered',
        HEADER: 'header',
        MENTION_ICON: 'mention-icon',
        SMALL_NORMAL: 'small-normal',
        LARGE_NORMAL: 'large-normal',
    },
    COMPANY_CARD: {
        FEED_BANK_NAME: {
            MASTER_CARD: 'cdf',
            VISA: 'vcf',
            AMEX: 'gl1025',
            STRIPE: 'stripe',
            CITIBANK: 'oauth.citibank.com',
            CAPITAL_ONE: 'oauth.capitalone.com',
            BANK_OF_AMERICA: 'oauth.bankofamerica.com',
            CHASE: 'oauth.chase.com',
            BREX: 'oauth.brex.com',
            WELLS_FARGO: 'oauth.wellsfargo.com',
            AMEX_DIRECT: 'oauth.americanexpressfdx.com',
            CSV: '_ccupload',
        },
        STEP_NAMES: ['1', '2', '3', '4'],
        STEP: {
            BANK_CONNECTION: 'BankConnection',
            ASSIGNEE: 'Assignee',
            CARD: 'Card',
            CARD_NAME: 'CardName',
            TRANSACTION_START_DATE: 'TransactionStartDate',
            CONFIRMATION: 'Confirmation',
        },
        TRANSACTION_START_DATE_OPTIONS: {
            FROM_BEGINNING: 'fromBeginning',
            CUSTOM: 'custom',
        },
    },
    EXPENSIFY_CARD: {
        NAME: 'expensifyCard',
        BANK: 'Expensify Card',
        FRAUD_TYPES: {
            DOMAIN: 'domain',
            INDIVIDUAL: 'individual',
            NONE: 'none',
        },
        VERIFICATION_STATE: {
            LOADING: 'loading',
            VERIFIED: 'verified',
            ON_WAITLIST: 'onWaitlist',
        },
        STATE: {
            STATE_NOT_ISSUED: 2,
            OPEN: 3,
            NOT_ACTIVATED: 4,
            STATE_DEACTIVATED: 5,
            CLOSED: 6,
            STATE_SUSPENDED: 7,
        },
        ACTIVE_STATES: cardActiveStates,
        HIDDEN_FROM_SEARCH_STATES: cardHiddenFromSearchStates,
        LIMIT_TYPES: {
            SMART: 'smart',
            MONTHLY: 'monthly',
            FIXED: 'fixed',
        },
        LIMIT_VALUE: 21474836,
        STEP_NAMES: ['1', '2', '3', '4', '5', '6'],
        STEP: {
            ASSIGNEE: 'Assignee',
            CARD_TYPE: 'CardType',
            LIMIT_TYPE: 'LimitType',
            LIMIT: 'Limit',
            CARD_NAME: 'CardName',
            CONFIRMATION: 'Confirmation',
        },
        CARD_TYPE: {
            PHYSICAL: 'physical',
            VIRTUAL: 'virtual',
        },
        FREQUENCY_SETTING: {
            DAILY: 'daily',
            MONTHLY: 'monthly',
        },
        MANAGE_EXPENSIFY_CARDS_ARTICLE_LINK: 'https://help.expensify.com/articles/new-expensify/expensify-card/Manage-Expensify-Cards',
    },
    COMPANY_CARDS: {
        CONNECTION_ERROR: 'connectionError',
        STEP: {
            SELECT_BANK: 'SelectBank',
            SELECT_FEED_TYPE: 'SelectFeedType',
            CARD_TYPE: 'CardType',
            CARD_INSTRUCTIONS: 'CardInstructions',
            CARD_NAME: 'CardName',
            CARD_DETAILS: 'CardDetails',
            BANK_CONNECTION: 'BankConnection',
            AMEX_CUSTOM_FEED: 'AmexCustomFeed',
            SELECT_COUNTRY: 'SelectCountry',
            PLAID_CONNECTION: 'PlaidConnection',
        },
        CARD_TYPE: {
            AMEX: 'amex',
            VISA: 'visa',
            MASTERCARD: 'mastercard',
            STRIPE: 'stripe',
            CSV: 'CSV',
        },
        FEED_TYPE: {
            CUSTOM: 'customFeed',
            DIRECT: 'directFeed',
        },
        BANKS: {
            AMEX: 'American Express',
            BANK_OF_AMERICA: 'Bank of America',
            BREX: 'Brex',
            CAPITAL_ONE: 'Capital One',
            CHASE: 'Chase',
            CITI_BANK: 'Citibank',
            STRIPE: 'Stripe',
            WELLS_FARGO: 'Wells Fargo',
            OTHER: 'Other',
        },
        BANK_CONNECTIONS: {
            WELLS_FARGO: 'wellsfargo',
            BANK_OF_AMERICA: 'bankofamerica',
            CHASE: 'chase',
            BREX: 'brex',
            CAPITAL_ONE: 'capitalone',
            CITI_BANK: 'citibank',
            AMEX: 'americanexpressfdx',
        },
        AMEX_CUSTOM_FEED: {
            CORPORATE: 'American Express Corporate Cards',
            BUSINESS: 'American Express Business Cards',
            PERSONAL: 'American Express Personal Cards',
        },
        DELETE_TRANSACTIONS: {
            RESTRICT: 'corporate',
            ALLOW: 'personal',
        },
        CARD_LIST_THRESHOLD: 8,
        DEFAULT_EXPORT_TYPE: 'default',
        EXPORT_CARD_TYPES: {
            /**
             * Name of Card NVP for QBO custom export accounts
             */
            NVP_QUICKBOOKS_ONLINE_EXPORT_ACCOUNT: 'quickbooks_online_export_account',
            NVP_QUICKBOOKS_ONLINE_EXPORT_ACCOUNT_DEBIT: 'quickbooks_online_export_account_debit',

            /**
             * Name of Card NVP for NetSuite custom export accounts
             */
            NVP_NETSUITE_EXPORT_ACCOUNT: 'netsuite_export_payable_account',

            /**
             * Name of Card NVP for NetSuite custom vendors
             */
            NVP_NETSUITE_EXPORT_VENDOR: 'netsuite_export_vendor',

            /**
             * Name of Card NVP for Xero custom export accounts
             */
            NVP_XERO_EXPORT_BANK_ACCOUNT: 'xero_export_bank_account',

            /**
             * Name of Card NVP for Intacct custom export accounts
             */
            NVP_INTACCT_EXPORT_CHARGE_CARD: 'intacct_export_charge_card',

            /**
             * Name of card NVP for Intacct custom vendors
             */
            NVP_INTACCT_EXPORT_VENDOR: 'intacct_export_vendor',

            /**
             * Name of Card NVP for QuickBooks Desktop custom export accounts
             */
            NVP_QUICKBOOKS_DESKTOP_EXPORT_ACCOUNT_CREDIT: 'quickbooks_desktop_export_account_credit',

            /**
             * Name of Card NVP for QuickBooks Desktop custom export accounts
             */
            NVP_FINANCIALFORCE_EXPORT_VENDOR: 'financialforce_export_vendor',
        },
        EXPORT_CARD_POLICY_TYPES: {
            /**
             * Name of Card NVP for QBO custom export accounts
             */
            NVP_QUICKBOOKS_ONLINE_EXPORT_ACCOUNT_POLICY_ID: 'quickbooks_online_export_account_policy_id',
            NVP_QUICKBOOKS_ONLINE_EXPORT_ACCOUNT_DEBIT_POLICY_ID: 'quickbooks_online_export_account_debit_policy_id',

            /**
             * Name of Card NVP for NetSuite custom export accounts
             */
            NVP_NETSUITE_EXPORT_ACCOUNT_POLICY_ID: 'netsuite_export_payable_account_policy_id',

            /**
             * Name of Card NVP for NetSuite custom vendors
             */
            NVP_NETSUITE_EXPORT_VENDOR_POLICY_ID: 'netsuite_export_vendor_policy_id',

            /**
             * Name of Card NVP for Xero custom export accounts
             */
            NVP_XERO_EXPORT_BANK_ACCOUNT_POLICY_ID: 'xero_export_bank_account_policy_id',

            /**
             * Name of Card NVP for Intacct custom export accounts
             */
            NVP_INTACCT_EXPORT_CHARGE_CARD_POLICY_ID: 'intacct_export_charge_card_policy_id',

            /**
             * Name of card NVP for Intacct custom vendors
             */
            NVP_INTACCT_EXPORT_VENDOR_POLICY_ID: 'intacct_export_vendor_policy_id',

            /**
             * Name of Card NVP for QuickBooks Desktop custom export accounts
             */
            NVP_QUICKBOOKS_DESKTOP_EXPORT_ACCOUNT_CREDIT_POLICY_ID: 'quickbooks_desktop_export_account_credit_policy_id',

            /**
             * Name of Card NVP for QuickBooks Desktop custom export accounts
             */
            NVP_FINANCIALFORCE_EXPORT_VENDOR_POLICY_ID: 'financialforce_export_vendor_policy_id',
        },
    },
    AVATAR_ROW_SIZE: {
        DEFAULT: 4,
        LARGE_SCREEN: 8,
    },
    OPTION_MODE: {
        COMPACT: 'compact',
        DEFAULT: 'default',
    },
    SUBSCRIPTION: {
        TEAM_2025_PRICING_START_DATE: new Date(2025, 3, 1),
        PRICING_TYPE_2025: 'team2025Pricing',
        TYPE: {
            ANNUAL: 'yearly2018',
            PAY_PER_USE: 'monthly2018',
        },
    },
    get SUBSCRIPTION_PRICES() {
        return {
            [this.PAYMENT_CARD_CURRENCY.USD]: {
                [this.POLICY.TYPE.CORPORATE]: {
                    [this.SUBSCRIPTION.TYPE.ANNUAL]: 900,
                    [this.SUBSCRIPTION.TYPE.PAY_PER_USE]: 1800,
                },
                [this.POLICY.TYPE.TEAM]: {
                    [this.SUBSCRIPTION.TYPE.ANNUAL]: 500,
                    [this.SUBSCRIPTION.TYPE.PAY_PER_USE]: 1000,
                    [this.SUBSCRIPTION.PRICING_TYPE_2025]: 500,
                },
            },
            [this.PAYMENT_CARD_CURRENCY.AUD]: {
                [this.POLICY.TYPE.CORPORATE]: {
                    [this.SUBSCRIPTION.TYPE.ANNUAL]: 1500,
                    [this.SUBSCRIPTION.TYPE.PAY_PER_USE]: 3000,
                },
                [this.POLICY.TYPE.TEAM]: {
                    [this.SUBSCRIPTION.TYPE.ANNUAL]: 700,
                    [this.SUBSCRIPTION.TYPE.PAY_PER_USE]: 1400,
                    [this.SUBSCRIPTION.PRICING_TYPE_2025]: 800,
                },
            },
            [this.PAYMENT_CARD_CURRENCY.GBP]: {
                [this.POLICY.TYPE.CORPORATE]: {
                    [this.SUBSCRIPTION.TYPE.ANNUAL]: 700,
                    [this.SUBSCRIPTION.TYPE.PAY_PER_USE]: 1400,
                },
                [this.POLICY.TYPE.TEAM]: {
                    [this.SUBSCRIPTION.TYPE.ANNUAL]: 400,
                    [this.SUBSCRIPTION.TYPE.PAY_PER_USE]: 800,
                    [this.SUBSCRIPTION.PRICING_TYPE_2025]: 500,
                },
            },
            [this.PAYMENT_CARD_CURRENCY.NZD]: {
                [this.POLICY.TYPE.CORPORATE]: {
                    [this.SUBSCRIPTION.TYPE.ANNUAL]: 1600,
                    [this.SUBSCRIPTION.TYPE.PAY_PER_USE]: 3200,
                },
                [this.POLICY.TYPE.TEAM]: {
                    [this.SUBSCRIPTION.TYPE.ANNUAL]: 800,
                    [this.SUBSCRIPTION.TYPE.PAY_PER_USE]: 1600,
                    [this.SUBSCRIPTION.PRICING_TYPE_2025]: 900,
                },
            },
        };
    },
    REGEX: {
        SPECIAL_CHARS_WITHOUT_NEWLINE: /((?!\n)[()-\s\t])/g,
        DIGITS_AND_PLUS: /^\+?[0-9]*$/,
        ALPHABETIC_AND_LATIN_CHARS: /^[\p{Script=Latin} ]*$/u,
        NON_ALPHABETIC_AND_NON_LATIN_CHARS: /[^\p{Script=Latin}]/gu,
        POSITIVE_INTEGER: /^\d+$/,
        PO_BOX: /\b[P|p]?(OST|ost)?\.?\s*[O|o|0]?(ffice|FFICE)?\.?\s*[B|b][O|o|0]?[X|x]?\.?\s+[#]?(\d+)\b/,
        ANY_VALUE: /^.+$/,
        ZIP_CODE: /^[0-9]{5}(?:[- ][0-9]{4})?$/,
        INDUSTRY_CODE: /^[0-9]{6}$/,
        SSN_LAST_FOUR: /^(?!0000)[0-9]{4}$/,
        SSN_FULL_NINE: /^(?!0000)[0-9]{9}$/,
        NUMBER: /^[0-9]+$/,
        PHONE_NUMBER: /^\+?[0-9]{4,17}$/,
        CARD_NUMBER: /^[0-9]{15,16}$/,
        CARD_SECURITY_CODE: /^[0-9]{3,4}$/,
        CARD_EXPIRATION_DATE: /^(0[1-9]|1[0-2])([^0-9])?([0-9]{4}|([0-9]{2}))$/,
        ROOM_NAME: /^#[\p{Ll}0-9-]{1,100}$/u,
        ROOM_NAME_WITHOUT_LIMIT: /^#[\p{Ll}0-9-]+$/u,
        DOMAIN_BASE: '^(?:https?:\\/\\/)?(?:www\\.)?([^\\/]+)',
        ALPHANUMERIC_WITH_SPACE_AND_HYPHEN: /^[A-Za-z0-9 -]+$/,

        // eslint-disable-next-line max-len, no-misleading-character-class
        EMOJI: /[\p{Extended_Pictographic}\u200d\u{1f1e6}-\u{1f1ff}\u{1f3fb}-\u{1f3ff}\u{e0020}-\u{e007f}\u20E3\uFE0F]|[#*0-9]\uFE0F?\u20E3/gu,
        // eslint-disable-next-line max-len, no-misleading-character-class, no-empty-character-class
        EMOJIS: /[\p{Extended_Pictographic}](\u200D[\p{Extended_Pictographic}]|[\u{1F3FB}-\u{1F3FF}]|[\u{E0020}-\u{E007F}]|\uFE0F|\u20E3)*|[\u{1F1E6}-\u{1F1FF}]{2}|[#*0-9]\uFE0F?\u20E3/du,
        // eslint-disable-next-line max-len, no-misleading-character-class
        EMOJI_SKIN_TONES: /[\u{1f3fb}-\u{1f3ff}]/gu,

        TAX_ID: /^\d{9}$/,
        NON_NUMERIC: /\D/g,
        ANY_SPACE: /\s/g,

        // Extract attachment's source from the data's html string
        ATTACHMENT_DATA: /(data-expensify-source|data-name)="([^"]+)"/g,

        EMOJI_NAME: /:[\p{L}0-9_+-]+:/gu,
        EMOJI_SUGGESTIONS: /:[\p{L}0-9_+-]{1,40}$/u,
        AFTER_FIRST_LINE_BREAK: /\n.*/g,
        LINE_BREAK: /\r\n|\r|\n|\u2028/g,
        CODE_2FA: /^\d{6}$/,
        ATTACHMENT_ID: /chat-attachments\/(\d+)/,
        HAS_COLON_ONLY_AT_THE_BEGINNING: /^:[^:]+$/,
        HAS_AT_MOST_TWO_AT_SIGNS: /^@[^@]*@?[^@]*$/,
        EMPTY_COMMENT: /^(\s)*$/,
        SPECIAL_CHAR: /[,/?"{}[\]()&^%;`$=#<>!*]/g,
        FIRST_SPACE: /.+?(?=\s)/,

        get SPECIAL_CHAR_OR_EMOJI() {
            return new RegExp(`[~\\n\\s]|(_\\b(?!$))|${this.SPECIAL_CHAR.source}|${this.EMOJI.source}`, 'gu');
        },

        get SPACE_OR_EMOJI() {
            return new RegExp(`(\\s+|(?:${this.EMOJI.source})+)`, 'gu');
        },

        // Define the regular expression pattern to find a potential end of a mention suggestion:
        // It might be a space, a newline character, an emoji, or a special character (excluding underscores & tildes, which might be used in usernames)
        get MENTION_BREAKER() {
            return new RegExp(`[\\n\\s]|${this.SPECIAL_CHAR.source}|${this.EMOJI.source}`, 'gu');
        },

        get ALL_EMOJIS() {
            return new RegExp(this.EMOJIS, this.EMOJIS.flags.concat('g'));
        },

        MERGED_ACCOUNT_PREFIX: /^(MERGED_\d+@)/,
        ROUTES: {
            VALIDATE_LOGIN: /\/v($|(\/\/*))/,
            UNLINK_LOGIN: /\/u($|(\/\/*))/,
            REDUNDANT_SLASHES: /(\/{2,})|(\/$)/g,
        },
        TIME_STARTS_01: /^01:\d{2} [AP]M$/,
        TIME_FORMAT: /^\d{2}:\d{2} [AP]M$/,
        DATE_TIME_FORMAT: /^\d{2}-\d{2} \d{2}:\d{2} [AP]M$/,
        ILLEGAL_FILENAME_CHARACTERS: /\/|<|>|\*|"|:|#|\?|\\|\|/g,
        ENCODE_PERCENT_CHARACTER: /%(25)+/g,
        INVISIBLE_CHARACTERS_GROUPS: /[\p{C}\p{Z}]/gu,
        OTHER_INVISIBLE_CHARACTERS: /[\u3164]/g,
        REPORT_FIELD_TITLE: /{report:([a-zA-Z]+)}/g,
        SHORT_MENTION: new RegExp(
            // We are ensuring that the short mention is not inside a code block. So we check that the short mention
            // is either not preceded by an open code block or not followed by a backtick on the same line.
            `(?<!^[^\`\n]*(?:\`[^\`\n]*\`[^\`\n]*)*\`[^\`\n]*)@[\\w\\-\\+\\'#@]+(?:\\.[\\w\\-\\'\\+]+)*|@[\\w\\-\\+\\'#@]+(?:\\.[\\w\\-\\'\\+]+)*(?![^\n]*\`)`,
            'gim',
        ),
        REPORT_ID_FROM_PATH: /(?<!\/search)\/r\/(\d+)/,
        DISTANCE_MERCHANT: /^[0-9.]+ \w+ @ (-|-\()?[^0-9.\s]{1,3} ?[0-9.]+\)? \/ \w+$/,
        WHITESPACE: /\s+/g,

        get EXPENSIFY_POLICY_DOMAIN_NAME() {
            return new RegExp(`${EXPENSIFY_POLICY_DOMAIN}([a-zA-Z0-9]+)\\${EXPENSIFY_POLICY_DOMAIN_EXTENSION}`);
        },

        /**
         * Matching task rule by group
         * Group 1: Start task rule with []
         * Group 2: Optional email group between \s+....\s* start rule with @+valid email or short mention
         * Group 3: Title is remaining characters
         */
        TASK_TITLE_WITH_OPTIONAL_SHORT_MENTION: `^\\[\\]\\s+(?:@(?:${EMAIL_WITH_OPTIONAL_DOMAIN.source}))?\\s*([\\s\\S]*)`,
    },

    PRONOUNS: {
        PREFIX: '__predefined_',
        SELF_SELECT: '__predefined_selfSelect',
    },

    EXPENSIFY_EMAILS_OBJECT: Object.entries(EMAIL).reduce((prev, [, email]) => {
        // eslint-disable-next-line no-param-reassign
        prev[email] = true;
        return prev;
    }, {} as Record<string, boolean>),
    EXPENSIFY_EMAILS: [
        EMAIL.ACCOUNTING,
        EMAIL.ACCOUNTS_PAYABLE,
        EMAIL.ADMIN,
        EMAIL.BILLS,
        EMAIL.CHRONOS,
        EMAIL.CONCIERGE,
        EMAIL.CONTRIBUTORS,
        EMAIL.FIRST_RESPONDER,
        EMAIL.HELP,
        EMAIL.INTEGRATION_TESTING_CREDS,
        EMAIL.NOTIFICATIONS,
        EMAIL.PAYROLL,
        EMAIL.QA,
        EMAIL.QA_TRAVIS,
        EMAIL.RECEIPTS,
        EMAIL.STUDENT_AMBASSADOR,
        EMAIL.SVFG,
        EMAIL.TEAM,
        EMAIL.MANAGER_MCTEST,
    ] as string[],
    get EXPENSIFY_ACCOUNT_IDS() {
        return [
            this.ACCOUNT_ID.ACCOUNTING,
            this.ACCOUNT_ID.ACCOUNTS_PAYABLE,
            this.ACCOUNT_ID.ADMIN,
            this.ACCOUNT_ID.BILLS,
            this.ACCOUNT_ID.CHRONOS,
            this.ACCOUNT_ID.CONCIERGE,
            this.ACCOUNT_ID.CONTRIBUTORS,
            this.ACCOUNT_ID.FIRST_RESPONDER,
            this.ACCOUNT_ID.HELP,
            this.ACCOUNT_ID.INTEGRATION_TESTING_CREDS,
            this.ACCOUNT_ID.PAYROLL,
            this.ACCOUNT_ID.QA,
            this.ACCOUNT_ID.QA_TRAVIS,
            this.ACCOUNT_ID.RECEIPTS,
            this.ACCOUNT_ID.REWARDS,
            this.ACCOUNT_ID.STUDENT_AMBASSADOR,
            this.ACCOUNT_ID.SVFG,
            this.ACCOUNT_ID.MANAGER_MCTEST,
        ].filter((id) => id !== -1);
    },

    // Emails that profile view is prohibited
    get RESTRICTED_EMAILS(): readonly string[] {
        return [this.EMAIL.NOTIFICATIONS];
    },
    // Account IDs that profile view is prohibited
    get RESTRICTED_ACCOUNT_IDS() {
        return [this.ACCOUNT_ID.NOTIFICATIONS];
    },

    // Auth limit is 60k for the column but we store edits and other metadata along the html so let's use a lower limit to accommodate for it.
    MAX_COMMENT_LENGTH: 10000,

    // Use the same value as MAX_COMMENT_LENGTH to ensure the entire comment is parsed. Note that applying markup is very resource-consuming.
    MAX_MARKUP_LENGTH: 10000,

    MAX_THREAD_REPLIES_PREVIEW: 99,

    // Character Limits
    FORM_CHARACTER_LIMIT: 50,
    STANDARD_LENGTH_LIMIT: 100,
    STANDARD_LIST_ITEM_LIMIT: 8,
    LEGAL_NAMES_CHARACTER_LIMIT: 150,
    LOGIN_CHARACTER_LIMIT: 254,
    CATEGORY_NAME_LIMIT: 256,
    WORKSPACE_REPORT_FIELD_POLICY_MAX_LENGTH: 256,
    REPORT_NAME_LIMIT: 100,
    TITLE_CHARACTER_LIMIT: 100,
    TASK_TITLE_CHARACTER_LIMIT: 10000,
    DESCRIPTION_LIMIT: 1000,
    SEARCH_QUERY_LIMIT: 1000,
    WORKSPACE_NAME_CHARACTER_LIMIT: 80,
    STATE_CHARACTER_LIMIT: 32,

    // Test receipt data
    TEST_RECEIPT: {
        AMOUNT: 1800,
        CURRENCY: 'USD',
        MERCHANT: "Taco Todd's",
        FILENAME: 'test_receipt',
        FILE_TYPE: 'image/png',
    },

    AVATAR_CROP_MODAL: {
        // The next two constants control what is min and max value of the image crop scale.
        // Values define in how many times the image can be bigger than its container.
        // Notice: that values less than 1 mean that the image won't cover the container fully.
        MAX_SCALE: 3, // 3x scale is used commonly in different apps.
        MIN_SCALE: 1, // 1x min scale means that the image covers the container completely

        // This const defines the initial container size, before layout measurement.
        // Since size cant be null, we have to define some initial value.
        INITIAL_SIZE: 1, // 1 was chosen because there is a very low probability that initialized component will have such size.

        // This constant sets a margin equal to the rotate button's height (medium-sized Button (40px)), which is the tallest element in the controls row.
        // It ensures the controls row isn't cropped if the browser height is reduced too much.
        CONTAINER_VERTICAL_MARGIN: variables.componentSizeNormal,
    },
    MICROSECONDS_PER_MS: 1000,
    RED_BRICK_ROAD_PENDING_ACTION: {
        ADD: 'add',
        DELETE: 'delete',
        UPDATE: 'update',
    },
    BRICK_ROAD_INDICATOR_STATUS: {
        ERROR: 'error',
        INFO: 'info',
    },
    REPORT_DETAILS_MENU_ITEM: {
        MEMBERS: 'member',
        INVITE: 'invite',
        SETTINGS: 'settings',
        LEAVE_ROOM: 'leaveRoom',
        PRIVATE_NOTES: 'privateNotes',
        DOWNLOAD_CSV: 'downloadCSV',
        DOWNLOAD_PDF: 'downloadPDF',
        EXPORT: 'export',
        DELETE: 'delete',
        MARK_AS_INCOMPLETE: 'markAsIncomplete',
        CANCEL_PAYMENT: 'cancelPayment',
        UNAPPROVE: 'unapprove',
        DEBUG: 'debug',
        GO_TO_WORKSPACE: 'goToWorkspace',
        ERROR: 'error',
        TRACK: {
            SUBMIT: 'submit',
            CATEGORIZE: 'categorize',
            SHARE: 'share',
        },
    },
    EDIT_REQUEST_FIELD: {
        AMOUNT: 'amount',
        CURRENCY: 'currency',
        DATE: 'date',
        DESCRIPTION: 'description',
        MERCHANT: 'merchant',
        CATEGORY: 'category',
        RECEIPT: 'receipt',
        DISTANCE: 'distance',
        DISTANCE_RATE: 'distanceRate',
        TAG: 'tag',
        TAX_RATE: 'taxRate',
        TAX_AMOUNT: 'taxAmount',
        REPORT: 'report',
    },
    FOOTER: {
        EXPENSE_MANAGEMENT_URL: `${USE_EXPENSIFY_URL}/expense-management`,
        SPEND_MANAGEMENT_URL: `${USE_EXPENSIFY_URL}/spend-management`,
        EXPENSE_REPORTS_URL: `${USE_EXPENSIFY_URL}/expense-reports`,
        COMPANY_CARD_URL: `${USE_EXPENSIFY_URL}/company-credit-card`,
        RECEIPT_SCANNING_URL: `${USE_EXPENSIFY_URL}/receipt-scanning-app`,
        BILL_PAY_URL: `${USE_EXPENSIFY_URL}/bills`,
        INVOICES_URL: `${USE_EXPENSIFY_URL}/invoices`,
        PAYROLL_URL: `${USE_EXPENSIFY_URL}/payroll`,
        TRAVEL_URL: `${USE_EXPENSIFY_URL}/travel`,
        EXPENSIFY_APPROVED_URL: `${USE_EXPENSIFY_URL}/accountants`,
        PRESS_KIT_URL: 'https://we.are.expensify.com/press-kit',
        SUPPORT_URL: `${USE_EXPENSIFY_URL}/support`,
        TERMS_URL: `${EXPENSIFY_URL}/terms`,
        PRIVACY_URL: `${EXPENSIFY_URL}/privacy`,
        ABOUT_URL: 'https://we.are.expensify.com/how-we-got-here',
        BLOG_URL: 'https://blog.expensify.com/',
        JOBS_URL: 'https://we.are.expensify.com/apply',
        ORG_URL: 'https://expensify.org/',
        INVESTOR_RELATIONS_URL: 'https://ir.expensify.com/',
    },

    SOCIALS: {
        PODCAST: 'https://we.are.expensify.com/podcast',
        TWITTER: 'https://www.twitter.com/expensify',
        INSTAGRAM: 'https://www.instagram.com/expensify',
        FACEBOOK: 'https://www.facebook.com/expensify',
        LINKEDIN: 'https://www.linkedin.com/company/expensify',
    },

    // These split the maximum decimal value of a signed 64-bit number (9,223,372,036,854,775,807) into parts where none of them are too big to fit into a 32-bit number, so that we can
    // generate them each with a random number generator with only 32-bits of precision.
    MAX_64BIT_LEFT_PART: 92233,
    MAX_64BIT_MIDDLE_PART: 7203685,
    MAX_64BIT_RIGHT_PART: 4775807,
    INVALID_CATEGORY_NAME: '###',

    // When generating a random value to fit in 7 digits (for the `middle` or `right` parts above), this is the maximum value to multiply by Math.random().
    MAX_INT_FOR_RANDOM_7_DIGIT_VALUE: 10000000,
    IOS_KEYBOARD_SPACE_OFFSET: -30,

    API_REQUEST_TYPE: {
        READ: 'read',
        WRITE: 'write',
        MAKE_REQUEST_WITH_SIDE_EFFECTS: 'makeRequestWithSideEffects',
    },

    ERECEIPT_COLORS: {
        YELLOW: 'Yellow',
        ICE: 'Ice',
        BLUE: 'Blue',
        GREEN: 'Green',
        TANGERINE: 'Tangerine',
        PINK: 'Pink',
    },

    MAP_MARKER_SIZE: 20,

    QUICK_REACTIONS: [
        {
            name: '+1',
            code: '👍',
            types: ['👍🏿', '👍🏾', '👍🏽', '👍🏼', '👍🏻'],
        },
        {
            name: 'heart',
            code: '❤️',
        },
        {
            name: 'joy',
            code: '😂',
        },
        {
            name: 'fire',
            code: '🔥',
        },
    ],

    TFA_CODE_LENGTH: 6,
    CHAT_ATTACHMENT_TOKEN_KEY: 'X-Chat-Attachment-Token',

    SPACE_LENGTH: 1,

    ALL_COUNTRIES: {
        AF: 'Afghanistan',
        AX: 'Åland Islands',
        AL: 'Albania',
        DZ: 'Algeria',
        AS: 'American Samoa',
        AD: 'Andorra',
        AO: 'Angola',
        AI: 'Anguilla',
        AQ: 'Antarctica',
        AG: 'Antigua & Barbuda',
        AR: 'Argentina',
        AM: 'Armenia',
        AW: 'Aruba',
        AC: 'Ascension Island',
        AU: 'Australia',
        AT: 'Austria',
        AZ: 'Azerbaijan',
        BS: 'Bahamas',
        BH: 'Bahrain',
        BD: 'Bangladesh',
        BB: 'Barbados',
        BY: 'Belarus',
        BE: 'Belgium',
        BZ: 'Belize',
        BJ: 'Benin',
        BM: 'Bermuda',
        BT: 'Bhutan',
        BO: 'Bolivia',
        BA: 'Bosnia & Herzegovina',
        BW: 'Botswana',
        BR: 'Brazil',
        IO: 'British Indian Ocean Territory',
        VG: 'British Virgin Islands',
        BN: 'Brunei',
        BG: 'Bulgaria',
        BF: 'Burkina Faso',
        BI: 'Burundi',
        KH: 'Cambodia',
        CM: 'Cameroon',
        CA: 'Canada',
        CV: 'Cape Verde',
        BQ: 'Caribbean Netherlands',
        KY: 'Cayman Islands',
        CF: 'Central African Republic',
        TD: 'Chad',
        CL: 'Chile',
        CN: 'China',
        CX: 'Christmas Island',
        CC: 'Cocos (Keeling) Islands',
        CO: 'Colombia',
        KM: 'Comoros',
        CG: 'Congo - Brazzaville',
        CD: 'Congo - Kinshasa',
        CK: 'Cook Islands',
        CR: 'Costa Rica',
        CI: "Côte d'Ivoire",
        HR: 'Croatia',
        CU: 'Cuba',
        CW: 'Curaçao',
        CY: 'Cyprus',
        CZ: 'Czech Republic',
        DK: 'Denmark',
        DJ: 'Djibouti',
        DM: 'Dominica',
        DO: 'Dominican Republic',
        EC: 'Ecuador',
        EG: 'Egypt',
        SV: 'El Salvador',
        GQ: 'Equatorial Guinea',
        ER: 'Eritrea',
        EE: 'Estonia',
        ET: 'Ethiopia',
        FK: 'Falkland Islands',
        FO: 'Faroe Islands',
        FJ: 'Fiji',
        FI: 'Finland',
        FR: 'France',
        GF: 'French Guiana',
        PF: 'French Polynesia',
        TF: 'French Southern Territories',
        GA: 'Gabon',
        GM: 'Gambia',
        GE: 'Georgia',
        DE: 'Germany',
        GH: 'Ghana',
        GI: 'Gibraltar',
        GR: 'Greece',
        GL: 'Greenland',
        GD: 'Grenada',
        GP: 'Guadeloupe',
        GU: 'Guam',
        GT: 'Guatemala',
        GG: 'Guernsey',
        GN: 'Guinea',
        GW: 'Guinea-Bissau',
        GY: 'Guyana',
        HT: 'Haiti',
        HN: 'Honduras',
        HK: 'Hong Kong',
        HU: 'Hungary',
        IS: 'Iceland',
        IN: 'India',
        ID: 'Indonesia',
        IR: 'Iran',
        IQ: 'Iraq',
        IE: 'Ireland',
        IM: 'Isle of Man',
        IL: 'Israel',
        IT: 'Italy',
        JM: 'Jamaica',
        JP: 'Japan',
        JE: 'Jersey',
        JO: 'Jordan',
        KZ: 'Kazakhstan',
        KE: 'Kenya',
        KI: 'Kiribati',
        XK: 'Kosovo',
        KW: 'Kuwait',
        KG: 'Kyrgyzstan',
        LA: 'Laos',
        LV: 'Latvia',
        LB: 'Lebanon',
        LS: 'Lesotho',
        LR: 'Liberia',
        LY: 'Libya',
        LI: 'Liechtenstein',
        LT: 'Lithuania',
        LU: 'Luxembourg',
        MO: 'Macau',
        MK: 'Macedonia',
        MG: 'Madagascar',
        MW: 'Malawi',
        MY: 'Malaysia',
        MV: 'Maldives',
        ML: 'Mali',
        MT: 'Malta',
        MH: 'Marshall Islands',
        MQ: 'Martinique',
        MR: 'Mauritania',
        MU: 'Mauritius',
        YT: 'Mayotte',
        MX: 'Mexico',
        FM: 'Micronesia',
        MD: 'Moldova',
        MC: 'Monaco',
        MN: 'Mongolia',
        ME: 'Montenegro',
        MS: 'Montserrat',
        MA: 'Morocco',
        MZ: 'Mozambique',
        MM: 'Myanmar (Burma)',
        NA: 'Namibia',
        NR: 'Nauru',
        NP: 'Nepal',
        NL: 'Netherlands',
        NC: 'New Caledonia',
        NZ: 'New Zealand',
        NI: 'Nicaragua',
        NE: 'Niger',
        NG: 'Nigeria',
        NU: 'Niue',
        NF: 'Norfolk Island',
        KP: 'North Korea',
        MP: 'Northern Mariana Islands',
        NO: 'Norway',
        OM: 'Oman',
        PK: 'Pakistan',
        PW: 'Palau',
        PS: 'Palestinian Territories',
        PA: 'Panama',
        PG: 'Papua New Guinea',
        PY: 'Paraguay',
        PE: 'Peru',
        PH: 'Philippines',
        PN: 'Pitcairn Islands',
        PL: 'Poland',
        PT: 'Portugal',
        PR: 'Puerto Rico',
        QA: 'Qatar',
        RE: 'Réunion',
        RO: 'Romania',
        RU: 'Russia',
        RW: 'Rwanda',
        BL: 'Saint Barthélemy',
        WS: 'Samoa',
        SM: 'San Marino',
        ST: 'São Tomé & Príncipe',
        SA: 'Saudi Arabia',
        SN: 'Senegal',
        RS: 'Serbia',
        SC: 'Seychelles',
        SL: 'Sierra Leone',
        SG: 'Singapore',
        SX: 'Sint Maarten',
        SK: 'Slovakia',
        SI: 'Slovenia',
        SB: 'Solomon Islands',
        SO: 'Somalia',
        ZA: 'South Africa',
        GS: 'South Georgia & South Sandwich Islands',
        KR: 'South Korea',
        SS: 'South Sudan',
        ES: 'Spain',
        LK: 'Sri Lanka',
        SH: 'St. Helena',
        KN: 'St. Kitts & Nevis',
        LC: 'St. Lucia',
        MF: 'St. Martin',
        PM: 'St. Pierre & Miquelon',
        VC: 'St. Vincent & Grenadines',
        SD: 'Sudan',
        SR: 'Suriname',
        SJ: 'Svalbard & Jan Mayen',
        SZ: 'Swaziland',
        SE: 'Sweden',
        CH: 'Switzerland',
        SY: 'Syria',
        TW: 'Taiwan',
        TJ: 'Tajikistan',
        TZ: 'Tanzania',
        TH: 'Thailand',
        TL: 'Timor-Leste',
        TG: 'Togo',
        TK: 'Tokelau',
        TO: 'Tonga',
        TT: 'Trinidad & Tobago',
        TA: 'Tristan da Cunha',
        TN: 'Tunisia',
        TR: 'Turkey',
        TM: 'Turkmenistan',
        TC: 'Turks & Caicos Islands',
        TV: 'Tuvalu',
        UM: 'U.S. Outlying Islands',
        VI: 'U.S. Virgin Islands',
        UG: 'Uganda',
        UA: 'Ukraine',
        AE: 'United Arab Emirates',
        GB: 'United Kingdom',
        US: 'United States',
        UY: 'Uruguay',
        UZ: 'Uzbekistan',
        VU: 'Vanuatu',
        VA: 'Vatican City',
        VE: 'Venezuela',
        VN: 'Vietnam',
        WF: 'Wallis & Futuna',
        EH: 'Western Sahara',
        YE: 'Yemen',
        ZM: 'Zambia',
        ZW: 'Zimbabwe',
    },

    ALL_EUROPEAN_UNION_COUNTRIES: {
        AT: 'Austria',
        BE: 'Belgium',
        BG: 'Bulgaria',
        HR: 'Croatia',
        CY: 'Cyprus',
        CZ: 'Czech Republic',
        DK: 'Denmark',
        EE: 'Estonia',
        FI: 'Finland',
        FR: 'France',
        DE: 'Germany',
        GR: 'Greece',
        HU: 'Hungary',
        IE: 'Ireland',
        IT: 'Italy',
        LT: 'Lithuania',
        LU: 'Luxembourg',
        LV: 'Latvia',
        MT: 'Malta',
        NL: 'Netherlands',
        PL: 'Poland',
        PT: 'Portugal',
        RO: 'Romania',
        SK: 'Slovakia',
        SI: 'Slovenia',
        ES: 'Spain',
        SE: 'Sweden',
    },

    PLAID_EXCLUDED_COUNTRIES: ['IR', 'CU', 'SY', 'UA', 'KP'] as string[],
    PLAID_SUPPORT_COUNTRIES: ['US', 'CA', 'GB', 'AT', 'BE', 'DK', 'EE', 'FI', 'FR', 'DE', 'IE', 'IT', 'LV', 'LT', 'NL', 'NO', 'PL', 'PT', 'ES', 'SE'] as string[],

    // Sources: https://github.com/Expensify/App/issues/14958#issuecomment-1442138427
    // https://github.com/Expensify/App/issues/14958#issuecomment-1456026810
    COUNTRY_ZIP_REGEX_DATA: {
        AC: {
            regex: /^ASCN 1ZZ$/,
            samples: 'ASCN 1ZZ',
        },
        AD: {
            regex: /^AD[1-7]0\d$/,
            samples: 'AD206, AD403, AD106, AD406',
        },

        // We have kept the empty object for the countries which do not have any zip code validation
        // to ensure consistency so that the amount of countries displayed and in this object are same
        AE: {},
        AF: {
            regex: /^\d{4}$/,
            samples: '9536, 1476, 3842, 7975',
        },
        AG: {},
        AI: {
            regex: /^AI-2640$/,
            samples: 'AI-2640',
        },
        AL: {
            regex: /^\d{4}$/,
            samples: '1631, 9721, 2360, 5574',
        },
        AM: {
            regex: /^\d{4}$/,
            samples: '5581, 7585, 8434, 2492',
        },
        AO: {},
        AQ: {},
        AR: {
            regex: /^((?:[A-HJ-NP-Z])?\d{4})([A-Z]{3})?$/,
            samples: 'Q7040GFQ, K2178ZHR, P6240EJG, J6070IAE',
        },
        AS: {
            regex: /^96799$/,
            samples: '96799',
        },
        AT: {
            regex: /^\d{4}$/,
            samples: '4223, 2052, 3544, 5488',
        },
        AU: {
            regex: /^\d{4}$/,
            samples: '7181, 7735, 9169, 8780',
        },
        AW: {},
        AX: {
            regex: /^22\d{3}$/,
            samples: '22270, 22889, 22906, 22284',
        },
        AZ: {
            regex: /^(AZ) (\d{4})$/,
            samples: 'AZ 6704, AZ 5332, AZ 3907, AZ 6892',
        },
        BA: {
            regex: /^\d{5}$/,
            samples: '62722, 80420, 44595, 74614',
        },
        BB: {
            regex: /^BB\d{5}$/,
            samples: 'BB64089, BB17494, BB73163, BB25752',
        },
        BD: {
            regex: /^\d{4}$/,
            samples: '8585, 8175, 7381, 0154',
        },
        BE: {
            regex: /^\d{4}$/,
            samples: '7944, 5303, 6746, 7921',
        },
        BF: {},
        BG: {
            regex: /^\d{4}$/,
            samples: '6409, 7657, 1206, 7908',
        },
        BH: {
            regex: /^\d{3}\d?$/,
            samples: '047, 1116, 490, 631',
        },
        BI: {},
        BJ: {},
        BL: {
            regex: /^97133$/,
            samples: '97133',
        },
        BM: {
            regex: /^[A-Z]{2} ?[A-Z0-9]{2}$/,
            samples: 'QV9P, OSJ1, PZ 3D, GR YK',
        },
        BN: {
            regex: /^[A-Z]{2} ?\d{4}$/,
            samples: 'PF 9925, TH1970, SC 4619, NF0781',
        },
        BO: {},
        BQ: {},
        BR: {
            regex: /^\d{5}-?\d{3}$/,
            samples: '18816-403, 95177-465, 43447-782, 39403-136',
        },
        BS: {},
        BT: {
            regex: /^\d{5}$/,
            samples: '28256, 52484, 30608, 93524',
        },
        BW: {},
        BY: {
            regex: /^\d{6}$/,
            samples: '504154, 360246, 741167, 895047',
        },
        BZ: {},
        CA: {
            regex: /^[ABCEGHJKLMNPRSTVXY]\d[ABCEGHJ-NPRSTV-Z] ?\d[ABCEGHJ-NPRSTV-Z]\d$/,
            samples: 'S1A7K8, Y5H 4G6, H9V0P2, H1A1B5',
        },
        CC: {
            regex: /^6799$/,
            samples: '6799',
        },
        CD: {},
        CF: {},
        CG: {},
        CH: {
            regex: /^\d{4}$/,
            samples: '6370, 5271, 7873, 8220',
        },
        CI: {},
        CK: {},
        CL: {
            regex: /^\d{7}$/,
            samples: '7565829, 8702008, 3161669, 1607703',
        },
        CM: {},
        CN: {
            regex: /^\d{6}$/,
            samples: '240543, 870138, 295528, 861683',
        },
        CO: {
            regex: /^\d{6}$/,
            samples: '678978, 775145, 823943, 913970',
        },
        CR: {
            regex: /^\d{5}$/,
            samples: '28256, 52484, 30608, 93524',
        },
        CU: {
            regex: /^(?:CP)?(\d{5})$/,
            samples: '28256, 52484, 30608, 93524',
        },
        CV: {
            regex: /^\d{4}$/,
            samples: '9056, 8085, 0491, 4627',
        },
        CW: {},
        CX: {
            regex: /^6798$/,
            samples: '6798',
        },
        CY: {
            regex: /^\d{4}$/,
            samples: '9301, 2478, 1981, 6162',
        },
        CZ: {
            regex: /^\d{3} ?\d{2}$/,
            samples: '150 56, 50694, 229 08, 82811',
        },
        DE: {
            regex: /^\d{5}$/,
            samples: '33185, 37198, 81711, 44262',
        },
        DJ: {},
        DK: {
            regex: /^\d{4}$/,
            samples: '1429, 2457, 0637, 5764',
        },
        DM: {},
        DO: {
            regex: /^\d{5}$/,
            samples: '11877, 95773, 93875, 98032',
        },
        DZ: {
            regex: /^\d{5}$/,
            samples: '26581, 64621, 57550, 72201',
        },
        EC: {
            regex: /^\d{6}$/,
            samples: '541124, 873848, 011495, 334509',
        },
        EE: {
            regex: /^\d{5}$/,
            samples: '87173, 01127, 73214, 52381',
        },
        EG: {
            regex: /^\d{5}$/,
            samples: '98394, 05129, 91463, 77359',
        },
        EH: {
            regex: /^\d{5}$/,
            samples: '30577, 60264, 16487, 38593',
        },
        ER: {},
        ES: {
            regex: /^\d{5}$/,
            samples: '03315, 00413, 23179, 89324',
        },
        ET: {
            regex: /^\d{4}$/,
            samples: '6269, 8498, 4514, 7820',
        },
        FI: {
            regex: /^\d{5}$/,
            samples: '21859, 72086, 22422, 03774',
        },
        FJ: {},
        FK: {
            regex: /^FIQQ 1ZZ$/,
            samples: 'FIQQ 1ZZ',
        },
        FM: {
            regex: /^(9694[1-4])(?:[ -](\d{4}))?$/,
            samples: '96942-9352, 96944-4935, 96941 9065, 96943-5369',
        },
        FO: {
            regex: /^\d{3}$/,
            samples: '334, 068, 741, 787',
        },
        FR: {
            regex: /^\d{2} ?\d{3}$/,
            samples: '25822, 53 637, 55354, 82522',
        },
        GA: {},
        GB: {
            regex: /^[A-Z]{1,2}[0-9R][0-9A-Z]?\s*([0-9][ABD-HJLNP-UW-Z]{2})?$/,
            samples: 'LA102UX, BL2F8FX, BD1S9LU, WR4G 6LH, W1U',
        },
        GD: {},
        GE: {
            regex: /^\d{4}$/,
            samples: '1232, 9831, 4717, 9428',
        },
        GF: {
            regex: /^9[78]3\d{2}$/,
            samples: '98380, 97335, 98344, 97300',
        },
        GG: {
            regex: /^GY\d[\dA-Z]? ?\d[ABD-HJLN-UW-Z]{2}$/,
            samples: 'GY757LD, GY6D 6XL, GY3Y2BU, GY85 1YO',
        },
        GH: {},
        GI: {
            regex: /^GX11 1AA$/,
            samples: 'GX11 1AA',
        },
        GL: {
            regex: /^39\d{2}$/,
            samples: '3964, 3915, 3963, 3956',
        },
        GM: {},
        GN: {
            regex: /^\d{3}$/,
            samples: '465, 994, 333, 078',
        },
        GP: {
            regex: /^9[78][01]\d{2}$/,
            samples: '98069, 97007, 97147, 97106',
        },
        GQ: {},
        GR: {
            regex: /^\d{3} ?\d{2}$/,
            samples: '98654, 319 78, 127 09, 590 52',
        },
        GS: {
            regex: /^SIQQ 1ZZ$/,
            samples: 'SIQQ 1ZZ',
        },
        GT: {
            regex: /^\d{5}$/,
            samples: '30553, 69925, 09376, 83719',
        },
        GU: {
            regex: /^((969)[1-3][0-2])$/,
            samples: '96922, 96932, 96921, 96911',
        },
        GW: {
            regex: /^\d{4}$/,
            samples: '1742, 7941, 4437, 7728',
        },
        GY: {},
        HK: {
            regex: /^999077$|^$/,
            samples: '999077',
        },
        HN: {
            regex: /^\d{5}$/,
            samples: '86238, 78999, 03594, 30406',
        },
        HR: {
            regex: /^\d{5}$/,
            samples: '85240, 80710, 78235, 98766',
        },
        HT: {
            regex: /^(?:HT)?(\d{4})$/,
            samples: '5101, HT6991, HT3871, 1126',
        },
        HU: {
            regex: /^\d{4}$/,
            samples: '0360, 2604, 3362, 4775',
        },
        ID: {
            regex: /^\d{5}$/,
            samples: '60993, 52656, 16521, 34931',
        },
        IE: {},
        IL: {
            regex: /^\d{5}(?:\d{2})?$/,
            samples: '74213, 6978354, 2441689, 4971551',
        },
        IM: {
            regex: /^IM\d[\dA-Z]? ?\d[ABD-HJLN-UW-Z]{2}$/,
            samples: 'IM2X1JP, IM4V 9JU, IM3B1UP, IM8E 5XF',
        },
        IN: {
            regex: /^\d{6}$/,
            samples: '946956, 143659, 243258, 938385',
        },
        IO: {
            regex: /^BBND 1ZZ$/,
            samples: 'BBND 1ZZ',
        },
        IQ: {
            regex: /^\d{5}$/,
            samples: '63282, 87817, 38580, 47725',
        },
        IR: {
            regex: /^\d{5}-?\d{5}$/,
            samples: '0666174250, 6052682188, 02360-81920, 25102-08646',
        },
        IS: {
            regex: /^\d{3}$/,
            samples: '408, 013, 001, 936',
        },
        IT: {
            regex: /^\d{5}$/,
            samples: '31701, 61341, 92781, 45609',
        },
        JE: {
            regex: /^JE\d[\dA-Z]? ?\d[ABD-HJLN-UW-Z]{2}$/,
            samples: 'JE0D 2EX, JE59 2OF, JE1X1ZW, JE0V 1SO',
        },
        JM: {},
        JO: {
            regex: /^\d{5}$/,
            samples: '20789, 02128, 52170, 40284',
        },
        JP: {
            regex: /^\d{3}-?\d{4}$/,
            samples: '5429642, 046-1544, 6463599, 368-5362',
        },
        KE: {
            regex: /^\d{5}$/,
            samples: '33043, 98830, 59324, 42876',
        },
        KG: {
            regex: /^\d{6}$/,
            samples: '500371, 176592, 184133, 225279',
        },
        KH: {
            regex: /^\d{5,6}$/,
            samples: '220281, 18824, 35379, 09570',
        },
        KI: {
            regex: /^KI\d{4}$/,
            samples: 'KI0104, KI0109, KI0112, KI0306',
        },
        KM: {},
        KN: {
            regex: /^KN\d{4}(-\d{4})?$/,
            samples: 'KN2522, KN2560-3032, KN3507, KN4440',
        },
        KP: {},
        KR: {
            regex: /^\d{5}$/,
            samples: '67417, 66648, 08359, 93750',
        },
        KW: {
            regex: /^\d{5}$/,
            samples: '74840, 53309, 71276, 59262',
        },
        KY: {
            regex: /^KY\d-\d{4}$/,
            samples: 'KY0-3078, KY1-7812, KY8-3729, KY3-4664',
        },
        KZ: {
            regex: /^\d{6}$/,
            samples: '129113, 976562, 226811, 933781',
        },
        LA: {
            regex: /^\d{5}$/,
            samples: '08875, 50779, 87756, 75932',
        },
        LB: {
            regex: /^(?:\d{4})(?: ?(?:\d{4}))?$/,
            samples: '5436 1302, 9830 7470, 76911911, 9453 1306',
        },
        LC: {
            regex: /^(LC)?\d{2} ?\d{3}$/,
            samples: '21080, LC99127, LC24 258, 51 740',
        },
        LI: {
            regex: /^\d{4}$/,
            samples: '6644, 2852, 4630, 4541',
        },
        LK: {
            regex: /^\d{5}$/,
            samples: '44605, 27721, 90695, 65514',
        },
        LR: {
            regex: /^\d{4}$/,
            samples: '6644, 2852, 4630, 4541',
        },
        LS: {
            regex: /^\d{3}$/,
            samples: '779, 803, 104, 897',
        },
        LT: {
            regex: /^((LT)[-])?(\d{5})$/,
            samples: 'LT-22248, LT-12796, 69822, 37280',
        },
        LU: {
            regex: /^((L)[-])?(\d{4})$/,
            samples: '5469, L-4476, 6304, 9739',
        },
        LV: {
            regex: /^((LV)[-])?\d{4}$/,
            samples: '9344, LV-5030, LV-0132, 8097',
        },
        LY: {},
        MA: {
            regex: /^\d{5}$/,
            samples: '50219, 95871, 80907, 79804',
        },
        MC: {
            regex: /^980\d{2}$/,
            samples: '98084, 98041, 98070, 98062',
        },
        MD: {
            regex: /^(MD[-]?)?(\d{4})$/,
            samples: '6250, MD-9681, MD3282, MD-0652',
        },
        ME: {
            regex: /^\d{5}$/,
            samples: '87622, 92688, 23129, 59566',
        },
        MF: {
            regex: /^9[78][01]\d{2}$/,
            samples: '97169, 98180, 98067, 98043',
        },
        MG: {
            regex: /^\d{3}$/,
            samples: '854, 084, 524, 064',
        },
        MH: {
            regex: /^((969)[6-7][0-9])(-\d{4})?/,
            samples: '96962, 96969, 96970-8530, 96960-3226',
        },
        MK: {
            regex: /^\d{4}$/,
            samples: '8299, 6904, 6144, 9753',
        },
        ML: {},
        MM: {
            regex: /^\d{5}$/,
            samples: '59188, 93943, 40829, 69981',
        },
        MN: {
            regex: /^\d{5}$/,
            samples: '94129, 29906, 53374, 80141',
        },
        MO: {},
        MP: {
            regex: /^(9695[012])(?:[ -](\d{4}))?$/,
            samples: '96952 3162, 96950 1567, 96951 2994, 96950 8745',
        },
        MQ: {
            regex: /^9[78]2\d{2}$/,
            samples: '98297, 97273, 97261, 98282',
        },
        MR: {},
        MS: {
            regex: /^[Mm][Ss][Rr]\s{0,1}\d{4}$/,
            samples: 'MSR1110, MSR1230, MSR1250, MSR1330',
        },
        MT: {
            regex: /^[A-Z]{3} [0-9]{4}|[A-Z]{2}[0-9]{2}|[A-Z]{2} [0-9]{2}|[A-Z]{3}[0-9]{4}|[A-Z]{3}[0-9]{2}|[A-Z]{3} [0-9]{2}$/,
            samples: 'DKV 8196, KSU9264, QII0259, HKH 1020',
        },
        MU: {
            regex: /^([0-9A-R]\d{4})$/,
            samples: 'H8310, 52591, M9826, F5810',
        },
        MV: {
            regex: /^\d{5}$/,
            samples: '16354, 20857, 50991, 72527',
        },
        MW: {},
        MX: {
            regex: /^\d{5}$/,
            samples: '71530, 76424, 73811, 50503',
        },
        MY: {
            regex: /^\d{5}$/,
            samples: '75958, 15826, 86715, 37081',
        },
        MZ: {
            regex: /^\d{4}$/,
            samples: '0902, 6258, 7826, 7150',
        },
        NA: {
            regex: /^\d{5}$/,
            samples: '68338, 63392, 21820, 61211',
        },
        NC: {
            regex: /^988\d{2}$/,
            samples: '98865, 98813, 98820, 98855',
        },
        NE: {
            regex: /^\d{4}$/,
            samples: '9790, 3270, 2239, 0400',
        },
        NF: {
            regex: /^2899$/,
            samples: '2899',
        },
        NG: {
            regex: /^\d{6}$/,
            samples: '289096, 223817, 199970, 840648',
        },
        NI: {
            regex: /^\d{5}$/,
            samples: '86308, 60956, 49945, 15470',
        },
        NL: {
            regex: /^\d{4} ?[A-Z]{2}$/,
            samples: '6998 VY, 5390 CK, 2476 PS, 8873OX',
        },
        NO: {
            regex: /^\d{4}$/,
            samples: '0711, 4104, 2683, 5015',
        },
        NP: {
            regex: /^\d{5}$/,
            samples: '42438, 73964, 66400, 33976',
        },
        NR: {
            regex: /^(NRU68)$/,
            samples: 'NRU68',
        },
        NU: {
            regex: /^(9974)$/,
            samples: '9974',
        },
        NZ: {
            regex: /^\d{4}$/,
            samples: '7015, 0780, 4109, 1422',
        },
        OM: {
            regex: /^(?:PC )?\d{3}$/,
            samples: 'PC 851, PC 362, PC 598, PC 499',
        },
        PA: {
            regex: /^\d{4}$/,
            samples: '0711, 4104, 2683, 5015',
        },
        PE: {
            regex: /^\d{5}$/,
            samples: '10013, 12081, 14833, 24615',
        },
        PF: {
            regex: /^987\d{2}$/,
            samples: '98755, 98710, 98748, 98791',
        },
        PG: {
            regex: /^\d{3}$/,
            samples: '193, 166, 880, 553',
        },
        PH: {
            regex: /^\d{4}$/,
            samples: '0137, 8216, 2876, 0876',
        },
        PK: {
            regex: /^\d{5}$/,
            samples: '78219, 84497, 62102, 12564',
        },
        PL: {
            regex: /^\d{2}-\d{3}$/,
            samples: '63-825, 26-714, 05-505, 15-200',
        },
        PM: {
            regex: /^(97500)$/,
            samples: '97500',
        },
        PN: {
            regex: /^PCRN 1ZZ$/,
            samples: 'PCRN 1ZZ',
        },
        PR: {
            regex: /^(00[679]\d{2})(?:[ -](\d{4}))?$/,
            samples: '00989 3603, 00639 0720, 00707-9803, 00610 7362',
        },
        PS: {
            regex: /^(00[679]\d{2})(?:[ -](\d{4}))?$/,
            samples: '00748, 00663, 00779-4433, 00934 1559',
        },
        PT: {
            regex: /^\d{4}-\d{3}$/,
            samples: '0060-917, 4391-979, 5551-657, 9961-093',
        },
        PW: {
            regex: /^(969(?:39|40))(?:[ -](\d{4}))?$/,
            samples: '96940, 96939, 96939 6004, 96940-1871',
        },
        PY: {
            regex: /^\d{4}$/,
            samples: '7895, 5835, 8783, 5887',
        },
        QA: {},
        RE: {
            regex: /^9[78]4\d{2}$/,
            samples: '98445, 97404, 98421, 98434',
        },
        RO: {
            regex: /^\d{6}$/,
            samples: '935929, 407608, 637434, 174574',
        },
        RS: {
            regex: /^\d{5,6}$/,
            samples: '929863, 259131, 687739, 07011',
        },
        RU: {
            regex: /^\d{6}$/,
            samples: '138294, 617323, 307906, 981238',
        },
        RW: {},
        SA: {
            regex: /^\d{5}(-{1}\d{4})?$/,
            samples: '86020-1256, 72375, 70280, 96328',
        },
        SB: {},
        SC: {},
        SD: {
            regex: /^\d{5}$/,
            samples: '78219, 84497, 62102, 12564',
        },
        SE: {
            regex: /^\d{3} ?\d{2}$/,
            samples: '095 39, 41052, 84687, 563 66',
        },
        SG: {
            regex: /^\d{6}$/,
            samples: '606542, 233985, 036755, 265255',
        },
        SH: {
            regex: /^(?:ASCN|TDCU|STHL) 1ZZ$/,
            samples: 'STHL 1ZZ, ASCN 1ZZ, TDCU 1ZZ',
        },
        SI: {
            regex: /^\d{4}$/,
            samples: '6898, 3413, 2031, 5732',
        },
        SJ: {
            regex: /^\d{4}$/,
            samples: '7616, 3163, 5769, 0237',
        },
        SK: {
            regex: /^\d{3} ?\d{2}$/,
            samples: '594 52, 813 34, 867 67, 41814',
        },
        SL: {},
        SM: {
            regex: /^4789\d$/,
            samples: '47894, 47895, 47893, 47899',
        },
        SN: {
            regex: /^[1-8]\d{4}$/,
            samples: '48336, 23224, 33261, 82430',
        },
        SO: {},
        SR: {},
        SS: {
            regex: /^[A-Z]{2} ?\d{5}$/,
            samples: 'JQ 80186, CU 46474, DE33738, MS 59107',
        },
        ST: {},
        SV: {},
        SX: {},
        SY: {},
        SZ: {
            regex: /^[HLMS]\d{3}$/,
            samples: 'H458, L986, M477, S916',
        },
        TA: {
            regex: /^TDCU 1ZZ$/,
            samples: 'TDCU 1ZZ',
        },
        TC: {
            regex: /^TKCA 1ZZ$/,
            samples: 'TKCA 1ZZ',
        },
        TD: {},
        TF: {},
        TG: {},
        TH: {
            regex: /^\d{5}$/,
            samples: '30706, 18695, 21044, 42496',
        },
        TJ: {
            regex: /^\d{6}$/,
            samples: '381098, 961344, 519925, 667883',
        },
        TK: {},
        TL: {},
        TM: {
            regex: /^\d{6}$/,
            samples: '544985, 164362, 425224, 374603',
        },
        TN: {
            regex: /^\d{4}$/,
            samples: '6075, 7340, 2574, 8988',
        },
        TO: {},
        TR: {
            regex: /^\d{5}$/,
            samples: '42524, 81057, 50859, 42677',
        },
        TT: {
            regex: /^\d{6}$/,
            samples: '041238, 033990, 763476, 981118',
        },
        TV: {},
        TW: {
            regex: /^\d{3}(?:\d{2})?$/,
            samples: '21577, 76068, 68698, 08912',
        },
        TZ: {},
        UA: {
            regex: /^\d{5}$/,
            samples: '10629, 81138, 15668, 30055',
        },
        UG: {},
        UM: {},
        US: {
            regex: /^[0-9]{5}(?:[- ][0-9]{4})?$/,
            samples: '12345, 12345-1234, 12345 1234',
        },
        UY: {
            regex: /^\d{5}$/,
            samples: '40073, 30136, 06583, 00021',
        },
        UZ: {
            regex: /^\d{6}$/,
            samples: '205122, 219713, 441699, 287471',
        },
        VA: {
            regex: /^(00120)$/,
            samples: '00120',
        },
        VC: {
            regex: /^VC\d{4}$/,
            samples: 'VC0600, VC0176, VC0616, VC4094',
        },
        VE: {
            regex: /^\d{4}$/,
            samples: '9692, 1953, 6680, 8302',
        },
        VG: {
            regex: /^VG\d{4}$/,
            samples: 'VG1204, VG7387, VG3431, VG6021',
        },
        VI: {
            regex: /^(008(?:(?:[0-4]\d)|(?:5[01])))(?:[ -](\d{4}))?$/,
            samples: '00820, 00804 2036, 00825 3344, 00811-5900',
        },
        VN: {
            regex: /^\d{6}$/,
            samples: '133836, 748243, 894060, 020597',
        },
        VU: {},
        WF: {
            regex: /^986\d{2}$/,
            samples: '98692, 98697, 98698, 98671',
        },
        WS: {
            regex: /^WS[1-2]\d{3}$/,
            samples: 'WS1349, WS2798, WS1751, WS2090',
        },
        XK: {
            regex: /^[1-7]\d{4}$/,
            samples: '56509, 15863, 46644, 21896',
        },
        YE: {},
        YT: {
            regex: /^976\d{2}$/,
            samples: '97698, 97697, 97632, 97609',
        },
        ZA: {
            regex: /^\d{4}$/,
            samples: '6855, 5179, 6956, 7147',
        },
        ZM: {
            regex: /^\d{5}$/,
            samples: '77603, 97367, 80454, 94484',
        },
        ZW: {},
    },

    GENERIC_ZIP_CODE_REGEX: /^(?:(?![\s-])[\w -]{0,9}[\w])?$/,

    // Values for checking if polyfill is required on a platform
    POLYFILL_TEST: {
        STYLE: 'currency',
        CURRENCY: 'XAF',
        FORMAT: 'symbol',
        SAMPLE_INPUT: '123456.789',
        EXPECTED_OUTPUT: 'FCFA 123,457',
    },

    PATHS_TO_TREAT_AS_EXTERNAL: ['NewExpensify.dmg', 'docs/index.html'],

    // Test tool menu parameters
    TEST_TOOL: {
        // Number of concurrent taps to open then the Test modal menu
        NUMBER_OF_TAPS: 4,
    },

    MENU_HELP_URLS: {
        LEARN_MORE: 'https://www.expensify.com',
        DOCUMENTATION: 'https://github.com/Expensify/App/blob/main/README.md',
        COMMUNITY_DISCUSSIONS: 'https://expensify.slack.com/archives/C01GTK53T8Q',
        SEARCH_ISSUES: 'https://github.com/Expensify/App/issues',
    },

    BOOK_TRAVEL_DEMO_URL: 'https://calendly.com/d/ck2z-xsh-q97/expensify-travel-demo-travel-page',
    TRAVEL_DOT_URL: 'https://travel.expensify.com',
    STAGING_TRAVEL_DOT_URL: 'https://staging.travel.expensify.com',
    TRIP_ID_PATH: (tripID?: string) => (tripID ? `trips/${tripID}` : undefined),
    TRIP_SUPPORT: '/support',
    SPOTNANA_TMC_ID: '8e8e7258-1cf3-48c0-9cd1-fe78a6e31eed',
    STAGING_SPOTNANA_TMC_ID: '7a290c6e-5328-4107-aff6-e48765845b81',
    SCREEN_READER_STATES: {
        ALL: 'all',
        ACTIVE: 'active',
        DISABLED: 'disabled',
    },
    SPACE_CHARACTER_WIDTH: 4,

    // The attribute used in the SelectionScraper.js helper to query all the DOM elements
    // that should be removed from the copied contents in the getHTMLOfSelection() method
    SELECTION_SCRAPER_HIDDEN_ELEMENT: 'selection-scrapper-hidden-element',
    INNER_BOX_SHADOW_ELEMENT: 'inner-box-shadow-element',
    MODERATION: {
        MODERATOR_DECISION_PENDING: 'pending',
        MODERATOR_DECISION_PENDING_HIDE: 'pendingHide',
        MODERATOR_DECISION_PENDING_REMOVE: 'pendingRemove',
        MODERATOR_DECISION_APPROVED: 'approved',
        MODERATOR_DECISION_HIDDEN: 'hidden',
        FLAG_SEVERITY_SPAM: 'spam',
        FLAG_SEVERITY_INCONSIDERATE: 'inconsiderate',
        FLAG_SEVERITY_INTIMIDATION: 'intimidation',
        FLAG_SEVERITY_BULLYING: 'bullying',
        FLAG_SEVERITY_HARASSMENT: 'harassment',
        FLAG_SEVERITY_ASSAULT: 'assault',
    },
    EMOJI_PICKER_TEXT_INPUT_SIZES: 152,
    QR: {
        DEFAULT_LOGO_SIZE_RATIO: 0.25,
        DEFAULT_LOGO_MARGIN_RATIO: 0.02,
        EXPENSIFY_LOGO_SIZE_RATIO: 0.22,
        EXPENSIFY_LOGO_MARGIN_RATIO: 0.03,
    },

    /**
     * Acceptable values for the `role` attribute on react native components.
     *
     * **IMPORTANT:** Not for use with the `accessibilityRole` prop, as it accepts different values, and new components
     * should use the `role` prop instead.
     */
    ROLE: {
        /** Use for elements with important, time-sensitive information. */
        ALERT: 'alert',
        /** Use for elements that act as buttons. */
        BUTTON: 'button',
        /** Use for elements representing checkboxes. */
        CHECKBOX: 'checkbox',
        /** Use for elements that allow a choice from multiple options. */
        COMBOBOX: 'combobox',
        /** Use with scrollable lists to represent a grid layout. */
        GRID: 'grid',
        /** Use for section headers or titles. */
        HEADING: 'heading',
        /** Use for image elements. */
        IMG: 'img',
        /** Use for elements that navigate to other pages or content. */
        LINK: 'link',
        /** Use to identify a list of items. */
        LIST: 'list',
        /** Use for a list of choices or options. */
        MENU: 'menu',
        /** Use for a container of multiple menus. */
        MENUBAR: 'menubar',
        /** Use for items within a menu. */
        MENUITEM: 'menuitem',
        /** Use when no specific role is needed. */
        NONE: 'none',
        /** Use for elements that don't require a specific role. */
        PRESENTATION: 'presentation',
        /** Use for elements showing progress of a task. */
        PROGRESSBAR: 'progressbar',
        /** Use for radio buttons. */
        RADIO: 'radio',
        /** Use for groups of radio buttons. */
        RADIOGROUP: 'radiogroup',
        /** Use for scrollbar elements. */
        SCROLLBAR: 'scrollbar',
        /** Use for text fields that are used for searching. */
        SEARCHBOX: 'searchbox',
        /** Use for adjustable elements like sliders. */
        SLIDER: 'slider',
        /** Use for a button that opens a list of choices. */
        SPINBUTTON: 'spinbutton',
        /** Use for elements providing a summary of app conditions. */
        SUMMARY: 'summary',
        /** Use for on/off switch elements. */
        SWITCH: 'switch',
        /** Use for tab elements in a tab list. */
        TAB: 'tab',
        /** Use for a list of tabs. */
        TABLIST: 'tablist',
        /** Use for timer elements. */
        TIMER: 'timer',
        /** Use for toolbars containing action buttons or components. */
        TOOLBAR: 'toolbar',
        /** Use for navigation elements */
        NAVIGATION: 'navigation',
        /** Use for Tooltips */
        TOOLTIP: 'tooltip',
    },
    TRANSLATION_KEYS: {
        ATTACHMENT: 'common.attachment',
    },
    TEACHERS_UNITE: {
        PROD_PUBLIC_ROOM_ID: '7470147100835202',
        PROD_POLICY_ID: 'B795B6319125BDF2',
        TEST_PUBLIC_ROOM_ID: '207591744844000',
        TEST_POLICY_ID: 'ABD1345ED7293535',
        POLICY_NAME: 'Expensify.org / Teachers Unite!',
        PUBLIC_ROOM_NAME: '#teachers-unite',
    },
    CUSTOM_STATUS_TYPES: {
        NEVER: 'never',
        THIRTY_MINUTES: 'thirtyMinutes',
        ONE_HOUR: 'oneHour',
        AFTER_TODAY: 'afterToday',
        AFTER_WEEK: 'afterWeek',
        CUSTOM: 'custom',
    },
    TWO_FACTOR_AUTH_STEPS: {
        COPY_CODES: 'COPY_CODES',
        VERIFY: 'VERIFY',
        SUCCESS: 'SUCCESS',
        ENABLED: 'ENABLED',
        DISABLED: 'DISABLED',
        DISABLE: 'DISABLE',
    },
    MERGE_ACCOUNT_RESULTS: {
        SUCCESS: 'success',
        ERR_2FA: 'err_2fa',
        ERR_NO_EXIST: 'err_no_exist',
        ERR_SMART_SCANNER: 'err_smart_scanner',
        ERR_INVOICING: 'err_invoicing',
        ERR_SAML_PRIMARY_LOGIN: 'err_saml_primary_login',
        ERR_SAML_DOMAIN_CONTROL: 'err_saml_domain_control',
        ERR_SAML_NOT_SUPPORTED: 'err_saml_not_supported',
        ERR_ACCOUNT_LOCKED: 'err_account_locked',
        ERR_MERGE_SELF: 'err_merge_self',
        TOO_MANY_ATTEMPTS: 'too_many_attempts',
        ACCOUNT_UNVALIDATED: 'account_unvalidated',
    },
    DELEGATE_ROLE: {
        ALL: 'all',
        SUBMITTER: 'submitter',
    },
    DELEGATE: {
        DENIED_ACCESS_VARIANTS: {
            DELEGATE: 'delegate',
            SUBMITTER: 'submitter',
        },
    },
    DELEGATE_ROLE_HELP_DOT_ARTICLE_LINK: 'https://help.expensify.com/expensify-classic/hubs/copilots-and-delegates/',
    STRIPE_GBP_AUTH_STATUSES: {
        SUCCEEDED: 'succeeded',
        CARD_AUTHENTICATION_REQUIRED: 'authentication_required',
    },
    TAB: {
        DEBUG_TAB_ID: 'DebugTab',
        NEW_CHAT_TAB_ID: 'NewChatTab',
        NEW_CHAT: 'chat',
        NEW_ROOM: 'room',
        RECEIPT_TAB_ID: 'ReceiptTab',
        IOU_REQUEST_TYPE: 'iouRequestType',
        SHARE: {
            NAVIGATOR_ID: 'ShareNavigatorID',
            SHARE: 'ShareTab',
            SUBMIT: 'SubmitTab',
        },
    },
    TAB_REQUEST: {
        MANUAL: 'manual',
        SCAN: 'scan',
        DISTANCE: 'distance',
        PER_DIEM: 'per-diem',
    },

    STATUS_TEXT_MAX_LENGTH: 100,

    DROPDOWN_BUTTON_SIZE: {
        LARGE: 'large',
        MEDIUM: 'medium',
        SMALL: 'small',
    },

    SF_COORDINATES: [-122.4194, 37.7749],

    NAVIGATION: {
        ACTION_TYPE: {
            REPLACE: 'REPLACE',
            PUSH: 'PUSH',
            NAVIGATE: 'NAVIGATE',
            SET_PARAMS: 'SET_PARAMS',

            /** These action types are custom for RootNavigator */
            DISMISS_MODAL: 'DISMISS_MODAL',
            OPEN_WORKSPACE_SPLIT: 'OPEN_WORKSPACE_SPLIT',
            SET_HISTORY_PARAM: 'SET_HISTORY_PARAM',
        },
    },
    TIME_PERIOD: {
        AM: 'AM',
        PM: 'PM',
    },
    INDENTS: '    ',
    PARENT_CHILD_SEPARATOR: ': ',
    COLON: ':',
    MAPBOX: {
        PADDING: 32,
        DEFAULT_ZOOM: 15,
        SINGLE_MARKER_ZOOM: 15,
        DEFAULT_COORDINATE: [-122.4021, 37.7911] as [number, number],
        STYLE_URL: 'mapbox://styles/expensify/cllcoiqds00cs01r80kp34tmq',
        ANIMATION_DURATION_ON_CENTER_ME: 1000,
        CENTER_BUTTON_FADE_DURATION: 300,
    },
    ONYX_UPDATE_TYPES: {
        HTTPS: 'https',
        PUSHER: 'pusher',
        AIRSHIP: 'airship',
    },
    EVENTS: {
        SCROLLING: 'scrolling',
    },
    SELECTION_LIST_WITH_MODAL_TEST_ID: 'selectionListWithModalMenuItem',

    IMAGE_TEST_ID: 'Image',
    IMAGE_SVG_TEST_ID: 'ImageSVG',
    VIDEO_PLAYER_TEST_ID: 'VideoPlayer',
    LOTTIE_VIEW_TEST_ID: 'LottieView',

    CHAT_HEADER_LOADER_HEIGHT: 36,

    HORIZONTAL_SPACER: {
        DEFAULT_BORDER_BOTTOM_WIDTH: 1,
        DEFAULT_MARGIN_VERTICAL: 8,
        HIDDEN_MARGIN_VERTICAL: 4,
        HIDDEN_BORDER_BOTTOM_WIDTH: 0,
    },

    LIST_COMPONENTS: {
        HEADER: 'header',
        FOOTER: 'footer',
    },

    MISSING_TRANSLATION: 'MISSING TRANSLATION',
    SEARCH_MAX_LENGTH: 500,

    /**
     * The count of characters we'll allow the user to type after reaching SEARCH_MAX_LENGTH in an input.
     */
    ADDITIONAL_ALLOWED_CHARACTERS: 20,

    VALIDATION_REIMBURSEMENT_INPUT_LIMIT: 20,

    REFERRAL_PROGRAM: {
        CONTENT_TYPES: {
            SUBMIT_EXPENSE: 'submitExpense',
            START_CHAT: 'startChat',
            REFER_FRIEND: 'referralFriend',
            SHARE_CODE: 'shareCode',
        },
        LEARN_MORE_LINK: 'https://help.expensify.com/articles/new-expensify/expenses/Referral-Program',
        LINK: 'https://join.my.expensify.com',
    },

    FEATURE_TRAINING: {
        CONTENT_TYPES: {
            TRACK_EXPENSE: 'track-expenses',
        },
        'track-expenses': {
            VIDEO_URL: `${CLOUDFRONT_URL}/videos/guided-setup-track-business-v2.mp4`,
            LEARN_MORE_LINK: `${USE_EXPENSIFY_URL}/track-expenses`,
        },
        TEST_DRIVE_COVER_ASPECT_RATIO: 1000 / 508,
    },

    /**
     * native IDs for close buttons in Overlay component
     */
    OVERLAY: {
        TOP_BUTTON_NATIVE_ID: 'overLayTopButton',
        BOTTOM_BUTTON_NATIVE_ID: 'overLayBottomButton',
    },

    BACK_BUTTON_NATIVE_ID: 'backButton',
    EMOJI_PICKER_BUTTON_NATIVE_ID: 'emojiPickerButton',

    /**
     * The maximum count of items per page for SelectionList.
     * When paginate, it multiplies by page number.
     */
    MAX_SELECTION_LIST_PAGE_LENGTH: 500,

    /**
     * Bank account names
     */
    BANK_NAMES: {
        EXPENSIFY: 'expensify',
        AMERICAN_EXPRESS: 'americanexpress',
        BANK_OF_AMERICA: 'bank of america',
        BB_T: 'bbt',
        CAPITAL_ONE: 'capital one',
        CHASE: 'chase',
        CHARLES_SCHWAB: 'charles schwab',
        CITIBANK: 'citibank',
        CITIZENS_BANK: 'citizens bank',
        DISCOVER: 'discover',
        FIDELITY: 'fidelity',
        GENERIC_BANK: 'generic bank',
        HUNTINGTON_BANK: 'huntington bank',
        HUNTINGTON_NATIONAL: 'huntington national',
        NAVY_FEDERAL_CREDIT_UNION: 'navy federal credit union',
        PNC: 'pnc',
        REGIONS_BANK: 'regions bank',
        SUNTRUST: 'suntrust',
        TD_BANK: 'td bank',
        US_BANK: 'us bank',
        USAA: 'usaa',
    },

    /**
     * Constants for maxToRenderPerBatch parameter that is used for FlatList or SectionList. This controls the amount of items rendered per batch, which is the next chunk of items
     * rendered on every scroll.
     */
    MAX_TO_RENDER_PER_BATCH: {
        DEFAULT: 5,
        CAROUSEL: 3,
    },

    /**
     * Constants for types of violation.
     */
    VIOLATION_TYPES: {
        VIOLATION: 'violation',
        NOTICE: 'notice',
        WARNING: 'warning',
    },

    /**
     * Constants with different types for the modifiedAmount violation
     */
    MODIFIED_AMOUNT_VIOLATION_DATA: {
        DISTANCE: 'distance',
        CARD: 'card',
        SMARTSCAN: 'smartscan',
    },

    /**
     * Constants for types of violation names.
     * Defined here because they need to be referenced by the type system to generate the
     * ViolationNames type.
     */
    VIOLATIONS: {
        ALL_TAG_LEVELS_REQUIRED: 'allTagLevelsRequired',
        AUTO_REPORTED_REJECTED_EXPENSE: 'autoReportedRejectedExpense',
        BILLABLE_EXPENSE: 'billableExpense',
        CASH_EXPENSE_WITH_NO_RECEIPT: 'cashExpenseWithNoReceipt',
        CATEGORY_OUT_OF_POLICY: 'categoryOutOfPolicy',
        CONVERSION_SURCHARGE: 'conversionSurcharge',
        CUSTOM_UNIT_OUT_OF_POLICY: 'customUnitOutOfPolicy',
        DUPLICATED_TRANSACTION: 'duplicatedTransaction',
        FIELD_REQUIRED: 'fieldRequired',
        FUTURE_DATE: 'futureDate',
        INVOICE_MARKUP: 'invoiceMarkup',
        MAX_AGE: 'maxAge',
        MISSING_CATEGORY: 'missingCategory',
        MISSING_COMMENT: 'missingComment',
        MISSING_TAG: 'missingTag',
        MODIFIED_AMOUNT: 'modifiedAmount',
        MODIFIED_DATE: 'modifiedDate',
        PROHIBITED_EXPENSE: 'prohibitedExpense',
        NON_EXPENSIWORKS_EXPENSE: 'nonExpensiworksExpense',
        OVER_AUTO_APPROVAL_LIMIT: 'overAutoApprovalLimit',
        OVER_CATEGORY_LIMIT: 'overCategoryLimit',
        OVER_LIMIT: 'overLimit',
        OVER_LIMIT_ATTENDEE: 'overLimitAttendee',
        PER_DAY_LIMIT: 'perDayLimit',
        RECEIPT_NOT_SMART_SCANNED: 'receiptNotSmartScanned',
        RECEIPT_REQUIRED: 'receiptRequired',
        CUSTOM_RULES: 'customRules',
        RTER: 'rter',
        SMARTSCAN_FAILED: 'smartscanFailed',
        SOME_TAG_LEVELS_REQUIRED: 'someTagLevelsRequired',
        TAG_OUT_OF_POLICY: 'tagOutOfPolicy',
        TAX_AMOUNT_CHANGED: 'taxAmountChanged',
        TAX_OUT_OF_POLICY: 'taxOutOfPolicy',
        TAX_RATE_CHANGED: 'taxRateChanged',
        TAX_REQUIRED: 'taxRequired',
        HOLD: 'hold',
        RECEIPT_GENERATED_WITH_AI: 'receiptGeneratedWithAI',
    },
    RTER_VIOLATION_TYPES: {
        BROKEN_CARD_CONNECTION: 'brokenCardConnection',
        BROKEN_CARD_CONNECTION_530: 'brokenCardConnection530',
        SEVEN_DAY_HOLD: 'sevenDayHold',
    },
    REVIEW_DUPLICATES_ORDER: ['merchant', 'category', 'tag', 'description', 'taxCode', 'billable', 'reimbursable'],

    REPORT_VIOLATIONS: {
        FIELD_REQUIRED: 'fieldRequired',
        RBR_MESSAGE_MAX_CHARACTERS_FOR_PREVIEW: 40,
    },

    REPORT_VIOLATIONS_EXCLUDED_FIELDS: {
        TEXT_TITLE: 'text_title',
    },

    /** Context menu types */
    CONTEXT_MENU_TYPES: {
        LINK: 'LINK',
        REPORT_ACTION: 'REPORT_ACTION',
        EMAIL: 'EMAIL',
        REPORT: 'REPORT',
        TEXT: 'TEXT',
    },

    PROMOTED_ACTIONS: {
        PIN: 'pin',
        SHARE: 'share',
        JOIN: 'join',
        MESSAGE: 'message',
        HOLD: 'hold',
    },

    THUMBNAIL_IMAGE: {
        SMALL_SCREEN: {
            SIZE: 250,
        },
        WIDE_SCREEN: {
            SIZE: 350,
        },
        NAN_ASPECT_RATIO: 1.5,
    },

    VIDEO_PLAYER: {
        POPOVER_Y_OFFSET: -30,
        PLAYBACK_SPEEDS: [0.25, 0.5, 0.75, 1, 1.25, 1.5, 1.75, 2],
        HIDE_TIME_TEXT_WIDTH: 250,
        MIN_WIDTH: 170,
        MIN_HEIGHT: 120,
        CONTROLS_STATUS: {
            SHOW: 'show',
            HIDE: 'hide',
            VOLUME_ONLY: 'volumeOnly',
        },
        CONTROLS_POSITION: {
            NATIVE: 32,
            NORMAL: 8,
        },
        DEFAULT_VIDEO_DIMENSIONS: {width: 1900, height: 1400},
    },

    INTRO_CHOICES: {
        SUBMIT: 'newDotSubmit',
        MANAGE_TEAM: 'newDotManageTeam',
        CHAT_SPLIT: 'newDotSplitChat',
    },

    MANAGE_TEAMS_CHOICE: {
        MULTI_LEVEL: 'multiLevelApproval',
        CUSTOM_EXPENSE: 'customExpenseCoding',
        CARD_TRACKING: 'companyCardTracking',
        ACCOUNTING: 'accountingIntegrations',
        RULE: 'ruleEnforcement',
    },

    MINI_CONTEXT_MENU_MAX_ITEMS: 4,

    EXPENSIFY_ICON_NAME: 'Expensify',

    WELCOME_VIDEO_URL: `${CLOUDFRONT_URL}/videos/intro-1280.mp4`,

    ONBOARDING_CHOICES: {...onboardingChoices},
    SELECTABLE_ONBOARDING_CHOICES: {...selectableOnboardingChoices},
    CREATE_EXPENSE_ONBOARDING_CHOICES: {...createExpenseOnboardingChoices},
    ONBOARDING_SIGNUP_QUALIFIERS: {...signupQualifiers},
    ONBOARDING_INVITE_TYPES: {...onboardingInviteTypes},
    ONBOARDING_COMPANY_SIZE: {...onboardingCompanySize},
    ACTIONABLE_TRACK_EXPENSE_WHISPER_MESSAGE: 'What would you like to do with this expense?',
    ONBOARDING_ACCOUNTING_MAPPING,
    ONBOARDING_MESSAGES: {
        [onboardingChoices.EMPLOYER]: onboardingEmployerOrSubmitMessage,
        [onboardingChoices.SUBMIT]: onboardingEmployerOrSubmitMessage,
        [onboardingChoices.MANAGE_TEAM]: {
            message: ({onboardingCompanySize: companySize}) => `Here is a task list I’d recommend for a company of your size with ${companySize} submitters:`,
            tasks: [
                createWorkspaceTask,
                testDriveAdminTask,
                {
                    type: 'addAccountingIntegration',
                    autoCompleted: false,
                    mediaAttributes: {
                        [`${CLOUDFRONT_URL}/${
                            connectionsVideoPaths[ONBOARDING_ACCOUNTING_MAPPING.netsuite]
                        }`]: `data-expensify-thumbnail-url="${CLOUDFRONT_URL}/images/walkthrough-connect_to_netsuite.png" data-expensify-width="1920" data-expensify-height="1080"`,
                        [`${CLOUDFRONT_URL}/${
                            connectionsVideoPaths[ONBOARDING_ACCOUNTING_MAPPING.quickbooksOnline]
                        }`]: `data-expensify-thumbnail-url="${CLOUDFRONT_URL}/images/walkthrough-connect_to_qbo.png" data-expensify-width="1920" data-expensify-height="1080"`,
                        [`${CLOUDFRONT_URL}/${
                            connectionsVideoPaths[ONBOARDING_ACCOUNTING_MAPPING.xero]
                        }`]: `data-expensify-thumbnail-url="${CLOUDFRONT_URL}/images/walkthrough-connect_to_xero.png" data-expensify-width="1920" data-expensify-height="1080"`,
                    },
                    title: ({integrationName, workspaceAccountingLink}) => `Connect to [${integrationName}](${workspaceAccountingLink})`,
                    description: ({integrationName, workspaceAccountingLink}) =>
                        `Connect to ${integrationName} for automatic expense coding and syncing that makes month-end close a breeze.\n` +
                        '\n' +
                        `Here’s how to connect to ${integrationName}:\n` +
                        '\n' +
                        '1. Click *Settings*.\n' +
                        '2. Go to *Workspaces*.\n' +
                        '3. Select your workspace.\n' +
                        '4. Click *Accounting*.\n' +
                        `5. Find ${integrationName}.\n` +
                        '6. Click *Connect*.\n' +
                        '\n' +
                        `${
                            integrationName && connectionsVideoPaths[integrationName]
                                ? `[Take me to accounting](${workspaceAccountingLink}).\n\n![Connect to ${integrationName}](${CLOUDFRONT_URL}/${connectionsVideoPaths[integrationName]})`
                                : `[Take me to accounting](${workspaceAccountingLink}).`
                        }`,
                },
                {
                    type: 'connectCorporateCard',
                    title: ({corporateCardLink}) => `Connect [your corporate card](${corporateCardLink})`,
                    description: ({corporateCardLink}) =>
                        `Connect your corporate card to automatically import and code expenses.\n` +
                        '\n' +
                        'Here’s how to invite your team:\n' +
                        '\n' +
                        '1. Click *Workspaces*.\n' +
                        '2. Select your workspace.\n' +
                        '3. Click *Corporate cards*.\n' +
                        '4. Follow the prompts to connect your card.\n' +
                        '\n' +
                        `[Take me to connect my corporate card](${corporateCardLink}).`,
                    autoCompleted: false,
                    mediaAttributes: {},
                },
                {
                    type: 'inviteTeam',
                    autoCompleted: false,
                    mediaAttributes: {
                        [`${CLOUDFRONT_URL}/videos/walkthrough-invite_members-v2.mp4`]: `data-expensify-thumbnail-url="${CLOUDFRONT_URL}/images/walkthrough-invite_members.png" data-expensify-width="1920" data-expensify-height="1080"`,
                    },
                    title: ({workspaceMembersLink}) => `Invite [your team](${workspaceMembersLink})`,
                    description: ({workspaceMembersLink}) =>
                        '*Invite your team* to Expensify so they can start tracking expenses today.\n' +
                        '\n' +
                        'Here’s how to invite your team:\n' +
                        '\n' +
                        '1. Click *Settings*.\n' +
                        '2. Go to *Workspaces*.\n' +
                        '3. Select your workspace.\n' +
                        '4. Click *Members* > *Invite member*.\n' +
                        '5. Enter emails or phone numbers. \n' +
                        '6. Add a custom invite message if you’d like!\n' +
                        '\n' +
                        `[Take me to workspace members](${workspaceMembersLink}).\n` +
                        '\n' +
                        `![Invite your team](${CLOUDFRONT_URL}/videos/walkthrough-invite_members-v2.mp4)`,
                },
                {
                    type: 'setupCategoriesAndTags',
                    autoCompleted: false,
                    mediaAttributes: {},
                    title: ({workspaceCategoriesLink, workspaceMoreFeaturesLink}) => `Set up [categories](${workspaceCategoriesLink}) and [tags](${workspaceMoreFeaturesLink})`,
                    description: ({workspaceCategoriesLink, workspaceAccountingLink}) =>
                        '*Set up categories and tags* so your team can code expenses for easy reporting.\n' +
                        '\n' +
                        `Import them automatically by [connecting your accounting software](${workspaceAccountingLink}), or set them up manually in your [workspace settings](${workspaceCategoriesLink}).`,
                },
                setupCategoriesTask,
                {
                    type: 'setupTags',
                    autoCompleted: false,
                    title: ({workspaceMoreFeaturesLink}) => `Set up [tags](${workspaceMoreFeaturesLink})`,
                    mediaAttributes: {
                        [`${CLOUDFRONT_URL}/videos/walkthrough-tags-v2.mp4`]: `data-expensify-thumbnail-url="${CLOUDFRONT_URL}/images/walkthrough-tags.png" data-expensify-width="1920" data-expensify-height="1080"`,
                    },
                    description: ({workspaceMoreFeaturesLink}) =>
                        'Tags can be used if you want more details with every expense. Use tags for projects, clients, locations, departments, and more. If you need multiple levels of tags, you can upgrade to the Control plan.\n' +
                        '\n' +
                        '*Here’s how to set up tags:*\n' +
                        '\n' +
                        '1. Click *Settings*.\n' +
                        '2. Go to *Workspaces*.\n' +
                        '3. Select your workspace.\n' +
                        '4. Click *More features*.\n' +
                        '5. Enable *Tags*.\n' +
                        '6. Navigate to *Tags* in the workspace editor.\n' +
                        '7. Click *+ Add tag* to make your own.\n' +
                        '\n' +
                        `[Take me to more features](${workspaceMoreFeaturesLink}).\n` +
                        '\n' +
                        `![Set up tags](${CLOUDFRONT_URL}/videos/walkthrough-tags-v2.mp4)`,
                },
            ],
        },
        [onboardingChoices.TRACK_WORKSPACE]: {
            message: 'Here are some important tasks to help get your workspace set up.',
            video: {
                url: `${CLOUDFRONT_URL}/videos/guided-setup-manage-team-v2.mp4`,
                thumbnailUrl: `${CLOUDFRONT_URL}/images/guided-setup-manage-team.jpg`,
                duration: 55,
                width: 1280,
                height: 960,
            },
            tasks: [
                createWorkspaceTask,
                setupCategoriesTask,
                {
                    type: 'inviteAccountant',
                    autoCompleted: false,
                    mediaAttributes: {},
                    title: ({workspaceMembersLink}) => `Invite your [accountant](${workspaceMembersLink})`,
                    description: ({workspaceMembersLink}) =>
                        '*Invite your accountant* to Expensify and share your expenses with them to make tax time easier.\n' +
                        '\n' +
                        'Here’s how to invite your accountant:\n' +
                        '\n' +
                        '1. Click your profile picture.\n' +
                        '2. Go to *Workspaces*.\n' +
                        '3. Select your workspace.\n' +
                        '4. Click *Members* > Invite member.\n' +
                        '5. Enter their email or phone number.\n' +
                        '6. Add an invite message if you’d like.\n' +
                        '7. You’ll be set as the expense approver. You can change this to any admin once you invite your team.\n' +
                        '\n' +
                        'That’s it, happy expensing! 😄\n' +
                        '\n' +
                        `[View your workspace members](${workspaceMembersLink}).`,
                },
            ],
        },
        [onboardingChoices.PERSONAL_SPEND]: onboardingPersonalSpendMessage,
        [onboardingChoices.CHAT_SPLIT]: {
            message: 'Splitting bills with friends is as easy as sending a message. Here’s how.',
            tasks: [
                testDriveEmployeeTask,
                {
                    type: 'startChat',
                    autoCompleted: false,
                    mediaAttributes: {},
                    title: 'Start a chat',
                    description:
                        '*Start a chat* with a friend or group using their email or phone number.\n' +
                        '\n' +
                        'Here’s how to start a chat:\n' +
                        '\n' +
                        '1. Click the green *+* button.\n' +
                        '2. Choose *Start chat*.\n' +
                        '3. Enter emails or phone numbers.\n' +
                        '\n' +
                        'If any of your friends aren’t using Expensify already, they’ll be invited automatically.\n' +
                        '\n' +
                        'Every chat will also turn into an email or text that they can respond to directly.',
                },
                {
                    type: 'splitExpense',
                    autoCompleted: false,
                    mediaAttributes: {},
                    title: 'Split an expense',
                    description:
                        '*Split an expense* right in your chat with one or more friends.\n' +
                        '\n' +
                        'Here’s how to request money:\n' +
                        '\n' +
                        '1. Click the green *+* button.\n' +
                        '2. Choose *Start chat*.\n' +
                        '3. Enter any email, SMS, or name of who you want to split with.\n' +
                        '4. From within the chat, click the *+* button on the message bar, and click *Split expense*.\n' +
                        '5. Create the expense by selecting *Manual*, *Scan* or *Distance*.\n' +
                        '\n' +
                        'Feel free to add more details if you want, or just send it off. Let’s get you paid back!',
                },
            ],
        },
        [onboardingChoices.ADMIN]: {
            message: "As an admin, learn how to manage your team's workspace and submit expenses yourself.",
            tasks: [
                {
                    type: 'reviewWorkspaceSettings',
                    autoCompleted: false,
                    mediaAttributes: {},
                    title: ({workspaceSettingsLink}) => `Review your [workspace settings](${workspaceSettingsLink})`,
                    description: ({workspaceSettingsLink}) =>
                        "Here's how to review and update your workspace settings:\n" +
                        '1. Click the settings tab.\n' +
                        '2. Click *Workspaces* > [Your workspace].\n' +
                        `[Go to your workspace](${workspaceSettingsLink}). We'll track them in the #admins room.`,
                },
                {
                    type: 'submitExpense',
                    autoCompleted: false,
                    mediaAttributes: {},
                    title: 'Submit an expense',
                    description:
                        '*Submit an expense* by entering an amount or scanning a receipt.\n' +
                        '\n' +
                        'Here’s how to submit an expense:\n' +
                        '\n' +
                        '1. Click the green *+* button.\n' +
                        '2. Choose *Create expense*.\n' +
                        '3. Enter an amount or scan a receipt.\n' +
                        '4. Add your reimburser to the request.\n' +
                        '\n' +
                        'Then, send your request and wait for that sweet “Cha-ching!” when it’s complete.',
                },
            ],
        },
        [onboardingChoices.LOOKING_AROUND]: {
            message:
                "Expensify is best known for expense and corporate card management, but we do a lot more than that. Let me know what you're interested in and I'll help get you started.",
            tasks: [],
        },
        [onboardingChoices.TEST_DRIVE_RECEIVER]: {
            message: "*You've got 3 months free! Get started below.*",
            tasks: [testDriveAdminTask, createTestDriveAdminWorkspaceTask],
        },
    } satisfies Record<OnboardingPurpose, OnboardingMessage>,

    CREATE_EXPENSE_ONBOARDING_MESSAGES: {
        [createExpenseOnboardingChoices.PERSONAL_SPEND]: combinedTrackSubmitOnboardingPersonalSpendMessage,
        [createExpenseOnboardingChoices.EMPLOYER]: combinedTrackSubmitOnboardingEmployerOrSubmitMessage,
        [createExpenseOnboardingChoices.SUBMIT]: combinedTrackSubmitOnboardingEmployerOrSubmitMessage,
    } satisfies Record<ValueOf<typeof createExpenseOnboardingChoices>, OnboardingMessage>,

    REPORT_FIELD_TITLE_FIELD_ID: 'text_title',

    MOBILE_PAGINATION_SIZE: 15,
    WEB_PAGINATION_SIZE: 30,

    /** Dimensions for illustration shown in Confirmation Modal */
    CONFIRM_CONTENT_SVG_SIZE: {
        HEIGHT: 220,
        WIDTH: 130,
    },

    DEBUG_CONSOLE: {
        LEVELS: {
            INFO: 'INFO',
            ERROR: 'ERROR',
            RESULT: 'RESULT',
            DEBUG: 'DEBUG',
        },
    },

    // We need to store this server side error in order to not show the blocking screen when the error is for invalid code
    MERGE_ACCOUNT_INVALID_CODE_ERROR: '401 Not authorized - Invalid validateCode',
    REIMBURSEMENT_ACCOUNT: {
        DEFAULT_DATA: {
            achData: {
                state: BankAccount.STATE.SETUP,
            },
            isLoading: false,
            errorFields: {},
            errors: {},
            maxAttemptsReached: false,
            shouldShowResetModal: false,
        },
        SUBSTEP_INDEX: {
            BANK_ACCOUNT: {
                ACCOUNT_NUMBERS: 0,
            },
            PERSONAL_INFO: {
                LEGAL_NAME: 0,
                DATE_OF_BIRTH: 1,
                SSN: 2,
                ADDRESS: 3,
            },
            BUSINESS_INFO: {
                BUSINESS_NAME: 0,
                TAX_ID_NUMBER: 1,
                COMPANY_WEBSITE: 2,
                PHONE_NUMBER: 3,
                COMPANY_ADDRESS: 4,
                COMPANY_TYPE: 5,
                INCORPORATION_DATE: 6,
                INCORPORATION_STATE: 7,
                INCORPORATION_CODE: 8,
            },
            UBO: {
                LEGAL_NAME: 0,
                DATE_OF_BIRTH: 1,
                SSN: 2,
                ADDRESS: 3,
            },
        },
    },
    CURRENCY_TO_DEFAULT_MILEAGE_RATE: JSON.parse(`{
        "AED": {
            "rate": 414,
            "unit": "km"
        },
        "AFN": {
            "rate": 8851,
            "unit": "km"
        },
        "ALL": {
            "rate": 10783,
            "unit": "km"
        },
        "AMD": {
            "rate": 45116,
            "unit": "km"
        },
        "ANG": {
            "rate": 203,
            "unit": "km"
        },
        "AOA": {
            "rate": 102929,
            "unit": "km"
        },
        "ARS": {
            "rate": 118428,
            "unit": "km"
        },
        "AUD": {
            "rate": 88,
            "unit": "km"
        },
        "AWG": {
            "rate": 203,
            "unit": "km"
        },
        "AZN": {
            "rate": 192,
            "unit": "km"
        },
        "BAM": {
            "rate": 212,
            "unit": "km"
        },
        "BBD": {
            "rate": 225,
            "unit": "km"
        },
        "BDT": {
            "rate": 13697,
            "unit": "km"
        },
        "BGN": {
            "rate": 211,
            "unit": "km"
        },
        "BHD": {
            "rate": 42,
            "unit": "km"
        },
        "BIF": {
            "rate": 331847,
            "unit": "km"
        },
        "BMD": {
            "rate": 113,
            "unit": "km"
        },
        "BND": {
            "rate": 153,
            "unit": "km"
        },
        "BOB": {
            "rate": 779,
            "unit": "km"
        },
        "BRL": {
            "rate": 660,
            "unit": "km"
        },
        "BSD": {
            "rate": 113,
            "unit": "km"
        },
        "BTN": {
            "rate": 9761,
            "unit": "km"
        },
        "BWP": {
            "rate": 1569,
            "unit": "km"
        },
        "BYN": {
            "rate": 369,
            "unit": "km"
        },
        "BYR": {
            "rate": 2255979,
            "unit": "km"
        },
        "BZD": {
            "rate": 227,
            "unit": "km"
        },
        "CAD": {
            "rate": 72,
            "unit": "km"
        },
        "CDF": {
            "rate": 321167,
            "unit": "km"
        },
        "CHF": {
            "rate": 76,
            "unit": "km"
        },
        "CLP": {
            "rate": 111689,
            "unit": "km"
        },
        "CNY": {
            "rate": 808,
            "unit": "km"
        },
        "COP": {
            "rate": 473791,
            "unit": "km"
        },
        "CRC": {
            "rate": 57190,
            "unit": "km"
        },
        "CUC": {
            "rate": 113,
            "unit": "km"
        },
        "CUP": {
            "rate": 2902,
            "unit": "km"
        },
        "CVE": {
            "rate": 11961,
            "unit": "km"
        },
        "CZK": {
            "rate": 2715,
            "unit": "km"
        },
        "DJF": {
            "rate": 19956,
            "unit": "km"
        },
        "DKK": {
            "rate": 381,
            "unit": "km"
        },
        "DOP": {
            "rate": 6948,
            "unit": "km"
        },
        "DZD": {
            "rate": 15226,
            "unit": "km"
        },
        "EEK": {
            "rate": 1646,
            "unit": "km"
        },
        "EGP": {
            "rate": 5657,
            "unit": "km"
        },
        "ERN": {
            "rate": 1690,
            "unit": "km"
        },
        "ETB": {
            "rate": 14326,
            "unit": "km"
        },
        "EUR": {
            "rate": 30,
            "unit": "km"
        },
        "FJD": {
            "rate": 264,
            "unit": "km"
        },
        "FKP": {
            "rate": 90,
            "unit": "km"
        },
        "GBP": {
            "rate": 45,
            "unit": "mi"
        },
        "GEL": {
            "rate": 323,
            "unit": "km"
        },
        "GHS": {
            "rate": 1724,
            "unit": "km"
        },
        "GIP": {
            "rate": 90,
            "unit": "km"
        },
        "GMD": {
            "rate": 8111,
            "unit": "km"
        },
        "GNF": {
            "rate": 974619,
            "unit": "km"
        },
        "GTQ": {
            "rate": 872,
            "unit": "km"
        },
        "GYD": {
            "rate": 23585,
            "unit": "km"
        },
        "HKD": {
            "rate": 877,
            "unit": "km"
        },
        "HNL": {
            "rate": 2881,
            "unit": "km"
        },
        "HRK": {
            "rate": 814,
            "unit": "km"
        },
        "HTG": {
            "rate": 14734,
            "unit": "km"
        },
        "HUF": {
            "rate": 44127,
            "unit": "km"
        },
        "IDR": {
            "rate": 1830066,
            "unit": "km"
        },
        "ILS": {
            "rate": 540,
            "unit": "km"
        },
        "INR": {
            "rate": 9761,
            "unit": "km"
        },
        "IQD": {
            "rate": 147577,
            "unit": "km"
        },
        "IRR": {
            "rate": 4741290,
            "unit": "km"
        },
        "ISK": {
            "rate": 15772,
            "unit": "km"
        },
        "JMD": {
            "rate": 17738,
            "unit": "km"
        },
        "JOD": {
            "rate": 80,
            "unit": "km"
        },
        "JPY": {
            "rate": 17542,
            "unit": "km"
        },
        "KES": {
            "rate": 14589,
            "unit": "km"
        },
        "KGS": {
            "rate": 9852,
            "unit": "km"
        },
        "KHR": {
            "rate": 453066,
            "unit": "km"
        },
        "KMF": {
            "rate": 53269,
            "unit": "km"
        },
        "KPW": {
            "rate": 101389,
            "unit": "km"
        },
        "KRW": {
            "rate": 162705,
            "unit": "km"
        },
        "KWD": {
            "rate": 35,
            "unit": "km"
        },
        "KYD": {
            "rate": 93,
            "unit": "km"
        },
        "KZT": {
            "rate": 58319,
            "unit": "km"
        },
        "LAK": {
            "rate": 2452802,
            "unit": "km"
        },
        "LBP": {
            "rate": 10093809,
            "unit": "km"
        },
        "LKR": {
            "rate": 33423,
            "unit": "km"
        },
        "LRD": {
            "rate": 22185,
            "unit": "km"
        },
        "LSL": {
            "rate": 2099,
            "unit": "km"
        },
        "LTL": {
            "rate": 364,
            "unit": "km"
        },
        "LVL": {
            "rate": 74,
            "unit": "km"
        },
        "LYD": {
            "rate": 554,
            "unit": "km"
        },
        "MAD": {
            "rate": 1127,
            "unit": "km"
        },
        "MDL": {
            "rate": 2084,
            "unit": "km"
        },
        "MGA": {
            "rate": 529635,
            "unit": "km"
        },
        "MKD": {
            "rate": 6650,
            "unit": "km"
        },
        "MMK": {
            "rate": 236413,
            "unit": "km"
        },
        "MNT": {
            "rate": 382799,
            "unit": "km"
        },
        "MOP": {
            "rate": 904,
            "unit": "km"
        },
        "MRO": {
            "rate": 40234,
            "unit": "km"
        },
        "MRU": {
            "rate": 4506,
            "unit": "km"
        },
        "MUR": {
            "rate": 5226,
            "unit": "km"
        },
        "MVR": {
            "rate": 1735,
            "unit": "km"
        },
        "MWK": {
            "rate": 195485,
            "unit": "km"
        },
        "MXN": {
            "rate": 93,
            "unit": "km"
        },
        "MYR": {
            "rate": 494,
            "unit": "km"
        },
        "MZN": {
            "rate": 7199,
            "unit": "km"
        },
        "NAD": {
            "rate": 2099,
            "unit": "km"
        },
        "NGN": {
            "rate": 174979,
            "unit": "km"
        },
        "NIO": {
            "rate": 4147,
            "unit": "km"
        },
        "NOK": {
            "rate": 350,
            "unit": "km"
        },
        "NPR": {
            "rate": 15617,
            "unit": "km"
        },
        "NZD": {
            "rate": 104,
            "unit": "km"
        },
        "OMR": {
            "rate": 43,
            "unit": "km"
        },
        "PAB": {
            "rate": 113,
            "unit": "km"
        },
        "PEN": {
            "rate": 420,
            "unit": "km"
        },
        "PGK": {
            "rate": 455,
            "unit": "km"
        },
        "PHP": {
            "rate": 6582,
            "unit": "km"
        },
        "PKR": {
            "rate": 31411,
            "unit": "km"
        },
        "PLN": {
            "rate": 89,
            "unit": "km"
        },
        "PYG": {
            "rate": 890772,
            "unit": "km"
        },
        "QAR": {
            "rate": 410,
            "unit": "km"
        },
        "RON": {
            "rate": 538,
            "unit": "km"
        },
        "RSD": {
            "rate": 12656,
            "unit": "km"
        },
        "RUB": {
            "rate": 11182,
            "unit": "km"
        },
        "RWF": {
            "rate": 156589,
            "unit": "km"
        },
        "SAR": {
            "rate": 423,
            "unit": "km"
        },
        "SBD": {
            "rate": 951,
            "unit": "km"
        },
        "SCR": {
            "rate": 1611,
            "unit": "km"
        },
        "SDG": {
            "rate": 67705,
            "unit": "km"
        },
        "SEK": {
            "rate": 250,
            "unit": "km"
        },
        "SGD": {
            "rate": 151,
            "unit": "km"
        },
        "SHP": {
            "rate": 90,
            "unit": "km"
        },
        "SLL": {
            "rate": 2362357,
            "unit": "km"
        },
        "SLE": {
            "rate": 2363,
            "unit": "km"
        },
        "SOS": {
            "rate": 64374,
            "unit": "km"
        },
        "SRD": {
            "rate": 3954,
            "unit": "km"
        },
        "STD": {
            "rate": 2510095,
            "unit": "km"
        },
        "STN": {
            "rate": 2683,
            "unit": "km"
        },
        "SVC": {
            "rate": 987,
            "unit": "km"
        },
        "SYP": {
            "rate": 1464664,
            "unit": "km"
        },
        "SZL": {
            "rate": 2099,
            "unit": "km"
        },
        "THB": {
            "rate": 3801,
            "unit": "km"
        },
        "TJS": {
            "rate": 1228,
            "unit": "km"
        },
        "TMT": {
            "rate": 394,
            "unit": "km"
        },
        "TND": {
            "rate": 360,
            "unit": "km"
        },
        "TOP": {
            "rate": 274,
            "unit": "km"
        },
        "TRY": {
            "rate": 4035,
            "unit": "km"
        },
        "TTD": {
            "rate": 763,
            "unit": "km"
        },
        "TWD": {
            "rate": 3703,
            "unit": "km"
        },
        "TZS": {
            "rate": 286235,
            "unit": "km"
        },
        "UAH": {
            "rate": 4725,
            "unit": "km"
        },
        "UGX": {
            "rate": 416016,
            "unit": "km"
        },
        "USD": {
            "rate": 70,
            "unit": "mi"
        },
        "UYU": {
            "rate": 4888,
            "unit": "km"
        },
        "UZS": {
            "rate": 1462038,
            "unit": "km"
        },
        "VEB": {
            "rate": 709737,
            "unit": "km"
        },
        "VEF": {
            "rate": 27993155,
            "unit": "km"
        },
        "VES": {
            "rate": 6457,
            "unit": "km"
        },
        "VND": {
            "rate": 2825526,
            "unit": "km"
        },
        "VUV": {
            "rate": 13358,
            "unit": "km"
        },
        "WST": {
            "rate": 315,
            "unit": "km"
        },
        "XAF": {
            "rate": 70811,
            "unit": "km"
        },
        "XCD": {
            "rate": 304,
            "unit": "km"
        },
        "XOF": {
            "rate": 70811,
            "unit": "km"
        },
        "XPF": {
            "rate": 12875,
            "unit": "km"
        },
        "YER": {
            "rate": 28003,
            "unit": "km"
        },
        "ZAR": {
            "rate": 484,
            "unit": "km"
        },
        "ZMK": {
            "rate": 591756,
            "unit": "km"
        },
        "ZMW": {
            "rate": 3148,
            "unit": "km"
        }
    }`) as Record<string, MileageRate>,

    EXIT_SURVEY: {
        REASONS: {
            FEATURE_NOT_AVAILABLE: 'featureNotAvailable',
            DONT_UNDERSTAND: 'dontUnderstand',
            PREFER_CLASSIC: 'preferClassic',
        },
        BENEFIT: {
            CHATTING_DIRECTLY: 'chattingDirectly',
            EVERYTHING_MOBILE: 'everythingMobile',
            TRAVEL_EXPENSE: 'travelExpense',
        },
        BOOK_MEETING_LINK: 'https://calendly.com/d/cqsm-2gm-fxr/expensify-product-team',
    },

    SESSION_STORAGE_KEYS: {
        INITIAL_URL: 'INITIAL_URL',
        ACTIVE_WORKSPACE_ID: 'ACTIVE_WORKSPACE_ID',
        RETRY_LAZY_REFRESHED: 'RETRY_LAZY_REFRESHED',
        LAST_REFRESH_TIMESTAMP: 'LAST_REFRESH_TIMESTAMP',
        LAST_VISITED_TAB_PATH: {
            WORKSPACES: 'LAST_VISITED_WORKSPACES_TAB_PATH',
            SETTINGS: 'LAST_VISITED_SETTINGS_TAB_PATH',
        },
    },

    RESERVATION_TYPE: {
        CAR: 'car',
        HOTEL: 'hotel',
        FLIGHT: 'flight',
        TRAIN: 'train',
    },

    RESERVATION_ADDRESS_TEST_ID: 'ReservationAddress',

    CANCELLATION_POLICY: {
        UNKNOWN: 'UNKNOWN',
        NON_REFUNDABLE: 'NON_REFUNDABLE',
        FREE_CANCELLATION_UNTIL: 'FREE_CANCELLATION_UNTIL',
        PARTIALLY_REFUNDABLE: 'PARTIALLY_REFUNDABLE',
    },

    DOT_SEPARATOR: '•',
    BULLET: '●',

    DEFAULT_TAX: {
        defaultExternalID: 'id_TAX_EXEMPT',
        defaultValue: '0%',
        foreignTaxDefault: 'id_TAX_EXEMPT',
        name: 'Tax',
        taxes: {
            id_TAX_EXEMPT: {
                name: 'Tax exempt',
                value: '0%',
            },
            id_TAX_RATE_1: {
                name: 'Tax Rate 1',
                value: '5%',
            },
        },
    },

    MAX_TAX_RATE_INTEGER_PLACES: 4,
    MAX_TAX_RATE_DECIMAL_PLACES: 4,
    MIN_TAX_RATE_DECIMAL_PLACES: 2,

    DOWNLOADS_PATH: '/Downloads',
    DOWNLOADS_TIMEOUT: 5000,
    NEW_EXPENSIFY_PATH: '/New Expensify',
    RECEIPTS_UPLOAD_PATH: '/Receipts-Upload',

    ENVIRONMENT_SUFFIX: {
        DEV: ' Dev',
        ADHOC: ' AdHoc',
    },

    SEARCH: {
        RESULTS_PAGE_SIZE: 50,
        DATA_TYPES: {
            EXPENSE: 'expense',
            INVOICE: 'invoice',
            TASK: 'task',
            TRIP: 'trip',
            CHAT: 'chat',
        },
        ACTION_TYPES: {
            VIEW: 'view',
            REVIEW: 'review',
            SUBMIT: 'submit',
            APPROVE: 'approve',
            PAY: 'pay',
            DONE: 'done',
            PAID: 'paid',
        },
        BULK_ACTION_TYPES: {
            EXPORT: 'export',
            APPROVE: 'approve',
            PAY: 'pay',
            HOLD: 'hold',
            UNHOLD: 'unhold',
            DELETE: 'delete',
            CHANGE_REPORT: 'changeReport',
        },
        TRANSACTION_TYPE: {
            CASH: 'cash',
            CARD: 'card',
            DISTANCE: 'distance',
            PER_DIEM: 'perDiem',
        },
        SORT_ORDER: {
            ASC: 'asc',
            DESC: 'desc',
        },
        GROUP_BY: {
            REPORTS: 'reports',
        },
        BOOLEAN: {
            YES: 'yes',
            NO: 'no',
        },
        TABLE_COLUMN_SIZES: {
            NORMAL: 'normal',
            WIDE: 'wide',
        },
        STATUS: {
            EXPENSE: {
                ALL: 'all',
                UNREPORTED: 'unreported',
                DRAFTS: 'drafts',
                OUTSTANDING: 'outstanding',
                APPROVED: 'approved',
                DONE: 'done',
                PAID: 'paid',
            },
            INVOICE: {
                ALL: 'all',
                OUTSTANDING: 'outstanding',
                PAID: 'paid',
            },
            TRIP: {
                ALL: 'all',
                CURRENT: 'current',
                PAST: 'past',
            },
            CHAT: {
                ALL: 'all',
                UNREAD: 'unread',
                SENT: 'sent',
                ATTACHMENTS: 'attachments',
                LINKS: 'links',
                PINNED: 'pinned',
            },
            TASK: {
                ALL: 'all',
                OUTSTANDING: 'outstanding',
                COMPLETED: 'completed',
            },
        },
        TABLE_COLUMNS: {
            RECEIPT: 'receipt',
            DATE: 'date',
            MERCHANT: 'merchant',
            DESCRIPTION: 'description',
            FROM: 'from',
            TO: 'to',
            CATEGORY: 'category',
            TAG: 'tag',
            TOTAL_AMOUNT: 'amount',
            TYPE: 'type',
            ACTION: 'action',
            TAX_AMOUNT: 'taxAmount',
            TITLE: 'title',
            ASSIGNEE: 'assignee',
            CREATED_BY: 'createdBy',
            IN: 'in',
        },
        SYNTAX_OPERATORS: {
            AND: 'and',
            OR: 'or',
            EQUAL_TO: 'eq',
            NOT_EQUAL_TO: 'neq',
            GREATER_THAN: 'gt',
            GREATER_THAN_OR_EQUAL_TO: 'gte',
            LOWER_THAN: 'lt',
            LOWER_THAN_OR_EQUAL_TO: 'lte',
        },
        SYNTAX_ROOT_KEYS: {
            TYPE: 'type',
            STATUS: 'status',
            SORT_BY: 'sortBy',
            SORT_ORDER: 'sortOrder',
            GROUP_BY: 'groupBy',
        },
        SYNTAX_FILTER_KEYS: {
            DATE: 'date',
            AMOUNT: 'amount',
            EXPENSE_TYPE: 'expenseType',
            CURRENCY: 'currency',
            MERCHANT: 'merchant',
            DESCRIPTION: 'description',
            FROM: 'from',
            TO: 'to',
            CATEGORY: 'category',
            TAG: 'tag',
            TAX_RATE: 'taxRate',
            CARD_ID: 'cardID',
            FEED: 'feed',
            REPORT_ID: 'reportID',
            KEYWORD: 'keyword',
            IN: 'in',
            SUBMITTED: 'submitted',
            APPROVED: 'approved',
            PAID: 'paid',
            EXPORTED: 'exported',
            POSTED: 'posted',
            TITLE: 'title',
            ASSIGNEE: 'assignee',
            CREATED_BY: 'createdBy',
            REIMBURSABLE: 'reimbursable',
            BILLABLE: 'billable',
            POLICY_ID: 'policyID',
        },
        EMPTY_VALUE: 'none',
        SEARCH_ROUTER_ITEM_TYPE: {
            CONTEXTUAL_SUGGESTION: 'contextualSuggestion',
            AUTOCOMPLETE_SUGGESTION: 'autocompleteSuggestion',
            SEARCH: 'searchItem',
        },
        SEARCH_USER_FRIENDLY_KEYS: {
            TYPE: 'type',
            STATUS: 'status',
            SORT_BY: 'sort-by',
            SORT_ORDER: 'sort-order',
            POLICY_ID: 'workspace',
            GROUP_BY: 'group-by',
            DATE: 'date',
            AMOUNT: 'amount',
            EXPENSE_TYPE: 'expense-type',
            CURRENCY: 'currency',
            MERCHANT: 'merchant',
            DESCRIPTION: 'description',
            FROM: 'from',
            TO: 'to',
            CATEGORY: 'category',
            TAG: 'tag',
            TAX_RATE: 'tax-rate',
            CARD_ID: 'card',
            FEED: 'feed',
            REPORT_ID: 'reportid',
            KEYWORD: 'keyword',
            IN: 'in',
            SUBMITTED: 'submitted',
            APPROVED: 'approved',
            PAID: 'paid',
            EXPORTED: 'exported',
            POSTED: 'posted',
            TITLE: 'title',
            ASSIGNEE: 'assignee',
            CREATED_BY: 'created-by',
            REIMBURSABLE: 'reimbursable',
            BILLABLE: 'billable',
        },
        DATE_MODIFIERS: {
            BEFORE: 'Before',
            AFTER: 'After',
        },
        SNAPSHOT_ONYX_KEYS: [
            ONYXKEYS.COLLECTION.REPORT,
            ONYXKEYS.COLLECTION.POLICY,
            ONYXKEYS.COLLECTION.TRANSACTION,
            ONYXKEYS.COLLECTION.TRANSACTION_VIOLATIONS,
            ONYXKEYS.COLLECTION.REPORT_ACTIONS,
            ONYXKEYS.PERSONAL_DETAILS_LIST,
            ONYXKEYS.COLLECTION.REPORT_NAME_VALUE_PAIRS,
        ],
    },

    EXPENSE: {
        TYPE: {
            CASH_CARD_NAME: 'Cash Expense',
        },
    },

    REFERRER: {
        NOTIFICATION: 'notification',
    },

    SUBSCRIPTION_SIZE_LIMIT: 20000,

    PAGINATION_START_ID: '-1',
    PAGINATION_END_ID: '-2',

    PAYMENT_CARD_CURRENCY: {
        USD: 'USD',
        AUD: 'AUD',
        GBP: 'GBP',
        NZD: 'NZD',
    },
    GBP_AUTHENTICATION_COMPLETE: '3DS-authentication-complete',

    SUBSCRIPTION_PRICE_FACTOR: 2,
    FEEDBACK_SURVEY_OPTIONS: {
        TOO_LIMITED: {
            ID: 'tooLimited',
            TRANSLATION_KEY: 'feedbackSurvey.tooLimited',
        },
        TOO_EXPENSIVE: {
            ID: 'tooExpensive',
            TRANSLATION_KEY: 'feedbackSurvey.tooExpensive',
        },
        INADEQUATE_SUPPORT: {
            ID: 'inadequateSupport',
            TRANSLATION_KEY: 'feedbackSurvey.inadequateSupport',
        },
        BUSINESS_CLOSING: {
            ID: 'businessClosing',
            TRANSLATION_KEY: 'feedbackSurvey.businessClosing',
        },
    },

    MAX_LENGTH_256: 256,
    WORKSPACE_CARDS_LIST_LABEL_TYPE: {
        CURRENT_BALANCE: 'currentBalance',
        REMAINING_LIMIT: 'remainingLimit',
        CASH_BACK: 'earnedCashback',
    },

    EXCLUDE_FROM_LAST_VISITED_PATH: [SCREENS.NOT_FOUND, SCREENS.SAML_SIGN_IN, SCREENS.VALIDATE_LOGIN, SCREENS.MIGRATED_USER_WELCOME_MODAL.ROOT] as string[],

    CANCELLATION_TYPE: {
        MANUAL: 'manual',
        AUTOMATIC: 'automatic',
        NONE: 'none',
    },
    EMPTY_STATE_MEDIA: {
        ANIMATION: 'animation',
        ILLUSTRATION: 'illustration',
        VIDEO: 'video',
    },
    REPORT_FIELDS_FEATURE: {
        qbo: {
            classes: 'report-fields-qbo-classes',
            customers: 'report-fields-qbo-customers',
            locations: 'report-fields-qbo-locations',
        },
        xero: {
            mapping: 'report-fields-mapping',
        },
    },
    get UPGRADE_FEATURE_INTRO_MAPPING() {
        return {
            reportFields: {
                id: 'reportFields' as const,
                alias: 'report-fields',
                name: 'Report Fields',
                title: 'workspace.upgrade.reportFields.title' as const,
                description: 'workspace.upgrade.reportFields.description' as const,
                icon: 'Pencil',
            },
            policyPreventMemberChangingTitle: {
                id: 'policyPreventMemberChangingTitle' as const,
                alias: 'policy-prevent-member-changing-title',
                name: undefined,
            },
            categories: {
                id: 'categories' as const,
                alias: 'categories',
                name: 'Categories',
                title: 'workspace.upgrade.categories.title' as const,
                description: 'workspace.upgrade.categories.description' as const,
                icon: 'FolderOpen',
            },
            [this.POLICY.CONNECTIONS.NAME.NETSUITE]: {
                id: this.POLICY.CONNECTIONS.NAME.NETSUITE,
                alias: 'netsuite',
                name: this.POLICY.CONNECTIONS.NAME_USER_FRIENDLY.netsuite,
                title: `workspace.upgrade.${this.POLICY.CONNECTIONS.NAME.NETSUITE}.title` as const,
                description: `workspace.upgrade.${this.POLICY.CONNECTIONS.NAME.NETSUITE}.description` as const,
                icon: 'NetSuiteSquare',
            },
            [this.POLICY.CONNECTIONS.NAME.SAGE_INTACCT]: {
                id: this.POLICY.CONNECTIONS.NAME.SAGE_INTACCT,
                alias: 'sage-intacct',
                name: this.POLICY.CONNECTIONS.NAME_USER_FRIENDLY.intacct,
                title: `workspace.upgrade.${this.POLICY.CONNECTIONS.NAME.SAGE_INTACCT}.title` as const,
                description: `workspace.upgrade.${this.POLICY.CONNECTIONS.NAME.SAGE_INTACCT}.description` as const,
                icon: 'IntacctSquare',
            },
            [this.POLICY.CONNECTIONS.NAME.QBD]: {
                id: this.POLICY.CONNECTIONS.NAME.QBD,
                alias: 'qbd',
                name: this.POLICY.CONNECTIONS.NAME_USER_FRIENDLY.quickbooksDesktop,
                title: `workspace.upgrade.${this.POLICY.CONNECTIONS.NAME.QBD}.title` as const,
                description: `workspace.upgrade.${this.POLICY.CONNECTIONS.NAME.QBD}.description` as const,
                icon: 'QBDSquare',
            },
            approvals: {
                id: 'approvals' as const,
                alias: 'approvals' as const,
                name: 'Advanced Approvals' as const,
                title: `workspace.upgrade.approvals.title` as const,
                description: `workspace.upgrade.approvals.description` as const,
                icon: 'AdvancedApprovalsSquare',
            },
            glCodes: {
                id: 'glCodes' as const,
                alias: 'gl-codes',
                name: 'GL codes',
                title: 'workspace.upgrade.glCodes.title' as const,
                description: 'workspace.upgrade.glCodes.description' as const,
                icon: 'Tag',
            },
            glAndPayrollCodes: {
                id: 'glAndPayrollCodes' as const,
                alias: 'gl-and-payroll-codes',
                name: 'GL & Payroll codes',
                title: 'workspace.upgrade.glAndPayrollCodes.title' as const,
                description: 'workspace.upgrade.glAndPayrollCodes.description' as const,
                icon: 'FolderOpen',
            },
            taxCodes: {
                id: 'taxCodes' as const,
                alias: 'tax-codes',
                name: 'Tax codes',
                title: 'workspace.upgrade.taxCodes.title' as const,
                description: 'workspace.upgrade.taxCodes.description' as const,
                icon: 'Coins',
            },
            companyCards: {
                id: 'companyCards' as const,
                alias: 'company-cards',
                name: 'Company Cards',
                title: 'workspace.upgrade.companyCards.title' as const,
                description: 'workspace.upgrade.companyCards.description' as const,
                icon: 'CompanyCard',
            },
            rules: {
                id: 'rules' as const,
                alias: 'rules',
                name: 'Rules',
                title: 'workspace.upgrade.rules.title' as const,
                description: 'workspace.upgrade.rules.description' as const,
                icon: 'Rules',
            },
            perDiem: {
                id: 'perDiem' as const,
                alias: 'per-diem',
                name: 'Per diem',
                title: 'workspace.upgrade.perDiem.title' as const,
                description: 'workspace.upgrade.perDiem.description' as const,
                icon: 'PerDiem',
            },
            travel: {
                id: 'travel' as const,
                alias: 'travel',
                name: 'Travel',
                title: 'workspace.upgrade.travel.title' as const,
                description: 'workspace.upgrade.travel.description' as const,
                icon: 'Luggage',
            },
        };
    },
    REPORT_FIELD_TYPES: {
        TEXT: 'text',
        DATE: 'date',
        LIST: 'dropdown',
    },

    NAVIGATION_ACTIONS: {
        RESET: 'RESET',
    },

    APPROVAL_WORKFLOW: {
        ACTION: {
            CREATE: 'create',
            EDIT: 'edit',
        },
        TYPE: {
            CREATE: 'create',
            UPDATE: 'update',
            REMOVE: 'remove',
        },
    },

    BOOT_SPLASH_STATE: {
        VISIBLE: 'visible',
        READY_TO_BE_HIDDEN: 'readyToBeHidden',
        HIDDEN: `hidden`,
    },

    CSV_IMPORT_COLUMNS: {
        EMAIL: 'email',
        NAME: 'name',
        GL_CODE: 'glCode',
        SUBMIT_TO: 'submitTo',
        APPROVE_TO: 'approveTo',
        CUSTOM_FIELD_1: 'customField1',
        CUSTOM_FIELD_2: 'customField2',
        ROLE: 'role',
        REPORT_THRESHHOLD: 'reportThreshold',
        APPROVE_TO_ALTERNATE: 'approveToAlternate',
        SUBRATE: 'subRate',
        AMOUNT: 'amount',
        CURRENCY: 'currency',
        RATE_ID: 'rateID',
        ENABLED: 'enabled',
        IGNORE: 'ignore',
        DESTINATION: 'destination',
    },

    IMPORT_SPREADSHEET: {
        ICON_WIDTH: 180,
        ICON_HEIGHT: 160,

        CATEGORIES_ARTICLE_LINK: 'https://help.expensify.com/articles/expensify-classic/workspaces/Create-categories#import-custom-categories',
        MEMBERS_ARTICLE_LINK: 'https://help.expensify.com/articles/expensify-classic/workspaces/Invite-members-and-assign-roles#import-a-group-of-members',
        TAGS_ARTICLE_LINK: 'https://help.expensify.com/articles/expensify-classic/workspaces/Create-tags#import-a-spreadsheet-1',
    },

    // The timeout duration (1 minute) (in milliseconds) before the window reloads due to an error.
    ERROR_WINDOW_RELOAD_TIMEOUT: 60000,

    INDICATOR_STATUS: {
        HAS_USER_WALLET_ERRORS: 'hasUserWalletErrors',
        HAS_PAYMENT_METHOD_ERROR: 'hasPaymentMethodError',
        HAS_POLICY_ERRORS: 'hasPolicyError',
        HAS_CUSTOM_UNITS_ERROR: 'hasCustomUnitsError',
        HAS_EMPLOYEE_LIST_ERROR: 'hasEmployeeListError',
        HAS_QBO_EXPORT_ERROR: 'hasQBOExportError',
        HAS_SYNC_ERRORS: 'hasSyncError',
        HAS_SUBSCRIPTION_ERRORS: 'hasSubscriptionError',
        HAS_REIMBURSEMENT_ACCOUNT_ERRORS: 'hasReimbursementAccountErrors',
        HAS_LOGIN_LIST_ERROR: 'hasLoginListError',
        HAS_WALLET_TERMS_ERRORS: 'hasWalletTermsErrors',
        HAS_LOGIN_LIST_INFO: 'hasLoginListInfo',
        HAS_SUBSCRIPTION_INFO: 'hasSubscriptionInfo',
        HAS_PHONE_NUMBER_ERROR: 'hasPhoneNumberError',
        HAS_CARD_CONNECTION_ERROR: 'hasCardConnectionError',
    },

    DEBUG: {
        FORMS: {
            REPORT: 'report',
            REPORT_ACTION: 'reportAction',
            TRANSACTION: 'transaction',
            TRANSACTION_VIOLATION: 'transactionViolation',
        },
        DETAILS: 'details',
        JSON: 'json',
        REPORT_ACTIONS: 'actions',
        REPORT_ACTION_PREVIEW: 'preview',
        TRANSACTION_VIOLATIONS: 'violations',
    },

    REPORT_IN_LHN_REASONS: {
        HAS_DRAFT_COMMENT: 'hasDraftComment',
        HAS_GBR: 'hasGBR',
        PINNED_BY_USER: 'pinnedByUser',
        HAS_IOU_VIOLATIONS: 'hasIOUViolations',
        HAS_ADD_WORKSPACE_ROOM_ERRORS: 'hasAddWorkspaceRoomErrors',
        IS_UNREAD: 'isUnread',
        IS_ARCHIVED: 'isArchived',
        IS_SELF_DM: 'isSelfDM',
        IS_FOCUSED: 'isFocused',
        DEFAULT: 'default',
    },

    REQUIRES_ATTENTION_REASONS: {
        HAS_JOIN_REQUEST: 'hasJoinRequest',
        IS_UNREAD_WITH_MENTION: 'isUnreadWithMention',
        IS_WAITING_FOR_ASSIGNEE_TO_COMPLETE_ACTION: 'isWaitingForAssigneeToCompleteAction',
        HAS_CHILD_REPORT_AWAITING_ACTION: 'hasChildReportAwaitingAction',
        HAS_MISSING_INVOICE_BANK_ACCOUNT: 'hasMissingInvoiceBankAccount',
    },

    RBR_REASONS: {
        HAS_ERRORS: 'hasErrors',
        HAS_VIOLATIONS: 'hasViolations',
        HAS_TRANSACTION_THREAD_VIOLATIONS: 'hasTransactionThreadViolations',
    },

    ANALYTICS: {
        EVENT: {
            SIGN_UP: 'sign_up',
            WORKSPACE_CREATED: 'workspace_created',
            PAID_ADOPTION: 'paid_adoption',
        },
    },

    CORPAY_FIELDS: {
        EXCLUDED_COUNTRIES: ['IR', 'CU', 'SY', 'UA', 'KP', 'RU'] as string[],
        EXCLUDED_CURRENCIES: ['IRR', 'CUP', 'SYP', 'UAH', 'KPW', 'RUB'] as string[],
        BANK_ACCOUNT_DETAILS_FIELDS: ['accountNumber', 'localAccountNumber', 'routingCode', 'localRoutingCode', 'swiftBicCode'] as string[],
        ACCOUNT_TYPE_KEY: 'BeneficiaryAccountType',
        ACCOUNT_HOLDER_COUNTRY_KEY: 'accountHolderCountry',
        BANK_INFORMATION_FIELDS: ['bankName', 'bankAddressLine1', 'bankAddressLine2', 'bankCity', 'bankRegion', 'bankPostal', 'BeneficiaryBankBranchName'] as string[],
        ACCOUNT_HOLDER_FIELDS: [
            'accountHolderName',
            'accountHolderAddress1',
            'accountHolderAddress2',
            'accountHolderCity',
            'accountHolderRegion',
            'accountHolderCountry',
            'accountHolderPostal',
            'accountHolderPhoneNumber',
            'accountHolderEmail',
            'ContactName',
            'BeneficiaryCPF',
            'BeneficiaryRUT',
            'BeneficiaryCedulaID',
            'BeneficiaryTaxID',
        ] as string[],
        SPECIAL_LIST_REGION_KEYS: ['bankRegion', 'accountHolderRegion'] as string[],
        SPECIAL_LIST_ADDRESS_KEYS: ['bankAddressLine1', 'accountHolderAddress1'] as string[],
        STEPS_NAME: {
            COUNTRY_SELECTOR: 'CountrySelector',
            BANK_ACCOUNT_DETAILS: 'BankAccountDetails',
            ACCOUNT_TYPE: 'AccountType',
            BANK_INFORMATION: 'BankInformation',
            ACCOUNT_HOLDER_INFORMATION: 'AccountHolderInformation',
            CONFIRMATION: 'Confirmation',
            SUCCESS: 'Success',
        },
        INDEXES: {
            MAPPING: {
                COUNTRY_SELECTOR: 0,
                BANK_ACCOUNT_DETAILS: 1,
                ACCOUNT_TYPE: 2,
                BANK_INFORMATION: 3,
                ACCOUNT_HOLDER_INFORMATION: 4,
                CONFIRMATION: 5,
                SUCCESS: 6,
            },
        },
    },

    MIGRATED_USER_WELCOME_MODAL: 'migratedUserWelcomeModal',

    BASE_LIST_ITEM_TEST_ID: 'base-list-item-',
    PRODUCT_TRAINING_TOOLTIP_NAMES: {
        // TODO: CONCIERGE_LHN_GBR tooltip will be replaced by a tooltip in the #admins room
        // https://github.com/Expensify/App/issues/57045#issuecomment-2701455668
        CONCIERGE_LHN_GBR: 'conciergeLHNGBR',
        RENAME_SAVED_SEARCH: 'renameSavedSearch',
        BOTTOM_NAV_INBOX_TOOLTIP: 'bottomNavInboxTooltip',
        LHN_WORKSPACE_CHAT_TOOLTIP: 'workspaceChatLHNTooltip',
        GLOBAL_CREATE_TOOLTIP: 'globalCreateTooltip',
        SCAN_TEST_TOOLTIP: 'scanTestTooltip',
        SCAN_TEST_TOOLTIP_MANAGER: 'scanTestTooltipManager',
        SCAN_TEST_CONFIRMATION: 'scanTestConfirmation',
        OUTSTANDING_FILTER: 'outstandingFilter',
        GBR_RBR_CHAT: 'chatGBRRBR',
        ACCOUNT_SWITCHER: 'accountSwitcher',
        EXPENSE_REPORTS_FILTER: 'expenseReportsFilter',
        SCAN_TEST_DRIVE_CONFIRMATION: 'scanTestDriveConfirmation',
    },
    CHANGE_POLICY_TRAINING_MODAL: 'changePolicyModal',
    SMART_BANNER_HEIGHT: 152,

    NAVIGATION_TESTS: {
        DEFAULT_PARENT_ROUTE: {key: 'parentRouteKey', name: 'ParentNavigator'},
        DEFAULT_USE_RESPONSIVE_LAYOUT_VALUE: {
            shouldUseNarrowLayout: true,
            isSmallScreenWidth: true,
            isInNarrowPaneModal: false,
            isExtraSmallScreenHeight: false,
            isMediumScreenWidth: false,
            isLargeScreenWidth: false,
            isExtraSmallScreenWidth: false,
            isSmallScreen: false,
            onboardingIsMediumOrLargerScreenWidth: false,
        } as ResponsiveLayoutResult,
    },

    TRAVEL: {
        DEFAULT_DOMAIN: 'domain',
        PROVISIONING: {
            ERROR_PERMISSION_DENIED: 'permissionDenied',
        },
    },
    LAST_PAYMENT_METHOD: {
        LAST_USED: 'lastUsed',
        IOU: 'Iou',
        EXPENSE: 'Expense',
        INVOICE: 'Invoice',
    },
    SKIPPABLE_COLLECTION_MEMBER_IDS: [String(DEFAULT_NUMBER_ID), '-1', 'undefined', 'null', 'NaN'] as string[],
    SETUP_SPECIALIST_LOGIN: 'Setup Specialist',

    CALENDAR_PICKER_DAY_HEIGHT: 45,
    MAX_CALENDAR_PICKER_ROWS: 6,

    ILLUSTRATION_ASPECT_RATIO: 39 / 22,

    OFFLINE_INDICATOR_HEIGHT: 25,

    BILLING: {
        TYPE_FAILED_2018: 'failed_2018',
    },

    TEST_DRIVE: {
        ONBOARDING_TASK_NAME: getTestDriveTaskName(),
        EMBEDDED_DEMO_WHITELIST: ['http://', 'https://', 'about:'] as string[],
        EMBEDDED_DEMO_IFRAME_TITLE: 'Test Drive',
        EMPLOYEE_FAKE_RECEIPT: {
            AMOUNT: 2000,
            CURRENCY: 'USD',
            DESCRIPTION: 'My test drive receipt!',
            MERCHANT: "Tommy's Tires",
        },
    },

    SCHEDULE_CALL_STATUS: {
        CREATED: 'created',
        RESCHEDULED: 'rescheduled',
        CANCELLED: 'cancelled',
    },
} as const;

type Country = keyof typeof CONST.ALL_COUNTRIES;

type IOUType = ValueOf<typeof CONST.IOU.TYPE>;
type IOUAction = ValueOf<typeof CONST.IOU.ACTION>;
type IOURequestType = ValueOf<typeof CONST.IOU.REQUEST_TYPE>;
type FeedbackSurveyOptionID = ValueOf<Pick<ValueOf<typeof CONST.FEEDBACK_SURVEY_OPTIONS>, 'ID'>>;
type IOUActionParams = ValueOf<typeof CONST.IOU.ACTION_PARAMS>;

type SubscriptionType = ValueOf<typeof CONST.SUBSCRIPTION.TYPE>;
type CancellationType = ValueOf<typeof CONST.CANCELLATION_TYPE>;

export type {
    Country,
    IOUAction,
    IOUType,
    OnboardingPurpose,
    OnboardingCompanySize,
    OnboardingTaskLinks,
    IOURequestType,
    SubscriptionType,
    FeedbackSurveyOptionID,
    CancellationType,
    OnboardingInvite,
    OnboardingAccounting,
    IOUActionParams,
    OnboardingMessage,
};

export {getTestDriveTaskName};

export default CONST;<|MERGE_RESOLUTION|>--- conflicted
+++ resolved
@@ -1223,11 +1223,8 @@
             ADD_EXPENSE: 'addExpense',
             REOPEN: 'reopen',
             MOVE_EXPENSE: 'moveExpense',
-<<<<<<< HEAD
             EXPORT: 'export',
-=======
             PAY: 'pay',
->>>>>>> 1a3338f0
         },
         PRIMARY_ACTIONS: {
             SUBMIT: 'submit',
