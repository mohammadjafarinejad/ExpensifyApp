/* eslint-disable @typescript-eslint/naming-convention */
import {add as dateAdd} from 'date-fns';
import {sub as dateSubtract} from 'date-fns/sub';
import Config from 'react-native-config';
import * as KeyCommand from 'react-native-key-command';
import type {ValueOf} from 'type-fest';
import type ResponsiveLayoutResult from './hooks/useResponsiveLayout/types';
import type {Video} from './libs/actions/Report';
import type {MileageRate} from './libs/DistanceRequestUtils';
import BankAccount from './libs/models/BankAccount';
import {addTrailingForwardSlash} from './libs/Url';
import ONYXKEYS from './ONYXKEYS';
import SCREENS from './SCREENS';
import type PlaidBankAccount from './types/onyx/PlaidBankAccount';

// Creating a default array and object this way because objects ({}) and arrays ([]) are not stable types.
// Freezing the array ensures that it cannot be unintentionally modified.
const EMPTY_ARRAY = Object.freeze([]);
const EMPTY_OBJECT = Object.freeze({});

const DEFAULT_NUMBER_ID = 0;
const CLOUDFRONT_DOMAIN = 'cloudfront.net';
const CLOUDFRONT_URL = `https://d2k5nsl2zxldvw.${CLOUDFRONT_DOMAIN}`;
const ACTIVE_EXPENSIFY_URL = addTrailingForwardSlash(Config?.NEW_EXPENSIFY_URL ?? 'https://new.expensify.com');
const USE_EXPENSIFY_URL = 'https://use.expensify.com';
const EXPENSIFY_URL = 'https://www.expensify.com';
const PLATFORM_OS_MACOS = 'Mac OS';
const PLATFORM_IOS = 'iOS';
const ANDROID_PACKAGE_NAME = 'org.me.mobiexpensifyg';
const CURRENT_YEAR = new Date().getFullYear();
const PULL_REQUEST_NUMBER = Config?.PULL_REQUEST_NUMBER ?? '';
const MAX_DATE = dateAdd(new Date(), {years: 1});
const MIN_DATE = dateSubtract(new Date(), {years: 20});
const EXPENSIFY_POLICY_DOMAIN = 'expensify-policy';
const EXPENSIFY_POLICY_DOMAIN_EXTENSION = '.exfy';

const keyModifierControl = KeyCommand?.constants?.keyModifierControl ?? 'keyModifierControl';
const keyModifierCommand = KeyCommand?.constants?.keyModifierCommand ?? 'keyModifierCommand';
const keyModifierShiftControl = KeyCommand?.constants?.keyModifierShiftControl ?? 'keyModifierShiftControl';
const keyModifierShiftCommand = KeyCommand?.constants?.keyModifierShiftCommand ?? 'keyModifierShiftCommand';
const keyInputEscape = KeyCommand?.constants?.keyInputEscape ?? 'keyInputEscape';
const keyInputEnter = KeyCommand?.constants?.keyInputEnter ?? 'keyInputEnter';
const keyInputUpArrow = KeyCommand?.constants?.keyInputUpArrow ?? 'keyInputUpArrow';
const keyInputDownArrow = KeyCommand?.constants?.keyInputDownArrow ?? 'keyInputDownArrow';
const keyInputLeftArrow = KeyCommand?.constants?.keyInputLeftArrow ?? 'keyInputLeftArrow';
const keyInputRightArrow = KeyCommand?.constants?.keyInputRightArrow ?? 'keyInputRightArrow';
const keyInputSpace = ' ';

// describes if a shortcut key can cause navigation
const KEYBOARD_SHORTCUT_NAVIGATION_TYPE = 'NAVIGATION_SHORTCUT';

const chatTypes = {
    POLICY_ANNOUNCE: 'policyAnnounce',
    POLICY_ADMINS: 'policyAdmins',
    TRIP_ROOM: 'tripRoom',
    GROUP: 'group',
    DOMAIN_ALL: 'domainAll',
    POLICY_ROOM: 'policyRoom',
    POLICY_EXPENSE_CHAT: 'policyExpenseChat',
    SELF_DM: 'selfDM',
    INVOICE: 'invoice',
    SYSTEM: 'system',
} as const;

const ONBOARDING_ACCOUNTING_MAPPING = {
    quickbooksOnline: 'QuickBooks Online',
    xero: 'Xero',
    netsuite: 'NetSuite',
    intacct: 'Sage Intacct',
    quickbooksDesktop: 'QuickBooks Desktop',
};

const connectionsVideoPaths = {
    [ONBOARDING_ACCOUNTING_MAPPING.quickbooksOnline]: 'videos/walkthrough-connect_to_qbo-v2.mp4',
    [ONBOARDING_ACCOUNTING_MAPPING.xero]: 'videos/walkthrough-connect_to_xero-v2.mp4',
    [ONBOARDING_ACCOUNTING_MAPPING.netsuite]: 'videos/walkthrough-connect_to_netsuite-v2.mp4',
};

// Explicit type annotation is required
const cardActiveStates: number[] = [2, 3, 4, 7];

// Hide not issued or not activated cards (states 2, 4) from card filter options in search, as no transactions can be made on cards in these states
const cardHiddenFromSearchStates: number[] = [2, 4];

const selectableOnboardingChoices = {
    PERSONAL_SPEND: 'newDotPersonalSpend',
    MANAGE_TEAM: 'newDotManageTeam',
    EMPLOYER: 'newDotEmployer',
    CHAT_SPLIT: 'newDotSplitChat',
    LOOKING_AROUND: 'newDotLookingAround',
} as const;

const backendOnboardingChoices = {
    ADMIN: 'newDotAdmin',
    SUBMIT: 'newDotSubmit',
    TRACK_WORKSPACE: 'newDotTrackWorkspace',
} as const;

const onboardingChoices = {
    ...selectableOnboardingChoices,
    ...backendOnboardingChoices,
} as const;

const createExpenseOnboardingChoices = {
    PERSONAL_SPEND: selectableOnboardingChoices.PERSONAL_SPEND,
    EMPLOYER: selectableOnboardingChoices.EMPLOYER,
    SUBMIT: backendOnboardingChoices.SUBMIT,
} as const;

const signupQualifiers = {
    INDIVIDUAL: 'individual',
    VSB: 'vsb',
    SMB: 'smb',
} as const;

const selfGuidedTourTask: OnboardingTask = {
    type: 'viewTour',
    autoCompleted: false,
    mediaAttributes: {},
    title: ({navatticURL}) => `Take a [2-minute tour](${navatticURL})`,
    description: ({navatticURL}) => `[Take a self-guided product tour](${navatticURL}) and learn about everything Expensify has to offer.`,
};

const createWorkspaceTask: OnboardingTask = {
    type: 'createWorkspace',
    autoCompleted: true,
    mediaAttributes: {},
    title: ({workspaceSettingsLink}) => `Create a [workspace](${workspaceSettingsLink})`,
    description: ({workspaceSettingsLink}) =>
        '*Create a workspace* to track expenses, scan receipts, chat, and more.\n' +
        '\n' +
        'Here’s how to create a workspace:\n' +
        '\n' +
        '1. Click *Settings*.\n' +
        '2. Click *Workspaces* > *New workspace*.\n' +
        '\n' +
        `*Your new workspace is ready!* [Check it out](${workspaceSettingsLink}).`,
};

const setupCategoriesTask: OnboardingTask = {
    type: 'setupCategories',
    autoCompleted: false,
    mediaAttributes: {
        [`${CLOUDFRONT_URL}/videos/walkthrough-categories-v2.mp4`]: `data-expensify-thumbnail-url="${CLOUDFRONT_URL}/images/walkthrough-categories.png" data-expensify-width="1920" data-expensify-height="1080"`,
    },
    title: ({workspaceCategoriesLink}) => `Set up [categories](${workspaceCategoriesLink})`,
    description: ({workspaceCategoriesLink}) =>
        '*Set up categories* so your team can code expenses for easy reporting.\n' +
        '\n' +
        'Here’s how to set up categories:\n' +
        '\n' +
        '1. Click *Settings*.\n' +
        '2. Go to *Workspaces*.\n' +
        '3. Select your workspace.\n' +
        '4. Click *Categories*.\n' +
        "5. Disable any categories you don't need.\n" +
        '6. Add your own categories in the top right.\n' +
        '\n' +
        `[Take me to workspace category settings](${workspaceCategoriesLink}).\n` +
        '\n' +
        `![Set up categories](${CLOUDFRONT_URL}/videos/walkthrough-categories-v2.mp4)`,
};

const onboardingEmployerOrSubmitMessage: OnboardingMessage = {
    message: 'Getting paid back is as easy as sending a message. Let’s go over the basics.',
    tasks: [
        selfGuidedTourTask,
        {
            type: 'submitExpense',
            autoCompleted: false,
            mediaAttributes: {},
            title: 'Submit an expense',
            description:
                '*Submit an expense* by entering an amount or scanning a receipt.\n' +
                '\n' +
                'Here’s how to submit an expense:\n' +
                '\n' +
                '1. Click the green *+* button.\n' +
                '2. Choose *Create expense*.\n' +
                '3. Enter an amount or scan a receipt.\n' +
                '4. Add your reimburser to the request.\n' +
                '\n' +
                'Then, send your request and wait for that sweet “Cha-ching!” when it’s complete.',
        },
    ],
};

const combinedTrackSubmitOnboardingEmployerOrSubmitMessage: OnboardingMessage = {
    ...onboardingEmployerOrSubmitMessage,
    tasks: [
        selfGuidedTourTask,
        {
            type: 'submitExpense',
            autoCompleted: false,
            mediaAttributes: {},
            title: 'Submit an expense',
            description:
                '*Submit an expense* by entering an amount or scanning a receipt.\n' +
                '\n' +
                'Here’s how to submit an expense:\n' +
                '\n' +
                '1. Click the green *+* button.\n' +
                '2. Choose *Create expense*.\n' +
                '3. Enter an amount or scan a receipt.\n' +
                '4. Add your reimburser to the request.\n' +
                '5. Click *Submit*.\n' +
                '\n' +
                'And you’re done! Now wait for that sweet “Cha-ching!” when it’s complete.',
        },
    ],
};

const onboardingPersonalSpendMessage: OnboardingMessage = {
    message: 'Here’s how to track your spend in a few clicks.',
    tasks: [
        selfGuidedTourTask,
        {
            type: 'trackExpense',
            autoCompleted: false,
            mediaAttributes: {},
            title: 'Track an expense',
            description:
                '*Track an expense* in any currency, whether you have a receipt or not.\n' +
                '\n' +
                'Here’s how to track an expense:\n' +
                '\n' +
                '1. Click the green *+* button.\n' +
                '2. Choose *Create expense*.\n' +
                '3. Enter an amount or scan a receipt.\n' +
                '4. Choose your *personal* space.\n' +
                '5. Click *Create*.\n' +
                '\n' +
                'And you’re done! Yep, it’s that easy.',
        },
    ],
};
const combinedTrackSubmitOnboardingPersonalSpendMessage: OnboardingMessage = {
    ...onboardingPersonalSpendMessage,
    tasks: [
        selfGuidedTourTask,
        {
            type: 'trackExpense',
            autoCompleted: false,
            mediaAttributes: {},
            title: 'Track an expense',
            description:
                '*Track an expense* in any currency, whether you have a receipt or not.\n' +
                '\n' +
                'Here’s how to track an expense:\n' +
                '\n' +
                '1. Click the green *+* button.\n' +
                '2. Choose *Create expense*.\n' +
                '3. Enter an amount or scan a receipt.\n' +
                '4. Choose your *personal* space.\n' +
                '5. Click *Create*.\n' +
                '\n' +
                'And you’re done! Yep, it’s that easy.',
        },
    ],
};

type OnboardingPurpose = ValueOf<typeof onboardingChoices>;

type OnboardingCompanySize = ValueOf<typeof onboardingCompanySize>;

type OnboardingAccounting = ValueOf<typeof CONST.POLICY.CONNECTIONS.NAME> | null;

const onboardingInviteTypes = {
    IOU: 'iou',
    INVOICE: 'invoice',
    CHAT: 'chat',
} as const;

const onboardingCompanySize = {
    MICRO: '1-10',
    SMALL: '11-50',
    MEDIUM_SMALL: '51-100',
    MEDIUM: '101-1000',
    LARGE: '1001+',
} as const;

type OnboardingInvite = ValueOf<typeof onboardingInviteTypes>;

type OnboardingTaskLinks = Partial<{
    integrationName: string;
    workspaceSettingsLink: string;
    workspaceCategoriesLink: string;
    workspaceMoreFeaturesLink: string;
    workspaceMembersLink: string;
    workspaceAccountingLink: string;
    navatticURL: string;
}>;

type OnboardingTask = {
    type: string;
    autoCompleted: boolean;
    mediaAttributes: Record<string, string>;
    title: string | ((params: OnboardingTaskLinks) => string);
    description: string | ((params: OnboardingTaskLinks) => string);
};

type OnboardingMessage = {
    /** Text message that will be displayed first */
    message: string;

    /** Video object to be displayed after initial description message */
    video?: Video;

    /** List of tasks connected with the message, they will have a checkbox and a separate report for more information */
    tasks: OnboardingTask[];

    /** Type of task described in a string format */
    type?: string;
};

const EMAIL_WITH_OPTIONAL_DOMAIN =
    /(?=((?=[\w'#%+-]+(?:\.[\w'#%+-]+)*@?)[\w.'#%+-]{1,64}(?:@(?:(?=[a-z\d]+(?:-+[a-z\d]+)*\.)(?:[a-z\d-]{1,63}\.)+[a-z]{2,63}))?(?= |_|\b))(?<end>.*))\S{3,254}(?=\k<end>$)/;

const EMAIL = {
    ACCOUNTING: 'accounting@expensify.com',
    ACCOUNTS_PAYABLE: 'accountspayable@expensify.com',
    ADMIN: 'admin@expensify.com',
    BILLS: 'bills@expensify.com',
    CHRONOS: 'chronos@expensify.com',
    CONCIERGE: 'concierge@expensify.com',
    CONTRIBUTORS: 'contributors@expensify.com',
    FIRST_RESPONDER: 'firstresponders@expensify.com',
    GUIDES_DOMAIN: 'team.expensify.com',
    QA_DOMAIN: 'applause.expensifail.com',
    HELP: 'help@expensify.com',
    INTEGRATION_TESTING_CREDS: 'integrationtestingcreds@expensify.com',
    NOTIFICATIONS: 'notifications@expensify.com',
    PAYROLL: 'payroll@expensify.com',
    QA: 'qa@expensify.com',
    QA_TRAVIS: 'qa+travisreceipts@expensify.com',
    RECEIPTS: 'receipts@expensify.com',
    STUDENT_AMBASSADOR: 'studentambassadors@expensify.com',
    SVFG: 'svfg@expensify.com',
    EXPENSIFY_EMAIL_DOMAIN: '@expensify.com',
    EXPENSIFY_TEAM_EMAIL_DOMAIN: '@team.expensify.com',
    TEAM: 'team@expensify.com',
    MANAGER_MCTEST: 'manager_mctest@expensify.com',
};

const CONST = {
    HEIC_SIGNATURES: [
        '6674797068656963', // 'ftypheic' - Indicates standard HEIC file
        '6674797068656978', // 'ftypheix' - Indicates a variation of HEIC
        '6674797068657631', // 'ftyphevc' - Typically for HEVC encoded media (common in HEIF)
        '667479706d696631', // 'ftypmif1' - Multi-Image Format part of HEIF, broader usage
    ],
    RECENT_WAYPOINTS_NUMBER: 20,
    DEFAULT_DB_NAME: 'OnyxDB',
    DEFAULT_TABLE_NAME: 'keyvaluepairs',
    DEFAULT_ONYX_DUMP_FILE_NAME: 'onyx-state.txt',
    DEFAULT_POLICY_ROOM_CHAT_TYPES: [chatTypes.POLICY_ADMINS, chatTypes.POLICY_ANNOUNCE, chatTypes.DOMAIN_ALL],
    DEFAULT_IMAGE_FILE_NAME: 'image',
    DISABLED_MAX_EXPENSE_VALUE: 10000000000,
    POLICY_BILLABLE_MODES: {
        BILLABLE: 'billable',
        NON_BILLABLE: 'nonBillable',
    },
    TASK_TITLE_DISABLED_RULES: ['image'],
    // Note: Group and Self-DM excluded as these are not tied to a Workspace
    WORKSPACE_ROOM_TYPES: [chatTypes.POLICY_ADMINS, chatTypes.POLICY_ANNOUNCE, chatTypes.DOMAIN_ALL, chatTypes.POLICY_ROOM, chatTypes.POLICY_EXPENSE_CHAT, chatTypes.INVOICE],
    ANDROID_PACKAGE_NAME,
    WORKSPACE_ENABLE_FEATURE_REDIRECT_DELAY: 100,
    ANIMATED_HIGHLIGHT_ENTRY_DELAY: 50,
    ANIMATED_HIGHLIGHT_ENTRY_DURATION: 300,
    ANIMATED_HIGHLIGHT_START_DELAY: 10,
    ANIMATED_HIGHLIGHT_START_DURATION: 300,
    ANIMATED_HIGHLIGHT_END_DELAY: 800,
    ANIMATED_HIGHLIGHT_END_DURATION: 2000,
    ANIMATED_TRANSITION: 300,
    ANIMATED_TRANSITION_FROM_VALUE: 100,
    ANIMATED_PROGRESS_BAR_DELAY: 300,
    ANIMATED_PROGRESS_BAR_OPACITY_DURATION: 300,
    ANIMATED_PROGRESS_BAR_DURATION: 750,
    ANIMATION_IN_TIMING: 100,
    COMPOSER_FOCUS_DELAY: 150,
    ANIMATION_DIRECTION: {
        IN: 'in',
        OUT: 'out',
    },
    POPOVER_ACCOUNT_SWITCHER_POSITION: {
        horizontal: 12,
        vertical: 80,
    },
    POPOVER_DATE_WIDTH: 338,
    POPOVER_DATE_MAX_HEIGHT: 366,
    POPOVER_DATE_MIN_HEIGHT: 322,
    // Multiplier for gyroscope animation in order to make it a bit more subtle
    ANIMATION_GYROSCOPE_VALUE: 0.4,
    ANIMATION_PAID_DURATION: 200,
    ANIMATION_PAID_CHECKMARK_DELAY: 300,
    ANIMATION_THUMBSUP_DURATION: 250,
    ANIMATION_THUMBSUP_DELAY: 200,
    ANIMATION_PAID_BUTTON_HIDE_DELAY: 300,
    BACKGROUND_IMAGE_TRANSITION_DURATION: 1000,
    SCREEN_TRANSITION_END_TIMEOUT: 1000,
    ARROW_HIDE_DELAY: 3000,
    MAX_IMAGE_CANVAS_AREA: 16777216,
    CHUNK_LOAD_ERROR: 'ChunkLoadError',

    API_ATTACHMENT_VALIDATIONS: {
        // 24 megabytes in bytes, this is limit set on servers, do not update without wider internal discussion
        MAX_SIZE: 25165824,

        // 10 megabytes in bytes, this is limit set on servers for receipt images, do not update without wider internal discussion
        RECEIPT_MAX_SIZE: 10485760,

        // An arbitrary size, but the same minimum as in the PHP layer
        MIN_SIZE: 240,

        // Allowed extensions for receipts
        ALLOWED_RECEIPT_EXTENSIONS: ['jpg', 'jpeg', 'gif', 'png', 'pdf', 'htm', 'html', 'text', 'rtf', 'doc', 'tif', 'tiff', 'msword', 'zip', 'xml', 'message'],
    },

    // Allowed extensions for spreadsheets import
    ALLOWED_SPREADSHEET_EXTENSIONS: ['xls', 'xlsx', 'csv', 'txt'],

    // This is limit set on servers, do not update without wider internal discussion
    API_TRANSACTION_CATEGORY_MAX_LENGTH: 255,

    API_TRANSACTION_TAG_MAX_LENGTH: 255,

    AUTO_AUTH_STATE: {
        NOT_STARTED: 'not-started',
        SIGNING_IN: 'signing-in',
        JUST_SIGNED_IN: 'just-signed-in',
        FAILED: 'failed',
    },

    AUTH_TOKEN_TYPES: {
        ANONYMOUS: 'anonymousAccount',
        SUPPORT: 'support',
    },

    AVATAR_MAX_ATTACHMENT_SIZE: 6291456,

    AVATAR_ALLOWED_EXTENSIONS: ['jpg', 'jpeg', 'png', 'gif', 'bmp', 'svg'],

    // Minimum width and height size in px for a selected image
    AVATAR_MIN_WIDTH_PX: 80,
    AVATAR_MIN_HEIGHT_PX: 80,

    // Maximum width and height size in px for a selected image
    AVATAR_MAX_WIDTH_PX: 4096,
    AVATAR_MAX_HEIGHT_PX: 4096,

    LOGO_MAX_SCALE: 1.5,

    MAX_IMAGE_DIMENSION: 2400,

    BREADCRUMB_TYPE: {
        ROOT: 'root',
        STRONG: 'strong',
        NORMAL: 'normal',
    },

    DEFAULT_GROUP_AVATAR_COUNT: 18,
    DEFAULT_AVATAR_COUNT: 24,
    OLD_DEFAULT_AVATAR_COUNT: 8,

    DISPLAY_NAME: {
        MAX_LENGTH: 50,
        RESERVED_NAMES: ['Expensify', 'Concierge'],
        EXPENSIFY_CONCIERGE: 'Expensify Concierge',
    },

    GPS: {
        // It's OK to get a cached location that is up to an hour old because the only accuracy needed is the country the user is in
        MAX_AGE: 3600000,

        // 15 seconds, don't wait too long because the server can always fall back to using the IP address
        TIMEOUT: 15000,
    },

    LEGAL_NAME: {
        MAX_LENGTH: 40,
    },

    REPORT_DESCRIPTION: {
        MAX_LENGTH: 1000,
    },

    PULL_REQUEST_NUMBER,

    // Regex to get link in href prop inside of <a/> component
    REGEX_LINK_IN_ANCHOR: /<a\s+(?:[^>]*?\s+)?href="([^"]*)"/gi,

    // Regex to read violation value from string given by backend
    VIOLATION_LIMIT_REGEX: /[^0-9]+/g,

    // Validates phone numbers with digits, '+', '-', '()', '.', and spaces
    ACCEPTED_PHONE_CHARACTER_REGEX: /^[0-9+\-().\s]+$/,

    // Prevents consecutive special characters or spaces like '--', '..', '((', '))', or '  '.
    REPEATED_SPECIAL_CHAR_PATTERN: /([-\s().])\1+/,

    MERCHANT_NAME_MAX_LENGTH: 255,

    MASKED_PAN_PREFIX: 'XXXXXXXXXXXX',

    REQUEST_PREVIEW: {
        MAX_LENGTH: 83,
    },

    REVERSED_TRANSACTION_ATTRIBUTE: 'is-reversed-transaction',
    HIDDEN_MESSAGE_ATTRIBUTE: 'is-hidden-message',

    CALENDAR_PICKER: {
        // Numbers were arbitrarily picked.
        MIN_YEAR: CURRENT_YEAR - 100,
        MAX_YEAR: CURRENT_YEAR + 100,
        MAX_DATE,
        MIN_DATE,
    },

    DATE_BIRTH: {
        MIN_AGE: 0,
        MIN_AGE_FOR_PAYMENT: 18,
        MAX_AGE: 150,
    },

    DESKTOP_SHORTCUT_ACCELERATOR: {
        PASTE_AND_MATCH_STYLE: 'Option+Shift+CmdOrCtrl+V',
        PASTE_AS_PLAIN_TEXT: 'CmdOrCtrl+Shift+V',
    },

    // This is used to enable a rotation/transform style to any component.
    DIRECTION: {
        LEFT: 'left',
        RIGHT: 'right',
    },

    // Sizes needed for report empty state background image handling
    EMPTY_STATE_BACKGROUND: {
        ASPECT_RATIO: 3.72,
        OVERLAP: 60,
        SMALL_SCREEN: {
            IMAGE_HEIGHT: 300,
        },
        WIDE_SCREEN: {
            IMAGE_HEIGHT: 450,
        },
    },

    NEW_EXPENSIFY_URL: ACTIVE_EXPENSIFY_URL,
    APP_DOWNLOAD_LINKS: {
        ANDROID: `https://play.google.com/store/apps/details?id=${ANDROID_PACKAGE_NAME}`,
        IOS: 'https://apps.apple.com/us/app/expensify-travel-expense/id471713959',
        DESKTOP: `${ACTIVE_EXPENSIFY_URL}NewExpensify.dmg`,
        OLD_DOT_ANDROID: 'https://play.google.com/store/apps/details?id=org.me.mobiexpensifyg&hl=en_US&pli=1',
        OLD_DOT_IOS: 'https://apps.apple.com/us/app/expensify-expense-tracker/id471713959',
    },
    COMPANY_WEBSITE_DEFAULT_SCHEME: 'http',
    DATE: {
        SQL_DATE_TIME: 'YYYY-MM-DD HH:mm:ss',
        FNS_FORMAT_STRING: 'yyyy-MM-dd',
        FNS_DATE_TIME_FORMAT_STRING: 'yyyy-MM-dd HH:mm:ss',
        LOCAL_TIME_FORMAT: 'h:mm a',
        YEAR_MONTH_FORMAT: 'yyyyMM',
        MONTH_FORMAT: 'MMMM',
        WEEKDAY_TIME_FORMAT: 'eeee',
        MONTH_DAY_ABBR_FORMAT: 'MMM d',
        SHORT_DATE_FORMAT: 'MM-dd',
        MONTH_DAY_YEAR_ABBR_FORMAT: 'MMM d, yyyy',
        MONTH_DAY_YEAR_FORMAT: 'MMMM d, yyyy',
        FNS_TIMEZONE_FORMAT_STRING: "yyyy-MM-dd'T'HH:mm:ssXXX",
        FNS_DB_FORMAT_STRING: 'yyyy-MM-dd HH:mm:ss.SSS',
        LONG_DATE_FORMAT_WITH_WEEKDAY: 'eeee, MMMM d, yyyy',
        UNIX_EPOCH: '1970-01-01 00:00:00.000',
        MAX_DATE: '9999-12-31',
        MIN_DATE: '0001-01-01',
        ORDINAL_DAY_OF_MONTH: 'do',
        MONTH_DAY_YEAR_ORDINAL_FORMAT: 'MMMM do, yyyy',
        SECONDS_PER_DAY: 24 * 60 * 60,
    },
    SMS: {
        DOMAIN: '@expensify.sms',
    },
    BANK_ACCOUNT: {
        BENEFICIAL_OWNER_INFO_STEP: {
            SUBSTEP: {
                IS_USER_UBO: 1,
                IS_ANYONE_ELSE_UBO: 2,
                UBO_DETAILS_FORM: 3,
                ARE_THERE_MORE_UBOS: 4,
                UBOS_LIST: 5,
            },
            BENEFICIAL_OWNER_DATA: {
                BENEFICIAL_OWNER_KEYS: 'beneficialOwnerKeys',
                PREFIX: 'beneficialOwner',
                FIRST_NAME: 'firstName',
                LAST_NAME: 'lastName',
                DOB: 'dob',
                SSN_LAST_4: 'ssnLast4',
                STREET: 'street',
                CITY: 'city',
                STATE: 'state',
                ZIP_CODE: 'zipCode',
            },
        },
        PLAID: {
            ALLOWED_THROTTLED_COUNT: 2,
            ERROR: {
                TOO_MANY_ATTEMPTS: 'Too many attempts',
            },
            EVENTS_NAME: {
                OPEN: 'OPEN',
                EXIT: 'EXIT',
            },
        },
        ERROR: {
            MISSING_ROUTING_NUMBER: '402 Missing routingNumber',
            MAX_ROUTING_NUMBER: '402 Maximum Size Exceeded routingNumber',
            MISSING_INCORPORATION_STATE: '402 Missing incorporationState in additionalData',
            MISSING_INCORPORATION_TYPE: '402 Missing incorporationType in additionalData',
        },
        STEP: {
            // In the order they appear in the VBA flow
            BANK_ACCOUNT: 'BankAccountStep',
            REQUESTOR: 'RequestorStep',
            COMPANY: 'CompanyStep',
            BENEFICIAL_OWNERS: 'BeneficialOwnersStep',
            ACH_CONTRACT: 'ACHContractStep',
            VALIDATION: 'ValidationStep',
            ENABLE: 'EnableStep',
        },
        STEP_NAMES: ['1', '2', '3', '4', '5'],
        STEPS_HEADER_HEIGHT: 40,
        SUBSTEP: {
            MANUAL: 'manual',
            PLAID: 'plaid',
        },
        VERIFICATIONS: {
            ERROR_MESSAGE: 'verifications.errorMessage',
            THROTTLED: 'verifications.throttled',
        },
        FIELDS_TYPE: {
            LOCAL: 'local',
        },
        ONFIDO_RESPONSE: {
            SDK_TOKEN: 'apiResult.sdkToken',
            PASS: 'pass',
        },
        QUESTIONS: {
            QUESTION: 'apiResult.questions.question',
            DIFFERENTIATOR_QUESTION: 'apiResult.differentiator-question',
        },
        SETUP_TYPE: {
            MANUAL: 'manual',
            PLAID: 'plaid',
        },
        REGEX: {
            US_ACCOUNT_NUMBER: /^[0-9]{4,17}$/,

            // The back-end is always returning account number with 4 last digits and mask the rest with X
            MASKED_US_ACCOUNT_NUMBER: /^[X]{0,13}[0-9]{4}$/,
            SWIFT_BIC: /^[A-Za-z0-9]{8,11}$/,
        },
        VERIFICATION_MAX_ATTEMPTS: 7,
        STATE: {
            VERIFYING: 'VERIFYING',
            VALIDATING: 'VALIDATING',
            SETUP: 'SETUP',
            PENDING: 'PENDING',
            OPEN: 'OPEN',
        },
        MAX_LENGTH: {
            FULL_SSN: 9,
            SSN: 4,
            ZIP_CODE: 10,
        },
        TYPE: {
            BUSINESS: 'BUSINESS',
            PERSONAL: 'PERSONAL',
        },
    },
    NON_USD_BANK_ACCOUNT: {
        ALLOWED_FILE_TYPES: ['pdf', 'jpg', 'jpeg', 'png'],
        FILE_LIMIT: 1,
        TOTAL_FILES_SIZE_LIMIT: 5242880,
        PURPOSE_OF_TRANSACTION_ID: 'Intercompany_Payment',
        CURRENT_USER_KEY: 'currentUser',
        STEP: {
            COUNTRY: 'CountryStep',
            BANK_INFO: 'BankInfoStep',
            BUSINESS_INFO: 'BusinessInfoStep',
            BENEFICIAL_OWNER_INFO: 'BeneficialOwnerInfoStep',
            SIGNER_INFO: 'SignerInfoStep',
            AGREEMENTS: 'AgreementsStep',
            FINISH: 'FinishStep',
        },
        BANK_INFO_STEP_ACH_DATA_INPUT_IDS: {
            ACCOUNT_HOLDER_NAME: 'addressName',
            ACCOUNT_HOLDER_REGION: 'addressState',
            ACCOUNT_HOLDER_CITY: 'addressCity',
            ACCOUNT_HOLDER_ADDRESS: 'addressStreet',
            ACCOUNT_HOLDER_POSTAL_CODE: 'addressZipCode',
            ROUTING_CODE: 'routingNumber',
        },
        BUSINESS_INFO_STEP: {
            PICKLIST: {
                ANNUAL_VOLUME_RANGE: 'AnnualVolumeRange',
                APPLICANT_TYPE: 'ApplicantType',
                NATURE_OF_BUSINESS: 'NatureOfBusiness',
                PURPOSE_OF_TRANSACTION: 'PurposeOfTransaction',
                TRADE_VOLUME_RANGE: 'TradeVolumeRange',
            },
        },
        BENEFICIAL_OWNER_INFO_STEP: {
            SUBSTEP: {
                IS_USER_BENEFICIAL_OWNER: 1,
                IS_ANYONE_ELSE_BENEFICIAL_OWNER: 2,
                BENEFICIAL_OWNER_DETAILS_FORM: 3,
                ARE_THERE_MORE_BENEFICIAL_OWNERS: 4,
                BENEFICIAL_OWNERS_LIST: 5,
            },
            BENEFICIAL_OWNER_DATA: {
                BENEFICIAL_OWNER_KEYS: 'beneficialOwnerKeys',
                PREFIX: 'beneficialOwner',
                FIRST_NAME: 'firstName',
                LAST_NAME: 'lastName',
                OWNERSHIP_PERCENTAGE: 'ownershipPercentage',
                DOB: 'dob',
                SSN_LAST_4: 'ssnLast4',
                STREET: 'street',
                CITY: 'city',
                STATE: 'state',
                ZIP_CODE: 'zipCode',
                COUNTRY: 'nationality',
                PROOF_OF_OWNERSHIP: 'proofOfBeneficialOwner',
                COPY_OF_ID: 'copyOfIDForBeneficialOwner',
                ADDRESS_PROOF: 'addressProofForBeneficialOwner',
                CODICE_FISCALE: 'codiceFisclaleTaxID',
                FULL_NAME: 'fullName',
                RESIDENTIAL_ADDRESS: 'residentialAddress',
            },
        },
        STEP_NAMES: ['1', '2', '3', '4', '5', '6'],
        STEP_HEADER_HEIGHT: 40,
        SIGNER_INFO_STEP: {
            SUBSTEP: {
                IS_DIRECTOR: 1,
                ENTER_EMAIL: 2,
                SIGNER_DETAILS_FORM: 3,
                DIRECTOR_DETAILS_FORM: 4,
                HANG_TIGHT: 5,
            },
            SIGNER_INFO_DATA: {
                SIGNER_PREFIX: 'signer',
                FULL_NAME: 'signerFullName',
                DATE_OF_BIRTH: 'signerDateOfBirth',
                JOB_TITLE: 'signerJobTitle',
                EMAIL: 'signerEmail',
                ADDRESS: 'signerCompleteResidentialAddress',
                STREET: 'signer_street',
                CITY: 'signer_city',
                STATE: 'signer_state',
                ZIP_CODE: 'signer_zipCode',
                COUNTRY: 'signer_nationality',
                PROOF_OF_DIRECTORS: 'proofOfDirectors',
                COPY_OF_ID: 'signerCopyOfID',
                ADDRESS_PROOF: 'signerAddressProof',
                CODICE_FISCALE: 'signerCodiceFiscale',
                DOWNLOADED_PDS_AND_FSG: 'downloadedPDSandFSG',
            },
        },
        BANK_INFO_STEP_ACCOUNT_HOLDER_KEY_PREFIX: 'accountHolder',
    },
    INCORPORATION_TYPES: {
        LLC: 'LLC',
        CORPORATION: 'Corp',
        PARTNERSHIP: 'Partnership',
        COOPERATIVE: 'Cooperative',
        SOLE_PROPRIETORSHIP: 'Sole Proprietorship',
        OTHER: 'Other',
    },
    BETAS: {
        ALL: 'all',
        DEFAULT_ROOMS: 'defaultRooms',
        P2P_DISTANCE_REQUESTS: 'p2pDistanceRequests',
        SPOTNANA_TRAVEL: 'spotnanaTravel',
        PREVENT_SPOTNANA_TRAVEL: 'preventSpotnanaTravel',
        REPORT_FIELDS_FEATURE: 'reportFieldsFeature',
        NETSUITE_USA_TAX: 'netsuiteUsaTax',
        PER_DIEM: 'newDotPerDiem',
        NEWDOT_MERGE_ACCOUNTS: 'newDotMergeAccounts',
        NEWDOT_MANAGER_MCTEST: 'newDotManagerMcTest',
        NEWDOT_PDF_EXPORT: 'newDotPDFExport',
        NEW_DOT_TALK_TO_AI_SALES: 'newDotTalkToAISales',
        CUSTOM_RULES: 'customRules',
        TABLE_REPORT_VIEW: 'tableReportView',
        RECEIPT_LINE_ITEMS: 'receiptLineItems',
        LEFT_HAND_BAR: 'leftHandBar',
        WALLET: 'newdotWallet',
        GLOBAL_REIMBURSEMENTS_ON_ND: 'globalReimbursementsOnND',
    },
    BUTTON_STATES: {
        DEFAULT: 'default',
        ACTIVE: 'active',
        PRESSED: 'pressed',
        COMPLETE: 'complete',
        DISABLED: 'disabled',
    },
    BANK_ACCOUNT_TYPES: {
        WALLET: 'WALLET',
    },
    COUNTRY: {
        US: 'US',
        MX: 'MX',
        AU: 'AU',
        CA: 'CA',
        GB: 'GB',
        IT: 'IT',
    },
    SWIPE_DIRECTION: {
        DOWN: 'down',
        LEFT: 'left',
        RIGHT: 'right',
        UP: 'up',
    },
    DESKTOP_DEEPLINK_APP_STATE: {
        CHECKING: 'checking',
        INSTALLED: 'installed',
        NOT_INSTALLED: 'not-installed',
    },
    TAX_RATES: {
        CUSTOM_NAME_MAX_LENGTH: 8,
        NAME_MAX_LENGTH: 50,
    },
    PLATFORM: {
        IOS: 'ios',
        ANDROID: 'android',
        WEB: 'web',
        DESKTOP: 'desktop',
        MOBILEWEB: 'mobileweb',
    },
    PLATFORM_SPECIFIC_KEYS: {
        CTRL: {
            DEFAULT: 'control',
            [PLATFORM_OS_MACOS]: 'meta',
            [PLATFORM_IOS]: 'meta',
        },
        SHIFT: {
            DEFAULT: 'shift',
        },
        ENTER: {
            DEFAULT: 'enter',
        },
    },
    KEYBOARD_SHORTCUTS: {
        SEARCH: {
            descriptionKey: 'search',
            shortcutKey: 'K',
            modifiers: ['CTRL'],
            trigger: {
                DEFAULT: {input: 'k', modifierFlags: keyModifierControl},
                [PLATFORM_OS_MACOS]: {input: 'k', modifierFlags: keyModifierCommand},
                [PLATFORM_IOS]: {input: 'k', modifierFlags: keyModifierCommand},
            },
            type: KEYBOARD_SHORTCUT_NAVIGATION_TYPE,
        },
        NEW_CHAT: {
            descriptionKey: 'newChat',
            shortcutKey: 'K',
            modifiers: ['CTRL', 'SHIFT'],
            trigger: {
                DEFAULT: {input: 'k', modifierFlags: keyModifierShiftControl},
                [PLATFORM_OS_MACOS]: {input: 'k', modifierFlags: keyModifierShiftCommand},
                [PLATFORM_IOS]: {input: 'k', modifierFlags: keyModifierShiftCommand},
            },
            type: KEYBOARD_SHORTCUT_NAVIGATION_TYPE,
        },
        SHORTCUTS: {
            descriptionKey: 'openShortcutDialog',
            shortcutKey: 'J',
            modifiers: ['CTRL'],
            trigger: {
                DEFAULT: {input: 'j', modifierFlags: keyModifierControl},
                [PLATFORM_OS_MACOS]: {input: 'j', modifierFlags: keyModifierCommand},
                [PLATFORM_IOS]: {input: 'j', modifierFlags: keyModifierCommand},
            },
        },
        ESCAPE: {
            descriptionKey: 'escape',
            shortcutKey: 'Escape',
            modifiers: [],
            trigger: {
                DEFAULT: {input: keyInputEscape},
                [PLATFORM_OS_MACOS]: {input: keyInputEscape},
                [PLATFORM_IOS]: {input: keyInputEscape},
            },
        },
        ENTER: {
            descriptionKey: null,
            shortcutKey: 'Enter',
            modifiers: [],
            trigger: {
                DEFAULT: {input: keyInputEnter},
                [PLATFORM_OS_MACOS]: {input: keyInputEnter},
                [PLATFORM_IOS]: {input: keyInputEnter},
            },
        },
        CTRL_ENTER: {
            descriptionKey: null,
            shortcutKey: 'Enter',
            modifiers: ['CTRL'],
            trigger: {
                DEFAULT: {input: keyInputEnter, modifierFlags: keyModifierControl},
                [PLATFORM_OS_MACOS]: {input: keyInputEnter, modifierFlags: keyModifierCommand},
                [PLATFORM_IOS]: {input: keyInputEnter, modifierFlags: keyModifierCommand},
            },
        },
        COPY: {
            descriptionKey: 'copy',
            shortcutKey: 'C',
            modifiers: ['CTRL'],
            trigger: {
                DEFAULT: {input: 'c', modifierFlags: keyModifierControl},
                [PLATFORM_OS_MACOS]: {input: 'c', modifierFlags: keyModifierCommand},
                [PLATFORM_IOS]: {input: 'c', modifierFlags: keyModifierCommand},
            },
        },
        ARROW_UP: {
            descriptionKey: null,
            shortcutKey: 'ArrowUp',
            modifiers: [],
            trigger: {
                DEFAULT: {input: keyInputUpArrow},
                [PLATFORM_OS_MACOS]: {input: keyInputUpArrow},
                [PLATFORM_IOS]: {input: keyInputUpArrow},
            },
        },
        ARROW_DOWN: {
            descriptionKey: null,
            shortcutKey: 'ArrowDown',
            modifiers: [],
            trigger: {
                DEFAULT: {input: keyInputDownArrow},
                [PLATFORM_OS_MACOS]: {input: keyInputDownArrow},
                [PLATFORM_IOS]: {input: keyInputDownArrow},
            },
        },
        ARROW_LEFT: {
            descriptionKey: null,
            shortcutKey: 'ArrowLeft',
            modifiers: [],
            trigger: {
                DEFAULT: {input: keyInputLeftArrow},
                [PLATFORM_OS_MACOS]: {input: keyInputLeftArrow},
                [PLATFORM_IOS]: {input: keyInputLeftArrow},
            },
        },
        ARROW_RIGHT: {
            descriptionKey: null,
            shortcutKey: 'ArrowRight',
            modifiers: [],
            trigger: {
                DEFAULT: {input: keyInputRightArrow},
                [PLATFORM_OS_MACOS]: {input: keyInputRightArrow},
                [PLATFORM_IOS]: {input: keyInputRightArrow},
            },
        },
        TAB: {
            descriptionKey: null,
            shortcutKey: 'Tab',
            modifiers: [],
        },
        DEBUG: {
            descriptionKey: 'openDebug',
            shortcutKey: 'D',
            modifiers: ['CTRL'],
            trigger: {
                DEFAULT: {input: 'd', modifierFlags: keyModifierControl},
                [PLATFORM_OS_MACOS]: {input: 'd', modifierFlags: keyModifierCommand},
                [PLATFORM_IOS]: {input: 'd', modifierFlags: keyModifierCommand},
            },
        },
        BACKSPACE: {
            descriptionKey: null,
            shortcutKey: 'Backspace',
            modifiers: [],
        },
        SPACE: {
            descriptionKey: null,
            shortcutKey: 'Space',
            modifiers: [],
            trigger: {
                DEFAULT: {input: keyInputSpace},
            },
        },
    },
    KEYBOARD_SHORTCUTS_TYPES: {
        NAVIGATION_SHORTCUT: KEYBOARD_SHORTCUT_NAVIGATION_TYPE,
    },
    KEYBOARD_SHORTCUT_KEY_DISPLAY_NAME: {
        CONTROL: 'CTRL',
        ESCAPE: 'ESC',
        META: 'CMD',
        SHIFT: 'Shift',
    },
    CURRENCY: {
        USD: 'USD',
        AUD: 'AUD',
        CAD: 'CAD',
        GBP: 'GBP',
        NZD: 'NZD',
        EUR: 'EUR',
    },
    get DIRECT_REIMBURSEMENT_CURRENCIES() {
        return [this.CURRENCY.USD, this.CURRENCY.AUD, this.CURRENCY.CAD, this.CURRENCY.GBP, this.CURRENCY.EUR];
    },
    TRIAL_DURATION_DAYS: 8,
    EXAMPLE_PHONE_NUMBER: '+15005550006',
    CONCIERGE_CHAT_NAME: 'Concierge',
    CLOUDFRONT_URL,
    EMPTY_ARRAY,
    EMPTY_OBJECT,
    DEFAULT_NUMBER_ID,
    USE_EXPENSIFY_URL,
    EXPENSIFY_URL,
    GOOGLE_MEET_URL_ANDROID: 'https://meet.google.com',
    GOOGLE_DOC_IMAGE_LINK_MATCH: 'googleusercontent.com',
    IMAGE_BASE64_MATCH: 'base64',
    DEEPLINK_BASE_URL: 'new-expensify://',
    PDF_VIEWER_URL: '/pdf/web/viewer.html',
    CLOUDFRONT_DOMAIN_REGEX: /^https:\/\/\w+\.cloudfront\.net/i,
    EXPENSIFY_ICON_URL: `${CLOUDFRONT_URL}/images/favicon-2019.png`,
    CONCIERGE_ICON_URL_2021: `${CLOUDFRONT_URL}/images/icons/concierge_2021.png`,
    CONCIERGE_ICON_URL: `${CLOUDFRONT_URL}/images/icons/concierge_2022.png`,
    UPWORK_URL: 'https://github.com/Expensify/App/issues?q=is%3Aopen+is%3Aissue+label%3A%22Help+Wanted%22',
    DEEP_DIVE_EXPENSIFY_CARD: 'https://community.expensify.com/discussion/4848/deep-dive-expensify-card-and-quickbooks-online-auto-reconciliation-how-it-works',
    DEEP_DIVE_ERECEIPTS: 'https://community.expensify.com/discussion/5542/deep-dive-what-are-ereceipts/',
    DEEP_DIVE_PER_DIEM: 'https://community.expensify.com/discussion/4772/how-to-add-a-single-rate-per-diem',
    SET_NOTIFICATION_LINK: 'https://community.expensify.com/discussion/5651/deep-dive-best-practices-when-youre-running-into-trouble-receiving-emails-from-expensify',
    GITHUB_URL: 'https://github.com/Expensify/App',
    HELP_LINK_URL: `${USE_EXPENSIFY_URL}/usa-patriot-act`,
    ELECTRONIC_DISCLOSURES_URL: `${USE_EXPENSIFY_URL}/esignagreement`,
    GITHUB_RELEASE_URL: 'https://api.github.com/repos/expensify/app/releases/latest',
    ADD_SECONDARY_LOGIN_URL: encodeURI('settings?param={"section":"account","openModal":"secondaryLogin"}'),
    MANAGE_CARDS_URL: 'domain_companycards',
    FEES_URL: `${EXPENSIFY_URL}/fees`,
    SAVE_WITH_EXPENSIFY_URL: `${USE_EXPENSIFY_URL}/savings-calculator`,
    CFPB_PREPAID_URL: 'https://cfpb.gov/prepaid',
    STAGING_NEW_EXPENSIFY_URL: 'https://staging.new.expensify.com',
    NEWHELP_URL: 'https://help.expensify.com',
    INTERNAL_DEV_EXPENSIFY_URL: 'https://www.expensify.com.dev',
    STAGING_EXPENSIFY_URL: 'https://staging.expensify.com',
    DENIED_CAMERA_ACCESS_INSTRUCTIONS_URL:
        'https://help.expensify.com/articles/new-expensify/expenses-&-payments/Create-an-expense#:~:text=How%20can%20I%20enable%20camera%20permission%20for%20a%20website%20on%20mobile%20browsers%3F',
    BANK_ACCOUNT_PERSONAL_DOCUMENTATION_INFO_URL:
        'https://community.expensify.com/discussion/6983/faq-why-do-i-need-to-provide-personal-documentation-when-setting-up-updating-my-bank-account',
    PERSONAL_DATA_PROTECTION_INFO_URL: 'https://community.expensify.com/discussion/5677/deep-dive-security-how-expensify-protects-your-information',
    ONFIDO_FACIAL_SCAN_POLICY_URL: 'https://onfido.com/facial-scan-policy-and-release/',
    ONFIDO_PRIVACY_POLICY_URL: 'https://onfido.com/privacy/',
    ONFIDO_TERMS_OF_SERVICE_URL: 'https://onfido.com/terms-of-service/',
    LIST_OF_RESTRICTED_BUSINESSES:
        'https://help.expensify.com/articles/expensify-classic/bank-accounts-and-payments/bank-accounts/Connect-US-Business-Bank-Account#are-there-certain-industries-or-businesses-for-which-expensify-cannot-process-automatic-in-app-payments',
    TRAVEL_TERMS_URL: `${EXPENSIFY_URL}/travelterms`,
    EXPENSIFY_PACKAGE_FOR_SAGE_INTACCT: 'https://www.expensify.com/tools/integrations/downloadPackage',
    EXPENSIFY_PACKAGE_FOR_SAGE_INTACCT_FILE_NAME: 'ExpensifyPackageForSageIntacct',
    SAGE_INTACCT_INSTRUCTIONS: 'https://help.expensify.com/articles/expensify-classic/integrations/accounting-integrations/Sage-Intacct',
    HOW_TO_CONNECT_TO_SAGE_INTACCT: 'https://help.expensify.com/articles/expensify-classic/integrations/accounting-integrations/Sage-Intacct#how-to-connect-to-sage-intacct',
    PRICING: `https://www.expensify.com/pricing`,
    COMPANY_CARDS_HELP: 'https://help.expensify.com/articles/expensify-classic/connect-credit-cards/company-cards/Commercial-Card-Feeds',
    COMPANY_CARDS_MASTERCARD_COMMERCIAL_CARDS:
        'https://help.expensify.com/articles/new-expensify/connect-credit-cards/company-cards/Commercial-feeds#how-to-set-up-a-mastercard-commercial-feed',
    COMPANY_CARDS_DELIVERY_FILE_HELP: {
        cdf: 'https://help.expensify.com/articles/new-expensify/connect-credit-cards/company-cards/Commercial-feeds#steps-to-add-a-mastercard-commercial-feed',
        vcf: 'https://help.expensify.com/articles/new-expensify/connect-credit-cards/company-cards/Commercial-feeds#steps-to-add-a-visa-commercial-feed',
        gl1025: 'https://help.expensify.com/articles/new-expensify/connect-credit-cards/company-cards/Commercial-feeds#steps-to-add-an-american-express-corporate-feed',
    },
    COMPANY_CARDS_VISA_COMMERICAL_CARD_HELP: 'https://help.expensify.com/articles/new-expensify/connect-credit-cards/company-cards/Commercial-feeds#how-to-set-up-a-visa-commercial-feed',
    COMPANY_CARDS_AMEX_COMMERICAL_CARD_HELP:
        'https://help.expensify.com/articles/new-expensify/connect-credit-cards/company-cards/Commercial-feeds#how-to-set-up-an-american-express-corporate-feed',
    COMPANY_CARDS_STRIPE_HELP: 'https://dashboard.stripe.com/login?redirect=%2Fexpenses%2Fsettings',
    COMPANY_CARDS_CONNECT_CREDIT_CARDS_HELP_URL: 'https://help.expensify.com/new-expensify/hubs/connect-credit-cards/',
    CUSTOM_REPORT_NAME_HELP_URL: 'https://help.expensify.com/articles/expensify-classic/spending-insights/Custom-Templates',
    CONFIGURE_REIMBURSEMENT_SETTINGS_HELP_URL: 'https://help.expensify.com/articles/expensify-classic/workspaces/Configure-Reimbursement-Settings',
    COPILOT_HELP_URL: 'https://help.expensify.com/articles/new-expensify/settings/Add-or-Act-As-a-Copilot',
    DELAYED_SUBMISSION_HELP_URL: 'https://help.expensify.com/articles/expensify-classic/reports/Automatically-submit-employee-reports',
    ENCRYPTION_AND_SECURITY_HELP_URL: 'https://help.expensify.com/articles/new-expensify/settings/Encryption-and-Data-Security',
    PLAN_TYPES_AND_PRICING_HELP_URL: 'https://help.expensify.com/articles/new-expensify/billing-and-subscriptions/Plan-types-and-pricing',
    MERGE_ACCOUNT_HELP_URL: 'https://help.expensify.com/articles/expensify-classic/settings/Merge-accounts',
    CONNECT_A_BUSINESS_BANK_ACCOUNT_HELP_URL: 'https://help.expensify.com/articles/new-expensify/expenses-&-payments/Connect-a-Business-Bank-Account',
    TEST_RECEIPT_URL: `${CLOUDFRONT_URL}/images/fake-receipt__tacotodds.png`,
    // Use Environment.getEnvironmentURL to get the complete URL with port number
    DEV_NEW_EXPENSIFY_URL: 'https://dev.new.expensify.com:',
    NAVATTIC: {
        ADMIN_TOUR_PRODUCTION: 'https://expensify.navattic.com/kh204a7',
        ADMIN_TOUR_STAGING: 'https://expensify.navattic.com/3i300k18',
        EMPLOYEE_TOUR_PRODUCTION: 'https://expensify.navattic.com/35609gb',
        EMPLOYEE_TOUR_STAGING: 'https://expensify.navattic.com/cf15002s',
        COMPLETED: 'completed',
    },
    OLD_DOT_PUBLIC_URLS: {
        TERMS_URL: `${EXPENSIFY_URL}/terms`,
        PRIVACY_URL: `${EXPENSIFY_URL}/privacy`,
        LICENSES_URL: `${USE_EXPENSIFY_URL}/licenses`,
        ACH_TERMS_URL: `${EXPENSIFY_URL}/achterms`,
        WALLET_AGREEMENT_URL: `${EXPENSIFY_URL}/expensify-payments-wallet-terms-of-service`,
        BANCORP_WALLET_AGREEMENT_URL: `${EXPENSIFY_URL}/bancorp-bank-wallet-terms-of-service`,
        EXPENSIFY_APPROVED_PROGRAM_URL: `${USE_EXPENSIFY_URL}/accountants-program`,
    },
    OLDDOT_URLS: {
        ADMIN_POLICIES_URL: 'admin_policies',
        ADMIN_DOMAINS_URL: 'admin_domains',
        INBOX: 'inbox',
        POLICY_CONNECTIONS_URL: (policyID: string) => `policy?param={"policyID":"${policyID}"}#connections`,
        SIGN_OUT: 'signout',
    },

    EXPENSIFY_POLICY_DOMAIN,
    EXPENSIFY_POLICY_DOMAIN_EXTENSION,

    SIGN_IN_FORM_WIDTH: 300,

    REQUEST_CODE_DELAY: 30,

    DEEPLINK_PROMPT_DENYLIST: [SCREENS.HOME, SCREENS.SIGN_IN_WITH_APPLE_DESKTOP, SCREENS.SIGN_IN_WITH_GOOGLE_DESKTOP],

    SIGN_IN_METHOD: {
        APPLE: 'Apple',
        GOOGLE: 'Google',
    },

    OPTION_TYPE: {
        REPORT: 'report',
        PERSONAL_DETAIL: 'personalDetail',
    },

    QUICK_ACTIONS: {
        REQUEST_MANUAL: 'requestManual',
        REQUEST_SCAN: 'requestScan',
        REQUEST_DISTANCE: 'requestDistance',
        PER_DIEM: 'perDiem',
        SPLIT_MANUAL: 'splitManual',
        SPLIT_SCAN: 'splitScan',
        SPLIT_DISTANCE: 'splitDistance',
        TRACK_MANUAL: 'trackManual',
        TRACK_SCAN: 'trackScan',
        TRACK_DISTANCE: 'trackDistance',
        ASSIGN_TASK: 'assignTask',
        SEND_MONEY: 'sendMoney',
        CREATE_REPORT: 'createReport',
    },

    RECEIPT: {
        ICON_SIZE: 164,
        PERMISSION_GRANTED: 'granted',
        HAND_ICON_HEIGHT: 152,
        HAND_ICON_WIDTH: 200,
        SHUTTER_SIZE: 90,
        MAX_REPORT_PREVIEW_RECEIPTS: 3,
    },
    REPORT: {
        ROLE: {
            ADMIN: 'admin',
            MEMBER: 'member',
        },
        MAX_COUNT_BEFORE_FOCUS_UPDATE: 30,
        MIN_INITIAL_REPORT_ACTION_COUNT: 15,
        UNREPORTED_REPORTID: '0',
        SPLIT_REPORTID: '-2',
        SECONDARY_ACTIONS: {
            SUBMIT: 'submit',
            APPROVE: 'approve',
            UNAPPROVE: 'unapprove',
            CANCEL_PAYMENT: 'cancelPayment',
            EXPORT_TO_ACCOUNTING: 'exportToAccounting',
            MARK_AS_EXPORTED: 'markAsExported',
            HOLD: 'hold',
            DOWNLOAD: 'download',
            CHANGE_WORKSPACE: 'changeWorkspace',
            VIEW_DETAILS: 'viewDetails',
            DELETE: 'delete',
        },
        PRIMARY_ACTIONS: {
            SUBMIT: 'submit',
            APPROVE: 'approve',
            PAY: 'pay',
            EXPORT_TO_ACCOUNTING: 'exportToAccounting',
            REMOVE_HOLD: 'removeHold',
            REVIEW_DUPLICATES: 'reviewDuplicates',
            MARK_AS_CASH: 'markAsCash',
        },
        ACTIONS: {
            LIMIT: 50,
            // OldDot Actions render getMessage from Web-Expensify/lib/Report/Action PHP files via getMessageOfOldDotReportAction in ReportActionsUtils.ts
            TYPE: {
                ACTIONABLE_ADD_PAYMENT_CARD: 'ACTIONABLEADDPAYMENTCARD',
                ACTIONABLE_JOIN_REQUEST: 'ACTIONABLEJOINREQUEST',
                ACTIONABLE_MENTION_WHISPER: 'ACTIONABLEMENTIONWHISPER',
                ACTIONABLE_REPORT_MENTION_WHISPER: 'ACTIONABLEREPORTMENTIONWHISPER',
                ACTIONABLE_TRACK_EXPENSE_WHISPER: 'ACTIONABLETRACKEXPENSEWHISPER',
                ADD_COMMENT: 'ADDCOMMENT',
                APPROVED: 'APPROVED',
                CARD_MISSING_ADDRESS: 'CARDMISSINGADDRESS',
                CARD_ISSUED: 'CARDISSUED',
                CARD_ISSUED_VIRTUAL: 'CARDISSUEDVIRTUAL',
                CARD_ASSIGNED: 'CARDASSIGNED',
                CHANGE_FIELD: 'CHANGEFIELD', // OldDot Action
                CHANGE_POLICY: 'CHANGEPOLICY',
                CHANGE_TYPE: 'CHANGETYPE', // OldDot Action
                CHRONOS_OOO_LIST: 'CHRONOSOOOLIST',
                CLOSED: 'CLOSED',
                CREATED: 'CREATED',
                DELEGATE_SUBMIT: 'DELEGATESUBMIT', // OldDot Action
                DELETED_ACCOUNT: 'DELETEDACCOUNT', // Deprecated OldDot Action
                DELETED_TRANSACTION: 'DELETEDTRANSACTION',
                DISMISSED_VIOLATION: 'DISMISSEDVIOLATION',
                DONATION: 'DONATION', // Deprecated OldDot Action
                EXPORTED_TO_CSV: 'EXPORTCSV', // OldDot Action
                EXPORTED_TO_INTEGRATION: 'EXPORTINTEGRATION', // OldDot Action
                EXPORTED_TO_QUICK_BOOKS: 'EXPORTED', // Deprecated OldDot Action
                FORWARDED: 'FORWARDED', // OldDot Action
                HOLD: 'HOLD',
                HOLD_COMMENT: 'HOLDCOMMENT',
                INTEGRATION_SYNC_FAILED: 'INTEGRATIONSYNCFAILED',
                IOU: 'IOU',
                INTEGRATIONS_MESSAGE: 'INTEGRATIONSMESSAGE', // OldDot Action
                MANAGER_ATTACH_RECEIPT: 'MANAGERATTACHRECEIPT', // OldDot Action
                MANAGER_DETACH_RECEIPT: 'MANAGERDETACHRECEIPT', // OldDot Action
                MARKED_REIMBURSED: 'MARKEDREIMBURSED', // OldDot Action
                MARK_REIMBURSED_FROM_INTEGRATION: 'MARKREIMBURSEDFROMINTEGRATION', // OldDot Action
                MERGED_WITH_CASH_TRANSACTION: 'MERGEDWITHCASHTRANSACTION',
                MODIFIED_EXPENSE: 'MODIFIEDEXPENSE',
                MOVED: 'MOVED',
                MOVED_TRANSACTION: 'MOVEDTRANSACTION',
                UNREPORTED_TRANSACTION: 'UNREPORTEDTRANSACTION',
                OUTDATED_BANK_ACCOUNT: 'OUTDATEDBANKACCOUNT', // OldDot Action
                REIMBURSED: 'REIMBURSED',
                REIMBURSEMENT_ACH_BOUNCE: 'REIMBURSEMENTACHBOUNCE', // OldDot Action
                REIMBURSEMENT_ACH_CANCELED: 'REIMBURSEMENTACHCANCELED', // OldDot Action
                REIMBURSEMENT_ACCOUNT_CHANGED: 'REIMBURSEMENTACCOUNTCHANGED', // OldDot Action
                REIMBURSEMENT_DELAYED: 'REIMBURSEMENTDELAYED', // OldDot Action
                REIMBURSEMENT_QUEUED: 'REIMBURSEMENTQUEUED',
                REIMBURSEMENT_DEQUEUED: 'REIMBURSEMENTDEQUEUED',
                REIMBURSEMENT_REQUESTED: 'REIMBURSEMENTREQUESTED', // Deprecated OldDot Action
                REIMBURSEMENT_SETUP: 'REIMBURSEMENTSETUP', // Deprecated OldDot Action
                REIMBURSEMENT_SETUP_REQUESTED: 'REIMBURSEMENTSETUPREQUESTED', // Deprecated OldDot Action
                REJECTED: 'REJECTED',
                REMOVED_FROM_APPROVAL_CHAIN: 'REMOVEDFROMAPPROVALCHAIN',
                DEMOTED_FROM_WORKSPACE: 'DEMOTEDFROMWORKSPACE',
                RENAMED: 'RENAMED',
                REPORT_PREVIEW: 'REPORTPREVIEW',
                SELECTED_FOR_RANDOM_AUDIT: 'SELECTEDFORRANDOMAUDIT', // OldDot Action
                SHARE: 'SHARE', // OldDot Action
                STRIPE_PAID: 'STRIPEPAID', // OldDot Action
                SUBMITTED: 'SUBMITTED',
                SUBMITTED_AND_CLOSED: 'SUBMITTEDCLOSED',
                TAKE_CONTROL: 'TAKECONTROL', // OldDot Action
                TASK_CANCELLED: 'TASKCANCELLED',
                TASK_COMPLETED: 'TASKCOMPLETED',
                TASK_EDITED: 'TASKEDITED',
                TASK_REOPENED: 'TASKREOPENED',
                TRIPPREVIEW: 'TRIPPREVIEW',
                UNAPPROVED: 'UNAPPROVED',
                UNHOLD: 'UNHOLD',
                UNSHARE: 'UNSHARE', // OldDot Action
                UPDATE_GROUP_CHAT_MEMBER_ROLE: 'UPDATEGROUPCHATMEMBERROLE',
                CONCIERGE_CATEGORY_OPTIONS: 'CONCIERGECATEGORYOPTIONS',
                POLICY_CHANGE_LOG: {
                    ADD_APPROVER_RULE: 'POLICYCHANGELOG_ADD_APPROVER_RULE',
                    ADD_BUDGET: 'POLICYCHANGELOG_ADD_BUDGET',
                    ADD_CATEGORY: 'POLICYCHANGELOG_ADD_CATEGORY',
                    ADD_CUSTOM_UNIT: 'POLICYCHANGELOG_ADD_CUSTOM_UNIT',
                    ADD_CUSTOM_UNIT_RATE: 'POLICYCHANGELOG_ADD_CUSTOM_UNIT_RATE',
                    ADD_EMPLOYEE: 'POLICYCHANGELOG_ADD_EMPLOYEE',
                    ADD_INTEGRATION: 'POLICYCHANGELOG_ADD_INTEGRATION',
                    ADD_REPORT_FIELD: 'POLICYCHANGELOG_ADD_REPORT_FIELD',
                    ADD_TAG: 'POLICYCHANGELOG_ADD_TAG',
                    DELETE_ALL_TAGS: 'POLICYCHANGELOG_DELETE_ALL_TAGS',
                    DELETE_APPROVER_RULE: 'POLICYCHANGELOG_DELETE_APPROVER_RULE',
                    DELETE_BUDGET: 'POLICYCHANGELOG_DELETE_BUDGET',
                    DELETE_CATEGORY: 'POLICYCHANGELOG_DELETE_CATEGORY',
                    DELETE_CUSTOM_UNIT: 'POLICYCHANGELOG_DELETE_CUSTOM_UNIT',
                    DELETE_CUSTOM_UNIT_RATE: 'POLICYCHANGELOG_DELETE_CUSTOM_UNIT_RATE',
                    DELETE_CUSTOM_UNIT_SUB_RATE: 'POLICYCHANGELOG_DELETE_CUSTOM_UNIT_SUB_RATE',
                    DELETE_EMPLOYEE: 'POLICYCHANGELOG_DELETE_EMPLOYEE',
                    DELETE_INTEGRATION: 'POLICYCHANGELOG_DELETE_INTEGRATION',
                    DELETE_REPORT_FIELD: 'POLICYCHANGELOG_DELETE_REPORT_FIELD',
                    DELETE_TAG: 'POLICYCHANGELOG_DELETE_TAG',
                    DELETE_MULTIPLE_TAGS: 'POLICYCHANGELOG_DELETE_MULTIPLE_TAGS',
                    IMPORT_CUSTOM_UNIT_RATES: 'POLICYCHANGELOG_IMPORT_CUSTOM_UNIT_RATES',
                    IMPORT_TAGS: 'POLICYCHANGELOG_IMPORT_TAGS',
                    INDIVIDUAL_BUDGET_NOTIFICATION: 'POLICYCHANGELOG_INDIVIDUAL_BUDGET_NOTIFICATION',
                    INVITE_TO_ROOM: 'POLICYCHANGELOG_INVITETOROOM',
                    REMOVE_FROM_ROOM: 'POLICYCHANGELOG_REMOVEFROMROOM',
                    LEAVE_ROOM: 'POLICYCHANGELOG_LEAVEROOM',
                    REPLACE_CATEGORIES: 'POLICYCHANGELOG_REPLACE_CATEGORIES',
                    SET_AUTO_REIMBURSEMENT: 'POLICYCHANGELOG_SET_AUTOREIMBURSEMENT',
                    SET_AUTO_JOIN: 'POLICYCHANGELOG_SET_AUTO_JOIN',
                    SET_CATEGORY_NAME: 'POLICYCHANGELOG_SET_CATEGORY_NAME',
                    SHARED_BUDGET_NOTIFICATION: 'POLICYCHANGELOG_SHARED_BUDGET_NOTIFICATION',
                    UPDATE_ACH_ACCOUNT: 'POLICYCHANGELOG_UPDATE_ACH_ACCOUNT',
                    UPDATE_APPROVER_RULE: 'POLICYCHANGELOG_UPDATE_APPROVER_RULE',
                    UPDATE_AUDIT_RATE: 'POLICYCHANGELOG_UPDATE_AUDIT_RATE',
                    UPDATE_AUTO_HARVESTING: 'POLICYCHANGELOG_UPDATE_AUTOHARVESTING',
                    UPDATE_AUTO_REIMBURSEMENT: 'POLICYCHANGELOG_UPDATE_AUTOREIMBURSEMENT',
                    UPDATE_AUTO_REPORTING_FREQUENCY: 'POLICYCHANGELOG_UPDATE_AUTOREPORTING_FREQUENCY',
                    UPDATE_BUDGET: 'POLICYCHANGELOG_UPDATE_BUDGET',
                    UPDATE_CATEGORY: 'POLICYCHANGELOG_UPDATE_CATEGORY',
                    UPDATE_CATEGORIES: 'POLICYCHANGELOG_UPDATE_CATEGORIES',
                    UPDATE_CURRENCY: 'POLICYCHANGELOG_UPDATE_CURRENCY',
                    UPDATE_CUSTOM_UNIT: 'POLICYCHANGELOG_UPDATE_CUSTOM_UNIT',
                    UPDATE_CUSTOM_UNIT_RATE: 'POLICYCHANGELOG_UPDATE_CUSTOM_UNIT_RATE',
                    UPDATE_CUSTOM_UNIT_SUB_RATE: 'POLICYCHANGELOG_UPDATE_CUSTOM_UNIT_SUB_RATE',
                    UPDATE_DEFAULT_BILLABLE: 'POLICYCHANGELOG_UPDATE_DEFAULT_BILLABLE',
                    UPDATE_DEFAULT_REIMBURSABLE: 'POLICYCHANGELOG_UPDATE_DEFAULT_REIMBURSABLE',
                    UPDATE_DEFAULT_TITLE: 'POLICYCHANGELOG_UPDATE_DEFAULT_TITLE',
                    UPDATE_DEFAULT_TITLE_ENFORCED: 'POLICYCHANGELOG_UPDATE_DEFAULT_TITLE_ENFORCED',
                    UPDATE_DISABLED_FIELDS: 'POLICYCHANGELOG_UPDATE_DISABLED_FIELDS',
                    UPDATE_EMPLOYEE: 'POLICYCHANGELOG_UPDATE_EMPLOYEE',
                    UPDATE_FIELD: 'POLICYCHANGELOG_UPDATE_FIELD',
                    UPDATE_MANUAL_APPROVAL_THRESHOLD: 'POLICYCHANGELOG_UPDATE_MANUAL_APPROVAL_THRESHOLD',
                    UPDATE_MAX_EXPENSE_AMOUNT: 'POLICYCHANGELOG_UPDATE_MAX_EXPENSE_AMOUNT',
                    UPDATE_MAX_EXPENSE_AMOUNT_NO_RECEIPT: 'POLICYCHANGELOG_UPDATE_MAX_EXPENSE_AMOUNT_NO_RECEIPT',
                    UPDATE_NAME: 'POLICYCHANGELOG_UPDATE_NAME',
                    UPDATE_DESCRIPTION: 'POLICYCHANGELOG_UPDATE_DESCRIPTION',
                    UPDATE_OWNERSHIP: 'POLICYCHANGELOG_UPDATE_OWNERSHIP',
                    UPDATE_REIMBURSEMENT_CHOICE: 'POLICYCHANGELOG_UPDATE_REIMBURSEMENT_CHOICE',
                    UPDATE_REPORT_FIELD: 'POLICYCHANGELOG_UPDATE_REPORT_FIELD',
                    UPDATE_TAG: 'POLICYCHANGELOG_UPDATE_TAG',
                    UPDATE_TAG_ENABLED: 'POLICYCHANGELOG_UPDATE_TAG_ENABLED',
                    UPDATE_TAG_LIST: 'POLICYCHANGELOG_UPDATE_TAG_LIST',
                    UPDATE_TAG_LIST_NAME: 'POLICYCHANGELOG_UPDATE_TAG_LIST_NAME',
                    UPDATE_TAG_NAME: 'POLICYCHANGELOG_UPDATE_TAG_NAME',
                    UPDATE_TIME_ENABLED: 'POLICYCHANGELOG_UPDATE_TIME_ENABLED',
                    UPDATE_TIME_RATE: 'POLICYCHANGELOG_UPDATE_TIME_RATE',
                    LEAVE_POLICY: 'POLICYCHANGELOG_LEAVE_POLICY',
                    CORPORATE_UPGRADE: 'POLICYCHANGELOG_CORPORATE_UPGRADE',
                    TEAM_DOWNGRADE: 'POLICYCHANGELOG_TEAM_DOWNGRADE',
                },
                RESOLVED_DUPLICATES: 'RESOLVEDDUPLICATES',
                ROOM_CHANGE_LOG: {
                    INVITE_TO_ROOM: 'INVITETOROOM',
                    REMOVE_FROM_ROOM: 'REMOVEFROMROOM',
                    LEAVE_ROOM: 'LEAVEROOM',
                    UPDATE_ROOM_DESCRIPTION: 'UPDATEROOMDESCRIPTION',
                },
            },
            THREAD_DISABLED: ['CREATED'],
            // Used when displaying reportActions list to handle unread messages icon/button
            SCROLL_VERTICAL_OFFSET_THRESHOLD: 200,
            ACTION_VISIBLE_THRESHOLD: 250,
        },
        TRANSACTION_LIST: {
            COLUMNS: {
                COMMENTS: 'comments',
            },
        },
        CANCEL_PAYMENT_REASONS: {
            ADMIN: 'CANCEL_REASON_ADMIN',
            USER: 'CANCEL_REASON_USER',
        },
        ACTIONABLE_MENTION_WHISPER_RESOLUTION: {
            INVITE: 'invited',
            NOTHING: 'nothing',
        },
        ACTIONABLE_TRACK_EXPENSE_WHISPER_RESOLUTION: {
            NOTHING: 'nothing',
        },
        ACTIONABLE_REPORT_MENTION_WHISPER_RESOLUTION: {
            CREATE: 'created',
            NOTHING: 'nothing',
        },
        ACTIONABLE_MENTION_JOIN_WORKSPACE_RESOLUTION: {
            ACCEPT: 'accept',
            DECLINE: 'decline',
        },
        ARCHIVE_REASON: {
            DEFAULT: 'default',
            ACCOUNT_CLOSED: 'accountClosed',
            ACCOUNT_MERGED: 'accountMerged',
            REMOVED_FROM_POLICY: 'removedFromPolicy',
            POLICY_DELETED: 'policyDeleted',
            INVOICE_RECEIVER_POLICY_DELETED: 'invoiceReceiverPolicyDeleted',
            BOOKING_END_DATE_HAS_PASSED: 'bookingEndDateHasPassed',
        },
        MESSAGE: {
            TYPE: {
                COMMENT: 'COMMENT',
                TEXT: 'TEXT',
            },
        },
        TYPE: {
            CHAT: 'chat',
            EXPENSE: 'expense',
            IOU: 'iou',
            TASK: 'task',
            INVOICE: 'invoice',
        },
        UNSUPPORTED_TYPE: {
            PAYCHECK: 'paycheck',
            BILL: 'bill',
        },
        CHAT_TYPE: chatTypes,
        HELP_TYPE: {
            ...chatTypes,
            CHAT_CONCIERGE: 'concierge',
            EXPENSE_REPORT: 'expenseReport',
            EXPENSE: 'expense',
            CHAT: 'chat',
            IOU: 'iou',
            TASK: 'task',
            INVOICE: 'invoice',
        },
        WORKSPACE_CHAT_ROOMS: {
            ANNOUNCE: '#announce',
            ADMINS: '#admins',
        },
        STATE_NUM: {
            OPEN: 0,
            SUBMITTED: 1,
            APPROVED: 2,
            BILLING: 3,
        },
        STATUS_NUM: {
            OPEN: 0,
            SUBMITTED: 1,
            CLOSED: 2,
            APPROVED: 3,
            REIMBURSED: 4,
        },
        NOTIFICATION_PREFERENCE: {
            MUTE: 'mute',
            DAILY: 'daily',
            ALWAYS: 'always',
            HIDDEN: 'hidden',
        },
        // Options for which room members can post
        WRITE_CAPABILITIES: {
            ALL: 'all',
            ADMINS: 'admins',
        },
        VISIBILITY: {
            PUBLIC: 'public',
            PUBLIC_ANNOUNCE: 'public_announce',
            PRIVATE: 'private',
            RESTRICTED: 'restricted',
        },
        RESERVED_ROOM_NAMES: ['#admins', '#announce'],
        MAX_PREVIEW_AVATARS: 4,
        MAX_ROOM_NAME_LENGTH: 99,
        LAST_MESSAGE_TEXT_MAX_LENGTH: 200,
        MIN_LENGTH_LAST_MESSAGE_WITH_ELLIPSIS: 20,
        OWNER_EMAIL_FAKE: '__FAKE__',
        OWNER_ACCOUNT_ID_FAKE: 0,
        DEFAULT_REPORT_NAME: 'Chat Report',
        PERMISSIONS: {
            READ: 'read',
            WRITE: 'write',
            SHARE: 'share',
            OWN: 'own',
            AUDITOR: 'auditor',
        },
        INVOICE_RECEIVER_TYPE: {
            INDIVIDUAL: 'individual',
            BUSINESS: 'policy',
        },
        EXPORT_OPTIONS: {
            EXPORT_TO_INTEGRATION: 'exportToIntegration',
            MARK_AS_EXPORTED: 'markAsExported',
        },
        ROOM_MEMBERS_BULK_ACTION_TYPES: {
            REMOVE: 'remove',
        },
    },
    NEXT_STEP: {
        ICONS: {
            HOURGLASS: 'hourglass',
            CHECKMARK: 'checkmark',
            STOPWATCH: 'stopwatch',
        },
    },
    COMPOSER: {
        NATIVE_ID: 'composer',
        MAX_LINES: 16,
        MAX_LINES_SMALL_SCREEN: 6,
        MAX_LINES_FULL: -1,
        // The minimum height needed to enable the full screen composer
        FULL_COMPOSER_MIN_HEIGHT: 60,
    },
    MODAL: {
        MODAL_TYPE: {
            CONFIRM: 'confirm',
            CENTERED: 'centered',
            CENTERED_SWIPABLE_TO_RIGHT: 'centered_swipable_to_right',
            CENTERED_UNSWIPEABLE: 'centered_unswipeable',
            CENTERED_SMALL: 'centered_small',
            BOTTOM_DOCKED: 'bottom_docked',
            POPOVER: 'popover',
            RIGHT_DOCKED: 'right_docked',
        },
        ANCHOR_ORIGIN_VERTICAL: {
            TOP: 'top',
            CENTER: 'center',
            BOTTOM: 'bottom',
        },
        ANCHOR_ORIGIN_HORIZONTAL: {
            LEFT: 'left',
            CENTER: 'center',
            RIGHT: 'right',
        },
        POPOVER_MENU_PADDING: 8,
        RESTORE_FOCUS_TYPE: {
            DEFAULT: 'default',
            DELETE: 'delete',
            PRESERVE: 'preserve',
        },
        ANIMATION_TIMING: {
            DEFAULT_IN: 300,
            DEFAULT_OUT: 200,
            FAB_IN: 350,
            FAB_OUT: 200,
        },
    },
    TIMING: {
        GET_ORDERED_REPORT_IDS: 'get_ordered_report_ids',
        CALCULATE_MOST_RECENT_LAST_MODIFIED_ACTION: 'calc_most_recent_last_modified_action',
        OPEN_SEARCH: 'open_search',
        OPEN_REPORT: 'open_report',
        OPEN_REPORT_FROM_PREVIEW: 'open_report_from_preview',
        OPEN_REPORT_THREAD: 'open_report_thread',
        SIDEBAR_LOADED: 'sidebar_loaded',
        LOAD_SEARCH_OPTIONS: 'load_search_options',
        SEND_MESSAGE: 'send_message',
        OPEN_CREATE_EXPENSE: 'open_create_expense',
        OPEN_CREATE_EXPENSE_CONTACT: 'open_create_expense_contact',
        OPEN_CREATE_EXPENSE_APPROVE: 'open_create_expense_approve',
        APPLY_AIRSHIP_UPDATES: 'apply_airship_updates',
        APPLY_PUSHER_UPDATES: 'apply_pusher_updates',
        APPLY_HTTPS_UPDATES: 'apply_https_updates',
        COLD: 'cold',
        WARM: 'warm',
        REPORT_ACTION_ITEM_LAYOUT_DEBOUNCE_TIME: 1500,
        SHOW_LOADING_SPINNER_DEBOUNCE_TIME: 250,
        TEST_TOOLS_MODAL_THROTTLE_TIME: 800,
        TOOLTIP_SENSE: 1000,
        TRIE_INITIALIZATION: 'trie_initialization',
        COMMENT_LENGTH_DEBOUNCE_TIME: 1500,
        SEARCH_OPTION_LIST_DEBOUNCE_TIME: 300,
        RESIZE_DEBOUNCE_TIME: 100,
        UNREAD_UPDATE_DEBOUNCE_TIME: 300,
        SEARCH_CONVERT_SEARCH_VALUES: 'search_convert_search_values',
        SEARCH_MAKE_TREE: 'search_make_tree',
        SEARCH_BUILD_TREE: 'search_build_tree',
        SEARCH_FILTER_OPTIONS: 'search_filter_options',
        USE_DEBOUNCED_STATE_DELAY: 300,
        LIST_SCROLLING_DEBOUNCE_TIME: 200,
        PUSHER_PING_PONG: 'pusher_ping_pong',
        LOCATION_UPDATE_INTERVAL: 5000,
        PLAY_SOUND_MESSAGE_DEBOUNCE_TIME: 500,
        SKELETON_ANIMATION_SPEED: 3,
    },
    PRIORITY_MODE: {
        GSD: 'gsd',
        DEFAULT: 'default',
    },
    THEME: {
        DEFAULT: 'system',
        FALLBACK: 'dark',
        DARK: 'dark',
        LIGHT: 'light',
        SYSTEM: 'system',
    },
    COLOR_SCHEME: {
        LIGHT: 'light',
        DARK: 'dark',
    },
    STATUS_BAR_STYLE: {
        LIGHT_CONTENT: 'light-content',
        DARK_CONTENT: 'dark-content',
    },
    NAVIGATION_BAR_BUTTONS_STYLE: {
        LIGHT: 'light',
        DARK: 'dark',
    },
    NAVIGATION_BAR_TYPE: {
        // We consider there to be no navigation bar in one of these cases:
        // 1. The device has physical navigation buttons
        // 2. The device uses gesture navigation without a gesture bar.
        // 3. The device uses hidden (auto-hiding) soft keys.
        NONE: 'none',
        SOFT_KEYS: 'soft-keys',
        GESTURE_BAR: 'gesture-bar',
    },
    // Currently, in Android there is no native API to detect the type of navigation bar (soft keys vs. gesture).
    // The navigation bar on (standard) Android devices is around 30-50dpi tall. (Samsung: 40dpi, Huawei: ~34dpi)
    // To leave room to detect soft-key navigation bars on non-standard Android devices,
    // we set this height threshold to 30dpi, since gesture bars will never be taller than that. (Samsung & Huawei: ~14-15dpi)
    NAVIGATION_BAR_ANDROID_SOFT_KEYS_MINIMUM_HEIGHT_THRESHOLD: 30,
    TRANSACTION: {
        DEFAULT_MERCHANT: 'Expense',
        UNKNOWN_MERCHANT: 'Unknown Merchant',
        PARTIAL_TRANSACTION_MERCHANT: '(none)',
        TYPE: {
            CUSTOM_UNIT: 'customUnit',
        },
        STATUS: {
            PENDING: 'Pending',
            POSTED: 'Posted',
        },
        STATE: {
            CURRENT: 'current',
            DRAFT: 'draft',
            BACKUP: 'backup',
        },
        LIABILITY_TYPE: {
            RESTRICT: 'corporate',
            ALLOW: 'personal',
        },
    },

    MCC_GROUPS: {
        AIRLINES: 'Airlines',
        COMMUTER: 'Commuter',
        GAS: 'Gas',
        GOODS: 'Goods',
        GROCERIES: 'Groceries',
        HOTEL: 'Hotel',
        MAIL: 'Mail',
        MEALS: 'Meals',
        RENTAL: 'Rental',
        SERVICES: 'Services',
        TAXI: 'Taxi',
        MISCELLANEOUS: 'Miscellaneous',
        UTILITIES: 'Utilities',
    },
    JSON_CODE: {
        SUCCESS: 200,
        BAD_REQUEST: 400,
        NOT_AUTHENTICATED: 407,
        EXP_ERROR: 666,
        UNABLE_TO_RETRY: 'unableToRetry',
        UPDATE_REQUIRED: 426,
        INCORRECT_MAGIC_CODE: 451,
    },
    HTTP_STATUS: {
        // When Cloudflare throttles
        TOO_MANY_REQUESTS: 429,
        INTERNAL_SERVER_ERROR: 500,
        BAD_GATEWAY: 502,
        GATEWAY_TIMEOUT: 504,
        UNKNOWN_ERROR: 520,
    },
    ERROR: {
        XHR_FAILED: 'xhrFailed',
        THROTTLED: 'throttled',
        UNKNOWN_ERROR: 'Unknown error',
        REQUEST_CANCELLED: 'AbortError',
        FAILED_TO_FETCH: 'Failed to fetch',
        ENSURE_BUGBOT: 'ENSURE_BUGBOT',
        PUSHER_ERROR: 'PusherError',
        WEB_SOCKET_ERROR: 'WebSocketError',
        NETWORK_REQUEST_FAILED: 'Network request failed',
        SAFARI_DOCUMENT_LOAD_ABORTED: 'cancelled',
        FIREFOX_DOCUMENT_LOAD_ABORTED: 'NetworkError when attempting to fetch resource.',
        IOS_NETWORK_CONNECTION_LOST: 'The network connection was lost.',
        IOS_NETWORK_CONNECTION_LOST_RUSSIAN: 'Сетевое соединение потеряно.',
        IOS_NETWORK_CONNECTION_LOST_SWEDISH: 'Nätverksanslutningen förlorades.',
        IOS_NETWORK_CONNECTION_LOST_SPANISH: 'La conexión a Internet parece estar desactivada.',
        IOS_LOAD_FAILED: 'Load failed',
        SAFARI_CANNOT_PARSE_RESPONSE: 'cannot parse response',
        GATEWAY_TIMEOUT: 'Gateway Timeout',
        EXPENSIFY_SERVICE_INTERRUPTED: 'Expensify service interrupted',
        DUPLICATE_RECORD: 'A record already exists with this ID',

        // The "Upgrade" is intentional as the 426 HTTP code means "Upgrade Required" and sent by the API. We use the "Update" language everywhere else in the front end when this gets returned.
        UPDATE_REQUIRED: 'Upgrade Required',
    },
    ERROR_TYPE: {
        SOCKET: 'Expensify\\Auth\\Error\\Socket',
    },
    ERROR_TITLE: {
        SOCKET: 'Issue connecting to database',
        DUPLICATE_RECORD: '400 Unique Constraints Violation',
    },
    NETWORK: {
        METHOD: {
            POST: 'post',
        },
        MIN_RETRY_WAIT_TIME_MS: 10,
        MAX_RANDOM_RETRY_WAIT_TIME_MS: 100,
        MAX_RETRY_WAIT_TIME_MS: 10 * 1000,
        PROCESS_REQUEST_DELAY_MS: 1000,
        MAX_PENDING_TIME_MS: 10 * 1000,
        RECHECK_INTERVAL_MS: 60 * 1000,
        MAX_REQUEST_RETRIES: 10,
        NETWORK_STATUS: {
            ONLINE: 'online',
            OFFLINE: 'offline',
            UNKNOWN: 'unknown',
        },
    },
    OPEN_AI_REALTIME_API: 'https://api.openai.com/v1/realtime',
    OPEN_AI_TOOL_NAMES: {
        END_CALL: 'EndCall',
        SEND_RECAP_IN_ADMINS_ROOM: 'SendRecapInAdminsRoom',
    },
    // The number of milliseconds for an idle session to expire
    SESSION_EXPIRATION_TIME_MS: 2 * 3600 * 1000, // 2 hours
    WEEK_STARTS_ON: 1, // Monday
    DEFAULT_TIME_ZONE: {automatic: true, selected: 'America/Los_Angeles'},
    DEFAULT_ACCOUNT_DATA: {errors: null, success: '', isLoading: false},
    DEFAULT_CLOSE_ACCOUNT_DATA: {errors: null, success: '', isLoading: false},
    DEFAULT_NETWORK_DATA: {isOffline: false},
    FORMS: {
        LOGIN_FORM: 'LoginForm',
        VALIDATE_CODE_FORM: 'ValidateCodeForm',
        VALIDATE_TFA_CODE_FORM: 'ValidateTfaCodeForm',
        RESEND_VALIDATION_FORM: 'ResendValidationForm',
        UNLINK_LOGIN_FORM: 'UnlinkLoginForm',
        RESEND_VALIDATE_CODE_FORM: 'ResendValidateCodeForm',
    },
    APP_STATE: {
        ACTIVE: 'active',
        BACKGROUND: 'background',
        INACTIVE: 'inactive',
    },

    // at least 8 characters, 1 capital letter, 1 lowercase number, 1 number
    PASSWORD_COMPLEXITY_REGEX_STRING: '^(?=.*[A-Z])(?=.*[0-9])(?=.*[a-z]).{8,}$',

    // We allow either 6 digits for validated users or 9-character base26 for unvalidated users
    VALIDATE_CODE_REGEX_STRING: /^\d{6}$|^[A-Z]{9}$/,

    // 8 alphanumeric characters
    RECOVERY_CODE_REGEX_STRING: /^[a-zA-Z0-9]{8}$/,

    // The server has a WAF (Web Application Firewall) which will strip out HTML/XML tags.
    VALIDATE_FOR_HTML_TAG_REGEX: /<\/?\w*((\s+\w+(\s*=\s*(?:"(.|\n)*?"|'(.|\n)*?'|[^'">\s]+))?)+\s*|\s*)\/?>/g,

    // The regex below is used to remove dots only from the local part of the user email (local-part@domain)
    // so when we are using search, we can match emails that have dots without explicitly writing the dots (e.g: fistlast@domain will match first.last@domain)
    // More info https://github.com/Expensify/App/issues/8007
    EMAIL_SEARCH_REGEX: /\.(?=[^\s@]*@)/g,

    VALIDATE_FOR_LEADINGSPACES_HTML_TAG_REGEX: /<([\s]+.+[\s]*)>/g,

    WHITELISTED_TAGS: [/<>/, /< >/, /<->/, /<-->/, /<br>/, /<br\/>/],

    PASSWORD_PAGE: {
        ERROR: {
            ALREADY_VALIDATED: 'Account already validated',
            VALIDATE_CODE_FAILED: 'Validate code failed',
        },
    },

    PUSHER: {
        PRIVATE_USER_CHANNEL_PREFIX: 'private-encrypted-user-accountID-',
        PRIVATE_REPORT_CHANNEL_PREFIX: 'private-report-reportID-',
        STATE: {
            CONNECTING: 'CONNECTING',
            CONNECTED: 'CONNECTED',
            DISCONNECTING: 'DISCONNECTING',
            DISCONNECTED: 'DISCONNECTED',
            RECONNECTING: 'RECONNECTING',
        },
        CHANNEL_STATUS: {
            SUBSCRIBING: 'SUBSCRIBING',
            SUBSCRIBED: 'SUBSCRIBED',
        },
    },

    EMOJI_SPACER: 'SPACER',

    // This is the number of columns in each row of the picker.
    // Because of how flatList implements these rows, each row is an index rather than each element
    // For this reason to make headers work, we need to have the header be the only rendered element in its row
    // If this number is changed, emojis.js will need to be updated to have the proper number of spacer elements
    // around each header.
    EMOJI_NUM_PER_ROW: 8,

    EMOJI_DEFAULT_SKIN_TONE: -1,
    DISPLAY_PARTICIPANTS_LIMIT: 5,

    // Amount of emojis to render ahead at the end of the update cycle
    EMOJI_DRAW_AMOUNT: 250,

    INVISIBLE_CODEPOINTS: ['fe0f', '200d', '2066'],

    UNICODE: {
        LTR: '\u2066',
    },

    TOOLTIP_MAX_LINES: 3,

    LOGIN_TYPE: {
        PHONE: 'phone',
        EMAIL: 'email',
    },

    MAGIC_CODE_LENGTH: 6,
    MAGIC_CODE_EMPTY_CHAR: ' ',

    KEYBOARD_TYPE: {
        VISIBLE_PASSWORD: 'visible-password',
        ASCII_CAPABLE: 'ascii-capable',
        NUMBER_PAD: 'number-pad',
        DECIMAL_PAD: 'decimal-pad',
    },

    INPUT_MODE: {
        NONE: 'none',
        TEXT: 'text',
        DECIMAL: 'decimal',
        NUMERIC: 'numeric',
        TEL: 'tel',
        SEARCH: 'search',
        EMAIL: 'email',
        URL: 'url',
    },

    INPUT_AUTOGROW_DIRECTION: {
        LEFT: 'left',
        RIGHT: 'right',
    },

    YOUR_LOCATION_TEXT: 'Your Location',

    ATTACHMENT_MESSAGE_TEXT: '[Attachment]',
    ATTACHMENT_REGEX: /<video |<img /,
    ATTACHMENT_SOURCE_ATTRIBUTE: 'data-expensify-source',
    ATTACHMENT_ID_ATTRIBUTE: 'data-attachment-id',
    ATTACHMENT_OPTIMISTIC_SOURCE_ATTRIBUTE: 'data-optimistic-src',
    ATTACHMENT_PREVIEW_ATTRIBUTE: 'src',
    ATTACHMENT_ORIGINAL_FILENAME_ATTRIBUTE: 'data-name',
    ATTACHMENT_LOCAL_URL_PREFIX: ['blob:', 'file:'],
    ATTACHMENT_OR_RECEIPT_LOCAL_URL: /^https:\/\/(www\.)?([a-z0-9_-]+\.)*expensify.com(:[0-9]+)?\/(chat-attachments|receipts)/,
    ATTACHMENT_THUMBNAIL_URL_ATTRIBUTE: 'data-expensify-thumbnail-url',
    ATTACHMENT_THUMBNAIL_WIDTH_ATTRIBUTE: 'data-expensify-width',
    ATTACHMENT_THUMBNAIL_HEIGHT_ATTRIBUTE: 'data-expensify-height',
    ATTACHMENT_DURATION_ATTRIBUTE: 'data-expensify-duration',

    ATTACHMENT_PICKER_TYPE: {
        FILE: 'file',
        IMAGE: 'image',
    },

    ATTACHMENT_FILE_TYPE: {
        FILE: 'file',
        IMAGE: 'image',
        VIDEO: 'video',
    },

    IMAGE_FILE_FORMAT: {
        PNG: 'image/png',
        WEBP: 'image/webp',
        JPEG: 'image/jpeg',
        JPG: 'image/jpg',
        GIF: 'image/gif',
        TIF: 'image/tif',
        TIFF: 'image/tiff',
    },

    RECEIPT_ALLOWED_FILE_TYPES: {
        PNG: 'image/png',
        WEBP: 'image/webp',
        JPEG: 'image/jpeg',
        JPG: 'image/jpg',
        GIF: 'image/gif',
        TIF: 'image/tif',
        TIFF: 'image/tiff',
        IMG: 'image/*',
        HTML: 'text/html',
        XML: 'text/xml',
        RTF: 'application/rtf',
        PDF: 'application/pdf',
        OFFICE: 'application/vnd.openxmlformats-officedocument.wordprocessingml.document',
        MSWORD: 'application/msword',
        ZIP: 'application/zip',
        RFC822: 'message/rfc822',
    },

    SHARE_FILE_MIMETYPE: {
        JPG: 'image/jpg',
        JPEG: 'image/jpeg',
        GIF: 'image/gif',
        PNG: 'image/png',
        WEBP: 'image/webp',
        TIF: 'image/tif',
        TIFF: 'image/tiff',
        IMG: 'image/*',
        PDF: 'application/pdf',
        MSWORD: 'application/msword',
        OFFICE: 'application/vnd.openxmlformats-officedocument.wordprocessingml.document',
        RTF: 'application/rtf',
        ZIP: 'application/zip',
        RFC822: 'message/rfc822',
        TEXT: 'text/plain',
        HTML: 'text/html',
        XML: 'text/xml',
        MPEG: 'audio/mpeg',
        AAC: 'audio/aac',
        FLAC: 'audio/flac',
        WAV: 'audio/wav',
        XWAV: 'audio/x-wav',
        MP3: 'audio/mp3',
        VORBIS: 'audio/vorbis',
        XVORBIS: 'audio/x-vorbis',
        OPUS: 'audio/opus',
        MP4: 'video/mp4',
        MP2T: 'video/mp2t',
        WEBM: 'video/webm',
        AVC: 'video/avc',
        HEVC: 'video/hevc',
        XVND8: 'video/x-vnd.on2.vp8',
        XVND9: 'video/x-vnd.on2.vp9',
        AV01: 'video/av01',
        VIDEO: 'video/*',
        TXT: 'txt',
    },

    ATTACHMENT_TYPE: {
        REPORT: 'r',
        NOTE: 'n',
        SEARCH: 's',
        ONBOARDING: 'o',
    },

    IMAGE_HIGH_RESOLUTION_THRESHOLD: 7000,

    IMAGE_OBJECT_POSITION: {
        TOP: 'top',
        INITIAL: 'initial',
    },

    FILE_TYPE_REGEX: {
        // Image MimeTypes allowed by iOS photos app.
        IMAGE: /\.(jpg|jpeg|png|webp|gif|tiff|bmp|heic|heif)$/,
        // Video MimeTypes allowed by iOS photos app.
        VIDEO: /\.(mov|mp4)$/,
    },
    IOS_CAMERAROLL_ACCESS_ERROR: 'Access to photo library was denied',
    ADD_PAYMENT_MENU_POSITION_Y: 226,
    ADD_PAYMENT_MENU_POSITION_X: 356,
    EMOJI_PICKER_ITEM_TYPES: {
        HEADER: 'header',
        EMOJI: 'emoji',
        SPACER: 'spacer',
    },
    EMOJI_PICKER_SIZE: {
        WIDTH: 320,
        HEIGHT: 416,
    },
    DESKTOP_HEADER_PADDING: 12,
    CATEGORY_SHORTCUT_BAR_HEIGHT: 32,
    SMALL_EMOJI_PICKER_SIZE: {
        WIDTH: '100%',
    },
    MENU_POSITION_REPORT_ACTION_COMPOSE_BOTTOM: 83,
    NON_NATIVE_EMOJI_PICKER_LIST_HEIGHT: 300,
    NON_NATIVE_EMOJI_PICKER_LIST_HEIGHT_WEB: 200,
    EMOJI_PICKER_ITEM_HEIGHT: 32,
    EMOJI_PICKER_HEADER_HEIGHT: 32,
    RECIPIENT_LOCAL_TIME_HEIGHT: 25,
    AUTO_COMPLETE_SUGGESTER: {
        SUGGESTER_PADDING: 6,
        SUGGESTER_INNER_PADDING: 8,
        SUGGESTION_ROW_HEIGHT: 40,
        SMALL_CONTAINER_HEIGHT_FACTOR: 2.5,
        MAX_AMOUNT_OF_SUGGESTIONS: 20,
        MAX_AMOUNT_OF_VISIBLE_SUGGESTIONS_IN_CONTAINER: 5,
        HERE_TEXT: '@here',
        SUGGESTION_BOX_MAX_SAFE_DISTANCE: 10,
        BIG_SCREEN_SUGGESTION_WIDTH: 300,
    },
    COMPOSER_MAX_HEIGHT: 125,
    CHAT_FOOTER_SECONDARY_ROW_HEIGHT: 15,
    CHAT_FOOTER_SECONDARY_ROW_PADDING: 5,
    CHAT_FOOTER_MIN_HEIGHT: 65,
    CHAT_FOOTER_HORIZONTAL_PADDING: 40,
    CHAT_SKELETON_VIEW: {
        AVERAGE_ROW_HEIGHT: 80,
        HEIGHT_FOR_ROW_COUNT: {
            1: 60,
            2: 80,
            3: 100,
        },
    },
    CENTRAL_PANE_ANIMATION_HEIGHT: 200,
    LHN_SKELETON_VIEW_ITEM_HEIGHT: 64,
    LHN_VIEWPORT_ITEM_COUNT: 20,
    SEARCH_SKELETON_VIEW_ITEM_HEIGHT: 108,
    EXPENSIFY_PARTNER_NAME: 'expensify.com',
    EXPENSIFY_MERCHANT: 'Expensify, Inc.',
    EMAIL,

    FULL_STORY: {
        MASK: 'fs-mask',
        UNMASK: 'fs-unmask',
        CUSTOMER: 'customer',
        CONCIERGE: 'concierge',
        OTHER: 'other',
        WEB_PROP_ATTR: 'data-testid',
        SHUTDOWN: 'shutdown',
        RESTART: 'restart',
        SET_IDENTITY: 'setIdentity',
        OBSERVE: 'observe',
    },

    CONCIERGE_DISPLAY_NAME: 'Concierge',

    INTEGRATION_ENTITY_MAP_TYPES: {
        DEFAULT: 'DEFAULT',
        NONE: 'NONE',
        TAG: 'TAG',
        REPORT_FIELD: 'REPORT_FIELD',
        NOT_IMPORTED: 'NOT_IMPORTED',
        IMPORTED: 'IMPORTED',
        NETSUITE_DEFAULT: 'NETSUITE_DEFAULT',
    },
    QUICKBOOKS_ONLINE: 'quickbooksOnline',

    QUICKBOOKS_DESKTOP_CONFIG: {
        EXPORT_DATE: 'exportDate',
        EXPORTER: 'exporter',
        MARK_CHECKS_TO_BE_PRINTED: 'markChecksToBePrinted',
        REIMBURSABLE_ACCOUNT: 'reimbursableAccount',
        NON_REIMBURSABLE_ACCOUNT: 'nonReimbursableAccount',
        REIMBURSABLE: 'reimbursable',
        NON_REIMBURSABLE: 'nonReimbursable',
        SHOULD_AUTO_CREATE_VENDOR: 'shouldAutoCreateVendor',
        NON_REIMBURSABLE_BILL_DEFAULT_VENDOR: 'nonReimbursableBillDefaultVendor',
        AUTO_SYNC: 'autoSync',
        ENABLE_NEW_CATEGORIES: 'enableNewCategories',
        MAPPINGS: {
            CLASSES: 'classes',
            CUSTOMERS: 'customers',
        },
        IMPORT_ITEMS: 'importItems',
    },

    QUICKBOOKS_CONFIG: {
        ENABLE_NEW_CATEGORIES: 'enableNewCategories',
        SYNC_CLASSES: 'syncClasses',
        SYNC_CUSTOMERS: 'syncCustomers',
        SYNC_LOCATIONS: 'syncLocations',
        SYNC_TAX: 'syncTax',
        EXPORT: 'export',
        EXPORTER: 'exporter',
        EXPORT_DATE: 'exportDate',
        NON_REIMBURSABLE_EXPENSES_ACCOUNT: 'nonReimbursableExpensesAccount',
        NON_REIMBURSABLE_EXPENSES_EXPORT_DESTINATION: 'nonReimbursableExpensesExportDestination',
        REIMBURSABLE_EXPENSES_ACCOUNT: 'reimbursableExpensesAccount',
        REIMBURSABLE_EXPENSES_EXPORT_DESTINATION: 'reimbursableExpensesExportDestination',
        NON_REIMBURSABLE_BILL_DEFAULT_VENDOR: 'nonReimbursableBillDefaultVendor',
        NON_REIMBURSABLE_EXPENSE_EXPORT_DESTINATION: 'nonReimbursableExpensesExportDestination',
        NON_REIMBURSABLE_EXPENSE_ACCOUNT: 'nonReimbursableExpensesAccount',
        RECEIVABLE_ACCOUNT: 'receivableAccount',
        AUTO_SYNC: 'autoSync',
        ENABLED: 'enabled',
        SYNC_PEOPLE: 'syncPeople',
        AUTO_CREATE_VENDOR: 'autoCreateVendor',
        REIMBURSEMENT_ACCOUNT_ID: 'reimbursementAccountID',
        COLLECTION_ACCOUNT_ID: 'collectionAccountID',
        ACCOUNTING_METHOD: 'accountingMethod',
    },

    XERO_CONFIG: {
        AUTO_SYNC: 'autoSync',
        ENABLED: 'enabled',
        REIMBURSEMENT_ACCOUNT_ID: 'reimbursementAccountID',
        INVOICE_COLLECTIONS_ACCOUNT_ID: 'invoiceCollectionsAccountID',
        SYNC: 'sync',
        SYNC_REIMBURSED_REPORTS: 'syncReimbursedReports',
        ENABLE_NEW_CATEGORIES: 'enableNewCategories',
        EXPORT: 'export',
        EXPORTER: 'exporter',
        BILL_DATE: 'billDate',
        BILL_STATUS: 'billStatus',
        NON_REIMBURSABLE_ACCOUNT: 'nonReimbursableAccount',
        TENANT_ID: 'tenantID',
        IMPORT_CUSTOMERS: 'importCustomers',
        IMPORT_TAX_RATES: 'importTaxRates',
        INVOICE_STATUS: {
            DRAFT: 'DRAFT',
            AWAITING_APPROVAL: 'AWT_APPROVAL',
            AWAITING_PAYMENT: 'AWT_PAYMENT',
        },
        IMPORT_TRACKING_CATEGORIES: 'importTrackingCategories',
        MAPPINGS: 'mappings',
        TRACKING_CATEGORY_PREFIX: 'trackingCategory_',
        TRACKING_CATEGORY_FIELDS: {
            COST_CENTERS: 'cost centers',
            REGION: 'region',
        },
        TRACKING_CATEGORY_OPTIONS: {
            DEFAULT: 'DEFAULT',
            TAG: 'TAG',
            REPORT_FIELD: 'REPORT_FIELD',
        },
    },

    SAGE_INTACCT_MAPPING_VALUE: {
        NONE: 'NONE',
        DEFAULT: 'DEFAULT',
        TAG: 'TAG',
        REPORT_FIELD: 'REPORT_FIELD',
    },

    SAGE_INTACCT_CONFIG: {
        MAPPINGS: {
            DEPARTMENTS: 'departments',
            CLASSES: 'classes',
            LOCATIONS: 'locations',
            CUSTOMERS: 'customers',
            PROJECTS: 'projects',
        },
        SYNC_ITEMS: 'syncItems',
        TAX: 'tax',
        TAX_SOLUTION_ID: 'taxSolutionID',
        EXPORT: 'export',
        EXPORT_DATE: 'exportDate',
        NON_REIMBURSABLE_CREDIT_CARD_VENDOR: 'nonReimbursableCreditCardChargeDefaultVendor',
        NON_REIMBURSABLE_VENDOR: 'nonReimbursableVendor',
        REIMBURSABLE_VENDOR: 'reimbursableExpenseReportDefaultVendor',
        NON_REIMBURSABLE_ACCOUNT: 'nonReimbursableAccount',
        NON_REIMBURSABLE: 'nonReimbursable',
        EXPORTER: 'exporter',
        REIMBURSABLE: 'reimbursable',
        AUTO_SYNC: 'autoSync',
        AUTO_SYNC_ENABLED: 'enabled',
        IMPORT_EMPLOYEES: 'importEmployees',
        APPROVAL_MODE: 'approvalMode',
        SYNC: 'sync',
        SYNC_REIMBURSED_REPORTS: 'syncReimbursedReports',
        REIMBURSEMENT_ACCOUNT_ID: 'reimbursementAccountID',
        ENTITY: 'entity',
        DIMENSION_PREFIX: 'dimension_',
    },

    SAGE_INTACCT: {
        APPROVAL_MODE: {
            APPROVAL_MANUAL: 'APPROVAL_MANUAL',
        },
    },

    QUICKBOOKS_REIMBURSABLE_ACCOUNT_TYPE: {
        VENDOR_BILL: 'bill',
        CHECK: 'check',
        JOURNAL_ENTRY: 'journal_entry',
    },

    QUICKBOOKS_NON_REIMBURSABLE_ACCOUNT_TYPE: {
        CREDIT_CARD: 'credit_card',
        DEBIT_CARD: 'debit_card',
        VENDOR_BILL: 'bill',
    },

    QUICKBOOKS_DESKTOP_REIMBURSABLE_ACCOUNT_TYPE: {
        VENDOR_BILL: 'VENDOR_BILL',
        CHECK: 'CHECK',
        JOURNAL_ENTRY: 'JOURNAL_ENTRY',
    },

    SAGE_INTACCT_REIMBURSABLE_EXPENSE_TYPE: {
        EXPENSE_REPORT: 'EXPENSE_REPORT',
        VENDOR_BILL: 'VENDOR_BILL',
    },

    SAGE_INTACCT_NON_REIMBURSABLE_EXPENSE_TYPE: {
        CREDIT_CARD_CHARGE: 'CREDIT_CARD_CHARGE',
        VENDOR_BILL: 'VENDOR_BILL',
    },

    XERO_EXPORT_DATE: {
        LAST_EXPENSE: 'LAST_EXPENSE',
        REPORT_EXPORTED: 'REPORT_EXPORTED',
        REPORT_SUBMITTED: 'REPORT_SUBMITTED',
    },

    SAGE_INTACCT_EXPORT_DATE: {
        LAST_EXPENSE: 'LAST_EXPENSE',
        EXPORTED: 'EXPORTED',
        SUBMITTED: 'SUBMITTED',
    },

    NETSUITE_CONFIG: {
        SUBSIDIARY: 'subsidiary',
        EXPORTER: 'exporter',
        EXPORT_DATE: 'exportDate',
        REIMBURSABLE_EXPENSES_EXPORT_DESTINATION: 'reimbursableExpensesExportDestination',
        NON_REIMBURSABLE_EXPENSES_EXPORT_DESTINATION: 'nonreimbursableExpensesExportDestination',
        DEFAULT_VENDOR: 'defaultVendor',
        REIMBURSABLE_PAYABLE_ACCOUNT: 'reimbursablePayableAccount',
        PAYABLE_ACCT: 'payableAcct',
        JOURNAL_POSTING_PREFERENCE: 'journalPostingPreference',
        RECEIVABLE_ACCOUNT: 'receivableAccount',
        INVOICE_ITEM_PREFERENCE: 'invoiceItemPreference',
        INVOICE_ITEM: 'invoiceItem',
        TAX_POSTING_ACCOUNT: 'taxPostingAccount',
        PROVINCIAL_TAX_POSTING_ACCOUNT: 'provincialTaxPostingAccount',
        ALLOW_FOREIGN_CURRENCY: 'allowForeignCurrency',
        EXPORT_TO_NEXT_OPEN_PERIOD: 'exportToNextOpenPeriod',
        IMPORT_FIELDS: ['departments', 'classes', 'locations'],
        AUTO_SYNC: 'autoSync',
        ACCOUNTING_METHOD: 'accountingMethod',
        REIMBURSEMENT_ACCOUNT_ID: 'reimbursementAccountID',
        COLLECTION_ACCOUNT: 'collectionAccount',
        AUTO_CREATE_ENTITIES: 'autoCreateEntities',
        APPROVAL_ACCOUNT: 'approvalAccount',
        CUSTOM_FORM_ID_OPTIONS: 'customFormIDOptions',
        TOKEN_INPUT_STEP_NAMES: ['1', '2,', '3', '4', '5'],
        TOKEN_INPUT_STEP_KEYS: {
            0: 'installBundle',
            1: 'enableTokenAuthentication',
            2: 'enableSoapServices',
            3: 'createAccessToken',
            4: 'enterCredentials',
        },
        IMPORT_CUSTOM_FIELDS: {
            CUSTOM_SEGMENTS: 'customSegments',
            CUSTOM_LISTS: 'customLists',
        },
        CUSTOM_SEGMENT_FIELDS: ['segmentName', 'internalID', 'scriptID', 'mapping'],
        CUSTOM_LIST_FIELDS: ['listName', 'internalID', 'transactionFieldID', 'mapping'],
        CUSTOM_FORM_ID_ENABLED: 'enabled',
        CUSTOM_FORM_ID_TYPE: {
            REIMBURSABLE: 'reimbursable',
            NON_REIMBURSABLE: 'nonReimbursable',
        },
        SYNC_OPTIONS: {
            SYNC_REIMBURSED_REPORTS: 'syncReimbursedReports',
            SYNC_PEOPLE: 'syncPeople',
            ENABLE_NEW_CATEGORIES: 'enableNewCategories',
            EXPORT_REPORTS_TO: 'exportReportsTo',
            EXPORT_VENDOR_BILLS_TO: 'exportVendorBillsTo',
            EXPORT_JOURNALS_TO: 'exportJournalsTo',
            SYNC_TAX: 'syncTax',
            CROSS_SUBSIDIARY_CUSTOMERS: 'crossSubsidiaryCustomers',
            CUSTOMER_MAPPINGS: {
                CUSTOMERS: 'customers',
                JOBS: 'jobs',
            },
        },
        NETSUITE_ADD_CUSTOM_LIST_STEP_NAMES: ['1', '2,', '3', '4'],
        NETSUITE_ADD_CUSTOM_SEGMENT_STEP_NAMES: ['1', '2,', '3', '4', '5', '6,'],
    },

    NETSUITE_CUSTOM_FIELD_SUBSTEP_INDEXES: {
        CUSTOM_LISTS: {
            CUSTOM_LIST_PICKER: 0,
            TRANSACTION_FIELD_ID: 1,
            MAPPING: 2,
            CONFIRM: 3,
        },
        CUSTOM_SEGMENTS: {
            SEGMENT_TYPE: 0,
            SEGMENT_NAME: 1,
            INTERNAL_ID: 2,
            SCRIPT_ID: 3,
            MAPPING: 4,
            CONFIRM: 5,
        },
    },

    NETSUITE_CUSTOM_RECORD_TYPES: {
        CUSTOM_SEGMENT: 'customSegment',
        CUSTOM_RECORD: 'customRecord',
    },

    NETSUITE_FORM_STEPS_HEADER_HEIGHT: 40,

    NETSUITE_IMPORT: {
        HELP_LINKS: {
            CUSTOM_SEGMENTS: 'https://help.expensify.com/articles/expensify-classic/integrations/accounting-integrations/NetSuite#custom-segments',
            CUSTOM_LISTS: 'https://help.expensify.com/articles/expensify-classic/integrations/accounting-integrations/NetSuite#custom-lists',
        },
    },

    NETSUITE_EXPORT_DATE: {
        LAST_EXPENSE: 'LAST_EXPENSE',
        EXPORTED: 'EXPORTED',
        SUBMITTED: 'SUBMITTED',
    },

    NETSUITE_EXPORT_DESTINATION: {
        EXPENSE_REPORT: 'EXPENSE_REPORT',
        VENDOR_BILL: 'VENDOR_BILL',
        JOURNAL_ENTRY: 'JOURNAL_ENTRY',
    },

    NETSUITE_MAP_EXPORT_DESTINATION: {
        EXPENSE_REPORT: 'expenseReport',
        VENDOR_BILL: 'vendorBill',
        JOURNAL_ENTRY: 'journalEntry',
    },

    NETSUITE_INVOICE_ITEM_PREFERENCE: {
        CREATE: 'create',
        SELECT: 'select',
    },

    NETSUITE_JOURNAL_POSTING_PREFERENCE: {
        JOURNALS_POSTING_INDIVIDUAL_LINE: 'JOURNALS_POSTING_INDIVIDUAL_LINE',
        JOURNALS_POSTING_TOTAL_LINE: 'JOURNALS_POSTING_TOTAL_LINE',
    },

    NETSUITE_EXPENSE_TYPE: {
        REIMBURSABLE: 'reimbursable',
        NON_REIMBURSABLE: 'nonreimbursable',
    },

    NETSUITE_REPORTS_APPROVAL_LEVEL: {
        REPORTS_APPROVED_NONE: 'REPORTS_APPROVED_NONE',
        REPORTS_SUPERVISOR_APPROVED: 'REPORTS_SUPERVISOR_APPROVED',
        REPORTS_ACCOUNTING_APPROVED: 'REPORTS_ACCOUNTING_APPROVED',
        REPORTS_APPROVED_BOTH: 'REPORTS_APPROVED_BOTH',
    },

    NETSUITE_VENDOR_BILLS_APPROVAL_LEVEL: {
        VENDOR_BILLS_APPROVED_NONE: 'VENDOR_BILLS_APPROVED_NONE',
        VENDOR_BILLS_APPROVAL_PENDING: 'VENDOR_BILLS_APPROVAL_PENDING',
        VENDOR_BILLS_APPROVED: 'VENDOR_BILLS_APPROVED',
    },

    NETSUITE_JOURNALS_APPROVAL_LEVEL: {
        JOURNALS_APPROVED_NONE: 'JOURNALS_APPROVED_NONE',
        JOURNALS_APPROVAL_PENDING: 'JOURNALS_APPROVAL_PENDING',
        JOURNALS_APPROVED: 'JOURNALS_APPROVED',
    },

    NETSUITE_ACCOUNT_TYPE: {
        ACCOUNTS_PAYABLE: '_accountsPayable',
        ACCOUNTS_RECEIVABLE: '_accountsReceivable',
        OTHER_CURRENT_LIABILITY: '_otherCurrentLiability',
        CREDIT_CARD: '_creditCard',
        BANK: '_bank',
        OTHER_CURRENT_ASSET: '_otherCurrentAsset',
        LONG_TERM_LIABILITY: '_longTermLiability',
        EXPENSE: '_expense',
    },

    NETSUITE_APPROVAL_ACCOUNT_DEFAULT: 'APPROVAL_ACCOUNT_DEFAULT',

    NETSUITE_PAYABLE_ACCOUNT_DEFAULT_VALUE: '',

    /**
     * Countries where tax setting is permitted (Strings are in the format of Netsuite's Country type/enum)
     *
     * Should mirror the list on the OldDot.
     */
    NETSUITE_TAX_COUNTRIES: [
        '_argentina',
        '_australia',
        '_austria',
        '_azerbaijan',
        '_belgium',
        '_brazil',
        '_bulgaria',
        '_canada',
        '_chile',
        '_china',
        '_costaRica',
        '_croatia',
        '_croatiaHrvatska',
        '_cyprus',
        '_czechRepublic',
        '_denmark',
        '_egypt',
        '_estonia',
        '_finland',
        '_france',
        '_georgia',
        '_germany',
        '_ghana',
        '_greece',
        '_hongKong',
        '_hungary',
        '_india',
        '_indonesia',
        '_iranIslamicRepublicOf',
        '_ireland',
        '_israel',
        '_italy',
        '_japan',
        '_jordan',
        '_kenya',
        '_koreaRepublicOf',
        '_koreaTheRepublicOf',
        '_kuwait',
        '_latvia',
        '_lebanon',
        '_lithuania',
        '_luxembourg',
        '_malaysia',
        '_malta',
        '_mexico',
        '_morocco',
        '_myanmar',
        '_netherlands',
        '_newZealand',
        '_nigeria',
        '_norway',
        '_pakistan',
        '_philippines',
        '_poland',
        '_portugal',
        '_romania',
        '_saudiArabia',
        '_serbia',
        '_singapore',
        '_slovakRepublic',
        '_slovakia',
        '_slovenia',
        '_southAfrica',
        '_spain',
        '_sriLanka',
        '_sweden',
        '_switzerland',
        '_taiwan',
        '_thailand',
        '_turkey',
        '_turkiye',
        '_ukraine',
        '_unitedArabEmirates',
        '_unitedKingdom',
        '_unitedKingdomGB',
        '_vietnam',
        '_vietNam',
    ] as string[],

    QUICKBOOKS_EXPORT_DATE: {
        LAST_EXPENSE: 'LAST_EXPENSE',
        REPORT_EXPORTED: 'REPORT_EXPORTED',
        REPORT_SUBMITTED: 'REPORT_SUBMITTED',
    },

    QUICKBOOKS_NON_REIMBURSABLE_EXPORT_ACCOUNT_TYPE: {
        CREDIT_CARD: 'credit_card',
        DEBIT_CARD: 'debit_card',
        VENDOR_BILL: 'bill',
    },

    QUICKBOOKS_DESKTOP_NON_REIMBURSABLE_EXPORT_ACCOUNT_TYPE: {
        CREDIT_CARD: 'CREDIT_CARD_CHARGE',
        CHECK: 'CHECK',
        VENDOR_BILL: 'VENDOR_BILL',
    },

    MISSING_PERSONAL_DETAILS_INDEXES: {
        MAPPING: {
            LEGAL_NAME: 0,
            DATE_OF_BIRTH: 1,
            ADDRESS: 2,
            PHONE_NUMBER: 3,
            CONFIRM: 4,
        },
        INDEX_LIST: ['1', '2', '3', '4'],
    },

    ACCOUNT_ID: {
        ACCOUNTING: Number(Config?.EXPENSIFY_ACCOUNT_ID_ACCOUNTING ?? 9645353),
        ACCOUNTS_PAYABLE: Number(Config?.EXPENSIFY_ACCOUNT_ID_ACCOUNTS_PAYABLE ?? 10903701),
        ADMIN: Number(Config?.EXPENSIFY_ACCOUNT_ID_ADMIN ?? -1),
        BILLS: Number(Config?.EXPENSIFY_ACCOUNT_ID_BILLS ?? 1371),
        CHRONOS: Number(Config?.EXPENSIFY_ACCOUNT_ID_CHRONOS ?? 10027416),
        CONCIERGE: Number(Config?.EXPENSIFY_ACCOUNT_ID_CONCIERGE ?? 8392101),
        CONTRIBUTORS: Number(Config?.EXPENSIFY_ACCOUNT_ID_CONTRIBUTORS ?? 9675014),
        FIRST_RESPONDER: Number(Config?.EXPENSIFY_ACCOUNT_ID_FIRST_RESPONDER ?? 9375152),
        HELP: Number(Config?.EXPENSIFY_ACCOUNT_ID_HELP ?? -1),
        INTEGRATION_TESTING_CREDS: Number(Config?.EXPENSIFY_ACCOUNT_ID_INTEGRATION_TESTING_CREDS ?? -1),
        NOTIFICATIONS: Number(Config?.EXPENSIFY_ACCOUNT_ID_NOTIFICATIONS ?? 11665625),
        PAYROLL: Number(Config?.EXPENSIFY_ACCOUNT_ID_PAYROLL ?? 9679724),
        QA: Number(Config?.EXPENSIFY_ACCOUNT_ID_QA ?? 3126513),
        QA_TRAVIS: Number(Config?.EXPENSIFY_ACCOUNT_ID_QA_TRAVIS ?? 8595733),
        RECEIPTS: Number(Config?.EXPENSIFY_ACCOUNT_ID_RECEIPTS ?? -1),
        REWARDS: Number(Config?.EXPENSIFY_ACCOUNT_ID_REWARDS ?? 11023767), // rewards@expensify.com
        STUDENT_AMBASSADOR: Number(Config?.EXPENSIFY_ACCOUNT_ID_STUDENT_AMBASSADOR ?? 10476956),
        SVFG: Number(Config?.EXPENSIFY_ACCOUNT_ID_SVFG ?? 2012843),
        MANAGER_MCTEST: Number(Config?.EXPENSIFY_ACCOUNT_ID_MANAGER_MCTEST ?? 18964612),
    },

    ENVIRONMENT: {
        DEV: 'development',
        STAGING: 'staging',
        PRODUCTION: 'production',
        ADHOC: 'adhoc',
    },

    // Used to delay the initial fetching of reportActions when the app first inits or reconnects (e.g. returning
    // from backgound). The times are based on how long it generally seems to take for the app to become interactive
    // in each scenario.
    FETCH_ACTIONS_DELAY: {
        STARTUP: 8000,
        RECONNECT: 1000,
    },

    WALLET: {
        TRANSFER_METHOD_TYPE: {
            INSTANT: 'instant',
            ACH: 'ach',
        },
        TRANSFER_METHOD_TYPE_FEE: {
            INSTANT: {
                RATE: 1.5,
                MINIMUM_FEE: 25,
            },
            ACH: {
                RATE: 0,
                MINIMUM_FEE: 0,
            },
        },
        ERROR: {
            // If these get updated, we need to update the codes on the Web side too
            SSN: 'ssnError',
            KBA: 'kbaNeeded',
            KYC: 'kycFailed',
            FULL_SSN_NOT_FOUND: 'Full SSN not found',
            MISSING_FIELD: 'Missing required additional details fields',
            WRONG_ANSWERS: 'Wrong answers',
            ONFIDO_FIXABLE_ERROR: 'Onfido returned a fixable error',
            ONFIDO_USER_CONSENT_DENIED: 'user_consent_denied',

            // KBA stands for Knowledge Based Answers (requiring us to show Idology questions)
            KBA_NEEDED: 'KBA needed',
            NO_ACCOUNT_TO_LINK: '405 No account to link to wallet',
            INVALID_WALLET: '405 Invalid wallet account',
            NOT_OWNER_OF_BANK_ACCOUNT: '401 Wallet owner does not own linked bank account',
            INVALID_BANK_ACCOUNT: '405 Attempting to link an invalid bank account to a wallet',
            NOT_OWNER_OF_FUND: '401 Wallet owner does not own linked fund',
            INVALID_FUND: '405 Attempting to link an invalid fund to a wallet',
        },
        STEP: {
            // In the order they appear in the Wallet flow
            ADD_BANK_ACCOUNT: 'AddBankAccountStep',
            ADDITIONAL_DETAILS: 'AdditionalDetailsStep',
            ADDITIONAL_DETAILS_KBA: 'AdditionalDetailsKBAStep',
            ONFIDO: 'OnfidoStep',
            TERMS: 'TermsStep',
            ACTIVATE: 'ActivateStep',
        },
        STEP_REFACTOR: {
            ADD_BANK_ACCOUNT: 'AddBankAccountStep',
            ADDITIONAL_DETAILS: 'AdditionalDetailsStep',
            VERIFY_IDENTITY: 'VerifyIdentityStep',
            TERMS_AND_FEES: 'TermsAndFeesStep',
        },
        STEP_NAMES: ['1', '2', '3', '4'],
        SUBSTEP_INDEXES: {
            BANK_ACCOUNT: {
                ACCOUNT_NUMBERS: 0,
            },
            PERSONAL_INFO: {
                LEGAL_NAME: 0,
                DATE_OF_BIRTH: 1,
                ADDRESS: 2,
                PHONE_NUMBER: 3,
                SSN: 4,
            },
        },
        TIER_NAME: {
            PLATINUM: 'PLATINUM',
            GOLD: 'GOLD',
            SILVER: 'SILVER',
            BRONZE: 'BRONZE',
        },
        WEB_MESSAGE_TYPE: {
            STATEMENT: 'STATEMENT_NAVIGATE',
            CONCIERGE: 'CONCIERGE_NAVIGATE',
        },
        MTL_WALLET_PROGRAM_ID: '760',
        BANCORP_WALLET_PROGRAM_ID: '660',
        PROGRAM_ISSUERS: {
            EXPENSIFY_PAYMENTS: 'Expensify Payments LLC',
            BANCORP_BANK: 'The Bancorp Bank, N.A.',
        },
    },

    PLAID: {
        EVENT: {
            ERROR: 'ERROR',
            EXIT: 'EXIT',
        },
        DEFAULT_DATA: {
            bankName: '',
            plaidAccessToken: '',
            bankAccounts: [] as PlaidBankAccount[],
            isLoading: false,
            errors: {},
        },
    },

    ONFIDO: {
        CONTAINER_ID: 'onfido-mount',
        TYPE: {
            DOCUMENT: 'document',
            FACE: 'face',
        },
        VARIANT: {
            VIDEO: 'video',
        },
        SMS_NUMBER_COUNTRY_CODE: 'US',
        ERROR: {
            USER_CANCELLED: 'User canceled flow.',
            USER_TAPPED_BACK: 'User exited by clicking the back button.',
            USER_EXITED: 'User exited by manual action.',
        },
    },

    KYC_WALL_SOURCE: {
        REPORT: 'REPORT', // The user attempted to pay an expense
        ENABLE_WALLET: 'ENABLE_WALLET', // The user clicked on the `Enable wallet` button on the Wallet page
        TRANSFER_BALANCE: 'TRANSFER_BALANCE', // The user attempted to transfer their wallet balance to their bank account or debit card
    },

    OS: {
        WINDOWS: 'Windows',
        MAC_OS: PLATFORM_OS_MACOS,
        ANDROID: 'Android',
        IOS: PLATFORM_IOS,
        LINUX: 'Linux',
        NATIVE: 'Native',
    },

    BROWSER: {
        CHROME: 'chrome',
        FIREFOX: 'firefox',
        IE: 'ie',
        EDGE: 'edge',
        Opera: 'opera',
        SAFARI: 'safari',
        OTHER: 'other',
    },

    PAYMENT_METHODS: {
        DEBIT_CARD: 'debitCard',
        PERSONAL_BANK_ACCOUNT: 'bankAccount',
        BUSINESS_BANK_ACCOUNT: 'businessBankAccount',
    },

    PAYMENT_SELECTED: {
        BBA: 'BBA',
        PBA: 'PBA',
    },

    PAYMENT_METHOD_ID_KEYS: {
        DEBIT_CARD: 'fundID',
        BANK_ACCOUNT: 'bankAccountID',
    },

    IOU: {
        MAX_RECENT_REPORTS_TO_SHOW: 5,
        // This will guranatee that the quantity input will not exceed 9,007,199,254,740,991 (Number.MAX_SAFE_INTEGER).
        QUANTITY_MAX_LENGTH: 12,
        // This is the transactionID used when going through the create expense flow so that it mimics a real transaction (like the edit flow)
        OPTIMISTIC_TRANSACTION_ID: '1',
        // Note: These payment types are used when building IOU reportAction message values in the server and should
        // not be changed.
        LOCATION_PERMISSION_PROMPT_THRESHOLD_DAYS: 7,
        PAYMENT_TYPE: {
            ELSEWHERE: 'Elsewhere',
            EXPENSIFY: 'Expensify',
            VBBA: 'ACH',
        },
        ACTION: {
            EDIT: 'edit',
            CREATE: 'create',
            SUBMIT: 'submit',
            CATEGORIZE: 'categorize',
            SHARE: 'share',
        },
        DEFAULT_AMOUNT: 0,
        TYPE: {
            SEND: 'send',
            PAY: 'pay',
            SPLIT: 'split',
            REQUEST: 'request',
            INVOICE: 'invoice',
            SUBMIT: 'submit',
            TRACK: 'track',
            CREATE: 'create',
        },
        REQUEST_TYPE: {
            DISTANCE: 'distance',
            MANUAL: 'manual',
            SCAN: 'scan',
            PER_DIEM: 'per-diem',
        },
        EXPENSE_TYPE: {
            DISTANCE: 'distance',
            MANUAL: 'manual',
            SCAN: 'scan',
            PER_DIEM: 'per-diem',
            EXPENSIFY_CARD: 'expensifyCard',
            PENDING_EXPENSIFY_CARD: 'pendingExpensifyCard',
        },
        REPORT_ACTION_TYPE: {
            PAY: 'pay',
            CREATE: 'create',
            SPLIT: 'split',
            DECLINE: 'decline',
            CANCEL: 'cancel',
            DELETE: 'delete',
            APPROVE: 'approve',
            TRACK: 'track',
        },
        AMOUNT_MAX_LENGTH: 8,
        DISTANCE_REQUEST_AMOUNT_MAX_LENGTH: 14,
        RECEIPT_STATE: {
            SCANREADY: 'SCANREADY',
            OPEN: 'OPEN',
            SCANNING: 'SCANNING',
            SCANCOMPLETE: 'SCANCOMPLETE',
            SCANFAILED: 'SCANFAILED',
        },
        FILE_TYPES: {
            HTML: 'html',
            DOC: 'doc',
            DOCX: 'docx',
            SVG: 'svg',
        },
        RECEIPT_ERROR: 'receiptError',
        CANCEL_REASON: {
            PAYMENT_EXPIRED: 'CANCEL_REASON_PAYMENT_EXPIRED',
        },
        SHARE: {
            ROLE: {
                ACCOUNTANT: 'accountant',
            },
        },
        ACCESS_VARIANTS: {
            CREATE: 'create',
        },
        PAGE_INDEX: {
            CONFIRM: 'confirm',
        },
        PAYMENT_SELECTED: {
            BBA: 'BBA',
            PBA: 'PBA',
        },
        ACTION_PARAMS: {
            START_SPLIT_BILL: 'startSplitBill',
            TRACK_EXPENSE: 'trackExpense',
            MONEY_REQUEST: 'moneyRequest',
            REPLACE_RECEIPT: 'replaceReceipt',
        },
    },

    GROWL: {
        SUCCESS: 'success',
        ERROR: 'error',
        WARNING: 'warning',
        DURATION: 2000,
        DURATION_LONG: 3500,
    },

    LOCALES: {
        EN: 'en',
        ES: 'es',
        ES_ES: 'es-ES',
        ES_ES_ONFIDO: 'es_ES',

        DEFAULT: 'en',
    },

    LANGUAGES: ['en', 'es'],

    PRONOUNS_LIST: [
        'coCos',
        'eEyEmEir',
        'heHimHis',
        'heHimHisTheyThemTheirs',
        'sheHerHers',
        'sheHerHersTheyThemTheirs',
        'merMers',
        'neNirNirs',
        'neeNerNers',
        'perPers',
        'theyThemTheirs',
        'thonThons',
        'veVerVis',
        'viVir',
        'xeXemXyr',
        'zeZieZirHir',
        'zeHirHirs',
        'callMeByMyName',
    ],

    // Map updated pronouns key to deprecated pronouns
    DEPRECATED_PRONOUNS_LIST: {
        heHimHis: 'He/him',
        sheHerHers: 'She/her',
        theyThemTheirs: 'They/them',
        zeHirHirs: 'Ze/hir',
        callMeByMyName: 'Call me by my name',
    },

    POLICY: {
        TYPE: {
            PERSONAL: 'personal',

            // Often referred to as "control" workspaces
            CORPORATE: 'corporate',

            // Often referred to as "collect" workspaces
            TEAM: 'team',
        },
        RULE_CONDITIONS: {
            MATCHES: 'matches',
        },
        FIELDS: {
            TAG: 'tag',
            CATEGORY: 'category',
            FIELD_LIST_TITLE: 'text_title',
            TAX: 'tax',
        },
        DEFAULT_REPORT_NAME_PATTERN: '{report:type} {report:startdate}',
        ROLE: {
            ADMIN: 'admin',
            AUDITOR: 'auditor',
            USER: 'user',
        },
        AUTO_REIMBURSEMENT_MAX_LIMIT_CENTS: 2000000,
        AUTO_REIMBURSEMENT_DEFAULT_LIMIT_CENTS: 10000,
        AUTO_APPROVE_REPORTS_UNDER_DEFAULT_CENTS: 10000,
        RANDOM_AUDIT_DEFAULT_PERCENTAGE: 0.05,

        AUTO_REPORTING_FREQUENCIES: {
            INSTANT: 'instant',
            IMMEDIATE: 'immediate',
            WEEKLY: 'weekly',
            SEMI_MONTHLY: 'semimonthly',
            MONTHLY: 'monthly',
            TRIP: 'trip',
            MANUAL: 'manual',
        },
        AUTO_REPORTING_OFFSET: {
            LAST_BUSINESS_DAY_OF_MONTH: 'lastBusinessDayOfMonth',
            LAST_DAY_OF_MONTH: 'lastDayOfMonth',
        },
        APPROVAL_MODE: {
            OPTIONAL: 'OPTIONAL',
            BASIC: 'BASIC',
            ADVANCED: 'ADVANCED',
            DYNAMICEXTERNAL: 'DYNAMIC_EXTERNAL',
            SMARTREPORT: 'SMARTREPORT',
            BILLCOM: 'BILLCOM',
        },
        APPROVAL_MODE_TRANSLATION_KEYS: {
            OPTIONAL: 'submitAndClose',
            BASIC: 'submitAndApprove',
            ADVANCED: 'advanced',
            DYNAMICEXTERNAL: 'dynamictExternal',
            SMARTREPORT: 'smartReport',
            BILLCOM: 'billcom',
        },
        ROOM_PREFIX: '#',
        CUSTOM_UNIT_RATE_BASE_OFFSET: 100,
        OWNER_EMAIL_FAKE: '_FAKE_',
        OWNER_ACCOUNT_ID_FAKE: 0,
        REIMBURSEMENT_CHOICES: {
            REIMBURSEMENT_YES: 'reimburseYes', // Direct
            REIMBURSEMENT_NO: 'reimburseNo', // None
            REIMBURSEMENT_MANUAL: 'reimburseManual', // Indirect
        },
        ID_FAKE: '_FAKE_',
        EMPTY: 'EMPTY',
        MEMBERS_BULK_ACTION_TYPES: {
            REMOVE: 'remove',
            MAKE_MEMBER: 'makeMember',
            MAKE_ADMIN: 'makeAdmin',
            MAKE_AUDITOR: 'makeAuditor',
        },
        BULK_ACTION_TYPES: {
            DELETE: 'delete',
            DISABLE: 'disable',
            ENABLE: 'enable',
        },
        MORE_FEATURES: {
            ARE_CATEGORIES_ENABLED: 'areCategoriesEnabled',
            ARE_TAGS_ENABLED: 'areTagsEnabled',
            ARE_DISTANCE_RATES_ENABLED: 'areDistanceRatesEnabled',
            ARE_WORKFLOWS_ENABLED: 'areWorkflowsEnabled',
            ARE_REPORT_FIELDS_ENABLED: 'areReportFieldsEnabled',
            ARE_CONNECTIONS_ENABLED: 'areConnectionsEnabled',
            ARE_COMPANY_CARDS_ENABLED: 'areCompanyCardsEnabled',
            ARE_EXPENSIFY_CARDS_ENABLED: 'areExpensifyCardsEnabled',
            ARE_INVOICES_ENABLED: 'areInvoicesEnabled',
            ARE_TAXES_ENABLED: 'tax',
            ARE_RULES_ENABLED: 'areRulesEnabled',
            ARE_PER_DIEM_RATES_ENABLED: 'arePerDiemRatesEnabled',
        },
        DEFAULT_CATEGORIES: {
            ADVERTISING: 'Advertising',
            BENEFITS: 'Benefits',
            CAR: 'Car',
            EQUIPMENT: 'Equipment',
            FEES: 'Fees',
            HOME_OFFICE: 'Home Office',
            INSURANCE: 'Insurance',
            INTEREST: 'Interest',
            LABOR: 'Labor',
            MAINTENANCE: 'Maintenance',
            MATERIALS: 'Materials',
            MEALS_AND_ENTERTAINMENT: 'Meals and Entertainment',
            OFFICE_SUPPLIES: 'Office Supplies',
            OTHER: 'Other',
            PROFESSIONAL_SERVICES: 'Professional Services',
            RENT: 'Rent',
            TAXES: 'Taxes',
            TRAVEL: 'Travel',
            UTILITIES: 'Utilities',
        },
        OWNERSHIP_ERRORS: {
            NO_BILLING_CARD: 'noBillingCard',
            AMOUNT_OWED: 'amountOwed',
            HAS_FAILED_SETTLEMENTS: 'hasFailedSettlements',
            OWNER_OWES_AMOUNT: 'ownerOwesAmount',
            SUBSCRIPTION: 'subscription',
            DUPLICATE_SUBSCRIPTION: 'duplicateSubscription',
            FAILED_TO_CLEAR_BALANCE: 'failedToClearBalance',
        },
        COLLECTION_KEYS: {
            DESCRIPTION: 'description',
            REIMBURSER: 'reimburser',
            REIMBURSEMENT_CHOICE: 'reimbursementChoice',
            APPROVAL_MODE: 'approvalMode',
            AUTOREPORTING: 'autoReporting',
            AUTOREPORTING_FREQUENCY: 'autoReportingFrequency',
            AUTOREPORTING_OFFSET: 'autoReportingOffset',
            GENERAL_SETTINGS: 'generalSettings',
        },
        EXPENSE_REPORT_RULES: {
            PREVENT_SELF_APPROVAL: 'preventSelfApproval',
            MAX_EXPENSE_AGE: 'maxExpenseAge',
        },
        CONNECTIONS: {
            NAME: {
                // Here we will add other connections names when we add support for them
                QBO: 'quickbooksOnline',
                QBD: 'quickbooksDesktop',
                XERO: 'xero',
                NETSUITE: 'netsuite',
                SAGE_INTACCT: 'intacct',
            },
            ROUTE: {
                QBO: 'quickbooks-online',
                XERO: 'xero',
                NETSUITE: 'netsuite',
                SAGE_INTACCT: 'sage-intacct',
                QBD: 'quickbooks-desktop',
            },
            NAME_USER_FRIENDLY: {
                netsuite: 'NetSuite',
                quickbooksOnline: 'QuickBooks Online',
                quickbooksDesktop: 'QuickBooks Desktop',
                xero: 'Xero',
                intacct: 'Sage Intacct',
                financialForce: 'FinancialForce',
                billCom: 'Bill.com',
                zenefits: 'Zenefits',
            },
            AUTH_HELP_LINKS: {
                intacct:
                    "https://help.expensify.com/articles/expensify-classic/connections/sage-intacct/Sage-Intacct-Troubleshooting#:~:text=First%20make%20sure%20that%20you,your%20company's%20Web%20Services%20authorizations.",
                netsuite:
                    'https://help.expensify.com/articles/expensify-classic/connections/netsuite/Netsuite-Troubleshooting#expensierror-ns0109-failed-to-login-to-netsuite-please-verify-your-credentials',
            },
            SYNC_STAGE_NAME: {
                STARTING_IMPORT_QBO: 'startingImportQBO',
                STARTING_IMPORT_XERO: 'startingImportXero',
                STARTING_IMPORT_QBD: 'startingImportQBD',
                QBO_IMPORT_MAIN: 'quickbooksOnlineImportMain',
                QBO_IMPORT_CUSTOMERS: 'quickbooksOnlineImportCustomers',
                QBO_IMPORT_EMPLOYEES: 'quickbooksOnlineImportEmployees',
                QBO_IMPORT_ACCOUNTS: 'quickbooksOnlineImportAccounts',
                QBO_IMPORT_CLASSES: 'quickbooksOnlineImportClasses',
                QBO_IMPORT_LOCATIONS: 'quickbooksOnlineImportLocations',
                QBO_IMPORT_PROCESSING: 'quickbooksOnlineImportProcessing',
                QBO_SYNC_PAYMENTS: 'quickbooksOnlineSyncBillPayments',
                QBO_IMPORT_TAX_CODES: 'quickbooksOnlineSyncTaxCodes',
                QBO_CHECK_CONNECTION: 'quickbooksOnlineCheckConnection',
                QBO_SYNC_TITLE: 'quickbooksOnlineSyncTitle',
                QBO_SYNC_LOAD_DATA: 'quickbooksOnlineSyncLoadData',
                QBO_SYNC_APPLY_CATEGORIES: 'quickbooksOnlineSyncApplyCategories',
                QBO_SYNC_APPLY_CUSTOMERS: 'quickbooksOnlineSyncApplyCustomers',
                QBO_SYNC_APPLY_PEOPLE: 'quickbooksOnlineSyncApplyEmployees',
                QBO_SYNC_APPLY_CLASSES_LOCATIONS: 'quickbooksOnlineSyncApplyClassesLocations',
                QBD_IMPORT_TITLE: 'quickbooksDesktopImportTitle',
                QBD_IMPORT_ACCOUNTS: 'quickbooksDesktopImportAccounts',
                QBD_IMPORT_APPROVE_CERTIFICATE: 'quickbooksDesktopImportApproveCertificate',
                QBD_IMPORT_DIMENSIONS: 'quickbooksDesktopImportDimensions',
                QBD_IMPORT_CLASSES: 'quickbooksDesktopImportClasses',
                QBD_IMPORT_CUSTOMERS: 'quickbooksDesktopImportCustomers',
                QBD_IMPORT_VENDORS: 'quickbooksDesktopImportVendors',
                QBD_IMPORT_EMPLOYEES: 'quickbooksDesktopImportEmployees',
                QBD_IMPORT_MORE: 'quickbooksDesktopImportMore',
                QBD_IMPORT_GENERIC: 'quickbooksDesktopImportSavePolicy',
                QBD_WEB_CONNECTOR_REMINDER: 'quickbooksDesktopWebConnectorReminder',
                JOB_DONE: 'jobDone',
                XERO_SYNC_STEP: 'xeroSyncStep',
                XERO_SYNC_XERO_REIMBURSED_REPORTS: 'xeroSyncXeroReimbursedReports',
                XERO_SYNC_EXPENSIFY_REIMBURSED_REPORTS: 'xeroSyncExpensifyReimbursedReports',
                XERO_SYNC_IMPORT_CHART_OF_ACCOUNTS: 'xeroSyncImportChartOfAccounts',
                XERO_SYNC_IMPORT_CATEGORIES: 'xeroSyncImportCategories',
                XERO_SYNC_IMPORT_TRACKING_CATEGORIES: 'xeroSyncImportTrackingCategories',
                XERO_SYNC_IMPORT_CUSTOMERS: 'xeroSyncImportCustomers',
                XERO_SYNC_IMPORT_BANK_ACCOUNTS: 'xeroSyncImportBankAccounts',
                XERO_SYNC_IMPORT_TAX_RATES: 'xeroSyncImportTaxRates',
                XERO_CHECK_CONNECTION: 'xeroCheckConnection',
                XERO_SYNC_TITLE: 'xeroSyncTitle',
                NETSUITE_SYNC_CONNECTION: 'netSuiteSyncConnection',
                NETSUITE_SYNC_CUSTOMERS: 'netSuiteSyncCustomers',
                NETSUITE_SYNC_INIT_DATA: 'netSuiteSyncInitData',
                NETSUITE_SYNC_IMPORT_TAXES: 'netSuiteSyncImportTaxes',
                NETSUITE_SYNC_IMPORT_ITEMS: 'netSuiteSyncImportItems',
                NETSUITE_SYNC_DATA: 'netSuiteSyncData',
                NETSUITE_SYNC_ACCOUNTS: 'netSuiteSyncAccounts',
                NETSUITE_SYNC_CURRENCIES: 'netSuiteSyncCurrencies',
                NETSUITE_SYNC_CATEGORIES: 'netSuiteSyncCategories',
                NETSUITE_SYNC_IMPORT_CUSTOM_LISTS: 'netSuiteSyncImportCustomLists',
                NETSUITE_SYNC_IMPORT_EMPLOYEES: 'netSuiteSyncImportEmployees',
                NETSUITE_SYNC_IMPORT_SUBSIDIARIES: 'netSuiteSyncImportSubsidiaries',
                NETSUITE_SYNC_IMPORT_VENDORS: 'netSuiteSyncImportVendors',
                NETSUITE_SYNC_REPORT_FIELDS: 'netSuiteSyncReportFields',
                NETSUITE_SYNC_TAGS: 'netSuiteSyncTags',
                NETSUITE_SYNC_UPDATE_DATA: 'netSuiteSyncUpdateConnectionData',
                NETSUITE_SYNC_NETSUITE_REIMBURSED_REPORTS: 'netSuiteSyncNetSuiteReimbursedReports',
                NETSUITE_SYNC_EXPENSIFY_REIMBURSED_REPORTS: 'netSuiteSyncExpensifyReimbursedReports',
                NETSUITE_SYNC_IMPORT_VENDORS_TITLE: 'netSuiteImportVendorsTitle',
                NETSUITE_SYNC_IMPORT_CUSTOM_LISTS_TITLE: 'netSuiteImportCustomListsTitle',
                SAGE_INTACCT_SYNC_CHECK_CONNECTION: 'intacctCheckConnection',
                SAGE_INTACCT_SYNC_IMPORT_TITLE: 'intacctImportTitle',
                SAGE_INTACCT_SYNC_IMPORT_DATA: 'intacctImportData',
                SAGE_INTACCT_SYNC_IMPORT_EMPLOYEES: 'intacctImportEmployees',
                SAGE_INTACCT_SYNC_IMPORT_DIMENSIONS: 'intacctImportDimensions',
                SAGE_INTACCT_SYNC_IMPORT_SYNC_REIMBURSED_REPORTS: 'intacctImportSyncBillPayments',
            },
            SYNC_STAGE_TIMEOUT_MINUTES: 20,
        },
        ACCESS_VARIANTS: {
            PAID: 'paid',
            ADMIN: 'admin',
            CONTROL: 'control',
        },
        DEFAULT_MAX_EXPENSE_AGE: 90,
        DEFAULT_MAX_EXPENSE_AMOUNT: 200000,
        DEFAULT_MAX_AMOUNT_NO_RECEIPT: 2500,
        REQUIRE_RECEIPTS_OVER_OPTIONS: {
            DEFAULT: 'default',
            NEVER: 'never',
            ALWAYS: 'always',
        },
        EXPENSE_LIMIT_TYPES: {
            EXPENSE: 'expense',
            DAILY: 'daily',
        },
    },

    HELP_DOC_LINKS: {
        'QuickBooks Online': 'https://help.expensify.com/articles/new-expensify/connections/quickbooks-online/Configure-Quickbooks-Online',
        'QuickBooks Desktop': '',
        quickbooks: 'https://help.expensify.com/articles/new-expensify/connections/quickbooks-online/Configure-Quickbooks-Online',
        NetSuite: 'https://help.expensify.com/articles/new-expensify/connections/netsuite/Configure-Netsuite',
        Xero: 'https://help.expensify.com/articles/new-expensify/connections/xero/Configure-Xero',
        Intacct: 'https://help.expensify.com/articles/new-expensify/connections/sage-intacct/Configure-Sage-Intacct',
        FinancialForce: 'https://help.expensify.com/articles/expensify-classic/connections/certinia/Connect-To-Certinia',
        'Sage Intacct': 'https://help.expensify.com/articles/new-expensify/connections/sage-intacct/Configure-Sage-Intacct',
        Certinia: 'https://help.expensify.com/articles/expensify-classic/connections/certinia/Connect-To-Certinia',
    },

    CUSTOM_UNITS: {
        NAME_DISTANCE: 'Distance',
        NAME_PER_DIEM_INTERNATIONAL: 'Per Diem International',
        DISTANCE_UNIT_MILES: 'mi',
        DISTANCE_UNIT_KILOMETERS: 'km',
        MILEAGE_IRS_RATE: 0.7,
        DEFAULT_RATE: 'Default Rate',
        RATE_DECIMALS: 3,
        FAKE_P2P_ID: '_FAKE_P2P_ID_',
        MILES_TO_KILOMETERS: 1.609344,
        KILOMETERS_TO_MILES: 0.621371,
    },

    TERMS: {
        CFPB_PREPAID: 'cfpb.gov/prepaid',
        CFPB_COMPLAINT: 'cfpb.gov/complaint',
        FDIC_PREPAID: 'fdic.gov/deposit/deposits/prepaid.html',
        USE_EXPENSIFY_FEES: 'use.expensify.com/fees',
    },

    LAYOUT_WIDTH: {
        WIDE: 'wide',
        NARROW: 'narrow',
        NONE: 'none',
    },

    ICON_TYPE_ICON: 'icon',
    ICON_TYPE_AVATAR: 'avatar',
    ICON_TYPE_WORKSPACE: 'workspace',

    ACTIVITY_INDICATOR_SIZE: {
        LARGE: 'large',
    },

    AVATAR_SIZE: {
        XLARGE: 'xlarge',
        LARGE: 'large',
        MEDIUM: 'medium',
        DEFAULT: 'default',
        SMALL: 'small',
        SMALLER: 'smaller',
        SUBSCRIPT: 'subscript',
        SMALL_SUBSCRIPT: 'small-subscript',
        MID_SUBSCRIPT: 'mid-subscript',
        LARGE_BORDERED: 'large-bordered',
        HEADER: 'header',
        MENTION_ICON: 'mention-icon',
        SMALL_NORMAL: 'small-normal',
    },
    COMPANY_CARD: {
        FEED_BANK_NAME: {
            MASTER_CARD: 'cdf',
            VISA: 'vcf',
            AMEX: 'gl1025',
            STRIPE: 'stripe',
            CITIBANK: 'oauth.citibank.com',
            CAPITAL_ONE: 'oauth.capitalone.com',
            BANK_OF_AMERICA: 'oauth.bankofamerica.com',
            CHASE: 'oauth.chase.com',
            BREX: 'oauth.brex.com',
            WELLS_FARGO: 'oauth.wellsfargo.com',
            AMEX_DIRECT: 'oauth.americanexpressfdx.com',
            CSV: '_ccupload',
        },
        STEP_NAMES: ['1', '2', '3', '4'],
        STEP: {
            BANK_CONNECTION: 'BankConnection',
            ASSIGNEE: 'Assignee',
            CARD: 'Card',
            CARD_NAME: 'CardName',
            TRANSACTION_START_DATE: 'TransactionStartDate',
            CONFIRMATION: 'Confirmation',
        },
        TRANSACTION_START_DATE_OPTIONS: {
            FROM_BEGINNING: 'fromBeginning',
            CUSTOM: 'custom',
        },
    },
    EXPENSIFY_CARD: {
        NAME: 'expensifyCard',
        BANK: 'Expensify Card',
        FRAUD_TYPES: {
            DOMAIN: 'domain',
            INDIVIDUAL: 'individual',
            NONE: 'none',
        },
        VERIFICATION_STATE: {
            LOADING: 'loading',
            VERIFIED: 'verified',
            ON_WAITLIST: 'onWaitlist',
        },
        STATE: {
            STATE_NOT_ISSUED: 2,
            OPEN: 3,
            NOT_ACTIVATED: 4,
            STATE_DEACTIVATED: 5,
            CLOSED: 6,
            STATE_SUSPENDED: 7,
        },
        ACTIVE_STATES: cardActiveStates,
        HIDDEN_FROM_SEARCH_STATES: cardHiddenFromSearchStates,
        LIMIT_TYPES: {
            SMART: 'smart',
            MONTHLY: 'monthly',
            FIXED: 'fixed',
        },
        LIMIT_VALUE: 21474836,
        STEP_NAMES: ['1', '2', '3', '4', '5', '6'],
        STEP: {
            ASSIGNEE: 'Assignee',
            CARD_TYPE: 'CardType',
            LIMIT_TYPE: 'LimitType',
            LIMIT: 'Limit',
            CARD_NAME: 'CardName',
            CONFIRMATION: 'Confirmation',
        },
        CARD_TYPE: {
            PHYSICAL: 'physical',
            VIRTUAL: 'virtual',
        },
        FREQUENCY_SETTING: {
            DAILY: 'daily',
            MONTHLY: 'monthly',
        },
        MANAGE_EXPENSIFY_CARDS_ARTICLE_LINK: 'https://help.expensify.com/articles/new-expensify/expensify-card/Manage-Expensify-Cards',
    },
    COMPANY_CARDS: {
        CONNECTION_ERROR: 'connectionError',
        STEP: {
            SELECT_BANK: 'SelectBank',
            SELECT_FEED_TYPE: 'SelectFeedType',
            CARD_TYPE: 'CardType',
            CARD_INSTRUCTIONS: 'CardInstructions',
            CARD_NAME: 'CardName',
            CARD_DETAILS: 'CardDetails',
            BANK_CONNECTION: 'BankConnection',
            AMEX_CUSTOM_FEED: 'AmexCustomFeed',
        },
        CARD_TYPE: {
            AMEX: 'amex',
            VISA: 'visa',
            MASTERCARD: 'mastercard',
            STRIPE: 'stripe',
            CSV: 'CSV',
        },
        FEED_TYPE: {
            CUSTOM: 'customFeed',
            DIRECT: 'directFeed',
        },
        BANKS: {
            AMEX: 'American Express',
            BANK_OF_AMERICA: 'Bank of America',
            BREX: 'Brex',
            CAPITAL_ONE: 'Capital One',
            CHASE: 'Chase',
            CITI_BANK: 'Citibank',
            STRIPE: 'Stripe',
            WELLS_FARGO: 'Wells Fargo',
            OTHER: 'Other',
        },
        BANK_CONNECTIONS: {
            WELLS_FARGO: 'wellsfargo',
            BANK_OF_AMERICA: 'bankofamerica',
            CHASE: 'chase',
            BREX: 'brex',
            CAPITAL_ONE: 'capitalone',
            CITI_BANK: 'citibank',
            AMEX: 'americanexpressfdx',
        },
        AMEX_CUSTOM_FEED: {
            CORPORATE: 'American Express Corporate Cards',
            BUSINESS: 'American Express Business Cards',
            PERSONAL: 'American Express Personal Cards',
        },
        DELETE_TRANSACTIONS: {
            RESTRICT: 'corporate',
            ALLOW: 'personal',
        },
        CARD_LIST_THRESHOLD: 8,
        DEFAULT_EXPORT_TYPE: 'default',
        EXPORT_CARD_TYPES: {
            /**
             * Name of Card NVP for QBO custom export accounts
             */
            NVP_QUICKBOOKS_ONLINE_EXPORT_ACCOUNT: 'quickbooks_online_export_account',
            NVP_QUICKBOOKS_ONLINE_EXPORT_ACCOUNT_DEBIT: 'quickbooks_online_export_account_debit',

            /**
             * Name of Card NVP for NetSuite custom export accounts
             */
            NVP_NETSUITE_EXPORT_ACCOUNT: 'netsuite_export_payable_account',

            /**
             * Name of Card NVP for NetSuite custom vendors
             */
            NVP_NETSUITE_EXPORT_VENDOR: 'netsuite_export_vendor',

            /**
             * Name of Card NVP for Xero custom export accounts
             */
            NVP_XERO_EXPORT_BANK_ACCOUNT: 'xero_export_bank_account',

            /**
             * Name of Card NVP for Intacct custom export accounts
             */
            NVP_INTACCT_EXPORT_CHARGE_CARD: 'intacct_export_charge_card',

            /**
             * Name of card NVP for Intacct custom vendors
             */
            NVP_INTACCT_EXPORT_VENDOR: 'intacct_export_vendor',

            /**
             * Name of Card NVP for QuickBooks Desktop custom export accounts
             */
            NVP_QUICKBOOKS_DESKTOP_EXPORT_ACCOUNT_CREDIT: 'quickbooks_desktop_export_account_credit',

            /**
             * Name of Card NVP for QuickBooks Desktop custom export accounts
             */
            NVP_FINANCIALFORCE_EXPORT_VENDOR: 'financialforce_export_vendor',
        },
        EXPORT_CARD_POLICY_TYPES: {
            /**
             * Name of Card NVP for QBO custom export accounts
             */
            NVP_QUICKBOOKS_ONLINE_EXPORT_ACCOUNT_POLICY_ID: 'quickbooks_online_export_account_policy_id',
            NVP_QUICKBOOKS_ONLINE_EXPORT_ACCOUNT_DEBIT_POLICY_ID: 'quickbooks_online_export_account_debit_policy_id',

            /**
             * Name of Card NVP for NetSuite custom export accounts
             */
            NVP_NETSUITE_EXPORT_ACCOUNT_POLICY_ID: 'netsuite_export_payable_account_policy_id',

            /**
             * Name of Card NVP for NetSuite custom vendors
             */
            NVP_NETSUITE_EXPORT_VENDOR_POLICY_ID: 'netsuite_export_vendor_policy_id',

            /**
             * Name of Card NVP for Xero custom export accounts
             */
            NVP_XERO_EXPORT_BANK_ACCOUNT_POLICY_ID: 'xero_export_bank_account_policy_id',

            /**
             * Name of Card NVP for Intacct custom export accounts
             */
            NVP_INTACCT_EXPORT_CHARGE_CARD_POLICY_ID: 'intacct_export_charge_card_policy_id',

            /**
             * Name of card NVP for Intacct custom vendors
             */
            NVP_INTACCT_EXPORT_VENDOR_POLICY_ID: 'intacct_export_vendor_policy_id',

            /**
             * Name of Card NVP for QuickBooks Desktop custom export accounts
             */
            NVP_QUICKBOOKS_DESKTOP_EXPORT_ACCOUNT_CREDIT_POLICY_ID: 'quickbooks_desktop_export_account_credit_policy_id',

            /**
             * Name of Card NVP for QuickBooks Desktop custom export accounts
             */
            NVP_FINANCIALFORCE_EXPORT_VENDOR_POLICY_ID: 'financialforce_export_vendor_policy_id',
        },
    },
    AVATAR_ROW_SIZE: {
        DEFAULT: 4,
        LARGE_SCREEN: 8,
    },
    OPTION_MODE: {
        COMPACT: 'compact',
        DEFAULT: 'default',
    },
    SUBSCRIPTION: {
        TEAM_2025_PRICING_START_DATE: new Date(2025, 3, 1),
        PRICING_TYPE_2025: 'team2025Pricing',
        TYPE: {
            ANNUAL: 'yearly2018',
            PAYPERUSE: 'monthly2018',
        },
    },
    get SUBSCRIPTION_PRICES() {
        return {
            [this.PAYMENT_CARD_CURRENCY.USD]: {
                [this.POLICY.TYPE.CORPORATE]: {
                    [this.SUBSCRIPTION.TYPE.ANNUAL]: 900,
                    [this.SUBSCRIPTION.TYPE.PAYPERUSE]: 1800,
                },
                [this.POLICY.TYPE.TEAM]: {
                    [this.SUBSCRIPTION.TYPE.ANNUAL]: 500,
                    [this.SUBSCRIPTION.TYPE.PAYPERUSE]: 1000,
                    [this.SUBSCRIPTION.PRICING_TYPE_2025]: 500,
                },
            },
            [this.PAYMENT_CARD_CURRENCY.AUD]: {
                [this.POLICY.TYPE.CORPORATE]: {
                    [this.SUBSCRIPTION.TYPE.ANNUAL]: 1500,
                    [this.SUBSCRIPTION.TYPE.PAYPERUSE]: 3000,
                },
                [this.POLICY.TYPE.TEAM]: {
                    [this.SUBSCRIPTION.TYPE.ANNUAL]: 700,
                    [this.SUBSCRIPTION.TYPE.PAYPERUSE]: 1400,
                    [this.SUBSCRIPTION.PRICING_TYPE_2025]: 800,
                },
            },
            [this.PAYMENT_CARD_CURRENCY.GBP]: {
                [this.POLICY.TYPE.CORPORATE]: {
                    [this.SUBSCRIPTION.TYPE.ANNUAL]: 700,
                    [this.SUBSCRIPTION.TYPE.PAYPERUSE]: 1400,
                },
                [this.POLICY.TYPE.TEAM]: {
                    [this.SUBSCRIPTION.TYPE.ANNUAL]: 400,
                    [this.SUBSCRIPTION.TYPE.PAYPERUSE]: 800,
                    [this.SUBSCRIPTION.PRICING_TYPE_2025]: 500,
                },
            },
            [this.PAYMENT_CARD_CURRENCY.NZD]: {
                [this.POLICY.TYPE.CORPORATE]: {
                    [this.SUBSCRIPTION.TYPE.ANNUAL]: 1600,
                    [this.SUBSCRIPTION.TYPE.PAYPERUSE]: 3200,
                },
                [this.POLICY.TYPE.TEAM]: {
                    [this.SUBSCRIPTION.TYPE.ANNUAL]: 800,
                    [this.SUBSCRIPTION.TYPE.PAYPERUSE]: 1600,
                    [this.SUBSCRIPTION.PRICING_TYPE_2025]: 900,
                },
            },
        };
    },
    REGEX: {
        SPECIAL_CHARS_WITHOUT_NEWLINE: /((?!\n)[()-\s\t])/g,
        DIGITS_AND_PLUS: /^\+?[0-9]*$/,
        ALPHABETIC_AND_LATIN_CHARS: /^[\p{Script=Latin} ]*$/u,
        NON_ALPHABETIC_AND_NON_LATIN_CHARS: /[^\p{Script=Latin}]/gu,
        POSITIVE_INTEGER: /^\d+$/,
        PO_BOX: /\b[P|p]?(OST|ost)?\.?\s*[O|o|0]?(ffice|FFICE)?\.?\s*[B|b][O|o|0]?[X|x]?\.?\s+[#]?(\d+)\b/,
        ANY_VALUE: /^.+$/,
        ZIP_CODE: /^[0-9]{5}(?:[- ][0-9]{4})?$/,
        INDUSTRY_CODE: /^[0-9]{6}$/,
        SSN_LAST_FOUR: /^(?!0000)[0-9]{4}$/,
        SSN_FULL_NINE: /^(?!0000)[0-9]{9}$/,
        NUMBER: /^[0-9]+$/,
        CARD_NUMBER: /^[0-9]{15,16}$/,
        CARD_SECURITY_CODE: /^[0-9]{3,4}$/,
        CARD_EXPIRATION_DATE: /^(0[1-9]|1[0-2])([^0-9])?([0-9]{4}|([0-9]{2}))$/,
        ROOM_NAME: /^#[\p{Ll}0-9-]{1,100}$/u,
        ROOM_NAME_WITHOUT_LIMIT: /^#[\p{Ll}0-9-]+$/u,
        DOMAIN_BASE: '^(?:https?:\\/\\/)?(?:www\\.)?([^\\/]+)',
        ALPHANUMERIC_WITH_SPACE_AND_HYPHEN: /^[A-Za-z0-9 -]+$/,

        // eslint-disable-next-line max-len, no-misleading-character-class
        EMOJI: /[\p{Extended_Pictographic}\u200d\u{1f1e6}-\u{1f1ff}\u{1f3fb}-\u{1f3ff}\u{e0020}-\u{e007f}\u20E3\uFE0F]|[#*0-9]\uFE0F?\u20E3/gu,
        // eslint-disable-next-line max-len, no-misleading-character-class, no-empty-character-class
        EMOJIS: /[\p{Extended_Pictographic}](\u200D[\p{Extended_Pictographic}]|[\u{1F3FB}-\u{1F3FF}]|[\u{E0020}-\u{E007F}]|\uFE0F|\u20E3)*|[\u{1F1E6}-\u{1F1FF}]{2}|[#*0-9]\uFE0F?\u20E3/du,
        // eslint-disable-next-line max-len, no-misleading-character-class
        EMOJI_SKIN_TONES: /[\u{1f3fb}-\u{1f3ff}]/gu,

        TAX_ID: /^\d{9}$/,
        NON_NUMERIC: /\D/g,
        ANY_SPACE: /\s/g,

        // Extract attachment's source from the data's html string
        ATTACHMENT_DATA: /(data-expensify-source|data-name)="([^"]+)"/g,

        EMOJI_NAME: /:[\p{L}0-9_+-]+:/gu,
        EMOJI_SUGGESTIONS: /:[\p{L}0-9_+-]{1,40}$/u,
        AFTER_FIRST_LINE_BREAK: /\n.*/g,
        LINE_BREAK: /\r\n|\r|\n|\u2028/g,
        CODE_2FA: /^\d{6}$/,
        ATTACHMENT_ID: /chat-attachments\/(\d+)/,
        HAS_COLON_ONLY_AT_THE_BEGINNING: /^:[^:]+$/,
        HAS_AT_MOST_TWO_AT_SIGNS: /^@[^@]*@?[^@]*$/,
        EMPTY_COMMENT: /^(\s)*$/,
        SPECIAL_CHAR: /[,/?"{}[\]()&^%;`$=#<>!*]/g,
        FIRST_SPACE: /.+?(?=\s)/,

        get SPECIAL_CHAR_OR_EMOJI() {
            return new RegExp(`[~\\n\\s]|(_\\b(?!$))|${this.SPECIAL_CHAR.source}|${this.EMOJI.source}`, 'gu');
        },

        get SPACE_OR_EMOJI() {
            return new RegExp(`(\\s+|(?:${this.EMOJI.source})+)`, 'gu');
        },

        // Define the regular expression pattern to find a potential end of a mention suggestion:
        // It might be a space, a newline character, an emoji, or a special character (excluding underscores & tildes, which might be used in usernames)
        get MENTION_BREAKER() {
            return new RegExp(`[\\n\\s]|${this.SPECIAL_CHAR.source}|${this.EMOJI.source}`, 'gu');
        },

        get ALL_EMOJIS() {
            return new RegExp(this.EMOJIS, this.EMOJIS.flags.concat('g'));
        },

        MERGED_ACCOUNT_PREFIX: /^(MERGED_\d+@)/,
        ROUTES: {
            VALIDATE_LOGIN: /\/v($|(\/\/*))/,
            UNLINK_LOGIN: /\/u($|(\/\/*))/,
            REDUNDANT_SLASHES: /(\/{2,})|(\/$)/g,
        },
        TIME_STARTS_01: /^01:\d{2} [AP]M$/,
        TIME_FORMAT: /^\d{2}:\d{2} [AP]M$/,
        DATE_TIME_FORMAT: /^\d{2}-\d{2} \d{2}:\d{2} [AP]M$/,
        ILLEGAL_FILENAME_CHARACTERS: /\/|<|>|\*|"|:|#|\?|\\|\|/g,
        ENCODE_PERCENT_CHARACTER: /%(25)+/g,
        INVISIBLE_CHARACTERS_GROUPS: /[\p{C}\p{Z}]/gu,
        OTHER_INVISIBLE_CHARACTERS: /[\u3164]/g,
        REPORT_FIELD_TITLE: /{report:([a-zA-Z]+)}/g,
        PATH_WITHOUT_POLICY_ID: /\/w\/[a-zA-Z0-9]+(\/|$)/,
        POLICY_ID_FROM_PATH: /\/w\/([a-zA-Z0-9]+)(\/|$)/,
        SHORT_MENTION: new RegExp(
            // We are ensuring that the short mention is not inside a code block. So we check that the short mention
            // is either not preceded by an open code block or not followed by a backtick on the same line.
            `(?<!^[^\`\n]*(?:\`[^\`\n]*\`[^\`\n]*)*\`[^\`\n]*)@[\\w\\-\\+\\'#@]+(?:\\.[\\w\\-\\'\\+]+)*|@[\\w\\-\\+\\'#@]+(?:\\.[\\w\\-\\'\\+]+)*(?![^\n]*\`)`,
            'gim',
        ),
        REPORT_ID_FROM_PATH: /(?<!\/search)\/r\/(\d+)/,
        DISTANCE_MERCHANT: /^[0-9.]+ \w+ @ (-|-\()?[^0-9.\s]{1,3} ?[0-9.]+\)? \/ \w+$/,
        WHITESPACE: /\s+/g,

        get EXPENSIFY_POLICY_DOMAIN_NAME() {
            return new RegExp(`${EXPENSIFY_POLICY_DOMAIN}([a-zA-Z0-9]+)\\${EXPENSIFY_POLICY_DOMAIN_EXTENSION}`);
        },

        /**
         * Matching task rule by group
         * Group 1: Start task rule with []
         * Group 2: Optional email group between \s+....\s* start rule with @+valid email or short mention
         * Group 3: Title is remaining characters
         */
        TASK_TITLE_WITH_OPTONAL_SHORT_MENTION: `^\\[\\]\\s+(?:@(?:${EMAIL_WITH_OPTIONAL_DOMAIN.source}))?\\s*([\\s\\S]*)`,
    },

    PRONOUNS: {
        PREFIX: '__predefined_',
        SELF_SELECT: '__predefined_selfSelect',
    },

    EXPENSIFY_EMAILS_OBJECT: Object.entries(EMAIL).reduce((prev, [, email]) => {
        // eslint-disable-next-line no-param-reassign
        prev[email] = true;
        return prev;
    }, {} as Record<string, boolean>),
    EXPENSIFY_EMAILS: [
        EMAIL.ACCOUNTING,
        EMAIL.ACCOUNTS_PAYABLE,
        EMAIL.ADMIN,
        EMAIL.BILLS,
        EMAIL.CHRONOS,
        EMAIL.CONCIERGE,
        EMAIL.CONTRIBUTORS,
        EMAIL.FIRST_RESPONDER,
        EMAIL.HELP,
        EMAIL.INTEGRATION_TESTING_CREDS,
        EMAIL.NOTIFICATIONS,
        EMAIL.PAYROLL,
        EMAIL.QA,
        EMAIL.QA_TRAVIS,
        EMAIL.RECEIPTS,
        EMAIL.STUDENT_AMBASSADOR,
        EMAIL.SVFG,
        EMAIL.TEAM,
        EMAIL.MANAGER_MCTEST,
    ] as string[],
    get EXPENSIFY_ACCOUNT_IDS() {
        return [
            this.ACCOUNT_ID.ACCOUNTING,
            this.ACCOUNT_ID.ACCOUNTS_PAYABLE,
            this.ACCOUNT_ID.ADMIN,
            this.ACCOUNT_ID.BILLS,
            this.ACCOUNT_ID.CHRONOS,
            this.ACCOUNT_ID.CONCIERGE,
            this.ACCOUNT_ID.CONTRIBUTORS,
            this.ACCOUNT_ID.FIRST_RESPONDER,
            this.ACCOUNT_ID.HELP,
            this.ACCOUNT_ID.INTEGRATION_TESTING_CREDS,
            this.ACCOUNT_ID.PAYROLL,
            this.ACCOUNT_ID.QA,
            this.ACCOUNT_ID.QA_TRAVIS,
            this.ACCOUNT_ID.RECEIPTS,
            this.ACCOUNT_ID.REWARDS,
            this.ACCOUNT_ID.STUDENT_AMBASSADOR,
            this.ACCOUNT_ID.SVFG,
            this.ACCOUNT_ID.MANAGER_MCTEST,
        ].filter((id) => id !== -1);
    },

    // Emails that profile view is prohibited
    get RESTRICTED_EMAILS(): readonly string[] {
        return [this.EMAIL.NOTIFICATIONS];
    },
    // Account IDs that profile view is prohibited
    get RESTRICTED_ACCOUNT_IDS() {
        return [this.ACCOUNT_ID.NOTIFICATIONS];
    },

    // Auth limit is 60k for the column but we store edits and other metadata along the html so let's use a lower limit to accommodate for it.
    MAX_COMMENT_LENGTH: 10000,

    // Use the same value as MAX_COMMENT_LENGTH to ensure the entire comment is parsed. Note that applying markup is very resource-consuming.
    MAX_MARKUP_LENGTH: 10000,

    MAX_THREAD_REPLIES_PREVIEW: 99,

    // Character Limits
    FORM_CHARACTER_LIMIT: 50,
    STANDARD_LENGTH_LIMIT: 100,
    STANDARD_LIST_ITEM_LIMIT: 8,
    LEGAL_NAMES_CHARACTER_LIMIT: 150,
    LOGIN_CHARACTER_LIMIT: 254,
    CATEGORY_NAME_LIMIT: 256,
    WORKSPACE_REPORT_FIELD_POLICY_MAX_LENGTH: 256,
    REPORT_NAME_LIMIT: 100,
    TITLE_CHARACTER_LIMIT: 100,
    TASK_TITLE_CHARACTER_LIMIT: 10000,
    DESCRIPTION_LIMIT: 1000,
    SEARCH_QUERY_LIMIT: 1000,
    WORKSPACE_NAME_CHARACTER_LIMIT: 80,
    STATE_CHARACTER_LIMIT: 32,

    // Test receipt data
    TEST_RECEIPT: {
        AMOUNT: 1800,
        CURRENCY: 'USD',
        MERCHANT: "Taco Todd's",
        FILENAME: 'test_receipt',
        FILE_TYPE: 'image/png',
    },

    AVATAR_CROP_MODAL: {
        // The next two constants control what is min and max value of the image crop scale.
        // Values define in how many times the image can be bigger than its container.
        // Notice: that values less than 1 mean that the image won't cover the container fully.
        MAX_SCALE: 3, // 3x scale is used commonly in different apps.
        MIN_SCALE: 1, // 1x min scale means that the image covers the container completely

        // This const defines the initial container size, before layout measurement.
        // Since size cant be null, we have to define some initial value.
        INITIAL_SIZE: 1, // 1 was chosen because there is a very low probability that initialized component will have such size.
    },
    MICROSECONDS_PER_MS: 1000,
    RED_BRICK_ROAD_PENDING_ACTION: {
        ADD: 'add',
        DELETE: 'delete',
        UPDATE: 'update',
    },
    BRICK_ROAD_INDICATOR_STATUS: {
        ERROR: 'error',
        INFO: 'info',
    },
    REPORT_DETAILS_MENU_ITEM: {
        MEMBERS: 'member',
        INVITE: 'invite',
        SETTINGS: 'settings',
        LEAVE_ROOM: 'leaveRoom',
        PRIVATE_NOTES: 'privateNotes',
        DOWNLOAD_CSV: 'downloadCSV',
        DOWNLOAD_PDF: 'downloadPDF',
        EXPORT: 'export',
        DELETE: 'delete',
        MARK_AS_INCOMPLETE: 'markAsIncomplete',
        CANCEL_PAYMENT: 'cancelPayment',
        UNAPPROVE: 'unapprove',
        DEBUG: 'debug',
        GO_TO_WORKSPACE: 'goToWorkspace',
        ERROR: 'error',
        TRACK: {
            SUBMIT: 'submit',
            CATEGORIZE: 'categorize',
            SHARE: 'share',
        },
    },
    EDIT_REQUEST_FIELD: {
        AMOUNT: 'amount',
        CURRENCY: 'currency',
        DATE: 'date',
        DESCRIPTION: 'description',
        MERCHANT: 'merchant',
        CATEGORY: 'category',
        RECEIPT: 'receipt',
        DISTANCE: 'distance',
        DISTANCE_RATE: 'distanceRate',
        TAG: 'tag',
        TAX_RATE: 'taxRate',
        TAX_AMOUNT: 'taxAmount',
<<<<<<< HEAD
        REIMBURSABLE: 'reimbursable',
=======
        REPORT: 'report',
>>>>>>> b8b86db7
    },
    FOOTER: {
        EXPENSE_MANAGEMENT_URL: `${USE_EXPENSIFY_URL}/expense-management`,
        SPEND_MANAGEMENT_URL: `${USE_EXPENSIFY_URL}/spend-management`,
        EXPENSE_REPORTS_URL: `${USE_EXPENSIFY_URL}/expense-reports`,
        COMPANY_CARD_URL: `${USE_EXPENSIFY_URL}/company-credit-card`,
        RECIEPT_SCANNING_URL: `${USE_EXPENSIFY_URL}/receipt-scanning-app`,
        BILL_PAY_URL: `${USE_EXPENSIFY_URL}/bills`,
        INVOICES_URL: `${USE_EXPENSIFY_URL}/invoices`,
        PAYROLL_URL: `${USE_EXPENSIFY_URL}/payroll`,
        TRAVEL_URL: `${USE_EXPENSIFY_URL}/travel`,
        EXPENSIFY_APPROVED_URL: `${USE_EXPENSIFY_URL}/accountants`,
        PRESS_KIT_URL: 'https://we.are.expensify.com/press-kit',
        SUPPORT_URL: `${USE_EXPENSIFY_URL}/support`,
        TERMS_URL: `${EXPENSIFY_URL}/terms`,
        PRIVACY_URL: `${EXPENSIFY_URL}/privacy`,
        ABOUT_URL: 'https://we.are.expensify.com/how-we-got-here',
        BLOG_URL: 'https://blog.expensify.com/',
        JOBS_URL: 'https://we.are.expensify.com/apply',
        ORG_URL: 'https://expensify.org/',
        INVESTOR_RELATIONS_URL: 'https://ir.expensify.com/',
    },

    SOCIALS: {
        PODCAST: 'https://we.are.expensify.com/podcast',
        TWITTER: 'https://www.twitter.com/expensify',
        INSTAGRAM: 'https://www.instagram.com/expensify',
        FACEBOOK: 'https://www.facebook.com/expensify',
        LINKEDIN: 'https://www.linkedin.com/company/expensify',
    },

    // These split the maximum decimal value of a signed 64-bit number (9,223,372,036,854,775,807) into parts where none of them are too big to fit into a 32-bit number, so that we can
    // generate them each with a random number generator with only 32-bits of precision.
    MAX_64BIT_LEFT_PART: 92233,
    MAX_64BIT_MIDDLE_PART: 7203685,
    MAX_64BIT_RIGHT_PART: 4775807,
    INVALID_CATEGORY_NAME: '###',

    // When generating a random value to fit in 7 digits (for the `middle` or `right` parts above), this is the maximum value to multiply by Math.random().
    MAX_INT_FOR_RANDOM_7_DIGIT_VALUE: 10000000,
    IOS_KEYBOARD_SPACE_OFFSET: -30,

    API_REQUEST_TYPE: {
        READ: 'read',
        WRITE: 'write',
        MAKE_REQUEST_WITH_SIDE_EFFECTS: 'makeRequestWithSideEffects',
    },

    ERECEIPT_COLORS: {
        YELLOW: 'Yellow',
        ICE: 'Ice',
        BLUE: 'Blue',
        GREEN: 'Green',
        TANGERINE: 'Tangerine',
        PINK: 'Pink',
    },

    MAP_MARKER_SIZE: 20,

    QUICK_REACTIONS: [
        {
            name: '+1',
            code: '👍',
            types: ['👍🏿', '👍🏾', '👍🏽', '👍🏼', '👍🏻'],
        },
        {
            name: 'heart',
            code: '❤️',
        },
        {
            name: 'joy',
            code: '😂',
        },
        {
            name: 'fire',
            code: '🔥',
        },
    ],

    TFA_CODE_LENGTH: 6,
    CHAT_ATTACHMENT_TOKEN_KEY: 'X-Chat-Attachment-Token',

    SPACE_LENGTH: 1,

    ALL_COUNTRIES: {
        AF: 'Afghanistan',
        AX: 'Åland Islands',
        AL: 'Albania',
        DZ: 'Algeria',
        AS: 'American Samoa',
        AD: 'Andorra',
        AO: 'Angola',
        AI: 'Anguilla',
        AQ: 'Antarctica',
        AG: 'Antigua & Barbuda',
        AR: 'Argentina',
        AM: 'Armenia',
        AW: 'Aruba',
        AC: 'Ascension Island',
        AU: 'Australia',
        AT: 'Austria',
        AZ: 'Azerbaijan',
        BS: 'Bahamas',
        BH: 'Bahrain',
        BD: 'Bangladesh',
        BB: 'Barbados',
        BY: 'Belarus',
        BE: 'Belgium',
        BZ: 'Belize',
        BJ: 'Benin',
        BM: 'Bermuda',
        BT: 'Bhutan',
        BO: 'Bolivia',
        BA: 'Bosnia & Herzegovina',
        BW: 'Botswana',
        BR: 'Brazil',
        IO: 'British Indian Ocean Territory',
        VG: 'British Virgin Islands',
        BN: 'Brunei',
        BG: 'Bulgaria',
        BF: 'Burkina Faso',
        BI: 'Burundi',
        KH: 'Cambodia',
        CM: 'Cameroon',
        CA: 'Canada',
        CV: 'Cape Verde',
        BQ: 'Caribbean Netherlands',
        KY: 'Cayman Islands',
        CF: 'Central African Republic',
        TD: 'Chad',
        CL: 'Chile',
        CN: 'China',
        CX: 'Christmas Island',
        CC: 'Cocos (Keeling) Islands',
        CO: 'Colombia',
        KM: 'Comoros',
        CG: 'Congo - Brazzaville',
        CD: 'Congo - Kinshasa',
        CK: 'Cook Islands',
        CR: 'Costa Rica',
        CI: "Côte d'Ivoire",
        HR: 'Croatia',
        CU: 'Cuba',
        CW: 'Curaçao',
        CY: 'Cyprus',
        CZ: 'Czech Republic',
        DK: 'Denmark',
        DJ: 'Djibouti',
        DM: 'Dominica',
        DO: 'Dominican Republic',
        EC: 'Ecuador',
        EG: 'Egypt',
        SV: 'El Salvador',
        GQ: 'Equatorial Guinea',
        ER: 'Eritrea',
        EE: 'Estonia',
        ET: 'Ethiopia',
        FK: 'Falkland Islands',
        FO: 'Faroe Islands',
        FJ: 'Fiji',
        FI: 'Finland',
        FR: 'France',
        GF: 'French Guiana',
        PF: 'French Polynesia',
        TF: 'French Southern Territories',
        GA: 'Gabon',
        GM: 'Gambia',
        GE: 'Georgia',
        DE: 'Germany',
        GH: 'Ghana',
        GI: 'Gibraltar',
        GR: 'Greece',
        GL: 'Greenland',
        GD: 'Grenada',
        GP: 'Guadeloupe',
        GU: 'Guam',
        GT: 'Guatemala',
        GG: 'Guernsey',
        GN: 'Guinea',
        GW: 'Guinea-Bissau',
        GY: 'Guyana',
        HT: 'Haiti',
        HN: 'Honduras',
        HK: 'Hong Kong',
        HU: 'Hungary',
        IS: 'Iceland',
        IN: 'India',
        ID: 'Indonesia',
        IR: 'Iran',
        IQ: 'Iraq',
        IE: 'Ireland',
        IM: 'Isle of Man',
        IL: 'Israel',
        IT: 'Italy',
        JM: 'Jamaica',
        JP: 'Japan',
        JE: 'Jersey',
        JO: 'Jordan',
        KZ: 'Kazakhstan',
        KE: 'Kenya',
        KI: 'Kiribati',
        XK: 'Kosovo',
        KW: 'Kuwait',
        KG: 'Kyrgyzstan',
        LA: 'Laos',
        LV: 'Latvia',
        LB: 'Lebanon',
        LS: 'Lesotho',
        LR: 'Liberia',
        LY: 'Libya',
        LI: 'Liechtenstein',
        LT: 'Lithuania',
        LU: 'Luxembourg',
        MO: 'Macau',
        MK: 'Macedonia',
        MG: 'Madagascar',
        MW: 'Malawi',
        MY: 'Malaysia',
        MV: 'Maldives',
        ML: 'Mali',
        MT: 'Malta',
        MH: 'Marshall Islands',
        MQ: 'Martinique',
        MR: 'Mauritania',
        MU: 'Mauritius',
        YT: 'Mayotte',
        MX: 'Mexico',
        FM: 'Micronesia',
        MD: 'Moldova',
        MC: 'Monaco',
        MN: 'Mongolia',
        ME: 'Montenegro',
        MS: 'Montserrat',
        MA: 'Morocco',
        MZ: 'Mozambique',
        MM: 'Myanmar (Burma)',
        NA: 'Namibia',
        NR: 'Nauru',
        NP: 'Nepal',
        NL: 'Netherlands',
        NC: 'New Caledonia',
        NZ: 'New Zealand',
        NI: 'Nicaragua',
        NE: 'Niger',
        NG: 'Nigeria',
        NU: 'Niue',
        NF: 'Norfolk Island',
        KP: 'North Korea',
        MP: 'Northern Mariana Islands',
        NO: 'Norway',
        OM: 'Oman',
        PK: 'Pakistan',
        PW: 'Palau',
        PS: 'Palestinian Territories',
        PA: 'Panama',
        PG: 'Papua New Guinea',
        PY: 'Paraguay',
        PE: 'Peru',
        PH: 'Philippines',
        PN: 'Pitcairn Islands',
        PL: 'Poland',
        PT: 'Portugal',
        PR: 'Puerto Rico',
        QA: 'Qatar',
        RE: 'Réunion',
        RO: 'Romania',
        RU: 'Russia',
        RW: 'Rwanda',
        BL: 'Saint Barthélemy',
        WS: 'Samoa',
        SM: 'San Marino',
        ST: 'São Tomé & Príncipe',
        SA: 'Saudi Arabia',
        SN: 'Senegal',
        RS: 'Serbia',
        SC: 'Seychelles',
        SL: 'Sierra Leone',
        SG: 'Singapore',
        SX: 'Sint Maarten',
        SK: 'Slovakia',
        SI: 'Slovenia',
        SB: 'Solomon Islands',
        SO: 'Somalia',
        ZA: 'South Africa',
        GS: 'South Georgia & South Sandwich Islands',
        KR: 'South Korea',
        SS: 'South Sudan',
        ES: 'Spain',
        LK: 'Sri Lanka',
        SH: 'St. Helena',
        KN: 'St. Kitts & Nevis',
        LC: 'St. Lucia',
        MF: 'St. Martin',
        PM: 'St. Pierre & Miquelon',
        VC: 'St. Vincent & Grenadines',
        SD: 'Sudan',
        SR: 'Suriname',
        SJ: 'Svalbard & Jan Mayen',
        SZ: 'Swaziland',
        SE: 'Sweden',
        CH: 'Switzerland',
        SY: 'Syria',
        TW: 'Taiwan',
        TJ: 'Tajikistan',
        TZ: 'Tanzania',
        TH: 'Thailand',
        TL: 'Timor-Leste',
        TG: 'Togo',
        TK: 'Tokelau',
        TO: 'Tonga',
        TT: 'Trinidad & Tobago',
        TA: 'Tristan da Cunha',
        TN: 'Tunisia',
        TR: 'Turkey',
        TM: 'Turkmenistan',
        TC: 'Turks & Caicos Islands',
        TV: 'Tuvalu',
        UM: 'U.S. Outlying Islands',
        VI: 'U.S. Virgin Islands',
        UG: 'Uganda',
        UA: 'Ukraine',
        AE: 'United Arab Emirates',
        GB: 'United Kingdom',
        US: 'United States',
        UY: 'Uruguay',
        UZ: 'Uzbekistan',
        VU: 'Vanuatu',
        VA: 'Vatican City',
        VE: 'Venezuela',
        VN: 'Vietnam',
        WF: 'Wallis & Futuna',
        EH: 'Western Sahara',
        YE: 'Yemen',
        ZM: 'Zambia',
        ZW: 'Zimbabwe',
    },

    ALL_EUROPEAN_UNION_COUNTRIES: {
        AT: 'Austria',
        BE: 'Belgium',
        BG: 'Bulgaria',
        HR: 'Croatia',
        CY: 'Cyprus',
        CZ: 'Czech Republic',
        DK: 'Denmark',
        EE: 'Estonia',
        FI: 'Finland',
        FR: 'France',
        DE: 'Germany',
        GR: 'Greece',
        HU: 'Hungary',
        IE: 'Ireland',
        IT: 'Italy',
        LT: 'Lithuania',
        LU: 'Luxembourg',
        LV: 'Latvia',
        MT: 'Malta',
        NL: 'Netherlands',
        PL: 'Poland',
        PT: 'Portugal',
        RO: 'Romania',
        SK: 'Slovakia',
        SI: 'Slovenia',
        ES: 'Spain',
        SE: 'Sweden',
    },

    // Sources: https://github.com/Expensify/App/issues/14958#issuecomment-1442138427
    // https://github.com/Expensify/App/issues/14958#issuecomment-1456026810
    COUNTRY_ZIP_REGEX_DATA: {
        AC: {
            regex: /^ASCN 1ZZ$/,
            samples: 'ASCN 1ZZ',
        },
        AD: {
            regex: /^AD[1-7]0\d$/,
            samples: 'AD206, AD403, AD106, AD406',
        },

        // We have kept the empty object for the countries which do not have any zip code validation
        // to ensure consistency so that the amount of countries displayed and in this object are same
        AE: {},
        AF: {
            regex: /^\d{4}$/,
            samples: '9536, 1476, 3842, 7975',
        },
        AG: {},
        AI: {
            regex: /^AI-2640$/,
            samples: 'AI-2640',
        },
        AL: {
            regex: /^\d{4}$/,
            samples: '1631, 9721, 2360, 5574',
        },
        AM: {
            regex: /^\d{4}$/,
            samples: '5581, 7585, 8434, 2492',
        },
        AO: {},
        AQ: {},
        AR: {
            regex: /^((?:[A-HJ-NP-Z])?\d{4})([A-Z]{3})?$/,
            samples: 'Q7040GFQ, K2178ZHR, P6240EJG, J6070IAE',
        },
        AS: {
            regex: /^96799$/,
            samples: '96799',
        },
        AT: {
            regex: /^\d{4}$/,
            samples: '4223, 2052, 3544, 5488',
        },
        AU: {
            regex: /^\d{4}$/,
            samples: '7181, 7735, 9169, 8780',
        },
        AW: {},
        AX: {
            regex: /^22\d{3}$/,
            samples: '22270, 22889, 22906, 22284',
        },
        AZ: {
            regex: /^(AZ) (\d{4})$/,
            samples: 'AZ 6704, AZ 5332, AZ 3907, AZ 6892',
        },
        BA: {
            regex: /^\d{5}$/,
            samples: '62722, 80420, 44595, 74614',
        },
        BB: {
            regex: /^BB\d{5}$/,
            samples: 'BB64089, BB17494, BB73163, BB25752',
        },
        BD: {
            regex: /^\d{4}$/,
            samples: '8585, 8175, 7381, 0154',
        },
        BE: {
            regex: /^\d{4}$/,
            samples: '7944, 5303, 6746, 7921',
        },
        BF: {},
        BG: {
            regex: /^\d{4}$/,
            samples: '6409, 7657, 1206, 7908',
        },
        BH: {
            regex: /^\d{3}\d?$/,
            samples: '047, 1116, 490, 631',
        },
        BI: {},
        BJ: {},
        BL: {
            regex: /^97133$/,
            samples: '97133',
        },
        BM: {
            regex: /^[A-Z]{2} ?[A-Z0-9]{2}$/,
            samples: 'QV9P, OSJ1, PZ 3D, GR YK',
        },
        BN: {
            regex: /^[A-Z]{2} ?\d{4}$/,
            samples: 'PF 9925, TH1970, SC 4619, NF0781',
        },
        BO: {},
        BQ: {},
        BR: {
            regex: /^\d{5}-?\d{3}$/,
            samples: '18816-403, 95177-465, 43447-782, 39403-136',
        },
        BS: {},
        BT: {
            regex: /^\d{5}$/,
            samples: '28256, 52484, 30608, 93524',
        },
        BW: {},
        BY: {
            regex: /^\d{6}$/,
            samples: '504154, 360246, 741167, 895047',
        },
        BZ: {},
        CA: {
            regex: /^[ABCEGHJKLMNPRSTVXY]\d[ABCEGHJ-NPRSTV-Z] ?\d[ABCEGHJ-NPRSTV-Z]\d$/,
            samples: 'S1A7K8, Y5H 4G6, H9V0P2, H1A1B5',
        },
        CC: {
            regex: /^6799$/,
            samples: '6799',
        },
        CD: {},
        CF: {},
        CG: {},
        CH: {
            regex: /^\d{4}$/,
            samples: '6370, 5271, 7873, 8220',
        },
        CI: {},
        CK: {},
        CL: {
            regex: /^\d{7}$/,
            samples: '7565829, 8702008, 3161669, 1607703',
        },
        CM: {},
        CN: {
            regex: /^\d{6}$/,
            samples: '240543, 870138, 295528, 861683',
        },
        CO: {
            regex: /^\d{6}$/,
            samples: '678978, 775145, 823943, 913970',
        },
        CR: {
            regex: /^\d{5}$/,
            samples: '28256, 52484, 30608, 93524',
        },
        CU: {
            regex: /^(?:CP)?(\d{5})$/,
            samples: '28256, 52484, 30608, 93524',
        },
        CV: {
            regex: /^\d{4}$/,
            samples: '9056, 8085, 0491, 4627',
        },
        CW: {},
        CX: {
            regex: /^6798$/,
            samples: '6798',
        },
        CY: {
            regex: /^\d{4}$/,
            samples: '9301, 2478, 1981, 6162',
        },
        CZ: {
            regex: /^\d{3} ?\d{2}$/,
            samples: '150 56, 50694, 229 08, 82811',
        },
        DE: {
            regex: /^\d{5}$/,
            samples: '33185, 37198, 81711, 44262',
        },
        DJ: {},
        DK: {
            regex: /^\d{4}$/,
            samples: '1429, 2457, 0637, 5764',
        },
        DM: {},
        DO: {
            regex: /^\d{5}$/,
            samples: '11877, 95773, 93875, 98032',
        },
        DZ: {
            regex: /^\d{5}$/,
            samples: '26581, 64621, 57550, 72201',
        },
        EC: {
            regex: /^\d{6}$/,
            samples: '541124, 873848, 011495, 334509',
        },
        EE: {
            regex: /^\d{5}$/,
            samples: '87173, 01127, 73214, 52381',
        },
        EG: {
            regex: /^\d{5}$/,
            samples: '98394, 05129, 91463, 77359',
        },
        EH: {
            regex: /^\d{5}$/,
            samples: '30577, 60264, 16487, 38593',
        },
        ER: {},
        ES: {
            regex: /^\d{5}$/,
            samples: '03315, 00413, 23179, 89324',
        },
        ET: {
            regex: /^\d{4}$/,
            samples: '6269, 8498, 4514, 7820',
        },
        FI: {
            regex: /^\d{5}$/,
            samples: '21859, 72086, 22422, 03774',
        },
        FJ: {},
        FK: {
            regex: /^FIQQ 1ZZ$/,
            samples: 'FIQQ 1ZZ',
        },
        FM: {
            regex: /^(9694[1-4])(?:[ -](\d{4}))?$/,
            samples: '96942-9352, 96944-4935, 96941 9065, 96943-5369',
        },
        FO: {
            regex: /^\d{3}$/,
            samples: '334, 068, 741, 787',
        },
        FR: {
            regex: /^\d{2} ?\d{3}$/,
            samples: '25822, 53 637, 55354, 82522',
        },
        GA: {},
        GB: {
            regex: /^[A-Z]{1,2}[0-9R][0-9A-Z]?\s*([0-9][ABD-HJLNP-UW-Z]{2})?$/,
            samples: 'LA102UX, BL2F8FX, BD1S9LU, WR4G 6LH, W1U',
        },
        GD: {},
        GE: {
            regex: /^\d{4}$/,
            samples: '1232, 9831, 4717, 9428',
        },
        GF: {
            regex: /^9[78]3\d{2}$/,
            samples: '98380, 97335, 98344, 97300',
        },
        GG: {
            regex: /^GY\d[\dA-Z]? ?\d[ABD-HJLN-UW-Z]{2}$/,
            samples: 'GY757LD, GY6D 6XL, GY3Y2BU, GY85 1YO',
        },
        GH: {},
        GI: {
            regex: /^GX11 1AA$/,
            samples: 'GX11 1AA',
        },
        GL: {
            regex: /^39\d{2}$/,
            samples: '3964, 3915, 3963, 3956',
        },
        GM: {},
        GN: {
            regex: /^\d{3}$/,
            samples: '465, 994, 333, 078',
        },
        GP: {
            regex: /^9[78][01]\d{2}$/,
            samples: '98069, 97007, 97147, 97106',
        },
        GQ: {},
        GR: {
            regex: /^\d{3} ?\d{2}$/,
            samples: '98654, 319 78, 127 09, 590 52',
        },
        GS: {
            regex: /^SIQQ 1ZZ$/,
            samples: 'SIQQ 1ZZ',
        },
        GT: {
            regex: /^\d{5}$/,
            samples: '30553, 69925, 09376, 83719',
        },
        GU: {
            regex: /^((969)[1-3][0-2])$/,
            samples: '96922, 96932, 96921, 96911',
        },
        GW: {
            regex: /^\d{4}$/,
            samples: '1742, 7941, 4437, 7728',
        },
        GY: {},
        HK: {
            regex: /^999077$|^$/,
            samples: '999077',
        },
        HN: {
            regex: /^\d{5}$/,
            samples: '86238, 78999, 03594, 30406',
        },
        HR: {
            regex: /^\d{5}$/,
            samples: '85240, 80710, 78235, 98766',
        },
        HT: {
            regex: /^(?:HT)?(\d{4})$/,
            samples: '5101, HT6991, HT3871, 1126',
        },
        HU: {
            regex: /^\d{4}$/,
            samples: '0360, 2604, 3362, 4775',
        },
        ID: {
            regex: /^\d{5}$/,
            samples: '60993, 52656, 16521, 34931',
        },
        IE: {},
        IL: {
            regex: /^\d{5}(?:\d{2})?$/,
            samples: '74213, 6978354, 2441689, 4971551',
        },
        IM: {
            regex: /^IM\d[\dA-Z]? ?\d[ABD-HJLN-UW-Z]{2}$/,
            samples: 'IM2X1JP, IM4V 9JU, IM3B1UP, IM8E 5XF',
        },
        IN: {
            regex: /^\d{6}$/,
            samples: '946956, 143659, 243258, 938385',
        },
        IO: {
            regex: /^BBND 1ZZ$/,
            samples: 'BBND 1ZZ',
        },
        IQ: {
            regex: /^\d{5}$/,
            samples: '63282, 87817, 38580, 47725',
        },
        IR: {
            regex: /^\d{5}-?\d{5}$/,
            samples: '0666174250, 6052682188, 02360-81920, 25102-08646',
        },
        IS: {
            regex: /^\d{3}$/,
            samples: '408, 013, 001, 936',
        },
        IT: {
            regex: /^\d{5}$/,
            samples: '31701, 61341, 92781, 45609',
        },
        JE: {
            regex: /^JE\d[\dA-Z]? ?\d[ABD-HJLN-UW-Z]{2}$/,
            samples: 'JE0D 2EX, JE59 2OF, JE1X1ZW, JE0V 1SO',
        },
        JM: {},
        JO: {
            regex: /^\d{5}$/,
            samples: '20789, 02128, 52170, 40284',
        },
        JP: {
            regex: /^\d{3}-?\d{4}$/,
            samples: '5429642, 046-1544, 6463599, 368-5362',
        },
        KE: {
            regex: /^\d{5}$/,
            samples: '33043, 98830, 59324, 42876',
        },
        KG: {
            regex: /^\d{6}$/,
            samples: '500371, 176592, 184133, 225279',
        },
        KH: {
            regex: /^\d{5,6}$/,
            samples: '220281, 18824, 35379, 09570',
        },
        KI: {
            regex: /^KI\d{4}$/,
            samples: 'KI0104, KI0109, KI0112, KI0306',
        },
        KM: {},
        KN: {
            regex: /^KN\d{4}(-\d{4})?$/,
            samples: 'KN2522, KN2560-3032, KN3507, KN4440',
        },
        KP: {},
        KR: {
            regex: /^\d{5}$/,
            samples: '67417, 66648, 08359, 93750',
        },
        KW: {
            regex: /^\d{5}$/,
            samples: '74840, 53309, 71276, 59262',
        },
        KY: {
            regex: /^KY\d-\d{4}$/,
            samples: 'KY0-3078, KY1-7812, KY8-3729, KY3-4664',
        },
        KZ: {
            regex: /^\d{6}$/,
            samples: '129113, 976562, 226811, 933781',
        },
        LA: {
            regex: /^\d{5}$/,
            samples: '08875, 50779, 87756, 75932',
        },
        LB: {
            regex: /^(?:\d{4})(?: ?(?:\d{4}))?$/,
            samples: '5436 1302, 9830 7470, 76911911, 9453 1306',
        },
        LC: {
            regex: /^(LC)?\d{2} ?\d{3}$/,
            samples: '21080, LC99127, LC24 258, 51 740',
        },
        LI: {
            regex: /^\d{4}$/,
            samples: '6644, 2852, 4630, 4541',
        },
        LK: {
            regex: /^\d{5}$/,
            samples: '44605, 27721, 90695, 65514',
        },
        LR: {
            regex: /^\d{4}$/,
            samples: '6644, 2852, 4630, 4541',
        },
        LS: {
            regex: /^\d{3}$/,
            samples: '779, 803, 104, 897',
        },
        LT: {
            regex: /^((LT)[-])?(\d{5})$/,
            samples: 'LT-22248, LT-12796, 69822, 37280',
        },
        LU: {
            regex: /^((L)[-])?(\d{4})$/,
            samples: '5469, L-4476, 6304, 9739',
        },
        LV: {
            regex: /^((LV)[-])?\d{4}$/,
            samples: '9344, LV-5030, LV-0132, 8097',
        },
        LY: {},
        MA: {
            regex: /^\d{5}$/,
            samples: '50219, 95871, 80907, 79804',
        },
        MC: {
            regex: /^980\d{2}$/,
            samples: '98084, 98041, 98070, 98062',
        },
        MD: {
            regex: /^(MD[-]?)?(\d{4})$/,
            samples: '6250, MD-9681, MD3282, MD-0652',
        },
        ME: {
            regex: /^\d{5}$/,
            samples: '87622, 92688, 23129, 59566',
        },
        MF: {
            regex: /^9[78][01]\d{2}$/,
            samples: '97169, 98180, 98067, 98043',
        },
        MG: {
            regex: /^\d{3}$/,
            samples: '854, 084, 524, 064',
        },
        MH: {
            regex: /^((969)[6-7][0-9])(-\d{4})?/,
            samples: '96962, 96969, 96970-8530, 96960-3226',
        },
        MK: {
            regex: /^\d{4}$/,
            samples: '8299, 6904, 6144, 9753',
        },
        ML: {},
        MM: {
            regex: /^\d{5}$/,
            samples: '59188, 93943, 40829, 69981',
        },
        MN: {
            regex: /^\d{5}$/,
            samples: '94129, 29906, 53374, 80141',
        },
        MO: {},
        MP: {
            regex: /^(9695[012])(?:[ -](\d{4}))?$/,
            samples: '96952 3162, 96950 1567, 96951 2994, 96950 8745',
        },
        MQ: {
            regex: /^9[78]2\d{2}$/,
            samples: '98297, 97273, 97261, 98282',
        },
        MR: {},
        MS: {
            regex: /^[Mm][Ss][Rr]\s{0,1}\d{4}$/,
            samples: 'MSR1110, MSR1230, MSR1250, MSR1330',
        },
        MT: {
            regex: /^[A-Z]{3} [0-9]{4}|[A-Z]{2}[0-9]{2}|[A-Z]{2} [0-9]{2}|[A-Z]{3}[0-9]{4}|[A-Z]{3}[0-9]{2}|[A-Z]{3} [0-9]{2}$/,
            samples: 'DKV 8196, KSU9264, QII0259, HKH 1020',
        },
        MU: {
            regex: /^([0-9A-R]\d{4})$/,
            samples: 'H8310, 52591, M9826, F5810',
        },
        MV: {
            regex: /^\d{5}$/,
            samples: '16354, 20857, 50991, 72527',
        },
        MW: {},
        MX: {
            regex: /^\d{5}$/,
            samples: '71530, 76424, 73811, 50503',
        },
        MY: {
            regex: /^\d{5}$/,
            samples: '75958, 15826, 86715, 37081',
        },
        MZ: {
            regex: /^\d{4}$/,
            samples: '0902, 6258, 7826, 7150',
        },
        NA: {
            regex: /^\d{5}$/,
            samples: '68338, 63392, 21820, 61211',
        },
        NC: {
            regex: /^988\d{2}$/,
            samples: '98865, 98813, 98820, 98855',
        },
        NE: {
            regex: /^\d{4}$/,
            samples: '9790, 3270, 2239, 0400',
        },
        NF: {
            regex: /^2899$/,
            samples: '2899',
        },
        NG: {
            regex: /^\d{6}$/,
            samples: '289096, 223817, 199970, 840648',
        },
        NI: {
            regex: /^\d{5}$/,
            samples: '86308, 60956, 49945, 15470',
        },
        NL: {
            regex: /^\d{4} ?[A-Z]{2}$/,
            samples: '6998 VY, 5390 CK, 2476 PS, 8873OX',
        },
        NO: {
            regex: /^\d{4}$/,
            samples: '0711, 4104, 2683, 5015',
        },
        NP: {
            regex: /^\d{5}$/,
            samples: '42438, 73964, 66400, 33976',
        },
        NR: {
            regex: /^(NRU68)$/,
            samples: 'NRU68',
        },
        NU: {
            regex: /^(9974)$/,
            samples: '9974',
        },
        NZ: {
            regex: /^\d{4}$/,
            samples: '7015, 0780, 4109, 1422',
        },
        OM: {
            regex: /^(?:PC )?\d{3}$/,
            samples: 'PC 851, PC 362, PC 598, PC 499',
        },
        PA: {
            regex: /^\d{4}$/,
            samples: '0711, 4104, 2683, 5015',
        },
        PE: {
            regex: /^\d{5}$/,
            samples: '10013, 12081, 14833, 24615',
        },
        PF: {
            regex: /^987\d{2}$/,
            samples: '98755, 98710, 98748, 98791',
        },
        PG: {
            regex: /^\d{3}$/,
            samples: '193, 166, 880, 553',
        },
        PH: {
            regex: /^\d{4}$/,
            samples: '0137, 8216, 2876, 0876',
        },
        PK: {
            regex: /^\d{5}$/,
            samples: '78219, 84497, 62102, 12564',
        },
        PL: {
            regex: /^\d{2}-\d{3}$/,
            samples: '63-825, 26-714, 05-505, 15-200',
        },
        PM: {
            regex: /^(97500)$/,
            samples: '97500',
        },
        PN: {
            regex: /^PCRN 1ZZ$/,
            samples: 'PCRN 1ZZ',
        },
        PR: {
            regex: /^(00[679]\d{2})(?:[ -](\d{4}))?$/,
            samples: '00989 3603, 00639 0720, 00707-9803, 00610 7362',
        },
        PS: {
            regex: /^(00[679]\d{2})(?:[ -](\d{4}))?$/,
            samples: '00748, 00663, 00779-4433, 00934 1559',
        },
        PT: {
            regex: /^\d{4}-\d{3}$/,
            samples: '0060-917, 4391-979, 5551-657, 9961-093',
        },
        PW: {
            regex: /^(969(?:39|40))(?:[ -](\d{4}))?$/,
            samples: '96940, 96939, 96939 6004, 96940-1871',
        },
        PY: {
            regex: /^\d{4}$/,
            samples: '7895, 5835, 8783, 5887',
        },
        QA: {},
        RE: {
            regex: /^9[78]4\d{2}$/,
            samples: '98445, 97404, 98421, 98434',
        },
        RO: {
            regex: /^\d{6}$/,
            samples: '935929, 407608, 637434, 174574',
        },
        RS: {
            regex: /^\d{5,6}$/,
            samples: '929863, 259131, 687739, 07011',
        },
        RU: {
            regex: /^\d{6}$/,
            samples: '138294, 617323, 307906, 981238',
        },
        RW: {},
        SA: {
            regex: /^\d{5}(-{1}\d{4})?$/,
            samples: '86020-1256, 72375, 70280, 96328',
        },
        SB: {},
        SC: {},
        SD: {
            regex: /^\d{5}$/,
            samples: '78219, 84497, 62102, 12564',
        },
        SE: {
            regex: /^\d{3} ?\d{2}$/,
            samples: '095 39, 41052, 84687, 563 66',
        },
        SG: {
            regex: /^\d{6}$/,
            samples: '606542, 233985, 036755, 265255',
        },
        SH: {
            regex: /^(?:ASCN|TDCU|STHL) 1ZZ$/,
            samples: 'STHL 1ZZ, ASCN 1ZZ, TDCU 1ZZ',
        },
        SI: {
            regex: /^\d{4}$/,
            samples: '6898, 3413, 2031, 5732',
        },
        SJ: {
            regex: /^\d{4}$/,
            samples: '7616, 3163, 5769, 0237',
        },
        SK: {
            regex: /^\d{3} ?\d{2}$/,
            samples: '594 52, 813 34, 867 67, 41814',
        },
        SL: {},
        SM: {
            regex: /^4789\d$/,
            samples: '47894, 47895, 47893, 47899',
        },
        SN: {
            regex: /^[1-8]\d{4}$/,
            samples: '48336, 23224, 33261, 82430',
        },
        SO: {},
        SR: {},
        SS: {
            regex: /^[A-Z]{2} ?\d{5}$/,
            samples: 'JQ 80186, CU 46474, DE33738, MS 59107',
        },
        ST: {},
        SV: {},
        SX: {},
        SY: {},
        SZ: {
            regex: /^[HLMS]\d{3}$/,
            samples: 'H458, L986, M477, S916',
        },
        TA: {
            regex: /^TDCU 1ZZ$/,
            samples: 'TDCU 1ZZ',
        },
        TC: {
            regex: /^TKCA 1ZZ$/,
            samples: 'TKCA 1ZZ',
        },
        TD: {},
        TF: {},
        TG: {},
        TH: {
            regex: /^\d{5}$/,
            samples: '30706, 18695, 21044, 42496',
        },
        TJ: {
            regex: /^\d{6}$/,
            samples: '381098, 961344, 519925, 667883',
        },
        TK: {},
        TL: {},
        TM: {
            regex: /^\d{6}$/,
            samples: '544985, 164362, 425224, 374603',
        },
        TN: {
            regex: /^\d{4}$/,
            samples: '6075, 7340, 2574, 8988',
        },
        TO: {},
        TR: {
            regex: /^\d{5}$/,
            samples: '42524, 81057, 50859, 42677',
        },
        TT: {
            regex: /^\d{6}$/,
            samples: '041238, 033990, 763476, 981118',
        },
        TV: {},
        TW: {
            regex: /^\d{3}(?:\d{2})?$/,
            samples: '21577, 76068, 68698, 08912',
        },
        TZ: {},
        UA: {
            regex: /^\d{5}$/,
            samples: '10629, 81138, 15668, 30055',
        },
        UG: {},
        UM: {},
        US: {
            regex: /^[0-9]{5}(?:[- ][0-9]{4})?$/,
            samples: '12345, 12345-1234, 12345 1234',
        },
        UY: {
            regex: /^\d{5}$/,
            samples: '40073, 30136, 06583, 00021',
        },
        UZ: {
            regex: /^\d{6}$/,
            samples: '205122, 219713, 441699, 287471',
        },
        VA: {
            regex: /^(00120)$/,
            samples: '00120',
        },
        VC: {
            regex: /^VC\d{4}$/,
            samples: 'VC0600, VC0176, VC0616, VC4094',
        },
        VE: {
            regex: /^\d{4}$/,
            samples: '9692, 1953, 6680, 8302',
        },
        VG: {
            regex: /^VG\d{4}$/,
            samples: 'VG1204, VG7387, VG3431, VG6021',
        },
        VI: {
            regex: /^(008(?:(?:[0-4]\d)|(?:5[01])))(?:[ -](\d{4}))?$/,
            samples: '00820, 00804 2036, 00825 3344, 00811-5900',
        },
        VN: {
            regex: /^\d{6}$/,
            samples: '133836, 748243, 894060, 020597',
        },
        VU: {},
        WF: {
            regex: /^986\d{2}$/,
            samples: '98692, 98697, 98698, 98671',
        },
        WS: {
            regex: /^WS[1-2]\d{3}$/,
            samples: 'WS1349, WS2798, WS1751, WS2090',
        },
        XK: {
            regex: /^[1-7]\d{4}$/,
            samples: '56509, 15863, 46644, 21896',
        },
        YE: {},
        YT: {
            regex: /^976\d{2}$/,
            samples: '97698, 97697, 97632, 97609',
        },
        ZA: {
            regex: /^\d{4}$/,
            samples: '6855, 5179, 6956, 7147',
        },
        ZM: {
            regex: /^\d{5}$/,
            samples: '77603, 97367, 80454, 94484',
        },
        ZW: {},
    },

    GENERIC_ZIP_CODE_REGEX: /^(?:(?![\s-])[\w -]{0,9}[\w])?$/,

    // Values for checking if polyfill is required on a platform
    POLYFILL_TEST: {
        STYLE: 'currency',
        CURRENCY: 'XAF',
        FORMAT: 'symbol',
        SAMPLE_INPUT: '123456.789',
        EXPECTED_OUTPUT: 'FCFA 123,457',
    },

    PATHS_TO_TREAT_AS_EXTERNAL: ['NewExpensify.dmg', 'docs/index.html'],

    // Test tool menu parameters
    TEST_TOOL: {
        // Number of concurrent taps to open then the Test modal menu
        NUMBER_OF_TAPS: 4,
    },

    MENU_HELP_URLS: {
        LEARN_MORE: 'https://www.expensify.com',
        DOCUMENTATION: 'https://github.com/Expensify/App/blob/main/README.md',
        COMMUNITY_DISCUSSIONS: 'https://expensify.slack.com/archives/C01GTK53T8Q',
        SEARCH_ISSUES: 'https://github.com/Expensify/App/issues',
    },

    BOOK_TRAVEL_DEMO_URL: 'https://calendly.com/d/ck2z-xsh-q97/expensify-travel-demo-travel-page',
    TRAVEL_DOT_URL: 'https://travel.expensify.com',
    STAGING_TRAVEL_DOT_URL: 'https://staging.travel.expensify.com',
    TRIP_ID_PATH: (tripID?: string) => (tripID ? `trips/${tripID}` : undefined),
    TRIP_SUPPORT: '/support',
    SPOTNANA_TMC_ID: '8e8e7258-1cf3-48c0-9cd1-fe78a6e31eed',
    STAGING_SPOTNANA_TMC_ID: '7a290c6e-5328-4107-aff6-e48765845b81',
    SCREEN_READER_STATES: {
        ALL: 'all',
        ACTIVE: 'active',
        DISABLED: 'disabled',
    },
    SPACE_CHARACTER_WIDTH: 4,

    // The attribute used in the SelectionScraper.js helper to query all the DOM elements
    // that should be removed from the copied contents in the getHTMLOfSelection() method
    SELECTION_SCRAPER_HIDDEN_ELEMENT: 'selection-scrapper-hidden-element',
    INNER_BOX_SHADOW_ELEMENT: 'inner-box-shadow-element',
    MODERATION: {
        MODERATOR_DECISION_PENDING: 'pending',
        MODERATOR_DECISION_PENDING_HIDE: 'pendingHide',
        MODERATOR_DECISION_PENDING_REMOVE: 'pendingRemove',
        MODERATOR_DECISION_APPROVED: 'approved',
        MODERATOR_DECISION_HIDDEN: 'hidden',
        FLAG_SEVERITY_SPAM: 'spam',
        FLAG_SEVERITY_INCONSIDERATE: 'inconsiderate',
        FLAG_SEVERITY_INTIMIDATION: 'intimidation',
        FLAG_SEVERITY_BULLYING: 'bullying',
        FLAG_SEVERITY_HARASSMENT: 'harassment',
        FLAG_SEVERITY_ASSAULT: 'assault',
    },
    EMOJI_PICKER_TEXT_INPUT_SIZES: 152,
    QR: {
        DEFAULT_LOGO_SIZE_RATIO: 0.25,
        DEFAULT_LOGO_MARGIN_RATIO: 0.02,
        EXPENSIFY_LOGO_SIZE_RATIO: 0.22,
        EXPENSIFY_LOGO_MARGIN_RATIO: 0.03,
    },

    /**
     * Acceptable values for the `role` attribute on react native components.
     *
     * **IMPORTANT:** Not for use with the `accessibilityRole` prop, as it accepts different values, and new components
     * should use the `role` prop instead.
     */
    ROLE: {
        /** Use for elements with important, time-sensitive information. */
        ALERT: 'alert',
        /** Use for elements that act as buttons. */
        BUTTON: 'button',
        /** Use for elements representing checkboxes. */
        CHECKBOX: 'checkbox',
        /** Use for elements that allow a choice from multiple options. */
        COMBOBOX: 'combobox',
        /** Use with scrollable lists to represent a grid layout. */
        GRID: 'grid',
        /** Use for section headers or titles. */
        HEADING: 'heading',
        /** Use for image elements. */
        IMG: 'img',
        /** Use for elements that navigate to other pages or content. */
        LINK: 'link',
        /** Use to identify a list of items. */
        LIST: 'list',
        /** Use for a list of choices or options. */
        MENU: 'menu',
        /** Use for a container of multiple menus. */
        MENUBAR: 'menubar',
        /** Use for items within a menu. */
        MENUITEM: 'menuitem',
        /** Use when no specific role is needed. */
        NONE: 'none',
        /** Use for elements that don't require a specific role. */
        PRESENTATION: 'presentation',
        /** Use for elements showing progress of a task. */
        PROGRESSBAR: 'progressbar',
        /** Use for radio buttons. */
        RADIO: 'radio',
        /** Use for groups of radio buttons. */
        RADIOGROUP: 'radiogroup',
        /** Use for scrollbar elements. */
        SCROLLBAR: 'scrollbar',
        /** Use for text fields that are used for searching. */
        SEARCHBOX: 'searchbox',
        /** Use for adjustable elements like sliders. */
        SLIDER: 'slider',
        /** Use for a button that opens a list of choices. */
        SPINBUTTON: 'spinbutton',
        /** Use for elements providing a summary of app conditions. */
        SUMMARY: 'summary',
        /** Use for on/off switch elements. */
        SWITCH: 'switch',
        /** Use for tab elements in a tab list. */
        TAB: 'tab',
        /** Use for a list of tabs. */
        TABLIST: 'tablist',
        /** Use for timer elements. */
        TIMER: 'timer',
        /** Use for toolbars containing action buttons or components. */
        TOOLBAR: 'toolbar',
        /** Use for navigation elements */
        NAVIGATION: 'navigation',
        /** Use for Tooltips */
        TOOLTIP: 'tooltip',
    },
    TRANSLATION_KEYS: {
        ATTACHMENT: 'common.attachment',
    },
    TEACHERS_UNITE: {
        PROD_PUBLIC_ROOM_ID: '7470147100835202',
        PROD_POLICY_ID: 'B795B6319125BDF2',
        TEST_PUBLIC_ROOM_ID: '207591744844000',
        TEST_POLICY_ID: 'ABD1345ED7293535',
        POLICY_NAME: 'Expensify.org / Teachers Unite!',
        PUBLIC_ROOM_NAME: '#teachers-unite',
    },
    CUSTOM_STATUS_TYPES: {
        NEVER: 'never',
        THIRTY_MINUTES: 'thirtyMinutes',
        ONE_HOUR: 'oneHour',
        AFTER_TODAY: 'afterToday',
        AFTER_WEEK: 'afterWeek',
        CUSTOM: 'custom',
    },
    TWO_FACTOR_AUTH_STEPS: {
        COPY_CODES: 'COPY_CODES',
        VERIFY: 'VERIFY',
        SUCCESS: 'SUCCESS',
        ENABLED: 'ENABLED',
        DISABLED: 'DISABLED',
        DISABLE: 'DISABLE',
    },
    MERGE_ACCOUNT_RESULTS: {
        SUCCESS: 'success',
        ERR_2FA: 'err_2fa',
        ERR_NO_EXIST: 'err_no_exist',
        ERR_SMART_SCANNER: 'err_smart_scanner',
        ERR_INVOICING: 'err_invoicing',
        ERR_SAML_PRIMARY_LOGIN: 'err_saml_primary_login',
        ERR_SAML_DOMAIN_CONTROL: 'err_saml_domain_control',
        ERR_SAML_NOT_SUPPORTED: 'err_saml_not_supported',
        ERR_ACCOUNT_LOCKED: 'err_account_locked',
        TOO_MANY_ATTEMPTS: 'too_many_attempts',
        ACCOUNT_UNVALIDATED: 'account_unvalidated',
    },
    DELEGATE_ROLE: {
        ALL: 'all',
        SUBMITTER: 'submitter',
    },
    DELEGATE: {
        DENIED_ACCESS_VARIANTS: {
            DELEGATE: 'delegate',
            SUBMITTER: 'submitter',
        },
    },
    DELEGATE_ROLE_HELPDOT_ARTICLE_LINK: 'https://help.expensify.com/expensify-classic/hubs/copilots-and-delegates/',
    STRIPE_GBP_AUTH_STATUSES: {
        SUCCEEDED: 'succeeded',
        CARD_AUTHENTICATION_REQUIRED: 'authentication_required',
    },
    TAB: {
        DEBUG_TAB_ID: 'DebugTab',
        NEW_CHAT_TAB_ID: 'NewChatTab',
        NEW_CHAT: 'chat',
        NEW_ROOM: 'room',
        RECEIPT_TAB_ID: 'ReceiptTab',
        IOU_REQUEST_TYPE: 'iouRequestType',
        SHARE: {
            NAVIGATOR_ID: 'ShareNavigatorID',
            SHARE: 'ShareTab',
            SUBMIT: 'SubmitTab',
        },
    },
    TAB_REQUEST: {
        MANUAL: 'manual',
        SCAN: 'scan',
        DISTANCE: 'distance',
        PER_DIEM: 'per-diem',
    },

    STATUS_TEXT_MAX_LENGTH: 100,

    DROPDOWN_BUTTON_SIZE: {
        LARGE: 'large',
        MEDIUM: 'medium',
        SMALL: 'small',
    },

    SF_COORDINATES: [-122.4194, 37.7749],

    NAVIGATION: {
        ACTION_TYPE: {
            REPLACE: 'REPLACE',
            PUSH: 'PUSH',
            NAVIGATE: 'NAVIGATE',

            /** These action types are custom for RootNavigator */
            SWITCH_POLICY_ID: 'SWITCH_POLICY_ID',
            DISMISS_MODAL: 'DISMISS_MODAL',
            OPEN_WORKSPACE_SPLIT: 'OPEN_WORKSPACE_SPLIT',
        },
    },
    TIME_PERIOD: {
        AM: 'AM',
        PM: 'PM',
    },
    INDENTS: '    ',
    PARENT_CHILD_SEPARATOR: ': ',
    COLON: ':',
    MAPBOX: {
        PADDING: 32,
        DEFAULT_ZOOM: 15,
        SINGLE_MARKER_ZOOM: 15,
        DEFAULT_COORDINATE: [-122.4021, 37.7911] as [number, number],
        STYLE_URL: 'mapbox://styles/expensify/cllcoiqds00cs01r80kp34tmq',
        ANIMATION_DURATION_ON_CENTER_ME: 1000,
        CENTER_BUTTON_FADE_DURATION: 300,
    },
    ONYX_UPDATE_TYPES: {
        HTTPS: 'https',
        PUSHER: 'pusher',
        AIRSHIP: 'airship',
    },
    EVENTS: {
        SCROLLING: 'scrolling',
    },
    SELECTION_LIST_WITH_MODAL_TEST_ID: 'selectionListWithModalMenuItem',

    IMAGE_TEST_ID: 'Image',
    IMAGE_SVG_TEST_ID: 'ImageSVG',
    VIDEO_PLAYER_TEST_ID: 'VideoPlayer',
    LOTTIE_VIEW_TEST_ID: 'LottieView',

    CHAT_HEADER_LOADER_HEIGHT: 36,

    HORIZONTAL_SPACER: {
        DEFAULT_BORDER_BOTTOM_WIDTH: 1,
        DEFAULT_MARGIN_VERTICAL: 8,
        HIDDEN_MARGIN_VERTICAL: 4,
        HIDDEN_BORDER_BOTTOM_WIDTH: 0,
    },

    LIST_COMPONENTS: {
        HEADER: 'header',
        FOOTER: 'footer',
    },

    MISSING_TRANSLATION: 'MISSING TRANSLATION',
    SEARCH_MAX_LENGTH: 500,

    /**
     * The count of characters we'll allow the user to type after reaching SEARCH_MAX_LENGTH in an input.
     */
    ADDITIONAL_ALLOWED_CHARACTERS: 20,

    VALIDATION_REIMBURSEMENT_INPUT_LIMIT: 20,

    REFERRAL_PROGRAM: {
        CONTENT_TYPES: {
            SUBMIT_EXPENSE: 'submitExpense',
            START_CHAT: 'startChat',
            REFER_FRIEND: 'referralFriend',
            SHARE_CODE: 'shareCode',
        },
        LEARN_MORE_LINK: 'https://help.expensify.com/articles/new-expensify/expenses/Referral-Program',
        LINK: 'https://join.my.expensify.com',
    },

    FEATURE_TRAINING: {
        CONTENT_TYPES: {
            TRACK_EXPENSE: 'track-expenses',
        },
        'track-expenses': {
            VIDEO_URL: `${CLOUDFRONT_URL}/videos/guided-setup-track-business-v2.mp4`,
            LEARN_MORE_LINK: `${USE_EXPENSIFY_URL}/track-expenses`,
        },
        TEST_DRIVE_COVER_ASPECT_RATIO: 500 / 300,
    },

    /**
     * native IDs for close buttons in Overlay component
     */
    OVERLAY: {
        TOP_BUTTON_NATIVE_ID: 'overLayTopButton',
        BOTTOM_BUTTON_NATIVE_ID: 'overLayBottomButton',
    },

    BACK_BUTTON_NATIVE_ID: 'backButton',
    EMOJI_PICKER_BUTTON_NATIVE_ID: 'emojiPickerButton',

    /**
     * The maximum count of items per page for SelectionList.
     * When paginate, it multiplies by page number.
     */
    MAX_SELECTION_LIST_PAGE_LENGTH: 500,

    /**
     * Bank account names
     */
    BANK_NAMES: {
        EXPENSIFY: 'expensify',
        AMERICAN_EXPRESS: 'americanexpress',
        BANK_OF_AMERICA: 'bank of america',
        BB_T: 'bbt',
        CAPITAL_ONE: 'capital one',
        CHASE: 'chase',
        CHARLES_SCHWAB: 'charles schwab',
        CITIBANK: 'citibank',
        CITIZENS_BANK: 'citizens bank',
        DISCOVER: 'discover',
        FIDELITY: 'fidelity',
        GENERIC_BANK: 'generic bank',
        HUNTINGTON_BANK: 'huntington bank',
        HUNTINGTON_NATIONAL: 'huntington national',
        NAVY_FEDERAL_CREDIT_UNION: 'navy federal credit union',
        PNC: 'pnc',
        REGIONS_BANK: 'regions bank',
        SUNTRUST: 'suntrust',
        TD_BANK: 'td bank',
        US_BANK: 'us bank',
        USAA: 'usaa',
    },

    /**
     * Constants for maxToRenderPerBatch parameter that is used for FlatList or SectionList. This controls the amount of items rendered per batch, which is the next chunk of items
     * rendered on every scroll.
     */
    MAX_TO_RENDER_PER_BATCH: {
        DEFAULT: 5,
        CAROUSEL: 3,
    },

    /**
     * Constants for types of violation.
     */
    VIOLATION_TYPES: {
        VIOLATION: 'violation',
        NOTICE: 'notice',
        WARNING: 'warning',
    },

    /**
     * Constants with different types for the modifiedAmount violation
     */
    MODIFIED_AMOUNT_VIOLATION_DATA: {
        DISTANCE: 'distance',
        CARD: 'card',
        SMARTSCAN: 'smartscan',
    },

    /**
     * Constants for types of violation names.
     * Defined here because they need to be referenced by the type system to generate the
     * ViolationNames type.
     */
    VIOLATIONS: {
        ALL_TAG_LEVELS_REQUIRED: 'allTagLevelsRequired',
        AUTO_REPORTED_REJECTED_EXPENSE: 'autoReportedRejectedExpense',
        BILLABLE_EXPENSE: 'billableExpense',
        CASH_EXPENSE_WITH_NO_RECEIPT: 'cashExpenseWithNoReceipt',
        CATEGORY_OUT_OF_POLICY: 'categoryOutOfPolicy',
        CONVERSION_SURCHARGE: 'conversionSurcharge',
        CUSTOM_UNIT_OUT_OF_POLICY: 'customUnitOutOfPolicy',
        DUPLICATED_TRANSACTION: 'duplicatedTransaction',
        FIELD_REQUIRED: 'fieldRequired',
        FUTURE_DATE: 'futureDate',
        INVOICE_MARKUP: 'invoiceMarkup',
        MAX_AGE: 'maxAge',
        MISSING_CATEGORY: 'missingCategory',
        MISSING_COMMENT: 'missingComment',
        MISSING_TAG: 'missingTag',
        MODIFIED_AMOUNT: 'modifiedAmount',
        MODIFIED_DATE: 'modifiedDate',
        PROHIBITED_EXPENSE: 'prohibitedExpense',
        NON_EXPENSIWORKS_EXPENSE: 'nonExpensiworksExpense',
        OVER_AUTO_APPROVAL_LIMIT: 'overAutoApprovalLimit',
        OVER_CATEGORY_LIMIT: 'overCategoryLimit',
        OVER_LIMIT: 'overLimit',
        OVER_LIMIT_ATTENDEE: 'overLimitAttendee',
        PER_DAY_LIMIT: 'perDayLimit',
        RECEIPT_NOT_SMART_SCANNED: 'receiptNotSmartScanned',
        RECEIPT_REQUIRED: 'receiptRequired',
        CUSTOM_RULES: 'customRules',
        RTER: 'rter',
        SMARTSCAN_FAILED: 'smartscanFailed',
        SOME_TAG_LEVELS_REQUIRED: 'someTagLevelsRequired',
        TAG_OUT_OF_POLICY: 'tagOutOfPolicy',
        TAX_AMOUNT_CHANGED: 'taxAmountChanged',
        TAX_OUT_OF_POLICY: 'taxOutOfPolicy',
        TAX_RATE_CHANGED: 'taxRateChanged',
        TAX_REQUIRED: 'taxRequired',
        HOLD: 'hold',
        RECEIPT_GENERATED_WITH_AI: 'receiptGeneratedWithAI',
    },
    RTER_VIOLATION_TYPES: {
        BROKEN_CARD_CONNECTION: 'brokenCardConnection',
        BROKEN_CARD_CONNECTION_530: 'brokenCardConnection530',
        SEVEN_DAY_HOLD: 'sevenDayHold',
    },
    REVIEW_DUPLICATES_ORDER: ['merchant', 'category', 'tag', 'description', 'taxCode', 'billable', 'reimbursable'],

    REPORT_VIOLATIONS: {
        FIELD_REQUIRED: 'fieldRequired',
    },

    REPORT_VIOLATIONS_EXCLUDED_FIELDS: {
        TEXT_TITLE: 'text_title',
    },

    /** Context menu types */
    CONTEXT_MENU_TYPES: {
        LINK: 'LINK',
        REPORT_ACTION: 'REPORT_ACTION',
        EMAIL: 'EMAIL',
        REPORT: 'REPORT',
        TEXT: 'TEXT',
    },

    PROMOTED_ACTIONS: {
        PIN: 'pin',
        SHARE: 'share',
        JOIN: 'join',
        MESSAGE: 'message',
        HOLD: 'hold',
    },

    THUMBNAIL_IMAGE: {
        SMALL_SCREEN: {
            SIZE: 250,
        },
        WIDE_SCREEN: {
            SIZE: 350,
        },
        NAN_ASPECT_RATIO: 1.5,
    },

    VIDEO_PLAYER: {
        POPOVER_Y_OFFSET: -30,
        PLAYBACK_SPEEDS: [0.25, 0.5, 0.75, 1, 1.25, 1.5, 1.75, 2],
        HIDE_TIME_TEXT_WIDTH: 250,
        MIN_WIDTH: 170,
        MIN_HEIGHT: 120,
        CONTROLS_STATUS: {
            SHOW: 'show',
            HIDE: 'hide',
            VOLUME_ONLY: 'volumeOnly',
        },
        CONTROLS_POSITION: {
            NATIVE: 32,
            NORMAL: 8,
        },
        DEFAULT_VIDEO_DIMENSIONS: {width: 1900, height: 1400},
    },

    INTRO_CHOICES: {
        SUBMIT: 'newDotSubmit',
        MANAGE_TEAM: 'newDotManageTeam',
        CHAT_SPLIT: 'newDotSplitChat',
    },

    MANAGE_TEAMS_CHOICE: {
        MULTI_LEVEL: 'multiLevelApproval',
        CUSTOM_EXPENSE: 'customExpenseCoding',
        CARD_TRACKING: 'companyCardTracking',
        ACCOUNTING: 'accountingIntegrations',
        RULE: 'ruleEnforcement',
    },

    MINI_CONTEXT_MENU_MAX_ITEMS: 4,

    WORKSPACE_SWITCHER: {
        NAME: 'Expensify',
        SUBSCRIPT_ICON_SIZE: 8,
    },

    WELCOME_VIDEO_URL: `${CLOUDFRONT_URL}/videos/intro-1280.mp4`,

    ONBOARDING_CHOICES: {...onboardingChoices},
    SELECTABLE_ONBOARDING_CHOICES: {...selectableOnboardingChoices},
    CREATE_EXPENSE_ONBOARDING_CHOICES: {...createExpenseOnboardingChoices},
    ONBOARDING_SIGNUP_QUALIFIERS: {...signupQualifiers},
    ONBOARDING_INVITE_TYPES: {...onboardingInviteTypes},
    ONBOARDING_COMPANY_SIZE: {...onboardingCompanySize},
    ACTIONABLE_TRACK_EXPENSE_WHISPER_MESSAGE: 'What would you like to do with this expense?',
    ONBOARDING_ACCOUNTING_MAPPING,
    ONBOARDING_MESSAGES: {
        [onboardingChoices.EMPLOYER]: onboardingEmployerOrSubmitMessage,
        [onboardingChoices.SUBMIT]: onboardingEmployerOrSubmitMessage,
        [onboardingChoices.MANAGE_TEAM]: {
            message: 'Here are some important tasks to help get your team’s expenses under control.',
            tasks: [
                createWorkspaceTask,
                selfGuidedTourTask,
                {
                    type: 'setupCategoriesAndTags',
                    autoCompleted: false,
                    mediaAttributes: {},
                    title: ({workspaceCategoriesLink, workspaceMoreFeaturesLink}) => `Set up [categories](${workspaceCategoriesLink}) and [tags](${workspaceMoreFeaturesLink})`,
                    description: ({workspaceCategoriesLink, workspaceAccountingLink}) =>
                        '*Set up categories and tags* so your team can code expenses for easy reporting.\n' +
                        '\n' +
                        `Import them automatically by [connecting your accounting software](${workspaceAccountingLink}), or set them up manually in your [workspace settings](${workspaceCategoriesLink}).`,
                },
                setupCategoriesTask,
                {
                    type: 'setupTags',
                    autoCompleted: false,
                    title: ({workspaceMoreFeaturesLink}) => `Set up [tags](${workspaceMoreFeaturesLink})`,
                    mediaAttributes: {
                        [`${CLOUDFRONT_URL}/videos/walkthrough-tags-v2.mp4`]: `data-expensify-thumbnail-url="${CLOUDFRONT_URL}/images/walkthrough-tags.png" data-expensify-width="1920" data-expensify-height="1080"`,
                    },
                    description: ({workspaceMoreFeaturesLink}) =>
                        'Tags can be used if you want more details with every expense. Use tags for projects, clients, locations, departments, and more. If you need multiple levels of tags, you can upgrade to the Control plan.\n' +
                        '\n' +
                        '*Here’s how to set up tags:*\n' +
                        '\n' +
                        '1. Click *Settings*.\n' +
                        '2. Go to *Workspaces*.\n' +
                        '3. Select your workspace.\n' +
                        '4. Click *More features*.\n' +
                        '5. Enable *Tags*.\n' +
                        '6. Navigate to *Tags* in the workspace editor.\n' +
                        '7. Click *+ Add tag* to make your own.\n' +
                        '\n' +
                        `[Take me to more features](${workspaceMoreFeaturesLink}).\n` +
                        '\n' +
                        `![Set up tags](${CLOUDFRONT_URL}/videos/walkthrough-tags-v2.mp4)`,
                },
                {
                    type: 'inviteTeam',
                    autoCompleted: false,
                    mediaAttributes: {
                        [`${CLOUDFRONT_URL}/videos/walkthrough-invite_members-v2.mp4`]: `data-expensify-thumbnail-url="${CLOUDFRONT_URL}/images/walkthrough-invite_members.png" data-expensify-width="1920" data-expensify-height="1080"`,
                    },
                    title: ({workspaceMembersLink}) => `Invite [your team](${workspaceMembersLink})`,
                    description: ({workspaceMembersLink}) =>
                        '*Invite your team* to Expensify so they can start tracking expenses today.\n' +
                        '\n' +
                        'Here’s how to invite your team:\n' +
                        '\n' +
                        '1. Click *Settings*.\n' +
                        '2. Go to *Workspaces*.\n' +
                        '3. Select your workspace.\n' +
                        '4. Click *Members* > *Invite member*.\n' +
                        '5. Enter emails or phone numbers. \n' +
                        '6. Add a custom invite message if you’d like!\n' +
                        '\n' +
                        `[Take me to workspace members](${workspaceMembersLink}).\n` +
                        '\n' +
                        `![Invite your team](${CLOUDFRONT_URL}/videos/walkthrough-invite_members-v2.mp4)`,
                },
                {
                    type: 'addAccountingIntegration',
                    autoCompleted: false,
                    mediaAttributes: {
                        [`${CLOUDFRONT_URL}/${
                            connectionsVideoPaths[ONBOARDING_ACCOUNTING_MAPPING.netsuite]
                        }`]: `data-expensify-thumbnail-url="${CLOUDFRONT_URL}/images/walkthrough-connect_to_netsuite.png" data-expensify-width="1920" data-expensify-height="1080"`,
                        [`${CLOUDFRONT_URL}/${
                            connectionsVideoPaths[ONBOARDING_ACCOUNTING_MAPPING.quickbooksOnline]
                        }`]: `data-expensify-thumbnail-url="${CLOUDFRONT_URL}/images/walkthrough-connect_to_qbo.png" data-expensify-width="1920" data-expensify-height="1080"`,
                        [`${CLOUDFRONT_URL}/${
                            connectionsVideoPaths[ONBOARDING_ACCOUNTING_MAPPING.xero]
                        }`]: `data-expensify-thumbnail-url="${CLOUDFRONT_URL}/images/walkthrough-connect_to_xero.png" data-expensify-width="1920" data-expensify-height="1080"`,
                    },
                    title: ({integrationName, workspaceAccountingLink}) => `Connect to [${integrationName}](${workspaceAccountingLink})`,
                    description: ({integrationName, workspaceAccountingLink}) =>
                        `Connect to ${integrationName} for automatic expense coding and syncing that makes month-end close a breeze.\n` +
                        '\n' +
                        `Here’s how to connect to ${integrationName}:\n` +
                        '\n' +
                        '1. Click *Settings*.\n' +
                        '2. Go to *Workspaces*.\n' +
                        '3. Select your workspace.\n' +
                        '4. Click *Accounting*.\n' +
                        `5. Find ${integrationName}.\n` +
                        '6. Click *Connect*.\n' +
                        '\n' +
                        `${
                            integrationName && connectionsVideoPaths[integrationName]
                                ? `[Take me to accounting](${workspaceAccountingLink}).\n\n![Connect to ${integrationName}](${CLOUDFRONT_URL}/${connectionsVideoPaths[integrationName]})`
                                : `[Take me to accounting](${workspaceAccountingLink}).`
                        }`,
                },
            ],
        },
        [onboardingChoices.TRACK_WORKSPACE]: {
            message: 'Here are some important tasks to help get your workspace set up.',
            video: {
                url: `${CLOUDFRONT_URL}/videos/guided-setup-manage-team-v2.mp4`,
                thumbnailUrl: `${CLOUDFRONT_URL}/images/guided-setup-manage-team.jpg`,
                duration: 55,
                width: 1280,
                height: 960,
            },
            tasks: [
                createWorkspaceTask,
                setupCategoriesTask,
                {
                    type: 'inviteAccountant',
                    autoCompleted: false,
                    mediaAttributes: {},
                    title: ({workspaceMembersLink}) => `Invite your [accountant](${workspaceMembersLink})`,
                    description: ({workspaceMembersLink}) =>
                        '*Invite your accountant* to Expensify and share your expenses with them to make tax time easier.\n' +
                        '\n' +
                        'Here’s how to invite your accountant:\n' +
                        '\n' +
                        '1. Click your profile picture.\n' +
                        '2. Go to *Workspaces*.\n' +
                        '3. Select your workspace.\n' +
                        '4. Click *Members* > Invite member.\n' +
                        '5. Enter their email or phone number.\n' +
                        '6. Add an invite message if you’d like.\n' +
                        '7. You’ll be set as the expense approver. You can change this to any admin once you invite your team.\n' +
                        '\n' +
                        'That’s it, happy expensing! 😄\n' +
                        '\n' +
                        `[View your workspace members](${workspaceMembersLink}).`,
                },
            ],
        },
        [onboardingChoices.PERSONAL_SPEND]: onboardingPersonalSpendMessage,
        [onboardingChoices.CHAT_SPLIT]: {
            message: 'Splitting bills with friends is as easy as sending a message. Here’s how.',
            tasks: [
                selfGuidedTourTask,
                {
                    type: 'startChat',
                    autoCompleted: false,
                    mediaAttributes: {},
                    title: 'Start a chat',
                    description:
                        '*Start a chat* with a friend or group using their email or phone number.\n' +
                        '\n' +
                        'Here’s how to start a chat:\n' +
                        '\n' +
                        '1. Click the green *+* button.\n' +
                        '2. Choose *Start chat*.\n' +
                        '3. Enter emails or phone numbers.\n' +
                        '\n' +
                        'If any of your friends aren’t using Expensify already, they’ll be invited automatically.\n' +
                        '\n' +
                        'Every chat will also turn into an email or text that they can respond to directly.',
                },
                {
                    type: 'splitExpense',
                    autoCompleted: false,
                    mediaAttributes: {},
                    title: 'Split an expense',
                    description:
                        '*Split an expense* right in your chat with one or more friends.\n' +
                        '\n' +
                        'Here’s how to request money:\n' +
                        '\n' +
                        '1. Click the green *+* button.\n' +
                        '2. Choose *Start chat*.\n' +
                        '3. Enter any email, SMS, or name of who you want to split with.\n' +
                        '4. From within the chat, click the *+* button on the message bar, and click *Split expense*.\n' +
                        '5. Create the expense by selecting *Manual*, *Scan* or *Distance*.\n' +
                        '\n' +
                        'Feel free to add more details if you want, or just send it off. Let’s get you paid back!',
                },
            ],
        },
        [onboardingChoices.ADMIN]: {
            message: "As an admin, learn how to manage your team's workspace and submit expenses yourself.",
            tasks: [
                {
                    type: 'reviewWorkspaceSettings',
                    autoCompleted: false,
                    mediaAttributes: {},
                    title: 'Review your workspace settings',
                    description:
                        "Here's how to review and update your workspace settings:" +
                        '\n' +
                        '1. Click *Settings*.' +
                        '2. Go to *Workspaces* > [Your workspace].' +
                        '\n' +
                        "Make any changes there and we'll track them in the #admins room.",
                },
                {
                    type: 'submitExpense',
                    autoCompleted: false,
                    mediaAttributes: {},
                    title: 'Submit an expense',
                    description:
                        '*Submit an expense* by entering an amount or scanning a receipt.\n' +
                        '\n' +
                        'Here’s how to submit an expense:\n' +
                        '\n' +
                        '1. Click the green *+* button.\n' +
                        '2. Choose *Create expense*.\n' +
                        '3. Enter an amount or scan a receipt.\n' +
                        '4. Add your reimburser to the request.\n' +
                        '\n' +
                        'Then, send your request and wait for that sweet “Cha-ching!” when it’s complete.',
                },
            ],
        },
        [onboardingChoices.LOOKING_AROUND]: {
            message:
                "Expensify is best known for expense and corporate card management, but we do a lot more than that. Let me know what you're interested in and I'll help get you started.",
            tasks: [],
        },
    } satisfies Record<OnboardingPurpose, OnboardingMessage>,

    CREATE_EXPENSE_ONBOARDING_MESSAGES: {
        [createExpenseOnboardingChoices.PERSONAL_SPEND]: combinedTrackSubmitOnboardingPersonalSpendMessage,
        [createExpenseOnboardingChoices.EMPLOYER]: combinedTrackSubmitOnboardingEmployerOrSubmitMessage,
        [createExpenseOnboardingChoices.SUBMIT]: combinedTrackSubmitOnboardingEmployerOrSubmitMessage,
    } satisfies Record<ValueOf<typeof createExpenseOnboardingChoices>, OnboardingMessage>,

    REPORT_FIELD_TITLE_FIELD_ID: 'text_title',

    MOBILE_PAGINATION_SIZE: 15,
    WEB_PAGINATION_SIZE: 30,

    /** Dimensions for illustration shown in Confirmation Modal */
    CONFIRM_CONTENT_SVG_SIZE: {
        HEIGHT: 220,
        WIDTH: 130,
    },

    DEBUG_CONSOLE: {
        LEVELS: {
            INFO: 'INFO',
            ERROR: 'ERROR',
            RESULT: 'RESULT',
            DEBUG: 'DEBUG',
        },
    },

    // We need to store this server side error in order to not show the blocking screen when the error is for invalid code
    MERGE_ACCOUNT_INVALID_CODE_ERROR: '401 Not authorized - Invalid validateCode',
    REIMBURSEMENT_ACCOUNT: {
        DEFAULT_DATA: {
            achData: {
                state: BankAccount.STATE.SETUP,
            },
            isLoading: false,
            errorFields: {},
            errors: {},
            maxAttemptsReached: false,
            shouldShowResetModal: false,
        },
        SUBSTEP_INDEX: {
            BANK_ACCOUNT: {
                ACCOUNT_NUMBERS: 0,
            },
            PERSONAL_INFO: {
                LEGAL_NAME: 0,
                DATE_OF_BIRTH: 1,
                SSN: 2,
                ADDRESS: 3,
            },
            BUSINESS_INFO: {
                BUSINESS_NAME: 0,
                TAX_ID_NUMBER: 1,
                COMPANY_WEBSITE: 2,
                PHONE_NUMBER: 3,
                COMPANY_ADDRESS: 4,
                COMPANY_TYPE: 5,
                INCORPORATION_DATE: 6,
                INCORPORATION_STATE: 7,
                INCORPORATION_CODE: 8,
            },
            UBO: {
                LEGAL_NAME: 0,
                DATE_OF_BIRTH: 1,
                SSN: 2,
                ADDRESS: 3,
            },
        },
    },
    CURRENCY_TO_DEFAULT_MILEAGE_RATE: JSON.parse(`{
        "AED": {
            "rate": 414,
            "unit": "km"
        },
        "AFN": {
            "rate": 8851,
            "unit": "km"
        },
        "ALL": {
            "rate": 10783,
            "unit": "km"
        },
        "AMD": {
            "rate": 45116,
            "unit": "km"
        },
        "ANG": {
            "rate": 203,
            "unit": "km"
        },
        "AOA": {
            "rate": 102929,
            "unit": "km"
        },
        "ARS": {
            "rate": 118428,
            "unit": "km"
        },
        "AUD": {
            "rate": 88,
            "unit": "km"
        },
        "AWG": {
            "rate": 203,
            "unit": "km"
        },
        "AZN": {
            "rate": 192,
            "unit": "km"
        },
        "BAM": {
            "rate": 212,
            "unit": "km"
        },
        "BBD": {
            "rate": 225,
            "unit": "km"
        },
        "BDT": {
            "rate": 13697,
            "unit": "km"
        },
        "BGN": {
            "rate": 211,
            "unit": "km"
        },
        "BHD": {
            "rate": 42,
            "unit": "km"
        },
        "BIF": {
            "rate": 331847,
            "unit": "km"
        },
        "BMD": {
            "rate": 113,
            "unit": "km"
        },
        "BND": {
            "rate": 153,
            "unit": "km"
        },
        "BOB": {
            "rate": 779,
            "unit": "km"
        },
        "BRL": {
            "rate": 660,
            "unit": "km"
        },
        "BSD": {
            "rate": 113,
            "unit": "km"
        },
        "BTN": {
            "rate": 9761,
            "unit": "km"
        },
        "BWP": {
            "rate": 1569,
            "unit": "km"
        },
        "BYN": {
            "rate": 369,
            "unit": "km"
        },
        "BYR": {
            "rate": 2255979,
            "unit": "km"
        },
        "BZD": {
            "rate": 227,
            "unit": "km"
        },
        "CAD": {
            "rate": 72,
            "unit": "km"
        },
        "CDF": {
            "rate": 321167,
            "unit": "km"
        },
        "CHF": {
            "rate": 76,
            "unit": "km"
        },
        "CLP": {
            "rate": 111689,
            "unit": "km"
        },
        "CNY": {
            "rate": 808,
            "unit": "km"
        },
        "COP": {
            "rate": 473791,
            "unit": "km"
        },
        "CRC": {
            "rate": 57190,
            "unit": "km"
        },
        "CUC": {
            "rate": 113,
            "unit": "km"
        },
        "CUP": {
            "rate": 2902,
            "unit": "km"
        },
        "CVE": {
            "rate": 11961,
            "unit": "km"
        },
        "CZK": {
            "rate": 2715,
            "unit": "km"
        },
        "DJF": {
            "rate": 19956,
            "unit": "km"
        },
        "DKK": {
            "rate": 381,
            "unit": "km"
        },
        "DOP": {
            "rate": 6948,
            "unit": "km"
        },
        "DZD": {
            "rate": 15226,
            "unit": "km"
        },
        "EEK": {
            "rate": 1646,
            "unit": "km"
        },
        "EGP": {
            "rate": 5657,
            "unit": "km"
        },
        "ERN": {
            "rate": 1690,
            "unit": "km"
        },
        "ETB": {
            "rate": 14326,
            "unit": "km"
        },
        "EUR": {
            "rate": 30,
            "unit": "km"
        },
        "FJD": {
            "rate": 264,
            "unit": "km"
        },
        "FKP": {
            "rate": 90,
            "unit": "km"
        },
        "GBP": {
            "rate": 45,
            "unit": "mi"
        },
        "GEL": {
            "rate": 323,
            "unit": "km"
        },
        "GHS": {
            "rate": 1724,
            "unit": "km"
        },
        "GIP": {
            "rate": 90,
            "unit": "km"
        },
        "GMD": {
            "rate": 8111,
            "unit": "km"
        },
        "GNF": {
            "rate": 974619,
            "unit": "km"
        },
        "GTQ": {
            "rate": 872,
            "unit": "km"
        },
        "GYD": {
            "rate": 23585,
            "unit": "km"
        },
        "HKD": {
            "rate": 877,
            "unit": "km"
        },
        "HNL": {
            "rate": 2881,
            "unit": "km"
        },
        "HRK": {
            "rate": 814,
            "unit": "km"
        },
        "HTG": {
            "rate": 14734,
            "unit": "km"
        },
        "HUF": {
            "rate": 44127,
            "unit": "km"
        },
        "IDR": {
            "rate": 1830066,
            "unit": "km"
        },
        "ILS": {
            "rate": 540,
            "unit": "km"
        },
        "INR": {
            "rate": 9761,
            "unit": "km"
        },
        "IQD": {
            "rate": 147577,
            "unit": "km"
        },
        "IRR": {
            "rate": 4741290,
            "unit": "km"
        },
        "ISK": {
            "rate": 15772,
            "unit": "km"
        },
        "JMD": {
            "rate": 17738,
            "unit": "km"
        },
        "JOD": {
            "rate": 80,
            "unit": "km"
        },
        "JPY": {
            "rate": 17542,
            "unit": "km"
        },
        "KES": {
            "rate": 14589,
            "unit": "km"
        },
        "KGS": {
            "rate": 9852,
            "unit": "km"
        },
        "KHR": {
            "rate": 453066,
            "unit": "km"
        },
        "KMF": {
            "rate": 53269,
            "unit": "km"
        },
        "KPW": {
            "rate": 101389,
            "unit": "km"
        },
        "KRW": {
            "rate": 162705,
            "unit": "km"
        },
        "KWD": {
            "rate": 35,
            "unit": "km"
        },
        "KYD": {
            "rate": 93,
            "unit": "km"
        },
        "KZT": {
            "rate": 58319,
            "unit": "km"
        },
        "LAK": {
            "rate": 2452802,
            "unit": "km"
        },
        "LBP": {
            "rate": 10093809,
            "unit": "km"
        },
        "LKR": {
            "rate": 33423,
            "unit": "km"
        },
        "LRD": {
            "rate": 22185,
            "unit": "km"
        },
        "LSL": {
            "rate": 2099,
            "unit": "km"
        },
        "LTL": {
            "rate": 364,
            "unit": "km"
        },
        "LVL": {
            "rate": 74,
            "unit": "km"
        },
        "LYD": {
            "rate": 554,
            "unit": "km"
        },
        "MAD": {
            "rate": 1127,
            "unit": "km"
        },
        "MDL": {
            "rate": 2084,
            "unit": "km"
        },
        "MGA": {
            "rate": 529635,
            "unit": "km"
        },
        "MKD": {
            "rate": 6650,
            "unit": "km"
        },
        "MMK": {
            "rate": 236413,
            "unit": "km"
        },
        "MNT": {
            "rate": 382799,
            "unit": "km"
        },
        "MOP": {
            "rate": 904,
            "unit": "km"
        },
        "MRO": {
            "rate": 40234,
            "unit": "km"
        },
        "MRU": {
            "rate": 4506,
            "unit": "km"
        },
        "MUR": {
            "rate": 5226,
            "unit": "km"
        },
        "MVR": {
            "rate": 1735,
            "unit": "km"
        },
        "MWK": {
            "rate": 195485,
            "unit": "km"
        },
        "MXN": {
            "rate": 93,
            "unit": "km"
        },
        "MYR": {
            "rate": 494,
            "unit": "km"
        },
        "MZN": {
            "rate": 7199,
            "unit": "km"
        },
        "NAD": {
            "rate": 2099,
            "unit": "km"
        },
        "NGN": {
            "rate": 174979,
            "unit": "km"
        },
        "NIO": {
            "rate": 4147,
            "unit": "km"
        },
        "NOK": {
            "rate": 350,
            "unit": "km"
        },
        "NPR": {
            "rate": 15617,
            "unit": "km"
        },
        "NZD": {
            "rate": 104,
            "unit": "km"
        },
        "OMR": {
            "rate": 43,
            "unit": "km"
        },
        "PAB": {
            "rate": 113,
            "unit": "km"
        },
        "PEN": {
            "rate": 420,
            "unit": "km"
        },
        "PGK": {
            "rate": 455,
            "unit": "km"
        },
        "PHP": {
            "rate": 6582,
            "unit": "km"
        },
        "PKR": {
            "rate": 31411,
            "unit": "km"
        },
        "PLN": {
            "rate": 89,
            "unit": "km"
        },
        "PYG": {
            "rate": 890772,
            "unit": "km"
        },
        "QAR": {
            "rate": 410,
            "unit": "km"
        },
        "RON": {
            "rate": 538,
            "unit": "km"
        },
        "RSD": {
            "rate": 12656,
            "unit": "km"
        },
        "RUB": {
            "rate": 11182,
            "unit": "km"
        },
        "RWF": {
            "rate": 156589,
            "unit": "km"
        },
        "SAR": {
            "rate": 423,
            "unit": "km"
        },
        "SBD": {
            "rate": 951,
            "unit": "km"
        },
        "SCR": {
            "rate": 1611,
            "unit": "km"
        },
        "SDG": {
            "rate": 67705,
            "unit": "km"
        },
        "SEK": {
            "rate": 250,
            "unit": "km"
        },
        "SGD": {
            "rate": 151,
            "unit": "km"
        },
        "SHP": {
            "rate": 90,
            "unit": "km"
        },
        "SLL": {
            "rate": 2362357,
            "unit": "km"
        },
        "SLE": {
            "rate": 2363,
            "unit": "km"
        },
        "SOS": {
            "rate": 64374,
            "unit": "km"
        },
        "SRD": {
            "rate": 3954,
            "unit": "km"
        },
        "STD": {
            "rate": 2510095,
            "unit": "km"
        },
        "STN": {
            "rate": 2683,
            "unit": "km"
        },
        "SVC": {
            "rate": 987,
            "unit": "km"
        },
        "SYP": {
            "rate": 1464664,
            "unit": "km"
        },
        "SZL": {
            "rate": 2099,
            "unit": "km"
        },
        "THB": {
            "rate": 3801,
            "unit": "km"
        },
        "TJS": {
            "rate": 1228,
            "unit": "km"
        },
        "TMT": {
            "rate": 394,
            "unit": "km"
        },
        "TND": {
            "rate": 360,
            "unit": "km"
        },
        "TOP": {
            "rate": 274,
            "unit": "km"
        },
        "TRY": {
            "rate": 4035,
            "unit": "km"
        },
        "TTD": {
            "rate": 763,
            "unit": "km"
        },
        "TWD": {
            "rate": 3703,
            "unit": "km"
        },
        "TZS": {
            "rate": 286235,
            "unit": "km"
        },
        "UAH": {
            "rate": 4725,
            "unit": "km"
        },
        "UGX": {
            "rate": 416016,
            "unit": "km"
        },
        "USD": {
            "rate": 70,
            "unit": "mi"
        },
        "UYU": {
            "rate": 4888,
            "unit": "km"
        },
        "UZS": {
            "rate": 1462038,
            "unit": "km"
        },
        "VEB": {
            "rate": 709737,
            "unit": "km"
        },
        "VEF": {
            "rate": 27993155,
            "unit": "km"
        },
        "VES": {
            "rate": 6457,
            "unit": "km"
        },
        "VND": {
            "rate": 2825526,
            "unit": "km"
        },
        "VUV": {
            "rate": 13358,
            "unit": "km"
        },
        "WST": {
            "rate": 315,
            "unit": "km"
        },
        "XAF": {
            "rate": 70811,
            "unit": "km"
        },
        "XCD": {
            "rate": 304,
            "unit": "km"
        },
        "XOF": {
            "rate": 70811,
            "unit": "km"
        },
        "XPF": {
            "rate": 12875,
            "unit": "km"
        },
        "YER": {
            "rate": 28003,
            "unit": "km"
        },
        "ZAR": {
            "rate": 484,
            "unit": "km"
        },
        "ZMK": {
            "rate": 591756,
            "unit": "km"
        },
        "ZMW": {
            "rate": 3148,
            "unit": "km"
        }
    }`) as Record<string, MileageRate>,

    EXIT_SURVEY: {
        REASONS: {
            FEATURE_NOT_AVAILABLE: 'featureNotAvailable',
            DONT_UNDERSTAND: 'dontUnderstand',
            PREFER_CLASSIC: 'preferClassic',
        },
        BENEFIT: {
            CHATTING_DIRECTLY: 'chattingDirectly',
            EVERYTHING_MOBILE: 'everythingMobile',
            TRAVEL_EXPENSE: 'travelExpense',
        },
        BOOK_MEETING_LINK: 'https://calendly.com/d/cqsm-2gm-fxr/expensify-product-team',
    },

    SESSION_STORAGE_KEYS: {
        INITIAL_URL: 'INITIAL_URL',
        ACTIVE_WORKSPACE_ID: 'ACTIVE_WORKSPACE_ID',
        RETRY_LAZY_REFRESHED: 'RETRY_LAZY_REFRESHED',
        LAST_REFRESH_TIMESTAMP: 'LAST_REFRESH_TIMESTAMP',
        LAST_VISITED_SETTINGS_TAB_PATH: 'LAST_VISITED_SETTINGS_TAB_PATH',
    },

    RESERVATION_TYPE: {
        CAR: 'car',
        HOTEL: 'hotel',
        FLIGHT: 'flight',
        TRAIN: 'train',
    },

    RESERVATION_ADDRESS_TEST_ID: 'ReservationAddress',

    CANCELLATION_POLICY: {
        UNKNOWN: 'UNKNOWN',
        NON_REFUNDABLE: 'NON_REFUNDABLE',
        FREE_CANCELLATION_UNTIL: 'FREE_CANCELLATION_UNTIL',
        PARTIALLY_REFUNDABLE: 'PARTIALLY_REFUNDABLE',
    },

    DOT_SEPARATOR: '•',
    BULLET: '●',

    DEFAULT_TAX: {
        defaultExternalID: 'id_TAX_EXEMPT',
        defaultValue: '0%',
        foreignTaxDefault: 'id_TAX_EXEMPT',
        name: 'Tax',
        taxes: {
            id_TAX_EXEMPT: {
                name: 'Tax exempt',
                value: '0%',
            },
            id_TAX_RATE_1: {
                name: 'Tax Rate 1',
                value: '5%',
            },
        },
    },

    MAX_TAX_RATE_INTEGER_PLACES: 4,
    MAX_TAX_RATE_DECIMAL_PLACES: 4,
    MIN_TAX_RATE_DECIMAL_PLACES: 2,

    DOWNLOADS_PATH: '/Downloads',
    DOWNLOADS_TIMEOUT: 5000,
    NEW_EXPENSIFY_PATH: '/New Expensify',
    RECEIPTS_UPLOAD_PATH: '/Receipts-Upload',

    ENVIRONMENT_SUFFIX: {
        DEV: ' Dev',
        ADHOC: ' AdHoc',
    },

    SEARCH: {
        RESULTS_PAGE_SIZE: 50,
        DATA_TYPES: {
            EXPENSE: 'expense',
            INVOICE: 'invoice',
            TRIP: 'trip',
            CHAT: 'chat',
        },
        ACTION_TYPES: {
            VIEW: 'view',
            REVIEW: 'review',
            SUBMIT: 'submit',
            APPROVE: 'approve',
            PAY: 'pay',
            DONE: 'done',
            PAID: 'paid',
        },
        BULK_ACTION_TYPES: {
            EXPORT: 'export',
            APPROVE: 'approve',
            PAY: 'pay',
            HOLD: 'hold',
            UNHOLD: 'unhold',
            DELETE: 'delete',
        },
        TRANSACTION_TYPE: {
            CASH: 'cash',
            CARD: 'card',
            DISTANCE: 'distance',
        },
        SORT_ORDER: {
            ASC: 'asc',
            DESC: 'desc',
        },
        GROUP_BY: {
            REPORTS: 'reports',
        },
        BOOLEAN: {
            YES: 'yes',
            NO: 'no',
        },
        TABLE_COLUMN_SIZES: {
            NORMAL: 'normal',
            WIDE: 'wide',
        },
        STATUS: {
            EXPENSE: {
                ALL: 'all',
                UNREPORTED: 'unreported',
                DRAFTS: 'drafts',
                OUTSTANDING: 'outstanding',
                APPROVED: 'approved',
                DONE: 'done',
                PAID: 'paid',
            },
            INVOICE: {
                ALL: 'all',
                OUTSTANDING: 'outstanding',
                PAID: 'paid',
            },
            TRIP: {
                ALL: 'all',
                CURRENT: 'current',
                PAST: 'past',
            },
            CHAT: {
                ALL: 'all',
                UNREAD: 'unread',
                SENT: 'sent',
                ATTACHMENTS: 'attachments',
                LINKS: 'links',
                PINNED: 'pinned',
            },
        },
        TABLE_COLUMNS: {
            RECEIPT: 'receipt',
            DATE: 'date',
            MERCHANT: 'merchant',
            DESCRIPTION: 'description',
            FROM: 'from',
            TO: 'to',
            CATEGORY: 'category',
            TAG: 'tag',
            TOTAL_AMOUNT: 'amount',
            TYPE: 'type',
            ACTION: 'action',
            TAX_AMOUNT: 'taxAmount',
        },
        SYNTAX_OPERATORS: {
            AND: 'and',
            OR: 'or',
            EQUAL_TO: 'eq',
            NOT_EQUAL_TO: 'neq',
            GREATER_THAN: 'gt',
            GREATER_THAN_OR_EQUAL_TO: 'gte',
            LOWER_THAN: 'lt',
            LOWER_THAN_OR_EQUAL_TO: 'lte',
        },
        SYNTAX_ROOT_KEYS: {
            TYPE: 'type',
            STATUS: 'status',
            SORT_BY: 'sortBy',
            SORT_ORDER: 'sortOrder',
            GROUP_BY: 'groupBy',
        },
        SYNTAX_FILTER_KEYS: {
            DATE: 'date',
            AMOUNT: 'amount',
            EXPENSE_TYPE: 'expenseType',
            CURRENCY: 'currency',
            MERCHANT: 'merchant',
            DESCRIPTION: 'description',
            FROM: 'from',
            TO: 'to',
            CATEGORY: 'category',
            TAG: 'tag',
            TAX_RATE: 'taxRate',
            CARD_ID: 'cardID',
            FEED: 'feed',
            REPORT_ID: 'reportID',
            KEYWORD: 'keyword',
            IN: 'in',
            SUBMITTED: 'submitted',
            APPROVED: 'approved',
            PAID: 'paid',
            EXPORTED: 'exported',
            POSTED: 'posted',
            REIMBURSABLE: 'reimbursable',
            BILLABLE: 'billable',
            POLICY_ID: 'policyID',
        },
        EMPTY_VALUE: 'none',
        SEARCH_ROUTER_ITEM_TYPE: {
            CONTEXTUAL_SUGGESTION: 'contextualSuggestion',
            AUTOCOMPLETE_SUGGESTION: 'autocompleteSuggestion',
            SEARCH: 'searchItem',
        },
        SEARCH_USER_FRIENDLY_KEYS: {
            TYPE: 'type',
            STATUS: 'status',
            SORT_BY: 'sort-by',
            SORT_ORDER: 'sort-order',
            POLICY_ID: 'workspace',
            GROUP_BY: 'group-by',
            DATE: 'date',
            AMOUNT: 'amount',
            EXPENSE_TYPE: 'expense-type',
            CURRENCY: 'currency',
            MERCHANT: 'merchant',
            DESCRIPTION: 'description',
            FROM: 'from',
            TO: 'to',
            CATEGORY: 'category',
            TAG: 'tag',
            TAX_RATE: 'tax-rate',
            CARD_ID: 'card',
            FEED: 'feed',
            REPORT_ID: 'reportid',
            KEYWORD: 'keyword',
            IN: 'in',
            SUBMITTED: 'submitted',
            APPROVED: 'approved',
            PAID: 'paid',
            EXPORTED: 'exported',
            POSTED: 'posted',
            REIMBURSABLE: 'reimbursable',
            BILLABLE: 'billable',
        },
        DATE_MODIFIERS: {
            BEFORE: 'Before',
            AFTER: 'After',
        },
        SNAPSHOT_ONYX_KEYS: [
            ONYXKEYS.COLLECTION.REPORT,
            ONYXKEYS.COLLECTION.POLICY,
            ONYXKEYS.COLLECTION.TRANSACTION,
            ONYXKEYS.COLLECTION.TRANSACTION_VIOLATIONS,
            ONYXKEYS.COLLECTION.REPORT_ACTIONS,
            ONYXKEYS.PERSONAL_DETAILS_LIST,
            ONYXKEYS.COLLECTION.REPORT_NAME_VALUE_PAIRS,
        ],
    },

    EXPENSE: {
        TYPE: {
            CASH_CARD_NAME: 'Cash Expense',
        },
    },

    REFERRER: {
        NOTIFICATION: 'notification',
    },

    SUBSCRIPTION_SIZE_LIMIT: 20000,

    PAGINATION_START_ID: '-1',
    PAGINATION_END_ID: '-2',

    PAYMENT_CARD_CURRENCY: {
        USD: 'USD',
        AUD: 'AUD',
        GBP: 'GBP',
        NZD: 'NZD',
    },
    GBP_AUTHENTICATION_COMPLETE: '3DS-authentication-complete',

    SUBSCRIPTION_PRICE_FACTOR: 2,
    FEEDBACK_SURVEY_OPTIONS: {
        TOO_LIMITED: {
            ID: 'tooLimited',
            TRANSLATION_KEY: 'feedbackSurvey.tooLimited',
        },
        TOO_EXPENSIVE: {
            ID: 'tooExpensive',
            TRANSLATION_KEY: 'feedbackSurvey.tooExpensive',
        },
        INADEQUATE_SUPPORT: {
            ID: 'inadequateSupport',
            TRANSLATION_KEY: 'feedbackSurvey.inadequateSupport',
        },
        BUSINESS_CLOSING: {
            ID: 'businessClosing',
            TRANSLATION_KEY: 'feedbackSurvey.businessClosing',
        },
    },

    MAX_LENGTH_256: 256,
    WORKSPACE_CARDS_LIST_LABEL_TYPE: {
        CURRENT_BALANCE: 'currentBalance',
        REMAINING_LIMIT: 'remainingLimit',
        CASH_BACK: 'earnedCashback',
    },

    EXCLUDE_FROM_LAST_VISITED_PATH: [SCREENS.NOT_FOUND, SCREENS.SAML_SIGN_IN, SCREENS.VALIDATE_LOGIN, SCREENS.MIGRATED_USER_WELCOME_MODAL.ROOT] as string[],

    CANCELLATION_TYPE: {
        MANUAL: 'manual',
        AUTOMATIC: 'automatic',
        NONE: 'none',
    },
    EMPTY_STATE_MEDIA: {
        ANIMATION: 'animation',
        ILLUSTRATION: 'illustration',
        VIDEO: 'video',
    },
    REPORT_FIELDS_FEATURE: {
        qbo: {
            classes: 'report-fields-qbo-classes',
            customers: 'report-fields-qbo-customers',
            locations: 'report-fields-qbo-locations',
        },
        xero: {
            mapping: 'report-fields-mapping',
        },
    },
    get UPGRADE_FEATURE_INTRO_MAPPING() {
        return {
            reportFields: {
                id: 'reportFields' as const,
                alias: 'report-fields',
                name: 'Report Fields',
                title: 'workspace.upgrade.reportFields.title' as const,
                description: 'workspace.upgrade.reportFields.description' as const,
                icon: 'Pencil',
            },
            categories: {
                id: 'categories' as const,
                alias: 'categories',
                name: 'Categories',
                title: 'workspace.upgrade.categories.title' as const,
                description: 'workspace.upgrade.categories.description' as const,
                icon: 'FolderOpen',
            },
            [this.POLICY.CONNECTIONS.NAME.NETSUITE]: {
                id: this.POLICY.CONNECTIONS.NAME.NETSUITE,
                alias: 'netsuite',
                name: this.POLICY.CONNECTIONS.NAME_USER_FRIENDLY.netsuite,
                title: `workspace.upgrade.${this.POLICY.CONNECTIONS.NAME.NETSUITE}.title` as const,
                description: `workspace.upgrade.${this.POLICY.CONNECTIONS.NAME.NETSUITE}.description` as const,
                icon: 'NetSuiteSquare',
            },
            [this.POLICY.CONNECTIONS.NAME.SAGE_INTACCT]: {
                id: this.POLICY.CONNECTIONS.NAME.SAGE_INTACCT,
                alias: 'sage-intacct',
                name: this.POLICY.CONNECTIONS.NAME_USER_FRIENDLY.intacct,
                title: `workspace.upgrade.${this.POLICY.CONNECTIONS.NAME.SAGE_INTACCT}.title` as const,
                description: `workspace.upgrade.${this.POLICY.CONNECTIONS.NAME.SAGE_INTACCT}.description` as const,
                icon: 'IntacctSquare',
            },
            [this.POLICY.CONNECTIONS.NAME.QBD]: {
                id: this.POLICY.CONNECTIONS.NAME.QBD,
                alias: 'qbd',
                name: this.POLICY.CONNECTIONS.NAME_USER_FRIENDLY.quickbooksDesktop,
                title: `workspace.upgrade.${this.POLICY.CONNECTIONS.NAME.QBD}.title` as const,
                description: `workspace.upgrade.${this.POLICY.CONNECTIONS.NAME.QBD}.description` as const,
                icon: 'QBDSquare',
            },
            approvals: {
                id: 'approvals' as const,
                alias: 'approvals' as const,
                name: 'Advanced Approvals' as const,
                title: `workspace.upgrade.approvals.title` as const,
                description: `workspace.upgrade.approvals.description` as const,
                icon: 'AdvancedApprovalsSquare',
            },
            glCodes: {
                id: 'glCodes' as const,
                alias: 'gl-codes',
                name: 'GL codes',
                title: 'workspace.upgrade.glCodes.title' as const,
                description: 'workspace.upgrade.glCodes.description' as const,
                icon: 'Tag',
            },
            glAndPayrollCodes: {
                id: 'glAndPayrollCodes' as const,
                alias: 'gl-and-payroll-codes',
                name: 'GL & Payroll codes',
                title: 'workspace.upgrade.glAndPayrollCodes.title' as const,
                description: 'workspace.upgrade.glAndPayrollCodes.description' as const,
                icon: 'FolderOpen',
            },
            taxCodes: {
                id: 'taxCodes' as const,
                alias: 'tax-codes',
                name: 'Tax codes',
                title: 'workspace.upgrade.taxCodes.title' as const,
                description: 'workspace.upgrade.taxCodes.description' as const,
                icon: 'Coins',
            },
            companyCards: {
                id: 'companyCards' as const,
                alias: 'company-cards',
                name: 'Company Cards',
                title: 'workspace.upgrade.companyCards.title' as const,
                description: 'workspace.upgrade.companyCards.description' as const,
                icon: 'CompanyCard',
            },
            rules: {
                id: 'rules' as const,
                alias: 'rules',
                name: 'Rules',
                title: 'workspace.upgrade.rules.title' as const,
                description: 'workspace.upgrade.rules.description' as const,
                icon: 'Rules',
            },
            perDiem: {
                id: 'perDiem' as const,
                alias: 'per-diem',
                name: 'Per diem',
                title: 'workspace.upgrade.perDiem.title' as const,
                description: 'workspace.upgrade.perDiem.description' as const,
                icon: 'PerDiem',
            },
            travel: {
                id: 'travel' as const,
                alias: 'travel',
                name: 'Travel',
                title: 'workspace.upgrade.travel.title' as const,
                description: 'workspace.upgrade.travel.description' as const,
                icon: 'Luggage',
            },
        };
    },
    REPORT_FIELD_TYPES: {
        TEXT: 'text',
        DATE: 'date',
        LIST: 'dropdown',
    },

    NAVIGATION_ACTIONS: {
        RESET: 'RESET',
    },

    APPROVAL_WORKFLOW: {
        ACTION: {
            CREATE: 'create',
            EDIT: 'edit',
        },
        TYPE: {
            CREATE: 'create',
            UPDATE: 'update',
            REMOVE: 'remove',
        },
    },

    BOOT_SPLASH_STATE: {
        VISIBLE: 'visible',
        READY_TO_BE_HIDDEN: 'readyToBeHidden',
        HIDDEN: `hidden`,
    },

    CSV_IMPORT_COLUMNS: {
        EMAIL: 'email',
        NAME: 'name',
        GL_CODE: 'glCode',
        SUBMIT_TO: 'submitTo',
        APPROVE_TO: 'approveTo',
        CUSTOM_FIELD_1: 'customField1',
        CUSTOM_FIELD_2: 'customField2',
        ROLE: 'role',
        REPORT_THRESHHOLD: 'reportThreshold',
        APPROVE_TO_ALTERNATE: 'approveToAlternate',
        SUBRATE: 'subRate',
        AMOUNT: 'amount',
        CURRENCY: 'currency',
        RATE_ID: 'rateID',
        ENABLED: 'enabled',
        IGNORE: 'ignore',
        DESTINATION: 'destination',
    },

    IMPORT_SPREADSHEET: {
        ICON_WIDTH: 180,
        ICON_HEIGHT: 160,

        CATEGORIES_ARTICLE_LINK: 'https://help.expensify.com/articles/expensify-classic/workspaces/Create-categories#import-custom-categories',
        MEMBERS_ARTICLE_LINK: 'https://help.expensify.com/articles/expensify-classic/workspaces/Invite-members-and-assign-roles#import-a-group-of-members',
        TAGS_ARTICLE_LINK: 'https://help.expensify.com/articles/expensify-classic/workspaces/Create-tags#import-a-spreadsheet-1',
    },

    // The timeout duration (1 minute) (in milliseconds) before the window reloads due to an error.
    ERROR_WINDOW_RELOAD_TIMEOUT: 60000,

    INDICATOR_STATUS: {
        HAS_USER_WALLET_ERRORS: 'hasUserWalletErrors',
        HAS_PAYMENT_METHOD_ERROR: 'hasPaymentMethodError',
        HAS_POLICY_ERRORS: 'hasPolicyError',
        HAS_CUSTOM_UNITS_ERROR: 'hasCustomUnitsError',
        HAS_EMPLOYEE_LIST_ERROR: 'hasEmployeeListError',
        HAS_QBO_EXPORT_ERROR: 'hasQBOExportError',
        HAS_SYNC_ERRORS: 'hasSyncError',
        HAS_SUBSCRIPTION_ERRORS: 'hasSubscriptionError',
        HAS_REIMBURSEMENT_ACCOUNT_ERRORS: 'hasReimbursementAccountErrors',
        HAS_LOGIN_LIST_ERROR: 'hasLoginListError',
        HAS_WALLET_TERMS_ERRORS: 'hasWalletTermsErrors',
        HAS_LOGIN_LIST_INFO: 'hasLoginListInfo',
        HAS_SUBSCRIPTION_INFO: 'hasSubscriptionInfo',
        HAS_PHONE_NUMBER_ERROR: 'hasPhoneNumberError',
        HAS_CARD_CONNECTION_ERROR: 'hasCardConnectionError',
    },

    DEBUG: {
        FORMS: {
            REPORT: 'report',
            REPORT_ACTION: 'reportAction',
            TRANSACTION: 'transaction',
            TRANSACTION_VIOLATION: 'transactionViolation',
        },
        DETAILS: 'details',
        JSON: 'json',
        REPORT_ACTIONS: 'actions',
        REPORT_ACTION_PREVIEW: 'preview',
        TRANSACTION_VIOLATIONS: 'violations',
    },

    REPORT_IN_LHN_REASONS: {
        HAS_DRAFT_COMMENT: 'hasDraftComment',
        HAS_GBR: 'hasGBR',
        PINNED_BY_USER: 'pinnedByUser',
        HAS_IOU_VIOLATIONS: 'hasIOUViolations',
        HAS_ADD_WORKSPACE_ROOM_ERRORS: 'hasAddWorkspaceRoomErrors',
        IS_UNREAD: 'isUnread',
        IS_ARCHIVED: 'isArchived',
        IS_SELF_DM: 'isSelfDM',
        IS_FOCUSED: 'isFocused',
        DEFAULT: 'default',
    },

    REQUIRES_ATTENTION_REASONS: {
        HAS_JOIN_REQUEST: 'hasJoinRequest',
        IS_UNREAD_WITH_MENTION: 'isUnreadWithMention',
        IS_WAITING_FOR_ASSIGNEE_TO_COMPLETE_ACTION: 'isWaitingForAssigneeToCompleteAction',
        HAS_CHILD_REPORT_AWAITING_ACTION: 'hasChildReportAwaitingAction',
        HAS_MISSING_INVOICE_BANK_ACCOUNT: 'hasMissingInvoiceBankAccount',
    },

    RBR_REASONS: {
        HAS_ERRORS: 'hasErrors',
        HAS_VIOLATIONS: 'hasViolations',
        HAS_TRANSACTION_THREAD_VIOLATIONS: 'hasTransactionThreadViolations',
    },

    ANALYTICS: {
        EVENT: {
            SIGN_UP: 'sign_up',
            WORKSPACE_CREATED: 'workspace_created',
            PAID_ADOPTION: 'paid_adoption',
        },
    },

    CORPAY_FIELDS: {
        EXCLUDED_COUNTRIES: ['IR', 'CU', 'SY', 'UA', 'KP', 'RU'] as string[],
        EXCLUDED_CURRENCIES: ['IRR', 'CUP', 'SYP', 'UAH', 'KPW', 'RUB'] as string[],
        BANK_ACCOUNT_DETAILS_FIELDS: ['accountNumber', 'localAccountNumber', 'routingCode', 'localRoutingCode', 'swiftBicCode'] as string[],
        ACCOUNT_TYPE_KEY: 'BeneficiaryAccountType',
        ACCOUNT_HOLDER_COUNTRY_KEY: 'accountHolderCountry',
        BANK_INFORMATION_FIELDS: ['bankName', 'bankAddressLine1', 'bankAddressLine2', 'bankCity', 'bankRegion', 'bankPostal', 'BeneficiaryBankBranchName'] as string[],
        ACCOUNT_HOLDER_FIELDS: [
            'accountHolderName',
            'accountHolderAddress1',
            'accountHolderAddress2',
            'accountHolderCity',
            'accountHolderRegion',
            'accountHolderCountry',
            'accountHolderPostal',
            'accountHolderPhoneNumber',
            'accountHolderEmail',
            'ContactName',
            'BeneficiaryCPF',
            'BeneficiaryRUT',
            'BeneficiaryCedulaID',
            'BeneficiaryTaxID',
        ] as string[],
        SPECIAL_LIST_REGION_KEYS: ['bankRegion', 'accountHolderRegion'] as string[],
        SPECIAL_LIST_ADDRESS_KEYS: ['bankAddressLine1', 'accountHolderAddress1'] as string[],
        STEPS_NAME: {
            COUNTRY_SELECTOR: 'CountrySelector',
            BANK_ACCOUNT_DETAILS: 'BankAccountDetails',
            ACCOUNT_TYPE: 'AccountType',
            BANK_INFORMATION: 'BankInformation',
            ACCOUNT_HOLDER_INFORMATION: 'AccountHolderInformation',
            CONFIRMATION: 'Confirmation',
            SUCCESS: 'Success',
        },
        INDEXES: {
            MAPPING: {
                COUNTRY_SELECTOR: 0,
                BANK_ACCOUNT_DETAILS: 1,
                ACCOUNT_TYPE: 2,
                BANK_INFORMATION: 3,
                ACCOUNT_HOLDER_INFORMATION: 4,
                CONFIRMATION: 5,
                SUCCESS: 6,
            },
        },
    },

    MIGRATED_USER_WELCOME_MODAL: 'migratedUserWelcomeModal',

    BASE_LIST_ITEM_TEST_ID: 'base-list-item-',
    PRODUCT_TRAINING_TOOLTIP_NAMES: {
        // TODO: CONCEIRGE_LHN_GBR tooltip will be replaced by a tooltip in the #admins room
        // https://github.com/Expensify/App/issues/57045#issuecomment-2701455668
        CONCEIRGE_LHN_GBR: 'conciergeLHNGBR',
        RENAME_SAVED_SEARCH: 'renameSavedSearch',
        BOTTOM_NAV_INBOX_TOOLTIP: 'bottomNavInboxTooltip',
        LHN_WORKSPACE_CHAT_TOOLTIP: 'workspaceChatLHNTooltip',
        GLOBAL_CREATE_TOOLTIP: 'globalCreateTooltip',
        SCAN_TEST_TOOLTIP: 'scanTestTooltip',
        SCAN_TEST_TOOLTIP_MANAGER: 'scanTestTooltipManager',
        SCAN_TEST_CONFIRMATION: 'scanTestConfirmation',
    },
    CHANGE_POLICY_TRAINING_MODAL: 'changePolicyModal',
    SMART_BANNER_HEIGHT: 152,

    NAVIGATION_TESTS: {
        DEFAULT_PARENT_ROUTE: {key: 'parentRouteKey', name: 'ParentNavigator'},
        DEFAULT_USE_RESPONSIVE_LAYOUT_VALUE: {
            shouldUseNarrowLayout: true,
            isSmallScreenWidth: true,
            isInNarrowPaneModal: false,
            isExtraSmallScreenHeight: false,
            isMediumScreenWidth: false,
            isLargeScreenWidth: false,
            isExtraSmallScreenWidth: false,
            isSmallScreen: false,
            onboardingIsMediumOrLargerScreenWidth: false,
        } as ResponsiveLayoutResult,
    },

    TRAVEL: {
        DEFAULT_DOMAIN: 'domain',
        PROVISIONING: {
            ERROR_PERMISSION_DENIED: 'permissionDenied',
        },
    },
    LAST_PAYMENT_METHOD: {
        LAST_USED: 'lastUsed',
        IOU: 'Iou',
        EXPENSE: 'Expense',
        INVOICE: 'Invoice',
    },
    SKIPPABLE_COLLECTION_MEMBER_IDS: [String(DEFAULT_NUMBER_ID), '-1', 'undefined', 'null', 'NaN'] as string[],
    SETUP_SPECIALIST_LOGIN: 'Setup Specialist',

    CALENDAR_PICKER_DAY_HEIGHT: 45,
    MAX_CALENDAR_PICKER_ROWS: 6,

    ILLUSTRATION_ASPECT_RATIO: 39 / 22,

    OFFLINE_INDICATOR_HEIGHT: 25,

    BILLING: {
        TYPE_FAILED_2018: 'failed_2018',
    },
} as const;

type Country = keyof typeof CONST.ALL_COUNTRIES;

type IOUType = ValueOf<typeof CONST.IOU.TYPE>;
type IOUAction = ValueOf<typeof CONST.IOU.ACTION>;
type IOURequestType = ValueOf<typeof CONST.IOU.REQUEST_TYPE>;
type FeedbackSurveyOptionID = ValueOf<Pick<ValueOf<typeof CONST.FEEDBACK_SURVEY_OPTIONS>, 'ID'>>;
type IOUActionParams = ValueOf<typeof CONST.IOU.ACTION_PARAMS>;

type SubscriptionType = ValueOf<typeof CONST.SUBSCRIPTION.TYPE>;
type CancellationType = ValueOf<typeof CONST.CANCELLATION_TYPE>;

export type {
    Country,
    IOUAction,
    IOUType,
    OnboardingPurpose,
    OnboardingCompanySize,
    IOURequestType,
    SubscriptionType,
    FeedbackSurveyOptionID,
    CancellationType,
    OnboardingInvite,
    OnboardingAccounting,
    IOUActionParams,
};

export default CONST;<|MERGE_RESOLUTION|>--- conflicted
+++ resolved
@@ -3651,11 +3651,8 @@
         TAG: 'tag',
         TAX_RATE: 'taxRate',
         TAX_AMOUNT: 'taxAmount',
-<<<<<<< HEAD
         REIMBURSABLE: 'reimbursable',
-=======
         REPORT: 'report',
->>>>>>> b8b86db7
     },
     FOOTER: {
         EXPENSE_MANAGEMENT_URL: `${USE_EXPENSIFY_URL}/expense-management`,
