--- conflicted
+++ resolved
@@ -2613,16 +2613,13 @@
             NAVIGATE: 'NAVIGATE',
         },
     },
-<<<<<<< HEAD
     TIME_PERIOD: {
         AM: 'AM',
         PM: 'PM',
     },
-=======
     INDENTS: '    ',
     PARENT_CHILD_SEPARATOR: ': ',
     CATEGORY_LIST_THRESHOLD: 8,
->>>>>>> ec95ab05
     DEMO_PAGES: {
         SAASTR: 'SaaStrDemoSetup',
         SBE: 'SbeDemoSetup',
