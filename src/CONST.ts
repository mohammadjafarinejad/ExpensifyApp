--- conflicted
+++ resolved
@@ -6922,14 +6922,12 @@
     },
     SKIPPABLE_COLLECTION_MEMBER_IDS: [String(DEFAULT_NUMBER_ID), '-1', 'undefined', 'null', 'NaN'] as string[],
     SETUP_SPECIALIST_LOGIN: 'Setup Specialist',
-<<<<<<< HEAD
 
     CALENDAR_PICKER_DAY_HEIGHT: 45,
-=======
+
     ILLUSTRATION_ASPECT_RATIO: 39 / 22,
 
-    OFFLINE_INDICATOR_HEIGHT: 25,
->>>>>>> eb4e2497
+    OFFLINE_INDICATOR_HEIGHT: 25
 } as const;
 
 type Country = keyof typeof CONST.ALL_COUNTRIES;
