--- conflicted
+++ resolved
@@ -792,11 +792,8 @@
         TABLE_REPORT_VIEW: 'tableReportView',
         HELP_SIDE_PANEL: 'newDotHelpSidePanel',
         RECEIPT_LINE_ITEMS: 'receiptLineItems',
-<<<<<<< HEAD
+        LEFT_HAND_BAR: 'leftHandBar',
         GLOBAL_REIMBURSEMENTS_ON_ND: 'globalReimbursementsOnND',
-=======
-        LEFT_HAND_BAR: 'leftHandBar',
->>>>>>> 782cf7d9
     },
     BUTTON_STATES: {
         DEFAULT: 'default',
@@ -1083,11 +1080,8 @@
     DELAYED_SUBMISSION_HELP_URL: 'https://help.expensify.com/articles/expensify-classic/reports/Automatically-submit-employee-reports',
     ENCRYPTION_AND_SECURITY_HELP_URL: 'https://help.expensify.com/articles/new-expensify/settings/Encryption-and-Data-Security',
     PLAN_TYPES_AND_PRICING_HELP_URL: 'https://help.expensify.com/articles/new-expensify/billing-and-subscriptions/Plan-types-and-pricing',
-<<<<<<< HEAD
+    MERGE_ACCOUNT_HELP_URL: 'https://help.expensify.com/articles/expensify-classic/settings/Merge-accounts',
     CONNECT_A_BUSINESS_BANK_ACCOUNT_HELP_URL: 'https://help.expensify.com/articles/new-expensify/expenses-&-payments/Connect-a-Business-Bank-Account',
-=======
-    MERGE_ACCOUNT_HELP_URL: 'https://help.expensify.com/articles/expensify-classic/settings/Merge-accounts',
->>>>>>> 782cf7d9
     TEST_RECEIPT_URL: `${CLOUDFRONT_URL}/images/fake-receipt__tacotodds.png`,
     // Use Environment.getEnvironmentURL to get the complete URL with port number
     DEV_NEW_EXPENSIFY_URL: 'https://dev.new.expensify.com:',
