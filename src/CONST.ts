--- conflicted
+++ resolved
@@ -1177,14 +1177,11 @@
             EXPENSIFY: 'Expensify',
             VBBA: 'ACH',
         },
-<<<<<<< HEAD
         ACTION: {
             EDIT: 'edit',
             CREATE: 'create',
         },
         DEFAULT_AMOUNT: 0,
-=======
->>>>>>> 5fedab80
         TYPE: {
             SEND: 'send',
             SPLIT: 'split',
