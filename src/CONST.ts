/* eslint-disable @typescript-eslint/naming-convention */
import dateAdd from 'date-fns/add';
import dateSubtract from 'date-fns/sub';
import Config from 'react-native-config';
import * as KeyCommand from 'react-native-key-command';
import type {ValueOf} from 'type-fest';
import BankAccount from './libs/models/BankAccount';
import * as Url from './libs/Url';
import SCREENS from './SCREENS';
import type PlaidBankAccount from './types/onyx/PlaidBankAccount';
import type {Unit} from './types/onyx/Policy';

type RateAndUnit = {
    unit: Unit;
    rate: number;
};
type CurrencyDefaultMileageRate = Record<string, RateAndUnit>;

// Creating a default array and object this way because objects ({}) and arrays ([]) are not stable types.
// Freezing the array ensures that it cannot be unintentionally modified.
const EMPTY_ARRAY = Object.freeze([]);
const EMPTY_OBJECT = Object.freeze({});

const CLOUDFRONT_DOMAIN = 'cloudfront.net';
const CLOUDFRONT_URL = `https://d2k5nsl2zxldvw.${CLOUDFRONT_DOMAIN}`;
const ACTIVE_EXPENSIFY_URL = Url.addTrailingForwardSlash(Config?.NEW_EXPENSIFY_URL ?? 'https://new.expensify.com');
const USE_EXPENSIFY_URL = 'https://use.expensify.com';
const PLATFORM_OS_MACOS = 'Mac OS';
const PLATFORM_IOS = 'iOS';
const ANDROID_PACKAGE_NAME = 'com.expensify.chat';
const CURRENT_YEAR = new Date().getFullYear();
const PULL_REQUEST_NUMBER = Config?.PULL_REQUEST_NUMBER ?? '';
const MAX_DATE = dateAdd(new Date(), {years: 1});
const MIN_DATE = dateSubtract(new Date(), {years: 20});

const keyModifierControl = KeyCommand?.constants?.keyModifierControl ?? 'keyModifierControl';
const keyModifierCommand = KeyCommand?.constants?.keyModifierCommand ?? 'keyModifierCommand';
const keyModifierShiftControl = KeyCommand?.constants?.keyModifierShiftControl ?? 'keyModifierShiftControl';
const keyModifierShiftCommand = KeyCommand?.constants?.keyModifierShiftCommand ?? 'keyModifierShiftCommand';
const keyInputEscape = KeyCommand?.constants?.keyInputEscape ?? 'keyInputEscape';
const keyInputEnter = KeyCommand?.constants?.keyInputEnter ?? 'keyInputEnter';
const keyInputUpArrow = KeyCommand?.constants?.keyInputUpArrow ?? 'keyInputUpArrow';
const keyInputDownArrow = KeyCommand?.constants?.keyInputDownArrow ?? 'keyInputDownArrow';
const keyInputLeftArrow = KeyCommand?.constants?.keyInputLeftArrow ?? 'keyInputLeftArrow';
const keyInputRightArrow = KeyCommand?.constants?.keyInputRightArrow ?? 'keyInputRightArrow';

// describes if a shortcut key can cause navigation
const KEYBOARD_SHORTCUT_NAVIGATION_TYPE = 'NAVIGATION_SHORTCUT';

const chatTypes = {
    POLICY_ANNOUNCE: 'policyAnnounce',
    POLICY_ADMINS: 'policyAdmins',
    TRIP_ROOM: 'tripRoom',
    GROUP: 'group',
    DOMAIN_ALL: 'domainAll',
    POLICY_ROOM: 'policyRoom',
    POLICY_EXPENSE_CHAT: 'policyExpenseChat',
    SELF_DM: 'selfDM',
    INVOICE: 'invoice',
    SYSTEM: 'system',
} as const;

// Explicit type annotation is required
const cardActiveStates: number[] = [2, 3, 4, 7];

const onboardingChoices = {
    PERSONAL_SPEND: 'newDotPersonalSpend',
    MANAGE_TEAM: 'newDotManageTeam',
    EMPLOYER: 'newDotEmployer',
    CHAT_SPLIT: 'newDotSplitChat',
    LOOKING_AROUND: 'newDotLookingAround',
};

type OnboardingPurposeType = ValueOf<typeof onboardingChoices>;

const CONST = {
    DEFAULT_DB_NAME: 'OnyxDB',
    DEFAULT_TABLE_NAME: 'keyvaluepairs',
    DEFAULT_ONYX_DUMP_FILE_NAME: 'onyx-state.txt',
    DEFAULT_POLICY_ROOM_CHAT_TYPES: [chatTypes.POLICY_ADMINS, chatTypes.POLICY_ANNOUNCE, chatTypes.DOMAIN_ALL],

    // Note: Group and Self-DM excluded as these are not tied to a Workspace
    WORKSPACE_ROOM_TYPES: [chatTypes.POLICY_ADMINS, chatTypes.POLICY_ANNOUNCE, chatTypes.DOMAIN_ALL, chatTypes.POLICY_ROOM, chatTypes.POLICY_EXPENSE_CHAT],
    ANDROID_PACKAGE_NAME,
    WORKSPACE_ENABLE_FEATURE_REDIRECT_DELAY: 100,
    ANIMATED_HIGHLIGHT_ENTRY_DELAY: 50,
    ANIMATED_HIGHLIGHT_ENTRY_DURATION: 300,
    ANIMATED_HIGHLIGHT_START_DELAY: 10,
    ANIMATED_HIGHLIGHT_START_DURATION: 300,
    ANIMATED_HIGHLIGHT_END_DELAY: 800,
    ANIMATED_HIGHLIGHT_END_DURATION: 2000,
    ANIMATED_TRANSITION: 300,
    ANIMATED_TRANSITION_FROM_VALUE: 100,
    ANIMATION_IN_TIMING: 100,
    ANIMATION_DIRECTION: {
        IN: 'in',
        OUT: 'out',
    },
    // Multiplier for gyroscope animation in order to make it a bit more subtle
    ANIMATION_GYROSCOPE_VALUE: 0.4,
    BACKGROUND_IMAGE_TRANSITION_DURATION: 1000,
    SCREEN_TRANSITION_END_TIMEOUT: 1000,
    ARROW_HIDE_DELAY: 3000,

    API_ATTACHMENT_VALIDATIONS: {
        // 24 megabytes in bytes, this is limit set on servers, do not update without wider internal discussion
        MAX_SIZE: 25165824,

        // An arbitrary size, but the same minimum as in the PHP layer
        MIN_SIZE: 240,

        // Allowed extensions for receipts
        ALLOWED_RECEIPT_EXTENSIONS: ['jpg', 'jpeg', 'gif', 'png', 'pdf', 'htm', 'html', 'text', 'rtf', 'doc', 'tif', 'tiff', 'msword', 'zip', 'xml', 'message'],
    },

    // This is limit set on servers, do not update without wider internal discussion
    API_TRANSACTION_CATEGORY_MAX_LENGTH: 255,

    AUTO_AUTH_STATE: {
        NOT_STARTED: 'not-started',
        SIGNING_IN: 'signing-in',
        JUST_SIGNED_IN: 'just-signed-in',
        FAILED: 'failed',
    },

    AUTH_TOKEN_TYPES: {
        ANONYMOUS: 'anonymousAccount',
        SUPPORT: 'support',
    },

    AVATAR_MAX_ATTACHMENT_SIZE: 6291456,

    AVATAR_ALLOWED_EXTENSIONS: ['jpg', 'jpeg', 'png', 'gif', 'bmp', 'svg'],

    // Minimum width and height size in px for a selected image
    AVATAR_MIN_WIDTH_PX: 80,
    AVATAR_MIN_HEIGHT_PX: 80,

    // Maximum width and height size in px for a selected image
    AVATAR_MAX_WIDTH_PX: 4096,
    AVATAR_MAX_HEIGHT_PX: 4096,

    LOGO_MAX_SCALE: 1.5,

    BREADCRUMB_TYPE: {
        ROOT: 'root',
        STRONG: 'strong',
        NORMAL: 'normal',
    },

    DEFAULT_GROUP_AVATAR_COUNT: 18,
    DEFAULT_AVATAR_COUNT: 24,
    OLD_DEFAULT_AVATAR_COUNT: 8,

    DISPLAY_NAME: {
        MAX_LENGTH: 50,
        RESERVED_NAMES: ['Expensify', 'Concierge'],
        EXPENSIFY_CONCIERGE: 'Expensify Concierge',
    },

    GPS: {
        // It's OK to get a cached location that is up to an hour old because the only accuracy needed is the country the user is in
        MAX_AGE: 3600000,

        // 15 seconds, don't wait too long because the server can always fall back to using the IP address
        TIMEOUT: 15000,
    },

    LEGAL_NAME: {
        MAX_LENGTH: 40,
    },

    REPORT_DESCRIPTION: {
        MAX_LENGTH: 500,
    },

    PULL_REQUEST_NUMBER,

    // Regex to get link in href prop inside of <a/> component
    REGEX_LINK_IN_ANCHOR: /<a\s+(?:[^>]*?\s+)?href="([^"]*)"/gi,

    MERCHANT_NAME_MAX_LENGTH: 255,

    REQUEST_PREVIEW: {
        MAX_LENGTH: 83,
    },

    CALENDAR_PICKER: {
        // Numbers were arbitrarily picked.
        MIN_YEAR: CURRENT_YEAR - 100,
        MAX_YEAR: CURRENT_YEAR + 100,
        MAX_DATE,
        MIN_DATE,
    },

    DATE_BIRTH: {
        MIN_AGE: 0,
        MIN_AGE_FOR_PAYMENT: 18,
        MAX_AGE: 150,
    },

    DESKTOP_SHORTCUT_ACCELERATOR: {
        PASTE_AND_MATCH_STYLE: 'Option+Shift+CmdOrCtrl+V',
        PASTE_AS_PLAIN_TEXT: 'CmdOrCtrl+Shift+V',
    },

    // This is used to enable a rotation/transform style to any component.
    DIRECTION: {
        LEFT: 'left',
        RIGHT: 'right',
    },

    // Sizes needed for report empty state background image handling
    EMPTY_STATE_BACKGROUND: {
        ASPECT_RATIO: 3.72,
        OVERLAP: 60,
        SMALL_SCREEN: {
            IMAGE_HEIGHT: 300,
        },
        WIDE_SCREEN: {
            IMAGE_HEIGHT: 450,
        },
    },

    NEW_EXPENSIFY_URL: ACTIVE_EXPENSIFY_URL,
    APP_DOWNLOAD_LINKS: {
        ANDROID: `https://play.google.com/store/apps/details?id=${ANDROID_PACKAGE_NAME}`,
        IOS: 'https://apps.apple.com/us/app/expensify-cash/id1530278510',
        DESKTOP: `${ACTIVE_EXPENSIFY_URL}NewExpensify.dmg`,
    },
    DATE: {
        SQL_DATE_TIME: 'YYYY-MM-DD HH:mm:ss',
        FNS_FORMAT_STRING: 'yyyy-MM-dd',
        FNS_DATE_TIME_FORMAT_STRING: 'yyyy-MM-dd HH:mm:ss',
        LOCAL_TIME_FORMAT: 'h:mm a',
        YEAR_MONTH_FORMAT: 'yyyyMM',
        MONTH_FORMAT: 'MMMM',
        WEEKDAY_TIME_FORMAT: 'eeee',
        MONTH_DAY_ABBR_FORMAT: 'MMM d',
        SHORT_DATE_FORMAT: 'MM-dd',
        MONTH_DAY_YEAR_ABBR_FORMAT: 'MMM d, yyyy',
        MONTH_DAY_YEAR_FORMAT: 'MMMM d, yyyy',
        FNS_TIMEZONE_FORMAT_STRING: "yyyy-MM-dd'T'HH:mm:ssXXX",
        FNS_DB_FORMAT_STRING: 'yyyy-MM-dd HH:mm:ss.SSS',
        LONG_DATE_FORMAT_WITH_WEEKDAY: 'eeee, MMMM d, yyyy',
        UNIX_EPOCH: '1970-01-01 00:00:00.000',
        MAX_DATE: '9999-12-31',
        MIN_DATE: '0001-01-01',
        ORDINAL_DAY_OF_MONTH: 'do',
    },
    SMS: {
        DOMAIN: '@expensify.sms',
    },
    BANK_ACCOUNT: {
        BENEFICIAL_OWNER_INFO_STEP: {
            SUBSTEP: {
                IS_USER_UBO: 1,
                IS_ANYONE_ELSE_UBO: 2,
                UBO_DETAILS_FORM: 3,
                ARE_THERE_MORE_UBOS: 4,
                UBOS_LIST: 5,
            },
            BENEFICIAL_OWNER_DATA: {
                BENEFICIAL_OWNER_KEYS: 'beneficialOwnerKeys',
                PREFIX: 'beneficialOwner',
                FIRST_NAME: 'firstName',
                LAST_NAME: 'lastName',
                DOB: 'dob',
                SSN_LAST_4: 'ssnLast4',
                STREET: 'street',
                CITY: 'city',
                STATE: 'state',
                ZIP_CODE: 'zipCode',
            },
        },
        PLAID: {
            ALLOWED_THROTTLED_COUNT: 2,
            ERROR: {
                TOO_MANY_ATTEMPTS: 'Too many attempts',
            },
            EVENTS_NAME: {
                OPEN: 'OPEN',
                EXIT: 'EXIT',
            },
        },
        ERROR: {
            MISSING_ROUTING_NUMBER: '402 Missing routingNumber',
            MAX_ROUTING_NUMBER: '402 Maximum Size Exceeded routingNumber',
            MISSING_INCORPORATION_STATE: '402 Missing incorporationState in additionalData',
            MISSING_INCORPORATION_TYPE: '402 Missing incorporationType in additionalData',
        },
        STEP: {
            // In the order they appear in the VBA flow
            BANK_ACCOUNT: 'BankAccountStep',
            REQUESTOR: 'RequestorStep',
            COMPANY: 'CompanyStep',
            BENEFICIAL_OWNERS: 'BeneficialOwnersStep',
            ACH_CONTRACT: 'ACHContractStep',
            VALIDATION: 'ValidationStep',
            ENABLE: 'EnableStep',
        },
        STEP_NAMES: ['1', '2', '3', '4', '5'],
        STEPS_HEADER_HEIGHT: 40,
        SUBSTEP: {
            MANUAL: 'manual',
            PLAID: 'plaid',
        },
        VERIFICATIONS: {
            ERROR_MESSAGE: 'verifications.errorMessage',
            THROTTLED: 'verifications.throttled',
        },
        FIELDS_TYPE: {
            LOCAL: 'local',
        },
        ONFIDO_RESPONSE: {
            SDK_TOKEN: 'apiResult.sdkToken',
            PASS: 'pass',
        },
        QUESTIONS: {
            QUESTION: 'apiResult.questions.question',
            DIFFERENTIATOR_QUESTION: 'apiResult.differentiator-question',
        },
        SETUP_TYPE: {
            MANUAL: 'manual',
            PLAID: 'plaid',
        },
        REGEX: {
            US_ACCOUNT_NUMBER: /^[0-9]{4,17}$/,

            // The back-end is always returning account number with 4 last digits and mask the rest with X
            MASKED_US_ACCOUNT_NUMBER: /^[X]{0,13}[0-9]{4}$/,
            SWIFT_BIC: /^[A-Za-z0-9]{8,11}$/,
        },
        VERIFICATION_MAX_ATTEMPTS: 7,
        STATE: {
            VERIFYING: 'VERIFYING',
            PENDING: 'PENDING',
            OPEN: 'OPEN',
        },
        MAX_LENGTH: {
            SSN: 4,
            ZIP_CODE: 10,
        },
        TYPE: {
            BUSINESS: 'BUSINESS',
            PERSONAL: 'PERSONAL',
        },
    },
    INCORPORATION_TYPES: {
        LLC: 'LLC',
        CORPORATION: 'Corp',
        PARTNERSHIP: 'Partnership',
        COOPERATIVE: 'Cooperative',
        SOLE_PROPRIETORSHIP: 'Sole Proprietorship',
        OTHER: 'Other',
    },
    BETAS: {
        ALL: 'all',
        CHRONOS_IN_CASH: 'chronosInCash',
        DEFAULT_ROOMS: 'defaultRooms',
        VIOLATIONS: 'violations',
        DUPE_DETECTION: 'dupeDetection',
        REPORT_FIELDS: 'reportFields',
        P2P_DISTANCE_REQUESTS: 'p2pDistanceRequests',
        WORKFLOWS_DELAYED_SUBMISSION: 'workflowsDelayedSubmission',
        SPOTNANA_TRAVEL: 'spotnanaTravel',
        NETSUITE_ON_NEW_EXPENSIFY: 'netsuiteOnNewExpensify',
        REPORT_FIELDS_FEATURE: 'reportFieldsFeature',
        WORKSPACE_FEEDS: 'workspaceFeeds',
        NETSUITE_USA_TAX: 'netsuiteUsaTax',
        INTACCT_ON_NEW_EXPENSIFY: 'intacctOnNewExpensify',
        COMMENT_LINKING: 'commentLinking',
    },
    BUTTON_STATES: {
        DEFAULT: 'default',
        ACTIVE: 'active',
        PRESSED: 'pressed',
        COMPLETE: 'complete',
        DISABLED: 'disabled',
    },
    BANK_ACCOUNT_TYPES: {
        WALLET: 'WALLET',
    },
    COUNTRY: {
        US: 'US',
        MX: 'MX',
        AU: 'AU',
        CA: 'CA',
        GB: 'GB',
    },
    DESKTOP_DEEPLINK_APP_STATE: {
        CHECKING: 'checking',
        INSTALLED: 'installed',
        NOT_INSTALLED: 'not-installed',
    },
    TAX_RATES: {
        CUSTOM_NAME_MAX_LENGTH: 8,
        NAME_MAX_LENGTH: 50,
    },
    PLATFORM: {
        IOS: 'ios',
        ANDROID: 'android',
        WEB: 'web',
        DESKTOP: 'desktop',
    },
    PLATFORM_SPECIFIC_KEYS: {
        CTRL: {
            DEFAULT: 'control',
            [PLATFORM_OS_MACOS]: 'meta',
            [PLATFORM_IOS]: 'meta',
        },
        SHIFT: {
            DEFAULT: 'shift',
        },
    },
    KEYBOARD_SHORTCUTS: {
        SEARCH: {
            descriptionKey: 'search',
            shortcutKey: 'K',
            modifiers: ['CTRL'],
            trigger: {
                DEFAULT: {input: 'k', modifierFlags: keyModifierControl},
                [PLATFORM_OS_MACOS]: {input: 'k', modifierFlags: keyModifierCommand},
                [PLATFORM_IOS]: {input: 'k', modifierFlags: keyModifierCommand},
            },
            type: KEYBOARD_SHORTCUT_NAVIGATION_TYPE,
        },
        NEW_CHAT: {
            descriptionKey: 'newChat',
            shortcutKey: 'K',
            modifiers: ['CTRL', 'SHIFT'],
            trigger: {
                DEFAULT: {input: 'k', modifierFlags: keyModifierShiftControl},
                [PLATFORM_OS_MACOS]: {input: 'k', modifierFlags: keyModifierShiftCommand},
                [PLATFORM_IOS]: {input: 'k', modifierFlags: keyModifierShiftCommand},
            },
            type: KEYBOARD_SHORTCUT_NAVIGATION_TYPE,
        },
        SHORTCUTS: {
            descriptionKey: 'openShortcutDialog',
            shortcutKey: 'J',
            modifiers: ['CTRL'],
            trigger: {
                DEFAULT: {input: 'j', modifierFlags: keyModifierControl},
                [PLATFORM_OS_MACOS]: {input: 'j', modifierFlags: keyModifierCommand},
                [PLATFORM_IOS]: {input: 'j', modifierFlags: keyModifierCommand},
            },
        },
        ESCAPE: {
            descriptionKey: 'escape',
            shortcutKey: 'Escape',
            modifiers: [],
            trigger: {
                DEFAULT: {input: keyInputEscape},
                [PLATFORM_OS_MACOS]: {input: keyInputEscape},
                [PLATFORM_IOS]: {input: keyInputEscape},
            },
        },
        ENTER: {
            descriptionKey: null,
            shortcutKey: 'Enter',
            modifiers: [],
            trigger: {
                DEFAULT: {input: keyInputEnter},
                [PLATFORM_OS_MACOS]: {input: keyInputEnter},
                [PLATFORM_IOS]: {input: keyInputEnter},
            },
        },
        CTRL_ENTER: {
            descriptionKey: null,
            shortcutKey: 'Enter',
            modifiers: ['CTRL'],
            trigger: {
                DEFAULT: {input: keyInputEnter, modifierFlags: keyModifierControl},
                [PLATFORM_OS_MACOS]: {input: keyInputEnter, modifierFlags: keyModifierCommand},
                [PLATFORM_IOS]: {input: keyInputEnter, modifierFlags: keyModifierCommand},
            },
        },
        COPY: {
            descriptionKey: 'copy',
            shortcutKey: 'C',
            modifiers: ['CTRL'],
            trigger: {
                DEFAULT: {input: 'c', modifierFlags: keyModifierControl},
                [PLATFORM_OS_MACOS]: {input: 'c', modifierFlags: keyModifierCommand},
                [PLATFORM_IOS]: {input: 'c', modifierFlags: keyModifierCommand},
            },
        },
        ARROW_UP: {
            descriptionKey: null,
            shortcutKey: 'ArrowUp',
            modifiers: [],
            trigger: {
                DEFAULT: {input: keyInputUpArrow},
                [PLATFORM_OS_MACOS]: {input: keyInputUpArrow},
                [PLATFORM_IOS]: {input: keyInputUpArrow},
            },
        },
        ARROW_DOWN: {
            descriptionKey: null,
            shortcutKey: 'ArrowDown',
            modifiers: [],
            trigger: {
                DEFAULT: {input: keyInputDownArrow},
                [PLATFORM_OS_MACOS]: {input: keyInputDownArrow},
                [PLATFORM_IOS]: {input: keyInputDownArrow},
            },
        },
        ARROW_LEFT: {
            descriptionKey: null,
            shortcutKey: 'ArrowLeft',
            modifiers: [],
            trigger: {
                DEFAULT: {input: keyInputLeftArrow},
                [PLATFORM_OS_MACOS]: {input: keyInputLeftArrow},
                [PLATFORM_IOS]: {input: keyInputLeftArrow},
            },
        },
        ARROW_RIGHT: {
            descriptionKey: null,
            shortcutKey: 'ArrowRight',
            modifiers: [],
            trigger: {
                DEFAULT: {input: keyInputRightArrow},
                [PLATFORM_OS_MACOS]: {input: keyInputRightArrow},
                [PLATFORM_IOS]: {input: keyInputRightArrow},
            },
        },
        TAB: {
            descriptionKey: null,
            shortcutKey: 'Tab',
            modifiers: [],
        },
        DEBUG: {
            descriptionKey: 'openDebug',
            shortcutKey: 'D',
            modifiers: ['CTRL'],
            trigger: {
                DEFAULT: {input: 'd', modifierFlags: keyModifierControl},
                [PLATFORM_OS_MACOS]: {input: 'd', modifierFlags: keyModifierCommand},
                [PLATFORM_IOS]: {input: 'd', modifierFlags: keyModifierCommand},
            },
        },
    },
    KEYBOARD_SHORTCUTS_TYPES: {
        NAVIGATION_SHORTCUT: KEYBOARD_SHORTCUT_NAVIGATION_TYPE,
    },
    KEYBOARD_SHORTCUT_KEY_DISPLAY_NAME: {
        CONTROL: 'CTRL',
        ESCAPE: 'ESC',
        META: 'CMD',
        SHIFT: 'Shift',
    },
    CURRENCY: {
        USD: 'USD',
        AUD: 'AUD',
        CAD: 'CAD',
        GBP: 'GBP',
        NZD: 'NZD',
        EUR: 'EUR',
    },
    get DIRECT_REIMBURSEMENT_CURRENCIES() {
        return [this.CURRENCY.USD, this.CURRENCY.AUD, this.CURRENCY.CAD, this.CURRENCY.GBP, this.CURRENCY.EUR];
    },
    EXAMPLE_PHONE_NUMBER: '+15005550006',
    CONCIERGE_CHAT_NAME: 'Concierge',
    CLOUDFRONT_URL,
    EMPTY_ARRAY,
    EMPTY_OBJECT,
    USE_EXPENSIFY_URL,
    GOOGLE_MEET_URL_ANDROID: 'https://meet.google.com',
    GOOGLE_DOC_IMAGE_LINK_MATCH: 'googleusercontent.com',
    IMAGE_BASE64_MATCH: 'base64',
    DEEPLINK_BASE_URL: 'new-expensify://',
    PDF_VIEWER_URL: '/pdf/web/viewer.html',
    CLOUDFRONT_DOMAIN_REGEX: /^https:\/\/\w+\.cloudfront\.net/i,
    EXPENSIFY_ICON_URL: `${CLOUDFRONT_URL}/images/favicon-2019.png`,
    CONCIERGE_ICON_URL_2021: `${CLOUDFRONT_URL}/images/icons/concierge_2021.png`,
    CONCIERGE_ICON_URL: `${CLOUDFRONT_URL}/images/icons/concierge_2022.png`,
    UPWORK_URL: 'https://github.com/Expensify/App/issues?q=is%3Aopen+is%3Aissue+label%3A%22Help+Wanted%22',
    DEEP_DIVE_EXPENSIFY_CARD: 'https://community.expensify.com/discussion/4848/deep-dive-expensify-card-and-quickbooks-online-auto-reconciliation-how-it-works',
    GITHUB_URL: 'https://github.com/Expensify/App',
    TERMS_URL: `${USE_EXPENSIFY_URL}/terms`,
    PRIVACY_URL: `${USE_EXPENSIFY_URL}/privacy`,
    LICENSES_URL: `${USE_EXPENSIFY_URL}/licenses`,
    ACH_TERMS_URL: `${USE_EXPENSIFY_URL}/achterms`,
    WALLET_AGREEMENT_URL: `${USE_EXPENSIFY_URL}/walletagreement`,
    BANCORP_WALLET_AGREEMENT_URL: `${USE_EXPENSIFY_URL}/bancorp-bank-wallet-terms-of-service`,
    HELP_LINK_URL: `${USE_EXPENSIFY_URL}/usa-patriot-act`,
    ELECTRONIC_DISCLOSURES_URL: `${USE_EXPENSIFY_URL}/esignagreement`,
    GITHUB_RELEASE_URL: 'https://api.github.com/repos/expensify/app/releases/latest',
    ADD_SECONDARY_LOGIN_URL: encodeURI('settings?param={"section":"account","openModal":"secondaryLogin"}'),
    MANAGE_CARDS_URL: 'domain_companycards',
    FEES_URL: `${USE_EXPENSIFY_URL}/fees`,
    SAVE_WITH_EXPENSIFY_URL: `${USE_EXPENSIFY_URL}/savings-calculator`,
    CFPB_PREPAID_URL: 'https://cfpb.gov/prepaid',
    STAGING_NEW_EXPENSIFY_URL: 'https://staging.new.expensify.com',
    NEWHELP_URL: 'https://help.expensify.com',
    INTERNAL_DEV_EXPENSIFY_URL: 'https://www.expensify.com.dev',
    STAGING_EXPENSIFY_URL: 'https://staging.expensify.com',
    EXPENSIFY_URL: 'https://www.expensify.com',
    BANK_ACCOUNT_PERSONAL_DOCUMENTATION_INFO_URL:
        'https://community.expensify.com/discussion/6983/faq-why-do-i-need-to-provide-personal-documentation-when-setting-up-updating-my-bank-account',
    PERSONAL_DATA_PROTECTION_INFO_URL: 'https://community.expensify.com/discussion/5677/deep-dive-security-how-expensify-protects-your-information',
    ONFIDO_FACIAL_SCAN_POLICY_URL: 'https://onfido.com/facial-scan-policy-and-release/',
    ONFIDO_PRIVACY_POLICY_URL: 'https://onfido.com/privacy/',
    ONFIDO_TERMS_OF_SERVICE_URL: 'https://onfido.com/terms-of-service/',
    LIST_OF_RESTRICTED_BUSINESSES: 'https://community.expensify.com/discussion/6191/list-of-restricted-businesses',
    TRAVEL_TERMS_URL: `${USE_EXPENSIFY_URL}/travelterms`,
    EXPENSIFY_PACKAGE_FOR_SAGE_INTACCT: 'https://www.expensify.com/tools/integrations/downloadPackage',
    EXPENSIFY_PACKAGE_FOR_SAGE_INTACCT_FILE_NAME: 'ExpensifyPackageForSageIntacct',
    HOW_TO_CONNECT_TO_SAGE_INTACCT: 'https://help.expensify.com/articles/expensify-classic/integrations/accounting-integrations/Sage-Intacct#how-to-connect-to-sage-intacct',
    PRICING: `https://www.expensify.com/pricing`,

    // Use Environment.getEnvironmentURL to get the complete URL with port number
    DEV_NEW_EXPENSIFY_URL: 'https://dev.new.expensify.com:',
    OLDDOT_URLS: {
        ADMIN_POLICIES_URL: 'admin_policies',
        ADMIN_DOMAINS_URL: 'admin_domains',
        INBOX: 'inbox',
    },

    SIGN_IN_FORM_WIDTH: 300,

    DEEPLINK_PROMPT_DENYLIST: [SCREENS.HOME, SCREENS.SIGN_IN_WITH_APPLE_DESKTOP, SCREENS.SIGN_IN_WITH_GOOGLE_DESKTOP],

    SIGN_IN_METHOD: {
        APPLE: 'Apple',
        GOOGLE: 'Google',
    },

    OPTION_TYPE: {
        REPORT: 'report',
        PERSONAL_DETAIL: 'personalDetail',
    },

    QUICK_ACTIONS: {
        REQUEST_MANUAL: 'requestManual',
        REQUEST_SCAN: 'requestScan',
        REQUEST_DISTANCE: 'requestDistance',
        SPLIT_MANUAL: 'splitManual',
        SPLIT_SCAN: 'splitScan',
        SPLIT_DISTANCE: 'splitDistance',
        TRACK_MANUAL: 'trackManual',
        TRACK_SCAN: 'trackScan',
        TRACK_DISTANCE: 'trackDistance',
        ASSIGN_TASK: 'assignTask',
        SEND_MONEY: 'sendMoney',
    },

    RECEIPT: {
        ICON_SIZE: 164,
        PERMISSION_GRANTED: 'granted',
        HAND_ICON_HEIGHT: 152,
        HAND_ICON_WIDTH: 200,
        SHUTTER_SIZE: 90,
        MAX_REPORT_PREVIEW_RECEIPTS: 3,
    },
    REPORT: {
        ROLE: {
            ADMIN: 'admin',
            MEMBER: 'member',
        },
        MAX_COUNT_BEFORE_FOCUS_UPDATE: 30,
        SPLIT_REPORTID: '-2',
        ACTIONS: {
            LIMIT: 50,
            // OldDot Actions render getMessage from Web-Expensify/lib/Report/Action PHP files via getMessageOfOldDotReportAction in ReportActionsUtils.ts
            TYPE: {
                ACTIONABLE_JOIN_REQUEST: 'ACTIONABLEJOINREQUEST',
                ACTIONABLE_MENTION_WHISPER: 'ACTIONABLEMENTIONWHISPER',
                ACTIONABLE_REPORT_MENTION_WHISPER: 'ACTIONABLEREPORTMENTIONWHISPER',
                ACTIONABLE_TRACK_EXPENSE_WHISPER: 'ACTIONABLETRACKEXPENSEWHISPER',
                ADD_COMMENT: 'ADDCOMMENT',
                APPROVED: 'APPROVED',
                CHANGE_FIELD: 'CHANGEFIELD', // OldDot Action
                CHANGE_POLICY: 'CHANGEPOLICY', // OldDot Action
                CHANGE_TYPE: 'CHANGETYPE', // OldDot Action
                CHRONOS_OOO_LIST: 'CHRONOSOOOLIST',
                CLOSED: 'CLOSED',
                CREATED: 'CREATED',
                DELEGATE_SUBMIT: 'DELEGATESUBMIT', // OldDot Action
                DELETED_ACCOUNT: 'DELETEDACCOUNT', // Deprecated OldDot Action
                DISMISSED_VIOLATION: 'DISMISSEDVIOLATION',
                DONATION: 'DONATION', // Deprecated OldDot Action
                EXPORTED_TO_CSV: 'EXPORTCSV', // OldDot Action
                EXPORTED_TO_INTEGRATION: 'EXPORTINTEGRATION', // OldDot Action
                EXPORTED_TO_QUICK_BOOKS: 'EXPORTED', // Deprecated OldDot Action
                FORWARDED: 'FORWARDED', // OldDot Action
                HOLD: 'HOLD',
                HOLD_COMMENT: 'HOLDCOMMENT',
                IOU: 'IOU',
                INTEGRATIONS_MESSAGE: 'INTEGRATIONSMESSAGE', // OldDot Action
                MANAGER_ATTACH_RECEIPT: 'MANAGERATTACHRECEIPT', // OldDot Action
                MANAGER_DETACH_RECEIPT: 'MANAGERDETACHRECEIPT', // OldDot Action
                MARKED_REIMBURSED: 'MARKEDREIMBURSED', // OldDot Action
                MARK_REIMBURSED_FROM_INTEGRATION: 'MARKREIMBURSEDFROMINTEGRATION', // OldDot Action
                MERGED_WITH_CASH_TRANSACTION: 'MERGEDWITHCASHTRANSACTION',
                MODIFIED_EXPENSE: 'MODIFIEDEXPENSE',
                MOVED: 'MOVED',
                OUTDATED_BANK_ACCOUNT: 'OUTDATEDBANKACCOUNT', // OldDot Action
                REIMBURSEMENT_ACH_BOUNCE: 'REIMBURSEMENTACHBOUNCE', // OldDot Action
                REIMBURSEMENT_ACH_CANCELLED: 'REIMBURSEMENTACHCANCELLED', // OldDot Action
                REIMBURSEMENT_ACCOUNT_CHANGED: 'REIMBURSEMENTACCOUNTCHANGED', // OldDot Action
                REIMBURSEMENT_DELAYED: 'REIMBURSEMENTDELAYED', // OldDot Action
                REIMBURSEMENT_QUEUED: 'REIMBURSEMENTQUEUED',
                REIMBURSEMENT_DEQUEUED: 'REIMBURSEMENTDEQUEUED',
                REIMBURSEMENT_REQUESTED: 'REIMBURSEMENTREQUESTED', // Deprecated OldDot Action
                REIMBURSEMENT_SETUP: 'REIMBURSEMENTSETUP', // Deprecated OldDot Action
                REIMBURSEMENT_SETUP_REQUESTED: 'REIMBURSEMENTSETUPREQUESTED', // Deprecated OldDot Action
                RENAMED: 'RENAMED',
                REPORT_PREVIEW: 'REPORTPREVIEW',
                SELECTED_FOR_RANDOM_AUDIT: 'SELECTEDFORRANDOMAUDIT', // OldDot Action
                SHARE: 'SHARE', // OldDot Action
                STRIPE_PAID: 'STRIPEPAID', // OldDot Action
                SUBMITTED: 'SUBMITTED',
                TAKE_CONTROL: 'TAKECONTROL', // OldDot Action
                TASK_CANCELLED: 'TASKCANCELLED',
                TASK_COMPLETED: 'TASKCOMPLETED',
                TASK_EDITED: 'TASKEDITED',
                TASK_REOPENED: 'TASKREOPENED',
                TRIPPREVIEW: 'TRIPPREVIEW',
                UNAPPROVED: 'UNAPPROVED', // OldDot Action
                UNHOLD: 'UNHOLD',
                UNSHARE: 'UNSHARE', // OldDot Action
                UPDATE_GROUP_CHAT_MEMBER_ROLE: 'UPDATEGROUPCHATMEMBERROLE',
                POLICY_CHANGE_LOG: {
                    ADD_APPROVER_RULE: 'POLICYCHANGELOG_ADD_APPROVER_RULE',
                    ADD_BUDGET: 'POLICYCHANGELOG_ADD_BUDGET',
                    ADD_CATEGORY: 'POLICYCHANGELOG_ADD_CATEGORY',
                    ADD_CUSTOM_UNIT: 'POLICYCHANGELOG_ADD_CUSTOM_UNIT',
                    ADD_CUSTOM_UNIT_RATE: 'POLICYCHANGELOG_ADD_CUSTOM_UNIT_RATE',
                    ADD_EMPLOYEE: 'POLICYCHANGELOG_ADD_EMPLOYEE',
                    ADD_INTEGRATION: 'POLICYCHANGELOG_ADD_INTEGRATION',
                    ADD_REPORT_FIELD: 'POLICYCHANGELOG_ADD_REPORT_FIELD',
                    ADD_TAG: 'POLICYCHANGELOG_ADD_TAG',
                    DELETE_ALL_TAGS: 'POLICYCHANGELOG_DELETE_ALL_TAGS',
                    DELETE_APPROVER_RULE: 'POLICYCHANGELOG_DELETE_APPROVER_RULE',
                    DELETE_BUDGET: 'POLICYCHANGELOG_DELETE_BUDGET',
                    DELETE_CATEGORY: 'POLICYCHANGELOG_DELETE_CATEGORY',
                    DELETE_CUSTOM_UNIT: 'POLICYCHANGELOG_DELETE_CUSTOM_UNIT',
                    DELETE_CUSTOM_UNIT_RATE: 'POLICYCHANGELOG_DELETE_CUSTOM_UNIT_RATE',
                    DELETE_CUSTOM_UNIT_SUB_RATE: 'POLICYCHANGELOG_DELETE_CUSTOM_UNIT_SUB_RATE',
                    DELETE_EMPLOYEE: 'POLICYCHANGELOG_DELETE_EMPLOYEE',
                    DELETE_INTEGRATION: 'POLICYCHANGELOG_DELETE_INTEGRATION',
                    DELETE_REPORT_FIELD: 'POLICYCHANGELOG_DELETE_REPORT_FIELD',
                    DELETE_TAG: 'POLICYCHANGELOG_DELETE_TAG',
                    IMPORT_CUSTOM_UNIT_RATES: 'POLICYCHANGELOG_IMPORT_CUSTOM_UNIT_RATES',
                    IMPORT_TAGS: 'POLICYCHANGELOG_IMPORT_TAGS',
                    INDIVIDUAL_BUDGET_NOTIFICATION: 'POLICYCHANGELOG_INDIVIDUAL_BUDGET_NOTIFICATION',
                    INVITE_TO_ROOM: 'POLICYCHANGELOG_INVITETOROOM',
                    REMOVE_FROM_ROOM: 'POLICYCHANGELOG_REMOVEFROMROOM',
                    LEAVE_ROOM: 'POLICYCHANGELOG_LEAVEROOM',
                    REPLACE_CATEGORIES: 'POLICYCHANGELOG_REPLACE_CATEGORIES',
                    SET_AUTO_REIMBURSEMENT: 'POLICYCHANGELOG_SET_AUTOREIMBURSEMENT',
                    SET_AUTO_JOIN: 'POLICYCHANGELOG_SET_AUTO_JOIN',
                    SET_CATEGORY_NAME: 'POLICYCHANGELOG_SET_CATEGORY_NAME',
                    SHARED_BUDGET_NOTIFICATION: 'POLICYCHANGELOG_SHARED_BUDGET_NOTIFICATION',
                    UPDATE_ACH_ACCOUNT: 'POLICYCHANGELOG_UPDATE_ACH_ACCOUNT',
                    UPDATE_APPROVER_RULE: 'POLICYCHANGELOG_UPDATE_APPROVER_RULE',
                    UPDATE_AUDIT_RATE: 'POLICYCHANGELOG_UPDATE_AUDIT_RATE',
                    UPDATE_AUTO_HARVESTING: 'POLICYCHANGELOG_UPDATE_AUTOHARVESTING',
                    UPDATE_AUTO_REIMBURSEMENT: 'POLICYCHANGELOG_UPDATE_AUTOREIMBURSEMENT',
                    UPDATE_AUTO_REPORTING_FREQUENCY: 'POLICYCHANGELOG_UPDATE_AUTOREPORTING_FREQUENCY',
                    UPDATE_BUDGET: 'POLICYCHANGELOG_UPDATE_BUDGET',
                    UPDATE_CATEGORY: 'POLICYCHANGELOG_UPDATE_CATEGORY',
                    UPDATE_CURRENCY: 'POLICYCHANGELOG_UPDATE_CURRENCY',
                    UPDATE_CUSTOM_UNIT: 'POLICYCHANGELOG_UPDATE_CUSTOM_UNIT',
                    UPDATE_CUSTOM_UNIT_RATE: 'POLICYCHANGELOG_UPDATE_CUSTOM_UNIT_RATE',
                    UPDATE_CUSTOM_UNIT_SUB_RATE: 'POLICYCHANGELOG_UPDATE_CUSTOM_UNIT_SUB_RATE',
                    UPDATE_DEFAULT_BILLABLE: 'POLICYCHANGELOG_UPDATE_DEFAULT_BILLABLE',
                    UPDATE_DEFAULT_REIMBURSABLE: 'POLICYCHANGELOG_UPDATE_DEFAULT_REIMBURSABLE',
                    UPDATE_DEFAULT_TITLE: 'POLICYCHANGELOG_UPDATE_DEFAULT_TITLE',
                    UPDATE_DEFAULT_TITLE_ENFORCED: 'POLICYCHANGELOG_UPDATE_DEFAULT_TITLE_ENFORCED',
                    UPDATE_DISABLED_FIELDS: 'POLICYCHANGELOG_UPDATE_DISABLED_FIELDS',
                    UPDATE_EMPLOYEE: 'POLICYCHANGELOG_UPDATE_EMPLOYEE',
                    UPDATE_FIELD: 'POLICYCHANGELOG_UPDATE_FIELD',
                    UPDATE_MANUAL_APPROVAL_THRESHOLD: 'POLICYCHANGELOG_UPDATE_MANUAL_APPROVAL_THRESHOLD',
                    UPDATE_MAX_EXPENSE_AMOUNT: 'POLICYCHANGELOG_UPDATE_MAX_EXPENSE_AMOUNT',
                    UPDATE_MAX_EXPENSE_AMOUNT_NO_RECEIPT: 'POLICYCHANGELOG_UPDATE_MAX_EXPENSE_AMOUNT_NO_RECEIPT',
                    UPDATE_NAME: 'POLICYCHANGELOG_UPDATE_NAME',
                    UPDATE_DESCRIPTION: 'POLICYCHANGELOG_UPDATE_DESCRIPTION',
                    UPDATE_OWNERSHIP: 'POLICYCHANGELOG_UPDATE_OWNERSHIP',
                    UPDATE_REIMBURSEMENT_CHOICE: 'POLICYCHANGELOG_UPDATE_REIMBURSEMENT_CHOICE',
                    UPDATE_REPORT_FIELD: 'POLICYCHANGELOG_UPDATE_REPORT_FIELD',
                    UPDATE_TAG: 'POLICYCHANGELOG_UPDATE_TAG',
                    UPDATE_TAG_ENABLED: 'POLICYCHANGELOG_UPDATE_TAG_ENABLED',
                    UPDATE_TAG_LIST: 'POLICYCHANGELOG_UPDATE_TAG_LIST',
                    UPDATE_TAG_LIST_NAME: 'POLICYCHANGELOG_UPDATE_TAG_LIST_NAME',
                    UPDATE_TAG_NAME: 'POLICYCHANGELOG_UPDATE_TAG_NAME',
                    UPDATE_TIME_ENABLED: 'POLICYCHANGELOG_UPDATE_TIME_ENABLED',
                    UPDATE_TIME_RATE: 'POLICYCHANGELOG_UPDATE_TIME_RATE',
                    LEAVE_POLICY: 'POLICYCHANGELOG_LEAVE_POLICY',
                },
                ROOM_CHANGE_LOG: {
                    INVITE_TO_ROOM: 'INVITETOROOM',
                    REMOVE_FROM_ROOM: 'REMOVEFROMROOM',
                    LEAVE_ROOM: 'LEAVEROOM',
                    UPDATE_ROOM_DESCRIPTION: 'UPDATEROOMDESCRIPTION',
                },
            },
            THREAD_DISABLED: ['CREATED'],
        },
        CANCEL_PAYMENT_REASONS: {
            ADMIN: 'CANCEL_REASON_ADMIN',
        },
        ACTIONABLE_MENTION_WHISPER_RESOLUTION: {
            INVITE: 'invited',
            NOTHING: 'nothing',
        },
        ACTIONABLE_TRACK_EXPENSE_WHISPER_RESOLUTION: {
            NOTHING: 'nothing',
        },
        ACTIONABLE_REPORT_MENTION_WHISPER_RESOLUTION: {
            CREATE: 'created',
            NOTHING: 'nothing',
        },
        ACTIONABLE_MENTION_JOIN_WORKSPACE_RESOLUTION: {
            ACCEPT: 'accept',
            DECLINE: 'decline',
        },
        ARCHIVE_REASON: {
            DEFAULT: 'default',
            ACCOUNT_CLOSED: 'accountClosed',
            ACCOUNT_MERGED: 'accountMerged',
            REMOVED_FROM_POLICY: 'removedFromPolicy',
            POLICY_DELETED: 'policyDeleted',
        },
        MESSAGE: {
            TYPE: {
                COMMENT: 'COMMENT',
                TEXT: 'TEXT',
            },
        },
        TYPE: {
            CHAT: 'chat',
            EXPENSE: 'expense',
            IOU: 'iou',
            TASK: 'task',
            INVOICE: 'invoice',
        },
        CHAT_TYPE: chatTypes,
        WORKSPACE_CHAT_ROOMS: {
            ANNOUNCE: '#announce',
            ADMINS: '#admins',
        },
        STATE_NUM: {
            OPEN: 0,
            SUBMITTED: 1,
            APPROVED: 2,
            BILLING: 3,
        },
        STATUS_NUM: {
            OPEN: 0,
            SUBMITTED: 1,
            CLOSED: 2,
            APPROVED: 3,
            REIMBURSED: 4,
        },
        NOTIFICATION_PREFERENCE: {
            MUTE: 'mute',
            DAILY: 'daily',
            ALWAYS: 'always',
            HIDDEN: 'hidden',
        },
        // Options for which room members can post
        WRITE_CAPABILITIES: {
            ALL: 'all',
            ADMINS: 'admins',
        },
        VISIBILITY: {
            PUBLIC: 'public',
            PUBLIC_ANNOUNCE: 'public_announce',
            PRIVATE: 'private',
            RESTRICTED: 'restricted',
        },
        RESERVED_ROOM_NAMES: ['#admins', '#announce'],
        MAX_PREVIEW_AVATARS: 4,
        MAX_ROOM_NAME_LENGTH: 99,
        LAST_MESSAGE_TEXT_MAX_LENGTH: 200,
        OWNER_EMAIL_FAKE: '__FAKE__',
        OWNER_ACCOUNT_ID_FAKE: 0,
        DEFAULT_REPORT_NAME: 'Chat Report',
        PERMISSIONS: {
            READ: 'read',
            WRITE: 'write',
            SHARE: 'share',
            OWN: 'own',
        },
        INVOICE_RECEIVER_TYPE: {
            INDIVIDUAL: 'individual',
            BUSINESS: 'policy',
        },
    },
    NEXT_STEP: {
        FINISHED: 'Finished!',
    },
    COMPOSER: {
        MAX_LINES: 16,
        MAX_LINES_SMALL_SCREEN: 6,
        MAX_LINES_FULL: -1,
        // The minimum height needed to enable the full screen composer
        FULL_COMPOSER_MIN_HEIGHT: 60,
    },
    MODAL: {
        MODAL_TYPE: {
            CONFIRM: 'confirm',
            CENTERED: 'centered',
            CENTERED_UNSWIPEABLE: 'centered_unswipeable',
            CENTERED_SMALL: 'centered_small',
            BOTTOM_DOCKED: 'bottom_docked',
            POPOVER: 'popover',
            RIGHT_DOCKED: 'right_docked',
            ONBOARDING: 'onboarding',
        },
        ANCHOR_ORIGIN_VERTICAL: {
            TOP: 'top',
            CENTER: 'center',
            BOTTOM: 'bottom',
        },
        ANCHOR_ORIGIN_HORIZONTAL: {
            LEFT: 'left',
            CENTER: 'center',
            RIGHT: 'right',
        },
        POPOVER_MENU_PADDING: 8,
        RESTORE_FOCUS_TYPE: {
            DEFAULT: 'default',
            DELETE: 'delete',
            PRESERVE: 'preserve',
        },
    },
    TIMING: {
        CALCULATE_MOST_RECENT_LAST_MODIFIED_ACTION: 'calc_most_recent_last_modified_action',
        CHAT_FINDER_RENDER: 'search_render',
        CHAT_RENDER: 'chat_render',
        OPEN_REPORT: 'open_report',
        HOMEPAGE_INITIAL_RENDER: 'homepage_initial_render',
        REPORT_INITIAL_RENDER: 'report_initial_render',
        SWITCH_REPORT: 'switch_report',
        SIDEBAR_LOADED: 'sidebar_loaded',
        LOAD_SEARCH_OPTIONS: 'load_search_options',
        COLD: 'cold',
        WARM: 'warm',
        REPORT_ACTION_ITEM_LAYOUT_DEBOUNCE_TIME: 1500,
        SHOW_LOADING_SPINNER_DEBOUNCE_TIME: 250,
        TEST_TOOLS_MODAL_THROTTLE_TIME: 800,
        TOOLTIP_SENSE: 1000,
        TRIE_INITIALIZATION: 'trie_initialization',
        COMMENT_LENGTH_DEBOUNCE_TIME: 500,
        SEARCH_OPTION_LIST_DEBOUNCE_TIME: 300,
        RESIZE_DEBOUNCE_TIME: 100,
        UNREAD_UPDATE_DEBOUNCE_TIME: 300,
    },
    PRIORITY_MODE: {
        GSD: 'gsd',
        DEFAULT: 'default',
    },
    THEME: {
        DEFAULT: 'system',
        FALLBACK: 'dark',
        DARK: 'dark',
        LIGHT: 'light',
        SYSTEM: 'system',
    },
    COLOR_SCHEME: {
        LIGHT: 'light',
        DARK: 'dark',
    },
    STATUS_BAR_STYLE: {
        LIGHT_CONTENT: 'light-content',
        DARK_CONTENT: 'dark-content',
    },
    TRANSACTION: {
        DEFAULT_MERCHANT: 'Expense',
        UNKNOWN_MERCHANT: 'Unknown Merchant',
        PARTIAL_TRANSACTION_MERCHANT: '(none)',
        TYPE: {
            CUSTOM_UNIT: 'customUnit',
        },
        STATUS: {
            PENDING: 'Pending',
            POSTED: 'Posted',
        },
    },
    MCC_GROUPS: {
        AIRLINES: 'Airlines',
        COMMUTER: 'Commuter',
        GAS: 'Gas',
        GOODS: 'Goods',
        GROCERIES: 'Groceries',
        HOTEL: 'Hotel',
        MAIL: 'Mail',
        MEALS: 'Meals',
        RENTAL: 'Rental',
        SERVICES: 'Services',
        TAXI: 'Taxi',
        MISCELLANEOUS: 'Miscellaneous',
        UTILITIES: 'Utilities',
    },
    JSON_CODE: {
        SUCCESS: 200,
        BAD_REQUEST: 400,
        NOT_AUTHENTICATED: 407,
        EXP_ERROR: 666,
        MANY_WRITES_ERROR: 665,
        UNABLE_TO_RETRY: 'unableToRetry',
        UPDATE_REQUIRED: 426,
    },
    HTTP_STATUS: {
        // When Cloudflare throttles
        TOO_MANY_REQUESTS: 429,
        INTERNAL_SERVER_ERROR: 500,
        BAD_GATEWAY: 502,
        GATEWAY_TIMEOUT: 504,
        UNKNOWN_ERROR: 520,
    },
    ERROR: {
        XHR_FAILED: 'xhrFailed',
        THROTTLED: 'throttled',
        UNKNOWN_ERROR: 'Unknown error',
        REQUEST_CANCELLED: 'AbortError',
        FAILED_TO_FETCH: 'Failed to fetch',
        ENSURE_BUGBOT: 'ENSURE_BUGBOT',
        PUSHER_ERROR: 'PusherError',
        WEB_SOCKET_ERROR: 'WebSocketError',
        NETWORK_REQUEST_FAILED: 'Network request failed',
        SAFARI_DOCUMENT_LOAD_ABORTED: 'cancelled',
        FIREFOX_DOCUMENT_LOAD_ABORTED: 'NetworkError when attempting to fetch resource.',
        IOS_NETWORK_CONNECTION_LOST: 'The network connection was lost.',
        IOS_NETWORK_CONNECTION_LOST_RUSSIAN: 'Сетевое соединение потеряно.',
        IOS_NETWORK_CONNECTION_LOST_SWEDISH: 'Nätverksanslutningen förlorades.',
        IOS_NETWORK_CONNECTION_LOST_SPANISH: 'La conexión a Internet parece estar desactivada.',
        IOS_LOAD_FAILED: 'Load failed',
        SAFARI_CANNOT_PARSE_RESPONSE: 'cannot parse response',
        GATEWAY_TIMEOUT: 'Gateway Timeout',
        EXPENSIFY_SERVICE_INTERRUPTED: 'Expensify service interrupted',
        DUPLICATE_RECORD: 'A record already exists with this ID',

        // The "Upgrade" is intentional as the 426 HTTP code means "Upgrade Required" and sent by the API. We use the "Update" language everywhere else in the front end when this gets returned.
        UPDATE_REQUIRED: 'Upgrade Required',
    },
    ERROR_TYPE: {
        SOCKET: 'Expensify\\Auth\\Error\\Socket',
    },
    ERROR_TITLE: {
        SOCKET: 'Issue connecting to database',
        DUPLICATE_RECORD: '400 Unique Constraints Violation',
    },
    NETWORK: {
        METHOD: {
            POST: 'post',
        },
        MIN_RETRY_WAIT_TIME_MS: 10,
        MAX_RANDOM_RETRY_WAIT_TIME_MS: 100,
        MAX_RETRY_WAIT_TIME_MS: 10 * 1000,
        PROCESS_REQUEST_DELAY_MS: 1000,
        MAX_PENDING_TIME_MS: 10 * 1000,
        RECHECK_INTERVAL_MS: 60 * 1000,
        MAX_REQUEST_RETRIES: 10,
        NETWORK_STATUS: {
            ONLINE: 'online',
            OFFLINE: 'offline',
            UNKNOWN: 'unknown',
        },
    },
    WEEK_STARTS_ON: 1, // Monday
    DEFAULT_TIME_ZONE: {automatic: true, selected: 'America/Los_Angeles'},
    DEFAULT_ACCOUNT_DATA: {errors: null, success: '', isLoading: false},
    DEFAULT_CLOSE_ACCOUNT_DATA: {errors: null, success: '', isLoading: false},
    DEFAULT_NETWORK_DATA: {isOffline: false},
    FORMS: {
        LOGIN_FORM: 'LoginForm',
        VALIDATE_CODE_FORM: 'ValidateCodeForm',
        VALIDATE_TFA_CODE_FORM: 'ValidateTfaCodeForm',
        RESEND_VALIDATION_FORM: 'ResendValidationForm',
        UNLINK_LOGIN_FORM: 'UnlinkLoginForm',
        RESEND_VALIDATE_CODE_FORM: 'ResendValidateCodeForm',
    },
    APP_STATE: {
        ACTIVE: 'active',
        BACKGROUND: 'background',
        INACTIVE: 'inactive',
    },

    // at least 8 characters, 1 capital letter, 1 lowercase number, 1 number
    PASSWORD_COMPLEXITY_REGEX_STRING: '^(?=.*[A-Z])(?=.*[0-9])(?=.*[a-z]).{8,}$',

    // 6 numeric digits
    VALIDATE_CODE_REGEX_STRING: /^\d{6}$/,

    // 8 alphanumeric characters
    RECOVERY_CODE_REGEX_STRING: /^[a-zA-Z0-9]{8}$/,

    // The server has a WAF (Web Application Firewall) which will strip out HTML/XML tags using this regex pattern.
    // It's copied here so that the same regex pattern can be used in form validations to be consistent with the server.
    VALIDATE_FOR_HTML_TAG_REGEX: /<([^>\s]+)(?:[^>]*?)>/g,

    VALIDATE_FOR_LEADINGSPACES_HTML_TAG_REGEX: /<([\s]+.+[\s]*)>/g,

    WHITELISTED_TAGS: [/<>/, /< >/, /<->/, /<-->/, /<br>/, /<br\/>/],

    PASSWORD_PAGE: {
        ERROR: {
            ALREADY_VALIDATED: 'Account already validated',
            VALIDATE_CODE_FAILED: 'Validate code failed',
        },
    },

    PUSHER: {
        PRIVATE_USER_CHANNEL_PREFIX: 'private-encrypted-user-accountID-',
        PRIVATE_REPORT_CHANNEL_PREFIX: 'private-report-reportID-',
    },

    EMOJI_SPACER: 'SPACER',

    // This is the number of columns in each row of the picker.
    // Because of how flatList implements these rows, each row is an index rather than each element
    // For this reason to make headers work, we need to have the header be the only rendered element in its row
    // If this number is changed, emojis.js will need to be updated to have the proper number of spacer elements
    // around each header.
    EMOJI_NUM_PER_ROW: 8,

    EMOJI_FREQUENT_ROW_COUNT: 3,

    EMOJI_DEFAULT_SKIN_TONE: -1,

    // Amount of emojis to render ahead at the end of the update cycle
    EMOJI_DRAW_AMOUNT: 250,

    INVISIBLE_CODEPOINTS: ['fe0f', '200d', '2066'],

    UNICODE: {
        LTR: '\u2066',
    },

    TOOLTIP_MAX_LINES: 3,

    LOGIN_TYPE: {
        PHONE: 'phone',
        EMAIL: 'email',
    },

    MAGIC_CODE_LENGTH: 6,
    MAGIC_CODE_EMPTY_CHAR: ' ',

    KEYBOARD_TYPE: {
        VISIBLE_PASSWORD: 'visible-password',
        ASCII_CAPABLE: 'ascii-capable',
        NUMBER_PAD: 'number-pad',
    },

    INPUT_MODE: {
        NONE: 'none',
        TEXT: 'text',
        DECIMAL: 'decimal',
        NUMERIC: 'numeric',
        TEL: 'tel',
        SEARCH: 'search',
        EMAIL: 'email',
        URL: 'url',
    },

    INPUT_AUTOGROW_DIRECTION: {
        LEFT: 'left',
        RIGHT: 'right',
    },

    YOUR_LOCATION_TEXT: 'Your Location',

    ATTACHMENT_MESSAGE_TEXT: '[Attachment]',
    // This is a placeholder for attachment which is uploading
    ATTACHMENT_UPLOADING_MESSAGE_HTML: 'Uploading attachment...',
    ATTACHMENT_SOURCE_ATTRIBUTE: 'data-expensify-source',
    ATTACHMENT_PREVIEW_ATTRIBUTE: 'src',
    ATTACHMENT_ORIGINAL_FILENAME_ATTRIBUTE: 'data-name',
    ATTACHMENT_LOCAL_URL_PREFIX: ['blob:', 'file:'],
    ATTACHMENT_THUMBNAIL_URL_ATTRIBUTE: 'data-expensify-thumbnail-url',
    ATTACHMENT_THUMBNAIL_WIDTH_ATTRIBUTE: 'data-expensify-width',
    ATTACHMENT_THUMBNAIL_HEIGHT_ATTRIBUTE: 'data-expensify-height',
    ATTACHMENT_DURATION_ATTRIBUTE: 'data-expensify-duration',

    ATTACHMENT_PICKER_TYPE: {
        FILE: 'file',
        IMAGE: 'image',
    },

    ATTACHMENT_FILE_TYPE: {
        FILE: 'file',
        IMAGE: 'image',
        VIDEO: 'video',
    },

    IMAGE_FILE_FORMAT: {
        PNG: 'image/png',
        WEBP: 'image/webp',
        JPEG: 'image/jpeg',
    },
    ATTACHMENT_TYPE: {
        REPORT: 'r',
        NOTE: 'n',
    },

    IMAGE_OBJECT_POSITION: {
        TOP: 'top',
        INITIAL: 'initial',
    },

    FILE_TYPE_REGEX: {
        // Image MimeTypes allowed by iOS photos app.
        IMAGE: /\.(jpg|jpeg|png|webp|gif|tiff|bmp|heic|heif)$/,
        // Video MimeTypes allowed by iOS photos app.
        VIDEO: /\.(mov|mp4)$/,
    },
    IOS_CAMERAROLL_ACCESS_ERROR: 'Access to photo library was denied',
    ADD_PAYMENT_MENU_POSITION_Y: 226,
    ADD_PAYMENT_MENU_POSITION_X: 356,
    EMOJI_PICKER_ITEM_TYPES: {
        HEADER: 'header',
        EMOJI: 'emoji',
        SPACER: 'spacer',
    },
    EMOJI_PICKER_SIZE: {
        WIDTH: 320,
        HEIGHT: 416,
    },
    DESKTOP_HEADER_PADDING: 12,
    CATEGORY_SHORTCUT_BAR_HEIGHT: 32,
    SMALL_EMOJI_PICKER_SIZE: {
        WIDTH: '100%',
    },
    MENU_POSITION_REPORT_ACTION_COMPOSE_BOTTOM: 83,
    NON_NATIVE_EMOJI_PICKER_LIST_HEIGHT: 300,
    NON_NATIVE_EMOJI_PICKER_LIST_HEIGHT_WEB: 200,
    EMOJI_PICKER_ITEM_HEIGHT: 32,
    EMOJI_PICKER_HEADER_HEIGHT: 32,
    RECIPIENT_LOCAL_TIME_HEIGHT: 25,
    AUTO_COMPLETE_SUGGESTER: {
        SUGGESTER_PADDING: 6,
        SUGGESTER_INNER_PADDING: 8,
        SUGGESTION_ROW_HEIGHT: 40,
        SMALL_CONTAINER_HEIGHT_FACTOR: 2.5,
        MAX_AMOUNT_OF_SUGGESTIONS: 20,
        MAX_AMOUNT_OF_VISIBLE_SUGGESTIONS_IN_CONTAINER: 5,
        HERE_TEXT: '@here',
        SUGGESTION_BOX_MAX_SAFE_DISTANCE: 38,
        BIG_SCREEN_SUGGESTION_WIDTH: 300,
    },
    COMPOSER_MAX_HEIGHT: 125,
    CHAT_FOOTER_SECONDARY_ROW_HEIGHT: 15,
    CHAT_FOOTER_SECONDARY_ROW_PADDING: 5,
    CHAT_FOOTER_MIN_HEIGHT: 65,
    CHAT_FOOTER_HORIZONTAL_PADDING: 40,
    CHAT_SKELETON_VIEW: {
        AVERAGE_ROW_HEIGHT: 80,
        HEIGHT_FOR_ROW_COUNT: {
            1: 60,
            2: 80,
            3: 100,
        },
    },
    CENTRAL_PANE_ANIMATION_HEIGHT: 200,
    LHN_SKELETON_VIEW_ITEM_HEIGHT: 64,
    SEARCH_SKELETON_VIEW_ITEM_HEIGHT: 108,
    EXPENSIFY_PARTNER_NAME: 'expensify.com',
    EMAIL: {
        ACCOUNTING: 'accounting@expensify.com',
        ADMIN: 'admin@expensify.com',
        BILLS: 'bills@expensify.com',
        CHRONOS: 'chronos@expensify.com',
        CONCIERGE: 'concierge@expensify.com',
        CONTRIBUTORS: 'contributors@expensify.com',
        FIRST_RESPONDER: 'firstresponders@expensify.com',
        GUIDES_DOMAIN: 'team.expensify.com',
        HELP: 'help@expensify.com',
        INTEGRATION_TESTING_CREDS: 'integrationtestingcreds@expensify.com',
        NOTIFICATIONS: 'notifications@expensify.com',
        PAYROLL: 'payroll@expensify.com',
        QA: 'qa@expensify.com',
        QA_TRAVIS: 'qa+travisreceipts@expensify.com',
        RECEIPTS: 'receipts@expensify.com',
        STUDENT_AMBASSADOR: 'studentambassadors@expensify.com',
        SVFG: 'svfg@expensify.com',
        EXPENSIFY_EMAIL_DOMAIN: '@expensify.com',
    },

    CONCIERGE_DISPLAY_NAME: 'Concierge',

    INTEGRATION_ENTITY_MAP_TYPES: {
        DEFAULT: 'DEFAULT',
        NONE: 'NONE',
        TAG: 'TAG',
        REPORT_FIELD: 'REPORT_FIELD',
        NOT_IMPORTED: 'NOT_IMPORTED',
        IMPORTED: 'IMPORTED',
        NETSUITE_DEFAULT: 'NETSUITE_DEFAULT',
    },
    QUICKBOOKS_ONLINE: 'quickbooksOnline',

    QUICK_BOOKS_CONFIG: {
        SYNC_CLASSES: 'syncClasses',
        ENABLE_NEW_CATEGORIES: 'enableNewCategories',
        SYNC_CUSTOMERS: 'syncCustomers',
        SYNC_LOCATIONS: 'syncLocations',
        SYNC_TAX: 'syncTax',
        EXPORT: 'export',
        EXPORT_DATE: 'exportDate',
        NON_REIMBURSABLE_EXPENSES_ACCOUNT: 'nonReimbursableExpensesAccount',
        NON_REIMBURSABLE_EXPENSES_EXPORT_DESTINATION: 'nonReimbursableExpensesExportDestination',
        REIMBURSABLE_EXPENSES_ACCOUNT: 'reimbursableExpensesAccount',
        REIMBURSABLE_EXPENSES_EXPORT_DESTINATION: 'reimbursableExpensesExportDestination',
        NON_REIMBURSABLE_BILL_DEFAULT_VENDOR: 'nonReimbursableBillDefaultVendor',
        RECEIVABLE_ACCOUNT: 'receivableAccount',
        AUTO_SYNC: 'autoSync',
        SYNC_PEOPLE: 'syncPeople',
        AUTO_CREATE_VENDOR: 'autoCreateVendor',
        REIMBURSEMENT_ACCOUNT_ID: 'reimbursementAccountID',
        COLLECTION_ACCOUNT_ID: 'collectionAccountID',
    },

    XERO_CONFIG: {
        AUTO_SYNC: 'autoSync',
        SYNC: 'sync',
        ENABLE_NEW_CATEGORIES: 'enableNewCategories',
        EXPORT: 'export',
        TENANT_ID: 'tenantID',
        IMPORT_CUSTOMERS: 'importCustomers',
        IMPORT_TAX_RATES: 'importTaxRates',
        INVOICE_STATUS: {
            DRAFT: 'DRAFT',
            AWAITING_APPROVAL: 'AWT_APPROVAL',
            AWAITING_PAYMENT: 'AWT_PAYMENT',
        },
        IMPORT_TRACKING_CATEGORIES: 'importTrackingCategories',
        MAPPINGS: 'mappings',
        TRACKING_CATEGORY_PREFIX: 'trackingCategory_',
        TRACKING_CATEGORY_FIELDS: {
            COST_CENTERS: 'cost centers',
            REGION: 'region',
        },
        TRACKING_CATEGORY_OPTIONS: {
            DEFAULT: 'DEFAULT',
            TAG: 'TAG',
        },
    },

    QUICKBOOKS_REIMBURSABLE_ACCOUNT_TYPE: {
        VENDOR_BILL: 'bill',
        CHECK: 'check',
        JOURNAL_ENTRY: 'journal_entry',
    },

    XERO_EXPORT_DATE: {
        LAST_EXPENSE: 'LAST_EXPENSE',
        REPORT_EXPORTED: 'REPORT_EXPORTED',
        REPORT_SUBMITTED: 'REPORT_SUBMITTED',
    },

    NETSUITE_CONFIG: {
        SUBSIDIARY: 'subsidiary',
        EXPORTER: 'exporter',
        EXPORT_DATE: 'exportDate',
        REIMBURSABLE_EXPENSES_EXPORT_DESTINATION: 'reimbursableExpensesExportDestination',
        NON_REIMBURSABLE_EXPENSES_EXPORT_DESTINATION: 'nonreimbursableExpensesExportDestination',
        DEFAULT_VENDOR: 'defaultVendor',
        REIMBURSABLE_PAYABLE_ACCOUNT: 'reimbursablePayableAccount',
        PAYABLE_ACCT: 'payableAcct',
        JOURNAL_POSTING_PREFERENCE: 'journalPostingPreference',
        RECEIVABLE_ACCOUNT: 'receivableAccount',
        INVOICE_ITEM_PREFERENCE: 'invoiceItemPreference',
        INVOICE_ITEM: 'invoiceItem',
        TAX_POSTING_ACCOUNT: 'taxPostingAccount',
        PROVINCIAL_TAX_POSTING_ACCOUNT: 'provincialTaxPostingAccount',
        ALLOW_FOREIGN_CURRENCY: 'allowForeignCurrency',
        EXPORT_TO_NEXT_OPEN_PERIOD: 'exportToNextOpenPeriod',
        IMPORT_FIELDS: ['departments', 'classes', 'locations', 'customers', 'jobs'],
        IMPORT_CUSTOM_FIELDS: ['customSegments', 'customLists'],
        SYNC_OPTIONS: {
            SYNC_TAX: 'syncTax',
        },
    },

    NETSUITE_EXPORT_DATE: {
        LAST_EXPENSE: 'LAST_EXPENSE',
        EXPORTED: 'EXPORTED',
        SUBMITTED: 'SUBMITTED',
    },

    NETSUITE_EXPORT_DESTINATION: {
        EXPENSE_REPORT: 'EXPENSE_REPORT',
        VENDOR_BILL: 'VENDOR_BILL',
        JOURNAL_ENTRY: 'JOURNAL_ENTRY',
    },

    NETSUITE_INVOICE_ITEM_PREFERENCE: {
        CREATE: 'create',
        SELECT: 'select',
    },

    NETSUITE_JOURNAL_POSTING_PREFERENCE: {
        JOURNALS_POSTING_INDIVIDUAL_LINE: 'JOURNALS_POSTING_INDIVIDUAL_LINE',
        JOURNALS_POSTING_TOTAL_LINE: 'JOURNALS_POSTING_TOTAL_LINE',
    },

    NETSUITE_EXPENSE_TYPE: {
        REIMBURSABLE: 'reimbursable',
        NON_REIMBURSABLE: 'nonreimbursable',
    },

    /**
     * Countries where tax setting is permitted (Strings are in the format of Netsuite's Country type/enum)
     *
     * Should mirror the list on the OldDot.
     */
    NETSUITE_TAX_COUNTRIES: [
        '_canada',
        '_unitedKingdomGB',
        '_unitedKingdom',
        '_australia',
        '_southAfrica',
        '_india',
        '_france',
        '_netherlands',
        '_germany',
        '_singapore',
        '_spain',
        '_ireland',
        '_denmark',
        '_brazil',
        '_japan',
        '_philippines',
        '_china',
        '_argentina',
        '_newZealand',
        '_switzerland',
        '_sweden',
        '_portugal',
        '_mexico',
        '_israel',
        '_thailand',
        '_czechRepublic',
        '_egypt',
        '_ghana',
        '_indonesia',
        '_iranIslamicRepublicOf',
        '_jordan',
        '_kenya',
        '_kuwait',
        '_lebanon',
        '_malaysia',
        '_morocco',
        '_myanmar',
        '_nigeria',
        '_pakistan',
        '_saudiArabia',
        '_sriLanka',
        '_unitedArabEmirates',
        '_vietnam',
        '_austria',
        '_bulgaria',
        '_greece',
        '_cyprus',
        '_norway',
        '_romania',
        '_poland',
        '_hongKong',
        '_luxembourg',
        '_lithuania',
        '_malta',
        '_finland',
        '_koreaRepublicOf',
        '_italy',
        '_georgia',
        '_hungary',
        '_latvia',
        '_estonia',
        '_slovenia',
        '_serbia',
        '_croatiaHrvatska',
        '_belgium',
        '_turkey',
        '_taiwan',
        '_azerbaijan',
        '_slovakRepublic',
        '_costaRica',
    ] as string[],

    QUICKBOOKS_EXPORT_DATE: {
        LAST_EXPENSE: 'LAST_EXPENSE',
        REPORT_EXPORTED: 'REPORT_EXPORTED',
        REPORT_SUBMITTED: 'REPORT_SUBMITTED',
    },

    QUICKBOOKS_NON_REIMBURSABLE_EXPORT_ACCOUNT_TYPE: {
        CREDIT_CARD: 'credit_card',
        DEBIT_CARD: 'debit_card',
        VENDOR_BILL: 'bill',
    },

    ACCOUNT_ID: {
        ACCOUNTING: Number(Config?.EXPENSIFY_ACCOUNT_ID_ACCOUNTING ?? 9645353),
        ADMIN: Number(Config?.EXPENSIFY_ACCOUNT_ID_ADMIN ?? -1),
        BILLS: Number(Config?.EXPENSIFY_ACCOUNT_ID_BILLS ?? 1371),
        CHRONOS: Number(Config?.EXPENSIFY_ACCOUNT_ID_CHRONOS ?? 10027416),
        CONCIERGE: Number(Config?.EXPENSIFY_ACCOUNT_ID_CONCIERGE ?? 8392101),
        CONTRIBUTORS: Number(Config?.EXPENSIFY_ACCOUNT_ID_CONTRIBUTORS ?? 9675014),
        FIRST_RESPONDER: Number(Config?.EXPENSIFY_ACCOUNT_ID_FIRST_RESPONDER ?? 9375152),
        HELP: Number(Config?.EXPENSIFY_ACCOUNT_ID_HELP ?? -1),
        INTEGRATION_TESTING_CREDS: Number(Config?.EXPENSIFY_ACCOUNT_ID_INTEGRATION_TESTING_CREDS ?? -1),
        NOTIFICATIONS: Number(Config?.EXPENSIFY_ACCOUNT_ID_NOTIFICATIONS ?? 11665625),
        PAYROLL: Number(Config?.EXPENSIFY_ACCOUNT_ID_PAYROLL ?? 9679724),
        QA: Number(Config?.EXPENSIFY_ACCOUNT_ID_QA ?? 3126513),
        QA_TRAVIS: Number(Config?.EXPENSIFY_ACCOUNT_ID_QA_TRAVIS ?? 8595733),
        RECEIPTS: Number(Config?.EXPENSIFY_ACCOUNT_ID_RECEIPTS ?? -1),
        REWARDS: Number(Config?.EXPENSIFY_ACCOUNT_ID_REWARDS ?? 11023767), // rewards@expensify.com
        STUDENT_AMBASSADOR: Number(Config?.EXPENSIFY_ACCOUNT_ID_STUDENT_AMBASSADOR ?? 10476956),
        SVFG: Number(Config?.EXPENSIFY_ACCOUNT_ID_SVFG ?? 2012843),
    },

    ENVIRONMENT: {
        DEV: 'development',
        STAGING: 'staging',
        PRODUCTION: 'production',
        ADHOC: 'adhoc',
    },

    // Used to delay the initial fetching of reportActions when the app first inits or reconnects (e.g. returning
    // from backgound). The times are based on how long it generally seems to take for the app to become interactive
    // in each scenario.
    FETCH_ACTIONS_DELAY: {
        STARTUP: 8000,
        RECONNECT: 1000,
    },

    WALLET: {
        TRANSFER_METHOD_TYPE: {
            INSTANT: 'instant',
            ACH: 'ach',
        },
        TRANSFER_METHOD_TYPE_FEE: {
            INSTANT: {
                RATE: 1.5,
                MINIMUM_FEE: 25,
            },
            ACH: {
                RATE: 0,
                MINIMUM_FEE: 0,
            },
        },
        ERROR: {
            // If these get updated, we need to update the codes on the Web side too
            SSN: 'ssnError',
            KBA: 'kbaNeeded',
            KYC: 'kycFailed',
            FULL_SSN_NOT_FOUND: 'Full SSN not found',
            MISSING_FIELD: 'Missing required additional details fields',
            WRONG_ANSWERS: 'Wrong answers',
            ONFIDO_FIXABLE_ERROR: 'Onfido returned a fixable error',
            ONFIDO_USER_CONSENT_DENIED: 'user_consent_denied',

            // KBA stands for Knowledge Based Answers (requiring us to show Idology questions)
            KBA_NEEDED: 'KBA needed',
            NO_ACCOUNT_TO_LINK: '405 No account to link to wallet',
            INVALID_WALLET: '405 Invalid wallet account',
            NOT_OWNER_OF_BANK_ACCOUNT: '401 Wallet owner does not own linked bank account',
            INVALID_BANK_ACCOUNT: '405 Attempting to link an invalid bank account to a wallet',
            NOT_OWNER_OF_FUND: '401 Wallet owner does not own linked fund',
            INVALID_FUND: '405 Attempting to link an invalid fund to a wallet',
        },
        STEP: {
            // In the order they appear in the Wallet flow
            ADD_BANK_ACCOUNT: 'AddBankAccountStep',
            ADDITIONAL_DETAILS: 'AdditionalDetailsStep',
            ADDITIONAL_DETAILS_KBA: 'AdditionalDetailsKBAStep',
            ONFIDO: 'OnfidoStep',
            TERMS: 'TermsStep',
            ACTIVATE: 'ActivateStep',
        },
        STEP_REFACTOR: {
            ADD_BANK_ACCOUNT: 'AddBankAccountStep',
            ADDITIONAL_DETAILS: 'AdditionalDetailsStep',
            VERIFY_IDENTITY: 'VerifyIdentityStep',
            TERMS_AND_FEES: 'TermsAndFeesStep',
        },
        STEP_NAMES: ['1', '2', '3', '4'],
        SUBSTEP_INDEXES: {
            BANK_ACCOUNT: {
                ACCOUNT_NUMBERS: 0,
            },
            PERSONAL_INFO: {
                LEGAL_NAME: 0,
                DATE_OF_BIRTH: 1,
                ADDRESS: 2,
                PHONE_NUMBER: 3,
                SSN: 4,
            },
        },
        TIER_NAME: {
            PLATINUM: 'PLATINUM',
            GOLD: 'GOLD',
            SILVER: 'SILVER',
            BRONZE: 'BRONZE',
        },
        WEB_MESSAGE_TYPE: {
            STATEMENT: 'STATEMENT_NAVIGATE',
            CONCIERGE: 'CONCIERGE_NAVIGATE',
        },
        MTL_WALLET_PROGRAM_ID: '760',
        BANCORP_WALLET_PROGRAM_ID: '660',
        PROGRAM_ISSUERS: {
            EXPENSIFY_PAYMENTS: 'Expensify Payments LLC',
            BANCORP_BANK: 'The Bancorp Bank',
        },
    },

    PLAID: {
        EVENT: {
            ERROR: 'ERROR',
            EXIT: 'EXIT',
        },
        DEFAULT_DATA: {
            bankName: '',
            plaidAccessToken: '',
            bankAccounts: [] as PlaidBankAccount[],
            isLoading: false,
            errors: {},
        },
    },

    ONFIDO: {
        CONTAINER_ID: 'onfido-mount',
        TYPE: {
            DOCUMENT: 'document',
            FACE: 'face',
        },
        VARIANT: {
            VIDEO: 'video',
        },
        SMS_NUMBER_COUNTRY_CODE: 'US',
        ERROR: {
            USER_CANCELLED: 'User canceled flow.',
            USER_TAPPED_BACK: 'User exited by clicking the back button.',
            USER_EXITED: 'User exited by manual action.',
        },
    },

    KYC_WALL_SOURCE: {
        REPORT: 'REPORT', // The user attempted to pay an expense
        ENABLE_WALLET: 'ENABLE_WALLET', // The user clicked on the `Enable wallet` button on the Wallet page
        TRANSFER_BALANCE: 'TRANSFER_BALANCE', // The user attempted to transfer their wallet balance to their bank account or debit card
    },

    OS: {
        WINDOWS: 'Windows',
        MAC_OS: PLATFORM_OS_MACOS,
        ANDROID: 'Android',
        IOS: PLATFORM_IOS,
        LINUX: 'Linux',
        NATIVE: 'Native',
    },

    BROWSER: {
        CHROME: 'chrome',
        FIREFOX: 'firefox',
        IE: 'ie',
        EDGE: 'edge',
        Opera: 'opera',
        SAFARI: 'safari',
        OTHER: 'other',
    },

    PAYMENT_METHODS: {
        DEBIT_CARD: 'debitCard',
        PERSONAL_BANK_ACCOUNT: 'bankAccount',
        BUSINESS_BANK_ACCOUNT: 'businessBankAccount',
    },

    PAYMENT_METHOD_ID_KEYS: {
        DEBIT_CARD: 'fundID',
        BANK_ACCOUNT: 'bankAccountID',
    },

    IOU: {
        MAX_RECENT_REPORTS_TO_SHOW: 5,
        // This is the transactionID used when going through the create expense flow so that it mimics a real transaction (like the edit flow)
        OPTIMISTIC_TRANSACTION_ID: '1',
        // Note: These payment types are used when building IOU reportAction message values in the server and should
        // not be changed.
        PAYMENT_TYPE: {
            ELSEWHERE: 'Elsewhere',
            EXPENSIFY: 'Expensify',
            VBBA: 'ACH',
        },
        ACTION: {
            EDIT: 'edit',
            CREATE: 'create',
            SUBMIT: 'submit',
            CATEGORIZE: 'categorize',
            SHARE: 'share',
        },
        DEFAULT_AMOUNT: 0,
        TYPE: {
            SEND: 'send',
            PAY: 'pay',
            SPLIT: 'split',
            REQUEST: 'request',
            INVOICE: 'invoice',
            SUBMIT: 'submit',
            TRACK: 'track',
        },
        REQUEST_TYPE: {
            DISTANCE: 'distance',
            MANUAL: 'manual',
            SCAN: 'scan',
        },
        REPORT_ACTION_TYPE: {
            PAY: 'pay',
            CREATE: 'create',
            SPLIT: 'split',
            DECLINE: 'decline',
            CANCEL: 'cancel',
            DELETE: 'delete',
            APPROVE: 'approve',
            TRACK: 'track',
        },
        AMOUNT_MAX_LENGTH: 8,
        RECEIPT_STATE: {
            SCANREADY: 'SCANREADY',
            OPEN: 'OPEN',
            SCANNING: 'SCANNING',
            SCANCOMPLETE: 'SCANCOMPLETE',
            SCANFAILED: 'SCANFAILED',
        },
        FILE_TYPES: {
            HTML: 'html',
            DOC: 'doc',
            DOCX: 'docx',
            SVG: 'svg',
        },
        RECEIPT_ERROR: 'receiptError',
        CANCEL_REASON: {
            PAYMENT_EXPIRED: 'CANCEL_REASON_PAYMENT_EXPIRED',
        },
        SHARE: {
            ROLE: {
                ACCOUNTANT: 'accountant',
            },
        },
        ACCESS_VARIANTS: {
            CREATE: 'create',
        },
    },

    GROWL: {
        SUCCESS: 'success',
        ERROR: 'error',
        WARNING: 'warning',
        DURATION: 2000,
        DURATION_LONG: 3500,
    },

    LOCALES: {
        EN: 'en',
        ES: 'es',
        ES_ES: 'es-ES',
        ES_ES_ONFIDO: 'es_ES',

        DEFAULT: 'en',
    },

    LANGUAGES: ['en', 'es'],

    PRONOUNS_LIST: [
        'coCos',
        'eEyEmEir',
        'heHimHis',
        'heHimHisTheyThemTheirs',
        'sheHerHers',
        'sheHerHersTheyThemTheirs',
        'merMers',
        'neNirNirs',
        'neeNerNers',
        'perPers',
        'theyThemTheirs',
        'thonThons',
        'veVerVis',
        'viVir',
        'xeXemXyr',
        'zeZieZirHir',
        'zeHirHirs',
        'callMeByMyName',
    ],

    // Map updated pronouns key to deprecated pronouns
    DEPRECATED_PRONOUNS_LIST: {
        heHimHis: 'He/him',
        sheHerHers: 'She/her',
        theyThemTheirs: 'They/them',
        zeHirHirs: 'Ze/hir',
        callMeByMyName: 'Call me by my name',
    },

    POLICY: {
        TYPE: {
            FREE: 'free',
            PERSONAL: 'personal',

            // Often referred to as "control" workspaces
            CORPORATE: 'corporate',

            // Often referred to as "collect" workspaces
            TEAM: 'team',
        },
        ROLE: {
            ADMIN: 'admin',
            AUDITOR: 'auditor',
            USER: 'user',
        },
        AUTO_REPORTING_FREQUENCIES: {
            INSTANT: 'instant',
            IMMEDIATE: 'immediate',
            WEEKLY: 'weekly',
            SEMI_MONTHLY: 'semimonthly',
            MONTHLY: 'monthly',
            TRIP: 'trip',
            MANUAL: 'manual',
        },
        AUTO_REPORTING_OFFSET: {
            LAST_BUSINESS_DAY_OF_MONTH: 'lastBusinessDayOfMonth',
            LAST_DAY_OF_MONTH: 'lastDayOfMonth',
        },
        APPROVAL_MODE: {
            OPTIONAL: 'OPTIONAL',
            BASIC: 'BASIC',
            ADVANCED: 'ADVANCED',
            DYNAMICEXTERNAL: 'DYNAMIC_EXTERNAL',
            SMARTREPORT: 'SMARTREPORT',
            BILLCOM: 'BILLCOM',
        },
        ROOM_PREFIX: '#',
        CUSTOM_UNIT_RATE_BASE_OFFSET: 100,
        OWNER_EMAIL_FAKE: '_FAKE_',
        OWNER_ACCOUNT_ID_FAKE: 0,
        REIMBURSEMENT_CHOICES: {
            REIMBURSEMENT_YES: 'reimburseYes', // Direct
            REIMBURSEMENT_NO: 'reimburseNo', // None
            REIMBURSEMENT_MANUAL: 'reimburseManual', // Indirect
        },
        ID_FAKE: '_FAKE_',
        EMPTY: 'EMPTY',
        MEMBERS_BULK_ACTION_TYPES: {
            REMOVE: 'remove',
            MAKE_MEMBER: 'makeMember',
            MAKE_ADMIN: 'makeAdmin',
        },
        BULK_ACTION_TYPES: {
            DELETE: 'delete',
            DISABLE: 'disable',
            ENABLE: 'enable',
        },
        MORE_FEATURES: {
            ARE_CATEGORIES_ENABLED: 'areCategoriesEnabled',
            ARE_TAGS_ENABLED: 'areTagsEnabled',
            ARE_DISTANCE_RATES_ENABLED: 'areDistanceRatesEnabled',
            ARE_WORKFLOWS_ENABLED: 'areWorkflowsEnabled',
            ARE_REPORT_FIELDS_ENABLED: 'areReportFieldsEnabled',
            ARE_CONNECTIONS_ENABLED: 'areConnectionsEnabled',
            ARE_EXPENSIFY_CARDS_ENABLED: 'areExpensifyCardsEnabled',
            ARE_TAXES_ENABLED: 'tax',
        },
        DEFAULT_CATEGORIES: [
            'Advertising',
            'Benefits',
            'Car',
            'Equipment',
            'Fees',
            'Home Office',
            'Insurance',
            'Interest',
            'Labor',
            'Maintenance',
            'Materials',
            'Meals and Entertainment',
            'Office Supplies',
            'Other',
            'Professional Services',
            'Rent',
            'Taxes',
            'Travel',
            'Utilities',
        ],
        OWNERSHIP_ERRORS: {
            NO_BILLING_CARD: 'noBillingCard',
            AMOUNT_OWED: 'amountOwed',
            HAS_FAILED_SETTLEMENTS: 'hasFailedSettlements',
            OWNER_OWES_AMOUNT: 'ownerOwesAmount',
            SUBSCRIPTION: 'subscription',
            DUPLICATE_SUBSCRIPTION: 'duplicateSubscription',
            FAILED_TO_CLEAR_BALANCE: 'failedToClearBalance',
        },
        COLLECTION_KEYS: {
            DESCRIPTION: 'description',
            REIMBURSER: 'reimburser',
            REIMBURSEMENT_CHOICE: 'reimbursementChoice',
            APPROVAL_MODE: 'approvalMode',
            AUTOREPORTING: 'autoReporting',
            AUTOREPORTING_FREQUENCY: 'autoReportingFrequency',
            AUTOREPORTING_OFFSET: 'autoReportingOffset',
            GENERAL_SETTINGS: 'generalSettings',
        },
        CONNECTIONS: {
            NAME: {
                // Here we will add other connections names when we add support for them
                QBO: 'quickbooksOnline',
                XERO: 'xero',
                NETSUITE: 'netsuite',
                SAGE_INTACCT: 'intacct',
            },
            NAME_USER_FRIENDLY: {
                netsuite: 'NetSuite',
                quickbooksOnline: 'Quickbooks Online',
                xero: 'Xero',
                intacct: 'Sage Intacct',
            },
            SYNC_STAGE_NAME: {
                STARTING_IMPORT_QBO: 'startingImportQBO',
                STARTING_IMPORT_XERO: 'startingImportXero',
                QBO_IMPORT_MAIN: 'quickbooksOnlineImportMain',
                QBO_IMPORT_CUSTOMERS: 'quickbooksOnlineImportCustomers',
                QBO_IMPORT_EMPLOYEES: 'quickbooksOnlineImportEmployees',
                QBO_IMPORT_ACCOUNTS: 'quickbooksOnlineImportAccounts',
                QBO_IMPORT_CLASSES: 'quickbooksOnlineImportClasses',
                QBO_IMPORT_LOCATIONS: 'quickbooksOnlineImportLocations',
                QBO_IMPORT_PROCESSING: 'quickbooksOnlineImportProcessing',
                QBO_SYNC_PAYMENTS: 'quickbooksOnlineSyncBillPayments',
                QBO_IMPORT_TAX_CODES: 'quickbooksOnlineSyncTaxCodes',
                QBO_CHECK_CONNECTION: 'quickbooksOnlineCheckConnection',
                QBO_SYNC_TITLE: 'quickbooksOnlineSyncTitle',
                QBO_SYNC_LOAD_DATA: 'quickbooksOnlineSyncLoadData',
                QBO_SYNC_APPLY_CATEGORIES: 'quickbooksOnlineSyncApplyCategories',
                QBO_SYNC_APPLY_CUSTOMERS: 'quickbooksOnlineSyncApplyCustomers',
                QBO_SYNC_APPLY_PEOPLE: 'quickbooksOnlineSyncApplyEmployees',
                QBO_SYNC_APPLY_CLASSES_LOCATIONS: 'quickbooksOnlineSyncApplyClassesLocations',
                JOB_DONE: 'jobDone',
                XERO_SYNC_STEP: 'xeroSyncStep',
                XERO_SYNC_XERO_REIMBURSED_REPORTS: 'xeroSyncXeroReimbursedReports',
                XERO_SYNC_EXPENSIFY_REIMBURSED_REPORTS: 'xeroSyncExpensifyReimbursedReports',
                XERO_SYNC_IMPORT_CHART_OF_ACCOUNTS: 'xeroSyncImportChartOfAccounts',
                XERO_SYNC_IMPORT_CATEGORIES: 'xeroSyncImportCategories',
                XERO_SYNC_IMPORT_TRACKING_CATEGORIES: 'xeroSyncImportTrackingCategories',
                XERO_SYNC_IMPORT_CUSTOMERS: 'xeroSyncImportCustomers',
                XERO_SYNC_IMPORT_BANK_ACCOUNTS: 'xeroSyncImportBankAccounts',
                XERO_SYNC_IMPORT_TAX_RATES: 'xeroSyncImportTaxRates',
                XERO_CHECK_CONNECTION: 'xeroCheckConnection',
                XERO_SYNC_TITLE: 'xeroSyncTitle',
                NETSUITE_SYNC_CONNECTION: 'netSuiteSyncConnection',
                NETSUITE_SYNC_CUSTOMERS: 'netSuiteSyncCustomers',
                NETSUITE_SYNC_INIT_DATA: 'netSuiteSyncInitData',
                NETSUITE_SYNC_IMPORT_TAXES: 'netSuiteSyncImportTaxes',
                NETSUITE_SYNC_IMPORT_ITEMS: 'netSuiteSyncImportItems',
                NETSUITE_SYNC_DATA: 'netSuiteSyncData',
                NETSUITE_SYNC_ACCOUNTS: 'netSuiteSyncAccounts',
                NETSUITE_SYNC_CURRENCIES: 'netSuiteSyncCurrencies',
                NETSUITE_SYNC_CATEGORIES: 'netSuiteSyncCategories',
                NETSUITE_SYNC_IMPORT_EMPLOYEES: 'netSuiteSyncImportEmployees',
                NETSUITE_SYNC_REPORT_FIELDS: 'netSuiteSyncReportFields',
                NETSUITE_SYNC_TAGS: 'netSuiteSyncTags',
                NETSUITE_SYNC_UPDATE_DATA: 'netSuiteSyncUpdateConnectionData',
                NETSUITE_SYNC_NETSUITE_REIMBURSED_REPORTS: 'netSuiteSyncNetSuiteReimbursedReports',
                NETSUITE_SYNC_EXPENSIFY_REIMBURSED_REPORTS: 'netSuiteSyncExpensifyReimbursedReports',
                SAGE_INTACCT_SYNC_CHECK_CONNECTION: 'intacctCheckConnection',
                SAGE_INTACCT_SYNC_IMPORT_TITLE: 'intacctImportTitle',
                SAGE_INTACCT_SYNC_IMPORT_DATA: 'intacctImportData',
                SAGE_INTACCT_SYNC_IMPORT_EMPLOYEES: 'intacctImportEmployees',
                SAGE_INTACCT_SYNC_IMPORT_DIMENSIONS: 'intacctImportDimensions',
                SAGE_INTACCT_SYNC_IMPORT_SYNC_REIMBURSED_REPORTS: 'intacctImportSyncBillPayments',
            },
            SYNC_STAGE_TIMEOUT_MINUTES: 20,
        },
        ACCESS_VARIANTS: {
            PAID: 'paid',
            ADMIN: 'admin',
        },
        DEFAULT_MAX_EXPENSE_AGE: 90,
        DEFAULT_MAX_EXPENSE_AMOUNT: 200000,
        DEFAULT_MAX_AMOUNT_NO_RECEIPT: 2500,
    },

    CUSTOM_UNITS: {
        NAME_DISTANCE: 'Distance',
        DISTANCE_UNIT_MILES: 'mi',
        DISTANCE_UNIT_KILOMETERS: 'km',
        MILEAGE_IRS_RATE: 0.67,
        DEFAULT_RATE: 'Default Rate',
        RATE_DECIMALS: 3,
        FAKE_P2P_ID: '_FAKE_P2P_ID_',
    },

    TERMS: {
        CFPB_PREPAID: 'cfpb.gov/prepaid',
        CFPB_COMPLAINT: 'cfpb.gov/complaint',
        FDIC_PREPAID: 'fdic.gov/deposit/deposits/prepaid.html',
        USE_EXPENSIFY_FEES: 'use.expensify.com/fees',
    },

    LAYOUT_WIDTH: {
        WIDE: 'wide',
        NARROW: 'narrow',
        NONE: 'none',
    },

    ICON_TYPE_ICON: 'icon',
    ICON_TYPE_AVATAR: 'avatar',
    ICON_TYPE_WORKSPACE: 'workspace',

    ACTIVITY_INDICATOR_SIZE: {
        LARGE: 'large',
    },

    AVATAR_SIZE: {
        XLARGE: 'xlarge',
        LARGE: 'large',
        MEDIUM: 'medium',
        DEFAULT: 'default',
        SMALL: 'small',
        SMALLER: 'smaller',
        SUBSCRIPT: 'subscript',
        SMALL_SUBSCRIPT: 'small-subscript',
        MID_SUBSCRIPT: 'mid-subscript',
        LARGE_BORDERED: 'large-bordered',
        HEADER: 'header',
        MENTION_ICON: 'mention-icon',
        SMALL_NORMAL: 'small-normal',
    },
    EXPENSIFY_CARD: {
        BANK: 'Expensify Card',
        FRAUD_TYPES: {
            DOMAIN: 'domain',
            INDIVIDUAL: 'individual',
            NONE: 'none',
        },
        STATE: {
            STATE_NOT_ISSUED: 2,
            OPEN: 3,
            NOT_ACTIVATED: 4,
            STATE_DEACTIVATED: 5,
            CLOSED: 6,
            STATE_SUSPENDED: 7,
        },
        ACTIVE_STATES: cardActiveStates,
        LIMIT_TYPES: {
            SMART: 'smart',
            MONTHLY: 'monthly',
            FIXED: 'fixed',
        },
        STEP_NAMES: ['1', '2', '3', '4', '5', '6'],
        STEP: {
            ASSIGNEE: 'Assignee',
            CARD_TYPE: 'CardType',
            LIMIT_TYPE: 'LimitType',
            LIMIT: 'Limit',
            CARD_NAME: 'CardName',
            CONFIRMATION: 'Confirmation',
        },
    },
    AVATAR_ROW_SIZE: {
        DEFAULT: 4,
        LARGE_SCREEN: 8,
    },
    OPTION_MODE: {
        COMPACT: 'compact',
        DEFAULT: 'default',
    },
    SUBSCRIPTION: {
        TYPE: {
            ANNUAL: 'yearly2018',
            PAYPERUSE: 'monthly2018',
        },
    },
    REGEX: {
        SPECIAL_CHARS_WITHOUT_NEWLINE: /((?!\n)[()-\s\t])/g,
        DIGITS_AND_PLUS: /^\+?[0-9]*$/,
        ALPHABETIC_AND_LATIN_CHARS: /^[\p{Script=Latin} ]*$/u,
        NON_ALPHABETIC_AND_NON_LATIN_CHARS: /[^\p{Script=Latin}]/gu,
        ACCENT_LATIN_CHARS: /[\u00C0-\u017F]/g,
        POSITIVE_INTEGER: /^\d+$/,
        PO_BOX: /\b[P|p]?(OST|ost)?\.?\s*[O|o|0]?(ffice|FFICE)?\.?\s*[B|b][O|o|0]?[X|x]?\.?\s+[#]?(\d+)\b/,
        ANY_VALUE: /^.+$/,
        ZIP_CODE: /^[0-9]{5}(?:[- ][0-9]{4})?$/,
        INDUSTRY_CODE: /^[0-9]{6}$/,
        SSN_LAST_FOUR: /^(?!0000)[0-9]{4}$/,
        SSN_FULL_NINE: /^(?!0000)[0-9]{9}$/,
        NUMBER: /^[0-9]+$/,
        CARD_NUMBER: /^[0-9]{15,16}$/,
        CARD_SECURITY_CODE: /^[0-9]{3,4}$/,
        CARD_EXPIRATION_DATE: /^(0[1-9]|1[0-2])([^0-9])?([0-9]{4}|([0-9]{2}))$/,
        ROOM_NAME: /^#[\p{Ll}0-9-]{1,100}$/u,

        // eslint-disable-next-line max-len, no-misleading-character-class
        EMOJI: /[\p{Extended_Pictographic}\u200d\u{1f1e6}-\u{1f1ff}\u{1f3fb}-\u{1f3ff}\u{e0020}-\u{e007f}\u20E3\uFE0F]|[#*0-9]\uFE0F?\u20E3/gu,
        // eslint-disable-next-line max-len, no-misleading-character-class
        EMOJIS: /[\p{Extended_Pictographic}](\u200D[\p{Extended_Pictographic}]|[\u{1F3FB}-\u{1F3FF}]|[\u{E0020}-\u{E007F}]|\uFE0F|\u20E3)*|[\u{1F1E6}-\u{1F1FF}]{2}|[#*0-9]\uFE0F?\u20E3/gu,
        // eslint-disable-next-line max-len, no-misleading-character-class
        EMOJI_SKIN_TONES: /[\u{1f3fb}-\u{1f3ff}]/gu,

        TAX_ID: /^\d{9}$/,
        NON_NUMERIC: /\D/g,
        ANY_SPACE: /\s/g,

        // Extract attachment's source from the data's html string
        ATTACHMENT_DATA: /(data-expensify-source|data-name)="([^"]+)"/g,

        EMOJI_NAME: /:[\p{L}0-9_+-]+:/gu,
        EMOJI_SUGGESTIONS: /:[\p{L}0-9_+-]{1,40}$/u,
        AFTER_FIRST_LINE_BREAK: /\n.*/g,
        LINE_BREAK: /\r\n|\r|\n/g,
        CODE_2FA: /^\d{6}$/,
        ATTACHMENT_ID: /chat-attachments\/(\d+)/,
        HAS_COLON_ONLY_AT_THE_BEGINNING: /^:[^:]+$/,
        HAS_AT_MOST_TWO_AT_SIGNS: /^@[^@]*@?[^@]*$/,

        SPECIAL_CHAR: /[,/?"{}[\]()&^%;`$=#<>!*]/g,

        FIRST_SPACE: /.+?(?=\s)/,

        get SPECIAL_CHAR_OR_EMOJI() {
            return new RegExp(`[~\\n\\s]|(_\\b(?!$))|${this.SPECIAL_CHAR.source}|${this.EMOJI.source}`, 'gu');
        },

        get SPACE_OR_EMOJI() {
            return new RegExp(`(\\s+|(?:${this.EMOJI.source})+)`, 'gu');
        },

        // Define the regular expression pattern to find a potential end of a mention suggestion:
        // It might be a space, a newline character, an emoji, or a special character (excluding underscores & tildes, which might be used in usernames)
        get MENTION_BREAKER() {
            return new RegExp(`[\\n\\s]|${this.SPECIAL_CHAR.source}|${this.EMOJI.source}`, 'gu');
        },

        MERGED_ACCOUNT_PREFIX: /^(MERGED_\d+@)/,

        ROUTES: {
            VALIDATE_LOGIN: /\/v($|(\/\/*))/,
            UNLINK_LOGIN: /\/u($|(\/\/*))/,
            REDUNDANT_SLASHES: /(\/{2,})|(\/$)/g,
        },

        TIME_STARTS_01: /^01:\d{2} [AP]M$/,
        TIME_FORMAT: /^\d{2}:\d{2} [AP]M$/,
        DATE_TIME_FORMAT: /^\d{2}-\d{2} \d{2}:\d{2} [AP]M$/,
        ILLEGAL_FILENAME_CHARACTERS: /\/|<|>|\*|"|:|\?|\\|\|/g,

        ENCODE_PERCENT_CHARACTER: /%(25)+/g,

        INVISIBLE_CHARACTERS_GROUPS: /[\p{C}\p{Z}]/gu,

        OTHER_INVISIBLE_CHARACTERS: /[\u3164]/g,

        REPORT_FIELD_TITLE: /{report:([a-zA-Z]+)}/g,

        PATH_WITHOUT_POLICY_ID: /\/w\/[a-zA-Z0-9]+(\/|$)/,

        POLICY_ID_FROM_PATH: /\/w\/([a-zA-Z0-9]+)(\/|$)/,

        SHORT_MENTION: new RegExp(`@[\\w\\-\\+\\'#@]+(?:\\.[\\w\\-\\'\\+]+)*(?![^\`]*\`)`, 'gim'),
    },

    PRONOUNS: {
        PREFIX: '__predefined_',
        SELF_SELECT: '__predefined_selfSelect',
    },
    GUIDES_CALL_TASK_IDS: {
        CONCIERGE_DM: 'NewExpensifyConciergeDM',
        WORKSPACE_INITIAL: 'WorkspaceHome',
        WORKSPACE_PROFILE: 'WorkspaceProfile',
        WORKSPACE_CARD: 'WorkspaceCorporateCards',
        WORKSPACE_REIMBURSE: 'WorkspaceReimburseReceipts',
        WORKSPACE_BILLS: 'WorkspacePayBills',
        WORKSPACE_INVOICES: 'WorkspaceSendInvoices',
        WORKSPACE_TRAVEL: 'WorkspaceBookTravel',
        WORKSPACE_MEMBERS: 'WorkspaceManageMembers',
        WORKSPACE_EXPENSIFY_CARD: 'WorkspaceExpensifyCard',
        WORKSPACE_WORKFLOWS: 'WorkspaceWorkflows',
        WORKSPACE_BANK_ACCOUNT: 'WorkspaceBankAccount',
        WORKSPACE_SETTINGS: 'WorkspaceSettings',
    },
    get EXPENSIFY_EMAILS() {
        return [
            this.EMAIL.ACCOUNTING,
            this.EMAIL.ADMIN,
            this.EMAIL.BILLS,
            this.EMAIL.CHRONOS,
            this.EMAIL.CONCIERGE,
            this.EMAIL.CONTRIBUTORS,
            this.EMAIL.FIRST_RESPONDER,
            this.EMAIL.HELP,
            this.EMAIL.INTEGRATION_TESTING_CREDS,
            this.EMAIL.NOTIFICATIONS,
            this.EMAIL.PAYROLL,
            this.EMAIL.QA,
            this.EMAIL.QA_TRAVIS,
            this.EMAIL.RECEIPTS,
            this.EMAIL.STUDENT_AMBASSADOR,
            this.EMAIL.SVFG,
        ];
    },
    get EXPENSIFY_ACCOUNT_IDS() {
        return [
            this.ACCOUNT_ID.ACCOUNTING,
            this.ACCOUNT_ID.ADMIN,
            this.ACCOUNT_ID.BILLS,
            this.ACCOUNT_ID.CHRONOS,
            this.ACCOUNT_ID.CONCIERGE,
            this.ACCOUNT_ID.CONTRIBUTORS,
            this.ACCOUNT_ID.FIRST_RESPONDER,
            this.ACCOUNT_ID.HELP,
            this.ACCOUNT_ID.INTEGRATION_TESTING_CREDS,
            this.ACCOUNT_ID.PAYROLL,
            this.ACCOUNT_ID.QA,
            this.ACCOUNT_ID.QA_TRAVIS,
            this.ACCOUNT_ID.RECEIPTS,
            this.ACCOUNT_ID.REWARDS,
            this.ACCOUNT_ID.STUDENT_AMBASSADOR,
            this.ACCOUNT_ID.SVFG,
        ];
    },

    // Emails that profile view is prohibited
    get RESTRICTED_EMAILS(): readonly string[] {
        return [this.EMAIL.NOTIFICATIONS];
    },
    // Account IDs that profile view is prohibited
    get RESTRICTED_ACCOUNT_IDS() {
        return [this.ACCOUNT_ID.NOTIFICATIONS];
    },

    // Auth limit is 60k for the column but we store edits and other metadata along the html so let's use a lower limit to accommodate for it.
    MAX_COMMENT_LENGTH: 10000,

    // Use the same value as MAX_COMMENT_LENGTH to ensure the entire comment is parsed. Note that applying markup is very resource-consuming.
    MAX_MARKUP_LENGTH: 10000,

    MAX_THREAD_REPLIES_PREVIEW: 99,

    // Character Limits
    FORM_CHARACTER_LIMIT: 50,
    LEGAL_NAMES_CHARACTER_LIMIT: 150,
    LOGIN_CHARACTER_LIMIT: 254,
    CATEGORY_NAME_LIMIT: 256,
    TAG_NAME_LIMIT: 256,
    WORKSPACE_REPORT_FIELD_POLICY_MAX_LENGTH: 256,
    REPORT_NAME_LIMIT: 100,
    TITLE_CHARACTER_LIMIT: 100,
    DESCRIPTION_LIMIT: 500,
    WORKSPACE_NAME_CHARACTER_LIMIT: 80,

    AVATAR_CROP_MODAL: {
        // The next two constants control what is min and max value of the image crop scale.
        // Values define in how many times the image can be bigger than its container.
        // Notice: that values less than 1 mean that the image won't cover the container fully.
        MAX_SCALE: 3, // 3x scale is used commonly in different apps.
        MIN_SCALE: 1, // 1x min scale means that the image covers the container completely

        // This const defines the initial container size, before layout measurement.
        // Since size cant be null, we have to define some initial value.
        INITIAL_SIZE: 1, // 1 was chosen because there is a very low probability that initialized component will have such size.
    },
    MICROSECONDS_PER_MS: 1000,
    RED_BRICK_ROAD_PENDING_ACTION: {
        ADD: 'add',
        DELETE: 'delete',
        UPDATE: 'update',
    },
    BRICK_ROAD_INDICATOR_STATUS: {
        ERROR: 'error',
        INFO: 'info',
    },
    REPORT_DETAILS_MENU_ITEM: {
        MEMBERS: 'member',
        INVITE: 'invite',
        SETTINGS: 'settings',
        LEAVE_ROOM: 'leaveRoom',
        PRIVATE_NOTES: 'privateNotes',
        DELETE: 'delete',
        MARK_AS_INCOMPLETE: 'markAsIncomplete',
    },
    EDIT_REQUEST_FIELD: {
        AMOUNT: 'amount',
        CURRENCY: 'currency',
        DATE: 'date',
        DESCRIPTION: 'description',
        MERCHANT: 'merchant',
        CATEGORY: 'category',
        RECEIPT: 'receipt',
        DISTANCE: 'distance',
        TAG: 'tag',
        TAX_RATE: 'taxRate',
        TAX_AMOUNT: 'taxAmount',
    },
    FOOTER: {
        EXPENSE_MANAGEMENT_URL: `${USE_EXPENSIFY_URL}/expense-management`,
        SPEND_MANAGEMENT_URL: `${USE_EXPENSIFY_URL}/spend-management`,
        EXPENSE_REPORTS_URL: `${USE_EXPENSIFY_URL}/expense-reports`,
        COMPANY_CARD_URL: `${USE_EXPENSIFY_URL}/company-credit-card`,
        RECIEPT_SCANNING_URL: `${USE_EXPENSIFY_URL}/receipt-scanning-app`,
        BILL_PAY_URL: `${USE_EXPENSIFY_URL}/bills`,
        INVOICES_URL: `${USE_EXPENSIFY_URL}/invoices`,
        PAYROLL_URL: `${USE_EXPENSIFY_URL}/payroll`,
        TRAVEL_URL: `${USE_EXPENSIFY_URL}/travel`,
        EXPENSIFY_APPROVED_URL: `${USE_EXPENSIFY_URL}/accountants`,
        PRESS_KIT_URL: 'https://we.are.expensify.com/press-kit',
        SUPPORT_URL: `${USE_EXPENSIFY_URL}/support`,
        COMMUNITY_URL: 'https://community.expensify.com/',
        PRIVACY_URL: `${USE_EXPENSIFY_URL}/privacy`,
        ABOUT_URL: 'https://we.are.expensify.com/how-we-got-here',
        BLOG_URL: 'https://blog.expensify.com/',
        JOBS_URL: 'https://we.are.expensify.com/apply',
        ORG_URL: 'https://expensify.org/',
        INVESTOR_RELATIONS_URL: 'https://ir.expensify.com/',
    },

    SOCIALS: {
        PODCAST: 'https://we.are.expensify.com/podcast',
        TWITTER: 'https://www.twitter.com/expensify',
        INSTAGRAM: 'https://www.instagram.com/expensify',
        FACEBOOK: 'https://www.facebook.com/expensify',
        LINKEDIN: 'https://www.linkedin.com/company/expensify',
    },

    // These split the maximum decimal value of a signed 64-bit number (9,223,372,036,854,775,807) into parts where none of them are too big to fit into a 32-bit number, so that we can
    // generate them each with a random number generator with only 32-bits of precision.
    MAX_64BIT_LEFT_PART: 92233,
    MAX_64BIT_MIDDLE_PART: 7203685,
    MAX_64BIT_RIGHT_PART: 4775807,
    INVALID_CATEGORY_NAME: '###',

    // When generating a random value to fit in 7 digits (for the `middle` or `right` parts above), this is the maximum value to multiply by Math.random().
    MAX_INT_FOR_RANDOM_7_DIGIT_VALUE: 10000000,
    IOS_KEYBOARD_SPACE_OFFSET: -30,

    API_REQUEST_TYPE: {
        READ: 'read',
        WRITE: 'write',
        MAKE_REQUEST_WITH_SIDE_EFFECTS: 'makeRequestWithSideEffects',
    },

    ERECEIPT_COLORS: {
        YELLOW: 'Yellow',
        ICE: 'Ice',
        BLUE: 'Blue',
        GREEN: 'Green',
        TANGERINE: 'Tangerine',
        PINK: 'Pink',
    },

    MAP_PADDING: 50,
    MAP_MARKER_SIZE: 20,

    QUICK_REACTIONS: [
        {
            name: '+1',
            code: '👍',
            types: ['👍🏿', '👍🏾', '👍🏽', '👍🏼', '👍🏻'],
        },
        {
            name: 'heart',
            code: '❤️',
        },
        {
            name: 'joy',
            code: '😂',
        },
        {
            name: 'fire',
            code: '🔥',
        },
    ],

    TFA_CODE_LENGTH: 6,
    CHAT_ATTACHMENT_TOKEN_KEY: 'X-Chat-Attachment-Token',

    SPACE_LENGTH: 1,

    ALL_COUNTRIES: {
        AF: 'Afghanistan',
        AX: 'Åland Islands',
        AL: 'Albania',
        DZ: 'Algeria',
        AS: 'American Samoa',
        AD: 'Andorra',
        AO: 'Angola',
        AI: 'Anguilla',
        AQ: 'Antarctica',
        AG: 'Antigua & Barbuda',
        AR: 'Argentina',
        AM: 'Armenia',
        AW: 'Aruba',
        AC: 'Ascension Island',
        AU: 'Australia',
        AT: 'Austria',
        AZ: 'Azerbaijan',
        BS: 'Bahamas',
        BH: 'Bahrain',
        BD: 'Bangladesh',
        BB: 'Barbados',
        BY: 'Belarus',
        BE: 'Belgium',
        BZ: 'Belize',
        BJ: 'Benin',
        BM: 'Bermuda',
        BT: 'Bhutan',
        BO: 'Bolivia',
        BA: 'Bosnia & Herzegovina',
        BW: 'Botswana',
        BR: 'Brazil',
        IO: 'British Indian Ocean Territory',
        VG: 'British Virgin Islands',
        BN: 'Brunei',
        BG: 'Bulgaria',
        BF: 'Burkina Faso',
        BI: 'Burundi',
        KH: 'Cambodia',
        CM: 'Cameroon',
        CA: 'Canada',
        CV: 'Cape Verde',
        BQ: 'Caribbean Netherlands',
        KY: 'Cayman Islands',
        CF: 'Central African Republic',
        TD: 'Chad',
        CL: 'Chile',
        CN: 'China',
        CX: 'Christmas Island',
        CC: 'Cocos (Keeling) Islands',
        CO: 'Colombia',
        KM: 'Comoros',
        CG: 'Congo - Brazzaville',
        CD: 'Congo - Kinshasa',
        CK: 'Cook Islands',
        CR: 'Costa Rica',
        CI: "Côte d'Ivoire",
        HR: 'Croatia',
        CU: 'Cuba',
        CW: 'Curaçao',
        CY: 'Cyprus',
        CZ: 'Czech Republic',
        DK: 'Denmark',
        DJ: 'Djibouti',
        DM: 'Dominica',
        DO: 'Dominican Republic',
        EC: 'Ecuador',
        EG: 'Egypt',
        SV: 'El Salvador',
        GQ: 'Equatorial Guinea',
        ER: 'Eritrea',
        EE: 'Estonia',
        ET: 'Ethiopia',
        FK: 'Falkland Islands',
        FO: 'Faroe Islands',
        FJ: 'Fiji',
        FI: 'Finland',
        FR: 'France',
        GF: 'French Guiana',
        PF: 'French Polynesia',
        TF: 'French Southern Territories',
        GA: 'Gabon',
        GM: 'Gambia',
        GE: 'Georgia',
        DE: 'Germany',
        GH: 'Ghana',
        GI: 'Gibraltar',
        GR: 'Greece',
        GL: 'Greenland',
        GD: 'Grenada',
        GP: 'Guadeloupe',
        GU: 'Guam',
        GT: 'Guatemala',
        GG: 'Guernsey',
        GN: 'Guinea',
        GW: 'Guinea-Bissau',
        GY: 'Guyana',
        HT: 'Haiti',
        HN: 'Honduras',
        HK: 'Hong Kong',
        HU: 'Hungary',
        IS: 'Iceland',
        IN: 'India',
        ID: 'Indonesia',
        IR: 'Iran',
        IQ: 'Iraq',
        IE: 'Ireland',
        IM: 'Isle of Man',
        IL: 'Israel',
        IT: 'Italy',
        JM: 'Jamaica',
        JP: 'Japan',
        JE: 'Jersey',
        JO: 'Jordan',
        KZ: 'Kazakhstan',
        KE: 'Kenya',
        KI: 'Kiribati',
        XK: 'Kosovo',
        KW: 'Kuwait',
        KG: 'Kyrgyzstan',
        LA: 'Laos',
        LV: 'Latvia',
        LB: 'Lebanon',
        LS: 'Lesotho',
        LR: 'Liberia',
        LY: 'Libya',
        LI: 'Liechtenstein',
        LT: 'Lithuania',
        LU: 'Luxembourg',
        MO: 'Macau',
        MK: 'Macedonia',
        MG: 'Madagascar',
        MW: 'Malawi',
        MY: 'Malaysia',
        MV: 'Maldives',
        ML: 'Mali',
        MT: 'Malta',
        MH: 'Marshall Islands',
        MQ: 'Martinique',
        MR: 'Mauritania',
        MU: 'Mauritius',
        YT: 'Mayotte',
        MX: 'Mexico',
        FM: 'Micronesia',
        MD: 'Moldova',
        MC: 'Monaco',
        MN: 'Mongolia',
        ME: 'Montenegro',
        MS: 'Montserrat',
        MA: 'Morocco',
        MZ: 'Mozambique',
        MM: 'Myanmar (Burma)',
        NA: 'Namibia',
        NR: 'Nauru',
        NP: 'Nepal',
        NL: 'Netherlands',
        NC: 'New Caledonia',
        NZ: 'New Zealand',
        NI: 'Nicaragua',
        NE: 'Niger',
        NG: 'Nigeria',
        NU: 'Niue',
        NF: 'Norfolk Island',
        KP: 'North Korea',
        MP: 'Northern Mariana Islands',
        NO: 'Norway',
        OM: 'Oman',
        PK: 'Pakistan',
        PW: 'Palau',
        PS: 'Palestinian Territories',
        PA: 'Panama',
        PG: 'Papua New Guinea',
        PY: 'Paraguay',
        PE: 'Peru',
        PH: 'Philippines',
        PN: 'Pitcairn Islands',
        PL: 'Poland',
        PT: 'Portugal',
        PR: 'Puerto Rico',
        QA: 'Qatar',
        RE: 'Réunion',
        RO: 'Romania',
        RU: 'Russia',
        RW: 'Rwanda',
        BL: 'Saint Barthélemy',
        WS: 'Samoa',
        SM: 'San Marino',
        ST: 'São Tomé & Príncipe',
        SA: 'Saudi Arabia',
        SN: 'Senegal',
        RS: 'Serbia',
        SC: 'Seychelles',
        SL: 'Sierra Leone',
        SG: 'Singapore',
        SX: 'Sint Maarten',
        SK: 'Slovakia',
        SI: 'Slovenia',
        SB: 'Solomon Islands',
        SO: 'Somalia',
        ZA: 'South Africa',
        GS: 'South Georgia & South Sandwich Islands',
        KR: 'South Korea',
        SS: 'South Sudan',
        ES: 'Spain',
        LK: 'Sri Lanka',
        SH: 'St. Helena',
        KN: 'St. Kitts & Nevis',
        LC: 'St. Lucia',
        MF: 'St. Martin',
        PM: 'St. Pierre & Miquelon',
        VC: 'St. Vincent & Grenadines',
        SD: 'Sudan',
        SR: 'Suriname',
        SJ: 'Svalbard & Jan Mayen',
        SZ: 'Swaziland',
        SE: 'Sweden',
        CH: 'Switzerland',
        SY: 'Syria',
        TW: 'Taiwan',
        TJ: 'Tajikistan',
        TZ: 'Tanzania',
        TH: 'Thailand',
        TL: 'Timor-Leste',
        TG: 'Togo',
        TK: 'Tokelau',
        TO: 'Tonga',
        TT: 'Trinidad & Tobago',
        TA: 'Tristan da Cunha',
        TN: 'Tunisia',
        TR: 'Turkey',
        TM: 'Turkmenistan',
        TC: 'Turks & Caicos Islands',
        TV: 'Tuvalu',
        UM: 'U.S. Outlying Islands',
        VI: 'U.S. Virgin Islands',
        UG: 'Uganda',
        UA: 'Ukraine',
        AE: 'United Arab Emirates',
        GB: 'United Kingdom',
        US: 'United States',
        UY: 'Uruguay',
        UZ: 'Uzbekistan',
        VU: 'Vanuatu',
        VA: 'Vatican City',
        VE: 'Venezuela',
        VN: 'Vietnam',
        WF: 'Wallis & Futuna',
        EH: 'Western Sahara',
        YE: 'Yemen',
        ZM: 'Zambia',
        ZW: 'Zimbabwe',
    },

    // Sources: https://github.com/Expensify/App/issues/14958#issuecomment-1442138427
    // https://github.com/Expensify/App/issues/14958#issuecomment-1456026810
    COUNTRY_ZIP_REGEX_DATA: {
        AC: {
            regex: /^ASCN 1ZZ$/,
            samples: 'ASCN 1ZZ',
        },
        AD: {
            regex: /^AD[1-7]0\d$/,
            samples: 'AD206, AD403, AD106, AD406',
        },

        // We have kept the empty object for the countries which do not have any zip code validation
        // to ensure consistency so that the amount of countries displayed and in this object are same
        AE: {},
        AF: {
            regex: /^\d{4}$/,
            samples: '9536, 1476, 3842, 7975',
        },
        AG: {},
        AI: {
            regex: /^AI-2640$/,
            samples: 'AI-2640',
        },
        AL: {
            regex: /^\d{4}$/,
            samples: '1631, 9721, 2360, 5574',
        },
        AM: {
            regex: /^\d{4}$/,
            samples: '5581, 7585, 8434, 2492',
        },
        AO: {},
        AQ: {},
        AR: {
            regex: /^((?:[A-HJ-NP-Z])?\d{4})([A-Z]{3})?$/,
            samples: 'Q7040GFQ, K2178ZHR, P6240EJG, J6070IAE',
        },
        AS: {
            regex: /^96799$/,
            samples: '96799',
        },
        AT: {
            regex: /^\d{4}$/,
            samples: '4223, 2052, 3544, 5488',
        },
        AU: {
            regex: /^\d{4}$/,
            samples: '7181, 7735, 9169, 8780',
        },
        AW: {},
        AX: {
            regex: /^22\d{3}$/,
            samples: '22270, 22889, 22906, 22284',
        },
        AZ: {
            regex: /^(AZ) (\d{4})$/,
            samples: 'AZ 6704, AZ 5332, AZ 3907, AZ 6892',
        },
        BA: {
            regex: /^\d{5}$/,
            samples: '62722, 80420, 44595, 74614',
        },
        BB: {
            regex: /^BB\d{5}$/,
            samples: 'BB64089, BB17494, BB73163, BB25752',
        },
        BD: {
            regex: /^\d{4}$/,
            samples: '8585, 8175, 7381, 0154',
        },
        BE: {
            regex: /^\d{4}$/,
            samples: '7944, 5303, 6746, 7921',
        },
        BF: {},
        BG: {
            regex: /^\d{4}$/,
            samples: '6409, 7657, 1206, 7908',
        },
        BH: {
            regex: /^\d{3}\d?$/,
            samples: '047, 1116, 490, 631',
        },
        BI: {},
        BJ: {},
        BL: {
            regex: /^97133$/,
            samples: '97133',
        },
        BM: {
            regex: /^[A-Z]{2} ?[A-Z0-9]{2}$/,
            samples: 'QV9P, OSJ1, PZ 3D, GR YK',
        },
        BN: {
            regex: /^[A-Z]{2} ?\d{4}$/,
            samples: 'PF 9925, TH1970, SC 4619, NF0781',
        },
        BO: {},
        BQ: {},
        BR: {
            regex: /^\d{5}-?\d{3}$/,
            samples: '18816-403, 95177-465, 43447-782, 39403-136',
        },
        BS: {},
        BT: {
            regex: /^\d{5}$/,
            samples: '28256, 52484, 30608, 93524',
        },
        BW: {},
        BY: {
            regex: /^\d{6}$/,
            samples: '504154, 360246, 741167, 895047',
        },
        BZ: {},
        CA: {
            regex: /^[ABCEGHJKLMNPRSTVXY]\d[ABCEGHJ-NPRSTV-Z] ?\d[ABCEGHJ-NPRSTV-Z]\d$/,
            samples: 'S1A7K8, Y5H 4G6, H9V0P2, H1A1B5',
        },
        CC: {
            regex: /^6799$/,
            samples: '6799',
        },
        CD: {},
        CF: {},
        CG: {},
        CH: {
            regex: /^\d{4}$/,
            samples: '6370, 5271, 7873, 8220',
        },
        CI: {},
        CK: {},
        CL: {
            regex: /^\d{7}$/,
            samples: '7565829, 8702008, 3161669, 1607703',
        },
        CM: {},
        CN: {
            regex: /^\d{6}$/,
            samples: '240543, 870138, 295528, 861683',
        },
        CO: {
            regex: /^\d{6}$/,
            samples: '678978, 775145, 823943, 913970',
        },
        CR: {
            regex: /^\d{5}$/,
            samples: '28256, 52484, 30608, 93524',
        },
        CU: {
            regex: /^(?:CP)?(\d{5})$/,
            samples: '28256, 52484, 30608, 93524',
        },
        CV: {
            regex: /^\d{4}$/,
            samples: '9056, 8085, 0491, 4627',
        },
        CW: {},
        CX: {
            regex: /^6798$/,
            samples: '6798',
        },
        CY: {
            regex: /^\d{4}$/,
            samples: '9301, 2478, 1981, 6162',
        },
        CZ: {
            regex: /^\d{3} ?\d{2}$/,
            samples: '150 56, 50694, 229 08, 82811',
        },
        DE: {
            regex: /^\d{5}$/,
            samples: '33185, 37198, 81711, 44262',
        },
        DJ: {},
        DK: {
            regex: /^\d{4}$/,
            samples: '1429, 2457, 0637, 5764',
        },
        DM: {},
        DO: {
            regex: /^\d{5}$/,
            samples: '11877, 95773, 93875, 98032',
        },
        DZ: {
            regex: /^\d{5}$/,
            samples: '26581, 64621, 57550, 72201',
        },
        EC: {
            regex: /^\d{6}$/,
            samples: '541124, 873848, 011495, 334509',
        },
        EE: {
            regex: /^\d{5}$/,
            samples: '87173, 01127, 73214, 52381',
        },
        EG: {
            regex: /^\d{5}$/,
            samples: '98394, 05129, 91463, 77359',
        },
        EH: {
            regex: /^\d{5}$/,
            samples: '30577, 60264, 16487, 38593',
        },
        ER: {},
        ES: {
            regex: /^\d{5}$/,
            samples: '03315, 00413, 23179, 89324',
        },
        ET: {
            regex: /^\d{4}$/,
            samples: '6269, 8498, 4514, 7820',
        },
        FI: {
            regex: /^\d{5}$/,
            samples: '21859, 72086, 22422, 03774',
        },
        FJ: {},
        FK: {
            regex: /^FIQQ 1ZZ$/,
            samples: 'FIQQ 1ZZ',
        },
        FM: {
            regex: /^(9694[1-4])(?:[ -](\d{4}))?$/,
            samples: '96942-9352, 96944-4935, 96941 9065, 96943-5369',
        },
        FO: {
            regex: /^\d{3}$/,
            samples: '334, 068, 741, 787',
        },
        FR: {
            regex: /^\d{2} ?\d{3}$/,
            samples: '25822, 53 637, 55354, 82522',
        },
        GA: {},
        GB: {
            regex: /^[A-Z]{1,2}[0-9R][0-9A-Z]?\s*[0-9][A-Z-CIKMOV]{2}$/,
            samples: 'LA102UX, BL2F8FX, BD1S9LU, WR4G 6LH',
        },
        GD: {},
        GE: {
            regex: /^\d{4}$/,
            samples: '1232, 9831, 4717, 9428',
        },
        GF: {
            regex: /^9[78]3\d{2}$/,
            samples: '98380, 97335, 98344, 97300',
        },
        GG: {
            regex: /^GY\d[\dA-Z]? ?\d[ABD-HJLN-UW-Z]{2}$/,
            samples: 'GY757LD, GY6D 6XL, GY3Y2BU, GY85 1YO',
        },
        GH: {},
        GI: {
            regex: /^GX11 1AA$/,
            samples: 'GX11 1AA',
        },
        GL: {
            regex: /^39\d{2}$/,
            samples: '3964, 3915, 3963, 3956',
        },
        GM: {},
        GN: {
            regex: /^\d{3}$/,
            samples: '465, 994, 333, 078',
        },
        GP: {
            regex: /^9[78][01]\d{2}$/,
            samples: '98069, 97007, 97147, 97106',
        },
        GQ: {},
        GR: {
            regex: /^\d{3} ?\d{2}$/,
            samples: '98654, 319 78, 127 09, 590 52',
        },
        GS: {
            regex: /^SIQQ 1ZZ$/,
            samples: 'SIQQ 1ZZ',
        },
        GT: {
            regex: /^\d{5}$/,
            samples: '30553, 69925, 09376, 83719',
        },
        GU: {
            regex: /^((969)[1-3][0-2])$/,
            samples: '96922, 96932, 96921, 96911',
        },
        GW: {
            regex: /^\d{4}$/,
            samples: '1742, 7941, 4437, 7728',
        },
        GY: {},
        HK: {
            regex: /^999077$|^$/,
            samples: '999077',
        },
        HN: {
            regex: /^\d{5}$/,
            samples: '86238, 78999, 03594, 30406',
        },
        HR: {
            regex: /^\d{5}$/,
            samples: '85240, 80710, 78235, 98766',
        },
        HT: {
            regex: /^(?:HT)?(\d{4})$/,
            samples: '5101, HT6991, HT3871, 1126',
        },
        HU: {
            regex: /^\d{4}$/,
            samples: '0360, 2604, 3362, 4775',
        },
        ID: {
            regex: /^\d{5}$/,
            samples: '60993, 52656, 16521, 34931',
        },
        IE: {},
        IL: {
            regex: /^\d{5}(?:\d{2})?$/,
            samples: '74213, 6978354, 2441689, 4971551',
        },
        IM: {
            regex: /^IM\d[\dA-Z]? ?\d[ABD-HJLN-UW-Z]{2}$/,
            samples: 'IM2X1JP, IM4V 9JU, IM3B1UP, IM8E 5XF',
        },
        IN: {
            regex: /^\d{6}$/,
            samples: '946956, 143659, 243258, 938385',
        },
        IO: {
            regex: /^BBND 1ZZ$/,
            samples: 'BBND 1ZZ',
        },
        IQ: {
            regex: /^\d{5}$/,
            samples: '63282, 87817, 38580, 47725',
        },
        IR: {
            regex: /^\d{5}-?\d{5}$/,
            samples: '0666174250, 6052682188, 02360-81920, 25102-08646',
        },
        IS: {
            regex: /^\d{3}$/,
            samples: '408, 013, 001, 936',
        },
        IT: {
            regex: /^\d{5}$/,
            samples: '31701, 61341, 92781, 45609',
        },
        JE: {
            regex: /^JE\d[\dA-Z]? ?\d[ABD-HJLN-UW-Z]{2}$/,
            samples: 'JE0D 2EX, JE59 2OF, JE1X1ZW, JE0V 1SO',
        },
        JM: {},
        JO: {
            regex: /^\d{5}$/,
            samples: '20789, 02128, 52170, 40284',
        },
        JP: {
            regex: /^\d{3}-?\d{4}$/,
            samples: '5429642, 046-1544, 6463599, 368-5362',
        },
        KE: {
            regex: /^\d{5}$/,
            samples: '33043, 98830, 59324, 42876',
        },
        KG: {
            regex: /^\d{6}$/,
            samples: '500371, 176592, 184133, 225279',
        },
        KH: {
            regex: /^\d{5,6}$/,
            samples: '220281, 18824, 35379, 09570',
        },
        KI: {
            regex: /^KI\d{4}$/,
            samples: 'KI0104, KI0109, KI0112, KI0306',
        },
        KM: {},
        KN: {
            regex: /^KN\d{4}(-\d{4})?$/,
            samples: 'KN2522, KN2560-3032, KN3507, KN4440',
        },
        KP: {},
        KR: {
            regex: /^\d{5}$/,
            samples: '67417, 66648, 08359, 93750',
        },
        KW: {
            regex: /^\d{5}$/,
            samples: '74840, 53309, 71276, 59262',
        },
        KY: {
            regex: /^KY\d-\d{4}$/,
            samples: 'KY0-3078, KY1-7812, KY8-3729, KY3-4664',
        },
        KZ: {
            regex: /^\d{6}$/,
            samples: '129113, 976562, 226811, 933781',
        },
        LA: {
            regex: /^\d{5}$/,
            samples: '08875, 50779, 87756, 75932',
        },
        LB: {
            regex: /^(?:\d{4})(?: ?(?:\d{4}))?$/,
            samples: '5436 1302, 9830 7470, 76911911, 9453 1306',
        },
        LC: {
            regex: /^(LC)?\d{2} ?\d{3}$/,
            samples: '21080, LC99127, LC24 258, 51 740',
        },
        LI: {
            regex: /^\d{4}$/,
            samples: '6644, 2852, 4630, 4541',
        },
        LK: {
            regex: /^\d{5}$/,
            samples: '44605, 27721, 90695, 65514',
        },
        LR: {
            regex: /^\d{4}$/,
            samples: '6644, 2852, 4630, 4541',
        },
        LS: {
            regex: /^\d{3}$/,
            samples: '779, 803, 104, 897',
        },
        LT: {
            regex: /^((LT)[-])?(\d{5})$/,
            samples: 'LT-22248, LT-12796, 69822, 37280',
        },
        LU: {
            regex: /^((L)[-])?(\d{4})$/,
            samples: '5469, L-4476, 6304, 9739',
        },
        LV: {
            regex: /^((LV)[-])?\d{4}$/,
            samples: '9344, LV-5030, LV-0132, 8097',
        },
        LY: {},
        MA: {
            regex: /^\d{5}$/,
            samples: '50219, 95871, 80907, 79804',
        },
        MC: {
            regex: /^980\d{2}$/,
            samples: '98084, 98041, 98070, 98062',
        },
        MD: {
            regex: /^(MD[-]?)?(\d{4})$/,
            samples: '6250, MD-9681, MD3282, MD-0652',
        },
        ME: {
            regex: /^\d{5}$/,
            samples: '87622, 92688, 23129, 59566',
        },
        MF: {
            regex: /^9[78][01]\d{2}$/,
            samples: '97169, 98180, 98067, 98043',
        },
        MG: {
            regex: /^\d{3}$/,
            samples: '854, 084, 524, 064',
        },
        MH: {
            regex: /^((969)[6-7][0-9])(-\d{4})?/,
            samples: '96962, 96969, 96970-8530, 96960-3226',
        },
        MK: {
            regex: /^\d{4}$/,
            samples: '8299, 6904, 6144, 9753',
        },
        ML: {},
        MM: {
            regex: /^\d{5}$/,
            samples: '59188, 93943, 40829, 69981',
        },
        MN: {
            regex: /^\d{5}$/,
            samples: '94129, 29906, 53374, 80141',
        },
        MO: {},
        MP: {
            regex: /^(9695[012])(?:[ -](\d{4}))?$/,
            samples: '96952 3162, 96950 1567, 96951 2994, 96950 8745',
        },
        MQ: {
            regex: /^9[78]2\d{2}$/,
            samples: '98297, 97273, 97261, 98282',
        },
        MR: {},
        MS: {
            regex: /^[Mm][Ss][Rr]\s{0,1}\d{4}$/,
            samples: 'MSR1110, MSR1230, MSR1250, MSR1330',
        },
        MT: {
            regex: /^[A-Z]{3} [0-9]{4}|[A-Z]{2}[0-9]{2}|[A-Z]{2} [0-9]{2}|[A-Z]{3}[0-9]{4}|[A-Z]{3}[0-9]{2}|[A-Z]{3} [0-9]{2}$/,
            samples: 'DKV 8196, KSU9264, QII0259, HKH 1020',
        },
        MU: {
            regex: /^([0-9A-R]\d{4})$/,
            samples: 'H8310, 52591, M9826, F5810',
        },
        MV: {
            regex: /^\d{5}$/,
            samples: '16354, 20857, 50991, 72527',
        },
        MW: {},
        MX: {
            regex: /^\d{5}$/,
            samples: '71530, 76424, 73811, 50503',
        },
        MY: {
            regex: /^\d{5}$/,
            samples: '75958, 15826, 86715, 37081',
        },
        MZ: {
            regex: /^\d{4}$/,
            samples: '0902, 6258, 7826, 7150',
        },
        NA: {
            regex: /^\d{5}$/,
            samples: '68338, 63392, 21820, 61211',
        },
        NC: {
            regex: /^988\d{2}$/,
            samples: '98865, 98813, 98820, 98855',
        },
        NE: {
            regex: /^\d{4}$/,
            samples: '9790, 3270, 2239, 0400',
        },
        NF: {
            regex: /^2899$/,
            samples: '2899',
        },
        NG: {
            regex: /^\d{6}$/,
            samples: '289096, 223817, 199970, 840648',
        },
        NI: {
            regex: /^\d{5}$/,
            samples: '86308, 60956, 49945, 15470',
        },
        NL: {
            regex: /^\d{4} ?[A-Z]{2}$/,
            samples: '6998 VY, 5390 CK, 2476 PS, 8873OX',
        },
        NO: {
            regex: /^\d{4}$/,
            samples: '0711, 4104, 2683, 5015',
        },
        NP: {
            regex: /^\d{5}$/,
            samples: '42438, 73964, 66400, 33976',
        },
        NR: {
            regex: /^(NRU68)$/,
            samples: 'NRU68',
        },
        NU: {
            regex: /^(9974)$/,
            samples: '9974',
        },
        NZ: {
            regex: /^\d{4}$/,
            samples: '7015, 0780, 4109, 1422',
        },
        OM: {
            regex: /^(?:PC )?\d{3}$/,
            samples: 'PC 851, PC 362, PC 598, PC 499',
        },
        PA: {
            regex: /^\d{4}$/,
            samples: '0711, 4104, 2683, 5015',
        },
        PE: {
            regex: /^\d{5}$/,
            samples: '10013, 12081, 14833, 24615',
        },
        PF: {
            regex: /^987\d{2}$/,
            samples: '98755, 98710, 98748, 98791',
        },
        PG: {
            regex: /^\d{3}$/,
            samples: '193, 166, 880, 553',
        },
        PH: {
            regex: /^\d{4}$/,
            samples: '0137, 8216, 2876, 0876',
        },
        PK: {
            regex: /^\d{5}$/,
            samples: '78219, 84497, 62102, 12564',
        },
        PL: {
            regex: /^\d{2}-\d{3}$/,
            samples: '63-825, 26-714, 05-505, 15-200',
        },
        PM: {
            regex: /^(97500)$/,
            samples: '97500',
        },
        PN: {
            regex: /^PCRN 1ZZ$/,
            samples: 'PCRN 1ZZ',
        },
        PR: {
            regex: /^(00[679]\d{2})(?:[ -](\d{4}))?$/,
            samples: '00989 3603, 00639 0720, 00707-9803, 00610 7362',
        },
        PS: {
            regex: /^(00[679]\d{2})(?:[ -](\d{4}))?$/,
            samples: '00748, 00663, 00779-4433, 00934 1559',
        },
        PT: {
            regex: /^\d{4}-\d{3}$/,
            samples: '0060-917, 4391-979, 5551-657, 9961-093',
        },
        PW: {
            regex: /^(969(?:39|40))(?:[ -](\d{4}))?$/,
            samples: '96940, 96939, 96939 6004, 96940-1871',
        },
        PY: {
            regex: /^\d{4}$/,
            samples: '7895, 5835, 8783, 5887',
        },
        QA: {},
        RE: {
            regex: /^9[78]4\d{2}$/,
            samples: '98445, 97404, 98421, 98434',
        },
        RO: {
            regex: /^\d{6}$/,
            samples: '935929, 407608, 637434, 174574',
        },
        RS: {
            regex: /^\d{5,6}$/,
            samples: '929863, 259131, 687739, 07011',
        },
        RU: {
            regex: /^\d{6}$/,
            samples: '138294, 617323, 307906, 981238',
        },
        RW: {},
        SA: {
            regex: /^\d{5}(-{1}\d{4})?$/,
            samples: '86020-1256, 72375, 70280, 96328',
        },
        SB: {},
        SC: {},
        SD: {
            regex: /^\d{5}$/,
            samples: '78219, 84497, 62102, 12564',
        },
        SE: {
            regex: /^\d{3} ?\d{2}$/,
            samples: '095 39, 41052, 84687, 563 66',
        },
        SG: {
            regex: /^\d{6}$/,
            samples: '606542, 233985, 036755, 265255',
        },
        SH: {
            regex: /^(?:ASCN|TDCU|STHL) 1ZZ$/,
            samples: 'STHL 1ZZ, ASCN 1ZZ, TDCU 1ZZ',
        },
        SI: {
            regex: /^\d{4}$/,
            samples: '6898, 3413, 2031, 5732',
        },
        SJ: {
            regex: /^\d{4}$/,
            samples: '7616, 3163, 5769, 0237',
        },
        SK: {
            regex: /^\d{3} ?\d{2}$/,
            samples: '594 52, 813 34, 867 67, 41814',
        },
        SL: {},
        SM: {
            regex: /^4789\d$/,
            samples: '47894, 47895, 47893, 47899',
        },
        SN: {
            regex: /^[1-8]\d{4}$/,
            samples: '48336, 23224, 33261, 82430',
        },
        SO: {},
        SR: {},
        SS: {
            regex: /^[A-Z]{2} ?\d{5}$/,
            samples: 'JQ 80186, CU 46474, DE33738, MS 59107',
        },
        ST: {},
        SV: {},
        SX: {},
        SY: {},
        SZ: {
            regex: /^[HLMS]\d{3}$/,
            samples: 'H458, L986, M477, S916',
        },
        TA: {
            regex: /^TDCU 1ZZ$/,
            samples: 'TDCU 1ZZ',
        },
        TC: {
            regex: /^TKCA 1ZZ$/,
            samples: 'TKCA 1ZZ',
        },
        TD: {},
        TF: {},
        TG: {},
        TH: {
            regex: /^\d{5}$/,
            samples: '30706, 18695, 21044, 42496',
        },
        TJ: {
            regex: /^\d{6}$/,
            samples: '381098, 961344, 519925, 667883',
        },
        TK: {},
        TL: {},
        TM: {
            regex: /^\d{6}$/,
            samples: '544985, 164362, 425224, 374603',
        },
        TN: {
            regex: /^\d{4}$/,
            samples: '6075, 7340, 2574, 8988',
        },
        TO: {},
        TR: {
            regex: /^\d{5}$/,
            samples: '42524, 81057, 50859, 42677',
        },
        TT: {
            regex: /^\d{6}$/,
            samples: '041238, 033990, 763476, 981118',
        },
        TV: {},
        TW: {
            regex: /^\d{3}(?:\d{2})?$/,
            samples: '21577, 76068, 68698, 08912',
        },
        TZ: {},
        UA: {
            regex: /^\d{5}$/,
            samples: '10629, 81138, 15668, 30055',
        },
        UG: {},
        UM: {},
        US: {
            regex: /^[0-9]{5}(?:[- ][0-9]{4})?$/,
            samples: '12345, 12345-1234, 12345 1234',
        },
        UY: {
            regex: /^\d{5}$/,
            samples: '40073, 30136, 06583, 00021',
        },
        UZ: {
            regex: /^\d{6}$/,
            samples: '205122, 219713, 441699, 287471',
        },
        VA: {
            regex: /^(00120)$/,
            samples: '00120',
        },
        VC: {
            regex: /^VC\d{4}$/,
            samples: 'VC0600, VC0176, VC0616, VC4094',
        },
        VE: {
            regex: /^\d{4}$/,
            samples: '9692, 1953, 6680, 8302',
        },
        VG: {
            regex: /^VG\d{4}$/,
            samples: 'VG1204, VG7387, VG3431, VG6021',
        },
        VI: {
            regex: /^(008(?:(?:[0-4]\d)|(?:5[01])))(?:[ -](\d{4}))?$/,
            samples: '00820, 00804 2036, 00825 3344, 00811-5900',
        },
        VN: {
            regex: /^\d{6}$/,
            samples: '133836, 748243, 894060, 020597',
        },
        VU: {},
        WF: {
            regex: /^986\d{2}$/,
            samples: '98692, 98697, 98698, 98671',
        },
        WS: {
            regex: /^WS[1-2]\d{3}$/,
            samples: 'WS1349, WS2798, WS1751, WS2090',
        },
        XK: {
            regex: /^[1-7]\d{4}$/,
            samples: '56509, 15863, 46644, 21896',
        },
        YE: {},
        YT: {
            regex: /^976\d{2}$/,
            samples: '97698, 97697, 97632, 97609',
        },
        ZA: {
            regex: /^\d{4}$/,
            samples: '6855, 5179, 6956, 7147',
        },
        ZM: {
            regex: /^\d{5}$/,
            samples: '77603, 97367, 80454, 94484',
        },
        ZW: {},
    },

    GENERIC_ZIP_CODE_REGEX: /^(?:(?![\s-])[\w -]{0,9}[\w])?$/,

    // Values for checking if polyfill is required on a platform
    POLYFILL_TEST: {
        STYLE: 'currency',
        CURRENCY: 'XAF',
        FORMAT: 'symbol',
        SAMPLE_INPUT: '123456.789',
        EXPECTED_OUTPUT: 'FCFA 123,457',
    },

    PATHS_TO_TREAT_AS_EXTERNAL: ['NewExpensify.dmg', 'docs/index.html'],

    // Test tool menu parameters
    TEST_TOOL: {
        // Number of concurrent taps to open then the Test modal menu
        NUMBER_OF_TAPS: 4,
    },

    MENU_HELP_URLS: {
        LEARN_MORE: 'https://www.expensify.com',
        DOCUMENTATION: 'https://github.com/Expensify/App/blob/main/README.md',
        COMMUNITY_DISCUSSIONS: 'https://expensify.slack.com/archives/C01GTK53T8Q',
        SEARCH_ISSUES: 'https://github.com/Expensify/App/issues',
    },

    CONCIERGE_TRAVEL_URL: 'https://community.expensify.com/discussion/7066/introducing-concierge-travel',
    BOOK_TRAVEL_DEMO_URL: 'https://calendly.com/d/ck2z-xsh-q97/expensify-travel-demo-travel-page',
    TRAVEL_DOT_URL: 'https://travel.expensify.com',
    STAGING_TRAVEL_DOT_URL: 'https://staging.travel.expensify.com',
    TRIP_ID_PATH: (tripID: string) => `trips/${tripID}`,
    SPOTNANA_TMC_ID: '8e8e7258-1cf3-48c0-9cd1-fe78a6e31eed',
    STAGING_SPOTNANA_TMC_ID: '7a290c6e-5328-4107-aff6-e48765845b81',
    SCREEN_READER_STATES: {
        ALL: 'all',
        ACTIVE: 'active',
        DISABLED: 'disabled',
    },
    SPACE_CHARACTER_WIDTH: 4,

    // The attribute used in the SelectionScraper.js helper to query all the DOM elements
    // that should be removed from the copied contents in the getHTMLOfSelection() method
    SELECTION_SCRAPER_HIDDEN_ELEMENT: 'selection-scrapper-hidden-element',
    MODERATION: {
        MODERATOR_DECISION_PENDING: 'pending',
        MODERATOR_DECISION_PENDING_HIDE: 'pendingHide',
        MODERATOR_DECISION_PENDING_REMOVE: 'pendingRemove',
        MODERATOR_DECISION_APPROVED: 'approved',
        MODERATOR_DECISION_HIDDEN: 'hidden',
        FLAG_SEVERITY_SPAM: 'spam',
        FLAG_SEVERITY_INCONSIDERATE: 'inconsiderate',
        FLAG_SEVERITY_INTIMIDATION: 'intimidation',
        FLAG_SEVERITY_BULLYING: 'bullying',
        FLAG_SEVERITY_HARASSMENT: 'harassment',
        FLAG_SEVERITY_ASSAULT: 'assault',
    },
    EMOJI_PICKER_TEXT_INPUT_SIZES: 152,
    QR: {
        DEFAULT_LOGO_SIZE_RATIO: 0.25,
        DEFAULT_LOGO_MARGIN_RATIO: 0.02,
        EXPENSIFY_LOGO_SIZE_RATIO: 0.22,
        EXPENSIFY_LOGO_MARGIN_RATIO: 0.03,
    },
    /**
     * Acceptable values for the `accessibilityRole` prop on react native components.
     *
     * **IMPORTANT:** Do not use with the `role` prop as it can cause errors.
     *
     * @deprecated ACCESSIBILITY_ROLE is deprecated. Please use CONST.ROLE instead.
     */
    ACCESSIBILITY_ROLE: {
        /**
         * @deprecated Please stop using the accessibilityRole prop and use the role prop instead.
         */
        BUTTON: 'button',

        /**
         * @deprecated Please stop using the accessibilityRole prop and use the role prop instead.
         */
        LINK: 'link',

        /**
         * @deprecated Please stop using the accessibilityRole prop and use the role prop instead.
         */
        MENUITEM: 'menuitem',

        /**
         * @deprecated Please stop using the accessibilityRole prop and use the role prop instead.
         */
        TEXT: 'text',

        /**
         * @deprecated Please stop using the accessibilityRole prop and use the role prop instead.
         */
        RADIO: 'radio',

        /**
         * @deprecated Please stop using the accessibilityRole prop and use the role prop instead.
         */
        IMAGEBUTTON: 'imagebutton',

        /**
         * @deprecated Please stop using the accessibilityRole prop and use the role prop instead.
         */
        CHECKBOX: 'checkbox',

        /**
         * @deprecated Please stop using the accessibilityRole prop and use the role prop instead.
         */
        SWITCH: 'switch',

        /**
         * @deprecated Please stop using the accessibilityRole prop and use the role prop instead.
         */
        ADJUSTABLE: 'adjustable',

        /**
         * @deprecated Please stop using the accessibilityRole prop and use the role prop instead.
         */
        IMAGE: 'image',

        /**
         * @deprecated Please stop using the accessibilityRole prop and use the role prop instead.
         */
        TEXTBOX: 'textbox',
    },
    /**
     * Acceptable values for the `role` attribute on react native components.
     *
     * **IMPORTANT:** Not for use with the `accessibilityRole` prop, as it accepts different values, and new components
     * should use the `role` prop instead.
     */
    ROLE: {
        /** Use for elements with important, time-sensitive information. */
        ALERT: 'alert',
        /** Use for elements that act as buttons. */
        BUTTON: 'button',
        /** Use for elements representing checkboxes. */
        CHECKBOX: 'checkbox',
        /** Use for elements that allow a choice from multiple options. */
        COMBOBOX: 'combobox',
        /** Use with scrollable lists to represent a grid layout. */
        GRID: 'grid',
        /** Use for section headers or titles. */
        HEADING: 'heading',
        /** Use for image elements. */
        IMG: 'img',
        /** Use for elements that navigate to other pages or content. */
        LINK: 'link',
        /** Use to identify a list of items. */
        LIST: 'list',
        /** Use for a list of choices or options. */
        MENU: 'menu',
        /** Use for a container of multiple menus. */
        MENUBAR: 'menubar',
        /** Use for items within a menu. */
        MENUITEM: 'menuitem',
        /** Use when no specific role is needed. */
        NONE: 'none',
        /** Use for elements that don't require a specific role. */
        PRESENTATION: 'presentation',
        /** Use for elements showing progress of a task. */
        PROGRESSBAR: 'progressbar',
        /** Use for radio buttons. */
        RADIO: 'radio',
        /** Use for groups of radio buttons. */
        RADIOGROUP: 'radiogroup',
        /** Use for scrollbar elements. */
        SCROLLBAR: 'scrollbar',
        /** Use for text fields that are used for searching. */
        SEARCHBOX: 'searchbox',
        /** Use for adjustable elements like sliders. */
        SLIDER: 'slider',
        /** Use for a button that opens a list of choices. */
        SPINBUTTON: 'spinbutton',
        /** Use for elements providing a summary of app conditions. */
        SUMMARY: 'summary',
        /** Use for on/off switch elements. */
        SWITCH: 'switch',
        /** Use for tab elements in a tab list. */
        TAB: 'tab',
        /** Use for a list of tabs. */
        TABLIST: 'tablist',
        /** Use for timer elements. */
        TIMER: 'timer',
        /** Use for toolbars containing action buttons or components. */
        TOOLBAR: 'toolbar',
        /** Use for navigation elements */
        NAVIGATION: 'navigation',
    },
    TRANSLATION_KEYS: {
        ATTACHMENT: 'common.attachment',
    },
    TEACHERS_UNITE: {
        PROD_PUBLIC_ROOM_ID: '7470147100835202',
        PROD_POLICY_ID: 'B795B6319125BDF2',
        TEST_PUBLIC_ROOM_ID: '207591744844000',
        TEST_POLICY_ID: 'ABD1345ED7293535',
        POLICY_NAME: 'Expensify.org / Teachers Unite!',
        PUBLIC_ROOM_NAME: '#teachers-unite',
    },
    CUSTOM_STATUS_TYPES: {
        NEVER: 'never',
        THIRTY_MINUTES: 'thirtyMinutes',
        ONE_HOUR: 'oneHour',
        AFTER_TODAY: 'afterToday',
        AFTER_WEEK: 'afterWeek',
        CUSTOM: 'custom',
    },
    TWO_FACTOR_AUTH_STEPS: {
        CODES: 'CODES',
        VERIFY: 'VERIFY',
        SUCCESS: 'SUCCESS',
        ENABLED: 'ENABLED',
        DISABLED: 'DISABLED',
    },
    TAB: {
        NEW_CHAT_TAB_ID: 'NewChatTab',
        NEW_CHAT: 'chat',
        NEW_ROOM: 'room',
        RECEIPT_TAB_ID: 'ReceiptTab',
        IOU_REQUEST_TYPE: 'iouRequestType',
    },
    TAB_REQUEST: {
        MANUAL: 'manual',
        SCAN: 'scan',
        DISTANCE: 'distance',
    },

    STATUS_TEXT_MAX_LENGTH: 100,

    DROPDOWN_BUTTON_SIZE: {
        LARGE: 'large',
        MEDIUM: 'medium',
    },

    SF_COORDINATES: [-122.4194, 37.7749],

    NAVIGATION: {
        TYPE: {
            UP: 'UP',
        },
        ACTION_TYPE: {
            REPLACE: 'REPLACE',
            PUSH: 'PUSH',
            NAVIGATE: 'NAVIGATE',
        },
    },
    TIME_PERIOD: {
        AM: 'AM',
        PM: 'PM',
    },
    INDENTS: '    ',
    PARENT_CHILD_SEPARATOR: ': ',
    CATEGORY_LIST_THRESHOLD: 8,
    TAG_LIST_THRESHOLD: 8,
    TAX_RATES_LIST_THRESHOLD: 8,
    COLON: ':',
    MAPBOX: {
        PADDING: 50,
        DEFAULT_ZOOM: 15,
        SINGLE_MARKER_ZOOM: 15,
        DEFAULT_COORDINATE: [-122.4021, 37.7911],
        STYLE_URL: 'mapbox://styles/expensify/cllcoiqds00cs01r80kp34tmq',
        ANIMATION_DURATION_ON_CENTER_ME: 1000,
        CENTER_BUTTON_FADE_DURATION: 300,
    },
    ONYX_UPDATE_TYPES: {
        HTTPS: 'https',
        PUSHER: 'pusher',
        AIRSHIP: 'airship',
    },
    EVENTS: {
        SCROLLING: 'scrolling',
    },

    CHAT_HEADER_LOADER_HEIGHT: 36,

    HORIZONTAL_SPACER: {
        DEFAULT_BORDER_BOTTOM_WIDTH: 1,
        DEFAULT_MARGIN_VERTICAL: 8,
        HIDDEN_MARGIN_VERTICAL: 4,
        HIDDEN_BORDER_BOTTOM_WIDTH: 0,
    },

    LIST_COMPONENTS: {
        HEADER: 'header',
        FOOTER: 'footer',
    },

    MISSING_TRANSLATION: 'MISSING TRANSLATION',
    SEARCH_MAX_LENGTH: 500,

    /**
     * The count of characters we'll allow the user to type after reaching SEARCH_MAX_LENGTH in an input.
     */
    ADDITIONAL_ALLOWED_CHARACTERS: 20,

    VALIDATION_REIMBURSEMENT_INPUT_LIMIT: 20,

    REFERRAL_PROGRAM: {
        CONTENT_TYPES: {
            SUBMIT_EXPENSE: 'submitExpense',
            START_CHAT: 'startChat',
            PAY_SOMEONE: 'paySomeone',
            REFER_FRIEND: 'referralFriend',
            SHARE_CODE: 'shareCode',
        },
        REVENUE: 250,
        LEARN_MORE_LINK: 'https://help.expensify.com/articles/new-expensify/expenses/Referral-Program',
        LINK: 'https://join.my.expensify.com',
    },

    FEATURE_TRAINING: {
        CONTENT_TYPES: {
            TRACK_EXPENSE: 'track-expenses',
        },
        'track-expenses': {
            VIDEO_URL: `${CLOUDFRONT_URL}/videos/guided-setup-track-business-v2.mp4`,
            LEARN_MORE_LINK: `${USE_EXPENSIFY_URL}/track-expenses`,
        },
    },

    /**
     * native IDs for close buttons in Overlay component
     */
    OVERLAY: {
        TOP_BUTTON_NATIVE_ID: 'overLayTopButton',
        BOTTOM_BUTTON_NATIVE_ID: 'overLayBottomButton',
    },

    BACK_BUTTON_NATIVE_ID: 'backButton',

    /**
     * The maximum count of items per page for SelectionList.
     * When paginate, it multiplies by page number.
     */
    MAX_SELECTION_LIST_PAGE_LENGTH: 500,

    /**
     * Bank account names
     */
    BANK_NAMES: {
        EXPENSIFY: 'expensify',
        AMERICAN_EXPRESS: 'americanexpress',
        BANK_OF_AMERICA: 'bank of america',
        BB_T: 'bbt',
        CAPITAL_ONE: 'capital one',
        CHASE: 'chase',
        CHARLES_SCHWAB: 'charles schwab',
        CITIBANK: 'citibank',
        CITIZENS_BANK: 'citizens bank',
        DISCOVER: 'discover',
        FIDELITY: 'fidelity',
        GENERIC_BANK: 'generic bank',
        HUNTINGTON_BANK: 'huntington bank',
        HUNTINGTON_NATIONAL: 'huntington national',
        NAVY_FEDERAL_CREDIT_UNION: 'navy federal credit union',
        PNC: 'pnc',
        REGIONS_BANK: 'regions bank',
        SUNTRUST: 'suntrust',
        TD_BANK: 'td bank',
        US_BANK: 'us bank',
        USAA: 'usaa',
    },

    /**
     * Constants for maxToRenderPerBatch parameter that is used for FlatList or SectionList. This controls the amount of items rendered per batch, which is the next chunk of items
     * rendered on every scroll.
     */
    MAX_TO_RENDER_PER_BATCH: {
        DEFAULT: 5,
        CAROUSEL: 3,
    },

    /**
     * Constants for types of violation.
     */
    VIOLATION_TYPES: {
        VIOLATION: 'violation',
        NOTICE: 'notice',
        WARNING: 'warning',
    },

    /**
     * Constants for types of violation names.
     * Defined here because they need to be referenced by the type system to generate the
     * ViolationNames type.
     */
    VIOLATIONS: {
        ALL_TAG_LEVELS_REQUIRED: 'allTagLevelsRequired',
        AUTO_REPORTED_REJECTED_EXPENSE: 'autoReportedRejectedExpense',
        BILLABLE_EXPENSE: 'billableExpense',
        CASH_EXPENSE_WITH_NO_RECEIPT: 'cashExpenseWithNoReceipt',
        CATEGORY_OUT_OF_POLICY: 'categoryOutOfPolicy',
        CONVERSION_SURCHARGE: 'conversionSurcharge',
        CUSTOM_UNIT_OUT_OF_POLICY: 'customUnitOutOfPolicy',
        DUPLICATED_TRANSACTION: 'duplicatedTransaction',
        FIELD_REQUIRED: 'fieldRequired',
        FUTURE_DATE: 'futureDate',
        INVOICE_MARKUP: 'invoiceMarkup',
        MAX_AGE: 'maxAge',
        MISSING_CATEGORY: 'missingCategory',
        MISSING_COMMENT: 'missingComment',
        MISSING_TAG: 'missingTag',
        MODIFIED_AMOUNT: 'modifiedAmount',
        MODIFIED_DATE: 'modifiedDate',
        NON_EXPENSIWORKS_EXPENSE: 'nonExpensiworksExpense',
        OVER_AUTO_APPROVAL_LIMIT: 'overAutoApprovalLimit',
        OVER_CATEGORY_LIMIT: 'overCategoryLimit',
        OVER_LIMIT: 'overLimit',
        OVER_LIMIT_ATTENDEE: 'overLimitAttendee',
        PER_DAY_LIMIT: 'perDayLimit',
        RECEIPT_NOT_SMART_SCANNED: 'receiptNotSmartScanned',
        RECEIPT_REQUIRED: 'receiptRequired',
        RTER: 'rter',
        SMARTSCAN_FAILED: 'smartscanFailed',
        SOME_TAG_LEVELS_REQUIRED: 'someTagLevelsRequired',
        TAG_OUT_OF_POLICY: 'tagOutOfPolicy',
        TAX_AMOUNT_CHANGED: 'taxAmountChanged',
        TAX_OUT_OF_POLICY: 'taxOutOfPolicy',
        TAX_RATE_CHANGED: 'taxRateChanged',
        TAX_REQUIRED: 'taxRequired',
        HOLD: 'hold',
    },

    /** Context menu types */
    CONTEXT_MENU_TYPES: {
        LINK: 'LINK',
        REPORT_ACTION: 'REPORT_ACTION',
        EMAIL: 'EMAIL',
        REPORT: 'REPORT',
    },

    PROMOTED_ACTIONS: {
        PIN: 'pin',
        SHARE: 'share',
        JOIN: 'join',
        MESSAGE: 'message',
        HOLD: 'hold',
    },

    THUMBNAIL_IMAGE: {
        SMALL_SCREEN: {
            SIZE: 250,
        },
        WIDE_SCREEN: {
            SIZE: 350,
        },
        NAN_ASPECT_RATIO: 1.5,
    },

    VIDEO_PLAYER: {
        POPOVER_Y_OFFSET: -30,
        PLAYBACK_SPEEDS: [0.25, 0.5, 1, 1.5, 2],
        HIDE_TIME_TEXT_WIDTH: 250,
        MIN_WIDTH: 170,
        MIN_HEIGHT: 120,
        CONTROLS_STATUS: {
            SHOW: 'show',
            HIDE: 'hide',
            VOLUME_ONLY: 'volumeOnly',
        },
        CONTROLS_POSITION: {
            NATIVE: 32,
            NORMAL: 8,
        },
        DEFAULT_VIDEO_DIMENSIONS: {width: 1900, height: 1400},
    },

    INTRO_CHOICES: {
        SUBMIT: 'newDotSubmit',
        MANAGE_TEAM: 'newDotManageTeam',
        CHAT_SPLIT: 'newDotSplitChat',
    },

    MANAGE_TEAMS_CHOICE: {
        MULTI_LEVEL: 'multiLevelApproval',
        CUSTOM_EXPENSE: 'customExpenseCoding',
        CARD_TRACKING: 'companyCardTracking',
        ACCOUNTING: 'accountingIntegrations',
        RULE: 'ruleEnforcement',
    },

    MINI_CONTEXT_MENU_MAX_ITEMS: 4,

    WORKSPACE_SWITCHER: {
        NAME: 'Expensify',
        SUBSCRIPT_ICON_SIZE: 8,
        MINIMUM_WORKSPACES_TO_SHOW_SEARCH: 8,
    },

    WELCOME_VIDEO_URL: `${CLOUDFRONT_URL}/videos/intro-1280.mp4`,

    ONBOARDING_INTRODUCTION: 'Let’s get you set up 🔧',
    ONBOARDING_CHOICES: {...onboardingChoices},
    ACTIONABLE_TRACK_EXPENSE_WHISPER_MESSAGE: 'What would you like to do with this expense?',
    ONBOARDING_CONCIERGE: {
        [onboardingChoices.EMPLOYER]:
            '# Expensify is the fastest way to get paid back!\n' +
            '\n' +
            'To submit expenses for reimbursement:\n' +
            '1. From the home screen, click the green + button > *Request money*.\n' +
            "2. Enter an amount or scan a receipt, then input your boss's email.\n" +
            '\n' +
            "That'll send a request to get you paid back. Let me know if you have any questions!",
        [onboardingChoices.MANAGE_TEAM]:
            "# Let's start managing your team's expenses!\n" +
            '\n' +
            "To manage your team's expenses, create a workspace to keep everything in one place. Here's how:\n" +
            '1. From the home screen, click the green + button > *New Workspace*\n' +
            '2. Give your workspace a name (e.g. "Sales team expenses").\n' +
            '\n' +
            'Then, invite your team to your workspace via the Members pane and [connect a business bank account](https://help.expensify.com/articles/new-expensify/bank-accounts/Connect-a-Bank-Account) to reimburse them. Let me know if you have any questions!',
        [onboardingChoices.PERSONAL_SPEND]:
            "# Let's start tracking your expenses! \n" +
            '\n' +
            "To track your expenses, create a workspace to keep everything in one place. Here's how:\n" +
            '1. From the home screen, click the green + button > *New Workspace*\n' +
            '2. Give your workspace a name (e.g. "My expenses").\n' +
            '\n' +
            'Then, add expenses to your workspace:\n' +
            '1. Find your workspace using the search field.\n' +
            '2. Click the gray + button next to the message field.\n' +
            '3. Click Request money, then add your expense type.\n' +
            '\n' +
            "We'll store all expenses in your new workspace for easy access. Let me know if you have any questions!",
        [onboardingChoices.CHAT_SPLIT]:
            '# Splitting the bill is as easy as a conversation!\n' +
            '\n' +
            'To split an expense:\n' +
            '1. From the home screen, click the green + button > *Request money*.\n' +
            '2. Enter an amount or scan a receipt, then choose who you want to split it with.\n' +
            '\n' +
            "We'll send a request to each person so they can pay you back. Let me know if you have any questions!",
    },

    ONBOARDING_MESSAGES: {
        [onboardingChoices.EMPLOYER]: {
            message: 'Getting paid back is as easy as sending a message. Let’s go over the basics.',
            video: {
                url: `${CLOUDFRONT_URL}/videos/guided-setup-get-paid-back-v2.mp4`,
                thumbnailUrl: `${CLOUDFRONT_URL}/images/guided-setup-get-paid-back.jpg`,
                duration: 55,
                width: 1280,
                height: 960,
            },
            tasks: [
                {
                    type: 'submitExpense',
                    autoCompleted: false,
                    title: 'Submit an expense',
                    description:
                        '*Submit an expense* by entering an amount or scanning a receipt.\n' +
                        '\n' +
                        'Here’s how to submit an expense:\n' +
                        '\n' +
                        '1. Click the green *+* button.\n' +
                        '2. Choose *Submit expense*.\n' +
                        '3. Enter an amount or scan a receipt.\n' +
                        '4. Add your reimburser to the request.\n' +
                        '\n' +
                        'Then, send your request and wait for that sweet “Cha-ching!” when it’s complete.',
                },
                {
                    type: 'enableWallet',
                    autoCompleted: false,
                    title: 'Enable your wallet',
                    description:
                        'You’ll need to *enable your Expensify Wallet* to get paid back. Don’t worry, it’s easy!\n' +
                        '\n' +
                        'Here’s how to set up your wallet:\n' +
                        '\n' +
                        '1. Click your profile picture.\n' +
                        '2. Click *Wallet* > *Enable wallet*.\n' +
                        '3. Connect your bank account.\n' +
                        '\n' +
                        'Once that’s done, you can request money from anyone and get paid back right into your personal bank account.',
                },
            ],
        },
        [onboardingChoices.MANAGE_TEAM]: {
            message: 'Here are some important tasks to help get your team’s expenses under control.',
            video: {
                url: `${CLOUDFRONT_URL}/videos/guided-setup-manage-team-v2.mp4`,
                thumbnailUrl: `${CLOUDFRONT_URL}/images/guided-setup-manage-team.jpg`,
                duration: 55,
                width: 1280,
                height: 960,
            },
            tasks: [
                {
                    type: 'createWorkspace',
                    autoCompleted: true,
                    title: 'Create a workspace',
                    description:
                        '*Create a workspace* to track expenses, scan receipts, chat, and more.\n' +
                        '\n' +
                        'Here’s how to create a workspace:\n' +
                        '\n' +
                        '1. Click your profile picture.\n' +
                        '2. Click *Workspaces* > *New workspace*.\n' +
                        '\n' +
                        '*Your new workspace is ready! It’ll keep all of your spend (and chats) in one place.*',
                },
                {
                    type: 'meetGuide',
                    autoCompleted: false,
                    title: 'Meet your setup specialist',
                    description: ({adminsRoomLink}: {adminsRoomLink: string}) =>
                        `Meet your setup specialist, who can answer any questions as you get started with Expensify. Yes, a real human!\n` +
                        '\n' +
                        `Chat with the specialist in your [#admins room](${adminsRoomLink}).`,
                },
                {
                    type: 'setupCategories',
                    autoCompleted: false,
                    title: 'Set up categories',
                    description: ({workspaceLink}: {workspaceLink: string}) =>
                        '*Set up categories* so your team can code expenses for easy reporting.\n' +
                        '\n' +
                        'Here’s how to set up categories:\n' +
                        '\n' +
                        '1. Click your profile picture.\n' +
                        `2. Go to [*Workspaces* > [your workspace]](${workspaceLink}).\n` +
                        '3. Click *Categories*.\n' +
                        '4. Enable and disable default categories.\n' +
                        '5. Click *Add categories* to make your own.\n' +
                        '\n' +
                        'For more controls like requiring a category for every expense, click *Settings*.',
                },
                {
                    type: 'addExpenseApprovals',
                    autoCompleted: false,
                    title: 'Add expense approvals',
                    description: ({workspaceLink}: {workspaceLink: string}) =>
                        '*Add expense approvals* to review your team’s spend and keep it under control.\n' +
                        '\n' +
                        'Here’s how to add expense approvals:\n' +
                        '\n' +
                        '1. Click your profile picture.\n' +
                        `2. Go to [*Workspaces* > [your workspace]](${workspaceLink}).\n` +
                        '3. Click *More features*.\n' +
                        '4. Enable *Workflows*.\n' +
                        '5. In *Workflows*, enable *Add approvals*.\n' +
                        '\n' +
                        'You’ll be set as the expense approver. You can change this to any admin once you invite your team.',
                },
                {
                    type: 'inviteTeam',
                    autoCompleted: false,
                    title: 'Invite your team',
                    description: ({workspaceLink}: {workspaceLink: string}) =>
                        '*Invite your team* to Expensify so they can start tracking expenses today.\n' +
                        '\n' +
                        'Here’s how to invite your team:\n' +
                        '\n' +
                        '1. Click your profile picture.\n' +
                        `2. Go to [*Workspaces* > [your workspace]](${workspaceLink}).\n` +
                        '3. Click *Members* > *Invite member*.\n' +
                        '4. Enter emails or phone numbers. \n' +
                        '5. Add an invite message if you want.\n' +
                        '\n' +
                        'That’s it! Happy expensing :)',
                },
            ],
        },
        [onboardingChoices.PERSONAL_SPEND]: {
            message: 'Here’s how to track your spend in a few clicks.',
            video: {
                url: `${CLOUDFRONT_URL}/videos/guided-setup-track-personal-v2.mp4`,
                thumbnailUrl: `${CLOUDFRONT_URL}/images/guided-setup-track-personal.jpg`,
                duration: 55,
                width: 1280,
                height: 960,
            },
            tasks: [
                {
                    type: 'trackExpense',
                    autoCompleted: false,
                    title: 'Track an expense',
                    description:
                        '*Track an expense* in any currency, whether you have a receipt or not.\n' +
                        '\n' +
                        'Here’s how to track an expense:\n' +
                        '\n' +
                        '1. Click the green *+* button.\n' +
                        '2. Choose *Track expense*.\n' +
                        '3. Enter an amount or scan a receipt.\n' +
                        '4. Click *Track*.\n' +
                        '\n' +
                        'And you’re done! Yep, it’s that easy.',
                },
            ],
        },
        [onboardingChoices.CHAT_SPLIT]: {
            message: 'Splitting bills with friends is as easy as sending a message. Here’s how.',
            video: {
                url: `${CLOUDFRONT_URL}/videos/guided-setup-chat-split-bills-v2.mp4`,
                thumbnailUrl: `${CLOUDFRONT_URL}/images/guided-setup-chat-split-bills.jpg`,
                duration: 55,
                width: 1280,
                height: 960,
            },
            tasks: [
                {
                    type: 'startChat',
                    autoCompleted: false,
                    title: 'Start a chat',
                    description:
                        '*Start a chat* with a friend or group using their email or phone number.\n' +
                        '\n' +
                        'Here’s how to start a chat:\n' +
                        '\n' +
                        '1. Click the green *+* button.\n' +
                        '2. Choose *Start chat*.\n' +
                        '3. Enter emails or phone numbers.\n' +
                        '\n' +
                        'If any of your friends aren’t using Expensify already, they’ll be invited automatically.\n' +
                        '\n' +
                        'Every chat will also turn into an email or text that they can respond to directly.',
                },
                {
                    type: 'splitExpense',
                    autoCompleted: false,
                    title: 'Split an expense',
                    description:
                        '*Split an expense* right in your chat with one or more friends.\n' +
                        '\n' +
                        'Here’s how to request money:\n' +
                        '\n' +
                        '1. Click the green *+* button.\n' +
                        '2. Choose *Split expense*.\n' +
                        '3. Scan a receipt or enter an amount.\n' +
                        '4. Add your friend(s) to the request.\n' +
                        '\n' +
                        'Feel free to add more details if you want, or just send it off. Let’s get you paid back!',
                },
                {
                    type: 'enableWallet',
                    autoCompleted: false,
                    title: 'Enable your wallet',
                    description:
                        'You’ll need to *enable your Expensify Wallet* to get paid back. Don’t worry, it’s easy!\n' +
                        '\n' +
                        'Here’s how to enable your wallet:\n' +
                        '\n' +
                        '1. Click your profile picture.\n' +
                        '2. *Click Wallet* > *Enable wallet*.\n' +
                        '3. Add your bank account.\n' +
                        '\n' +
                        'Once that’s done, you can request money from anyone and get paid right into your personal bank account.',
                },
            ],
        },
        [onboardingChoices.LOOKING_AROUND]: {
            message:
                "Expensify is best known for expense and corporate card management, but we do a lot more than that. Let me know what you're interested in and I'll help get you started.",
            tasks: [],
        },
    },

    REPORT_FIELD_TITLE_FIELD_ID: 'text_title',

    MOBILE_PAGINATION_SIZE: 15,
    WEB_PAGINATION_SIZE: 50,

    /** Dimensions for illustration shown in Confirmation Modal */
    CONFIRM_CONTENT_SVG_SIZE: {
        HEIGHT: 220,
        WIDTH: 130,
    },

    DEBUG_CONSOLE: {
        LEVELS: {
            INFO: 'INFO',
            ERROR: 'ERROR',
            RESULT: 'RESULT',
            DEBUG: 'DEBUG',
        },
    },
    REIMBURSEMENT_ACCOUNT: {
        DEFAULT_DATA: {
            achData: {
                state: BankAccount.STATE.SETUP,
            },
            isLoading: false,
            errorFields: {},
            errors: {},
            maxAttemptsReached: false,
            shouldShowResetModal: false,
        },
        SUBSTEP_INDEX: {
            BANK_ACCOUNT: {
                ACCOUNT_NUMBERS: 0,
            },
            PERSONAL_INFO: {
                LEGAL_NAME: 0,
                DATE_OF_BIRTH: 1,
                SSN: 2,
                ADDRESS: 3,
            },
            BUSINESS_INFO: {
                BUSINESS_NAME: 0,
                TAX_ID_NUMBER: 1,
                COMPANY_WEBSITE: 2,
                PHONE_NUMBER: 3,
                COMPANY_ADDRESS: 4,
                COMPANY_TYPE: 5,
                INCORPORATION_DATE: 6,
                INCORPORATION_STATE: 7,
            },
            UBO: {
                LEGAL_NAME: 0,
                DATE_OF_BIRTH: 1,
                SSN: 2,
                ADDRESS: 3,
            },
        },
    },
    CURRENCY_TO_DEFAULT_MILEAGE_RATE: JSON.parse(`{
        "AED": {
            "rate": 396,
            "unit": "km"
        },
        "AFN": {
            "rate": 8369,
            "unit": "km"
        },
        "ALL": {
            "rate": 11104,
            "unit": "km"
        },
        "AMD": {
            "rate": 56842,
            "unit": "km"
        },
        "ANG": {
            "rate": 193,
            "unit": "km"
        },
        "AOA": {
            "rate": 67518,
            "unit": "km"
        },
        "ARS": {
            "rate": 9873,
            "unit": "km"
        },
        "AUD": {
            "rate": 85,
            "unit": "km"
        },
        "AWG": {
            "rate": 195,
            "unit": "km"
        },
        "AZN": {
            "rate": 183,
            "unit": "km"
        },
        "BAM": {
            "rate": 177,
            "unit": "km"
        },
        "BBD": {
            "rate": 216,
            "unit": "km"
        },
        "BDT": {
            "rate": 9130,
            "unit": "km"
        },
        "BGN": {
            "rate": 177,
            "unit": "km"
        },
        "BHD": {
            "rate": 40,
            "unit": "km"
        },
        "BIF": {
            "rate": 210824,
            "unit": "km"
        },
        "BMD": {
            "rate": 108,
            "unit": "km"
        },
        "BND": {
            "rate": 145,
            "unit": "km"
        },
        "BOB": {
            "rate": 745,
            "unit": "km"
        },
        "BRL": {
            "rate": 594,
            "unit": "km"
        },
        "BSD": {
            "rate": 108,
            "unit": "km"
        },
        "BTN": {
            "rate": 7796,
            "unit": "km"
        },
        "BWP": {
            "rate": 1180,
            "unit": "km"
        },
        "BYN": {
            "rate": 280,
            "unit": "km"
        },
        "BYR": {
            "rate": 2159418,
            "unit": "km"
        },
        "BZD": {
            "rate": 217,
            "unit": "km"
        },
        "CAD": {
            "rate": 70,
            "unit": "km"
        },
        "CDF": {
            "rate": 213674,
            "unit": "km"
        },
        "CHF": {
            "rate": 70,
            "unit": "km"
        },
        "CLP": {
            "rate": 77249,
            "unit": "km"
        },
        "CNY": {
            "rate": 702,
            "unit": "km"
        },
        "COP": {
            "rate": 383668,
            "unit": "km"
        },
        "CRC": {
            "rate": 65899,
            "unit": "km"
        },
        "CUC": {
            "rate": 108,
            "unit": "km"
        },
        "CUP": {
            "rate": 2776,
            "unit": "km"
        },
        "CVE": {
            "rate": 6112,
            "unit": "km"
        },
        "CZK": {
            "rate": 2356,
            "unit": "km"
        },
        "DJF": {
            "rate": 19151,
            "unit": "km"
        },
        "DKK": {
            "rate": 379,
            "unit": "km"
        },
        "DOP": {
            "rate": 6144,
            "unit": "km"
        },
        "DZD": {
            "rate": 14375,
            "unit": "km"
        },
        "EEK": {
            "rate": 1576,
            "unit": "km"
        },
        "EGP": {
            "rate": 1696,
            "unit": "km"
        },
        "ERN": {
            "rate": 1617,
            "unit": "km"
        },
        "ETB": {
            "rate": 4382,
            "unit": "km"
        },
        "EUR": {
            "rate": 30,
            "unit": "km"
        },
        "FJD": {
            "rate": 220,
            "unit": "km"
        },
        "FKP": {
            "rate": 77,
            "unit": "km"
        },
        "GBP": {
            "rate": 45,
            "unit": "mi"
        },
        "GEL": {
            "rate": 359,
            "unit": "km"
        },
        "GHS": {
            "rate": 620,
            "unit": "km"
        },
        "GIP": {
            "rate": 77,
            "unit": "km"
        },
        "GMD": {
            "rate": 5526,
            "unit": "km"
        },
        "GNF": {
            "rate": 1081319,
            "unit": "km"
        },
        "GTQ": {
            "rate": 832,
            "unit": "km"
        },
        "GYD": {
            "rate": 22537,
            "unit": "km"
        },
        "HKD": {
            "rate": 837,
            "unit": "km"
        },
        "HNL": {
            "rate": 2606,
            "unit": "km"
        },
        "HRK": {
            "rate": 684,
            "unit": "km"
        },
        "HTG": {
            "rate": 8563,
            "unit": "km"
        },
        "HUF": {
            "rate": 33091,
            "unit": "km"
        },
        "IDR": {
            "rate": 1555279,
            "unit": "km"
        },
        "ILS": {
            "rate": 540,
            "unit": "km"
        },
        "INR": {
            "rate": 7805,
            "unit": "km"
        },
        "IQD": {
            "rate": 157394,
            "unit": "km"
        },
        "IRR": {
            "rate": 4539961,
            "unit": "km"
        },
        "ISK": {
            "rate": 13518,
            "unit": "km"
        },
        "JMD": {
            "rate": 15794,
            "unit": "km"
        },
        "JOD": {
            "rate": 77,
            "unit": "km"
        },
        "JPY": {
            "rate": 11748,
            "unit": "km"
        },
        "KES": {
            "rate": 11845,
            "unit": "km"
        },
        "KGS": {
            "rate": 9144,
            "unit": "km"
        },
        "KHR": {
            "rate": 437658,
            "unit": "km"
        },
        "KMF": {
            "rate": 44418,
            "unit": "km"
        },
        "KPW": {
            "rate": 97043,
            "unit": "km"
        },
        "KRW": {
            "rate": 121345,
            "unit": "km"
        },
        "KWD": {
            "rate": 32,
            "unit": "km"
        },
        "KYD": {
            "rate": 90,
            "unit": "km"
        },
        "KZT": {
            "rate": 45396,
            "unit": "km"
        },
        "LAK": {
            "rate": 1010829,
            "unit": "km"
        },
        "LBP": {
            "rate": 164153,
            "unit": "km"
        },
        "LKR": {
            "rate": 21377,
            "unit": "km"
        },
        "LRD": {
            "rate": 18709,
            "unit": "km"
        },
        "LSL": {
            "rate": 1587,
            "unit": "km"
        },
        "LTL": {
            "rate": 348,
            "unit": "km"
        },
        "LVL": {
            "rate": 71,
            "unit": "km"
        },
        "LYD": {
            "rate": 486,
            "unit": "km"
        },
        "MAD": {
            "rate": 967,
            "unit": "km"
        },
        "MDL": {
            "rate": 1910,
            "unit": "km"
        },
        "MGA": {
            "rate": 406520,
            "unit": "km"
        },
        "MKD": {
            "rate": 5570,
            "unit": "km"
        },
        "MMK": {
            "rate": 152083,
            "unit": "km"
        },
        "MNT": {
            "rate": 306788,
            "unit": "km"
        },
        "MOP": {
            "rate": 863,
            "unit": "km"
        },
        "MRO": {
            "rate": 38463,
            "unit": "km"
        },
        "MRU": {
            "rate": 3862,
            "unit": "km"
        },
        "MUR": {
            "rate": 4340,
            "unit": "km"
        },
        "MVR": {
            "rate": 1667,
            "unit": "km"
        },
        "MWK": {
            "rate": 84643,
            "unit": "km"
        },
        "MXN": {
            "rate": 93,
            "unit": "km"
        },
        "MYR": {
            "rate": 444,
            "unit": "km"
        },
        "MZN": {
            "rate": 7772,
            "unit": "km"
        },
        "NAD": {
            "rate": 1587,
            "unit": "km"
        },
        "NGN": {
            "rate": 42688,
            "unit": "km"
        },
        "NIO": {
            "rate": 3772,
            "unit": "km"
        },
        "NOK": {
            "rate": 350,
            "unit": "km"
        },
        "NPR": {
            "rate": 12474,
            "unit": "km"
        },
        "NZD": {
            "rate": 95,
            "unit": "km"
        },
        "OMR": {
            "rate": 42,
            "unit": "km"
        },
        "PAB": {
            "rate": 108,
            "unit": "km"
        },
        "PEN": {
            "rate": 401,
            "unit": "km"
        },
        "PGK": {
            "rate": 380,
            "unit": "km"
        },
        "PHP": {
            "rate": 5234,
            "unit": "km"
        },
        "PKR": {
            "rate": 16785,
            "unit": "km"
        },
        "PLN": {
            "rate": 89,
            "unit": "km"
        },
        "PYG": {
            "rate": 704732,
            "unit": "km"
        },
        "QAR": {
            "rate": 393,
            "unit": "km"
        },
        "RON": {
            "rate": 443,
            "unit": "km"
        },
        "RSD": {
            "rate": 10630,
            "unit": "km"
        },
        "RUB": {
            "rate": 8074,
            "unit": "km"
        },
        "RWF": {
            "rate": 107182,
            "unit": "km"
        },
        "SAR": {
            "rate": 404,
            "unit": "km"
        },
        "SBD": {
            "rate": 859,
            "unit": "km"
        },
        "SCR": {
            "rate": 2287,
            "unit": "km"
        },
        "SDG": {
            "rate": 41029,
            "unit": "km"
        },
        "SEK": {
            "rate": 250,
            "unit": "km"
        },
        "SGD": {
            "rate": 145,
            "unit": "km"
        },
        "SHP": {
            "rate": 77,
            "unit": "km"
        },
        "SLL": {
            "rate": 1102723,
            "unit": "km"
        },
        "SOS": {
            "rate": 62604,
            "unit": "km"
        },
        "SRD": {
            "rate": 1526,
            "unit": "km"
        },
        "STD": {
            "rate": 2223309,
            "unit": "km"
        },
        "STN": {
            "rate": 2232,
            "unit": "km"
        },
        "SVC": {
            "rate": 943,
            "unit": "km"
        },
        "SYP": {
            "rate": 82077,
            "unit": "km"
        },
        "SZL": {
            "rate": 1585,
            "unit": "km"
        },
        "THB": {
            "rate": 3328,
            "unit": "km"
        },
        "TJS": {
            "rate": 1230,
            "unit": "km"
        },
        "TMT": {
            "rate": 378,
            "unit": "km"
        },
        "TND": {
            "rate": 295,
            "unit": "km"
        },
        "TOP": {
            "rate": 245,
            "unit": "km"
        },
        "TRY": {
            "rate": 845,
            "unit": "km"
        },
        "TTD": {
            "rate": 732,
            "unit": "km"
        },
        "TWD": {
            "rate": 3055,
            "unit": "km"
        },
        "TZS": {
            "rate": 250116,
            "unit": "km"
        },
        "UAH": {
            "rate": 2985,
            "unit": "km"
        },
        "UGX": {
            "rate": 395255,
            "unit": "km"
        },
        "USD": {
            "rate": 67,
            "unit": "mi"
        },
        "UYU": {
            "rate": 4777,
            "unit": "km"
        },
        "UZS": {
            "rate": 1131331,
            "unit": "km"
        },
        "VEB": {
            "rate": 679346,
            "unit": "km"
        },
        "VEF": {
            "rate": 26793449,
            "unit": "km"
        },
        "VES": {
            "rate": 194381905,
            "unit": "km"
        },
        "VND": {
            "rate": 2487242,
            "unit": "km"
        },
        "VUV": {
            "rate": 11748,
            "unit": "km"
        },
        "WST": {
            "rate": 272,
            "unit": "km"
        },
        "XAF": {
            "rate": 59224,
            "unit": "km"
        },
        "XCD": {
            "rate": 291,
            "unit": "km"
        },
        "XOF": {
            "rate": 59224,
            "unit": "km"
        },
        "XPF": {
            "rate": 10783,
            "unit": "km"
        },
        "YER": {
            "rate": 27037,
            "unit": "km"
        },
        "ZAR": {
            "rate": 464,
            "unit": "km"
        },
        "ZMK": {
            "rate": 566489,
            "unit": "km"
        },
        "ZMW": {
            "rate": 2377,
            "unit": "km"
        }
    }`) as CurrencyDefaultMileageRate,

    EXIT_SURVEY: {
        REASONS: {
            FEATURE_NOT_AVAILABLE: 'featureNotAvailable',
            DONT_UNDERSTAND: 'dontUnderstand',
            PREFER_CLASSIC: 'preferClassic',
        },
    },

    SESSION_STORAGE_KEYS: {
        INITIAL_URL: 'INITIAL_URL',
        ACTIVE_WORKSPACE_ID: 'ACTIVE_WORKSPACE_ID',
    },

    RESERVATION_TYPE: {
        CAR: 'car',
        HOTEL: 'hotel',
        FLIGHT: 'flight',
    },

    DOT_SEPARATOR: '•',

    DEFAULT_TAX: {
        defaultExternalID: 'id_TAX_EXEMPT',
        defaultValue: '0%',
        foreignTaxDefault: 'id_TAX_EXEMPT',
        name: 'Tax',
        taxes: {
            id_TAX_EXEMPT: {
                name: 'Tax exempt',
                value: '0%',
            },
            id_TAX_RATE_1: {
                name: 'Tax Rate 1',
                value: '5%',
            },
        },
    },

    MAX_TAX_RATE_INTEGER_PLACES: 4,
    MAX_TAX_RATE_DECIMAL_PLACES: 4,

    DOWNLOADS_PATH: '/Downloads',
    DOWNLOADS_TIMEOUT: 5000,
    NEW_EXPENSIFY_PATH: '/New Expensify',

    ENVIRONMENT_SUFFIX: {
        DEV: ' Dev',
        ADHOC: ' AdHoc',
    },

    SEARCH: {
        RESULTS_PAGE_SIZE: 50,
        DATA_TYPES: {
            TRANSACTION: 'transaction',
            REPORT: 'report',
        },
        ACTION_TYPES: {
            DONE: 'done',
            PAID: 'paid',
            VIEW: 'view',
        },
        TRANSACTION_TYPE: {
            CASH: 'cash',
            CARD: 'card',
            DISTANCE: 'distance',
        },
        SORT_ORDER: {
            ASC: 'asc',
            DESC: 'desc',
        },
        TAB: {
            ALL: 'all',
            SHARED: 'shared',
            DRAFTS: 'drafts',
            FINISHED: 'finished',
        },
        TABLE_COLUMNS: {
            RECEIPT: 'receipt',
            DATE: 'date',
            MERCHANT: 'merchant',
            DESCRIPTION: 'description',
            FROM: 'from',
            TO: 'to',
            CATEGORY: 'category',
            TAG: 'tag',
            TOTAL_AMOUNT: 'amount',
            TYPE: 'type',
            ACTION: 'action',
            TAX_AMOUNT: 'taxAmount',
        },
        BULK_ACTION_TYPES: {
            DELETE: 'delete',
            HOLD: 'hold',
            UNHOLD: 'unhold',
            SUBMIT: 'submit',
            APPROVE: 'approve',
            PAY: 'pay',
        },
    },

    REFERRER: {
        NOTIFICATION: 'notification',
    },

    SUBSCRIPTION_SIZE_LIMIT: 20000,

    PAYMENT_CARD_CURRENCY: {
        USD: 'USD',
        AUD: 'AUD',
        GBP: 'GBP',
        NZD: 'NZD',
    },

    SUBSCRIPTION_PRICE_FACTOR: 2,
    FEEDBACK_SURVEY_OPTIONS: {
        TOO_LIMITED: {
            ID: 'tooLimited',
            TRANSLATION_KEY: 'feedbackSurvey.tooLimited',
        },
        TOO_EXPENSIVE: {
            ID: 'tooExpensive',
            TRANSLATION_KEY: 'feedbackSurvey.tooExpensive',
        },
        INADEQUATE_SUPPORT: {
            ID: 'inadequateSupport',
            TRANSLATION_KEY: 'feedbackSurvey.inadequateSupport',
        },
        BUSINESS_CLOSING: {
            ID: 'businessClosing',
            TRANSLATION_KEY: 'feedbackSurvey.businessClosing',
        },
    },

    WORKSPACE_CARDS_LIST_LABEL_TYPE: {
        CURRENT_BALANCE: 'currentBalance',
        REMAINING_LIMIT: 'remainingLimit',
        CASH_BACK: 'cashBack',
    },

    EXCLUDE_FROM_LAST_VISITED_PATH: [SCREENS.NOT_FOUND, SCREENS.SAML_SIGN_IN, SCREENS.VALIDATE_LOGIN] as string[],
<<<<<<< HEAD
    UPGRADE_FEATURE_INTRO_MAPPING: [
        {
            id: 'reportFields',
            alias: 'report-fields',
            name: 'Report Fields',
            title: 'workspace.upgrade.reportFields.title',
            description: 'workspace.upgrade.reportFields.description',
            icon: 'Pencil',
        },
    ],
=======

    REPORT_FIELD_TYPES: {
        TEXT: 'text',
        DATE: 'date',
        LIST: 'dropdown',
    },
>>>>>>> 7c0efdd5
} as const;

type Country = keyof typeof CONST.ALL_COUNTRIES;

type IOUType = ValueOf<typeof CONST.IOU.TYPE>;
type IOUAction = ValueOf<typeof CONST.IOU.ACTION>;
type IOURequestType = ValueOf<typeof CONST.IOU.REQUEST_TYPE>;
type FeedbackSurveyOptionID = ValueOf<Pick<ValueOf<typeof CONST.FEEDBACK_SURVEY_OPTIONS>, 'ID'>>;

type SubscriptionType = ValueOf<typeof CONST.SUBSCRIPTION.TYPE>;

export type {Country, IOUAction, IOUType, RateAndUnit, OnboardingPurposeType, IOURequestType, SubscriptionType, FeedbackSurveyOptionID};

export default CONST;<|MERGE_RESOLUTION|>--- conflicted
+++ resolved
@@ -5072,7 +5072,6 @@
     },
 
     EXCLUDE_FROM_LAST_VISITED_PATH: [SCREENS.NOT_FOUND, SCREENS.SAML_SIGN_IN, SCREENS.VALIDATE_LOGIN] as string[],
-<<<<<<< HEAD
     UPGRADE_FEATURE_INTRO_MAPPING: [
         {
             id: 'reportFields',
@@ -5083,14 +5082,11 @@
             icon: 'Pencil',
         },
     ],
-=======
-
     REPORT_FIELD_TYPES: {
         TEXT: 'text',
         DATE: 'date',
         LIST: 'dropdown',
     },
->>>>>>> 7c0efdd5
 } as const;
 
 type Country = keyof typeof CONST.ALL_COUNTRIES;
