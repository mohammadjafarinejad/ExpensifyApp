/* eslint-disable @typescript-eslint/naming-convention */
import dateAdd from 'date-fns/add';
import dateSubtract from 'date-fns/sub';
import Config from 'react-native-config';
import * as KeyCommand from 'react-native-key-command';
import * as Url from './libs/Url';
import SCREENS from './SCREENS';

type RateAndUnit = {
    unit: string;
    rate: number;
};
type CurrencyDefaultMileageRate = Record<string, RateAndUnit>;

// Creating a default array and object this way because objects ({}) and arrays ([]) are not stable types.
// Freezing the array ensures that it cannot be unintentionally modified.
const EMPTY_ARRAY = Object.freeze([]);
const EMPTY_OBJECT = Object.freeze({});

const CLOUDFRONT_DOMAIN = 'cloudfront.net';
const CLOUDFRONT_URL = `https://d2k5nsl2zxldvw.${CLOUDFRONT_DOMAIN}`;
const ACTIVE_EXPENSIFY_URL = Url.addTrailingForwardSlash(Config?.NEW_EXPENSIFY_URL ?? 'https://new.expensify.com');
const USE_EXPENSIFY_URL = 'https://use.expensify.com';
const PLATFORM_OS_MACOS = 'Mac OS';
const PLATFORM_IOS = 'iOS';
const ANDROID_PACKAGE_NAME = 'com.expensify.chat';
const CURRENT_YEAR = new Date().getFullYear();
const PULL_REQUEST_NUMBER = Config?.PULL_REQUEST_NUMBER ?? '';
const MAX_DATE = dateAdd(new Date(), {years: 1});
const MIN_DATE = dateSubtract(new Date(), {years: 20});

const keyModifierControl = KeyCommand?.constants?.keyModifierControl ?? 'keyModifierControl';
const keyModifierCommand = KeyCommand?.constants?.keyModifierCommand ?? 'keyModifierCommand';
const keyModifierShiftControl = KeyCommand?.constants?.keyModifierShiftControl ?? 'keyModifierShiftControl';
const keyModifierShiftCommand = KeyCommand?.constants?.keyModifierShiftCommand ?? 'keyModifierShiftCommand';
const keyInputEscape = KeyCommand?.constants?.keyInputEscape ?? 'keyInputEscape';
const keyInputEnter = KeyCommand?.constants?.keyInputEnter ?? 'keyInputEnter';
const keyInputUpArrow = KeyCommand?.constants?.keyInputUpArrow ?? 'keyInputUpArrow';
const keyInputDownArrow = KeyCommand?.constants?.keyInputDownArrow ?? 'keyInputDownArrow';
const keyInputLeftArrow = KeyCommand?.constants?.keyInputLeftArrow ?? 'keyInputLeftArrow';
const keyInputRightArrow = KeyCommand?.constants?.keyInputRightArrow ?? 'keyInputRightArrow';

// describes if a shortcut key can cause navigation
const KEYBOARD_SHORTCUT_NAVIGATION_TYPE = 'NAVIGATION_SHORTCUT';

const chatTypes = {
    POLICY_ANNOUNCE: 'policyAnnounce',
    POLICY_ADMINS: 'policyAdmins',
    DOMAIN_ALL: 'domainAll',
    POLICY_ROOM: 'policyRoom',
    POLICY_EXPENSE_CHAT: 'policyExpenseChat',
    SELF_DM: 'selfDM',
} as const;

// Explicit type annotation is required
const cardActiveStates: number[] = [2, 3, 4, 7];

const CONST = {
    MERGED_ACCOUNT_PREFIX: 'MERGED_',
    DEFAULT_POLICY_ROOM_CHAT_TYPES: [chatTypes.POLICY_ADMINS, chatTypes.POLICY_ANNOUNCE, chatTypes.DOMAIN_ALL],
    ANDROID_PACKAGE_NAME,
    ANIMATED_TRANSITION: 300,
    ANIMATED_TRANSITION_FROM_VALUE: 100,
    ANIMATION_IN_TIMING: 100,
    ANIMATION_DIRECTION: {
        IN: 'in',
        OUT: 'out',
    },
    // Multiplier for gyroscope animation in order to make it a bit more subtle
    ANIMATION_GYROSCOPE_VALUE: 0.4,
    BACKGROUND_IMAGE_TRANSITION_DURATION: 1000,
    ARROW_HIDE_DELAY: 3000,

    API_ATTACHMENT_VALIDATIONS: {
        // 24 megabytes in bytes, this is limit set on servers, do not update without wider internal discussion
        MAX_SIZE: 25165824,

        // An arbitrary size, but the same minimum as in the PHP layer
        MIN_SIZE: 240,

        // Allowed extensions for receipts
        ALLOWED_RECEIPT_EXTENSIONS: ['jpg', 'jpeg', 'gif', 'png', 'pdf', 'htm', 'html', 'text', 'rtf', 'doc', 'tif', 'tiff', 'msword', 'zip', 'xml', 'message'],
    },

    // This is limit set on servers, do not update without wider internal discussion
    API_TRANSACTION_CATEGORY_MAX_LENGTH: 255,

    AUTO_AUTH_STATE: {
        NOT_STARTED: 'not-started',
        SIGNING_IN: 'signing-in',
        JUST_SIGNED_IN: 'just-signed-in',
        FAILED: 'failed',
    },

    AUTH_TOKEN_TYPES: {
        ANONYMOUS: 'anonymousAccount',
        SUPPORT: 'support',
    },

    AVATAR_MAX_ATTACHMENT_SIZE: 6291456,

    AVATAR_ALLOWED_EXTENSIONS: ['jpg', 'jpeg', 'png', 'gif', 'bmp', 'svg'],

    // Minimum width and height size in px for a selected image
    AVATAR_MIN_WIDTH_PX: 80,
    AVATAR_MIN_HEIGHT_PX: 80,

    // Maximum width and height size in px for a selected image
    AVATAR_MAX_WIDTH_PX: 4096,
    AVATAR_MAX_HEIGHT_PX: 4096,

    LOGO_MAX_SCALE: 1.5,

    BREADCRUMB_TYPE: {
        ROOT: 'root',
        STRONG: 'strong',
        NORMAL: 'normal',
    },

    DEFAULT_AVATAR_COUNT: 24,
    OLD_DEFAULT_AVATAR_COUNT: 8,

    DISPLAY_NAME: {
        MAX_LENGTH: 50,
        RESERVED_NAMES: ['Expensify', 'Concierge'],
    },

    LEGAL_NAME: {
        MAX_LENGTH: 40,
    },

    REPORT_DESCRIPTION: {
        MAX_LENGTH: 500,
    },

    PULL_REQUEST_NUMBER,

    MERCHANT_NAME_MAX_LENGTH: 255,

    REQUEST_PREVIEW: {
        MAX_LENGTH: 83,
    },

    CALENDAR_PICKER: {
        // Numbers were arbitrarily picked.
        MIN_YEAR: CURRENT_YEAR - 100,
        MAX_YEAR: CURRENT_YEAR + 100,
        MAX_DATE,
        MIN_DATE,
    },

    DATE_BIRTH: {
        MIN_AGE: 0,
        MIN_AGE_FOR_PAYMENT: 18,
        MAX_AGE: 150,
    },

    DESKTOP_SHORTCUT_ACCELERATOR: {
        PASTE_AND_MATCH_STYLE: 'Option+Shift+CmdOrCtrl+V',
        PASTE_AS_PLAIN_TEXT: 'CmdOrCtrl+Shift+V',
    },

    // This is used to enable a rotation/transform style to any component.
    DIRECTION: {
        LEFT: 'left',
        RIGHT: 'right',
    },

    // Sizes needed for report empty state background image handling
    EMPTY_STATE_BACKGROUND: {
        ASPECT_RATIO: 3.72,
        SMALL_SCREEN: {
            IMAGE_HEIGHT: 300,
            CONTAINER_MINHEIGHT: 200,
            VIEW_HEIGHT: 240,
        },
        WIDE_SCREEN: {
            IMAGE_HEIGHT: 450,
            CONTAINER_MINHEIGHT: 500,
            VIEW_HEIGHT: 390,
        },
        MONEY_OR_TASK_REPORT: {
            SMALL_SCREEN: {
                IMAGE_HEIGHT: 300,
                CONTAINER_MINHEIGHT: 280,
                VIEW_HEIGHT: 240,
            },
            WIDE_SCREEN: {
                IMAGE_HEIGHT: 450,
                CONTAINER_MINHEIGHT: 280,
                VIEW_HEIGHT: 390,
            },
        },
    },

    NEW_EXPENSIFY_URL: ACTIVE_EXPENSIFY_URL,
    APP_DOWNLOAD_LINKS: {
        ANDROID: `https://play.google.com/store/apps/details?id=${ANDROID_PACKAGE_NAME}`,
        IOS: 'https://apps.apple.com/us/app/expensify-cash/id1530278510',
        DESKTOP: `${ACTIVE_EXPENSIFY_URL}NewExpensify.dmg`,
    },
    DATE: {
        SQL_DATE_TIME: 'YYYY-MM-DD HH:mm:ss',
        FNS_FORMAT_STRING: 'yyyy-MM-dd',
        FNS_DATE_TIME_FORMAT_STRING: 'yyyy-MM-dd HH:mm:ss',
        LOCAL_TIME_FORMAT: 'h:mm a',
        YEAR_MONTH_FORMAT: 'yyyyMM',
        MONTH_FORMAT: 'MMMM',
        WEEKDAY_TIME_FORMAT: 'eeee',
        MONTH_DAY_ABBR_FORMAT: 'MMM d',
        SHORT_DATE_FORMAT: 'MM-dd',
        MONTH_DAY_YEAR_ABBR_FORMAT: 'MMM d, yyyy',
        MONTH_DAY_YEAR_FORMAT: 'MMMM d, yyyy',
        FNS_TIMEZONE_FORMAT_STRING: "yyyy-MM-dd'T'HH:mm:ssXXX",
        FNS_DB_FORMAT_STRING: 'yyyy-MM-dd HH:mm:ss.SSS',
        LONG_DATE_FORMAT_WITH_WEEKDAY: 'eeee, MMMM d, yyyy',
        UNIX_EPOCH: '1970-01-01 00:00:00.000',
        MAX_DATE: '9999-12-31',
        MIN_DATE: '0001-01-01',
        ORDINAL_DAY_OF_MONTH: 'do',
    },
    SMS: {
        DOMAIN: '@expensify.sms',
    },
    BANK_ACCOUNT: {
        BENEFICIAL_OWNER_INFO_STEP: {
            SUBSTEP: {
                IS_USER_UBO: 1,
                IS_ANYONE_ELSE_UBO: 2,
                UBO_DETAILS_FORM: 3,
                ARE_THERE_MORE_UBOS: 4,
                UBOS_LIST: 5,
            },
            BENEFICIAL_OWNER_DATA: {
                BENEFICIAL_OWNER_KEYS: 'beneficialOwnerKeys',
                PREFIX: 'beneficialOwner',
                FIRST_NAME: 'firstName',
                LAST_NAME: 'lastName',
                DOB: 'dob',
                SSN_LAST_4: 'ssnLast4',
                STREET: 'street',
                CITY: 'city',
                STATE: 'state',
                ZIP_CODE: 'zipCode',
            },
        },
        PLAID: {
            ALLOWED_THROTTLED_COUNT: 2,
            ERROR: {
                TOO_MANY_ATTEMPTS: 'Too many attempts',
            },
            EVENTS_NAME: {
                OPEN: 'OPEN',
                EXIT: 'EXIT',
            },
        },
        ERROR: {
            MISSING_ROUTING_NUMBER: '402 Missing routingNumber',
            MAX_ROUTING_NUMBER: '402 Maximum Size Exceeded routingNumber',
            MISSING_INCORPORATION_STATE: '402 Missing incorporationState in additionalData',
            MISSING_INCORPORATION_TYPE: '402 Missing incorporationType in additionalData',
        },
        STEP: {
            // In the order they appear in the VBA flow
            BANK_ACCOUNT: 'BankAccountStep',
            REQUESTOR: 'RequestorStep',
            COMPANY: 'CompanyStep',
            BENEFICIAL_OWNERS: 'BeneficialOwnersStep',
            ACH_CONTRACT: 'ACHContractStep',
            VALIDATION: 'ValidationStep',
            ENABLE: 'EnableStep',
        },
        STEP_NAMES: ['1', '2', '3', '4', '5'],
        STEPS_HEADER_HEIGHT: 40,
        SUBSTEP: {
            MANUAL: 'manual',
            PLAID: 'plaid',
        },
        VERIFICATIONS: {
            ERROR_MESSAGE: 'verifications.errorMessage',
            THROTTLED: 'verifications.throttled',
        },
        FIELDS_TYPE: {
            LOCAL: 'local',
        },
        ONFIDO_RESPONSE: {
            SDK_TOKEN: 'apiResult.sdkToken',
            PASS: 'pass',
        },
        QUESTIONS: {
            QUESTION: 'apiResult.questions.question',
            DIFFERENTIATOR_QUESTION: 'apiResult.differentiator-question',
        },
        SETUP_TYPE: {
            MANUAL: 'manual',
            PLAID: 'plaid',
        },
        REGEX: {
            US_ACCOUNT_NUMBER: /^[0-9]{4,17}$/,

            // The back-end is always returning account number with 4 last digits and mask the rest with X
            MASKED_US_ACCOUNT_NUMBER: /^[X]{0,13}[0-9]{4}$/,
            SWIFT_BIC: /^[A-Za-z0-9]{8,11}$/,
        },
        VERIFICATION_MAX_ATTEMPTS: 7,
        STATE: {
            VERIFYING: 'VERIFYING',
            PENDING: 'PENDING',
            OPEN: 'OPEN',
        },
        MAX_LENGTH: {
            SSN: 4,
            ZIP_CODE: 10,
        },
        TYPE: {
            BUSINESS: 'BUSINESS',
            PERSONAL: 'PERSONAL',
        },
    },
    INCORPORATION_TYPES: {
        LLC: 'LLC',
        CORPORATION: 'Corp',
        PARTNERSHIP: 'Partnership',
        COOPERATIVE: 'Cooperative',
        SOLE_PROPRIETORSHIP: 'Sole Proprietorship',
        OTHER: 'Other',
    },
    BETAS: {
        ALL: 'all',
        CHRONOS_IN_CASH: 'chronosInCash',
        DEFAULT_ROOMS: 'defaultRooms',
        BETA_COMMENT_LINKING: 'commentLinking',
        VIOLATIONS: 'violations',
        REPORT_FIELDS: 'reportFields',
        TRACK_EXPENSE: 'trackExpense',
        P2P_DISTANCE_REQUESTS: 'p2pDistanceRequests',
        WORKFLOWS_DELAYED_SUBMISSION: 'workflowsDelayedSubmission',
<<<<<<< HEAD
        SPOTNANA_TRAVEL: 'spotnanaTravel',
=======
        ACCOUNTING: 'accounting',
>>>>>>> d8361eee
    },
    BUTTON_STATES: {
        DEFAULT: 'default',
        ACTIVE: 'active',
        PRESSED: 'pressed',
        COMPLETE: 'complete',
        DISABLED: 'disabled',
    },
    BANK_ACCOUNT_TYPES: {
        WALLET: 'WALLET',
    },
    COUNTRY: {
        US: 'US',
        MX: 'MX',
        AU: 'AU',
        CA: 'CA',
        GB: 'GB',
    },
    DESKTOP_DEEPLINK_APP_STATE: {
        CHECKING: 'checking',
        INSTALLED: 'installed',
        NOT_INSTALLED: 'not-installed',
    },
    TAX_RATES: {
        CUSTOM_NAME_MAX_LENGTH: 8,
        NAME_MAX_LENGTH: 50,
    },
    PLATFORM: {
        IOS: 'ios',
        ANDROID: 'android',
        WEB: 'web',
        DESKTOP: 'desktop',
    },
    PLATFORM_SPECIFIC_KEYS: {
        CTRL: {
            DEFAULT: 'control',
            [PLATFORM_OS_MACOS]: 'meta',
            [PLATFORM_IOS]: 'meta',
        },
        SHIFT: {
            DEFAULT: 'shift',
        },
    },
    KEYBOARD_SHORTCUTS: {
        SEARCH: {
            descriptionKey: 'search',
            shortcutKey: 'K',
            modifiers: ['CTRL'],
            trigger: {
                DEFAULT: {input: 'k', modifierFlags: keyModifierControl},
                [PLATFORM_OS_MACOS]: {input: 'k', modifierFlags: keyModifierCommand},
                [PLATFORM_IOS]: {input: 'k', modifierFlags: keyModifierCommand},
            },
            type: KEYBOARD_SHORTCUT_NAVIGATION_TYPE,
        },
        NEW_CHAT: {
            descriptionKey: 'newChat',
            shortcutKey: 'K',
            modifiers: ['CTRL', 'SHIFT'],
            trigger: {
                DEFAULT: {input: 'k', modifierFlags: keyModifierShiftControl},
                [PLATFORM_OS_MACOS]: {input: 'k', modifierFlags: keyModifierShiftCommand},
                [PLATFORM_IOS]: {input: 'k', modifierFlags: keyModifierShiftCommand},
            },
            type: KEYBOARD_SHORTCUT_NAVIGATION_TYPE,
        },
        SHORTCUTS: {
            descriptionKey: 'openShortcutDialog',
            shortcutKey: 'J',
            modifiers: ['CTRL'],
            trigger: {
                DEFAULT: {input: 'j', modifierFlags: keyModifierControl},
                [PLATFORM_OS_MACOS]: {input: 'j', modifierFlags: keyModifierCommand},
                [PLATFORM_IOS]: {input: 'j', modifierFlags: keyModifierCommand},
            },
        },
        ESCAPE: {
            descriptionKey: 'escape',
            shortcutKey: 'Escape',
            modifiers: [],
            trigger: {
                DEFAULT: {input: keyInputEscape},
                [PLATFORM_OS_MACOS]: {input: keyInputEscape},
                [PLATFORM_IOS]: {input: keyInputEscape},
            },
        },
        ENTER: {
            descriptionKey: null,
            shortcutKey: 'Enter',
            modifiers: [],
            trigger: {
                DEFAULT: {input: keyInputEnter},
                [PLATFORM_OS_MACOS]: {input: keyInputEnter},
                [PLATFORM_IOS]: {input: keyInputEnter},
            },
        },
        CTRL_ENTER: {
            descriptionKey: null,
            shortcutKey: 'Enter',
            modifiers: ['CTRL'],
            trigger: {
                DEFAULT: {input: keyInputEnter, modifierFlags: keyModifierControl},
                [PLATFORM_OS_MACOS]: {input: keyInputEnter, modifierFlags: keyModifierCommand},
                [PLATFORM_IOS]: {input: keyInputEnter, modifierFlags: keyModifierCommand},
            },
        },
        COPY: {
            descriptionKey: 'copy',
            shortcutKey: 'C',
            modifiers: ['CTRL'],
            trigger: {
                DEFAULT: {input: 'c', modifierFlags: keyModifierControl},
                [PLATFORM_OS_MACOS]: {input: 'c', modifierFlags: keyModifierCommand},
                [PLATFORM_IOS]: {input: 'c', modifierFlags: keyModifierCommand},
            },
        },
        ARROW_UP: {
            descriptionKey: null,
            shortcutKey: 'ArrowUp',
            modifiers: [],
            trigger: {
                DEFAULT: {input: keyInputUpArrow},
                [PLATFORM_OS_MACOS]: {input: keyInputUpArrow},
                [PLATFORM_IOS]: {input: keyInputUpArrow},
            },
        },
        ARROW_DOWN: {
            descriptionKey: null,
            shortcutKey: 'ArrowDown',
            modifiers: [],
            trigger: {
                DEFAULT: {input: keyInputDownArrow},
                [PLATFORM_OS_MACOS]: {input: keyInputDownArrow},
                [PLATFORM_IOS]: {input: keyInputDownArrow},
            },
        },
        ARROW_LEFT: {
            descriptionKey: null,
            shortcutKey: 'ArrowLeft',
            modifiers: [],
            trigger: {
                DEFAULT: {input: keyInputLeftArrow},
                [PLATFORM_OS_MACOS]: {input: keyInputLeftArrow},
                [PLATFORM_IOS]: {input: keyInputLeftArrow},
            },
        },
        ARROW_RIGHT: {
            descriptionKey: null,
            shortcutKey: 'ArrowRight',
            modifiers: [],
            trigger: {
                DEFAULT: {input: keyInputRightArrow},
                [PLATFORM_OS_MACOS]: {input: keyInputRightArrow},
                [PLATFORM_IOS]: {input: keyInputRightArrow},
            },
        },
        TAB: {
            descriptionKey: null,
            shortcutKey: 'Tab',
            modifiers: [],
        },
    },
    KEYBOARD_SHORTCUTS_TYPES: {
        NAVIGATION_SHORTCUT: KEYBOARD_SHORTCUT_NAVIGATION_TYPE,
    },
    KEYBOARD_SHORTCUT_KEY_DISPLAY_NAME: {
        CONTROL: 'CTRL',
        ESCAPE: 'ESC',
        META: 'CMD',
        SHIFT: 'Shift',
    },
    CURRENCY: {
        USD: 'USD',
        AUD: 'AUD',
        CAD: 'CAD',
        GBP: 'GBP',
        NZD: 'NZD',
        EUR: 'EUR',
    },
    get DIRECT_REIMBURSEMENT_CURRENCIES() {
        return [this.CURRENCY.USD, this.CURRENCY.AUD, this.CURRENCY.CAD, this.CURRENCY.GBP, this.CURRENCY.EUR];
    },
    EXAMPLE_PHONE_NUMBER: '+15005550006',
    CONCIERGE_CHAT_NAME: 'Concierge',
    CLOUDFRONT_URL,
    EMPTY_ARRAY,
    EMPTY_OBJECT,
    USE_EXPENSIFY_URL,
    GOOGLE_MEET_URL_ANDROID: 'https://meet.google.com',
    GOOGLE_DOC_IMAGE_LINK_MATCH: 'googleusercontent.com',
    IMAGE_BASE64_MATCH: 'base64',
    DEEPLINK_BASE_URL: 'new-expensify://',
    PDF_VIEWER_URL: '/pdf/web/viewer.html',
    CLOUDFRONT_DOMAIN_REGEX: /^https:\/\/\w+\.cloudfront\.net/i,
    EXPENSIFY_ICON_URL: `${CLOUDFRONT_URL}/images/favicon-2019.png`,
    CONCIERGE_ICON_URL_2021: `${CLOUDFRONT_URL}/images/icons/concierge_2021.png`,
    CONCIERGE_ICON_URL: `${CLOUDFRONT_URL}/images/icons/concierge_2022.png`,
    UPWORK_URL: 'https://github.com/Expensify/App/issues?q=is%3Aopen+is%3Aissue+label%3A%22Help+Wanted%22',
    GITHUB_URL: 'https://github.com/Expensify/App',
    TERMS_URL: `${USE_EXPENSIFY_URL}/terms`,
    PRIVACY_URL: `${USE_EXPENSIFY_URL}/privacy`,
    LICENSES_URL: `${USE_EXPENSIFY_URL}/licenses`,
    ACH_TERMS_URL: `${USE_EXPENSIFY_URL}/achterms`,
    WALLET_AGREEMENT_URL: `${USE_EXPENSIFY_URL}/walletagreement`,
    HELP_LINK_URL: `${USE_EXPENSIFY_URL}/usa-patriot-act`,
    ELECTRONIC_DISCLOSURES_URL: `${USE_EXPENSIFY_URL}/esignagreement`,
    GITHUB_RELEASE_URL: 'https://api.github.com/repos/expensify/app/releases/latest',
    ADD_SECONDARY_LOGIN_URL: encodeURI('settings?param={"section":"account","openModal":"secondaryLogin"}'),
    MANAGE_CARDS_URL: 'domain_companycards',
    FEES_URL: `${USE_EXPENSIFY_URL}/fees`,
    CFPB_PREPAID_URL: 'https://cfpb.gov/prepaid',
    STAGING_NEW_EXPENSIFY_URL: 'https://staging.new.expensify.com',
    NEWHELP_URL: 'https://help.expensify.com',
    INTERNAL_DEV_EXPENSIFY_URL: 'https://www.expensify.com.dev',
    STAGING_EXPENSIFY_URL: 'https://staging.expensify.com',
    EXPENSIFY_URL: 'https://www.expensify.com',
    BANK_ACCOUNT_PERSONAL_DOCUMENTATION_INFO_URL:
        'https://community.expensify.com/discussion/6983/faq-why-do-i-need-to-provide-personal-documentation-when-setting-up-updating-my-bank-account',
    PERSONAL_DATA_PROTECTION_INFO_URL: 'https://community.expensify.com/discussion/5677/deep-dive-security-how-expensify-protects-your-information',
    ONFIDO_FACIAL_SCAN_POLICY_URL: 'https://onfido.com/facial-scan-policy-and-release/',
    ONFIDO_PRIVACY_POLICY_URL: 'https://onfido.com/privacy/',
    ONFIDO_TERMS_OF_SERVICE_URL: 'https://onfido.com/terms-of-service/',
    LIST_OF_RESTRICTED_BUSINESSES: 'https://community.expensify.com/discussion/6191/list-of-restricted-businesses',

    // Use Environment.getEnvironmentURL to get the complete URL with port number
    DEV_NEW_EXPENSIFY_URL: 'https://dev.new.expensify.com:',
    OLDDOT_URLS: {
        ADMIN_POLICIES_URL: 'admin_policies',
        ADMIN_DOMAINS_URL: 'admin_domains',
        INBOX: 'inbox',
        DISMMISSED_REASON: '?dismissedReason=missingFeatures',
    },

    SIGN_IN_FORM_WIDTH: 300,

    DEEPLINK_PROMPT_DENYLIST: [SCREENS.HOME, SCREENS.SIGN_IN_WITH_APPLE_DESKTOP, SCREENS.SIGN_IN_WITH_GOOGLE_DESKTOP],

    SIGN_IN_METHOD: {
        APPLE: 'Apple',
        GOOGLE: 'Google',
    },

    OPTION_TYPE: {
        REPORT: 'report',
        PERSONAL_DETAIL: 'personalDetail',
    },

    QUICK_ACTIONS: {
        REQUEST_MANUAL: 'requestManual',
        REQUEST_SCAN: 'requestScan',
        REQUEST_DISTANCE: 'requestDistance',
        SPLIT_MANUAL: 'splitManual',
        SPLIT_SCAN: 'splitScan',
        SPLIT_DISTANCE: 'splitDistance',
        TRACK_MANUAL: 'trackManual',
        TRACK_SCAN: 'trackScan',
        TRACK_DISTANCE: 'trackDistance',
        ASSIGN_TASK: 'assignTask',
        SEND_MONEY: 'sendMoney',
    },

    RECEIPT: {
        ICON_SIZE: 164,
        PERMISSION_GRANTED: 'granted',
        HAND_ICON_HEIGHT: 152,
        HAND_ICON_WIDTH: 200,
        SHUTTER_SIZE: 90,
        MAX_REPORT_PREVIEW_RECEIPTS: 3,
    },
    REPORT: {
        MAX_COUNT_BEFORE_FOCUS_UPDATE: 30,
        MAXIMUM_PARTICIPANTS: 8,
        SPLIT_REPORTID: '-2',
        ACTIONS: {
            LIMIT: 50,
            // OldDot Actions render getMessage from Web-Expensify/lib/Report/Action PHP files via getMessageOfOldDotReportAction in ReportActionsUtils.ts
            TYPE: {
                ACTION_TRIPPREVIEW: 'ACTION_TRIPPREVIEW',
                ACTIONABLEMENTIONWHISPER: 'ACTIONABLEMENTIONWHISPER',
                ADDCOMMENT: 'ADDCOMMENT',
                ACTIONABLEJOINREQUEST: 'ACTIONABLEJOINREQUEST',
                APPROVED: 'APPROVED',
                CHANGEFIELD: 'CHANGEFIELD', // OldDot Action
                CHANGEPOLICY: 'CHANGEPOLICY', // OldDot Action
                CHANGETYPE: 'CHANGETYPE', // OldDot Action
                CHRONOSOOOLIST: 'CHRONOSOOOLIST',
                CLOSED: 'CLOSED',
                CREATED: 'CREATED',
                DELEGATESUBMIT: 'DELEGATESUBMIT', // OldDot Action
                DELETEDACCOUNT: 'DELETEDACCOUNT', // OldDot Action
                DONATION: 'DONATION', // OldDot Action
                EXPORTEDTOCSV: 'EXPORTEDTOCSV', // OldDot Action
                EXPORTEDTOINTEGRATION: 'EXPORTEDTOINTEGRATION', // OldDot Action
                EXPORTEDTOQUICKBOOKS: 'EXPORTEDTOQUICKBOOKS', // OldDot Action
                FORWARDED: 'FORWARDED', // OldDot Action
                HOLD: 'HOLD',
                HOLDCOMMENT: 'HOLDCOMMENT',
                IOU: 'IOU',
                INTEGRATIONSMESSAGE: 'INTEGRATIONSMESSAGE', // OldDot Action
                MANAGERATTACHRECEIPT: 'MANAGERATTACHRECEIPT', // OldDot Action
                MANAGERDETACHRECEIPT: 'MANAGERDETACHRECEIPT', // OldDot Action
                MARKEDREIMBURSED: 'MARKEDREIMBURSED', // OldDot Action
                MARKREIMBURSEDFROMINTEGRATION: 'MARKREIMBURSEDFROMINTEGRATION', // OldDot Action
                MODIFIEDEXPENSE: 'MODIFIEDEXPENSE',
                MOVED: 'MOVED',
                OUTDATEDBANKACCOUNT: 'OUTDATEDBANKACCOUNT', // OldDot Action
                REIMBURSEMENTACHBOUNCE: 'REIMBURSEMENTACHBOUNCE', // OldDot Action
                REIMBURSEMENTACHCANCELLED: 'REIMBURSEMENTACHCANCELLED', // OldDot Action
                REIMBURSEMENTACCOUNTCHANGED: 'REIMBURSEMENTACCOUNTCHANGED', // OldDot Action
                REIMBURSEMENTDELAYED: 'REIMBURSEMENTDELAYED', // OldDot Action
                REIMBURSEMENTQUEUED: 'REIMBURSEMENTQUEUED',
                REIMBURSEMENTDEQUEUED: 'REIMBURSEMENTDEQUEUED',
                REIMBURSEMENTREQUESTED: 'REIMBURSEMENTREQUESTED', // OldDot Action
                REIMBURSEMENTSETUP: 'REIMBURSEMENTSETUP', // OldDot Action
                RENAMED: 'RENAMED',
                REPORTPREVIEW: 'REPORTPREVIEW',
                SELECTEDFORRANDOMAUDIT: 'SELECTEDFORRANDOMAUDIT', // OldDot Action
                SHARE: 'SHARE', // OldDot Action
                STRIPEPAID: 'STRIPEPAID', // OldDot Action
                SUBMITTED: 'SUBMITTED',
                TAKECONTROL: 'TAKECONTROL', // OldDot Action
                TASKCANCELLED: 'TASKCANCELLED',
                TASKCOMPLETED: 'TASKCOMPLETED',
                TASKEDITED: 'TASKEDITED',
                TASKREOPENED: 'TASKREOPENED',
                UNAPPROVED: 'UNAPPROVED', // OldDot Action
                UNHOLD: 'UNHOLD',
                UNSHARE: 'UNSHARE', // OldDot Action
                POLICYCHANGELOG: {
                    ADD_APPROVER_RULE: 'POLICYCHANGELOG_ADD_APPROVER_RULE',
                    ADD_BUDGET: 'POLICYCHANGELOG_ADD_BUDGET',
                    ADD_CATEGORY: 'POLICYCHANGELOG_ADD_CATEGORY',
                    ADD_CUSTOM_UNIT: 'POLICYCHANGELOG_ADD_CUSTOM_UNIT',
                    ADD_CUSTOM_UNIT_RATE: 'POLICYCHANGELOG_ADD_CUSTOM_UNIT_RATE',
                    ADD_EMPLOYEE: 'POLICYCHANGELOG_ADD_EMPLOYEE',
                    ADD_INTEGRATION: 'POLICYCHANGELOG_ADD_INTEGRATION',
                    ADD_REPORT_FIELD: 'POLICYCHANGELOG_ADD_REPORT_FIELD',
                    ADD_TAG: 'POLICYCHANGELOG_ADD_TAG',
                    DELETE_ALL_TAGS: 'POLICYCHANGELOG_DELETE_ALL_TAGS',
                    DELETE_APPROVER_RULE: 'POLICYCHANGELOG_DELETE_APPROVER_RULE',
                    DELETE_BUDGET: 'POLICYCHANGELOG_DELETE_BUDGET',
                    DELETE_CATEGORY: 'POLICYCHANGELOG_DELETE_CATEGORY',
                    DELETE_CUSTOM_UNIT: 'POLICYCHANGELOG_DELETE_CUSTOM_UNIT',
                    DELETE_CUSTOM_UNIT_RATE: 'POLICYCHANGELOG_DELETE_CUSTOM_UNIT_RATE',
                    DELETE_CUSTOM_UNIT_SUB_RATE: 'POLICYCHANGELOG_DELETE_CUSTOM_UNIT_SUB_RATE',
                    DELETE_EMPLOYEE: 'POLICYCHANGELOG_DELETE_EMPLOYEE',
                    DELETE_INTEGRATION: 'POLICYCHANGELOG_DELETE_INTEGRATION',
                    DELETE_REPORT_FIELD: 'POLICYCHANGELOG_DELETE_REPORT_FIELD',
                    DELETE_TAG: 'POLICYCHANGELOG_DELETE_TAG',
                    IMPORT_CUSTOM_UNIT_RATES: 'POLICYCHANGELOG_IMPORT_CUSTOM_UNIT_RATES',
                    IMPORT_TAGS: 'POLICYCHANGELOG_IMPORT_TAGS',
                    INDIVIDUAL_BUDGET_NOTIFICATION: 'POLICYCHANGELOG_INDIVIDUAL_BUDGET_NOTIFICATION',
                    INVITE_TO_ROOM: 'POLICYCHANGELOG_INVITETOROOM',
                    REMOVE_FROM_ROOM: 'POLICYCHANGELOG_REMOVEFROMROOM',
                    LEAVE_ROOM: 'POLICYCHANGELOG_LEAVEROOM',
                    REPLACE_CATEGORIES: 'POLICYCHANGELOG_REPLACE_CATEGORIES',
                    SET_AUTOREIMBURSEMENT: 'POLICYCHANGELOG_SET_AUTOREIMBURSEMENT',
                    SET_AUTO_JOIN: 'POLICYCHANGELOG_SET_AUTO_JOIN',
                    SET_CATEGORY_NAME: 'POLICYCHANGELOG_SET_CATEGORY_NAME',
                    SHARED_BUDGET_NOTIFICATION: 'POLICYCHANGELOG_SHARED_BUDGET_NOTIFICATION',
                    UPDATE_ACH_ACCOUNT: 'POLICYCHANGELOG_UPDATE_ACH_ACCOUNT',
                    UPDATE_APPROVER_RULE: 'POLICYCHANGELOG_UPDATE_APPROVER_RULE',
                    UPDATE_AUDIT_RATE: 'POLICYCHANGELOG_UPDATE_AUDIT_RATE',
                    UPDATE_AUTOHARVESTING: 'POLICYCHANGELOG_UPDATE_AUTOHARVESTING',
                    UPDATE_AUTOREIMBURSEMENT: 'POLICYCHANGELOG_UPDATE_AUTOREIMBURSEMENT',
                    UPDATE_AUTOREPORTING_FREQUENCY: 'POLICYCHANGELOG_UPDATE_AUTOREPORTING_FREQUENCY',
                    UPDATE_BUDGET: 'POLICYCHANGELOG_UPDATE_BUDGET',
                    UPDATE_CATEGORY: 'POLICYCHANGELOG_UPDATE_CATEGORY',
                    UPDATE_CURRENCY: 'POLICYCHANGELOG_UPDATE_CURRENCY',
                    UPDATE_CUSTOM_UNIT: 'POLICYCHANGELOG_UPDATE_CUSTOM_UNIT',
                    UPDATE_CUSTOM_UNIT_RATE: 'POLICYCHANGELOG_UPDATE_CUSTOM_UNIT_RATE',
                    UPDATE_CUSTOM_UNIT_SUB_RATE: 'POLICYCHANGELOG_UPDATE_CUSTOM_UNIT_SUB_RATE',
                    UPDATE_DEFAULT_BILLABLE: 'POLICYCHANGELOG_UPDATE_DEFAULT_BILLABLE',
                    UPDATE_DEFAULT_REIMBURSABLE: 'POLICYCHANGELOG_UPDATE_DEFAULT_REIMBURSABLE',
                    UPDATE_DEFAULT_TITLE: 'POLICYCHANGELOG_UPDATE_DEFAULT_TITLE',
                    UPDATE_DEFAULT_TITLE_ENFORCED: 'POLICYCHANGELOG_UPDATE_DEFAULT_TITLE_ENFORCED',
                    UPDATE_DISABLED_FIELDS: 'POLICYCHANGELOG_UPDATE_DISABLED_FIELDS',
                    UPDATE_EMPLOYEE: 'POLICYCHANGELOG_UPDATE_EMPLOYEE',
                    UPDATE_FIELD: 'POLICYCHANGELOG_UPDATE_FIELD',
                    UPDATE_MANUAL_APPROVAL_THRESHOLD: 'POLICYCHANGELOG_UPDATE_MANUAL_APPROVAL_THRESHOLD',
                    UPDATE_MAX_EXPENSE_AMOUNT: 'POLICYCHANGELOG_UPDATE_MAX_EXPENSE_AMOUNT',
                    UPDATE_MAX_EXPENSE_AMOUNT_NO_RECEIPT: 'POLICYCHANGELOG_UPDATE_MAX_EXPENSE_AMOUNT_NO_RECEIPT',
                    UPDATE_NAME: 'POLICYCHANGELOG_UPDATE_NAME',
                    UPDATE_DESCRIPTION: 'POLICYCHANGELOG_UPDATE_DESCRIPTION',
                    UPDATE_OWNERSHIP: 'POLICYCHANGELOG_UPDATE_OWNERSHIP',
                    UPDATE_REIMBURSEMENT_CHOICE: 'POLICYCHANGELOG_UPDATE_REIMBURSEMENT_CHOICE',
                    UPDATE_REPORT_FIELD: 'POLICYCHANGELOG_UPDATE_REPORT_FIELD',
                    UPDATE_TAG: 'POLICYCHANGELOG_UPDATE_TAG',
                    UPDATE_TAG_ENABLED: 'POLICYCHANGELOG_UPDATE_TAG_ENABLED',
                    UPDATE_TAG_LIST: 'POLICYCHANGELOG_UPDATE_TAG_LIST',
                    UPDATE_TAG_LIST_NAME: 'POLICYCHANGELOG_UPDATE_TAG_LIST_NAME',
                    UPDATE_TAG_NAME: 'POLICYCHANGELOG_UPDATE_TAG_NAME',
                    UPDATE_TIME_ENABLED: 'POLICYCHANGELOG_UPDATE_TIME_ENABLED',
                    UPDATE_TIME_RATE: 'POLICYCHANGELOG_UPDATE_TIME_RATE',
                },
                ROOMCHANGELOG: {
                    INVITE_TO_ROOM: 'INVITETOROOM',
                    REMOVE_FROM_ROOM: 'REMOVEFROMROOM',
                    LEAVE_ROOM: 'LEAVEROOM',
                    UPDATE_ROOM_DESCRIPTION: 'UPDATEROOMDESCRIPTION',
                },
            },
            THREAD_DISABLED: ['CREATED'],
        },
        CANCEL_PAYMENT_REASONS: {
            ADMIN: 'CANCEL_REASON_ADMIN',
        },
        ACTIONABLE_MENTION_WHISPER_RESOLUTION: {
            INVITE: 'invited',
            NOTHING: 'nothing',
        },
        ACTIONABLE_MENTION_JOIN_WORKSPACE_RESOLUTION: {
            ACCEPT: 'accept',
            DECLINE: 'decline',
        },
        ARCHIVE_REASON: {
            DEFAULT: 'default',
            ACCOUNT_CLOSED: 'accountClosed',
            ACCOUNT_MERGED: 'accountMerged',
            REMOVED_FROM_POLICY: 'removedFromPolicy',
            POLICY_DELETED: 'policyDeleted',
        },
        MESSAGE: {
            TYPE: {
                COMMENT: 'COMMENT',
                TEXT: 'TEXT',
            },
        },
        TYPE: {
            CHAT: 'chat',
            EXPENSE: 'expense',
            IOU: 'iou',
            TASK: 'task',
        },
        CHAT_TYPE: chatTypes,
        WORKSPACE_CHAT_ROOMS: {
            ANNOUNCE: '#announce',
            ADMINS: '#admins',
        },
        STATE_NUM: {
            OPEN: 0,
            SUBMITTED: 1,
            APPROVED: 2,
            BILLING: 3,
        },
        STATUS_NUM: {
            OPEN: 0,
            SUBMITTED: 1,
            CLOSED: 2,
            APPROVED: 3,
            REIMBURSED: 4,
        },
        NOTIFICATION_PREFERENCE: {
            MUTE: 'mute',
            DAILY: 'daily',
            ALWAYS: 'always',
            HIDDEN: 'hidden',
        },
        // Options for which room members can post
        WRITE_CAPABILITIES: {
            ALL: 'all',
            ADMINS: 'admins',
        },
        VISIBILITY: {
            PUBLIC: 'public',
            PUBLIC_ANNOUNCE: 'public_announce',
            PRIVATE: 'private',
            RESTRICTED: 'restricted',
        },
        RESERVED_ROOM_NAMES: ['#admins', '#announce'],
        MAX_PREVIEW_AVATARS: 4,
        MAX_ROOM_NAME_LENGTH: 79,
        LAST_MESSAGE_TEXT_MAX_LENGTH: 200,
        OWNER_EMAIL_FAKE: '__FAKE__',
        OWNER_ACCOUNT_ID_FAKE: 0,
        DEFAULT_REPORT_NAME: 'Chat Report',
    },
    NEXT_STEP: {
        FINISHED: 'Finished!',
    },
    COMPOSER: {
        MAX_LINES: 16,
        MAX_LINES_SMALL_SCREEN: 6,
        MAX_LINES_FULL: -1,

        // The minimum number of typed lines needed to enable the full screen composer
        FULL_COMPOSER_MIN_LINES: 3,
    },
    MODAL: {
        MODAL_TYPE: {
            CONFIRM: 'confirm',
            CENTERED: 'centered',
            CENTERED_UNSWIPEABLE: 'centered_unswipeable',
            CENTERED_SMALL: 'centered_small',
            BOTTOM_DOCKED: 'bottom_docked',
            POPOVER: 'popover',
            RIGHT_DOCKED: 'right_docked',
        },
        ANCHOR_ORIGIN_VERTICAL: {
            TOP: 'top',
            CENTER: 'center',
            BOTTOM: 'bottom',
        },
        ANCHOR_ORIGIN_HORIZONTAL: {
            LEFT: 'left',
            CENTER: 'center',
            RIGHT: 'right',
        },
        POPOVER_MENU_PADDING: 8,
    },
    TIMING: {
        CALCULATE_MOST_RECENT_LAST_MODIFIED_ACTION: 'calc_most_recent_last_modified_action',
        SEARCH_RENDER: 'search_render',
        CHAT_RENDER: 'chat_render',
        HOMEPAGE_INITIAL_RENDER: 'homepage_initial_render',
        REPORT_INITIAL_RENDER: 'report_initial_render',
        SWITCH_REPORT: 'switch_report',
        SIDEBAR_LOADED: 'sidebar_loaded',
        LOAD_SEARCH_OPTIONS: 'load_search_options',
        COLD: 'cold',
        WARM: 'warm',
        REPORT_ACTION_ITEM_LAYOUT_DEBOUNCE_TIME: 1500,
        SHOW_LOADING_SPINNER_DEBOUNCE_TIME: 250,
        TEST_TOOLS_MODAL_THROTTLE_TIME: 800,
        TOOLTIP_SENSE: 1000,
        TRIE_INITIALIZATION: 'trie_initialization',
        COMMENT_LENGTH_DEBOUNCE_TIME: 500,
        SEARCH_OPTION_LIST_DEBOUNCE_TIME: 300,
        RESIZE_DEBOUNCE_TIME: 100,
    },
    PRIORITY_MODE: {
        GSD: 'gsd',
        DEFAULT: 'default',
    },
    THEME: {
        DEFAULT: 'system',
        FALLBACK: 'dark',
        DARK: 'dark',
        LIGHT: 'light',
        SYSTEM: 'system',
    },
    COLOR_SCHEME: {
        LIGHT: 'light',
        DARK: 'dark',
    },
    STATUS_BAR_STYLE: {
        LIGHT_CONTENT: 'light-content',
        DARK_CONTENT: 'dark-content',
    },
    TRANSACTION: {
        DEFAULT_MERCHANT: 'Request',
        UNKNOWN_MERCHANT: 'Unknown Merchant',
        PARTIAL_TRANSACTION_MERCHANT: '(none)',
        TYPE: {
            CUSTOM_UNIT: 'customUnit',
        },
        STATUS: {
            PENDING: 'Pending',
            POSTED: 'Posted',
        },
    },
    MCC_GROUPS: {
        AIRLINES: 'Airlines',
        COMMUTER: 'Commuter',
        GAS: 'Gas',
        GOODS: 'Goods',
        GROCERIES: 'Groceries',
        HOTEL: 'Hotel',
        MAIL: 'Mail',
        MEALS: 'Meals',
        RENTAL: 'Rental',
        SERVICES: 'Services',
        TAXI: 'Taxi',
        MISCELLANEOUS: 'Miscellaneous',
        UTILITIES: 'Utilities',
    },
    JSON_CODE: {
        SUCCESS: 200,
        BAD_REQUEST: 400,
        NOT_AUTHENTICATED: 407,
        EXP_ERROR: 666,
        MANY_WRITES_ERROR: 665,
        UNABLE_TO_RETRY: 'unableToRetry',
        UPDATE_REQUIRED: 426,
    },
    HTTP_STATUS: {
        // When Cloudflare throttles
        TOO_MANY_REQUESTS: 429,
        INTERNAL_SERVER_ERROR: 500,
        BAD_GATEWAY: 502,
        GATEWAY_TIMEOUT: 504,
        UNKNOWN_ERROR: 520,
    },
    ERROR: {
        XHR_FAILED: 'xhrFailed',
        THROTTLED: 'throttled',
        UNKNOWN_ERROR: 'Unknown error',
        REQUEST_CANCELLED: 'AbortError',
        FAILED_TO_FETCH: 'Failed to fetch',
        ENSURE_BUGBOT: 'ENSURE_BUGBOT',
        PUSHER_ERROR: 'PusherError',
        WEB_SOCKET_ERROR: 'WebSocketError',
        NETWORK_REQUEST_FAILED: 'Network request failed',
        SAFARI_DOCUMENT_LOAD_ABORTED: 'cancelled',
        FIREFOX_DOCUMENT_LOAD_ABORTED: 'NetworkError when attempting to fetch resource.',
        IOS_NETWORK_CONNECTION_LOST: 'The network connection was lost.',
        IOS_NETWORK_CONNECTION_LOST_RUSSIAN: 'Сетевое соединение потеряно.',
        IOS_NETWORK_CONNECTION_LOST_SWEDISH: 'Nätverksanslutningen förlorades.',
        IOS_NETWORK_CONNECTION_LOST_SPANISH: 'La conexión a Internet parece estar desactivada.',
        IOS_LOAD_FAILED: 'Load failed',
        SAFARI_CANNOT_PARSE_RESPONSE: 'cannot parse response',
        GATEWAY_TIMEOUT: 'Gateway Timeout',
        EXPENSIFY_SERVICE_INTERRUPTED: 'Expensify service interrupted',
        DUPLICATE_RECORD: 'A record already exists with this ID',

        // The "Upgrade" is intentional as the 426 HTTP code means "Upgrade Required" and sent by the API. We use the "Update" language everywhere else in the front end when this gets returned.
        UPDATE_REQUIRED: 'Upgrade Required',
    },
    ERROR_TYPE: {
        SOCKET: 'Expensify\\Auth\\Error\\Socket',
    },
    ERROR_TITLE: {
        SOCKET: 'Issue connecting to database',
        DUPLICATE_RECORD: '400 Unique Constraints Violation',
    },
    NETWORK: {
        METHOD: {
            POST: 'post',
        },
        MIN_RETRY_WAIT_TIME_MS: 10,
        MAX_RANDOM_RETRY_WAIT_TIME_MS: 100,
        MAX_RETRY_WAIT_TIME_MS: 10 * 1000,
        PROCESS_REQUEST_DELAY_MS: 1000,
        MAX_PENDING_TIME_MS: 10 * 1000,
        MAX_REQUEST_RETRIES: 10,
    },
    WEEK_STARTS_ON: 1, // Monday
    DEFAULT_TIME_ZONE: {automatic: true, selected: 'America/Los_Angeles'},
    DEFAULT_ACCOUNT_DATA: {errors: null, success: '', isLoading: false},
    DEFAULT_CLOSE_ACCOUNT_DATA: {errors: null, success: '', isLoading: false},
    DEFAULT_NETWORK_DATA: {isOffline: false},
    FORMS: {
        LOGIN_FORM: 'LoginForm',
        VALIDATE_CODE_FORM: 'ValidateCodeForm',
        VALIDATE_TFA_CODE_FORM: 'ValidateTfaCodeForm',
        RESEND_VALIDATION_FORM: 'ResendValidationForm',
        UNLINK_LOGIN_FORM: 'UnlinkLoginForm',
        RESEND_VALIDATE_CODE_FORM: 'ResendValidateCodeForm',
    },
    APP_STATE: {
        ACTIVE: 'active',
        BACKGROUND: 'background',
        INACTIVE: 'inactive',
    },

    // at least 8 characters, 1 capital letter, 1 lowercase number, 1 number
    PASSWORD_COMPLEXITY_REGEX_STRING: '^(?=.*[A-Z])(?=.*[0-9])(?=.*[a-z]).{8,}$',

    // 6 numeric digits
    VALIDATE_CODE_REGEX_STRING: /^\d{6}$/,

    // 8 alphanumeric characters
    RECOVERY_CODE_REGEX_STRING: /^[a-zA-Z0-9]{8}$/,

    // The server has a WAF (Web Application Firewall) which will strip out HTML/XML tags using this regex pattern.
    // It's copied here so that the same regex pattern can be used in form validations to be consistent with the server.
    VALIDATE_FOR_HTML_TAG_REGEX: /<([^>\s]+)(?:[^>]*?)>/g,

    VALIDATE_FOR_LEADINGSPACES_HTML_TAG_REGEX: /<([\s]+.+[\s]*)>/g,

    WHITELISTED_TAGS: [/<>/, /< >/, /<->/, /<-->/, /<br>/, /<br\/>/],

    PASSWORD_PAGE: {
        ERROR: {
            ALREADY_VALIDATED: 'Account already validated',
            VALIDATE_CODE_FAILED: 'Validate code failed',
        },
    },

    PUSHER: {
        PRIVATE_USER_CHANNEL_PREFIX: 'private-encrypted-user-accountID-',
        PRIVATE_REPORT_CHANNEL_PREFIX: 'private-report-reportID-',
    },

    EMOJI_SPACER: 'SPACER',

    // This is the number of columns in each row of the picker.
    // Because of how flatList implements these rows, each row is an index rather than each element
    // For this reason to make headers work, we need to have the header be the only rendered element in its row
    // If this number is changed, emojis.js will need to be updated to have the proper number of spacer elements
    // around each header.
    EMOJI_NUM_PER_ROW: 8,

    EMOJI_FREQUENT_ROW_COUNT: 3,

    EMOJI_DEFAULT_SKIN_TONE: -1,

    // Amount of emojis to render ahead at the end of the update cycle
    EMOJI_DRAW_AMOUNT: 250,

    INVISIBLE_CODEPOINTS: ['fe0f', '200d', '2066'],

    UNICODE: {
        LTR: '\u2066',
    },

    TOOLTIP_MAX_LINES: 3,

    LOGIN_TYPE: {
        PHONE: 'phone',
        EMAIL: 'email',
    },

    MAGIC_CODE_LENGTH: 6,
    MAGIC_CODE_EMPTY_CHAR: ' ',

    KEYBOARD_TYPE: {
        VISIBLE_PASSWORD: 'visible-password',
        ASCII_CAPABLE: 'ascii-capable',
        NUMBER_PAD: 'number-pad',
    },

    INPUT_MODE: {
        NONE: 'none',
        TEXT: 'text',
        DECIMAL: 'decimal',
        NUMERIC: 'numeric',
        TEL: 'tel',
        SEARCH: 'search',
        EMAIL: 'email',
        URL: 'url',
    },

    YOUR_LOCATION_TEXT: 'Your Location',

    ATTACHMENT_MESSAGE_TEXT: '[Attachment]',
    // This is a placeholder for attachment which is uploading
    ATTACHMENT_UPLOADING_MESSAGE_HTML: 'Uploading attachment...',
    ATTACHMENT_SOURCE_ATTRIBUTE: 'data-expensify-source',
    ATTACHMENT_PREVIEW_ATTRIBUTE: 'src',
    ATTACHMENT_ORIGINAL_FILENAME_ATTRIBUTE: 'data-name',
    ATTACHMENT_LOCAL_URL_PREFIX: ['blob:', 'file:'],
    ATTACHMENT_THUMBNAIL_URL_ATTRIBUTE: 'data-expensify-thumbnail-url',
    ATTACHMENT_THUMBNAIL_WIDTH_ATTRIBUTE: 'data-expensify-width',
    ATTACHMENT_THUMBNAIL_HEIGHT_ATTRIBUTE: 'data-expensify-height',
    ATTACHMENT_DURATION_ATTRIBUTE: 'data-expensify-duration',

    ATTACHMENT_PICKER_TYPE: {
        FILE: 'file',
        IMAGE: 'image',
    },

    ATTACHMENT_FILE_TYPE: {
        FILE: 'file',
        IMAGE: 'image',
        VIDEO: 'video',
    },

    IMAGE_FILE_FORMAT: {
        PNG: 'image/png',
        WEBP: 'image/webp',
        JPEG: 'image/jpeg',
    },

    FILE_TYPE_REGEX: {
        // Image MimeTypes allowed by iOS photos app.
        IMAGE: /\.(jpg|jpeg|png|webp|gif|tiff|bmp|heic|heif)$/,
        // Video MimeTypes allowed by iOS photos app.
        VIDEO: /\.(mov|mp4)$/,
    },
    IOS_CAMERAROLL_ACCESS_ERROR: 'Access to photo library was denied',
    ADD_PAYMENT_MENU_POSITION_Y: 226,
    ADD_PAYMENT_MENU_POSITION_X: 356,
    EMOJI_PICKER_ITEM_TYPES: {
        HEADER: 'header',
        EMOJI: 'emoji',
        SPACER: 'spacer',
    },
    EMOJI_PICKER_SIZE: {
        WIDTH: 320,
        HEIGHT: 416,
    },
    DESKTOP_HEADER_PADDING: 12,
    CATEGORY_SHORTCUT_BAR_HEIGHT: 32,
    SMALL_EMOJI_PICKER_SIZE: {
        WIDTH: '100%',
    },
    MENU_POSITION_REPORT_ACTION_COMPOSE_BOTTOM: 83,
    NON_NATIVE_EMOJI_PICKER_LIST_HEIGHT: 300,
    NON_NATIVE_EMOJI_PICKER_LIST_HEIGHT_WEB: 200,
    EMOJI_PICKER_ITEM_HEIGHT: 32,
    EMOJI_PICKER_HEADER_HEIGHT: 32,
    RECIPIENT_LOCAL_TIME_HEIGHT: 25,
    AUTO_COMPLETE_SUGGESTER: {
        SUGGESTER_PADDING: 6,
        SUGGESTER_INNER_PADDING: 8,
        SUGGESTION_ROW_HEIGHT: 40,
        SMALL_CONTAINER_HEIGHT_FACTOR: 2.5,
        MAX_AMOUNT_OF_SUGGESTIONS: 20,
        MAX_AMOUNT_OF_VISIBLE_SUGGESTIONS_IN_CONTAINER: 5,
        HERE_TEXT: '@here',
    },
    COMPOSER_MAX_HEIGHT: 125,
    CHAT_FOOTER_SECONDARY_ROW_HEIGHT: 15,
    CHAT_FOOTER_SECONDARY_ROW_PADDING: 5,
    CHAT_FOOTER_MIN_HEIGHT: 65,
    CHAT_FOOTER_HORIZONTAL_PADDING: 40,
    CHAT_SKELETON_VIEW: {
        AVERAGE_ROW_HEIGHT: 80,
        HEIGHT_FOR_ROW_COUNT: {
            1: 60,
            2: 80,
            3: 100,
        },
    },
    CENTRAL_PANE_ANIMATION_HEIGHT: 200,
    LHN_SKELETON_VIEW_ITEM_HEIGHT: 64,
    EXPENSIFY_PARTNER_NAME: 'expensify.com',
    EMAIL: {
        ACCOUNTING: 'accounting@expensify.com',
        ADMIN: 'admin@expensify.com',
        BILLS: 'bills@expensify.com',
        CHRONOS: 'chronos@expensify.com',
        CONCIERGE: 'concierge@expensify.com',
        CONTRIBUTORS: 'contributors@expensify.com',
        FIRST_RESPONDER: 'firstresponders@expensify.com',
        GUIDES_DOMAIN: 'team.expensify.com',
        HELP: 'help@expensify.com',
        INTEGRATION_TESTING_CREDS: 'integrationtestingcreds@expensify.com',
        NOTIFICATIONS: 'notifications@expensify.com',
        PAYROLL: 'payroll@expensify.com',
        QA: 'qa@expensify.com',
        QA_TRAVIS: 'qa+travisreceipts@expensify.com',
        RECEIPTS: 'receipts@expensify.com',
        STUDENT_AMBASSADOR: 'studentambassadors@expensify.com',
        SVFG: 'svfg@expensify.com',
        EXPENSIFY_EMAIL_DOMAIN: '@expensify.com',
    },

    ACCOUNT_ID: {
        ACCOUNTING: Number(Config?.EXPENSIFY_ACCOUNT_ID_ACCOUNTING ?? 9645353),
        ADMIN: Number(Config?.EXPENSIFY_ACCOUNT_ID_ADMIN ?? -1),
        BILLS: Number(Config?.EXPENSIFY_ACCOUNT_ID_BILLS ?? 1371),
        CHRONOS: Number(Config?.EXPENSIFY_ACCOUNT_ID_CHRONOS ?? 10027416),
        CONCIERGE: Number(Config?.EXPENSIFY_ACCOUNT_ID_CONCIERGE ?? 8392101),
        CONTRIBUTORS: Number(Config?.EXPENSIFY_ACCOUNT_ID_CONTRIBUTORS ?? 9675014),
        FIRST_RESPONDER: Number(Config?.EXPENSIFY_ACCOUNT_ID_FIRST_RESPONDER ?? 9375152),
        HELP: Number(Config?.EXPENSIFY_ACCOUNT_ID_HELP ?? -1),
        INTEGRATION_TESTING_CREDS: Number(Config?.EXPENSIFY_ACCOUNT_ID_INTEGRATION_TESTING_CREDS ?? -1),
        NOTIFICATIONS: Number(Config?.EXPENSIFY_ACCOUNT_ID_NOTIFICATIONS ?? 11665625),
        PAYROLL: Number(Config?.EXPENSIFY_ACCOUNT_ID_PAYROLL ?? 9679724),
        QA: Number(Config?.EXPENSIFY_ACCOUNT_ID_QA ?? 3126513),
        QA_TRAVIS: Number(Config?.EXPENSIFY_ACCOUNT_ID_QA_TRAVIS ?? 8595733),
        RECEIPTS: Number(Config?.EXPENSIFY_ACCOUNT_ID_RECEIPTS ?? -1),
        REWARDS: Number(Config?.EXPENSIFY_ACCOUNT_ID_REWARDS ?? 11023767), // rewards@expensify.com
        STUDENT_AMBASSADOR: Number(Config?.EXPENSIFY_ACCOUNT_ID_STUDENT_AMBASSADOR ?? 10476956),
        SVFG: Number(Config?.EXPENSIFY_ACCOUNT_ID_SVFG ?? 2012843),
    },

    ENVIRONMENT: {
        DEV: 'development',
        STAGING: 'staging',
        PRODUCTION: 'production',
        ADHOC: 'adhoc',
    },

    // Used to delay the initial fetching of reportActions when the app first inits or reconnects (e.g. returning
    // from backgound). The times are based on how long it generally seems to take for the app to become interactive
    // in each scenario.
    FETCH_ACTIONS_DELAY: {
        STARTUP: 8000,
        RECONNECT: 1000,
    },

    WALLET: {
        TRANSFER_METHOD_TYPE: {
            INSTANT: 'instant',
            ACH: 'ach',
        },
        TRANSFER_METHOD_TYPE_FEE: {
            INSTANT: {
                RATE: 1.5,
                MINIMUM_FEE: 25,
            },
            ACH: {
                RATE: 0,
                MINIMUM_FEE: 0,
            },
        },
        ERROR: {
            // If these get updated, we need to update the codes on the Web side too
            SSN: 'ssnError',
            KBA: 'kbaNeeded',
            KYC: 'kycFailed',
            FULL_SSN_NOT_FOUND: 'Full SSN not found',
            MISSING_FIELD: 'Missing required additional details fields',
            WRONG_ANSWERS: 'Wrong answers',
            ONFIDO_FIXABLE_ERROR: 'Onfido returned a fixable error',
            ONFIDO_USER_CONSENT_DENIED: 'user_consent_denied',

            // KBA stands for Knowledge Based Answers (requiring us to show Idology questions)
            KBA_NEEDED: 'KBA needed',
            NO_ACCOUNT_TO_LINK: '405 No account to link to wallet',
            INVALID_WALLET: '405 Invalid wallet account',
            NOT_OWNER_OF_BANK_ACCOUNT: '401 Wallet owner does not own linked bank account',
            INVALID_BANK_ACCOUNT: '405 Attempting to link an invalid bank account to a wallet',
            NOT_OWNER_OF_FUND: '401 Wallet owner does not own linked fund',
            INVALID_FUND: '405 Attempting to link an invalid fund to a wallet',
        },
        STEP: {
            // In the order they appear in the Wallet flow
            ADDITIONAL_DETAILS: 'AdditionalDetailsStep',
            ADDITIONAL_DETAILS_KBA: 'AdditionalDetailsKBAStep',
            ONFIDO: 'OnfidoStep',
            TERMS: 'TermsStep',
            ACTIVATE: 'ActivateStep',
        },
        TIER_NAME: {
            PLATINUM: 'PLATINUM',
            GOLD: 'GOLD',
            SILVER: 'SILVER',
            BRONZE: 'BRONZE',
        },
        WEB_MESSAGE_TYPE: {
            STATEMENT: 'STATEMENT_NAVIGATE',
            CONCIERGE: 'CONCIERGE_NAVIGATE',
        },
        MTL_WALLET_PROGRAM_ID: '760',
        PROGRAM_ISSUERS: {
            EXPENSIFY_PAYMENTS: 'Expensify Payments LLC',
            BANCORP_BANK: 'The Bancorp Bank',
        },
    },

    PLAID: {
        EVENT: {
            ERROR: 'ERROR',
            EXIT: 'EXIT',
        },
    },

    ONFIDO: {
        CONTAINER_ID: 'onfido-mount',
        TYPE: {
            DOCUMENT: 'document',
            FACE: 'face',
        },
        VARIANT: {
            VIDEO: 'video',
        },
        SMS_NUMBER_COUNTRY_CODE: 'US',
        ERROR: {
            USER_CANCELLED: 'User canceled flow.',
            USER_TAPPED_BACK: 'User exited by clicking the back button.',
            USER_EXITED: 'User exited by manual action.',
        },
    },

    KYC_WALL_SOURCE: {
        REPORT: 'REPORT', // The user attempted to pay a money request
        ENABLE_WALLET: 'ENABLE_WALLET', // The user clicked on the `Enable wallet` button on the Wallet page
        TRANSFER_BALANCE: 'TRANSFER_BALANCE', // The user attempted to transfer their wallet balance to their bank account or debit card
    },

    OS: {
        WINDOWS: 'Windows',
        MAC_OS: PLATFORM_OS_MACOS,
        ANDROID: 'Android',
        IOS: PLATFORM_IOS,
        LINUX: 'Linux',
        NATIVE: 'Native',
    },

    BROWSER: {
        CHROME: 'chrome',
        FIREFOX: 'firefox',
        IE: 'ie',
        EDGE: 'edge',
        Opera: 'opera',
        SAFARI: 'safari',
        OTHER: 'other',
    },

    PAYMENT_METHODS: {
        DEBIT_CARD: 'debitCard',
        PERSONAL_BANK_ACCOUNT: 'bankAccount',
        BUSINESS_BANK_ACCOUNT: 'businessBankAccount',
    },

    PAYMENT_METHOD_ID_KEYS: {
        DEBIT_CARD: 'fundID',
        BANK_ACCOUNT: 'bankAccountID',
    },

    IOU: {
        // This is the transactionID used when going through the create money request flow so that it mimics a real transaction (like the edit flow)
        OPTIMISTIC_TRANSACTION_ID: '1',
        // Note: These payment types are used when building IOU reportAction message values in the server and should
        // not be changed.
        PAYMENT_TYPE: {
            ELSEWHERE: 'Elsewhere',
            EXPENSIFY: 'Expensify',
            VBBA: 'ACH',
        },
        ACTION: {
            EDIT: 'edit',
            CREATE: 'create',
        },
        DEFAULT_AMOUNT: 0,
        TYPE: {
            SEND: 'send',
            SPLIT: 'split',
            REQUEST: 'request',
            TRACK_EXPENSE: 'track-expense',
        },
        REQUEST_TYPE: {
            DISTANCE: 'distance',
            MANUAL: 'manual',
            SCAN: 'scan',
        },
        REPORT_ACTION_TYPE: {
            PAY: 'pay',
            CREATE: 'create',
            SPLIT: 'split',
            DECLINE: 'decline',
            CANCEL: 'cancel',
            DELETE: 'delete',
            APPROVE: 'approve',
            TRACK: 'track',
        },
        AMOUNT_MAX_LENGTH: 10,
        RECEIPT_STATE: {
            SCANREADY: 'SCANREADY',
            OPEN: 'OPEN',
            SCANNING: 'SCANNING',
            SCANCOMPLETE: 'SCANCOMPLETE',
            SCANFAILED: 'SCANFAILED',
        },
        FILE_TYPES: {
            HTML: 'html',
            DOC: 'doc',
            DOCX: 'docx',
            SVG: 'svg',
        },
        RECEIPT_ERROR: 'receiptError',
        CANCEL_REASON: {
            PAYMENT_EXPIRED: 'CANCEL_REASON_PAYMENT_EXPIRED',
        },
    },

    GROWL: {
        SUCCESS: 'success',
        ERROR: 'error',
        WARNING: 'warning',
        DURATION: 2000,
        DURATION_LONG: 3500,
    },

    LOCALES: {
        EN: 'en',
        ES: 'es',
        ES_ES: 'es-ES',
        ES_ES_ONFIDO: 'es_ES',

        DEFAULT: 'en',
    },

    LANGUAGES: ['en', 'es'],

    PRONOUNS_LIST: [
        'coCos',
        'eEyEmEir',
        'heHimHis',
        'heHimHisTheyThemTheirs',
        'sheHerHers',
        'sheHerHersTheyThemTheirs',
        'merMers',
        'neNirNirs',
        'neeNerNers',
        'perPers',
        'theyThemTheirs',
        'thonThons',
        'veVerVis',
        'viVir',
        'xeXemXyr',
        'zeZieZirHir',
        'zeHirHirs',
        'callMeByMyName',
    ],

    POLICY: {
        TYPE: {
            FREE: 'free',
            PERSONAL: 'personal',

            // Often referred to as "control" workspaces
            CORPORATE: 'corporate',

            // Often referred to as "collect" workspaces
            TEAM: 'team',
        },
        ROLE: {
            ADMIN: 'admin',
            AUDITOR: 'auditor',
            USER: 'user',
        },
        AUTO_REPORTING_FREQUENCIES: {
            INSTANT: 'instant',
            IMMEDIATE: 'immediate',
            WEEKLY: 'weekly',
            SEMI_MONTHLY: 'semimonthly',
            MONTHLY: 'monthly',
            TRIP: 'trip',
            MANUAL: 'manual',
        },
        AUTO_REPORTING_OFFSET: {
            LAST_BUSINESS_DAY_OF_MONTH: 'lastBusinessDayOfMonth',
            LAST_DAY_OF_MONTH: 'lastDayOfMonth',
        },
        APPROVAL_MODE: {
            OPTIONAL: 'OPTIONAL',
            BASIC: 'BASIC',
            ADVANCED: 'ADVANCED',
            DYNAMICEXTERNAL: 'DYNAMIC_EXTERNAL',
            SMARTREPORT: 'SMARTREPORT',
            BILLCOM: 'BILLCOM',
        },
        ROOM_PREFIX: '#',
        CUSTOM_UNIT_RATE_BASE_OFFSET: 100,
        OWNER_EMAIL_FAKE: '_FAKE_',
        OWNER_ACCOUNT_ID_FAKE: 0,
        REIMBURSEMENT_CHOICES: {
            REIMBURSEMENT_YES: 'reimburseYes', // Direct
            REIMBURSEMENT_NO: 'reimburseNo', // None
            REIMBURSEMENT_MANUAL: 'reimburseManual', // Indirect
        },
        ID_FAKE: '_FAKE_',
        EMPTY: 'EMPTY',
        MEMBERS_BULK_ACTION_TYPES: {
            REMOVE: 'remove',
            MAKE_MEMBER: 'makeMember',
            MAKE_ADMIN: 'makeAdmin',
        },
        MORE_FEATURES: {
            ARE_CATEGORIES_ENABLED: 'areCategoriesEnabled',
            ARE_TAGS_ENABLED: 'areTagsEnabled',
            ARE_DISTANCE_RATES_ENABLED: 'areDistanceRatesEnabled',
            ARE_WORKFLOWS_ENABLED: 'areWorkflowsEnabled',
            ARE_REPORTFIELDS_ENABLED: 'areReportFieldsEnabled',
            ARE_CONNECTIONS_ENABLED: 'areConnectionsEnabled',
            ARE_TAXES_ENABLED: 'tax',
        },
        CATEGORIES_BULK_ACTION_TYPES: {
            DELETE: 'delete',
            DISABLE: 'disable',
            ENABLE: 'enable',
        },
        TAGS_BULK_ACTION_TYPES: {
            DELETE: 'delete',
            DISABLE: 'disable',
            ENABLE: 'enable',
        },
        DISTANCE_RATES_BULK_ACTION_TYPES: {
            DELETE: 'delete',
            DISABLE: 'disable',
            ENABLE: 'enable',
        },
        TAX_RATES_BULK_ACTION_TYPES: {
            DELETE: 'delete',
            DISABLE: 'disable',
            ENABLE: 'enable',
        },
        COLLECTION_KEYS: {
            DESCRIPTION: 'description',
            REIMBURSER_EMAIL: 'reimburserEmail',
            REIMBURSEMENT_CHOICE: 'reimbursementChoice',
            APPROVAL_MODE: 'approvalMode',
            AUTOREPORTING: 'autoReporting',
            AUTOREPORTING_FREQUENCY: 'autoReportingFrequency',
            AUTOREPORTING_OFFSET: 'autoReportingOffset',
            GENERAL_SETTINGS: 'generalSettings',
        },
    },

    CUSTOM_UNITS: {
        NAME_DISTANCE: 'Distance',
        DISTANCE_UNIT_MILES: 'mi',
        DISTANCE_UNIT_KILOMETERS: 'km',
        MILEAGE_IRS_RATE: 0.655,
        DEFAULT_RATE: 'Default Rate',
        RATE_DECIMALS: 3,
        FAKE_P2P_ID: '_FAKE_P2P_ID_',
    },

    TERMS: {
        CFPB_PREPAID: 'cfpb.gov/prepaid',
        CFPB_COMPLAINT: 'cfpb.gov/complaint',
        FDIC_PREPAID: 'fdic.gov/deposit/deposits/prepaid.html',
        USE_EXPENSIFY_FEES: 'use.expensify.com/fees',
    },

    LAYOUT_WIDTH: {
        WIDE: 'wide',
        NARROW: 'narrow',
        NONE: 'none',
    },

    ICON_TYPE_ICON: 'icon',
    ICON_TYPE_AVATAR: 'avatar',
    ICON_TYPE_WORKSPACE: 'workspace',

    ACTIVITY_INDICATOR_SIZE: {
        LARGE: 'large',
    },

    AVATAR_SIZE: {
        XLARGE: 'xlarge',
        LARGE: 'large',
        MEDIUM: 'medium',
        DEFAULT: 'default',
        SMALL: 'small',
        SMALLER: 'smaller',
        SUBSCRIPT: 'subscript',
        SMALL_SUBSCRIPT: 'small-subscript',
        MID_SUBSCRIPT: 'mid-subscript',
        LARGE_BORDERED: 'large-bordered',
        HEADER: 'header',
        MENTION_ICON: 'mention-icon',
        SMALL_NORMAL: 'small-normal',
    },
    EXPENSIFY_CARD: {
        BANK: 'Expensify Card',
        FRAUD_TYPES: {
            DOMAIN: 'domain',
            INDIVIDUAL: 'individual',
            NONE: 'none',
        },
        STATE: {
            STATE_NOT_ISSUED: 2,
            OPEN: 3,
            NOT_ACTIVATED: 4,
            STATE_DEACTIVATED: 5,
            CLOSED: 6,
            STATE_SUSPENDED: 7,
        },
        ACTIVE_STATES: cardActiveStates,
        LIMIT_TYPES: {
            SMART: 'smart',
            MONTHLY: 'monthly',
            FIXED: 'fixed',
        },
    },
    AVATAR_ROW_SIZE: {
        DEFAULT: 4,
        LARGE_SCREEN: 8,
    },
    OPTION_MODE: {
        COMPACT: 'compact',
        DEFAULT: 'default',
    },
    REGEX: {
        SPECIAL_CHARS_WITHOUT_NEWLINE: /((?!\n)[()-\s\t])/g,
        DIGITS_AND_PLUS: /^\+?[0-9]*$/,
        ALPHABETIC_AND_LATIN_CHARS: /^[\p{Script=Latin} ]*$/u,
        NON_ALPHABETIC_AND_NON_LATIN_CHARS: /[^\p{Script=Latin}]/gu,
        ACCENT_LATIN_CHARS: /[\u00C0-\u017F]/g,
        POSITIVE_INTEGER: /^\d+$/,
        PO_BOX: /\b[P|p]?(OST|ost)?\.?\s*[O|o|0]?(ffice|FFICE)?\.?\s*[B|b][O|o|0]?[X|x]?\.?\s+[#]?(\d+)\b/,
        ANY_VALUE: /^.+$/,
        ZIP_CODE: /^[0-9]{5}(?:[- ][0-9]{4})?$/,
        INDUSTRY_CODE: /^[0-9]{6}$/,
        SSN_LAST_FOUR: /^(?!0000)[0-9]{4}$/,
        SSN_FULL_NINE: /^(?!0000)[0-9]{9}$/,
        NUMBER: /^[0-9]+$/,
        CARD_NUMBER: /^[0-9]{15,16}$/,
        CARD_SECURITY_CODE: /^[0-9]{3,4}$/,
        CARD_EXPIRATION_DATE: /^(0[1-9]|1[0-2])([^0-9])?([0-9]{4}|([0-9]{2}))$/,
        ROOM_NAME: /^#[\p{Ll}0-9-]{1,80}$/u,

        // eslint-disable-next-line max-len, no-misleading-character-class
        EMOJI: /[\p{Extended_Pictographic}\u200d\u{1f1e6}-\u{1f1ff}\u{1f3fb}-\u{1f3ff}\u{e0020}-\u{e007f}\u20E3\uFE0F]|[#*0-9]\uFE0F?\u20E3/gu,
        // eslint-disable-next-line max-len, no-misleading-character-class
        EMOJIS: /[\p{Extended_Pictographic}](\u200D[\p{Extended_Pictographic}]|[\u{1F3FB}-\u{1F3FF}]|[\u{E0020}-\u{E007F}]|\uFE0F|\u20E3)*|[\u{1F1E6}-\u{1F1FF}]{2}|[#*0-9]\uFE0F?\u20E3/gu,
        // eslint-disable-next-line max-len, no-misleading-character-class
        EMOJI_SKIN_TONES: /[\u{1f3fb}-\u{1f3ff}]/gu,

        TAX_ID: /^\d{9}$/,
        NON_NUMERIC: /\D/g,
        ANY_SPACE: /\s/g,

        // Extract attachment's source from the data's html string
        ATTACHMENT_DATA: /(data-expensify-source|data-name)="([^"]+)"/g,

        EMOJI_NAME: /:[\w+-]+:/g,
        EMOJI_SUGGESTIONS: /:[a-zA-Z0-9_+-]{1,40}$/,
        AFTER_FIRST_LINE_BREAK: /\n.*/g,
        LINE_BREAK: /\n/g,
        CODE_2FA: /^\d{6}$/,
        ATTACHMENT_ID: /chat-attachments\/(\d+)/,
        HAS_COLON_ONLY_AT_THE_BEGINNING: /^:[^:]+$/,
        HAS_AT_MOST_TWO_AT_SIGNS: /^@[^@]*@?[^@]*$/,

        SPECIAL_CHAR: /[,/?"{}[\]()&^%;`$=#<>!*]/g,

        FIRST_SPACE: /.+?(?=\s)/,

        get SPECIAL_CHAR_OR_EMOJI() {
            return new RegExp(`[~\\n\\s]|(_\\b(?!$))|${this.SPECIAL_CHAR.source}|${this.EMOJI.source}`, 'gu');
        },

        get SPACE_OR_EMOJI() {
            return new RegExp(`(\\s+|(?:${this.EMOJI.source})+)`, 'gu');
        },

        // Define the regular expression pattern to find a potential end of a mention suggestion:
        // It might be a space, a newline character, an emoji, or a special character (excluding underscores & tildes, which might be used in usernames)
        get MENTION_BREAKER() {
            return new RegExp(`[\\n\\s]|${this.SPECIAL_CHAR.source}|${this.EMOJI.source}`, 'gu');
        },

        MERGED_ACCOUNT_PREFIX: /^(MERGED_\d+@)/,

        ROUTES: {
            VALIDATE_LOGIN: /\/v($|(\/\/*))/,
            UNLINK_LOGIN: /\/u($|(\/\/*))/,
            REDUNDANT_SLASHES: /(\/{2,})|(\/$)/g,
        },

        TIME_STARTS_01: /^01:\d{2} [AP]M$/,
        TIME_FORMAT: /^\d{2}:\d{2} [AP]M$/,
        DATE_TIME_FORMAT: /^\d{2}-\d{2} \d{2}:\d{2} [AP]M$/,
        ILLEGAL_FILENAME_CHARACTERS: /\/|<|>|\*|"|:|\?|\\|\|/g,

        ENCODE_PERCENT_CHARACTER: /%(25)+/g,

        INVISIBLE_CHARACTERS_GROUPS: /[\p{C}\p{Z}]/gu,

        OTHER_INVISIBLE_CHARACTERS: /[\u3164]/g,

        REPORT_FIELD_TITLE: /{report:([a-zA-Z]+)}/g,

        PATH_WITHOUT_POLICY_ID: /\/w\/[a-zA-Z0-9]+(\/|$)/,

        POLICY_ID_FROM_PATH: /\/w\/([a-zA-Z0-9]+)(\/|$)/,

        SHORT_MENTION: new RegExp(`@[\\w\\-\\+\\'#@]+(?:\\.[\\w\\-\\'\\+]+)*`, 'gim'),
    },

    PRONOUNS: {
        PREFIX: '__predefined_',
        SELF_SELECT: '__predefined_selfSelect',
    },
    GUIDES_CALL_TASK_IDS: {
        CONCIERGE_DM: 'NewExpensifyConciergeDM',
        WORKSPACE_INITIAL: 'WorkspaceHome',
        WORKSPACE_PROFILE: 'WorkspaceProfile',
        WORKSPACE_CARD: 'WorkspaceCorporateCards',
        WORKSPACE_REIMBURSE: 'WorkspaceReimburseReceipts',
        WORKSPACE_BILLS: 'WorkspacePayBills',
        WORKSPACE_INVOICES: 'WorkspaceSendInvoices',
        WORKSPACE_TRAVEL: 'WorkspaceBookTravel',
        WORKSPACE_MEMBERS: 'WorkspaceManageMembers',
        WORKSPACE_WORKFLOWS: 'WorkspaceWorkflows',
        WORKSPACE_BANK_ACCOUNT: 'WorkspaceBankAccount',
        WORKSPACE_SETTINGS: 'WorkspaceSettings',
    },
    get EXPENSIFY_EMAILS() {
        return [
            this.EMAIL.ACCOUNTING,
            this.EMAIL.ADMIN,
            this.EMAIL.BILLS,
            this.EMAIL.CHRONOS,
            this.EMAIL.CONCIERGE,
            this.EMAIL.CONTRIBUTORS,
            this.EMAIL.FIRST_RESPONDER,
            this.EMAIL.HELP,
            this.EMAIL.INTEGRATION_TESTING_CREDS,
            this.EMAIL.NOTIFICATIONS,
            this.EMAIL.PAYROLL,
            this.EMAIL.QA,
            this.EMAIL.QA_TRAVIS,
            this.EMAIL.RECEIPTS,
            this.EMAIL.STUDENT_AMBASSADOR,
            this.EMAIL.SVFG,
        ];
    },
    get EXPENSIFY_ACCOUNT_IDS() {
        return [
            this.ACCOUNT_ID.ACCOUNTING,
            this.ACCOUNT_ID.ADMIN,
            this.ACCOUNT_ID.BILLS,
            this.ACCOUNT_ID.CHRONOS,
            this.ACCOUNT_ID.CONCIERGE,
            this.ACCOUNT_ID.CONTRIBUTORS,
            this.ACCOUNT_ID.FIRST_RESPONDER,
            this.ACCOUNT_ID.HELP,
            this.ACCOUNT_ID.INTEGRATION_TESTING_CREDS,
            this.ACCOUNT_ID.PAYROLL,
            this.ACCOUNT_ID.QA,
            this.ACCOUNT_ID.QA_TRAVIS,
            this.ACCOUNT_ID.RECEIPTS,
            this.ACCOUNT_ID.REWARDS,
            this.ACCOUNT_ID.STUDENT_AMBASSADOR,
            this.ACCOUNT_ID.SVFG,
        ];
    },

    // Emails that profile view is prohibited
    get RESTRICTED_EMAILS(): readonly string[] {
        return [this.EMAIL.NOTIFICATIONS];
    },
    // Account IDs that profile view is prohibited
    get RESTRICTED_ACCOUNT_IDS() {
        return [this.ACCOUNT_ID.NOTIFICATIONS];
    },

    // Auth limit is 60k for the column but we store edits and other metadata along the html so let's use a lower limit to accommodate for it.
    MAX_COMMENT_LENGTH: 10000,

    // Use the same value as MAX_COMMENT_LENGTH to ensure the entire comment is parsed. Note that applying markup is very resource-consuming.
    MAX_MARKUP_LENGTH: 10000,

    MAX_THREAD_REPLIES_PREVIEW: 99,

    FORM_CHARACTER_LIMIT: 50,
    LEGAL_NAMES_CHARACTER_LIMIT: 150,
    LOGIN_CHARACTER_LIMIT: 254,
    CATEGORY_NAME_LIMIT: 256,

    TAG_NAME_LIMIT: 256,

    TITLE_CHARACTER_LIMIT: 100,
    DESCRIPTION_LIMIT: 500,

    WORKSPACE_NAME_CHARACTER_LIMIT: 80,
    AVATAR_CROP_MODAL: {
        // The next two constants control what is min and max value of the image crop scale.
        // Values define in how many times the image can be bigger than its container.
        // Notice: that values less than 1 mean that the image won't cover the container fully.
        MAX_SCALE: 3, // 3x scale is used commonly in different apps.
        MIN_SCALE: 1, // 1x min scale means that the image covers the container completely

        // This const defines the initial container size, before layout measurement.
        // Since size cant be null, we have to define some initial value.
        INITIAL_SIZE: 1, // 1 was chosen because there is a very low probability that initialized component will have such size.
    },
    MICROSECONDS_PER_MS: 1000,
    RED_BRICK_ROAD_PENDING_ACTION: {
        ADD: 'add',
        DELETE: 'delete',
        UPDATE: 'update',
    },
    BRICK_ROAD_INDICATOR_STATUS: {
        ERROR: 'error',
        INFO: 'info',
    },
    REPORT_DETAILS_MENU_ITEM: {
        SHARE_CODE: 'shareCode',
        MEMBERS: 'member',
        INVITE: 'invite',
        SETTINGS: 'settings',
        LEAVE_ROOM: 'leaveRoom',
        PRIVATE_NOTES: 'privateNotes',
    },
    EDIT_REQUEST_FIELD: {
        AMOUNT: 'amount',
        CURRENCY: 'currency',
        DATE: 'date',
        DESCRIPTION: 'description',
        MERCHANT: 'merchant',
        CATEGORY: 'category',
        RECEIPT: 'receipt',
        DISTANCE: 'distance',
        TAG: 'tag',
    },
    FOOTER: {
        EXPENSE_MANAGEMENT_URL: `${USE_EXPENSIFY_URL}/expense-management`,
        SPEND_MANAGEMENT_URL: `${USE_EXPENSIFY_URL}/spend-management`,
        EXPENSE_REPORTS_URL: `${USE_EXPENSIFY_URL}/expense-reports`,
        COMPANY_CARD_URL: `${USE_EXPENSIFY_URL}/company-credit-card`,
        RECIEPT_SCANNING_URL: `${USE_EXPENSIFY_URL}/receipt-scanning-app`,
        BILL_PAY_URL: `${USE_EXPENSIFY_URL}/bills`,
        INVOICES_URL: `${USE_EXPENSIFY_URL}/invoices`,
        PAYROLL_URL: `${USE_EXPENSIFY_URL}/payroll`,
        TRAVEL_URL: `${USE_EXPENSIFY_URL}/travel`,
        EXPENSIFY_APPROVED_URL: `${USE_EXPENSIFY_URL}/accountants`,
        PRESS_KIT_URL: 'https://we.are.expensify.com/press-kit',
        SUPPORT_URL: `${USE_EXPENSIFY_URL}/support`,
        COMMUNITY_URL: 'https://community.expensify.com/',
        PRIVACY_URL: `${USE_EXPENSIFY_URL}/privacy`,
        ABOUT_URL: 'https://we.are.expensify.com/how-we-got-here',
        BLOG_URL: 'https://blog.expensify.com/',
        JOBS_URL: 'https://we.are.expensify.com/apply',
        ORG_URL: 'https://expensify.org/',
        INVESTOR_RELATIONS_URL: 'https://ir.expensify.com/',
    },

    SOCIALS: {
        PODCAST: 'https://we.are.expensify.com/podcast',
        TWITTER: 'https://www.twitter.com/expensify',
        INSTAGRAM: 'https://www.instagram.com/expensify',
        FACEBOOK: 'https://www.facebook.com/expensify',
        LINKEDIN: 'https://www.linkedin.com/company/expensify',
    },

    // These split the maximum decimal value of a signed 64-bit number (9,223,372,036,854,775,807) into parts where none of them are too big to fit into a 32-bit number, so that we can
    // generate them each with a random number generator with only 32-bits of precision.
    MAX_64BIT_LEFT_PART: 92233,
    MAX_64BIT_MIDDLE_PART: 7203685,
    MAX_64BIT_RIGHT_PART: 4775807,
    INVALID_CATEGORY_NAME: '###',

    // When generating a random value to fit in 7 digits (for the `middle` or `right` parts above), this is the maximum value to multiply by Math.random().
    MAX_INT_FOR_RANDOM_7_DIGIT_VALUE: 10000000,
    IOS_KEYBOARD_SPACE_OFFSET: -30,

    API_REQUEST_TYPE: {
        READ: 'read',
        WRITE: 'write',
        MAKE_REQUEST_WITH_SIDE_EFFECTS: 'makeRequestWithSideEffects',
    },

    ERECEIPT_COLORS: {
        YELLOW: 'Yellow',
        ICE: 'Ice',
        BLUE: 'Blue',
        GREEN: 'Green',
        TANGERINE: 'Tangerine',
        PINK: 'Pink',
    },

    MAP_PADDING: 50,
    MAP_MARKER_SIZE: 20,

    QUICK_REACTIONS: [
        {
            name: '+1',
            code: '👍',
            types: ['👍🏿', '👍🏾', '👍🏽', '👍🏼', '👍🏻'],
        },
        {
            name: 'heart',
            code: '❤️',
        },
        {
            name: 'joy',
            code: '😂',
        },
        {
            name: 'fire',
            code: '🔥',
        },
    ],

    TFA_CODE_LENGTH: 6,
    CHAT_ATTACHMENT_TOKEN_KEY: 'X-Chat-Attachment-Token',

    SPACE_LENGTH: 1,

    ALL_COUNTRIES: {
        AF: 'Afghanistan',
        AX: 'Åland Islands',
        AL: 'Albania',
        DZ: 'Algeria',
        AS: 'American Samoa',
        AD: 'Andorra',
        AO: 'Angola',
        AI: 'Anguilla',
        AQ: 'Antarctica',
        AG: 'Antigua & Barbuda',
        AR: 'Argentina',
        AM: 'Armenia',
        AW: 'Aruba',
        AC: 'Ascension Island',
        AU: 'Australia',
        AT: 'Austria',
        AZ: 'Azerbaijan',
        BS: 'Bahamas',
        BH: 'Bahrain',
        BD: 'Bangladesh',
        BB: 'Barbados',
        BY: 'Belarus',
        BE: 'Belgium',
        BZ: 'Belize',
        BJ: 'Benin',
        BM: 'Bermuda',
        BT: 'Bhutan',
        BO: 'Bolivia',
        BA: 'Bosnia & Herzegovina',
        BW: 'Botswana',
        BR: 'Brazil',
        IO: 'British Indian Ocean Territory',
        VG: 'British Virgin Islands',
        BN: 'Brunei',
        BG: 'Bulgaria',
        BF: 'Burkina Faso',
        BI: 'Burundi',
        KH: 'Cambodia',
        CM: 'Cameroon',
        CA: 'Canada',
        CV: 'Cape Verde',
        BQ: 'Caribbean Netherlands',
        KY: 'Cayman Islands',
        CF: 'Central African Republic',
        TD: 'Chad',
        CL: 'Chile',
        CN: 'China',
        CX: 'Christmas Island',
        CC: 'Cocos (Keeling) Islands',
        CO: 'Colombia',
        KM: 'Comoros',
        CG: 'Congo - Brazzaville',
        CD: 'Congo - Kinshasa',
        CK: 'Cook Islands',
        CR: 'Costa Rica',
        CI: "Côte d'Ivoire",
        HR: 'Croatia',
        CU: 'Cuba',
        CW: 'Curaçao',
        CY: 'Cyprus',
        CZ: 'Czech Republic',
        DK: 'Denmark',
        DJ: 'Djibouti',
        DM: 'Dominica',
        DO: 'Dominican Republic',
        EC: 'Ecuador',
        EG: 'Egypt',
        SV: 'El Salvador',
        GQ: 'Equatorial Guinea',
        ER: 'Eritrea',
        EE: 'Estonia',
        ET: 'Ethiopia',
        FK: 'Falkland Islands',
        FO: 'Faroe Islands',
        FJ: 'Fiji',
        FI: 'Finland',
        FR: 'France',
        GF: 'French Guiana',
        PF: 'French Polynesia',
        TF: 'French Southern Territories',
        GA: 'Gabon',
        GM: 'Gambia',
        GE: 'Georgia',
        DE: 'Germany',
        GH: 'Ghana',
        GI: 'Gibraltar',
        GR: 'Greece',
        GL: 'Greenland',
        GD: 'Grenada',
        GP: 'Guadeloupe',
        GU: 'Guam',
        GT: 'Guatemala',
        GG: 'Guernsey',
        GN: 'Guinea',
        GW: 'Guinea-Bissau',
        GY: 'Guyana',
        HT: 'Haiti',
        HN: 'Honduras',
        HK: 'Hong Kong',
        HU: 'Hungary',
        IS: 'Iceland',
        IN: 'India',
        ID: 'Indonesia',
        IR: 'Iran',
        IQ: 'Iraq',
        IE: 'Ireland',
        IM: 'Isle of Man',
        IL: 'Israel',
        IT: 'Italy',
        JM: 'Jamaica',
        JP: 'Japan',
        JE: 'Jersey',
        JO: 'Jordan',
        KZ: 'Kazakhstan',
        KE: 'Kenya',
        KI: 'Kiribati',
        XK: 'Kosovo',
        KW: 'Kuwait',
        KG: 'Kyrgyzstan',
        LA: 'Laos',
        LV: 'Latvia',
        LB: 'Lebanon',
        LS: 'Lesotho',
        LR: 'Liberia',
        LY: 'Libya',
        LI: 'Liechtenstein',
        LT: 'Lithuania',
        LU: 'Luxembourg',
        MO: 'Macau',
        MK: 'Macedonia',
        MG: 'Madagascar',
        MW: 'Malawi',
        MY: 'Malaysia',
        MV: 'Maldives',
        ML: 'Mali',
        MT: 'Malta',
        MH: 'Marshall Islands',
        MQ: 'Martinique',
        MR: 'Mauritania',
        MU: 'Mauritius',
        YT: 'Mayotte',
        MX: 'Mexico',
        FM: 'Micronesia',
        MD: 'Moldova',
        MC: 'Monaco',
        MN: 'Mongolia',
        ME: 'Montenegro',
        MS: 'Montserrat',
        MA: 'Morocco',
        MZ: 'Mozambique',
        MM: 'Myanmar (Burma)',
        NA: 'Namibia',
        NR: 'Nauru',
        NP: 'Nepal',
        NL: 'Netherlands',
        NC: 'New Caledonia',
        NZ: 'New Zealand',
        NI: 'Nicaragua',
        NE: 'Niger',
        NG: 'Nigeria',
        NU: 'Niue',
        NF: 'Norfolk Island',
        KP: 'North Korea',
        MP: 'Northern Mariana Islands',
        NO: 'Norway',
        OM: 'Oman',
        PK: 'Pakistan',
        PW: 'Palau',
        PS: 'Palestinian Territories',
        PA: 'Panama',
        PG: 'Papua New Guinea',
        PY: 'Paraguay',
        PE: 'Peru',
        PH: 'Philippines',
        PN: 'Pitcairn Islands',
        PL: 'Poland',
        PT: 'Portugal',
        PR: 'Puerto Rico',
        QA: 'Qatar',
        RE: 'Réunion',
        RO: 'Romania',
        RU: 'Russia',
        RW: 'Rwanda',
        BL: 'Saint Barthélemy',
        WS: 'Samoa',
        SM: 'San Marino',
        ST: 'São Tomé & Príncipe',
        SA: 'Saudi Arabia',
        SN: 'Senegal',
        RS: 'Serbia',
        SC: 'Seychelles',
        SL: 'Sierra Leone',
        SG: 'Singapore',
        SX: 'Sint Maarten',
        SK: 'Slovakia',
        SI: 'Slovenia',
        SB: 'Solomon Islands',
        SO: 'Somalia',
        ZA: 'South Africa',
        GS: 'South Georgia & South Sandwich Islands',
        KR: 'South Korea',
        SS: 'South Sudan',
        ES: 'Spain',
        LK: 'Sri Lanka',
        SH: 'St. Helena',
        KN: 'St. Kitts & Nevis',
        LC: 'St. Lucia',
        MF: 'St. Martin',
        PM: 'St. Pierre & Miquelon',
        VC: 'St. Vincent & Grenadines',
        SD: 'Sudan',
        SR: 'Suriname',
        SJ: 'Svalbard & Jan Mayen',
        SZ: 'Swaziland',
        SE: 'Sweden',
        CH: 'Switzerland',
        SY: 'Syria',
        TW: 'Taiwan',
        TJ: 'Tajikistan',
        TZ: 'Tanzania',
        TH: 'Thailand',
        TL: 'Timor-Leste',
        TG: 'Togo',
        TK: 'Tokelau',
        TO: 'Tonga',
        TT: 'Trinidad & Tobago',
        TA: 'Tristan da Cunha',
        TN: 'Tunisia',
        TR: 'Turkey',
        TM: 'Turkmenistan',
        TC: 'Turks & Caicos Islands',
        TV: 'Tuvalu',
        UM: 'U.S. Outlying Islands',
        VI: 'U.S. Virgin Islands',
        UG: 'Uganda',
        UA: 'Ukraine',
        AE: 'United Arab Emirates',
        GB: 'United Kingdom',
        US: 'United States',
        UY: 'Uruguay',
        UZ: 'Uzbekistan',
        VU: 'Vanuatu',
        VA: 'Vatican City',
        VE: 'Venezuela',
        VN: 'Vietnam',
        WF: 'Wallis & Futuna',
        EH: 'Western Sahara',
        YE: 'Yemen',
        ZM: 'Zambia',
        ZW: 'Zimbabwe',
    },

    // Sources: https://github.com/Expensify/App/issues/14958#issuecomment-1442138427
    // https://github.com/Expensify/App/issues/14958#issuecomment-1456026810
    COUNTRY_ZIP_REGEX_DATA: {
        AC: {
            regex: /^ASCN 1ZZ$/,
            samples: 'ASCN 1ZZ',
        },
        AD: {
            regex: /^AD[1-7]0\d$/,
            samples: 'AD206, AD403, AD106, AD406',
        },

        // We have kept the empty object for the countries which do not have any zip code validation
        // to ensure consistency so that the amount of countries displayed and in this object are same
        AE: {},
        AF: {
            regex: /^\d{4}$/,
            samples: '9536, 1476, 3842, 7975',
        },
        AG: {},
        AI: {
            regex: /^AI-2640$/,
            samples: 'AI-2640',
        },
        AL: {
            regex: /^\d{4}$/,
            samples: '1631, 9721, 2360, 5574',
        },
        AM: {
            regex: /^\d{4}$/,
            samples: '5581, 7585, 8434, 2492',
        },
        AO: {},
        AQ: {},
        AR: {
            regex: /^((?:[A-HJ-NP-Z])?\d{4})([A-Z]{3})?$/,
            samples: 'Q7040GFQ, K2178ZHR, P6240EJG, J6070IAE',
        },
        AS: {
            regex: /^96799$/,
            samples: '96799',
        },
        AT: {
            regex: /^\d{4}$/,
            samples: '4223, 2052, 3544, 5488',
        },
        AU: {
            regex: /^\d{4}$/,
            samples: '7181, 7735, 9169, 8780',
        },
        AW: {},
        AX: {
            regex: /^22\d{3}$/,
            samples: '22270, 22889, 22906, 22284',
        },
        AZ: {
            regex: /^(AZ) (\d{4})$/,
            samples: 'AZ 6704, AZ 5332, AZ 3907, AZ 6892',
        },
        BA: {
            regex: /^\d{5}$/,
            samples: '62722, 80420, 44595, 74614',
        },
        BB: {
            regex: /^BB\d{5}$/,
            samples: 'BB64089, BB17494, BB73163, BB25752',
        },
        BD: {
            regex: /^\d{4}$/,
            samples: '8585, 8175, 7381, 0154',
        },
        BE: {
            regex: /^\d{4}$/,
            samples: '7944, 5303, 6746, 7921',
        },
        BF: {},
        BG: {
            regex: /^\d{4}$/,
            samples: '6409, 7657, 1206, 7908',
        },
        BH: {
            regex: /^\d{3}\d?$/,
            samples: '047, 1116, 490, 631',
        },
        BI: {},
        BJ: {},
        BL: {
            regex: /^97133$/,
            samples: '97133',
        },
        BM: {
            regex: /^[A-Z]{2} ?[A-Z0-9]{2}$/,
            samples: 'QV9P, OSJ1, PZ 3D, GR YK',
        },
        BN: {
            regex: /^[A-Z]{2} ?\d{4}$/,
            samples: 'PF 9925, TH1970, SC 4619, NF0781',
        },
        BO: {},
        BQ: {},
        BR: {
            regex: /^\d{5}-?\d{3}$/,
            samples: '18816-403, 95177-465, 43447-782, 39403-136',
        },
        BS: {},
        BT: {
            regex: /^\d{5}$/,
            samples: '28256, 52484, 30608, 93524',
        },
        BW: {},
        BY: {
            regex: /^\d{6}$/,
            samples: '504154, 360246, 741167, 895047',
        },
        BZ: {},
        CA: {
            regex: /^[ABCEGHJKLMNPRSTVXY]\d[ABCEGHJ-NPRSTV-Z] ?\d[ABCEGHJ-NPRSTV-Z]\d$/,
            samples: 'S1A7K8, Y5H 4G6, H9V0P2, H1A1B5',
        },
        CC: {
            regex: /^6799$/,
            samples: '6799',
        },
        CD: {},
        CF: {},
        CG: {},
        CH: {
            regex: /^\d{4}$/,
            samples: '6370, 5271, 7873, 8220',
        },
        CI: {},
        CK: {},
        CL: {
            regex: /^\d{7}$/,
            samples: '7565829, 8702008, 3161669, 1607703',
        },
        CM: {},
        CN: {
            regex: /^\d{6}$/,
            samples: '240543, 870138, 295528, 861683',
        },
        CO: {
            regex: /^\d{6}$/,
            samples: '678978, 775145, 823943, 913970',
        },
        CR: {
            regex: /^\d{5}$/,
            samples: '28256, 52484, 30608, 93524',
        },
        CU: {
            regex: /^(?:CP)?(\d{5})$/,
            samples: '28256, 52484, 30608, 93524',
        },
        CV: {
            regex: /^\d{4}$/,
            samples: '9056, 8085, 0491, 4627',
        },
        CW: {},
        CX: {
            regex: /^6798$/,
            samples: '6798',
        },
        CY: {
            regex: /^\d{4}$/,
            samples: '9301, 2478, 1981, 6162',
        },
        CZ: {
            regex: /^\d{3} ?\d{2}$/,
            samples: '150 56, 50694, 229 08, 82811',
        },
        DE: {
            regex: /^\d{5}$/,
            samples: '33185, 37198, 81711, 44262',
        },
        DJ: {},
        DK: {
            regex: /^\d{4}$/,
            samples: '1429, 2457, 0637, 5764',
        },
        DM: {},
        DO: {
            regex: /^\d{5}$/,
            samples: '11877, 95773, 93875, 98032',
        },
        DZ: {
            regex: /^\d{5}$/,
            samples: '26581, 64621, 57550, 72201',
        },
        EC: {
            regex: /^\d{6}$/,
            samples: '541124, 873848, 011495, 334509',
        },
        EE: {
            regex: /^\d{5}$/,
            samples: '87173, 01127, 73214, 52381',
        },
        EG: {
            regex: /^\d{5}$/,
            samples: '98394, 05129, 91463, 77359',
        },
        EH: {
            regex: /^\d{5}$/,
            samples: '30577, 60264, 16487, 38593',
        },
        ER: {},
        ES: {
            regex: /^\d{5}$/,
            samples: '03315, 00413, 23179, 89324',
        },
        ET: {
            regex: /^\d{4}$/,
            samples: '6269, 8498, 4514, 7820',
        },
        FI: {
            regex: /^\d{5}$/,
            samples: '21859, 72086, 22422, 03774',
        },
        FJ: {},
        FK: {
            regex: /^FIQQ 1ZZ$/,
            samples: 'FIQQ 1ZZ',
        },
        FM: {
            regex: /^(9694[1-4])(?:[ -](\d{4}))?$/,
            samples: '96942-9352, 96944-4935, 96941 9065, 96943-5369',
        },
        FO: {
            regex: /^\d{3}$/,
            samples: '334, 068, 741, 787',
        },
        FR: {
            regex: /^\d{2} ?\d{3}$/,
            samples: '25822, 53 637, 55354, 82522',
        },
        GA: {},
        GB: {
            regex: /^[A-Z]{1,2}[0-9R][0-9A-Z]?\s*[0-9][A-Z-CIKMOV]{2}$/,
            samples: 'LA102UX, BL2F8FX, BD1S9LU, WR4G 6LH',
        },
        GD: {},
        GE: {
            regex: /^\d{4}$/,
            samples: '1232, 9831, 4717, 9428',
        },
        GF: {
            regex: /^9[78]3\d{2}$/,
            samples: '98380, 97335, 98344, 97300',
        },
        GG: {
            regex: /^GY\d[\dA-Z]? ?\d[ABD-HJLN-UW-Z]{2}$/,
            samples: 'GY757LD, GY6D 6XL, GY3Y2BU, GY85 1YO',
        },
        GH: {},
        GI: {
            regex: /^GX11 1AA$/,
            samples: 'GX11 1AA',
        },
        GL: {
            regex: /^39\d{2}$/,
            samples: '3964, 3915, 3963, 3956',
        },
        GM: {},
        GN: {
            regex: /^\d{3}$/,
            samples: '465, 994, 333, 078',
        },
        GP: {
            regex: /^9[78][01]\d{2}$/,
            samples: '98069, 97007, 97147, 97106',
        },
        GQ: {},
        GR: {
            regex: /^\d{3} ?\d{2}$/,
            samples: '98654, 319 78, 127 09, 590 52',
        },
        GS: {
            regex: /^SIQQ 1ZZ$/,
            samples: 'SIQQ 1ZZ',
        },
        GT: {
            regex: /^\d{5}$/,
            samples: '30553, 69925, 09376, 83719',
        },
        GU: {
            regex: /^((969)[1-3][0-2])$/,
            samples: '96922, 96932, 96921, 96911',
        },
        GW: {
            regex: /^\d{4}$/,
            samples: '1742, 7941, 4437, 7728',
        },
        GY: {},
        HK: {
            regex: /^999077$|^$/,
            samples: '999077',
        },
        HN: {
            regex: /^\d{5}$/,
            samples: '86238, 78999, 03594, 30406',
        },
        HR: {
            regex: /^\d{5}$/,
            samples: '85240, 80710, 78235, 98766',
        },
        HT: {
            regex: /^(?:HT)?(\d{4})$/,
            samples: '5101, HT6991, HT3871, 1126',
        },
        HU: {
            regex: /^\d{4}$/,
            samples: '0360, 2604, 3362, 4775',
        },
        ID: {
            regex: /^\d{5}$/,
            samples: '60993, 52656, 16521, 34931',
        },
        IE: {},
        IL: {
            regex: /^\d{5}(?:\d{2})?$/,
            samples: '74213, 6978354, 2441689, 4971551',
        },
        IM: {
            regex: /^IM\d[\dA-Z]? ?\d[ABD-HJLN-UW-Z]{2}$/,
            samples: 'IM2X1JP, IM4V 9JU, IM3B1UP, IM8E 5XF',
        },
        IN: {
            regex: /^\d{6}$/,
            samples: '946956, 143659, 243258, 938385',
        },
        IO: {
            regex: /^BBND 1ZZ$/,
            samples: 'BBND 1ZZ',
        },
        IQ: {
            regex: /^\d{5}$/,
            samples: '63282, 87817, 38580, 47725',
        },
        IR: {
            regex: /^\d{5}-?\d{5}$/,
            samples: '0666174250, 6052682188, 02360-81920, 25102-08646',
        },
        IS: {
            regex: /^\d{3}$/,
            samples: '408, 013, 001, 936',
        },
        IT: {
            regex: /^\d{5}$/,
            samples: '31701, 61341, 92781, 45609',
        },
        JE: {
            regex: /^JE\d[\dA-Z]? ?\d[ABD-HJLN-UW-Z]{2}$/,
            samples: 'JE0D 2EX, JE59 2OF, JE1X1ZW, JE0V 1SO',
        },
        JM: {},
        JO: {
            regex: /^\d{5}$/,
            samples: '20789, 02128, 52170, 40284',
        },
        JP: {
            regex: /^\d{3}-?\d{4}$/,
            samples: '5429642, 046-1544, 6463599, 368-5362',
        },
        KE: {
            regex: /^\d{5}$/,
            samples: '33043, 98830, 59324, 42876',
        },
        KG: {
            regex: /^\d{6}$/,
            samples: '500371, 176592, 184133, 225279',
        },
        KH: {
            regex: /^\d{5,6}$/,
            samples: '220281, 18824, 35379, 09570',
        },
        KI: {
            regex: /^KI\d{4}$/,
            samples: 'KI0104, KI0109, KI0112, KI0306',
        },
        KM: {},
        KN: {
            regex: /^KN\d{4}(-\d{4})?$/,
            samples: 'KN2522, KN2560-3032, KN3507, KN4440',
        },
        KP: {},
        KR: {
            regex: /^\d{5}$/,
            samples: '67417, 66648, 08359, 93750',
        },
        KW: {
            regex: /^\d{5}$/,
            samples: '74840, 53309, 71276, 59262',
        },
        KY: {
            regex: /^KY\d-\d{4}$/,
            samples: 'KY0-3078, KY1-7812, KY8-3729, KY3-4664',
        },
        KZ: {
            regex: /^\d{6}$/,
            samples: '129113, 976562, 226811, 933781',
        },
        LA: {
            regex: /^\d{5}$/,
            samples: '08875, 50779, 87756, 75932',
        },
        LB: {
            regex: /^(?:\d{4})(?: ?(?:\d{4}))?$/,
            samples: '5436 1302, 9830 7470, 76911911, 9453 1306',
        },
        LC: {
            regex: /^(LC)?\d{2} ?\d{3}$/,
            samples: '21080, LC99127, LC24 258, 51 740',
        },
        LI: {
            regex: /^\d{4}$/,
            samples: '6644, 2852, 4630, 4541',
        },
        LK: {
            regex: /^\d{5}$/,
            samples: '44605, 27721, 90695, 65514',
        },
        LR: {
            regex: /^\d{4}$/,
            samples: '6644, 2852, 4630, 4541',
        },
        LS: {
            regex: /^\d{3}$/,
            samples: '779, 803, 104, 897',
        },
        LT: {
            regex: /^((LT)[-])?(\d{5})$/,
            samples: 'LT-22248, LT-12796, 69822, 37280',
        },
        LU: {
            regex: /^((L)[-])?(\d{4})$/,
            samples: '5469, L-4476, 6304, 9739',
        },
        LV: {
            regex: /^((LV)[-])?\d{4}$/,
            samples: '9344, LV-5030, LV-0132, 8097',
        },
        LY: {},
        MA: {
            regex: /^\d{5}$/,
            samples: '50219, 95871, 80907, 79804',
        },
        MC: {
            regex: /^980\d{2}$/,
            samples: '98084, 98041, 98070, 98062',
        },
        MD: {
            regex: /^(MD[-]?)?(\d{4})$/,
            samples: '6250, MD-9681, MD3282, MD-0652',
        },
        ME: {
            regex: /^\d{5}$/,
            samples: '87622, 92688, 23129, 59566',
        },
        MF: {
            regex: /^9[78][01]\d{2}$/,
            samples: '97169, 98180, 98067, 98043',
        },
        MG: {
            regex: /^\d{3}$/,
            samples: '854, 084, 524, 064',
        },
        MH: {
            regex: /^((969)[6-7][0-9])(-\d{4})?/,
            samples: '96962, 96969, 96970-8530, 96960-3226',
        },
        MK: {
            regex: /^\d{4}$/,
            samples: '8299, 6904, 6144, 9753',
        },
        ML: {},
        MM: {
            regex: /^\d{5}$/,
            samples: '59188, 93943, 40829, 69981',
        },
        MN: {
            regex: /^\d{5}$/,
            samples: '94129, 29906, 53374, 80141',
        },
        MO: {},
        MP: {
            regex: /^(9695[012])(?:[ -](\d{4}))?$/,
            samples: '96952 3162, 96950 1567, 96951 2994, 96950 8745',
        },
        MQ: {
            regex: /^9[78]2\d{2}$/,
            samples: '98297, 97273, 97261, 98282',
        },
        MR: {},
        MS: {
            regex: /^[Mm][Ss][Rr]\s{0,1}\d{4}$/,
            samples: 'MSR1110, MSR1230, MSR1250, MSR1330',
        },
        MT: {
            regex: /^[A-Z]{3} [0-9]{4}|[A-Z]{2}[0-9]{2}|[A-Z]{2} [0-9]{2}|[A-Z]{3}[0-9]{4}|[A-Z]{3}[0-9]{2}|[A-Z]{3} [0-9]{2}$/,
            samples: 'DKV 8196, KSU9264, QII0259, HKH 1020',
        },
        MU: {
            regex: /^([0-9A-R]\d{4})$/,
            samples: 'H8310, 52591, M9826, F5810',
        },
        MV: {
            regex: /^\d{5}$/,
            samples: '16354, 20857, 50991, 72527',
        },
        MW: {},
        MX: {
            regex: /^\d{5}$/,
            samples: '71530, 76424, 73811, 50503',
        },
        MY: {
            regex: /^\d{5}$/,
            samples: '75958, 15826, 86715, 37081',
        },
        MZ: {
            regex: /^\d{4}$/,
            samples: '0902, 6258, 7826, 7150',
        },
        NA: {
            regex: /^\d{5}$/,
            samples: '68338, 63392, 21820, 61211',
        },
        NC: {
            regex: /^988\d{2}$/,
            samples: '98865, 98813, 98820, 98855',
        },
        NE: {
            regex: /^\d{4}$/,
            samples: '9790, 3270, 2239, 0400',
        },
        NF: {
            regex: /^2899$/,
            samples: '2899',
        },
        NG: {
            regex: /^\d{6}$/,
            samples: '289096, 223817, 199970, 840648',
        },
        NI: {
            regex: /^\d{5}$/,
            samples: '86308, 60956, 49945, 15470',
        },
        NL: {
            regex: /^\d{4} ?[A-Z]{2}$/,
            samples: '6998 VY, 5390 CK, 2476 PS, 8873OX',
        },
        NO: {
            regex: /^\d{4}$/,
            samples: '0711, 4104, 2683, 5015',
        },
        NP: {
            regex: /^\d{5}$/,
            samples: '42438, 73964, 66400, 33976',
        },
        NR: {
            regex: /^(NRU68)$/,
            samples: 'NRU68',
        },
        NU: {
            regex: /^(9974)$/,
            samples: '9974',
        },
        NZ: {
            regex: /^\d{4}$/,
            samples: '7015, 0780, 4109, 1422',
        },
        OM: {
            regex: /^(?:PC )?\d{3}$/,
            samples: 'PC 851, PC 362, PC 598, PC 499',
        },
        PA: {
            regex: /^\d{4}$/,
            samples: '0711, 4104, 2683, 5015',
        },
        PE: {
            regex: /^\d{5}$/,
            samples: '10013, 12081, 14833, 24615',
        },
        PF: {
            regex: /^987\d{2}$/,
            samples: '98755, 98710, 98748, 98791',
        },
        PG: {
            regex: /^\d{3}$/,
            samples: '193, 166, 880, 553',
        },
        PH: {
            regex: /^\d{4}$/,
            samples: '0137, 8216, 2876, 0876',
        },
        PK: {
            regex: /^\d{5}$/,
            samples: '78219, 84497, 62102, 12564',
        },
        PL: {
            regex: /^\d{2}-\d{3}$/,
            samples: '63-825, 26-714, 05-505, 15-200',
        },
        PM: {
            regex: /^(97500)$/,
            samples: '97500',
        },
        PN: {
            regex: /^PCRN 1ZZ$/,
            samples: 'PCRN 1ZZ',
        },
        PR: {
            regex: /^(00[679]\d{2})(?:[ -](\d{4}))?$/,
            samples: '00989 3603, 00639 0720, 00707-9803, 00610 7362',
        },
        PS: {
            regex: /^(00[679]\d{2})(?:[ -](\d{4}))?$/,
            samples: '00748, 00663, 00779-4433, 00934 1559',
        },
        PT: {
            regex: /^\d{4}-\d{3}$/,
            samples: '0060-917, 4391-979, 5551-657, 9961-093',
        },
        PW: {
            regex: /^(969(?:39|40))(?:[ -](\d{4}))?$/,
            samples: '96940, 96939, 96939 6004, 96940-1871',
        },
        PY: {
            regex: /^\d{4}$/,
            samples: '7895, 5835, 8783, 5887',
        },
        QA: {},
        RE: {
            regex: /^9[78]4\d{2}$/,
            samples: '98445, 97404, 98421, 98434',
        },
        RO: {
            regex: /^\d{6}$/,
            samples: '935929, 407608, 637434, 174574',
        },
        RS: {
            regex: /^\d{5,6}$/,
            samples: '929863, 259131, 687739, 07011',
        },
        RU: {
            regex: /^\d{6}$/,
            samples: '138294, 617323, 307906, 981238',
        },
        RW: {},
        SA: {
            regex: /^\d{5}(-{1}\d{4})?$/,
            samples: '86020-1256, 72375, 70280, 96328',
        },
        SB: {},
        SC: {},
        SD: {
            regex: /^\d{5}$/,
            samples: '78219, 84497, 62102, 12564',
        },
        SE: {
            regex: /^\d{3} ?\d{2}$/,
            samples: '095 39, 41052, 84687, 563 66',
        },
        SG: {
            regex: /^\d{6}$/,
            samples: '606542, 233985, 036755, 265255',
        },
        SH: {
            regex: /^(?:ASCN|TDCU|STHL) 1ZZ$/,
            samples: 'STHL 1ZZ, ASCN 1ZZ, TDCU 1ZZ',
        },
        SI: {
            regex: /^\d{4}$/,
            samples: '6898, 3413, 2031, 5732',
        },
        SJ: {
            regex: /^\d{4}$/,
            samples: '7616, 3163, 5769, 0237',
        },
        SK: {
            regex: /^\d{3} ?\d{2}$/,
            samples: '594 52, 813 34, 867 67, 41814',
        },
        SL: {},
        SM: {
            regex: /^4789\d$/,
            samples: '47894, 47895, 47893, 47899',
        },
        SN: {
            regex: /^[1-8]\d{4}$/,
            samples: '48336, 23224, 33261, 82430',
        },
        SO: {},
        SR: {},
        SS: {
            regex: /^[A-Z]{2} ?\d{5}$/,
            samples: 'JQ 80186, CU 46474, DE33738, MS 59107',
        },
        ST: {},
        SV: {},
        SX: {},
        SY: {},
        SZ: {
            regex: /^[HLMS]\d{3}$/,
            samples: 'H458, L986, M477, S916',
        },
        TA: {
            regex: /^TDCU 1ZZ$/,
            samples: 'TDCU 1ZZ',
        },
        TC: {
            regex: /^TKCA 1ZZ$/,
            samples: 'TKCA 1ZZ',
        },
        TD: {},
        TF: {},
        TG: {},
        TH: {
            regex: /^\d{5}$/,
            samples: '30706, 18695, 21044, 42496',
        },
        TJ: {
            regex: /^\d{6}$/,
            samples: '381098, 961344, 519925, 667883',
        },
        TK: {},
        TL: {},
        TM: {
            regex: /^\d{6}$/,
            samples: '544985, 164362, 425224, 374603',
        },
        TN: {
            regex: /^\d{4}$/,
            samples: '6075, 7340, 2574, 8988',
        },
        TO: {},
        TR: {
            regex: /^\d{5}$/,
            samples: '42524, 81057, 50859, 42677',
        },
        TT: {
            regex: /^\d{6}$/,
            samples: '041238, 033990, 763476, 981118',
        },
        TV: {},
        TW: {
            regex: /^\d{3}(?:\d{2})?$/,
            samples: '21577, 76068, 68698, 08912',
        },
        TZ: {},
        UA: {
            regex: /^\d{5}$/,
            samples: '10629, 81138, 15668, 30055',
        },
        UG: {},
        UM: {},
        US: {
            regex: /^[0-9]{5}(?:[- ][0-9]{4})?$/,
            samples: '12345, 12345-1234, 12345 1234',
        },
        UY: {
            regex: /^\d{5}$/,
            samples: '40073, 30136, 06583, 00021',
        },
        UZ: {
            regex: /^\d{6}$/,
            samples: '205122, 219713, 441699, 287471',
        },
        VA: {
            regex: /^(00120)$/,
            samples: '00120',
        },
        VC: {
            regex: /^VC\d{4}$/,
            samples: 'VC0600, VC0176, VC0616, VC4094',
        },
        VE: {
            regex: /^\d{4}$/,
            samples: '9692, 1953, 6680, 8302',
        },
        VG: {
            regex: /^VG\d{4}$/,
            samples: 'VG1204, VG7387, VG3431, VG6021',
        },
        VI: {
            regex: /^(008(?:(?:[0-4]\d)|(?:5[01])))(?:[ -](\d{4}))?$/,
            samples: '00820, 00804 2036, 00825 3344, 00811-5900',
        },
        VN: {
            regex: /^\d{6}$/,
            samples: '133836, 748243, 894060, 020597',
        },
        VU: {},
        WF: {
            regex: /^986\d{2}$/,
            samples: '98692, 98697, 98698, 98671',
        },
        WS: {
            regex: /^WS[1-2]\d{3}$/,
            samples: 'WS1349, WS2798, WS1751, WS2090',
        },
        XK: {
            regex: /^[1-7]\d{4}$/,
            samples: '56509, 15863, 46644, 21896',
        },
        YE: {},
        YT: {
            regex: /^976\d{2}$/,
            samples: '97698, 97697, 97632, 97609',
        },
        ZA: {
            regex: /^\d{4}$/,
            samples: '6855, 5179, 6956, 7147',
        },
        ZM: {
            regex: /^\d{5}$/,
            samples: '77603, 97367, 80454, 94484',
        },
        ZW: {},
    },

    GENERIC_ZIP_CODE_REGEX: /^(?:(?![\s-])[\w -]{0,9}[\w])?$/,

    // Values for checking if polyfill is required on a platform
    POLYFILL_TEST: {
        STYLE: 'currency',
        CURRENCY: 'XAF',
        FORMAT: 'symbol',
        SAMPLE_INPUT: '123456.789',
        EXPECTED_OUTPUT: 'FCFA 123,457',
    },

    PATHS_TO_TREAT_AS_EXTERNAL: ['NewExpensify.dmg', 'docs/index.html'],

    // Test tool menu parameters
    TEST_TOOL: {
        // Number of concurrent taps to open then the Test modal menu
        NUMBER_OF_TAPS: 4,
    },

    MENU_HELP_URLS: {
        LEARN_MORE: 'https://www.expensify.com',
        DOCUMENTATION: 'https://github.com/Expensify/App/blob/main/README.md',
        COMMUNITY_DISCUSSIONS: 'https://expensify.slack.com/archives/C01GTK53T8Q',
        SEARCH_ISSUES: 'https://github.com/Expensify/App/issues',
    },

    CONCIERGE_TRAVEL_URL: 'https://community.expensify.com/discussion/7066/introducing-concierge-travel',
    SCREEN_READER_STATES: {
        ALL: 'all',
        ACTIVE: 'active',
        DISABLED: 'disabled',
    },
    SPACE_CHARACTER_WIDTH: 4,

    // The attribute used in the SelectionScraper.js helper to query all the DOM elements
    // that should be removed from the copied contents in the getHTMLOfSelection() method
    SELECTION_SCRAPER_HIDDEN_ELEMENT: 'selection-scrapper-hidden-element',
    MODERATION: {
        MODERATOR_DECISION_PENDING: 'pending',
        MODERATOR_DECISION_PENDING_HIDE: 'pendingHide',
        MODERATOR_DECISION_PENDING_REMOVE: 'pendingRemove',
        MODERATOR_DECISION_APPROVED: 'approved',
        MODERATOR_DECISION_HIDDEN: 'hidden',
        FLAG_SEVERITY_SPAM: 'spam',
        FLAG_SEVERITY_INCONSIDERATE: 'inconsiderate',
        FLAG_SEVERITY_INTIMIDATION: 'intimidation',
        FLAG_SEVERITY_BULLYING: 'bullying',
        FLAG_SEVERITY_HARASSMENT: 'harassment',
        FLAG_SEVERITY_ASSAULT: 'assault',
    },
    EMOJI_PICKER_TEXT_INPUT_SIZES: 152,
    QR: {
        DEFAULT_LOGO_SIZE_RATIO: 0.25,
        DEFAULT_LOGO_MARGIN_RATIO: 0.02,
        EXPENSIFY_LOGO_SIZE_RATIO: 0.22,
        EXPENSIFY_LOGO_MARGIN_RATIO: 0.03,
    },
    /**
     * Acceptable values for the `accessibilityRole` prop on react native components.
     *
     * **IMPORTANT:** Do not use with the `role` prop as it can cause errors.
     *
     * @deprecated ACCESSIBILITY_ROLE is deprecated. Please use CONST.ROLE instead.
     */
    ACCESSIBILITY_ROLE: {
        /**
         * @deprecated Please stop using the accessibilityRole prop and use the role prop instead.
         */
        BUTTON: 'button',

        /**
         * @deprecated Please stop using the accessibilityRole prop and use the role prop instead.
         */
        LINK: 'link',

        /**
         * @deprecated Please stop using the accessibilityRole prop and use the role prop instead.
         */
        MENUITEM: 'menuitem',

        /**
         * @deprecated Please stop using the accessibilityRole prop and use the role prop instead.
         */
        TEXT: 'text',

        /**
         * @deprecated Please stop using the accessibilityRole prop and use the role prop instead.
         */
        RADIO: 'radio',

        /**
         * @deprecated Please stop using the accessibilityRole prop and use the role prop instead.
         */
        IMAGEBUTTON: 'imagebutton',

        /**
         * @deprecated Please stop using the accessibilityRole prop and use the role prop instead.
         */
        CHECKBOX: 'checkbox',

        /**
         * @deprecated Please stop using the accessibilityRole prop and use the role prop instead.
         */
        SWITCH: 'switch',

        /**
         * @deprecated Please stop using the accessibilityRole prop and use the role prop instead.
         */
        ADJUSTABLE: 'adjustable',

        /**
         * @deprecated Please stop using the accessibilityRole prop and use the role prop instead.
         */
        IMAGE: 'image',
    },
    /**
     * Acceptable values for the `role` attribute on react native components.
     *
     * **IMPORTANT:** Not for use with the `accessibilityRole` prop, as it accepts different values, and new components
     * should use the `role` prop instead.
     */
    ROLE: {
        /** Use for elements with important, time-sensitive information. */
        ALERT: 'alert',
        /** Use for elements that act as buttons. */
        BUTTON: 'button',
        /** Use for elements representing checkboxes. */
        CHECKBOX: 'checkbox',
        /** Use for elements that allow a choice from multiple options. */
        COMBOBOX: 'combobox',
        /** Use with scrollable lists to represent a grid layout. */
        GRID: 'grid',
        /** Use for section headers or titles. */
        HEADING: 'heading',
        /** Use for image elements. */
        IMG: 'img',
        /** Use for elements that navigate to other pages or content. */
        LINK: 'link',
        /** Use to identify a list of items. */
        LIST: 'list',
        /** Use for a list of choices or options. */
        MENU: 'menu',
        /** Use for a container of multiple menus. */
        MENUBAR: 'menubar',
        /** Use for items within a menu. */
        MENUITEM: 'menuitem',
        /** Use when no specific role is needed. */
        NONE: 'none',
        /** Use for elements that don't require a specific role. */
        PRESENTATION: 'presentation',
        /** Use for elements showing progress of a task. */
        PROGRESSBAR: 'progressbar',
        /** Use for radio buttons. */
        RADIO: 'radio',
        /** Use for groups of radio buttons. */
        RADIOGROUP: 'radiogroup',
        /** Use for scrollbar elements. */
        SCROLLBAR: 'scrollbar',
        /** Use for text fields that are used for searching. */
        SEARCHBOX: 'searchbox',
        /** Use for adjustable elements like sliders. */
        SLIDER: 'slider',
        /** Use for a button that opens a list of choices. */
        SPINBUTTON: 'spinbutton',
        /** Use for elements providing a summary of app conditions. */
        SUMMARY: 'summary',
        /** Use for on/off switch elements. */
        SWITCH: 'switch',
        /** Use for tab elements in a tab list. */
        TAB: 'tab',
        /** Use for a list of tabs. */
        TABLIST: 'tablist',
        /** Use for timer elements. */
        TIMER: 'timer',
        /** Use for toolbars containing action buttons or components. */
        TOOLBAR: 'toolbar',
    },
    TRANSLATION_KEYS: {
        ATTACHMENT: 'common.attachment',
    },
    TEACHERS_UNITE: {
        PROD_PUBLIC_ROOM_ID: '7470147100835202',
        PROD_POLICY_ID: 'B795B6319125BDF2',
        TEST_PUBLIC_ROOM_ID: '207591744844000',
        TEST_POLICY_ID: 'ABD1345ED7293535',
        POLICY_NAME: 'Expensify.org / Teachers Unite!',
        PUBLIC_ROOM_NAME: '#teachers-unite',
    },
    CUSTOM_STATUS_TYPES: {
        NEVER: 'never',
        THIRTY_MINUTES: 'thirtyMinutes',
        ONE_HOUR: 'oneHour',
        AFTER_TODAY: 'afterToday',
        AFTER_WEEK: 'afterWeek',
        CUSTOM: 'custom',
    },
    TWO_FACTOR_AUTH_STEPS: {
        CODES: 'CODES',
        VERIFY: 'VERIFY',
        SUCCESS: 'SUCCESS',
        ENABLED: 'ENABLED',
        DISABLED: 'DISABLED',
    },
    TAB: {
        NEW_CHAT_TAB_ID: 'NewChatTab',
        NEW_CHAT: 'chat',
        NEW_ROOM: 'room',
        RECEIPT_TAB_ID: 'ReceiptTab',
        IOU_REQUEST_TYPE: 'iouRequestType',
    },
    TAB_REQUEST: {
        MANUAL: 'manual',
        SCAN: 'scan',
        DISTANCE: 'distance',
    },
    STATUS_TEXT_MAX_LENGTH: 100,

    DROPDOWN_BUTTON_SIZE: {
        LARGE: 'large',
        MEDIUM: 'medium',
    },

    SF_COORDINATES: [-122.4194, 37.7749],

    NAVIGATION: {
        TYPE: {
            FORCED_UP: 'FORCED_UP',
            UP: 'UP',
        },
        ACTION_TYPE: {
            REPLACE: 'REPLACE',
            PUSH: 'PUSH',
            NAVIGATE: 'NAVIGATE',
        },
    },
    TIME_PERIOD: {
        AM: 'AM',
        PM: 'PM',
    },
    INDENTS: '    ',
    PARENT_CHILD_SEPARATOR: ': ',
    CATEGORY_LIST_THRESHOLD: 8,
    TAG_LIST_THRESHOLD: 8,
    TAX_RATES_LIST_THRESHOLD: 8,
    COLON: ':',
    MAPBOX: {
        PADDING: 50,
        DEFAULT_ZOOM: 10,
        SINGLE_MARKER_ZOOM: 15,
        DEFAULT_COORDINATE: [-122.4021, 37.7911],
        STYLE_URL: 'mapbox://styles/expensify/cllcoiqds00cs01r80kp34tmq',
    },
    ONYX_UPDATE_TYPES: {
        HTTPS: 'https',
        PUSHER: 'pusher',
        AIRSHIP: 'airship',
    },
    EVENTS: {
        SCROLLING: 'scrolling',
    },

    CHAT_HEADER_LOADER_HEIGHT: 36,

    HORIZONTAL_SPACER: {
        DEFAULT_BORDER_BOTTOM_WIDTH: 1,
        DEFAULT_MARGIN_VERTICAL: 8,
        HIDDEN_MARGIN_VERTICAL: 4,
        HIDDEN_BORDER_BOTTOM_WIDTH: 0,
    },

    LIST_COMPONENTS: {
        HEADER: 'header',
        FOOTER: 'footer',
    },

    MISSING_TRANSLATION: 'MISSING TRANSLATION',
    SEARCH_MAX_LENGTH: 500,

    /**
     * The count of characters we'll allow the user to type after reaching SEARCH_MAX_LENGTH in an input.
     */
    ADDITIONAL_ALLOWED_CHARACTERS: 20,

    VALIDATION_REIMBURSEMENT_INPUT_LIMIT: 20,

    REFERRAL_PROGRAM: {
        CONTENT_TYPES: {
            MONEY_REQUEST: 'request',
            START_CHAT: 'startChat',
            SEND_MONEY: 'sendMoney',
            REFER_FRIEND: 'referralFriend',
            SHARE_CODE: 'shareCode',
        },
        REVENUE: 250,
        LEARN_MORE_LINK: 'https://help.expensify.com/articles/new-expensify/expenses/Referral-Program',
        LINK: 'https://join.my.expensify.com',
    },

    /**
     * native IDs for close buttons in Overlay component
     */
    OVERLAY: {
        TOP_BUTTON_NATIVE_ID: 'overLayTopButton',
        BOTTOM_BUTTON_NATIVE_ID: 'overLayBottomButton',
    },

    BACK_BUTTON_NATIVE_ID: 'backButton',

    /**
     * The maximum count of items per page for OptionsSelector.
     * When paginate, it multiplies by page number.
     */
    MAX_OPTIONS_SELECTOR_PAGE_LENGTH: 500,

    /**
     * Bank account names
     */
    BANK_NAMES: {
        EXPENSIFY: 'expensify',
        AMERICAN_EXPRESS: 'americanexpress',
        BANK_OF_AMERICA: 'bank of america',
        BB_T: 'bbt',
        CAPITAL_ONE: 'capital one',
        CHASE: 'chase',
        CHARLES_SCHWAB: 'charles schwab',
        CITIBANK: 'citibank',
        CITIZENS_BANK: 'citizens bank',
        DISCOVER: 'discover',
        FIDELITY: 'fidelity',
        GENERIC_BANK: 'generic bank',
        HUNTINGTON_BANK: 'huntington bank',
        HUNTINGTON_NATIONAL: 'huntington national',
        NAVY_FEDERAL_CREDIT_UNION: 'navy federal credit union',
        PNC: 'pnc',
        REGIONS_BANK: 'regions bank',
        SUNTRUST: 'suntrust',
        TD_BANK: 'td bank',
        US_BANK: 'us bank',
        USAA: 'usaa',
    },

    /**
     * Constants for maxToRenderPerBatch parameter that is used for FlatList or SectionList. This controls the amount of items rendered per batch, which is the next chunk of items
     * rendered on every scroll.
     */
    MAX_TO_RENDER_PER_BATCH: {
        DEFAULT: 5,
        CAROUSEL: 3,
    },

    /**
     * Constants for types of violations.
     * Defined here because they need to be referenced by the type system to generate the
     * ViolationNames type.
     */
    VIOLATIONS: {
        ALL_TAG_LEVELS_REQUIRED: 'allTagLevelsRequired',
        AUTO_REPORTED_REJECTED_EXPENSE: 'autoReportedRejectedExpense',
        BILLABLE_EXPENSE: 'billableExpense',
        CASH_EXPENSE_WITH_NO_RECEIPT: 'cashExpenseWithNoReceipt',
        CATEGORY_OUT_OF_POLICY: 'categoryOutOfPolicy',
        CONVERSION_SURCHARGE: 'conversionSurcharge',
        CUSTOM_UNIT_OUT_OF_POLICY: 'customUnitOutOfPolicy',
        DUPLICATED_TRANSACTION: 'duplicatedTransaction',
        FIELD_REQUIRED: 'fieldRequired',
        FUTURE_DATE: 'futureDate',
        INVOICE_MARKUP: 'invoiceMarkup',
        MAX_AGE: 'maxAge',
        MISSING_CATEGORY: 'missingCategory',
        MISSING_COMMENT: 'missingComment',
        MISSING_TAG: 'missingTag',
        MODIFIED_AMOUNT: 'modifiedAmount',
        MODIFIED_DATE: 'modifiedDate',
        NON_EXPENSIWORKS_EXPENSE: 'nonExpensiworksExpense',
        OVER_AUTO_APPROVAL_LIMIT: 'overAutoApprovalLimit',
        OVER_CATEGORY_LIMIT: 'overCategoryLimit',
        OVER_LIMIT: 'overLimit',
        OVER_LIMIT_ATTENDEE: 'overLimitAttendee',
        PER_DAY_LIMIT: 'perDayLimit',
        RECEIPT_NOT_SMART_SCANNED: 'receiptNotSmartScanned',
        RECEIPT_REQUIRED: 'receiptRequired',
        RTER: 'rter',
        SMARTSCAN_FAILED: 'smartscanFailed',
        SOME_TAG_LEVELS_REQUIRED: 'someTagLevelsRequired',
        TAG_OUT_OF_POLICY: 'tagOutOfPolicy',
        TAX_AMOUNT_CHANGED: 'taxAmountChanged',
        TAX_OUT_OF_POLICY: 'taxOutOfPolicy',
        TAX_RATE_CHANGED: 'taxRateChanged',
        TAX_REQUIRED: 'taxRequired',
    },

    /** Context menu types */
    CONTEXT_MENU_TYPES: {
        LINK: 'LINK',
        REPORT_ACTION: 'REPORT_ACTION',
        EMAIL: 'EMAIL',
        REPORT: 'REPORT',
    },

    THUMBNAIL_IMAGE: {
        SMALL_SCREEN: {
            SIZE: 250,
        },
        WIDE_SCREEN: {
            SIZE: 350,
        },
        NAN_ASPECT_RATIO: 1.5,
    },

    VIDEO_PLAYER: {
        POPOVER_Y_OFFSET: -30,
        PLAYBACK_SPEEDS: [0.25, 0.5, 1, 1.5, 2],
        HIDE_TIME_TEXT_WIDTH: 250,
        MIN_WIDTH: 170,
        MIN_HEIGHT: 120,
        CONTROLS_POSITION: {
            NATIVE: 32,
            NORMAL: 8,
        },
        DEFAULT_VIDEO_DIMENSIONS: {width: 1900, height: 1400},
    },

    INTRO_CHOICES: {
        TRACK: 'newDotTrack',
        SUBMIT: 'newDotSubmit',
        MANAGE_TEAM: 'newDotManageTeam',
        CHAT_SPLIT: 'newDotSplitChat',
    },

    MANAGE_TEAMS_CHOICE: {
        MULTI_LEVEL: 'multiLevelApproval',
        CUSTOM_EXPENSE: 'customExpenseCoding',
        CARD_TRACKING: 'companyCardTracking',
        ACCOUNTING: 'accountingIntegrations',
        RULE: 'ruleEnforcement',
    },

    MINI_CONTEXT_MENU_MAX_ITEMS: 4,

    WORKSPACE_SWITCHER: {
        NAME: 'Expensify',
        SUBSCRIPT_ICON_SIZE: 8,
        MINIMUM_WORKSPACES_TO_SHOW_SEARCH: 8,
    },

    REPORT_FIELD_TITLE_FIELD_ID: 'text_title',

    MOBILE_PAGINATION_SIZE: 15,
    WEB_PAGINATION_SIZE: 50,

    /** Dimensions for illustration shown in Confirmation Modal */
    CONFIRM_CONTENT_SVG_SIZE: {
        HEIGHT: 220,
        WIDTH: 130,
    },

    DEBUG_CONSOLE: {
        LEVELS: {
            INFO: 'INFO',
            ERROR: 'ERROR',
            RESULT: 'RESULT',
            DEBUG: 'DEBUG',
        },
    },
    REIMBURSEMENT_ACCOUNT_SUBSTEP_INDEX: {
        BANK_ACCOUNT: {
            ACCOUNT_NUMBERS: 0,
        },
        PERSONAL_INFO: {
            LEGAL_NAME: 0,
            DATE_OF_BIRTH: 1,
            SSN: 2,
            ADDRESS: 3,
        },
        BUSINESS_INFO: {
            BUSINESS_NAME: 0,
            TAX_ID_NUMBER: 1,
            COMPANY_WEBSITE: 2,
            PHONE_NUMBER: 3,
            COMPANY_ADDRESS: 4,
            COMPANY_TYPE: 5,
            INCORPORATION_DATE: 6,
            INCORPORATION_STATE: 7,
        },
        UBO: {
            LEGAL_NAME: 0,
            DATE_OF_BIRTH: 1,
            SSN: 2,
            ADDRESS: 3,
        },
    },
    CURRENCY_TO_DEFAULT_MILEAGE_RATE: JSON.parse(`{
        "AED": {
            "rate": 396,
            "unit": "km"
        },
        "AFN": {
            "rate": 8369,
            "unit": "km"
        },
        "ALL": {
            "rate": 11104,
            "unit": "km"
        },
        "AMD": {
            "rate": 56842,
            "unit": "km"
        },
        "ANG": {
            "rate": 193,
            "unit": "km"
        },
        "AOA": {
            "rate": 67518,
            "unit": "km"
        },
        "ARS": {
            "rate": 9873,
            "unit": "km"
        },
        "AUD": {
            "rate": 85,
            "unit": "km"
        },
        "AWG": {
            "rate": 195,
            "unit": "km"
        },
        "AZN": {
            "rate": 183,
            "unit": "km"
        },
        "BAM": {
            "rate": 177,
            "unit": "km"
        },
        "BBD": {
            "rate": 216,
            "unit": "km"
        },
        "BDT": {
            "rate": 9130,
            "unit": "km"
        },
        "BGN": {
            "rate": 177,
            "unit": "km"
        },
        "BHD": {
            "rate": 40,
            "unit": "km"
        },
        "BIF": {
            "rate": 210824,
            "unit": "km"
        },
        "BMD": {
            "rate": 108,
            "unit": "km"
        },
        "BND": {
            "rate": 145,
            "unit": "km"
        },
        "BOB": {
            "rate": 745,
            "unit": "km"
        },
        "BRL": {
            "rate": 594,
            "unit": "km"
        },
        "BSD": {
            "rate": 108,
            "unit": "km"
        },
        "BTN": {
            "rate": 7796,
            "unit": "km"
        },
        "BWP": {
            "rate": 1180,
            "unit": "km"
        },
        "BYN": {
            "rate": 280,
            "unit": "km"
        },
        "BYR": {
            "rate": 2159418,
            "unit": "km"
        },
        "BZD": {
            "rate": 217,
            "unit": "km"
        },
        "CAD": {
            "rate": 70,
            "unit": "km"
        },
        "CDF": {
            "rate": 213674,
            "unit": "km"
        },
        "CHF": {
            "rate": 100,
            "unit": "km"
        },
        "CLP": {
            "rate": 77249,
            "unit": "km"
        },
        "CNY": {
            "rate": 702,
            "unit": "km"
        },
        "COP": {
            "rate": 383668,
            "unit": "km"
        },
        "CRC": {
            "rate": 65899,
            "unit": "km"
        },
        "CUC": {
            "rate": 108,
            "unit": "km"
        },
        "CUP": {
            "rate": 2776,
            "unit": "km"
        },
        "CVE": {
            "rate": 6112,
            "unit": "km"
        },
        "CZK": {
            "rate": 2356,
            "unit": "km"
        },
        "DJF": {
            "rate": 19151,
            "unit": "km"
        },
        "DKK": {
            "rate": 673,
            "unit": "km"
        },
        "DOP": {
            "rate": 6144,
            "unit": "km"
        },
        "DZD": {
            "rate": 14375,
            "unit": "km"
        },
        "EEK": {
            "rate": 1576,
            "unit": "km"
        },
        "EGP": {
            "rate": 1696,
            "unit": "km"
        },
        "ERN": {
            "rate": 1617,
            "unit": "km"
        },
        "ETB": {
            "rate": 4382,
            "unit": "km"
        },
        "EUR": {
            "rate": 3,
            "unit": "km"
        },
        "FJD": {
            "rate": 220,
            "unit": "km"
        },
        "FKP": {
            "rate": 77,
            "unit": "km"
        },
        "GBP": {
            "rate": 45,
            "unit": "mi"
        },
        "GEL": {
            "rate": 359,
            "unit": "km"
        },
        "GHS": {
            "rate": 620,
            "unit": "km"
        },
        "GIP": {
            "rate": 77,
            "unit": "km"
        },
        "GMD": {
            "rate": 5526,
            "unit": "km"
        },
        "GNF": {
            "rate": 1081319,
            "unit": "km"
        },
        "GTQ": {
            "rate": 832,
            "unit": "km"
        },
        "GYD": {
            "rate": 22537,
            "unit": "km"
        },
        "HKD": {
            "rate": 837,
            "unit": "km"
        },
        "HNL": {
            "rate": 2606,
            "unit": "km"
        },
        "HRK": {
            "rate": 684,
            "unit": "km"
        },
        "HTG": {
            "rate": 8563,
            "unit": "km"
        },
        "HUF": {
            "rate": 33091,
            "unit": "km"
        },
        "IDR": {
            "rate": 1555279,
            "unit": "km"
        },
        "ILS": {
            "rate": 356,
            "unit": "km"
        },
        "INR": {
            "rate": 7805,
            "unit": "km"
        },
        "IQD": {
            "rate": 157394,
            "unit": "km"
        },
        "IRR": {
            "rate": 4539961,
            "unit": "km"
        },
        "ISK": {
            "rate": 13518,
            "unit": "km"
        },
        "JMD": {
            "rate": 15794,
            "unit": "km"
        },
        "JOD": {
            "rate": 77,
            "unit": "km"
        },
        "JPY": {
            "rate": 11748,
            "unit": "km"
        },
        "KES": {
            "rate": 11845,
            "unit": "km"
        },
        "KGS": {
            "rate": 9144,
            "unit": "km"
        },
        "KHR": {
            "rate": 437658,
            "unit": "km"
        },
        "KMF": {
            "rate": 44418,
            "unit": "km"
        },
        "KPW": {
            "rate": 97043,
            "unit": "km"
        },
        "KRW": {
            "rate": 121345,
            "unit": "km"
        },
        "KWD": {
            "rate": 32,
            "unit": "km"
        },
        "KYD": {
            "rate": 90,
            "unit": "km"
        },
        "KZT": {
            "rate": 45396,
            "unit": "km"
        },
        "LAK": {
            "rate": 1010829,
            "unit": "km"
        },
        "LBP": {
            "rate": 164153,
            "unit": "km"
        },
        "LKR": {
            "rate": 21377,
            "unit": "km"
        },
        "LRD": {
            "rate": 18709,
            "unit": "km"
        },
        "LSL": {
            "rate": 1587,
            "unit": "km"
        },
        "LTL": {
            "rate": 348,
            "unit": "km"
        },
        "LVL": {
            "rate": 71,
            "unit": "km"
        },
        "LYD": {
            "rate": 486,
            "unit": "km"
        },
        "MAD": {
            "rate": 967,
            "unit": "km"
        },
        "MDL": {
            "rate": 1910,
            "unit": "km"
        },
        "MGA": {
            "rate": 406520,
            "unit": "km"
        },
        "MKD": {
            "rate": 5570,
            "unit": "km"
        },
        "MMK": {
            "rate": 152083,
            "unit": "km"
        },
        "MNT": {
            "rate": 306788,
            "unit": "km"
        },
        "MOP": {
            "rate": 863,
            "unit": "km"
        },
        "MRO": {
            "rate": 38463,
            "unit": "km"
        },
        "MRU": {
            "rate": 3862,
            "unit": "km"
        },
        "MUR": {
            "rate": 4340,
            "unit": "km"
        },
        "MVR": {
            "rate": 1667,
            "unit": "km"
        },
        "MWK": {
            "rate": 84643,
            "unit": "km"
        },
        "MXN": {
            "rate": 2219,
            "unit": "km"
        },
        "MYR": {
            "rate": 444,
            "unit": "km"
        },
        "MZN": {
            "rate": 7772,
            "unit": "km"
        },
        "NAD": {
            "rate": 1587,
            "unit": "km"
        },
        "NGN": {
            "rate": 42688,
            "unit": "km"
        },
        "NIO": {
            "rate": 3772,
            "unit": "km"
        },
        "NOK": {
            "rate": 917,
            "unit": "km"
        },
        "NPR": {
            "rate": 12474,
            "unit": "km"
        },
        "NZD": {
            "rate": 151,
            "unit": "km"
        },
        "OMR": {
            "rate": 42,
            "unit": "km"
        },
        "PAB": {
            "rate": 108,
            "unit": "km"
        },
        "PEN": {
            "rate": 401,
            "unit": "km"
        },
        "PGK": {
            "rate": 380,
            "unit": "km"
        },
        "PHP": {
            "rate": 5234,
            "unit": "km"
        },
        "PKR": {
            "rate": 16785,
            "unit": "km"
        },
        "PLN": {
            "rate": 415,
            "unit": "km"
        },
        "PYG": {
            "rate": 704732,
            "unit": "km"
        },
        "QAR": {
            "rate": 393,
            "unit": "km"
        },
        "RON": {
            "rate": 443,
            "unit": "km"
        },
        "RSD": {
            "rate": 10630,
            "unit": "km"
        },
        "RUB": {
            "rate": 8074,
            "unit": "km"
        },
        "RWF": {
            "rate": 107182,
            "unit": "km"
        },
        "SAR": {
            "rate": 404,
            "unit": "km"
        },
        "SBD": {
            "rate": 859,
            "unit": "km"
        },
        "SCR": {
            "rate": 2287,
            "unit": "km"
        },
        "SDG": {
            "rate": 41029,
            "unit": "km"
        },
        "SEK": {
            "rate": 917,
            "unit": "km"
        },
        "SGD": {
            "rate": 145,
            "unit": "km"
        },
        "SHP": {
            "rate": 77,
            "unit": "km"
        },
        "SLL": {
            "rate": 1102723,
            "unit": "km"
        },
        "SOS": {
            "rate": 62604,
            "unit": "km"
        },
        "SRD": {
            "rate": 1526,
            "unit": "km"
        },
        "STD": {
            "rate": 2223309,
            "unit": "km"
        },
        "STN": {
            "rate": 2232,
            "unit": "km"
        },
        "SVC": {
            "rate": 943,
            "unit": "km"
        },
        "SYP": {
            "rate": 82077,
            "unit": "km"
        },
        "SZL": {
            "rate": 1585,
            "unit": "km"
        },
        "THB": {
            "rate": 3328,
            "unit": "km"
        },
        "TJS": {
            "rate": 1230,
            "unit": "km"
        },
        "TMT": {
            "rate": 378,
            "unit": "km"
        },
        "TND": {
            "rate": 295,
            "unit": "km"
        },
        "TOP": {
            "rate": 245,
            "unit": "km"
        },
        "TRY": {
            "rate": 845,
            "unit": "km"
        },
        "TTD": {
            "rate": 732,
            "unit": "km"
        },
        "TWD": {
            "rate": 3055,
            "unit": "km"
        },
        "TZS": {
            "rate": 250116,
            "unit": "km"
        },
        "UAH": {
            "rate": 2985,
            "unit": "km"
        },
        "UGX": {
            "rate": 395255,
            "unit": "km"
        },
        "USD": {
            "rate": 67,
            "unit": "mi"
        },
        "UYU": {
            "rate": 4777,
            "unit": "km"
        },
        "UZS": {
            "rate": 1131331,
            "unit": "km"
        },
        "VEB": {
            "rate": 679346,
            "unit": "km"
        },
        "VEF": {
            "rate": 26793449,
            "unit": "km"
        },
        "VES": {
            "rate": 194381905,
            "unit": "km"
        },
        "VND": {
            "rate": 2487242,
            "unit": "km"
        },
        "VUV": {
            "rate": 11748,
            "unit": "km"
        },
        "WST": {
            "rate": 272,
            "unit": "km"
        },
        "XAF": {
            "rate": 59224,
            "unit": "km"
        },
        "XCD": {
            "rate": 291,
            "unit": "km"
        },
        "XOF": {
            "rate": 59224,
            "unit": "km"
        },
        "XPF": {
            "rate": 10783,
            "unit": "km"
        },
        "YER": {
            "rate": 27037,
            "unit": "km"
        },
        "ZAR": {
            "rate": 1588,
            "unit": "km"
        },
        "ZMK": {
            "rate": 566489,
            "unit": "km"
        },
        "ZMW": {
            "rate": 2377,
            "unit": "km"
        }
    }`) as CurrencyDefaultMileageRate,

    EXIT_SURVEY: {
        REASONS: {
            FEATURE_NOT_AVAILABLE: 'featureNotAvailable',
            DONT_UNDERSTAND: 'dontUnderstand',
            PREFER_CLASSIC: 'preferClassic',
        },
    },

    SESSION_STORAGE_KEYS: {
        INITIAL_URL: 'INITIAL_URL',
    },

    RESERVATION_TYPE: {
        CAR: 'car',
        HOTEL: 'hotel',
        FLIGHT: 'flight',
        RAIL: 'rail',
        MISC: 'misc',
    },
    DEFAULT_TAX: {
        defaultExternalID: 'id_TAX_EXEMPT',
        defaultValue: '0%',
        foreignTaxDefault: 'id_TAX_EXEMPT',
        name: 'Tax',
        taxes: {
            id_TAX_EXEMPT: {
                name: 'Tax exempt',
                value: '0%',
            },
            id_TAX_RATE_1: {
                name: 'Tax Rate 1',
                value: '5%',
            },
        },
    },

    MAX_TAX_RATE_DECIMAL_PLACES: 4,
} as const;

type Country = keyof typeof CONST.ALL_COUNTRIES;

export type {Country};

export default CONST;<|MERGE_RESOLUTION|>--- conflicted
+++ resolved
@@ -335,11 +335,8 @@
         TRACK_EXPENSE: 'trackExpense',
         P2P_DISTANCE_REQUESTS: 'p2pDistanceRequests',
         WORKFLOWS_DELAYED_SUBMISSION: 'workflowsDelayedSubmission',
-<<<<<<< HEAD
         SPOTNANA_TRAVEL: 'spotnanaTravel',
-=======
         ACCOUNTING: 'accounting',
->>>>>>> d8361eee
     },
     BUTTON_STATES: {
         DEFAULT: 'default',
