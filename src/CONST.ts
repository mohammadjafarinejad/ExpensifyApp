--- conflicted
+++ resolved
@@ -1369,13 +1369,14 @@
         PROVINCIAL_TAX_POSTING_ACCOUNT: 'provincialTaxPostingAccount',
         ALLOW_FOREIGN_CURRENCY: 'allowForeignCurrency',
         EXPORT_TO_NEXT_OPEN_PERIOD: 'exportToNextOpenPeriod',
-<<<<<<< HEAD
         AUTO_SYNC: 'autoSync',
         REIMBURSEMENT_ACCOUNT_ID: 'reimbursementAccountID',
         COLLECTION_ACCOUNT: 'collectionAccount',
         AUTO_CREATE_ENTITIES: 'autoCreateEntities',
         APPROVAL_ACCOUNT: 'approvalAccount',
         CUSTOM_FORM_ID_OPTIONS: 'customFormIDOptions',
+        IMPORT_FIELDS: ['departments', 'classes', 'locations', 'customers', 'jobs'],
+        IMPORT_CUSTOM_FIELDS: ['customSegments', 'customLists'],
         SYNC_OPTIONS: {
             SYNC_REIMBURSED_REPORTS: 'syncReimbursedReports',
             SYNC_PEOPLE: 'syncPeople',
@@ -1383,12 +1384,7 @@
             EXPORT_REPORTS_TO: 'exportReportsTo',
             EXPORT_VENDOR_BILLS_TO: 'exportVendorBillsTo',
             EXPORT_JOURNALS_TO: 'exportJournalsTo',
-=======
-        IMPORT_FIELDS: ['departments', 'classes', 'locations', 'customers', 'jobs'],
-        IMPORT_CUSTOM_FIELDS: ['customSegments', 'customLists'],
-        SYNC_OPTIONS: {
             SYNC_TAX: 'syncTax',
->>>>>>> 5ab6be6e
         },
     },
 
