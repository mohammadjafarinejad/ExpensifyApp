--- conflicted
+++ resolved
@@ -3108,14 +3108,6 @@
         DEFAULT: 5,
         CAROUSEL: 3,
     },
-<<<<<<< HEAD
-=======
-
-    BRICK_ROAD: {
-        GBR: 'info',
-        RBR: 'error',
-    },
->>>>>>> e20a5f43
 
     /**
      * Constants for types of violations.
