/* eslint-disable @typescript-eslint/naming-convention */
import {add as dateAdd} from 'date-fns';
import {sub as dateSubtract} from 'date-fns/sub';
import Config from 'react-native-config';
import * as KeyCommand from 'react-native-key-command';
import type {ValueOf} from 'type-fest';
import type ResponsiveLayoutResult from './hooks/useResponsiveLayout/types';
import type {Video} from './libs/actions/Report';
import type {MileageRate} from './libs/DistanceRequestUtils';
import BankAccount from './libs/models/BankAccount';
import {addTrailingForwardSlash} from './libs/Url';
import ONYXKEYS from './ONYXKEYS';
import SCREENS from './SCREENS';
import variables from './styles/variables';
import type PlaidBankAccount from './types/onyx/PlaidBankAccount';

// Creating a default array and object this way because objects ({}) and arrays ([]) are not stable types.
// Freezing the array ensures that it cannot be unintentionally modified.
const EMPTY_ARRAY = Object.freeze([]);
const EMPTY_OBJECT = Object.freeze({});

const DEFAULT_NUMBER_ID = 0;
const CLOUDFRONT_DOMAIN = 'cloudfront.net';
const CLOUDFRONT_URL = `https://d2k5nsl2zxldvw.${CLOUDFRONT_DOMAIN}`;
const ACTIVE_EXPENSIFY_URL = addTrailingForwardSlash(Config?.NEW_EXPENSIFY_URL ?? 'https://new.expensify.com');
const USE_EXPENSIFY_URL = 'https://use.expensify.com';
const EXPENSIFY_MOBILE_URL = 'https://expensify.com/mobile';
const EXPENSIFY_URL = 'https://www.expensify.com';
const PLATFORM_OS_MACOS = 'Mac OS';
const PLATFORM_IOS = 'iOS';
const ANDROID_PACKAGE_NAME = 'org.me.mobiexpensifyg';
const CURRENT_YEAR = new Date().getFullYear();
const PULL_REQUEST_NUMBER = Config?.PULL_REQUEST_NUMBER ?? '';
const MAX_DATE = dateAdd(new Date(), {years: 1});
const MIN_DATE = dateSubtract(new Date(), {years: 20});
const EXPENSIFY_POLICY_DOMAIN = 'expensify-policy';
const EXPENSIFY_POLICY_DOMAIN_EXTENSION = '.exfy';

const keyModifierControl = KeyCommand?.constants?.keyModifierControl ?? 'keyModifierControl';
const keyModifierCommand = KeyCommand?.constants?.keyModifierCommand ?? 'keyModifierCommand';
const keyModifierShift = KeyCommand?.constants?.keyModifierShift ?? 'keyModifierShift';
const keyModifierShiftControl = KeyCommand?.constants?.keyModifierShiftControl ?? 'keyModifierShiftControl';
const keyModifierShiftCommand = KeyCommand?.constants?.keyModifierShiftCommand ?? 'keyModifierShiftCommand';
const keyInputEscape = KeyCommand?.constants?.keyInputEscape ?? 'keyInputEscape';
const keyInputEnter = KeyCommand?.constants?.keyInputEnter ?? 'keyInputEnter';
const keyInputUpArrow = KeyCommand?.constants?.keyInputUpArrow ?? 'keyInputUpArrow';
const keyInputDownArrow = KeyCommand?.constants?.keyInputDownArrow ?? 'keyInputDownArrow';
const keyInputLeftArrow = KeyCommand?.constants?.keyInputLeftArrow ?? 'keyInputLeftArrow';
const keyInputRightArrow = KeyCommand?.constants?.keyInputRightArrow ?? 'keyInputRightArrow';
const keyInputSpace = ' ';

// describes if a shortcut key can cause navigation
const KEYBOARD_SHORTCUT_NAVIGATION_TYPE = 'NAVIGATION_SHORTCUT';

const chatTypes = {
    POLICY_ANNOUNCE: 'policyAnnounce',
    POLICY_ADMINS: 'policyAdmins',
    TRIP_ROOM: 'tripRoom',
    GROUP: 'group',
    DOMAIN_ALL: 'domainAll',
    POLICY_ROOM: 'policyRoom',
    POLICY_EXPENSE_CHAT: 'policyExpenseChat',
    SELF_DM: 'selfDM',
    INVOICE: 'invoice',
    SYSTEM: 'system',
} as const;

const ONBOARDING_ACCOUNTING_MAPPING = {
    quickbooksOnline: 'QuickBooks Online',
    xero: 'Xero',
    netsuite: 'NetSuite',
    intacct: 'Sage Intacct',
    quickbooksDesktop: 'QuickBooks Desktop',
    sap: 'SAP',
    oracle: 'Oracle',
    microsoftDynamics: 'Microsoft Dynamics',
    other: 'Other',
};

const connectionsVideoPaths = {
    [ONBOARDING_ACCOUNTING_MAPPING.quickbooksOnline]: 'videos/walkthrough-connect_to_qbo-v2.mp4',
    [ONBOARDING_ACCOUNTING_MAPPING.xero]: 'videos/walkthrough-connect_to_xero-v2.mp4',
    [ONBOARDING_ACCOUNTING_MAPPING.netsuite]: 'videos/walkthrough-connect_to_netsuite-v2.mp4',
};

// Explicit type annotation is required
const cardActiveStates: number[] = [2, 3, 4, 7];

// Hide not issued or not activated cards (states 2, 4) from card filter options in search, as no transactions can be made on cards in these states
const cardHiddenFromSearchStates: number[] = [2, 4];

const selectableOnboardingChoices = {
    PERSONAL_SPEND: 'newDotPersonalSpend',
    MANAGE_TEAM: 'newDotManageTeam',
    EMPLOYER: 'newDotEmployer',
    CHAT_SPLIT: 'newDotSplitChat',
    LOOKING_AROUND: 'newDotLookingAround',
} as const;

const backendOnboardingChoices = {
    ADMIN: 'newDotAdmin',
    SUBMIT: 'newDotSubmit',
    TRACK_WORKSPACE: 'newDotTrackWorkspace',
    TEST_DRIVE_RECEIVER: 'testDriveReceiver',
} as const;

const onboardingChoices = {
    ...selectableOnboardingChoices,
    ...backendOnboardingChoices,
} as const;

const createExpenseOnboardingChoices = {
    PERSONAL_SPEND: selectableOnboardingChoices.PERSONAL_SPEND,
    EMPLOYER: selectableOnboardingChoices.EMPLOYER,
    SUBMIT: backendOnboardingChoices.SUBMIT,
} as const;

const signupQualifiers = {
    INDIVIDUAL: 'individual',
    VSB: 'vsb',
    SMB: 'smb',
} as const;

const getTestDriveTaskName = (testDriveURL?: string) => (testDriveURL ? `Take a [test drive](${testDriveURL})` : 'Take a test drive');
const testDriveAdminTask: OnboardingTask = {
    type: 'viewTour',
    autoCompleted: false,
    mediaAttributes: {},
    title: ({testDriveURL}) => getTestDriveTaskName(testDriveURL),
    description: ({testDriveURL}) => `[Take a quick product tour](${testDriveURL}) to see why Expensify is the fastest way to do your expenses.`,
};
const testDriveEmployeeTask: OnboardingTask = {
    type: 'viewTour',
    autoCompleted: false,
    mediaAttributes: {},
    title: ({testDriveURL}) => getTestDriveTaskName(testDriveURL),
    description: ({testDriveURL}) => `Take us for a [test drive](${testDriveURL}) and get your team *3 free months of Expensify!*`,
};
const createTestDriveAdminWorkspaceTask: OnboardingTask = {
    type: 'createWorkspace',
    autoCompleted: false,
    mediaAttributes: {},
    title: ({workspaceConfirmationLink}) => `[Create](${workspaceConfirmationLink}) a workspace`,
    description: 'Create a workspace and configure the settings with the help of your setup specialist!',
};

const createWorkspaceTask: OnboardingTask = {
    type: 'createWorkspace',
    autoCompleted: true,
    mediaAttributes: {},
    title: ({workspaceSettingsLink}) => `Create a [workspace](${workspaceSettingsLink})`,
    description: ({workspaceSettingsLink}) =>
        '*Create a workspace* to track expenses, scan receipts, chat, and more.\n' +
        '\n' +
        'Here’s how to create a workspace:\n' +
        '\n' +
        '1. Click *Settings*.\n' +
        '2. Click *Workspaces* > *New workspace*.\n' +
        '\n' +
        `*Your new workspace is ready!* [Check it out](${workspaceSettingsLink}).`,
};

const setupCategoriesTask: OnboardingTask = {
    type: 'setupCategories',
    autoCompleted: false,
    mediaAttributes: {
        [`${CLOUDFRONT_URL}/videos/walkthrough-categories-v2.mp4`]: `data-expensify-thumbnail-url="${CLOUDFRONT_URL}/images/walkthrough-categories.png" data-expensify-width="1920" data-expensify-height="1080"`,
    },
    title: ({workspaceCategoriesLink}) => `Set up [categories](${workspaceCategoriesLink})`,
    description: ({workspaceCategoriesLink}) =>
        '*Set up categories* so your team can code expenses for easy reporting.\n' +
        '\n' +
        'Here’s how to set up categories:\n' +
        '\n' +
        '1. Click *Settings*.\n' +
        '2. Go to *Workspaces*.\n' +
        '3. Select your workspace.\n' +
        '4. Click *Categories*.\n' +
        "5. Disable any categories you don't need.\n" +
        '6. Add your own categories in the top right.\n' +
        '\n' +
        `[Take me to workspace category settings](${workspaceCategoriesLink}).\n` +
        '\n' +
        `![Set up categories](${CLOUDFRONT_URL}/videos/walkthrough-categories-v2.mp4)`,
};

const onboardingEmployerOrSubmitMessage: OnboardingMessage = {
    message: 'Getting paid back is as easy as sending a message. Let’s go over the basics.',
    tasks: [
        testDriveEmployeeTask,
        {
            type: 'submitExpense',
            autoCompleted: false,
            mediaAttributes: {},
            title: 'Submit an expense',
            description:
                '*Submit an expense* by entering an amount or scanning a receipt.\n' +
                '\n' +
                'Here’s how to submit an expense:\n' +
                '\n' +
                '1. Click the green *+* button.\n' +
                '2. Choose *Create expense*.\n' +
                '3. Enter an amount or scan a receipt.\n' +
                '4. Add your reimburser to the request.\n' +
                '\n' +
                'Then, send your request and wait for that sweet “Cha-ching!” when it’s complete.',
        },
    ],
};

const combinedTrackSubmitOnboardingEmployerOrSubmitMessage: OnboardingMessage = {
    ...onboardingEmployerOrSubmitMessage,
    tasks: [
        testDriveEmployeeTask,
        {
            type: 'submitExpense',
            autoCompleted: false,
            mediaAttributes: {},
            title: 'Submit an expense',
            description:
                '*Submit an expense* by entering an amount or scanning a receipt.\n' +
                '\n' +
                'Here’s how to submit an expense:\n' +
                '\n' +
                '1. Click the green *+* button.\n' +
                '2. Choose *Create expense*.\n' +
                '3. Enter an amount or scan a receipt.\n' +
                '4. Add your reimburser to the request.\n' +
                '5. Click *Submit*.\n' +
                '\n' +
                'And you’re done! Now wait for that sweet “Cha-ching!” when it’s complete.',
        },
    ],
};

const onboardingPersonalSpendMessage: OnboardingMessage = {
    message: 'Here’s how to track your spend in a few clicks.',
    tasks: [
        testDriveEmployeeTask,
        {
            type: 'trackExpense',
            autoCompleted: false,
            mediaAttributes: {},
            title: 'Track an expense',
            description:
                '*Track an expense* in any currency, whether you have a receipt or not.\n' +
                '\n' +
                'Here’s how to track an expense:\n' +
                '\n' +
                '1. Click the green *+* button.\n' +
                '2. Choose *Create expense*.\n' +
                '3. Enter an amount or scan a receipt.\n' +
                '4. Choose your *personal* space.\n' +
                '5. Click *Create*.\n' +
                '\n' +
                'And you’re done! Yep, it’s that easy.',
        },
    ],
};
const combinedTrackSubmitOnboardingPersonalSpendMessage: OnboardingMessage = {
    ...onboardingPersonalSpendMessage,
    tasks: [
        testDriveEmployeeTask,
        {
            type: 'trackExpense',
            autoCompleted: false,
            mediaAttributes: {},
            title: 'Track an expense',
            description:
                '*Track an expense* in any currency, whether you have a receipt or not.\n' +
                '\n' +
                'Here’s how to track an expense:\n' +
                '\n' +
                '1. Click the green *+* button.\n' +
                '2. Choose *Create expense*.\n' +
                '3. Enter an amount or scan a receipt.\n' +
                '4. Choose your *personal* space.\n' +
                '5. Click *Create*.\n' +
                '\n' +
                'And you’re done! Yep, it’s that easy.',
        },
    ],
};

type OnboardingPurpose = ValueOf<typeof onboardingChoices>;

type OnboardingCompanySize = ValueOf<typeof onboardingCompanySize>;

type OnboardingAccounting = keyof typeof CONST.POLICY.CONNECTIONS.NAME_USER_FRIENDLY | null;

const onboardingInviteTypes = {
    IOU: 'iou',
    INVOICE: 'invoice',
    CHAT: 'chat',
} as const;

const onboardingCompanySize = {
    MICRO: '1-10',
    SMALL: '11-50',
    MEDIUM_SMALL: '51-100',
    MEDIUM: '101-1000',
    LARGE: '1001+',
} as const;

type OnboardingInvite = ValueOf<typeof onboardingInviteTypes>;

type OnboardingTaskLinks = Partial<{
    onboardingCompanySize: OnboardingCompanySize;
    integrationName: string;
    workspaceSettingsLink: string;
    workspaceCategoriesLink: string;
    workspaceMoreFeaturesLink: string;
    workspaceMembersLink: string;
    workspaceAccountingLink: string;
    workspaceConfirmationLink: string;
    navatticURL: string;
    testDriveURL: string;
    corporateCardLink: string;
}>;

type OnboardingTask = {
    type: string;
    autoCompleted: boolean;
    mediaAttributes: Record<string, string>;
    title: string | ((params: OnboardingTaskLinks) => string);
    description: string | ((params: OnboardingTaskLinks) => string);
};

type OnboardingMessage = {
    /** Text message that will be displayed first */
    message: string | ((params: OnboardingTaskLinks) => string);

    /** Video object to be displayed after initial description message */
    video?: Video;

    /** List of tasks connected with the message, they will have a checkbox and a separate report for more information */
    tasks: OnboardingTask[];

    /** Type of task described in a string format */
    type?: string;
};

const EMAIL_WITH_OPTIONAL_DOMAIN =
    /(?=((?=[\w'#%+-]+(?:\.[\w'#%+-]+)*@?)[\w.'#%+-]{1,64}(?:@(?:(?=[a-z\d]+(?:-+[a-z\d]+)*\.)(?:[a-z\d-]{1,63}\.)+[a-z]{2,63}))?(?= |_|\b))(?<end>.*))\S{3,254}(?=\k<end>$)/;

const EMAIL = {
    ACCOUNTING: 'accounting@expensify.com',
    ACCOUNTS_PAYABLE: 'accountspayable@expensify.com',
    ADMIN: 'admin@expensify.com',
    BILLS: 'bills@expensify.com',
    CHRONOS: 'chronos@expensify.com',
    CONCIERGE: 'concierge@expensify.com',
    CONTRIBUTORS: 'contributors@expensify.com',
    FIRST_RESPONDER: 'firstresponders@expensify.com',
    GUIDES_DOMAIN: 'team.expensify.com',
    QA_DOMAIN: 'applause.expensifail.com',
    HELP: 'help@expensify.com',
    INTEGRATION_TESTING_CREDS: 'integrationtestingcreds@expensify.com',
    NOTIFICATIONS: 'notifications@expensify.com',
    PAYROLL: 'payroll@expensify.com',
    QA: 'qa@expensify.com',
    QA_TRAVIS: 'qa+travisreceipts@expensify.com',
    RECEIPTS: 'receipts@expensify.com',
    STUDENT_AMBASSADOR: 'studentambassadors@expensify.com',
    SVFG: 'svfg@expensify.com',
    EXPENSIFY_EMAIL_DOMAIN: '@expensify.com',
    EXPENSIFY_TEAM_EMAIL_DOMAIN: '@team.expensify.com',
    TEAM: 'team@expensify.com',
    MANAGER_MCTEST: 'manager_mctest@expensify.com',
};

const CONST = {
    HEIC_SIGNATURES: [
        '6674797068656963', // 'ftypheic' - Indicates standard HEIC file
        '6674797068656978', // 'ftypheix' - Indicates a variation of HEIC
        '6674797068657631', // 'ftyphevc' - Typically for HEVC encoded media (common in HEIF)
        '667479706d696631', // 'ftypmif1' - Multi-Image Format part of HEIF, broader usage
    ],
    RECENT_WAYPOINTS_NUMBER: 20,
    DEFAULT_DB_NAME: 'OnyxDB',
    DEFAULT_TABLE_NAME: 'keyvaluepairs',
    DEFAULT_ONYX_DUMP_FILE_NAME: 'onyx-state.txt',
    DEFAULT_POLICY_ROOM_CHAT_TYPES: [chatTypes.POLICY_ADMINS, chatTypes.POLICY_ANNOUNCE, chatTypes.DOMAIN_ALL],
    DEFAULT_IMAGE_FILE_NAME: 'image',
    DISABLED_MAX_EXPENSE_VALUE: 10000000000,
    POLICY_BILLABLE_MODES: {
        BILLABLE: 'billable',
        NON_BILLABLE: 'nonBillable',
    },
    TASK_TITLE_DISABLED_RULES: ['image'],
    // Note: Group and Self-DM excluded as these are not tied to a Workspace
    WORKSPACE_ROOM_TYPES: [chatTypes.POLICY_ADMINS, chatTypes.POLICY_ANNOUNCE, chatTypes.DOMAIN_ALL, chatTypes.POLICY_ROOM, chatTypes.POLICY_EXPENSE_CHAT, chatTypes.INVOICE],
    CUSTOM_FIELD_KEYS: {customField1: 'employeeUserID', customField2: 'employeePayrollID'},
    ANDROID_PACKAGE_NAME,
    WORKSPACE_ENABLE_FEATURE_REDIRECT_DELAY: 100,
    ANIMATED_HIGHLIGHT_ENTRY_DELAY: 50,
    ANIMATED_HIGHLIGHT_ENTRY_DURATION: 300,
    ANIMATED_HIGHLIGHT_START_DELAY: 10,
    ANIMATED_HIGHLIGHT_START_DURATION: 300,
    ANIMATED_HIGHLIGHT_END_DELAY: 800,
    ANIMATED_HIGHLIGHT_END_DURATION: 2000,
    ANIMATED_TRANSITION: 300,
    ANIMATED_TRANSITION_FROM_VALUE: 100,
    ANIMATED_PROGRESS_BAR_DELAY: 300,
    ANIMATED_PROGRESS_BAR_OPACITY_DURATION: 300,
    ANIMATED_PROGRESS_BAR_DURATION: 750,
    ANIMATION_IN_TIMING: 100,
    COMPOSER_FOCUS_DELAY: 150,
    ANIMATION_DIRECTION: {
        IN: 'in',
        OUT: 'out',
    },
    ELEMENT_NAME: {
        INPUT: 'INPUT',
        TEXTAREA: 'TEXTAREA',
    },
    POPOVER_ACCOUNT_SWITCHER_POSITION: {
        horizontal: 12 + variables.navigationTabBarSize,
        vertical: 72,
    },
    POPOVER_DROPDOWN_WIDTH: 336,
    POPOVER_DROPDOWN_MIN_HEIGHT: 0,
    POPOVER_DROPDOWN_MAX_HEIGHT: 416,
    POPOVER_DATE_WIDTH: 338,
    POPOVER_DATE_MAX_HEIGHT: 366,
    POPOVER_DATE_MIN_HEIGHT: 322,
    // Multiplier for gyroscope animation in order to make it a bit more subtle
    ANIMATION_GYROSCOPE_VALUE: 0.4,
    ANIMATION_PAID_DURATION: 200,
    ANIMATION_PAID_CHECKMARK_DELAY: 300,
    ANIMATION_THUMBS_UP_DURATION: 250,
    ANIMATION_THUMBS_UP_DELAY: 200,
    ANIMATION_PAID_BUTTON_HIDE_DELAY: 300,
    BACKGROUND_IMAGE_TRANSITION_DURATION: 1000,
    IMAGE_SVG_TRANSITION_DURATION: 200,
    SCREEN_TRANSITION_END_TIMEOUT: 1000,
    LIMIT_TIMEOUT: 2147483647,
    ARROW_HIDE_DELAY: 3000,
    MAX_IMAGE_CANVAS_AREA: 16777216,
    CHUNK_LOAD_ERROR: 'ChunkLoadError',

    API_ATTACHMENT_VALIDATIONS: {
        // 24 megabytes in bytes, this is limit set on servers, do not update without wider internal discussion
        MAX_SIZE: 25165824,

        // 10 megabytes in bytes, this is limit set on servers for receipt images, do not update without wider internal discussion
        RECEIPT_MAX_SIZE: 10485760,

        // An arbitrary size, but the same minimum as in the PHP layer
        MIN_SIZE: 240,

        // Allowed extensions for receipts
        ALLOWED_RECEIPT_EXTENSIONS: ['jpg', 'jpeg', 'gif', 'png', 'pdf', 'htm', 'html', 'text', 'rtf', 'doc', 'tif', 'tiff', 'msword', 'zip', 'xml', 'message'],
    },

    // Allowed extensions for spreadsheets import
    ALLOWED_SPREADSHEET_EXTENSIONS: ['xls', 'xlsx', 'csv', 'txt'],

    // This is limit set on servers, do not update without wider internal discussion
    API_TRANSACTION_CATEGORY_MAX_LENGTH: 255,

    API_TRANSACTION_TAG_MAX_LENGTH: 255,

    AUTO_AUTH_STATE: {
        NOT_STARTED: 'not-started',
        SIGNING_IN: 'signing-in',
        JUST_SIGNED_IN: 'just-signed-in',
        FAILED: 'failed',
    },

    AUTH_TOKEN_TYPES: {
        ANONYMOUS: 'anonymousAccount',
        SUPPORT: 'support',
    },

    AVATAR_MAX_ATTACHMENT_SIZE: 6291456,

    AVATAR_ALLOWED_EXTENSIONS: ['jpg', 'jpeg', 'png', 'gif', 'bmp', 'svg'],

    // Minimum width and height size in px for a selected image
    AVATAR_MIN_WIDTH_PX: 80,
    AVATAR_MIN_HEIGHT_PX: 80,

    // Maximum width and height size in px for a selected image
    AVATAR_MAX_WIDTH_PX: 4096,
    AVATAR_MAX_HEIGHT_PX: 4096,

    LOGO_MAX_SCALE: 1.5,

    MAX_IMAGE_DIMENSION: 2400,

    BREADCRUMB_TYPE: {
        ROOT: 'root',
        STRONG: 'strong',
        NORMAL: 'normal',
    },

    DEFAULT_GROUP_AVATAR_COUNT: 18,
    DEFAULT_AVATAR_COUNT: 24,
    OLD_DEFAULT_AVATAR_COUNT: 8,

    DISPLAY_NAME: {
        MAX_LENGTH: 50,
        RESERVED_NAMES: ['Expensify', 'Concierge'],
        EXPENSIFY_CONCIERGE: 'Expensify Concierge',
    },

    GPS: {
        // It's OK to get a cached location that is up to an hour old because the only accuracy needed is the country the user is in
        MAX_AGE: 3600000,

        // 15 seconds, don't wait too long because the server can always fall back to using the IP address
        TIMEOUT: 15000,
    },

    LEGAL_NAME: {
        MAX_LENGTH: 40,
    },

    REPORT_DESCRIPTION: {
        MAX_LENGTH: 1000,
    },

    PULL_REQUEST_NUMBER,

    // Regex to get link in href prop inside of <a/> component
    REGEX_LINK_IN_ANCHOR: /<a\s+(?:[^>]*?\s+)?href="([^"]*)"/gi,

    // Regex to read violation value from string given by backend
    VIOLATION_LIMIT_REGEX: /[^0-9]+/g,

    // Validates phone numbers with digits, '+', '-', '()', '.', and spaces
    ACCEPTED_PHONE_CHARACTER_REGEX: /^[0-9+\-().\s]+$/,

    // Prevents consecutive special characters or spaces like '--', '..', '((', '))', or '  '.
    REPEATED_SPECIAL_CHAR_PATTERN: /([-\s().])\1+/,

    MERCHANT_NAME_MAX_LENGTH: 255,

    MASKED_PAN_PREFIX: 'XXXXXXXXXXXX',

    REQUEST_PREVIEW: {
        MAX_LENGTH: 83,
    },

    REVERSED_TRANSACTION_ATTRIBUTE: 'is-reversed-transaction',
    HIDDEN_MESSAGE_ATTRIBUTE: 'is-hidden-message',

    CALENDAR_PICKER: {
        // Numbers were arbitrarily picked.
        MIN_YEAR: CURRENT_YEAR - 100,
        MAX_YEAR: CURRENT_YEAR + 100,
        MAX_DATE,
        MIN_DATE,
    },

    DATE_BIRTH: {
        MIN_AGE: 0,
        MIN_AGE_FOR_PAYMENT: 18,
        MAX_AGE: 150,
    },

    DESKTOP_SHORTCUT_ACCELERATOR: {
        PASTE_AND_MATCH_STYLE: 'Option+Shift+CmdOrCtrl+V',
        PASTE_AS_PLAIN_TEXT: 'CmdOrCtrl+Shift+V',
    },

    // This is used to enable a rotation/transform style to any component.
    DIRECTION: {
        LEFT: 'left',
        RIGHT: 'right',
    },

    ASSIGN_CARD_BUTTON_TEST_ID: 'assignCardButtonTestID',
    // Sizes needed for report empty state background image handling
    EMPTY_STATE_BACKGROUND: {
        ASPECT_RATIO: 3.72,
        OVERLAP: 60,
        SMALL_SCREEN: {
            IMAGE_HEIGHT: 300,
        },
        WIDE_SCREEN: {
            IMAGE_HEIGHT: 450,
        },
    },

    NEW_EXPENSIFY_URL: ACTIVE_EXPENSIFY_URL,
    APP_DOWNLOAD_LINKS: {
        ANDROID: `https://play.google.com/store/apps/details?id=${ANDROID_PACKAGE_NAME}`,
        IOS: 'https://apps.apple.com/us/app/expensify-travel-expense/id471713959',
        DESKTOP: `${ACTIVE_EXPENSIFY_URL}NewExpensify.dmg`,
        OLD_DOT_ANDROID: 'https://play.google.com/store/apps/details?id=org.me.mobiexpensifyg&hl=en_US&pli=1',
        OLD_DOT_IOS: 'https://apps.apple.com/us/app/expensify-expense-tracker/id471713959',
    },
    COMPANY_WEBSITE_DEFAULT_SCHEME: 'http',
    DATE: {
        SQL_DATE_TIME: 'YYYY-MM-DD HH:mm:ss',
        FNS_FORMAT_STRING: 'yyyy-MM-dd',
        FNS_DATE_TIME_FORMAT_STRING: 'yyyy-MM-dd HH:mm:ss',
        LOCAL_TIME_FORMAT: 'h:mm a',
        YEAR_MONTH_FORMAT: 'yyyyMM',
        MONTH_FORMAT: 'MMMM',
        WEEKDAY_TIME_FORMAT: 'eeee',
        MONTH_DAY_ABBR_FORMAT: 'MMM d',
        SHORT_DATE_FORMAT: 'MM-dd',
        MONTH_DAY_YEAR_ABBR_FORMAT: 'MMM d, yyyy',
        MONTH_DAY_YEAR_FORMAT: 'MMMM d, yyyy',
        FNS_TIMEZONE_FORMAT_STRING: "yyyy-MM-dd'T'HH:mm:ssXXX",
        FNS_DB_FORMAT_STRING: 'yyyy-MM-dd HH:mm:ss.SSS',
        LONG_DATE_FORMAT_WITH_WEEKDAY: 'eeee, MMMM d, yyyy',
        UNIX_EPOCH: '1970-01-01 00:00:00.000',
        MAX_DATE: '9999-12-31',
        MIN_DATE: '0001-01-01',
        ORDINAL_DAY_OF_MONTH: 'do',
        MONTH_DAY_YEAR_ORDINAL_FORMAT: 'MMMM do, yyyy',
        SECONDS_PER_DAY: 24 * 60 * 60,
    },
    SMS: {
        DOMAIN: '@expensify.sms',
    },
    BANK_ACCOUNT: {
        BENEFICIAL_OWNER_INFO_STEP: {
            SUBSTEP: {
                IS_USER_UBO: 1,
                IS_ANYONE_ELSE_UBO: 2,
                UBO_DETAILS_FORM: 3,
                ARE_THERE_MORE_UBOS: 4,
                UBOS_LIST: 5,
            },
            BENEFICIAL_OWNER_DATA: {
                BENEFICIAL_OWNER_KEYS: 'beneficialOwnerKeys',
                PREFIX: 'beneficialOwner',
                FIRST_NAME: 'firstName',
                LAST_NAME: 'lastName',
                DOB: 'dob',
                SSN_LAST_4: 'ssnLast4',
                STREET: 'street',
                CITY: 'city',
                STATE: 'state',
                ZIP_CODE: 'zipCode',
            },
        },
        PLAID: {
            ALLOWED_THROTTLED_COUNT: 2,
            ERROR: {
                TOO_MANY_ATTEMPTS: 'Too many attempts',
            },
            EVENTS_NAME: {
                OPEN: 'OPEN',
                EXIT: 'EXIT',
            },
        },
        ERROR: {
            MISSING_ROUTING_NUMBER: '402 Missing routingNumber',
            MAX_ROUTING_NUMBER: '402 Maximum Size Exceeded routingNumber',
            MISSING_INCORPORATION_STATE: '402 Missing incorporationState in additionalData',
            MISSING_INCORPORATION_TYPE: '402 Missing incorporationType in additionalData',
        },
        STEP: {
            // In the order they appear in the VBA flow
            BANK_ACCOUNT: 'BankAccountStep',
            REQUESTOR: 'RequestorStep',
            COMPANY: 'CompanyStep',
            BENEFICIAL_OWNERS: 'BeneficialOwnersStep',
            ACH_CONTRACT: 'ACHContractStep',
            VALIDATION: 'ValidationStep',
            ENABLE: 'EnableStep',
        },
        STEP_NAMES: ['1', '2', '3', '4', '5'],
        STEPS_HEADER_HEIGHT: 40,
        SUBSTEP: {
            MANUAL: 'manual',
            PLAID: 'plaid',
        },
        VERIFICATIONS: {
            ERROR_MESSAGE: 'verifications.errorMessage',
            THROTTLED: 'verifications.throttled',
        },
        FIELDS_TYPE: {
            LOCAL: 'local',
        },
        ONFIDO_RESPONSE: {
            SDK_TOKEN: 'apiResult.sdkToken',
            PASS: 'pass',
        },
        QUESTIONS: {
            QUESTION: 'apiResult.questions.question',
            DIFFERENTIATOR_QUESTION: 'apiResult.differentiator-question',
        },
        SETUP_TYPE: {
            MANUAL: 'manual',
            PLAID: 'plaid',
        },
        REGEX: {
            US_ACCOUNT_NUMBER: /^[0-9]{4,17}$/,

            // The back-end is always returning account number with 4 last digits and mask the rest with X
            MASKED_US_ACCOUNT_NUMBER: /^[X]{0,13}[0-9]{4}$/,
            SWIFT_BIC: /^[A-Za-z0-9]{8,11}$/,
        },
        VERIFICATION_MAX_ATTEMPTS: 7,
        STATE: {
            VERIFYING: 'VERIFYING',
            VALIDATING: 'VALIDATING',
            SETUP: 'SETUP',
            PENDING: 'PENDING',
            OPEN: 'OPEN',
        },
        MAX_LENGTH: {
            FULL_SSN: 9,
            SSN: 4,
            ZIP_CODE: 10,
        },
        TYPE: {
            BUSINESS: 'BUSINESS',
            PERSONAL: 'PERSONAL',
        },
    },
    NON_USD_BANK_ACCOUNT: {
        ALLOWED_FILE_TYPES: ['pdf', 'jpg', 'jpeg', 'png'],
        FILE_LIMIT: 1,
        TOTAL_FILES_SIZE_LIMIT: 5242880,
        PURPOSE_OF_TRANSACTION_ID: 'Intercompany_Payment',
        CURRENT_USER_KEY: 'currentUser',
        CORPAY_UNDEFINED_OPTION_VALUE: 'Undefined',
        STEP: {
            COUNTRY: 'CountryStep',
            BANK_INFO: 'BankInfoStep',
            BUSINESS_INFO: 'BusinessInfoStep',
            BENEFICIAL_OWNER_INFO: 'BeneficialOwnerInfoStep',
            SIGNER_INFO: 'SignerInfoStep',
            AGREEMENTS: 'AgreementsStep',
            FINISH: 'FinishStep',
        },
        BANK_INFO_STEP_ACH_DATA_INPUT_IDS: {
            ACCOUNT_HOLDER_NAME: 'addressName',
            ACCOUNT_HOLDER_REGION: 'addressState',
            ACCOUNT_HOLDER_CITY: 'addressCity',
            ACCOUNT_HOLDER_ADDRESS: 'addressStreet',
            ACCOUNT_HOLDER_POSTAL_CODE: 'addressZipCode',
            ROUTING_CODE: 'routingNumber',
        },
        BUSINESS_INFO_STEP: {
            PICKLIST: {
                ANNUAL_VOLUME_RANGE: 'AnnualVolumeRange',
                APPLICANT_TYPE: 'ApplicantType',
                NATURE_OF_BUSINESS: 'NatureOfBusiness',
                PURPOSE_OF_TRANSACTION: 'PurposeOfTransaction',
                TRADE_VOLUME_RANGE: 'TradeVolumeRange',
            },
        },
        BENEFICIAL_OWNER_INFO_STEP: {
            SUBSTEP: {
                IS_USER_BENEFICIAL_OWNER: 1,
                IS_ANYONE_ELSE_BENEFICIAL_OWNER: 2,
                BENEFICIAL_OWNER_DETAILS_FORM: 3,
                ARE_THERE_MORE_BENEFICIAL_OWNERS: 4,
                BENEFICIAL_OWNERS_LIST: 5,
            },
            BENEFICIAL_OWNER_DATA: {
                BENEFICIAL_OWNER_KEYS: 'beneficialOwnerKeys',
                PREFIX: 'beneficialOwner',
                FIRST_NAME: 'firstName',
                LAST_NAME: 'lastName',
                OWNERSHIP_PERCENTAGE: 'ownershipPercentage',
                DOB: 'dob',
                SSN_LAST_4: 'ssnLast4',
                STREET: 'street',
                CITY: 'city',
                STATE: 'state',
                ZIP_CODE: 'zipCode',
                COUNTRY: 'nationality',
                PROOF_OF_OWNERSHIP: 'proofOfBeneficialOwner',
                COPY_OF_ID: 'copyOfIDForBeneficialOwner',
                ADDRESS_PROOF: 'addressProofForBeneficialOwner',
                CODICE_FISCALE: 'codiceFisclaleTaxID',
                FULL_NAME: 'fullName',
                RESIDENTIAL_ADDRESS: 'residentialAddress',
            },
        },
        STEP_NAMES: ['1', '2', '3', '4', '5', '6'],
        STEP_HEADER_HEIGHT: 40,
        SIGNER_INFO_STEP: {
            SUBSTEP: {
                IS_DIRECTOR: 1,
                ENTER_EMAIL: 2,
                SIGNER_DETAILS_FORM: 3,
                DIRECTOR_DETAILS_FORM: 4,
                HANG_TIGHT: 5,
            },
            SIGNER_INFO_DATA: {
                SIGNER_PREFIX: 'signer',
                FULL_NAME: 'signerFullName',
                DATE_OF_BIRTH: 'signerDateOfBirth',
                JOB_TITLE: 'signerJobTitle',
                EMAIL: 'signerEmail',
                ADDRESS: 'signerCompleteResidentialAddress',
                STREET: 'signer_street',
                CITY: 'signer_city',
                STATE: 'signer_state',
                ZIP_CODE: 'signer_zipCode',
                COUNTRY: 'signer_nationality',
                PROOF_OF_DIRECTORS: 'proofOfDirectors',
                COPY_OF_ID: 'signerCopyOfID',
                ADDRESS_PROOF: 'signerAddressProof',
                CODICE_FISCALE: 'signerCodiceFiscale',
                DOWNLOADED_PDS_AND_FSG: 'downloadedPDSandFSG',
            },
        },
        BANK_INFO_STEP_ACCOUNT_HOLDER_KEY_PREFIX: 'accountHolder',
    },
    INCORPORATION_TYPES: {
        LLC: 'LLC',
        CORPORATION: 'Corp',
        PARTNERSHIP: 'Partnership',
        COOPERATIVE: 'Cooperative',
        SOLE_PROPRIETORSHIP: 'Sole Proprietorship',
        OTHER: 'Other',
    },
    BETAS: {
        ALL: 'all',
        DEFAULT_ROOMS: 'defaultRooms',
        P2P_DISTANCE_REQUESTS: 'p2pDistanceRequests',
        SPOTNANA_TRAVEL: 'spotnanaTravel',
        PREVENT_SPOTNANA_TRAVEL: 'preventSpotnanaTravel',
        REPORT_FIELDS_FEATURE: 'reportFieldsFeature',
        NETSUITE_USA_TAX: 'netsuiteUsaTax',
        PER_DIEM: 'newDotPerDiem',
        NEWDOT_MERGE_ACCOUNTS: 'newDotMergeAccounts',
        NEWDOT_MANAGER_MCTEST: 'newDotManagerMcTest',
        NEW_DOT_TALK_TO_AI_SALES: 'newDotTalkToAISales',
        CUSTOM_RULES: 'customRules',
        TABLE_REPORT_VIEW: 'tableReportView',
        WALLET: 'newdotWallet',
        GLOBAL_REIMBURSEMENTS_ON_ND: 'globalReimbursementsOnND',
        RETRACT_NEWDOT: 'retractNewDot',
        IS_TRAVEL_VERIFIED: 'isTravelVerified',
        MULTI_LEVEL_TAGS: 'multiLevelTags',
        NEWDOT_MULTI_FILES_DRAG_AND_DROP: 'newDotMultiFilesDragAndDrop',
        NEWDOT_MULTI_SCAN: 'newDotMultiScan',
        PLAID_COMPANY_CARDS: 'plaidCompanyCards',
        TRACK_FLOWS: 'trackFlows',
        NEW_DOT_SPLITS: 'newDotSplits',
    },
    BUTTON_STATES: {
        DEFAULT: 'default',
        ACTIVE: 'active',
        PRESSED: 'pressed',
        COMPLETE: 'complete',
        DISABLED: 'disabled',
    },
    BANK_ACCOUNT_TYPES: {
        WALLET: 'WALLET',
    },
    COUNTRY: {
        US: 'US',
        MX: 'MX',
        AU: 'AU',
        CA: 'CA',
        GB: 'GB',
        IT: 'IT',
    },
    SWIPE_DIRECTION: {
        DOWN: 'down',
        LEFT: 'left',
        RIGHT: 'right',
        UP: 'up',
    },
    DESKTOP_DEEPLINK_APP_STATE: {
        CHECKING: 'checking',
        INSTALLED: 'installed',
        NOT_INSTALLED: 'not-installed',
    },
    TAX_RATES: {
        CUSTOM_NAME_MAX_LENGTH: 8,
        NAME_MAX_LENGTH: 50,
    },
    PLATFORM: {
        IOS: 'ios',
        ANDROID: 'android',
        WEB: 'web',
        DESKTOP: 'desktop',
        MOBILE_WEB: 'mobileweb',
    },
    PLATFORM_SPECIFIC_KEYS: {
        CTRL: {
            DEFAULT: 'control',
            [PLATFORM_OS_MACOS]: 'meta',
            [PLATFORM_IOS]: 'meta',
        },
        SHIFT: {
            DEFAULT: 'shift',
        },
        ENTER: {
            DEFAULT: 'enter',
        },
    },
    KEYBOARD_SHORTCUTS: {
        MARK_ALL_MESSAGES_AS_READ: {
            descriptionKey: 'markAllMessagesAsRead',
            shortcutKey: 'Escape',
            modifiers: ['SHIFT'],
            trigger: {
                DEFAULT: {input: keyInputEscape, modifierFlags: keyModifierShift},
            },
        },
        SEARCH: {
            descriptionKey: 'search',
            shortcutKey: 'K',
            modifiers: ['CTRL'],
            trigger: {
                DEFAULT: {input: 'k', modifierFlags: keyModifierControl},
                [PLATFORM_OS_MACOS]: {input: 'k', modifierFlags: keyModifierCommand},
                [PLATFORM_IOS]: {input: 'k', modifierFlags: keyModifierCommand},
            },
            type: KEYBOARD_SHORTCUT_NAVIGATION_TYPE,
        },
        NEW_CHAT: {
            descriptionKey: 'newChat',
            shortcutKey: 'K',
            modifiers: ['CTRL', 'SHIFT'],
            trigger: {
                DEFAULT: {input: 'k', modifierFlags: keyModifierShiftControl},
                [PLATFORM_OS_MACOS]: {input: 'k', modifierFlags: keyModifierShiftCommand},
                [PLATFORM_IOS]: {input: 'k', modifierFlags: keyModifierShiftCommand},
            },
            type: KEYBOARD_SHORTCUT_NAVIGATION_TYPE,
        },
        SHORTCUTS: {
            descriptionKey: 'openShortcutDialog',
            shortcutKey: 'J',
            modifiers: ['CTRL'],
            trigger: {
                DEFAULT: {input: 'j', modifierFlags: keyModifierControl},
                [PLATFORM_OS_MACOS]: {input: 'j', modifierFlags: keyModifierCommand},
                [PLATFORM_IOS]: {input: 'j', modifierFlags: keyModifierCommand},
            },
        },
        ESCAPE: {
            descriptionKey: 'escape',
            shortcutKey: 'Escape',
            modifiers: [],
            trigger: {
                DEFAULT: {input: keyInputEscape},
                [PLATFORM_OS_MACOS]: {input: keyInputEscape},
                [PLATFORM_IOS]: {input: keyInputEscape},
            },
        },
        ENTER: {
            descriptionKey: null,
            shortcutKey: 'Enter',
            modifiers: [],
            trigger: {
                DEFAULT: {input: keyInputEnter},
                [PLATFORM_OS_MACOS]: {input: keyInputEnter},
                [PLATFORM_IOS]: {input: keyInputEnter},
            },
        },
        CTRL_ENTER: {
            descriptionKey: null,
            shortcutKey: 'Enter',
            modifiers: ['CTRL'],
            trigger: {
                DEFAULT: {input: keyInputEnter, modifierFlags: keyModifierControl},
                [PLATFORM_OS_MACOS]: {input: keyInputEnter, modifierFlags: keyModifierCommand},
                [PLATFORM_IOS]: {input: keyInputEnter, modifierFlags: keyModifierCommand},
            },
        },
        COPY: {
            descriptionKey: 'copy',
            shortcutKey: 'C',
            modifiers: ['CTRL'],
            trigger: {
                DEFAULT: {input: 'c', modifierFlags: keyModifierControl},
                [PLATFORM_OS_MACOS]: {input: 'c', modifierFlags: keyModifierCommand},
                [PLATFORM_IOS]: {input: 'c', modifierFlags: keyModifierCommand},
            },
        },
        ARROW_UP: {
            descriptionKey: null,
            shortcutKey: 'ArrowUp',
            modifiers: [],
            trigger: {
                DEFAULT: {input: keyInputUpArrow},
                [PLATFORM_OS_MACOS]: {input: keyInputUpArrow},
                [PLATFORM_IOS]: {input: keyInputUpArrow},
            },
        },
        ARROW_DOWN: {
            descriptionKey: null,
            shortcutKey: 'ArrowDown',
            modifiers: [],
            trigger: {
                DEFAULT: {input: keyInputDownArrow},
                [PLATFORM_OS_MACOS]: {input: keyInputDownArrow},
                [PLATFORM_IOS]: {input: keyInputDownArrow},
            },
        },
        ARROW_LEFT: {
            descriptionKey: null,
            shortcutKey: 'ArrowLeft',
            modifiers: [],
            trigger: {
                DEFAULT: {input: keyInputLeftArrow},
                [PLATFORM_OS_MACOS]: {input: keyInputLeftArrow},
                [PLATFORM_IOS]: {input: keyInputLeftArrow},
            },
        },
        ARROW_RIGHT: {
            descriptionKey: null,
            shortcutKey: 'ArrowRight',
            modifiers: [],
            trigger: {
                DEFAULT: {input: keyInputRightArrow},
                [PLATFORM_OS_MACOS]: {input: keyInputRightArrow},
                [PLATFORM_IOS]: {input: keyInputRightArrow},
            },
        },
        TAB: {
            descriptionKey: null,
            shortcutKey: 'Tab',
            modifiers: [],
        },
        DEBUG: {
            descriptionKey: 'openDebug',
            shortcutKey: 'D',
            modifiers: ['CTRL'],
            trigger: {
                DEFAULT: {input: 'd', modifierFlags: keyModifierControl},
                [PLATFORM_OS_MACOS]: {input: 'd', modifierFlags: keyModifierCommand},
                [PLATFORM_IOS]: {input: 'd', modifierFlags: keyModifierCommand},
            },
        },
        BACKSPACE: {
            descriptionKey: null,
            shortcutKey: 'Backspace',
            modifiers: [],
        },
        SPACE: {
            descriptionKey: null,
            shortcutKey: 'Space',
            modifiers: [],
            trigger: {
                DEFAULT: {input: keyInputSpace},
            },
        },
    },
    KEYBOARD_SHORTCUTS_TYPES: {
        NAVIGATION_SHORTCUT: KEYBOARD_SHORTCUT_NAVIGATION_TYPE,
    },
    KEYBOARD_SHORTCUT_KEY_DISPLAY_NAME: {
        CONTROL: 'CTRL',
        ESCAPE: 'ESC',
        META: 'CMD',
        SHIFT: 'Shift',
    },
    CURRENCY: {
        USD: 'USD',
        AUD: 'AUD',
        CAD: 'CAD',
        GBP: 'GBP',
        NZD: 'NZD',
        EUR: 'EUR',
    },
    get DIRECT_REIMBURSEMENT_CURRENCIES() {
        return [this.CURRENCY.USD, this.CURRENCY.AUD, this.CURRENCY.CAD, this.CURRENCY.GBP, this.CURRENCY.EUR];
    },
    TRIAL_DURATION_DAYS: 8,
    EXAMPLE_PHONE_NUMBER: '+15005550006',
    CONCIERGE_CHAT_NAME: 'Concierge',
    CLOUDFRONT_URL,
    EMPTY_ARRAY,
    EMPTY_OBJECT,
    DEFAULT_NUMBER_ID,
    USE_EXPENSIFY_URL,
    EXPENSIFY_URL,
    EXPENSIFY_MOBILE_URL,
    GOOGLE_MEET_URL_ANDROID: 'https://meet.google.com',
    GOOGLE_DOC_IMAGE_LINK_MATCH: 'googleusercontent.com',
    IMAGE_BASE64_MATCH: 'base64',
    DEEPLINK_BASE_URL: 'new-expensify://',
    PDF_VIEWER_URL: '/pdf/web/viewer.html',
    CLOUDFRONT_DOMAIN_REGEX: /^https:\/\/\w+\.cloudfront\.net/i,
    EXPENSIFY_ICON_URL: `${CLOUDFRONT_URL}/images/favicon-2019.png`,
    CONCIERGE_ICON_URL_2021: `${CLOUDFRONT_URL}/images/icons/concierge_2021.png`,
    CONCIERGE_ICON_URL: `${CLOUDFRONT_URL}/images/icons/concierge_2022.png`,
    UPWORK_URL: 'https://github.com/Expensify/App/issues?q=is%3Aopen+is%3Aissue+label%3A%22Help+Wanted%22',
    DEEP_DIVE_EXPENSIFY_CARD: 'https://community.expensify.com/discussion/4848/deep-dive-expensify-card-and-quickbooks-online-auto-reconciliation-how-it-works',
    DEEP_DIVE_ERECEIPTS: 'https://community.expensify.com/discussion/5542/deep-dive-what-are-ereceipts/',
    DEEP_DIVE_PER_DIEM: 'https://community.expensify.com/discussion/4772/how-to-add-a-single-rate-per-diem',
    SET_NOTIFICATION_LINK: 'https://community.expensify.com/discussion/5651/deep-dive-best-practices-when-youre-running-into-trouble-receiving-emails-from-expensify',
    GITHUB_URL: 'https://github.com/Expensify/App',
    HELP_LINK_URL: `${USE_EXPENSIFY_URL}/usa-patriot-act`,
    ELECTRONIC_DISCLOSURES_URL: `${USE_EXPENSIFY_URL}/esignagreement`,
    GITHUB_RELEASE_URL: 'https://api.github.com/repos/expensify/app/releases/latest',
    ADD_SECONDARY_LOGIN_URL: encodeURI('settings?param={"section":"account","openModal":"secondaryLogin"}'),
    MANAGE_CARDS_URL: 'domain_companycards',
    FEES_URL: `${EXPENSIFY_URL}/fees`,
    SAVE_WITH_EXPENSIFY_URL: `${USE_EXPENSIFY_URL}/savings-calculator`,
    CFPB_PREPAID_URL: 'https://cfpb.gov/prepaid',
    STAGING_NEW_EXPENSIFY_URL: 'https://staging.new.expensify.com',
    PR_TESTING_NEW_EXPENSIFY_URL: `https://${Config?.PULL_REQUEST_NUMBER}.pr-testing.expensify.com`,
    NEWHELP_URL: 'https://help.expensify.com',
    INTERNAL_DEV_EXPENSIFY_URL: 'https://www.expensify.com.dev',
    STAGING_EXPENSIFY_URL: 'https://staging.expensify.com',
    DENIED_CAMERA_ACCESS_INSTRUCTIONS_URL:
        'https://help.expensify.com/articles/new-expensify/expenses-&-payments/Create-an-expense#:~:text=How%20can%20I%20enable%20camera%20permission%20for%20a%20website%20on%20mobile%20browsers%3F',
    BANK_ACCOUNT_PERSONAL_DOCUMENTATION_INFO_URL:
        'https://community.expensify.com/discussion/6983/faq-why-do-i-need-to-provide-personal-documentation-when-setting-up-updating-my-bank-account',
    PERSONAL_DATA_PROTECTION_INFO_URL: 'https://community.expensify.com/discussion/5677/deep-dive-security-how-expensify-protects-your-information',
    ONFIDO_FACIAL_SCAN_POLICY_URL: 'https://onfido.com/facial-scan-policy-and-release/',
    ONFIDO_PRIVACY_POLICY_URL: 'https://onfido.com/privacy/',
    ONFIDO_TERMS_OF_SERVICE_URL: 'https://onfido.com/terms-of-service/',
    LIST_OF_RESTRICTED_BUSINESSES:
        'https://help.expensify.com/articles/expensify-classic/bank-accounts-and-payments/bank-accounts/Connect-US-Business-Bank-Account#are-there-certain-industries-or-businesses-for-which-expensify-cannot-process-automatic-in-app-payments',
    TRAVEL_TERMS_URL: `${EXPENSIFY_URL}/travelterms`,
    EXPENSIFY_PACKAGE_FOR_SAGE_INTACCT: 'https://www.expensify.com/tools/integrations/downloadPackage',
    EXPENSIFY_PACKAGE_FOR_SAGE_INTACCT_FILE_NAME: 'ExpensifyPackageForSageIntacct',
    SAGE_INTACCT_INSTRUCTIONS: 'https://help.expensify.com/articles/expensify-classic/integrations/accounting-integrations/Sage-Intacct',
    HOW_TO_CONNECT_TO_SAGE_INTACCT: 'https://help.expensify.com/articles/expensify-classic/integrations/accounting-integrations/Sage-Intacct#how-to-connect-to-sage-intacct',
    PRICING: `https://www.expensify.com/pricing`,
    COMPANY_CARDS_HELP: 'https://help.expensify.com/articles/expensify-classic/connect-credit-cards/company-cards/Commercial-Card-Feeds',
    COMPANY_CARDS_MASTERCARD_COMMERCIAL_CARDS:
        'https://help.expensify.com/articles/new-expensify/connect-credit-cards/company-cards/Commercial-feeds#how-to-set-up-a-mastercard-commercial-feed',
    COMPANY_CARDS_DELIVERY_FILE_HELP: {
        cdf: 'https://help.expensify.com/articles/new-expensify/connect-credit-cards/company-cards/Commercial-feeds#steps-to-add-a-mastercard-commercial-feed',
        vcf: 'https://help.expensify.com/articles/new-expensify/connect-credit-cards/company-cards/Commercial-feeds#steps-to-add-a-visa-commercial-feed',
        gl1025: 'https://help.expensify.com/articles/new-expensify/connect-credit-cards/company-cards/Commercial-feeds#steps-to-add-an-american-express-corporate-feed',
    },
    COMPANY_CARDS_VISA_COMMERCIAL_CARD_HELP: 'https://help.expensify.com/articles/new-expensify/connect-credit-cards/company-cards/Commercial-feeds#how-to-set-up-a-visa-commercial-feed',
    COMPANY_CARDS_AMEX_COMMERCIAL_CARD_HELP:
        'https://help.expensify.com/articles/new-expensify/connect-credit-cards/company-cards/Commercial-feeds#how-to-set-up-an-american-express-corporate-feed',
    COMPANY_CARDS_STRIPE_HELP: 'https://dashboard.stripe.com/login?redirect=%2Fexpenses%2Fsettings',
    COMPANY_CARDS_CONNECT_CREDIT_CARDS_HELP_URL: 'https://help.expensify.com/new-expensify/hubs/connect-credit-cards/',
    CUSTOM_REPORT_NAME_HELP_URL: 'https://help.expensify.com/articles/expensify-classic/spending-insights/Export-Expenses-And-Reports#formulas',
    CONFIGURE_REIMBURSEMENT_SETTINGS_HELP_URL: 'https://help.expensify.com/articles/expensify-classic/workspaces/Configure-Reimbursement-Settings',
    CONFIGURE_EXPENSE_REPORT_RULES_HELP_URL: 'https://help.expensify.com/articles/new-expensify/workspaces/Set-up-rules#configure-expense-report-rules',
    SELECT_WORKFLOWS_HELP_URL: 'https://help.expensify.com/articles/new-expensify/workspaces/Set-up-workflows#select-workflows',
    COPILOT_HELP_URL: 'https://help.expensify.com/articles/new-expensify/settings/Add-or-Act-As-a-Copilot',
    ENCRYPTION_AND_SECURITY_HELP_URL: 'https://help.expensify.com/articles/new-expensify/settings/Encryption-and-Data-Security',
    PLAN_TYPES_AND_PRICING_HELP_URL: 'https://help.expensify.com/articles/new-expensify/billing-and-subscriptions/Plan-types-and-pricing',
    MERGE_ACCOUNT_HELP_URL: 'https://help.expensify.com/articles/new-expensify/settings/Merge-Accounts',
    CONNECT_A_BUSINESS_BANK_ACCOUNT_HELP_URL: 'https://help.expensify.com/articles/new-expensify/expenses-&-payments/Connect-a-Business-Bank-Account',
    TEST_RECEIPT_URL: `${CLOUDFRONT_URL}/images/fake-receipt__tacotodds.png`,
    // Use Environment.getEnvironmentURL to get the complete URL with port number
    DEV_NEW_EXPENSIFY_URL: 'https://dev.new.expensify.com:',
    NAVATTIC: {
        ADMIN_TOUR_PRODUCTION: 'https://expensify.navattic.com/kh204a7',
        ADMIN_TOUR_STAGING: 'https://expensify.navattic.com/3i300k18',
        EMPLOYEE_TOUR_PRODUCTION: 'https://expensify.navattic.com/35609gb',
        EMPLOYEE_TOUR_STAGING: 'https://expensify.navattic.com/cf15002s',
        COMPLETED: 'completed',
    },
    STORYLANE: {
        ADMIN_TOUR_PRODUCTION: 'https://app.storylane.io/demo/0bhwdna0isb3?embed=inline',
        ADMIN_TOUR_MOBILE_PRODUCTION: 'https://app.storylane.io/demo/sfzzu3s6l3ov?embed=inline',
        ADMIN_TOUR_STAGING: 'https://app.storylane.io/demo/0bhwdna0isb3?embed=inline',
        ADMIN_TOUR_MOBILE_STAGING: 'https://app.storylane.io/demo/sfzzu3s6l3ov?embed=inline',
    },
    OLD_DOT_PUBLIC_URLS: {
        TERMS_URL: `${EXPENSIFY_URL}/terms`,
        PRIVACY_URL: `${EXPENSIFY_URL}/privacy`,
        LICENSES_URL: `${USE_EXPENSIFY_URL}/licenses`,
        ACH_TERMS_URL: `${EXPENSIFY_URL}/achterms`,
        WALLET_AGREEMENT_URL: `${EXPENSIFY_URL}/expensify-payments-wallet-terms-of-service`,
        BANCORP_WALLET_AGREEMENT_URL: `${EXPENSIFY_URL}/bancorp-bank-wallet-terms-of-service`,
        EXPENSIFY_APPROVED_PROGRAM_URL: `${USE_EXPENSIFY_URL}/accountants-program`,
    },
    OLDDOT_URLS: {
        ADMIN_POLICIES_URL: 'admin_policies',
        ADMIN_DOMAINS_URL: 'admin_domains',
        INBOX: 'inbox',
        POLICY_CONNECTIONS_URL: (policyID: string) => `policy?param={"policyID":"${policyID}"}#connections`,
        SIGN_OUT: 'signout',
    },

    EXPENSIFY_POLICY_DOMAIN,
    EXPENSIFY_POLICY_DOMAIN_EXTENSION,

    SIGN_IN_FORM_WIDTH: 300,

    REQUEST_CODE_DELAY: 30,

    DEEPLINK_PROMPT_DENYLIST: [SCREENS.HOME, SCREENS.SIGN_IN_WITH_APPLE_DESKTOP, SCREENS.SIGN_IN_WITH_GOOGLE_DESKTOP],

    SIGN_IN_METHOD: {
        APPLE: 'Apple',
        GOOGLE: 'Google',
    },

    OPTION_TYPE: {
        REPORT: 'report',
        PERSONAL_DETAIL: 'personalDetail',
    },

    QUICK_ACTIONS: {
        REQUEST_MANUAL: 'requestManual',
        REQUEST_SCAN: 'requestScan',
        REQUEST_DISTANCE: 'requestDistance',
        PER_DIEM: 'perDiem',
        SPLIT_MANUAL: 'splitManual',
        SPLIT_SCAN: 'splitScan',
        SPLIT_DISTANCE: 'splitDistance',
        TRACK_MANUAL: 'trackManual',
        TRACK_SCAN: 'trackScan',
        TRACK_DISTANCE: 'trackDistance',
        ASSIGN_TASK: 'assignTask',
        SEND_MONEY: 'sendMoney',
        CREATE_REPORT: 'createReport',
    },

    RECEIPT: {
        ICON_SIZE: 164,
        PERMISSION_GRANTED: 'granted',
        HAND_ICON_HEIGHT: 152,
        HAND_ICON_WIDTH: 200,
        SHUTTER_SIZE: 90,
        MAX_REPORT_PREVIEW_RECEIPTS: 3,
    },
    REPORT: {
        ROLE: {
            ADMIN: 'admin',
            MEMBER: 'member',
        },
        MAX_COUNT_BEFORE_FOCUS_UPDATE: 30,
        MIN_INITIAL_REPORT_ACTION_COUNT: 15,
        UNREPORTED_REPORT_ID: '0',
        SPLIT_REPORT_ID: '-2',
        SECONDARY_ACTIONS: {
            SUBMIT: 'submit',
            APPROVE: 'approve',
            UNAPPROVE: 'unapprove',
            CANCEL_PAYMENT: 'cancelPayment',
            EXPORT_TO_ACCOUNTING: 'exportToAccounting',
            MARK_AS_EXPORTED: 'markAsExported',
            HOLD: 'hold',
            DOWNLOAD_CSV: 'downloadCSV',
            DOWNLOAD_PDF: 'downloadPDF',
            CHANGE_WORKSPACE: 'changeWorkspace',
            VIEW_DETAILS: 'viewDetails',
            DELETE: 'delete',
            RETRACT: 'retract',
            ADD_EXPENSE: 'addExpense',
            SPLIT: 'split',
            REOPEN: 'reopen',
            MOVE_EXPENSE: 'moveExpense',
            PAY: 'pay',
        },
        PRIMARY_ACTIONS: {
            SUBMIT: 'submit',
            APPROVE: 'approve',
            PAY: 'pay',
            EXPORT_TO_ACCOUNTING: 'exportToAccounting',
            REMOVE_HOLD: 'removeHold',
            REVIEW_DUPLICATES: 'reviewDuplicates',
            MARK_AS_CASH: 'markAsCash',
            ADD_EXPENSE: 'addExpense',
        },
        TRANSACTION_PRIMARY_ACTIONS: {
            REMOVE_HOLD: 'removeHold',
            REVIEW_DUPLICATES: 'reviewDuplicates',
            MARK_AS_CASH: 'markAsCash',
        },
        REPORT_PREVIEW_ACTIONS: {
            VIEW: 'view',
            ADD_EXPENSE: 'addExpense',
            REVIEW: 'review',
            SUBMIT: 'submit',
            APPROVE: 'approve',
            PAY: 'pay',
            EXPORT_TO_ACCOUNTING: 'exportToAccounting',
        },
        TRANSACTION_SECONDARY_ACTIONS: {
            HOLD: 'hold',
            SPLIT: 'split',
            VIEW_DETAILS: 'viewDetails',
            DELETE: 'delete',
        },
        ADD_EXPENSE_OPTIONS: {
            CREATE_NEW_EXPENSE: 'createNewExpense',
            ADD_UNREPORTED_EXPENSE: 'addUnreportedExpense',
        },
        ACTIONS: {
            LIMIT: 50,
            // OldDot Actions render getMessage from Web-Expensify/lib/Report/Action PHP files via getMessageOfOldDotReportAction in ReportActionsUtils.ts
            TYPE: {
                ACTIONABLE_ADD_PAYMENT_CARD: 'ACTIONABLEADDPAYMENTCARD',
                ACTIONABLE_JOIN_REQUEST: 'ACTIONABLEJOINREQUEST',
                ACTIONABLE_MENTION_WHISPER: 'ACTIONABLEMENTIONWHISPER',
                ACTIONABLE_REPORT_MENTION_WHISPER: 'ACTIONABLEREPORTMENTIONWHISPER',
                ACTIONABLE_TRACK_EXPENSE_WHISPER: 'ACTIONABLETRACKEXPENSEWHISPER',
                ADD_COMMENT: 'ADDCOMMENT',
                APPROVED: 'APPROVED',
                CARD_MISSING_ADDRESS: 'CARDMISSINGADDRESS',
                CARD_ISSUED: 'CARDISSUED',
                CARD_ISSUED_VIRTUAL: 'CARDISSUEDVIRTUAL',
                CARD_ASSIGNED: 'CARDASSIGNED',
                CHANGE_FIELD: 'CHANGEFIELD', // OldDot Action
                CHANGE_POLICY: 'CHANGEPOLICY',
                CHANGE_TYPE: 'CHANGETYPE', // OldDot Action
                CHRONOS_OOO_LIST: 'CHRONOSOOOLIST',
                CLOSED: 'CLOSED',
                CREATED: 'CREATED',
                DELEGATE_SUBMIT: 'DELEGATESUBMIT', // OldDot Action
                DELETED_ACCOUNT: 'DELETEDACCOUNT', // Deprecated OldDot Action
                DELETED_TRANSACTION: 'DELETEDTRANSACTION',
                DISMISSED_VIOLATION: 'DISMISSEDVIOLATION',
                DONATION: 'DONATION', // Deprecated OldDot Action
                EXPORTED_TO_CSV: 'EXPORTCSV', // OldDot Action
                EXPORTED_TO_INTEGRATION: 'EXPORTINTEGRATION', // OldDot Action
                EXPORTED_TO_QUICK_BOOKS: 'EXPORTED', // Deprecated OldDot Action
                FORWARDED: 'FORWARDED', // OldDot Action
                HOLD: 'HOLD',
                HOLD_COMMENT: 'HOLDCOMMENT',
                INTEGRATION_SYNC_FAILED: 'INTEGRATIONSYNCFAILED',
                IOU: 'IOU',
                INTEGRATIONS_MESSAGE: 'INTEGRATIONSMESSAGE', // OldDot Action
                MANAGER_ATTACH_RECEIPT: 'MANAGERATTACHRECEIPT', // OldDot Action
                MANAGER_DETACH_RECEIPT: 'MANAGERDETACHRECEIPT', // OldDot Action
                MARKED_REIMBURSED: 'MARKEDREIMBURSED', // OldDot Action
                MARK_REIMBURSED_FROM_INTEGRATION: 'MARKREIMBURSEDFROMINTEGRATION', // OldDot Action
                MERGED_WITH_CASH_TRANSACTION: 'MERGEDWITHCASHTRANSACTION',
                MODIFIED_EXPENSE: 'MODIFIEDEXPENSE',
                MOVED: 'MOVED',
                MOVED_TRANSACTION: 'MOVEDTRANSACTION',
                UNREPORTED_TRANSACTION: 'UNREPORTEDTRANSACTION',
                OUTDATED_BANK_ACCOUNT: 'OUTDATEDBANKACCOUNT', // OldDot Action
                REIMBURSED: 'REIMBURSED',
                REIMBURSEMENT_ACH_BOUNCE: 'REIMBURSEMENTACHBOUNCE', // OldDot Action
                REIMBURSEMENT_ACH_CANCELED: 'REIMBURSEMENTACHCANCELED', // OldDot Action
                REIMBURSEMENT_ACCOUNT_CHANGED: 'REIMBURSEMENTACCOUNTCHANGED', // OldDot Action
                REIMBURSEMENT_DELAYED: 'REIMBURSEMENTDELAYED', // OldDot Action
                REIMBURSEMENT_QUEUED: 'REIMBURSEMENTQUEUED',
                REIMBURSEMENT_DEQUEUED: 'REIMBURSEMENTDEQUEUED',
                REIMBURSEMENT_REQUESTED: 'REIMBURSEMENTREQUESTED', // Deprecated OldDot Action
                REIMBURSEMENT_SETUP: 'REIMBURSEMENTSETUP', // Deprecated OldDot Action
                REIMBURSEMENT_SETUP_REQUESTED: 'REIMBURSEMENTSETUPREQUESTED', // Deprecated OldDot Action
                REJECTED: 'REJECTED',
                REMOVED_FROM_APPROVAL_CHAIN: 'REMOVEDFROMAPPROVALCHAIN',
                DEMOTED_FROM_WORKSPACE: 'DEMOTEDFROMWORKSPACE',
                RENAMED: 'RENAMED',
                RETRACTED: 'RETRACTED',
                REOPENED: 'REOPENED',
                REPORT_PREVIEW: 'REPORTPREVIEW',
                SELECTED_FOR_RANDOM_AUDIT: 'SELECTEDFORRANDOMAUDIT', // OldDot Action
                SHARE: 'SHARE', // OldDot Action
                STRIPE_PAID: 'STRIPEPAID', // OldDot Action
                SUBMITTED: 'SUBMITTED',
                SUBMITTED_AND_CLOSED: 'SUBMITTEDCLOSED',
                TAKE_CONTROL: 'TAKECONTROL', // OldDot Action
                TASK_CANCELLED: 'TASKCANCELLED',
                TASK_COMPLETED: 'TASKCOMPLETED',
                TASK_EDITED: 'TASKEDITED',
                TASK_REOPENED: 'TASKREOPENED',
                TRIP_PREVIEW: 'TRIPPREVIEW',
                UNAPPROVED: 'UNAPPROVED',
                UNHOLD: 'UNHOLD',
                UNSHARE: 'UNSHARE', // OldDot Action
                UPDATE_GROUP_CHAT_MEMBER_ROLE: 'UPDATEGROUPCHATMEMBERROLE',
                CONCIERGE_CATEGORY_OPTIONS: 'CONCIERGECATEGORYOPTIONS',
                POLICY_CHANGE_LOG: {
                    ADD_APPROVER_RULE: 'POLICYCHANGELOG_ADD_APPROVER_RULE',
                    ADD_BUDGET: 'POLICYCHANGELOG_ADD_BUDGET',
                    ADD_CATEGORY: 'POLICYCHANGELOG_ADD_CATEGORY',
                    ADD_CUSTOM_UNIT: 'POLICYCHANGELOG_ADD_CUSTOM_UNIT',
                    ADD_CUSTOM_UNIT_RATE: 'POLICYCHANGELOG_ADD_CUSTOM_UNIT_RATE',
                    ADD_EMPLOYEE: 'POLICYCHANGELOG_ADD_EMPLOYEE',
                    ADD_INTEGRATION: 'POLICYCHANGELOG_ADD_INTEGRATION',
                    ADD_REPORT_FIELD: 'POLICYCHANGELOG_ADD_REPORT_FIELD',
                    ADD_TAG: 'POLICYCHANGELOG_ADD_TAG',
                    DELETE_ALL_TAGS: 'POLICYCHANGELOG_DELETE_ALL_TAGS',
                    DELETE_APPROVER_RULE: 'POLICYCHANGELOG_DELETE_APPROVER_RULE',
                    DELETE_BUDGET: 'POLICYCHANGELOG_DELETE_BUDGET',
                    DELETE_CATEGORY: 'POLICYCHANGELOG_DELETE_CATEGORY',
                    DELETE_CUSTOM_UNIT: 'POLICYCHANGELOG_DELETE_CUSTOM_UNIT',
                    DELETE_CUSTOM_UNIT_RATE: 'POLICYCHANGELOG_DELETE_CUSTOM_UNIT_RATE',
                    DELETE_CUSTOM_UNIT_SUB_RATE: 'POLICYCHANGELOG_DELETE_CUSTOM_UNIT_SUB_RATE',
                    DELETE_EMPLOYEE: 'POLICYCHANGELOG_DELETE_EMPLOYEE',
                    DELETE_INTEGRATION: 'POLICYCHANGELOG_DELETE_INTEGRATION',
                    DELETE_REPORT_FIELD: 'POLICYCHANGELOG_DELETE_REPORT_FIELD',
                    DELETE_TAG: 'POLICYCHANGELOG_DELETE_TAG',
                    DELETE_MULTIPLE_TAGS: 'POLICYCHANGELOG_DELETE_MULTIPLE_TAGS',
                    IMPORT_CUSTOM_UNIT_RATES: 'POLICYCHANGELOG_IMPORT_CUSTOM_UNIT_RATES',
                    IMPORT_TAGS: 'POLICYCHANGELOG_IMPORT_TAGS',
                    INDIVIDUAL_BUDGET_NOTIFICATION: 'POLICYCHANGELOG_INDIVIDUAL_BUDGET_NOTIFICATION',
                    INVITE_TO_ROOM: 'POLICYCHANGELOG_INVITETOROOM',
                    REMOVE_FROM_ROOM: 'POLICYCHANGELOG_REMOVEFROMROOM',
                    LEAVE_ROOM: 'POLICYCHANGELOG_LEAVEROOM',
                    REPLACE_CATEGORIES: 'POLICYCHANGELOG_REPLACE_CATEGORIES',
                    SET_AUTO_REIMBURSEMENT: 'POLICYCHANGELOG_SET_AUTOREIMBURSEMENT',
                    SET_AUTO_JOIN: 'POLICYCHANGELOG_SET_AUTO_JOIN',
                    SET_CATEGORY_NAME: 'POLICYCHANGELOG_SET_CATEGORY_NAME',
                    SHARED_BUDGET_NOTIFICATION: 'POLICYCHANGELOG_SHARED_BUDGET_NOTIFICATION',
                    UPDATE_ACH_ACCOUNT: 'POLICYCHANGELOG_UPDATE_ACH_ACCOUNT',
                    UPDATE_APPROVER_RULE: 'POLICYCHANGELOG_UPDATE_APPROVER_RULE',
                    UPDATE_AUDIT_RATE: 'POLICYCHANGELOG_UPDATE_AUDIT_RATE',
                    UPDATE_AUTO_HARVESTING: 'POLICYCHANGELOG_UPDATE_AUTOHARVESTING',
                    UPDATE_AUTO_REIMBURSEMENT: 'POLICYCHANGELOG_UPDATE_AUTOREIMBURSEMENT',
                    UPDATE_AUTO_REPORTING_FREQUENCY: 'POLICYCHANGELOG_UPDATE_AUTOREPORTING_FREQUENCY',
                    UPDATE_BUDGET: 'POLICYCHANGELOG_UPDATE_BUDGET',
                    UPDATE_CATEGORY: 'POLICYCHANGELOG_UPDATE_CATEGORY',
                    UPDATE_CATEGORIES: 'POLICYCHANGELOG_UPDATE_CATEGORIES',
                    UPDATE_CURRENCY: 'POLICYCHANGELOG_UPDATE_CURRENCY',
                    UPDATE_CUSTOM_UNIT: 'POLICYCHANGELOG_UPDATE_CUSTOM_UNIT',
                    UPDATE_CUSTOM_UNIT_RATE: 'POLICYCHANGELOG_UPDATE_CUSTOM_UNIT_RATE',
                    UPDATE_CUSTOM_UNIT_SUB_RATE: 'POLICYCHANGELOG_UPDATE_CUSTOM_UNIT_SUB_RATE',
                    UPDATE_DEFAULT_BILLABLE: 'POLICYCHANGELOG_UPDATE_DEFAULT_BILLABLE',
                    UPDATE_DEFAULT_REIMBURSABLE: 'POLICYCHANGELOG_UPDATE_DEFAULT_REIMBURSABLE',
                    UPDATE_DEFAULT_TITLE: 'POLICYCHANGELOG_UPDATE_DEFAULT_TITLE',
                    UPDATE_DEFAULT_TITLE_ENFORCED: 'POLICYCHANGELOG_UPDATE_DEFAULT_TITLE_ENFORCED',
                    UPDATE_DISABLED_FIELDS: 'POLICYCHANGELOG_UPDATE_DISABLED_FIELDS',
                    UPDATE_EMPLOYEE: 'POLICYCHANGELOG_UPDATE_EMPLOYEE',
                    UPDATE_FIELD: 'POLICYCHANGELOG_UPDATE_FIELD',
                    UPDATE_MANUAL_APPROVAL_THRESHOLD: 'POLICYCHANGELOG_UPDATE_MANUAL_APPROVAL_THRESHOLD',
                    UPDATE_MAX_EXPENSE_AMOUNT: 'POLICYCHANGELOG_UPDATE_MAX_EXPENSE_AMOUNT',
                    UPDATE_MAX_EXPENSE_AMOUNT_NO_RECEIPT: 'POLICYCHANGELOG_UPDATE_MAX_EXPENSE_AMOUNT_NO_RECEIPT',
                    UPDATE_NAME: 'POLICYCHANGELOG_UPDATE_NAME',
                    UPDATE_DESCRIPTION: 'POLICYCHANGELOG_UPDATE_DESCRIPTION',
                    UPDATE_OWNERSHIP: 'POLICYCHANGELOG_UPDATE_OWNERSHIP',
                    UPDATE_PROHIBITED_EXPENSES: 'POLICYCHANGELOG_UPDATE_PROHIBITED_EXPENSES',
                    UPDATE_REIMBURSEMENT_CHOICE: 'POLICYCHANGELOG_UPDATE_REIMBURSEMENT_CHOICE',
                    UPDATE_REPORT_FIELD: 'POLICYCHANGELOG_UPDATE_REPORT_FIELD',
                    UPDATE_TAG: 'POLICYCHANGELOG_UPDATE_TAG',
                    UPDATE_TAG_ENABLED: 'POLICYCHANGELOG_UPDATE_TAG_ENABLED',
                    UPDATE_TAG_LIST: 'POLICYCHANGELOG_UPDATE_TAG_LIST',
                    UPDATE_TAG_LIST_NAME: 'POLICYCHANGELOG_UPDATE_TAG_LIST_NAME',
                    UPDATE_TAG_LIST_REQUIRED: 'POLICYCHANGELOG_UPDATE_TAG_LIST_REQUIRED',
                    UPDATE_TAG_NAME: 'POLICYCHANGELOG_UPDATE_TAG_NAME',
                    UPDATE_TIME_ENABLED: 'POLICYCHANGELOG_UPDATE_TIME_ENABLED',
                    UPDATE_TIME_RATE: 'POLICYCHANGELOG_UPDATE_TIME_RATE',
                    LEAVE_POLICY: 'POLICYCHANGELOG_LEAVE_POLICY',
                    CORPORATE_UPGRADE: 'POLICYCHANGELOG_CORPORATE_UPGRADE',
                    TEAM_DOWNGRADE: 'POLICYCHANGELOG_TEAM_DOWNGRADE',
                },
                RESOLVED_DUPLICATES: 'RESOLVEDDUPLICATES',
                ROOM_CHANGE_LOG: {
                    INVITE_TO_ROOM: 'INVITETOROOM',
                    REMOVE_FROM_ROOM: 'REMOVEFROMROOM',
                    LEAVE_ROOM: 'LEAVEROOM',
                    UPDATE_ROOM_DESCRIPTION: 'UPDATEROOMDESCRIPTION',
                },
            },
            THREAD_DISABLED: ['CREATED'],
            // Used when displaying reportActions list to handle unread messages icon/button
            SCROLL_VERTICAL_OFFSET_THRESHOLD: 200,
            ACTION_VISIBLE_THRESHOLD: 250,
            MAX_GROUPING_TIME: 300000,
        },
        TRANSACTION_LIST: {
            COLUMNS: {
                COMMENTS: 'comments',
                RECEIPT: 'receipt',
                DATE: 'date',
                MERCHANT: 'merchant',
                FROM: 'from',
                TO: 'to',
                CATEGORY: 'category',
                TAG: 'tag',
                TOTAL_AMOUNT: 'amount',
                TYPE: 'type',
                ACTION: 'action',
                TAX: 'tax',
            },
        },
        CANCEL_PAYMENT_REASONS: {
            ADMIN: 'CANCEL_REASON_ADMIN',
            USER: 'CANCEL_REASON_USER',
        },
        ACTIONABLE_MENTION_WHISPER_RESOLUTION: {
            INVITE: 'invited',
            NOTHING: 'nothing',
        },
        ACTIONABLE_TRACK_EXPENSE_WHISPER_RESOLUTION: {
            NOTHING: 'nothing',
        },
        ACTIONABLE_REPORT_MENTION_WHISPER_RESOLUTION: {
            CREATE: 'created',
            NOTHING: 'nothing',
        },
        ACTIONABLE_MENTION_JOIN_WORKSPACE_RESOLUTION: {
            ACCEPT: 'accept',
            DECLINE: 'decline',
        },
        ARCHIVE_REASON: {
            DEFAULT: 'default',
            ACCOUNT_CLOSED: 'accountClosed',
            ACCOUNT_MERGED: 'accountMerged',
            REMOVED_FROM_POLICY: 'removedFromPolicy',
            POLICY_DELETED: 'policyDeleted',
            INVOICE_RECEIVER_POLICY_DELETED: 'invoiceReceiverPolicyDeleted',
            BOOKING_END_DATE_HAS_PASSED: 'bookingEndDateHasPassed',
        },
        MESSAGE: {
            TYPE: {
                COMMENT: 'COMMENT',
                TEXT: 'TEXT',
            },
        },
        TYPE: {
            CHAT: 'chat',
            EXPENSE: 'expense',
            IOU: 'iou',
            TASK: 'task',
            INVOICE: 'invoice',
        },
        UNSUPPORTED_TYPE: {
            PAYCHECK: 'paycheck',
            BILL: 'bill',
        },
        CHAT_TYPE: chatTypes,
        HELP_TYPE: {
            ...chatTypes,
            CHAT_CONCIERGE: 'concierge',
            EXPENSE_REPORT: 'expenseReport',
            EXPENSE: 'expense',
            CHAT: 'chat',
            IOU: 'iou',
            TASK: 'task',
            INVOICE: 'invoice',
        },
        WORKSPACE_CHAT_ROOMS: {
            ANNOUNCE: '#announce',
            ADMINS: '#admins',
        },
        STATE_NUM: {
            OPEN: 0,
            SUBMITTED: 1,
            APPROVED: 2,
            BILLING: 3,
        },
        STATUS_NUM: {
            OPEN: 0,
            SUBMITTED: 1,
            CLOSED: 2,
            APPROVED: 3,
            REIMBURSED: 4,
        },
        NOTIFICATION_PREFERENCE: {
            MUTE: 'mute',
            DAILY: 'daily',
            ALWAYS: 'always',
            HIDDEN: 'hidden',
        },
        // Options for which room members can post
        WRITE_CAPABILITIES: {
            ALL: 'all',
            ADMINS: 'admins',
        },
        VISIBILITY: {
            PUBLIC: 'public',
            PUBLIC_ANNOUNCE: 'public_announce',
            PRIVATE: 'private',
            RESTRICTED: 'restricted',
        },
        RESERVED_ROOM_NAMES: ['#admins', '#announce'],
        MAX_PREVIEW_AVATARS: 4,
        TRANSACTION_PREVIEW: {
            CAROUSEL: {
                WIDTH_WIDE: 303,
            },
            DUPLICATE: {
                HEIGHT_WIDE: 347,
            },
        },
        MAX_ROOM_NAME_LENGTH: 99,
        LAST_MESSAGE_TEXT_MAX_LENGTH: 200,
        MIN_LENGTH_LAST_MESSAGE_WITH_ELLIPSIS: 20,
        OWNER_EMAIL_FAKE: '__FAKE__',
        OWNER_ACCOUNT_ID_FAKE: 0,
        DEFAULT_REPORT_NAME: 'Chat Report',
        PERMISSIONS: {
            READ: 'read',
            WRITE: 'write',
            SHARE: 'share',
            OWN: 'own',
            AUDITOR: 'auditor',
        },
        INVOICE_RECEIVER_TYPE: {
            INDIVIDUAL: 'individual',
            BUSINESS: 'policy',
        },
        EXPORT_OPTIONS: {
            EXPORT_TO_INTEGRATION: 'exportToIntegration',
            MARK_AS_EXPORTED: 'markAsExported',
        },
        ROOM_MEMBERS_BULK_ACTION_TYPES: {
            REMOVE: 'remove',
        },
    },
    NEXT_STEP: {
        ICONS: {
            HOURGLASS: 'hourglass',
            CHECKMARK: 'checkmark',
            STOPWATCH: 'stopwatch',
        },
    },
    UNREPORTED_EXPENSES_PAGE_SIZE: 50,
    COMPOSER: {
        NATIVE_ID: 'composer',
        MAX_LINES: 16,
        MAX_LINES_SMALL_SCREEN: 6,
        MAX_LINES_FULL: -1,
        // The minimum height needed to enable the full screen composer
        FULL_COMPOSER_MIN_HEIGHT: 60,
    },
    MODAL: {
        MODAL_TYPE: {
            CONFIRM: 'confirm',
            CENTERED: 'centered',
            CENTERED_SWIPEABLE_TO_RIGHT: 'centered_swipable_to_right',
            CENTERED_UNSWIPEABLE: 'centered_unswipeable',
            CENTERED_SMALL: 'centered_small',
            BOTTOM_DOCKED: 'bottom_docked',
            POPOVER: 'popover',
            RIGHT_DOCKED: 'right_docked',
            FULLSCREEN: 'fullscreen',
        },
        ANCHOR_ORIGIN_VERTICAL: {
            TOP: 'top',
            CENTER: 'center',
            BOTTOM: 'bottom',
        },
        ANCHOR_ORIGIN_HORIZONTAL: {
            LEFT: 'left',
            CENTER: 'center',
            RIGHT: 'right',
        },
        POPOVER_MENU_PADDING: 8,
        RESTORE_FOCUS_TYPE: {
            DEFAULT: 'default',
            DELETE: 'delete',
            PRESERVE: 'preserve',
        },
        ANIMATION_TIMING: {
            DEFAULT_IN: 300,
            DEFAULT_OUT: 200,
            FAB_IN: 350,
            FAB_OUT: 200,
        },
    },
    TIMING: {
        GET_ORDERED_REPORT_IDS: 'get_ordered_report_ids',
        CALCULATE_MOST_RECENT_LAST_MODIFIED_ACTION: 'calc_most_recent_last_modified_action',
        OPEN_APP: 'open_app',
        SPLASH_SCREEN: 'splash_screen',
        OPEN_SEARCH: 'open_search',
        OPEN_REPORT: 'open_report',
        OPEN_REPORT_FROM_PREVIEW: 'open_report_from_preview',
        OPEN_REPORT_THREAD: 'open_report_thread',
        SIDEBAR_LOADED: 'sidebar_loaded',
        LOAD_SEARCH_OPTIONS: 'load_search_options',
        SEND_MESSAGE: 'send_message',
        OPEN_CREATE_EXPENSE: 'open_create_expense',
        OPEN_CREATE_EXPENSE_CONTACT: 'open_create_expense_contact',
        OPEN_CREATE_EXPENSE_APPROVE: 'open_create_expense_approve',
        APPLY_AIRSHIP_UPDATES: 'apply_airship_updates',
        APPLY_PUSHER_UPDATES: 'apply_pusher_updates',
        APPLY_HTTPS_UPDATES: 'apply_https_updates',
        COLD: 'cold',
        WARM: 'warm',
        REPORT_ACTION_ITEM_LAYOUT_DEBOUNCE_TIME: 1500,
        SHOW_LOADING_SPINNER_DEBOUNCE_TIME: 250,
        TEST_TOOLS_MODAL_THROTTLE_TIME: 800,
        TOOLTIP_SENSE: 1000,
        TRIE_INITIALIZATION: 'trie_initialization',
        COMMENT_LENGTH_DEBOUNCE_TIME: 1500,
        SEARCH_OPTION_LIST_DEBOUNCE_TIME: 300,
        RESIZE_DEBOUNCE_TIME: 100,
        UNREAD_UPDATE_DEBOUNCE_TIME: 300,
        SEARCH_CONVERT_SEARCH_VALUES: 'search_convert_search_values',
        SEARCH_MAKE_TREE: 'search_make_tree',
        SEARCH_BUILD_TREE: 'search_build_tree',
        SEARCH_FILTER_OPTIONS: 'search_filter_options',
        USE_DEBOUNCED_STATE_DELAY: 300,
        LIST_SCROLLING_DEBOUNCE_TIME: 200,
        PUSHER_PING_PONG: 'pusher_ping_pong',
        LOCATION_UPDATE_INTERVAL: 5000,
        PLAY_SOUND_MESSAGE_DEBOUNCE_TIME: 500,
        SKELETON_ANIMATION_SPEED: 3,
        SEARCH_OPTIONS_COMPARISON: 'search_options_comparison',
    },
    PRIORITY_MODE: {
        GSD: 'gsd',
        DEFAULT: 'default',
    },
    THEME: {
        DEFAULT: 'system',
        FALLBACK: 'dark',
        DARK: 'dark',
        LIGHT: 'light',
        SYSTEM: 'system',
    },
    COLOR_SCHEME: {
        LIGHT: 'light',
        DARK: 'dark',
    },
    STATUS_BAR_STYLE: {
        LIGHT_CONTENT: 'light-content',
        DARK_CONTENT: 'dark-content',
    },
    NAVIGATION_BAR_BUTTONS_STYLE: {
        LIGHT: 'light',
        DARK: 'dark',
    },
    NAVIGATION_BAR_TYPE: {
        // We consider there to be no navigation bar in one of these cases:
        // 1. The device has physical navigation buttons
        // 2. The device uses gesture navigation without a gesture bar.
        // 3. The device uses hidden (auto-hiding) soft keys.
        NONE: 'none',
        SOFT_KEYS: 'soft-keys',
        GESTURE_BAR: 'gesture-bar',
    },
    // Currently, in Android there is no native API to detect the type of navigation bar (soft keys vs. gesture).
    // The navigation bar on (standard) Android devices is around 30-50dpi tall. (Samsung: 40dpi, Huawei: ~34dpi)
    // To leave room to detect soft-key navigation bars on non-standard Android devices,
    // we set this height threshold to 30dpi, since gesture bars will never be taller than that. (Samsung & Huawei: ~14-15dpi)
    NAVIGATION_BAR_ANDROID_SOFT_KEYS_MINIMUM_HEIGHT_THRESHOLD: 30,
    TRANSACTION: {
        DEFAULT_MERCHANT: 'Expense',
        UNKNOWN_MERCHANT: 'Unknown Merchant',
        PARTIAL_TRANSACTION_MERCHANT: '(none)',
        TYPE: {
            CUSTOM_UNIT: 'customUnit',
        },
        STATUS: {
            PENDING: 'Pending',
            POSTED: 'Posted',
        },
        STATE: {
            CURRENT: 'current',
            DRAFT: 'draft',
            BACKUP: 'backup',
        },
        LIABILITY_TYPE: {
            RESTRICT: 'corporate',
            ALLOW: 'personal',
        },
    },

    MCC_GROUPS: {
        AIRLINES: 'Airlines',
        COMMUTER: 'Commuter',
        GAS: 'Gas',
        GOODS: 'Goods',
        GROCERIES: 'Groceries',
        HOTEL: 'Hotel',
        MAIL: 'Mail',
        MEALS: 'Meals',
        RENTAL: 'Rental',
        SERVICES: 'Services',
        TAXI: 'Taxi',
        MISCELLANEOUS: 'Miscellaneous',
        UTILITIES: 'Utilities',
    },
    JSON_CODE: {
        SUCCESS: 200,
        BAD_REQUEST: 400,
        NOT_AUTHENTICATED: 407,
        EXP_ERROR: 666,
        UNABLE_TO_RETRY: 'unableToRetry',
        UPDATE_REQUIRED: 426,
        INCORRECT_MAGIC_CODE: 451,
    },
    HTTP_STATUS: {
        // When Cloudflare throttles
        TOO_MANY_REQUESTS: 429,
        INTERNAL_SERVER_ERROR: 500,
        BAD_GATEWAY: 502,
        GATEWAY_TIMEOUT: 504,
        UNKNOWN_ERROR: 520,
    },
    ERROR: {
        XHR_FAILED: 'xhrFailed',
        THROTTLED: 'throttled',
        UNKNOWN_ERROR: 'Unknown error',
        REQUEST_CANCELLED: 'AbortError',
        FAILED_TO_FETCH: 'Failed to fetch',
        ENSURE_BUG_BOT: 'ENSURE_BUGBOT',
        PUSHER_ERROR: 'PusherError',
        WEB_SOCKET_ERROR: 'WebSocketError',
        NETWORK_REQUEST_FAILED: 'Network request failed',
        SAFARI_DOCUMENT_LOAD_ABORTED: 'cancelled',
        FIREFOX_DOCUMENT_LOAD_ABORTED: 'NetworkError when attempting to fetch resource.',
        IOS_NETWORK_CONNECTION_LOST: 'The network connection was lost.',
        IOS_NETWORK_CONNECTION_LOST_RUSSIAN: 'Сетевое соединение потеряно.',
        IOS_NETWORK_CONNECTION_LOST_SWEDISH: 'Nätverksanslutningen förlorades.',
        IOS_NETWORK_CONNECTION_LOST_SPANISH: 'La conexión a Internet parece estar desactivada.',
        IOS_LOAD_FAILED: 'Load failed',
        SAFARI_CANNOT_PARSE_RESPONSE: 'cannot parse response',
        GATEWAY_TIMEOUT: 'Gateway Timeout',
        EXPENSIFY_SERVICE_INTERRUPTED: 'Expensify service interrupted',
        DUPLICATE_RECORD: 'A record already exists with this ID',

        // The "Upgrade" is intentional as the 426 HTTP code means "Upgrade Required" and sent by the API. We use the "Update" language everywhere else in the front end when this gets returned.
        UPDATE_REQUIRED: 'Upgrade Required',
    },
    ERROR_TYPE: {
        SOCKET: 'Expensify\\Auth\\Error\\Socket',
    },
    ERROR_TITLE: {
        SOCKET: 'Issue connecting to database',
        DUPLICATE_RECORD: '400 Unique Constraints Violation',
    },
    NETWORK: {
        METHOD: {
            POST: 'post',
        },
        MIN_RETRY_WAIT_TIME_MS: 10,
        MAX_RANDOM_RETRY_WAIT_TIME_MS: 100,
        MAX_RETRY_WAIT_TIME_MS: 10 * 1000,
        PROCESS_REQUEST_DELAY_MS: 1000,
        MAX_PENDING_TIME_MS: 10 * 1000,
        RECHECK_INTERVAL_MS: 60 * 1000,
        MAX_REQUEST_RETRIES: 10,
        NETWORK_STATUS: {
            ONLINE: 'online',
            OFFLINE: 'offline',
            UNKNOWN: 'unknown',
        },
    },
    OPEN_AI_REALTIME_API: 'https://api.openai.com/v1/realtime',
    OPEN_AI_TOOL_NAMES: {
        END_CALL: 'EndCall',
        SEND_RECAP_IN_ADMINS_ROOM: 'SendRecapInAdminsRoom',
    },
    // The number of milliseconds for an idle session to expire
    SESSION_EXPIRATION_TIME_MS: 2 * 3600 * 1000, // 2 hours
    WEEK_STARTS_ON: 1, // Monday
    DEFAULT_TIME_ZONE: {automatic: true, selected: 'America/Los_Angeles'},
    DEFAULT_ACCOUNT_DATA: {errors: null, success: '', isLoading: false},
    DEFAULT_CLOSE_ACCOUNT_DATA: {errors: null, success: '', isLoading: false},
    DEFAULT_NETWORK_DATA: {isOffline: false},
    FORMS: {
        LOGIN_FORM: 'LoginForm',
        VALIDATE_CODE_FORM: 'ValidateCodeForm',
        VALIDATE_TFA_CODE_FORM: 'ValidateTfaCodeForm',
        RESEND_VALIDATION_FORM: 'ResendValidationForm',
        UNLINK_LOGIN_FORM: 'UnlinkLoginForm',
        RESEND_VALIDATE_CODE_FORM: 'ResendValidateCodeForm',
    },
    APP_STATE: {
        ACTIVE: 'active',
        BACKGROUND: 'background',
        INACTIVE: 'inactive',
    },

    // at least 8 characters, 1 capital letter, 1 lowercase number, 1 number
    PASSWORD_COMPLEXITY_REGEX_STRING: '^(?=.*[A-Z])(?=.*[0-9])(?=.*[a-z]).{8,}$',

    // We allow either 6 digits for validated users or 9-character base26 for unvalidated users
    VALIDATE_CODE_REGEX_STRING: /^\d{6}$|^[A-Z]{9}$/,

    // 8 alphanumeric characters
    RECOVERY_CODE_REGEX_STRING: /^[a-zA-Z0-9]{8}$/,

    // The server has a WAF (Web Application Firewall) which will strip out HTML/XML tags.
    VALIDATE_FOR_HTML_TAG_REGEX: /<\/?\w*((\s+\w+(\s*=\s*(?:"(.|\n)*?"|'(.|\n)*?'|[^'">\s]+))?)+\s*|\s*)\/?>/g,

    // The regex below is used to remove dots only from the local part of the user email (local-part@domain)
    // so when we are using search, we can match emails that have dots without explicitly writing the dots (e.g: fistlast@domain will match first.last@domain)
    // More info https://github.com/Expensify/App/issues/8007
    EMAIL_SEARCH_REGEX: /\.(?=[^\s@]*@)/g,

    VALIDATE_FOR_LEADING_SPACES_HTML_TAG_REGEX: /<([\s]+.+[\s]*)>/g,

    WHITELISTED_TAGS: [/<>/, /< >/, /<->/, /<-->/, /<br>/, /<br\/>/],

    PASSWORD_PAGE: {
        ERROR: {
            ALREADY_VALIDATED: 'Account already validated',
            VALIDATE_CODE_FAILED: 'Validate code failed',
        },
    },

    PUSHER: {
        PRIVATE_USER_CHANNEL_PREFIX: 'private-encrypted-user-accountID-',
        PRIVATE_REPORT_CHANNEL_PREFIX: 'private-report-reportID-',
        STATE: {
            CONNECTING: 'CONNECTING',
            CONNECTED: 'CONNECTED',
            DISCONNECTING: 'DISCONNECTING',
            DISCONNECTED: 'DISCONNECTED',
            RECONNECTING: 'RECONNECTING',
        },
        CHANNEL_STATUS: {
            SUBSCRIBING: 'SUBSCRIBING',
            SUBSCRIBED: 'SUBSCRIBED',
        },
    },

    EMOJI_SPACER: 'SPACER',

    // This is the number of columns in each row of the picker.
    // Because of how flatList implements these rows, each row is an index rather than each element
    // For this reason to make headers work, we need to have the header be the only rendered element in its row
    // If this number is changed, emojis.js will need to be updated to have the proper number of spacer elements
    // around each header.
    EMOJI_NUM_PER_ROW: 8,

    EMOJI_DEFAULT_SKIN_TONE: -1,
    DISPLAY_PARTICIPANTS_LIMIT: 5,

    // Amount of emojis to render ahead at the end of the update cycle
    EMOJI_DRAW_AMOUNT: 250,

    INVISIBLE_CODEPOINTS: ['fe0f', '200d', '2066'],

    UNICODE: {
        LTR: '\u2066',
    },

    TOOLTIP_MAX_LINES: 3,

    LOGIN_TYPE: {
        PHONE: 'phone',
        EMAIL: 'email',
    },

    MAGIC_CODE_LENGTH: 6,
    MAGIC_CODE_EMPTY_CHAR: ' ',

    KEYBOARD_TYPE: {
        VISIBLE_PASSWORD: 'visible-password',
        ASCII_CAPABLE: 'ascii-capable',
        NUMBER_PAD: 'number-pad',
        DECIMAL_PAD: 'decimal-pad',
    },

    INPUT_MODE: {
        NONE: 'none',
        TEXT: 'text',
        DECIMAL: 'decimal',
        NUMERIC: 'numeric',
        TEL: 'tel',
        SEARCH: 'search',
        EMAIL: 'email',
        URL: 'url',
    },

    INPUT_AUTOGROW_DIRECTION: {
        LEFT: 'left',
        RIGHT: 'right',
    },

    YOUR_LOCATION_TEXT: 'Your Location',

    ATTACHMENT_MESSAGE_TEXT: '[Attachment]',
    ATTACHMENT_REGEX: /<video |<img /,
    ATTACHMENT_SOURCE_ATTRIBUTE: 'data-expensify-source',
    ATTACHMENT_ID_ATTRIBUTE: 'data-attachment-id',
    ATTACHMENT_OPTIMISTIC_SOURCE_ATTRIBUTE: 'data-optimistic-src',
    ATTACHMENT_PREVIEW_ATTRIBUTE: 'src',
    ATTACHMENT_ORIGINAL_FILENAME_ATTRIBUTE: 'data-name',
    ATTACHMENT_LOCAL_URL_PREFIX: ['blob:', 'file:'],
    ATTACHMENT_OR_RECEIPT_LOCAL_URL: /^https:\/\/(www\.)?([a-z0-9_-]+\.)*expensify.com(:[0-9]+)?\/(chat-attachments|receipts)/,
    ATTACHMENT_THUMBNAIL_URL_ATTRIBUTE: 'data-expensify-thumbnail-url',
    ATTACHMENT_THUMBNAIL_WIDTH_ATTRIBUTE: 'data-expensify-width',
    ATTACHMENT_THUMBNAIL_HEIGHT_ATTRIBUTE: 'data-expensify-height',
    ATTACHMENT_DURATION_ATTRIBUTE: 'data-expensify-duration',

    ATTACHMENT_PICKER_TYPE: {
        FILE: 'file',
        IMAGE: 'image',
    },

    ATTACHMENT_FILE_TYPE: {
        FILE: 'file',
        IMAGE: 'image',
        VIDEO: 'video',
    },

    IMAGE_FILE_FORMAT: {
        PNG: 'image/png',
        WEBP: 'image/webp',
        JPEG: 'image/jpeg',
        JPG: 'image/jpg',
        GIF: 'image/gif',
        TIF: 'image/tif',
        TIFF: 'image/tiff',
    },

    RECEIPT_ALLOWED_FILE_TYPES: {
        PNG: 'image/png',
        WEBP: 'image/webp',
        JPEG: 'image/jpeg',
        JPG: 'image/jpg',
        GIF: 'image/gif',
        TIF: 'image/tif',
        TIFF: 'image/tiff',
        IMG: 'image/*',
        HTML: 'text/html',
        XML: 'text/xml',
        RTF: 'application/rtf',
        PDF: 'application/pdf',
        OFFICE: 'application/vnd.openxmlformats-officedocument.wordprocessingml.document',
        MSWORD: 'application/msword',
        ZIP: 'application/zip',
        RFC822: 'message/rfc822',
    },

    SHARE_FILE_MIMETYPE: {
        JPG: 'image/jpg',
        JPEG: 'image/jpeg',
        GIF: 'image/gif',
        PNG: 'image/png',
        WEBP: 'image/webp',
        TIF: 'image/tif',
        TIFF: 'image/tiff',
        IMG: 'image/*',
        PDF: 'application/pdf',
        MSWORD: 'application/msword',
        OFFICE: 'application/vnd.openxmlformats-officedocument.wordprocessingml.document',
        RTF: 'application/rtf',
        ZIP: 'application/zip',
        APP_TEXT: 'application/txt',
        RFC822: 'message/rfc822',
        TEXT: 'text/plain',
        HTML: 'text/html',
        XML: 'text/xml',
        MPEG: 'audio/mpeg',
        AAC: 'audio/aac',
        FLAC: 'audio/flac',
        WAV: 'audio/wav',
        XWAV: 'audio/x-wav',
        MP3: 'audio/mp3',
        VORBIS: 'audio/vorbis',
        XVORBIS: 'audio/x-vorbis',
        OPUS: 'audio/opus',
        MP4: 'video/mp4',
        MP2T: 'video/mp2t',
        WEBM: 'video/webm',
        VIDEO_MPEG: 'video/mpeg',
        AVC: 'video/avc',
        HEVC: 'video/hevc',
        XVND8: 'video/x-vnd.on2.vp8',
        XVND9: 'video/x-vnd.on2.vp9',
        AV01: 'video/av01',
        VIDEO: 'video/*',
        TXT: 'txt',
    },

    ATTACHMENT_TYPE: {
        REPORT: 'r',
        NOTE: 'n',
        SEARCH: 's',
        ONBOARDING: 'o',
    },

    IMAGE_HIGH_RESOLUTION_THRESHOLD: 7000,

    IMAGE_OBJECT_POSITION: {
        TOP: 'top',
        INITIAL: 'initial',
    },

    FILE_TYPE_REGEX: {
        // Image MimeTypes allowed by iOS photos app.
        IMAGE: /\.(jpg|jpeg|png|webp|gif|tiff|bmp|heic|heif)$/,
        // Video MimeTypes allowed by iOS photos app.
        VIDEO: /\.(mov|mp4)$/,
    },
    IOS_CAMERA_ROLL_ACCESS_ERROR: 'Access to photo library was denied',
    ADD_PAYMENT_MENU_POSITION_Y: 226,
    ADD_PAYMENT_MENU_POSITION_X: 356,
    EMOJI_PICKER_ITEM_TYPES: {
        HEADER: 'header',
        EMOJI: 'emoji',
        SPACER: 'spacer',
    },
    EMOJI_PICKER_SIZE: {
        WIDTH: 320,
        HEIGHT: 416,
    },
    DESKTOP_HEADER_PADDING: 12,
    SEARCH_ITEM_LIMIT: 15,
    CATEGORY_SHORTCUT_BAR_HEIGHT: 32,
    SMALL_EMOJI_PICKER_SIZE: {
        WIDTH: '100%',
    },
    MENU_POSITION_REPORT_ACTION_COMPOSE_BOTTOM: 83,
    NON_NATIVE_EMOJI_PICKER_LIST_HEIGHT: 300,
    NON_NATIVE_EMOJI_PICKER_LIST_HEIGHT_WEB: 200,
    EMOJI_PICKER_ITEM_HEIGHT: 32,
    EMOJI_PICKER_HEADER_HEIGHT: 32,
    RECIPIENT_LOCAL_TIME_HEIGHT: 25,
    AUTO_COMPLETE_SUGGESTER: {
        SUGGESTER_PADDING: 6,
        SUGGESTER_INNER_PADDING: 8,
        SUGGESTION_ROW_HEIGHT: 40,
        SMALL_CONTAINER_HEIGHT_FACTOR: 2.5,
        MAX_AMOUNT_OF_SUGGESTIONS: 20,
        MAX_AMOUNT_OF_VISIBLE_SUGGESTIONS_IN_CONTAINER: 5,
        HERE_TEXT: '@here',
        SUGGESTION_BOX_MAX_SAFE_DISTANCE: 10,
        BIG_SCREEN_SUGGESTION_WIDTH: 300,
    },
    COMPOSER_MAX_HEIGHT: 125,
    CHAT_FOOTER_SECONDARY_ROW_HEIGHT: 15,
    CHAT_FOOTER_SECONDARY_ROW_PADDING: 5,
    CHAT_FOOTER_MIN_HEIGHT: 65,
    CHAT_FOOTER_HORIZONTAL_PADDING: 40,
    CHAT_SKELETON_VIEW: {
        AVERAGE_ROW_HEIGHT: 80,
        HEIGHT_FOR_ROW_COUNT: {
            1: 60,
            2: 80,
            3: 100,
        },
    },
    CENTRAL_PANE_ANIMATION_HEIGHT: 200,
    LHN_SKELETON_VIEW_ITEM_HEIGHT: 64,
    LHN_VIEWPORT_ITEM_COUNT: 20,
    SEARCH_SKELETON_VIEW_ITEM_HEIGHT: 108,
    EXPENSIFY_PARTNER_NAME: 'expensify.com',
    EXPENSIFY_MERCHANT: 'Expensify, Inc.',
    EMAIL,

    FULL_STORY: {
        MASK: 'fs-mask',
        UNMASK: 'fs-unmask',
        CUSTOMER: 'customer',
        CONCIERGE: 'concierge',
        OTHER: 'other',
        WEB_PROP_ATTR: 'data-testid',
        SHUTDOWN: 'shutdown',
        RESTART: 'restart',
        SET_IDENTITY: 'setIdentity',
        OBSERVE: 'observe',
    },

    CONCIERGE_DISPLAY_NAME: 'Concierge',

    INTEGRATION_ENTITY_MAP_TYPES: {
        DEFAULT: 'DEFAULT',
        NONE: 'NONE',
        TAG: 'TAG',
        REPORT_FIELD: 'REPORT_FIELD',
        NOT_IMPORTED: 'NOT_IMPORTED',
        IMPORTED: 'IMPORTED',
        NETSUITE_DEFAULT: 'NETSUITE_DEFAULT',
    },
    QUICKBOOKS_ONLINE: 'quickbooksOnline',

    QUICKBOOKS_DESKTOP_CONFIG: {
        EXPORT_DATE: 'exportDate',
        EXPORTER: 'exporter',
        MARK_CHECKS_TO_BE_PRINTED: 'markChecksToBePrinted',
        REIMBURSABLE_ACCOUNT: 'reimbursableAccount',
        NON_REIMBURSABLE_ACCOUNT: 'nonReimbursableAccount',
        REIMBURSABLE: 'reimbursable',
        NON_REIMBURSABLE: 'nonReimbursable',
        SHOULD_AUTO_CREATE_VENDOR: 'shouldAutoCreateVendor',
        NON_REIMBURSABLE_BILL_DEFAULT_VENDOR: 'nonReimbursableBillDefaultVendor',
        AUTO_SYNC: 'autoSync',
        ENABLE_NEW_CATEGORIES: 'enableNewCategories',
        MAPPINGS: {
            CLASSES: 'classes',
            CUSTOMERS: 'customers',
        },
        IMPORT_ITEMS: 'importItems',
    },

    QUICKBOOKS_CONFIG: {
        ENABLE_NEW_CATEGORIES: 'enableNewCategories',
        SYNC_CLASSES: 'syncClasses',
        SYNC_CUSTOMERS: 'syncCustomers',
        SYNC_LOCATIONS: 'syncLocations',
        SYNC_TAX: 'syncTax',
        EXPORT: 'export',
        EXPORTER: 'exporter',
        EXPORT_DATE: 'exportDate',
        NON_REIMBURSABLE_EXPENSES_ACCOUNT: 'nonReimbursableExpensesAccount',
        NON_REIMBURSABLE_EXPENSES_EXPORT_DESTINATION: 'nonReimbursableExpensesExportDestination',
        REIMBURSABLE_EXPENSES_ACCOUNT: 'reimbursableExpensesAccount',
        REIMBURSABLE_EXPENSES_EXPORT_DESTINATION: 'reimbursableExpensesExportDestination',
        NON_REIMBURSABLE_BILL_DEFAULT_VENDOR: 'nonReimbursableBillDefaultVendor',
        NON_REIMBURSABLE_EXPENSE_EXPORT_DESTINATION: 'nonReimbursableExpensesExportDestination',
        NON_REIMBURSABLE_EXPENSE_ACCOUNT: 'nonReimbursableExpensesAccount',
        RECEIVABLE_ACCOUNT: 'receivableAccount',
        AUTO_SYNC: 'autoSync',
        ENABLED: 'enabled',
        SYNC_PEOPLE: 'syncPeople',
        AUTO_CREATE_VENDOR: 'autoCreateVendor',
        REIMBURSEMENT_ACCOUNT_ID: 'reimbursementAccountID',
        COLLECTION_ACCOUNT_ID: 'collectionAccountID',
        ACCOUNTING_METHOD: 'accountingMethod',
    },

    XERO_CONFIG: {
        AUTO_SYNC: 'autoSync',
        ENABLED: 'enabled',
        REIMBURSEMENT_ACCOUNT_ID: 'reimbursementAccountID',
        INVOICE_COLLECTIONS_ACCOUNT_ID: 'invoiceCollectionsAccountID',
        SYNC: 'sync',
        SYNC_REIMBURSED_REPORTS: 'syncReimbursedReports',
        ENABLE_NEW_CATEGORIES: 'enableNewCategories',
        EXPORT: 'export',
        EXPORTER: 'exporter',
        BILL_DATE: 'billDate',
        BILL_STATUS: 'billStatus',
        NON_REIMBURSABLE_ACCOUNT: 'nonReimbursableAccount',
        TENANT_ID: 'tenantID',
        IMPORT_CUSTOMERS: 'importCustomers',
        IMPORT_TAX_RATES: 'importTaxRates',
        INVOICE_STATUS: {
            DRAFT: 'DRAFT',
            AWAITING_APPROVAL: 'AWT_APPROVAL',
            AWAITING_PAYMENT: 'AWT_PAYMENT',
        },
        IMPORT_TRACKING_CATEGORIES: 'importTrackingCategories',
        MAPPINGS: 'mappings',
        TRACKING_CATEGORY_PREFIX: 'trackingCategory_',
        TRACKING_CATEGORY_FIELDS: {
            COST_CENTERS: 'cost centers',
            REGION: 'region',
        },
        TRACKING_CATEGORY_OPTIONS: {
            DEFAULT: 'DEFAULT',
            TAG: 'TAG',
            REPORT_FIELD: 'REPORT_FIELD',
        },
    },

    SAGE_INTACCT_MAPPING_VALUE: {
        NONE: 'NONE',
        DEFAULT: 'DEFAULT',
        TAG: 'TAG',
        REPORT_FIELD: 'REPORT_FIELD',
    },

    SAGE_INTACCT_CONFIG: {
        MAPPINGS: {
            DEPARTMENTS: 'departments',
            CLASSES: 'classes',
            LOCATIONS: 'locations',
            CUSTOMERS: 'customers',
            PROJECTS: 'projects',
        },
        SYNC_ITEMS: 'syncItems',
        TAX: 'tax',
        TAX_SOLUTION_ID: 'taxSolutionID',
        EXPORT: 'export',
        EXPORT_DATE: 'exportDate',
        NON_REIMBURSABLE_CREDIT_CARD_VENDOR: 'nonReimbursableCreditCardChargeDefaultVendor',
        NON_REIMBURSABLE_VENDOR: 'nonReimbursableVendor',
        REIMBURSABLE_VENDOR: 'reimbursableExpenseReportDefaultVendor',
        NON_REIMBURSABLE_ACCOUNT: 'nonReimbursableAccount',
        NON_REIMBURSABLE: 'nonReimbursable',
        EXPORTER: 'exporter',
        REIMBURSABLE: 'reimbursable',
        AUTO_SYNC: 'autoSync',
        AUTO_SYNC_ENABLED: 'enabled',
        IMPORT_EMPLOYEES: 'importEmployees',
        APPROVAL_MODE: 'approvalMode',
        SYNC: 'sync',
        SYNC_REIMBURSED_REPORTS: 'syncReimbursedReports',
        REIMBURSEMENT_ACCOUNT_ID: 'reimbursementAccountID',
        ENTITY: 'entity',
        DIMENSION_PREFIX: 'dimension_',
    },

    SAGE_INTACCT: {
        APPROVAL_MODE: {
            APPROVAL_MANUAL: 'APPROVAL_MANUAL',
        },
    },

    QUICKBOOKS_REIMBURSABLE_ACCOUNT_TYPE: {
        VENDOR_BILL: 'bill',
        CHECK: 'check',
        JOURNAL_ENTRY: 'journal_entry',
    },

    QUICKBOOKS_NON_REIMBURSABLE_ACCOUNT_TYPE: {
        CREDIT_CARD: 'credit_card',
        DEBIT_CARD: 'debit_card',
        VENDOR_BILL: 'bill',
    },

    QUICKBOOKS_DESKTOP_REIMBURSABLE_ACCOUNT_TYPE: {
        VENDOR_BILL: 'VENDOR_BILL',
        CHECK: 'CHECK',
        JOURNAL_ENTRY: 'JOURNAL_ENTRY',
    },

    SAGE_INTACCT_REIMBURSABLE_EXPENSE_TYPE: {
        EXPENSE_REPORT: 'EXPENSE_REPORT',
        VENDOR_BILL: 'VENDOR_BILL',
    },

    SAGE_INTACCT_NON_REIMBURSABLE_EXPENSE_TYPE: {
        CREDIT_CARD_CHARGE: 'CREDIT_CARD_CHARGE',
        VENDOR_BILL: 'VENDOR_BILL',
    },

    XERO_EXPORT_DATE: {
        LAST_EXPENSE: 'LAST_EXPENSE',
        REPORT_EXPORTED: 'REPORT_EXPORTED',
        REPORT_SUBMITTED: 'REPORT_SUBMITTED',
    },

    SAGE_INTACCT_EXPORT_DATE: {
        LAST_EXPENSE: 'LAST_EXPENSE',
        EXPORTED: 'EXPORTED',
        SUBMITTED: 'SUBMITTED',
    },

    NETSUITE_CONFIG: {
        SUBSIDIARY: 'subsidiary',
        EXPORTER: 'exporter',
        EXPORT_DATE: 'exportDate',
        REIMBURSABLE_EXPENSES_EXPORT_DESTINATION: 'reimbursableExpensesExportDestination',
        NON_REIMBURSABLE_EXPENSES_EXPORT_DESTINATION: 'nonreimbursableExpensesExportDestination',
        DEFAULT_VENDOR: 'defaultVendor',
        REIMBURSABLE_PAYABLE_ACCOUNT: 'reimbursablePayableAccount',
        PAYABLE_ACCT: 'payableAcct',
        JOURNAL_POSTING_PREFERENCE: 'journalPostingPreference',
        RECEIVABLE_ACCOUNT: 'receivableAccount',
        INVOICE_ITEM_PREFERENCE: 'invoiceItemPreference',
        INVOICE_ITEM: 'invoiceItem',
        TAX_POSTING_ACCOUNT: 'taxPostingAccount',
        PROVINCIAL_TAX_POSTING_ACCOUNT: 'provincialTaxPostingAccount',
        ALLOW_FOREIGN_CURRENCY: 'allowForeignCurrency',
        EXPORT_TO_NEXT_OPEN_PERIOD: 'exportToNextOpenPeriod',
        IMPORT_FIELDS: ['departments', 'classes', 'locations'],
        AUTO_SYNC: 'autoSync',
        ACCOUNTING_METHOD: 'accountingMethod',
        REIMBURSEMENT_ACCOUNT_ID: 'reimbursementAccountID',
        COLLECTION_ACCOUNT: 'collectionAccount',
        AUTO_CREATE_ENTITIES: 'autoCreateEntities',
        APPROVAL_ACCOUNT: 'approvalAccount',
        CUSTOM_FORM_ID_OPTIONS: 'customFormIDOptions',
        TOKEN_INPUT_STEP_NAMES: ['1', '2,', '3', '4', '5'],
        TOKEN_INPUT_STEP_KEYS: {
            0: 'installBundle',
            1: 'enableTokenAuthentication',
            2: 'enableSoapServices',
            3: 'createAccessToken',
            4: 'enterCredentials',
        },
        IMPORT_CUSTOM_FIELDS: {
            CUSTOM_SEGMENTS: 'customSegments',
            CUSTOM_LISTS: 'customLists',
        },
        CUSTOM_SEGMENT_FIELDS: ['segmentName', 'internalID', 'scriptID', 'mapping'],
        CUSTOM_LIST_FIELDS: ['listName', 'internalID', 'transactionFieldID', 'mapping'],
        CUSTOM_FORM_ID_ENABLED: 'enabled',
        CUSTOM_FORM_ID_TYPE: {
            REIMBURSABLE: 'reimbursable',
            NON_REIMBURSABLE: 'nonReimbursable',
        },
        SYNC_OPTIONS: {
            SYNC_REIMBURSED_REPORTS: 'syncReimbursedReports',
            SYNC_PEOPLE: 'syncPeople',
            ENABLE_NEW_CATEGORIES: 'enableNewCategories',
            EXPORT_REPORTS_TO: 'exportReportsTo',
            EXPORT_VENDOR_BILLS_TO: 'exportVendorBillsTo',
            EXPORT_JOURNALS_TO: 'exportJournalsTo',
            SYNC_TAX: 'syncTax',
            CROSS_SUBSIDIARY_CUSTOMERS: 'crossSubsidiaryCustomers',
            CUSTOMER_MAPPINGS: {
                CUSTOMERS: 'customers',
                JOBS: 'jobs',
            },
        },
        NETSUITE_ADD_CUSTOM_LIST_STEP_NAMES: ['1', '2,', '3', '4'],
        NETSUITE_ADD_CUSTOM_SEGMENT_STEP_NAMES: ['1', '2,', '3', '4', '5', '6,'],
    },

    NETSUITE_CUSTOM_FIELD_SUBSTEP_INDEXES: {
        CUSTOM_LISTS: {
            CUSTOM_LIST_PICKER: 0,
            TRANSACTION_FIELD_ID: 1,
            MAPPING: 2,
            CONFIRM: 3,
        },
        CUSTOM_SEGMENTS: {
            SEGMENT_TYPE: 0,
            SEGMENT_NAME: 1,
            INTERNAL_ID: 2,
            SCRIPT_ID: 3,
            MAPPING: 4,
            CONFIRM: 5,
        },
    },

    NETSUITE_CUSTOM_RECORD_TYPES: {
        CUSTOM_SEGMENT: 'customSegment',
        CUSTOM_RECORD: 'customRecord',
    },

    NETSUITE_FORM_STEPS_HEADER_HEIGHT: 40,

    NETSUITE_IMPORT: {
        HELP_LINKS: {
            CUSTOM_SEGMENTS: 'https://help.expensify.com/articles/expensify-classic/integrations/accounting-integrations/NetSuite#custom-segments',
            CUSTOM_LISTS: 'https://help.expensify.com/articles/expensify-classic/integrations/accounting-integrations/NetSuite#custom-lists',
        },
    },

    NETSUITE_EXPORT_DATE: {
        LAST_EXPENSE: 'LAST_EXPENSE',
        EXPORTED: 'EXPORTED',
        SUBMITTED: 'SUBMITTED',
    },

    NETSUITE_EXPORT_DESTINATION: {
        EXPENSE_REPORT: 'EXPENSE_REPORT',
        VENDOR_BILL: 'VENDOR_BILL',
        JOURNAL_ENTRY: 'JOURNAL_ENTRY',
    },

    NETSUITE_MAP_EXPORT_DESTINATION: {
        EXPENSE_REPORT: 'expenseReport',
        VENDOR_BILL: 'vendorBill',
        JOURNAL_ENTRY: 'journalEntry',
    },

    NETSUITE_INVOICE_ITEM_PREFERENCE: {
        CREATE: 'create',
        SELECT: 'select',
    },

    NETSUITE_JOURNAL_POSTING_PREFERENCE: {
        JOURNALS_POSTING_INDIVIDUAL_LINE: 'JOURNALS_POSTING_INDIVIDUAL_LINE',
        JOURNALS_POSTING_TOTAL_LINE: 'JOURNALS_POSTING_TOTAL_LINE',
    },

    NETSUITE_EXPENSE_TYPE: {
        REIMBURSABLE: 'reimbursable',
        NON_REIMBURSABLE: 'nonreimbursable',
    },

    NETSUITE_REPORTS_APPROVAL_LEVEL: {
        REPORTS_APPROVED_NONE: 'REPORTS_APPROVED_NONE',
        REPORTS_SUPERVISOR_APPROVED: 'REPORTS_SUPERVISOR_APPROVED',
        REPORTS_ACCOUNTING_APPROVED: 'REPORTS_ACCOUNTING_APPROVED',
        REPORTS_APPROVED_BOTH: 'REPORTS_APPROVED_BOTH',
    },

    NETSUITE_VENDOR_BILLS_APPROVAL_LEVEL: {
        VENDOR_BILLS_APPROVED_NONE: 'VENDOR_BILLS_APPROVED_NONE',
        VENDOR_BILLS_APPROVAL_PENDING: 'VENDOR_BILLS_APPROVAL_PENDING',
        VENDOR_BILLS_APPROVED: 'VENDOR_BILLS_APPROVED',
    },

    NETSUITE_JOURNALS_APPROVAL_LEVEL: {
        JOURNALS_APPROVED_NONE: 'JOURNALS_APPROVED_NONE',
        JOURNALS_APPROVAL_PENDING: 'JOURNALS_APPROVAL_PENDING',
        JOURNALS_APPROVED: 'JOURNALS_APPROVED',
    },

    NETSUITE_ACCOUNT_TYPE: {
        ACCOUNTS_PAYABLE: '_accountsPayable',
        ACCOUNTS_RECEIVABLE: '_accountsReceivable',
        OTHER_CURRENT_LIABILITY: '_otherCurrentLiability',
        CREDIT_CARD: '_creditCard',
        BANK: '_bank',
        OTHER_CURRENT_ASSET: '_otherCurrentAsset',
        LONG_TERM_LIABILITY: '_longTermLiability',
        EXPENSE: '_expense',
    },

    NETSUITE_APPROVAL_ACCOUNT_DEFAULT: 'APPROVAL_ACCOUNT_DEFAULT',

    NETSUITE_PAYABLE_ACCOUNT_DEFAULT_VALUE: '',

    /**
     * Countries where tax setting is permitted (Strings are in the format of Netsuite's Country type/enum)
     *
     * Should mirror the list on the OldDot.
     */
    NETSUITE_TAX_COUNTRIES: [
        '_argentina',
        '_australia',
        '_austria',
        '_azerbaijan',
        '_belgium',
        '_brazil',
        '_bulgaria',
        '_canada',
        '_chile',
        '_china',
        '_costaRica',
        '_croatia',
        '_croatiaHrvatska',
        '_cyprus',
        '_czechRepublic',
        '_denmark',
        '_egypt',
        '_estonia',
        '_finland',
        '_france',
        '_georgia',
        '_germany',
        '_ghana',
        '_greece',
        '_hongKong',
        '_hungary',
        '_india',
        '_indonesia',
        '_iranIslamicRepublicOf',
        '_ireland',
        '_israel',
        '_italy',
        '_japan',
        '_jordan',
        '_kenya',
        '_koreaRepublicOf',
        '_koreaTheRepublicOf',
        '_kuwait',
        '_latvia',
        '_lebanon',
        '_lithuania',
        '_luxembourg',
        '_malaysia',
        '_malta',
        '_mexico',
        '_morocco',
        '_myanmar',
        '_netherlands',
        '_newZealand',
        '_nigeria',
        '_norway',
        '_pakistan',
        '_philippines',
        '_poland',
        '_portugal',
        '_romania',
        '_saudiArabia',
        '_serbia',
        '_singapore',
        '_slovakRepublic',
        '_slovakia',
        '_slovenia',
        '_southAfrica',
        '_spain',
        '_sriLanka',
        '_sweden',
        '_switzerland',
        '_taiwan',
        '_thailand',
        '_turkey',
        '_turkiye',
        '_ukraine',
        '_unitedArabEmirates',
        '_unitedKingdom',
        '_unitedKingdomGB',
        '_vietnam',
        '_vietNam',
    ] as string[],

    QUICKBOOKS_EXPORT_DATE: {
        LAST_EXPENSE: 'LAST_EXPENSE',
        REPORT_EXPORTED: 'REPORT_EXPORTED',
        REPORT_SUBMITTED: 'REPORT_SUBMITTED',
    },

    QUICKBOOKS_NON_REIMBURSABLE_EXPORT_ACCOUNT_TYPE: {
        CREDIT_CARD: 'credit_card',
        DEBIT_CARD: 'debit_card',
        VENDOR_BILL: 'bill',
    },

    QUICKBOOKS_DESKTOP_NON_REIMBURSABLE_EXPORT_ACCOUNT_TYPE: {
        CREDIT_CARD: 'CREDIT_CARD_CHARGE',
        CHECK: 'CHECK',
        VENDOR_BILL: 'VENDOR_BILL',
    },

    MISSING_PERSONAL_DETAILS_INDEXES: {
        MAPPING: {
            LEGAL_NAME: 0,
            DATE_OF_BIRTH: 1,
            ADDRESS: 2,
            PHONE_NUMBER: 3,
            CONFIRM: 4,
        },
        INDEX_LIST: ['1', '2', '3', '4'],
    },

    ACCOUNT_ID: {
        ACCOUNTING: Number(Config?.EXPENSIFY_ACCOUNT_ID_ACCOUNTING ?? 9645353),
        ACCOUNTS_PAYABLE: Number(Config?.EXPENSIFY_ACCOUNT_ID_ACCOUNTS_PAYABLE ?? 10903701),
        ADMIN: Number(Config?.EXPENSIFY_ACCOUNT_ID_ADMIN ?? -1),
        BILLS: Number(Config?.EXPENSIFY_ACCOUNT_ID_BILLS ?? 1371),
        CHRONOS: Number(Config?.EXPENSIFY_ACCOUNT_ID_CHRONOS ?? 10027416),
        CONCIERGE: Number(Config?.EXPENSIFY_ACCOUNT_ID_CONCIERGE ?? 8392101),
        CONTRIBUTORS: Number(Config?.EXPENSIFY_ACCOUNT_ID_CONTRIBUTORS ?? 9675014),
        FIRST_RESPONDER: Number(Config?.EXPENSIFY_ACCOUNT_ID_FIRST_RESPONDER ?? 9375152),
        HELP: Number(Config?.EXPENSIFY_ACCOUNT_ID_HELP ?? -1),
        INTEGRATION_TESTING_CREDS: Number(Config?.EXPENSIFY_ACCOUNT_ID_INTEGRATION_TESTING_CREDS ?? -1),
        NOTIFICATIONS: Number(Config?.EXPENSIFY_ACCOUNT_ID_NOTIFICATIONS ?? 11665625),
        PAYROLL: Number(Config?.EXPENSIFY_ACCOUNT_ID_PAYROLL ?? 9679724),
        QA: Number(Config?.EXPENSIFY_ACCOUNT_ID_QA ?? 3126513),
        QA_TRAVIS: Number(Config?.EXPENSIFY_ACCOUNT_ID_QA_TRAVIS ?? 8595733),
        RECEIPTS: Number(Config?.EXPENSIFY_ACCOUNT_ID_RECEIPTS ?? -1),
        REWARDS: Number(Config?.EXPENSIFY_ACCOUNT_ID_REWARDS ?? 11023767), // rewards@expensify.com
        STUDENT_AMBASSADOR: Number(Config?.EXPENSIFY_ACCOUNT_ID_STUDENT_AMBASSADOR ?? 10476956),
        SVFG: Number(Config?.EXPENSIFY_ACCOUNT_ID_SVFG ?? 2012843),
        MANAGER_MCTEST: Number(Config?.EXPENSIFY_ACCOUNT_ID_MANAGER_MCTEST ?? 18964612),
    },

    ENVIRONMENT: {
        DEV: 'development',
        STAGING: 'staging',
        PRODUCTION: 'production',
        ADHOC: 'adhoc',
    },

    // Used to delay the initial fetching of reportActions when the app first inits or reconnects (e.g. returning
    // from backgound). The times are based on how long it generally seems to take for the app to become interactive
    // in each scenario.
    FETCH_ACTIONS_DELAY: {
        STARTUP: 8000,
        RECONNECT: 1000,
    },

    WALLET: {
        TRANSFER_METHOD_TYPE: {
            INSTANT: 'instant',
            ACH: 'ach',
        },
        TRANSFER_METHOD_TYPE_FEE: {
            INSTANT: {
                RATE: 1.5,
                MINIMUM_FEE: 25,
            },
            ACH: {
                RATE: 0,
                MINIMUM_FEE: 0,
            },
        },
        ERROR: {
            // If these get updated, we need to update the codes on the Web side too
            SSN: 'ssnError',
            KBA: 'kbaNeeded',
            KYC: 'kycFailed',
            FULL_SSN_NOT_FOUND: 'Full SSN not found',
            MISSING_FIELD: 'Missing required additional details fields',
            WRONG_ANSWERS: 'Wrong answers',
            ONFIDO_FIXABLE_ERROR: 'Onfido returned a fixable error',
            ONFIDO_USER_CONSENT_DENIED: 'user_consent_denied',

            // KBA stands for Knowledge Based Answers (requiring us to show Idology questions)
            KBA_NEEDED: 'KBA needed',
            NO_ACCOUNT_TO_LINK: '405 No account to link to wallet',
            INVALID_WALLET: '405 Invalid wallet account',
            NOT_OWNER_OF_BANK_ACCOUNT: '401 Wallet owner does not own linked bank account',
            INVALID_BANK_ACCOUNT: '405 Attempting to link an invalid bank account to a wallet',
            NOT_OWNER_OF_FUND: '401 Wallet owner does not own linked fund',
            INVALID_FUND: '405 Attempting to link an invalid fund to a wallet',
        },
        STEP: {
            // In the order they appear in the Wallet flow
            ADD_BANK_ACCOUNT: 'AddBankAccountStep',
            ADDITIONAL_DETAILS: 'AdditionalDetailsStep',
            ADDITIONAL_DETAILS_KBA: 'AdditionalDetailsKBAStep',
            ONFIDO: 'OnfidoStep',
            TERMS: 'TermsStep',
            ACTIVATE: 'ActivateStep',
        },
        STEP_REFACTOR: {
            ADD_BANK_ACCOUNT: 'AddBankAccountStep',
            ADDITIONAL_DETAILS: 'AdditionalDetailsStep',
            VERIFY_IDENTITY: 'VerifyIdentityStep',
            TERMS_AND_FEES: 'TermsAndFeesStep',
        },
        STEP_NAMES: ['1', '2', '3', '4'],
        SUBSTEP_INDEXES: {
            BANK_ACCOUNT: {
                ACCOUNT_NUMBERS: 0,
            },
            PERSONAL_INFO: {
                LEGAL_NAME: 0,
                DATE_OF_BIRTH: 1,
                ADDRESS: 2,
                PHONE_NUMBER: 3,
                SSN: 4,
            },
        },
        TIER_NAME: {
            PLATINUM: 'PLATINUM',
            GOLD: 'GOLD',
            SILVER: 'SILVER',
            BRONZE: 'BRONZE',
        },
        WEB_MESSAGE_TYPE: {
            STATEMENT: 'STATEMENT_NAVIGATE',
            CONCIERGE: 'CONCIERGE_NAVIGATE',
        },
        MTL_WALLET_PROGRAM_ID: '760',
        BANCORP_WALLET_PROGRAM_ID: '660',
        PROGRAM_ISSUERS: {
            EXPENSIFY_PAYMENTS: 'Expensify Payments LLC',
            BANCORP_BANK: 'The Bancorp Bank, N.A.',
        },
    },

    PLAID: {
        EVENT: {
            ERROR: 'ERROR',
            EXIT: 'EXIT',
        },
        DEFAULT_DATA: {
            bankName: '',
            plaidAccessToken: '',
            bankAccounts: [] as PlaidBankAccount[],
            isLoading: false,
            errors: {},
        },
    },

    ONFIDO: {
        CONTAINER_ID: 'onfido-mount',
        TYPE: {
            DOCUMENT: 'document',
            FACE: 'face',
        },
        VARIANT: {
            VIDEO: 'video',
        },
        SMS_NUMBER_COUNTRY_CODE: 'US',
        ERROR: {
            USER_CANCELLED: 'User canceled flow.',
            USER_TAPPED_BACK: 'User exited by clicking the back button.',
            USER_EXITED: 'User exited by manual action.',
        },
    },

    KYC_WALL_SOURCE: {
        REPORT: 'REPORT', // The user attempted to pay an expense
        ENABLE_WALLET: 'ENABLE_WALLET', // The user clicked on the `Enable wallet` button on the Wallet page
        TRANSFER_BALANCE: 'TRANSFER_BALANCE', // The user attempted to transfer their wallet balance to their bank account or debit card
    },

    OS: {
        WINDOWS: 'Windows',
        MAC_OS: PLATFORM_OS_MACOS,
        ANDROID: 'Android',
        IOS: PLATFORM_IOS,
        LINUX: 'Linux',
        NATIVE: 'Native',
    },

    BROWSER: {
        CHROME: 'chrome',
        FIREFOX: 'firefox',
        IE: 'ie',
        EDGE: 'edge',
        Opera: 'opera',
        SAFARI: 'safari',
        OTHER: 'other',
    },

    PAYMENT_METHODS: {
        DEBIT_CARD: 'debitCard',
        PERSONAL_BANK_ACCOUNT: 'bankAccount',
        BUSINESS_BANK_ACCOUNT: 'businessBankAccount',
    },

    PAYMENT_SELECTED: {
        BBA: 'BBA',
        PBA: 'PBA',
    },

    PAYMENT_METHOD_ID_KEYS: {
        DEBIT_CARD: 'fundID',
        BANK_ACCOUNT: 'bankAccountID',
    },

    IOU: {
        MAX_RECENT_REPORTS_TO_SHOW: 5,
        // This will guranatee that the quantity input will not exceed 9,007,199,254,740,991 (Number.MAX_SAFE_INTEGER).
        QUANTITY_MAX_LENGTH: 12,
        // This is the transactionID used when going through the create expense flow so that it mimics a real transaction (like the edit flow)
        OPTIMISTIC_TRANSACTION_ID: '1',
        // Note: These payment types are used when building IOU reportAction message values in the server and should
        // not be changed.
        LOCATION_PERMISSION_PROMPT_THRESHOLD_DAYS: 7,
        PAYMENT_TYPE: {
            ELSEWHERE: 'Elsewhere',
            EXPENSIFY: 'Expensify',
            VBBA: 'ACH',
        },
        ACTION: {
            EDIT: 'edit',
            CREATE: 'create',
            SUBMIT: 'submit',
            CATEGORIZE: 'categorize',
            SHARE: 'share',
        },
        DEFAULT_AMOUNT: 0,
        TYPE: {
            SEND: 'send',
            PAY: 'pay',
            SPLIT: 'split',
            SPLIT_EXPENSE: 'split-expense',
            REQUEST: 'request',
            INVOICE: 'invoice',
            SUBMIT: 'submit',
            TRACK: 'track',
            CREATE: 'create',
        },
        REQUEST_TYPE: {
            DISTANCE: 'distance',
            MANUAL: 'manual',
            SCAN: 'scan',
            PER_DIEM: 'per-diem',
        },
        EXPENSE_TYPE: {
            DISTANCE: 'distance',
            MANUAL: 'manual',
            SCAN: 'scan',
            PER_DIEM: 'per-diem',
            EXPENSIFY_CARD: 'expensifyCard',
            PENDING_EXPENSIFY_CARD: 'pendingExpensifyCard',
        },
        REPORT_ACTION_TYPE: {
            PAY: 'pay',
            CREATE: 'create',
            SPLIT: 'split',
            DECLINE: 'decline',
            CANCEL: 'cancel',
            DELETE: 'delete',
            APPROVE: 'approve',
            TRACK: 'track',
        },
        AMOUNT_MAX_LENGTH: 8,
        DISTANCE_REQUEST_AMOUNT_MAX_LENGTH: 14,
        RECEIPT_STATE: {
            SCAN_READY: 'SCANREADY',
            OPEN: 'OPEN',
            SCANNING: 'SCANNING',
            SCAN_COMPLETE: 'SCANCOMPLETE',
            SCAN_FAILED: 'SCANFAILED',
        },
        FILE_TYPES: {
            HTML: 'html',
            DOC: 'doc',
            DOCX: 'docx',
            SVG: 'svg',
        },
        RECEIPT_ERROR: 'receiptError',
        CANCEL_REASON: {
            PAYMENT_EXPIRED: 'CANCEL_REASON_PAYMENT_EXPIRED',
        },
        SHARE: {
            ROLE: {
                ACCOUNTANT: 'accountant',
            },
        },
        ACCESS_VARIANTS: {
            CREATE: 'create',
        },
        PAGE_INDEX: {
            CONFIRM: 'confirm',
        },
        PAYMENT_SELECTED: {
            BBA: 'BBA',
            PBA: 'PBA',
        },
        ACTION_PARAMS: {
            START_SPLIT_BILL: 'startSplitBill',
            TRACK_EXPENSE: 'trackExpense',
            MONEY_REQUEST: 'moneyRequest',
            REPLACE_RECEIPT: 'replaceReceipt',
        },
    },

    GROWL: {
        SUCCESS: 'success',
        ERROR: 'error',
        WARNING: 'warning',
        DURATION: 2000,
        DURATION_LONG: 3500,
    },

    LOCALES: {
        EN: 'en',
        ES: 'es',
        ES_ES: 'es-ES',
        ES_ES_ONFIDO: 'es_ES',

        DEFAULT: 'en',
    },

    LANGUAGES: ['en', 'es'],

    PRONOUNS_LIST: [
        'coCos',
        'eEyEmEir',
        'heHimHis',
        'heHimHisTheyThemTheirs',
        'sheHerHers',
        'sheHerHersTheyThemTheirs',
        'merMers',
        'neNirNirs',
        'neeNerNers',
        'perPers',
        'theyThemTheirs',
        'thonThons',
        'veVerVis',
        'viVir',
        'xeXemXyr',
        'zeZieZirHir',
        'zeHirHirs',
        'callMeByMyName',
    ],

    // Map updated pronouns key to deprecated pronouns
    DEPRECATED_PRONOUNS_LIST: {
        heHimHis: 'He/him',
        sheHerHers: 'She/her',
        theyThemTheirs: 'They/them',
        zeHirHirs: 'Ze/hir',
        callMeByMyName: 'Call me by my name',
    },

    POLICY: {
        TYPE: {
            PERSONAL: 'personal',

            // Often referred to as "control" workspaces
            CORPORATE: 'corporate',

            // Often referred to as "collect" workspaces
            TEAM: 'team',
        },
        RULE_CONDITIONS: {
            MATCHES: 'matches',
        },
        FIELDS: {
            TAG: 'tag',
            CATEGORY: 'category',
            FIELD_LIST_TITLE: 'text_title',
            TAX: 'tax',
        },
        DEFAULT_REPORT_NAME_PATTERN: '{report:type} {report:startdate}',
        DEFAULT_FIELD_LIST_TYPE: 'formula',
        DEFAULT_FIELD_LIST_TARGET: 'expense',
        DEFAULT_FIELD_LIST_NAME: 'title',
        ROLE: {
            ADMIN: 'admin',
            AUDITOR: 'auditor',
            USER: 'user',
        },
        AUTO_REIMBURSEMENT_MAX_LIMIT_CENTS: 2000000,
        AUTO_REIMBURSEMENT_DEFAULT_LIMIT_CENTS: 10000,
        AUTO_APPROVE_REPORTS_UNDER_DEFAULT_CENTS: 10000,
        RANDOM_AUDIT_DEFAULT_PERCENTAGE: 0.05,

        AUTO_REPORTING_FREQUENCIES: {
            INSTANT: 'instant',
            IMMEDIATE: 'immediate',
            WEEKLY: 'weekly',
            SEMI_MONTHLY: 'semimonthly',
            MONTHLY: 'monthly',
            TRIP: 'trip',
            MANUAL: 'manual',
        },
        AUTO_REPORTING_OFFSET: {
            LAST_BUSINESS_DAY_OF_MONTH: 'lastBusinessDayOfMonth',
            LAST_DAY_OF_MONTH: 'lastDayOfMonth',
        },
        APPROVAL_MODE: {
            OPTIONAL: 'OPTIONAL',
            BASIC: 'BASIC',
            ADVANCED: 'ADVANCED',
            DYNAMICEXTERNAL: 'DYNAMIC_EXTERNAL',
            SMARTREPORT: 'SMARTREPORT',
            BILLCOM: 'BILLCOM',
        },
        APPROVAL_MODE_TRANSLATION_KEYS: {
            OPTIONAL: 'submitAndClose',
            BASIC: 'submitAndApprove',
            ADVANCED: 'advanced',
            DYNAMICEXTERNAL: 'dynamicExternal',
            SMARTREPORT: 'smartReport',
            BILLCOM: 'billcom',
        },
        ROOM_PREFIX: '#',
        CUSTOM_UNIT_RATE_BASE_OFFSET: 100,
        OWNER_EMAIL_FAKE: '_FAKE_',
        OWNER_ACCOUNT_ID_FAKE: 0,
        REIMBURSEMENT_CHOICES: {
            REIMBURSEMENT_YES: 'reimburseYes', // Direct
            REIMBURSEMENT_NO: 'reimburseNo', // None
            REIMBURSEMENT_MANUAL: 'reimburseManual', // Indirect
        },
        ID_FAKE: '_FAKE_',
        EMPTY: 'EMPTY',
        MEMBERS_BULK_ACTION_TYPES: {
            REMOVE: 'remove',
            MAKE_MEMBER: 'makeMember',
            MAKE_ADMIN: 'makeAdmin',
            MAKE_AUDITOR: 'makeAuditor',
        },
        BULK_ACTION_TYPES: {
            DELETE: 'delete',
            DISABLE: 'disable',
            ENABLE: 'enable',
        },
        MORE_FEATURES: {
            ARE_CATEGORIES_ENABLED: 'areCategoriesEnabled',
            ARE_TAGS_ENABLED: 'areTagsEnabled',
            ARE_DISTANCE_RATES_ENABLED: 'areDistanceRatesEnabled',
            ARE_WORKFLOWS_ENABLED: 'areWorkflowsEnabled',
            ARE_REPORT_FIELDS_ENABLED: 'areReportFieldsEnabled',
            ARE_CONNECTIONS_ENABLED: 'areConnectionsEnabled',
            ARE_COMPANY_CARDS_ENABLED: 'areCompanyCardsEnabled',
            ARE_EXPENSIFY_CARDS_ENABLED: 'areExpensifyCardsEnabled',
            ARE_INVOICES_ENABLED: 'areInvoicesEnabled',
            ARE_TAXES_ENABLED: 'tax',
            ARE_RULES_ENABLED: 'areRulesEnabled',
            ARE_PER_DIEM_RATES_ENABLED: 'arePerDiemRatesEnabled',
        },
        DEFAULT_CATEGORIES: {
            ADVERTISING: 'Advertising',
            BENEFITS: 'Benefits',
            CAR: 'Car',
            EQUIPMENT: 'Equipment',
            FEES: 'Fees',
            HOME_OFFICE: 'Home Office',
            INSURANCE: 'Insurance',
            INTEREST: 'Interest',
            LABOR: 'Labor',
            MAINTENANCE: 'Maintenance',
            MATERIALS: 'Materials',
            MEALS_AND_ENTERTAINMENT: 'Meals and Entertainment',
            OFFICE_SUPPLIES: 'Office Supplies',
            OTHER: 'Other',
            PROFESSIONAL_SERVICES: 'Professional Services',
            RENT: 'Rent',
            TAXES: 'Taxes',
            TRAVEL: 'Travel',
            UTILITIES: 'Utilities',
        },
        OWNERSHIP_ERRORS: {
            NO_BILLING_CARD: 'noBillingCard',
            AMOUNT_OWED: 'amountOwed',
            HAS_FAILED_SETTLEMENTS: 'hasFailedSettlements',
            OWNER_OWES_AMOUNT: 'ownerOwesAmount',
            SUBSCRIPTION: 'subscription',
            DUPLICATE_SUBSCRIPTION: 'duplicateSubscription',
            FAILED_TO_CLEAR_BALANCE: 'failedToClearBalance',
        },
        COLLECTION_KEYS: {
            DESCRIPTION: 'description',
            REIMBURSER: 'reimburser',
            REIMBURSEMENT_CHOICE: 'reimbursementChoice',
            APPROVAL_MODE: 'approvalMode',
            AUTOREPORTING: 'autoReporting',
            AUTOREPORTING_FREQUENCY: 'autoReportingFrequency',
            AUTOREPORTING_OFFSET: 'autoReportingOffset',
            GENERAL_SETTINGS: 'generalSettings',
        },
        EXPENSE_REPORT_RULES: {
            PREVENT_SELF_APPROVAL: 'preventSelfApproval',
            MAX_EXPENSE_AGE: 'maxExpenseAge',
        },
        CONNECTIONS: {
            NAME: {
                // Here we will add other connections names when we add support for them
                QBO: 'quickbooksOnline',
                QBD: 'quickbooksDesktop',
                XERO: 'xero',
                NETSUITE: 'netsuite',
                SAGE_INTACCT: 'intacct',
            },
            ROUTE: {
                QBO: 'quickbooks-online',
                XERO: 'xero',
                NETSUITE: 'netsuite',
                SAGE_INTACCT: 'sage-intacct',
                QBD: 'quickbooks-desktop',
            },
            NAME_USER_FRIENDLY: {
                netsuite: 'NetSuite',
                quickbooksOnline: 'QuickBooks Online',
                quickbooksDesktop: 'QuickBooks Desktop',
                xero: 'Xero',
                intacct: 'Sage Intacct',
                financialForce: 'FinancialForce',
                billCom: 'Bill.com',
                zenefits: 'Zenefits',
                sap: 'SAP',
                oracle: 'Oracle',
                microsoftDynamics: 'Microsoft Dynamics',
                other: 'Other',
            },
            AUTH_HELP_LINKS: {
                intacct:
                    "https://help.expensify.com/articles/expensify-classic/connections/sage-intacct/Sage-Intacct-Troubleshooting#:~:text=First%20make%20sure%20that%20you,your%20company's%20Web%20Services%20authorizations.",
                netsuite:
                    'https://help.expensify.com/articles/expensify-classic/connections/netsuite/Netsuite-Troubleshooting#expensierror-ns0109-failed-to-login-to-netsuite-please-verify-your-credentials',
            },
            SYNC_STAGE_NAME: {
                STARTING_IMPORT_QBO: 'startingImportQBO',
                STARTING_IMPORT_XERO: 'startingImportXero',
                STARTING_IMPORT_QBD: 'startingImportQBD',
                QBO_IMPORT_MAIN: 'quickbooksOnlineImportMain',
                QBO_IMPORT_CUSTOMERS: 'quickbooksOnlineImportCustomers',
                QBO_IMPORT_EMPLOYEES: 'quickbooksOnlineImportEmployees',
                QBO_IMPORT_ACCOUNTS: 'quickbooksOnlineImportAccounts',
                QBO_IMPORT_CLASSES: 'quickbooksOnlineImportClasses',
                QBO_IMPORT_LOCATIONS: 'quickbooksOnlineImportLocations',
                QBO_IMPORT_PROCESSING: 'quickbooksOnlineImportProcessing',
                QBO_SYNC_PAYMENTS: 'quickbooksOnlineSyncBillPayments',
                QBO_IMPORT_TAX_CODES: 'quickbooksOnlineSyncTaxCodes',
                QBO_CHECK_CONNECTION: 'quickbooksOnlineCheckConnection',
                QBO_SYNC_TITLE: 'quickbooksOnlineSyncTitle',
                QBO_SYNC_LOAD_DATA: 'quickbooksOnlineSyncLoadData',
                QBO_SYNC_APPLY_CATEGORIES: 'quickbooksOnlineSyncApplyCategories',
                QBO_SYNC_APPLY_CUSTOMERS: 'quickbooksOnlineSyncApplyCustomers',
                QBO_SYNC_APPLY_PEOPLE: 'quickbooksOnlineSyncApplyEmployees',
                QBO_SYNC_APPLY_CLASSES_LOCATIONS: 'quickbooksOnlineSyncApplyClassesLocations',
                QBD_IMPORT_TITLE: 'quickbooksDesktopImportTitle',
                QBD_IMPORT_ACCOUNTS: 'quickbooksDesktopImportAccounts',
                QBD_IMPORT_APPROVE_CERTIFICATE: 'quickbooksDesktopImportApproveCertificate',
                QBD_IMPORT_DIMENSIONS: 'quickbooksDesktopImportDimensions',
                QBD_IMPORT_CLASSES: 'quickbooksDesktopImportClasses',
                QBD_IMPORT_CUSTOMERS: 'quickbooksDesktopImportCustomers',
                QBD_IMPORT_VENDORS: 'quickbooksDesktopImportVendors',
                QBD_IMPORT_EMPLOYEES: 'quickbooksDesktopImportEmployees',
                QBD_IMPORT_MORE: 'quickbooksDesktopImportMore',
                QBD_IMPORT_GENERIC: 'quickbooksDesktopImportSavePolicy',
                QBD_WEB_CONNECTOR_REMINDER: 'quickbooksDesktopWebConnectorReminder',
                JOB_DONE: 'jobDone',
                XERO_SYNC_STEP: 'xeroSyncStep',
                XERO_SYNC_XERO_REIMBURSED_REPORTS: 'xeroSyncXeroReimbursedReports',
                XERO_SYNC_EXPENSIFY_REIMBURSED_REPORTS: 'xeroSyncExpensifyReimbursedReports',
                XERO_SYNC_IMPORT_CHART_OF_ACCOUNTS: 'xeroSyncImportChartOfAccounts',
                XERO_SYNC_IMPORT_CATEGORIES: 'xeroSyncImportCategories',
                XERO_SYNC_IMPORT_TRACKING_CATEGORIES: 'xeroSyncImportTrackingCategories',
                XERO_SYNC_IMPORT_CUSTOMERS: 'xeroSyncImportCustomers',
                XERO_SYNC_IMPORT_BANK_ACCOUNTS: 'xeroSyncImportBankAccounts',
                XERO_SYNC_IMPORT_TAX_RATES: 'xeroSyncImportTaxRates',
                XERO_CHECK_CONNECTION: 'xeroCheckConnection',
                XERO_SYNC_TITLE: 'xeroSyncTitle',
                NETSUITE_SYNC_CONNECTION: 'netSuiteSyncConnection',
                NETSUITE_SYNC_CUSTOMERS: 'netSuiteSyncCustomers',
                NETSUITE_SYNC_INIT_DATA: 'netSuiteSyncInitData',
                NETSUITE_SYNC_IMPORT_TAXES: 'netSuiteSyncImportTaxes',
                NETSUITE_SYNC_IMPORT_ITEMS: 'netSuiteSyncImportItems',
                NETSUITE_SYNC_DATA: 'netSuiteSyncData',
                NETSUITE_SYNC_ACCOUNTS: 'netSuiteSyncAccounts',
                NETSUITE_SYNC_CURRENCIES: 'netSuiteSyncCurrencies',
                NETSUITE_SYNC_CATEGORIES: 'netSuiteSyncCategories',
                NETSUITE_SYNC_IMPORT_CUSTOM_LISTS: 'netSuiteSyncImportCustomLists',
                NETSUITE_SYNC_IMPORT_EMPLOYEES: 'netSuiteSyncImportEmployees',
                NETSUITE_SYNC_IMPORT_SUBSIDIARIES: 'netSuiteSyncImportSubsidiaries',
                NETSUITE_SYNC_IMPORT_VENDORS: 'netSuiteSyncImportVendors',
                NETSUITE_SYNC_REPORT_FIELDS: 'netSuiteSyncReportFields',
                NETSUITE_SYNC_TAGS: 'netSuiteSyncTags',
                NETSUITE_SYNC_UPDATE_DATA: 'netSuiteSyncUpdateConnectionData',
                NETSUITE_SYNC_NETSUITE_REIMBURSED_REPORTS: 'netSuiteSyncNetSuiteReimbursedReports',
                NETSUITE_SYNC_EXPENSIFY_REIMBURSED_REPORTS: 'netSuiteSyncExpensifyReimbursedReports',
                NETSUITE_SYNC_IMPORT_VENDORS_TITLE: 'netSuiteImportVendorsTitle',
                NETSUITE_SYNC_IMPORT_CUSTOM_LISTS_TITLE: 'netSuiteImportCustomListsTitle',
                SAGE_INTACCT_SYNC_CHECK_CONNECTION: 'intacctCheckConnection',
                SAGE_INTACCT_SYNC_IMPORT_TITLE: 'intacctImportTitle',
                SAGE_INTACCT_SYNC_IMPORT_DATA: 'intacctImportData',
                SAGE_INTACCT_SYNC_IMPORT_EMPLOYEES: 'intacctImportEmployees',
                SAGE_INTACCT_SYNC_IMPORT_DIMENSIONS: 'intacctImportDimensions',
                SAGE_INTACCT_SYNC_IMPORT_SYNC_REIMBURSED_REPORTS: 'intacctImportSyncBillPayments',
            },
            SYNC_STAGE_TIMEOUT_MINUTES: 20,
        },
        ACCESS_VARIANTS: {
            PAID: 'paid',
            ADMIN: 'admin',
            CONTROL: 'control',
        },
        DEFAULT_MAX_EXPENSE_AGE: 90,
        DEFAULT_MAX_EXPENSE_AMOUNT: 200000,
        DEFAULT_MAX_AMOUNT_NO_RECEIPT: 2500,
        REQUIRE_RECEIPTS_OVER_OPTIONS: {
            DEFAULT: 'default',
            NEVER: 'never',
            ALWAYS: 'always',
        },
        EXPENSE_LIMIT_TYPES: {
            EXPENSE: 'expense',
            DAILY: 'daily',
        },
    },

    HELP_DOC_LINKS: {
        'QuickBooks Online': 'https://help.expensify.com/articles/new-expensify/connections/quickbooks-online/Configure-Quickbooks-Online',
        'QuickBooks Desktop': '',
        quickbooks: 'https://help.expensify.com/articles/new-expensify/connections/quickbooks-online/Configure-Quickbooks-Online',
        NetSuite: 'https://help.expensify.com/articles/new-expensify/connections/netsuite/Configure-Netsuite',
        Xero: 'https://help.expensify.com/articles/new-expensify/connections/xero/Configure-Xero',
        Intacct: 'https://help.expensify.com/articles/new-expensify/connections/sage-intacct/Configure-Sage-Intacct',
        FinancialForce: 'https://help.expensify.com/articles/expensify-classic/connections/certinia/Connect-To-Certinia',
        'Sage Intacct': 'https://help.expensify.com/articles/new-expensify/connections/sage-intacct/Configure-Sage-Intacct',
        Certinia: 'https://help.expensify.com/articles/expensify-classic/connections/certinia/Connect-To-Certinia',
    },

    CUSTOM_UNITS: {
        NAME_DISTANCE: 'Distance',
        NAME_PER_DIEM_INTERNATIONAL: 'Per Diem International',
        DISTANCE_UNIT_MILES: 'mi',
        DISTANCE_UNIT_KILOMETERS: 'km',
        MILEAGE_IRS_RATE: 0.7,
        DEFAULT_RATE: 'Default Rate',
        RATE_DECIMALS: 3,
        FAKE_P2P_ID: '_FAKE_P2P_ID_',
        MILES_TO_KILOMETERS: 1.609344,
        KILOMETERS_TO_MILES: 0.621371,
    },

    TERMS: {
        CFPB_PREPAID: 'cfpb.gov/prepaid',
        CFPB_COMPLAINT: 'cfpb.gov/complaint',
        FDIC_PREPAID: 'fdic.gov/deposit/deposits/prepaid.html',
        USE_EXPENSIFY_FEES: 'use.expensify.com/fees',
    },

    LAYOUT_WIDTH: {
        WIDE: 'wide',
        NARROW: 'narrow',
        NONE: 'none',
    },

    ICON_TYPE_ICON: 'icon',
    ICON_TYPE_AVATAR: 'avatar',
    ICON_TYPE_WORKSPACE: 'workspace',

    ACTIVITY_INDICATOR_SIZE: {
        LARGE: 'large',
    },

    QR_CODE_SIZE: {
        APP_DOWNLOAD_LINKS: 172,
    },

    AVATAR_SIZE: {
        X_LARGE: 'xlarge',
        LARGE: 'large',
        MEDIUM: 'medium',
        DEFAULT: 'default',
        SMALL: 'small',
        SMALLER: 'smaller',
        SUBSCRIPT: 'subscript',
        SMALL_SUBSCRIPT: 'small-subscript',
        MID_SUBSCRIPT: 'mid-subscript',
        LARGE_BORDERED: 'large-bordered',
        HEADER: 'header',
        MENTION_ICON: 'mention-icon',
        SMALL_NORMAL: 'small-normal',
        LARGE_NORMAL: 'large-normal',
    },
    COMPANY_CARD: {
        FEED_BANK_NAME: {
            MASTER_CARD: 'cdf',
            VISA: 'vcf',
            AMEX: 'gl1025',
            STRIPE: 'stripe',
            CITIBANK: 'oauth.citibank.com',
            CAPITAL_ONE: 'oauth.capitalone.com',
            BANK_OF_AMERICA: 'oauth.bankofamerica.com',
            CHASE: 'oauth.chase.com',
            BREX: 'oauth.brex.com',
            WELLS_FARGO: 'oauth.wellsfargo.com',
            AMEX_DIRECT: 'oauth.americanexpressfdx.com',
            CSV: '_ccupload',
        },
        STEP_NAMES: ['1', '2', '3', '4'],
        STEP: {
            BANK_CONNECTION: 'BankConnection',
            ASSIGNEE: 'Assignee',
            CARD: 'Card',
            CARD_NAME: 'CardName',
            TRANSACTION_START_DATE: 'TransactionStartDate',
            CONFIRMATION: 'Confirmation',
        },
        TRANSACTION_START_DATE_OPTIONS: {
            FROM_BEGINNING: 'fromBeginning',
            CUSTOM: 'custom',
        },
    },
    EXPENSIFY_CARD: {
        NAME: 'expensifyCard',
        BANK: 'Expensify Card',
        FRAUD_TYPES: {
            DOMAIN: 'domain',
            INDIVIDUAL: 'individual',
            NONE: 'none',
        },
        VERIFICATION_STATE: {
            LOADING: 'loading',
            VERIFIED: 'verified',
            ON_WAITLIST: 'onWaitlist',
        },
        STATE: {
            STATE_NOT_ISSUED: 2,
            OPEN: 3,
            NOT_ACTIVATED: 4,
            STATE_DEACTIVATED: 5,
            CLOSED: 6,
            STATE_SUSPENDED: 7,
        },
        ACTIVE_STATES: cardActiveStates,
        HIDDEN_FROM_SEARCH_STATES: cardHiddenFromSearchStates,
        LIMIT_TYPES: {
            SMART: 'smart',
            MONTHLY: 'monthly',
            FIXED: 'fixed',
        },
        LIMIT_VALUE: 21474836,
        STEP_NAMES: ['1', '2', '3', '4', '5', '6'],
        STEP: {
            ASSIGNEE: 'Assignee',
            CARD_TYPE: 'CardType',
            LIMIT_TYPE: 'LimitType',
            LIMIT: 'Limit',
            CARD_NAME: 'CardName',
            CONFIRMATION: 'Confirmation',
        },
        CARD_TYPE: {
            PHYSICAL: 'physical',
            VIRTUAL: 'virtual',
        },
        FREQUENCY_SETTING: {
            DAILY: 'daily',
            MONTHLY: 'monthly',
        },
        MANAGE_EXPENSIFY_CARDS_ARTICLE_LINK: 'https://help.expensify.com/articles/new-expensify/expensify-card/Manage-Expensify-Cards',
    },
    COMPANY_CARDS: {
        CONNECTION_ERROR: 'connectionError',
        STEP: {
            SELECT_BANK: 'SelectBank',
            SELECT_FEED_TYPE: 'SelectFeedType',
            CARD_TYPE: 'CardType',
            CARD_INSTRUCTIONS: 'CardInstructions',
            CARD_NAME: 'CardName',
            CARD_DETAILS: 'CardDetails',
            BANK_CONNECTION: 'BankConnection',
            AMEX_CUSTOM_FEED: 'AmexCustomFeed',
            SELECT_COUNTRY: 'SelectCountry',
            PLAID_CONNECTION: 'PlaidConnection',
        },
        CARD_TYPE: {
            AMEX: 'amex',
            VISA: 'visa',
            MASTERCARD: 'mastercard',
            STRIPE: 'stripe',
            CSV: 'CSV',
        },
        FEED_TYPE: {
            CUSTOM: 'customFeed',
            DIRECT: 'directFeed',
        },
        BANKS: {
            AMEX: 'American Express',
            BANK_OF_AMERICA: 'Bank of America',
            BREX: 'Brex',
            CAPITAL_ONE: 'Capital One',
            CHASE: 'Chase',
            CITI_BANK: 'Citibank',
            STRIPE: 'Stripe',
            WELLS_FARGO: 'Wells Fargo',
            OTHER: 'Other',
        },
        BANK_CONNECTIONS: {
            WELLS_FARGO: 'wellsfargo',
            BANK_OF_AMERICA: 'bankofamerica',
            CHASE: 'chase',
            BREX: 'brex',
            CAPITAL_ONE: 'capitalone',
            CITI_BANK: 'citibank',
            AMEX: 'americanexpressfdx',
        },
        AMEX_CUSTOM_FEED: {
            CORPORATE: 'American Express Corporate Cards',
            BUSINESS: 'American Express Business Cards',
            PERSONAL: 'American Express Personal Cards',
        },
        DELETE_TRANSACTIONS: {
            RESTRICT: 'corporate',
            ALLOW: 'personal',
        },
        CARD_LIST_THRESHOLD: 8,
        DEFAULT_EXPORT_TYPE: 'default',
        EXPORT_CARD_TYPES: {
            /**
             * Name of Card NVP for QBO custom export accounts
             */
            NVP_QUICKBOOKS_ONLINE_EXPORT_ACCOUNT: 'quickbooks_online_export_account',
            NVP_QUICKBOOKS_ONLINE_EXPORT_ACCOUNT_DEBIT: 'quickbooks_online_export_account_debit',

            /**
             * Name of Card NVP for NetSuite custom export accounts
             */
            NVP_NETSUITE_EXPORT_ACCOUNT: 'netsuite_export_payable_account',

            /**
             * Name of Card NVP for NetSuite custom vendors
             */
            NVP_NETSUITE_EXPORT_VENDOR: 'netsuite_export_vendor',

            /**
             * Name of Card NVP for Xero custom export accounts
             */
            NVP_XERO_EXPORT_BANK_ACCOUNT: 'xero_export_bank_account',

            /**
             * Name of Card NVP for Intacct custom export accounts
             */
            NVP_INTACCT_EXPORT_CHARGE_CARD: 'intacct_export_charge_card',

            /**
             * Name of card NVP for Intacct custom vendors
             */
            NVP_INTACCT_EXPORT_VENDOR: 'intacct_export_vendor',

            /**
             * Name of Card NVP for QuickBooks Desktop custom export accounts
             */
            NVP_QUICKBOOKS_DESKTOP_EXPORT_ACCOUNT_CREDIT: 'quickbooks_desktop_export_account_credit',

            /**
             * Name of Card NVP for QuickBooks Desktop custom export accounts
             */
            NVP_FINANCIALFORCE_EXPORT_VENDOR: 'financialforce_export_vendor',
        },
        EXPORT_CARD_POLICY_TYPES: {
            /**
             * Name of Card NVP for QBO custom export accounts
             */
            NVP_QUICKBOOKS_ONLINE_EXPORT_ACCOUNT_POLICY_ID: 'quickbooks_online_export_account_policy_id',
            NVP_QUICKBOOKS_ONLINE_EXPORT_ACCOUNT_DEBIT_POLICY_ID: 'quickbooks_online_export_account_debit_policy_id',

            /**
             * Name of Card NVP for NetSuite custom export accounts
             */
            NVP_NETSUITE_EXPORT_ACCOUNT_POLICY_ID: 'netsuite_export_payable_account_policy_id',

            /**
             * Name of Card NVP for NetSuite custom vendors
             */
            NVP_NETSUITE_EXPORT_VENDOR_POLICY_ID: 'netsuite_export_vendor_policy_id',

            /**
             * Name of Card NVP for Xero custom export accounts
             */
            NVP_XERO_EXPORT_BANK_ACCOUNT_POLICY_ID: 'xero_export_bank_account_policy_id',

            /**
             * Name of Card NVP for Intacct custom export accounts
             */
            NVP_INTACCT_EXPORT_CHARGE_CARD_POLICY_ID: 'intacct_export_charge_card_policy_id',

            /**
             * Name of card NVP for Intacct custom vendors
             */
            NVP_INTACCT_EXPORT_VENDOR_POLICY_ID: 'intacct_export_vendor_policy_id',

            /**
             * Name of Card NVP for QuickBooks Desktop custom export accounts
             */
            NVP_QUICKBOOKS_DESKTOP_EXPORT_ACCOUNT_CREDIT_POLICY_ID: 'quickbooks_desktop_export_account_credit_policy_id',

            /**
             * Name of Card NVP for QuickBooks Desktop custom export accounts
             */
            NVP_FINANCIALFORCE_EXPORT_VENDOR_POLICY_ID: 'financialforce_export_vendor_policy_id',
        },
    },
    AVATAR_ROW_SIZE: {
        DEFAULT: 4,
        LARGE_SCREEN: 8,
    },
    OPTION_MODE: {
        COMPACT: 'compact',
        DEFAULT: 'default',
    },
    SUBSCRIPTION: {
        TEAM_2025_PRICING_START_DATE: new Date(2025, 3, 1),
        PRICING_TYPE_2025: 'team2025Pricing',
        TYPE: {
            ANNUAL: 'yearly2018',
            PAY_PER_USE: 'monthly2018',
        },
    },
    get SUBSCRIPTION_PRICES() {
        return {
            [this.PAYMENT_CARD_CURRENCY.USD]: {
                [this.POLICY.TYPE.CORPORATE]: {
                    [this.SUBSCRIPTION.TYPE.ANNUAL]: 900,
                    [this.SUBSCRIPTION.TYPE.PAY_PER_USE]: 1800,
                },
                [this.POLICY.TYPE.TEAM]: {
                    [this.SUBSCRIPTION.TYPE.ANNUAL]: 500,
                    [this.SUBSCRIPTION.TYPE.PAY_PER_USE]: 1000,
                    [this.SUBSCRIPTION.PRICING_TYPE_2025]: 500,
                },
            },
            [this.PAYMENT_CARD_CURRENCY.AUD]: {
                [this.POLICY.TYPE.CORPORATE]: {
                    [this.SUBSCRIPTION.TYPE.ANNUAL]: 1500,
                    [this.SUBSCRIPTION.TYPE.PAY_PER_USE]: 3000,
                },
                [this.POLICY.TYPE.TEAM]: {
                    [this.SUBSCRIPTION.TYPE.ANNUAL]: 700,
                    [this.SUBSCRIPTION.TYPE.PAY_PER_USE]: 1400,
                    [this.SUBSCRIPTION.PRICING_TYPE_2025]: 800,
                },
            },
            [this.PAYMENT_CARD_CURRENCY.GBP]: {
                [this.POLICY.TYPE.CORPORATE]: {
                    [this.SUBSCRIPTION.TYPE.ANNUAL]: 700,
                    [this.SUBSCRIPTION.TYPE.PAY_PER_USE]: 1400,
                },
                [this.POLICY.TYPE.TEAM]: {
                    [this.SUBSCRIPTION.TYPE.ANNUAL]: 400,
                    [this.SUBSCRIPTION.TYPE.PAY_PER_USE]: 800,
                    [this.SUBSCRIPTION.PRICING_TYPE_2025]: 500,
                },
            },
            [this.PAYMENT_CARD_CURRENCY.NZD]: {
                [this.POLICY.TYPE.CORPORATE]: {
                    [this.SUBSCRIPTION.TYPE.ANNUAL]: 1600,
                    [this.SUBSCRIPTION.TYPE.PAY_PER_USE]: 3200,
                },
                [this.POLICY.TYPE.TEAM]: {
                    [this.SUBSCRIPTION.TYPE.ANNUAL]: 800,
                    [this.SUBSCRIPTION.TYPE.PAY_PER_USE]: 1600,
                    [this.SUBSCRIPTION.PRICING_TYPE_2025]: 900,
                },
            },
        };
    },
    REGEX: {
        SPECIAL_CHARS_WITHOUT_NEWLINE: /((?!\n)[()-\s\t])/g,
        DIGITS_AND_PLUS: /^\+?[0-9]*$/,
        ALPHABETIC_AND_LATIN_CHARS: /^[\p{Script=Latin} ]*$/u,
        NON_ALPHABETIC_AND_NON_LATIN_CHARS: /[^\p{Script=Latin}]/gu,
        POSITIVE_INTEGER: /^\d+$/,
        PO_BOX: /\b[P|p]?(OST|ost)?\.?\s*[O|o|0]?(ffice|FFICE)?\.?\s*[B|b][O|o|0]?[X|x]?\.?\s+[#]?(\d+)\b/,
        ANY_VALUE: /^.+$/,
        ZIP_CODE: /^[0-9]{5}(?:[- ][0-9]{4})?$/,
        INDUSTRY_CODE: /^[0-9]{6}$/,
        SSN_LAST_FOUR: /^(?!0000)[0-9]{4}$/,
        SSN_FULL_NINE: /^(?!0000)[0-9]{9}$/,
        NUMBER: /^[0-9]+$/,
        PHONE_NUMBER: /^\+?[0-9]{4,17}$/,
        CARD_NUMBER: /^[0-9]{15,16}$/,
        CARD_SECURITY_CODE: /^[0-9]{3,4}$/,
        CARD_EXPIRATION_DATE: /^(0[1-9]|1[0-2])([^0-9])?([0-9]{4}|([0-9]{2}))$/,
        ROOM_NAME: /^#[\p{Ll}0-9-]{1,100}$/u,
        ROOM_NAME_WITHOUT_LIMIT: /^#[\p{Ll}0-9-]+$/u,
        DOMAIN_BASE: '^(?:https?:\\/\\/)?(?:www\\.)?([^\\/]+)',
        ALPHANUMERIC_WITH_SPACE_AND_HYPHEN: /^[A-Za-z0-9 -]+$/,

        // eslint-disable-next-line max-len, no-misleading-character-class
        EMOJI: /[\p{Extended_Pictographic}\u200d\u{1f1e6}-\u{1f1ff}\u{1f3fb}-\u{1f3ff}\u{e0020}-\u{e007f}\u20E3\uFE0F]|[#*0-9]\uFE0F?\u20E3/gu,
        // eslint-disable-next-line max-len, no-misleading-character-class, no-empty-character-class
        EMOJIS: /[\p{Extended_Pictographic}](\u200D[\p{Extended_Pictographic}]|[\u{1F3FB}-\u{1F3FF}]|[\u{E0020}-\u{E007F}]|\uFE0F|\u20E3)*|[\u{1F1E6}-\u{1F1FF}]{2}|[#*0-9]\uFE0F?\u20E3/du,
        // eslint-disable-next-line max-len, no-misleading-character-class
        EMOJI_SKIN_TONES: /[\u{1f3fb}-\u{1f3ff}]/gu,

        TAX_ID: /^\d{9}$/,
        NON_NUMERIC: /\D/g,
        ANY_SPACE: /\s/g,

        // Extract attachment's source from the data's html string
        ATTACHMENT_DATA: /(data-expensify-source|data-name)="([^"]+)"/g,

        EMOJI_NAME: /:[\p{L}0-9_+-]+:/gu,
        EMOJI_SUGGESTIONS: /:[\p{L}0-9_+-]{1,40}$/u,
        AFTER_FIRST_LINE_BREAK: /\n.*/g,
        LINE_BREAK: /\r\n|\r|\n|\u2028/g,
        CODE_2FA: /^\d{6}$/,
        ATTACHMENT_ID: /chat-attachments\/(\d+)/,
        HAS_COLON_ONLY_AT_THE_BEGINNING: /^:[^:]+$/,
        HAS_AT_MOST_TWO_AT_SIGNS: /^@[^@]*@?[^@]*$/,
        EMPTY_COMMENT: /^(\s)*$/,
        SPECIAL_CHAR: /[,/?"{}[\]()&^%;`$=#<>!*]/g,
        FIRST_SPACE: /.+?(?=\s)/,

        get SPECIAL_CHAR_OR_EMOJI() {
            return new RegExp(`[~\\n\\s]|(_\\b(?!$))|${this.SPECIAL_CHAR.source}|${this.EMOJI.source}`, 'gu');
        },

        get SPACE_OR_EMOJI() {
            return new RegExp(`(\\s+|(?:${this.EMOJI.source})+)`, 'gu');
        },

        // Define the regular expression pattern to find a potential end of a mention suggestion:
        // It might be a space, a newline character, an emoji, or a special character (excluding underscores & tildes, which might be used in usernames)
        get MENTION_BREAKER() {
            return new RegExp(`[\\n\\s]|${this.SPECIAL_CHAR.source}|${this.EMOJI.source}`, 'gu');
        },

        get ALL_EMOJIS() {
            return new RegExp(this.EMOJIS, this.EMOJIS.flags.concat('g'));
        },

        MERGED_ACCOUNT_PREFIX: /^(MERGED_\d+@)/,
        ROUTES: {
            VALIDATE_LOGIN: /\/v($|(\/\/*))/,
            UNLINK_LOGIN: /\/u($|(\/\/*))/,
            REDUNDANT_SLASHES: /(\/{2,})|(\/$)/g,
        },
        TIME_STARTS_01: /^01:\d{2} [AP]M$/,
        TIME_FORMAT: /^\d{2}:\d{2} [AP]M$/,
        DATE_TIME_FORMAT: /^\d{2}-\d{2} \d{2}:\d{2} [AP]M$/,
        ILLEGAL_FILENAME_CHARACTERS: /\/|<|>|\*|"|:|#|\?|\\|\|/g,
        ENCODE_PERCENT_CHARACTER: /%(25)+/g,
        INVISIBLE_CHARACTERS_GROUPS: /[\p{C}\p{Z}]/gu,
        OTHER_INVISIBLE_CHARACTERS: /[\u3164]/g,
        REPORT_FIELD_TITLE: /{report:([a-zA-Z]+)}/g,
        SHORT_MENTION: new RegExp(
            // We are ensuring that the short mention is not inside a code block. So we check that the short mention
            // is either not preceded by an open code block or not followed by a backtick on the same line.
            `(?<!^[^\`\n]*(?:\`[^\`\n]*\`[^\`\n]*)*\`[^\`\n]*)@[\\w\\-\\+\\'#@]+(?:\\.[\\w\\-\\'\\+]+)*|@[\\w\\-\\+\\'#@]+(?:\\.[\\w\\-\\'\\+]+)*(?![^\n]*\`)`,
            'gim',
        ),
        REPORT_ID_FROM_PATH: /(?<!\/search)\/r\/(\d+)/,
        DISTANCE_MERCHANT: /^[0-9.]+ \w+ @ (-|-\()?[^0-9.\s]{1,3} ?[0-9.]+\)? \/ \w+$/,
        WHITESPACE: /\s+/g,

        get EXPENSIFY_POLICY_DOMAIN_NAME() {
            return new RegExp(`${EXPENSIFY_POLICY_DOMAIN}([a-zA-Z0-9]+)\\${EXPENSIFY_POLICY_DOMAIN_EXTENSION}`);
        },

        /**
         * Matching task rule by group
         * Group 1: Start task rule with []
         * Group 2: Optional email group between \s+....\s* start rule with @+valid email or short mention
         * Group 3: Title is remaining characters
         */
        TASK_TITLE_WITH_OPTIONAL_SHORT_MENTION: `^\\[\\]\\s+(?:@(?:${EMAIL_WITH_OPTIONAL_DOMAIN.source}))?\\s*([\\s\\S]*)`,
    },

    PRONOUNS: {
        PREFIX: '__predefined_',
        SELF_SELECT: '__predefined_selfSelect',
    },

    EXPENSIFY_EMAILS_OBJECT: Object.entries(EMAIL).reduce(
        (prev, [, email]) => {
            // eslint-disable-next-line no-param-reassign
            prev[email] = true;
            return prev;
        },
        {} as Record<string, boolean>,
    ),
    EXPENSIFY_EMAILS: [
        EMAIL.ACCOUNTING,
        EMAIL.ACCOUNTS_PAYABLE,
        EMAIL.ADMIN,
        EMAIL.BILLS,
        EMAIL.CHRONOS,
        EMAIL.CONCIERGE,
        EMAIL.CONTRIBUTORS,
        EMAIL.FIRST_RESPONDER,
        EMAIL.HELP,
        EMAIL.INTEGRATION_TESTING_CREDS,
        EMAIL.NOTIFICATIONS,
        EMAIL.PAYROLL,
        EMAIL.QA,
        EMAIL.QA_TRAVIS,
        EMAIL.RECEIPTS,
        EMAIL.STUDENT_AMBASSADOR,
        EMAIL.SVFG,
        EMAIL.TEAM,
        EMAIL.MANAGER_MCTEST,
    ] as string[],
    get EXPENSIFY_ACCOUNT_IDS() {
        return [
            this.ACCOUNT_ID.ACCOUNTING,
            this.ACCOUNT_ID.ACCOUNTS_PAYABLE,
            this.ACCOUNT_ID.ADMIN,
            this.ACCOUNT_ID.BILLS,
            this.ACCOUNT_ID.CHRONOS,
            this.ACCOUNT_ID.CONCIERGE,
            this.ACCOUNT_ID.CONTRIBUTORS,
            this.ACCOUNT_ID.FIRST_RESPONDER,
            this.ACCOUNT_ID.HELP,
            this.ACCOUNT_ID.INTEGRATION_TESTING_CREDS,
            this.ACCOUNT_ID.PAYROLL,
            this.ACCOUNT_ID.QA,
            this.ACCOUNT_ID.QA_TRAVIS,
            this.ACCOUNT_ID.RECEIPTS,
            this.ACCOUNT_ID.REWARDS,
            this.ACCOUNT_ID.STUDENT_AMBASSADOR,
            this.ACCOUNT_ID.SVFG,
            this.ACCOUNT_ID.MANAGER_MCTEST,
        ].filter((id) => id !== -1);
    },

    // Emails that profile view is prohibited
    get RESTRICTED_EMAILS(): readonly string[] {
        return [this.EMAIL.NOTIFICATIONS];
    },
    // Account IDs that profile view is prohibited
    get RESTRICTED_ACCOUNT_IDS() {
        return [this.ACCOUNT_ID.NOTIFICATIONS];
    },

    // Auth limit is 60k for the column but we store edits and other metadata along the html so let's use a lower limit to accommodate for it.
    MAX_COMMENT_LENGTH: 10000,

    // Use the same value as MAX_COMMENT_LENGTH to ensure the entire comment is parsed. Note that applying markup is very resource-consuming.
    MAX_MARKUP_LENGTH: 10000,

    MAX_THREAD_REPLIES_PREVIEW: 99,

    // Character Limits
    FORM_CHARACTER_LIMIT: 50,
    STANDARD_LENGTH_LIMIT: 100,
    STANDARD_LIST_ITEM_LIMIT: 8,
    LEGAL_NAMES_CHARACTER_LIMIT: 150,
    LOGIN_CHARACTER_LIMIT: 254,
    CATEGORY_NAME_LIMIT: 256,
    WORKSPACE_REPORT_FIELD_POLICY_MAX_LENGTH: 256,
    REPORT_NAME_LIMIT: 100,
    TITLE_CHARACTER_LIMIT: 100,
    TASK_TITLE_CHARACTER_LIMIT: 10000,
    DESCRIPTION_LIMIT: 1000,
    SEARCH_QUERY_LIMIT: 1000,
    WORKSPACE_NAME_CHARACTER_LIMIT: 80,
    STATE_CHARACTER_LIMIT: 32,

    // Test receipt data
    TEST_RECEIPT: {
        AMOUNT: 1800,
        CURRENCY: 'USD',
        MERCHANT: "Taco Todd's",
        FILENAME: 'test_receipt',
        FILE_TYPE: 'image/png',
    },

    AVATAR_CROP_MODAL: {
        // The next two constants control what is min and max value of the image crop scale.
        // Values define in how many times the image can be bigger than its container.
        // Notice: that values less than 1 mean that the image won't cover the container fully.
        MAX_SCALE: 3, // 3x scale is used commonly in different apps.
        MIN_SCALE: 1, // 1x min scale means that the image covers the container completely

        // This const defines the initial container size, before layout measurement.
        // Since size cant be null, we have to define some initial value.
        INITIAL_SIZE: 1, // 1 was chosen because there is a very low probability that initialized component will have such size.

        // This constant sets a margin equal to the rotate button's height (medium-sized Button (40px)), which is the tallest element in the controls row.
        // It ensures the controls row isn't cropped if the browser height is reduced too much.
        CONTAINER_VERTICAL_MARGIN: variables.componentSizeNormal,
    },
    MICROSECONDS_PER_MS: 1000,
    RED_BRICK_ROAD_PENDING_ACTION: {
        ADD: 'add',
        DELETE: 'delete',
        UPDATE: 'update',
    },
    BRICK_ROAD_INDICATOR_STATUS: {
        ERROR: 'error',
        INFO: 'info',
    },
    REPORT_DETAILS_MENU_ITEM: {
        MEMBERS: 'member',
        INVITE: 'invite',
        SETTINGS: 'settings',
        LEAVE_ROOM: 'leaveRoom',
        PRIVATE_NOTES: 'privateNotes',
        DOWNLOAD_CSV: 'downloadCSV',
        DOWNLOAD_PDF: 'downloadPDF',
        EXPORT: 'export',
        DELETE: 'delete',
        MARK_AS_INCOMPLETE: 'markAsIncomplete',
        CANCEL_PAYMENT: 'cancelPayment',
        UNAPPROVE: 'unapprove',
        DEBUG: 'debug',
        GO_TO_WORKSPACE: 'goToWorkspace',
        ERROR: 'error',
        TRACK: {
            SUBMIT: 'submit',
            CATEGORIZE: 'categorize',
            SHARE: 'share',
        },
    },
    EDIT_REQUEST_FIELD: {
        AMOUNT: 'amount',
        CURRENCY: 'currency',
        DATE: 'date',
        DESCRIPTION: 'description',
        MERCHANT: 'merchant',
        CATEGORY: 'category',
        RECEIPT: 'receipt',
        DISTANCE: 'distance',
        DISTANCE_RATE: 'distanceRate',
        TAG: 'tag',
        TAX_RATE: 'taxRate',
        TAX_AMOUNT: 'taxAmount',
        REPORT: 'report',
    },
    FOOTER: {
        EXPENSE_MANAGEMENT_URL: `${USE_EXPENSIFY_URL}/expense-management`,
        SPEND_MANAGEMENT_URL: `${USE_EXPENSIFY_URL}/spend-management`,
        EXPENSE_REPORTS_URL: `${USE_EXPENSIFY_URL}/expense-reports`,
        COMPANY_CARD_URL: `${USE_EXPENSIFY_URL}/company-credit-card`,
        RECEIPT_SCANNING_URL: `${USE_EXPENSIFY_URL}/receipt-scanning-app`,
        BILL_PAY_URL: `${USE_EXPENSIFY_URL}/bills`,
        INVOICES_URL: `${USE_EXPENSIFY_URL}/invoices`,
        PAYROLL_URL: `${USE_EXPENSIFY_URL}/payroll`,
        TRAVEL_URL: `${USE_EXPENSIFY_URL}/travel`,
        EXPENSIFY_APPROVED_URL: `${USE_EXPENSIFY_URL}/accountants`,
        PRESS_KIT_URL: 'https://we.are.expensify.com/press-kit',
        SUPPORT_URL: `${USE_EXPENSIFY_URL}/support`,
        TERMS_URL: `${EXPENSIFY_URL}/terms`,
        PRIVACY_URL: `${EXPENSIFY_URL}/privacy`,
        ABOUT_URL: 'https://we.are.expensify.com/how-we-got-here',
        BLOG_URL: 'https://blog.expensify.com/',
        JOBS_URL: 'https://we.are.expensify.com/apply',
        ORG_URL: 'https://expensify.org/',
        INVESTOR_RELATIONS_URL: 'https://ir.expensify.com/',
    },

    SOCIALS: {
        PODCAST: 'https://we.are.expensify.com/podcast',
        TWITTER: 'https://www.twitter.com/expensify',
        INSTAGRAM: 'https://www.instagram.com/expensify',
        FACEBOOK: 'https://www.facebook.com/expensify',
        LINKEDIN: 'https://www.linkedin.com/company/expensify',
    },

    // These split the maximum decimal value of a signed 64-bit number (9,223,372,036,854,775,807) into parts where none of them are too big to fit into a 32-bit number, so that we can
    // generate them each with a random number generator with only 32-bits of precision.
    MAX_64BIT_LEFT_PART: 92233,
    MAX_64BIT_MIDDLE_PART: 7203685,
    MAX_64BIT_RIGHT_PART: 4775807,
    INVALID_CATEGORY_NAME: '###',

    // When generating a random value to fit in 7 digits (for the `middle` or `right` parts above), this is the maximum value to multiply by Math.random().
    MAX_INT_FOR_RANDOM_7_DIGIT_VALUE: 10000000,
    IOS_KEYBOARD_SPACE_OFFSET: -30,

    API_REQUEST_TYPE: {
        READ: 'read',
        WRITE: 'write',
        MAKE_REQUEST_WITH_SIDE_EFFECTS: 'makeRequestWithSideEffects',
    },

    ERECEIPT_COLORS: {
        YELLOW: 'Yellow',
        ICE: 'Ice',
        BLUE: 'Blue',
        GREEN: 'Green',
        TANGERINE: 'Tangerine',
        PINK: 'Pink',
    },

    MAP_MARKER_SIZE: 20,

    QUICK_REACTIONS: [
        {
            name: '+1',
            code: '👍',
            types: ['👍🏿', '👍🏾', '👍🏽', '👍🏼', '👍🏻'],
        },
        {
            name: 'heart',
            code: '❤️',
        },
        {
            name: 'joy',
            code: '😂',
        },
        {
            name: 'fire',
            code: '🔥',
        },
    ],

    TFA_CODE_LENGTH: 6,
    CHAT_ATTACHMENT_TOKEN_KEY: 'X-Chat-Attachment-Token',

    SPACE_LENGTH: 1,

    ALL_COUNTRIES: {
        AF: 'Afghanistan',
        AX: 'Åland Islands',
        AL: 'Albania',
        DZ: 'Algeria',
        AS: 'American Samoa',
        AD: 'Andorra',
        AO: 'Angola',
        AI: 'Anguilla',
        AQ: 'Antarctica',
        AG: 'Antigua & Barbuda',
        AR: 'Argentina',
        AM: 'Armenia',
        AW: 'Aruba',
        AC: 'Ascension Island',
        AU: 'Australia',
        AT: 'Austria',
        AZ: 'Azerbaijan',
        BS: 'Bahamas',
        BH: 'Bahrain',
        BD: 'Bangladesh',
        BB: 'Barbados',
        BY: 'Belarus',
        BE: 'Belgium',
        BZ: 'Belize',
        BJ: 'Benin',
        BM: 'Bermuda',
        BT: 'Bhutan',
        BO: 'Bolivia',
        BA: 'Bosnia & Herzegovina',
        BW: 'Botswana',
        BR: 'Brazil',
        IO: 'British Indian Ocean Territory',
        VG: 'British Virgin Islands',
        BN: 'Brunei',
        BG: 'Bulgaria',
        BF: 'Burkina Faso',
        BI: 'Burundi',
        KH: 'Cambodia',
        CM: 'Cameroon',
        CA: 'Canada',
        CV: 'Cape Verde',
        BQ: 'Caribbean Netherlands',
        KY: 'Cayman Islands',
        CF: 'Central African Republic',
        TD: 'Chad',
        CL: 'Chile',
        CN: 'China',
        CX: 'Christmas Island',
        CC: 'Cocos (Keeling) Islands',
        CO: 'Colombia',
        KM: 'Comoros',
        CG: 'Congo - Brazzaville',
        CD: 'Congo - Kinshasa',
        CK: 'Cook Islands',
        CR: 'Costa Rica',
        CI: "Côte d'Ivoire",
        HR: 'Croatia',
        CU: 'Cuba',
        CW: 'Curaçao',
        CY: 'Cyprus',
        CZ: 'Czech Republic',
        DK: 'Denmark',
        DJ: 'Djibouti',
        DM: 'Dominica',
        DO: 'Dominican Republic',
        EC: 'Ecuador',
        EG: 'Egypt',
        SV: 'El Salvador',
        GQ: 'Equatorial Guinea',
        ER: 'Eritrea',
        EE: 'Estonia',
        ET: 'Ethiopia',
        FK: 'Falkland Islands',
        FO: 'Faroe Islands',
        FJ: 'Fiji',
        FI: 'Finland',
        FR: 'France',
        GF: 'French Guiana',
        PF: 'French Polynesia',
        TF: 'French Southern Territories',
        GA: 'Gabon',
        GM: 'Gambia',
        GE: 'Georgia',
        DE: 'Germany',
        GH: 'Ghana',
        GI: 'Gibraltar',
        GR: 'Greece',
        GL: 'Greenland',
        GD: 'Grenada',
        GP: 'Guadeloupe',
        GU: 'Guam',
        GT: 'Guatemala',
        GG: 'Guernsey',
        GN: 'Guinea',
        GW: 'Guinea-Bissau',
        GY: 'Guyana',
        HT: 'Haiti',
        HN: 'Honduras',
        HK: 'Hong Kong',
        HU: 'Hungary',
        IS: 'Iceland',
        IN: 'India',
        ID: 'Indonesia',
        IR: 'Iran',
        IQ: 'Iraq',
        IE: 'Ireland',
        IM: 'Isle of Man',
        IL: 'Israel',
        IT: 'Italy',
        JM: 'Jamaica',
        JP: 'Japan',
        JE: 'Jersey',
        JO: 'Jordan',
        KZ: 'Kazakhstan',
        KE: 'Kenya',
        KI: 'Kiribati',
        XK: 'Kosovo',
        KW: 'Kuwait',
        KG: 'Kyrgyzstan',
        LA: 'Laos',
        LV: 'Latvia',
        LB: 'Lebanon',
        LS: 'Lesotho',
        LR: 'Liberia',
        LY: 'Libya',
        LI: 'Liechtenstein',
        LT: 'Lithuania',
        LU: 'Luxembourg',
        MO: 'Macau',
        MK: 'Macedonia',
        MG: 'Madagascar',
        MW: 'Malawi',
        MY: 'Malaysia',
        MV: 'Maldives',
        ML: 'Mali',
        MT: 'Malta',
        MH: 'Marshall Islands',
        MQ: 'Martinique',
        MR: 'Mauritania',
        MU: 'Mauritius',
        YT: 'Mayotte',
        MX: 'Mexico',
        FM: 'Micronesia',
        MD: 'Moldova',
        MC: 'Monaco',
        MN: 'Mongolia',
        ME: 'Montenegro',
        MS: 'Montserrat',
        MA: 'Morocco',
        MZ: 'Mozambique',
        MM: 'Myanmar (Burma)',
        NA: 'Namibia',
        NR: 'Nauru',
        NP: 'Nepal',
        NL: 'Netherlands',
        NC: 'New Caledonia',
        NZ: 'New Zealand',
        NI: 'Nicaragua',
        NE: 'Niger',
        NG: 'Nigeria',
        NU: 'Niue',
        NF: 'Norfolk Island',
        KP: 'North Korea',
        MP: 'Northern Mariana Islands',
        NO: 'Norway',
        OM: 'Oman',
        PK: 'Pakistan',
        PW: 'Palau',
        PS: 'Palestinian Territories',
        PA: 'Panama',
        PG: 'Papua New Guinea',
        PY: 'Paraguay',
        PE: 'Peru',
        PH: 'Philippines',
        PN: 'Pitcairn Islands',
        PL: 'Poland',
        PT: 'Portugal',
        PR: 'Puerto Rico',
        QA: 'Qatar',
        RE: 'Réunion',
        RO: 'Romania',
        RU: 'Russia',
        RW: 'Rwanda',
        BL: 'Saint Barthélemy',
        WS: 'Samoa',
        SM: 'San Marino',
        ST: 'São Tomé & Príncipe',
        SA: 'Saudi Arabia',
        SN: 'Senegal',
        RS: 'Serbia',
        SC: 'Seychelles',
        SL: 'Sierra Leone',
        SG: 'Singapore',
        SX: 'Sint Maarten',
        SK: 'Slovakia',
        SI: 'Slovenia',
        SB: 'Solomon Islands',
        SO: 'Somalia',
        ZA: 'South Africa',
        GS: 'South Georgia & South Sandwich Islands',
        KR: 'South Korea',
        SS: 'South Sudan',
        ES: 'Spain',
        LK: 'Sri Lanka',
        SH: 'St. Helena',
        KN: 'St. Kitts & Nevis',
        LC: 'St. Lucia',
        MF: 'St. Martin',
        PM: 'St. Pierre & Miquelon',
        VC: 'St. Vincent & Grenadines',
        SD: 'Sudan',
        SR: 'Suriname',
        SJ: 'Svalbard & Jan Mayen',
        SZ: 'Swaziland',
        SE: 'Sweden',
        CH: 'Switzerland',
        SY: 'Syria',
        TW: 'Taiwan',
        TJ: 'Tajikistan',
        TZ: 'Tanzania',
        TH: 'Thailand',
        TL: 'Timor-Leste',
        TG: 'Togo',
        TK: 'Tokelau',
        TO: 'Tonga',
        TT: 'Trinidad & Tobago',
        TA: 'Tristan da Cunha',
        TN: 'Tunisia',
        TR: 'Turkey',
        TM: 'Turkmenistan',
        TC: 'Turks & Caicos Islands',
        TV: 'Tuvalu',
        UM: 'U.S. Outlying Islands',
        VI: 'U.S. Virgin Islands',
        UG: 'Uganda',
        UA: 'Ukraine',
        AE: 'United Arab Emirates',
        GB: 'United Kingdom',
        US: 'United States',
        UY: 'Uruguay',
        UZ: 'Uzbekistan',
        VU: 'Vanuatu',
        VA: 'Vatican City',
        VE: 'Venezuela',
        VN: 'Vietnam',
        WF: 'Wallis & Futuna',
        EH: 'Western Sahara',
        YE: 'Yemen',
        ZM: 'Zambia',
        ZW: 'Zimbabwe',
    },

    ALL_EUROPEAN_UNION_COUNTRIES: {
        AT: 'Austria',
        BE: 'Belgium',
        BG: 'Bulgaria',
        HR: 'Croatia',
        CY: 'Cyprus',
        CZ: 'Czech Republic',
        DK: 'Denmark',
        EE: 'Estonia',
        FI: 'Finland',
        FR: 'France',
        DE: 'Germany',
        GR: 'Greece',
        HU: 'Hungary',
        IE: 'Ireland',
        IT: 'Italy',
        LT: 'Lithuania',
        LU: 'Luxembourg',
        LV: 'Latvia',
        MT: 'Malta',
        NL: 'Netherlands',
        PL: 'Poland',
        PT: 'Portugal',
        RO: 'Romania',
        SK: 'Slovakia',
        SI: 'Slovenia',
        ES: 'Spain',
        SE: 'Sweden',
    },

    PLAID_EXCLUDED_COUNTRIES: ['IR', 'CU', 'SY', 'UA', 'KP'] as string[],
    PLAID_SUPPORT_COUNTRIES: ['US', 'CA', 'GB', 'AT', 'BE', 'DK', 'EE', 'FI', 'FR', 'DE', 'IE', 'IT', 'LV', 'LT', 'NL', 'NO', 'PL', 'PT', 'ES', 'SE'] as string[],

    // Sources: https://github.com/Expensify/App/issues/14958#issuecomment-1442138427
    // https://github.com/Expensify/App/issues/14958#issuecomment-1456026810
    COUNTRY_ZIP_REGEX_DATA: {
        AC: {
            regex: /^ASCN 1ZZ$/,
            samples: 'ASCN 1ZZ',
        },
        AD: {
            regex: /^AD[1-7]0\d$/,
            samples: 'AD206, AD403, AD106, AD406',
        },

        // We have kept the empty object for the countries which do not have any zip code validation
        // to ensure consistency so that the amount of countries displayed and in this object are same
        AE: {},
        AF: {
            regex: /^\d{4}$/,
            samples: '9536, 1476, 3842, 7975',
        },
        AG: {},
        AI: {
            regex: /^AI-2640$/,
            samples: 'AI-2640',
        },
        AL: {
            regex: /^\d{4}$/,
            samples: '1631, 9721, 2360, 5574',
        },
        AM: {
            regex: /^\d{4}$/,
            samples: '5581, 7585, 8434, 2492',
        },
        AO: {},
        AQ: {},
        AR: {
            regex: /^((?:[A-HJ-NP-Z])?\d{4})([A-Z]{3})?$/,
            samples: 'Q7040GFQ, K2178ZHR, P6240EJG, J6070IAE',
        },
        AS: {
            regex: /^96799$/,
            samples: '96799',
        },
        AT: {
            regex: /^\d{4}$/,
            samples: '4223, 2052, 3544, 5488',
        },
        AU: {
            regex: /^\d{4}$/,
            samples: '7181, 7735, 9169, 8780',
        },
        AW: {},
        AX: {
            regex: /^22\d{3}$/,
            samples: '22270, 22889, 22906, 22284',
        },
        AZ: {
            regex: /^(AZ) (\d{4})$/,
            samples: 'AZ 6704, AZ 5332, AZ 3907, AZ 6892',
        },
        BA: {
            regex: /^\d{5}$/,
            samples: '62722, 80420, 44595, 74614',
        },
        BB: {
            regex: /^BB\d{5}$/,
            samples: 'BB64089, BB17494, BB73163, BB25752',
        },
        BD: {
            regex: /^\d{4}$/,
            samples: '8585, 8175, 7381, 0154',
        },
        BE: {
            regex: /^\d{4}$/,
            samples: '7944, 5303, 6746, 7921',
        },
        BF: {},
        BG: {
            regex: /^\d{4}$/,
            samples: '6409, 7657, 1206, 7908',
        },
        BH: {
            regex: /^\d{3}\d?$/,
            samples: '047, 1116, 490, 631',
        },
        BI: {},
        BJ: {},
        BL: {
            regex: /^97133$/,
            samples: '97133',
        },
        BM: {
            regex: /^[A-Z]{2} ?[A-Z0-9]{2}$/,
            samples: 'QV9P, OSJ1, PZ 3D, GR YK',
        },
        BN: {
            regex: /^[A-Z]{2} ?\d{4}$/,
            samples: 'PF 9925, TH1970, SC 4619, NF0781',
        },
        BO: {},
        BQ: {},
        BR: {
            regex: /^\d{5}-?\d{3}$/,
            samples: '18816-403, 95177-465, 43447-782, 39403-136',
        },
        BS: {},
        BT: {
            regex: /^\d{5}$/,
            samples: '28256, 52484, 30608, 93524',
        },
        BW: {},
        BY: {
            regex: /^\d{6}$/,
            samples: '504154, 360246, 741167, 895047',
        },
        BZ: {},
        CA: {
            regex: /^[ABCEGHJKLMNPRSTVXY]\d[ABCEGHJ-NPRSTV-Z] ?\d[ABCEGHJ-NPRSTV-Z]\d$/,
            samples: 'S1A7K8, Y5H 4G6, H9V0P2, H1A1B5',
        },
        CC: {
            regex: /^6799$/,
            samples: '6799',
        },
        CD: {},
        CF: {},
        CG: {},
        CH: {
            regex: /^\d{4}$/,
            samples: '6370, 5271, 7873, 8220',
        },
        CI: {},
        CK: {},
        CL: {
            regex: /^\d{7}$/,
            samples: '7565829, 8702008, 3161669, 1607703',
        },
        CM: {},
        CN: {
            regex: /^\d{6}$/,
            samples: '240543, 870138, 295528, 861683',
        },
        CO: {
            regex: /^\d{6}$/,
            samples: '678978, 775145, 823943, 913970',
        },
        CR: {
            regex: /^\d{5}$/,
            samples: '28256, 52484, 30608, 93524',
        },
        CU: {
            regex: /^(?:CP)?(\d{5})$/,
            samples: '28256, 52484, 30608, 93524',
        },
        CV: {
            regex: /^\d{4}$/,
            samples: '9056, 8085, 0491, 4627',
        },
        CW: {},
        CX: {
            regex: /^6798$/,
            samples: '6798',
        },
        CY: {
            regex: /^\d{4}$/,
            samples: '9301, 2478, 1981, 6162',
        },
        CZ: {
            regex: /^\d{3} ?\d{2}$/,
            samples: '150 56, 50694, 229 08, 82811',
        },
        DE: {
            regex: /^\d{5}$/,
            samples: '33185, 37198, 81711, 44262',
        },
        DJ: {},
        DK: {
            regex: /^\d{4}$/,
            samples: '1429, 2457, 0637, 5764',
        },
        DM: {},
        DO: {
            regex: /^\d{5}$/,
            samples: '11877, 95773, 93875, 98032',
        },
        DZ: {
            regex: /^\d{5}$/,
            samples: '26581, 64621, 57550, 72201',
        },
        EC: {
            regex: /^\d{6}$/,
            samples: '541124, 873848, 011495, 334509',
        },
        EE: {
            regex: /^\d{5}$/,
            samples: '87173, 01127, 73214, 52381',
        },
        EG: {
            regex: /^\d{5}$/,
            samples: '98394, 05129, 91463, 77359',
        },
        EH: {
            regex: /^\d{5}$/,
            samples: '30577, 60264, 16487, 38593',
        },
        ER: {},
        ES: {
            regex: /^\d{5}$/,
            samples: '03315, 00413, 23179, 89324',
        },
        ET: {
            regex: /^\d{4}$/,
            samples: '6269, 8498, 4514, 7820',
        },
        FI: {
            regex: /^\d{5}$/,
            samples: '21859, 72086, 22422, 03774',
        },
        FJ: {},
        FK: {
            regex: /^FIQQ 1ZZ$/,
            samples: 'FIQQ 1ZZ',
        },
        FM: {
            regex: /^(9694[1-4])(?:[ -](\d{4}))?$/,
            samples: '96942-9352, 96944-4935, 96941 9065, 96943-5369',
        },
        FO: {
            regex: /^\d{3}$/,
            samples: '334, 068, 741, 787',
        },
        FR: {
            regex: /^\d{2} ?\d{3}$/,
            samples: '25822, 53 637, 55354, 82522',
        },
        GA: {},
        GB: {
            regex: /^[A-Z]{1,2}[0-9R][0-9A-Z]?\s*([0-9][ABD-HJLNP-UW-Z]{2})?$/,
            samples: 'LA102UX, BL2F8FX, BD1S9LU, WR4G 6LH, W1U',
        },
        GD: {},
        GE: {
            regex: /^\d{4}$/,
            samples: '1232, 9831, 4717, 9428',
        },
        GF: {
            regex: /^9[78]3\d{2}$/,
            samples: '98380, 97335, 98344, 97300',
        },
        GG: {
            regex: /^GY\d[\dA-Z]? ?\d[ABD-HJLN-UW-Z]{2}$/,
            samples: 'GY757LD, GY6D 6XL, GY3Y2BU, GY85 1YO',
        },
        GH: {},
        GI: {
            regex: /^GX11 1AA$/,
            samples: 'GX11 1AA',
        },
        GL: {
            regex: /^39\d{2}$/,
            samples: '3964, 3915, 3963, 3956',
        },
        GM: {},
        GN: {
            regex: /^\d{3}$/,
            samples: '465, 994, 333, 078',
        },
        GP: {
            regex: /^9[78][01]\d{2}$/,
            samples: '98069, 97007, 97147, 97106',
        },
        GQ: {},
        GR: {
            regex: /^\d{3} ?\d{2}$/,
            samples: '98654, 319 78, 127 09, 590 52',
        },
        GS: {
            regex: /^SIQQ 1ZZ$/,
            samples: 'SIQQ 1ZZ',
        },
        GT: {
            regex: /^\d{5}$/,
            samples: '30553, 69925, 09376, 83719',
        },
        GU: {
            regex: /^((969)[1-3][0-2])$/,
            samples: '96922, 96932, 96921, 96911',
        },
        GW: {
            regex: /^\d{4}$/,
            samples: '1742, 7941, 4437, 7728',
        },
        GY: {},
        HK: {
            regex: /^999077$|^$/,
            samples: '999077',
        },
        HN: {
            regex: /^\d{5}$/,
            samples: '86238, 78999, 03594, 30406',
        },
        HR: {
            regex: /^\d{5}$/,
            samples: '85240, 80710, 78235, 98766',
        },
        HT: {
            regex: /^(?:HT)?(\d{4})$/,
            samples: '5101, HT6991, HT3871, 1126',
        },
        HU: {
            regex: /^\d{4}$/,
            samples: '0360, 2604, 3362, 4775',
        },
        ID: {
            regex: /^\d{5}$/,
            samples: '60993, 52656, 16521, 34931',
        },
        IE: {},
        IL: {
            regex: /^\d{5}(?:\d{2})?$/,
            samples: '74213, 6978354, 2441689, 4971551',
        },
        IM: {
            regex: /^IM\d[\dA-Z]? ?\d[ABD-HJLN-UW-Z]{2}$/,
            samples: 'IM2X1JP, IM4V 9JU, IM3B1UP, IM8E 5XF',
        },
        IN: {
            regex: /^\d{6}$/,
            samples: '946956, 143659, 243258, 938385',
        },
        IO: {
            regex: /^BBND 1ZZ$/,
            samples: 'BBND 1ZZ',
        },
        IQ: {
            regex: /^\d{5}$/,
            samples: '63282, 87817, 38580, 47725',
        },
        IR: {
            regex: /^\d{5}-?\d{5}$/,
            samples: '0666174250, 6052682188, 02360-81920, 25102-08646',
        },
        IS: {
            regex: /^\d{3}$/,
            samples: '408, 013, 001, 936',
        },
        IT: {
            regex: /^\d{5}$/,
            samples: '31701, 61341, 92781, 45609',
        },
        JE: {
            regex: /^JE\d[\dA-Z]? ?\d[ABD-HJLN-UW-Z]{2}$/,
            samples: 'JE0D 2EX, JE59 2OF, JE1X1ZW, JE0V 1SO',
        },
        JM: {},
        JO: {
            regex: /^\d{5}$/,
            samples: '20789, 02128, 52170, 40284',
        },
        JP: {
            regex: /^\d{3}-?\d{4}$/,
            samples: '5429642, 046-1544, 6463599, 368-5362',
        },
        KE: {
            regex: /^\d{5}$/,
            samples: '33043, 98830, 59324, 42876',
        },
        KG: {
            regex: /^\d{6}$/,
            samples: '500371, 176592, 184133, 225279',
        },
        KH: {
            regex: /^\d{5,6}$/,
            samples: '220281, 18824, 35379, 09570',
        },
        KI: {
            regex: /^KI\d{4}$/,
            samples: 'KI0104, KI0109, KI0112, KI0306',
        },
        KM: {},
        KN: {
            regex: /^KN\d{4}(-\d{4})?$/,
            samples: 'KN2522, KN2560-3032, KN3507, KN4440',
        },
        KP: {},
        KR: {
            regex: /^\d{5}$/,
            samples: '67417, 66648, 08359, 93750',
        },
        KW: {
            regex: /^\d{5}$/,
            samples: '74840, 53309, 71276, 59262',
        },
        KY: {
            regex: /^KY\d-\d{4}$/,
            samples: 'KY0-3078, KY1-7812, KY8-3729, KY3-4664',
        },
        KZ: {
            regex: /^\d{6}$/,
            samples: '129113, 976562, 226811, 933781',
        },
        LA: {
            regex: /^\d{5}$/,
            samples: '08875, 50779, 87756, 75932',
        },
        LB: {
            regex: /^(?:\d{4})(?: ?(?:\d{4}))?$/,
            samples: '5436 1302, 9830 7470, 76911911, 9453 1306',
        },
        LC: {
            regex: /^(LC)?\d{2} ?\d{3}$/,
            samples: '21080, LC99127, LC24 258, 51 740',
        },
        LI: {
            regex: /^\d{4}$/,
            samples: '6644, 2852, 4630, 4541',
        },
        LK: {
            regex: /^\d{5}$/,
            samples: '44605, 27721, 90695, 65514',
        },
        LR: {
            regex: /^\d{4}$/,
            samples: '6644, 2852, 4630, 4541',
        },
        LS: {
            regex: /^\d{3}$/,
            samples: '779, 803, 104, 897',
        },
        LT: {
            regex: /^((LT)[-])?(\d{5})$/,
            samples: 'LT-22248, LT-12796, 69822, 37280',
        },
        LU: {
            regex: /^((L)[-])?(\d{4})$/,
            samples: '5469, L-4476, 6304, 9739',
        },
        LV: {
            regex: /^((LV)[-])?\d{4}$/,
            samples: '9344, LV-5030, LV-0132, 8097',
        },
        LY: {},
        MA: {
            regex: /^\d{5}$/,
            samples: '50219, 95871, 80907, 79804',
        },
        MC: {
            regex: /^980\d{2}$/,
            samples: '98084, 98041, 98070, 98062',
        },
        MD: {
            regex: /^(MD[-]?)?(\d{4})$/,
            samples: '6250, MD-9681, MD3282, MD-0652',
        },
        ME: {
            regex: /^\d{5}$/,
            samples: '87622, 92688, 23129, 59566',
        },
        MF: {
            regex: /^9[78][01]\d{2}$/,
            samples: '97169, 98180, 98067, 98043',
        },
        MG: {
            regex: /^\d{3}$/,
            samples: '854, 084, 524, 064',
        },
        MH: {
            regex: /^((969)[6-7][0-9])(-\d{4})?/,
            samples: '96962, 96969, 96970-8530, 96960-3226',
        },
        MK: {
            regex: /^\d{4}$/,
            samples: '8299, 6904, 6144, 9753',
        },
        ML: {},
        MM: {
            regex: /^\d{5}$/,
            samples: '59188, 93943, 40829, 69981',
        },
        MN: {
            regex: /^\d{5}$/,
            samples: '94129, 29906, 53374, 80141',
        },
        MO: {},
        MP: {
            regex: /^(9695[012])(?:[ -](\d{4}))?$/,
            samples: '96952 3162, 96950 1567, 96951 2994, 96950 8745',
        },
        MQ: {
            regex: /^9[78]2\d{2}$/,
            samples: '98297, 97273, 97261, 98282',
        },
        MR: {},
        MS: {
            regex: /^[Mm][Ss][Rr]\s{0,1}\d{4}$/,
            samples: 'MSR1110, MSR1230, MSR1250, MSR1330',
        },
        MT: {
            regex: /^[A-Z]{3} [0-9]{4}|[A-Z]{2}[0-9]{2}|[A-Z]{2} [0-9]{2}|[A-Z]{3}[0-9]{4}|[A-Z]{3}[0-9]{2}|[A-Z]{3} [0-9]{2}$/,
            samples: 'DKV 8196, KSU9264, QII0259, HKH 1020',
        },
        MU: {
            regex: /^([0-9A-R]\d{4})$/,
            samples: 'H8310, 52591, M9826, F5810',
        },
        MV: {
            regex: /^\d{5}$/,
            samples: '16354, 20857, 50991, 72527',
        },
        MW: {},
        MX: {
            regex: /^\d{5}$/,
            samples: '71530, 76424, 73811, 50503',
        },
        MY: {
            regex: /^\d{5}$/,
            samples: '75958, 15826, 86715, 37081',
        },
        MZ: {
            regex: /^\d{4}$/,
            samples: '0902, 6258, 7826, 7150',
        },
        NA: {
            regex: /^\d{5}$/,
            samples: '68338, 63392, 21820, 61211',
        },
        NC: {
            regex: /^988\d{2}$/,
            samples: '98865, 98813, 98820, 98855',
        },
        NE: {
            regex: /^\d{4}$/,
            samples: '9790, 3270, 2239, 0400',
        },
        NF: {
            regex: /^2899$/,
            samples: '2899',
        },
        NG: {
            regex: /^\d{6}$/,
            samples: '289096, 223817, 199970, 840648',
        },
        NI: {
            regex: /^\d{5}$/,
            samples: '86308, 60956, 49945, 15470',
        },
        NL: {
            regex: /^\d{4} ?[A-Z]{2}$/,
            samples: '6998 VY, 5390 CK, 2476 PS, 8873OX',
        },
        NO: {
            regex: /^\d{4}$/,
            samples: '0711, 4104, 2683, 5015',
        },
        NP: {
            regex: /^\d{5}$/,
            samples: '42438, 73964, 66400, 33976',
        },
        NR: {
            regex: /^(NRU68)$/,
            samples: 'NRU68',
        },
        NU: {
            regex: /^(9974)$/,
            samples: '9974',
        },
        NZ: {
            regex: /^\d{4}$/,
            samples: '7015, 0780, 4109, 1422',
        },
        OM: {
            regex: /^(?:PC )?\d{3}$/,
            samples: 'PC 851, PC 362, PC 598, PC 499',
        },
        PA: {
            regex: /^\d{4}$/,
            samples: '0711, 4104, 2683, 5015',
        },
        PE: {
            regex: /^\d{5}$/,
            samples: '10013, 12081, 14833, 24615',
        },
        PF: {
            regex: /^987\d{2}$/,
            samples: '98755, 98710, 98748, 98791',
        },
        PG: {
            regex: /^\d{3}$/,
            samples: '193, 166, 880, 553',
        },
        PH: {
            regex: /^\d{4}$/,
            samples: '0137, 8216, 2876, 0876',
        },
        PK: {
            regex: /^\d{5}$/,
            samples: '78219, 84497, 62102, 12564',
        },
        PL: {
            regex: /^\d{2}-\d{3}$/,
            samples: '63-825, 26-714, 05-505, 15-200',
        },
        PM: {
            regex: /^(97500)$/,
            samples: '97500',
        },
        PN: {
            regex: /^PCRN 1ZZ$/,
            samples: 'PCRN 1ZZ',
        },
        PR: {
            regex: /^(00[679]\d{2})(?:[ -](\d{4}))?$/,
            samples: '00989 3603, 00639 0720, 00707-9803, 00610 7362',
        },
        PS: {
            regex: /^(00[679]\d{2})(?:[ -](\d{4}))?$/,
            samples: '00748, 00663, 00779-4433, 00934 1559',
        },
        PT: {
            regex: /^\d{4}-\d{3}$/,
            samples: '0060-917, 4391-979, 5551-657, 9961-093',
        },
        PW: {
            regex: /^(969(?:39|40))(?:[ -](\d{4}))?$/,
            samples: '96940, 96939, 96939 6004, 96940-1871',
        },
        PY: {
            regex: /^\d{4}$/,
            samples: '7895, 5835, 8783, 5887',
        },
        QA: {},
        RE: {
            regex: /^9[78]4\d{2}$/,
            samples: '98445, 97404, 98421, 98434',
        },
        RO: {
            regex: /^\d{6}$/,
            samples: '935929, 407608, 637434, 174574',
        },
        RS: {
            regex: /^\d{5,6}$/,
            samples: '929863, 259131, 687739, 07011',
        },
        RU: {
            regex: /^\d{6}$/,
            samples: '138294, 617323, 307906, 981238',
        },
        RW: {},
        SA: {
            regex: /^\d{5}(-{1}\d{4})?$/,
            samples: '86020-1256, 72375, 70280, 96328',
        },
        SB: {},
        SC: {},
        SD: {
            regex: /^\d{5}$/,
            samples: '78219, 84497, 62102, 12564',
        },
        SE: {
            regex: /^\d{3} ?\d{2}$/,
            samples: '095 39, 41052, 84687, 563 66',
        },
        SG: {
            regex: /^\d{6}$/,
            samples: '606542, 233985, 036755, 265255',
        },
        SH: {
            regex: /^(?:ASCN|TDCU|STHL) 1ZZ$/,
            samples: 'STHL 1ZZ, ASCN 1ZZ, TDCU 1ZZ',
        },
        SI: {
            regex: /^\d{4}$/,
            samples: '6898, 3413, 2031, 5732',
        },
        SJ: {
            regex: /^\d{4}$/,
            samples: '7616, 3163, 5769, 0237',
        },
        SK: {
            regex: /^\d{3} ?\d{2}$/,
            samples: '594 52, 813 34, 867 67, 41814',
        },
        SL: {},
        SM: {
            regex: /^4789\d$/,
            samples: '47894, 47895, 47893, 47899',
        },
        SN: {
            regex: /^[1-8]\d{4}$/,
            samples: '48336, 23224, 33261, 82430',
        },
        SO: {},
        SR: {},
        SS: {
            regex: /^[A-Z]{2} ?\d{5}$/,
            samples: 'JQ 80186, CU 46474, DE33738, MS 59107',
        },
        ST: {},
        SV: {},
        SX: {},
        SY: {},
        SZ: {
            regex: /^[HLMS]\d{3}$/,
            samples: 'H458, L986, M477, S916',
        },
        TA: {
            regex: /^TDCU 1ZZ$/,
            samples: 'TDCU 1ZZ',
        },
        TC: {
            regex: /^TKCA 1ZZ$/,
            samples: 'TKCA 1ZZ',
        },
        TD: {},
        TF: {},
        TG: {},
        TH: {
            regex: /^\d{5}$/,
            samples: '30706, 18695, 21044, 42496',
        },
        TJ: {
            regex: /^\d{6}$/,
            samples: '381098, 961344, 519925, 667883',
        },
        TK: {},
        TL: {},
        TM: {
            regex: /^\d{6}$/,
            samples: '544985, 164362, 425224, 374603',
        },
        TN: {
            regex: /^\d{4}$/,
            samples: '6075, 7340, 2574, 8988',
        },
        TO: {},
        TR: {
            regex: /^\d{5}$/,
            samples: '42524, 81057, 50859, 42677',
        },
        TT: {
            regex: /^\d{6}$/,
            samples: '041238, 033990, 763476, 981118',
        },
        TV: {},
        TW: {
            regex: /^\d{3}(?:\d{2})?$/,
            samples: '21577, 76068, 68698, 08912',
        },
        TZ: {},
        UA: {
            regex: /^\d{5}$/,
            samples: '10629, 81138, 15668, 30055',
        },
        UG: {},
        UM: {},
        US: {
            regex: /^[0-9]{5}(?:[- ][0-9]{4})?$/,
            samples: '12345, 12345-1234, 12345 1234',
        },
        UY: {
            regex: /^\d{5}$/,
            samples: '40073, 30136, 06583, 00021',
        },
        UZ: {
            regex: /^\d{6}$/,
            samples: '205122, 219713, 441699, 287471',
        },
        VA: {
            regex: /^(00120)$/,
            samples: '00120',
        },
        VC: {
            regex: /^VC\d{4}$/,
            samples: 'VC0600, VC0176, VC0616, VC4094',
        },
        VE: {
            regex: /^\d{4}$/,
            samples: '9692, 1953, 6680, 8302',
        },
        VG: {
            regex: /^VG\d{4}$/,
            samples: 'VG1204, VG7387, VG3431, VG6021',
        },
        VI: {
            regex: /^(008(?:(?:[0-4]\d)|(?:5[01])))(?:[ -](\d{4}))?$/,
            samples: '00820, 00804 2036, 00825 3344, 00811-5900',
        },
        VN: {
            regex: /^\d{6}$/,
            samples: '133836, 748243, 894060, 020597',
        },
        VU: {},
        WF: {
            regex: /^986\d{2}$/,
            samples: '98692, 98697, 98698, 98671',
        },
        WS: {
            regex: /^WS[1-2]\d{3}$/,
            samples: 'WS1349, WS2798, WS1751, WS2090',
        },
        XK: {
            regex: /^[1-7]\d{4}$/,
            samples: '56509, 15863, 46644, 21896',
        },
        YE: {},
        YT: {
            regex: /^976\d{2}$/,
            samples: '97698, 97697, 97632, 97609',
        },
        ZA: {
            regex: /^\d{4}$/,
            samples: '6855, 5179, 6956, 7147',
        },
        ZM: {
            regex: /^\d{5}$/,
            samples: '77603, 97367, 80454, 94484',
        },
        ZW: {},
    },

    GENERIC_ZIP_CODE_REGEX: /^(?:(?![\s-])[\w -]{0,9}[\w])?$/,

    // Values for checking if polyfill is required on a platform
    POLYFILL_TEST: {
        STYLE: 'currency',
        CURRENCY: 'XAF',
        FORMAT: 'symbol',
        SAMPLE_INPUT: '123456.789',
        EXPECTED_OUTPUT: 'FCFA 123,457',
    },

    PATHS_TO_TREAT_AS_EXTERNAL: ['NewExpensify.dmg', 'docs/index.html'],

    // Test tool menu parameters
    TEST_TOOL: {
        // Number of concurrent taps to open then the Test modal menu
        NUMBER_OF_TAPS: 4,
    },

    MENU_HELP_URLS: {
        LEARN_MORE: 'https://www.expensify.com',
        DOCUMENTATION: 'https://github.com/Expensify/App/blob/main/README.md',
        COMMUNITY_DISCUSSIONS: 'https://expensify.slack.com/archives/C01GTK53T8Q',
        SEARCH_ISSUES: 'https://github.com/Expensify/App/issues',
    },

    BOOK_TRAVEL_DEMO_URL: 'https://calendly.com/d/ck2z-xsh-q97/expensify-travel-demo-travel-page',
    TRAVEL_DOT_URL: 'https://travel.expensify.com',
    STAGING_TRAVEL_DOT_URL: 'https://staging.travel.expensify.com',
    TRIP_ID_PATH: (tripID?: string) => (tripID ? `trips/${tripID}` : undefined),
    TRIP_SUPPORT: '/support',
    SPOTNANA_TMC_ID: '8e8e7258-1cf3-48c0-9cd1-fe78a6e31eed',
    STAGING_SPOTNANA_TMC_ID: '7a290c6e-5328-4107-aff6-e48765845b81',
    SCREEN_READER_STATES: {
        ALL: 'all',
        ACTIVE: 'active',
        DISABLED: 'disabled',
    },
    SPACE_CHARACTER_WIDTH: 4,

    // The attribute used in the SelectionScraper.js helper to query all the DOM elements
    // that should be removed from the copied contents in the getHTMLOfSelection() method
    SELECTION_SCRAPER_HIDDEN_ELEMENT: 'selection-scrapper-hidden-element',
    INNER_BOX_SHADOW_ELEMENT: 'inner-box-shadow-element',
    MODERATION: {
        MODERATOR_DECISION_PENDING: 'pending',
        MODERATOR_DECISION_PENDING_HIDE: 'pendingHide',
        MODERATOR_DECISION_PENDING_REMOVE: 'pendingRemove',
        MODERATOR_DECISION_APPROVED: 'approved',
        MODERATOR_DECISION_HIDDEN: 'hidden',
        FLAG_SEVERITY_SPAM: 'spam',
        FLAG_SEVERITY_INCONSIDERATE: 'inconsiderate',
        FLAG_SEVERITY_INTIMIDATION: 'intimidation',
        FLAG_SEVERITY_BULLYING: 'bullying',
        FLAG_SEVERITY_HARASSMENT: 'harassment',
        FLAG_SEVERITY_ASSAULT: 'assault',
    },
    EMOJI_PICKER_TEXT_INPUT_SIZES: 152,
    QR: {
        DEFAULT_LOGO_SIZE_RATIO: 0.25,
        DEFAULT_LOGO_MARGIN_RATIO: 0.02,
        EXPENSIFY_LOGO_SIZE_RATIO: 0.22,
        EXPENSIFY_LOGO_MARGIN_RATIO: 0.03,
    },

    /**
     * Acceptable values for the `role` attribute on react native components.
     *
     * **IMPORTANT:** Not for use with the `accessibilityRole` prop, as it accepts different values, and new components
     * should use the `role` prop instead.
     */
    ROLE: {
        /** Use for elements with important, time-sensitive information. */
        ALERT: 'alert',
        /** Use for elements that act as buttons. */
        BUTTON: 'button',
        /** Use for elements representing checkboxes. */
        CHECKBOX: 'checkbox',
        /** Use for elements that allow a choice from multiple options. */
        COMBOBOX: 'combobox',
        /** Use with scrollable lists to represent a grid layout. */
        GRID: 'grid',
        /** Use for section headers or titles. */
        HEADING: 'heading',
        /** Use for image elements. */
        IMG: 'img',
        /** Use for elements that navigate to other pages or content. */
        LINK: 'link',
        /** Use to identify a list of items. */
        LIST: 'list',
        /** Use for a list of choices or options. */
        MENU: 'menu',
        /** Use for a container of multiple menus. */
        MENUBAR: 'menubar',
        /** Use for items within a menu. */
        MENUITEM: 'menuitem',
        /** Use when no specific role is needed. */
        NONE: 'none',
        /** Use for elements that don't require a specific role. */
        PRESENTATION: 'presentation',
        /** Use for elements showing progress of a task. */
        PROGRESSBAR: 'progressbar',
        /** Use for radio buttons. */
        RADIO: 'radio',
        /** Use for groups of radio buttons. */
        RADIOGROUP: 'radiogroup',
        /** Use for scrollbar elements. */
        SCROLLBAR: 'scrollbar',
        /** Use for text fields that are used for searching. */
        SEARCHBOX: 'searchbox',
        /** Use for adjustable elements like sliders. */
        SLIDER: 'slider',
        /** Use for a button that opens a list of choices. */
        SPINBUTTON: 'spinbutton',
        /** Use for elements providing a summary of app conditions. */
        SUMMARY: 'summary',
        /** Use for on/off switch elements. */
        SWITCH: 'switch',
        /** Use for tab elements in a tab list. */
        TAB: 'tab',
        /** Use for a list of tabs. */
        TABLIST: 'tablist',
        /** Use for timer elements. */
        TIMER: 'timer',
        /** Use for toolbars containing action buttons or components. */
        TOOLBAR: 'toolbar',
        /** Use for navigation elements */
        NAVIGATION: 'navigation',
        /** Use for Tooltips */
        TOOLTIP: 'tooltip',
    },
    TRANSLATION_KEYS: {
        ATTACHMENT: 'common.attachment',
    },
    TEACHERS_UNITE: {
        PROD_PUBLIC_ROOM_ID: '7470147100835202',
        PROD_POLICY_ID: 'B795B6319125BDF2',
        TEST_PUBLIC_ROOM_ID: '207591744844000',
        TEST_POLICY_ID: 'ABD1345ED7293535',
        POLICY_NAME: 'Expensify.org / Teachers Unite!',
        PUBLIC_ROOM_NAME: '#teachers-unite',
    },
    CUSTOM_STATUS_TYPES: {
        NEVER: 'never',
        THIRTY_MINUTES: 'thirtyMinutes',
        ONE_HOUR: 'oneHour',
        AFTER_TODAY: 'afterToday',
        AFTER_WEEK: 'afterWeek',
        CUSTOM: 'custom',
    },
    TWO_FACTOR_AUTH_STEPS: {
        COPY_CODES: 'COPY_CODES',
        VERIFY: 'VERIFY',
        SUCCESS: 'SUCCESS',
        ENABLED: 'ENABLED',
        DISABLED: 'DISABLED',
        DISABLE: 'DISABLE',
    },
    MERGE_ACCOUNT_RESULTS: {
        SUCCESS: 'success',
        ERR_2FA: 'err_2fa',
        ERR_NO_EXIST: 'err_no_exist',
        ERR_SMART_SCANNER: 'err_smart_scanner',
        ERR_INVOICING: 'err_invoicing',
        ERR_SAML_PRIMARY_LOGIN: 'err_saml_primary_login',
        ERR_SAML_DOMAIN_CONTROL: 'err_saml_domain_control',
        ERR_SAML_NOT_SUPPORTED: 'err_saml_not_supported',
        ERR_ACCOUNT_LOCKED: 'err_account_locked',
        ERR_MERGE_SELF: 'err_merge_self',
        TOO_MANY_ATTEMPTS: 'too_many_attempts',
        ACCOUNT_UNVALIDATED: 'account_unvalidated',
    },
    DELEGATE_ROLE: {
        ALL: 'all',
        SUBMITTER: 'submitter',
    },
    DELEGATE: {
        DENIED_ACCESS_VARIANTS: {
            DELEGATE: 'delegate',
            SUBMITTER: 'submitter',
        },
    },
    DELEGATE_ROLE_HELP_DOT_ARTICLE_LINK: 'https://help.expensify.com/expensify-classic/hubs/copilots-and-delegates/',
    STRIPE_GBP_AUTH_STATUSES: {
        SUCCEEDED: 'succeeded',
        CARD_AUTHENTICATION_REQUIRED: 'authentication_required',
    },
    TAB: {
        DEBUG_TAB_ID: 'DebugTab',
        NEW_CHAT_TAB_ID: 'NewChatTab',
        NEW_CHAT: 'chat',
        NEW_ROOM: 'room',
        RECEIPT_TAB_ID: 'ReceiptTab',
        IOU_REQUEST_TYPE: 'iouRequestType',
        SHARE: {
            NAVIGATOR_ID: 'ShareNavigatorID',
            SHARE: 'ShareTab',
            SUBMIT: 'SubmitTab',
        },
    },
    TAB_REQUEST: {
        MANUAL: 'manual',
        SCAN: 'scan',
        DISTANCE: 'distance',
        PER_DIEM: 'per-diem',
    },

    STATUS_TEXT_MAX_LENGTH: 100,

    DROPDOWN_BUTTON_SIZE: {
        LARGE: 'large',
        MEDIUM: 'medium',
        SMALL: 'small',
    },

    SF_COORDINATES: [-122.4194, 37.7749],

    NAVIGATION: {
        ACTION_TYPE: {
            REPLACE: 'REPLACE',
            PUSH: 'PUSH',
            NAVIGATE: 'NAVIGATE',
            SET_PARAMS: 'SET_PARAMS',

            /** These action types are custom for RootNavigator */
            DISMISS_MODAL: 'DISMISS_MODAL',
            OPEN_WORKSPACE_SPLIT: 'OPEN_WORKSPACE_SPLIT',
            SET_HISTORY_PARAM: 'SET_HISTORY_PARAM',
        },
    },
    TIME_PERIOD: {
        AM: 'AM',
        PM: 'PM',
    },
    INDENTS: '    ',
    PARENT_CHILD_SEPARATOR: ': ',
    COLON: ':',
    MAPBOX: {
        PADDING: 32,
        DEFAULT_ZOOM: 15,
        SINGLE_MARKER_ZOOM: 15,
        DEFAULT_COORDINATE: [-122.4021, 37.7911] as [number, number],
        STYLE_URL: 'mapbox://styles/expensify/cllcoiqds00cs01r80kp34tmq',
        ANIMATION_DURATION_ON_CENTER_ME: 1000,
        CENTER_BUTTON_FADE_DURATION: 300,
    },
    ONYX_UPDATE_TYPES: {
        HTTPS: 'https',
        PUSHER: 'pusher',
        AIRSHIP: 'airship',
    },
    EVENTS: {
        SCROLLING: 'scrolling',
    },
    SELECTION_LIST_WITH_MODAL_TEST_ID: 'selectionListWithModalMenuItem',

    IMAGE_TEST_ID: 'Image',
    IMAGE_SVG_TEST_ID: 'ImageSVG',
    VIDEO_PLAYER_TEST_ID: 'VideoPlayer',
    LOTTIE_VIEW_TEST_ID: 'LottieView',

    CHAT_HEADER_LOADER_HEIGHT: 36,

    HORIZONTAL_SPACER: {
        DEFAULT_BORDER_BOTTOM_WIDTH: 1,
        DEFAULT_MARGIN_VERTICAL: 8,
        HIDDEN_MARGIN_VERTICAL: 4,
        HIDDEN_BORDER_BOTTOM_WIDTH: 0,
    },

    LIST_COMPONENTS: {
        HEADER: 'header',
        FOOTER: 'footer',
    },

    MISSING_TRANSLATION: 'MISSING TRANSLATION',
    SEARCH_MAX_LENGTH: 500,

    /**
     * The count of characters we'll allow the user to type after reaching SEARCH_MAX_LENGTH in an input.
     */
    ADDITIONAL_ALLOWED_CHARACTERS: 20,

    VALIDATION_REIMBURSEMENT_INPUT_LIMIT: 20,

    REFERRAL_PROGRAM: {
        CONTENT_TYPES: {
            SUBMIT_EXPENSE: 'submitExpense',
            START_CHAT: 'startChat',
            REFER_FRIEND: 'referralFriend',
            SHARE_CODE: 'shareCode',
        },
        LEARN_MORE_LINK: 'https://help.expensify.com/articles/new-expensify/expenses/Referral-Program',
        LINK: 'https://join.my.expensify.com',
    },

    FEATURE_TRAINING: {
        CONTENT_TYPES: {
            TRACK_EXPENSE: 'track-expenses',
        },
        'track-expenses': {
            VIDEO_URL: `${CLOUDFRONT_URL}/videos/guided-setup-track-business-v2.mp4`,
            LEARN_MORE_LINK: `${USE_EXPENSIFY_URL}/track-expenses`,
        },
        TEST_DRIVE_COVER_ASPECT_RATIO: 1000 / 508,
    },

    /**
     * native IDs for close buttons in Overlay component
     */
    OVERLAY: {
        TOP_BUTTON_NATIVE_ID: 'overLayTopButton',
        BOTTOM_BUTTON_NATIVE_ID: 'overLayBottomButton',
    },

    BACK_BUTTON_NATIVE_ID: 'backButton',
    EMOJI_PICKER_BUTTON_NATIVE_ID: 'emojiPickerButton',

    /**
     * The maximum count of items per page for SelectionList.
     * When paginate, it multiplies by page number.
     */
    MAX_SELECTION_LIST_PAGE_LENGTH: 500,

    /**
     * Bank account names
     */
    BANK_NAMES: {
        EXPENSIFY: 'expensify',
        AMERICAN_EXPRESS: 'americanexpress',
        BANK_OF_AMERICA: 'bank of america',
        BB_T: 'bbt',
        CAPITAL_ONE: 'capital one',
        CHASE: 'chase',
        CHARLES_SCHWAB: 'charles schwab',
        CITIBANK: 'citibank',
        CITIZENS_BANK: 'citizens bank',
        DISCOVER: 'discover',
        FIDELITY: 'fidelity',
        GENERIC_BANK: 'generic bank',
        HUNTINGTON_BANK: 'huntington bank',
        HUNTINGTON_NATIONAL: 'huntington national',
        NAVY_FEDERAL_CREDIT_UNION: 'navy federal credit union',
        PNC: 'pnc',
        REGIONS_BANK: 'regions bank',
        SUNTRUST: 'suntrust',
        TD_BANK: 'td bank',
        US_BANK: 'us bank',
        USAA: 'usaa',
    },

    /**
     * Constants for maxToRenderPerBatch parameter that is used for FlatList or SectionList. This controls the amount of items rendered per batch, which is the next chunk of items
     * rendered on every scroll.
     */
    MAX_TO_RENDER_PER_BATCH: {
        DEFAULT: 5,
        CAROUSEL: 3,
    },

    /**
     * Constants for types of violation.
     */
    VIOLATION_TYPES: {
        VIOLATION: 'violation',
        NOTICE: 'notice',
        WARNING: 'warning',
    },

    /**
     * Constants with different types for the modifiedAmount violation
     */
    MODIFIED_AMOUNT_VIOLATION_DATA: {
        DISTANCE: 'distance',
        CARD: 'card',
        SMARTSCAN: 'smartscan',
    },

    /**
     * Constants for types of violation names.
     * Defined here because they need to be referenced by the type system to generate the
     * ViolationNames type.
     */
    VIOLATIONS: {
        ALL_TAG_LEVELS_REQUIRED: 'allTagLevelsRequired',
        AUTO_REPORTED_REJECTED_EXPENSE: 'autoReportedRejectedExpense',
        BILLABLE_EXPENSE: 'billableExpense',
        CASH_EXPENSE_WITH_NO_RECEIPT: 'cashExpenseWithNoReceipt',
        CATEGORY_OUT_OF_POLICY: 'categoryOutOfPolicy',
        CONVERSION_SURCHARGE: 'conversionSurcharge',
        CUSTOM_UNIT_OUT_OF_POLICY: 'customUnitOutOfPolicy',
        DUPLICATED_TRANSACTION: 'duplicatedTransaction',
        FIELD_REQUIRED: 'fieldRequired',
        FUTURE_DATE: 'futureDate',
        INVOICE_MARKUP: 'invoiceMarkup',
        MAX_AGE: 'maxAge',
        MISSING_CATEGORY: 'missingCategory',
        MISSING_COMMENT: 'missingComment',
        MISSING_TAG: 'missingTag',
        MODIFIED_AMOUNT: 'modifiedAmount',
        MODIFIED_DATE: 'modifiedDate',
        PROHIBITED_EXPENSE: 'prohibitedExpense',
        NON_EXPENSIWORKS_EXPENSE: 'nonExpensiworksExpense',
        OVER_AUTO_APPROVAL_LIMIT: 'overAutoApprovalLimit',
        OVER_CATEGORY_LIMIT: 'overCategoryLimit',
        OVER_LIMIT: 'overLimit',
        OVER_LIMIT_ATTENDEE: 'overLimitAttendee',
        PER_DAY_LIMIT: 'perDayLimit',
        RECEIPT_NOT_SMART_SCANNED: 'receiptNotSmartScanned',
        RECEIPT_REQUIRED: 'receiptRequired',
        CUSTOM_RULES: 'customRules',
        RTER: 'rter',
        SMARTSCAN_FAILED: 'smartscanFailed',
        SOME_TAG_LEVELS_REQUIRED: 'someTagLevelsRequired',
        TAG_OUT_OF_POLICY: 'tagOutOfPolicy',
        TAX_AMOUNT_CHANGED: 'taxAmountChanged',
        TAX_OUT_OF_POLICY: 'taxOutOfPolicy',
        TAX_RATE_CHANGED: 'taxRateChanged',
        TAX_REQUIRED: 'taxRequired',
        HOLD: 'hold',
        RECEIPT_GENERATED_WITH_AI: 'receiptGeneratedWithAI',
    },
    RTER_VIOLATION_TYPES: {
        BROKEN_CARD_CONNECTION: 'brokenCardConnection',
        BROKEN_CARD_CONNECTION_530: 'brokenCardConnection530',
        SEVEN_DAY_HOLD: 'sevenDayHold',
    },
    REVIEW_DUPLICATES_ORDER: ['merchant', 'category', 'tag', 'description', 'taxCode', 'billable', 'reimbursable'],

    REPORT_VIOLATIONS: {
        FIELD_REQUIRED: 'fieldRequired',
        RBR_MESSAGE_MAX_CHARACTERS_FOR_PREVIEW: 40,
    },

    REPORT_VIOLATIONS_EXCLUDED_FIELDS: {
        TEXT_TITLE: 'text_title',
    },

    /** Context menu types */
    CONTEXT_MENU_TYPES: {
        LINK: 'LINK',
        REPORT_ACTION: 'REPORT_ACTION',
        EMAIL: 'EMAIL',
        REPORT: 'REPORT',
        TEXT: 'TEXT',
    },

    PROMOTED_ACTIONS: {
        PIN: 'pin',
        SHARE: 'share',
        JOIN: 'join',
        MESSAGE: 'message',
        HOLD: 'hold',
    },

    THUMBNAIL_IMAGE: {
        SMALL_SCREEN: {
            SIZE: 250,
        },
        WIDE_SCREEN: {
            SIZE: 350,
        },
        NAN_ASPECT_RATIO: 1.5,
    },

    VIDEO_PLAYER: {
        POPOVER_Y_OFFSET: -30,
        PLAYBACK_SPEEDS: [0.25, 0.5, 0.75, 1, 1.25, 1.5, 1.75, 2],
        HIDE_TIME_TEXT_WIDTH: 250,
        MIN_WIDTH: 170,
        MIN_HEIGHT: 120,
        CONTROLS_STATUS: {
            SHOW: 'show',
            HIDE: 'hide',
            VOLUME_ONLY: 'volumeOnly',
        },
        CONTROLS_POSITION: {
            NATIVE: 32,
            NORMAL: 8,
        },
        DEFAULT_VIDEO_DIMENSIONS: {width: 1900, height: 1400},
    },

    INTRO_CHOICES: {
        SUBMIT: 'newDotSubmit',
        MANAGE_TEAM: 'newDotManageTeam',
        CHAT_SPLIT: 'newDotSplitChat',
    },

    MANAGE_TEAMS_CHOICE: {
        MULTI_LEVEL: 'multiLevelApproval',
        CUSTOM_EXPENSE: 'customExpenseCoding',
        CARD_TRACKING: 'companyCardTracking',
        ACCOUNTING: 'accountingIntegrations',
        RULE: 'ruleEnforcement',
    },

    MINI_CONTEXT_MENU_MAX_ITEMS: 4,

    EXPENSIFY_ICON_NAME: 'Expensify',

    WELCOME_VIDEO_URL: `${CLOUDFRONT_URL}/videos/intro-1280.mp4`,

    ONBOARDING_CHOICES: {...onboardingChoices},
    SELECTABLE_ONBOARDING_CHOICES: {...selectableOnboardingChoices},
    CREATE_EXPENSE_ONBOARDING_CHOICES: {...createExpenseOnboardingChoices},
    ONBOARDING_SIGNUP_QUALIFIERS: {...signupQualifiers},
    ONBOARDING_INVITE_TYPES: {...onboardingInviteTypes},
    ONBOARDING_COMPANY_SIZE: {...onboardingCompanySize},
    ACTIONABLE_TRACK_EXPENSE_WHISPER_MESSAGE: 'What would you like to do with this expense?',
    ONBOARDING_ACCOUNTING_MAPPING,
    ONBOARDING_MESSAGES: {
        [onboardingChoices.EMPLOYER]: onboardingEmployerOrSubmitMessage,
        [onboardingChoices.SUBMIT]: onboardingEmployerOrSubmitMessage,
        [onboardingChoices.MANAGE_TEAM]: {
            message: ({onboardingCompanySize: companySize}) => `Here is a task list I’d recommend for a company of your size with ${companySize} submitters:`,
            tasks: [
                createWorkspaceTask,
                testDriveAdminTask,
                {
                    type: 'addAccountingIntegration',
                    autoCompleted: false,
                    mediaAttributes: {
                        [`${CLOUDFRONT_URL}/${connectionsVideoPaths[ONBOARDING_ACCOUNTING_MAPPING.netsuite]}`]: `data-expensify-thumbnail-url="${CLOUDFRONT_URL}/images/walkthrough-connect_to_netsuite.png" data-expensify-width="1920" data-expensify-height="1080"`,
                        [`${CLOUDFRONT_URL}/${connectionsVideoPaths[ONBOARDING_ACCOUNTING_MAPPING.quickbooksOnline]}`]: `data-expensify-thumbnail-url="${CLOUDFRONT_URL}/images/walkthrough-connect_to_qbo.png" data-expensify-width="1920" data-expensify-height="1080"`,
                        [`${CLOUDFRONT_URL}/${connectionsVideoPaths[ONBOARDING_ACCOUNTING_MAPPING.xero]}`]: `data-expensify-thumbnail-url="${CLOUDFRONT_URL}/images/walkthrough-connect_to_xero.png" data-expensify-width="1920" data-expensify-height="1080"`,
                    },
                    title: ({integrationName, workspaceAccountingLink}) => `Connect to [${integrationName}](${workspaceAccountingLink})`,
                    description: ({integrationName, workspaceAccountingLink}) =>
                        `Connect to ${integrationName} for automatic expense coding and syncing that makes month-end close a breeze.\n` +
                        '\n' +
                        `Here’s how to connect to ${integrationName}:\n` +
                        '\n' +
                        '1. Click *Settings*.\n' +
                        '2. Go to *Workspaces*.\n' +
                        '3. Select your workspace.\n' +
                        '4. Click *Accounting*.\n' +
                        `5. Find ${integrationName}.\n` +
                        '6. Click *Connect*.\n' +
                        '\n' +
                        `${
                            integrationName && connectionsVideoPaths[integrationName]
                                ? `[Take me to accounting](${workspaceAccountingLink}).\n\n![Connect to ${integrationName}](${CLOUDFRONT_URL}/${connectionsVideoPaths[integrationName]})`
                                : `[Take me to accounting](${workspaceAccountingLink}).`
                        }`,
                },
                {
                    type: 'connectCorporateCard',
                    title: ({corporateCardLink}) => `Connect [your corporate card](${corporateCardLink})`,
                    description: ({corporateCardLink}) =>
                        `Connect your corporate card to automatically import and code expenses.\n` +
                        '\n' +
                        'Here’s how to invite your team:\n' +
                        '\n' +
                        '1. Click *Workspaces*.\n' +
                        '2. Select your workspace.\n' +
                        '3. Click *Corporate cards*.\n' +
                        '4. Follow the prompts to connect your card.\n' +
                        '\n' +
                        `[Take me to connect my corporate card](${corporateCardLink}).`,
                    autoCompleted: false,
                    mediaAttributes: {},
                },
                {
                    type: 'inviteTeam',
                    autoCompleted: false,
                    mediaAttributes: {
                        [`${CLOUDFRONT_URL}/videos/walkthrough-invite_members-v2.mp4`]: `data-expensify-thumbnail-url="${CLOUDFRONT_URL}/images/walkthrough-invite_members.png" data-expensify-width="1920" data-expensify-height="1080"`,
                    },
                    title: ({workspaceMembersLink}) => `Invite [your team](${workspaceMembersLink})`,
                    description: ({workspaceMembersLink}) =>
                        '*Invite your team* to Expensify so they can start tracking expenses today.\n' +
                        '\n' +
                        'Here’s how to invite your team:\n' +
                        '\n' +
                        '1. Click *Settings*.\n' +
                        '2. Go to *Workspaces*.\n' +
                        '3. Select your workspace.\n' +
                        '4. Click *Members* > *Invite member*.\n' +
                        '5. Enter emails or phone numbers. \n' +
                        '6. Add a custom invite message if you’d like!\n' +
                        '\n' +
                        `[Take me to workspace members](${workspaceMembersLink}).\n` +
                        '\n' +
                        `![Invite your team](${CLOUDFRONT_URL}/videos/walkthrough-invite_members-v2.mp4)`,
                },
                {
                    type: 'setupCategoriesAndTags',
                    autoCompleted: false,
                    mediaAttributes: {},
                    title: ({workspaceCategoriesLink, workspaceMoreFeaturesLink}) => `Set up [categories](${workspaceCategoriesLink}) and [tags](${workspaceMoreFeaturesLink})`,
                    description: ({workspaceCategoriesLink, workspaceAccountingLink}) =>
                        '*Set up categories and tags* so your team can code expenses for easy reporting.\n' +
                        '\n' +
                        `Import them automatically by [connecting your accounting software](${workspaceAccountingLink}), or set them up manually in your [workspace settings](${workspaceCategoriesLink}).`,
                },
                setupCategoriesTask,
                {
                    type: 'setupTags',
                    autoCompleted: false,
                    title: ({workspaceMoreFeaturesLink}) => `Set up [tags](${workspaceMoreFeaturesLink})`,
                    mediaAttributes: {
                        [`${CLOUDFRONT_URL}/videos/walkthrough-tags-v2.mp4`]: `data-expensify-thumbnail-url="${CLOUDFRONT_URL}/images/walkthrough-tags.png" data-expensify-width="1920" data-expensify-height="1080"`,
                    },
                    description: ({workspaceMoreFeaturesLink}) =>
                        'Tags can be used if you want more details with every expense. Use tags for projects, clients, locations, departments, and more. If you need multiple levels of tags, you can upgrade to the Control plan.\n' +
                        '\n' +
                        '*Here’s how to set up tags:*\n' +
                        '\n' +
                        '1. Click *Settings*.\n' +
                        '2. Go to *Workspaces*.\n' +
                        '3. Select your workspace.\n' +
                        '4. Click *More features*.\n' +
                        '5. Enable *Tags*.\n' +
                        '6. Navigate to *Tags* in the workspace editor.\n' +
                        '7. Click *+ Add tag* to make your own.\n' +
                        '\n' +
                        `[Take me to more features](${workspaceMoreFeaturesLink}).\n` +
                        '\n' +
                        `![Set up tags](${CLOUDFRONT_URL}/videos/walkthrough-tags-v2.mp4)`,
                },
            ],
        },
        [onboardingChoices.TRACK_WORKSPACE]: {
            message: 'Here are some important tasks to help get your workspace set up.',
            video: {
                url: `${CLOUDFRONT_URL}/videos/guided-setup-manage-team-v2.mp4`,
                thumbnailUrl: `${CLOUDFRONT_URL}/images/guided-setup-manage-team.jpg`,
                duration: 55,
                width: 1280,
                height: 960,
            },
            tasks: [
                createWorkspaceTask,
                setupCategoriesTask,
                {
                    type: 'inviteAccountant',
                    autoCompleted: false,
                    mediaAttributes: {},
                    title: ({workspaceMembersLink}) => `Invite your [accountant](${workspaceMembersLink})`,
                    description: ({workspaceMembersLink}) =>
                        '*Invite your accountant* to Expensify and share your expenses with them to make tax time easier.\n' +
                        '\n' +
                        'Here’s how to invite your accountant:\n' +
                        '\n' +
                        '1. Click your profile picture.\n' +
                        '2. Go to *Workspaces*.\n' +
                        '3. Select your workspace.\n' +
                        '4. Click *Members* > Invite member.\n' +
                        '5. Enter their email or phone number.\n' +
                        '6. Add an invite message if you’d like.\n' +
                        '7. You’ll be set as the expense approver. You can change this to any admin once you invite your team.\n' +
                        '\n' +
                        'That’s it, happy expensing! 😄\n' +
                        '\n' +
                        `[View your workspace members](${workspaceMembersLink}).`,
                },
            ],
        },
        [onboardingChoices.PERSONAL_SPEND]: onboardingPersonalSpendMessage,
        [onboardingChoices.CHAT_SPLIT]: {
            message: 'Splitting bills with friends is as easy as sending a message. Here’s how.',
            tasks: [
                testDriveEmployeeTask,
                {
                    type: 'startChat',
                    autoCompleted: false,
                    mediaAttributes: {},
                    title: 'Start a chat',
                    description:
                        '*Start a chat* with a friend or group using their email or phone number.\n' +
                        '\n' +
                        'Here’s how to start a chat:\n' +
                        '\n' +
                        '1. Click the green *+* button.\n' +
                        '2. Choose *Start chat*.\n' +
                        '3. Enter emails or phone numbers.\n' +
                        '\n' +
                        'If any of your friends aren’t using Expensify already, they’ll be invited automatically.\n' +
                        '\n' +
                        'Every chat will also turn into an email or text that they can respond to directly.',
                },
                {
                    type: 'splitExpense',
                    autoCompleted: false,
                    mediaAttributes: {},
                    title: 'Split an expense',
                    description:
                        '*Split an expense* right in your chat with one or more friends.\n' +
                        '\n' +
                        'Here’s how to request money:\n' +
                        '\n' +
                        '1. Click the green *+* button.\n' +
                        '2. Choose *Start chat*.\n' +
                        '3. Enter any email, SMS, or name of who you want to split with.\n' +
                        '4. From within the chat, click the *+* button on the message bar, and click *Split expense*.\n' +
                        '5. Create the expense by selecting *Manual*, *Scan* or *Distance*.\n' +
                        '\n' +
                        'Feel free to add more details if you want, or just send it off. Let’s get you paid back!',
                },
            ],
        },
        [onboardingChoices.ADMIN]: {
            message: "As an admin, learn how to manage your team's workspace and submit expenses yourself.",
            tasks: [
                {
                    type: 'reviewWorkspaceSettings',
                    autoCompleted: false,
                    mediaAttributes: {},
                    title: ({workspaceSettingsLink}) => `Review your [workspace settings](${workspaceSettingsLink})`,
                    description: ({workspaceSettingsLink}) =>
                        "Here's how to review and update your workspace settings:\n" +
                        '1. Click the settings tab.\n' +
                        '2. Click *Workspaces* > [Your workspace].\n' +
                        `[Go to your workspace](${workspaceSettingsLink}). We'll track them in the #admins room.`,
                },
                {
                    type: 'submitExpense',
                    autoCompleted: false,
                    mediaAttributes: {},
                    title: 'Submit an expense',
                    description:
                        '*Submit an expense* by entering an amount or scanning a receipt.\n' +
                        '\n' +
                        'Here’s how to submit an expense:\n' +
                        '\n' +
                        '1. Click the green *+* button.\n' +
                        '2. Choose *Create expense*.\n' +
                        '3. Enter an amount or scan a receipt.\n' +
                        '4. Add your reimburser to the request.\n' +
                        '\n' +
                        'Then, send your request and wait for that sweet “Cha-ching!” when it’s complete.',
                },
            ],
        },
        [onboardingChoices.LOOKING_AROUND]: {
            message:
                "Expensify is best known for expense and corporate card management, but we do a lot more than that. Let me know what you're interested in and I'll help get you started.",
            tasks: [],
        },
        [onboardingChoices.TEST_DRIVE_RECEIVER]: {
            message: "*You've got 3 months free! Get started below.*",
            tasks: [testDriveAdminTask, createTestDriveAdminWorkspaceTask],
        },
    } satisfies Record<OnboardingPurpose, OnboardingMessage>,

    CREATE_EXPENSE_ONBOARDING_MESSAGES: {
        [createExpenseOnboardingChoices.PERSONAL_SPEND]: combinedTrackSubmitOnboardingPersonalSpendMessage,
        [createExpenseOnboardingChoices.EMPLOYER]: combinedTrackSubmitOnboardingEmployerOrSubmitMessage,
        [createExpenseOnboardingChoices.SUBMIT]: combinedTrackSubmitOnboardingEmployerOrSubmitMessage,
    } satisfies Record<ValueOf<typeof createExpenseOnboardingChoices>, OnboardingMessage>,

    REPORT_FIELD_TITLE_FIELD_ID: 'text_title',

    MOBILE_PAGINATION_SIZE: 15,
    WEB_PAGINATION_SIZE: 30,

    /** Dimensions for illustration shown in Confirmation Modal */
    CONFIRM_CONTENT_SVG_SIZE: {
        HEIGHT: 220,
        WIDTH: 130,
    },

    DEBUG_CONSOLE: {
        LEVELS: {
            INFO: 'INFO',
            ERROR: 'ERROR',
            RESULT: 'RESULT',
            DEBUG: 'DEBUG',
        },
    },

    // We need to store this server side error in order to not show the blocking screen when the error is for invalid code
    MERGE_ACCOUNT_INVALID_CODE_ERROR: '401 Not authorized - Invalid validateCode',
    REIMBURSEMENT_ACCOUNT: {
        DEFAULT_DATA: {
            achData: {
                state: BankAccount.STATE.SETUP,
            },
            isLoading: false,
            errorFields: {},
            errors: {},
            maxAttemptsReached: false,
            shouldShowResetModal: false,
        },
        SUBSTEP_INDEX: {
            BANK_ACCOUNT: {
                ACCOUNT_NUMBERS: 0,
            },
            PERSONAL_INFO: {
                LEGAL_NAME: 0,
                DATE_OF_BIRTH: 1,
                SSN: 2,
                ADDRESS: 3,
            },
            BUSINESS_INFO: {
                BUSINESS_NAME: 0,
                TAX_ID_NUMBER: 1,
                COMPANY_WEBSITE: 2,
                PHONE_NUMBER: 3,
                COMPANY_ADDRESS: 4,
                COMPANY_TYPE: 5,
                INCORPORATION_DATE: 6,
                INCORPORATION_STATE: 7,
                INCORPORATION_CODE: 8,
            },
            UBO: {
                LEGAL_NAME: 0,
                DATE_OF_BIRTH: 1,
                SSN: 2,
                ADDRESS: 3,
            },
        },
    },
    CURRENCY_TO_DEFAULT_MILEAGE_RATE: JSON.parse(`{
        "AED": {
            "rate": 414,
            "unit": "km"
        },
        "AFN": {
            "rate": 8851,
            "unit": "km"
        },
        "ALL": {
            "rate": 10783,
            "unit": "km"
        },
        "AMD": {
            "rate": 45116,
            "unit": "km"
        },
        "ANG": {
            "rate": 203,
            "unit": "km"
        },
        "AOA": {
            "rate": 102929,
            "unit": "km"
        },
        "ARS": {
            "rate": 118428,
            "unit": "km"
        },
        "AUD": {
            "rate": 88,
            "unit": "km"
        },
        "AWG": {
            "rate": 203,
            "unit": "km"
        },
        "AZN": {
            "rate": 192,
            "unit": "km"
        },
        "BAM": {
            "rate": 212,
            "unit": "km"
        },
        "BBD": {
            "rate": 225,
            "unit": "km"
        },
        "BDT": {
            "rate": 13697,
            "unit": "km"
        },
        "BGN": {
            "rate": 211,
            "unit": "km"
        },
        "BHD": {
            "rate": 42,
            "unit": "km"
        },
        "BIF": {
            "rate": 331847,
            "unit": "km"
        },
        "BMD": {
            "rate": 113,
            "unit": "km"
        },
        "BND": {
            "rate": 153,
            "unit": "km"
        },
        "BOB": {
            "rate": 779,
            "unit": "km"
        },
        "BRL": {
            "rate": 660,
            "unit": "km"
        },
        "BSD": {
            "rate": 113,
            "unit": "km"
        },
        "BTN": {
            "rate": 9761,
            "unit": "km"
        },
        "BWP": {
            "rate": 1569,
            "unit": "km"
        },
        "BYN": {
            "rate": 369,
            "unit": "km"
        },
        "BYR": {
            "rate": 2255979,
            "unit": "km"
        },
        "BZD": {
            "rate": 227,
            "unit": "km"
        },
        "CAD": {
            "rate": 72,
            "unit": "km"
        },
        "CDF": {
            "rate": 321167,
            "unit": "km"
        },
        "CHF": {
            "rate": 76,
            "unit": "km"
        },
        "CLP": {
            "rate": 111689,
            "unit": "km"
        },
        "CNY": {
            "rate": 808,
            "unit": "km"
        },
        "COP": {
            "rate": 473791,
            "unit": "km"
        },
        "CRC": {
            "rate": 57190,
            "unit": "km"
        },
        "CUC": {
            "rate": 113,
            "unit": "km"
        },
        "CUP": {
            "rate": 2902,
            "unit": "km"
        },
        "CVE": {
            "rate": 11961,
            "unit": "km"
        },
        "CZK": {
            "rate": 2715,
            "unit": "km"
        },
        "DJF": {
            "rate": 19956,
            "unit": "km"
        },
        "DKK": {
            "rate": 381,
            "unit": "km"
        },
        "DOP": {
            "rate": 6948,
            "unit": "km"
        },
        "DZD": {
            "rate": 15226,
            "unit": "km"
        },
        "EEK": {
            "rate": 1646,
            "unit": "km"
        },
        "EGP": {
            "rate": 5657,
            "unit": "km"
        },
        "ERN": {
            "rate": 1690,
            "unit": "km"
        },
        "ETB": {
            "rate": 14326,
            "unit": "km"
        },
        "EUR": {
            "rate": 30,
            "unit": "km"
        },
        "FJD": {
            "rate": 264,
            "unit": "km"
        },
        "FKP": {
            "rate": 90,
            "unit": "km"
        },
        "GBP": {
            "rate": 45,
            "unit": "mi"
        },
        "GEL": {
            "rate": 323,
            "unit": "km"
        },
        "GHS": {
            "rate": 1724,
            "unit": "km"
        },
        "GIP": {
            "rate": 90,
            "unit": "km"
        },
        "GMD": {
            "rate": 8111,
            "unit": "km"
        },
        "GNF": {
            "rate": 974619,
            "unit": "km"
        },
        "GTQ": {
            "rate": 872,
            "unit": "km"
        },
        "GYD": {
            "rate": 23585,
            "unit": "km"
        },
        "HKD": {
            "rate": 877,
            "unit": "km"
        },
        "HNL": {
            "rate": 2881,
            "unit": "km"
        },
        "HRK": {
            "rate": 814,
            "unit": "km"
        },
        "HTG": {
            "rate": 14734,
            "unit": "km"
        },
        "HUF": {
            "rate": 44127,
            "unit": "km"
        },
        "IDR": {
            "rate": 1830066,
            "unit": "km"
        },
        "ILS": {
            "rate": 540,
            "unit": "km"
        },
        "INR": {
            "rate": 9761,
            "unit": "km"
        },
        "IQD": {
            "rate": 147577,
            "unit": "km"
        },
        "IRR": {
            "rate": 4741290,
            "unit": "km"
        },
        "ISK": {
            "rate": 15772,
            "unit": "km"
        },
        "JMD": {
            "rate": 17738,
            "unit": "km"
        },
        "JOD": {
            "rate": 80,
            "unit": "km"
        },
        "JPY": {
            "rate": 17542,
            "unit": "km"
        },
        "KES": {
            "rate": 14589,
            "unit": "km"
        },
        "KGS": {
            "rate": 9852,
            "unit": "km"
        },
        "KHR": {
            "rate": 453066,
            "unit": "km"
        },
        "KMF": {
            "rate": 53269,
            "unit": "km"
        },
        "KPW": {
            "rate": 101389,
            "unit": "km"
        },
        "KRW": {
            "rate": 162705,
            "unit": "km"
        },
        "KWD": {
            "rate": 35,
            "unit": "km"
        },
        "KYD": {
            "rate": 93,
            "unit": "km"
        },
        "KZT": {
            "rate": 58319,
            "unit": "km"
        },
        "LAK": {
            "rate": 2452802,
            "unit": "km"
        },
        "LBP": {
            "rate": 10093809,
            "unit": "km"
        },
        "LKR": {
            "rate": 33423,
            "unit": "km"
        },
        "LRD": {
            "rate": 22185,
            "unit": "km"
        },
        "LSL": {
            "rate": 2099,
            "unit": "km"
        },
        "LTL": {
            "rate": 364,
            "unit": "km"
        },
        "LVL": {
            "rate": 74,
            "unit": "km"
        },
        "LYD": {
            "rate": 554,
            "unit": "km"
        },
        "MAD": {
            "rate": 1127,
            "unit": "km"
        },
        "MDL": {
            "rate": 2084,
            "unit": "km"
        },
        "MGA": {
            "rate": 529635,
            "unit": "km"
        },
        "MKD": {
            "rate": 6650,
            "unit": "km"
        },
        "MMK": {
            "rate": 236413,
            "unit": "km"
        },
        "MNT": {
            "rate": 382799,
            "unit": "km"
        },
        "MOP": {
            "rate": 904,
            "unit": "km"
        },
        "MRO": {
            "rate": 40234,
            "unit": "km"
        },
        "MRU": {
            "rate": 4506,
            "unit": "km"
        },
        "MUR": {
            "rate": 5226,
            "unit": "km"
        },
        "MVR": {
            "rate": 1735,
            "unit": "km"
        },
        "MWK": {
            "rate": 195485,
            "unit": "km"
        },
        "MXN": {
            "rate": 93,
            "unit": "km"
        },
        "MYR": {
            "rate": 494,
            "unit": "km"
        },
        "MZN": {
            "rate": 7199,
            "unit": "km"
        },
        "NAD": {
            "rate": 2099,
            "unit": "km"
        },
        "NGN": {
            "rate": 174979,
            "unit": "km"
        },
        "NIO": {
            "rate": 4147,
            "unit": "km"
        },
        "NOK": {
            "rate": 350,
            "unit": "km"
        },
        "NPR": {
            "rate": 15617,
            "unit": "km"
        },
        "NZD": {
            "rate": 104,
            "unit": "km"
        },
        "OMR": {
            "rate": 43,
            "unit": "km"
        },
        "PAB": {
            "rate": 113,
            "unit": "km"
        },
        "PEN": {
            "rate": 420,
            "unit": "km"
        },
        "PGK": {
            "rate": 455,
            "unit": "km"
        },
        "PHP": {
            "rate": 6582,
            "unit": "km"
        },
        "PKR": {
            "rate": 31411,
            "unit": "km"
        },
        "PLN": {
            "rate": 89,
            "unit": "km"
        },
        "PYG": {
            "rate": 890772,
            "unit": "km"
        },
        "QAR": {
            "rate": 410,
            "unit": "km"
        },
        "RON": {
            "rate": 538,
            "unit": "km"
        },
        "RSD": {
            "rate": 12656,
            "unit": "km"
        },
        "RUB": {
            "rate": 11182,
            "unit": "km"
        },
        "RWF": {
            "rate": 156589,
            "unit": "km"
        },
        "SAR": {
            "rate": 423,
            "unit": "km"
        },
        "SBD": {
            "rate": 951,
            "unit": "km"
        },
        "SCR": {
            "rate": 1611,
            "unit": "km"
        },
        "SDG": {
            "rate": 67705,
            "unit": "km"
        },
        "SEK": {
            "rate": 250,
            "unit": "km"
        },
        "SGD": {
            "rate": 151,
            "unit": "km"
        },
        "SHP": {
            "rate": 90,
            "unit": "km"
        },
        "SLL": {
            "rate": 2362357,
            "unit": "km"
        },
        "SLE": {
            "rate": 2363,
            "unit": "km"
        },
        "SOS": {
            "rate": 64374,
            "unit": "km"
        },
        "SRD": {
            "rate": 3954,
            "unit": "km"
        },
        "STD": {
            "rate": 2510095,
            "unit": "km"
        },
        "STN": {
            "rate": 2683,
            "unit": "km"
        },
        "SVC": {
            "rate": 987,
            "unit": "km"
        },
        "SYP": {
            "rate": 1464664,
            "unit": "km"
        },
        "SZL": {
            "rate": 2099,
            "unit": "km"
        },
        "THB": {
            "rate": 3801,
            "unit": "km"
        },
        "TJS": {
            "rate": 1228,
            "unit": "km"
        },
        "TMT": {
            "rate": 394,
            "unit": "km"
        },
        "TND": {
            "rate": 360,
            "unit": "km"
        },
        "TOP": {
            "rate": 274,
            "unit": "km"
        },
        "TRY": {
            "rate": 4035,
            "unit": "km"
        },
        "TTD": {
            "rate": 763,
            "unit": "km"
        },
        "TWD": {
            "rate": 3703,
            "unit": "km"
        },
        "TZS": {
            "rate": 286235,
            "unit": "km"
        },
        "UAH": {
            "rate": 4725,
            "unit": "km"
        },
        "UGX": {
            "rate": 416016,
            "unit": "km"
        },
        "USD": {
            "rate": 70,
            "unit": "mi"
        },
        "UYU": {
            "rate": 4888,
            "unit": "km"
        },
        "UZS": {
            "rate": 1462038,
            "unit": "km"
        },
        "VEB": {
            "rate": 709737,
            "unit": "km"
        },
        "VEF": {
            "rate": 27993155,
            "unit": "km"
        },
        "VES": {
            "rate": 6457,
            "unit": "km"
        },
        "VND": {
            "rate": 2825526,
            "unit": "km"
        },
        "VUV": {
            "rate": 13358,
            "unit": "km"
        },
        "WST": {
            "rate": 315,
            "unit": "km"
        },
        "XAF": {
            "rate": 70811,
            "unit": "km"
        },
        "XCD": {
            "rate": 304,
            "unit": "km"
        },
        "XOF": {
            "rate": 70811,
            "unit": "km"
        },
        "XPF": {
            "rate": 12875,
            "unit": "km"
        },
        "YER": {
            "rate": 28003,
            "unit": "km"
        },
        "ZAR": {
            "rate": 484,
            "unit": "km"
        },
        "ZMK": {
            "rate": 591756,
            "unit": "km"
        },
        "ZMW": {
            "rate": 3148,
            "unit": "km"
        }
    }`) as Record<string, MileageRate>,

    EXIT_SURVEY: {
        REASONS: {
            FEATURE_NOT_AVAILABLE: 'featureNotAvailable',
            DONT_UNDERSTAND: 'dontUnderstand',
            PREFER_CLASSIC: 'preferClassic',
        },
        BENEFIT: {
            CHATTING_DIRECTLY: 'chattingDirectly',
            EVERYTHING_MOBILE: 'everythingMobile',
            TRAVEL_EXPENSE: 'travelExpense',
        },
        BOOK_MEETING_LINK: 'https://calendly.com/d/cqsm-2gm-fxr/expensify-product-team',
    },

    SESSION_STORAGE_KEYS: {
        INITIAL_URL: 'INITIAL_URL',
        ACTIVE_WORKSPACE_ID: 'ACTIVE_WORKSPACE_ID',
        RETRY_LAZY_REFRESHED: 'RETRY_LAZY_REFRESHED',
        LAST_REFRESH_TIMESTAMP: 'LAST_REFRESH_TIMESTAMP',
        LAST_VISITED_TAB_PATH: {
            WORKSPACES: 'LAST_VISITED_WORKSPACES_TAB_PATH',
            SETTINGS: 'LAST_VISITED_SETTINGS_TAB_PATH',
        },
    },

    RESERVATION_TYPE: {
        CAR: 'car',
        HOTEL: 'hotel',
        FLIGHT: 'flight',
        TRAIN: 'train',
    },

    RESERVATION_ADDRESS_TEST_ID: 'ReservationAddress',

    CANCELLATION_POLICY: {
        UNKNOWN: 'UNKNOWN',
        NON_REFUNDABLE: 'NON_REFUNDABLE',
        FREE_CANCELLATION_UNTIL: 'FREE_CANCELLATION_UNTIL',
        PARTIALLY_REFUNDABLE: 'PARTIALLY_REFUNDABLE',
    },

    DOT_SEPARATOR: '•',
    BULLET: '●',

    DEFAULT_TAX: {
        defaultExternalID: 'id_TAX_EXEMPT',
        defaultValue: '0%',
        foreignTaxDefault: 'id_TAX_EXEMPT',
        name: 'Tax',
        taxes: {
            id_TAX_EXEMPT: {
                name: 'Tax exempt',
                value: '0%',
            },
            id_TAX_RATE_1: {
                name: 'Tax Rate 1',
                value: '5%',
            },
        },
    },

    MAX_TAX_RATE_INTEGER_PLACES: 4,
    MAX_TAX_RATE_DECIMAL_PLACES: 4,
    MIN_TAX_RATE_DECIMAL_PLACES: 2,

    DOWNLOADS_PATH: '/Downloads',
    DOWNLOADS_TIMEOUT: 5000,
    NEW_EXPENSIFY_PATH: '/New Expensify',
    RECEIPTS_UPLOAD_PATH: '/Receipts-Upload',

    ENVIRONMENT_SUFFIX: {
        DEV: ' Dev',
        ADHOC: ' AdHoc',
    },

    SEARCH: {
        NEVER: 'never',
        RESULTS_PAGE_SIZE: 50,
        DATA_TYPES: {
            EXPENSE: 'expense',
            INVOICE: 'invoice',
            TASK: 'task',
            TRIP: 'trip',
            CHAT: 'chat',
        },
        ACTION_TYPES: {
            VIEW: 'view',
            REVIEW: 'review',
            SUBMIT: 'submit',
            APPROVE: 'approve',
            PAY: 'pay',
            DONE: 'done',
            PAID: 'paid',
        },
        BULK_ACTION_TYPES: {
            EXPORT: 'export',
            APPROVE: 'approve',
            PAY: 'pay',
            HOLD: 'hold',
            UNHOLD: 'unhold',
            DELETE: 'delete',
            CHANGE_REPORT: 'changeReport',
        },
        TRANSACTION_TYPE: {
            CASH: 'cash',
            CARD: 'card',
            DISTANCE: 'distance',
            PER_DIEM: 'perDiem',
        },
        SORT_ORDER: {
            ASC: 'asc',
            DESC: 'desc',
        },
        GROUP_BY: {
            REPORTS: 'reports',
        },
        BOOLEAN: {
            YES: 'yes',
            NO: 'no',
        },
        TABLE_COLUMN_SIZES: {
            NORMAL: 'normal',
            WIDE: 'wide',
        },
        STATUS: {
            EXPENSE: {
                ALL: 'all',
                UNREPORTED: 'unreported',
                DRAFTS: 'drafts',
                OUTSTANDING: 'outstanding',
                APPROVED: 'approved',
                DONE: 'done',
                PAID: 'paid',
            },
            INVOICE: {
                ALL: 'all',
                OUTSTANDING: 'outstanding',
                PAID: 'paid',
            },
            TRIP: {
                ALL: 'all',
                CURRENT: 'current',
                PAST: 'past',
            },
            CHAT: {
                ALL: 'all',
                UNREAD: 'unread',
                SENT: 'sent',
                ATTACHMENTS: 'attachments',
                LINKS: 'links',
                PINNED: 'pinned',
            },
            TASK: {
                ALL: 'all',
                OUTSTANDING: 'outstanding',
                COMPLETED: 'completed',
            },
        },
        TABLE_COLUMNS: {
            RECEIPT: 'receipt',
            DATE: 'date',
            MERCHANT: 'merchant',
            DESCRIPTION: 'description',
            FROM: 'from',
            TO: 'to',
            CATEGORY: 'category',
            TAG: 'tag',
            TOTAL_AMOUNT: 'amount',
            TYPE: 'type',
            ACTION: 'action',
            TAX_AMOUNT: 'taxAmount',
            TITLE: 'title',
            ASSIGNEE: 'assignee',
<<<<<<< HEAD
            CREATED_BY: 'createdBy',
            COMMENTS: 'comments',
=======
>>>>>>> e6e28de9
            IN: 'in',
        },
        SYNTAX_OPERATORS: {
            AND: 'and',
            OR: 'or',
            EQUAL_TO: 'eq',
            NOT_EQUAL_TO: 'neq',
            GREATER_THAN: 'gt',
            GREATER_THAN_OR_EQUAL_TO: 'gte',
            LOWER_THAN: 'lt',
            LOWER_THAN_OR_EQUAL_TO: 'lte',
        },
        SYNTAX_ROOT_KEYS: {
            TYPE: 'type',
            STATUS: 'status',
            SORT_BY: 'sortBy',
            SORT_ORDER: 'sortOrder',
            GROUP_BY: 'groupBy',
        },
        SYNTAX_FILTER_KEYS: {
            DATE: 'date',
            AMOUNT: 'amount',
            EXPENSE_TYPE: 'expenseType',
            CURRENCY: 'currency',
            MERCHANT: 'merchant',
            DESCRIPTION: 'description',
            FROM: 'from',
            TO: 'to',
            PAYER: 'payer',
            EXPORTER: 'exporter',
            CATEGORY: 'category',
            TAG: 'tag',
            TAX_RATE: 'taxRate',
            CARD_ID: 'cardID',
            FEED: 'feed',
            REPORT_ID: 'reportID',
            KEYWORD: 'keyword',
            IN: 'in',
            SUBMITTED: 'submitted',
            APPROVED: 'approved',
            PAID: 'paid',
            EXPORTED: 'exported',
            POSTED: 'posted',
            TITLE: 'title',
            ASSIGNEE: 'assignee',
            REIMBURSABLE: 'reimbursable',
            BILLABLE: 'billable',
            POLICY_ID: 'policyID',
        },
        EMPTY_VALUE: 'none',
        SEARCH_ROUTER_ITEM_TYPE: {
            CONTEXTUAL_SUGGESTION: 'contextualSuggestion',
            AUTOCOMPLETE_SUGGESTION: 'autocompleteSuggestion',
            SEARCH: 'searchItem',
        },
        SEARCH_USER_FRIENDLY_KEYS: {
            TYPE: 'type',
            STATUS: 'status',
            SORT_BY: 'sort-by',
            SORT_ORDER: 'sort-order',
            POLICY_ID: 'workspace',
            GROUP_BY: 'group-by',
            DATE: 'date',
            AMOUNT: 'amount',
            EXPENSE_TYPE: 'expense-type',
            CURRENCY: 'currency',
            MERCHANT: 'merchant',
            DESCRIPTION: 'description',
            FROM: 'from',
            TO: 'to',
            PAYER: 'payer',
            EXPORTER: 'exporter',
            CATEGORY: 'category',
            TAG: 'tag',
            TAX_RATE: 'tax-rate',
            CARD_ID: 'card',
            FEED: 'feed',
            REPORT_ID: 'reportid',
            KEYWORD: 'keyword',
            IN: 'in',
            SUBMITTED: 'submitted',
            APPROVED: 'approved',
            PAID: 'paid',
            EXPORTED: 'exported',
            POSTED: 'posted',
            TITLE: 'title',
            ASSIGNEE: 'assignee',
            REIMBURSABLE: 'reimbursable',
            BILLABLE: 'billable',
        },
        DATE_MODIFIERS: {
            BEFORE: 'Before',
            AFTER: 'After',
            ON: 'On',
        },
        SNAPSHOT_ONYX_KEYS: [
            ONYXKEYS.COLLECTION.REPORT,
            ONYXKEYS.COLLECTION.POLICY,
            ONYXKEYS.COLLECTION.TRANSACTION,
            ONYXKEYS.COLLECTION.TRANSACTION_VIOLATIONS,
            ONYXKEYS.COLLECTION.REPORT_ACTIONS,
            ONYXKEYS.PERSONAL_DETAILS_LIST,
            ONYXKEYS.COLLECTION.REPORT_NAME_VALUE_PAIRS,
        ],
    },

    EXPENSE: {
        TYPE: {
            CASH_CARD_NAME: 'Cash Expense',
        },
    },

    REFERRER: {
        NOTIFICATION: 'notification',
    },

    SUBSCRIPTION_SIZE_LIMIT: 20000,

    PAGINATION_START_ID: '-1',
    PAGINATION_END_ID: '-2',

    PAYMENT_CARD_CURRENCY: {
        USD: 'USD',
        AUD: 'AUD',
        GBP: 'GBP',
        NZD: 'NZD',
    },
    GBP_AUTHENTICATION_COMPLETE: '3DS-authentication-complete',

    SUBSCRIPTION_PRICE_FACTOR: 2,
    FEEDBACK_SURVEY_OPTIONS: {
        TOO_LIMITED: {
            ID: 'tooLimited',
            TRANSLATION_KEY: 'feedbackSurvey.tooLimited',
        },
        TOO_EXPENSIVE: {
            ID: 'tooExpensive',
            TRANSLATION_KEY: 'feedbackSurvey.tooExpensive',
        },
        INADEQUATE_SUPPORT: {
            ID: 'inadequateSupport',
            TRANSLATION_KEY: 'feedbackSurvey.inadequateSupport',
        },
        BUSINESS_CLOSING: {
            ID: 'businessClosing',
            TRANSLATION_KEY: 'feedbackSurvey.businessClosing',
        },
    },

    MAX_LENGTH_256: 256,
    WORKSPACE_CARDS_LIST_LABEL_TYPE: {
        CURRENT_BALANCE: 'currentBalance',
        REMAINING_LIMIT: 'remainingLimit',
        CASH_BACK: 'earnedCashback',
    },

    EXCLUDE_FROM_LAST_VISITED_PATH: [SCREENS.NOT_FOUND, SCREENS.SAML_SIGN_IN, SCREENS.VALIDATE_LOGIN, SCREENS.MIGRATED_USER_WELCOME_MODAL.ROOT] as string[],

    CANCELLATION_TYPE: {
        MANUAL: 'manual',
        AUTOMATIC: 'automatic',
        NONE: 'none',
    },
    EMPTY_STATE_MEDIA: {
        ANIMATION: 'animation',
        ILLUSTRATION: 'illustration',
        VIDEO: 'video',
    },
    REPORT_FIELDS_FEATURE: {
        qbo: {
            classes: 'report-fields-qbo-classes',
            customers: 'report-fields-qbo-customers',
            locations: 'report-fields-qbo-locations',
        },
        xero: {
            mapping: 'report-fields-mapping',
        },
    },
    get UPGRADE_FEATURE_INTRO_MAPPING() {
        return {
            reportFields: {
                id: 'reportFields' as const,
                alias: 'report-fields',
                name: 'Report Fields',
                title: 'workspace.upgrade.reportFields.title' as const,
                description: 'workspace.upgrade.reportFields.description' as const,
                icon: 'Pencil',
            },
            policyPreventMemberChangingTitle: {
                id: 'policyPreventMemberChangingTitle' as const,
                alias: 'policy-prevent-member-changing-title',
                name: undefined,
            },
            categories: {
                id: 'categories' as const,
                alias: 'categories',
                name: 'Categories',
                title: 'workspace.upgrade.categories.title' as const,
                description: 'workspace.upgrade.categories.description' as const,
                icon: 'FolderOpen',
            },
            [this.POLICY.CONNECTIONS.NAME.NETSUITE]: {
                id: this.POLICY.CONNECTIONS.NAME.NETSUITE,
                alias: 'netsuite',
                name: this.POLICY.CONNECTIONS.NAME_USER_FRIENDLY.netsuite,
                title: `workspace.upgrade.${this.POLICY.CONNECTIONS.NAME.NETSUITE}.title` as const,
                description: `workspace.upgrade.${this.POLICY.CONNECTIONS.NAME.NETSUITE}.description` as const,
                icon: 'NetSuiteSquare',
            },
            [this.POLICY.CONNECTIONS.NAME.SAGE_INTACCT]: {
                id: this.POLICY.CONNECTIONS.NAME.SAGE_INTACCT,
                alias: 'sage-intacct',
                name: this.POLICY.CONNECTIONS.NAME_USER_FRIENDLY.intacct,
                title: `workspace.upgrade.${this.POLICY.CONNECTIONS.NAME.SAGE_INTACCT}.title` as const,
                description: `workspace.upgrade.${this.POLICY.CONNECTIONS.NAME.SAGE_INTACCT}.description` as const,
                icon: 'IntacctSquare',
            },
            [this.POLICY.CONNECTIONS.NAME.QBD]: {
                id: this.POLICY.CONNECTIONS.NAME.QBD,
                alias: 'qbd',
                name: this.POLICY.CONNECTIONS.NAME_USER_FRIENDLY.quickbooksDesktop,
                title: `workspace.upgrade.${this.POLICY.CONNECTIONS.NAME.QBD}.title` as const,
                description: `workspace.upgrade.${this.POLICY.CONNECTIONS.NAME.QBD}.description` as const,
                icon: 'QBDSquare',
            },
            approvals: {
                id: 'approvals' as const,
                alias: 'approvals' as const,
                name: 'Advanced Approvals' as const,
                title: `workspace.upgrade.approvals.title` as const,
                description: `workspace.upgrade.approvals.description` as const,
                icon: 'AdvancedApprovalsSquare',
            },
            glCodes: {
                id: 'glCodes' as const,
                alias: 'gl-codes',
                name: 'GL codes',
                title: 'workspace.upgrade.glCodes.title' as const,
                description: 'workspace.upgrade.glCodes.description' as const,
                icon: 'Tag',
            },
            glAndPayrollCodes: {
                id: 'glAndPayrollCodes' as const,
                alias: 'gl-and-payroll-codes',
                name: 'GL & Payroll codes',
                title: 'workspace.upgrade.glAndPayrollCodes.title' as const,
                description: 'workspace.upgrade.glAndPayrollCodes.description' as const,
                icon: 'FolderOpen',
            },
            taxCodes: {
                id: 'taxCodes' as const,
                alias: 'tax-codes',
                name: 'Tax codes',
                title: 'workspace.upgrade.taxCodes.title' as const,
                description: 'workspace.upgrade.taxCodes.description' as const,
                icon: 'Coins',
            },
            companyCards: {
                id: 'companyCards' as const,
                alias: 'company-cards',
                name: 'Company Cards',
                title: 'workspace.upgrade.companyCards.title' as const,
                description: 'workspace.upgrade.companyCards.description' as const,
                icon: 'CompanyCard',
            },
            rules: {
                id: 'rules' as const,
                alias: 'rules',
                name: 'Rules',
                title: 'workspace.upgrade.rules.title' as const,
                description: 'workspace.upgrade.rules.description' as const,
                icon: 'Rules',
            },
            perDiem: {
                id: 'perDiem' as const,
                alias: 'per-diem',
                name: 'Per diem',
                title: 'workspace.upgrade.perDiem.title' as const,
                description: 'workspace.upgrade.perDiem.description' as const,
                icon: 'PerDiem',
            },
            travel: {
                id: 'travel' as const,
                alias: 'travel',
                name: 'Travel',
                title: 'workspace.upgrade.travel.title' as const,
                description: 'workspace.upgrade.travel.description' as const,
                icon: 'Luggage',
            },
        };
    },
    REPORT_FIELD_TYPES: {
        TEXT: 'text',
        DATE: 'date',
        LIST: 'dropdown',
    },

    NAVIGATION_ACTIONS: {
        RESET: 'RESET',
    },

    APPROVAL_WORKFLOW: {
        ACTION: {
            CREATE: 'create',
            EDIT: 'edit',
        },
        TYPE: {
            CREATE: 'create',
            UPDATE: 'update',
            REMOVE: 'remove',
        },
    },

    BOOT_SPLASH_STATE: {
        VISIBLE: 'visible',
        READY_TO_BE_HIDDEN: 'readyToBeHidden',
        HIDDEN: `hidden`,
    },

    CSV_IMPORT_COLUMNS: {
        EMAIL: 'email',
        NAME: 'name',
        GL_CODE: 'glCode',
        SUBMIT_TO: 'submitTo',
        APPROVE_TO: 'approveTo',
        CUSTOM_FIELD_1: 'customField1',
        CUSTOM_FIELD_2: 'customField2',
        ROLE: 'role',
        REPORT_THRESHHOLD: 'reportThreshold',
        APPROVE_TO_ALTERNATE: 'approveToAlternate',
        SUBRATE: 'subRate',
        AMOUNT: 'amount',
        CURRENCY: 'currency',
        RATE_ID: 'rateID',
        ENABLED: 'enabled',
        IGNORE: 'ignore',
        DESTINATION: 'destination',
    },

    IMPORT_SPREADSHEET: {
        ICON_WIDTH: 180,
        ICON_HEIGHT: 160,

        CATEGORIES_ARTICLE_LINK: 'https://help.expensify.com/articles/expensify-classic/workspaces/Create-categories#import-custom-categories',
        MEMBERS_ARTICLE_LINK: 'https://help.expensify.com/articles/expensify-classic/workspaces/Invite-members-and-assign-roles#import-a-group-of-members',
        TAGS_ARTICLE_LINK: 'https://help.expensify.com/articles/expensify-classic/workspaces/Create-tags#import-a-spreadsheet-1',
    },

    // The timeout duration (1 minute) (in milliseconds) before the window reloads due to an error.
    ERROR_WINDOW_RELOAD_TIMEOUT: 60000,

    INDICATOR_STATUS: {
        HAS_USER_WALLET_ERRORS: 'hasUserWalletErrors',
        HAS_PAYMENT_METHOD_ERROR: 'hasPaymentMethodError',
        HAS_POLICY_ERRORS: 'hasPolicyError',
        HAS_CUSTOM_UNITS_ERROR: 'hasCustomUnitsError',
        HAS_EMPLOYEE_LIST_ERROR: 'hasEmployeeListError',
        HAS_QBO_EXPORT_ERROR: 'hasQBOExportError',
        HAS_SYNC_ERRORS: 'hasSyncError',
        HAS_SUBSCRIPTION_ERRORS: 'hasSubscriptionError',
        HAS_REIMBURSEMENT_ACCOUNT_ERRORS: 'hasReimbursementAccountErrors',
        HAS_LOGIN_LIST_ERROR: 'hasLoginListError',
        HAS_WALLET_TERMS_ERRORS: 'hasWalletTermsErrors',
        HAS_LOGIN_LIST_INFO: 'hasLoginListInfo',
        HAS_SUBSCRIPTION_INFO: 'hasSubscriptionInfo',
        HAS_PHONE_NUMBER_ERROR: 'hasPhoneNumberError',
        HAS_CARD_CONNECTION_ERROR: 'hasCardConnectionError',
    },

    DEBUG: {
        FORMS: {
            REPORT: 'report',
            REPORT_ACTION: 'reportAction',
            TRANSACTION: 'transaction',
            TRANSACTION_VIOLATION: 'transactionViolation',
        },
        DETAILS: 'details',
        JSON: 'json',
        REPORT_ACTIONS: 'actions',
        REPORT_ACTION_PREVIEW: 'preview',
        TRANSACTION_VIOLATIONS: 'violations',
    },

    REPORT_IN_LHN_REASONS: {
        HAS_DRAFT_COMMENT: 'hasDraftComment',
        HAS_GBR: 'hasGBR',
        PINNED_BY_USER: 'pinnedByUser',
        HAS_IOU_VIOLATIONS: 'hasIOUViolations',
        HAS_ADD_WORKSPACE_ROOM_ERRORS: 'hasAddWorkspaceRoomErrors',
        IS_UNREAD: 'isUnread',
        IS_ARCHIVED: 'isArchived',
        IS_SELF_DM: 'isSelfDM',
        IS_FOCUSED: 'isFocused',
        DEFAULT: 'default',
    },

    REQUIRES_ATTENTION_REASONS: {
        HAS_JOIN_REQUEST: 'hasJoinRequest',
        IS_UNREAD_WITH_MENTION: 'isUnreadWithMention',
        IS_WAITING_FOR_ASSIGNEE_TO_COMPLETE_ACTION: 'isWaitingForAssigneeToCompleteAction',
        HAS_CHILD_REPORT_AWAITING_ACTION: 'hasChildReportAwaitingAction',
        HAS_MISSING_INVOICE_BANK_ACCOUNT: 'hasMissingInvoiceBankAccount',
    },

    RBR_REASONS: {
        HAS_ERRORS: 'hasErrors',
        HAS_VIOLATIONS: 'hasViolations',
        HAS_TRANSACTION_THREAD_VIOLATIONS: 'hasTransactionThreadViolations',
    },

    ANALYTICS: {
        EVENT: {
            SIGN_UP: 'sign_up',
            WORKSPACE_CREATED: 'workspace_created',
            PAID_ADOPTION: 'paid_adoption',
        },
    },

    CORPAY_FIELDS: {
        EXCLUDED_COUNTRIES: ['IR', 'CU', 'SY', 'UA', 'KP', 'RU'] as string[],
        EXCLUDED_CURRENCIES: ['IRR', 'CUP', 'SYP', 'UAH', 'KPW', 'RUB'] as string[],
        BANK_ACCOUNT_DETAILS_FIELDS: ['accountNumber', 'localAccountNumber', 'routingCode', 'localRoutingCode', 'swiftBicCode'] as string[],
        ACCOUNT_TYPE_KEY: 'BeneficiaryAccountType',
        ACCOUNT_HOLDER_COUNTRY_KEY: 'accountHolderCountry',
        BANK_INFORMATION_FIELDS: ['bankName', 'bankAddressLine1', 'bankAddressLine2', 'bankCity', 'bankRegion', 'bankPostal', 'BeneficiaryBankBranchName'] as string[],
        ACCOUNT_HOLDER_FIELDS: [
            'accountHolderName',
            'accountHolderAddress1',
            'accountHolderAddress2',
            'accountHolderCity',
            'accountHolderRegion',
            'accountHolderCountry',
            'accountHolderPostal',
            'accountHolderPhoneNumber',
            'accountHolderEmail',
            'ContactName',
            'BeneficiaryCPF',
            'BeneficiaryRUT',
            'BeneficiaryCedulaID',
            'BeneficiaryTaxID',
        ] as string[],
        SPECIAL_LIST_REGION_KEYS: ['bankRegion', 'accountHolderRegion'] as string[],
        SPECIAL_LIST_ADDRESS_KEYS: ['bankAddressLine1', 'accountHolderAddress1'] as string[],
        STEPS_NAME: {
            COUNTRY_SELECTOR: 'CountrySelector',
            BANK_ACCOUNT_DETAILS: 'BankAccountDetails',
            ACCOUNT_TYPE: 'AccountType',
            BANK_INFORMATION: 'BankInformation',
            ACCOUNT_HOLDER_INFORMATION: 'AccountHolderInformation',
            CONFIRMATION: 'Confirmation',
            SUCCESS: 'Success',
        },
        INDEXES: {
            MAPPING: {
                COUNTRY_SELECTOR: 0,
                BANK_ACCOUNT_DETAILS: 1,
                ACCOUNT_TYPE: 2,
                BANK_INFORMATION: 3,
                ACCOUNT_HOLDER_INFORMATION: 4,
                CONFIRMATION: 5,
                SUCCESS: 6,
            },
        },
    },

    MIGRATED_USER_WELCOME_MODAL: 'migratedUserWelcomeModal',

    BASE_LIST_ITEM_TEST_ID: 'base-list-item-',
    PRODUCT_TRAINING_TOOLTIP_NAMES: {
        // TODO: CONCIERGE_LHN_GBR tooltip will be replaced by a tooltip in the #admins room
        // https://github.com/Expensify/App/issues/57045#issuecomment-2701455668
        CONCIERGE_LHN_GBR: 'conciergeLHNGBR',
        RENAME_SAVED_SEARCH: 'renameSavedSearch',
        BOTTOM_NAV_INBOX_TOOLTIP: 'bottomNavInboxTooltip',
        LHN_WORKSPACE_CHAT_TOOLTIP: 'workspaceChatLHNTooltip',
        GLOBAL_CREATE_TOOLTIP: 'globalCreateTooltip',
        SCAN_TEST_TOOLTIP: 'scanTestTooltip',
        SCAN_TEST_TOOLTIP_MANAGER: 'scanTestTooltipManager',
        SCAN_TEST_CONFIRMATION: 'scanTestConfirmation',
        OUTSTANDING_FILTER: 'outstandingFilter',
        GBR_RBR_CHAT: 'chatGBRRBR',
        ACCOUNT_SWITCHER: 'accountSwitcher',
        EXPENSE_REPORTS_FILTER: 'expenseReportsFilter',
        SCAN_TEST_DRIVE_CONFIRMATION: 'scanTestDriveConfirmation',
    },
    CHANGE_POLICY_TRAINING_MODAL: 'changePolicyModal',
    SMART_BANNER_HEIGHT: 152,

    NAVIGATION_TESTS: {
        DEFAULT_PARENT_ROUTE: {key: 'parentRouteKey', name: 'ParentNavigator'},
        DEFAULT_USE_RESPONSIVE_LAYOUT_VALUE: {
            shouldUseNarrowLayout: true,
            isSmallScreenWidth: true,
            isInNarrowPaneModal: false,
            isExtraSmallScreenHeight: false,
            isMediumScreenWidth: false,
            isLargeScreenWidth: false,
            isExtraSmallScreenWidth: false,
            isSmallScreen: false,
            onboardingIsMediumOrLargerScreenWidth: false,
        } as ResponsiveLayoutResult,
    },

    TRAVEL: {
        DEFAULT_DOMAIN: 'domain',
        PROVISIONING: {
            ERROR_PERMISSION_DENIED: 'permissionDenied',
        },
    },
    LAST_PAYMENT_METHOD: {
        LAST_USED: 'lastUsed',
        IOU: 'Iou',
        EXPENSE: 'Expense',
        INVOICE: 'Invoice',
    },
    SKIPPABLE_COLLECTION_MEMBER_IDS: [String(DEFAULT_NUMBER_ID), '-1', 'undefined', 'null', 'NaN'] as string[],
    SETUP_SPECIALIST_LOGIN: 'Setup Specialist',

    CALENDAR_PICKER_DAY_HEIGHT: 45,
    MAX_CALENDAR_PICKER_ROWS: 6,

    ILLUSTRATION_ASPECT_RATIO: 39 / 22,

    OFFLINE_INDICATOR_HEIGHT: 25,

    BILLING: {
        TYPE_FAILED_2018: 'failed_2018',
    },

    TEST_DRIVE: {
        ONBOARDING_TASK_NAME: getTestDriveTaskName(),
        EMBEDDED_DEMO_WHITELIST: ['http://', 'https://', 'about:'] as string[],
        EMBEDDED_DEMO_IFRAME_TITLE: 'Test Drive',
        EMPLOYEE_FAKE_RECEIPT: {
            AMOUNT: 2000,
            CURRENCY: 'USD',
            DESCRIPTION: 'My test drive receipt!',
            MERCHANT: "Tommy's Tires",
        },
    },

    SCHEDULE_CALL_STATUS: {
        CREATED: 'created',
        RESCHEDULED: 'rescheduled',
        CANCELLED: 'cancelled',
    },
} as const;

type Country = keyof typeof CONST.ALL_COUNTRIES;

type IOUType = ValueOf<typeof CONST.IOU.TYPE>;
type IOUAction = ValueOf<typeof CONST.IOU.ACTION>;
type IOURequestType = ValueOf<typeof CONST.IOU.REQUEST_TYPE>;
type FeedbackSurveyOptionID = ValueOf<Pick<ValueOf<typeof CONST.FEEDBACK_SURVEY_OPTIONS>, 'ID'>>;
type IOUActionParams = ValueOf<typeof CONST.IOU.ACTION_PARAMS>;

type SubscriptionType = ValueOf<typeof CONST.SUBSCRIPTION.TYPE>;
type CancellationType = ValueOf<typeof CONST.CANCELLATION_TYPE>;

export type {
    Country,
    IOUAction,
    IOUType,
    OnboardingPurpose,
    OnboardingCompanySize,
    OnboardingTaskLinks,
    IOURequestType,
    SubscriptionType,
    FeedbackSurveyOptionID,
    CancellationType,
    OnboardingInvite,
    OnboardingAccounting,
    IOUActionParams,
    OnboardingMessage,
};

export {getTestDriveTaskName};

export default CONST;<|MERGE_RESOLUTION|>--- conflicted
+++ resolved
@@ -3643,14 +3643,11 @@
         SELF_SELECT: '__predefined_selfSelect',
     },
 
-    EXPENSIFY_EMAILS_OBJECT: Object.entries(EMAIL).reduce(
-        (prev, [, email]) => {
-            // eslint-disable-next-line no-param-reassign
-            prev[email] = true;
-            return prev;
-        },
-        {} as Record<string, boolean>,
-    ),
+    EXPENSIFY_EMAILS_OBJECT: Object.entries(EMAIL).reduce((prev, [, email]) => {
+        // eslint-disable-next-line no-param-reassign
+        prev[email] = true;
+        return prev;
+    }, {} as Record<string, boolean>),
     EXPENSIFY_EMAILS: [
         EMAIL.ACCOUNTING,
         EMAIL.ACCOUNTS_PAYABLE,
@@ -5510,9 +5507,15 @@
                     type: 'addAccountingIntegration',
                     autoCompleted: false,
                     mediaAttributes: {
-                        [`${CLOUDFRONT_URL}/${connectionsVideoPaths[ONBOARDING_ACCOUNTING_MAPPING.netsuite]}`]: `data-expensify-thumbnail-url="${CLOUDFRONT_URL}/images/walkthrough-connect_to_netsuite.png" data-expensify-width="1920" data-expensify-height="1080"`,
-                        [`${CLOUDFRONT_URL}/${connectionsVideoPaths[ONBOARDING_ACCOUNTING_MAPPING.quickbooksOnline]}`]: `data-expensify-thumbnail-url="${CLOUDFRONT_URL}/images/walkthrough-connect_to_qbo.png" data-expensify-width="1920" data-expensify-height="1080"`,
-                        [`${CLOUDFRONT_URL}/${connectionsVideoPaths[ONBOARDING_ACCOUNTING_MAPPING.xero]}`]: `data-expensify-thumbnail-url="${CLOUDFRONT_URL}/images/walkthrough-connect_to_xero.png" data-expensify-width="1920" data-expensify-height="1080"`,
+                        [`${CLOUDFRONT_URL}/${
+                            connectionsVideoPaths[ONBOARDING_ACCOUNTING_MAPPING.netsuite]
+                        }`]: `data-expensify-thumbnail-url="${CLOUDFRONT_URL}/images/walkthrough-connect_to_netsuite.png" data-expensify-width="1920" data-expensify-height="1080"`,
+                        [`${CLOUDFRONT_URL}/${
+                            connectionsVideoPaths[ONBOARDING_ACCOUNTING_MAPPING.quickbooksOnline]
+                        }`]: `data-expensify-thumbnail-url="${CLOUDFRONT_URL}/images/walkthrough-connect_to_qbo.png" data-expensify-width="1920" data-expensify-height="1080"`,
+                        [`${CLOUDFRONT_URL}/${
+                            connectionsVideoPaths[ONBOARDING_ACCOUNTING_MAPPING.xero]
+                        }`]: `data-expensify-thumbnail-url="${CLOUDFRONT_URL}/images/walkthrough-connect_to_xero.png" data-expensify-width="1920" data-expensify-height="1080"`,
                     },
                     title: ({integrationName, workspaceAccountingLink}) => `Connect to [${integrationName}](${workspaceAccountingLink})`,
                     description: ({integrationName, workspaceAccountingLink}) =>
@@ -6637,11 +6640,6 @@
             TAX_AMOUNT: 'taxAmount',
             TITLE: 'title',
             ASSIGNEE: 'assignee',
-<<<<<<< HEAD
-            CREATED_BY: 'createdBy',
-            COMMENTS: 'comments',
-=======
->>>>>>> e6e28de9
             IN: 'in',
         },
         SYNTAX_OPERATORS: {
