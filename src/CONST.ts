--- conflicted
+++ resolved
@@ -6496,13 +6496,10 @@
             PAID: 'paid',
             EXPORTED: 'exported',
             POSTED: 'posted',
-<<<<<<< HEAD
             TITLE: 'title',
             ASSIGNEE: 'assignee',
             CREATED_BY: 'createdBy',
-=======
             POLICY_ID: 'policyID',
->>>>>>> ced3ba84
         },
         EMPTY_VALUE: 'none',
         SEARCH_ROUTER_ITEM_TYPE: {
