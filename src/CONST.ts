--- conflicted
+++ resolved
@@ -6552,28 +6552,11 @@
         SCAN_TEST_TOOLTIP: 'scanTestTooltip',
     },
     SMART_BANNER_HEIGHT: 152,
-<<<<<<< HEAD
-
-    NAVIGATION_TESTS: {
-        DEFAULT_PARENT_ROUTE: {key: 'parentRouteKey', name: 'ParentNavigator'},
-        DEFAULT_USE_RESPONSIVE_LAYOUT_VALUE: {
-            shouldUseNarrowLayout: true,
-            isSmallScreenWidth: true,
-            isInNarrowPaneModal: false,
-            isExtraSmallScreenHeight: false,
-            isMediumScreenWidth: false,
-            isLargeScreenWidth: false,
-            isExtraSmallScreenWidth: false,
-            isSmallScreen: false,
-            onboardingIsMediumOrLargerScreenWidth: false,
-        } as ResponsiveLayoutResult,
-=======
     TRAVEL: {
         DEFAULT_DOMAIN: 'domain',
         PROVISIONING: {
             ERROR_PERMISSION_DENIED: 'permissionDenied',
         },
->>>>>>> f7f5df45
     },
 } as const;
 
