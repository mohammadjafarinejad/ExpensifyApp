/* eslint-disable @typescript-eslint/naming-convention */
import {add as dateAdd} from 'date-fns';
import {sub as dateSubtract} from 'date-fns/sub';
import Config from 'react-native-config';
import * as KeyCommand from 'react-native-key-command';
import type {ValueOf} from 'type-fest';
import type ResponsiveLayoutResult from './hooks/useResponsiveLayout/types';
import type {Video} from './libs/actions/Report';
import type {MileageRate} from './libs/DistanceRequestUtils';
import BankAccount from './libs/models/BankAccount';
import {addTrailingForwardSlash} from './libs/Url';
import ONYXKEYS from './ONYXKEYS';
import SCREENS from './SCREENS';
import variables from './styles/variables';
import type PlaidBankAccount from './types/onyx/PlaidBankAccount';

// Creating a default array and object this way because objects ({}) and arrays ([]) are not stable types.
// Freezing the array ensures that it cannot be unintentionally modified.
const EMPTY_ARRAY = Object.freeze([]);
const EMPTY_OBJECT = Object.freeze({});

const DEFAULT_NUMBER_ID = 0;
const CLOUDFRONT_DOMAIN = 'cloudfront.net';
const CLOUDFRONT_URL = `https://d2k5nsl2zxldvw.${CLOUDFRONT_DOMAIN}`;
const ACTIVE_EXPENSIFY_URL = addTrailingForwardSlash(Config?.NEW_EXPENSIFY_URL ?? 'https://new.expensify.com');
const USE_EXPENSIFY_URL = 'https://use.expensify.com';
const EXPENSIFY_MOBILE_URL = 'https://expensify.com/mobile';
const EXPENSIFY_URL = 'https://www.expensify.com';
const PLATFORM_OS_MACOS = 'Mac OS';
const PLATFORM_IOS = 'iOS';
const ANDROID_PACKAGE_NAME = 'org.me.mobiexpensifyg';
const CURRENT_YEAR = new Date().getFullYear();
const PULL_REQUEST_NUMBER = Config?.PULL_REQUEST_NUMBER ?? '';
const MAX_DATE = dateAdd(new Date(), {years: 1});
const MIN_DATE = dateSubtract(new Date(), {years: 20});
const EXPENSIFY_POLICY_DOMAIN = 'expensify-policy';
const EXPENSIFY_POLICY_DOMAIN_EXTENSION = '.exfy';

const keyModifierControl = KeyCommand?.constants?.keyModifierControl ?? 'keyModifierControl';
const keyModifierCommand = KeyCommand?.constants?.keyModifierCommand ?? 'keyModifierCommand';
const keyModifierShift = KeyCommand?.constants?.keyModifierShift ?? 'keyModifierShift';
const keyModifierShiftControl = KeyCommand?.constants?.keyModifierShiftControl ?? 'keyModifierShiftControl';
const keyModifierShiftCommand = KeyCommand?.constants?.keyModifierShiftCommand ?? 'keyModifierShiftCommand';
const keyInputEscape = KeyCommand?.constants?.keyInputEscape ?? 'keyInputEscape';
const keyInputEnter = KeyCommand?.constants?.keyInputEnter ?? 'keyInputEnter';
const keyInputUpArrow = KeyCommand?.constants?.keyInputUpArrow ?? 'keyInputUpArrow';
const keyInputDownArrow = KeyCommand?.constants?.keyInputDownArrow ?? 'keyInputDownArrow';
const keyInputLeftArrow = KeyCommand?.constants?.keyInputLeftArrow ?? 'keyInputLeftArrow';
const keyInputRightArrow = KeyCommand?.constants?.keyInputRightArrow ?? 'keyInputRightArrow';
const keyInputSpace = ' ';

// describes if a shortcut key can cause navigation
const KEYBOARD_SHORTCUT_NAVIGATION_TYPE = 'NAVIGATION_SHORTCUT';

const chatTypes = {
    POLICY_ANNOUNCE: 'policyAnnounce',
    POLICY_ADMINS: 'policyAdmins',
    TRIP_ROOM: 'tripRoom',
    GROUP: 'group',
    DOMAIN_ALL: 'domainAll',
    POLICY_ROOM: 'policyRoom',
    POLICY_EXPENSE_CHAT: 'policyExpenseChat',
    SELF_DM: 'selfDM',
    INVOICE: 'invoice',
    SYSTEM: 'system',
} as const;

const ONBOARDING_ACCOUNTING_MAPPING = {
    quickbooksOnline: 'QuickBooks Online',
    xero: 'Xero',
    netsuite: 'NetSuite',
    intacct: 'Sage Intacct',
    quickbooksDesktop: 'QuickBooks Desktop',
    sap: 'SAP',
    oracle: 'Oracle',
    microsoftDynamics: 'Microsoft Dynamics',
    other: 'Other',
};

const connectionsVideoPaths = {
    [ONBOARDING_ACCOUNTING_MAPPING.quickbooksOnline]: 'videos/walkthrough-connect_to_qbo-v2.mp4',
    [ONBOARDING_ACCOUNTING_MAPPING.xero]: 'videos/walkthrough-connect_to_xero-v2.mp4',
    [ONBOARDING_ACCOUNTING_MAPPING.netsuite]: 'videos/walkthrough-connect_to_netsuite-v2.mp4',
};

// Explicit type annotation is required
const cardActiveStates: number[] = [2, 3, 4, 7];

// Hide not issued or not activated cards (states 2, 4) from card filter options in search, as no transactions can be made on cards in these states
const cardHiddenFromSearchStates: number[] = [2, 4];

const selectableOnboardingChoices = {
    PERSONAL_SPEND: 'newDotPersonalSpend',
    MANAGE_TEAM: 'newDotManageTeam',
    EMPLOYER: 'newDotEmployer',
    CHAT_SPLIT: 'newDotSplitChat',
    LOOKING_AROUND: 'newDotLookingAround',
} as const;

const backendOnboardingChoices = {
    ADMIN: 'newDotAdmin',
    SUBMIT: 'newDotSubmit',
    TRACK_WORKSPACE: 'newDotTrackWorkspace',
    TEST_DRIVE_RECEIVER: 'testDriveReceiver',
} as const;

const onboardingChoices = {
    ...selectableOnboardingChoices,
    ...backendOnboardingChoices,
} as const;

const createExpenseOnboardingChoices = {
    PERSONAL_SPEND: selectableOnboardingChoices.PERSONAL_SPEND,
    EMPLOYER: selectableOnboardingChoices.EMPLOYER,
    SUBMIT: backendOnboardingChoices.SUBMIT,
} as const;

const signupQualifiers = {
    INDIVIDUAL: 'individual',
    VSB: 'vsb',
    SMB: 'smb',
} as const;

const getTestDriveTaskName = (testDriveURL?: string) => (testDriveURL ? `Take a [test drive](${testDriveURL})` : 'Take a test drive');
const testDriveAdminTask: OnboardingTask = {
    type: 'viewTour',
    autoCompleted: false,
    mediaAttributes: {},
    title: ({testDriveURL}) => getTestDriveTaskName(testDriveURL),
    description: ({testDriveURL}) => `[Take a quick product tour](${testDriveURL}) to see why Expensify is the fastest way to do your expenses.`,
};
const testDriveEmployeeTask: OnboardingTask = {
    type: 'viewTour',
    autoCompleted: false,
    mediaAttributes: {},
    title: ({testDriveURL}) => getTestDriveTaskName(testDriveURL),
    description: ({testDriveURL}) => `Take us for a [test drive](${testDriveURL}) and get your team *3 free months of Expensify!*`,
};
const createTestDriveAdminWorkspaceTask: OnboardingTask = {
    type: 'createWorkspace',
    autoCompleted: false,
    mediaAttributes: {},
    title: ({workspaceConfirmationLink}) => `[Create](${workspaceConfirmationLink}) a workspace`,
    description: 'Create a workspace and configure the settings with the help of your setup specialist!',
};

const createWorkspaceTask: OnboardingTask = {
    type: 'createWorkspace',
    autoCompleted: true,
    mediaAttributes: {},
    title: ({workspaceSettingsLink}) => `Create a [workspace](${workspaceSettingsLink})`,
    description: ({workspaceSettingsLink}) =>
        '*Create a workspace* to track expenses, scan receipts, chat, and more.\n' +
        '\n' +
        '1. Click *Settings*.\n' +
        '2. Click *Workspaces* > *New workspace*.\n' +
        '\n' +
        `*Your new workspace is ready!* [Check it out](${workspaceSettingsLink}).`,
};

const setupCategoriesTask: OnboardingTask = {
    type: 'setupCategories',
    autoCompleted: false,
    mediaAttributes: {
        [`${CLOUDFRONT_URL}/videos/walkthrough-categories-v2.mp4`]: `data-expensify-thumbnail-url="${CLOUDFRONT_URL}/images/walkthrough-categories.png" data-expensify-width="1920" data-expensify-height="1080"`,
    },
    title: ({workspaceCategoriesLink}) => `Set up [categories](${workspaceCategoriesLink})`,
    description: ({workspaceCategoriesLink}) =>
        '*Set up categories* so your team can code expenses for easy reporting.\n' +
        '\n' +
        '1. Click *Settings*.\n' +
        '2. Go to *Workspaces*.\n' +
        '3. Select your workspace.\n' +
        '4. Click *Categories*.\n' +
        "5. Disable any categories you don't need.\n" +
        '6. Add your own categories in the top right.\n' +
        '\n' +
        `[Take me to workspace category settings](${workspaceCategoriesLink}).\n` +
        '\n' +
        `![Set up categories](${CLOUDFRONT_URL}/videos/walkthrough-categories-v2.mp4)`,
};

const onboardingEmployerOrSubmitMessage: OnboardingMessage = {
    message: 'Getting paid back is as easy as sending a message. Let’s go over the basics.',
    tasks: [
        testDriveEmployeeTask,
        {
            type: 'submitExpense',
            autoCompleted: false,
            mediaAttributes: {},
            title: 'Submit an expense',
            description:
                '*Submit an expense* by entering an amount or scanning a receipt.\n' +
                '\n' +
                '1. Click the green *+* button.\n' +
                '2. Choose *Create expense*.\n' +
                '3. Enter an amount or scan a receipt.\n' +
                '4. Add your reimburser to the request.\n' +
                '\n' +
                'Then, send your request and wait for that sweet “Cha-ching!” when it’s complete.',
        },
    ],
};

const combinedTrackSubmitOnboardingEmployerOrSubmitMessage: OnboardingMessage = {
    ...onboardingEmployerOrSubmitMessage,
    tasks: [
        testDriveEmployeeTask,
        {
            type: 'submitExpense',
            autoCompleted: false,
            mediaAttributes: {},
            title: 'Submit an expense',
            description:
                '*Submit an expense* by entering an amount or scanning a receipt.\n' +
                '\n' +
                '1. Click the green *+* button.\n' +
                '2. Choose *Create expense*.\n' +
                '3. Enter an amount or scan a receipt.\n' +
                '4. Add your reimburser to the request.\n' +
                '5. Click *Submit*.\n' +
                '\n' +
                'And you’re done! Now wait for that sweet “Cha-ching!” when it’s complete.',
        },
    ],
};

const onboardingPersonalSpendMessage: OnboardingMessage = {
    message: 'Here’s how to track your spend in a few clicks.',
    tasks: [
        testDriveEmployeeTask,
        {
            type: 'trackExpense',
            autoCompleted: false,
            mediaAttributes: {},
            title: 'Track an expense',
            description:
                '*Track an expense* in any currency, whether you have a receipt or not.\n' +
                '\n' +
                '1. Click the green *+* button.\n' +
                '2. Choose *Create expense*.\n' +
                '3. Enter an amount or scan a receipt.\n' +
                '4. Choose your *personal* space.\n' +
                '5. Click *Create*.\n' +
                '\n' +
                'And you’re done! Yep, it’s that easy.',
        },
    ],
};
const combinedTrackSubmitOnboardingPersonalSpendMessage: OnboardingMessage = {
    ...onboardingPersonalSpendMessage,
    tasks: [
        testDriveEmployeeTask,
        {
            type: 'trackExpense',
            autoCompleted: false,
            mediaAttributes: {},
            title: 'Track an expense',
            description:
                '*Track an expense* in any currency, whether you have a receipt or not.\n' +
                '\n' +
                '1. Click the green *+* button.\n' +
                '2. Choose *Create expense*.\n' +
                '3. Enter an amount or scan a receipt.\n' +
                '4. Choose your *personal* space.\n' +
                '5. Click *Create*.\n' +
                '\n' +
                'And you’re done! Yep, it’s that easy.',
        },
    ],
};

type OnboardingPurpose = ValueOf<typeof onboardingChoices>;

type OnboardingCompanySize = ValueOf<typeof onboardingCompanySize>;

type OnboardingAccounting = keyof typeof CONST.POLICY.CONNECTIONS.NAME_USER_FRIENDLY | null;

const onboardingInviteTypes = {
    IOU: 'iou',
    INVOICE: 'invoice',
    CHAT: 'chat',
} as const;

const onboardingCompanySize = {
    MICRO: '1-10',
    SMALL: '11-50',
    MEDIUM_SMALL: '51-100',
    MEDIUM: '101-1000',
    LARGE: '1001+',
} as const;

type OnboardingInvite = ValueOf<typeof onboardingInviteTypes>;

type OnboardingTaskLinks = Partial<{
    onboardingCompanySize: OnboardingCompanySize;
    integrationName: string;
    workspaceSettingsLink: string;
    workspaceCategoriesLink: string;
    workspaceMoreFeaturesLink: string;
    workspaceMembersLink: string;
    workspaceAccountingLink: string;
    workspaceConfirmationLink: string;
    navatticURL: string;
    testDriveURL: string;
    corporateCardLink: string;
}>;

type OnboardingTask = {
    type: string;
    autoCompleted: boolean;
    mediaAttributes: Record<string, string>;
    title: string | ((params: OnboardingTaskLinks) => string);
    description: string | ((params: OnboardingTaskLinks) => string);
};

type OnboardingMessage = {
    /** Text message that will be displayed first */
    message: string | ((params: OnboardingTaskLinks) => string);

    /** Video object to be displayed after initial description message */
    video?: Video;

    /** List of tasks connected with the message, they will have a checkbox and a separate report for more information */
    tasks: OnboardingTask[];

    /** Type of task described in a string format */
    type?: string;
};

const EMAIL_WITH_OPTIONAL_DOMAIN =
    /(?=((?=[\w'#%+-]+(?:\.[\w'#%+-]+)*@?)[\w.'#%+-]{1,64}(?:@(?:(?=[a-z\d]+(?:-+[a-z\d]+)*\.)(?:[a-z\d-]{1,63}\.)+[a-z]{2,63}))?(?= |_|\b))(?<end>.*))\S{3,254}(?=\k<end>$)/;

const EMAIL = {
    ACCOUNTING: 'accounting@expensify.com',
    ACCOUNTS_PAYABLE: 'accountspayable@expensify.com',
    ADMIN: 'admin@expensify.com',
    BILLS: 'bills@expensify.com',
    CHRONOS: 'chronos@expensify.com',
    CONCIERGE: 'concierge@expensify.com',
    CONTRIBUTORS: 'contributors@expensify.com',
    FIRST_RESPONDER: 'firstresponders@expensify.com',
    GUIDES_DOMAIN: 'team.expensify.com',
    QA_DOMAIN: 'applause.expensifail.com',
    HELP: 'help@expensify.com',
    INTEGRATION_TESTING_CREDS: 'integrationtestingcreds@expensify.com',
    NOTIFICATIONS: 'notifications@expensify.com',
    PAYROLL: 'payroll@expensify.com',
    QA: 'qa@expensify.com',
    QA_TRAVIS: 'qa+travisreceipts@expensify.com',
    RECEIPTS: 'receipts@expensify.com',
    STUDENT_AMBASSADOR: 'studentambassadors@expensify.com',
    SVFG: 'svfg@expensify.com',
    EXPENSIFY_EMAIL_DOMAIN: '@expensify.com',
    EXPENSIFY_TEAM_EMAIL_DOMAIN: '@team.expensify.com',
    TEAM: 'team@expensify.com',
    MANAGER_MCTEST: 'manager_mctest@expensify.com',
};

const CONST = {
    HEIC_SIGNATURES: [
        '6674797068656963', // 'ftypheic' - Indicates standard HEIC file
        '6674797068656978', // 'ftypheix' - Indicates a variation of HEIC
        '6674797068657631', // 'ftyphevc' - Typically for HEVC encoded media (common in HEIF)
        '667479706d696631', // 'ftypmif1' - Multi-Image Format part of HEIF, broader usage
    ],
    RECENT_WAYPOINTS_NUMBER: 20,
    DEFAULT_DB_NAME: 'OnyxDB',
    DEFAULT_TABLE_NAME: 'keyvaluepairs',
    DEFAULT_ONYX_DUMP_FILE_NAME: 'onyx-state.txt',
    DEFAULT_POLICY_ROOM_CHAT_TYPES: [chatTypes.POLICY_ADMINS, chatTypes.POLICY_ANNOUNCE, chatTypes.DOMAIN_ALL],
    DEFAULT_IMAGE_FILE_NAME: 'image',
    DISABLED_MAX_EXPENSE_VALUE: 10000000000,
    POLICY_BILLABLE_MODES: {
        BILLABLE: 'billable',
        NON_BILLABLE: 'nonBillable',
    },
    TASK_TITLE_DISABLED_RULES: ['image'],
    // Note: Group and Self-DM excluded as these are not tied to a Workspace
    WORKSPACE_ROOM_TYPES: [chatTypes.POLICY_ADMINS, chatTypes.POLICY_ANNOUNCE, chatTypes.DOMAIN_ALL, chatTypes.POLICY_ROOM, chatTypes.POLICY_EXPENSE_CHAT, chatTypes.INVOICE],
    CUSTOM_FIELD_KEYS: {customField1: 'employeeUserID', customField2: 'employeePayrollID'},
    ANDROID_PACKAGE_NAME,
    WORKSPACE_ENABLE_FEATURE_REDIRECT_DELAY: 100,
    ANIMATED_HIGHLIGHT_ENTRY_DELAY: 50,
    ANIMATED_HIGHLIGHT_ENTRY_DURATION: 300,
    ANIMATED_HIGHLIGHT_START_DELAY: 10,
    ANIMATED_HIGHLIGHT_START_DURATION: 300,
    ANIMATED_HIGHLIGHT_END_DELAY: 800,
    ANIMATED_HIGHLIGHT_END_DURATION: 2000,
    ANIMATED_TRANSITION: 300,
    ANIMATED_TRANSITION_FROM_VALUE: 100,
    ANIMATED_PROGRESS_BAR_DELAY: 300,
    ANIMATED_PROGRESS_BAR_OPACITY_DURATION: 300,
    ANIMATED_PROGRESS_BAR_DURATION: 750,
    ANIMATION_IN_TIMING: 100,
    COMPOSER_FOCUS_DELAY: 150,
    ANIMATION_DIRECTION: {
        IN: 'in',
        OUT: 'out',
    },
    ELEMENT_NAME: {
        INPUT: 'INPUT',
        TEXTAREA: 'TEXTAREA',
    },
    POPOVER_ACCOUNT_SWITCHER_POSITION: {
        horizontal: 12 + variables.navigationTabBarSize,
        vertical: 72,
    },
    POPOVER_DROPDOWN_WIDTH: 336,
    POPOVER_DROPDOWN_MIN_HEIGHT: 0,
    POPOVER_DROPDOWN_MAX_HEIGHT: 416,
    POPOVER_DATE_WIDTH: 338,
    POPOVER_DATE_MAX_HEIGHT: 366,
    POPOVER_DATE_MIN_HEIGHT: 322,
    // Multiplier for gyroscope animation in order to make it a bit more subtle
    ANIMATION_GYROSCOPE_VALUE: 0.4,
    ANIMATION_PAID_DURATION: 200,
    ANIMATION_PAID_CHECKMARK_DELAY: 300,
    ANIMATION_THUMBS_UP_DURATION: 250,
    ANIMATION_THUMBS_UP_DELAY: 200,
    ANIMATION_PAID_BUTTON_HIDE_DELAY: 300,
    BACKGROUND_IMAGE_TRANSITION_DURATION: 1000,
    IMAGE_SVG_TRANSITION_DURATION: 200,
    SCREEN_TRANSITION_END_TIMEOUT: 1000,
    LIMIT_TIMEOUT: 2147483647,
    ARROW_HIDE_DELAY: 3000,
    MAX_IMAGE_CANVAS_AREA: 16777216,
    CHUNK_LOAD_ERROR: 'ChunkLoadError',

    API_ATTACHMENT_VALIDATIONS: {
        // 24 megabytes in bytes, this is limit set on servers, do not update without wider internal discussion
        MAX_SIZE: 25165824,

        // 10 megabytes in bytes, this is limit set on servers for receipt images, do not update without wider internal discussion
        RECEIPT_MAX_SIZE: 10485760,

        // An arbitrary size, but the same minimum as in the PHP layer
        MIN_SIZE: 240,

        // Allowed extensions for receipts
        ALLOWED_RECEIPT_EXTENSIONS: ['heif', 'heic', 'jpg', 'jpeg', 'gif', 'png', 'pdf', 'htm', 'html', 'text', 'rtf', 'doc', 'tif', 'tiff', 'msword', 'zip', 'xml', 'message'],
    },

    // Allowed extensions for spreadsheets import
    ALLOWED_SPREADSHEET_EXTENSIONS: ['xls', 'xlsx', 'csv', 'txt'],

    // Allowed extensions for text files that are used as spreadsheets
    TEXT_SPREADSHEET_EXTENSIONS: ['txt', 'csv'],

    // This is limit set on servers, do not update without wider internal discussion
    API_TRANSACTION_CATEGORY_MAX_LENGTH: 255,

    API_TRANSACTION_TAG_MAX_LENGTH: 255,

    AUTO_AUTH_STATE: {
        NOT_STARTED: 'not-started',
        SIGNING_IN: 'signing-in',
        JUST_SIGNED_IN: 'just-signed-in',
        FAILED: 'failed',
    },

    AUTH_TOKEN_TYPES: {
        ANONYMOUS: 'anonymousAccount',
        SUPPORT: 'support',
    },

    AVATAR_MAX_ATTACHMENT_SIZE: 6291456,

    AVATAR_ALLOWED_EXTENSIONS: ['jpg', 'jpeg', 'png', 'gif', 'bmp', 'svg'],

    // Minimum width and height size in px for a selected image
    AVATAR_MIN_WIDTH_PX: 80,
    AVATAR_MIN_HEIGHT_PX: 80,

    // Maximum width and height size in px for a selected image
    AVATAR_MAX_WIDTH_PX: 4096,
    AVATAR_MAX_HEIGHT_PX: 4096,

    LOGO_MAX_SCALE: 1.5,

    MAX_IMAGE_DIMENSION: 2400,

    BREADCRUMB_TYPE: {
        ROOT: 'root',
        STRONG: 'strong',
        NORMAL: 'normal',
    },

    DEFAULT_GROUP_AVATAR_COUNT: 18,
    DEFAULT_AVATAR_COUNT: 24,
    OLD_DEFAULT_AVATAR_COUNT: 8,

    DISPLAY_NAME: {
        MAX_LENGTH: 50,
        RESERVED_NAMES: ['Expensify', 'Concierge'],
        EXPENSIFY_CONCIERGE: 'Expensify Concierge',
    },

    GPS: {
        // It's OK to get a cached location that is up to an hour old because the only accuracy needed is the country the user is in
        MAX_AGE: 3600000,

        // 15 seconds, don't wait too long because the server can always fall back to using the IP address
        TIMEOUT: 15000,
    },

    LEGAL_NAME: {
        MAX_LENGTH: 40,
    },

    REPORT_DESCRIPTION: {
        MAX_LENGTH: 1000,
    },

    PULL_REQUEST_NUMBER,

    // Regex to get link in href prop inside of <a/> component
    REGEX_LINK_IN_ANCHOR: /<a\s+(?:[^>]*?\s+)?href="([^"]*)"/gi,

    // Regex to read violation value from string given by backend
    VIOLATION_LIMIT_REGEX: /[^0-9]+/g,

    // Validates phone numbers with digits, '+', '-', '()', '.', and spaces
    ACCEPTED_PHONE_CHARACTER_REGEX: /^[0-9+\-().\s]+$/,

    // Prevents consecutive special characters or spaces like '--', '..', '((', '))', or '  '.
    REPEATED_SPECIAL_CHAR_PATTERN: /([-\s().])\1+/,

    MERCHANT_NAME_MAX_LENGTH: 255,

    MASKED_PAN_PREFIX: 'XXXXXXXXXXXX',

    REQUEST_PREVIEW: {
        MAX_LENGTH: 83,
    },

    REVERSED_TRANSACTION_ATTRIBUTE: 'is-reversed-transaction',
    HIDDEN_MESSAGE_ATTRIBUTE: 'is-hidden-message',

    CALENDAR_PICKER: {
        // Numbers were arbitrarily picked.
        MIN_YEAR: CURRENT_YEAR - 100,
        MAX_YEAR: CURRENT_YEAR + 100,
        MAX_DATE,
        MIN_DATE,
    },

    DATE_BIRTH: {
        MIN_AGE: 0,
        MIN_AGE_FOR_PAYMENT: 18,
        MAX_AGE: 150,
    },

    DESKTOP_SHORTCUT_ACCELERATOR: {
        PASTE_AND_MATCH_STYLE: 'Option+Shift+CmdOrCtrl+V',
        PASTE_AS_PLAIN_TEXT: 'CmdOrCtrl+Shift+V',
    },

    // This is used to enable a rotation/transform style to any component.
    DIRECTION: {
        LEFT: 'left',
        RIGHT: 'right',
    },

    ASSIGN_CARD_BUTTON_TEST_ID: 'assignCardButtonTestID',
    // Sizes needed for report empty state background image handling
    EMPTY_STATE_BACKGROUND: {
        ASPECT_RATIO: 3.72,
        OVERLAP: 60,
        SMALL_SCREEN: {
            IMAGE_HEIGHT: 300,
        },
        WIDE_SCREEN: {
            IMAGE_HEIGHT: 450,
        },
    },

    NEW_EXPENSIFY_URL: ACTIVE_EXPENSIFY_URL,
    APP_DOWNLOAD_LINKS: {
        ANDROID: `https://play.google.com/store/apps/details?id=${ANDROID_PACKAGE_NAME}`,
        IOS: 'https://apps.apple.com/us/app/expensify-travel-expense/id471713959',
        DESKTOP: `${ACTIVE_EXPENSIFY_URL}NewExpensify.dmg`,
        OLD_DOT_ANDROID: 'https://play.google.com/store/apps/details?id=org.me.mobiexpensifyg&hl=en_US&pli=1',
        OLD_DOT_IOS: 'https://apps.apple.com/us/app/expensify-expense-tracker/id471713959',
    },
    COMPANY_WEBSITE_DEFAULT_SCHEME: 'http',
    DATE: {
        SQL_DATE_TIME: 'YYYY-MM-DD HH:mm:ss',
        FNS_FORMAT_STRING: 'yyyy-MM-dd',
        FNS_DATE_TIME_FORMAT_STRING: 'yyyy-MM-dd HH:mm:ss',
        LOCAL_TIME_FORMAT: 'h:mm a',
        YEAR_MONTH_FORMAT: 'yyyyMM',
        MONTH_FORMAT: 'MMMM',
        WEEKDAY_TIME_FORMAT: 'eeee',
        MONTH_DAY_ABBR_FORMAT: 'MMM d',
        SHORT_DATE_FORMAT: 'MM-dd',
        MONTH_DAY_YEAR_ABBR_FORMAT: 'MMM d, yyyy',
        MONTH_DAY_YEAR_FORMAT: 'MMMM d, yyyy',
        FNS_TIMEZONE_FORMAT_STRING: "yyyy-MM-dd'T'HH:mm:ssXXX",
        FNS_DB_FORMAT_STRING: 'yyyy-MM-dd HH:mm:ss.SSS',
        LONG_DATE_FORMAT_WITH_WEEKDAY: 'eeee, MMMM d, yyyy',
        UNIX_EPOCH: '1970-01-01 00:00:00.000',
        MAX_DATE: '9999-12-31',
        MIN_DATE: '0001-01-01',
        ORDINAL_DAY_OF_MONTH: 'do',
        MONTH_DAY_YEAR_ORDINAL_FORMAT: 'MMMM do, yyyy',
        SECONDS_PER_DAY: 24 * 60 * 60,
    },
    SMS: {
        DOMAIN: '@expensify.sms',
    },
    BANK_ACCOUNT: {
        BENEFICIAL_OWNER_INFO_STEP: {
            SUBSTEP: {
                IS_USER_UBO: 1,
                IS_ANYONE_ELSE_UBO: 2,
                UBO_DETAILS_FORM: 3,
                ARE_THERE_MORE_UBOS: 4,
                UBOS_LIST: 5,
            },
            BENEFICIAL_OWNER_DATA: {
                BENEFICIAL_OWNER_KEYS: 'beneficialOwnerKeys',
                PREFIX: 'beneficialOwner',
                FIRST_NAME: 'firstName',
                LAST_NAME: 'lastName',
                DOB: 'dob',
                SSN_LAST_4: 'ssnLast4',
                STREET: 'street',
                CITY: 'city',
                STATE: 'state',
                ZIP_CODE: 'zipCode',
            },
        },
        PLAID: {
            ALLOWED_THROTTLED_COUNT: 2,
            ERROR: {
                TOO_MANY_ATTEMPTS: 'Too many attempts',
            },
            EVENTS_NAME: {
                OPEN: 'OPEN',
                EXIT: 'EXIT',
            },
        },
        ERROR: {
            MISSING_ROUTING_NUMBER: '402 Missing routingNumber',
            MAX_ROUTING_NUMBER: '402 Maximum Size Exceeded routingNumber',
            MISSING_INCORPORATION_STATE: '402 Missing incorporationState in additionalData',
            MISSING_INCORPORATION_TYPE: '402 Missing incorporationType in additionalData',
        },
        STEP: {
            // In the order they appear in the VBA flow
            BANK_ACCOUNT: 'BankAccountStep',
            REQUESTOR: 'RequestorStep',
            COMPANY: 'CompanyStep',
            BENEFICIAL_OWNERS: 'BeneficialOwnersStep',
            ACH_CONTRACT: 'ACHContractStep',
            VALIDATION: 'ValidationStep',
            ENABLE: 'EnableStep',
        },
        STEP_NAMES: ['1', '2', '3', '4', '5'],
        STEPS_HEADER_HEIGHT: 40,
        SUBSTEP: {
            MANUAL: 'manual',
            PLAID: 'plaid',
        },
        VERIFICATIONS: {
            ERROR_MESSAGE: 'verifications.errorMessage',
            THROTTLED: 'verifications.throttled',
        },
        FIELDS_TYPE: {
            LOCAL: 'local',
        },
        ONFIDO_RESPONSE: {
            SDK_TOKEN: 'apiResult.sdkToken',
            PASS: 'pass',
        },
        QUESTIONS: {
            QUESTION: 'apiResult.questions.question',
            DIFFERENTIATOR_QUESTION: 'apiResult.differentiator-question',
        },
        SETUP_TYPE: {
            MANUAL: 'manual',
            PLAID: 'plaid',
        },
        REGEX: {
            US_ACCOUNT_NUMBER: /^[0-9]{4,17}$/,

            // The back-end is always returning account number with 4 last digits and mask the rest with X
            MASKED_US_ACCOUNT_NUMBER: /^[X]{0,13}[0-9]{4}$/,
            SWIFT_BIC: /^[A-Za-z0-9]{8,11}$/,
        },
        VERIFICATION_MAX_ATTEMPTS: 7,
        STATE: {
            VERIFYING: 'VERIFYING',
            VALIDATING: 'VALIDATING',
            SETUP: 'SETUP',
            PENDING: 'PENDING',
            OPEN: 'OPEN',
        },
        MAX_LENGTH: {
            FULL_SSN: 9,
            SSN: 4,
            ZIP_CODE: 10,
        },
        TYPE: {
            BUSINESS: 'BUSINESS',
            PERSONAL: 'PERSONAL',
        },
    },
    NON_USD_BANK_ACCOUNT: {
        ALLOWED_FILE_TYPES: ['pdf', 'jpg', 'jpeg', 'png'],
        FILE_LIMIT: 1,
        TOTAL_FILES_SIZE_LIMIT: 5242880,
        PURPOSE_OF_TRANSACTION_ID: 'Intercompany_Payment',
        CURRENT_USER_KEY: 'currentUser',
        CORPAY_UNDEFINED_OPTION_VALUE: 'Undefined',
        STEP: {
            COUNTRY: 'CountryStep',
            BANK_INFO: 'BankInfoStep',
            BUSINESS_INFO: 'BusinessInfoStep',
            BENEFICIAL_OWNER_INFO: 'BeneficialOwnerInfoStep',
            SIGNER_INFO: 'SignerInfoStep',
            AGREEMENTS: 'AgreementsStep',
            FINISH: 'FinishStep',
        },
        BANK_INFO_STEP_ACH_DATA_INPUT_IDS: {
            ACCOUNT_HOLDER_NAME: 'addressName',
            ACCOUNT_HOLDER_REGION: 'addressState',
            ACCOUNT_HOLDER_CITY: 'addressCity',
            ACCOUNT_HOLDER_ADDRESS: 'addressStreet',
            ACCOUNT_HOLDER_POSTAL_CODE: 'addressZipCode',
            ROUTING_CODE: 'routingNumber',
        },
        BUSINESS_INFO_STEP: {
            PICKLIST: {
                ANNUAL_VOLUME_RANGE: 'AnnualVolumeRange',
                APPLICANT_TYPE: 'ApplicantType',
                NATURE_OF_BUSINESS: 'NatureOfBusiness',
                PURPOSE_OF_TRANSACTION: 'PurposeOfTransaction',
                TRADE_VOLUME_RANGE: 'TradeVolumeRange',
            },
        },
        BENEFICIAL_OWNER_INFO_STEP: {
            SUBSTEP: {
                IS_USER_BENEFICIAL_OWNER: 1,
                IS_ANYONE_ELSE_BENEFICIAL_OWNER: 2,
                BENEFICIAL_OWNER_DETAILS_FORM: 3,
                ARE_THERE_MORE_BENEFICIAL_OWNERS: 4,
                BENEFICIAL_OWNERS_LIST: 5,
            },
            BENEFICIAL_OWNER_DATA: {
                BENEFICIAL_OWNER_KEYS: 'beneficialOwnerKeys',
                PREFIX: 'beneficialOwner',
                FIRST_NAME: 'firstName',
                LAST_NAME: 'lastName',
                OWNERSHIP_PERCENTAGE: 'ownershipPercentage',
                DOB: 'dob',
                SSN_LAST_4: 'ssnLast4',
                STREET: 'street',
                CITY: 'city',
                STATE: 'state',
                ZIP_CODE: 'zipCode',
                COUNTRY: 'nationality',
                PROOF_OF_OWNERSHIP: 'proofOfBeneficialOwner',
                COPY_OF_ID: 'copyOfIDForBeneficialOwner',
                ADDRESS_PROOF: 'addressProofForBeneficialOwner',
                CODICE_FISCALE: 'codiceFisclaleTaxID',
                FULL_NAME: 'fullName',
                RESIDENTIAL_ADDRESS: 'residentialAddress',
            },
        },
        STEP_NAMES: ['1', '2', '3', '4', '5', '6'],
        STEP_HEADER_HEIGHT: 40,
        SIGNER_INFO_STEP: {
            SUBSTEP: {
                IS_DIRECTOR: 1,
                ENTER_EMAIL: 2,
                SIGNER_DETAILS_FORM: 3,
                DIRECTOR_DETAILS_FORM: 4,
                HANG_TIGHT: 5,
            },
            SIGNER_INFO_DATA: {
                SIGNER_PREFIX: 'signer',
                FULL_NAME: 'signerFullName',
                DATE_OF_BIRTH: 'signerDateOfBirth',
                JOB_TITLE: 'signerJobTitle',
                EMAIL: 'signerEmail',
                ADDRESS: 'signerCompleteResidentialAddress',
                STREET: 'signer_street',
                CITY: 'signer_city',
                STATE: 'signer_state',
                ZIP_CODE: 'signer_zipCode',
                COUNTRY: 'signer_nationality',
                PROOF_OF_DIRECTORS: 'proofOfDirectors',
                COPY_OF_ID: 'signerCopyOfID',
                ADDRESS_PROOF: 'signerAddressProof',
                CODICE_FISCALE: 'signerCodiceFiscale',
                DOWNLOADED_PDS_AND_FSG: 'downloadedPDSandFSG',
            },
        },
        BANK_INFO_STEP_ACCOUNT_HOLDER_KEY_PREFIX: 'accountHolder',
    },
    INCORPORATION_TYPES: {
        LLC: 'LLC',
        CORPORATION: 'Corp',
        PARTNERSHIP: 'Partnership',
        COOPERATIVE: 'Cooperative',
        SOLE_PROPRIETORSHIP: 'Sole Proprietorship',
        OTHER: 'Other',
    },
    BETAS: {
        ALL: 'all',
        DEFAULT_ROOMS: 'defaultRooms',
        P2P_DISTANCE_REQUESTS: 'p2pDistanceRequests',
        SPOTNANA_TRAVEL: 'spotnanaTravel',
        PREVENT_SPOTNANA_TRAVEL: 'preventSpotnanaTravel',
        REPORT_FIELDS_FEATURE: 'reportFieldsFeature',
        NETSUITE_USA_TAX: 'netsuiteUsaTax',
        PER_DIEM: 'newDotPerDiem',
        NEWDOT_MERGE_ACCOUNTS: 'newDotMergeAccounts',
        NEWDOT_MANAGER_MCTEST: 'newDotManagerMcTest',
        CUSTOM_RULES: 'customRules',
<<<<<<< HEAD
=======
        /**
         * Deprecated - do not use this beta in new code anymore.
         * This will be fully cleaned up in https://github.com/Expensify/App/issues/63254
         * */
        TABLE_REPORT_VIEW: 'tableReportView',
>>>>>>> f223c8ff
        WALLET: 'newdotWallet',
        GLOBAL_REIMBURSEMENTS_ON_ND: 'globalReimbursementsOnND',
        RETRACT_NEWDOT: 'retractNewDot',
        IS_TRAVEL_VERIFIED: 'isTravelVerified',
        MULTI_LEVEL_TAGS: 'multiLevelTags',
        NEWDOT_MULTI_FILES_DRAG_AND_DROP: 'newDotMultiFilesDragAndDrop',
        NEWDOT_MULTI_SCAN: 'newDotMultiScan',
        PLAID_COMPANY_CARDS: 'plaidCompanyCards',
        NATIVE_CONTACT_IMPORT: 'nativeContactImport',
        TRACK_FLOWS: 'trackFlows',
        NEW_DOT_SPLITS: 'newDotSplits',
    },
    BUTTON_STATES: {
        DEFAULT: 'default',
        ACTIVE: 'active',
        PRESSED: 'pressed',
        COMPLETE: 'complete',
        DISABLED: 'disabled',
    },
    BANK_ACCOUNT_TYPES: {
        WALLET: 'WALLET',
    },
    COUNTRY: {
        US: 'US',
        MX: 'MX',
        AU: 'AU',
        CA: 'CA',
        GB: 'GB',
        IT: 'IT',
    },
    SWIPE_DIRECTION: {
        DOWN: 'down',
        LEFT: 'left',
        RIGHT: 'right',
        UP: 'up',
    },
    DESKTOP_DEEPLINK_APP_STATE: {
        CHECKING: 'checking',
        INSTALLED: 'installed',
        NOT_INSTALLED: 'not-installed',
    },
    TAX_RATES: {
        CUSTOM_NAME_MAX_LENGTH: 8,
        NAME_MAX_LENGTH: 50,
    },
    PLATFORM: {
        IOS: 'ios',
        ANDROID: 'android',
        WEB: 'web',
        DESKTOP: 'desktop',
        MOBILE_WEB: 'mobileweb',
    },
    PLATFORM_SPECIFIC_KEYS: {
        CTRL: {
            DEFAULT: 'control',
            [PLATFORM_OS_MACOS]: 'meta',
            [PLATFORM_IOS]: 'meta',
        },
        SHIFT: {
            DEFAULT: 'shift',
        },
        ENTER: {
            DEFAULT: 'enter',
        },
    },
    KEYBOARD_SHORTCUTS: {
        MARK_ALL_MESSAGES_AS_READ: {
            descriptionKey: 'markAllMessagesAsRead',
            shortcutKey: 'Escape',
            modifiers: ['SHIFT'],
            trigger: {
                DEFAULT: {input: keyInputEscape, modifierFlags: keyModifierShift},
            },
        },
        SEARCH: {
            descriptionKey: 'search',
            shortcutKey: 'K',
            modifiers: ['CTRL'],
            trigger: {
                DEFAULT: {input: 'k', modifierFlags: keyModifierControl},
                [PLATFORM_OS_MACOS]: {input: 'k', modifierFlags: keyModifierCommand},
                [PLATFORM_IOS]: {input: 'k', modifierFlags: keyModifierCommand},
            },
            type: KEYBOARD_SHORTCUT_NAVIGATION_TYPE,
        },
        NEW_CHAT: {
            descriptionKey: 'newChat',
            shortcutKey: 'K',
            modifiers: ['CTRL', 'SHIFT'],
            trigger: {
                DEFAULT: {input: 'k', modifierFlags: keyModifierShiftControl},
                [PLATFORM_OS_MACOS]: {input: 'k', modifierFlags: keyModifierShiftCommand},
                [PLATFORM_IOS]: {input: 'k', modifierFlags: keyModifierShiftCommand},
            },
            type: KEYBOARD_SHORTCUT_NAVIGATION_TYPE,
        },
        SHORTCUTS: {
            descriptionKey: 'openShortcutDialog',
            shortcutKey: 'J',
            modifiers: ['CTRL'],
            trigger: {
                DEFAULT: {input: 'j', modifierFlags: keyModifierControl},
                [PLATFORM_OS_MACOS]: {input: 'j', modifierFlags: keyModifierCommand},
                [PLATFORM_IOS]: {input: 'j', modifierFlags: keyModifierCommand},
            },
        },
        ESCAPE: {
            descriptionKey: 'escape',
            shortcutKey: 'Escape',
            modifiers: [],
            trigger: {
                DEFAULT: {input: keyInputEscape},
                [PLATFORM_OS_MACOS]: {input: keyInputEscape},
                [PLATFORM_IOS]: {input: keyInputEscape},
            },
        },
        ENTER: {
            descriptionKey: null,
            shortcutKey: 'Enter',
            modifiers: [],
            trigger: {
                DEFAULT: {input: keyInputEnter},
                [PLATFORM_OS_MACOS]: {input: keyInputEnter},
                [PLATFORM_IOS]: {input: keyInputEnter},
            },
        },
        CTRL_ENTER: {
            descriptionKey: null,
            shortcutKey: 'Enter',
            modifiers: ['CTRL'],
            trigger: {
                DEFAULT: {input: keyInputEnter, modifierFlags: keyModifierControl},
                [PLATFORM_OS_MACOS]: {input: keyInputEnter, modifierFlags: keyModifierCommand},
                [PLATFORM_IOS]: {input: keyInputEnter, modifierFlags: keyModifierCommand},
            },
        },
        COPY: {
            descriptionKey: 'copy',
            shortcutKey: 'C',
            modifiers: ['CTRL'],
            trigger: {
                DEFAULT: {input: 'c', modifierFlags: keyModifierControl},
                [PLATFORM_OS_MACOS]: {input: 'c', modifierFlags: keyModifierCommand},
                [PLATFORM_IOS]: {input: 'c', modifierFlags: keyModifierCommand},
            },
        },
        ARROW_UP: {
            descriptionKey: null,
            shortcutKey: 'ArrowUp',
            modifiers: [],
            trigger: {
                DEFAULT: {input: keyInputUpArrow},
                [PLATFORM_OS_MACOS]: {input: keyInputUpArrow},
                [PLATFORM_IOS]: {input: keyInputUpArrow},
            },
        },
        ARROW_DOWN: {
            descriptionKey: null,
            shortcutKey: 'ArrowDown',
            modifiers: [],
            trigger: {
                DEFAULT: {input: keyInputDownArrow},
                [PLATFORM_OS_MACOS]: {input: keyInputDownArrow},
                [PLATFORM_IOS]: {input: keyInputDownArrow},
            },
        },
        ARROW_LEFT: {
            descriptionKey: null,
            shortcutKey: 'ArrowLeft',
            modifiers: [],
            trigger: {
                DEFAULT: {input: keyInputLeftArrow},
                [PLATFORM_OS_MACOS]: {input: keyInputLeftArrow},
                [PLATFORM_IOS]: {input: keyInputLeftArrow},
            },
        },
        ARROW_RIGHT: {
            descriptionKey: null,
            shortcutKey: 'ArrowRight',
            modifiers: [],
            trigger: {
                DEFAULT: {input: keyInputRightArrow},
                [PLATFORM_OS_MACOS]: {input: keyInputRightArrow},
                [PLATFORM_IOS]: {input: keyInputRightArrow},
            },
        },
        TAB: {
            descriptionKey: null,
            shortcutKey: 'Tab',
            modifiers: [],
        },
        DEBUG: {
            descriptionKey: 'openDebug',
            shortcutKey: 'D',
            modifiers: ['CTRL'],
            trigger: {
                DEFAULT: {input: 'd', modifierFlags: keyModifierControl},
                [PLATFORM_OS_MACOS]: {input: 'd', modifierFlags: keyModifierCommand},
                [PLATFORM_IOS]: {input: 'd', modifierFlags: keyModifierCommand},
            },
        },
        BACKSPACE: {
            descriptionKey: null,
            shortcutKey: 'Backspace',
            modifiers: [],
        },
        SPACE: {
            descriptionKey: null,
            shortcutKey: 'Space',
            modifiers: [],
            trigger: {
                DEFAULT: {input: keyInputSpace},
            },
        },
    },
    KEYBOARD_SHORTCUTS_TYPES: {
        NAVIGATION_SHORTCUT: KEYBOARD_SHORTCUT_NAVIGATION_TYPE,
    },
    KEYBOARD_SHORTCUT_KEY_DISPLAY_NAME: {
        CONTROL: 'CTRL',
        ESCAPE: 'ESC',
        META: 'CMD',
        SHIFT: 'Shift',
    },
    CURRENCY: {
        USD: 'USD',
        AUD: 'AUD',
        CAD: 'CAD',
        GBP: 'GBP',
        NZD: 'NZD',
        EUR: 'EUR',
    },
    get DIRECT_REIMBURSEMENT_CURRENCIES() {
        return [this.CURRENCY.USD, this.CURRENCY.AUD, this.CURRENCY.CAD, this.CURRENCY.GBP, this.CURRENCY.EUR];
    },
    TRIAL_DURATION_DAYS: 8,
    EXAMPLE_PHONE_NUMBER: '+15005550006',
    CONCIERGE_CHAT_NAME: 'Concierge',
    CLOUDFRONT_URL,
    EMPTY_ARRAY,
    EMPTY_OBJECT,
    DEFAULT_NUMBER_ID,
    USE_EXPENSIFY_URL,
    EXPENSIFY_URL,
    EXPENSIFY_MOBILE_URL,
    GOOGLE_MEET_URL_ANDROID: 'https://meet.google.com',
    GOOGLE_DOC_IMAGE_LINK_MATCH: 'googleusercontent.com',
    IMAGE_BASE64_MATCH: 'base64',
    DEEPLINK_BASE_URL: 'new-expensify://',
    PDF_VIEWER_URL: '/pdf/web/viewer.html',
    CLOUDFRONT_DOMAIN_REGEX: /^https:\/\/\w+\.cloudfront\.net/i,
    EXPENSIFY_ICON_URL: `${CLOUDFRONT_URL}/images/favicon-2019.png`,
    CONCIERGE_ICON_URL_2021: `${CLOUDFRONT_URL}/images/icons/concierge_2021.png`,
    CONCIERGE_ICON_URL: `${CLOUDFRONT_URL}/images/icons/concierge_2022.png`,
    COMPANY_CARD_PLAID: `${CLOUDFRONT_URL}/images/plaid/`,
    UPWORK_URL: 'https://github.com/Expensify/App/issues?q=is%3Aopen+is%3Aissue+label%3A%22Help+Wanted%22',
    DEEP_DIVE_EXPENSIFY_CARD: 'https://community.expensify.com/discussion/4848/deep-dive-expensify-card-and-quickbooks-online-auto-reconciliation-how-it-works',
    DEEP_DIVE_ERECEIPTS: 'https://community.expensify.com/discussion/5542/deep-dive-what-are-ereceipts/',
    DEEP_DIVE_PER_DIEM: 'https://community.expensify.com/discussion/4772/how-to-add-a-single-rate-per-diem',
    SET_NOTIFICATION_LINK: 'https://community.expensify.com/discussion/5651/deep-dive-best-practices-when-youre-running-into-trouble-receiving-emails-from-expensify',
    GITHUB_URL: 'https://github.com/Expensify/App',
    HELP_LINK_URL: `${USE_EXPENSIFY_URL}/usa-patriot-act`,
    ELECTRONIC_DISCLOSURES_URL: `${USE_EXPENSIFY_URL}/esignagreement`,
    GITHUB_RELEASE_URL: 'https://api.github.com/repos/expensify/app/releases/latest',
    ADD_SECONDARY_LOGIN_URL: encodeURI('settings?param={"section":"account","openModal":"secondaryLogin"}'),
    MANAGE_CARDS_URL: 'domain_companycards',
    FEES_URL: `${EXPENSIFY_URL}/fees`,
    SAVE_WITH_EXPENSIFY_URL: `${USE_EXPENSIFY_URL}/savings-calculator`,
    CFPB_PREPAID_URL: 'https://cfpb.gov/prepaid',
    STAGING_NEW_EXPENSIFY_URL: 'https://staging.new.expensify.com',
    PR_TESTING_NEW_EXPENSIFY_URL: `https://${Config?.PULL_REQUEST_NUMBER}.pr-testing.expensify.com`,
    NEWHELP_URL: 'https://help.expensify.com',
    INTERNAL_DEV_EXPENSIFY_URL: 'https://www.expensify.com.dev',
    IMPORT_TAGS_EXPENSIFY_URL: 'https://help.expensify.com/articles/expensify-classic/workspaces/Create-tags#import-a-spreadsheet-1',
    STAGING_EXPENSIFY_URL: 'https://staging.expensify.com',
    DENIED_CAMERA_ACCESS_INSTRUCTIONS_URL:
        'https://help.expensify.com/articles/new-expensify/expenses-&-payments/Create-an-expense#:~:text=How%20can%20I%20enable%20camera%20permission%20for%20a%20website%20on%20mobile%20browsers%3F',
    BANK_ACCOUNT_PERSONAL_DOCUMENTATION_INFO_URL:
        'https://community.expensify.com/discussion/6983/faq-why-do-i-need-to-provide-personal-documentation-when-setting-up-updating-my-bank-account',
    PERSONAL_DATA_PROTECTION_INFO_URL: 'https://community.expensify.com/discussion/5677/deep-dive-security-how-expensify-protects-your-information',
    ONFIDO_FACIAL_SCAN_POLICY_URL: 'https://onfido.com/facial-scan-policy-and-release/',
    ONFIDO_PRIVACY_POLICY_URL: 'https://onfido.com/privacy/',
    ONFIDO_TERMS_OF_SERVICE_URL: 'https://onfido.com/terms-of-service/',
    LIST_OF_RESTRICTED_BUSINESSES:
        'https://help.expensify.com/articles/expensify-classic/bank-accounts-and-payments/bank-accounts/Connect-US-Business-Bank-Account#are-there-certain-industries-or-businesses-for-which-expensify-cannot-process-automatic-in-app-payments',
    TRAVEL_TERMS_URL: `${EXPENSIFY_URL}/travelterms`,
    EXPENSIFY_PACKAGE_FOR_SAGE_INTACCT: 'https://www.expensify.com/tools/integrations/downloadPackage',
    EXPENSIFY_PACKAGE_FOR_SAGE_INTACCT_FILE_NAME: 'ExpensifyPackageForSageIntacct',
    SAGE_INTACCT_INSTRUCTIONS: 'https://help.expensify.com/articles/expensify-classic/integrations/accounting-integrations/Sage-Intacct',
    HOW_TO_CONNECT_TO_SAGE_INTACCT: 'https://help.expensify.com/articles/expensify-classic/integrations/accounting-integrations/Sage-Intacct#how-to-connect-to-sage-intacct',
    PRICING: `https://www.expensify.com/pricing`,
    COMPANY_CARDS_HELP: 'https://help.expensify.com/articles/expensify-classic/connect-credit-cards/company-cards/Commercial-Card-Feeds',
    COMPANY_CARDS_MASTERCARD_COMMERCIAL_CARDS:
        'https://help.expensify.com/articles/new-expensify/connect-credit-cards/company-cards/Commercial-feeds#how-to-set-up-a-mastercard-commercial-feed',
    COMPANY_CARDS_DELIVERY_FILE_HELP: {
        cdf: 'https://help.expensify.com/articles/new-expensify/connect-credit-cards/company-cards/Commercial-feeds#steps-to-add-a-mastercard-commercial-feed',
        vcf: 'https://help.expensify.com/articles/new-expensify/connect-credit-cards/company-cards/Commercial-feeds#steps-to-add-a-visa-commercial-feed',
        gl1025: 'https://help.expensify.com/articles/new-expensify/connect-credit-cards/company-cards/Commercial-feeds#steps-to-add-an-american-express-corporate-feed',
    },
    COMPANY_CARDS_VISA_COMMERCIAL_CARD_HELP: 'https://help.expensify.com/articles/new-expensify/connect-credit-cards/company-cards/Commercial-feeds#how-to-set-up-a-visa-commercial-feed',
    COMPANY_CARDS_AMEX_COMMERCIAL_CARD_HELP:
        'https://help.expensify.com/articles/new-expensify/connect-credit-cards/company-cards/Commercial-feeds#how-to-set-up-an-american-express-corporate-feed',
    COMPANY_CARDS_STRIPE_HELP: 'https://dashboard.stripe.com/login?redirect=%2Fexpenses%2Fsettings',
    COMPANY_CARDS_CONNECT_CREDIT_CARDS_HELP_URL: 'https://help.expensify.com/new-expensify/hubs/connect-credit-cards/',
    CUSTOM_REPORT_NAME_HELP_URL: 'https://help.expensify.com/articles/expensify-classic/spending-insights/Export-Expenses-And-Reports#formulas',
    CONFIGURE_REIMBURSEMENT_SETTINGS_HELP_URL: 'https://help.expensify.com/articles/expensify-classic/workspaces/Configure-Reimbursement-Settings',
    CONFIGURE_EXPENSE_REPORT_RULES_HELP_URL: 'https://help.expensify.com/articles/new-expensify/workspaces/Set-up-rules#configure-expense-report-rules',
    SELECT_WORKFLOWS_HELP_URL: 'https://help.expensify.com/articles/new-expensify/workspaces/Set-up-workflows#select-workflows',
    COPILOT_HELP_URL: 'https://help.expensify.com/articles/new-expensify/settings/Add-or-Act-As-a-Copilot',
    ENCRYPTION_AND_SECURITY_HELP_URL: 'https://help.expensify.com/articles/new-expensify/settings/Encryption-and-Data-Security',
    PLAN_TYPES_AND_PRICING_HELP_URL: 'https://help.expensify.com/articles/new-expensify/billing-and-subscriptions/Plan-types-and-pricing',
    MERGE_ACCOUNT_HELP_URL: 'https://help.expensify.com/articles/new-expensify/settings/Merge-Accounts',
    CONNECT_A_BUSINESS_BANK_ACCOUNT_HELP_URL: 'https://help.expensify.com/articles/new-expensify/expenses-&-payments/Connect-a-Business-Bank-Account',
    REGISTER_FOR_WEBINAR_URL: 'https://events.zoom.us/eo/Aif1I8qCi1GZ7KnLnd1vwGPmeukSRoPjFpyFAZ2udQWn0-B86e1Z~AggLXsr32QYFjq8BlYLZ5I06Dg',
    TEST_RECEIPT_URL: `${CLOUDFRONT_URL}/images/fake-receipt__tacotodds.png`,
    // Use Environment.getEnvironmentURL to get the complete URL with port number
    DEV_NEW_EXPENSIFY_URL: 'https://dev.new.expensify.com:',
    NAVATTIC: {
        ADMIN_TOUR_PRODUCTION: 'https://expensify.navattic.com/kh204a7',
        ADMIN_TOUR_STAGING: 'https://expensify.navattic.com/3i300k18',
        EMPLOYEE_TOUR_PRODUCTION: 'https://expensify.navattic.com/35609gb',
        EMPLOYEE_TOUR_STAGING: 'https://expensify.navattic.com/cf15002s',
        COMPLETED: 'completed',
    },
    STORYLANE: {
        ADMIN_TOUR_PRODUCTION: 'https://app.storylane.io/demo/0bhwdna0isb3?embed=inline',
        ADMIN_TOUR_MOBILE_PRODUCTION: 'https://app.storylane.io/demo/sfzzu3s6l3ov?embed=inline',
        ADMIN_TOUR_STAGING: 'https://app.storylane.io/demo/0bhwdna0isb3?embed=inline',
        ADMIN_TOUR_MOBILE_STAGING: 'https://app.storylane.io/demo/sfzzu3s6l3ov?embed=inline',
    },
    OLD_DOT_PUBLIC_URLS: {
        TERMS_URL: `${EXPENSIFY_URL}/terms`,
        PRIVACY_URL: `${EXPENSIFY_URL}/privacy`,
        LICENSES_URL: `${USE_EXPENSIFY_URL}/licenses`,
        ACH_TERMS_URL: `${EXPENSIFY_URL}/achterms`,
        WALLET_AGREEMENT_URL: `${EXPENSIFY_URL}/expensify-payments-wallet-terms-of-service`,
        BANCORP_WALLET_AGREEMENT_URL: `${EXPENSIFY_URL}/bancorp-bank-wallet-terms-of-service`,
        EXPENSIFY_APPROVED_PROGRAM_URL: `${USE_EXPENSIFY_URL}/accountants-program`,
    },
    OLDDOT_URLS: {
        ADMIN_POLICIES_URL: 'admin_policies',
        ADMIN_DOMAINS_URL: 'admin_domains',
        INBOX: 'inbox',
        POLICY_CONNECTIONS_URL: (policyID: string) => `policy?param={"policyID":"${policyID}"}#connections`,
        SIGN_OUT: 'signout',
    },

    EXPENSIFY_POLICY_DOMAIN,
    EXPENSIFY_POLICY_DOMAIN_EXTENSION,

    SIGN_IN_FORM_WIDTH: 300,

    REQUEST_CODE_DELAY: 30,

    DEEPLINK_PROMPT_DENYLIST: [SCREENS.HOME, SCREENS.SIGN_IN_WITH_APPLE_DESKTOP, SCREENS.SIGN_IN_WITH_GOOGLE_DESKTOP],

    SIGN_IN_METHOD: {
        APPLE: 'Apple',
        GOOGLE: 'Google',
    },

    OPTION_TYPE: {
        REPORT: 'report',
        PERSONAL_DETAIL: 'personalDetail',
    },

    QUICK_ACTIONS: {
        REQUEST_MANUAL: 'requestManual',
        REQUEST_SCAN: 'requestScan',
        REQUEST_DISTANCE: 'requestDistance',
        PER_DIEM: 'perDiem',
        SPLIT_MANUAL: 'splitManual',
        SPLIT_SCAN: 'splitScan',
        SPLIT_DISTANCE: 'splitDistance',
        TRACK_MANUAL: 'trackManual',
        TRACK_SCAN: 'trackScan',
        TRACK_DISTANCE: 'trackDistance',
        ASSIGN_TASK: 'assignTask',
        SEND_MONEY: 'sendMoney',
        CREATE_REPORT: 'createReport',
    },

    RECEIPT: {
        ICON_SIZE: 164,
        PERMISSION_GRANTED: 'granted',
        HAND_ICON_HEIGHT: 152,
        HAND_ICON_WIDTH: 200,
        SHUTTER_SIZE: 90,
        MAX_REPORT_PREVIEW_RECEIPTS: 3,
    },
    REPORT: {
        ROLE: {
            ADMIN: 'admin',
            MEMBER: 'member',
        },
        MAX_COUNT_BEFORE_FOCUS_UPDATE: 30,
        MIN_INITIAL_REPORT_ACTION_COUNT: 15,
        UNREPORTED_REPORT_ID: '0',
        SPLIT_REPORT_ID: '-2',
        SECONDARY_ACTIONS: {
            SUBMIT: 'submit',
            APPROVE: 'approve',
            UNAPPROVE: 'unapprove',
            CANCEL_PAYMENT: 'cancelPayment',
            EXPORT_TO_ACCOUNTING: 'exportToAccounting',
            MARK_AS_EXPORTED: 'markAsExported',
            HOLD: 'hold',
            DOWNLOAD_CSV: 'downloadCSV',
            DOWNLOAD_PDF: 'downloadPDF',
            CHANGE_WORKSPACE: 'changeWorkspace',
            VIEW_DETAILS: 'viewDetails',
            DELETE: 'delete',
            RETRACT: 'retract',
            ADD_EXPENSE: 'addExpense',
            SPLIT: 'split',
            REOPEN: 'reopen',
            PAY: 'pay',
        },
        PRIMARY_ACTIONS: {
            SUBMIT: 'submit',
            APPROVE: 'approve',
            PAY: 'pay',
            EXPORT_TO_ACCOUNTING: 'exportToAccounting',
            REMOVE_HOLD: 'removeHold',
            REVIEW_DUPLICATES: 'reviewDuplicates',
            MARK_AS_CASH: 'markAsCash',
            ADD_EXPENSE: 'addExpense',
        },
        TRANSACTION_PRIMARY_ACTIONS: {
            REMOVE_HOLD: 'removeHold',
            REVIEW_DUPLICATES: 'reviewDuplicates',
            MARK_AS_CASH: 'markAsCash',
        },
        REPORT_PREVIEW_ACTIONS: {
            VIEW: 'view',
            ADD_EXPENSE: 'addExpense',
            REVIEW: 'review',
            SUBMIT: 'submit',
            APPROVE: 'approve',
            PAY: 'pay',
            EXPORT_TO_ACCOUNTING: 'exportToAccounting',
        },
        TRANSACTION_SECONDARY_ACTIONS: {
            HOLD: 'hold',
            SPLIT: 'split',
            VIEW_DETAILS: 'viewDetails',
            DELETE: 'delete',
        },
        ADD_EXPENSE_OPTIONS: {
            CREATE_NEW_EXPENSE: 'createNewExpense',
            ADD_UNREPORTED_EXPENSE: 'addUnreportedExpense',
        },
        ACTIONS: {
            LIMIT: 50,
            // OldDot Actions render getMessage from Web-Expensify/lib/Report/Action PHP files via getMessageOfOldDotReportAction in ReportActionsUtils.ts
            TYPE: {
                ACTIONABLE_ADD_PAYMENT_CARD: 'ACTIONABLEADDPAYMENTCARD',
                ACTIONABLE_JOIN_REQUEST: 'ACTIONABLEJOINREQUEST',
                ACTIONABLE_MENTION_WHISPER: 'ACTIONABLEMENTIONWHISPER',
                ACTIONABLE_REPORT_MENTION_WHISPER: 'ACTIONABLEREPORTMENTIONWHISPER',
                ACTIONABLE_TRACK_EXPENSE_WHISPER: 'ACTIONABLETRACKEXPENSEWHISPER',
                ADD_COMMENT: 'ADDCOMMENT',
                APPROVED: 'APPROVED',
                CARD_MISSING_ADDRESS: 'CARDMISSINGADDRESS',
                CARD_ISSUED: 'CARDISSUED',
                CARD_ISSUED_VIRTUAL: 'CARDISSUEDVIRTUAL',
                CARD_ASSIGNED: 'CARDASSIGNED',
                CHANGE_FIELD: 'CHANGEFIELD', // OldDot Action
                CHANGE_POLICY: 'CHANGEPOLICY',
                CHANGE_TYPE: 'CHANGETYPE', // OldDot Action
                CHRONOS_OOO_LIST: 'CHRONOSOOOLIST',
                CLOSED: 'CLOSED',
                CREATED: 'CREATED',
                DELEGATE_SUBMIT: 'DELEGATESUBMIT', // OldDot Action
                DELETED_ACCOUNT: 'DELETEDACCOUNT', // Deprecated OldDot Action
                DELETED_TRANSACTION: 'DELETEDTRANSACTION',
                DISMISSED_VIOLATION: 'DISMISSEDVIOLATION',
                DONATION: 'DONATION', // Deprecated OldDot Action
                EXPORTED_TO_CSV: 'EXPORTCSV', // OldDot Action
                EXPORTED_TO_INTEGRATION: 'EXPORTINTEGRATION', // OldDot Action
                EXPORTED_TO_QUICK_BOOKS: 'EXPORTED', // Deprecated OldDot Action
                FORWARDED: 'FORWARDED', // OldDot Action
                HOLD: 'HOLD',
                HOLD_COMMENT: 'HOLDCOMMENT',
                INTEGRATION_SYNC_FAILED: 'INTEGRATIONSYNCFAILED',
                IOU: 'IOU',
                INTEGRATIONS_MESSAGE: 'INTEGRATIONSMESSAGE', // OldDot Action
                MANAGER_ATTACH_RECEIPT: 'MANAGERATTACHRECEIPT', // OldDot Action
                MANAGER_DETACH_RECEIPT: 'MANAGERDETACHRECEIPT', // OldDot Action
                MARKED_REIMBURSED: 'MARKEDREIMBURSED', // OldDot Action
                MARK_REIMBURSED_FROM_INTEGRATION: 'MARKREIMBURSEDFROMINTEGRATION', // OldDot Action
                MERGED_WITH_CASH_TRANSACTION: 'MERGEDWITHCASHTRANSACTION',
                MODIFIED_EXPENSE: 'MODIFIEDEXPENSE',
                MOVED: 'MOVED',
                MOVED_TRANSACTION: 'MOVEDTRANSACTION',
                UNREPORTED_TRANSACTION: 'UNREPORTEDTRANSACTION',
                OUTDATED_BANK_ACCOUNT: 'OUTDATEDBANKACCOUNT', // OldDot Action
                REIMBURSED: 'REIMBURSED',
                REIMBURSEMENT_ACH_BOUNCE: 'REIMBURSEMENTACHBOUNCE', // OldDot Action
                REIMBURSEMENT_ACH_CANCELED: 'REIMBURSEMENTACHCANCELED', // OldDot Action
                REIMBURSEMENT_ACCOUNT_CHANGED: 'REIMBURSEMENTACCOUNTCHANGED', // OldDot Action
                REIMBURSEMENT_DELAYED: 'REIMBURSEMENTDELAYED', // OldDot Action
                REIMBURSEMENT_QUEUED: 'REIMBURSEMENTQUEUED',
                REIMBURSEMENT_DEQUEUED: 'REIMBURSEMENTDEQUEUED',
                REIMBURSEMENT_REQUESTED: 'REIMBURSEMENTREQUESTED', // Deprecated OldDot Action
                REIMBURSEMENT_SETUP: 'REIMBURSEMENTSETUP', // Deprecated OldDot Action
                REIMBURSEMENT_SETUP_REQUESTED: 'REIMBURSEMENTSETUPREQUESTED', // Deprecated OldDot Action
                REJECTED: 'REJECTED',
                REMOVED_FROM_APPROVAL_CHAIN: 'REMOVEDFROMAPPROVALCHAIN',
                DEMOTED_FROM_WORKSPACE: 'DEMOTEDFROMWORKSPACE',
                RENAMED: 'RENAMED',
                RETRACTED: 'RETRACTED',
                REOPENED: 'REOPENED',
                REPORT_PREVIEW: 'REPORTPREVIEW',
                SELECTED_FOR_RANDOM_AUDIT: 'SELECTEDFORRANDOMAUDIT', // OldDot Action
                SHARE: 'SHARE', // OldDot Action
                STRIPE_PAID: 'STRIPEPAID', // OldDot Action
                SUBMITTED: 'SUBMITTED',
                SUBMITTED_AND_CLOSED: 'SUBMITTEDCLOSED',
                TAKE_CONTROL: 'TAKECONTROL', // OldDot Action
                TASK_CANCELLED: 'TASKCANCELLED',
                TASK_COMPLETED: 'TASKCOMPLETED',
                TASK_EDITED: 'TASKEDITED',
                TASK_REOPENED: 'TASKREOPENED',
                TRIP_PREVIEW: 'TRIPPREVIEW',
                UNAPPROVED: 'UNAPPROVED',
                UNHOLD: 'UNHOLD',
                UNSHARE: 'UNSHARE', // OldDot Action
                UPDATE_GROUP_CHAT_MEMBER_ROLE: 'UPDATEGROUPCHATMEMBERROLE',
                CONCIERGE_CATEGORY_OPTIONS: 'CONCIERGECATEGORYOPTIONS',
                POLICY_CHANGE_LOG: {
                    ADD_APPROVER_RULE: 'POLICYCHANGELOG_ADD_APPROVER_RULE',
                    ADD_BUDGET: 'POLICYCHANGELOG_ADD_BUDGET',
                    ADD_CATEGORY: 'POLICYCHANGELOG_ADD_CATEGORY',
                    ADD_CUSTOM_UNIT: 'POLICYCHANGELOG_ADD_CUSTOM_UNIT',
                    ADD_CUSTOM_UNIT_RATE: 'POLICYCHANGELOG_ADD_CUSTOM_UNIT_RATE',
                    ADD_EMPLOYEE: 'POLICYCHANGELOG_ADD_EMPLOYEE',
                    ADD_INTEGRATION: 'POLICYCHANGELOG_ADD_INTEGRATION',
                    ADD_REPORT_FIELD: 'POLICYCHANGELOG_ADD_REPORT_FIELD',
                    ADD_TAG: 'POLICYCHANGELOG_ADD_TAG',
                    DELETE_ALL_TAGS: 'POLICYCHANGELOG_DELETE_ALL_TAGS',
                    DELETE_APPROVER_RULE: 'POLICYCHANGELOG_DELETE_APPROVER_RULE',
                    DELETE_BUDGET: 'POLICYCHANGELOG_DELETE_BUDGET',
                    DELETE_CATEGORY: 'POLICYCHANGELOG_DELETE_CATEGORY',
                    DELETE_CUSTOM_UNIT: 'POLICYCHANGELOG_DELETE_CUSTOM_UNIT',
                    DELETE_CUSTOM_UNIT_RATE: 'POLICYCHANGELOG_DELETE_CUSTOM_UNIT_RATE',
                    DELETE_CUSTOM_UNIT_SUB_RATE: 'POLICYCHANGELOG_DELETE_CUSTOM_UNIT_SUB_RATE',
                    DELETE_EMPLOYEE: 'POLICYCHANGELOG_DELETE_EMPLOYEE',
                    DELETE_INTEGRATION: 'POLICYCHANGELOG_DELETE_INTEGRATION',
                    DELETE_REPORT_FIELD: 'POLICYCHANGELOG_DELETE_REPORT_FIELD',
                    DELETE_TAG: 'POLICYCHANGELOG_DELETE_TAG',
                    DELETE_MULTIPLE_TAGS: 'POLICYCHANGELOG_DELETE_MULTIPLE_TAGS',
                    IMPORT_CUSTOM_UNIT_RATES: 'POLICYCHANGELOG_IMPORT_CUSTOM_UNIT_RATES',
                    IMPORT_TAGS: 'POLICYCHANGELOG_IMPORT_TAGS',
                    INDIVIDUAL_BUDGET_NOTIFICATION: 'POLICYCHANGELOG_INDIVIDUAL_BUDGET_NOTIFICATION',
                    INVITE_TO_ROOM: 'POLICYCHANGELOG_INVITETOROOM',
                    REMOVE_FROM_ROOM: 'POLICYCHANGELOG_REMOVEFROMROOM',
                    LEAVE_ROOM: 'POLICYCHANGELOG_LEAVEROOM',
                    REPLACE_CATEGORIES: 'POLICYCHANGELOG_REPLACE_CATEGORIES',
                    SET_AUTO_REIMBURSEMENT: 'POLICYCHANGELOG_SET_AUTOREIMBURSEMENT',
                    SET_AUTO_JOIN: 'POLICYCHANGELOG_SET_AUTO_JOIN',
                    SET_CATEGORY_NAME: 'POLICYCHANGELOG_SET_CATEGORY_NAME',
                    SHARED_BUDGET_NOTIFICATION: 'POLICYCHANGELOG_SHARED_BUDGET_NOTIFICATION',
                    UPDATE_ACH_ACCOUNT: 'POLICYCHANGELOG_UPDATE_ACH_ACCOUNT',
                    UPDATE_APPROVER_RULE: 'POLICYCHANGELOG_UPDATE_APPROVER_RULE',
                    UPDATE_AUDIT_RATE: 'POLICYCHANGELOG_UPDATE_AUDIT_RATE',
                    UPDATE_AUTO_HARVESTING: 'POLICYCHANGELOG_UPDATE_AUTOHARVESTING',
                    UPDATE_AUTO_REIMBURSEMENT: 'POLICYCHANGELOG_UPDATE_AUTOREIMBURSEMENT',
                    UPDATE_AUTO_REPORTING_FREQUENCY: 'POLICYCHANGELOG_UPDATE_AUTOREPORTING_FREQUENCY',
                    UPDATE_BUDGET: 'POLICYCHANGELOG_UPDATE_BUDGET',
                    UPDATE_CATEGORY: 'POLICYCHANGELOG_UPDATE_CATEGORY',
                    UPDATE_CATEGORIES: 'POLICYCHANGELOG_UPDATE_CATEGORIES',
                    UPDATE_CURRENCY: 'POLICYCHANGELOG_UPDATE_CURRENCY',
                    UPDATE_CUSTOM_UNIT: 'POLICYCHANGELOG_UPDATE_CUSTOM_UNIT',
                    UPDATE_CUSTOM_UNIT_RATE: 'POLICYCHANGELOG_UPDATE_CUSTOM_UNIT_RATE',
                    UPDATE_CUSTOM_UNIT_SUB_RATE: 'POLICYCHANGELOG_UPDATE_CUSTOM_UNIT_SUB_RATE',
                    UPDATE_DEFAULT_BILLABLE: 'POLICYCHANGELOG_UPDATE_DEFAULT_BILLABLE',
                    UPDATE_DEFAULT_REIMBURSABLE: 'POLICYCHANGELOG_UPDATE_DEFAULT_REIMBURSABLE',
                    UPDATE_DEFAULT_TITLE: 'POLICYCHANGELOG_UPDATE_DEFAULT_TITLE',
                    UPDATE_DEFAULT_TITLE_ENFORCED: 'POLICYCHANGELOG_UPDATE_DEFAULT_TITLE_ENFORCED',
                    UPDATE_DISABLED_FIELDS: 'POLICYCHANGELOG_UPDATE_DISABLED_FIELDS',
                    UPDATE_EMPLOYEE: 'POLICYCHANGELOG_UPDATE_EMPLOYEE',
                    UPDATE_FIELD: 'POLICYCHANGELOG_UPDATE_FIELD',
                    UPDATE_MANUAL_APPROVAL_THRESHOLD: 'POLICYCHANGELOG_UPDATE_MANUAL_APPROVAL_THRESHOLD',
                    UPDATE_MAX_EXPENSE_AMOUNT: 'POLICYCHANGELOG_UPDATE_MAX_EXPENSE_AMOUNT',
                    UPDATE_MAX_EXPENSE_AMOUNT_NO_RECEIPT: 'POLICYCHANGELOG_UPDATE_MAX_EXPENSE_AMOUNT_NO_RECEIPT',
                    UPDATE_NAME: 'POLICYCHANGELOG_UPDATE_NAME',
                    UPDATE_DESCRIPTION: 'POLICYCHANGELOG_UPDATE_DESCRIPTION',
                    UPDATE_OWNERSHIP: 'POLICYCHANGELOG_UPDATE_OWNERSHIP',
                    UPDATE_PROHIBITED_EXPENSES: 'POLICYCHANGELOG_UPDATE_PROHIBITED_EXPENSES',
                    UPDATE_REIMBURSEMENT_CHOICE: 'POLICYCHANGELOG_UPDATE_REIMBURSEMENT_CHOICE',
                    UPDATE_REPORT_FIELD: 'POLICYCHANGELOG_UPDATE_REPORT_FIELD',
                    UPDATE_TAG: 'POLICYCHANGELOG_UPDATE_TAG',
                    UPDATE_TAG_ENABLED: 'POLICYCHANGELOG_UPDATE_TAG_ENABLED',
                    UPDATE_TAG_LIST: 'POLICYCHANGELOG_UPDATE_TAG_LIST',
                    UPDATE_TAG_LIST_NAME: 'POLICYCHANGELOG_UPDATE_TAG_LIST_NAME',
                    UPDATE_TAG_LIST_REQUIRED: 'POLICYCHANGELOG_UPDATE_TAG_LIST_REQUIRED',
                    UPDATE_TAG_NAME: 'POLICYCHANGELOG_UPDATE_TAG_NAME',
                    UPDATE_TIME_ENABLED: 'POLICYCHANGELOG_UPDATE_TIME_ENABLED',
                    UPDATE_TIME_RATE: 'POLICYCHANGELOG_UPDATE_TIME_RATE',
                    LEAVE_POLICY: 'POLICYCHANGELOG_LEAVE_POLICY',
                    CORPORATE_UPGRADE: 'POLICYCHANGELOG_CORPORATE_UPGRADE',
                    TEAM_DOWNGRADE: 'POLICYCHANGELOG_TEAM_DOWNGRADE',
                },
                RESOLVED_DUPLICATES: 'RESOLVEDDUPLICATES',
                ROOM_CHANGE_LOG: {
                    INVITE_TO_ROOM: 'INVITETOROOM',
                    REMOVE_FROM_ROOM: 'REMOVEFROMROOM',
                    LEAVE_ROOM: 'LEAVEROOM',
                    UPDATE_ROOM_DESCRIPTION: 'UPDATEROOMDESCRIPTION',
                },
            },
            THREAD_DISABLED: ['CREATED'],
            // Used when displaying reportActions list to handle unread messages icon/button
            SCROLL_VERTICAL_OFFSET_THRESHOLD: 200,
            ACTION_VISIBLE_THRESHOLD: 250,
            MAX_GROUPING_TIME: 300000,
        },
        TRANSACTION_LIST: {
            COLUMNS: {
                COMMENTS: 'comments',
                RECEIPT: 'receipt',
                DATE: 'date',
                MERCHANT: 'merchant',
                FROM: 'from',
                TO: 'to',
                CATEGORY: 'category',
                TAG: 'tag',
                TOTAL_AMOUNT: 'amount',
                TYPE: 'type',
                ACTION: 'action',
                TAX: 'tax',
            },
        },
        CANCEL_PAYMENT_REASONS: {
            ADMIN: 'CANCEL_REASON_ADMIN',
            USER: 'CANCEL_REASON_USER',
        },
        ACTIONABLE_MENTION_WHISPER_RESOLUTION: {
            INVITE: 'invited',
            NOTHING: 'nothing',
        },
        ACTIONABLE_TRACK_EXPENSE_WHISPER_RESOLUTION: {
            NOTHING: 'nothing',
        },
        ACTIONABLE_REPORT_MENTION_WHISPER_RESOLUTION: {
            CREATE: 'created',
            NOTHING: 'nothing',
        },
        ACTIONABLE_MENTION_JOIN_WORKSPACE_RESOLUTION: {
            ACCEPT: 'accept',
            DECLINE: 'decline',
        },
        ARCHIVE_REASON: {
            DEFAULT: 'default',
            ACCOUNT_CLOSED: 'accountClosed',
            ACCOUNT_MERGED: 'accountMerged',
            REMOVED_FROM_POLICY: 'removedFromPolicy',
            POLICY_DELETED: 'policyDeleted',
            INVOICE_RECEIVER_POLICY_DELETED: 'invoiceReceiverPolicyDeleted',
            BOOKING_END_DATE_HAS_PASSED: 'bookingEndDateHasPassed',
        },
        MESSAGE: {
            TYPE: {
                COMMENT: 'COMMENT',
                TEXT: 'TEXT',
            },
        },
        TYPE: {
            CHAT: 'chat',
            EXPENSE: 'expense',
            IOU: 'iou',
            TASK: 'task',
            INVOICE: 'invoice',
        },
        UNSUPPORTED_TYPE: {
            PAYCHECK: 'paycheck',
            BILL: 'bill',
        },
        CHAT_TYPE: chatTypes,
        HELP_TYPE: {
            ...chatTypes,
            CHAT_CONCIERGE: 'concierge',
            EXPENSE_REPORT: 'expenseReport',
            EXPENSE: 'expense',
            CHAT: 'chat',
            IOU: 'iou',
            TASK: 'task',
            INVOICE: 'invoice',
        },
        WORKSPACE_CHAT_ROOMS: {
            ANNOUNCE: '#announce',
            ADMINS: '#admins',
        },
        STATE_NUM: {
            OPEN: 0,
            SUBMITTED: 1,
            APPROVED: 2,
            BILLING: 3,
        },
        STATUS_NUM: {
            OPEN: 0,
            SUBMITTED: 1,
            CLOSED: 2,
            APPROVED: 3,
            REIMBURSED: 4,
        },
        NOTIFICATION_PREFERENCE: {
            MUTE: 'mute',
            DAILY: 'daily',
            ALWAYS: 'always',
            HIDDEN: 'hidden',
        },
        // Options for which room members can post
        WRITE_CAPABILITIES: {
            ALL: 'all',
            ADMINS: 'admins',
        },
        VISIBILITY: {
            PUBLIC: 'public',
            PUBLIC_ANNOUNCE: 'public_announce',
            PRIVATE: 'private',
            RESTRICTED: 'restricted',
        },
        RESERVED_ROOM_NAMES: ['#admins', '#announce'],
        MAX_PREVIEW_AVATARS: 4,
        TRANSACTION_PREVIEW: {
            CAROUSEL: {
                WIDE_WIDTH: 303,
                WIDE_HEIGHT: 269,
            },
            DUPLICATE: {
                WIDE_HEIGHT: 347,
            },
        },
        CAROUSEL_MAX_WIDTH_WIDE: 680,
        MAX_ROOM_NAME_LENGTH: 99,
        LAST_MESSAGE_TEXT_MAX_LENGTH: 200,
        MIN_LENGTH_LAST_MESSAGE_WITH_ELLIPSIS: 20,
        OWNER_EMAIL_FAKE: '__FAKE__',
        OWNER_ACCOUNT_ID_FAKE: 0,
        DEFAULT_REPORT_NAME: 'Chat Report',
        PERMISSIONS: {
            READ: 'read',
            WRITE: 'write',
            SHARE: 'share',
            OWN: 'own',
            AUDITOR: 'auditor',
        },
        INVOICE_RECEIVER_TYPE: {
            INDIVIDUAL: 'individual',
            BUSINESS: 'policy',
        },
        EXPORT_OPTIONS: {
            EXPORT_TO_INTEGRATION: 'exportToIntegration',
            MARK_AS_EXPORTED: 'markAsExported',
        },
        ROOM_MEMBERS_BULK_ACTION_TYPES: {
            REMOVE: 'remove',
        },
    },
    NEXT_STEP: {
        ICONS: {
            HOURGLASS: 'hourglass',
            CHECKMARK: 'checkmark',
            STOPWATCH: 'stopwatch',
        },
    },
    UNREPORTED_EXPENSES_PAGE_SIZE: 50,
    COMPOSER: {
        NATIVE_ID: 'composer',
        MAX_LINES: 16,
        MAX_LINES_SMALL_SCREEN: 6,
        MAX_LINES_FULL: -1,
        // The minimum height needed to enable the full screen composer
        FULL_COMPOSER_MIN_HEIGHT: 60,
    },
    MODAL: {
        MODAL_TYPE: {
            CONFIRM: 'confirm',
            CENTERED: 'centered',
            CENTERED_SWIPEABLE_TO_RIGHT: 'centered_swipable_to_right',
            CENTERED_UNSWIPEABLE: 'centered_unswipeable',
            CENTERED_SMALL: 'centered_small',
            BOTTOM_DOCKED: 'bottom_docked',
            POPOVER: 'popover',
            RIGHT_DOCKED: 'right_docked',
            FULLSCREEN: 'fullscreen',
        },
        ANCHOR_ORIGIN_VERTICAL: {
            TOP: 'top',
            CENTER: 'center',
            BOTTOM: 'bottom',
        },
        ANCHOR_ORIGIN_HORIZONTAL: {
            LEFT: 'left',
            CENTER: 'center',
            RIGHT: 'right',
        },
        POPOVER_MENU_PADDING: 8,
        RESTORE_FOCUS_TYPE: {
            DEFAULT: 'default',
            DELETE: 'delete',
            PRESERVE: 'preserve',
        },
        ANIMATION_TIMING: {
            DEFAULT_IN: 300,
            DEFAULT_OUT: 200,
            FAB_IN: 350,
            FAB_OUT: 200,
        },
    },
    TIMING: {
        GET_ORDERED_REPORT_IDS: 'get_ordered_report_ids',
        CALCULATE_MOST_RECENT_LAST_MODIFIED_ACTION: 'calc_most_recent_last_modified_action',
        OPEN_APP: 'open_app',
        SPLASH_SCREEN: 'splash_screen',
        OPEN_SEARCH: 'open_search',
        OPEN_REPORT: 'open_report',
        OPEN_REPORT_FROM_PREVIEW: 'open_report_from_preview',
        OPEN_REPORT_THREAD: 'open_report_thread',
        SIDEBAR_LOADED: 'sidebar_loaded',
        LOAD_SEARCH_OPTIONS: 'load_search_options',
        SEND_MESSAGE: 'send_message',
        OPEN_CREATE_EXPENSE: 'open_create_expense',
        OPEN_CREATE_EXPENSE_CONTACT: 'open_create_expense_contact',
        OPEN_CREATE_EXPENSE_APPROVE: 'open_create_expense_approve',
        APPLY_AIRSHIP_UPDATES: 'apply_airship_updates',
        APPLY_PUSHER_UPDATES: 'apply_pusher_updates',
        APPLY_HTTPS_UPDATES: 'apply_https_updates',
        COLD: 'cold',
        WARM: 'warm',
        REPORT_ACTION_ITEM_LAYOUT_DEBOUNCE_TIME: 1500,
        SHOW_LOADING_SPINNER_DEBOUNCE_TIME: 250,
        TEST_TOOLS_MODAL_THROTTLE_TIME: 800,
        TOOLTIP_SENSE: 1000,
        TRIE_INITIALIZATION: 'trie_initialization',
        COMMENT_LENGTH_DEBOUNCE_TIME: 1500,
        SEARCH_OPTION_LIST_DEBOUNCE_TIME: 300,
        RESIZE_DEBOUNCE_TIME: 100,
        UNREAD_UPDATE_DEBOUNCE_TIME: 300,
        SEARCH_CONVERT_SEARCH_VALUES: 'search_convert_search_values',
        SEARCH_MAKE_TREE: 'search_make_tree',
        SEARCH_BUILD_TREE: 'search_build_tree',
        SEARCH_FILTER_OPTIONS: 'search_filter_options',
        USE_DEBOUNCED_STATE_DELAY: 300,
        LIST_SCROLLING_DEBOUNCE_TIME: 200,
        PUSHER_PING_PONG: 'pusher_ping_pong',
        LOCATION_UPDATE_INTERVAL: 5000,
        PLAY_SOUND_MESSAGE_DEBOUNCE_TIME: 500,
        SKELETON_ANIMATION_SPEED: 3,
        SEARCH_OPTIONS_COMPARISON: 'search_options_comparison',
    },
    PRIORITY_MODE: {
        GSD: 'gsd',
        DEFAULT: 'default',
    },
    THEME: {
        DEFAULT: 'system',
        FALLBACK: 'dark',
        DARK: 'dark',
        LIGHT: 'light',
        SYSTEM: 'system',
    },
    COLOR_SCHEME: {
        LIGHT: 'light',
        DARK: 'dark',
    },
    STATUS_BAR_STYLE: {
        LIGHT_CONTENT: 'light-content',
        DARK_CONTENT: 'dark-content',
    },
    NAVIGATION_BAR_BUTTONS_STYLE: {
        LIGHT: 'light',
        DARK: 'dark',
    },
    NAVIGATION_BAR_TYPE: {
        // We consider there to be no navigation bar in one of these cases:
        // 1. The device has physical navigation buttons
        // 2. The device uses gesture navigation without a gesture bar.
        // 3. The device uses hidden (auto-hiding) soft keys.
        NONE: 'none',
        SOFT_KEYS: 'soft-keys',
        GESTURE_BAR: 'gesture-bar',
    },
    // Currently, in Android there is no native API to detect the type of navigation bar (soft keys vs. gesture).
    // The navigation bar on (standard) Android devices is around 30-50dpi tall. (Samsung: 40dpi, Huawei: ~34dpi)
    // To leave room to detect soft-key navigation bars on non-standard Android devices,
    // we set this height threshold to 30dpi, since gesture bars will never be taller than that. (Samsung & Huawei: ~14-15dpi)
    NAVIGATION_BAR_ANDROID_SOFT_KEYS_MINIMUM_HEIGHT_THRESHOLD: 30,
    TRANSACTION: {
        DEFAULT_MERCHANT: 'Expense',
        UNKNOWN_MERCHANT: 'Unknown Merchant',
        PARTIAL_TRANSACTION_MERCHANT: '(none)',
        TYPE: {
            CUSTOM_UNIT: 'customUnit',
        },
        STATUS: {
            PENDING: 'Pending',
            POSTED: 'Posted',
        },
        STATE: {
            CURRENT: 'current',
            DRAFT: 'draft',
            BACKUP: 'backup',
        },
        LIABILITY_TYPE: {
            RESTRICT: 'corporate',
            ALLOW: 'personal',
        },
    },

    MCC_GROUPS: {
        AIRLINES: 'Airlines',
        COMMUTER: 'Commuter',
        GAS: 'Gas',
        GOODS: 'Goods',
        GROCERIES: 'Groceries',
        HOTEL: 'Hotel',
        MAIL: 'Mail',
        MEALS: 'Meals',
        RENTAL: 'Rental',
        SERVICES: 'Services',
        TAXI: 'Taxi',
        MISCELLANEOUS: 'Miscellaneous',
        UTILITIES: 'Utilities',
    },
    JSON_CODE: {
        SUCCESS: 200,
        BAD_REQUEST: 400,
        NOT_AUTHENTICATED: 407,
        EXP_ERROR: 666,
        UNABLE_TO_RETRY: 'unableToRetry',
        UPDATE_REQUIRED: 426,
        INCORRECT_MAGIC_CODE: 451,
    },
    HTTP_STATUS: {
        // When Cloudflare throttles
        TOO_MANY_REQUESTS: 429,
        INTERNAL_SERVER_ERROR: 500,
        BAD_GATEWAY: 502,
        GATEWAY_TIMEOUT: 504,
        UNKNOWN_ERROR: 520,
    },
    ERROR: {
        XHR_FAILED: 'xhrFailed',
        THROTTLED: 'throttled',
        UNKNOWN_ERROR: 'Unknown error',
        REQUEST_CANCELLED: 'AbortError',
        FAILED_TO_FETCH: 'Failed to fetch',
        ENSURE_BUG_BOT: 'ENSURE_BUGBOT',
        PUSHER_ERROR: 'PusherError',
        WEB_SOCKET_ERROR: 'WebSocketError',
        NETWORK_REQUEST_FAILED: 'Network request failed',
        SAFARI_DOCUMENT_LOAD_ABORTED: 'cancelled',
        FIREFOX_DOCUMENT_LOAD_ABORTED: 'NetworkError when attempting to fetch resource.',
        IOS_NETWORK_CONNECTION_LOST: 'The network connection was lost.',
        IOS_NETWORK_CONNECTION_LOST_RUSSIAN: 'Сетевое соединение потеряно.',
        IOS_NETWORK_CONNECTION_LOST_SWEDISH: 'Nätverksanslutningen förlorades.',
        IOS_NETWORK_CONNECTION_LOST_SPANISH: 'La conexión a Internet parece estar desactivada.',
        IOS_LOAD_FAILED: 'Load failed',
        SAFARI_CANNOT_PARSE_RESPONSE: 'cannot parse response',
        GATEWAY_TIMEOUT: 'Gateway Timeout',
        EXPENSIFY_SERVICE_INTERRUPTED: 'Expensify service interrupted',
        DUPLICATE_RECORD: 'A record already exists with this ID',

        // The "Upgrade" is intentional as the 426 HTTP code means "Upgrade Required" and sent by the API. We use the "Update" language everywhere else in the front end when this gets returned.
        UPDATE_REQUIRED: 'Upgrade Required',
    },
    ERROR_TYPE: {
        SOCKET: 'Expensify\\Auth\\Error\\Socket',
    },
    ERROR_TITLE: {
        SOCKET: 'Issue connecting to database',
        DUPLICATE_RECORD: '400 Unique Constraints Violation',
    },
    NETWORK: {
        METHOD: {
            POST: 'post',
        },
        MIN_RETRY_WAIT_TIME_MS: 10,
        MAX_RANDOM_RETRY_WAIT_TIME_MS: 100,
        MAX_RETRY_WAIT_TIME_MS: 10 * 1000,
        PROCESS_REQUEST_DELAY_MS: 1000,
        MAX_PENDING_TIME_MS: 10 * 1000,
        RECHECK_INTERVAL_MS: 60 * 1000,
        MAX_REQUEST_RETRIES: 10,
        NETWORK_STATUS: {
            ONLINE: 'online',
            OFFLINE: 'offline',
            UNKNOWN: 'unknown',
        },
    },
    // The number of milliseconds for an idle session to expire
    SESSION_EXPIRATION_TIME_MS: 2 * 3600 * 1000, // 2 hours
    WEEK_STARTS_ON: 1, // Monday
    DEFAULT_TIME_ZONE: {automatic: true, selected: 'America/Los_Angeles'},
    DEFAULT_ACCOUNT_DATA: {errors: null, success: '', isLoading: false},
    DEFAULT_CLOSE_ACCOUNT_DATA: {errors: null, success: '', isLoading: false},
    DEFAULT_NETWORK_DATA: {isOffline: false},
    FORMS: {
        LOGIN_FORM: 'LoginForm',
        VALIDATE_CODE_FORM: 'ValidateCodeForm',
        VALIDATE_TFA_CODE_FORM: 'ValidateTfaCodeForm',
        RESEND_VALIDATION_FORM: 'ResendValidationForm',
        UNLINK_LOGIN_FORM: 'UnlinkLoginForm',
        RESEND_VALIDATE_CODE_FORM: 'ResendValidateCodeForm',
    },
    APP_STATE: {
        ACTIVE: 'active',
        BACKGROUND: 'background',
        INACTIVE: 'inactive',
    },

    // at least 8 characters, 1 capital letter, 1 lowercase number, 1 number
    PASSWORD_COMPLEXITY_REGEX_STRING: '^(?=.*[A-Z])(?=.*[0-9])(?=.*[a-z]).{8,}$',

    // We allow either 6 digits for validated users or 9-character base26 for unvalidated users
    VALIDATE_CODE_REGEX_STRING: /^\d{6}$|^[A-Z]{9}$/,

    // 8 alphanumeric characters
    RECOVERY_CODE_REGEX_STRING: /^[a-zA-Z0-9]{8}$/,

    // The server has a WAF (Web Application Firewall) which will strip out HTML/XML tags.
    VALIDATE_FOR_HTML_TAG_REGEX: /<\/?\w*((\s+\w+(\s*=\s*(?:"(.|\n)*?"|'(.|\n)*?'|[^'">\s]+))?)+\s*|\s*)\/?>/g,

    // Matches any content enclosed in angle brackets, including non-standard or symbolic tags like <✓>, <123>, etc.
    // This is a stricter version of VALIDATE_FOR_HTML_TAG_REGEX, used to detect and block inputs that resemble HTML-like tags,
    // even if they are not valid HTML, to match backend validation behavior.
    STRICT_VALIDATE_FOR_HTML_TAG_REGEX: /<([^>\s]+)(?:[^>]*?)>/g,

    // The regex below is used to remove dots only from the local part of the user email (local-part@domain)
    // so when we are using search, we can match emails that have dots without explicitly writing the dots (e.g: fistlast@domain will match first.last@domain)
    // More info https://github.com/Expensify/App/issues/8007
    EMAIL_SEARCH_REGEX: /\.(?=[^\s@]*@)/g,

    VALIDATE_FOR_LEADING_SPACES_HTML_TAG_REGEX: /<([\s]+.+[\s]*)>/g,

    WHITELISTED_TAGS: [/<>/, /< >/, /<->/, /<-->/, /<br>/, /<br\/>/],

    PASSWORD_PAGE: {
        ERROR: {
            ALREADY_VALIDATED: 'Account already validated',
            VALIDATE_CODE_FAILED: 'Validate code failed',
        },
    },

    PUSHER: {
        PRIVATE_USER_CHANNEL_PREFIX: 'private-encrypted-user-accountID-',
        PRIVATE_REPORT_CHANNEL_PREFIX: 'private-report-reportID-',
        STATE: {
            CONNECTING: 'CONNECTING',
            CONNECTED: 'CONNECTED',
            DISCONNECTING: 'DISCONNECTING',
            DISCONNECTED: 'DISCONNECTED',
            RECONNECTING: 'RECONNECTING',
        },
        CHANNEL_STATUS: {
            SUBSCRIBING: 'SUBSCRIBING',
            SUBSCRIBED: 'SUBSCRIBED',
        },
    },

    EMOJI_SPACER: 'SPACER',

    // This is the number of columns in each row of the picker.
    // Because of how flatList implements these rows, each row is an index rather than each element
    // For this reason to make headers work, we need to have the header be the only rendered element in its row
    // If this number is changed, emojis.js will need to be updated to have the proper number of spacer elements
    // around each header.
    EMOJI_NUM_PER_ROW: 8,

    EMOJI_DEFAULT_SKIN_TONE: -1,
    DISPLAY_PARTICIPANTS_LIMIT: 5,

    // Amount of emojis to render ahead at the end of the update cycle
    EMOJI_DRAW_AMOUNT: 100,

    INVISIBLE_CODEPOINTS: ['fe0f', '200d', '2066'],

    UNICODE: {
        LTR: '\u2066',
    },

    TOOLTIP_MAX_LINES: 3,

    LOGIN_TYPE: {
        PHONE: 'phone',
        EMAIL: 'email',
    },

    MAGIC_CODE_LENGTH: 6,
    MAGIC_CODE_EMPTY_CHAR: ' ',

    KEYBOARD_TYPE: {
        VISIBLE_PASSWORD: 'visible-password',
        ASCII_CAPABLE: 'ascii-capable',
        NUMBER_PAD: 'number-pad',
        DECIMAL_PAD: 'decimal-pad',
    },

    INPUT_MODE: {
        NONE: 'none',
        TEXT: 'text',
        DECIMAL: 'decimal',
        NUMERIC: 'numeric',
        TEL: 'tel',
        SEARCH: 'search',
        EMAIL: 'email',
        URL: 'url',
    },

    INPUT_AUTOGROW_DIRECTION: {
        LEFT: 'left',
        RIGHT: 'right',
    },

    YOUR_LOCATION_TEXT: 'Your Location',

    ATTACHMENT_MESSAGE_TEXT: '[Attachment]',
    ATTACHMENT_REGEX: /<video |<img /,
    ATTACHMENT_SOURCE_ATTRIBUTE: 'data-expensify-source',
    ATTACHMENT_ID_ATTRIBUTE: 'data-attachment-id',
    ATTACHMENT_OPTIMISTIC_SOURCE_ATTRIBUTE: 'data-optimistic-src',
    ATTACHMENT_PREVIEW_ATTRIBUTE: 'src',
    ATTACHMENT_ORIGINAL_FILENAME_ATTRIBUTE: 'data-name',
    ATTACHMENT_LOCAL_URL_PREFIX: ['blob:', 'file:'],
    ATTACHMENT_OR_RECEIPT_LOCAL_URL: /^https:\/\/(www\.)?([a-z0-9_-]+\.)*expensify.com(:[0-9]+)?\/(chat-attachments|receipts)/,
    ATTACHMENT_THUMBNAIL_URL_ATTRIBUTE: 'data-expensify-thumbnail-url',
    ATTACHMENT_THUMBNAIL_WIDTH_ATTRIBUTE: 'data-expensify-width',
    ATTACHMENT_THUMBNAIL_HEIGHT_ATTRIBUTE: 'data-expensify-height',
    ATTACHMENT_DURATION_ATTRIBUTE: 'data-expensify-duration',

    ATTACHMENT_PICKER_TYPE: {
        FILE: 'file',
        IMAGE: 'image',
    },

    ATTACHMENT_FILE_TYPE: {
        FILE: 'file',
        IMAGE: 'image',
        VIDEO: 'video',
    },

    IMAGE_FILE_FORMAT: {
        PNG: 'image/png',
        WEBP: 'image/webp',
        JPEG: 'image/jpeg',
        JPG: 'image/jpg',
        GIF: 'image/gif',
        TIF: 'image/tif',
        TIFF: 'image/tiff',
    },

    RECEIPT_ALLOWED_FILE_TYPES: {
        PNG: 'image/png',
        WEBP: 'image/webp',
        JPEG: 'image/jpeg',
        JPG: 'image/jpg',
        GIF: 'image/gif',
        TIF: 'image/tif',
        TIFF: 'image/tiff',
        IMG: 'image/*',
        HTML: 'text/html',
        XML: 'text/xml',
        RTF: 'application/rtf',
        PDF: 'application/pdf',
        OFFICE: 'application/vnd.openxmlformats-officedocument.wordprocessingml.document',
        MSWORD: 'application/msword',
        ZIP: 'application/zip',
        RFC822: 'message/rfc822',
    },

    SHARE_FILE_MIMETYPE: {
        JPG: 'image/jpg',
        JPEG: 'image/jpeg',
        GIF: 'image/gif',
        PNG: 'image/png',
        WEBP: 'image/webp',
        TIF: 'image/tif',
        TIFF: 'image/tiff',
        IMG: 'image/*',
        PDF: 'application/pdf',
        MSWORD: 'application/msword',
        OFFICE: 'application/vnd.openxmlformats-officedocument.wordprocessingml.document',
        RTF: 'application/rtf',
        ZIP: 'application/zip',
        APP_TEXT: 'application/txt',
        RFC822: 'message/rfc822',
        TEXT: 'text/plain',
        HTML: 'text/html',
        XML: 'text/xml',
        MPEG: 'audio/mpeg',
        AAC: 'audio/aac',
        FLAC: 'audio/flac',
        WAV: 'audio/wav',
        XWAV: 'audio/x-wav',
        MP3: 'audio/mp3',
        VORBIS: 'audio/vorbis',
        XVORBIS: 'audio/x-vorbis',
        OPUS: 'audio/opus',
        MP4: 'video/mp4',
        MP2T: 'video/mp2t',
        WEBM: 'video/webm',
        VIDEO_MPEG: 'video/mpeg',
        AVC: 'video/avc',
        HEVC: 'video/hevc',
        XVND8: 'video/x-vnd.on2.vp8',
        XVND9: 'video/x-vnd.on2.vp9',
        AV01: 'video/av01',
        VIDEO: 'video/*',
        TXT: 'txt',
    },

    ATTACHMENT_TYPE: {
        REPORT: 'r',
        NOTE: 'n',
        SEARCH: 's',
        ONBOARDING: 'o',
    },

    IMAGE_HIGH_RESOLUTION_THRESHOLD: 7000,

    IMAGE_OBJECT_POSITION: {
        TOP: 'top',
        INITIAL: 'initial',
    },

    FILE_TYPE_REGEX: {
        // Image MimeTypes allowed by iOS photos app.
        IMAGE: /\.(jpg|jpeg|png|webp|gif|tiff|bmp|heic|heif)$/,
        // Video MimeTypes allowed by iOS photos app.
        VIDEO: /\.(mov|mp4)$/,
    },
    IOS_CAMERA_ROLL_ACCESS_ERROR: 'Access to photo library was denied',
    ADD_PAYMENT_MENU_POSITION_Y: 226,
    ADD_PAYMENT_MENU_POSITION_X: 356,
    EMOJI_PICKER_ITEM_TYPES: {
        HEADER: 'header',
        EMOJI: 'emoji',
        SPACER: 'spacer',
    },
    EMOJI_PICKER_SIZE: {
        WIDTH: 320,
        HEIGHT: 416,
    },
    DESKTOP_HEADER_PADDING: 12,
    SEARCH_ITEM_LIMIT: 15,
    CATEGORY_SHORTCUT_BAR_HEIGHT: 32,
    SMALL_EMOJI_PICKER_SIZE: {
        WIDTH: '100%',
    },
    MENU_POSITION_REPORT_ACTION_COMPOSE_BOTTOM: 83,
    NON_NATIVE_EMOJI_PICKER_LIST_HEIGHT: 300,
    NON_NATIVE_EMOJI_PICKER_LIST_HEIGHT_WEB: 200,
    EMOJI_PICKER_ITEM_HEIGHT: 32,
    EMOJI_PICKER_HEADER_HEIGHT: 32,
    RECIPIENT_LOCAL_TIME_HEIGHT: 25,
    AUTO_COMPLETE_SUGGESTER: {
        SUGGESTER_PADDING: 6,
        SUGGESTER_INNER_PADDING: 8,
        SUGGESTION_ROW_HEIGHT: 40,
        SMALL_CONTAINER_HEIGHT_FACTOR: 2.5,
        MAX_AMOUNT_OF_SUGGESTIONS: 20,
        MAX_AMOUNT_OF_VISIBLE_SUGGESTIONS_IN_CONTAINER: 5,
        HERE_TEXT: '@here',
        SUGGESTION_BOX_MAX_SAFE_DISTANCE: 10,
        BIG_SCREEN_SUGGESTION_WIDTH: 300,
    },
    COMPOSER_MAX_HEIGHT: 125,
    CHAT_FOOTER_SECONDARY_ROW_HEIGHT: 15,
    CHAT_FOOTER_SECONDARY_ROW_PADDING: 5,
    CHAT_FOOTER_MIN_HEIGHT: 65,
    CHAT_FOOTER_HORIZONTAL_PADDING: 40,
    CHAT_SKELETON_VIEW: {
        AVERAGE_ROW_HEIGHT: 80,
        HEIGHT_FOR_ROW_COUNT: {
            1: 60,
            2: 80,
            3: 100,
        },
    },
    CENTRAL_PANE_ANIMATION_HEIGHT: 200,
    LHN_SKELETON_VIEW_ITEM_HEIGHT: 64,
    LHN_VIEWPORT_ITEM_COUNT: 20,
    SEARCH_SKELETON_VIEW_ITEM_HEIGHT: 108,
    EXPENSIFY_PARTNER_NAME: 'expensify.com',
    EXPENSIFY_MERCHANT: 'Expensify, Inc.',
    EMAIL,

    FULL_STORY: {
        MASK: 'fs-mask',
        UNMASK: 'fs-unmask',
        CUSTOMER: 'customer',
        CONCIERGE: 'concierge',
        OTHER: 'other',
        WEB_PROP_ATTR: 'data-testid',
        SHUTDOWN: 'shutdown',
        RESTART: 'restart',
        SET_IDENTITY: 'setIdentity',
        OBSERVE: 'observe',
    },

    CONCIERGE_DISPLAY_NAME: 'Concierge',

    INTEGRATION_ENTITY_MAP_TYPES: {
        DEFAULT: 'DEFAULT',
        NONE: 'NONE',
        TAG: 'TAG',
        REPORT_FIELD: 'REPORT_FIELD',
        NOT_IMPORTED: 'NOT_IMPORTED',
        IMPORTED: 'IMPORTED',
        NETSUITE_DEFAULT: 'NETSUITE_DEFAULT',
    },
    QUICKBOOKS_ONLINE: 'quickbooksOnline',

    QUICKBOOKS_DESKTOP_CONFIG: {
        EXPORT_DATE: 'exportDate',
        EXPORTER: 'exporter',
        MARK_CHECKS_TO_BE_PRINTED: 'markChecksToBePrinted',
        REIMBURSABLE_ACCOUNT: 'reimbursableAccount',
        NON_REIMBURSABLE_ACCOUNT: 'nonReimbursableAccount',
        REIMBURSABLE: 'reimbursable',
        NON_REIMBURSABLE: 'nonReimbursable',
        SHOULD_AUTO_CREATE_VENDOR: 'shouldAutoCreateVendor',
        NON_REIMBURSABLE_BILL_DEFAULT_VENDOR: 'nonReimbursableBillDefaultVendor',
        AUTO_SYNC: 'autoSync',
        ENABLE_NEW_CATEGORIES: 'enableNewCategories',
        MAPPINGS: {
            CLASSES: 'classes',
            CUSTOMERS: 'customers',
        },
        IMPORT_ITEMS: 'importItems',
    },

    QUICKBOOKS_CONFIG: {
        ENABLE_NEW_CATEGORIES: 'enableNewCategories',
        SYNC_CLASSES: 'syncClasses',
        SYNC_CUSTOMERS: 'syncCustomers',
        SYNC_LOCATIONS: 'syncLocations',
        SYNC_TAX: 'syncTax',
        EXPORT: 'export',
        EXPORTER: 'exporter',
        EXPORT_DATE: 'exportDate',
        NON_REIMBURSABLE_EXPENSES_ACCOUNT: 'nonReimbursableExpensesAccount',
        NON_REIMBURSABLE_EXPENSES_EXPORT_DESTINATION: 'nonReimbursableExpensesExportDestination',
        REIMBURSABLE_EXPENSES_ACCOUNT: 'reimbursableExpensesAccount',
        REIMBURSABLE_EXPENSES_EXPORT_DESTINATION: 'reimbursableExpensesExportDestination',
        NON_REIMBURSABLE_BILL_DEFAULT_VENDOR: 'nonReimbursableBillDefaultVendor',
        NON_REIMBURSABLE_EXPENSE_EXPORT_DESTINATION: 'nonReimbursableExpensesExportDestination',
        NON_REIMBURSABLE_EXPENSE_ACCOUNT: 'nonReimbursableExpensesAccount',
        RECEIVABLE_ACCOUNT: 'receivableAccount',
        AUTO_SYNC: 'autoSync',
        ENABLED: 'enabled',
        SYNC_PEOPLE: 'syncPeople',
        AUTO_CREATE_VENDOR: 'autoCreateVendor',
        REIMBURSEMENT_ACCOUNT_ID: 'reimbursementAccountID',
        COLLECTION_ACCOUNT_ID: 'collectionAccountID',
        ACCOUNTING_METHOD: 'accountingMethod',
    },

    XERO_CONFIG: {
        AUTO_SYNC: 'autoSync',
        ENABLED: 'enabled',
        REIMBURSEMENT_ACCOUNT_ID: 'reimbursementAccountID',
        INVOICE_COLLECTIONS_ACCOUNT_ID: 'invoiceCollectionsAccountID',
        SYNC: 'sync',
        SYNC_REIMBURSED_REPORTS: 'syncReimbursedReports',
        ENABLE_NEW_CATEGORIES: 'enableNewCategories',
        EXPORT: 'export',
        EXPORTER: 'exporter',
        BILL_DATE: 'billDate',
        BILL_STATUS: 'billStatus',
        NON_REIMBURSABLE_ACCOUNT: 'nonReimbursableAccount',
        TENANT_ID: 'tenantID',
        IMPORT_CUSTOMERS: 'importCustomers',
        IMPORT_TAX_RATES: 'importTaxRates',
        INVOICE_STATUS: {
            DRAFT: 'DRAFT',
            AWAITING_APPROVAL: 'AWT_APPROVAL',
            AWAITING_PAYMENT: 'AWT_PAYMENT',
        },
        IMPORT_TRACKING_CATEGORIES: 'importTrackingCategories',
        MAPPINGS: 'mappings',
        TRACKING_CATEGORY_PREFIX: 'trackingCategory_',
        TRACKING_CATEGORY_FIELDS: {
            COST_CENTERS: 'cost centers',
            REGION: 'region',
        },
        TRACKING_CATEGORY_OPTIONS: {
            DEFAULT: 'DEFAULT',
            TAG: 'TAG',
            REPORT_FIELD: 'REPORT_FIELD',
        },
    },

    SAGE_INTACCT_MAPPING_VALUE: {
        NONE: 'NONE',
        DEFAULT: 'DEFAULT',
        TAG: 'TAG',
        REPORT_FIELD: 'REPORT_FIELD',
    },

    SAGE_INTACCT_CONFIG: {
        MAPPINGS: {
            DEPARTMENTS: 'departments',
            CLASSES: 'classes',
            LOCATIONS: 'locations',
            CUSTOMERS: 'customers',
            PROJECTS: 'projects',
        },
        SYNC_ITEMS: 'syncItems',
        TAX: 'tax',
        TAX_SOLUTION_ID: 'taxSolutionID',
        EXPORT: 'export',
        EXPORT_DATE: 'exportDate',
        NON_REIMBURSABLE_CREDIT_CARD_VENDOR: 'nonReimbursableCreditCardChargeDefaultVendor',
        NON_REIMBURSABLE_VENDOR: 'nonReimbursableVendor',
        REIMBURSABLE_VENDOR: 'reimbursableExpenseReportDefaultVendor',
        NON_REIMBURSABLE_ACCOUNT: 'nonReimbursableAccount',
        NON_REIMBURSABLE: 'nonReimbursable',
        EXPORTER: 'exporter',
        REIMBURSABLE: 'reimbursable',
        AUTO_SYNC: 'autoSync',
        AUTO_SYNC_ENABLED: 'enabled',
        IMPORT_EMPLOYEES: 'importEmployees',
        APPROVAL_MODE: 'approvalMode',
        SYNC: 'sync',
        SYNC_REIMBURSED_REPORTS: 'syncReimbursedReports',
        REIMBURSEMENT_ACCOUNT_ID: 'reimbursementAccountID',
        ENTITY: 'entity',
        DIMENSION_PREFIX: 'dimension_',
    },

    SAGE_INTACCT: {
        APPROVAL_MODE: {
            APPROVAL_MANUAL: 'APPROVAL_MANUAL',
        },
    },

    QUICKBOOKS_REIMBURSABLE_ACCOUNT_TYPE: {
        VENDOR_BILL: 'bill',
        CHECK: 'check',
        JOURNAL_ENTRY: 'journal_entry',
    },

    QUICKBOOKS_NON_REIMBURSABLE_ACCOUNT_TYPE: {
        CREDIT_CARD: 'credit_card',
        DEBIT_CARD: 'debit_card',
        VENDOR_BILL: 'bill',
    },

    QUICKBOOKS_DESKTOP_REIMBURSABLE_ACCOUNT_TYPE: {
        VENDOR_BILL: 'VENDOR_BILL',
        CHECK: 'CHECK',
        JOURNAL_ENTRY: 'JOURNAL_ENTRY',
    },

    SAGE_INTACCT_REIMBURSABLE_EXPENSE_TYPE: {
        EXPENSE_REPORT: 'EXPENSE_REPORT',
        VENDOR_BILL: 'VENDOR_BILL',
    },

    SAGE_INTACCT_NON_REIMBURSABLE_EXPENSE_TYPE: {
        CREDIT_CARD_CHARGE: 'CREDIT_CARD_CHARGE',
        VENDOR_BILL: 'VENDOR_BILL',
    },

    XERO_EXPORT_DATE: {
        LAST_EXPENSE: 'LAST_EXPENSE',
        REPORT_EXPORTED: 'REPORT_EXPORTED',
        REPORT_SUBMITTED: 'REPORT_SUBMITTED',
    },

    SAGE_INTACCT_EXPORT_DATE: {
        LAST_EXPENSE: 'LAST_EXPENSE',
        EXPORTED: 'EXPORTED',
        SUBMITTED: 'SUBMITTED',
    },

    NETSUITE_CONFIG: {
        SUBSIDIARY: 'subsidiary',
        EXPORTER: 'exporter',
        EXPORT_DATE: 'exportDate',
        REIMBURSABLE_EXPENSES_EXPORT_DESTINATION: 'reimbursableExpensesExportDestination',
        NON_REIMBURSABLE_EXPENSES_EXPORT_DESTINATION: 'nonreimbursableExpensesExportDestination',
        DEFAULT_VENDOR: 'defaultVendor',
        REIMBURSABLE_PAYABLE_ACCOUNT: 'reimbursablePayableAccount',
        PAYABLE_ACCT: 'payableAcct',
        JOURNAL_POSTING_PREFERENCE: 'journalPostingPreference',
        RECEIVABLE_ACCOUNT: 'receivableAccount',
        INVOICE_ITEM_PREFERENCE: 'invoiceItemPreference',
        INVOICE_ITEM: 'invoiceItem',
        TAX_POSTING_ACCOUNT: 'taxPostingAccount',
        PROVINCIAL_TAX_POSTING_ACCOUNT: 'provincialTaxPostingAccount',
        ALLOW_FOREIGN_CURRENCY: 'allowForeignCurrency',
        EXPORT_TO_NEXT_OPEN_PERIOD: 'exportToNextOpenPeriod',
        IMPORT_FIELDS: ['departments', 'classes', 'locations'],
        AUTO_SYNC: 'autoSync',
        ACCOUNTING_METHOD: 'accountingMethod',
        REIMBURSEMENT_ACCOUNT_ID: 'reimbursementAccountID',
        COLLECTION_ACCOUNT: 'collectionAccount',
        AUTO_CREATE_ENTITIES: 'autoCreateEntities',
        APPROVAL_ACCOUNT: 'approvalAccount',
        CUSTOM_FORM_ID_OPTIONS: 'customFormIDOptions',
        TOKEN_INPUT_STEP_NAMES: ['1', '2,', '3', '4', '5'],
        TOKEN_INPUT_STEP_KEYS: {
            0: 'installBundle',
            1: 'enableTokenAuthentication',
            2: 'enableSoapServices',
            3: 'createAccessToken',
            4: 'enterCredentials',
        },
        IMPORT_CUSTOM_FIELDS: {
            CUSTOM_SEGMENTS: 'customSegments',
            CUSTOM_LISTS: 'customLists',
        },
        CUSTOM_SEGMENT_FIELDS: ['segmentName', 'internalID', 'scriptID', 'mapping'],
        CUSTOM_LIST_FIELDS: ['listName', 'internalID', 'transactionFieldID', 'mapping'],
        CUSTOM_FORM_ID_ENABLED: 'enabled',
        CUSTOM_FORM_ID_TYPE: {
            REIMBURSABLE: 'reimbursable',
            NON_REIMBURSABLE: 'nonReimbursable',
        },
        SYNC_OPTIONS: {
            SYNC_REIMBURSED_REPORTS: 'syncReimbursedReports',
            SYNC_PEOPLE: 'syncPeople',
            ENABLE_NEW_CATEGORIES: 'enableNewCategories',
            EXPORT_REPORTS_TO: 'exportReportsTo',
            EXPORT_VENDOR_BILLS_TO: 'exportVendorBillsTo',
            EXPORT_JOURNALS_TO: 'exportJournalsTo',
            SYNC_TAX: 'syncTax',
            CROSS_SUBSIDIARY_CUSTOMERS: 'crossSubsidiaryCustomers',
            CUSTOMER_MAPPINGS: {
                CUSTOMERS: 'customers',
                JOBS: 'jobs',
            },
        },
        NETSUITE_ADD_CUSTOM_LIST_STEP_NAMES: ['1', '2,', '3', '4'],
        NETSUITE_ADD_CUSTOM_SEGMENT_STEP_NAMES: ['1', '2,', '3', '4', '5', '6,'],
    },

    NETSUITE_CUSTOM_FIELD_SUBSTEP_INDEXES: {
        CUSTOM_LISTS: {
            CUSTOM_LIST_PICKER: 0,
            TRANSACTION_FIELD_ID: 1,
            MAPPING: 2,
            CONFIRM: 3,
        },
        CUSTOM_SEGMENTS: {
            SEGMENT_TYPE: 0,
            SEGMENT_NAME: 1,
            INTERNAL_ID: 2,
            SCRIPT_ID: 3,
            MAPPING: 4,
            CONFIRM: 5,
        },
    },

    NETSUITE_CUSTOM_RECORD_TYPES: {
        CUSTOM_SEGMENT: 'customSegment',
        CUSTOM_RECORD: 'customRecord',
    },

    NETSUITE_FORM_STEPS_HEADER_HEIGHT: 40,

    NETSUITE_IMPORT: {
        HELP_LINKS: {
            CUSTOM_SEGMENTS: 'https://help.expensify.com/articles/expensify-classic/integrations/accounting-integrations/NetSuite#custom-segments',
            CUSTOM_LISTS: 'https://help.expensify.com/articles/expensify-classic/integrations/accounting-integrations/NetSuite#custom-lists',
        },
    },

    NETSUITE_EXPORT_DATE: {
        LAST_EXPENSE: 'LAST_EXPENSE',
        EXPORTED: 'EXPORTED',
        SUBMITTED: 'SUBMITTED',
    },

    NETSUITE_EXPORT_DESTINATION: {
        EXPENSE_REPORT: 'EXPENSE_REPORT',
        VENDOR_BILL: 'VENDOR_BILL',
        JOURNAL_ENTRY: 'JOURNAL_ENTRY',
    },

    NETSUITE_MAP_EXPORT_DESTINATION: {
        EXPENSE_REPORT: 'expenseReport',
        VENDOR_BILL: 'vendorBill',
        JOURNAL_ENTRY: 'journalEntry',
    },

    NETSUITE_INVOICE_ITEM_PREFERENCE: {
        CREATE: 'create',
        SELECT: 'select',
    },

    NETSUITE_JOURNAL_POSTING_PREFERENCE: {
        JOURNALS_POSTING_INDIVIDUAL_LINE: 'JOURNALS_POSTING_INDIVIDUAL_LINE',
        JOURNALS_POSTING_TOTAL_LINE: 'JOURNALS_POSTING_TOTAL_LINE',
    },

    NETSUITE_EXPENSE_TYPE: {
        REIMBURSABLE: 'reimbursable',
        NON_REIMBURSABLE: 'nonreimbursable',
    },

    NETSUITE_REPORTS_APPROVAL_LEVEL: {
        REPORTS_APPROVED_NONE: 'REPORTS_APPROVED_NONE',
        REPORTS_SUPERVISOR_APPROVED: 'REPORTS_SUPERVISOR_APPROVED',
        REPORTS_ACCOUNTING_APPROVED: 'REPORTS_ACCOUNTING_APPROVED',
        REPORTS_APPROVED_BOTH: 'REPORTS_APPROVED_BOTH',
    },

    NETSUITE_VENDOR_BILLS_APPROVAL_LEVEL: {
        VENDOR_BILLS_APPROVED_NONE: 'VENDOR_BILLS_APPROVED_NONE',
        VENDOR_BILLS_APPROVAL_PENDING: 'VENDOR_BILLS_APPROVAL_PENDING',
        VENDOR_BILLS_APPROVED: 'VENDOR_BILLS_APPROVED',
    },

    NETSUITE_JOURNALS_APPROVAL_LEVEL: {
        JOURNALS_APPROVED_NONE: 'JOURNALS_APPROVED_NONE',
        JOURNALS_APPROVAL_PENDING: 'JOURNALS_APPROVAL_PENDING',
        JOURNALS_APPROVED: 'JOURNALS_APPROVED',
    },

    NETSUITE_ACCOUNT_TYPE: {
        ACCOUNTS_PAYABLE: '_accountsPayable',
        ACCOUNTS_RECEIVABLE: '_accountsReceivable',
        OTHER_CURRENT_LIABILITY: '_otherCurrentLiability',
        CREDIT_CARD: '_creditCard',
        BANK: '_bank',
        OTHER_CURRENT_ASSET: '_otherCurrentAsset',
        LONG_TERM_LIABILITY: '_longTermLiability',
        EXPENSE: '_expense',
    },

    NETSUITE_APPROVAL_ACCOUNT_DEFAULT: 'APPROVAL_ACCOUNT_DEFAULT',

    NETSUITE_PAYABLE_ACCOUNT_DEFAULT_VALUE: '',

    /**
     * Countries where tax setting is permitted (Strings are in the format of Netsuite's Country type/enum)
     *
     * Should mirror the list on the OldDot.
     */
    NETSUITE_TAX_COUNTRIES: [
        '_argentina',
        '_australia',
        '_austria',
        '_azerbaijan',
        '_belgium',
        '_brazil',
        '_bulgaria',
        '_canada',
        '_chile',
        '_china',
        '_costaRica',
        '_croatia',
        '_croatiaHrvatska',
        '_cyprus',
        '_czechRepublic',
        '_denmark',
        '_egypt',
        '_estonia',
        '_finland',
        '_france',
        '_georgia',
        '_germany',
        '_ghana',
        '_greece',
        '_hongKong',
        '_hungary',
        '_india',
        '_indonesia',
        '_iranIslamicRepublicOf',
        '_ireland',
        '_israel',
        '_italy',
        '_japan',
        '_jordan',
        '_kenya',
        '_koreaRepublicOf',
        '_koreaTheRepublicOf',
        '_kuwait',
        '_latvia',
        '_lebanon',
        '_lithuania',
        '_luxembourg',
        '_malaysia',
        '_malta',
        '_mexico',
        '_morocco',
        '_myanmar',
        '_netherlands',
        '_newZealand',
        '_nigeria',
        '_norway',
        '_pakistan',
        '_philippines',
        '_poland',
        '_portugal',
        '_romania',
        '_saudiArabia',
        '_serbia',
        '_singapore',
        '_slovakRepublic',
        '_slovakia',
        '_slovenia',
        '_southAfrica',
        '_spain',
        '_sriLanka',
        '_sweden',
        '_switzerland',
        '_taiwan',
        '_thailand',
        '_turkey',
        '_turkiye',
        '_ukraine',
        '_unitedArabEmirates',
        '_unitedKingdom',
        '_unitedKingdomGB',
        '_vietnam',
        '_vietNam',
    ] as string[],

    QUICKBOOKS_EXPORT_DATE: {
        LAST_EXPENSE: 'LAST_EXPENSE',
        REPORT_EXPORTED: 'REPORT_EXPORTED',
        REPORT_SUBMITTED: 'REPORT_SUBMITTED',
    },

    QUICKBOOKS_NON_REIMBURSABLE_EXPORT_ACCOUNT_TYPE: {
        CREDIT_CARD: 'credit_card',
        DEBIT_CARD: 'debit_card',
        VENDOR_BILL: 'bill',
    },

    QUICKBOOKS_DESKTOP_NON_REIMBURSABLE_EXPORT_ACCOUNT_TYPE: {
        CREDIT_CARD: 'CREDIT_CARD_CHARGE',
        CHECK: 'CHECK',
        VENDOR_BILL: 'VENDOR_BILL',
    },

    MISSING_PERSONAL_DETAILS_INDEXES: {
        MAPPING: {
            LEGAL_NAME: 0,
            DATE_OF_BIRTH: 1,
            ADDRESS: 2,
            PHONE_NUMBER: 3,
            CONFIRM: 4,
        },
        INDEX_LIST: ['1', '2', '3', '4'],
    },

    ACCOUNT_ID: {
        ACCOUNTING: Number(Config?.EXPENSIFY_ACCOUNT_ID_ACCOUNTING ?? 9645353),
        ACCOUNTS_PAYABLE: Number(Config?.EXPENSIFY_ACCOUNT_ID_ACCOUNTS_PAYABLE ?? 10903701),
        ADMIN: Number(Config?.EXPENSIFY_ACCOUNT_ID_ADMIN ?? -1),
        BILLS: Number(Config?.EXPENSIFY_ACCOUNT_ID_BILLS ?? 1371),
        CHRONOS: Number(Config?.EXPENSIFY_ACCOUNT_ID_CHRONOS ?? 10027416),
        CONCIERGE: Number(Config?.EXPENSIFY_ACCOUNT_ID_CONCIERGE ?? 8392101),
        CONTRIBUTORS: Number(Config?.EXPENSIFY_ACCOUNT_ID_CONTRIBUTORS ?? 9675014),
        FIRST_RESPONDER: Number(Config?.EXPENSIFY_ACCOUNT_ID_FIRST_RESPONDER ?? 9375152),
        HELP: Number(Config?.EXPENSIFY_ACCOUNT_ID_HELP ?? -1),
        INTEGRATION_TESTING_CREDS: Number(Config?.EXPENSIFY_ACCOUNT_ID_INTEGRATION_TESTING_CREDS ?? -1),
        NOTIFICATIONS: Number(Config?.EXPENSIFY_ACCOUNT_ID_NOTIFICATIONS ?? 11665625),
        PAYROLL: Number(Config?.EXPENSIFY_ACCOUNT_ID_PAYROLL ?? 9679724),
        QA: Number(Config?.EXPENSIFY_ACCOUNT_ID_QA ?? 3126513),
        QA_TRAVIS: Number(Config?.EXPENSIFY_ACCOUNT_ID_QA_TRAVIS ?? 8595733),
        RECEIPTS: Number(Config?.EXPENSIFY_ACCOUNT_ID_RECEIPTS ?? -1),
        REWARDS: Number(Config?.EXPENSIFY_ACCOUNT_ID_REWARDS ?? 11023767), // rewards@expensify.com
        STUDENT_AMBASSADOR: Number(Config?.EXPENSIFY_ACCOUNT_ID_STUDENT_AMBASSADOR ?? 10476956),
        SVFG: Number(Config?.EXPENSIFY_ACCOUNT_ID_SVFG ?? 2012843),
        MANAGER_MCTEST: Number(Config?.EXPENSIFY_ACCOUNT_ID_MANAGER_MCTEST ?? 18964612),
    },

    ENVIRONMENT: {
        DEV: 'development',
        STAGING: 'staging',
        PRODUCTION: 'production',
        ADHOC: 'adhoc',
    },

    // Used to delay the initial fetching of reportActions when the app first inits or reconnects (e.g. returning
    // from backgound). The times are based on how long it generally seems to take for the app to become interactive
    // in each scenario.
    FETCH_ACTIONS_DELAY: {
        STARTUP: 8000,
        RECONNECT: 1000,
    },

    WALLET: {
        TRANSFER_METHOD_TYPE: {
            INSTANT: 'instant',
            ACH: 'ach',
        },
        TRANSFER_METHOD_TYPE_FEE: {
            INSTANT: {
                RATE: 1.5,
                MINIMUM_FEE: 25,
            },
            ACH: {
                RATE: 0,
                MINIMUM_FEE: 0,
            },
        },
        ERROR: {
            // If these get updated, we need to update the codes on the Web side too
            SSN: 'ssnError',
            KBA: 'kbaNeeded',
            KYC: 'kycFailed',
            FULL_SSN_NOT_FOUND: 'Full SSN not found',
            MISSING_FIELD: 'Missing required additional details fields',
            WRONG_ANSWERS: 'Wrong answers',
            ONFIDO_FIXABLE_ERROR: 'Onfido returned a fixable error',
            ONFIDO_USER_CONSENT_DENIED: 'user_consent_denied',

            // KBA stands for Knowledge Based Answers (requiring us to show Idology questions)
            KBA_NEEDED: 'KBA needed',
            NO_ACCOUNT_TO_LINK: '405 No account to link to wallet',
            INVALID_WALLET: '405 Invalid wallet account',
            NOT_OWNER_OF_BANK_ACCOUNT: '401 Wallet owner does not own linked bank account',
            INVALID_BANK_ACCOUNT: '405 Attempting to link an invalid bank account to a wallet',
            NOT_OWNER_OF_FUND: '401 Wallet owner does not own linked fund',
            INVALID_FUND: '405 Attempting to link an invalid fund to a wallet',
        },
        STEP: {
            // In the order they appear in the Wallet flow
            ADD_BANK_ACCOUNT: 'AddBankAccountStep',
            ADDITIONAL_DETAILS: 'AdditionalDetailsStep',
            ADDITIONAL_DETAILS_KBA: 'AdditionalDetailsKBAStep',
            ONFIDO: 'OnfidoStep',
            TERMS: 'TermsStep',
            ACTIVATE: 'ActivateStep',
        },
        STEP_REFACTOR: {
            ADD_BANK_ACCOUNT: 'AddBankAccountStep',
            ADDITIONAL_DETAILS: 'AdditionalDetailsStep',
            VERIFY_IDENTITY: 'VerifyIdentityStep',
            TERMS_AND_FEES: 'TermsAndFeesStep',
        },
        STEP_NAMES: ['1', '2', '3', '4'],
        SUBSTEP_INDEXES: {
            BANK_ACCOUNT: {
                ACCOUNT_NUMBERS: 0,
            },
            PERSONAL_INFO: {
                LEGAL_NAME: 0,
                DATE_OF_BIRTH: 1,
                ADDRESS: 2,
                PHONE_NUMBER: 3,
                SSN: 4,
            },
        },
        TIER_NAME: {
            PLATINUM: 'PLATINUM',
            GOLD: 'GOLD',
            SILVER: 'SILVER',
            BRONZE: 'BRONZE',
        },
        WEB_MESSAGE_TYPE: {
            STATEMENT: 'STATEMENT_NAVIGATE',
            CONCIERGE: 'CONCIERGE_NAVIGATE',
        },
        MTL_WALLET_PROGRAM_ID: '760',
        BANCORP_WALLET_PROGRAM_ID: '660',
        PROGRAM_ISSUERS: {
            EXPENSIFY_PAYMENTS: 'Expensify Payments LLC',
            BANCORP_BANK: 'The Bancorp Bank, N.A.',
        },
        STATEMENT_ACTIONS: {
            SUBMIT_EXPENSE: 'start/submit/manual',
            PAY_SOMEONE: 'start/pay/manual',
            SPLIT_EXPENSE: 'start/split/manual',
        },
    },

    PLAID: {
        EVENT: {
            ERROR: 'ERROR',
            EXIT: 'EXIT',
        },
        DEFAULT_DATA: {
            bankName: '',
            plaidAccessToken: '',
            bankAccounts: [] as PlaidBankAccount[],
            isLoading: false,
            errors: {},
        },
    },

    ONFIDO: {
        CONTAINER_ID: 'onfido-mount',
        TYPE: {
            DOCUMENT: 'document',
            FACE: 'face',
        },
        VARIANT: {
            VIDEO: 'video',
        },
        SMS_NUMBER_COUNTRY_CODE: 'US',
        ERROR: {
            USER_CANCELLED: 'User canceled flow.',
            USER_TAPPED_BACK: 'User exited by clicking the back button.',
            USER_EXITED: 'User exited by manual action.',
        },
    },

    KYC_WALL_SOURCE: {
        REPORT: 'REPORT', // The user attempted to pay an expense
        ENABLE_WALLET: 'ENABLE_WALLET', // The user clicked on the `Enable wallet` button on the Wallet page
        TRANSFER_BALANCE: 'TRANSFER_BALANCE', // The user attempted to transfer their wallet balance to their bank account or debit card
    },

    OS: {
        WINDOWS: 'Windows',
        MAC_OS: PLATFORM_OS_MACOS,
        ANDROID: 'Android',
        IOS: PLATFORM_IOS,
        LINUX: 'Linux',
        NATIVE: 'Native',
    },

    BROWSER: {
        CHROME: 'chrome',
        FIREFOX: 'firefox',
        IE: 'ie',
        EDGE: 'edge',
        Opera: 'opera',
        SAFARI: 'safari',
        OTHER: 'other',
    },

    PAYMENT_METHODS: {
        DEBIT_CARD: 'debitCard',
        PERSONAL_BANK_ACCOUNT: 'bankAccount',
        BUSINESS_BANK_ACCOUNT: 'businessBankAccount',
    },

    PAYMENT_SELECTED: {
        BBA: 'BBA',
        PBA: 'PBA',
    },

    PAYMENT_METHOD_ID_KEYS: {
        DEBIT_CARD: 'fundID',
        BANK_ACCOUNT: 'bankAccountID',
    },

    IOU: {
        MAX_RECENT_REPORTS_TO_SHOW: 5,
        // This will guranatee that the quantity input will not exceed 9,007,199,254,740,991 (Number.MAX_SAFE_INTEGER).
        QUANTITY_MAX_LENGTH: 12,
        // This is the transactionID used when going through the create expense flow so that it mimics a real transaction (like the edit flow)
        OPTIMISTIC_TRANSACTION_ID: '1',
        // Note: These payment types are used when building IOU reportAction message values in the server and should
        // not be changed.
        LOCATION_PERMISSION_PROMPT_THRESHOLD_DAYS: 7,
        PAYMENT_TYPE: {
            ELSEWHERE: 'Elsewhere',
            EXPENSIFY: 'Expensify',
            VBBA: 'ACH',
        },
        ACTION: {
            EDIT: 'edit',
            CREATE: 'create',
            SUBMIT: 'submit',
            CATEGORIZE: 'categorize',
            SHARE: 'share',
        },
        DEFAULT_AMOUNT: 0,
        TYPE: {
            SEND: 'send',
            PAY: 'pay',
            SPLIT: 'split',
            SPLIT_EXPENSE: 'split-expense',
            REQUEST: 'request',
            INVOICE: 'invoice',
            SUBMIT: 'submit',
            TRACK: 'track',
            CREATE: 'create',
        },
        REQUEST_TYPE: {
            DISTANCE: 'distance',
            MANUAL: 'manual',
            SCAN: 'scan',
            PER_DIEM: 'per-diem',
        },
        EXPENSE_TYPE: {
            DISTANCE: 'distance',
            MANUAL: 'manual',
            SCAN: 'scan',
            PER_DIEM: 'per-diem',
            EXPENSIFY_CARD: 'expensifyCard',
            PENDING_EXPENSIFY_CARD: 'pendingExpensifyCard',
        },
        REPORT_ACTION_TYPE: {
            PAY: 'pay',
            CREATE: 'create',
            SPLIT: 'split',
            DECLINE: 'decline',
            CANCEL: 'cancel',
            DELETE: 'delete',
            APPROVE: 'approve',
            TRACK: 'track',
        },
        AMOUNT_MAX_LENGTH: 8,
        DISTANCE_REQUEST_AMOUNT_MAX_LENGTH: 14,
        RECEIPT_STATE: {
            SCAN_READY: 'SCANREADY',
            OPEN: 'OPEN',
            SCANNING: 'SCANNING',
            SCAN_COMPLETE: 'SCANCOMPLETE',
            SCAN_FAILED: 'SCANFAILED',
        },
        FILE_TYPES: {
            HTML: 'html',
            DOC: 'doc',
            DOCX: 'docx',
            SVG: 'svg',
        },
        RECEIPT_ERROR: 'receiptError',
        CANCEL_REASON: {
            PAYMENT_EXPIRED: 'CANCEL_REASON_PAYMENT_EXPIRED',
        },
        SHARE: {
            ROLE: {
                ACCOUNTANT: 'accountant',
            },
        },
        ACCESS_VARIANTS: {
            CREATE: 'create',
        },
        PAGE_INDEX: {
            CONFIRM: 'confirm',
        },
        PAYMENT_SELECTED: {
            BBA: 'BBA',
            PBA: 'PBA',
        },
        ACTION_PARAMS: {
            START_SPLIT_BILL: 'startSplitBill',
            TRACK_EXPENSE: 'trackExpense',
            MONEY_REQUEST: 'moneyRequest',
            REPLACE_RECEIPT: 'replaceReceipt',
        },
    },

    GROWL: {
        SUCCESS: 'success',
        ERROR: 'error',
        WARNING: 'warning',
        DURATION: 2000,
        DURATION_LONG: 3500,
    },

    LOCALES: {
        EN: 'en',
        ES: 'es',
        ES_ES: 'es-ES',
        ES_ES_ONFIDO: 'es_ES',

        DEFAULT: 'en',
    },

    LANGUAGES: ['en', 'es'],

    PRONOUNS_LIST: [
        'coCos',
        'eEyEmEir',
        'heHimHis',
        'heHimHisTheyThemTheirs',
        'sheHerHers',
        'sheHerHersTheyThemTheirs',
        'merMers',
        'neNirNirs',
        'neeNerNers',
        'perPers',
        'theyThemTheirs',
        'thonThons',
        'veVerVis',
        'viVir',
        'xeXemXyr',
        'zeZieZirHir',
        'zeHirHirs',
        'callMeByMyName',
    ],

    // Map updated pronouns key to deprecated pronouns
    DEPRECATED_PRONOUNS_LIST: {
        heHimHis: 'He/him',
        sheHerHers: 'She/her',
        theyThemTheirs: 'They/them',
        zeHirHirs: 'Ze/hir',
        callMeByMyName: 'Call me by my name',
    },

    POLICY: {
        TYPE: {
            PERSONAL: 'personal',

            // Often referred to as "control" workspaces
            CORPORATE: 'corporate',

            // Often referred to as "collect" workspaces
            TEAM: 'team',
        },
        RULE_CONDITIONS: {
            MATCHES: 'matches',
        },
        FIELDS: {
            TAG: 'tag',
            CATEGORY: 'category',
            FIELD_LIST_TITLE: 'text_title',
            TAX: 'tax',
        },
        DEFAULT_REPORT_NAME_PATTERN: '{report:type} {report:startdate}',
        DEFAULT_FIELD_LIST_TYPE: 'formula',
        DEFAULT_FIELD_LIST_TARGET: 'expense',
        DEFAULT_FIELD_LIST_NAME: 'title',
        ROLE: {
            ADMIN: 'admin',
            AUDITOR: 'auditor',
            USER: 'user',
        },
        AUTO_REIMBURSEMENT_MAX_LIMIT_CENTS: 2000000,
        AUTO_REIMBURSEMENT_DEFAULT_LIMIT_CENTS: 10000,
        AUTO_APPROVE_REPORTS_UNDER_DEFAULT_CENTS: 10000,
        RANDOM_AUDIT_DEFAULT_PERCENTAGE: 0.05,

        AUTO_REPORTING_FREQUENCIES: {
            INSTANT: 'instant',
            IMMEDIATE: 'immediate',
            WEEKLY: 'weekly',
            SEMI_MONTHLY: 'semimonthly',
            MONTHLY: 'monthly',
            TRIP: 'trip',
            MANUAL: 'manual',
        },
        AUTO_REPORTING_OFFSET: {
            LAST_BUSINESS_DAY_OF_MONTH: 'lastBusinessDayOfMonth',
            LAST_DAY_OF_MONTH: 'lastDayOfMonth',
        },
        APPROVAL_MODE: {
            OPTIONAL: 'OPTIONAL',
            BASIC: 'BASIC',
            ADVANCED: 'ADVANCED',
            DYNAMICEXTERNAL: 'DYNAMIC_EXTERNAL',
            SMARTREPORT: 'SMARTREPORT',
            BILLCOM: 'BILLCOM',
        },
        APPROVAL_MODE_TRANSLATION_KEYS: {
            OPTIONAL: 'submitAndClose',
            BASIC: 'submitAndApprove',
            ADVANCED: 'advanced',
            DYNAMICEXTERNAL: 'dynamicExternal',
            SMARTREPORT: 'smartReport',
            BILLCOM: 'billcom',
        },
        ROOM_PREFIX: '#',
        CUSTOM_UNIT_RATE_BASE_OFFSET: 100,
        OWNER_EMAIL_FAKE: '_FAKE_',
        OWNER_ACCOUNT_ID_FAKE: 0,
        REIMBURSEMENT_CHOICES: {
            REIMBURSEMENT_YES: 'reimburseYes', // Direct
            REIMBURSEMENT_NO: 'reimburseNo', // None
            REIMBURSEMENT_MANUAL: 'reimburseManual', // Indirect
        },
        ID_FAKE: '_FAKE_',
        EMPTY: 'EMPTY',
        SECONDARY_ACTIONS: {
            IMPORT_SPREADSHEET: 'importSpreadsheet',
            DOWNLOAD_CSV: 'downloadCSV',
            SETTINGS: 'settings',
        },
        MEMBERS_BULK_ACTION_TYPES: {
            REMOVE: 'remove',
            MAKE_MEMBER: 'makeMember',
            MAKE_ADMIN: 'makeAdmin',
            MAKE_AUDITOR: 'makeAuditor',
        },
        BULK_ACTION_TYPES: {
            DELETE: 'delete',
            DISABLE: 'disable',
            ENABLE: 'enable',
        },
        MORE_FEATURES: {
            ARE_CATEGORIES_ENABLED: 'areCategoriesEnabled',
            ARE_TAGS_ENABLED: 'areTagsEnabled',
            ARE_DISTANCE_RATES_ENABLED: 'areDistanceRatesEnabled',
            ARE_WORKFLOWS_ENABLED: 'areWorkflowsEnabled',
            ARE_REPORT_FIELDS_ENABLED: 'areReportFieldsEnabled',
            ARE_CONNECTIONS_ENABLED: 'areConnectionsEnabled',
            ARE_COMPANY_CARDS_ENABLED: 'areCompanyCardsEnabled',
            ARE_EXPENSIFY_CARDS_ENABLED: 'areExpensifyCardsEnabled',
            ARE_INVOICES_ENABLED: 'areInvoicesEnabled',
            ARE_TAXES_ENABLED: 'tax',
            ARE_RULES_ENABLED: 'areRulesEnabled',
            ARE_PER_DIEM_RATES_ENABLED: 'arePerDiemRatesEnabled',
        },
        DEFAULT_CATEGORIES: {
            ADVERTISING: 'Advertising',
            BENEFITS: 'Benefits',
            CAR: 'Car',
            EQUIPMENT: 'Equipment',
            FEES: 'Fees',
            HOME_OFFICE: 'Home Office',
            INSURANCE: 'Insurance',
            INTEREST: 'Interest',
            LABOR: 'Labor',
            MAINTENANCE: 'Maintenance',
            MATERIALS: 'Materials',
            MEALS_AND_ENTERTAINMENT: 'Meals and Entertainment',
            OFFICE_SUPPLIES: 'Office Supplies',
            OTHER: 'Other',
            PROFESSIONAL_SERVICES: 'Professional Services',
            RENT: 'Rent',
            TAXES: 'Taxes',
            TRAVEL: 'Travel',
            UTILITIES: 'Utilities',
        },
        OWNERSHIP_ERRORS: {
            NO_BILLING_CARD: 'noBillingCard',
            AMOUNT_OWED: 'amountOwed',
            HAS_FAILED_SETTLEMENTS: 'hasFailedSettlements',
            OWNER_OWES_AMOUNT: 'ownerOwesAmount',
            SUBSCRIPTION: 'subscription',
            DUPLICATE_SUBSCRIPTION: 'duplicateSubscription',
            FAILED_TO_CLEAR_BALANCE: 'failedToClearBalance',
        },
        COLLECTION_KEYS: {
            DESCRIPTION: 'description',
            REIMBURSER: 'reimburser',
            REIMBURSEMENT_CHOICE: 'reimbursementChoice',
            APPROVAL_MODE: 'approvalMode',
            AUTOREPORTING: 'autoReporting',
            AUTOREPORTING_FREQUENCY: 'autoReportingFrequency',
            AUTOREPORTING_OFFSET: 'autoReportingOffset',
            GENERAL_SETTINGS: 'generalSettings',
        },
        EXPENSE_REPORT_RULES: {
            PREVENT_SELF_APPROVAL: 'preventSelfApproval',
            MAX_EXPENSE_AGE: 'maxExpenseAge',
        },
        CONNECTIONS: {
            NAME: {
                // Here we will add other connections names when we add support for them
                QBO: 'quickbooksOnline',
                QBD: 'quickbooksDesktop',
                XERO: 'xero',
                NETSUITE: 'netsuite',
                SAGE_INTACCT: 'intacct',
            },
            ROUTE: {
                QBO: 'quickbooks-online',
                XERO: 'xero',
                NETSUITE: 'netsuite',
                SAGE_INTACCT: 'sage-intacct',
                QBD: 'quickbooks-desktop',
            },
            NAME_USER_FRIENDLY: {
                netsuite: 'NetSuite',
                quickbooksOnline: 'QuickBooks Online',
                quickbooksDesktop: 'QuickBooks Desktop',
                xero: 'Xero',
                intacct: 'Sage Intacct',
                financialForce: 'FinancialForce',
                billCom: 'Bill.com',
                zenefits: 'Zenefits',
                sap: 'SAP',
                oracle: 'Oracle',
                microsoftDynamics: 'Microsoft Dynamics',
                other: 'Other',
            },
            AUTH_HELP_LINKS: {
                intacct:
                    "https://help.expensify.com/articles/expensify-classic/connections/sage-intacct/Sage-Intacct-Troubleshooting#:~:text=First%20make%20sure%20that%20you,your%20company's%20Web%20Services%20authorizations.",
                netsuite:
                    'https://help.expensify.com/articles/expensify-classic/connections/netsuite/Netsuite-Troubleshooting#expensierror-ns0109-failed-to-login-to-netsuite-please-verify-your-credentials',
            },
            SYNC_STAGE_NAME: {
                STARTING_IMPORT_QBO: 'startingImportQBO',
                STARTING_IMPORT_XERO: 'startingImportXero',
                STARTING_IMPORT_QBD: 'startingImportQBD',
                QBO_IMPORT_MAIN: 'quickbooksOnlineImportMain',
                QBO_IMPORT_CUSTOMERS: 'quickbooksOnlineImportCustomers',
                QBO_IMPORT_EMPLOYEES: 'quickbooksOnlineImportEmployees',
                QBO_IMPORT_ACCOUNTS: 'quickbooksOnlineImportAccounts',
                QBO_IMPORT_CLASSES: 'quickbooksOnlineImportClasses',
                QBO_IMPORT_LOCATIONS: 'quickbooksOnlineImportLocations',
                QBO_IMPORT_PROCESSING: 'quickbooksOnlineImportProcessing',
                QBO_SYNC_PAYMENTS: 'quickbooksOnlineSyncBillPayments',
                QBO_IMPORT_TAX_CODES: 'quickbooksOnlineSyncTaxCodes',
                QBO_CHECK_CONNECTION: 'quickbooksOnlineCheckConnection',
                QBO_SYNC_TITLE: 'quickbooksOnlineSyncTitle',
                QBO_SYNC_LOAD_DATA: 'quickbooksOnlineSyncLoadData',
                QBO_SYNC_APPLY_CATEGORIES: 'quickbooksOnlineSyncApplyCategories',
                QBO_SYNC_APPLY_CUSTOMERS: 'quickbooksOnlineSyncApplyCustomers',
                QBO_SYNC_APPLY_PEOPLE: 'quickbooksOnlineSyncApplyEmployees',
                QBO_SYNC_APPLY_CLASSES_LOCATIONS: 'quickbooksOnlineSyncApplyClassesLocations',
                QBD_IMPORT_TITLE: 'quickbooksDesktopImportTitle',
                QBD_IMPORT_ACCOUNTS: 'quickbooksDesktopImportAccounts',
                QBD_IMPORT_APPROVE_CERTIFICATE: 'quickbooksDesktopImportApproveCertificate',
                QBD_IMPORT_DIMENSIONS: 'quickbooksDesktopImportDimensions',
                QBD_IMPORT_CLASSES: 'quickbooksDesktopImportClasses',
                QBD_IMPORT_CUSTOMERS: 'quickbooksDesktopImportCustomers',
                QBD_IMPORT_VENDORS: 'quickbooksDesktopImportVendors',
                QBD_IMPORT_EMPLOYEES: 'quickbooksDesktopImportEmployees',
                QBD_IMPORT_MORE: 'quickbooksDesktopImportMore',
                QBD_IMPORT_GENERIC: 'quickbooksDesktopImportSavePolicy',
                QBD_WEB_CONNECTOR_REMINDER: 'quickbooksDesktopWebConnectorReminder',
                JOB_DONE: 'jobDone',
                XERO_SYNC_STEP: 'xeroSyncStep',
                XERO_SYNC_XERO_REIMBURSED_REPORTS: 'xeroSyncXeroReimbursedReports',
                XERO_SYNC_EXPENSIFY_REIMBURSED_REPORTS: 'xeroSyncExpensifyReimbursedReports',
                XERO_SYNC_IMPORT_CHART_OF_ACCOUNTS: 'xeroSyncImportChartOfAccounts',
                XERO_SYNC_IMPORT_CATEGORIES: 'xeroSyncImportCategories',
                XERO_SYNC_IMPORT_TRACKING_CATEGORIES: 'xeroSyncImportTrackingCategories',
                XERO_SYNC_IMPORT_CUSTOMERS: 'xeroSyncImportCustomers',
                XERO_SYNC_IMPORT_BANK_ACCOUNTS: 'xeroSyncImportBankAccounts',
                XERO_SYNC_IMPORT_TAX_RATES: 'xeroSyncImportTaxRates',
                XERO_CHECK_CONNECTION: 'xeroCheckConnection',
                XERO_SYNC_TITLE: 'xeroSyncTitle',
                NETSUITE_SYNC_CONNECTION: 'netSuiteSyncConnection',
                NETSUITE_SYNC_CUSTOMERS: 'netSuiteSyncCustomers',
                NETSUITE_SYNC_INIT_DATA: 'netSuiteSyncInitData',
                NETSUITE_SYNC_IMPORT_TAXES: 'netSuiteSyncImportTaxes',
                NETSUITE_SYNC_IMPORT_ITEMS: 'netSuiteSyncImportItems',
                NETSUITE_SYNC_DATA: 'netSuiteSyncData',
                NETSUITE_SYNC_ACCOUNTS: 'netSuiteSyncAccounts',
                NETSUITE_SYNC_CURRENCIES: 'netSuiteSyncCurrencies',
                NETSUITE_SYNC_CATEGORIES: 'netSuiteSyncCategories',
                NETSUITE_SYNC_IMPORT_CUSTOM_LISTS: 'netSuiteSyncImportCustomLists',
                NETSUITE_SYNC_IMPORT_EMPLOYEES: 'netSuiteSyncImportEmployees',
                NETSUITE_SYNC_IMPORT_SUBSIDIARIES: 'netSuiteSyncImportSubsidiaries',
                NETSUITE_SYNC_IMPORT_VENDORS: 'netSuiteSyncImportVendors',
                NETSUITE_SYNC_REPORT_FIELDS: 'netSuiteSyncReportFields',
                NETSUITE_SYNC_TAGS: 'netSuiteSyncTags',
                NETSUITE_SYNC_UPDATE_DATA: 'netSuiteSyncUpdateConnectionData',
                NETSUITE_SYNC_NETSUITE_REIMBURSED_REPORTS: 'netSuiteSyncNetSuiteReimbursedReports',
                NETSUITE_SYNC_EXPENSIFY_REIMBURSED_REPORTS: 'netSuiteSyncExpensifyReimbursedReports',
                NETSUITE_SYNC_IMPORT_VENDORS_TITLE: 'netSuiteImportVendorsTitle',
                NETSUITE_SYNC_IMPORT_CUSTOM_LISTS_TITLE: 'netSuiteImportCustomListsTitle',
                SAGE_INTACCT_SYNC_CHECK_CONNECTION: 'intacctCheckConnection',
                SAGE_INTACCT_SYNC_IMPORT_TITLE: 'intacctImportTitle',
                SAGE_INTACCT_SYNC_IMPORT_DATA: 'intacctImportData',
                SAGE_INTACCT_SYNC_IMPORT_EMPLOYEES: 'intacctImportEmployees',
                SAGE_INTACCT_SYNC_IMPORT_DIMENSIONS: 'intacctImportDimensions',
                SAGE_INTACCT_SYNC_IMPORT_SYNC_REIMBURSED_REPORTS: 'intacctImportSyncBillPayments',
            },
            SYNC_STAGE_TIMEOUT_MINUTES: 20,
        },
        ACCESS_VARIANTS: {
            PAID: 'paid',
            ADMIN: 'admin',
            CONTROL: 'control',
        },
        DEFAULT_MAX_EXPENSE_AGE: 90,
        DEFAULT_MAX_EXPENSE_AMOUNT: 200000,
        DEFAULT_MAX_AMOUNT_NO_RECEIPT: 2500,
        REQUIRE_RECEIPTS_OVER_OPTIONS: {
            DEFAULT: 'default',
            NEVER: 'never',
            ALWAYS: 'always',
        },
        EXPENSE_LIMIT_TYPES: {
            EXPENSE: 'expense',
            DAILY: 'daily',
        },
    },

    HELP_DOC_LINKS: {
        'QuickBooks Online': 'https://help.expensify.com/articles/new-expensify/connections/quickbooks-online/Configure-Quickbooks-Online',
        'QuickBooks Desktop': '',
        quickbooks: 'https://help.expensify.com/articles/new-expensify/connections/quickbooks-online/Configure-Quickbooks-Online',
        NetSuite: 'https://help.expensify.com/articles/new-expensify/connections/netsuite/Configure-Netsuite',
        Xero: 'https://help.expensify.com/articles/new-expensify/connections/xero/Configure-Xero',
        Intacct: 'https://help.expensify.com/articles/new-expensify/connections/sage-intacct/Configure-Sage-Intacct',
        FinancialForce: 'https://help.expensify.com/articles/expensify-classic/connections/certinia/Connect-To-Certinia',
        'Sage Intacct': 'https://help.expensify.com/articles/new-expensify/connections/sage-intacct/Configure-Sage-Intacct',
        Certinia: 'https://help.expensify.com/articles/expensify-classic/connections/certinia/Connect-To-Certinia',
    },

    CUSTOM_UNITS: {
        NAME_DISTANCE: 'Distance',
        NAME_PER_DIEM_INTERNATIONAL: 'Per Diem International',
        DISTANCE_UNIT_MILES: 'mi',
        DISTANCE_UNIT_KILOMETERS: 'km',
        MILEAGE_IRS_RATE: 0.7,
        DEFAULT_RATE: 'Default Rate',
        RATE_DECIMALS: 3,
        FAKE_P2P_ID: '_FAKE_P2P_ID_',
        MILES_TO_KILOMETERS: 1.609344,
        KILOMETERS_TO_MILES: 0.621371,
    },

    TERMS: {
        CFPB_PREPAID: 'cfpb.gov/prepaid',
        CFPB_COMPLAINT: 'cfpb.gov/complaint',
        FDIC_PREPAID: 'fdic.gov/deposit/deposits/prepaid.html',
        USE_EXPENSIFY_FEES: 'use.expensify.com/fees',
    },

    LAYOUT_WIDTH: {
        WIDE: 'wide',
        NARROW: 'narrow',
        NONE: 'none',
    },

    ICON_TYPE_ICON: 'icon',
    ICON_TYPE_AVATAR: 'avatar',
    ICON_TYPE_WORKSPACE: 'workspace',
    ICON_TYPE_PLAID: 'plaid',

    ACTIVITY_INDICATOR_SIZE: {
        LARGE: 'large',
    },

    QR_CODE_SIZE: {
        APP_DOWNLOAD_LINKS: 172,
    },

    AVATAR_SIZE: {
        X_LARGE: 'xlarge',
        LARGE: 'large',
        MEDIUM: 'medium',
        DEFAULT: 'default',
        SMALL: 'small',
        SMALLER: 'smaller',
        SUBSCRIPT: 'subscript',
        SMALL_SUBSCRIPT: 'small-subscript',
        MID_SUBSCRIPT: 'mid-subscript',
        LARGE_BORDERED: 'large-bordered',
        HEADER: 'header',
        MENTION_ICON: 'mention-icon',
        SMALL_NORMAL: 'small-normal',
        LARGE_NORMAL: 'large-normal',
    },
    COMPANY_CARD: {
        FEED_BANK_NAME: {
            MASTER_CARD: 'cdf',
            VISA: 'vcf',
            AMEX: 'gl1025',
            STRIPE: 'stripe',
            CITIBANK: 'oauth.citibank.com',
            CAPITAL_ONE: 'oauth.capitalone.com',
            BANK_OF_AMERICA: 'oauth.bankofamerica.com',
            CHASE: 'oauth.chase.com',
            BREX: 'oauth.brex.com',
            WELLS_FARGO: 'oauth.wellsfargo.com',
            AMEX_DIRECT: 'oauth.americanexpressfdx.com',
            CSV: '_ccupload',
        },
        STEP_NAMES: ['1', '2', '3', '4'],
        STEP: {
            BANK_CONNECTION: 'BankConnection',
            PLAID_CONNECTION: 'PlaidConnection',
            ASSIGNEE: 'Assignee',
            CARD: 'Card',
            CARD_NAME: 'CardName',
            TRANSACTION_START_DATE: 'TransactionStartDate',
            CONFIRMATION: 'Confirmation',
        },
        TRANSACTION_START_DATE_OPTIONS: {
            FROM_BEGINNING: 'fromBeginning',
            CUSTOM: 'custom',
        },
    },
    EXPENSIFY_CARD: {
        NAME: 'expensifyCard',
        BANK: 'Expensify Card',
        FRAUD_TYPES: {
            DOMAIN: 'domain',
            INDIVIDUAL: 'individual',
            NONE: 'none',
        },
        VERIFICATION_STATE: {
            LOADING: 'loading',
            VERIFIED: 'verified',
            ON_WAITLIST: 'onWaitlist',
        },
        STATE: {
            STATE_NOT_ISSUED: 2,
            OPEN: 3,
            NOT_ACTIVATED: 4,
            STATE_DEACTIVATED: 5,
            CLOSED: 6,
            STATE_SUSPENDED: 7,
        },
        ACTIVE_STATES: cardActiveStates,
        HIDDEN_FROM_SEARCH_STATES: cardHiddenFromSearchStates,
        LIMIT_TYPES: {
            SMART: 'smart',
            MONTHLY: 'monthly',
            FIXED: 'fixed',
        },
        LIMIT_VALUE: 21474836,
        STEP_NAMES: ['1', '2', '3', '4', '5', '6'],
        STEP: {
            ASSIGNEE: 'Assignee',
            CARD_TYPE: 'CardType',
            LIMIT_TYPE: 'LimitType',
            LIMIT: 'Limit',
            CARD_NAME: 'CardName',
            CONFIRMATION: 'Confirmation',
        },
        CARD_TYPE: {
            PHYSICAL: 'physical',
            VIRTUAL: 'virtual',
        },
        FREQUENCY_SETTING: {
            DAILY: 'daily',
            MONTHLY: 'monthly',
        },
        MANAGE_EXPENSIFY_CARDS_ARTICLE_LINK: 'https://help.expensify.com/articles/new-expensify/expensify-card/Manage-Expensify-Cards',
    },
    COMPANY_CARDS: {
        CONNECTION_ERROR: 'connectionError',
        STEP: {
            SELECT_BANK: 'SelectBank',
            SELECT_FEED_TYPE: 'SelectFeedType',
            CARD_TYPE: 'CardType',
            CARD_INSTRUCTIONS: 'CardInstructions',
            CARD_NAME: 'CardName',
            CARD_DETAILS: 'CardDetails',
            BANK_CONNECTION: 'BankConnection',
            AMEX_CUSTOM_FEED: 'AmexCustomFeed',
            SELECT_COUNTRY: 'SelectCountry',
            PLAID_CONNECTION: 'PlaidConnection',
        },
        CARD_TYPE: {
            AMEX: 'amex',
            VISA: 'visa',
            MASTERCARD: 'mastercard',
            STRIPE: 'stripe',
            CSV: 'CSV',
        },
        FEED_TYPE: {
            CUSTOM: 'customFeed',
            DIRECT: 'directFeed',
        },
        BANKS: {
            AMEX: 'American Express',
            BANK_OF_AMERICA: 'Bank of America',
            BREX: 'Brex',
            CAPITAL_ONE: 'Capital One',
            CHASE: 'Chase',
            CITI_BANK: 'Citibank',
            STRIPE: 'Stripe',
            WELLS_FARGO: 'Wells Fargo',
            OTHER: 'Other',
        },
        BANK_CONNECTIONS: {
            WELLS_FARGO: 'wellsfargo',
            BANK_OF_AMERICA: 'bankofamerica',
            CHASE: 'chase',
            BREX: 'brex',
            CAPITAL_ONE: 'capitalone',
            CITI_BANK: 'citibank',
            AMEX: 'americanexpressfdx',
        },
        AMEX_CUSTOM_FEED: {
            CORPORATE: 'American Express Corporate Cards',
            BUSINESS: 'American Express Business Cards',
            PERSONAL: 'American Express Personal Cards',
        },
        DELETE_TRANSACTIONS: {
            RESTRICT: 'corporate',
            ALLOW: 'personal',
        },
        CARD_LIST_THRESHOLD: 8,
        DEFAULT_EXPORT_TYPE: 'default',
        EXPORT_CARD_TYPES: {
            /**
             * Name of Card NVP for QBO custom export accounts
             */
            NVP_QUICKBOOKS_ONLINE_EXPORT_ACCOUNT: 'quickbooks_online_export_account',
            NVP_QUICKBOOKS_ONLINE_EXPORT_ACCOUNT_DEBIT: 'quickbooks_online_export_account_debit',

            /**
             * Name of Card NVP for NetSuite custom export accounts
             */
            NVP_NETSUITE_EXPORT_ACCOUNT: 'netsuite_export_payable_account',

            /**
             * Name of Card NVP for NetSuite custom vendors
             */
            NVP_NETSUITE_EXPORT_VENDOR: 'netsuite_export_vendor',

            /**
             * Name of Card NVP for Xero custom export accounts
             */
            NVP_XERO_EXPORT_BANK_ACCOUNT: 'xero_export_bank_account',

            /**
             * Name of Card NVP for Intacct custom export accounts
             */
            NVP_INTACCT_EXPORT_CHARGE_CARD: 'intacct_export_charge_card',

            /**
             * Name of card NVP for Intacct custom vendors
             */
            NVP_INTACCT_EXPORT_VENDOR: 'intacct_export_vendor',

            /**
             * Name of Card NVP for QuickBooks Desktop custom export accounts
             */
            NVP_QUICKBOOKS_DESKTOP_EXPORT_ACCOUNT_CREDIT: 'quickbooks_desktop_export_account_credit',

            /**
             * Name of Card NVP for QuickBooks Desktop custom export accounts
             */
            NVP_FINANCIALFORCE_EXPORT_VENDOR: 'financialforce_export_vendor',
        },
        EXPORT_CARD_POLICY_TYPES: {
            /**
             * Name of Card NVP for QBO custom export accounts
             */
            NVP_QUICKBOOKS_ONLINE_EXPORT_ACCOUNT_POLICY_ID: 'quickbooks_online_export_account_policy_id',
            NVP_QUICKBOOKS_ONLINE_EXPORT_ACCOUNT_DEBIT_POLICY_ID: 'quickbooks_online_export_account_debit_policy_id',

            /**
             * Name of Card NVP for NetSuite custom export accounts
             */
            NVP_NETSUITE_EXPORT_ACCOUNT_POLICY_ID: 'netsuite_export_payable_account_policy_id',

            /**
             * Name of Card NVP for NetSuite custom vendors
             */
            NVP_NETSUITE_EXPORT_VENDOR_POLICY_ID: 'netsuite_export_vendor_policy_id',

            /**
             * Name of Card NVP for Xero custom export accounts
             */
            NVP_XERO_EXPORT_BANK_ACCOUNT_POLICY_ID: 'xero_export_bank_account_policy_id',

            /**
             * Name of Card NVP for Intacct custom export accounts
             */
            NVP_INTACCT_EXPORT_CHARGE_CARD_POLICY_ID: 'intacct_export_charge_card_policy_id',

            /**
             * Name of card NVP for Intacct custom vendors
             */
            NVP_INTACCT_EXPORT_VENDOR_POLICY_ID: 'intacct_export_vendor_policy_id',

            /**
             * Name of Card NVP for QuickBooks Desktop custom export accounts
             */
            NVP_QUICKBOOKS_DESKTOP_EXPORT_ACCOUNT_CREDIT_POLICY_ID: 'quickbooks_desktop_export_account_credit_policy_id',

            /**
             * Name of Card NVP for QuickBooks Desktop custom export accounts
             */
            NVP_FINANCIALFORCE_EXPORT_VENDOR_POLICY_ID: 'financialforce_export_vendor_policy_id',
        },
    },
    AVATAR_ROW_SIZE: {
        DEFAULT: 4,
        LARGE_SCREEN: 8,
    },
    OPTION_MODE: {
        COMPACT: 'compact',
        DEFAULT: 'default',
    },
    SUBSCRIPTION: {
        TEAM_2025_PRICING_START_DATE: new Date(2025, 3, 1),
        PRICING_TYPE_2025: 'team2025Pricing',
        TYPE: {
            ANNUAL: 'yearly2018',
            PAY_PER_USE: 'monthly2018',
        },
    },
    get SUBSCRIPTION_PRICES() {
        return {
            [this.PAYMENT_CARD_CURRENCY.USD]: {
                [this.POLICY.TYPE.CORPORATE]: {
                    [this.SUBSCRIPTION.TYPE.ANNUAL]: 900,
                    [this.SUBSCRIPTION.TYPE.PAY_PER_USE]: 1800,
                },
                [this.POLICY.TYPE.TEAM]: {
                    [this.SUBSCRIPTION.TYPE.ANNUAL]: 500,
                    [this.SUBSCRIPTION.TYPE.PAY_PER_USE]: 1000,
                    [this.SUBSCRIPTION.PRICING_TYPE_2025]: 500,
                },
            },
            [this.PAYMENT_CARD_CURRENCY.AUD]: {
                [this.POLICY.TYPE.CORPORATE]: {
                    [this.SUBSCRIPTION.TYPE.ANNUAL]: 1500,
                    [this.SUBSCRIPTION.TYPE.PAY_PER_USE]: 3000,
                },
                [this.POLICY.TYPE.TEAM]: {
                    [this.SUBSCRIPTION.TYPE.ANNUAL]: 700,
                    [this.SUBSCRIPTION.TYPE.PAY_PER_USE]: 1400,
                    [this.SUBSCRIPTION.PRICING_TYPE_2025]: 800,
                },
            },
            [this.PAYMENT_CARD_CURRENCY.GBP]: {
                [this.POLICY.TYPE.CORPORATE]: {
                    [this.SUBSCRIPTION.TYPE.ANNUAL]: 700,
                    [this.SUBSCRIPTION.TYPE.PAY_PER_USE]: 1400,
                },
                [this.POLICY.TYPE.TEAM]: {
                    [this.SUBSCRIPTION.TYPE.ANNUAL]: 400,
                    [this.SUBSCRIPTION.TYPE.PAY_PER_USE]: 800,
                    [this.SUBSCRIPTION.PRICING_TYPE_2025]: 500,
                },
            },
            [this.PAYMENT_CARD_CURRENCY.NZD]: {
                [this.POLICY.TYPE.CORPORATE]: {
                    [this.SUBSCRIPTION.TYPE.ANNUAL]: 1600,
                    [this.SUBSCRIPTION.TYPE.PAY_PER_USE]: 3200,
                },
                [this.POLICY.TYPE.TEAM]: {
                    [this.SUBSCRIPTION.TYPE.ANNUAL]: 800,
                    [this.SUBSCRIPTION.TYPE.PAY_PER_USE]: 1600,
                    [this.SUBSCRIPTION.PRICING_TYPE_2025]: 900,
                },
            },
        };
    },
    REGEX: {
        SPECIAL_CHARS_WITHOUT_NEWLINE: /((?!\n)[()-\s\t])/g,
        DIGITS_AND_PLUS: /^\+?[0-9]*$/,
        ALPHABETIC_AND_LATIN_CHARS: /^[\p{Script=Latin} ]*$/u,
        NON_ALPHABETIC_AND_NON_LATIN_CHARS: /[^\p{Script=Latin}]/gu,
        POSITIVE_INTEGER: /^\d+$/,
        PO_BOX: /\b[P|p]?(OST|ost)?\.?\s*[O|o|0]?(ffice|FFICE)?\.?\s*[B|b][O|o|0]?[X|x]?\.?\s+[#]?(\d+)\b/,
        ANY_VALUE: /^.+$/,
        ZIP_CODE: /^[0-9]{5}(?:[- ][0-9]{4})?$/,
        INDUSTRY_CODE: /^[0-9]{6}$/,
        SSN_LAST_FOUR: /^(?!0000)[0-9]{4}$/,
        SSN_FULL_NINE: /^(?!0000)[0-9]{9}$/,
        NUMBER: /^[0-9]+$/,
        PHONE_NUMBER: /^\+?[0-9]{4,17}$/,
        CARD_NUMBER: /^[0-9]{15,16}$/,
        CARD_SECURITY_CODE: /^[0-9]{3,4}$/,
        CARD_EXPIRATION_DATE: /^(0[1-9]|1[0-2])([^0-9])?([0-9]{4}|([0-9]{2}))$/,
        ROOM_NAME: /^#[\p{Ll}0-9-]{1,100}$/u,
        ROOM_NAME_WITHOUT_LIMIT: /^#[\p{Ll}0-9-]+$/u,
        DOMAIN_BASE: '^(?:https?:\\/\\/)?(?:www\\.)?([^\\/]+)',
        ALPHANUMERIC_WITH_SPACE_AND_HYPHEN: /^[A-Za-z0-9 -]+$/,

        // eslint-disable-next-line max-len, no-misleading-character-class
        EMOJI: /[\p{Extended_Pictographic}\u200d\u{1f1e6}-\u{1f1ff}\u{1f3fb}-\u{1f3ff}\u{e0020}-\u{e007f}\u20E3\uFE0F]|[#*0-9]\uFE0F?\u20E3/gu,
        // eslint-disable-next-line max-len, no-misleading-character-class, no-empty-character-class
        EMOJIS: /[\p{Extended_Pictographic}](\u200D[\p{Extended_Pictographic}]|[\u{1F3FB}-\u{1F3FF}]|[\u{E0020}-\u{E007F}]|\uFE0F|\u20E3)*|[\u{1F1E6}-\u{1F1FF}]{2}|[#*0-9]\uFE0F?\u20E3/du,
        // eslint-disable-next-line max-len, no-misleading-character-class
        EMOJI_SKIN_TONES: /[\u{1f3fb}-\u{1f3ff}]/gu,

        TAX_ID: /^\d{9}$/,
        NON_NUMERIC: /\D/g,
        ANY_SPACE: /\s/g,

        // Extract attachment's source from the data's html string
        ATTACHMENT_DATA: /(data-expensify-source|data-name)="([^"]+)"/g,

        EMOJI_NAME: /:[\p{L}0-9_+-]+:/gu,
        EMOJI_SUGGESTIONS: /:[\p{L}0-9_+-]{1,40}$/u,
        AFTER_FIRST_LINE_BREAK: /\n.*/g,
        LINE_BREAK: /\r\n|\r|\n|\u2028/g,
        CODE_2FA: /^\d{6}$/,
        ATTACHMENT_ID: /chat-attachments\/(\d+)/,
        HAS_COLON_ONLY_AT_THE_BEGINNING: /^:[^:]+$/,
        HAS_AT_MOST_TWO_AT_SIGNS: /^@[^@]*@?[^@]*$/,
        EMPTY_COMMENT: /^(\s)*$/,
        SPECIAL_CHAR: /[,/?"{}[\]()&^%;`$=#<>!*]/g,
        FIRST_SPACE: /.+?(?=\s)/,

        get SPECIAL_CHAR_OR_EMOJI() {
            return new RegExp(`[~\\n\\s]|(_\\b(?!$))|${this.SPECIAL_CHAR.source}|${this.EMOJI.source}`, 'gu');
        },

        get SPACE_OR_EMOJI() {
            return new RegExp(`(\\s+|(?:${this.EMOJI.source})+)`, 'gu');
        },

        // Define the regular expression pattern to find a potential end of a mention suggestion:
        // It might be a space, a newline character, an emoji, or a special character (excluding underscores & tildes, which might be used in usernames)
        get MENTION_BREAKER() {
            return new RegExp(`[\\n\\s]|${this.SPECIAL_CHAR.source}|${this.EMOJI.source}`, 'gu');
        },

        get ALL_EMOJIS() {
            return new RegExp(this.EMOJIS, this.EMOJIS.flags.concat('g'));
        },

        MERGED_ACCOUNT_PREFIX: /^(MERGED_\d+@)/,
        ROUTES: {
            VALIDATE_LOGIN: /\/v($|(\/\/*))/,
            UNLINK_LOGIN: /\/u($|(\/\/*))/,
            REDUNDANT_SLASHES: /(\/{2,})|(\/$)/g,
        },
        TIME_STARTS_01: /^01:\d{2} [AP]M$/,
        TIME_FORMAT: /^\d{2}:\d{2} [AP]M$/,
        DATE_TIME_FORMAT: /^\d{2}-\d{2} \d{2}:\d{2} [AP]M$/,
        ILLEGAL_FILENAME_CHARACTERS: /\/|<|>|\*|"|:|#|\?|\\|\|/g,
        ENCODE_PERCENT_CHARACTER: /%(25)+/g,
        INVISIBLE_CHARACTERS_GROUPS: /[\p{C}\p{Z}]/gu,
        OTHER_INVISIBLE_CHARACTERS: /[\u3164]/g,
        REPORT_FIELD_TITLE: /{report:([a-zA-Z]+)}/g,
        SHORT_MENTION: new RegExp(
            // We are ensuring that the short mention is not inside a code block. So we check that the short mention
            // is either not preceded by an open code block or not followed by a backtick on the same line.
            `(?<!^[^\`\n]*(?:\`[^\`\n]*\`[^\`\n]*)*\`[^\`\n]*)@[\\w\\-\\+\\'#@]+(?:\\.[\\w\\-\\'\\+]+)*|@[\\w\\-\\+\\'#@]+(?:\\.[\\w\\-\\'\\+]+)*(?![^\n]*\`)`,
            'gim',
        ),
        REPORT_ID_FROM_PATH: /(?<!\/search)\/r\/(\d+)/,
        DISTANCE_MERCHANT: /^[0-9.]+ \w+ @ (-|-\()?[^0-9.\s]{1,3} ?[0-9.]+\)? \/ \w+$/,
        WHITESPACE: /\s+/g,

        get EXPENSIFY_POLICY_DOMAIN_NAME() {
            return new RegExp(`${EXPENSIFY_POLICY_DOMAIN}([a-zA-Z0-9]+)\\${EXPENSIFY_POLICY_DOMAIN_EXTENSION}`);
        },

        /**
         * Matching task rule by group
         * Group 1: Start task rule with []
         * Group 2: Optional email group between \s+....\s* start rule with @+valid email or short mention
         * Group 3: Title is remaining characters
         */
        TASK_TITLE_WITH_OPTIONAL_SHORT_MENTION: `^\\[\\]\\s+(?:@(?:${EMAIL_WITH_OPTIONAL_DOMAIN.source}))?\\s*([\\s\\S]*)`,
    },

    PRONOUNS: {
        PREFIX: '__predefined_',
        SELF_SELECT: '__predefined_selfSelect',
    },

    EXPENSIFY_EMAILS_OBJECT: Object.entries(EMAIL).reduce(
        (prev, [, email]) => {
            // eslint-disable-next-line no-param-reassign
            prev[email] = true;
            return prev;
        },
        {} as Record<string, boolean>,
    ),
    EXPENSIFY_EMAILS: [
        EMAIL.ACCOUNTING,
        EMAIL.ACCOUNTS_PAYABLE,
        EMAIL.ADMIN,
        EMAIL.BILLS,
        EMAIL.CHRONOS,
        EMAIL.CONCIERGE,
        EMAIL.CONTRIBUTORS,
        EMAIL.FIRST_RESPONDER,
        EMAIL.HELP,
        EMAIL.INTEGRATION_TESTING_CREDS,
        EMAIL.NOTIFICATIONS,
        EMAIL.PAYROLL,
        EMAIL.QA,
        EMAIL.QA_TRAVIS,
        EMAIL.RECEIPTS,
        EMAIL.STUDENT_AMBASSADOR,
        EMAIL.SVFG,
        EMAIL.TEAM,
        EMAIL.MANAGER_MCTEST,
    ] as string[],
    get EXPENSIFY_ACCOUNT_IDS() {
        return [
            this.ACCOUNT_ID.ACCOUNTING,
            this.ACCOUNT_ID.ACCOUNTS_PAYABLE,
            this.ACCOUNT_ID.ADMIN,
            this.ACCOUNT_ID.BILLS,
            this.ACCOUNT_ID.CHRONOS,
            this.ACCOUNT_ID.CONCIERGE,
            this.ACCOUNT_ID.CONTRIBUTORS,
            this.ACCOUNT_ID.FIRST_RESPONDER,
            this.ACCOUNT_ID.HELP,
            this.ACCOUNT_ID.INTEGRATION_TESTING_CREDS,
            this.ACCOUNT_ID.PAYROLL,
            this.ACCOUNT_ID.QA,
            this.ACCOUNT_ID.QA_TRAVIS,
            this.ACCOUNT_ID.RECEIPTS,
            this.ACCOUNT_ID.REWARDS,
            this.ACCOUNT_ID.STUDENT_AMBASSADOR,
            this.ACCOUNT_ID.SVFG,
            this.ACCOUNT_ID.MANAGER_MCTEST,
        ].filter((id) => id !== -1);
    },

    // Emails that profile view is prohibited
    get RESTRICTED_EMAILS(): readonly string[] {
        return [this.EMAIL.NOTIFICATIONS];
    },
    // Account IDs that profile view is prohibited
    get RESTRICTED_ACCOUNT_IDS() {
        return [this.ACCOUNT_ID.NOTIFICATIONS];
    },

    // Auth limit is 60k for the column but we store edits and other metadata along the html so let's use a lower limit to accommodate for it.
    MAX_COMMENT_LENGTH: 10000,

    // Use the same value as MAX_COMMENT_LENGTH to ensure the entire comment is parsed. Note that applying markup is very resource-consuming.
    MAX_MARKUP_LENGTH: 10000,

    MAX_THREAD_REPLIES_PREVIEW: 99,

    // Character Limits
    FORM_CHARACTER_LIMIT: 50,
    STANDARD_LENGTH_LIMIT: 100,
    STANDARD_LIST_ITEM_LIMIT: 8,
    LEGAL_NAMES_CHARACTER_LIMIT: 150,
    LOGIN_CHARACTER_LIMIT: 254,
    CATEGORY_NAME_LIMIT: 256,
    WORKSPACE_REPORT_FIELD_POLICY_MAX_LENGTH: 256,
    REPORT_NAME_LIMIT: 100,
    TITLE_CHARACTER_LIMIT: 100,
    TASK_TITLE_CHARACTER_LIMIT: 10000,
    DESCRIPTION_LIMIT: 1000,
    SEARCH_QUERY_LIMIT: 1000,
    WORKSPACE_NAME_CHARACTER_LIMIT: 80,
    STATE_CHARACTER_LIMIT: 32,

    // Test receipt data
    TEST_RECEIPT: {
        AMOUNT: 1800,
        CURRENCY: 'USD',
        MERCHANT: "Taco Todd's",
        FILENAME: 'test_receipt',
        FILE_TYPE: 'image/png',
    },

    AVATAR_CROP_MODAL: {
        // The next two constants control what is min and max value of the image crop scale.
        // Values define in how many times the image can be bigger than its container.
        // Notice: that values less than 1 mean that the image won't cover the container fully.
        MAX_SCALE: 3, // 3x scale is used commonly in different apps.
        MIN_SCALE: 1, // 1x min scale means that the image covers the container completely

        // This const defines the initial container size, before layout measurement.
        // Since size cant be null, we have to define some initial value.
        INITIAL_SIZE: 1, // 1 was chosen because there is a very low probability that initialized component will have such size.

        // This constant sets a margin equal to the rotate button's height (medium-sized Button (40px)), which is the tallest element in the controls row.
        // It ensures the controls row isn't cropped if the browser height is reduced too much.
        CONTAINER_VERTICAL_MARGIN: variables.componentSizeNormal,
    },
    MICROSECONDS_PER_MS: 1000,
    RED_BRICK_ROAD_PENDING_ACTION: {
        ADD: 'add',
        DELETE: 'delete',
        UPDATE: 'update',
    },
    BRICK_ROAD_INDICATOR_STATUS: {
        ERROR: 'error',
        INFO: 'info',
    },
    REPORT_DETAILS_MENU_ITEM: {
        MEMBERS: 'member',
        INVITE: 'invite',
        SETTINGS: 'settings',
        LEAVE_ROOM: 'leaveRoom',
        PRIVATE_NOTES: 'privateNotes',
        DOWNLOAD_CSV: 'downloadCSV',
        DOWNLOAD_PDF: 'downloadPDF',
        EXPORT: 'export',
        DELETE: 'delete',
        MARK_AS_INCOMPLETE: 'markAsIncomplete',
        CANCEL_PAYMENT: 'cancelPayment',
        UNAPPROVE: 'unapprove',
        DEBUG: 'debug',
        GO_TO_WORKSPACE: 'goToWorkspace',
        ERROR: 'error',
        TRACK: {
            SUBMIT: 'submit',
            CATEGORIZE: 'categorize',
            SHARE: 'share',
        },
    },
    EDIT_REQUEST_FIELD: {
        AMOUNT: 'amount',
        CURRENCY: 'currency',
        DATE: 'date',
        DESCRIPTION: 'description',
        MERCHANT: 'merchant',
        CATEGORY: 'category',
        RECEIPT: 'receipt',
        DISTANCE: 'distance',
        DISTANCE_RATE: 'distanceRate',
        TAG: 'tag',
        TAX_RATE: 'taxRate',
        TAX_AMOUNT: 'taxAmount',
        REPORT: 'report',
    },
    FOOTER: {
        EXPENSE_MANAGEMENT_URL: `${USE_EXPENSIFY_URL}/expense-management`,
        SPEND_MANAGEMENT_URL: `${USE_EXPENSIFY_URL}/spend-management`,
        EXPENSE_REPORTS_URL: `${USE_EXPENSIFY_URL}/expense-reports`,
        COMPANY_CARD_URL: `${USE_EXPENSIFY_URL}/company-credit-card`,
        RECEIPT_SCANNING_URL: `${USE_EXPENSIFY_URL}/receipt-scanning-app`,
        BILL_PAY_URL: `${USE_EXPENSIFY_URL}/bills`,
        INVOICES_URL: `${USE_EXPENSIFY_URL}/invoices`,
        PAYROLL_URL: `${USE_EXPENSIFY_URL}/payroll`,
        TRAVEL_URL: `${USE_EXPENSIFY_URL}/travel`,
        EXPENSIFY_APPROVED_URL: `${USE_EXPENSIFY_URL}/accountants`,
        PRESS_KIT_URL: 'https://we.are.expensify.com/press-kit',
        SUPPORT_URL: `${USE_EXPENSIFY_URL}/support`,
        TERMS_URL: `${EXPENSIFY_URL}/terms`,
        PRIVACY_URL: `${EXPENSIFY_URL}/privacy`,
        ABOUT_URL: 'https://we.are.expensify.com/how-we-got-here',
        BLOG_URL: 'https://blog.expensify.com/',
        JOBS_URL: 'https://we.are.expensify.com/apply',
        ORG_URL: 'https://expensify.org/',
        INVESTOR_RELATIONS_URL: 'https://ir.expensify.com/',
    },

    SOCIALS: {
        PODCAST: 'https://we.are.expensify.com/podcast',
        TWITTER: 'https://www.twitter.com/expensify',
        INSTAGRAM: 'https://www.instagram.com/expensify',
        FACEBOOK: 'https://www.facebook.com/expensify',
        LINKEDIN: 'https://www.linkedin.com/company/expensify',
    },

    // These split the maximum decimal value of a signed 64-bit number (9,223,372,036,854,775,807) into parts where none of them are too big to fit into a 32-bit number, so that we can
    // generate them each with a random number generator with only 32-bits of precision.
    MAX_64BIT_LEFT_PART: 92233,
    MAX_64BIT_MIDDLE_PART: 7203685,
    MAX_64BIT_RIGHT_PART: 4775807,
    INVALID_CATEGORY_NAME: '###',

    // When generating a random value to fit in 7 digits (for the `middle` or `right` parts above), this is the maximum value to multiply by Math.random().
    MAX_INT_FOR_RANDOM_7_DIGIT_VALUE: 10000000,
    IOS_KEYBOARD_SPACE_OFFSET: -30,

    API_REQUEST_TYPE: {
        READ: 'read',
        WRITE: 'write',
        MAKE_REQUEST_WITH_SIDE_EFFECTS: 'makeRequestWithSideEffects',
    },

    ERECEIPT_COLORS: {
        YELLOW: 'Yellow',
        ICE: 'Ice',
        BLUE: 'Blue',
        GREEN: 'Green',
        TANGERINE: 'Tangerine',
        PINK: 'Pink',
    },

    MAP_MARKER_SIZE: 20,

    QUICK_REACTIONS: [
        {
            name: '+1',
            code: '👍',
            types: ['👍🏿', '👍🏾', '👍🏽', '👍🏼', '👍🏻'],
        },
        {
            name: 'heart',
            code: '❤️',
        },
        {
            name: 'joy',
            code: '😂',
        },
        {
            name: 'fire',
            code: '🔥',
        },
    ],

    TFA_CODE_LENGTH: 6,
    CHAT_ATTACHMENT_TOKEN_KEY: 'X-Chat-Attachment-Token',

    SPACE_LENGTH: 1,

    ALL_COUNTRIES: {
        AF: 'Afghanistan',
        AX: 'Åland Islands',
        AL: 'Albania',
        DZ: 'Algeria',
        AS: 'American Samoa',
        AD: 'Andorra',
        AO: 'Angola',
        AI: 'Anguilla',
        AQ: 'Antarctica',
        AG: 'Antigua & Barbuda',
        AR: 'Argentina',
        AM: 'Armenia',
        AW: 'Aruba',
        AC: 'Ascension Island',
        AU: 'Australia',
        AT: 'Austria',
        AZ: 'Azerbaijan',
        BS: 'Bahamas',
        BH: 'Bahrain',
        BD: 'Bangladesh',
        BB: 'Barbados',
        BY: 'Belarus',
        BE: 'Belgium',
        BZ: 'Belize',
        BJ: 'Benin',
        BM: 'Bermuda',
        BT: 'Bhutan',
        BO: 'Bolivia',
        BA: 'Bosnia & Herzegovina',
        BW: 'Botswana',
        BR: 'Brazil',
        IO: 'British Indian Ocean Territory',
        VG: 'British Virgin Islands',
        BN: 'Brunei',
        BG: 'Bulgaria',
        BF: 'Burkina Faso',
        BI: 'Burundi',
        KH: 'Cambodia',
        CM: 'Cameroon',
        CA: 'Canada',
        CV: 'Cape Verde',
        BQ: 'Caribbean Netherlands',
        KY: 'Cayman Islands',
        CF: 'Central African Republic',
        TD: 'Chad',
        CL: 'Chile',
        CN: 'China',
        CX: 'Christmas Island',
        CC: 'Cocos (Keeling) Islands',
        CO: 'Colombia',
        KM: 'Comoros',
        CG: 'Congo - Brazzaville',
        CD: 'Congo - Kinshasa',
        CK: 'Cook Islands',
        CR: 'Costa Rica',
        CI: "Côte d'Ivoire",
        HR: 'Croatia',
        CU: 'Cuba',
        CW: 'Curaçao',
        CY: 'Cyprus',
        CZ: 'Czech Republic',
        DK: 'Denmark',
        DJ: 'Djibouti',
        DM: 'Dominica',
        DO: 'Dominican Republic',
        EC: 'Ecuador',
        EG: 'Egypt',
        SV: 'El Salvador',
        GQ: 'Equatorial Guinea',
        ER: 'Eritrea',
        EE: 'Estonia',
        ET: 'Ethiopia',
        FK: 'Falkland Islands',
        FO: 'Faroe Islands',
        FJ: 'Fiji',
        FI: 'Finland',
        FR: 'France',
        GF: 'French Guiana',
        PF: 'French Polynesia',
        TF: 'French Southern Territories',
        GA: 'Gabon',
        GM: 'Gambia',
        GE: 'Georgia',
        DE: 'Germany',
        GH: 'Ghana',
        GI: 'Gibraltar',
        GR: 'Greece',
        GL: 'Greenland',
        GD: 'Grenada',
        GP: 'Guadeloupe',
        GU: 'Guam',
        GT: 'Guatemala',
        GG: 'Guernsey',
        GN: 'Guinea',
        GW: 'Guinea-Bissau',
        GY: 'Guyana',
        HT: 'Haiti',
        HN: 'Honduras',
        HK: 'Hong Kong',
        HU: 'Hungary',
        IS: 'Iceland',
        IN: 'India',
        ID: 'Indonesia',
        IR: 'Iran',
        IQ: 'Iraq',
        IE: 'Ireland',
        IM: 'Isle of Man',
        IL: 'Israel',
        IT: 'Italy',
        JM: 'Jamaica',
        JP: 'Japan',
        JE: 'Jersey',
        JO: 'Jordan',
        KZ: 'Kazakhstan',
        KE: 'Kenya',
        KI: 'Kiribati',
        XK: 'Kosovo',
        KW: 'Kuwait',
        KG: 'Kyrgyzstan',
        LA: 'Laos',
        LV: 'Latvia',
        LB: 'Lebanon',
        LS: 'Lesotho',
        LR: 'Liberia',
        LY: 'Libya',
        LI: 'Liechtenstein',
        LT: 'Lithuania',
        LU: 'Luxembourg',
        MO: 'Macau',
        MK: 'Macedonia',
        MG: 'Madagascar',
        MW: 'Malawi',
        MY: 'Malaysia',
        MV: 'Maldives',
        ML: 'Mali',
        MT: 'Malta',
        MH: 'Marshall Islands',
        MQ: 'Martinique',
        MR: 'Mauritania',
        MU: 'Mauritius',
        YT: 'Mayotte',
        MX: 'Mexico',
        FM: 'Micronesia',
        MD: 'Moldova',
        MC: 'Monaco',
        MN: 'Mongolia',
        ME: 'Montenegro',
        MS: 'Montserrat',
        MA: 'Morocco',
        MZ: 'Mozambique',
        MM: 'Myanmar (Burma)',
        NA: 'Namibia',
        NR: 'Nauru',
        NP: 'Nepal',
        NL: 'Netherlands',
        NC: 'New Caledonia',
        NZ: 'New Zealand',
        NI: 'Nicaragua',
        NE: 'Niger',
        NG: 'Nigeria',
        NU: 'Niue',
        NF: 'Norfolk Island',
        KP: 'North Korea',
        MP: 'Northern Mariana Islands',
        NO: 'Norway',
        OM: 'Oman',
        PK: 'Pakistan',
        PW: 'Palau',
        PS: 'Palestinian Territories',
        PA: 'Panama',
        PG: 'Papua New Guinea',
        PY: 'Paraguay',
        PE: 'Peru',
        PH: 'Philippines',
        PN: 'Pitcairn Islands',
        PL: 'Poland',
        PT: 'Portugal',
        PR: 'Puerto Rico',
        QA: 'Qatar',
        RE: 'Réunion',
        RO: 'Romania',
        RU: 'Russia',
        RW: 'Rwanda',
        BL: 'Saint Barthélemy',
        WS: 'Samoa',
        SM: 'San Marino',
        ST: 'São Tomé & Príncipe',
        SA: 'Saudi Arabia',
        SN: 'Senegal',
        RS: 'Serbia',
        SC: 'Seychelles',
        SL: 'Sierra Leone',
        SG: 'Singapore',
        SX: 'Sint Maarten',
        SK: 'Slovakia',
        SI: 'Slovenia',
        SB: 'Solomon Islands',
        SO: 'Somalia',
        ZA: 'South Africa',
        GS: 'South Georgia & South Sandwich Islands',
        KR: 'South Korea',
        SS: 'South Sudan',
        ES: 'Spain',
        LK: 'Sri Lanka',
        SH: 'St. Helena',
        KN: 'St. Kitts & Nevis',
        LC: 'St. Lucia',
        MF: 'St. Martin',
        PM: 'St. Pierre & Miquelon',
        VC: 'St. Vincent & Grenadines',
        SD: 'Sudan',
        SR: 'Suriname',
        SJ: 'Svalbard & Jan Mayen',
        SZ: 'Swaziland',
        SE: 'Sweden',
        CH: 'Switzerland',
        SY: 'Syria',
        TW: 'Taiwan',
        TJ: 'Tajikistan',
        TZ: 'Tanzania',
        TH: 'Thailand',
        TL: 'Timor-Leste',
        TG: 'Togo',
        TK: 'Tokelau',
        TO: 'Tonga',
        TT: 'Trinidad & Tobago',
        TA: 'Tristan da Cunha',
        TN: 'Tunisia',
        TR: 'Turkey',
        TM: 'Turkmenistan',
        TC: 'Turks & Caicos Islands',
        TV: 'Tuvalu',
        UM: 'U.S. Outlying Islands',
        VI: 'U.S. Virgin Islands',
        UG: 'Uganda',
        UA: 'Ukraine',
        AE: 'United Arab Emirates',
        GB: 'United Kingdom',
        US: 'United States',
        UY: 'Uruguay',
        UZ: 'Uzbekistan',
        VU: 'Vanuatu',
        VA: 'Vatican City',
        VE: 'Venezuela',
        VN: 'Vietnam',
        WF: 'Wallis & Futuna',
        EH: 'Western Sahara',
        YE: 'Yemen',
        ZM: 'Zambia',
        ZW: 'Zimbabwe',
    },

    ALL_EUROPEAN_UNION_COUNTRIES: {
        AT: 'Austria',
        BE: 'Belgium',
        BG: 'Bulgaria',
        HR: 'Croatia',
        CY: 'Cyprus',
        CZ: 'Czech Republic',
        DK: 'Denmark',
        EE: 'Estonia',
        FI: 'Finland',
        FR: 'France',
        DE: 'Germany',
        GR: 'Greece',
        HU: 'Hungary',
        IE: 'Ireland',
        IT: 'Italy',
        LT: 'Lithuania',
        LU: 'Luxembourg',
        LV: 'Latvia',
        MT: 'Malta',
        NL: 'Netherlands',
        PL: 'Poland',
        PT: 'Portugal',
        RO: 'Romania',
        SK: 'Slovakia',
        SI: 'Slovenia',
        ES: 'Spain',
        SE: 'Sweden',
    },

    PLAID_EXCLUDED_COUNTRIES: ['IR', 'CU', 'SY', 'UA', 'KP'] as string[],
    PLAID_SUPPORT_COUNTRIES: ['US', 'CA', 'GB', 'AT', 'BE', 'DK', 'EE', 'FI', 'FR', 'DE', 'IE', 'IT', 'LV', 'LT', 'NL', 'NO', 'PL', 'PT', 'ES', 'SE'] as string[],

    // Sources: https://github.com/Expensify/App/issues/14958#issuecomment-1442138427
    // https://github.com/Expensify/App/issues/14958#issuecomment-1456026810
    COUNTRY_ZIP_REGEX_DATA: {
        AC: {
            regex: /^ASCN 1ZZ$/,
            samples: 'ASCN 1ZZ',
        },
        AD: {
            regex: /^AD[1-7]0\d$/,
            samples: 'AD206, AD403, AD106, AD406',
        },

        // We have kept the empty object for the countries which do not have any zip code validation
        // to ensure consistency so that the amount of countries displayed and in this object are same
        AE: {},
        AF: {
            regex: /^\d{4}$/,
            samples: '9536, 1476, 3842, 7975',
        },
        AG: {},
        AI: {
            regex: /^AI-2640$/,
            samples: 'AI-2640',
        },
        AL: {
            regex: /^\d{4}$/,
            samples: '1631, 9721, 2360, 5574',
        },
        AM: {
            regex: /^\d{4}$/,
            samples: '5581, 7585, 8434, 2492',
        },
        AO: {},
        AQ: {},
        AR: {
            regex: /^((?:[A-HJ-NP-Z])?\d{4})([A-Z]{3})?$/,
            samples: 'Q7040GFQ, K2178ZHR, P6240EJG, J6070IAE',
        },
        AS: {
            regex: /^96799$/,
            samples: '96799',
        },
        AT: {
            regex: /^\d{4}$/,
            samples: '4223, 2052, 3544, 5488',
        },
        AU: {
            regex: /^\d{4}$/,
            samples: '7181, 7735, 9169, 8780',
        },
        AW: {},
        AX: {
            regex: /^22\d{3}$/,
            samples: '22270, 22889, 22906, 22284',
        },
        AZ: {
            regex: /^(AZ) (\d{4})$/,
            samples: 'AZ 6704, AZ 5332, AZ 3907, AZ 6892',
        },
        BA: {
            regex: /^\d{5}$/,
            samples: '62722, 80420, 44595, 74614',
        },
        BB: {
            regex: /^BB\d{5}$/,
            samples: 'BB64089, BB17494, BB73163, BB25752',
        },
        BD: {
            regex: /^\d{4}$/,
            samples: '8585, 8175, 7381, 0154',
        },
        BE: {
            regex: /^\d{4}$/,
            samples: '7944, 5303, 6746, 7921',
        },
        BF: {},
        BG: {
            regex: /^\d{4}$/,
            samples: '6409, 7657, 1206, 7908',
        },
        BH: {
            regex: /^\d{3}\d?$/,
            samples: '047, 1116, 490, 631',
        },
        BI: {},
        BJ: {},
        BL: {
            regex: /^97133$/,
            samples: '97133',
        },
        BM: {
            regex: /^[A-Z]{2} ?[A-Z0-9]{2}$/,
            samples: 'QV9P, OSJ1, PZ 3D, GR YK',
        },
        BN: {
            regex: /^[A-Z]{2} ?\d{4}$/,
            samples: 'PF 9925, TH1970, SC 4619, NF0781',
        },
        BO: {},
        BQ: {},
        BR: {
            regex: /^\d{5}-?\d{3}$/,
            samples: '18816-403, 95177-465, 43447-782, 39403-136',
        },
        BS: {},
        BT: {
            regex: /^\d{5}$/,
            samples: '28256, 52484, 30608, 93524',
        },
        BW: {},
        BY: {
            regex: /^\d{6}$/,
            samples: '504154, 360246, 741167, 895047',
        },
        BZ: {},
        CA: {
            regex: /^[ABCEGHJKLMNPRSTVXY]\d[ABCEGHJ-NPRSTV-Z] ?\d[ABCEGHJ-NPRSTV-Z]\d$/,
            samples: 'S1A7K8, Y5H 4G6, H9V0P2, H1A1B5',
        },
        CC: {
            regex: /^6799$/,
            samples: '6799',
        },
        CD: {},
        CF: {},
        CG: {},
        CH: {
            regex: /^\d{4}$/,
            samples: '6370, 5271, 7873, 8220',
        },
        CI: {},
        CK: {},
        CL: {
            regex: /^\d{7}$/,
            samples: '7565829, 8702008, 3161669, 1607703',
        },
        CM: {},
        CN: {
            regex: /^\d{6}$/,
            samples: '240543, 870138, 295528, 861683',
        },
        CO: {
            regex: /^\d{6}$/,
            samples: '678978, 775145, 823943, 913970',
        },
        CR: {
            regex: /^\d{5}$/,
            samples: '28256, 52484, 30608, 93524',
        },
        CU: {
            regex: /^(?:CP)?(\d{5})$/,
            samples: '28256, 52484, 30608, 93524',
        },
        CV: {
            regex: /^\d{4}$/,
            samples: '9056, 8085, 0491, 4627',
        },
        CW: {},
        CX: {
            regex: /^6798$/,
            samples: '6798',
        },
        CY: {
            regex: /^\d{4}$/,
            samples: '9301, 2478, 1981, 6162',
        },
        CZ: {
            regex: /^\d{3} ?\d{2}$/,
            samples: '150 56, 50694, 229 08, 82811',
        },
        DE: {
            regex: /^\d{5}$/,
            samples: '33185, 37198, 81711, 44262',
        },
        DJ: {},
        DK: {
            regex: /^\d{4}$/,
            samples: '1429, 2457, 0637, 5764',
        },
        DM: {},
        DO: {
            regex: /^\d{5}$/,
            samples: '11877, 95773, 93875, 98032',
        },
        DZ: {
            regex: /^\d{5}$/,
            samples: '26581, 64621, 57550, 72201',
        },
        EC: {
            regex: /^\d{6}$/,
            samples: '541124, 873848, 011495, 334509',
        },
        EE: {
            regex: /^\d{5}$/,
            samples: '87173, 01127, 73214, 52381',
        },
        EG: {
            regex: /^\d{5}$/,
            samples: '98394, 05129, 91463, 77359',
        },
        EH: {
            regex: /^\d{5}$/,
            samples: '30577, 60264, 16487, 38593',
        },
        ER: {},
        ES: {
            regex: /^\d{5}$/,
            samples: '03315, 00413, 23179, 89324',
        },
        ET: {
            regex: /^\d{4}$/,
            samples: '6269, 8498, 4514, 7820',
        },
        FI: {
            regex: /^\d{5}$/,
            samples: '21859, 72086, 22422, 03774',
        },
        FJ: {},
        FK: {
            regex: /^FIQQ 1ZZ$/,
            samples: 'FIQQ 1ZZ',
        },
        FM: {
            regex: /^(9694[1-4])(?:[ -](\d{4}))?$/,
            samples: '96942-9352, 96944-4935, 96941 9065, 96943-5369',
        },
        FO: {
            regex: /^\d{3}$/,
            samples: '334, 068, 741, 787',
        },
        FR: {
            regex: /^\d{2} ?\d{3}$/,
            samples: '25822, 53 637, 55354, 82522',
        },
        GA: {},
        GB: {
            regex: /^[A-Z]{1,2}[0-9R][0-9A-Z]?\s*([0-9][ABD-HJLNP-UW-Z]{2})?$/,
            samples: 'LA102UX, BL2F8FX, BD1S9LU, WR4G 6LH, W1U',
        },
        GD: {},
        GE: {
            regex: /^\d{4}$/,
            samples: '1232, 9831, 4717, 9428',
        },
        GF: {
            regex: /^9[78]3\d{2}$/,
            samples: '98380, 97335, 98344, 97300',
        },
        GG: {
            regex: /^GY\d[\dA-Z]? ?\d[ABD-HJLN-UW-Z]{2}$/,
            samples: 'GY757LD, GY6D 6XL, GY3Y2BU, GY85 1YO',
        },
        GH: {},
        GI: {
            regex: /^GX11 1AA$/,
            samples: 'GX11 1AA',
        },
        GL: {
            regex: /^39\d{2}$/,
            samples: '3964, 3915, 3963, 3956',
        },
        GM: {},
        GN: {
            regex: /^\d{3}$/,
            samples: '465, 994, 333, 078',
        },
        GP: {
            regex: /^9[78][01]\d{2}$/,
            samples: '98069, 97007, 97147, 97106',
        },
        GQ: {},
        GR: {
            regex: /^\d{3} ?\d{2}$/,
            samples: '98654, 319 78, 127 09, 590 52',
        },
        GS: {
            regex: /^SIQQ 1ZZ$/,
            samples: 'SIQQ 1ZZ',
        },
        GT: {
            regex: /^\d{5}$/,
            samples: '30553, 69925, 09376, 83719',
        },
        GU: {
            regex: /^((969)[1-3][0-2])$/,
            samples: '96922, 96932, 96921, 96911',
        },
        GW: {
            regex: /^\d{4}$/,
            samples: '1742, 7941, 4437, 7728',
        },
        GY: {},
        HK: {
            regex: /^999077$|^$/,
            samples: '999077',
        },
        HN: {
            regex: /^\d{5}$/,
            samples: '86238, 78999, 03594, 30406',
        },
        HR: {
            regex: /^\d{5}$/,
            samples: '85240, 80710, 78235, 98766',
        },
        HT: {
            regex: /^(?:HT)?(\d{4})$/,
            samples: '5101, HT6991, HT3871, 1126',
        },
        HU: {
            regex: /^\d{4}$/,
            samples: '0360, 2604, 3362, 4775',
        },
        ID: {
            regex: /^\d{5}$/,
            samples: '60993, 52656, 16521, 34931',
        },
        IE: {},
        IL: {
            regex: /^\d{5}(?:\d{2})?$/,
            samples: '74213, 6978354, 2441689, 4971551',
        },
        IM: {
            regex: /^IM\d[\dA-Z]? ?\d[ABD-HJLN-UW-Z]{2}$/,
            samples: 'IM2X1JP, IM4V 9JU, IM3B1UP, IM8E 5XF',
        },
        IN: {
            regex: /^\d{6}$/,
            samples: '946956, 143659, 243258, 938385',
        },
        IO: {
            regex: /^BBND 1ZZ$/,
            samples: 'BBND 1ZZ',
        },
        IQ: {
            regex: /^\d{5}$/,
            samples: '63282, 87817, 38580, 47725',
        },
        IR: {
            regex: /^\d{5}-?\d{5}$/,
            samples: '0666174250, 6052682188, 02360-81920, 25102-08646',
        },
        IS: {
            regex: /^\d{3}$/,
            samples: '408, 013, 001, 936',
        },
        IT: {
            regex: /^\d{5}$/,
            samples: '31701, 61341, 92781, 45609',
        },
        JE: {
            regex: /^JE\d[\dA-Z]? ?\d[ABD-HJLN-UW-Z]{2}$/,
            samples: 'JE0D 2EX, JE59 2OF, JE1X1ZW, JE0V 1SO',
        },
        JM: {},
        JO: {
            regex: /^\d{5}$/,
            samples: '20789, 02128, 52170, 40284',
        },
        JP: {
            regex: /^\d{3}-?\d{4}$/,
            samples: '5429642, 046-1544, 6463599, 368-5362',
        },
        KE: {
            regex: /^\d{5}$/,
            samples: '33043, 98830, 59324, 42876',
        },
        KG: {
            regex: /^\d{6}$/,
            samples: '500371, 176592, 184133, 225279',
        },
        KH: {
            regex: /^\d{5,6}$/,
            samples: '220281, 18824, 35379, 09570',
        },
        KI: {
            regex: /^KI\d{4}$/,
            samples: 'KI0104, KI0109, KI0112, KI0306',
        },
        KM: {},
        KN: {
            regex: /^KN\d{4}(-\d{4})?$/,
            samples: 'KN2522, KN2560-3032, KN3507, KN4440',
        },
        KP: {},
        KR: {
            regex: /^\d{5}$/,
            samples: '67417, 66648, 08359, 93750',
        },
        KW: {
            regex: /^\d{5}$/,
            samples: '74840, 53309, 71276, 59262',
        },
        KY: {
            regex: /^KY\d-\d{4}$/,
            samples: 'KY0-3078, KY1-7812, KY8-3729, KY3-4664',
        },
        KZ: {
            regex: /^\d{6}$/,
            samples: '129113, 976562, 226811, 933781',
        },
        LA: {
            regex: /^\d{5}$/,
            samples: '08875, 50779, 87756, 75932',
        },
        LB: {
            regex: /^(?:\d{4})(?: ?(?:\d{4}))?$/,
            samples: '5436 1302, 9830 7470, 76911911, 9453 1306',
        },
        LC: {
            regex: /^(LC)?\d{2} ?\d{3}$/,
            samples: '21080, LC99127, LC24 258, 51 740',
        },
        LI: {
            regex: /^\d{4}$/,
            samples: '6644, 2852, 4630, 4541',
        },
        LK: {
            regex: /^\d{5}$/,
            samples: '44605, 27721, 90695, 65514',
        },
        LR: {
            regex: /^\d{4}$/,
            samples: '6644, 2852, 4630, 4541',
        },
        LS: {
            regex: /^\d{3}$/,
            samples: '779, 803, 104, 897',
        },
        LT: {
            regex: /^((LT)[-])?(\d{5})$/,
            samples: 'LT-22248, LT-12796, 69822, 37280',
        },
        LU: {
            regex: /^((L)[-])?(\d{4})$/,
            samples: '5469, L-4476, 6304, 9739',
        },
        LV: {
            regex: /^((LV)[-])?\d{4}$/,
            samples: '9344, LV-5030, LV-0132, 8097',
        },
        LY: {},
        MA: {
            regex: /^\d{5}$/,
            samples: '50219, 95871, 80907, 79804',
        },
        MC: {
            regex: /^980\d{2}$/,
            samples: '98084, 98041, 98070, 98062',
        },
        MD: {
            regex: /^(MD[-]?)?(\d{4})$/,
            samples: '6250, MD-9681, MD3282, MD-0652',
        },
        ME: {
            regex: /^\d{5}$/,
            samples: '87622, 92688, 23129, 59566',
        },
        MF: {
            regex: /^9[78][01]\d{2}$/,
            samples: '97169, 98180, 98067, 98043',
        },
        MG: {
            regex: /^\d{3}$/,
            samples: '854, 084, 524, 064',
        },
        MH: {
            regex: /^((969)[6-7][0-9])(-\d{4})?/,
            samples: '96962, 96969, 96970-8530, 96960-3226',
        },
        MK: {
            regex: /^\d{4}$/,
            samples: '8299, 6904, 6144, 9753',
        },
        ML: {},
        MM: {
            regex: /^\d{5}$/,
            samples: '59188, 93943, 40829, 69981',
        },
        MN: {
            regex: /^\d{5}$/,
            samples: '94129, 29906, 53374, 80141',
        },
        MO: {},
        MP: {
            regex: /^(9695[012])(?:[ -](\d{4}))?$/,
            samples: '96952 3162, 96950 1567, 96951 2994, 96950 8745',
        },
        MQ: {
            regex: /^9[78]2\d{2}$/,
            samples: '98297, 97273, 97261, 98282',
        },
        MR: {},
        MS: {
            regex: /^[Mm][Ss][Rr]\s{0,1}\d{4}$/,
            samples: 'MSR1110, MSR1230, MSR1250, MSR1330',
        },
        MT: {
            regex: /^[A-Z]{3} [0-9]{4}|[A-Z]{2}[0-9]{2}|[A-Z]{2} [0-9]{2}|[A-Z]{3}[0-9]{4}|[A-Z]{3}[0-9]{2}|[A-Z]{3} [0-9]{2}$/,
            samples: 'DKV 8196, KSU9264, QII0259, HKH 1020',
        },
        MU: {
            regex: /^([0-9A-R]\d{4})$/,
            samples: 'H8310, 52591, M9826, F5810',
        },
        MV: {
            regex: /^\d{5}$/,
            samples: '16354, 20857, 50991, 72527',
        },
        MW: {},
        MX: {
            regex: /^\d{5}$/,
            samples: '71530, 76424, 73811, 50503',
        },
        MY: {
            regex: /^\d{5}$/,
            samples: '75958, 15826, 86715, 37081',
        },
        MZ: {
            regex: /^\d{4}$/,
            samples: '0902, 6258, 7826, 7150',
        },
        NA: {
            regex: /^\d{5}$/,
            samples: '68338, 63392, 21820, 61211',
        },
        NC: {
            regex: /^988\d{2}$/,
            samples: '98865, 98813, 98820, 98855',
        },
        NE: {
            regex: /^\d{4}$/,
            samples: '9790, 3270, 2239, 0400',
        },
        NF: {
            regex: /^2899$/,
            samples: '2899',
        },
        NG: {
            regex: /^\d{6}$/,
            samples: '289096, 223817, 199970, 840648',
        },
        NI: {
            regex: /^\d{5}$/,
            samples: '86308, 60956, 49945, 15470',
        },
        NL: {
            regex: /^\d{4} ?[A-Z]{2}$/,
            samples: '6998 VY, 5390 CK, 2476 PS, 8873OX',
        },
        NO: {
            regex: /^\d{4}$/,
            samples: '0711, 4104, 2683, 5015',
        },
        NP: {
            regex: /^\d{5}$/,
            samples: '42438, 73964, 66400, 33976',
        },
        NR: {
            regex: /^(NRU68)$/,
            samples: 'NRU68',
        },
        NU: {
            regex: /^(9974)$/,
            samples: '9974',
        },
        NZ: {
            regex: /^\d{4}$/,
            samples: '7015, 0780, 4109, 1422',
        },
        OM: {
            regex: /^(?:PC )?\d{3}$/,
            samples: 'PC 851, PC 362, PC 598, PC 499',
        },
        PA: {
            regex: /^\d{4}$/,
            samples: '0711, 4104, 2683, 5015',
        },
        PE: {
            regex: /^\d{5}$/,
            samples: '10013, 12081, 14833, 24615',
        },
        PF: {
            regex: /^987\d{2}$/,
            samples: '98755, 98710, 98748, 98791',
        },
        PG: {
            regex: /^\d{3}$/,
            samples: '193, 166, 880, 553',
        },
        PH: {
            regex: /^\d{4}$/,
            samples: '0137, 8216, 2876, 0876',
        },
        PK: {
            regex: /^\d{5}$/,
            samples: '78219, 84497, 62102, 12564',
        },
        PL: {
            regex: /^\d{2}-\d{3}$/,
            samples: '63-825, 26-714, 05-505, 15-200',
        },
        PM: {
            regex: /^(97500)$/,
            samples: '97500',
        },
        PN: {
            regex: /^PCRN 1ZZ$/,
            samples: 'PCRN 1ZZ',
        },
        PR: {
            regex: /^(00[679]\d{2})(?:[ -](\d{4}))?$/,
            samples: '00989 3603, 00639 0720, 00707-9803, 00610 7362',
        },
        PS: {
            regex: /^(00[679]\d{2})(?:[ -](\d{4}))?$/,
            samples: '00748, 00663, 00779-4433, 00934 1559',
        },
        PT: {
            regex: /^\d{4}-\d{3}$/,
            samples: '0060-917, 4391-979, 5551-657, 9961-093',
        },
        PW: {
            regex: /^(969(?:39|40))(?:[ -](\d{4}))?$/,
            samples: '96940, 96939, 96939 6004, 96940-1871',
        },
        PY: {
            regex: /^\d{4}$/,
            samples: '7895, 5835, 8783, 5887',
        },
        QA: {},
        RE: {
            regex: /^9[78]4\d{2}$/,
            samples: '98445, 97404, 98421, 98434',
        },
        RO: {
            regex: /^\d{6}$/,
            samples: '935929, 407608, 637434, 174574',
        },
        RS: {
            regex: /^\d{5,6}$/,
            samples: '929863, 259131, 687739, 07011',
        },
        RU: {
            regex: /^\d{6}$/,
            samples: '138294, 617323, 307906, 981238',
        },
        RW: {},
        SA: {
            regex: /^\d{5}(-{1}\d{4})?$/,
            samples: '86020-1256, 72375, 70280, 96328',
        },
        SB: {},
        SC: {},
        SD: {
            regex: /^\d{5}$/,
            samples: '78219, 84497, 62102, 12564',
        },
        SE: {
            regex: /^\d{3} ?\d{2}$/,
            samples: '095 39, 41052, 84687, 563 66',
        },
        SG: {
            regex: /^\d{6}$/,
            samples: '606542, 233985, 036755, 265255',
        },
        SH: {
            regex: /^(?:ASCN|TDCU|STHL) 1ZZ$/,
            samples: 'STHL 1ZZ, ASCN 1ZZ, TDCU 1ZZ',
        },
        SI: {
            regex: /^\d{4}$/,
            samples: '6898, 3413, 2031, 5732',
        },
        SJ: {
            regex: /^\d{4}$/,
            samples: '7616, 3163, 5769, 0237',
        },
        SK: {
            regex: /^\d{3} ?\d{2}$/,
            samples: '594 52, 813 34, 867 67, 41814',
        },
        SL: {},
        SM: {
            regex: /^4789\d$/,
            samples: '47894, 47895, 47893, 47899',
        },
        SN: {
            regex: /^[1-8]\d{4}$/,
            samples: '48336, 23224, 33261, 82430',
        },
        SO: {},
        SR: {},
        SS: {
            regex: /^[A-Z]{2} ?\d{5}$/,
            samples: 'JQ 80186, CU 46474, DE33738, MS 59107',
        },
        ST: {},
        SV: {},
        SX: {},
        SY: {},
        SZ: {
            regex: /^[HLMS]\d{3}$/,
            samples: 'H458, L986, M477, S916',
        },
        TA: {
            regex: /^TDCU 1ZZ$/,
            samples: 'TDCU 1ZZ',
        },
        TC: {
            regex: /^TKCA 1ZZ$/,
            samples: 'TKCA 1ZZ',
        },
        TD: {},
        TF: {},
        TG: {},
        TH: {
            regex: /^\d{5}$/,
            samples: '30706, 18695, 21044, 42496',
        },
        TJ: {
            regex: /^\d{6}$/,
            samples: '381098, 961344, 519925, 667883',
        },
        TK: {},
        TL: {},
        TM: {
            regex: /^\d{6}$/,
            samples: '544985, 164362, 425224, 374603',
        },
        TN: {
            regex: /^\d{4}$/,
            samples: '6075, 7340, 2574, 8988',
        },
        TO: {},
        TR: {
            regex: /^\d{5}$/,
            samples: '42524, 81057, 50859, 42677',
        },
        TT: {
            regex: /^\d{6}$/,
            samples: '041238, 033990, 763476, 981118',
        },
        TV: {},
        TW: {
            regex: /^\d{3}(?:\d{2})?$/,
            samples: '21577, 76068, 68698, 08912',
        },
        TZ: {},
        UA: {
            regex: /^\d{5}$/,
            samples: '10629, 81138, 15668, 30055',
        },
        UG: {},
        UM: {},
        US: {
            regex: /^[0-9]{5}(?:[- ][0-9]{4})?$/,
            samples: '12345, 12345-1234, 12345 1234',
        },
        UY: {
            regex: /^\d{5}$/,
            samples: '40073, 30136, 06583, 00021',
        },
        UZ: {
            regex: /^\d{6}$/,
            samples: '205122, 219713, 441699, 287471',
        },
        VA: {
            regex: /^(00120)$/,
            samples: '00120',
        },
        VC: {
            regex: /^VC\d{4}$/,
            samples: 'VC0600, VC0176, VC0616, VC4094',
        },
        VE: {
            regex: /^\d{4}$/,
            samples: '9692, 1953, 6680, 8302',
        },
        VG: {
            regex: /^VG\d{4}$/,
            samples: 'VG1204, VG7387, VG3431, VG6021',
        },
        VI: {
            regex: /^(008(?:(?:[0-4]\d)|(?:5[01])))(?:[ -](\d{4}))?$/,
            samples: '00820, 00804 2036, 00825 3344, 00811-5900',
        },
        VN: {
            regex: /^\d{6}$/,
            samples: '133836, 748243, 894060, 020597',
        },
        VU: {},
        WF: {
            regex: /^986\d{2}$/,
            samples: '98692, 98697, 98698, 98671',
        },
        WS: {
            regex: /^WS[1-2]\d{3}$/,
            samples: 'WS1349, WS2798, WS1751, WS2090',
        },
        XK: {
            regex: /^[1-7]\d{4}$/,
            samples: '56509, 15863, 46644, 21896',
        },
        YE: {},
        YT: {
            regex: /^976\d{2}$/,
            samples: '97698, 97697, 97632, 97609',
        },
        ZA: {
            regex: /^\d{4}$/,
            samples: '6855, 5179, 6956, 7147',
        },
        ZM: {
            regex: /^\d{5}$/,
            samples: '77603, 97367, 80454, 94484',
        },
        ZW: {},
    },

    GENERIC_ZIP_CODE_REGEX: /^(?:(?![\s-])[\w -]{0,9}[\w])?$/,

    // Values for checking if polyfill is required on a platform
    POLYFILL_TEST: {
        STYLE: 'currency',
        CURRENCY: 'XAF',
        FORMAT: 'symbol',
        SAMPLE_INPUT: '123456.789',
        EXPECTED_OUTPUT: 'FCFA 123,457',
    },

    PATHS_TO_TREAT_AS_EXTERNAL: ['NewExpensify.dmg', 'docs/index.html'],

    // Test tool menu parameters
    TEST_TOOL: {
        // Number of concurrent taps to open then the Test modal menu
        NUMBER_OF_TAPS: 4,
    },

    MENU_HELP_URLS: {
        LEARN_MORE: 'https://www.expensify.com',
        DOCUMENTATION: 'https://github.com/Expensify/App/blob/main/README.md',
        COMMUNITY_DISCUSSIONS: 'https://expensify.slack.com/archives/C01GTK53T8Q',
        SEARCH_ISSUES: 'https://github.com/Expensify/App/issues',
    },

    BOOK_TRAVEL_DEMO_URL: 'https://calendly.com/d/ck2z-xsh-q97/expensify-travel-demo-travel-page',
    TRAVEL_DOT_URL: 'https://travel.expensify.com',
    STAGING_TRAVEL_DOT_URL: 'https://staging.travel.expensify.com',
    TRIP_ID_PATH: (tripID?: string) => (tripID ? `trips/${tripID}` : undefined),
    TRIP_SUPPORT: '/support',
    SPOTNANA_TMC_ID: '8e8e7258-1cf3-48c0-9cd1-fe78a6e31eed',
    STAGING_SPOTNANA_TMC_ID: '7a290c6e-5328-4107-aff6-e48765845b81',
    SCREEN_READER_STATES: {
        ALL: 'all',
        ACTIVE: 'active',
        DISABLED: 'disabled',
    },
    SPACE_CHARACTER_WIDTH: 4,

    // The attribute used in the SelectionScraper.js helper to query all the DOM elements
    // that should be removed from the copied contents in the getHTMLOfSelection() method
    SELECTION_SCRAPER_HIDDEN_ELEMENT: 'selection-scrapper-hidden-element',
    INNER_BOX_SHADOW_ELEMENT: 'inner-box-shadow-element',
    MODERATION: {
        MODERATOR_DECISION_PENDING: 'pending',
        MODERATOR_DECISION_PENDING_HIDE: 'pendingHide',
        MODERATOR_DECISION_PENDING_REMOVE: 'pendingRemove',
        MODERATOR_DECISION_APPROVED: 'approved',
        MODERATOR_DECISION_HIDDEN: 'hidden',
        FLAG_SEVERITY_SPAM: 'spam',
        FLAG_SEVERITY_INCONSIDERATE: 'inconsiderate',
        FLAG_SEVERITY_INTIMIDATION: 'intimidation',
        FLAG_SEVERITY_BULLYING: 'bullying',
        FLAG_SEVERITY_HARASSMENT: 'harassment',
        FLAG_SEVERITY_ASSAULT: 'assault',
    },
    EMOJI_PICKER_TEXT_INPUT_SIZES: 152,
    QR: {
        DEFAULT_LOGO_SIZE_RATIO: 0.25,
        DEFAULT_LOGO_MARGIN_RATIO: 0.02,
        EXPENSIFY_LOGO_SIZE_RATIO: 0.22,
        EXPENSIFY_LOGO_MARGIN_RATIO: 0.03,
    },

    /**
     * Acceptable values for the `role` attribute on react native components.
     *
     * **IMPORTANT:** Not for use with the `accessibilityRole` prop, as it accepts different values, and new components
     * should use the `role` prop instead.
     */
    ROLE: {
        /** Use for elements with important, time-sensitive information. */
        ALERT: 'alert',
        /** Use for elements that act as buttons. */
        BUTTON: 'button',
        /** Use for elements representing checkboxes. */
        CHECKBOX: 'checkbox',
        /** Use for elements that allow a choice from multiple options. */
        COMBOBOX: 'combobox',
        /** Use with scrollable lists to represent a grid layout. */
        GRID: 'grid',
        /** Use for section headers or titles. */
        HEADING: 'heading',
        /** Use for image elements. */
        IMG: 'img',
        /** Use for elements that navigate to other pages or content. */
        LINK: 'link',
        /** Use to identify a list of items. */
        LIST: 'list',
        /** Use for a list of choices or options. */
        MENU: 'menu',
        /** Use for a container of multiple menus. */
        MENUBAR: 'menubar',
        /** Use for items within a menu. */
        MENUITEM: 'menuitem',
        /** Use when no specific role is needed. */
        NONE: 'none',
        /** Use for elements that don't require a specific role. */
        PRESENTATION: 'presentation',
        /** Use for elements showing progress of a task. */
        PROGRESSBAR: 'progressbar',
        /** Use for radio buttons. */
        RADIO: 'radio',
        /** Use for groups of radio buttons. */
        RADIOGROUP: 'radiogroup',
        /** Use for scrollbar elements. */
        SCROLLBAR: 'scrollbar',
        /** Use for text fields that are used for searching. */
        SEARCHBOX: 'searchbox',
        /** Use for adjustable elements like sliders. */
        SLIDER: 'slider',
        /** Use for a button that opens a list of choices. */
        SPINBUTTON: 'spinbutton',
        /** Use for elements providing a summary of app conditions. */
        SUMMARY: 'summary',
        /** Use for on/off switch elements. */
        SWITCH: 'switch',
        /** Use for tab elements in a tab list. */
        TAB: 'tab',
        /** Use for a list of tabs. */
        TABLIST: 'tablist',
        /** Use for timer elements. */
        TIMER: 'timer',
        /** Use for toolbars containing action buttons or components. */
        TOOLBAR: 'toolbar',
        /** Use for navigation elements */
        NAVIGATION: 'navigation',
        /** Use for Tooltips */
        TOOLTIP: 'tooltip',
    },
    TRANSLATION_KEYS: {
        ATTACHMENT: 'common.attachment',
    },
    TEACHERS_UNITE: {
        PROD_PUBLIC_ROOM_ID: '7470147100835202',
        PROD_POLICY_ID: 'B795B6319125BDF2',
        TEST_PUBLIC_ROOM_ID: '207591744844000',
        TEST_POLICY_ID: 'ABD1345ED7293535',
        POLICY_NAME: 'Expensify.org / Teachers Unite!',
        PUBLIC_ROOM_NAME: '#teachers-unite',
    },
    CUSTOM_STATUS_TYPES: {
        NEVER: 'never',
        THIRTY_MINUTES: 'thirtyMinutes',
        ONE_HOUR: 'oneHour',
        AFTER_TODAY: 'afterToday',
        AFTER_WEEK: 'afterWeek',
        CUSTOM: 'custom',
    },
    TWO_FACTOR_AUTH_STEPS: {
        COPY_CODES: 'COPY_CODES',
        VERIFY: 'VERIFY',
        SUCCESS: 'SUCCESS',
        ENABLED: 'ENABLED',
        DISABLED: 'DISABLED',
        DISABLE: 'DISABLE',
    },
    MERGE_ACCOUNT_RESULTS: {
        SUCCESS: 'success',
        ERR_2FA: 'err_2fa',
        ERR_NO_EXIST: 'err_no_exist',
        ERR_SMART_SCANNER: 'err_smart_scanner',
        ERR_INVOICING: 'err_invoicing',
        ERR_SAML_PRIMARY_LOGIN: 'err_saml_primary_login',
        ERR_SAML_DOMAIN_CONTROL: 'err_saml_domain_control',
        ERR_SAML_NOT_SUPPORTED: 'err_saml_not_supported',
        ERR_ACCOUNT_LOCKED: 'err_account_locked',
        ERR_MERGE_SELF: 'err_merge_self',
        TOO_MANY_ATTEMPTS: 'too_many_attempts',
        ACCOUNT_UNVALIDATED: 'account_unvalidated',
    },
    DELEGATE_ROLE: {
        ALL: 'all',
        SUBMITTER: 'submitter',
    },
    DELEGATE: {
        DENIED_ACCESS_VARIANTS: {
            DELEGATE: 'delegate',
            SUBMITTER: 'submitter',
        },
    },
    DELEGATE_ROLE_HELP_DOT_ARTICLE_LINK: 'https://help.expensify.com/expensify-classic/hubs/copilots-and-delegates/',
    STRIPE_GBP_AUTH_STATUSES: {
        SUCCEEDED: 'succeeded',
        CARD_AUTHENTICATION_REQUIRED: 'authentication_required',
    },
    TAB: {
        DEBUG_TAB_ID: 'DebugTab',
        NEW_CHAT_TAB_ID: 'NewChatTab',
        NEW_CHAT: 'chat',
        NEW_ROOM: 'room',
        RECEIPT_TAB_ID: 'ReceiptTab',
        IOU_REQUEST_TYPE: 'iouRequestType',
        SHARE: {
            NAVIGATOR_ID: 'ShareNavigatorID',
            SHARE: 'ShareTab',
            SUBMIT: 'SubmitTab',
        },
    },
    TAB_REQUEST: {
        MANUAL: 'manual',
        SCAN: 'scan',
        DISTANCE: 'distance',
        PER_DIEM: 'per-diem',
    },

    STATUS_TEXT_MAX_LENGTH: 100,

    DROPDOWN_BUTTON_SIZE: {
        LARGE: 'large',
        MEDIUM: 'medium',
        SMALL: 'small',
    },

    SF_COORDINATES: [-122.4194, 37.7749],

    NAVIGATION: {
        ACTION_TYPE: {
            REPLACE: 'REPLACE',
            PUSH: 'PUSH',
            NAVIGATE: 'NAVIGATE',
            SET_PARAMS: 'SET_PARAMS',

            /** These action types are custom for RootNavigator */
            DISMISS_MODAL: 'DISMISS_MODAL',
            OPEN_WORKSPACE_SPLIT: 'OPEN_WORKSPACE_SPLIT',
            SET_HISTORY_PARAM: 'SET_HISTORY_PARAM',
        },
    },
    TIME_PERIOD: {
        AM: 'AM',
        PM: 'PM',
    },
    INDENTS: '    ',
    PARENT_CHILD_SEPARATOR: ': ',
    COLON: ':',
    MAPBOX: {
        PADDING: 32,
        DEFAULT_ZOOM: 15,
        SINGLE_MARKER_ZOOM: 15,
        DEFAULT_COORDINATE: [-122.4021, 37.7911] as [number, number],
        STYLE_URL: 'mapbox://styles/expensify/cllcoiqds00cs01r80kp34tmq',
        ANIMATION_DURATION_ON_CENTER_ME: 1000,
        CENTER_BUTTON_FADE_DURATION: 300,
    },
    ONYX_UPDATE_TYPES: {
        HTTPS: 'https',
        PUSHER: 'pusher',
        AIRSHIP: 'airship',
    },
    EVENTS: {
        SCROLLING: 'scrolling',
    },
    SELECTION_LIST_WITH_MODAL_TEST_ID: 'selectionListWithModalMenuItem',

    IMAGE_TEST_ID: 'Image',
    IMAGE_SVG_TEST_ID: 'ImageSVG',
    VIDEO_PLAYER_TEST_ID: 'VideoPlayer',
    LOTTIE_VIEW_TEST_ID: 'LottieView',

    CHAT_HEADER_LOADER_HEIGHT: 36,

    HORIZONTAL_SPACER: {
        DEFAULT_BORDER_BOTTOM_WIDTH: 1,
        DEFAULT_MARGIN_VERTICAL: 8,
        HIDDEN_MARGIN_VERTICAL: 4,
        HIDDEN_BORDER_BOTTOM_WIDTH: 0,
    },

    LIST_COMPONENTS: {
        HEADER: 'header',
        FOOTER: 'footer',
    },

    MISSING_TRANSLATION: 'MISSING TRANSLATION',
    SEARCH_MAX_LENGTH: 500,

    /**
     * The count of characters we'll allow the user to type after reaching SEARCH_MAX_LENGTH in an input.
     */
    ADDITIONAL_ALLOWED_CHARACTERS: 20,

    VALIDATION_REIMBURSEMENT_INPUT_LIMIT: 20,

    REFERRAL_PROGRAM: {
        CONTENT_TYPES: {
            SUBMIT_EXPENSE: 'submitExpense',
            START_CHAT: 'startChat',
            REFER_FRIEND: 'referralFriend',
            SHARE_CODE: 'shareCode',
        },
        LEARN_MORE_LINK: 'https://help.expensify.com/articles/new-expensify/expenses/Referral-Program',
        LINK: 'https://join.my.expensify.com',
    },

    FEATURE_TRAINING: {
        CONTENT_TYPES: {
            TRACK_EXPENSE: 'track-expenses',
        },
        'track-expenses': {
            VIDEO_URL: `${CLOUDFRONT_URL}/videos/guided-setup-track-business-v2.mp4`,
            LEARN_MORE_LINK: `${USE_EXPENSIFY_URL}/track-expenses`,
        },
        TEST_DRIVE_COVER_ASPECT_RATIO: 1000 / 508,
    },

    /**
     * native IDs for close buttons in Overlay component
     */
    OVERLAY: {
        TOP_BUTTON_NATIVE_ID: 'overLayTopButton',
        BOTTOM_BUTTON_NATIVE_ID: 'overLayBottomButton',
    },

    BACK_BUTTON_NATIVE_ID: 'backButton',
    EMOJI_PICKER_BUTTON_NATIVE_ID: 'emojiPickerButton',

    /**
     * The maximum count of items per page for SelectionList.
     * When paginate, it multiplies by page number.
     */
    MAX_SELECTION_LIST_PAGE_LENGTH: 500,

    /**
     * Bank account names
     */
    BANK_NAMES: {
        EXPENSIFY: 'expensify',
        AMERICAN_EXPRESS: 'americanexpress',
        BANK_OF_AMERICA: 'bank of america',
        BB_T: 'bbt',
        CAPITAL_ONE: 'capital one',
        CHASE: 'chase',
        CHARLES_SCHWAB: 'charles schwab',
        CITIBANK: 'citibank',
        CITIZENS_BANK: 'citizens bank',
        DISCOVER: 'discover',
        FIDELITY: 'fidelity',
        GENERIC_BANK: 'generic bank',
        HUNTINGTON_BANK: 'huntington bank',
        HUNTINGTON_NATIONAL: 'huntington national',
        NAVY_FEDERAL_CREDIT_UNION: 'navy federal credit union',
        PNC: 'pnc',
        REGIONS_BANK: 'regions bank',
        SUNTRUST: 'suntrust',
        TD_BANK: 'td bank',
        US_BANK: 'us bank',
        USAA: 'usaa',
    },

    /**
     * Constants for maxToRenderPerBatch parameter that is used for FlatList or SectionList. This controls the amount of items rendered per batch, which is the next chunk of items
     * rendered on every scroll.
     */
    MAX_TO_RENDER_PER_BATCH: {
        DEFAULT: 5,
        CAROUSEL: 3,
    },

    /**
     * Constants for types of violation.
     */
    VIOLATION_TYPES: {
        VIOLATION: 'violation',
        NOTICE: 'notice',
        WARNING: 'warning',
    },

    /**
     * Constants with different types for the modifiedAmount violation
     */
    MODIFIED_AMOUNT_VIOLATION_DATA: {
        DISTANCE: 'distance',
        CARD: 'card',
        SMARTSCAN: 'smartscan',
    },

    /**
     * Constants for types of violation names.
     * Defined here because they need to be referenced by the type system to generate the
     * ViolationNames type.
     */
    VIOLATIONS: {
        ALL_TAG_LEVELS_REQUIRED: 'allTagLevelsRequired',
        AUTO_REPORTED_REJECTED_EXPENSE: 'autoReportedRejectedExpense',
        BILLABLE_EXPENSE: 'billableExpense',
        CASH_EXPENSE_WITH_NO_RECEIPT: 'cashExpenseWithNoReceipt',
        CATEGORY_OUT_OF_POLICY: 'categoryOutOfPolicy',
        CONVERSION_SURCHARGE: 'conversionSurcharge',
        CUSTOM_UNIT_OUT_OF_POLICY: 'customUnitOutOfPolicy',
        DUPLICATED_TRANSACTION: 'duplicatedTransaction',
        FIELD_REQUIRED: 'fieldRequired',
        FUTURE_DATE: 'futureDate',
        INVOICE_MARKUP: 'invoiceMarkup',
        MAX_AGE: 'maxAge',
        MISSING_CATEGORY: 'missingCategory',
        MISSING_COMMENT: 'missingComment',
        MISSING_TAG: 'missingTag',
        MODIFIED_AMOUNT: 'modifiedAmount',
        MODIFIED_DATE: 'modifiedDate',
        PROHIBITED_EXPENSE: 'prohibitedExpense',
        NON_EXPENSIWORKS_EXPENSE: 'nonExpensiworksExpense',
        OVER_AUTO_APPROVAL_LIMIT: 'overAutoApprovalLimit',
        OVER_CATEGORY_LIMIT: 'overCategoryLimit',
        OVER_LIMIT: 'overLimit',
        OVER_LIMIT_ATTENDEE: 'overLimitAttendee',
        PER_DAY_LIMIT: 'perDayLimit',
        RECEIPT_NOT_SMART_SCANNED: 'receiptNotSmartScanned',
        RECEIPT_REQUIRED: 'receiptRequired',
        CUSTOM_RULES: 'customRules',
        RTER: 'rter',
        SMARTSCAN_FAILED: 'smartscanFailed',
        SOME_TAG_LEVELS_REQUIRED: 'someTagLevelsRequired',
        TAG_OUT_OF_POLICY: 'tagOutOfPolicy',
        TAX_AMOUNT_CHANGED: 'taxAmountChanged',
        TAX_OUT_OF_POLICY: 'taxOutOfPolicy',
        TAX_RATE_CHANGED: 'taxRateChanged',
        TAX_REQUIRED: 'taxRequired',
        HOLD: 'hold',
        RECEIPT_GENERATED_WITH_AI: 'receiptGeneratedWithAI',
    },
    RTER_VIOLATION_TYPES: {
        BROKEN_CARD_CONNECTION: 'brokenCardConnection',
        BROKEN_CARD_CONNECTION_530: 'brokenCardConnection530',
        SEVEN_DAY_HOLD: 'sevenDayHold',
    },
    REVIEW_DUPLICATES_ORDER: ['merchant', 'category', 'tag', 'description', 'taxCode', 'billable', 'reimbursable'],

    REPORT_VIOLATIONS: {
        FIELD_REQUIRED: 'fieldRequired',
        RBR_MESSAGE_MAX_CHARACTERS_FOR_PREVIEW: 40,
    },

    REPORT_VIOLATIONS_EXCLUDED_FIELDS: {
        TEXT_TITLE: 'text_title',
    },

    /** Context menu types */
    CONTEXT_MENU_TYPES: {
        LINK: 'LINK',
        REPORT_ACTION: 'REPORT_ACTION',
        EMAIL: 'EMAIL',
        REPORT: 'REPORT',
        TEXT: 'TEXT',
    },

    PROMOTED_ACTIONS: {
        PIN: 'pin',
        SHARE: 'share',
        JOIN: 'join',
        MESSAGE: 'message',
        HOLD: 'hold',
    },

    THUMBNAIL_IMAGE: {
        SMALL_SCREEN: {
            SIZE: 250,
        },
        WIDE_SCREEN: {
            SIZE: 350,
        },
        NAN_ASPECT_RATIO: 1.5,
    },

    VIDEO_PLAYER: {
        POPOVER_Y_OFFSET: -30,
        PLAYBACK_SPEEDS: [0.25, 0.5, 0.75, 1, 1.25, 1.5, 1.75, 2],
        HIDE_TIME_TEXT_WIDTH: 250,
        MIN_WIDTH: 170,
        MIN_HEIGHT: 120,
        CONTROLS_STATUS: {
            SHOW: 'show',
            HIDE: 'hide',
            VOLUME_ONLY: 'volumeOnly',
        },
        CONTROLS_POSITION: {
            NATIVE: 32,
            NORMAL: 8,
        },
        DEFAULT_VIDEO_DIMENSIONS: {width: 1900, height: 1400},
    },

    INTRO_CHOICES: {
        SUBMIT: 'newDotSubmit',
        MANAGE_TEAM: 'newDotManageTeam',
        CHAT_SPLIT: 'newDotSplitChat',
    },

    MANAGE_TEAMS_CHOICE: {
        MULTI_LEVEL: 'multiLevelApproval',
        CUSTOM_EXPENSE: 'customExpenseCoding',
        CARD_TRACKING: 'companyCardTracking',
        ACCOUNTING: 'accountingIntegrations',
        RULE: 'ruleEnforcement',
    },

    MINI_CONTEXT_MENU_MAX_ITEMS: 4,

    EXPENSIFY_ICON_NAME: 'Expensify',

    WELCOME_VIDEO_URL: `${CLOUDFRONT_URL}/videos/intro-1280.mp4`,

    ONBOARDING_CHOICES: {...onboardingChoices},
    SELECTABLE_ONBOARDING_CHOICES: {...selectableOnboardingChoices},
    CREATE_EXPENSE_ONBOARDING_CHOICES: {...createExpenseOnboardingChoices},
    ONBOARDING_SIGNUP_QUALIFIERS: {...signupQualifiers},
    ONBOARDING_INVITE_TYPES: {...onboardingInviteTypes},
    ONBOARDING_COMPANY_SIZE: {...onboardingCompanySize},
    ACTIONABLE_TRACK_EXPENSE_WHISPER_MESSAGE: 'What would you like to do with this expense?',
    ONBOARDING_ACCOUNTING_MAPPING,
    ONBOARDING_MESSAGES: {
        [onboardingChoices.EMPLOYER]: onboardingEmployerOrSubmitMessage,
        [onboardingChoices.SUBMIT]: onboardingEmployerOrSubmitMessage,
        [onboardingChoices.MANAGE_TEAM]: {
            message: ({onboardingCompanySize: companySize}) => `Here is a task list I’d recommend for a company of your size with ${companySize} submitters:`,
            tasks: [
                createWorkspaceTask,
                testDriveAdminTask,
                {
                    type: 'addAccountingIntegration',
                    autoCompleted: false,
                    mediaAttributes: {
                        [`${CLOUDFRONT_URL}/${connectionsVideoPaths[ONBOARDING_ACCOUNTING_MAPPING.netsuite]}`]: `data-expensify-thumbnail-url="${CLOUDFRONT_URL}/images/walkthrough-connect_to_netsuite.png" data-expensify-width="1920" data-expensify-height="1080"`,
                        [`${CLOUDFRONT_URL}/${connectionsVideoPaths[ONBOARDING_ACCOUNTING_MAPPING.quickbooksOnline]}`]: `data-expensify-thumbnail-url="${CLOUDFRONT_URL}/images/walkthrough-connect_to_qbo.png" data-expensify-width="1920" data-expensify-height="1080"`,
                        [`${CLOUDFRONT_URL}/${connectionsVideoPaths[ONBOARDING_ACCOUNTING_MAPPING.xero]}`]: `data-expensify-thumbnail-url="${CLOUDFRONT_URL}/images/walkthrough-connect_to_xero.png" data-expensify-width="1920" data-expensify-height="1080"`,
                    },
                    title: ({integrationName, workspaceAccountingLink}) => `Connect to [${integrationName}](${workspaceAccountingLink})`,
                    description: ({integrationName, workspaceAccountingLink}) =>
                        `Connect to ${integrationName} for automatic expense coding and syncing that makes month-end close a breeze.\n` +
                        '\n' +
                        '1. Click *Settings*.\n' +
                        '2. Go to *Workspaces*.\n' +
                        '3. Select your workspace.\n' +
                        '4. Click *Accounting*.\n' +
                        `5. Find ${integrationName}.\n` +
                        '6. Click *Connect*.\n' +
                        '\n' +
                        `${
                            integrationName && connectionsVideoPaths[integrationName]
                                ? `[Take me to accounting](${workspaceAccountingLink}).\n\n![Connect to ${integrationName}](${CLOUDFRONT_URL}/${connectionsVideoPaths[integrationName]})`
                                : `[Take me to accounting](${workspaceAccountingLink}).`
                        }`,
                },
                {
                    type: 'connectCorporateCard',
                    title: ({corporateCardLink}) => `Connect [your corporate card](${corporateCardLink})`,
                    description: ({corporateCardLink}) =>
                        `Connect your corporate card to automatically import and code expenses.\n` +
                        '\n' +
                        '1. Click *Workspaces*.\n' +
                        '2. Select your workspace.\n' +
                        '3. Click *Corporate cards*.\n' +
                        '4. Follow the prompts to connect your card.\n' +
                        '\n' +
                        `[Take me to connect my corporate card](${corporateCardLink}).`,
                    autoCompleted: false,
                    mediaAttributes: {},
                },
                {
                    type: 'inviteTeam',
                    autoCompleted: false,
                    mediaAttributes: {
                        [`${CLOUDFRONT_URL}/videos/walkthrough-invite_members-v2.mp4`]: `data-expensify-thumbnail-url="${CLOUDFRONT_URL}/images/walkthrough-invite_members.png" data-expensify-width="1920" data-expensify-height="1080"`,
                    },
                    title: ({workspaceMembersLink}) => `Invite [your team](${workspaceMembersLink})`,
                    description: ({workspaceMembersLink}) =>
                        '*Invite your team* to Expensify so they can start tracking expenses today.\n' +
                        '\n' +
                        '1. Click *Settings*.\n' +
                        '2. Go to *Workspaces*.\n' +
                        '3. Select your workspace.\n' +
                        '4. Click *Members* > *Invite member*.\n' +
                        '5. Enter emails or phone numbers. \n' +
                        '6. Add a custom invite message if you’d like!\n' +
                        '\n' +
                        `[Take me to workspace members](${workspaceMembersLink}).\n` +
                        '\n' +
                        `![Invite your team](${CLOUDFRONT_URL}/videos/walkthrough-invite_members-v2.mp4)`,
                },
                {
                    type: 'setupCategoriesAndTags',
                    autoCompleted: false,
                    mediaAttributes: {},
                    title: ({workspaceCategoriesLink, workspaceMoreFeaturesLink}) => `Set up [categories](${workspaceCategoriesLink}) and [tags](${workspaceMoreFeaturesLink})`,
                    description: ({workspaceCategoriesLink, workspaceAccountingLink}) =>
                        '*Set up categories and tags* so your team can code expenses for easy reporting.\n' +
                        '\n' +
                        `Import them automatically by [connecting your accounting software](${workspaceAccountingLink}), or set them up manually in your [workspace settings](${workspaceCategoriesLink}).`,
                },
                setupCategoriesTask,
                {
                    type: 'setupTags',
                    autoCompleted: false,
                    title: ({workspaceMoreFeaturesLink}) => `Set up [tags](${workspaceMoreFeaturesLink})`,
                    mediaAttributes: {
                        [`${CLOUDFRONT_URL}/videos/walkthrough-tags-v2.mp4`]: `data-expensify-thumbnail-url="${CLOUDFRONT_URL}/images/walkthrough-tags.png" data-expensify-width="1920" data-expensify-height="1080"`,
                    },
                    description: ({workspaceMoreFeaturesLink}) =>
                        'Tags can be used if you want more details with every expense. Use tags for projects, clients, locations, departments, and more. If you need multiple levels of tags, you can upgrade to the Control plan.\n' +
                        '\n' +
                        '1. Click *Settings*.\n' +
                        '2. Go to *Workspaces*.\n' +
                        '3. Select your workspace.\n' +
                        '4. Click *More features*.\n' +
                        '5. Enable *Tags*.\n' +
                        '6. Navigate to *Tags* in the workspace editor.\n' +
                        '7. Click *+ Add tag* to make your own.\n' +
                        '\n' +
                        `[Take me to more features](${workspaceMoreFeaturesLink}).\n` +
                        '\n' +
                        `![Set up tags](${CLOUDFRONT_URL}/videos/walkthrough-tags-v2.mp4)`,
                },
            ],
        },
        [onboardingChoices.TRACK_WORKSPACE]: {
            message: 'Here are some important tasks to help get your workspace set up.',
            video: {
                url: `${CLOUDFRONT_URL}/videos/guided-setup-manage-team-v2.mp4`,
                thumbnailUrl: `${CLOUDFRONT_URL}/images/guided-setup-manage-team.jpg`,
                duration: 55,
                width: 1280,
                height: 960,
            },
            tasks: [
                createWorkspaceTask,
                setupCategoriesTask,
                {
                    type: 'inviteAccountant',
                    autoCompleted: false,
                    mediaAttributes: {},
                    title: ({workspaceMembersLink}) => `Invite your [accountant](${workspaceMembersLink})`,
                    description: ({workspaceMembersLink}) =>
                        '*Invite your accountant* to Expensify and share your expenses with them to make tax time easier.\n' +
                        '\n' +
                        '1. Click your profile picture.\n' +
                        '2. Go to *Workspaces*.\n' +
                        '3. Select your workspace.\n' +
                        '4. Click *Members* > Invite member.\n' +
                        '5. Enter their email or phone number.\n' +
                        '6. Add an invite message if you’d like.\n' +
                        '7. You’ll be set as the expense approver. You can change this to any admin once you invite your team.\n' +
                        '\n' +
                        'That’s it, happy expensing! 😄\n' +
                        '\n' +
                        `[View your workspace members](${workspaceMembersLink}).`,
                },
            ],
        },
        [onboardingChoices.PERSONAL_SPEND]: onboardingPersonalSpendMessage,
        [onboardingChoices.CHAT_SPLIT]: {
            message: 'Splitting bills with friends is as easy as sending a message. Here’s how.',
            tasks: [
                testDriveEmployeeTask,
                {
                    type: 'startChat',
                    autoCompleted: false,
                    mediaAttributes: {},
                    title: 'Start a chat',
                    description:
                        '*Start a chat* with a friend or group using their email or phone number.\n' +
                        '\n' +
                        '1. Click the green *+* button.\n' +
                        '2. Choose *Start chat*.\n' +
                        '3. Enter emails or phone numbers.\n' +
                        '\n' +
                        'If any of your friends aren’t using Expensify already, they’ll be invited automatically.\n' +
                        '\n' +
                        'Every chat will also turn into an email or text that they can respond to directly.',
                },
                {
                    type: 'splitExpense',
                    autoCompleted: false,
                    mediaAttributes: {},
                    title: 'Split an expense',
                    description:
                        '*Split an expense* right in your chat with one or more friends.\n' +
                        '\n' +
                        '1. Click the green *+* button.\n' +
                        '2. Choose *Start chat*.\n' +
                        '3. Enter any email, SMS, or name of who you want to split with.\n' +
                        '4. From within the chat, click the *+* button on the message bar, and click *Split expense*.\n' +
                        '5. Create the expense by selecting *Manual*, *Scan* or *Distance*.\n' +
                        '\n' +
                        'Feel free to add more details if you want, or just send it off. Let’s get you paid back!',
                },
            ],
        },
        [onboardingChoices.ADMIN]: {
            message: "As an admin, learn how to manage your team's workspace and submit expenses yourself.",
            tasks: [
                {
                    type: 'reviewWorkspaceSettings',
                    autoCompleted: false,
                    mediaAttributes: {},
                    title: ({workspaceSettingsLink}) => `Review your [workspace settings](${workspaceSettingsLink})`,
                    description: ({workspaceSettingsLink}) =>
                        "Here's how to review and update your workspace settings:\n" +
                        '1. Click the settings tab.\n' +
                        '2. Click *Workspaces* > [Your workspace].\n' +
                        `[Go to your workspace](${workspaceSettingsLink}). We'll track them in the #admins room.`,
                },
                {
                    type: 'submitExpense',
                    autoCompleted: false,
                    mediaAttributes: {},
                    title: 'Submit an expense',
                    description:
                        '*Submit an expense* by entering an amount or scanning a receipt.\n' +
                        '\n' +
                        '1. Click the green *+* button.\n' +
                        '2. Choose *Create expense*.\n' +
                        '3. Enter an amount or scan a receipt.\n' +
                        '4. Add your reimburser to the request.\n' +
                        '\n' +
                        'Then, send your request and wait for that sweet “Cha-ching!” when it’s complete.',
                },
            ],
        },
        [onboardingChoices.LOOKING_AROUND]: {
            message:
                "Expensify is best known for expense and corporate card management, but we do a lot more than that. Let me know what you're interested in and I'll help get you started.",
            tasks: [],
        },
        [onboardingChoices.TEST_DRIVE_RECEIVER]: {
            message: "*You've got 3 months free! Get started below.*",
            tasks: [testDriveAdminTask, createTestDriveAdminWorkspaceTask],
        },
    } satisfies Record<OnboardingPurpose, OnboardingMessage>,

    CREATE_EXPENSE_ONBOARDING_MESSAGES: {
        [createExpenseOnboardingChoices.PERSONAL_SPEND]: combinedTrackSubmitOnboardingPersonalSpendMessage,
        [createExpenseOnboardingChoices.EMPLOYER]: combinedTrackSubmitOnboardingEmployerOrSubmitMessage,
        [createExpenseOnboardingChoices.SUBMIT]: combinedTrackSubmitOnboardingEmployerOrSubmitMessage,
    } satisfies Record<ValueOf<typeof createExpenseOnboardingChoices>, OnboardingMessage>,

    REPORT_FIELD_TITLE_FIELD_ID: 'text_title',

    MOBILE_PAGINATION_SIZE: 15,
    WEB_PAGINATION_SIZE: 30,

    /** Dimensions for illustration shown in Confirmation Modal */
    CONFIRM_CONTENT_SVG_SIZE: {
        HEIGHT: 220,
        WIDTH: 130,
    },

    DEBUG_CONSOLE: {
        LEVELS: {
            INFO: 'INFO',
            ERROR: 'ERROR',
            RESULT: 'RESULT',
            DEBUG: 'DEBUG',
        },
    },

    // We need to store this server side error in order to not show the blocking screen when the error is for invalid code
    MERGE_ACCOUNT_INVALID_CODE_ERROR: '401 Not authorized - Invalid validateCode',
    REIMBURSEMENT_ACCOUNT: {
        DEFAULT_DATA: {
            achData: {
                state: BankAccount.STATE.SETUP,
            },
            isLoading: false,
            errorFields: {},
            errors: {},
            maxAttemptsReached: false,
            shouldShowResetModal: false,
        },
        SUBSTEP_INDEX: {
            BANK_ACCOUNT: {
                ACCOUNT_NUMBERS: 0,
            },
            PERSONAL_INFO: {
                LEGAL_NAME: 0,
                DATE_OF_BIRTH: 1,
                SSN: 2,
                ADDRESS: 3,
            },
            BUSINESS_INFO: {
                BUSINESS_NAME: 0,
                TAX_ID_NUMBER: 1,
                COMPANY_WEBSITE: 2,
                PHONE_NUMBER: 3,
                COMPANY_ADDRESS: 4,
                COMPANY_TYPE: 5,
                INCORPORATION_DATE: 6,
                INCORPORATION_STATE: 7,
                INCORPORATION_CODE: 8,
            },
            UBO: {
                LEGAL_NAME: 0,
                DATE_OF_BIRTH: 1,
                SSN: 2,
                ADDRESS: 3,
            },
        },
    },
    CURRENCY_TO_DEFAULT_MILEAGE_RATE: JSON.parse(`{
        "AED": {
            "rate": 414,
            "unit": "km"
        },
        "AFN": {
            "rate": 8851,
            "unit": "km"
        },
        "ALL": {
            "rate": 10783,
            "unit": "km"
        },
        "AMD": {
            "rate": 45116,
            "unit": "km"
        },
        "ANG": {
            "rate": 203,
            "unit": "km"
        },
        "AOA": {
            "rate": 102929,
            "unit": "km"
        },
        "ARS": {
            "rate": 118428,
            "unit": "km"
        },
        "AUD": {
            "rate": 88,
            "unit": "km"
        },
        "AWG": {
            "rate": 203,
            "unit": "km"
        },
        "AZN": {
            "rate": 192,
            "unit": "km"
        },
        "BAM": {
            "rate": 212,
            "unit": "km"
        },
        "BBD": {
            "rate": 225,
            "unit": "km"
        },
        "BDT": {
            "rate": 13697,
            "unit": "km"
        },
        "BGN": {
            "rate": 211,
            "unit": "km"
        },
        "BHD": {
            "rate": 42,
            "unit": "km"
        },
        "BIF": {
            "rate": 331847,
            "unit": "km"
        },
        "BMD": {
            "rate": 113,
            "unit": "km"
        },
        "BND": {
            "rate": 153,
            "unit": "km"
        },
        "BOB": {
            "rate": 779,
            "unit": "km"
        },
        "BRL": {
            "rate": 660,
            "unit": "km"
        },
        "BSD": {
            "rate": 113,
            "unit": "km"
        },
        "BTN": {
            "rate": 9761,
            "unit": "km"
        },
        "BWP": {
            "rate": 1569,
            "unit": "km"
        },
        "BYN": {
            "rate": 369,
            "unit": "km"
        },
        "BYR": {
            "rate": 2255979,
            "unit": "km"
        },
        "BZD": {
            "rate": 227,
            "unit": "km"
        },
        "CAD": {
            "rate": 72,
            "unit": "km"
        },
        "CDF": {
            "rate": 321167,
            "unit": "km"
        },
        "CHF": {
            "rate": 76,
            "unit": "km"
        },
        "CLP": {
            "rate": 111689,
            "unit": "km"
        },
        "CNY": {
            "rate": 808,
            "unit": "km"
        },
        "COP": {
            "rate": 473791,
            "unit": "km"
        },
        "CRC": {
            "rate": 57190,
            "unit": "km"
        },
        "CUC": {
            "rate": 113,
            "unit": "km"
        },
        "CUP": {
            "rate": 2902,
            "unit": "km"
        },
        "CVE": {
            "rate": 11961,
            "unit": "km"
        },
        "CZK": {
            "rate": 2715,
            "unit": "km"
        },
        "DJF": {
            "rate": 19956,
            "unit": "km"
        },
        "DKK": {
            "rate": 381,
            "unit": "km"
        },
        "DOP": {
            "rate": 6948,
            "unit": "km"
        },
        "DZD": {
            "rate": 15226,
            "unit": "km"
        },
        "EEK": {
            "rate": 1646,
            "unit": "km"
        },
        "EGP": {
            "rate": 5657,
            "unit": "km"
        },
        "ERN": {
            "rate": 1690,
            "unit": "km"
        },
        "ETB": {
            "rate": 14326,
            "unit": "km"
        },
        "EUR": {
            "rate": 30,
            "unit": "km"
        },
        "FJD": {
            "rate": 264,
            "unit": "km"
        },
        "FKP": {
            "rate": 90,
            "unit": "km"
        },
        "GBP": {
            "rate": 45,
            "unit": "mi"
        },
        "GEL": {
            "rate": 323,
            "unit": "km"
        },
        "GHS": {
            "rate": 1724,
            "unit": "km"
        },
        "GIP": {
            "rate": 90,
            "unit": "km"
        },
        "GMD": {
            "rate": 8111,
            "unit": "km"
        },
        "GNF": {
            "rate": 974619,
            "unit": "km"
        },
        "GTQ": {
            "rate": 872,
            "unit": "km"
        },
        "GYD": {
            "rate": 23585,
            "unit": "km"
        },
        "HKD": {
            "rate": 877,
            "unit": "km"
        },
        "HNL": {
            "rate": 2881,
            "unit": "km"
        },
        "HRK": {
            "rate": 814,
            "unit": "km"
        },
        "HTG": {
            "rate": 14734,
            "unit": "km"
        },
        "HUF": {
            "rate": 44127,
            "unit": "km"
        },
        "IDR": {
            "rate": 1830066,
            "unit": "km"
        },
        "ILS": {
            "rate": 540,
            "unit": "km"
        },
        "INR": {
            "rate": 9761,
            "unit": "km"
        },
        "IQD": {
            "rate": 147577,
            "unit": "km"
        },
        "IRR": {
            "rate": 4741290,
            "unit": "km"
        },
        "ISK": {
            "rate": 15772,
            "unit": "km"
        },
        "JMD": {
            "rate": 17738,
            "unit": "km"
        },
        "JOD": {
            "rate": 80,
            "unit": "km"
        },
        "JPY": {
            "rate": 17542,
            "unit": "km"
        },
        "KES": {
            "rate": 14589,
            "unit": "km"
        },
        "KGS": {
            "rate": 9852,
            "unit": "km"
        },
        "KHR": {
            "rate": 453066,
            "unit": "km"
        },
        "KMF": {
            "rate": 53269,
            "unit": "km"
        },
        "KPW": {
            "rate": 101389,
            "unit": "km"
        },
        "KRW": {
            "rate": 162705,
            "unit": "km"
        },
        "KWD": {
            "rate": 35,
            "unit": "km"
        },
        "KYD": {
            "rate": 93,
            "unit": "km"
        },
        "KZT": {
            "rate": 58319,
            "unit": "km"
        },
        "LAK": {
            "rate": 2452802,
            "unit": "km"
        },
        "LBP": {
            "rate": 10093809,
            "unit": "km"
        },
        "LKR": {
            "rate": 33423,
            "unit": "km"
        },
        "LRD": {
            "rate": 22185,
            "unit": "km"
        },
        "LSL": {
            "rate": 2099,
            "unit": "km"
        },
        "LTL": {
            "rate": 364,
            "unit": "km"
        },
        "LVL": {
            "rate": 74,
            "unit": "km"
        },
        "LYD": {
            "rate": 554,
            "unit": "km"
        },
        "MAD": {
            "rate": 1127,
            "unit": "km"
        },
        "MDL": {
            "rate": 2084,
            "unit": "km"
        },
        "MGA": {
            "rate": 529635,
            "unit": "km"
        },
        "MKD": {
            "rate": 6650,
            "unit": "km"
        },
        "MMK": {
            "rate": 236413,
            "unit": "km"
        },
        "MNT": {
            "rate": 382799,
            "unit": "km"
        },
        "MOP": {
            "rate": 904,
            "unit": "km"
        },
        "MRO": {
            "rate": 40234,
            "unit": "km"
        },
        "MRU": {
            "rate": 4506,
            "unit": "km"
        },
        "MUR": {
            "rate": 5226,
            "unit": "km"
        },
        "MVR": {
            "rate": 1735,
            "unit": "km"
        },
        "MWK": {
            "rate": 195485,
            "unit": "km"
        },
        "MXN": {
            "rate": 93,
            "unit": "km"
        },
        "MYR": {
            "rate": 494,
            "unit": "km"
        },
        "MZN": {
            "rate": 7199,
            "unit": "km"
        },
        "NAD": {
            "rate": 2099,
            "unit": "km"
        },
        "NGN": {
            "rate": 174979,
            "unit": "km"
        },
        "NIO": {
            "rate": 4147,
            "unit": "km"
        },
        "NOK": {
            "rate": 350,
            "unit": "km"
        },
        "NPR": {
            "rate": 15617,
            "unit": "km"
        },
        "NZD": {
            "rate": 104,
            "unit": "km"
        },
        "OMR": {
            "rate": 43,
            "unit": "km"
        },
        "PAB": {
            "rate": 113,
            "unit": "km"
        },
        "PEN": {
            "rate": 420,
            "unit": "km"
        },
        "PGK": {
            "rate": 455,
            "unit": "km"
        },
        "PHP": {
            "rate": 6582,
            "unit": "km"
        },
        "PKR": {
            "rate": 31411,
            "unit": "km"
        },
        "PLN": {
            "rate": 89,
            "unit": "km"
        },
        "PYG": {
            "rate": 890772,
            "unit": "km"
        },
        "QAR": {
            "rate": 410,
            "unit": "km"
        },
        "RON": {
            "rate": 538,
            "unit": "km"
        },
        "RSD": {
            "rate": 12656,
            "unit": "km"
        },
        "RUB": {
            "rate": 11182,
            "unit": "km"
        },
        "RWF": {
            "rate": 156589,
            "unit": "km"
        },
        "SAR": {
            "rate": 423,
            "unit": "km"
        },
        "SBD": {
            "rate": 951,
            "unit": "km"
        },
        "SCR": {
            "rate": 1611,
            "unit": "km"
        },
        "SDG": {
            "rate": 67705,
            "unit": "km"
        },
        "SEK": {
            "rate": 250,
            "unit": "km"
        },
        "SGD": {
            "rate": 151,
            "unit": "km"
        },
        "SHP": {
            "rate": 90,
            "unit": "km"
        },
        "SLL": {
            "rate": 2362357,
            "unit": "km"
        },
        "SLE": {
            "rate": 2363,
            "unit": "km"
        },
        "SOS": {
            "rate": 64374,
            "unit": "km"
        },
        "SRD": {
            "rate": 3954,
            "unit": "km"
        },
        "STD": {
            "rate": 2510095,
            "unit": "km"
        },
        "STN": {
            "rate": 2683,
            "unit": "km"
        },
        "SVC": {
            "rate": 987,
            "unit": "km"
        },
        "SYP": {
            "rate": 1464664,
            "unit": "km"
        },
        "SZL": {
            "rate": 2099,
            "unit": "km"
        },
        "THB": {
            "rate": 3801,
            "unit": "km"
        },
        "TJS": {
            "rate": 1228,
            "unit": "km"
        },
        "TMT": {
            "rate": 394,
            "unit": "km"
        },
        "TND": {
            "rate": 360,
            "unit": "km"
        },
        "TOP": {
            "rate": 274,
            "unit": "km"
        },
        "TRY": {
            "rate": 4035,
            "unit": "km"
        },
        "TTD": {
            "rate": 763,
            "unit": "km"
        },
        "TWD": {
            "rate": 3703,
            "unit": "km"
        },
        "TZS": {
            "rate": 286235,
            "unit": "km"
        },
        "UAH": {
            "rate": 4725,
            "unit": "km"
        },
        "UGX": {
            "rate": 416016,
            "unit": "km"
        },
        "USD": {
            "rate": 70,
            "unit": "mi"
        },
        "UYU": {
            "rate": 4888,
            "unit": "km"
        },
        "UZS": {
            "rate": 1462038,
            "unit": "km"
        },
        "VEB": {
            "rate": 709737,
            "unit": "km"
        },
        "VEF": {
            "rate": 27993155,
            "unit": "km"
        },
        "VES": {
            "rate": 6457,
            "unit": "km"
        },
        "VND": {
            "rate": 2825526,
            "unit": "km"
        },
        "VUV": {
            "rate": 13358,
            "unit": "km"
        },
        "WST": {
            "rate": 315,
            "unit": "km"
        },
        "XAF": {
            "rate": 70811,
            "unit": "km"
        },
        "XCD": {
            "rate": 304,
            "unit": "km"
        },
        "XOF": {
            "rate": 70811,
            "unit": "km"
        },
        "XPF": {
            "rate": 12875,
            "unit": "km"
        },
        "YER": {
            "rate": 28003,
            "unit": "km"
        },
        "ZAR": {
            "rate": 484,
            "unit": "km"
        },
        "ZMK": {
            "rate": 591756,
            "unit": "km"
        },
        "ZMW": {
            "rate": 3148,
            "unit": "km"
        }
    }`) as Record<string, MileageRate>,

    EXIT_SURVEY: {
        REASONS: {
            FEATURE_NOT_AVAILABLE: 'featureNotAvailable',
            DONT_UNDERSTAND: 'dontUnderstand',
            PREFER_CLASSIC: 'preferClassic',
        },
        BENEFIT: {
            CHATTING_DIRECTLY: 'chattingDirectly',
            EVERYTHING_MOBILE: 'everythingMobile',
            TRAVEL_EXPENSE: 'travelExpense',
        },
        BOOK_MEETING_LINK: 'https://calendly.com/d/cqsm-2gm-fxr/expensify-product-team',
    },

    SESSION_STORAGE_KEYS: {
        INITIAL_URL: 'INITIAL_URL',
        ACTIVE_WORKSPACE_ID: 'ACTIVE_WORKSPACE_ID',
        RETRY_LAZY_REFRESHED: 'RETRY_LAZY_REFRESHED',
        LAST_REFRESH_TIMESTAMP: 'LAST_REFRESH_TIMESTAMP',
        LAST_VISITED_PATH: {
            WORKSPACES_TAB: 'LAST_VISITED_PATH_WORKSPACES_TAB',
            SETTINGS_TAB: 'LAST_VISITED_PATH_SETTINGS_TAB',
        },
    },

    RESERVATION_TYPE: {
        CAR: 'car',
        HOTEL: 'hotel',
        FLIGHT: 'flight',
        TRAIN: 'train',
    },

    RESERVATION_ADDRESS_TEST_ID: 'ReservationAddress',

    CANCELLATION_POLICY: {
        UNKNOWN: 'UNKNOWN',
        NON_REFUNDABLE: 'NON_REFUNDABLE',
        FREE_CANCELLATION_UNTIL: 'FREE_CANCELLATION_UNTIL',
        PARTIALLY_REFUNDABLE: 'PARTIALLY_REFUNDABLE',
    },

    DOT_SEPARATOR: '•',
    BULLET: '●',

    DEFAULT_TAX: {
        defaultExternalID: 'id_TAX_EXEMPT',
        defaultValue: '0%',
        foreignTaxDefault: 'id_TAX_EXEMPT',
        name: 'Tax',
        taxes: {
            id_TAX_EXEMPT: {
                name: 'Tax exempt',
                value: '0%',
            },
            id_TAX_RATE_1: {
                name: 'Tax Rate 1',
                value: '5%',
            },
        },
    },

    MAX_TAX_RATE_INTEGER_PLACES: 4,
    MAX_TAX_RATE_DECIMAL_PLACES: 4,
    MIN_TAX_RATE_DECIMAL_PLACES: 2,

    DOWNLOADS_PATH: '/Downloads',
    DOWNLOADS_TIMEOUT: 5000,
    NEW_EXPENSIFY_PATH: '/New Expensify',
    RECEIPTS_UPLOAD_PATH: '/Receipts-Upload',

    ENVIRONMENT_SUFFIX: {
        DEV: ' Dev',
        ADHOC: ' AdHoc',
    },

    SEARCH: {
        NEVER: 'never',
        RESULTS_PAGE_SIZE: 50,
        DATA_TYPES: {
            EXPENSE: 'expense',
            INVOICE: 'invoice',
            TASK: 'task',
            TRIP: 'trip',
            CHAT: 'chat',
        },
        ACTION_TYPES: {
            VIEW: 'view',
            REVIEW: 'review',
            SUBMIT: 'submit',
            APPROVE: 'approve',
            PAY: 'pay',
            DONE: 'done',
            PAID: 'paid',
        },
        BULK_ACTION_TYPES: {
            EXPORT: 'export',
            APPROVE: 'approve',
            PAY: 'pay',
            HOLD: 'hold',
            UNHOLD: 'unhold',
            DELETE: 'delete',
            CHANGE_REPORT: 'changeReport',
        },
        TRANSACTION_TYPE: {
            CASH: 'cash',
            CARD: 'card',
            DISTANCE: 'distance',
            PER_DIEM: 'perDiem',
        },
        SORT_ORDER: {
            ASC: 'asc',
            DESC: 'desc',
        },
        GROUP_BY: {
            REPORTS: 'reports',
        },
        BOOLEAN: {
            YES: 'yes',
            NO: 'no',
        },
        TABLE_COLUMN_SIZES: {
            NORMAL: 'normal',
            WIDE: 'wide',
        },
        STATUS: {
            EXPENSE: {
                ALL: 'all',
                UNREPORTED: 'unreported',
                DRAFTS: 'drafts',
                OUTSTANDING: 'outstanding',
                APPROVED: 'approved',
                DONE: 'done',
                PAID: 'paid',
            },
            INVOICE: {
                ALL: 'all',
                OUTSTANDING: 'outstanding',
                PAID: 'paid',
            },
            TRIP: {
                ALL: 'all',
                CURRENT: 'current',
                PAST: 'past',
            },
            CHAT: {
                ALL: 'all',
                UNREAD: 'unread',
                SENT: 'sent',
                ATTACHMENTS: 'attachments',
                LINKS: 'links',
                PINNED: 'pinned',
            },
            TASK: {
                ALL: 'all',
                OUTSTANDING: 'outstanding',
                COMPLETED: 'completed',
            },
        },
        TABLE_COLUMNS: {
            RECEIPT: 'receipt',
            DATE: 'date',
            MERCHANT: 'merchant',
            DESCRIPTION: 'description',
            FROM: 'from',
            TO: 'to',
            CATEGORY: 'category',
            TAG: 'tag',
            TOTAL_AMOUNT: 'amount',
            TYPE: 'type',
            ACTION: 'action',
            TAX_AMOUNT: 'taxAmount',
            TITLE: 'title',
            ASSIGNEE: 'assignee',
            IN: 'in',
        },
        SYNTAX_OPERATORS: {
            AND: 'and',
            OR: 'or',
            EQUAL_TO: 'eq',
            NOT_EQUAL_TO: 'neq',
            GREATER_THAN: 'gt',
            GREATER_THAN_OR_EQUAL_TO: 'gte',
            LOWER_THAN: 'lt',
            LOWER_THAN_OR_EQUAL_TO: 'lte',
        },
        SYNTAX_ROOT_KEYS: {
            TYPE: 'type',
            STATUS: 'status',
            SORT_BY: 'sortBy',
            SORT_ORDER: 'sortOrder',
            GROUP_BY: 'groupBy',
        },
        SYNTAX_FILTER_KEYS: {
            DATE: 'date',
            AMOUNT: 'amount',
            EXPENSE_TYPE: 'expenseType',
            CURRENCY: 'currency',
            MERCHANT: 'merchant',
            DESCRIPTION: 'description',
            FROM: 'from',
            TO: 'to',
            PAYER: 'payer',
            EXPORTER: 'exporter',
            CATEGORY: 'category',
            TAG: 'tag',
            TAX_RATE: 'taxRate',
            CARD_ID: 'cardID',
            FEED: 'feed',
            REPORT_ID: 'reportID',
            KEYWORD: 'keyword',
            IN: 'in',
            SUBMITTED: 'submitted',
            APPROVED: 'approved',
            PAID: 'paid',
            EXPORTED: 'exported',
            POSTED: 'posted',
            TITLE: 'title',
            ASSIGNEE: 'assignee',
            REIMBURSABLE: 'reimbursable',
            BILLABLE: 'billable',
            POLICY_ID: 'policyID',
        },
        TAG_EMPTY_VALUE: 'none',
        CATEGORY_EMPTY_VALUE: 'none,Uncategorized',
        SEARCH_ROUTER_ITEM_TYPE: {
            CONTEXTUAL_SUGGESTION: 'contextualSuggestion',
            AUTOCOMPLETE_SUGGESTION: 'autocompleteSuggestion',
            SEARCH: 'searchItem',
        },
        SEARCH_USER_FRIENDLY_KEYS: {
            TYPE: 'type',
            STATUS: 'status',
            SORT_BY: 'sort-by',
            SORT_ORDER: 'sort-order',
            POLICY_ID: 'workspace',
            GROUP_BY: 'group-by',
            DATE: 'date',
            AMOUNT: 'amount',
            EXPENSE_TYPE: 'expense-type',
            CURRENCY: 'currency',
            MERCHANT: 'merchant',
            DESCRIPTION: 'description',
            FROM: 'from',
            TO: 'to',
            PAYER: 'payer',
            EXPORTER: 'exporter',
            CATEGORY: 'category',
            TAG: 'tag',
            TAX_RATE: 'tax-rate',
            CARD_ID: 'card',
            FEED: 'feed',
            REPORT_ID: 'reportid',
            KEYWORD: 'keyword',
            IN: 'in',
            SUBMITTED: 'submitted',
            APPROVED: 'approved',
            PAID: 'paid',
            EXPORTED: 'exported',
            POSTED: 'posted',
            TITLE: 'title',
            ASSIGNEE: 'assignee',
            REIMBURSABLE: 'reimbursable',
            BILLABLE: 'billable',
        },
        DATE_MODIFIERS: {
            BEFORE: 'Before',
            AFTER: 'After',
            ON: 'On',
        },
        SNAPSHOT_ONYX_KEYS: [
            ONYXKEYS.COLLECTION.REPORT,
            ONYXKEYS.COLLECTION.POLICY,
            ONYXKEYS.COLLECTION.TRANSACTION,
            ONYXKEYS.COLLECTION.TRANSACTION_VIOLATIONS,
            ONYXKEYS.COLLECTION.REPORT_ACTIONS,
            ONYXKEYS.PERSONAL_DETAILS_LIST,
            ONYXKEYS.COLLECTION.REPORT_NAME_VALUE_PAIRS,
        ],
    },

    EXPENSE: {
        TYPE: {
            CASH_CARD_NAME: 'Cash Expense',
        },
    },

    REFERRER: {
        NOTIFICATION: 'notification',
    },

    SUBSCRIPTION_SIZE_LIMIT: 20000,

    PAGINATION_START_ID: '-1',
    PAGINATION_END_ID: '-2',

    PAYMENT_CARD_CURRENCY: {
        USD: 'USD',
        AUD: 'AUD',
        GBP: 'GBP',
        NZD: 'NZD',
    },
    GBP_AUTHENTICATION_COMPLETE: '3DS-authentication-complete',

    SUBSCRIPTION_PRICE_FACTOR: 2,
    FEEDBACK_SURVEY_OPTIONS: {
        TOO_LIMITED: {
            ID: 'tooLimited',
            TRANSLATION_KEY: 'feedbackSurvey.tooLimited',
        },
        TOO_EXPENSIVE: {
            ID: 'tooExpensive',
            TRANSLATION_KEY: 'feedbackSurvey.tooExpensive',
        },
        INADEQUATE_SUPPORT: {
            ID: 'inadequateSupport',
            TRANSLATION_KEY: 'feedbackSurvey.inadequateSupport',
        },
        BUSINESS_CLOSING: {
            ID: 'businessClosing',
            TRANSLATION_KEY: 'feedbackSurvey.businessClosing',
        },
    },

    MAX_LENGTH_256: 256,
    WORKSPACE_CARDS_LIST_LABEL_TYPE: {
        CURRENT_BALANCE: 'currentBalance',
        REMAINING_LIMIT: 'remainingLimit',
        CASH_BACK: 'earnedCashback',
    },

    EXCLUDE_FROM_LAST_VISITED_PATH: [SCREENS.NOT_FOUND, SCREENS.SAML_SIGN_IN, SCREENS.VALIDATE_LOGIN, SCREENS.MIGRATED_USER_WELCOME_MODAL.ROOT] as string[],

    CANCELLATION_TYPE: {
        MANUAL: 'manual',
        AUTOMATIC: 'automatic',
        NONE: 'none',
    },
    EMPTY_STATE_MEDIA: {
        ANIMATION: 'animation',
        ILLUSTRATION: 'illustration',
        VIDEO: 'video',
    },
    REPORT_FIELDS_FEATURE: {
        qbo: {
            classes: 'report-fields-qbo-classes',
            customers: 'report-fields-qbo-customers',
            locations: 'report-fields-qbo-locations',
        },
        xero: {
            mapping: 'report-fields-mapping',
        },
    },
    get UPGRADE_FEATURE_INTRO_MAPPING() {
        return {
            reportFields: {
                id: 'reportFields' as const,
                alias: 'report-fields',
                name: 'Report Fields',
                title: 'workspace.upgrade.reportFields.title' as const,
                description: 'workspace.upgrade.reportFields.description' as const,
                icon: 'Pencil',
            },
            policyPreventMemberChangingTitle: {
                id: 'policyPreventMemberChangingTitle' as const,
                alias: 'policy-prevent-member-changing-title',
                name: undefined,
            },
            categories: {
                id: 'categories' as const,
                alias: 'categories',
                name: 'Categories',
                title: 'workspace.upgrade.categories.title' as const,
                description: 'workspace.upgrade.categories.description' as const,
                icon: 'FolderOpen',
            },
            multiLevelTags: {
                id: 'multiLevelTags' as const,
                alias: 'multiLevelTags',
                name: 'multiLevelTags',
                title: 'workspace.upgrade.multiLevelTags.title' as const,
                description: 'workspace.upgrade.multiLevelTags.description' as const,
                icon: 'Tag',
            },

            [this.POLICY.CONNECTIONS.NAME.NETSUITE]: {
                id: this.POLICY.CONNECTIONS.NAME.NETSUITE,
                alias: 'netsuite',
                name: this.POLICY.CONNECTIONS.NAME_USER_FRIENDLY.netsuite,
                title: `workspace.upgrade.${this.POLICY.CONNECTIONS.NAME.NETSUITE}.title` as const,
                description: `workspace.upgrade.${this.POLICY.CONNECTIONS.NAME.NETSUITE}.description` as const,
                icon: 'NetSuiteSquare',
            },
            [this.POLICY.CONNECTIONS.NAME.SAGE_INTACCT]: {
                id: this.POLICY.CONNECTIONS.NAME.SAGE_INTACCT,
                alias: 'sage-intacct',
                name: this.POLICY.CONNECTIONS.NAME_USER_FRIENDLY.intacct,
                title: `workspace.upgrade.${this.POLICY.CONNECTIONS.NAME.SAGE_INTACCT}.title` as const,
                description: `workspace.upgrade.${this.POLICY.CONNECTIONS.NAME.SAGE_INTACCT}.description` as const,
                icon: 'IntacctSquare',
            },
            [this.POLICY.CONNECTIONS.NAME.QBD]: {
                id: this.POLICY.CONNECTIONS.NAME.QBD,
                alias: 'qbd',
                name: this.POLICY.CONNECTIONS.NAME_USER_FRIENDLY.quickbooksDesktop,
                title: `workspace.upgrade.${this.POLICY.CONNECTIONS.NAME.QBD}.title` as const,
                description: `workspace.upgrade.${this.POLICY.CONNECTIONS.NAME.QBD}.description` as const,
                icon: 'QBDSquare',
            },
            approvals: {
                id: 'approvals' as const,
                alias: 'approvals' as const,
                name: 'Advanced Approvals' as const,
                title: `workspace.upgrade.approvals.title` as const,
                description: `workspace.upgrade.approvals.description` as const,
                icon: 'AdvancedApprovalsSquare',
            },
            glCodes: {
                id: 'glCodes' as const,
                alias: 'gl-codes',
                name: 'GL codes',
                title: 'workspace.upgrade.glCodes.title' as const,
                description: 'workspace.upgrade.glCodes.description' as const,
                icon: 'Tag',
            },
            glAndPayrollCodes: {
                id: 'glAndPayrollCodes' as const,
                alias: 'gl-and-payroll-codes',
                name: 'GL & Payroll codes',
                title: 'workspace.upgrade.glAndPayrollCodes.title' as const,
                description: 'workspace.upgrade.glAndPayrollCodes.description' as const,
                icon: 'FolderOpen',
            },
            taxCodes: {
                id: 'taxCodes' as const,
                alias: 'tax-codes',
                name: 'Tax codes',
                title: 'workspace.upgrade.taxCodes.title' as const,
                description: 'workspace.upgrade.taxCodes.description' as const,
                icon: 'Coins',
            },
            companyCards: {
                id: 'companyCards' as const,
                alias: 'company-cards',
                name: 'Company Cards',
                title: 'workspace.upgrade.companyCards.title' as const,
                description: 'workspace.upgrade.companyCards.description' as const,
                icon: 'CompanyCard',
            },
            rules: {
                id: 'rules' as const,
                alias: 'rules',
                name: 'Rules',
                title: 'workspace.upgrade.rules.title' as const,
                description: 'workspace.upgrade.rules.description' as const,
                icon: 'Rules',
            },
            perDiem: {
                id: 'perDiem' as const,
                alias: 'per-diem',
                name: 'Per diem',
                title: 'workspace.upgrade.perDiem.title' as const,
                description: 'workspace.upgrade.perDiem.description' as const,
                icon: 'PerDiem',
            },
            travel: {
                id: 'travel' as const,
                alias: 'travel',
                name: 'Travel',
                title: 'workspace.upgrade.travel.title' as const,
                description: 'workspace.upgrade.travel.description' as const,
                icon: 'Luggage',
            },
        };
    },
    REPORT_FIELD_TYPES: {
        TEXT: 'text',
        DATE: 'date',
        LIST: 'dropdown',
    },

    NAVIGATION_ACTIONS: {
        RESET: 'RESET',
    },

    APPROVAL_WORKFLOW: {
        ACTION: {
            CREATE: 'create',
            EDIT: 'edit',
        },
        TYPE: {
            CREATE: 'create',
            UPDATE: 'update',
            REMOVE: 'remove',
        },
    },

    BOOT_SPLASH_STATE: {
        VISIBLE: 'visible',
        READY_TO_BE_HIDDEN: 'readyToBeHidden',
        HIDDEN: `hidden`,
    },

    CSV_IMPORT_COLUMNS: {
        EMAIL: 'email',
        NAME: 'name',
        GL_CODE: 'glCode',
        SUBMIT_TO: 'submitTo',
        APPROVE_TO: 'approveTo',
        CUSTOM_FIELD_1: 'customField1',
        CUSTOM_FIELD_2: 'customField2',
        ROLE: 'role',
        REPORT_THRESHHOLD: 'reportThreshold',
        APPROVE_TO_ALTERNATE: 'approveToAlternate',
        SUBRATE: 'subRate',
        AMOUNT: 'amount',
        CURRENCY: 'currency',
        RATE_ID: 'rateID',
        ENABLED: 'enabled',
        IGNORE: 'ignore',
        DESTINATION: 'destination',
    },

    IMPORT_SPREADSHEET: {
        ICON_WIDTH: 180,
        ICON_HEIGHT: 160,

        CATEGORIES_ARTICLE_LINK: 'https://help.expensify.com/articles/expensify-classic/workspaces/Create-categories#import-custom-categories',
        MEMBERS_ARTICLE_LINK: 'https://help.expensify.com/articles/expensify-classic/workspaces/Invite-members-and-assign-roles#import-a-group-of-members',
        TAGS_ARTICLE_LINK: 'https://help.expensify.com/articles/expensify-classic/workspaces/Create-tags#import-a-spreadsheet-1',
    },

    // The timeout duration (1 minute) (in milliseconds) before the window reloads due to an error.
    ERROR_WINDOW_RELOAD_TIMEOUT: 60000,

    INDICATOR_STATUS: {
        HAS_USER_WALLET_ERRORS: 'hasUserWalletErrors',
        HAS_PAYMENT_METHOD_ERROR: 'hasPaymentMethodError',
        HAS_POLICY_ERRORS: 'hasPolicyError',
        HAS_CUSTOM_UNITS_ERROR: 'hasCustomUnitsError',
        HAS_EMPLOYEE_LIST_ERROR: 'hasEmployeeListError',
        HAS_QBO_EXPORT_ERROR: 'hasQBOExportError',
        HAS_SYNC_ERRORS: 'hasSyncError',
        HAS_SUBSCRIPTION_ERRORS: 'hasSubscriptionError',
        HAS_REIMBURSEMENT_ACCOUNT_ERRORS: 'hasReimbursementAccountErrors',
        HAS_LOGIN_LIST_ERROR: 'hasLoginListError',
        HAS_WALLET_TERMS_ERRORS: 'hasWalletTermsErrors',
        HAS_LOGIN_LIST_INFO: 'hasLoginListInfo',
        HAS_SUBSCRIPTION_INFO: 'hasSubscriptionInfo',
        HAS_PHONE_NUMBER_ERROR: 'hasPhoneNumberError',
        HAS_CARD_CONNECTION_ERROR: 'hasCardConnectionError',
    },

    DEBUG: {
        FORMS: {
            REPORT: 'report',
            REPORT_ACTION: 'reportAction',
            TRANSACTION: 'transaction',
            TRANSACTION_VIOLATION: 'transactionViolation',
        },
        DETAILS: 'details',
        JSON: 'json',
        REPORT_ACTIONS: 'actions',
        REPORT_ACTION_PREVIEW: 'preview',
        TRANSACTION_VIOLATIONS: 'violations',
    },

    REPORT_IN_LHN_REASONS: {
        HAS_DRAFT_COMMENT: 'hasDraftComment',
        HAS_GBR: 'hasGBR',
        PINNED_BY_USER: 'pinnedByUser',
        HAS_IOU_VIOLATIONS: 'hasIOUViolations',
        HAS_ADD_WORKSPACE_ROOM_ERRORS: 'hasAddWorkspaceRoomErrors',
        IS_UNREAD: 'isUnread',
        IS_ARCHIVED: 'isArchived',
        IS_SELF_DM: 'isSelfDM',
        IS_FOCUSED: 'isFocused',
        DEFAULT: 'default',
    },

    REQUIRES_ATTENTION_REASONS: {
        HAS_JOIN_REQUEST: 'hasJoinRequest',
        IS_UNREAD_WITH_MENTION: 'isUnreadWithMention',
        IS_WAITING_FOR_ASSIGNEE_TO_COMPLETE_ACTION: 'isWaitingForAssigneeToCompleteAction',
        HAS_CHILD_REPORT_AWAITING_ACTION: 'hasChildReportAwaitingAction',
        HAS_MISSING_INVOICE_BANK_ACCOUNT: 'hasMissingInvoiceBankAccount',
    },

    RBR_REASONS: {
        HAS_ERRORS: 'hasErrors',
        HAS_VIOLATIONS: 'hasViolations',
        HAS_TRANSACTION_THREAD_VIOLATIONS: 'hasTransactionThreadViolations',
    },

    ANALYTICS: {
        EVENT: {
            SIGN_UP: 'sign_up',
            WORKSPACE_CREATED: 'workspace_created',
            PAID_ADOPTION: 'paid_adoption',
        },
    },

    CORPAY_FIELDS: {
        EXCLUDED_COUNTRIES: ['IR', 'CU', 'SY', 'UA', 'KP', 'RU'] as string[],
        EXCLUDED_CURRENCIES: ['IRR', 'CUP', 'SYP', 'UAH', 'KPW', 'RUB'] as string[],
        BANK_ACCOUNT_DETAILS_FIELDS: ['accountNumber', 'localAccountNumber', 'routingCode', 'localRoutingCode', 'swiftBicCode'] as string[],
        ACCOUNT_TYPE_KEY: 'BeneficiaryAccountType',
        ACCOUNT_HOLDER_COUNTRY_KEY: 'accountHolderCountry',
        BANK_INFORMATION_FIELDS: ['bankName', 'bankAddressLine1', 'bankAddressLine2', 'bankCity', 'bankRegion', 'bankPostal', 'BeneficiaryBankBranchName'] as string[],
        ACCOUNT_HOLDER_FIELDS: [
            'accountHolderName',
            'accountHolderAddress1',
            'accountHolderAddress2',
            'accountHolderCity',
            'accountHolderRegion',
            'accountHolderCountry',
            'accountHolderPostal',
            'accountHolderPhoneNumber',
            'accountHolderEmail',
            'ContactName',
            'BeneficiaryCPF',
            'BeneficiaryRUT',
            'BeneficiaryCedulaID',
            'BeneficiaryTaxID',
        ] as string[],
        SPECIAL_LIST_REGION_KEYS: ['bankRegion', 'accountHolderRegion'] as string[],
        SPECIAL_LIST_ADDRESS_KEYS: ['bankAddressLine1', 'accountHolderAddress1'] as string[],
        STEPS_NAME: {
            COUNTRY_SELECTOR: 'CountrySelector',
            BANK_ACCOUNT_DETAILS: 'BankAccountDetails',
            ACCOUNT_TYPE: 'AccountType',
            BANK_INFORMATION: 'BankInformation',
            ACCOUNT_HOLDER_INFORMATION: 'AccountHolderInformation',
            CONFIRMATION: 'Confirmation',
            SUCCESS: 'Success',
        },
        INDEXES: {
            MAPPING: {
                COUNTRY_SELECTOR: 0,
                BANK_ACCOUNT_DETAILS: 1,
                ACCOUNT_TYPE: 2,
                BANK_INFORMATION: 3,
                ACCOUNT_HOLDER_INFORMATION: 4,
                CONFIRMATION: 5,
                SUCCESS: 6,
            },
        },
    },

    MIGRATED_USER_WELCOME_MODAL: 'migratedUserWelcomeModal',

    BASE_LIST_ITEM_TEST_ID: 'base-list-item-',
    PRODUCT_TRAINING_TOOLTIP_NAMES: {
        // TODO: CONCIERGE_LHN_GBR tooltip will be replaced by a tooltip in the #admins room
        // https://github.com/Expensify/App/issues/57045#issuecomment-2701455668
        CONCIERGE_LHN_GBR: 'conciergeLHNGBR',
        RENAME_SAVED_SEARCH: 'renameSavedSearch',
        BOTTOM_NAV_INBOX_TOOLTIP: 'bottomNavInboxTooltip',
        LHN_WORKSPACE_CHAT_TOOLTIP: 'workspaceChatLHNTooltip',
        GLOBAL_CREATE_TOOLTIP: 'globalCreateTooltip',
        SCAN_TEST_TOOLTIP: 'scanTestTooltip',
        SCAN_TEST_TOOLTIP_MANAGER: 'scanTestTooltipManager',
        SCAN_TEST_CONFIRMATION: 'scanTestConfirmation',
        OUTSTANDING_FILTER: 'outstandingFilter',
        GBR_RBR_CHAT: 'chatGBRRBR',
        ACCOUNT_SWITCHER: 'accountSwitcher',
        EXPENSE_REPORTS_FILTER: 'expenseReportsFilter',
        SCAN_TEST_DRIVE_CONFIRMATION: 'scanTestDriveConfirmation',
        MULTI_SCAN_EDUCATIONAL_MODAL: 'multiScanEducationalModal',
    },
    CHANGE_POLICY_TRAINING_MODAL: 'changePolicyModal',
    SMART_BANNER_HEIGHT: 152,

    NAVIGATION_TESTS: {
        DEFAULT_PARENT_ROUTE: {key: 'parentRouteKey', name: 'ParentNavigator'},
        DEFAULT_USE_RESPONSIVE_LAYOUT_VALUE: {
            shouldUseNarrowLayout: true,
            isSmallScreenWidth: true,
            isInNarrowPaneModal: false,
            isExtraSmallScreenHeight: false,
            isMediumScreenWidth: false,
            isLargeScreenWidth: false,
            isExtraSmallScreenWidth: false,
            isSmallScreen: false,
            onboardingIsMediumOrLargerScreenWidth: false,
        } as ResponsiveLayoutResult,
    },

    TRAVEL: {
        DEFAULT_DOMAIN: 'domain',
        PROVISIONING: {
            ERROR_PERMISSION_DENIED: 'permissionDenied',
        },
    },
    LAST_PAYMENT_METHOD: {
        LAST_USED: 'lastUsed',
        IOU: 'Iou',
        EXPENSE: 'Expense',
        INVOICE: 'Invoice',
    },
    SKIPPABLE_COLLECTION_MEMBER_IDS: [String(DEFAULT_NUMBER_ID), '-1', 'undefined', 'null', 'NaN'] as string[],
    SETUP_SPECIALIST_LOGIN: 'Setup Specialist',

    CALENDAR_PICKER_DAY_HEIGHT: 45,
    MAX_CALENDAR_PICKER_ROWS: 6,

    ILLUSTRATION_ASPECT_RATIO: 39 / 22,

    OFFLINE_INDICATOR_HEIGHT: 25,

    BILLING: {
        TYPE_FAILED_2018: 'failed_2018',
    },

    TEST_DRIVE: {
        ONBOARDING_TASK_NAME: getTestDriveTaskName(),
        EMBEDDED_DEMO_WHITELIST: ['http://', 'https://', 'about:'] as string[],
        EMBEDDED_DEMO_IFRAME_TITLE: 'Test Drive',
        EMPLOYEE_FAKE_RECEIPT: {
            AMOUNT: 2000,
            CURRENCY: 'USD',
            DESCRIPTION: 'My test drive receipt!',
            MERCHANT: "Tommy's Tires",
        },
    },

    ONBOARDING_HELP: {
        SCHEDULE_CALL: 'scheduleCall',
        EVENT_TIME: 'eventTime',
        RESCHEDULE: 'reschedule',
        CANCEL: 'cancel',
        REGISTER_FOR_WEBINAR: 'registerForWebinar',
    },

    SCHEDULE_CALL_STATUS: {
        CREATED: 'created',
        RESCHEDULED: 'rescheduled',
        CANCELLED: 'cancelled',
    },
} as const;

type Country = keyof typeof CONST.ALL_COUNTRIES;

type IOUType = ValueOf<typeof CONST.IOU.TYPE>;
type IOUAction = ValueOf<typeof CONST.IOU.ACTION>;
type IOURequestType = ValueOf<typeof CONST.IOU.REQUEST_TYPE>;
type FeedbackSurveyOptionID = ValueOf<Pick<ValueOf<typeof CONST.FEEDBACK_SURVEY_OPTIONS>, 'ID'>>;
type IOUActionParams = ValueOf<typeof CONST.IOU.ACTION_PARAMS>;

type SubscriptionType = ValueOf<typeof CONST.SUBSCRIPTION.TYPE>;
type CancellationType = ValueOf<typeof CONST.CANCELLATION_TYPE>;

export type {
    Country,
    IOUAction,
    IOUType,
    OnboardingPurpose,
    OnboardingCompanySize,
    OnboardingTaskLinks,
    IOURequestType,
    SubscriptionType,
    FeedbackSurveyOptionID,
    CancellationType,
    OnboardingInvite,
    OnboardingAccounting,
    IOUActionParams,
    OnboardingMessage,
};

export {getTestDriveTaskName};

export default CONST;<|MERGE_RESOLUTION|>--- conflicted
+++ resolved
@@ -820,14 +820,6 @@
         NEWDOT_MERGE_ACCOUNTS: 'newDotMergeAccounts',
         NEWDOT_MANAGER_MCTEST: 'newDotManagerMcTest',
         CUSTOM_RULES: 'customRules',
-<<<<<<< HEAD
-=======
-        /**
-         * Deprecated - do not use this beta in new code anymore.
-         * This will be fully cleaned up in https://github.com/Expensify/App/issues/63254
-         * */
-        TABLE_REPORT_VIEW: 'tableReportView',
->>>>>>> f223c8ff
         WALLET: 'newdotWallet',
         GLOBAL_REIMBURSEMENTS_ON_ND: 'globalReimbursementsOnND',
         RETRACT_NEWDOT: 'retractNewDot',
