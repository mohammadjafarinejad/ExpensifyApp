--- conflicted
+++ resolved
@@ -934,11 +934,8 @@
     CONFIGURE_REIMBURSEMENT_SETTINGS_HELP_URL: 'https://help.expensify.com/articles/expensify-classic/workspaces/Configure-Reimbursement-Settings',
     COPILOT_HELP_URL: 'https://help.expensify.com/articles/expensify-classic/copilots-and-delegates/Assign-or-remove-a-Copilot',
     DELAYED_SUBMISSION_HELP_URL: 'https://help.expensify.com/articles/expensify-classic/reports/Automatically-submit-employee-reports',
-<<<<<<< HEAD
     ENCRYPTION_AND_SECURITY_HELP_URL: 'https://help.expensify.com/articles/new-expensify/settings/Encryption-and-Data-Security',
-=======
     PLAN_TYPES_AND_PRICING_HELP_URL: 'https://help.expensify.com/articles/new-expensify/billing-and-subscriptions/Plan-types-and-pricing',
->>>>>>> 03639a9a
     // Use Environment.getEnvironmentURL to get the complete URL with port number
     DEV_NEW_EXPENSIFY_URL: 'https://dev.new.expensify.com:',
     NAVATTIC: {
@@ -6374,7 +6371,6 @@
         },
     },
 
-<<<<<<< HEAD
     CORPAY_FIELDS: {
         BANK_ACCOUNT_DETAILS_FIELDS: ['accountNumber', 'localAccountNumber', 'routingCode', 'localRoutingCode', 'swiftBicCode'] as string[],
         ACCOUNT_TYPE_KEY: 'BeneficiaryAccountType',
@@ -6417,10 +6413,9 @@
                 SUCCESS: 6,
             },
         },
-=======
+    },
     HYBRID_APP: {
         REORDERING_REACT_NATIVE_ACTIVITY_TO_FRONT: 'reorderingReactNativeActivityToFront',
->>>>>>> 03639a9a
     },
 } as const;
 
