--- conflicted
+++ resolved
@@ -6488,12 +6488,9 @@
             PAID: 'paid',
             EXPORTED: 'exported',
             POSTED: 'posted',
-<<<<<<< HEAD
             REIMBURSABLE: 'reimbursable',
             BILLABLE: 'billable',
-=======
             POLICY_ID: 'policyID',
->>>>>>> 86484815
         },
         EMPTY_VALUE: 'none',
         SEARCH_ROUTER_ITEM_TYPE: {
