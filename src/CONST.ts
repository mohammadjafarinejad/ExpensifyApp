/* eslint-disable @typescript-eslint/naming-convention */
import dateAdd from 'date-fns/add';
import dateSubtract from 'date-fns/sub';
import Config from 'react-native-config';
import * as KeyCommand from 'react-native-key-command';
import type {ValueOf} from 'type-fest';
import BankAccount from './libs/models/BankAccount';
import * as Url from './libs/Url';
import SCREENS from './SCREENS';
import type PlaidBankAccount from './types/onyx/PlaidBankAccount';
import type {Unit} from './types/onyx/Policy';

type RateAndUnit = {
    unit: Unit;
    rate: number;
};
type CurrencyDefaultMileageRate = Record<string, RateAndUnit>;

// Creating a default array and object this way because objects ({}) and arrays ([]) are not stable types.
// Freezing the array ensures that it cannot be unintentionally modified.
const EMPTY_ARRAY = Object.freeze([]);
const EMPTY_OBJECT = Object.freeze({});

const CLOUDFRONT_DOMAIN = 'cloudfront.net';
const CLOUDFRONT_URL = `https://d2k5nsl2zxldvw.${CLOUDFRONT_DOMAIN}`;
const ACTIVE_EXPENSIFY_URL = Url.addTrailingForwardSlash(Config?.NEW_EXPENSIFY_URL ?? 'https://new.expensify.com');
const USE_EXPENSIFY_URL = 'https://use.expensify.com';
const PLATFORM_OS_MACOS = 'Mac OS';
const PLATFORM_IOS = 'iOS';
const ANDROID_PACKAGE_NAME = 'com.expensify.chat';
const CURRENT_YEAR = new Date().getFullYear();
const PULL_REQUEST_NUMBER = Config?.PULL_REQUEST_NUMBER ?? '';
const MAX_DATE = dateAdd(new Date(), {years: 1});
const MIN_DATE = dateSubtract(new Date(), {years: 20});

const keyModifierControl = KeyCommand?.constants?.keyModifierControl ?? 'keyModifierControl';
const keyModifierCommand = KeyCommand?.constants?.keyModifierCommand ?? 'keyModifierCommand';
const keyModifierShiftControl = KeyCommand?.constants?.keyModifierShiftControl ?? 'keyModifierShiftControl';
const keyModifierShiftCommand = KeyCommand?.constants?.keyModifierShiftCommand ?? 'keyModifierShiftCommand';
const keyInputEscape = KeyCommand?.constants?.keyInputEscape ?? 'keyInputEscape';
const keyInputEnter = KeyCommand?.constants?.keyInputEnter ?? 'keyInputEnter';
const keyInputUpArrow = KeyCommand?.constants?.keyInputUpArrow ?? 'keyInputUpArrow';
const keyInputDownArrow = KeyCommand?.constants?.keyInputDownArrow ?? 'keyInputDownArrow';
const keyInputLeftArrow = KeyCommand?.constants?.keyInputLeftArrow ?? 'keyInputLeftArrow';
const keyInputRightArrow = KeyCommand?.constants?.keyInputRightArrow ?? 'keyInputRightArrow';

// describes if a shortcut key can cause navigation
const KEYBOARD_SHORTCUT_NAVIGATION_TYPE = 'NAVIGATION_SHORTCUT';

const chatTypes = {
    POLICY_ANNOUNCE: 'policyAnnounce',
    POLICY_ADMINS: 'policyAdmins',
    TRIP_ROOM: 'tripRoom',
    GROUP: 'group',
    DOMAIN_ALL: 'domainAll',
    POLICY_ROOM: 'policyRoom',
    POLICY_EXPENSE_CHAT: 'policyExpenseChat',
    SELF_DM: 'selfDM',
    INVOICE: 'invoice',
    SYSTEM: 'system',
} as const;

// Explicit type annotation is required
const cardActiveStates: number[] = [2, 3, 4, 7];

const onboardingChoices = {
    PERSONAL_SPEND: 'newDotPersonalSpend',
    MANAGE_TEAM: 'newDotManageTeam',
    EMPLOYER: 'newDotEmployer',
    CHAT_SPLIT: 'newDotSplitChat',
    LOOKING_AROUND: 'newDotLookingAround',
};

type OnboardingPurposeType = ValueOf<typeof onboardingChoices>;

const CONST = {
    RECENT_WAYPOINTS_NUMBER: 20,
    DEFAULT_DB_NAME: 'OnyxDB',
    DEFAULT_TABLE_NAME: 'keyvaluepairs',
    DEFAULT_ONYX_DUMP_FILE_NAME: 'onyx-state.txt',
    DEFAULT_POLICY_ROOM_CHAT_TYPES: [chatTypes.POLICY_ADMINS, chatTypes.POLICY_ANNOUNCE, chatTypes.DOMAIN_ALL],

    // Note: Group and Self-DM excluded as these are not tied to a Workspace
    WORKSPACE_ROOM_TYPES: [chatTypes.POLICY_ADMINS, chatTypes.POLICY_ANNOUNCE, chatTypes.DOMAIN_ALL, chatTypes.POLICY_ROOM, chatTypes.POLICY_EXPENSE_CHAT],
    ANDROID_PACKAGE_NAME,
    WORKSPACE_ENABLE_FEATURE_REDIRECT_DELAY: 100,
    ANIMATED_HIGHLIGHT_ENTRY_DELAY: 50,
    ANIMATED_HIGHLIGHT_ENTRY_DURATION: 300,
    ANIMATED_HIGHLIGHT_START_DELAY: 10,
    ANIMATED_HIGHLIGHT_START_DURATION: 300,
    ANIMATED_HIGHLIGHT_END_DELAY: 800,
    ANIMATED_HIGHLIGHT_END_DURATION: 2000,
    ANIMATED_TRANSITION: 300,
    ANIMATED_TRANSITION_FROM_VALUE: 100,
    ANIMATION_IN_TIMING: 100,
    ANIMATION_DIRECTION: {
        IN: 'in',
        OUT: 'out',
    },
    // Multiplier for gyroscope animation in order to make it a bit more subtle
    ANIMATION_GYROSCOPE_VALUE: 0.4,
    BACKGROUND_IMAGE_TRANSITION_DURATION: 1000,
    SCREEN_TRANSITION_END_TIMEOUT: 1000,
    ARROW_HIDE_DELAY: 3000,

    API_ATTACHMENT_VALIDATIONS: {
        // 24 megabytes in bytes, this is limit set on servers, do not update without wider internal discussion
        MAX_SIZE: 25165824,

        // An arbitrary size, but the same minimum as in the PHP layer
        MIN_SIZE: 240,

        // Allowed extensions for receipts
        ALLOWED_RECEIPT_EXTENSIONS: ['jpg', 'jpeg', 'gif', 'png', 'pdf', 'htm', 'html', 'text', 'rtf', 'doc', 'tif', 'tiff', 'msword', 'zip', 'xml', 'message'],
    },

    // This is limit set on servers, do not update without wider internal discussion
    API_TRANSACTION_CATEGORY_MAX_LENGTH: 255,

    AUTO_AUTH_STATE: {
        NOT_STARTED: 'not-started',
        SIGNING_IN: 'signing-in',
        JUST_SIGNED_IN: 'just-signed-in',
        FAILED: 'failed',
    },

    AUTH_TOKEN_TYPES: {
        ANONYMOUS: 'anonymousAccount',
        SUPPORT: 'support',
    },

    AVATAR_MAX_ATTACHMENT_SIZE: 6291456,

    AVATAR_ALLOWED_EXTENSIONS: ['jpg', 'jpeg', 'png', 'gif', 'bmp', 'svg'],

    // Minimum width and height size in px for a selected image
    AVATAR_MIN_WIDTH_PX: 80,
    AVATAR_MIN_HEIGHT_PX: 80,

    // Maximum width and height size in px for a selected image
    AVATAR_MAX_WIDTH_PX: 4096,
    AVATAR_MAX_HEIGHT_PX: 4096,

    LOGO_MAX_SCALE: 1.5,

    BREADCRUMB_TYPE: {
        ROOT: 'root',
        STRONG: 'strong',
        NORMAL: 'normal',
    },

    DEFAULT_GROUP_AVATAR_COUNT: 18,
    DEFAULT_AVATAR_COUNT: 24,
    OLD_DEFAULT_AVATAR_COUNT: 8,

    DISPLAY_NAME: {
        MAX_LENGTH: 50,
        RESERVED_NAMES: ['Expensify', 'Concierge'],
        EXPENSIFY_CONCIERGE: 'Expensify Concierge',
    },

    GPS: {
        // It's OK to get a cached location that is up to an hour old because the only accuracy needed is the country the user is in
        MAX_AGE: 3600000,

        // 15 seconds, don't wait too long because the server can always fall back to using the IP address
        TIMEOUT: 15000,
    },

    LEGAL_NAME: {
        MAX_LENGTH: 40,
    },

    REPORT_DESCRIPTION: {
        MAX_LENGTH: 500,
    },

    PULL_REQUEST_NUMBER,

    // Regex to get link in href prop inside of <a/> component
    REGEX_LINK_IN_ANCHOR: /<a\s+(?:[^>]*?\s+)?href="([^"]*)"/gi,

    MERCHANT_NAME_MAX_LENGTH: 255,

    REQUEST_PREVIEW: {
        MAX_LENGTH: 83,
    },

    CALENDAR_PICKER: {
        // Numbers were arbitrarily picked.
        MIN_YEAR: CURRENT_YEAR - 100,
        MAX_YEAR: CURRENT_YEAR + 100,
        MAX_DATE,
        MIN_DATE,
    },

    DATE_BIRTH: {
        MIN_AGE: 0,
        MIN_AGE_FOR_PAYMENT: 18,
        MAX_AGE: 150,
    },

    DESKTOP_SHORTCUT_ACCELERATOR: {
        PASTE_AND_MATCH_STYLE: 'Option+Shift+CmdOrCtrl+V',
        PASTE_AS_PLAIN_TEXT: 'CmdOrCtrl+Shift+V',
    },

    // This is used to enable a rotation/transform style to any component.
    DIRECTION: {
        LEFT: 'left',
        RIGHT: 'right',
    },

    // Sizes needed for report empty state background image handling
    EMPTY_STATE_BACKGROUND: {
        ASPECT_RATIO: 3.72,
        OVERLAP: 60,
        SMALL_SCREEN: {
            IMAGE_HEIGHT: 300,
        },
        WIDE_SCREEN: {
            IMAGE_HEIGHT: 450,
        },
    },

    NEW_EXPENSIFY_URL: ACTIVE_EXPENSIFY_URL,
    APP_DOWNLOAD_LINKS: {
        ANDROID: `https://play.google.com/store/apps/details?id=${ANDROID_PACKAGE_NAME}`,
        IOS: 'https://apps.apple.com/us/app/expensify-cash/id1530278510',
        DESKTOP: `${ACTIVE_EXPENSIFY_URL}NewExpensify.dmg`,
    },
    DATE: {
        SQL_DATE_TIME: 'YYYY-MM-DD HH:mm:ss',
        FNS_FORMAT_STRING: 'yyyy-MM-dd',
        FNS_DATE_TIME_FORMAT_STRING: 'yyyy-MM-dd HH:mm:ss',
        LOCAL_TIME_FORMAT: 'h:mm a',
        YEAR_MONTH_FORMAT: 'yyyyMM',
        MONTH_FORMAT: 'MMMM',
        WEEKDAY_TIME_FORMAT: 'eeee',
        MONTH_DAY_ABBR_FORMAT: 'MMM d',
        SHORT_DATE_FORMAT: 'MM-dd',
        MONTH_DAY_YEAR_ABBR_FORMAT: 'MMM d, yyyy',
        MONTH_DAY_YEAR_FORMAT: 'MMMM d, yyyy',
        FNS_TIMEZONE_FORMAT_STRING: "yyyy-MM-dd'T'HH:mm:ssXXX",
        FNS_DB_FORMAT_STRING: 'yyyy-MM-dd HH:mm:ss.SSS',
        LONG_DATE_FORMAT_WITH_WEEKDAY: 'eeee, MMMM d, yyyy',
        UNIX_EPOCH: '1970-01-01 00:00:00.000',
        MAX_DATE: '9999-12-31',
        MIN_DATE: '0001-01-01',
        ORDINAL_DAY_OF_MONTH: 'do',
    },
    SMS: {
        DOMAIN: '@expensify.sms',
    },
    BANK_ACCOUNT: {
        BENEFICIAL_OWNER_INFO_STEP: {
            SUBSTEP: {
                IS_USER_UBO: 1,
                IS_ANYONE_ELSE_UBO: 2,
                UBO_DETAILS_FORM: 3,
                ARE_THERE_MORE_UBOS: 4,
                UBOS_LIST: 5,
            },
            BENEFICIAL_OWNER_DATA: {
                BENEFICIAL_OWNER_KEYS: 'beneficialOwnerKeys',
                PREFIX: 'beneficialOwner',
                FIRST_NAME: 'firstName',
                LAST_NAME: 'lastName',
                DOB: 'dob',
                SSN_LAST_4: 'ssnLast4',
                STREET: 'street',
                CITY: 'city',
                STATE: 'state',
                ZIP_CODE: 'zipCode',
            },
        },
        PLAID: {
            ALLOWED_THROTTLED_COUNT: 2,
            ERROR: {
                TOO_MANY_ATTEMPTS: 'Too many attempts',
            },
            EVENTS_NAME: {
                OPEN: 'OPEN',
                EXIT: 'EXIT',
            },
        },
        ERROR: {
            MISSING_ROUTING_NUMBER: '402 Missing routingNumber',
            MAX_ROUTING_NUMBER: '402 Maximum Size Exceeded routingNumber',
            MISSING_INCORPORATION_STATE: '402 Missing incorporationState in additionalData',
            MISSING_INCORPORATION_TYPE: '402 Missing incorporationType in additionalData',
        },
        STEP: {
            // In the order they appear in the VBA flow
            BANK_ACCOUNT: 'BankAccountStep',
            REQUESTOR: 'RequestorStep',
            COMPANY: 'CompanyStep',
            BENEFICIAL_OWNERS: 'BeneficialOwnersStep',
            ACH_CONTRACT: 'ACHContractStep',
            VALIDATION: 'ValidationStep',
            ENABLE: 'EnableStep',
        },
        STEP_NAMES: ['1', '2', '3', '4', '5'],
        STEPS_HEADER_HEIGHT: 40,
        SUBSTEP: {
            MANUAL: 'manual',
            PLAID: 'plaid',
        },
        VERIFICATIONS: {
            ERROR_MESSAGE: 'verifications.errorMessage',
            THROTTLED: 'verifications.throttled',
        },
        FIELDS_TYPE: {
            LOCAL: 'local',
        },
        ONFIDO_RESPONSE: {
            SDK_TOKEN: 'apiResult.sdkToken',
            PASS: 'pass',
        },
        QUESTIONS: {
            QUESTION: 'apiResult.questions.question',
            DIFFERENTIATOR_QUESTION: 'apiResult.differentiator-question',
        },
        SETUP_TYPE: {
            MANUAL: 'manual',
            PLAID: 'plaid',
        },
        REGEX: {
            US_ACCOUNT_NUMBER: /^[0-9]{4,17}$/,

            // The back-end is always returning account number with 4 last digits and mask the rest with X
            MASKED_US_ACCOUNT_NUMBER: /^[X]{0,13}[0-9]{4}$/,
            SWIFT_BIC: /^[A-Za-z0-9]{8,11}$/,
        },
        VERIFICATION_MAX_ATTEMPTS: 7,
        STATE: {
            VERIFYING: 'VERIFYING',
            PENDING: 'PENDING',
            OPEN: 'OPEN',
        },
        MAX_LENGTH: {
            SSN: 4,
            ZIP_CODE: 10,
        },
        TYPE: {
            BUSINESS: 'BUSINESS',
            PERSONAL: 'PERSONAL',
        },
    },
    INCORPORATION_TYPES: {
        LLC: 'LLC',
        CORPORATION: 'Corp',
        PARTNERSHIP: 'Partnership',
        COOPERATIVE: 'Cooperative',
        SOLE_PROPRIETORSHIP: 'Sole Proprietorship',
        OTHER: 'Other',
    },
    BETAS: {
        ALL: 'all',
        CHRONOS_IN_CASH: 'chronosInCash',
        DEFAULT_ROOMS: 'defaultRooms',
        VIOLATIONS: 'violations',
        DUPE_DETECTION: 'dupeDetection',
        REPORT_FIELDS: 'reportFields',
        P2P_DISTANCE_REQUESTS: 'p2pDistanceRequests',
        WORKFLOWS_DELAYED_SUBMISSION: 'workflowsDelayedSubmission',
        SPOTNANA_TRAVEL: 'spotnanaTravel',
        NETSUITE_ON_NEW_EXPENSIFY: 'netsuiteOnNewExpensify',
        REPORT_FIELDS_FEATURE: 'reportFieldsFeature',
        WORKSPACE_FEEDS: 'workspaceFeeds',
        NETSUITE_USA_TAX: 'netsuiteUsaTax',
        INTACCT_ON_NEW_EXPENSIFY: 'intacctOnNewExpensify',
    },
    BUTTON_STATES: {
        DEFAULT: 'default',
        ACTIVE: 'active',
        PRESSED: 'pressed',
        COMPLETE: 'complete',
        DISABLED: 'disabled',
    },
    BANK_ACCOUNT_TYPES: {
        WALLET: 'WALLET',
    },
    COUNTRY: {
        US: 'US',
        MX: 'MX',
        AU: 'AU',
        CA: 'CA',
        GB: 'GB',
    },
    DESKTOP_DEEPLINK_APP_STATE: {
        CHECKING: 'checking',
        INSTALLED: 'installed',
        NOT_INSTALLED: 'not-installed',
    },
    TAX_RATES: {
        CUSTOM_NAME_MAX_LENGTH: 8,
        NAME_MAX_LENGTH: 50,
    },
    PLATFORM: {
        IOS: 'ios',
        ANDROID: 'android',
        WEB: 'web',
        DESKTOP: 'desktop',
    },
    PLATFORM_SPECIFIC_KEYS: {
        CTRL: {
            DEFAULT: 'control',
            [PLATFORM_OS_MACOS]: 'meta',
            [PLATFORM_IOS]: 'meta',
        },
        SHIFT: {
            DEFAULT: 'shift',
        },
    },
    KEYBOARD_SHORTCUTS: {
        SEARCH: {
            descriptionKey: 'search',
            shortcutKey: 'K',
            modifiers: ['CTRL'],
            trigger: {
                DEFAULT: {input: 'k', modifierFlags: keyModifierControl},
                [PLATFORM_OS_MACOS]: {input: 'k', modifierFlags: keyModifierCommand},
                [PLATFORM_IOS]: {input: 'k', modifierFlags: keyModifierCommand},
            },
            type: KEYBOARD_SHORTCUT_NAVIGATION_TYPE,
        },
        NEW_CHAT: {
            descriptionKey: 'newChat',
            shortcutKey: 'K',
            modifiers: ['CTRL', 'SHIFT'],
            trigger: {
                DEFAULT: {input: 'k', modifierFlags: keyModifierShiftControl},
                [PLATFORM_OS_MACOS]: {input: 'k', modifierFlags: keyModifierShiftCommand},
                [PLATFORM_IOS]: {input: 'k', modifierFlags: keyModifierShiftCommand},
            },
            type: KEYBOARD_SHORTCUT_NAVIGATION_TYPE,
        },
        SHORTCUTS: {
            descriptionKey: 'openShortcutDialog',
            shortcutKey: 'J',
            modifiers: ['CTRL'],
            trigger: {
                DEFAULT: {input: 'j', modifierFlags: keyModifierControl},
                [PLATFORM_OS_MACOS]: {input: 'j', modifierFlags: keyModifierCommand},
                [PLATFORM_IOS]: {input: 'j', modifierFlags: keyModifierCommand},
            },
        },
        ESCAPE: {
            descriptionKey: 'escape',
            shortcutKey: 'Escape',
            modifiers: [],
            trigger: {
                DEFAULT: {input: keyInputEscape},
                [PLATFORM_OS_MACOS]: {input: keyInputEscape},
                [PLATFORM_IOS]: {input: keyInputEscape},
            },
        },
        ENTER: {
            descriptionKey: null,
            shortcutKey: 'Enter',
            modifiers: [],
            trigger: {
                DEFAULT: {input: keyInputEnter},
                [PLATFORM_OS_MACOS]: {input: keyInputEnter},
                [PLATFORM_IOS]: {input: keyInputEnter},
            },
        },
        CTRL_ENTER: {
            descriptionKey: null,
            shortcutKey: 'Enter',
            modifiers: ['CTRL'],
            trigger: {
                DEFAULT: {input: keyInputEnter, modifierFlags: keyModifierControl},
                [PLATFORM_OS_MACOS]: {input: keyInputEnter, modifierFlags: keyModifierCommand},
                [PLATFORM_IOS]: {input: keyInputEnter, modifierFlags: keyModifierCommand},
            },
        },
        COPY: {
            descriptionKey: 'copy',
            shortcutKey: 'C',
            modifiers: ['CTRL'],
            trigger: {
                DEFAULT: {input: 'c', modifierFlags: keyModifierControl},
                [PLATFORM_OS_MACOS]: {input: 'c', modifierFlags: keyModifierCommand},
                [PLATFORM_IOS]: {input: 'c', modifierFlags: keyModifierCommand},
            },
        },
        ARROW_UP: {
            descriptionKey: null,
            shortcutKey: 'ArrowUp',
            modifiers: [],
            trigger: {
                DEFAULT: {input: keyInputUpArrow},
                [PLATFORM_OS_MACOS]: {input: keyInputUpArrow},
                [PLATFORM_IOS]: {input: keyInputUpArrow},
            },
        },
        ARROW_DOWN: {
            descriptionKey: null,
            shortcutKey: 'ArrowDown',
            modifiers: [],
            trigger: {
                DEFAULT: {input: keyInputDownArrow},
                [PLATFORM_OS_MACOS]: {input: keyInputDownArrow},
                [PLATFORM_IOS]: {input: keyInputDownArrow},
            },
        },
        ARROW_LEFT: {
            descriptionKey: null,
            shortcutKey: 'ArrowLeft',
            modifiers: [],
            trigger: {
                DEFAULT: {input: keyInputLeftArrow},
                [PLATFORM_OS_MACOS]: {input: keyInputLeftArrow},
                [PLATFORM_IOS]: {input: keyInputLeftArrow},
            },
        },
        ARROW_RIGHT: {
            descriptionKey: null,
            shortcutKey: 'ArrowRight',
            modifiers: [],
            trigger: {
                DEFAULT: {input: keyInputRightArrow},
                [PLATFORM_OS_MACOS]: {input: keyInputRightArrow},
                [PLATFORM_IOS]: {input: keyInputRightArrow},
            },
        },
        TAB: {
            descriptionKey: null,
            shortcutKey: 'Tab',
            modifiers: [],
        },
        DEBUG: {
            descriptionKey: 'openDebug',
            shortcutKey: 'D',
            modifiers: ['CTRL'],
            trigger: {
                DEFAULT: {input: 'd', modifierFlags: keyModifierControl},
                [PLATFORM_OS_MACOS]: {input: 'd', modifierFlags: keyModifierCommand},
                [PLATFORM_IOS]: {input: 'd', modifierFlags: keyModifierCommand},
            },
        },
    },
    KEYBOARD_SHORTCUTS_TYPES: {
        NAVIGATION_SHORTCUT: KEYBOARD_SHORTCUT_NAVIGATION_TYPE,
    },
    KEYBOARD_SHORTCUT_KEY_DISPLAY_NAME: {
        CONTROL: 'CTRL',
        ESCAPE: 'ESC',
        META: 'CMD',
        SHIFT: 'Shift',
    },
    CURRENCY: {
        USD: 'USD',
        AUD: 'AUD',
        CAD: 'CAD',
        GBP: 'GBP',
        NZD: 'NZD',
        EUR: 'EUR',
    },
    get DIRECT_REIMBURSEMENT_CURRENCIES() {
        return [this.CURRENCY.USD, this.CURRENCY.AUD, this.CURRENCY.CAD, this.CURRENCY.GBP, this.CURRENCY.EUR];
    },
    EXAMPLE_PHONE_NUMBER: '+15005550006',
    CONCIERGE_CHAT_NAME: 'Concierge',
    CLOUDFRONT_URL,
    EMPTY_ARRAY,
    EMPTY_OBJECT,
    USE_EXPENSIFY_URL,
    GOOGLE_MEET_URL_ANDROID: 'https://meet.google.com',
    GOOGLE_DOC_IMAGE_LINK_MATCH: 'googleusercontent.com',
    IMAGE_BASE64_MATCH: 'base64',
    DEEPLINK_BASE_URL: 'new-expensify://',
    PDF_VIEWER_URL: '/pdf/web/viewer.html',
    CLOUDFRONT_DOMAIN_REGEX: /^https:\/\/\w+\.cloudfront\.net/i,
    EXPENSIFY_ICON_URL: `${CLOUDFRONT_URL}/images/favicon-2019.png`,
    CONCIERGE_ICON_URL_2021: `${CLOUDFRONT_URL}/images/icons/concierge_2021.png`,
    CONCIERGE_ICON_URL: `${CLOUDFRONT_URL}/images/icons/concierge_2022.png`,
    UPWORK_URL: 'https://github.com/Expensify/App/issues?q=is%3Aopen+is%3Aissue+label%3A%22Help+Wanted%22',
    DEEP_DIVE_EXPENSIFY_CARD: 'https://community.expensify.com/discussion/4848/deep-dive-expensify-card-and-quickbooks-online-auto-reconciliation-how-it-works',
    GITHUB_URL: 'https://github.com/Expensify/App',
    TERMS_URL: `${USE_EXPENSIFY_URL}/terms`,
    PRIVACY_URL: `${USE_EXPENSIFY_URL}/privacy`,
    LICENSES_URL: `${USE_EXPENSIFY_URL}/licenses`,
    ACH_TERMS_URL: `${USE_EXPENSIFY_URL}/achterms`,
    WALLET_AGREEMENT_URL: `${USE_EXPENSIFY_URL}/walletagreement`,
    BANCORP_WALLET_AGREEMENT_URL: `${USE_EXPENSIFY_URL}/bancorp-bank-wallet-terms-of-service`,
    HELP_LINK_URL: `${USE_EXPENSIFY_URL}/usa-patriot-act`,
    ELECTRONIC_DISCLOSURES_URL: `${USE_EXPENSIFY_URL}/esignagreement`,
    GITHUB_RELEASE_URL: 'https://api.github.com/repos/expensify/app/releases/latest',
    ADD_SECONDARY_LOGIN_URL: encodeURI('settings?param={"section":"account","openModal":"secondaryLogin"}'),
    MANAGE_CARDS_URL: 'domain_companycards',
    FEES_URL: `${USE_EXPENSIFY_URL}/fees`,
    SAVE_WITH_EXPENSIFY_URL: `${USE_EXPENSIFY_URL}/savings-calculator`,
    CFPB_PREPAID_URL: 'https://cfpb.gov/prepaid',
    STAGING_NEW_EXPENSIFY_URL: 'https://staging.new.expensify.com',
    NEWHELP_URL: 'https://help.expensify.com',
    INTERNAL_DEV_EXPENSIFY_URL: 'https://www.expensify.com.dev',
    STAGING_EXPENSIFY_URL: 'https://staging.expensify.com',
    EXPENSIFY_URL: 'https://www.expensify.com',
    BANK_ACCOUNT_PERSONAL_DOCUMENTATION_INFO_URL:
        'https://community.expensify.com/discussion/6983/faq-why-do-i-need-to-provide-personal-documentation-when-setting-up-updating-my-bank-account',
    PERSONAL_DATA_PROTECTION_INFO_URL: 'https://community.expensify.com/discussion/5677/deep-dive-security-how-expensify-protects-your-information',
    ONFIDO_FACIAL_SCAN_POLICY_URL: 'https://onfido.com/facial-scan-policy-and-release/',
    ONFIDO_PRIVACY_POLICY_URL: 'https://onfido.com/privacy/',
    ONFIDO_TERMS_OF_SERVICE_URL: 'https://onfido.com/terms-of-service/',
    LIST_OF_RESTRICTED_BUSINESSES: 'https://community.expensify.com/discussion/6191/list-of-restricted-businesses',
    TRAVEL_TERMS_URL: `${USE_EXPENSIFY_URL}/travelterms`,
    EXPENSIFY_PACKAGE_FOR_SAGE_INTACCT: 'https://www.expensify.com/tools/integrations/downloadPackage',
    EXPENSIFY_PACKAGE_FOR_SAGE_INTACCT_FILE_NAME: 'ExpensifyPackageForSageIntacct',
    HOW_TO_CONNECT_TO_SAGE_INTACCT: 'https://help.expensify.com/articles/expensify-classic/integrations/accounting-integrations/Sage-Intacct#how-to-connect-to-sage-intacct',
    PRICING: `https://www.expensify.com/pricing`,

    // Use Environment.getEnvironmentURL to get the complete URL with port number
    DEV_NEW_EXPENSIFY_URL: 'https://dev.new.expensify.com:',
    OLDDOT_URLS: {
        ADMIN_POLICIES_URL: 'admin_policies',
        ADMIN_DOMAINS_URL: 'admin_domains',
        INBOX: 'inbox',
    },

    SIGN_IN_FORM_WIDTH: 300,

    DEEPLINK_PROMPT_DENYLIST: [SCREENS.HOME, SCREENS.SIGN_IN_WITH_APPLE_DESKTOP, SCREENS.SIGN_IN_WITH_GOOGLE_DESKTOP],

    SIGN_IN_METHOD: {
        APPLE: 'Apple',
        GOOGLE: 'Google',
    },

    OPTION_TYPE: {
        REPORT: 'report',
        PERSONAL_DETAIL: 'personalDetail',
    },

    QUICK_ACTIONS: {
        REQUEST_MANUAL: 'requestManual',
        REQUEST_SCAN: 'requestScan',
        REQUEST_DISTANCE: 'requestDistance',
        SPLIT_MANUAL: 'splitManual',
        SPLIT_SCAN: 'splitScan',
        SPLIT_DISTANCE: 'splitDistance',
        TRACK_MANUAL: 'trackManual',
        TRACK_SCAN: 'trackScan',
        TRACK_DISTANCE: 'trackDistance',
        ASSIGN_TASK: 'assignTask',
        SEND_MONEY: 'sendMoney',
    },

    RECEIPT: {
        ICON_SIZE: 164,
        PERMISSION_GRANTED: 'granted',
        HAND_ICON_HEIGHT: 152,
        HAND_ICON_WIDTH: 200,
        SHUTTER_SIZE: 90,
        MAX_REPORT_PREVIEW_RECEIPTS: 3,
    },
    REPORT: {
        ROLE: {
            ADMIN: 'admin',
            MEMBER: 'member',
        },
        MAX_COUNT_BEFORE_FOCUS_UPDATE: 30,
        SPLIT_REPORTID: '-2',
        ACTIONS: {
            LIMIT: 50,
            // OldDot Actions render getMessage from Web-Expensify/lib/Report/Action PHP files via getMessageOfOldDotReportAction in ReportActionsUtils.ts
            TYPE: {
                ACTIONABLE_JOIN_REQUEST: 'ACTIONABLEJOINREQUEST',
                ACTIONABLE_MENTION_WHISPER: 'ACTIONABLEMENTIONWHISPER',
                ACTIONABLE_REPORT_MENTION_WHISPER: 'ACTIONABLEREPORTMENTIONWHISPER',
                ACTIONABLE_TRACK_EXPENSE_WHISPER: 'ACTIONABLETRACKEXPENSEWHISPER',
                ADD_COMMENT: 'ADDCOMMENT',
                APPROVED: 'APPROVED',
                CHANGE_FIELD: 'CHANGEFIELD', // OldDot Action
                CHANGE_POLICY: 'CHANGEPOLICY', // OldDot Action
                CHANGE_TYPE: 'CHANGETYPE', // OldDot Action
                CHRONOS_OOO_LIST: 'CHRONOSOOOLIST',
                CLOSED: 'CLOSED',
                CREATED: 'CREATED',
                DELEGATE_SUBMIT: 'DELEGATESUBMIT', // OldDot Action
                DELETED_ACCOUNT: 'DELETEDACCOUNT', // Deprecated OldDot Action
                DISMISSED_VIOLATION: 'DISMISSEDVIOLATION',
                DONATION: 'DONATION', // Deprecated OldDot Action
                EXPORTED_TO_CSV: 'EXPORTCSV', // OldDot Action
                EXPORTED_TO_INTEGRATION: 'EXPORTINTEGRATION', // OldDot Action
                EXPORTED_TO_QUICK_BOOKS: 'EXPORTED', // Deprecated OldDot Action
                FORWARDED: 'FORWARDED', // OldDot Action
                HOLD: 'HOLD',
                HOLD_COMMENT: 'HOLDCOMMENT',
                IOU: 'IOU',
                INTEGRATIONS_MESSAGE: 'INTEGRATIONSMESSAGE', // OldDot Action
                MANAGER_ATTACH_RECEIPT: 'MANAGERATTACHRECEIPT', // OldDot Action
                MANAGER_DETACH_RECEIPT: 'MANAGERDETACHRECEIPT', // OldDot Action
                MARKED_REIMBURSED: 'MARKEDREIMBURSED', // OldDot Action
                MARK_REIMBURSED_FROM_INTEGRATION: 'MARKREIMBURSEDFROMINTEGRATION', // OldDot Action
                MERGED_WITH_CASH_TRANSACTION: 'MERGEDWITHCASHTRANSACTION',
                MODIFIED_EXPENSE: 'MODIFIEDEXPENSE',
                MOVED: 'MOVED',
                OUTDATED_BANK_ACCOUNT: 'OUTDATEDBANKACCOUNT', // OldDot Action
                REIMBURSEMENT_ACH_BOUNCE: 'REIMBURSEMENTACHBOUNCE', // OldDot Action
                REIMBURSEMENT_ACH_CANCELLED: 'REIMBURSEMENTACHCANCELLED', // OldDot Action
                REIMBURSEMENT_ACCOUNT_CHANGED: 'REIMBURSEMENTACCOUNTCHANGED', // OldDot Action
                REIMBURSEMENT_DELAYED: 'REIMBURSEMENTDELAYED', // OldDot Action
                REIMBURSEMENT_QUEUED: 'REIMBURSEMENTQUEUED',
                REIMBURSEMENT_DEQUEUED: 'REIMBURSEMENTDEQUEUED',
                REIMBURSEMENT_REQUESTED: 'REIMBURSEMENTREQUESTED', // Deprecated OldDot Action
                REIMBURSEMENT_SETUP: 'REIMBURSEMENTSETUP', // Deprecated OldDot Action
                REIMBURSEMENT_SETUP_REQUESTED: 'REIMBURSEMENTSETUPREQUESTED', // Deprecated OldDot Action
                RENAMED: 'RENAMED',
                REPORT_PREVIEW: 'REPORTPREVIEW',
                SELECTED_FOR_RANDOM_AUDIT: 'SELECTEDFORRANDOMAUDIT', // OldDot Action
                SHARE: 'SHARE', // OldDot Action
                STRIPE_PAID: 'STRIPEPAID', // OldDot Action
                SUBMITTED: 'SUBMITTED',
                TAKE_CONTROL: 'TAKECONTROL', // OldDot Action
                TASK_CANCELLED: 'TASKCANCELLED',
                TASK_COMPLETED: 'TASKCOMPLETED',
                TASK_EDITED: 'TASKEDITED',
                TASK_REOPENED: 'TASKREOPENED',
                TRIPPREVIEW: 'TRIPPREVIEW',
                UNAPPROVED: 'UNAPPROVED',
                UNHOLD: 'UNHOLD',
                UNSHARE: 'UNSHARE', // OldDot Action
                UPDATE_GROUP_CHAT_MEMBER_ROLE: 'UPDATEGROUPCHATMEMBERROLE',
                POLICY_CHANGE_LOG: {
                    ADD_APPROVER_RULE: 'POLICYCHANGELOG_ADD_APPROVER_RULE',
                    ADD_BUDGET: 'POLICYCHANGELOG_ADD_BUDGET',
                    ADD_CATEGORY: 'POLICYCHANGELOG_ADD_CATEGORY',
                    ADD_CUSTOM_UNIT: 'POLICYCHANGELOG_ADD_CUSTOM_UNIT',
                    ADD_CUSTOM_UNIT_RATE: 'POLICYCHANGELOG_ADD_CUSTOM_UNIT_RATE',
                    ADD_EMPLOYEE: 'POLICYCHANGELOG_ADD_EMPLOYEE',
                    ADD_INTEGRATION: 'POLICYCHANGELOG_ADD_INTEGRATION',
                    ADD_REPORT_FIELD: 'POLICYCHANGELOG_ADD_REPORT_FIELD',
                    ADD_TAG: 'POLICYCHANGELOG_ADD_TAG',
                    DELETE_ALL_TAGS: 'POLICYCHANGELOG_DELETE_ALL_TAGS',
                    DELETE_APPROVER_RULE: 'POLICYCHANGELOG_DELETE_APPROVER_RULE',
                    DELETE_BUDGET: 'POLICYCHANGELOG_DELETE_BUDGET',
                    DELETE_CATEGORY: 'POLICYCHANGELOG_DELETE_CATEGORY',
                    DELETE_CUSTOM_UNIT: 'POLICYCHANGELOG_DELETE_CUSTOM_UNIT',
                    DELETE_CUSTOM_UNIT_RATE: 'POLICYCHANGELOG_DELETE_CUSTOM_UNIT_RATE',
                    DELETE_CUSTOM_UNIT_SUB_RATE: 'POLICYCHANGELOG_DELETE_CUSTOM_UNIT_SUB_RATE',
                    DELETE_EMPLOYEE: 'POLICYCHANGELOG_DELETE_EMPLOYEE',
                    DELETE_INTEGRATION: 'POLICYCHANGELOG_DELETE_INTEGRATION',
                    DELETE_REPORT_FIELD: 'POLICYCHANGELOG_DELETE_REPORT_FIELD',
                    DELETE_TAG: 'POLICYCHANGELOG_DELETE_TAG',
                    IMPORT_CUSTOM_UNIT_RATES: 'POLICYCHANGELOG_IMPORT_CUSTOM_UNIT_RATES',
                    IMPORT_TAGS: 'POLICYCHANGELOG_IMPORT_TAGS',
                    INDIVIDUAL_BUDGET_NOTIFICATION: 'POLICYCHANGELOG_INDIVIDUAL_BUDGET_NOTIFICATION',
                    INVITE_TO_ROOM: 'POLICYCHANGELOG_INVITETOROOM',
                    REMOVE_FROM_ROOM: 'POLICYCHANGELOG_REMOVEFROMROOM',
                    LEAVE_ROOM: 'POLICYCHANGELOG_LEAVEROOM',
                    REPLACE_CATEGORIES: 'POLICYCHANGELOG_REPLACE_CATEGORIES',
                    SET_AUTO_REIMBURSEMENT: 'POLICYCHANGELOG_SET_AUTOREIMBURSEMENT',
                    SET_AUTO_JOIN: 'POLICYCHANGELOG_SET_AUTO_JOIN',
                    SET_CATEGORY_NAME: 'POLICYCHANGELOG_SET_CATEGORY_NAME',
                    SHARED_BUDGET_NOTIFICATION: 'POLICYCHANGELOG_SHARED_BUDGET_NOTIFICATION',
                    UPDATE_ACH_ACCOUNT: 'POLICYCHANGELOG_UPDATE_ACH_ACCOUNT',
                    UPDATE_APPROVER_RULE: 'POLICYCHANGELOG_UPDATE_APPROVER_RULE',
                    UPDATE_AUDIT_RATE: 'POLICYCHANGELOG_UPDATE_AUDIT_RATE',
                    UPDATE_AUTO_HARVESTING: 'POLICYCHANGELOG_UPDATE_AUTOHARVESTING',
                    UPDATE_AUTO_REIMBURSEMENT: 'POLICYCHANGELOG_UPDATE_AUTOREIMBURSEMENT',
                    UPDATE_AUTO_REPORTING_FREQUENCY: 'POLICYCHANGELOG_UPDATE_AUTOREPORTING_FREQUENCY',
                    UPDATE_BUDGET: 'POLICYCHANGELOG_UPDATE_BUDGET',
                    UPDATE_CATEGORY: 'POLICYCHANGELOG_UPDATE_CATEGORY',
                    UPDATE_CURRENCY: 'POLICYCHANGELOG_UPDATE_CURRENCY',
                    UPDATE_CUSTOM_UNIT: 'POLICYCHANGELOG_UPDATE_CUSTOM_UNIT',
                    UPDATE_CUSTOM_UNIT_RATE: 'POLICYCHANGELOG_UPDATE_CUSTOM_UNIT_RATE',
                    UPDATE_CUSTOM_UNIT_SUB_RATE: 'POLICYCHANGELOG_UPDATE_CUSTOM_UNIT_SUB_RATE',
                    UPDATE_DEFAULT_BILLABLE: 'POLICYCHANGELOG_UPDATE_DEFAULT_BILLABLE',
                    UPDATE_DEFAULT_REIMBURSABLE: 'POLICYCHANGELOG_UPDATE_DEFAULT_REIMBURSABLE',
                    UPDATE_DEFAULT_TITLE: 'POLICYCHANGELOG_UPDATE_DEFAULT_TITLE',
                    UPDATE_DEFAULT_TITLE_ENFORCED: 'POLICYCHANGELOG_UPDATE_DEFAULT_TITLE_ENFORCED',
                    UPDATE_DISABLED_FIELDS: 'POLICYCHANGELOG_UPDATE_DISABLED_FIELDS',
                    UPDATE_EMPLOYEE: 'POLICYCHANGELOG_UPDATE_EMPLOYEE',
                    UPDATE_FIELD: 'POLICYCHANGELOG_UPDATE_FIELD',
                    UPDATE_MANUAL_APPROVAL_THRESHOLD: 'POLICYCHANGELOG_UPDATE_MANUAL_APPROVAL_THRESHOLD',
                    UPDATE_MAX_EXPENSE_AMOUNT: 'POLICYCHANGELOG_UPDATE_MAX_EXPENSE_AMOUNT',
                    UPDATE_MAX_EXPENSE_AMOUNT_NO_RECEIPT: 'POLICYCHANGELOG_UPDATE_MAX_EXPENSE_AMOUNT_NO_RECEIPT',
                    UPDATE_NAME: 'POLICYCHANGELOG_UPDATE_NAME',
                    UPDATE_DESCRIPTION: 'POLICYCHANGELOG_UPDATE_DESCRIPTION',
                    UPDATE_OWNERSHIP: 'POLICYCHANGELOG_UPDATE_OWNERSHIP',
                    UPDATE_REIMBURSEMENT_CHOICE: 'POLICYCHANGELOG_UPDATE_REIMBURSEMENT_CHOICE',
                    UPDATE_REPORT_FIELD: 'POLICYCHANGELOG_UPDATE_REPORT_FIELD',
                    UPDATE_TAG: 'POLICYCHANGELOG_UPDATE_TAG',
                    UPDATE_TAG_ENABLED: 'POLICYCHANGELOG_UPDATE_TAG_ENABLED',
                    UPDATE_TAG_LIST: 'POLICYCHANGELOG_UPDATE_TAG_LIST',
                    UPDATE_TAG_LIST_NAME: 'POLICYCHANGELOG_UPDATE_TAG_LIST_NAME',
                    UPDATE_TAG_NAME: 'POLICYCHANGELOG_UPDATE_TAG_NAME',
                    UPDATE_TIME_ENABLED: 'POLICYCHANGELOG_UPDATE_TIME_ENABLED',
                    UPDATE_TIME_RATE: 'POLICYCHANGELOG_UPDATE_TIME_RATE',
                    LEAVE_POLICY: 'POLICYCHANGELOG_LEAVE_POLICY',
                    CORPORATE_UPGRADE: 'POLICYCHANGELOG_CORPORATE_UPGRADE',
                },
                ROOM_CHANGE_LOG: {
                    INVITE_TO_ROOM: 'INVITETOROOM',
                    REMOVE_FROM_ROOM: 'REMOVEFROMROOM',
                    LEAVE_ROOM: 'LEAVEROOM',
                    UPDATE_ROOM_DESCRIPTION: 'UPDATEROOMDESCRIPTION',
                },
            },
            THREAD_DISABLED: ['CREATED'],
        },
        CANCEL_PAYMENT_REASONS: {
            ADMIN: 'CANCEL_REASON_ADMIN',
        },
        ACTIONABLE_MENTION_WHISPER_RESOLUTION: {
            INVITE: 'invited',
            NOTHING: 'nothing',
        },
        ACTIONABLE_TRACK_EXPENSE_WHISPER_RESOLUTION: {
            NOTHING: 'nothing',
        },
        ACTIONABLE_REPORT_MENTION_WHISPER_RESOLUTION: {
            CREATE: 'created',
            NOTHING: 'nothing',
        },
        ACTIONABLE_MENTION_JOIN_WORKSPACE_RESOLUTION: {
            ACCEPT: 'accept',
            DECLINE: 'decline',
        },
        ARCHIVE_REASON: {
            DEFAULT: 'default',
            ACCOUNT_CLOSED: 'accountClosed',
            ACCOUNT_MERGED: 'accountMerged',
            REMOVED_FROM_POLICY: 'removedFromPolicy',
            POLICY_DELETED: 'policyDeleted',
        },
        MESSAGE: {
            TYPE: {
                COMMENT: 'COMMENT',
                TEXT: 'TEXT',
            },
        },
        TYPE: {
            CHAT: 'chat',
            EXPENSE: 'expense',
            IOU: 'iou',
            TASK: 'task',
            INVOICE: 'invoice',
        },
        CHAT_TYPE: chatTypes,
        WORKSPACE_CHAT_ROOMS: {
            ANNOUNCE: '#announce',
            ADMINS: '#admins',
        },
        STATE_NUM: {
            OPEN: 0,
            SUBMITTED: 1,
            APPROVED: 2,
            BILLING: 3,
        },
        STATUS_NUM: {
            OPEN: 0,
            SUBMITTED: 1,
            CLOSED: 2,
            APPROVED: 3,
            REIMBURSED: 4,
        },
        NOTIFICATION_PREFERENCE: {
            MUTE: 'mute',
            DAILY: 'daily',
            ALWAYS: 'always',
            HIDDEN: 'hidden',
        },
        // Options for which room members can post
        WRITE_CAPABILITIES: {
            ALL: 'all',
            ADMINS: 'admins',
        },
        VISIBILITY: {
            PUBLIC: 'public',
            PUBLIC_ANNOUNCE: 'public_announce',
            PRIVATE: 'private',
            RESTRICTED: 'restricted',
        },
        RESERVED_ROOM_NAMES: ['#admins', '#announce'],
        MAX_PREVIEW_AVATARS: 4,
        MAX_ROOM_NAME_LENGTH: 99,
        LAST_MESSAGE_TEXT_MAX_LENGTH: 200,
        OWNER_EMAIL_FAKE: '__FAKE__',
        OWNER_ACCOUNT_ID_FAKE: 0,
        DEFAULT_REPORT_NAME: 'Chat Report',
        PERMISSIONS: {
            READ: 'read',
            WRITE: 'write',
            SHARE: 'share',
            OWN: 'own',
        },
        INVOICE_RECEIVER_TYPE: {
            INDIVIDUAL: 'individual',
            BUSINESS: 'policy',
        },
    },
    NEXT_STEP: {
        FINISHED: 'Finished!',
    },
    COMPOSER: {
        MAX_LINES: 16,
        MAX_LINES_SMALL_SCREEN: 6,
        MAX_LINES_FULL: -1,
        // The minimum height needed to enable the full screen composer
        FULL_COMPOSER_MIN_HEIGHT: 60,
    },
    MODAL: {
        MODAL_TYPE: {
            CONFIRM: 'confirm',
            CENTERED: 'centered',
            CENTERED_UNSWIPEABLE: 'centered_unswipeable',
            CENTERED_SMALL: 'centered_small',
            BOTTOM_DOCKED: 'bottom_docked',
            POPOVER: 'popover',
            RIGHT_DOCKED: 'right_docked',
            ONBOARDING: 'onboarding',
        },
        ANCHOR_ORIGIN_VERTICAL: {
            TOP: 'top',
            CENTER: 'center',
            BOTTOM: 'bottom',
        },
        ANCHOR_ORIGIN_HORIZONTAL: {
            LEFT: 'left',
            CENTER: 'center',
            RIGHT: 'right',
        },
        POPOVER_MENU_PADDING: 8,
        RESTORE_FOCUS_TYPE: {
            DEFAULT: 'default',
            DELETE: 'delete',
            PRESERVE: 'preserve',
        },
    },
    TIMING: {
        CALCULATE_MOST_RECENT_LAST_MODIFIED_ACTION: 'calc_most_recent_last_modified_action',
        CHAT_FINDER_RENDER: 'search_render',
        CHAT_RENDER: 'chat_render',
        OPEN_REPORT: 'open_report',
        HOMEPAGE_INITIAL_RENDER: 'homepage_initial_render',
        REPORT_INITIAL_RENDER: 'report_initial_render',
        SWITCH_REPORT: 'switch_report',
        SIDEBAR_LOADED: 'sidebar_loaded',
        LOAD_SEARCH_OPTIONS: 'load_search_options',
        COLD: 'cold',
        WARM: 'warm',
        REPORT_ACTION_ITEM_LAYOUT_DEBOUNCE_TIME: 1500,
        SHOW_LOADING_SPINNER_DEBOUNCE_TIME: 250,
        TEST_TOOLS_MODAL_THROTTLE_TIME: 800,
        TOOLTIP_SENSE: 1000,
        TRIE_INITIALIZATION: 'trie_initialization',
        COMMENT_LENGTH_DEBOUNCE_TIME: 500,
        SEARCH_OPTION_LIST_DEBOUNCE_TIME: 300,
        RESIZE_DEBOUNCE_TIME: 100,
        UNREAD_UPDATE_DEBOUNCE_TIME: 300,
    },
    PRIORITY_MODE: {
        GSD: 'gsd',
        DEFAULT: 'default',
    },
    THEME: {
        DEFAULT: 'system',
        FALLBACK: 'dark',
        DARK: 'dark',
        LIGHT: 'light',
        SYSTEM: 'system',
    },
    COLOR_SCHEME: {
        LIGHT: 'light',
        DARK: 'dark',
    },
    STATUS_BAR_STYLE: {
        LIGHT_CONTENT: 'light-content',
        DARK_CONTENT: 'dark-content',
    },
    TRANSACTION: {
        DEFAULT_MERCHANT: 'Expense',
        UNKNOWN_MERCHANT: 'Unknown Merchant',
        PARTIAL_TRANSACTION_MERCHANT: '(none)',
        TYPE: {
            CUSTOM_UNIT: 'customUnit',
        },
        STATUS: {
            PENDING: 'Pending',
            POSTED: 'Posted',
        },
    },
    MCC_GROUPS: {
        AIRLINES: 'Airlines',
        COMMUTER: 'Commuter',
        GAS: 'Gas',
        GOODS: 'Goods',
        GROCERIES: 'Groceries',
        HOTEL: 'Hotel',
        MAIL: 'Mail',
        MEALS: 'Meals',
        RENTAL: 'Rental',
        SERVICES: 'Services',
        TAXI: 'Taxi',
        MISCELLANEOUS: 'Miscellaneous',
        UTILITIES: 'Utilities',
    },
    JSON_CODE: {
        SUCCESS: 200,
        BAD_REQUEST: 400,
        NOT_AUTHENTICATED: 407,
        EXP_ERROR: 666,
        MANY_WRITES_ERROR: 665,
        UNABLE_TO_RETRY: 'unableToRetry',
        UPDATE_REQUIRED: 426,
    },
    HTTP_STATUS: {
        // When Cloudflare throttles
        TOO_MANY_REQUESTS: 429,
        INTERNAL_SERVER_ERROR: 500,
        BAD_GATEWAY: 502,
        GATEWAY_TIMEOUT: 504,
        UNKNOWN_ERROR: 520,
    },
    ERROR: {
        XHR_FAILED: 'xhrFailed',
        THROTTLED: 'throttled',
        UNKNOWN_ERROR: 'Unknown error',
        REQUEST_CANCELLED: 'AbortError',
        FAILED_TO_FETCH: 'Failed to fetch',
        ENSURE_BUGBOT: 'ENSURE_BUGBOT',
        PUSHER_ERROR: 'PusherError',
        WEB_SOCKET_ERROR: 'WebSocketError',
        NETWORK_REQUEST_FAILED: 'Network request failed',
        SAFARI_DOCUMENT_LOAD_ABORTED: 'cancelled',
        FIREFOX_DOCUMENT_LOAD_ABORTED: 'NetworkError when attempting to fetch resource.',
        IOS_NETWORK_CONNECTION_LOST: 'The network connection was lost.',
        IOS_NETWORK_CONNECTION_LOST_RUSSIAN: 'Сетевое соединение потеряно.',
        IOS_NETWORK_CONNECTION_LOST_SWEDISH: 'Nätverksanslutningen förlorades.',
        IOS_NETWORK_CONNECTION_LOST_SPANISH: 'La conexión a Internet parece estar desactivada.',
        IOS_LOAD_FAILED: 'Load failed',
        SAFARI_CANNOT_PARSE_RESPONSE: 'cannot parse response',
        GATEWAY_TIMEOUT: 'Gateway Timeout',
        EXPENSIFY_SERVICE_INTERRUPTED: 'Expensify service interrupted',
        DUPLICATE_RECORD: 'A record already exists with this ID',

        // The "Upgrade" is intentional as the 426 HTTP code means "Upgrade Required" and sent by the API. We use the "Update" language everywhere else in the front end when this gets returned.
        UPDATE_REQUIRED: 'Upgrade Required',
    },
    ERROR_TYPE: {
        SOCKET: 'Expensify\\Auth\\Error\\Socket',
    },
    ERROR_TITLE: {
        SOCKET: 'Issue connecting to database',
        DUPLICATE_RECORD: '400 Unique Constraints Violation',
    },
    NETWORK: {
        METHOD: {
            POST: 'post',
        },
        MIN_RETRY_WAIT_TIME_MS: 10,
        MAX_RANDOM_RETRY_WAIT_TIME_MS: 100,
        MAX_RETRY_WAIT_TIME_MS: 10 * 1000,
        PROCESS_REQUEST_DELAY_MS: 1000,
        MAX_PENDING_TIME_MS: 10 * 1000,
        RECHECK_INTERVAL_MS: 60 * 1000,
        MAX_REQUEST_RETRIES: 10,
        NETWORK_STATUS: {
            ONLINE: 'online',
            OFFLINE: 'offline',
            UNKNOWN: 'unknown',
        },
    },
    WEEK_STARTS_ON: 1, // Monday
    DEFAULT_TIME_ZONE: {automatic: true, selected: 'America/Los_Angeles'},
    DEFAULT_ACCOUNT_DATA: {errors: null, success: '', isLoading: false},
    DEFAULT_CLOSE_ACCOUNT_DATA: {errors: null, success: '', isLoading: false},
    DEFAULT_NETWORK_DATA: {isOffline: false},
    FORMS: {
        LOGIN_FORM: 'LoginForm',
        VALIDATE_CODE_FORM: 'ValidateCodeForm',
        VALIDATE_TFA_CODE_FORM: 'ValidateTfaCodeForm',
        RESEND_VALIDATION_FORM: 'ResendValidationForm',
        UNLINK_LOGIN_FORM: 'UnlinkLoginForm',
        RESEND_VALIDATE_CODE_FORM: 'ResendValidateCodeForm',
    },
    APP_STATE: {
        ACTIVE: 'active',
        BACKGROUND: 'background',
        INACTIVE: 'inactive',
    },

    // at least 8 characters, 1 capital letter, 1 lowercase number, 1 number
    PASSWORD_COMPLEXITY_REGEX_STRING: '^(?=.*[A-Z])(?=.*[0-9])(?=.*[a-z]).{8,}$',

    // 6 numeric digits
    VALIDATE_CODE_REGEX_STRING: /^\d{6}$/,

    // 8 alphanumeric characters
    RECOVERY_CODE_REGEX_STRING: /^[a-zA-Z0-9]{8}$/,

    // The server has a WAF (Web Application Firewall) which will strip out HTML/XML tags using this regex pattern.
    // It's copied here so that the same regex pattern can be used in form validations to be consistent with the server.
    VALIDATE_FOR_HTML_TAG_REGEX: /<([^>\s]+)(?:[^>]*?)>/g,

    VALIDATE_FOR_LEADINGSPACES_HTML_TAG_REGEX: /<([\s]+.+[\s]*)>/g,

    WHITELISTED_TAGS: [/<>/, /< >/, /<->/, /<-->/, /<br>/, /<br\/>/],

    PASSWORD_PAGE: {
        ERROR: {
            ALREADY_VALIDATED: 'Account already validated',
            VALIDATE_CODE_FAILED: 'Validate code failed',
        },
    },

    PUSHER: {
        PRIVATE_USER_CHANNEL_PREFIX: 'private-encrypted-user-accountID-',
        PRIVATE_REPORT_CHANNEL_PREFIX: 'private-report-reportID-',
    },

    EMOJI_SPACER: 'SPACER',

    // This is the number of columns in each row of the picker.
    // Because of how flatList implements these rows, each row is an index rather than each element
    // For this reason to make headers work, we need to have the header be the only rendered element in its row
    // If this number is changed, emojis.js will need to be updated to have the proper number of spacer elements
    // around each header.
    EMOJI_NUM_PER_ROW: 8,

    EMOJI_FREQUENT_ROW_COUNT: 3,

    EMOJI_DEFAULT_SKIN_TONE: -1,

    // Amount of emojis to render ahead at the end of the update cycle
    EMOJI_DRAW_AMOUNT: 250,

    INVISIBLE_CODEPOINTS: ['fe0f', '200d', '2066'],

    UNICODE: {
        LTR: '\u2066',
    },

    TOOLTIP_MAX_LINES: 3,

    LOGIN_TYPE: {
        PHONE: 'phone',
        EMAIL: 'email',
    },

    MAGIC_CODE_LENGTH: 6,
    MAGIC_CODE_EMPTY_CHAR: ' ',

    KEYBOARD_TYPE: {
        VISIBLE_PASSWORD: 'visible-password',
        ASCII_CAPABLE: 'ascii-capable',
        NUMBER_PAD: 'number-pad',
    },

    INPUT_MODE: {
        NONE: 'none',
        TEXT: 'text',
        DECIMAL: 'decimal',
        NUMERIC: 'numeric',
        TEL: 'tel',
        SEARCH: 'search',
        EMAIL: 'email',
        URL: 'url',
    },

    INPUT_AUTOGROW_DIRECTION: {
        LEFT: 'left',
        RIGHT: 'right',
    },

    YOUR_LOCATION_TEXT: 'Your Location',

    ATTACHMENT_MESSAGE_TEXT: '[Attachment]',
    // This is a placeholder for attachment which is uploading
    ATTACHMENT_UPLOADING_MESSAGE_HTML: 'Uploading attachment...',
    ATTACHMENT_SOURCE_ATTRIBUTE: 'data-expensify-source',
    ATTACHMENT_PREVIEW_ATTRIBUTE: 'src',
    ATTACHMENT_ORIGINAL_FILENAME_ATTRIBUTE: 'data-name',
    ATTACHMENT_LOCAL_URL_PREFIX: ['blob:', 'file:'],
    ATTACHMENT_THUMBNAIL_URL_ATTRIBUTE: 'data-expensify-thumbnail-url',
    ATTACHMENT_THUMBNAIL_WIDTH_ATTRIBUTE: 'data-expensify-width',
    ATTACHMENT_THUMBNAIL_HEIGHT_ATTRIBUTE: 'data-expensify-height',
    ATTACHMENT_DURATION_ATTRIBUTE: 'data-expensify-duration',

    ATTACHMENT_PICKER_TYPE: {
        FILE: 'file',
        IMAGE: 'image',
    },

    ATTACHMENT_FILE_TYPE: {
        FILE: 'file',
        IMAGE: 'image',
        VIDEO: 'video',
    },

    IMAGE_FILE_FORMAT: {
        PNG: 'image/png',
        WEBP: 'image/webp',
        JPEG: 'image/jpeg',
    },
    ATTACHMENT_TYPE: {
        REPORT: 'r',
        NOTE: 'n',
    },

    IMAGE_OBJECT_POSITION: {
        TOP: 'top',
        INITIAL: 'initial',
    },

    FILE_TYPE_REGEX: {
        // Image MimeTypes allowed by iOS photos app.
        IMAGE: /\.(jpg|jpeg|png|webp|gif|tiff|bmp|heic|heif)$/,
        // Video MimeTypes allowed by iOS photos app.
        VIDEO: /\.(mov|mp4)$/,
    },
    IOS_CAMERAROLL_ACCESS_ERROR: 'Access to photo library was denied',
    ADD_PAYMENT_MENU_POSITION_Y: 226,
    ADD_PAYMENT_MENU_POSITION_X: 356,
    EMOJI_PICKER_ITEM_TYPES: {
        HEADER: 'header',
        EMOJI: 'emoji',
        SPACER: 'spacer',
    },
    EMOJI_PICKER_SIZE: {
        WIDTH: 320,
        HEIGHT: 416,
    },
    DESKTOP_HEADER_PADDING: 12,
    CATEGORY_SHORTCUT_BAR_HEIGHT: 32,
    SMALL_EMOJI_PICKER_SIZE: {
        WIDTH: '100%',
    },
    MENU_POSITION_REPORT_ACTION_COMPOSE_BOTTOM: 83,
    NON_NATIVE_EMOJI_PICKER_LIST_HEIGHT: 300,
    NON_NATIVE_EMOJI_PICKER_LIST_HEIGHT_WEB: 200,
    EMOJI_PICKER_ITEM_HEIGHT: 32,
    EMOJI_PICKER_HEADER_HEIGHT: 32,
    RECIPIENT_LOCAL_TIME_HEIGHT: 25,
    AUTO_COMPLETE_SUGGESTER: {
        SUGGESTER_PADDING: 6,
        SUGGESTER_INNER_PADDING: 8,
        SUGGESTION_ROW_HEIGHT: 40,
        SMALL_CONTAINER_HEIGHT_FACTOR: 2.5,
        MAX_AMOUNT_OF_SUGGESTIONS: 20,
        MAX_AMOUNT_OF_VISIBLE_SUGGESTIONS_IN_CONTAINER: 5,
        HERE_TEXT: '@here',
        SUGGESTION_BOX_MAX_SAFE_DISTANCE: 38,
        BIG_SCREEN_SUGGESTION_WIDTH: 300,
    },
    COMPOSER_MAX_HEIGHT: 125,
    CHAT_FOOTER_SECONDARY_ROW_HEIGHT: 15,
    CHAT_FOOTER_SECONDARY_ROW_PADDING: 5,
    CHAT_FOOTER_MIN_HEIGHT: 65,
    CHAT_FOOTER_HORIZONTAL_PADDING: 40,
    CHAT_SKELETON_VIEW: {
        AVERAGE_ROW_HEIGHT: 80,
        HEIGHT_FOR_ROW_COUNT: {
            1: 60,
            2: 80,
            3: 100,
        },
    },
    CENTRAL_PANE_ANIMATION_HEIGHT: 200,
    LHN_SKELETON_VIEW_ITEM_HEIGHT: 64,
    SEARCH_SKELETON_VIEW_ITEM_HEIGHT: 108,
    EXPENSIFY_PARTNER_NAME: 'expensify.com',
    EMAIL: {
        ACCOUNTING: 'accounting@expensify.com',
        ADMIN: 'admin@expensify.com',
        BILLS: 'bills@expensify.com',
        CHRONOS: 'chronos@expensify.com',
        CONCIERGE: 'concierge@expensify.com',
        CONTRIBUTORS: 'contributors@expensify.com',
        FIRST_RESPONDER: 'firstresponders@expensify.com',
        GUIDES_DOMAIN: 'team.expensify.com',
        HELP: 'help@expensify.com',
        INTEGRATION_TESTING_CREDS: 'integrationtestingcreds@expensify.com',
        NOTIFICATIONS: 'notifications@expensify.com',
        PAYROLL: 'payroll@expensify.com',
        QA: 'qa@expensify.com',
        QA_TRAVIS: 'qa+travisreceipts@expensify.com',
        RECEIPTS: 'receipts@expensify.com',
        STUDENT_AMBASSADOR: 'studentambassadors@expensify.com',
        SVFG: 'svfg@expensify.com',
        EXPENSIFY_EMAIL_DOMAIN: '@expensify.com',
    },

    CONCIERGE_DISPLAY_NAME: 'Concierge',

    INTEGRATION_ENTITY_MAP_TYPES: {
        DEFAULT: 'DEFAULT',
        NONE: 'NONE',
        TAG: 'TAG',
        REPORT_FIELD: 'REPORT_FIELD',
        NOT_IMPORTED: 'NOT_IMPORTED',
        IMPORTED: 'IMPORTED',
        NETSUITE_DEFAULT: 'NETSUITE_DEFAULT',
    },
    QUICKBOOKS_ONLINE: 'quickbooksOnline',

    QUICK_BOOKS_CONFIG: {
        SYNC_CLASSES: 'syncClasses',
        ENABLE_NEW_CATEGORIES: 'enableNewCategories',
        SYNC_CUSTOMERS: 'syncCustomers',
        SYNC_LOCATIONS: 'syncLocations',
        SYNC_TAX: 'syncTax',
        EXPORT: 'export',
        EXPORT_DATE: 'exportDate',
        NON_REIMBURSABLE_EXPENSES_ACCOUNT: 'nonReimbursableExpensesAccount',
        NON_REIMBURSABLE_EXPENSES_EXPORT_DESTINATION: 'nonReimbursableExpensesExportDestination',
        REIMBURSABLE_EXPENSES_ACCOUNT: 'reimbursableExpensesAccount',
        REIMBURSABLE_EXPENSES_EXPORT_DESTINATION: 'reimbursableExpensesExportDestination',
        NON_REIMBURSABLE_BILL_DEFAULT_VENDOR: 'nonReimbursableBillDefaultVendor',
        RECEIVABLE_ACCOUNT: 'receivableAccount',
        AUTO_SYNC: 'autoSync',
        SYNC_PEOPLE: 'syncPeople',
        AUTO_CREATE_VENDOR: 'autoCreateVendor',
        REIMBURSEMENT_ACCOUNT_ID: 'reimbursementAccountID',
        COLLECTION_ACCOUNT_ID: 'collectionAccountID',
    },

    XERO_CONFIG: {
        AUTO_SYNC: 'autoSync',
        SYNC: 'sync',
        ENABLE_NEW_CATEGORIES: 'enableNewCategories',
        EXPORT: 'export',
        TENANT_ID: 'tenantID',
        IMPORT_CUSTOMERS: 'importCustomers',
        IMPORT_TAX_RATES: 'importTaxRates',
        INVOICE_STATUS: {
            DRAFT: 'DRAFT',
            AWAITING_APPROVAL: 'AWT_APPROVAL',
            AWAITING_PAYMENT: 'AWT_PAYMENT',
        },
        IMPORT_TRACKING_CATEGORIES: 'importTrackingCategories',
        MAPPINGS: 'mappings',
        TRACKING_CATEGORY_PREFIX: 'trackingCategory_',
        TRACKING_CATEGORY_FIELDS: {
            COST_CENTERS: 'cost centers',
            REGION: 'region',
        },
        TRACKING_CATEGORY_OPTIONS: {
            DEFAULT: 'DEFAULT',
            TAG: 'TAG',
        },
    },

    QUICKBOOKS_REIMBURSABLE_ACCOUNT_TYPE: {
        VENDOR_BILL: 'bill',
        CHECK: 'check',
        JOURNAL_ENTRY: 'journal_entry',
    },

    XERO_EXPORT_DATE: {
        LAST_EXPENSE: 'LAST_EXPENSE',
        REPORT_EXPORTED: 'REPORT_EXPORTED',
        REPORT_SUBMITTED: 'REPORT_SUBMITTED',
    },

    NETSUITE_CONFIG: {
        SUBSIDIARY: 'subsidiary',
        EXPORTER: 'exporter',
        EXPORT_DATE: 'exportDate',
        REIMBURSABLE_EXPENSES_EXPORT_DESTINATION: 'reimbursableExpensesExportDestination',
        NON_REIMBURSABLE_EXPENSES_EXPORT_DESTINATION: 'nonreimbursableExpensesExportDestination',
        DEFAULT_VENDOR: 'defaultVendor',
        REIMBURSABLE_PAYABLE_ACCOUNT: 'reimbursablePayableAccount',
        PAYABLE_ACCT: 'payableAcct',
        JOURNAL_POSTING_PREFERENCE: 'journalPostingPreference',
        RECEIVABLE_ACCOUNT: 'receivableAccount',
        INVOICE_ITEM_PREFERENCE: 'invoiceItemPreference',
        INVOICE_ITEM: 'invoiceItem',
        TAX_POSTING_ACCOUNT: 'taxPostingAccount',
        PROVINCIAL_TAX_POSTING_ACCOUNT: 'provincialTaxPostingAccount',
        ALLOW_FOREIGN_CURRENCY: 'allowForeignCurrency',
        EXPORT_TO_NEXT_OPEN_PERIOD: 'exportToNextOpenPeriod',
        IMPORT_FIELDS: ['departments', 'classes', 'locations'],
        AUTO_SYNC: 'autoSync',
        REIMBURSEMENT_ACCOUNT_ID: 'reimbursementAccountID',
        COLLECTION_ACCOUNT: 'collectionAccount',
        AUTO_CREATE_ENTITIES: 'autoCreateEntities',
        APPROVAL_ACCOUNT: 'approvalAccount',
        CUSTOM_FORM_ID_OPTIONS: 'customFormIDOptions',
        TOKEN_INPUT_STEP_NAMES: ['1', '2,', '3', '4', '5'],
        TOKEN_INPUT_STEP_KEYS: {
            0: 'installBundle',
            1: 'enableTokenAuthentication',
            2: 'enableSoapServices',
            3: 'createAccessToken',
            4: 'enterCredentials',
        },
        IMPORT_CUSTOM_FIELDS: ['customSegments', 'customLists'],
        CUSTOM_FORM_ID_TYPE: {
            REIMBURSABLE: 'reimbursable',
            NON_REIMBURSABLE: 'nonReimbursable',
        },
        SYNC_OPTIONS: {
            SYNC_REIMBURSED_REPORTS: 'syncReimbursedReports',
            SYNC_PEOPLE: 'syncPeople',
            ENABLE_NEW_CATEGORIES: 'enableNewCategories',
            EXPORT_REPORTS_TO: 'exportReportsTo',
            EXPORT_VENDOR_BILLS_TO: 'exportVendorBillsTo',
            EXPORT_JOURNALS_TO: 'exportJournalsTo',
            SYNC_TAX: 'syncTax',
            CROSS_SUBSIDIARY_CUSTOMERS: 'crossSubsidiaryCustomers',
            CUSTOMER_MAPPINGS: {
                CUSTOMERS: 'customers',
                JOBS: 'jobs',
            },
        },
    },

    NETSUITE_EXPORT_DATE: {
        LAST_EXPENSE: 'LAST_EXPENSE',
        EXPORTED: 'EXPORTED',
        SUBMITTED: 'SUBMITTED',
    },

    NETSUITE_EXPORT_DESTINATION: {
        EXPENSE_REPORT: 'EXPENSE_REPORT',
        VENDOR_BILL: 'VENDOR_BILL',
        JOURNAL_ENTRY: 'JOURNAL_ENTRY',
    },

    NETSUITE_MAP_EXPORT_DESTINATION: {
        EXPENSE_REPORT: 'expenseReport',
        VENDOR_BILL: 'vendorBill',
        JOURNAL_ENTRY: 'journalEntry',
    },

    NETSUITE_INVOICE_ITEM_PREFERENCE: {
        CREATE: 'create',
        SELECT: 'select',
    },

    NETSUITE_JOURNAL_POSTING_PREFERENCE: {
        JOURNALS_POSTING_INDIVIDUAL_LINE: 'JOURNALS_POSTING_INDIVIDUAL_LINE',
        JOURNALS_POSTING_TOTAL_LINE: 'JOURNALS_POSTING_TOTAL_LINE',
    },

    NETSUITE_EXPENSE_TYPE: {
        REIMBURSABLE: 'reimbursable',
        NON_REIMBURSABLE: 'nonreimbursable',
    },

    NETSUITE_REPORTS_APPROVAL_LEVEL: {
        REPORTS_APPROVED_NONE: 'REPORTS_APPROVED_NONE',
        REPORTS_SUPERVISOR_APPROVED: 'REPORTS_SUPERVISOR_APPROVED',
        REPORTS_ACCOUNTING_APPROVED: 'REPORTS_ACCOUNTING_APPROVED',
        REPORTS_APPROVED_BOTH: 'REPORTS_APPROVED_BOTH',
    },

    NETSUITE_VENDOR_BILLS_APPROVAL_LEVEL: {
        VENDOR_BILLS_APPROVED_NONE: 'VENDOR_BILLS_APPROVED_NONE',
        VENDOR_BILLS_APPROVAL_PENDING: 'VENDOR_BILLS_APPROVAL_PENDING',
        VENDOR_BILLS_APPROVED: 'VENDOR_BILLS_APPROVED',
    },

    NETSUITE_JOURNALS_APPROVAL_LEVEL: {
        JOURNALS_APPROVED_NONE: 'JOURNALS_APPROVED_NONE',
        JOURNALS_APPROVAL_PENDING: 'JOURNALS_APPROVAL_PENDING',
        JOURNALS_APPROVED: 'JOURNALS_APPROVED',
    },

    NETSUITE_ACCOUNT_TYPE: {
        ACCOUNTS_PAYABLE: '_accountsPayable',
        ACCOUNTS_RECEIVABLE: '_accountsReceivable',
        OTHER_CURRENT_LIABILITY: '_otherCurrentLiability',
        CREDIT_CARD: '_creditCard',
        BANK: '_bank',
        OTHER_CURRENT_ASSET: '_otherCurrentAsset',
        LONG_TERM_LIABILITY: '_longTermLiability',
        EXPENSE: '_expense',
    },

    NETSUITE_APPROVAL_ACCOUNT_DEFAULT: 'APPROVAL_ACCOUNT_DEFAULT',

    /**
     * Countries where tax setting is permitted (Strings are in the format of Netsuite's Country type/enum)
     *
     * Should mirror the list on the OldDot.
     */
    NETSUITE_TAX_COUNTRIES: [
        '_canada',
        '_unitedKingdomGB',
        '_unitedKingdom',
        '_australia',
        '_southAfrica',
        '_india',
        '_france',
        '_netherlands',
        '_germany',
        '_singapore',
        '_spain',
        '_ireland',
        '_denmark',
        '_brazil',
        '_japan',
        '_philippines',
        '_china',
        '_argentina',
        '_newZealand',
        '_switzerland',
        '_sweden',
        '_portugal',
        '_mexico',
        '_israel',
        '_thailand',
        '_czechRepublic',
        '_egypt',
        '_ghana',
        '_indonesia',
        '_iranIslamicRepublicOf',
        '_jordan',
        '_kenya',
        '_kuwait',
        '_lebanon',
        '_malaysia',
        '_morocco',
        '_myanmar',
        '_nigeria',
        '_pakistan',
        '_saudiArabia',
        '_sriLanka',
        '_unitedArabEmirates',
        '_vietnam',
        '_austria',
        '_bulgaria',
        '_greece',
        '_cyprus',
        '_norway',
        '_romania',
        '_poland',
        '_hongKong',
        '_luxembourg',
        '_lithuania',
        '_malta',
        '_finland',
        '_koreaRepublicOf',
        '_italy',
        '_georgia',
        '_hungary',
        '_latvia',
        '_estonia',
        '_slovenia',
        '_serbia',
        '_croatiaHrvatska',
        '_belgium',
        '_turkey',
        '_taiwan',
        '_azerbaijan',
        '_slovakRepublic',
        '_costaRica',
    ] as string[],

    QUICKBOOKS_EXPORT_DATE: {
        LAST_EXPENSE: 'LAST_EXPENSE',
        REPORT_EXPORTED: 'REPORT_EXPORTED',
        REPORT_SUBMITTED: 'REPORT_SUBMITTED',
    },

    QUICKBOOKS_NON_REIMBURSABLE_EXPORT_ACCOUNT_TYPE: {
        CREDIT_CARD: 'credit_card',
        DEBIT_CARD: 'debit_card',
        VENDOR_BILL: 'bill',
    },

    ACCOUNT_ID: {
        ACCOUNTING: Number(Config?.EXPENSIFY_ACCOUNT_ID_ACCOUNTING ?? 9645353),
        ADMIN: Number(Config?.EXPENSIFY_ACCOUNT_ID_ADMIN ?? -1),
        BILLS: Number(Config?.EXPENSIFY_ACCOUNT_ID_BILLS ?? 1371),
        CHRONOS: Number(Config?.EXPENSIFY_ACCOUNT_ID_CHRONOS ?? 10027416),
        CONCIERGE: Number(Config?.EXPENSIFY_ACCOUNT_ID_CONCIERGE ?? 8392101),
        CONTRIBUTORS: Number(Config?.EXPENSIFY_ACCOUNT_ID_CONTRIBUTORS ?? 9675014),
        FIRST_RESPONDER: Number(Config?.EXPENSIFY_ACCOUNT_ID_FIRST_RESPONDER ?? 9375152),
        HELP: Number(Config?.EXPENSIFY_ACCOUNT_ID_HELP ?? -1),
        INTEGRATION_TESTING_CREDS: Number(Config?.EXPENSIFY_ACCOUNT_ID_INTEGRATION_TESTING_CREDS ?? -1),
        NOTIFICATIONS: Number(Config?.EXPENSIFY_ACCOUNT_ID_NOTIFICATIONS ?? 11665625),
        PAYROLL: Number(Config?.EXPENSIFY_ACCOUNT_ID_PAYROLL ?? 9679724),
        QA: Number(Config?.EXPENSIFY_ACCOUNT_ID_QA ?? 3126513),
        QA_TRAVIS: Number(Config?.EXPENSIFY_ACCOUNT_ID_QA_TRAVIS ?? 8595733),
        RECEIPTS: Number(Config?.EXPENSIFY_ACCOUNT_ID_RECEIPTS ?? -1),
        REWARDS: Number(Config?.EXPENSIFY_ACCOUNT_ID_REWARDS ?? 11023767), // rewards@expensify.com
        STUDENT_AMBASSADOR: Number(Config?.EXPENSIFY_ACCOUNT_ID_STUDENT_AMBASSADOR ?? 10476956),
        SVFG: Number(Config?.EXPENSIFY_ACCOUNT_ID_SVFG ?? 2012843),
    },

    ENVIRONMENT: {
        DEV: 'development',
        STAGING: 'staging',
        PRODUCTION: 'production',
        ADHOC: 'adhoc',
    },

    // Used to delay the initial fetching of reportActions when the app first inits or reconnects (e.g. returning
    // from backgound). The times are based on how long it generally seems to take for the app to become interactive
    // in each scenario.
    FETCH_ACTIONS_DELAY: {
        STARTUP: 8000,
        RECONNECT: 1000,
    },

    WALLET: {
        TRANSFER_METHOD_TYPE: {
            INSTANT: 'instant',
            ACH: 'ach',
        },
        TRANSFER_METHOD_TYPE_FEE: {
            INSTANT: {
                RATE: 1.5,
                MINIMUM_FEE: 25,
            },
            ACH: {
                RATE: 0,
                MINIMUM_FEE: 0,
            },
        },
        ERROR: {
            // If these get updated, we need to update the codes on the Web side too
            SSN: 'ssnError',
            KBA: 'kbaNeeded',
            KYC: 'kycFailed',
            FULL_SSN_NOT_FOUND: 'Full SSN not found',
            MISSING_FIELD: 'Missing required additional details fields',
            WRONG_ANSWERS: 'Wrong answers',
            ONFIDO_FIXABLE_ERROR: 'Onfido returned a fixable error',
            ONFIDO_USER_CONSENT_DENIED: 'user_consent_denied',

            // KBA stands for Knowledge Based Answers (requiring us to show Idology questions)
            KBA_NEEDED: 'KBA needed',
            NO_ACCOUNT_TO_LINK: '405 No account to link to wallet',
            INVALID_WALLET: '405 Invalid wallet account',
            NOT_OWNER_OF_BANK_ACCOUNT: '401 Wallet owner does not own linked bank account',
            INVALID_BANK_ACCOUNT: '405 Attempting to link an invalid bank account to a wallet',
            NOT_OWNER_OF_FUND: '401 Wallet owner does not own linked fund',
            INVALID_FUND: '405 Attempting to link an invalid fund to a wallet',
        },
        STEP: {
            // In the order they appear in the Wallet flow
            ADD_BANK_ACCOUNT: 'AddBankAccountStep',
            ADDITIONAL_DETAILS: 'AdditionalDetailsStep',
            ADDITIONAL_DETAILS_KBA: 'AdditionalDetailsKBAStep',
            ONFIDO: 'OnfidoStep',
            TERMS: 'TermsStep',
            ACTIVATE: 'ActivateStep',
        },
        STEP_REFACTOR: {
            ADD_BANK_ACCOUNT: 'AddBankAccountStep',
            ADDITIONAL_DETAILS: 'AdditionalDetailsStep',
            VERIFY_IDENTITY: 'VerifyIdentityStep',
            TERMS_AND_FEES: 'TermsAndFeesStep',
        },
        STEP_NAMES: ['1', '2', '3', '4'],
        SUBSTEP_INDEXES: {
            BANK_ACCOUNT: {
                ACCOUNT_NUMBERS: 0,
            },
            PERSONAL_INFO: {
                LEGAL_NAME: 0,
                DATE_OF_BIRTH: 1,
                ADDRESS: 2,
                PHONE_NUMBER: 3,
                SSN: 4,
            },
        },
        TIER_NAME: {
            PLATINUM: 'PLATINUM',
            GOLD: 'GOLD',
            SILVER: 'SILVER',
            BRONZE: 'BRONZE',
        },
        WEB_MESSAGE_TYPE: {
            STATEMENT: 'STATEMENT_NAVIGATE',
            CONCIERGE: 'CONCIERGE_NAVIGATE',
        },
        MTL_WALLET_PROGRAM_ID: '760',
        BANCORP_WALLET_PROGRAM_ID: '660',
        PROGRAM_ISSUERS: {
            EXPENSIFY_PAYMENTS: 'Expensify Payments LLC',
            BANCORP_BANK: 'The Bancorp Bank',
        },
    },

    PLAID: {
        EVENT: {
            ERROR: 'ERROR',
            EXIT: 'EXIT',
        },
        DEFAULT_DATA: {
            bankName: '',
            plaidAccessToken: '',
            bankAccounts: [] as PlaidBankAccount[],
            isLoading: false,
            errors: {},
        },
    },

    ONFIDO: {
        CONTAINER_ID: 'onfido-mount',
        TYPE: {
            DOCUMENT: 'document',
            FACE: 'face',
        },
        VARIANT: {
            VIDEO: 'video',
        },
        SMS_NUMBER_COUNTRY_CODE: 'US',
        ERROR: {
            USER_CANCELLED: 'User canceled flow.',
            USER_TAPPED_BACK: 'User exited by clicking the back button.',
            USER_EXITED: 'User exited by manual action.',
        },
    },

    KYC_WALL_SOURCE: {
        REPORT: 'REPORT', // The user attempted to pay an expense
        ENABLE_WALLET: 'ENABLE_WALLET', // The user clicked on the `Enable wallet` button on the Wallet page
        TRANSFER_BALANCE: 'TRANSFER_BALANCE', // The user attempted to transfer their wallet balance to their bank account or debit card
    },

    OS: {
        WINDOWS: 'Windows',
        MAC_OS: PLATFORM_OS_MACOS,
        ANDROID: 'Android',
        IOS: PLATFORM_IOS,
        LINUX: 'Linux',
        NATIVE: 'Native',
    },

    BROWSER: {
        CHROME: 'chrome',
        FIREFOX: 'firefox',
        IE: 'ie',
        EDGE: 'edge',
        Opera: 'opera',
        SAFARI: 'safari',
        OTHER: 'other',
    },

    PAYMENT_METHODS: {
        DEBIT_CARD: 'debitCard',
        PERSONAL_BANK_ACCOUNT: 'bankAccount',
        BUSINESS_BANK_ACCOUNT: 'businessBankAccount',
    },

    PAYMENT_METHOD_ID_KEYS: {
        DEBIT_CARD: 'fundID',
        BANK_ACCOUNT: 'bankAccountID',
    },

    IOU: {
        MAX_RECENT_REPORTS_TO_SHOW: 5,
        // This is the transactionID used when going through the create expense flow so that it mimics a real transaction (like the edit flow)
        OPTIMISTIC_TRANSACTION_ID: '1',
        // Note: These payment types are used when building IOU reportAction message values in the server and should
        // not be changed.
        PAYMENT_TYPE: {
            ELSEWHERE: 'Elsewhere',
            EXPENSIFY: 'Expensify',
            VBBA: 'ACH',
        },
        ACTION: {
            EDIT: 'edit',
            CREATE: 'create',
            SUBMIT: 'submit',
            CATEGORIZE: 'categorize',
            SHARE: 'share',
        },
        DEFAULT_AMOUNT: 0,
        TYPE: {
            SEND: 'send',
            PAY: 'pay',
            SPLIT: 'split',
            REQUEST: 'request',
            INVOICE: 'invoice',
            SUBMIT: 'submit',
            TRACK: 'track',
        },
        REQUEST_TYPE: {
            DISTANCE: 'distance',
            MANUAL: 'manual',
            SCAN: 'scan',
        },
        REPORT_ACTION_TYPE: {
            PAY: 'pay',
            CREATE: 'create',
            SPLIT: 'split',
            DECLINE: 'decline',
            CANCEL: 'cancel',
            DELETE: 'delete',
            APPROVE: 'approve',
            TRACK: 'track',
        },
        AMOUNT_MAX_LENGTH: 8,
        RECEIPT_STATE: {
            SCANREADY: 'SCANREADY',
            OPEN: 'OPEN',
            SCANNING: 'SCANNING',
            SCANCOMPLETE: 'SCANCOMPLETE',
            SCANFAILED: 'SCANFAILED',
        },
        FILE_TYPES: {
            HTML: 'html',
            DOC: 'doc',
            DOCX: 'docx',
            SVG: 'svg',
        },
        RECEIPT_ERROR: 'receiptError',
        CANCEL_REASON: {
            PAYMENT_EXPIRED: 'CANCEL_REASON_PAYMENT_EXPIRED',
        },
        SHARE: {
            ROLE: {
                ACCOUNTANT: 'accountant',
            },
        },
        ACCESS_VARIANTS: {
            CREATE: 'create',
        },
    },

    GROWL: {
        SUCCESS: 'success',
        ERROR: 'error',
        WARNING: 'warning',
        DURATION: 2000,
        DURATION_LONG: 3500,
    },

    LOCALES: {
        EN: 'en',
        ES: 'es',
        ES_ES: 'es-ES',
        ES_ES_ONFIDO: 'es_ES',

        DEFAULT: 'en',
    },

    LANGUAGES: ['en', 'es'],

    PRONOUNS_LIST: [
        'coCos',
        'eEyEmEir',
        'heHimHis',
        'heHimHisTheyThemTheirs',
        'sheHerHers',
        'sheHerHersTheyThemTheirs',
        'merMers',
        'neNirNirs',
        'neeNerNers',
        'perPers',
        'theyThemTheirs',
        'thonThons',
        'veVerVis',
        'viVir',
        'xeXemXyr',
        'zeZieZirHir',
        'zeHirHirs',
        'callMeByMyName',
    ],

    // Map updated pronouns key to deprecated pronouns
    DEPRECATED_PRONOUNS_LIST: {
        heHimHis: 'He/him',
        sheHerHers: 'She/her',
        theyThemTheirs: 'They/them',
        zeHirHirs: 'Ze/hir',
        callMeByMyName: 'Call me by my name',
    },

    POLICY: {
        TYPE: {
            FREE: 'free',
            PERSONAL: 'personal',

            // Often referred to as "control" workspaces
            CORPORATE: 'corporate',

            // Often referred to as "collect" workspaces
            TEAM: 'team',
        },
        ROLE: {
            ADMIN: 'admin',
            AUDITOR: 'auditor',
            USER: 'user',
        },
        AUTO_REPORTING_FREQUENCIES: {
            INSTANT: 'instant',
            IMMEDIATE: 'immediate',
            WEEKLY: 'weekly',
            SEMI_MONTHLY: 'semimonthly',
            MONTHLY: 'monthly',
            TRIP: 'trip',
            MANUAL: 'manual',
        },
        AUTO_REPORTING_OFFSET: {
            LAST_BUSINESS_DAY_OF_MONTH: 'lastBusinessDayOfMonth',
            LAST_DAY_OF_MONTH: 'lastDayOfMonth',
        },
        APPROVAL_MODE: {
            OPTIONAL: 'OPTIONAL',
            BASIC: 'BASIC',
            ADVANCED: 'ADVANCED',
            DYNAMICEXTERNAL: 'DYNAMIC_EXTERNAL',
            SMARTREPORT: 'SMARTREPORT',
            BILLCOM: 'BILLCOM',
        },
        ROOM_PREFIX: '#',
        CUSTOM_UNIT_RATE_BASE_OFFSET: 100,
        OWNER_EMAIL_FAKE: '_FAKE_',
        OWNER_ACCOUNT_ID_FAKE: 0,
        REIMBURSEMENT_CHOICES: {
            REIMBURSEMENT_YES: 'reimburseYes', // Direct
            REIMBURSEMENT_NO: 'reimburseNo', // None
            REIMBURSEMENT_MANUAL: 'reimburseManual', // Indirect
        },
        ID_FAKE: '_FAKE_',
        EMPTY: 'EMPTY',
        MEMBERS_BULK_ACTION_TYPES: {
            REMOVE: 'remove',
            MAKE_MEMBER: 'makeMember',
            MAKE_ADMIN: 'makeAdmin',
        },
        BULK_ACTION_TYPES: {
            DELETE: 'delete',
            DISABLE: 'disable',
            ENABLE: 'enable',
        },
        MORE_FEATURES: {
            ARE_CATEGORIES_ENABLED: 'areCategoriesEnabled',
            ARE_TAGS_ENABLED: 'areTagsEnabled',
            ARE_DISTANCE_RATES_ENABLED: 'areDistanceRatesEnabled',
            ARE_WORKFLOWS_ENABLED: 'areWorkflowsEnabled',
            ARE_REPORT_FIELDS_ENABLED: 'areReportFieldsEnabled',
            ARE_CONNECTIONS_ENABLED: 'areConnectionsEnabled',
            ARE_EXPENSIFY_CARDS_ENABLED: 'areExpensifyCardsEnabled',
            ARE_TAXES_ENABLED: 'tax',
        },
        DEFAULT_CATEGORIES: [
            'Advertising',
            'Benefits',
            'Car',
            'Equipment',
            'Fees',
            'Home Office',
            'Insurance',
            'Interest',
            'Labor',
            'Maintenance',
            'Materials',
            'Meals and Entertainment',
            'Office Supplies',
            'Other',
            'Professional Services',
            'Rent',
            'Taxes',
            'Travel',
            'Utilities',
        ],
        OWNERSHIP_ERRORS: {
            NO_BILLING_CARD: 'noBillingCard',
            AMOUNT_OWED: 'amountOwed',
            HAS_FAILED_SETTLEMENTS: 'hasFailedSettlements',
            OWNER_OWES_AMOUNT: 'ownerOwesAmount',
            SUBSCRIPTION: 'subscription',
            DUPLICATE_SUBSCRIPTION: 'duplicateSubscription',
            FAILED_TO_CLEAR_BALANCE: 'failedToClearBalance',
        },
        COLLECTION_KEYS: {
            DESCRIPTION: 'description',
            REIMBURSER: 'reimburser',
            REIMBURSEMENT_CHOICE: 'reimbursementChoice',
            APPROVAL_MODE: 'approvalMode',
            AUTOREPORTING: 'autoReporting',
            AUTOREPORTING_FREQUENCY: 'autoReportingFrequency',
            AUTOREPORTING_OFFSET: 'autoReportingOffset',
            GENERAL_SETTINGS: 'generalSettings',
        },
        CONNECTIONS: {
            NAME: {
                // Here we will add other connections names when we add support for them
                QBO: 'quickbooksOnline',
                XERO: 'xero',
                NETSUITE: 'netsuite',
                SAGE_INTACCT: 'intacct',
            },
            NAME_USER_FRIENDLY: {
                netsuite: 'NetSuite',
                quickbooksOnline: 'Quickbooks Online',
                xero: 'Xero',
                intacct: 'Sage Intacct',
            },
            SYNC_STAGE_NAME: {
                STARTING_IMPORT_QBO: 'startingImportQBO',
                STARTING_IMPORT_XERO: 'startingImportXero',
                QBO_IMPORT_MAIN: 'quickbooksOnlineImportMain',
                QBO_IMPORT_CUSTOMERS: 'quickbooksOnlineImportCustomers',
                QBO_IMPORT_EMPLOYEES: 'quickbooksOnlineImportEmployees',
                QBO_IMPORT_ACCOUNTS: 'quickbooksOnlineImportAccounts',
                QBO_IMPORT_CLASSES: 'quickbooksOnlineImportClasses',
                QBO_IMPORT_LOCATIONS: 'quickbooksOnlineImportLocations',
                QBO_IMPORT_PROCESSING: 'quickbooksOnlineImportProcessing',
                QBO_SYNC_PAYMENTS: 'quickbooksOnlineSyncBillPayments',
                QBO_IMPORT_TAX_CODES: 'quickbooksOnlineSyncTaxCodes',
                QBO_CHECK_CONNECTION: 'quickbooksOnlineCheckConnection',
                QBO_SYNC_TITLE: 'quickbooksOnlineSyncTitle',
                QBO_SYNC_LOAD_DATA: 'quickbooksOnlineSyncLoadData',
                QBO_SYNC_APPLY_CATEGORIES: 'quickbooksOnlineSyncApplyCategories',
                QBO_SYNC_APPLY_CUSTOMERS: 'quickbooksOnlineSyncApplyCustomers',
                QBO_SYNC_APPLY_PEOPLE: 'quickbooksOnlineSyncApplyEmployees',
                QBO_SYNC_APPLY_CLASSES_LOCATIONS: 'quickbooksOnlineSyncApplyClassesLocations',
                JOB_DONE: 'jobDone',
                XERO_SYNC_STEP: 'xeroSyncStep',
                XERO_SYNC_XERO_REIMBURSED_REPORTS: 'xeroSyncXeroReimbursedReports',
                XERO_SYNC_EXPENSIFY_REIMBURSED_REPORTS: 'xeroSyncExpensifyReimbursedReports',
                XERO_SYNC_IMPORT_CHART_OF_ACCOUNTS: 'xeroSyncImportChartOfAccounts',
                XERO_SYNC_IMPORT_CATEGORIES: 'xeroSyncImportCategories',
                XERO_SYNC_IMPORT_TRACKING_CATEGORIES: 'xeroSyncImportTrackingCategories',
                XERO_SYNC_IMPORT_CUSTOMERS: 'xeroSyncImportCustomers',
                XERO_SYNC_IMPORT_BANK_ACCOUNTS: 'xeroSyncImportBankAccounts',
                XERO_SYNC_IMPORT_TAX_RATES: 'xeroSyncImportTaxRates',
                XERO_CHECK_CONNECTION: 'xeroCheckConnection',
                XERO_SYNC_TITLE: 'xeroSyncTitle',
                NETSUITE_SYNC_CONNECTION: 'netSuiteSyncConnection',
                NETSUITE_SYNC_CUSTOMERS: 'netSuiteSyncCustomers',
                NETSUITE_SYNC_INIT_DATA: 'netSuiteSyncInitData',
                NETSUITE_SYNC_IMPORT_TAXES: 'netSuiteSyncImportTaxes',
                NETSUITE_SYNC_IMPORT_ITEMS: 'netSuiteSyncImportItems',
                NETSUITE_SYNC_DATA: 'netSuiteSyncData',
                NETSUITE_SYNC_ACCOUNTS: 'netSuiteSyncAccounts',
                NETSUITE_SYNC_CURRENCIES: 'netSuiteSyncCurrencies',
                NETSUITE_SYNC_CATEGORIES: 'netSuiteSyncCategories',
                NETSUITE_SYNC_IMPORT_EMPLOYEES: 'netSuiteSyncImportEmployees',
                NETSUITE_SYNC_REPORT_FIELDS: 'netSuiteSyncReportFields',
                NETSUITE_SYNC_TAGS: 'netSuiteSyncTags',
                NETSUITE_SYNC_UPDATE_DATA: 'netSuiteSyncUpdateConnectionData',
                NETSUITE_SYNC_NETSUITE_REIMBURSED_REPORTS: 'netSuiteSyncNetSuiteReimbursedReports',
                NETSUITE_SYNC_EXPENSIFY_REIMBURSED_REPORTS: 'netSuiteSyncExpensifyReimbursedReports',
                SAGE_INTACCT_SYNC_CHECK_CONNECTION: 'intacctCheckConnection',
                SAGE_INTACCT_SYNC_IMPORT_TITLE: 'intacctImportTitle',
                SAGE_INTACCT_SYNC_IMPORT_DATA: 'intacctImportData',
                SAGE_INTACCT_SYNC_IMPORT_EMPLOYEES: 'intacctImportEmployees',
                SAGE_INTACCT_SYNC_IMPORT_DIMENSIONS: 'intacctImportDimensions',
                SAGE_INTACCT_SYNC_IMPORT_SYNC_REIMBURSED_REPORTS: 'intacctImportSyncBillPayments',
            },
            SYNC_STAGE_TIMEOUT_MINUTES: 20,
        },
        ACCESS_VARIANTS: {
            PAID: 'paid',
            ADMIN: 'admin',
        },
        DEFAULT_MAX_EXPENSE_AGE: 90,
        DEFAULT_MAX_EXPENSE_AMOUNT: 200000,
        DEFAULT_MAX_AMOUNT_NO_RECEIPT: 2500,
    },

    CUSTOM_UNITS: {
        NAME_DISTANCE: 'Distance',
        DISTANCE_UNIT_MILES: 'mi',
        DISTANCE_UNIT_KILOMETERS: 'km',
        MILEAGE_IRS_RATE: 0.67,
        DEFAULT_RATE: 'Default Rate',
        RATE_DECIMALS: 3,
        FAKE_P2P_ID: '_FAKE_P2P_ID_',
    },

    TERMS: {
        CFPB_PREPAID: 'cfpb.gov/prepaid',
        CFPB_COMPLAINT: 'cfpb.gov/complaint',
        FDIC_PREPAID: 'fdic.gov/deposit/deposits/prepaid.html',
        USE_EXPENSIFY_FEES: 'use.expensify.com/fees',
    },

    LAYOUT_WIDTH: {
        WIDE: 'wide',
        NARROW: 'narrow',
        NONE: 'none',
    },

    ICON_TYPE_ICON: 'icon',
    ICON_TYPE_AVATAR: 'avatar',
    ICON_TYPE_WORKSPACE: 'workspace',

    ACTIVITY_INDICATOR_SIZE: {
        LARGE: 'large',
    },

    AVATAR_SIZE: {
        XLARGE: 'xlarge',
        LARGE: 'large',
        MEDIUM: 'medium',
        DEFAULT: 'default',
        SMALL: 'small',
        SMALLER: 'smaller',
        SUBSCRIPT: 'subscript',
        SMALL_SUBSCRIPT: 'small-subscript',
        MID_SUBSCRIPT: 'mid-subscript',
        LARGE_BORDERED: 'large-bordered',
        HEADER: 'header',
        MENTION_ICON: 'mention-icon',
        SMALL_NORMAL: 'small-normal',
    },
    EXPENSIFY_CARD: {
        BANK: 'Expensify Card',
        FRAUD_TYPES: {
            DOMAIN: 'domain',
            INDIVIDUAL: 'individual',
            NONE: 'none',
        },
        STATE: {
            STATE_NOT_ISSUED: 2,
            OPEN: 3,
            NOT_ACTIVATED: 4,
            STATE_DEACTIVATED: 5,
            CLOSED: 6,
            STATE_SUSPENDED: 7,
        },
        ACTIVE_STATES: cardActiveStates,
        LIMIT_TYPES: {
            SMART: 'smart',
            MONTHLY: 'monthly',
            FIXED: 'fixed',
        },
        STEP_NAMES: ['1', '2', '3', '4', '5', '6'],
        STEP: {
            ASSIGNEE: 'Assignee',
            CARD_TYPE: 'CardType',
            LIMIT_TYPE: 'LimitType',
            LIMIT: 'Limit',
            CARD_NAME: 'CardName',
            CONFIRMATION: 'Confirmation',
        },
    },
    AVATAR_ROW_SIZE: {
        DEFAULT: 4,
        LARGE_SCREEN: 8,
    },
    OPTION_MODE: {
        COMPACT: 'compact',
        DEFAULT: 'default',
    },
    SUBSCRIPTION: {
        TYPE: {
            ANNUAL: 'yearly2018',
            PAYPERUSE: 'monthly2018',
        },
    },
    REGEX: {
        SPECIAL_CHARS_WITHOUT_NEWLINE: /((?!\n)[()-\s\t])/g,
        DIGITS_AND_PLUS: /^\+?[0-9]*$/,
        ALPHABETIC_AND_LATIN_CHARS: /^[\p{Script=Latin} ]*$/u,
        NON_ALPHABETIC_AND_NON_LATIN_CHARS: /[^\p{Script=Latin}]/gu,
        ACCENT_LATIN_CHARS: /[\u00C0-\u017F]/g,
        POSITIVE_INTEGER: /^\d+$/,
        PO_BOX: /\b[P|p]?(OST|ost)?\.?\s*[O|o|0]?(ffice|FFICE)?\.?\s*[B|b][O|o|0]?[X|x]?\.?\s+[#]?(\d+)\b/,
        ANY_VALUE: /^.+$/,
        ZIP_CODE: /^[0-9]{5}(?:[- ][0-9]{4})?$/,
        INDUSTRY_CODE: /^[0-9]{6}$/,
        SSN_LAST_FOUR: /^(?!0000)[0-9]{4}$/,
        SSN_FULL_NINE: /^(?!0000)[0-9]{9}$/,
        NUMBER: /^[0-9]+$/,
        CARD_NUMBER: /^[0-9]{15,16}$/,
        CARD_SECURITY_CODE: /^[0-9]{3,4}$/,
        CARD_EXPIRATION_DATE: /^(0[1-9]|1[0-2])([^0-9])?([0-9]{4}|([0-9]{2}))$/,
        ROOM_NAME: /^#[\p{Ll}0-9-]{1,100}$/u,

        // eslint-disable-next-line max-len, no-misleading-character-class
        EMOJI: /[\p{Extended_Pictographic}\u200d\u{1f1e6}-\u{1f1ff}\u{1f3fb}-\u{1f3ff}\u{e0020}-\u{e007f}\u20E3\uFE0F]|[#*0-9]\uFE0F?\u20E3/gu,
        // eslint-disable-next-line max-len, no-misleading-character-class
        EMOJIS: /[\p{Extended_Pictographic}](\u200D[\p{Extended_Pictographic}]|[\u{1F3FB}-\u{1F3FF}]|[\u{E0020}-\u{E007F}]|\uFE0F|\u20E3)*|[\u{1F1E6}-\u{1F1FF}]{2}|[#*0-9]\uFE0F?\u20E3/gu,
        // eslint-disable-next-line max-len, no-misleading-character-class
        EMOJI_SKIN_TONES: /[\u{1f3fb}-\u{1f3ff}]/gu,

        TAX_ID: /^\d{9}$/,
        NON_NUMERIC: /\D/g,
        ANY_SPACE: /\s/g,

        // Extract attachment's source from the data's html string
        ATTACHMENT_DATA: /(data-expensify-source|data-name)="([^"]+)"/g,

        EMOJI_NAME: /:[\p{L}0-9_+-]+:/gu,
        EMOJI_SUGGESTIONS: /:[\p{L}0-9_+-]{1,40}$/u,
        AFTER_FIRST_LINE_BREAK: /\n.*/g,
        LINE_BREAK: /\r\n|\r|\n/g,
        CODE_2FA: /^\d{6}$/,
        ATTACHMENT_ID: /chat-attachments\/(\d+)/,
        HAS_COLON_ONLY_AT_THE_BEGINNING: /^:[^:]+$/,
        HAS_AT_MOST_TWO_AT_SIGNS: /^@[^@]*@?[^@]*$/,

        SPECIAL_CHAR: /[,/?"{}[\]()&^%;`$=#<>!*]/g,

        FIRST_SPACE: /.+?(?=\s)/,

        get SPECIAL_CHAR_OR_EMOJI() {
            return new RegExp(`[~\\n\\s]|(_\\b(?!$))|${this.SPECIAL_CHAR.source}|${this.EMOJI.source}`, 'gu');
        },

        get SPACE_OR_EMOJI() {
            return new RegExp(`(\\s+|(?:${this.EMOJI.source})+)`, 'gu');
        },

        // Define the regular expression pattern to find a potential end of a mention suggestion:
        // It might be a space, a newline character, an emoji, or a special character (excluding underscores & tildes, which might be used in usernames)
        get MENTION_BREAKER() {
            return new RegExp(`[\\n\\s]|${this.SPECIAL_CHAR.source}|${this.EMOJI.source}`, 'gu');
        },

        MERGED_ACCOUNT_PREFIX: /^(MERGED_\d+@)/,

        ROUTES: {
            VALIDATE_LOGIN: /\/v($|(\/\/*))/,
            UNLINK_LOGIN: /\/u($|(\/\/*))/,
            REDUNDANT_SLASHES: /(\/{2,})|(\/$)/g,
        },

        TIME_STARTS_01: /^01:\d{2} [AP]M$/,
        TIME_FORMAT: /^\d{2}:\d{2} [AP]M$/,
        DATE_TIME_FORMAT: /^\d{2}-\d{2} \d{2}:\d{2} [AP]M$/,
        ILLEGAL_FILENAME_CHARACTERS: /\/|<|>|\*|"|:|\?|\\|\|/g,

        ENCODE_PERCENT_CHARACTER: /%(25)+/g,

        INVISIBLE_CHARACTERS_GROUPS: /[\p{C}\p{Z}]/gu,

        OTHER_INVISIBLE_CHARACTERS: /[\u3164]/g,

        REPORT_FIELD_TITLE: /{report:([a-zA-Z]+)}/g,

        PATH_WITHOUT_POLICY_ID: /\/w\/[a-zA-Z0-9]+(\/|$)/,

        POLICY_ID_FROM_PATH: /\/w\/([a-zA-Z0-9]+)(\/|$)/,

        SHORT_MENTION: new RegExp(`@[\\w\\-\\+\\'#@]+(?:\\.[\\w\\-\\'\\+]+)*(?![^\`]*\`)`, 'gim'),
    },

    PRONOUNS: {
        PREFIX: '__predefined_',
        SELF_SELECT: '__predefined_selfSelect',
    },
    GUIDES_CALL_TASK_IDS: {
        CONCIERGE_DM: 'NewExpensifyConciergeDM',
        WORKSPACE_INITIAL: 'WorkspaceHome',
        WORKSPACE_PROFILE: 'WorkspaceProfile',
        WORKSPACE_CARD: 'WorkspaceCorporateCards',
        WORKSPACE_REIMBURSE: 'WorkspaceReimburseReceipts',
        WORKSPACE_BILLS: 'WorkspacePayBills',
        WORKSPACE_INVOICES: 'WorkspaceSendInvoices',
        WORKSPACE_TRAVEL: 'WorkspaceBookTravel',
        WORKSPACE_MEMBERS: 'WorkspaceManageMembers',
        WORKSPACE_EXPENSIFY_CARD: 'WorkspaceExpensifyCard',
        WORKSPACE_WORKFLOWS: 'WorkspaceWorkflows',
        WORKSPACE_BANK_ACCOUNT: 'WorkspaceBankAccount',
        WORKSPACE_SETTINGS: 'WorkspaceSettings',
    },
    get EXPENSIFY_EMAILS() {
        return [
            this.EMAIL.ACCOUNTING,
            this.EMAIL.ADMIN,
            this.EMAIL.BILLS,
            this.EMAIL.CHRONOS,
            this.EMAIL.CONCIERGE,
            this.EMAIL.CONTRIBUTORS,
            this.EMAIL.FIRST_RESPONDER,
            this.EMAIL.HELP,
            this.EMAIL.INTEGRATION_TESTING_CREDS,
            this.EMAIL.NOTIFICATIONS,
            this.EMAIL.PAYROLL,
            this.EMAIL.QA,
            this.EMAIL.QA_TRAVIS,
            this.EMAIL.RECEIPTS,
            this.EMAIL.STUDENT_AMBASSADOR,
            this.EMAIL.SVFG,
        ];
    },
    get EXPENSIFY_ACCOUNT_IDS() {
        return [
            this.ACCOUNT_ID.ACCOUNTING,
            this.ACCOUNT_ID.ADMIN,
            this.ACCOUNT_ID.BILLS,
            this.ACCOUNT_ID.CHRONOS,
            this.ACCOUNT_ID.CONCIERGE,
            this.ACCOUNT_ID.CONTRIBUTORS,
            this.ACCOUNT_ID.FIRST_RESPONDER,
            this.ACCOUNT_ID.HELP,
            this.ACCOUNT_ID.INTEGRATION_TESTING_CREDS,
            this.ACCOUNT_ID.PAYROLL,
            this.ACCOUNT_ID.QA,
            this.ACCOUNT_ID.QA_TRAVIS,
            this.ACCOUNT_ID.RECEIPTS,
            this.ACCOUNT_ID.REWARDS,
            this.ACCOUNT_ID.STUDENT_AMBASSADOR,
            this.ACCOUNT_ID.SVFG,
        ];
    },

    // Emails that profile view is prohibited
    get RESTRICTED_EMAILS(): readonly string[] {
        return [this.EMAIL.NOTIFICATIONS];
    },
    // Account IDs that profile view is prohibited
    get RESTRICTED_ACCOUNT_IDS() {
        return [this.ACCOUNT_ID.NOTIFICATIONS];
    },

    // Auth limit is 60k for the column but we store edits and other metadata along the html so let's use a lower limit to accommodate for it.
    MAX_COMMENT_LENGTH: 10000,

    // Use the same value as MAX_COMMENT_LENGTH to ensure the entire comment is parsed. Note that applying markup is very resource-consuming.
    MAX_MARKUP_LENGTH: 10000,

    MAX_THREAD_REPLIES_PREVIEW: 99,

    // Character Limits
    FORM_CHARACTER_LIMIT: 50,
    LEGAL_NAMES_CHARACTER_LIMIT: 150,
    LOGIN_CHARACTER_LIMIT: 254,
    CATEGORY_NAME_LIMIT: 256,
    TAG_NAME_LIMIT: 256,
    WORKSPACE_REPORT_FIELD_POLICY_MAX_LENGTH: 256,
    REPORT_NAME_LIMIT: 100,
    TITLE_CHARACTER_LIMIT: 100,
    DESCRIPTION_LIMIT: 500,
    WORKSPACE_NAME_CHARACTER_LIMIT: 80,

    AVATAR_CROP_MODAL: {
        // The next two constants control what is min and max value of the image crop scale.
        // Values define in how many times the image can be bigger than its container.
        // Notice: that values less than 1 mean that the image won't cover the container fully.
        MAX_SCALE: 3, // 3x scale is used commonly in different apps.
        MIN_SCALE: 1, // 1x min scale means that the image covers the container completely

        // This const defines the initial container size, before layout measurement.
        // Since size cant be null, we have to define some initial value.
        INITIAL_SIZE: 1, // 1 was chosen because there is a very low probability that initialized component will have such size.
    },
    MICROSECONDS_PER_MS: 1000,
    RED_BRICK_ROAD_PENDING_ACTION: {
        ADD: 'add',
        DELETE: 'delete',
        UPDATE: 'update',
    },
    BRICK_ROAD_INDICATOR_STATUS: {
        ERROR: 'error',
        INFO: 'info',
    },
    REPORT_DETAILS_MENU_ITEM: {
        MEMBERS: 'member',
        INVITE: 'invite',
        SETTINGS: 'settings',
        LEAVE_ROOM: 'leaveRoom',
        PRIVATE_NOTES: 'privateNotes',
        DELETE: 'delete',
        MARK_AS_INCOMPLETE: 'markAsIncomplete',
        UNAPPROVE: 'unapprove',
    },
    EDIT_REQUEST_FIELD: {
        AMOUNT: 'amount',
        CURRENCY: 'currency',
        DATE: 'date',
        DESCRIPTION: 'description',
        MERCHANT: 'merchant',
        CATEGORY: 'category',
        RECEIPT: 'receipt',
        DISTANCE: 'distance',
        TAG: 'tag',
        TAX_RATE: 'taxRate',
        TAX_AMOUNT: 'taxAmount',
    },
    FOOTER: {
        EXPENSE_MANAGEMENT_URL: `${USE_EXPENSIFY_URL}/expense-management`,
        SPEND_MANAGEMENT_URL: `${USE_EXPENSIFY_URL}/spend-management`,
        EXPENSE_REPORTS_URL: `${USE_EXPENSIFY_URL}/expense-reports`,
        COMPANY_CARD_URL: `${USE_EXPENSIFY_URL}/company-credit-card`,
        RECIEPT_SCANNING_URL: `${USE_EXPENSIFY_URL}/receipt-scanning-app`,
        BILL_PAY_URL: `${USE_EXPENSIFY_URL}/bills`,
        INVOICES_URL: `${USE_EXPENSIFY_URL}/invoices`,
        PAYROLL_URL: `${USE_EXPENSIFY_URL}/payroll`,
        TRAVEL_URL: `${USE_EXPENSIFY_URL}/travel`,
        EXPENSIFY_APPROVED_URL: `${USE_EXPENSIFY_URL}/accountants`,
        PRESS_KIT_URL: 'https://we.are.expensify.com/press-kit',
        SUPPORT_URL: `${USE_EXPENSIFY_URL}/support`,
        COMMUNITY_URL: 'https://community.expensify.com/',
        PRIVACY_URL: `${USE_EXPENSIFY_URL}/privacy`,
        ABOUT_URL: 'https://we.are.expensify.com/how-we-got-here',
        BLOG_URL: 'https://blog.expensify.com/',
        JOBS_URL: 'https://we.are.expensify.com/apply',
        ORG_URL: 'https://expensify.org/',
        INVESTOR_RELATIONS_URL: 'https://ir.expensify.com/',
    },

    SOCIALS: {
        PODCAST: 'https://we.are.expensify.com/podcast',
        TWITTER: 'https://www.twitter.com/expensify',
        INSTAGRAM: 'https://www.instagram.com/expensify',
        FACEBOOK: 'https://www.facebook.com/expensify',
        LINKEDIN: 'https://www.linkedin.com/company/expensify',
    },

    // These split the maximum decimal value of a signed 64-bit number (9,223,372,036,854,775,807) into parts where none of them are too big to fit into a 32-bit number, so that we can
    // generate them each with a random number generator with only 32-bits of precision.
    MAX_64BIT_LEFT_PART: 92233,
    MAX_64BIT_MIDDLE_PART: 7203685,
    MAX_64BIT_RIGHT_PART: 4775807,
    INVALID_CATEGORY_NAME: '###',

    // When generating a random value to fit in 7 digits (for the `middle` or `right` parts above), this is the maximum value to multiply by Math.random().
    MAX_INT_FOR_RANDOM_7_DIGIT_VALUE: 10000000,
    IOS_KEYBOARD_SPACE_OFFSET: -30,

    API_REQUEST_TYPE: {
        READ: 'read',
        WRITE: 'write',
        MAKE_REQUEST_WITH_SIDE_EFFECTS: 'makeRequestWithSideEffects',
    },

    ERECEIPT_COLORS: {
        YELLOW: 'Yellow',
        ICE: 'Ice',
        BLUE: 'Blue',
        GREEN: 'Green',
        TANGERINE: 'Tangerine',
        PINK: 'Pink',
    },

    MAP_PADDING: 50,
    MAP_MARKER_SIZE: 20,

    QUICK_REACTIONS: [
        {
            name: '+1',
            code: '👍',
            types: ['👍🏿', '👍🏾', '👍🏽', '👍🏼', '👍🏻'],
        },
        {
            name: 'heart',
            code: '❤️',
        },
        {
            name: 'joy',
            code: '😂',
        },
        {
            name: 'fire',
            code: '🔥',
        },
    ],

    TFA_CODE_LENGTH: 6,
    CHAT_ATTACHMENT_TOKEN_KEY: 'X-Chat-Attachment-Token',

    SPACE_LENGTH: 1,

    ALL_COUNTRIES: {
        AF: 'Afghanistan',
        AX: 'Åland Islands',
        AL: 'Albania',
        DZ: 'Algeria',
        AS: 'American Samoa',
        AD: 'Andorra',
        AO: 'Angola',
        AI: 'Anguilla',
        AQ: 'Antarctica',
        AG: 'Antigua & Barbuda',
        AR: 'Argentina',
        AM: 'Armenia',
        AW: 'Aruba',
        AC: 'Ascension Island',
        AU: 'Australia',
        AT: 'Austria',
        AZ: 'Azerbaijan',
        BS: 'Bahamas',
        BH: 'Bahrain',
        BD: 'Bangladesh',
        BB: 'Barbados',
        BY: 'Belarus',
        BE: 'Belgium',
        BZ: 'Belize',
        BJ: 'Benin',
        BM: 'Bermuda',
        BT: 'Bhutan',
        BO: 'Bolivia',
        BA: 'Bosnia & Herzegovina',
        BW: 'Botswana',
        BR: 'Brazil',
        IO: 'British Indian Ocean Territory',
        VG: 'British Virgin Islands',
        BN: 'Brunei',
        BG: 'Bulgaria',
        BF: 'Burkina Faso',
        BI: 'Burundi',
        KH: 'Cambodia',
        CM: 'Cameroon',
        CA: 'Canada',
        CV: 'Cape Verde',
        BQ: 'Caribbean Netherlands',
        KY: 'Cayman Islands',
        CF: 'Central African Republic',
        TD: 'Chad',
        CL: 'Chile',
        CN: 'China',
        CX: 'Christmas Island',
        CC: 'Cocos (Keeling) Islands',
        CO: 'Colombia',
        KM: 'Comoros',
        CG: 'Congo - Brazzaville',
        CD: 'Congo - Kinshasa',
        CK: 'Cook Islands',
        CR: 'Costa Rica',
        CI: "Côte d'Ivoire",
        HR: 'Croatia',
        CU: 'Cuba',
        CW: 'Curaçao',
        CY: 'Cyprus',
        CZ: 'Czech Republic',
        DK: 'Denmark',
        DJ: 'Djibouti',
        DM: 'Dominica',
        DO: 'Dominican Republic',
        EC: 'Ecuador',
        EG: 'Egypt',
        SV: 'El Salvador',
        GQ: 'Equatorial Guinea',
        ER: 'Eritrea',
        EE: 'Estonia',
        ET: 'Ethiopia',
        FK: 'Falkland Islands',
        FO: 'Faroe Islands',
        FJ: 'Fiji',
        FI: 'Finland',
        FR: 'France',
        GF: 'French Guiana',
        PF: 'French Polynesia',
        TF: 'French Southern Territories',
        GA: 'Gabon',
        GM: 'Gambia',
        GE: 'Georgia',
        DE: 'Germany',
        GH: 'Ghana',
        GI: 'Gibraltar',
        GR: 'Greece',
        GL: 'Greenland',
        GD: 'Grenada',
        GP: 'Guadeloupe',
        GU: 'Guam',
        GT: 'Guatemala',
        GG: 'Guernsey',
        GN: 'Guinea',
        GW: 'Guinea-Bissau',
        GY: 'Guyana',
        HT: 'Haiti',
        HN: 'Honduras',
        HK: 'Hong Kong',
        HU: 'Hungary',
        IS: 'Iceland',
        IN: 'India',
        ID: 'Indonesia',
        IR: 'Iran',
        IQ: 'Iraq',
        IE: 'Ireland',
        IM: 'Isle of Man',
        IL: 'Israel',
        IT: 'Italy',
        JM: 'Jamaica',
        JP: 'Japan',
        JE: 'Jersey',
        JO: 'Jordan',
        KZ: 'Kazakhstan',
        KE: 'Kenya',
        KI: 'Kiribati',
        XK: 'Kosovo',
        KW: 'Kuwait',
        KG: 'Kyrgyzstan',
        LA: 'Laos',
        LV: 'Latvia',
        LB: 'Lebanon',
        LS: 'Lesotho',
        LR: 'Liberia',
        LY: 'Libya',
        LI: 'Liechtenstein',
        LT: 'Lithuania',
        LU: 'Luxembourg',
        MO: 'Macau',
        MK: 'Macedonia',
        MG: 'Madagascar',
        MW: 'Malawi',
        MY: 'Malaysia',
        MV: 'Maldives',
        ML: 'Mali',
        MT: 'Malta',
        MH: 'Marshall Islands',
        MQ: 'Martinique',
        MR: 'Mauritania',
        MU: 'Mauritius',
        YT: 'Mayotte',
        MX: 'Mexico',
        FM: 'Micronesia',
        MD: 'Moldova',
        MC: 'Monaco',
        MN: 'Mongolia',
        ME: 'Montenegro',
        MS: 'Montserrat',
        MA: 'Morocco',
        MZ: 'Mozambique',
        MM: 'Myanmar (Burma)',
        NA: 'Namibia',
        NR: 'Nauru',
        NP: 'Nepal',
        NL: 'Netherlands',
        NC: 'New Caledonia',
        NZ: 'New Zealand',
        NI: 'Nicaragua',
        NE: 'Niger',
        NG: 'Nigeria',
        NU: 'Niue',
        NF: 'Norfolk Island',
        KP: 'North Korea',
        MP: 'Northern Mariana Islands',
        NO: 'Norway',
        OM: 'Oman',
        PK: 'Pakistan',
        PW: 'Palau',
        PS: 'Palestinian Territories',
        PA: 'Panama',
        PG: 'Papua New Guinea',
        PY: 'Paraguay',
        PE: 'Peru',
        PH: 'Philippines',
        PN: 'Pitcairn Islands',
        PL: 'Poland',
        PT: 'Portugal',
        PR: 'Puerto Rico',
        QA: 'Qatar',
        RE: 'Réunion',
        RO: 'Romania',
        RU: 'Russia',
        RW: 'Rwanda',
        BL: 'Saint Barthélemy',
        WS: 'Samoa',
        SM: 'San Marino',
        ST: 'São Tomé & Príncipe',
        SA: 'Saudi Arabia',
        SN: 'Senegal',
        RS: 'Serbia',
        SC: 'Seychelles',
        SL: 'Sierra Leone',
        SG: 'Singapore',
        SX: 'Sint Maarten',
        SK: 'Slovakia',
        SI: 'Slovenia',
        SB: 'Solomon Islands',
        SO: 'Somalia',
        ZA: 'South Africa',
        GS: 'South Georgia & South Sandwich Islands',
        KR: 'South Korea',
        SS: 'South Sudan',
        ES: 'Spain',
        LK: 'Sri Lanka',
        SH: 'St. Helena',
        KN: 'St. Kitts & Nevis',
        LC: 'St. Lucia',
        MF: 'St. Martin',
        PM: 'St. Pierre & Miquelon',
        VC: 'St. Vincent & Grenadines',
        SD: 'Sudan',
        SR: 'Suriname',
        SJ: 'Svalbard & Jan Mayen',
        SZ: 'Swaziland',
        SE: 'Sweden',
        CH: 'Switzerland',
        SY: 'Syria',
        TW: 'Taiwan',
        TJ: 'Tajikistan',
        TZ: 'Tanzania',
        TH: 'Thailand',
        TL: 'Timor-Leste',
        TG: 'Togo',
        TK: 'Tokelau',
        TO: 'Tonga',
        TT: 'Trinidad & Tobago',
        TA: 'Tristan da Cunha',
        TN: 'Tunisia',
        TR: 'Turkey',
        TM: 'Turkmenistan',
        TC: 'Turks & Caicos Islands',
        TV: 'Tuvalu',
        UM: 'U.S. Outlying Islands',
        VI: 'U.S. Virgin Islands',
        UG: 'Uganda',
        UA: 'Ukraine',
        AE: 'United Arab Emirates',
        GB: 'United Kingdom',
        US: 'United States',
        UY: 'Uruguay',
        UZ: 'Uzbekistan',
        VU: 'Vanuatu',
        VA: 'Vatican City',
        VE: 'Venezuela',
        VN: 'Vietnam',
        WF: 'Wallis & Futuna',
        EH: 'Western Sahara',
        YE: 'Yemen',
        ZM: 'Zambia',
        ZW: 'Zimbabwe',
    },

    // Sources: https://github.com/Expensify/App/issues/14958#issuecomment-1442138427
    // https://github.com/Expensify/App/issues/14958#issuecomment-1456026810
    COUNTRY_ZIP_REGEX_DATA: {
        AC: {
            regex: /^ASCN 1ZZ$/,
            samples: 'ASCN 1ZZ',
        },
        AD: {
            regex: /^AD[1-7]0\d$/,
            samples: 'AD206, AD403, AD106, AD406',
        },

        // We have kept the empty object for the countries which do not have any zip code validation
        // to ensure consistency so that the amount of countries displayed and in this object are same
        AE: {},
        AF: {
            regex: /^\d{4}$/,
            samples: '9536, 1476, 3842, 7975',
        },
        AG: {},
        AI: {
            regex: /^AI-2640$/,
            samples: 'AI-2640',
        },
        AL: {
            regex: /^\d{4}$/,
            samples: '1631, 9721, 2360, 5574',
        },
        AM: {
            regex: /^\d{4}$/,
            samples: '5581, 7585, 8434, 2492',
        },
        AO: {},
        AQ: {},
        AR: {
            regex: /^((?:[A-HJ-NP-Z])?\d{4})([A-Z]{3})?$/,
            samples: 'Q7040GFQ, K2178ZHR, P6240EJG, J6070IAE',
        },
        AS: {
            regex: /^96799$/,
            samples: '96799',
        },
        AT: {
            regex: /^\d{4}$/,
            samples: '4223, 2052, 3544, 5488',
        },
        AU: {
            regex: /^\d{4}$/,
            samples: '7181, 7735, 9169, 8780',
        },
        AW: {},
        AX: {
            regex: /^22\d{3}$/,
            samples: '22270, 22889, 22906, 22284',
        },
        AZ: {
            regex: /^(AZ) (\d{4})$/,
            samples: 'AZ 6704, AZ 5332, AZ 3907, AZ 6892',
        },
        BA: {
            regex: /^\d{5}$/,
            samples: '62722, 80420, 44595, 74614',
        },
        BB: {
            regex: /^BB\d{5}$/,
            samples: 'BB64089, BB17494, BB73163, BB25752',
        },
        BD: {
            regex: /^\d{4}$/,
            samples: '8585, 8175, 7381, 0154',
        },
        BE: {
            regex: /^\d{4}$/,
            samples: '7944, 5303, 6746, 7921',
        },
        BF: {},
        BG: {
            regex: /^\d{4}$/,
            samples: '6409, 7657, 1206, 7908',
        },
        BH: {
            regex: /^\d{3}\d?$/,
            samples: '047, 1116, 490, 631',
        },
        BI: {},
        BJ: {},
        BL: {
            regex: /^97133$/,
            samples: '97133',
        },
        BM: {
            regex: /^[A-Z]{2} ?[A-Z0-9]{2}$/,
            samples: 'QV9P, OSJ1, PZ 3D, GR YK',
        },
        BN: {
            regex: /^[A-Z]{2} ?\d{4}$/,
            samples: 'PF 9925, TH1970, SC 4619, NF0781',
        },
        BO: {},
        BQ: {},
        BR: {
            regex: /^\d{5}-?\d{3}$/,
            samples: '18816-403, 95177-465, 43447-782, 39403-136',
        },
        BS: {},
        BT: {
            regex: /^\d{5}$/,
            samples: '28256, 52484, 30608, 93524',
        },
        BW: {},
        BY: {
            regex: /^\d{6}$/,
            samples: '504154, 360246, 741167, 895047',
        },
        BZ: {},
        CA: {
            regex: /^[ABCEGHJKLMNPRSTVXY]\d[ABCEGHJ-NPRSTV-Z] ?\d[ABCEGHJ-NPRSTV-Z]\d$/,
            samples: 'S1A7K8, Y5H 4G6, H9V0P2, H1A1B5',
        },
        CC: {
            regex: /^6799$/,
            samples: '6799',
        },
        CD: {},
        CF: {},
        CG: {},
        CH: {
            regex: /^\d{4}$/,
            samples: '6370, 5271, 7873, 8220',
        },
        CI: {},
        CK: {},
        CL: {
            regex: /^\d{7}$/,
            samples: '7565829, 8702008, 3161669, 1607703',
        },
        CM: {},
        CN: {
            regex: /^\d{6}$/,
            samples: '240543, 870138, 295528, 861683',
        },
        CO: {
            regex: /^\d{6}$/,
            samples: '678978, 775145, 823943, 913970',
        },
        CR: {
            regex: /^\d{5}$/,
            samples: '28256, 52484, 30608, 93524',
        },
        CU: {
            regex: /^(?:CP)?(\d{5})$/,
            samples: '28256, 52484, 30608, 93524',
        },
        CV: {
            regex: /^\d{4}$/,
            samples: '9056, 8085, 0491, 4627',
        },
        CW: {},
        CX: {
            regex: /^6798$/,
            samples: '6798',
        },
        CY: {
            regex: /^\d{4}$/,
            samples: '9301, 2478, 1981, 6162',
        },
        CZ: {
            regex: /^\d{3} ?\d{2}$/,
            samples: '150 56, 50694, 229 08, 82811',
        },
        DE: {
            regex: /^\d{5}$/,
            samples: '33185, 37198, 81711, 44262',
        },
        DJ: {},
        DK: {
            regex: /^\d{4}$/,
            samples: '1429, 2457, 0637, 5764',
        },
        DM: {},
        DO: {
            regex: /^\d{5}$/,
            samples: '11877, 95773, 93875, 98032',
        },
        DZ: {
            regex: /^\d{5}$/,
            samples: '26581, 64621, 57550, 72201',
        },
        EC: {
            regex: /^\d{6}$/,
            samples: '541124, 873848, 011495, 334509',
        },
        EE: {
            regex: /^\d{5}$/,
            samples: '87173, 01127, 73214, 52381',
        },
        EG: {
            regex: /^\d{5}$/,
            samples: '98394, 05129, 91463, 77359',
        },
        EH: {
            regex: /^\d{5}$/,
            samples: '30577, 60264, 16487, 38593',
        },
        ER: {},
        ES: {
            regex: /^\d{5}$/,
            samples: '03315, 00413, 23179, 89324',
        },
        ET: {
            regex: /^\d{4}$/,
            samples: '6269, 8498, 4514, 7820',
        },
        FI: {
            regex: /^\d{5}$/,
            samples: '21859, 72086, 22422, 03774',
        },
        FJ: {},
        FK: {
            regex: /^FIQQ 1ZZ$/,
            samples: 'FIQQ 1ZZ',
        },
        FM: {
            regex: /^(9694[1-4])(?:[ -](\d{4}))?$/,
            samples: '96942-9352, 96944-4935, 96941 9065, 96943-5369',
        },
        FO: {
            regex: /^\d{3}$/,
            samples: '334, 068, 741, 787',
        },
        FR: {
            regex: /^\d{2} ?\d{3}$/,
            samples: '25822, 53 637, 55354, 82522',
        },
        GA: {},
        GB: {
            regex: /^[A-Z]{1,2}[0-9R][0-9A-Z]?\s*[0-9][A-Z-CIKMOV]{2}$/,
            samples: 'LA102UX, BL2F8FX, BD1S9LU, WR4G 6LH',
        },
        GD: {},
        GE: {
            regex: /^\d{4}$/,
            samples: '1232, 9831, 4717, 9428',
        },
        GF: {
            regex: /^9[78]3\d{2}$/,
            samples: '98380, 97335, 98344, 97300',
        },
        GG: {
            regex: /^GY\d[\dA-Z]? ?\d[ABD-HJLN-UW-Z]{2}$/,
            samples: 'GY757LD, GY6D 6XL, GY3Y2BU, GY85 1YO',
        },
        GH: {},
        GI: {
            regex: /^GX11 1AA$/,
            samples: 'GX11 1AA',
        },
        GL: {
            regex: /^39\d{2}$/,
            samples: '3964, 3915, 3963, 3956',
        },
        GM: {},
        GN: {
            regex: /^\d{3}$/,
            samples: '465, 994, 333, 078',
        },
        GP: {
            regex: /^9[78][01]\d{2}$/,
            samples: '98069, 97007, 97147, 97106',
        },
        GQ: {},
        GR: {
            regex: /^\d{3} ?\d{2}$/,
            samples: '98654, 319 78, 127 09, 590 52',
        },
        GS: {
            regex: /^SIQQ 1ZZ$/,
            samples: 'SIQQ 1ZZ',
        },
        GT: {
            regex: /^\d{5}$/,
            samples: '30553, 69925, 09376, 83719',
        },
        GU: {
            regex: /^((969)[1-3][0-2])$/,
            samples: '96922, 96932, 96921, 96911',
        },
        GW: {
            regex: /^\d{4}$/,
            samples: '1742, 7941, 4437, 7728',
        },
        GY: {},
        HK: {
            regex: /^999077$|^$/,
            samples: '999077',
        },
        HN: {
            regex: /^\d{5}$/,
            samples: '86238, 78999, 03594, 30406',
        },
        HR: {
            regex: /^\d{5}$/,
            samples: '85240, 80710, 78235, 98766',
        },
        HT: {
            regex: /^(?:HT)?(\d{4})$/,
            samples: '5101, HT6991, HT3871, 1126',
        },
        HU: {
            regex: /^\d{4}$/,
            samples: '0360, 2604, 3362, 4775',
        },
        ID: {
            regex: /^\d{5}$/,
            samples: '60993, 52656, 16521, 34931',
        },
        IE: {},
        IL: {
            regex: /^\d{5}(?:\d{2})?$/,
            samples: '74213, 6978354, 2441689, 4971551',
        },
        IM: {
            regex: /^IM\d[\dA-Z]? ?\d[ABD-HJLN-UW-Z]{2}$/,
            samples: 'IM2X1JP, IM4V 9JU, IM3B1UP, IM8E 5XF',
        },
        IN: {
            regex: /^\d{6}$/,
            samples: '946956, 143659, 243258, 938385',
        },
        IO: {
            regex: /^BBND 1ZZ$/,
            samples: 'BBND 1ZZ',
        },
        IQ: {
            regex: /^\d{5}$/,
            samples: '63282, 87817, 38580, 47725',
        },
        IR: {
            regex: /^\d{5}-?\d{5}$/,
            samples: '0666174250, 6052682188, 02360-81920, 25102-08646',
        },
        IS: {
            regex: /^\d{3}$/,
            samples: '408, 013, 001, 936',
        },
        IT: {
            regex: /^\d{5}$/,
            samples: '31701, 61341, 92781, 45609',
        },
        JE: {
            regex: /^JE\d[\dA-Z]? ?\d[ABD-HJLN-UW-Z]{2}$/,
            samples: 'JE0D 2EX, JE59 2OF, JE1X1ZW, JE0V 1SO',
        },
        JM: {},
        JO: {
            regex: /^\d{5}$/,
            samples: '20789, 02128, 52170, 40284',
        },
        JP: {
            regex: /^\d{3}-?\d{4}$/,
            samples: '5429642, 046-1544, 6463599, 368-5362',
        },
        KE: {
            regex: /^\d{5}$/,
            samples: '33043, 98830, 59324, 42876',
        },
        KG: {
            regex: /^\d{6}$/,
            samples: '500371, 176592, 184133, 225279',
        },
        KH: {
            regex: /^\d{5,6}$/,
            samples: '220281, 18824, 35379, 09570',
        },
        KI: {
            regex: /^KI\d{4}$/,
            samples: 'KI0104, KI0109, KI0112, KI0306',
        },
        KM: {},
        KN: {
            regex: /^KN\d{4}(-\d{4})?$/,
            samples: 'KN2522, KN2560-3032, KN3507, KN4440',
        },
        KP: {},
        KR: {
            regex: /^\d{5}$/,
            samples: '67417, 66648, 08359, 93750',
        },
        KW: {
            regex: /^\d{5}$/,
            samples: '74840, 53309, 71276, 59262',
        },
        KY: {
            regex: /^KY\d-\d{4}$/,
            samples: 'KY0-3078, KY1-7812, KY8-3729, KY3-4664',
        },
        KZ: {
            regex: /^\d{6}$/,
            samples: '129113, 976562, 226811, 933781',
        },
        LA: {
            regex: /^\d{5}$/,
            samples: '08875, 50779, 87756, 75932',
        },
        LB: {
            regex: /^(?:\d{4})(?: ?(?:\d{4}))?$/,
            samples: '5436 1302, 9830 7470, 76911911, 9453 1306',
        },
        LC: {
            regex: /^(LC)?\d{2} ?\d{3}$/,
            samples: '21080, LC99127, LC24 258, 51 740',
        },
        LI: {
            regex: /^\d{4}$/,
            samples: '6644, 2852, 4630, 4541',
        },
        LK: {
            regex: /^\d{5}$/,
            samples: '44605, 27721, 90695, 65514',
        },
        LR: {
            regex: /^\d{4}$/,
            samples: '6644, 2852, 4630, 4541',
        },
        LS: {
            regex: /^\d{3}$/,
            samples: '779, 803, 104, 897',
        },
        LT: {
            regex: /^((LT)[-])?(\d{5})$/,
            samples: 'LT-22248, LT-12796, 69822, 37280',
        },
        LU: {
            regex: /^((L)[-])?(\d{4})$/,
            samples: '5469, L-4476, 6304, 9739',
        },
        LV: {
            regex: /^((LV)[-])?\d{4}$/,
            samples: '9344, LV-5030, LV-0132, 8097',
        },
        LY: {},
        MA: {
            regex: /^\d{5}$/,
            samples: '50219, 95871, 80907, 79804',
        },
        MC: {
            regex: /^980\d{2}$/,
            samples: '98084, 98041, 98070, 98062',
        },
        MD: {
            regex: /^(MD[-]?)?(\d{4})$/,
            samples: '6250, MD-9681, MD3282, MD-0652',
        },
        ME: {
            regex: /^\d{5}$/,
            samples: '87622, 92688, 23129, 59566',
        },
        MF: {
            regex: /^9[78][01]\d{2}$/,
            samples: '97169, 98180, 98067, 98043',
        },
        MG: {
            regex: /^\d{3}$/,
            samples: '854, 084, 524, 064',
        },
        MH: {
            regex: /^((969)[6-7][0-9])(-\d{4})?/,
            samples: '96962, 96969, 96970-8530, 96960-3226',
        },
        MK: {
            regex: /^\d{4}$/,
            samples: '8299, 6904, 6144, 9753',
        },
        ML: {},
        MM: {
            regex: /^\d{5}$/,
            samples: '59188, 93943, 40829, 69981',
        },
        MN: {
            regex: /^\d{5}$/,
            samples: '94129, 29906, 53374, 80141',
        },
        MO: {},
        MP: {
            regex: /^(9695[012])(?:[ -](\d{4}))?$/,
            samples: '96952 3162, 96950 1567, 96951 2994, 96950 8745',
        },
        MQ: {
            regex: /^9[78]2\d{2}$/,
            samples: '98297, 97273, 97261, 98282',
        },
        MR: {},
        MS: {
            regex: /^[Mm][Ss][Rr]\s{0,1}\d{4}$/,
            samples: 'MSR1110, MSR1230, MSR1250, MSR1330',
        },
        MT: {
            regex: /^[A-Z]{3} [0-9]{4}|[A-Z]{2}[0-9]{2}|[A-Z]{2} [0-9]{2}|[A-Z]{3}[0-9]{4}|[A-Z]{3}[0-9]{2}|[A-Z]{3} [0-9]{2}$/,
            samples: 'DKV 8196, KSU9264, QII0259, HKH 1020',
        },
        MU: {
            regex: /^([0-9A-R]\d{4})$/,
            samples: 'H8310, 52591, M9826, F5810',
        },
        MV: {
            regex: /^\d{5}$/,
            samples: '16354, 20857, 50991, 72527',
        },
        MW: {},
        MX: {
            regex: /^\d{5}$/,
            samples: '71530, 76424, 73811, 50503',
        },
        MY: {
            regex: /^\d{5}$/,
            samples: '75958, 15826, 86715, 37081',
        },
        MZ: {
            regex: /^\d{4}$/,
            samples: '0902, 6258, 7826, 7150',
        },
        NA: {
            regex: /^\d{5}$/,
            samples: '68338, 63392, 21820, 61211',
        },
        NC: {
            regex: /^988\d{2}$/,
            samples: '98865, 98813, 98820, 98855',
        },
        NE: {
            regex: /^\d{4}$/,
            samples: '9790, 3270, 2239, 0400',
        },
        NF: {
            regex: /^2899$/,
            samples: '2899',
        },
        NG: {
            regex: /^\d{6}$/,
            samples: '289096, 223817, 199970, 840648',
        },
        NI: {
            regex: /^\d{5}$/,
            samples: '86308, 60956, 49945, 15470',
        },
        NL: {
            regex: /^\d{4} ?[A-Z]{2}$/,
            samples: '6998 VY, 5390 CK, 2476 PS, 8873OX',
        },
        NO: {
            regex: /^\d{4}$/,
            samples: '0711, 4104, 2683, 5015',
        },
        NP: {
            regex: /^\d{5}$/,
            samples: '42438, 73964, 66400, 33976',
        },
        NR: {
            regex: /^(NRU68)$/,
            samples: 'NRU68',
        },
        NU: {
            regex: /^(9974)$/,
            samples: '9974',
        },
        NZ: {
            regex: /^\d{4}$/,
            samples: '7015, 0780, 4109, 1422',
        },
        OM: {
            regex: /^(?:PC )?\d{3}$/,
            samples: 'PC 851, PC 362, PC 598, PC 499',
        },
        PA: {
            regex: /^\d{4}$/,
            samples: '0711, 4104, 2683, 5015',
        },
        PE: {
            regex: /^\d{5}$/,
            samples: '10013, 12081, 14833, 24615',
        },
        PF: {
            regex: /^987\d{2}$/,
            samples: '98755, 98710, 98748, 98791',
        },
        PG: {
            regex: /^\d{3}$/,
            samples: '193, 166, 880, 553',
        },
        PH: {
            regex: /^\d{4}$/,
            samples: '0137, 8216, 2876, 0876',
        },
        PK: {
            regex: /^\d{5}$/,
            samples: '78219, 84497, 62102, 12564',
        },
        PL: {
            regex: /^\d{2}-\d{3}$/,
            samples: '63-825, 26-714, 05-505, 15-200',
        },
        PM: {
            regex: /^(97500)$/,
            samples: '97500',
        },
        PN: {
            regex: /^PCRN 1ZZ$/,
            samples: 'PCRN 1ZZ',
        },
        PR: {
            regex: /^(00[679]\d{2})(?:[ -](\d{4}))?$/,
            samples: '00989 3603, 00639 0720, 00707-9803, 00610 7362',
        },
        PS: {
            regex: /^(00[679]\d{2})(?:[ -](\d{4}))?$/,
            samples: '00748, 00663, 00779-4433, 00934 1559',
        },
        PT: {
            regex: /^\d{4}-\d{3}$/,
            samples: '0060-917, 4391-979, 5551-657, 9961-093',
        },
        PW: {
            regex: /^(969(?:39|40))(?:[ -](\d{4}))?$/,
            samples: '96940, 96939, 96939 6004, 96940-1871',
        },
        PY: {
            regex: /^\d{4}$/,
            samples: '7895, 5835, 8783, 5887',
        },
        QA: {},
        RE: {
            regex: /^9[78]4\d{2}$/,
            samples: '98445, 97404, 98421, 98434',
        },
        RO: {
            regex: /^\d{6}$/,
            samples: '935929, 407608, 637434, 174574',
        },
        RS: {
            regex: /^\d{5,6}$/,
            samples: '929863, 259131, 687739, 07011',
        },
        RU: {
            regex: /^\d{6}$/,
            samples: '138294, 617323, 307906, 981238',
        },
        RW: {},
        SA: {
            regex: /^\d{5}(-{1}\d{4})?$/,
            samples: '86020-1256, 72375, 70280, 96328',
        },
        SB: {},
        SC: {},
        SD: {
            regex: /^\d{5}$/,
            samples: '78219, 84497, 62102, 12564',
        },
        SE: {
            regex: /^\d{3} ?\d{2}$/,
            samples: '095 39, 41052, 84687, 563 66',
        },
        SG: {
            regex: /^\d{6}$/,
            samples: '606542, 233985, 036755, 265255',
        },
        SH: {
            regex: /^(?:ASCN|TDCU|STHL) 1ZZ$/,
            samples: 'STHL 1ZZ, ASCN 1ZZ, TDCU 1ZZ',
        },
        SI: {
            regex: /^\d{4}$/,
            samples: '6898, 3413, 2031, 5732',
        },
        SJ: {
            regex: /^\d{4}$/,
            samples: '7616, 3163, 5769, 0237',
        },
        SK: {
            regex: /^\d{3} ?\d{2}$/,
            samples: '594 52, 813 34, 867 67, 41814',
        },
        SL: {},
        SM: {
            regex: /^4789\d$/,
            samples: '47894, 47895, 47893, 47899',
        },
        SN: {
            regex: /^[1-8]\d{4}$/,
            samples: '48336, 23224, 33261, 82430',
        },
        SO: {},
        SR: {},
        SS: {
            regex: /^[A-Z]{2} ?\d{5}$/,
            samples: 'JQ 80186, CU 46474, DE33738, MS 59107',
        },
        ST: {},
        SV: {},
        SX: {},
        SY: {},
        SZ: {
            regex: /^[HLMS]\d{3}$/,
            samples: 'H458, L986, M477, S916',
        },
        TA: {
            regex: /^TDCU 1ZZ$/,
            samples: 'TDCU 1ZZ',
        },
        TC: {
            regex: /^TKCA 1ZZ$/,
            samples: 'TKCA 1ZZ',
        },
        TD: {},
        TF: {},
        TG: {},
        TH: {
            regex: /^\d{5}$/,
            samples: '30706, 18695, 21044, 42496',
        },
        TJ: {
            regex: /^\d{6}$/,
            samples: '381098, 961344, 519925, 667883',
        },
        TK: {},
        TL: {},
        TM: {
            regex: /^\d{6}$/,
            samples: '544985, 164362, 425224, 374603',
        },
        TN: {
            regex: /^\d{4}$/,
            samples: '6075, 7340, 2574, 8988',
        },
        TO: {},
        TR: {
            regex: /^\d{5}$/,
            samples: '42524, 81057, 50859, 42677',
        },
        TT: {
            regex: /^\d{6}$/,
            samples: '041238, 033990, 763476, 981118',
        },
        TV: {},
        TW: {
            regex: /^\d{3}(?:\d{2})?$/,
            samples: '21577, 76068, 68698, 08912',
        },
        TZ: {},
        UA: {
            regex: /^\d{5}$/,
            samples: '10629, 81138, 15668, 30055',
        },
        UG: {},
        UM: {},
        US: {
            regex: /^[0-9]{5}(?:[- ][0-9]{4})?$/,
            samples: '12345, 12345-1234, 12345 1234',
        },
        UY: {
            regex: /^\d{5}$/,
            samples: '40073, 30136, 06583, 00021',
        },
        UZ: {
            regex: /^\d{6}$/,
            samples: '205122, 219713, 441699, 287471',
        },
        VA: {
            regex: /^(00120)$/,
            samples: '00120',
        },
        VC: {
            regex: /^VC\d{4}$/,
            samples: 'VC0600, VC0176, VC0616, VC4094',
        },
        VE: {
            regex: /^\d{4}$/,
            samples: '9692, 1953, 6680, 8302',
        },
        VG: {
            regex: /^VG\d{4}$/,
            samples: 'VG1204, VG7387, VG3431, VG6021',
        },
        VI: {
            regex: /^(008(?:(?:[0-4]\d)|(?:5[01])))(?:[ -](\d{4}))?$/,
            samples: '00820, 00804 2036, 00825 3344, 00811-5900',
        },
        VN: {
            regex: /^\d{6}$/,
            samples: '133836, 748243, 894060, 020597',
        },
        VU: {},
        WF: {
            regex: /^986\d{2}$/,
            samples: '98692, 98697, 98698, 98671',
        },
        WS: {
            regex: /^WS[1-2]\d{3}$/,
            samples: 'WS1349, WS2798, WS1751, WS2090',
        },
        XK: {
            regex: /^[1-7]\d{4}$/,
            samples: '56509, 15863, 46644, 21896',
        },
        YE: {},
        YT: {
            regex: /^976\d{2}$/,
            samples: '97698, 97697, 97632, 97609',
        },
        ZA: {
            regex: /^\d{4}$/,
            samples: '6855, 5179, 6956, 7147',
        },
        ZM: {
            regex: /^\d{5}$/,
            samples: '77603, 97367, 80454, 94484',
        },
        ZW: {},
    },

    GENERIC_ZIP_CODE_REGEX: /^(?:(?![\s-])[\w -]{0,9}[\w])?$/,

    // Values for checking if polyfill is required on a platform
    POLYFILL_TEST: {
        STYLE: 'currency',
        CURRENCY: 'XAF',
        FORMAT: 'symbol',
        SAMPLE_INPUT: '123456.789',
        EXPECTED_OUTPUT: 'FCFA 123,457',
    },

    PATHS_TO_TREAT_AS_EXTERNAL: ['NewExpensify.dmg', 'docs/index.html'],

    // Test tool menu parameters
    TEST_TOOL: {
        // Number of concurrent taps to open then the Test modal menu
        NUMBER_OF_TAPS: 4,
    },

    MENU_HELP_URLS: {
        LEARN_MORE: 'https://www.expensify.com',
        DOCUMENTATION: 'https://github.com/Expensify/App/blob/main/README.md',
        COMMUNITY_DISCUSSIONS: 'https://expensify.slack.com/archives/C01GTK53T8Q',
        SEARCH_ISSUES: 'https://github.com/Expensify/App/issues',
    },

    CONCIERGE_TRAVEL_URL: 'https://community.expensify.com/discussion/7066/introducing-concierge-travel',
    BOOK_TRAVEL_DEMO_URL: 'https://calendly.com/d/ck2z-xsh-q97/expensify-travel-demo-travel-page',
    TRAVEL_DOT_URL: 'https://travel.expensify.com',
    STAGING_TRAVEL_DOT_URL: 'https://staging.travel.expensify.com',
    TRIP_ID_PATH: (tripID: string) => `trips/${tripID}`,
    SPOTNANA_TMC_ID: '8e8e7258-1cf3-48c0-9cd1-fe78a6e31eed',
    STAGING_SPOTNANA_TMC_ID: '7a290c6e-5328-4107-aff6-e48765845b81',
    SCREEN_READER_STATES: {
        ALL: 'all',
        ACTIVE: 'active',
        DISABLED: 'disabled',
    },
    SPACE_CHARACTER_WIDTH: 4,

    // The attribute used in the SelectionScraper.js helper to query all the DOM elements
    // that should be removed from the copied contents in the getHTMLOfSelection() method
    SELECTION_SCRAPER_HIDDEN_ELEMENT: 'selection-scrapper-hidden-element',
    MODERATION: {
        MODERATOR_DECISION_PENDING: 'pending',
        MODERATOR_DECISION_PENDING_HIDE: 'pendingHide',
        MODERATOR_DECISION_PENDING_REMOVE: 'pendingRemove',
        MODERATOR_DECISION_APPROVED: 'approved',
        MODERATOR_DECISION_HIDDEN: 'hidden',
        FLAG_SEVERITY_SPAM: 'spam',
        FLAG_SEVERITY_INCONSIDERATE: 'inconsiderate',
        FLAG_SEVERITY_INTIMIDATION: 'intimidation',
        FLAG_SEVERITY_BULLYING: 'bullying',
        FLAG_SEVERITY_HARASSMENT: 'harassment',
        FLAG_SEVERITY_ASSAULT: 'assault',
    },
    EMOJI_PICKER_TEXT_INPUT_SIZES: 152,
    QR: {
        DEFAULT_LOGO_SIZE_RATIO: 0.25,
        DEFAULT_LOGO_MARGIN_RATIO: 0.02,
        EXPENSIFY_LOGO_SIZE_RATIO: 0.22,
        EXPENSIFY_LOGO_MARGIN_RATIO: 0.03,
    },
    /**
     * Acceptable values for the `accessibilityRole` prop on react native components.
     *
     * **IMPORTANT:** Do not use with the `role` prop as it can cause errors.
     *
     * @deprecated ACCESSIBILITY_ROLE is deprecated. Please use CONST.ROLE instead.
     */
    ACCESSIBILITY_ROLE: {
        /**
         * @deprecated Please stop using the accessibilityRole prop and use the role prop instead.
         */
        BUTTON: 'button',

        /**
         * @deprecated Please stop using the accessibilityRole prop and use the role prop instead.
         */
        LINK: 'link',

        /**
         * @deprecated Please stop using the accessibilityRole prop and use the role prop instead.
         */
        MENUITEM: 'menuitem',

        /**
         * @deprecated Please stop using the accessibilityRole prop and use the role prop instead.
         */
        TEXT: 'text',

        /**
         * @deprecated Please stop using the accessibilityRole prop and use the role prop instead.
         */
        RADIO: 'radio',

        /**
         * @deprecated Please stop using the accessibilityRole prop and use the role prop instead.
         */
        IMAGEBUTTON: 'imagebutton',

        /**
         * @deprecated Please stop using the accessibilityRole prop and use the role prop instead.
         */
        CHECKBOX: 'checkbox',

        /**
         * @deprecated Please stop using the accessibilityRole prop and use the role prop instead.
         */
        SWITCH: 'switch',

        /**
         * @deprecated Please stop using the accessibilityRole prop and use the role prop instead.
         */
        ADJUSTABLE: 'adjustable',

        /**
         * @deprecated Please stop using the accessibilityRole prop and use the role prop instead.
         */
        IMAGE: 'image',

        /**
         * @deprecated Please stop using the accessibilityRole prop and use the role prop instead.
         */
        TEXTBOX: 'textbox',
    },
    /**
     * Acceptable values for the `role` attribute on react native components.
     *
     * **IMPORTANT:** Not for use with the `accessibilityRole` prop, as it accepts different values, and new components
     * should use the `role` prop instead.
     */
    ROLE: {
        /** Use for elements with important, time-sensitive information. */
        ALERT: 'alert',
        /** Use for elements that act as buttons. */
        BUTTON: 'button',
        /** Use for elements representing checkboxes. */
        CHECKBOX: 'checkbox',
        /** Use for elements that allow a choice from multiple options. */
        COMBOBOX: 'combobox',
        /** Use with scrollable lists to represent a grid layout. */
        GRID: 'grid',
        /** Use for section headers or titles. */
        HEADING: 'heading',
        /** Use for image elements. */
        IMG: 'img',
        /** Use for elements that navigate to other pages or content. */
        LINK: 'link',
        /** Use to identify a list of items. */
        LIST: 'list',
        /** Use for a list of choices or options. */
        MENU: 'menu',
        /** Use for a container of multiple menus. */
        MENUBAR: 'menubar',
        /** Use for items within a menu. */
        MENUITEM: 'menuitem',
        /** Use when no specific role is needed. */
        NONE: 'none',
        /** Use for elements that don't require a specific role. */
        PRESENTATION: 'presentation',
        /** Use for elements showing progress of a task. */
        PROGRESSBAR: 'progressbar',
        /** Use for radio buttons. */
        RADIO: 'radio',
        /** Use for groups of radio buttons. */
        RADIOGROUP: 'radiogroup',
        /** Use for scrollbar elements. */
        SCROLLBAR: 'scrollbar',
        /** Use for text fields that are used for searching. */
        SEARCHBOX: 'searchbox',
        /** Use for adjustable elements like sliders. */
        SLIDER: 'slider',
        /** Use for a button that opens a list of choices. */
        SPINBUTTON: 'spinbutton',
        /** Use for elements providing a summary of app conditions. */
        SUMMARY: 'summary',
        /** Use for on/off switch elements. */
        SWITCH: 'switch',
        /** Use for tab elements in a tab list. */
        TAB: 'tab',
        /** Use for a list of tabs. */
        TABLIST: 'tablist',
        /** Use for timer elements. */
        TIMER: 'timer',
        /** Use for toolbars containing action buttons or components. */
        TOOLBAR: 'toolbar',
        /** Use for navigation elements */
        NAVIGATION: 'navigation',
    },
    TRANSLATION_KEYS: {
        ATTACHMENT: 'common.attachment',
    },
    TEACHERS_UNITE: {
        PROD_PUBLIC_ROOM_ID: '7470147100835202',
        PROD_POLICY_ID: 'B795B6319125BDF2',
        TEST_PUBLIC_ROOM_ID: '207591744844000',
        TEST_POLICY_ID: 'ABD1345ED7293535',
        POLICY_NAME: 'Expensify.org / Teachers Unite!',
        PUBLIC_ROOM_NAME: '#teachers-unite',
    },
    CUSTOM_STATUS_TYPES: {
        NEVER: 'never',
        THIRTY_MINUTES: 'thirtyMinutes',
        ONE_HOUR: 'oneHour',
        AFTER_TODAY: 'afterToday',
        AFTER_WEEK: 'afterWeek',
        CUSTOM: 'custom',
    },
    TWO_FACTOR_AUTH_STEPS: {
        CODES: 'CODES',
        VERIFY: 'VERIFY',
        SUCCESS: 'SUCCESS',
        ENABLED: 'ENABLED',
        DISABLED: 'DISABLED',
    },
    TAB: {
        NEW_CHAT_TAB_ID: 'NewChatTab',
        NEW_CHAT: 'chat',
        NEW_ROOM: 'room',
        RECEIPT_TAB_ID: 'ReceiptTab',
        IOU_REQUEST_TYPE: 'iouRequestType',
    },
    TAB_REQUEST: {
        MANUAL: 'manual',
        SCAN: 'scan',
        DISTANCE: 'distance',
    },

    STATUS_TEXT_MAX_LENGTH: 100,

    DROPDOWN_BUTTON_SIZE: {
        LARGE: 'large',
        MEDIUM: 'medium',
    },

    SF_COORDINATES: [-122.4194, 37.7749],

    NAVIGATION: {
        TYPE: {
            UP: 'UP',
        },
        ACTION_TYPE: {
            REPLACE: 'REPLACE',
            PUSH: 'PUSH',
            NAVIGATE: 'NAVIGATE',
        },
    },
    TIME_PERIOD: {
        AM: 'AM',
        PM: 'PM',
    },
    INDENTS: '    ',
    PARENT_CHILD_SEPARATOR: ': ',
    CATEGORY_LIST_THRESHOLD: 8,
    TAG_LIST_THRESHOLD: 8,
    TAX_RATES_LIST_THRESHOLD: 8,
    COLON: ':',
    MAPBOX: {
        PADDING: 50,
        DEFAULT_ZOOM: 15,
        SINGLE_MARKER_ZOOM: 15,
        DEFAULT_COORDINATE: [-122.4021, 37.7911],
        STYLE_URL: 'mapbox://styles/expensify/cllcoiqds00cs01r80kp34tmq',
        ANIMATION_DURATION_ON_CENTER_ME: 1000,
        CENTER_BUTTON_FADE_DURATION: 300,
    },
    ONYX_UPDATE_TYPES: {
        HTTPS: 'https',
        PUSHER: 'pusher',
        AIRSHIP: 'airship',
    },
    EVENTS: {
        SCROLLING: 'scrolling',
    },

    CHAT_HEADER_LOADER_HEIGHT: 36,

    HORIZONTAL_SPACER: {
        DEFAULT_BORDER_BOTTOM_WIDTH: 1,
        DEFAULT_MARGIN_VERTICAL: 8,
        HIDDEN_MARGIN_VERTICAL: 4,
        HIDDEN_BORDER_BOTTOM_WIDTH: 0,
    },

    LIST_COMPONENTS: {
        HEADER: 'header',
        FOOTER: 'footer',
    },

    MISSING_TRANSLATION: 'MISSING TRANSLATION',
    SEARCH_MAX_LENGTH: 500,

    /**
     * The count of characters we'll allow the user to type after reaching SEARCH_MAX_LENGTH in an input.
     */
    ADDITIONAL_ALLOWED_CHARACTERS: 20,

    VALIDATION_REIMBURSEMENT_INPUT_LIMIT: 20,

    REFERRAL_PROGRAM: {
        CONTENT_TYPES: {
            SUBMIT_EXPENSE: 'submitExpense',
            START_CHAT: 'startChat',
            PAY_SOMEONE: 'paySomeone',
            REFER_FRIEND: 'referralFriend',
            SHARE_CODE: 'shareCode',
        },
        REVENUE: 250,
        LEARN_MORE_LINK: 'https://help.expensify.com/articles/new-expensify/expenses/Referral-Program',
        LINK: 'https://join.my.expensify.com',
    },

    FEATURE_TRAINING: {
        CONTENT_TYPES: {
            TRACK_EXPENSE: 'track-expenses',
        },
        'track-expenses': {
            VIDEO_URL: `${CLOUDFRONT_URL}/videos/guided-setup-track-business-v2.mp4`,
            LEARN_MORE_LINK: `${USE_EXPENSIFY_URL}/track-expenses`,
        },
    },

    /**
     * native IDs for close buttons in Overlay component
     */
    OVERLAY: {
        TOP_BUTTON_NATIVE_ID: 'overLayTopButton',
        BOTTOM_BUTTON_NATIVE_ID: 'overLayBottomButton',
    },

    BACK_BUTTON_NATIVE_ID: 'backButton',

    /**
     * The maximum count of items per page for SelectionList.
     * When paginate, it multiplies by page number.
     */
    MAX_SELECTION_LIST_PAGE_LENGTH: 500,

    /**
     * Bank account names
     */
    BANK_NAMES: {
        EXPENSIFY: 'expensify',
        AMERICAN_EXPRESS: 'americanexpress',
        BANK_OF_AMERICA: 'bank of america',
        BB_T: 'bbt',
        CAPITAL_ONE: 'capital one',
        CHASE: 'chase',
        CHARLES_SCHWAB: 'charles schwab',
        CITIBANK: 'citibank',
        CITIZENS_BANK: 'citizens bank',
        DISCOVER: 'discover',
        FIDELITY: 'fidelity',
        GENERIC_BANK: 'generic bank',
        HUNTINGTON_BANK: 'huntington bank',
        HUNTINGTON_NATIONAL: 'huntington national',
        NAVY_FEDERAL_CREDIT_UNION: 'navy federal credit union',
        PNC: 'pnc',
        REGIONS_BANK: 'regions bank',
        SUNTRUST: 'suntrust',
        TD_BANK: 'td bank',
        US_BANK: 'us bank',
        USAA: 'usaa',
    },

    /**
     * Constants for maxToRenderPerBatch parameter that is used for FlatList or SectionList. This controls the amount of items rendered per batch, which is the next chunk of items
     * rendered on every scroll.
     */
    MAX_TO_RENDER_PER_BATCH: {
        DEFAULT: 5,
        CAROUSEL: 3,
    },

    /**
     * Constants for types of violation.
     */
    VIOLATION_TYPES: {
        VIOLATION: 'violation',
        NOTICE: 'notice',
        WARNING: 'warning',
    },

    /**
     * Constants for types of violation names.
     * Defined here because they need to be referenced by the type system to generate the
     * ViolationNames type.
     */
    VIOLATIONS: {
        ALL_TAG_LEVELS_REQUIRED: 'allTagLevelsRequired',
        AUTO_REPORTED_REJECTED_EXPENSE: 'autoReportedRejectedExpense',
        BILLABLE_EXPENSE: 'billableExpense',
        CASH_EXPENSE_WITH_NO_RECEIPT: 'cashExpenseWithNoReceipt',
        CATEGORY_OUT_OF_POLICY: 'categoryOutOfPolicy',
        CONVERSION_SURCHARGE: 'conversionSurcharge',
        CUSTOM_UNIT_OUT_OF_POLICY: 'customUnitOutOfPolicy',
        DUPLICATED_TRANSACTION: 'duplicatedTransaction',
        FIELD_REQUIRED: 'fieldRequired',
        FUTURE_DATE: 'futureDate',
        INVOICE_MARKUP: 'invoiceMarkup',
        MAX_AGE: 'maxAge',
        MISSING_CATEGORY: 'missingCategory',
        MISSING_COMMENT: 'missingComment',
        MISSING_TAG: 'missingTag',
        MODIFIED_AMOUNT: 'modifiedAmount',
        MODIFIED_DATE: 'modifiedDate',
        NON_EXPENSIWORKS_EXPENSE: 'nonExpensiworksExpense',
        OVER_AUTO_APPROVAL_LIMIT: 'overAutoApprovalLimit',
        OVER_CATEGORY_LIMIT: 'overCategoryLimit',
        OVER_LIMIT: 'overLimit',
        OVER_LIMIT_ATTENDEE: 'overLimitAttendee',
        PER_DAY_LIMIT: 'perDayLimit',
        RECEIPT_NOT_SMART_SCANNED: 'receiptNotSmartScanned',
        RECEIPT_REQUIRED: 'receiptRequired',
        RTER: 'rter',
        SMARTSCAN_FAILED: 'smartscanFailed',
        SOME_TAG_LEVELS_REQUIRED: 'someTagLevelsRequired',
        TAG_OUT_OF_POLICY: 'tagOutOfPolicy',
        TAX_AMOUNT_CHANGED: 'taxAmountChanged',
        TAX_OUT_OF_POLICY: 'taxOutOfPolicy',
        TAX_RATE_CHANGED: 'taxRateChanged',
        TAX_REQUIRED: 'taxRequired',
        HOLD: 'hold',
    },
    REVIEW_DUPLICATES_ORDER: ['merchant', 'category', 'tag', 'description', 'taxCode', 'billable', 'reimbursable'],

    /** Context menu types */
    CONTEXT_MENU_TYPES: {
        LINK: 'LINK',
        REPORT_ACTION: 'REPORT_ACTION',
        EMAIL: 'EMAIL',
        REPORT: 'REPORT',
    },

    PROMOTED_ACTIONS: {
        PIN: 'pin',
        SHARE: 'share',
        JOIN: 'join',
        MESSAGE: 'message',
        HOLD: 'hold',
    },

    THUMBNAIL_IMAGE: {
        SMALL_SCREEN: {
            SIZE: 250,
        },
        WIDE_SCREEN: {
            SIZE: 350,
        },
        NAN_ASPECT_RATIO: 1.5,
    },

    VIDEO_PLAYER: {
        POPOVER_Y_OFFSET: -30,
        PLAYBACK_SPEEDS: [0.25, 0.5, 1, 1.5, 2],
        HIDE_TIME_TEXT_WIDTH: 250,
        MIN_WIDTH: 170,
        MIN_HEIGHT: 120,
        CONTROLS_STATUS: {
            SHOW: 'show',
            HIDE: 'hide',
            VOLUME_ONLY: 'volumeOnly',
        },
        CONTROLS_POSITION: {
            NATIVE: 32,
            NORMAL: 8,
        },
        DEFAULT_VIDEO_DIMENSIONS: {width: 1900, height: 1400},
    },

    INTRO_CHOICES: {
        SUBMIT: 'newDotSubmit',
        MANAGE_TEAM: 'newDotManageTeam',
        CHAT_SPLIT: 'newDotSplitChat',
    },

    MANAGE_TEAMS_CHOICE: {
        MULTI_LEVEL: 'multiLevelApproval',
        CUSTOM_EXPENSE: 'customExpenseCoding',
        CARD_TRACKING: 'companyCardTracking',
        ACCOUNTING: 'accountingIntegrations',
        RULE: 'ruleEnforcement',
    },

    MINI_CONTEXT_MENU_MAX_ITEMS: 4,

    WORKSPACE_SWITCHER: {
        NAME: 'Expensify',
        SUBSCRIPT_ICON_SIZE: 8,
        MINIMUM_WORKSPACES_TO_SHOW_SEARCH: 8,
    },

    WELCOME_VIDEO_URL: `${CLOUDFRONT_URL}/videos/intro-1280.mp4`,

    ONBOARDING_INTRODUCTION: 'Let’s get you set up 🔧',
    ONBOARDING_CHOICES: {...onboardingChoices},
    ACTIONABLE_TRACK_EXPENSE_WHISPER_MESSAGE: 'What would you like to do with this expense?',
    ONBOARDING_CONCIERGE: {
        [onboardingChoices.EMPLOYER]:
            '# Expensify is the fastest way to get paid back!\n' +
            '\n' +
            'To submit expenses for reimbursement:\n' +
            '1. From the home screen, click the green + button > *Request money*.\n' +
            "2. Enter an amount or scan a receipt, then input your boss's email.\n" +
            '\n' +
            "That'll send a request to get you paid back. Let me know if you have any questions!",
        [onboardingChoices.MANAGE_TEAM]:
            "# Let's start managing your team's expenses!\n" +
            '\n' +
            "To manage your team's expenses, create a workspace to keep everything in one place. Here's how:\n" +
            '1. From the home screen, click the green + button > *New Workspace*\n' +
            '2. Give your workspace a name (e.g. "Sales team expenses").\n' +
            '\n' +
            'Then, invite your team to your workspace via the Members pane and [connect a business bank account](https://help.expensify.com/articles/new-expensify/bank-accounts/Connect-a-Bank-Account) to reimburse them. Let me know if you have any questions!',
        [onboardingChoices.PERSONAL_SPEND]:
            "# Let's start tracking your expenses! \n" +
            '\n' +
            "To track your expenses, create a workspace to keep everything in one place. Here's how:\n" +
            '1. From the home screen, click the green + button > *New Workspace*\n' +
            '2. Give your workspace a name (e.g. "My expenses").\n' +
            '\n' +
            'Then, add expenses to your workspace:\n' +
            '1. Find your workspace using the search field.\n' +
            '2. Click the gray + button next to the message field.\n' +
            '3. Click Request money, then add your expense type.\n' +
            '\n' +
            "We'll store all expenses in your new workspace for easy access. Let me know if you have any questions!",
        [onboardingChoices.CHAT_SPLIT]:
            '# Splitting the bill is as easy as a conversation!\n' +
            '\n' +
            'To split an expense:\n' +
            '1. From the home screen, click the green + button > *Request money*.\n' +
            '2. Enter an amount or scan a receipt, then choose who you want to split it with.\n' +
            '\n' +
            "We'll send a request to each person so they can pay you back. Let me know if you have any questions!",
    },

    ONBOARDING_MESSAGES: {
        [onboardingChoices.EMPLOYER]: {
            message: 'Getting paid back is as easy as sending a message. Let’s go over the basics.',
            video: {
                url: `${CLOUDFRONT_URL}/videos/guided-setup-get-paid-back-v2.mp4`,
                thumbnailUrl: `${CLOUDFRONT_URL}/images/guided-setup-get-paid-back.jpg`,
                duration: 55,
                width: 1280,
                height: 960,
            },
            tasks: [
                {
                    type: 'submitExpense',
                    autoCompleted: false,
                    title: 'Submit an expense',
                    description:
                        '*Submit an expense* by entering an amount or scanning a receipt.\n' +
                        '\n' +
                        'Here’s how to submit an expense:\n' +
                        '\n' +
                        '1. Click the green *+* button.\n' +
                        '2. Choose *Submit expense*.\n' +
                        '3. Enter an amount or scan a receipt.\n' +
                        '4. Add your reimburser to the request.\n' +
                        '\n' +
                        'Then, send your request and wait for that sweet “Cha-ching!” when it’s complete.',
                },
                {
                    type: 'enableWallet',
                    autoCompleted: false,
                    title: 'Enable your wallet',
                    description:
                        'You’ll need to *enable your Expensify Wallet* to get paid back. Don’t worry, it’s easy!\n' +
                        '\n' +
                        'Here’s how to set up your wallet:\n' +
                        '\n' +
                        '1. Click your profile picture.\n' +
                        '2. Click *Wallet* > *Enable wallet*.\n' +
                        '3. Connect your bank account.\n' +
                        '\n' +
                        'Once that’s done, you can request money from anyone and get paid back right into your personal bank account.',
                },
            ],
        },
        [onboardingChoices.MANAGE_TEAM]: {
            message: 'Here are some important tasks to help get your team’s expenses under control.',
            video: {
                url: `${CLOUDFRONT_URL}/videos/guided-setup-manage-team-v2.mp4`,
                thumbnailUrl: `${CLOUDFRONT_URL}/images/guided-setup-manage-team.jpg`,
                duration: 55,
                width: 1280,
                height: 960,
            },
            tasks: [
                {
                    type: 'createWorkspace',
                    autoCompleted: true,
                    title: 'Create a workspace',
                    description:
                        '*Create a workspace* to track expenses, scan receipts, chat, and more.\n' +
                        '\n' +
                        'Here’s how to create a workspace:\n' +
                        '\n' +
                        '1. Click your profile picture.\n' +
                        '2. Click *Workspaces* > *New workspace*.\n' +
                        '\n' +
                        '*Your new workspace is ready! It’ll keep all of your spend (and chats) in one place.*',
                },
                {
                    type: 'meetGuide',
                    autoCompleted: false,
                    title: 'Meet your setup specialist',
                    description: ({adminsRoomLink}: {adminsRoomLink: string}) =>
                        `Meet your setup specialist, who can answer any questions as you get started with Expensify. Yes, a real human!\n` +
                        '\n' +
                        `Chat with the specialist in your [#admins room](${adminsRoomLink}).`,
                },
                {
                    type: 'setupCategories',
                    autoCompleted: false,
                    title: 'Set up categories',
                    description: ({workspaceLink}: {workspaceLink: string}) =>
                        '*Set up categories* so your team can code expenses for easy reporting.\n' +
                        '\n' +
                        'Here’s how to set up categories:\n' +
                        '\n' +
                        '1. Click your profile picture.\n' +
                        `2. Go to [*Workspaces* > [your workspace]](${workspaceLink}).\n` +
                        '3. Click *Categories*.\n' +
                        '4. Enable and disable default categories.\n' +
                        '5. Click *Add categories* to make your own.\n' +
                        '\n' +
                        'For more controls like requiring a category for every expense, click *Settings*.',
                },
                {
                    type: 'addExpenseApprovals',
                    autoCompleted: false,
                    title: 'Add expense approvals',
                    description: ({workspaceLink}: {workspaceLink: string}) =>
                        '*Add expense approvals* to review your team’s spend and keep it under control.\n' +
                        '\n' +
                        'Here’s how to add expense approvals:\n' +
                        '\n' +
                        '1. Click your profile picture.\n' +
                        `2. Go to [*Workspaces* > [your workspace]](${workspaceLink}).\n` +
                        '3. Click *More features*.\n' +
                        '4. Enable *Workflows*.\n' +
                        '5. In *Workflows*, enable *Add approvals*.\n' +
                        '\n' +
                        'You’ll be set as the expense approver. You can change this to any admin once you invite your team.',
                },
                {
                    type: 'inviteTeam',
                    autoCompleted: false,
                    title: 'Invite your team',
                    description: ({workspaceLink}: {workspaceLink: string}) =>
                        '*Invite your team* to Expensify so they can start tracking expenses today.\n' +
                        '\n' +
                        'Here’s how to invite your team:\n' +
                        '\n' +
                        '1. Click your profile picture.\n' +
                        `2. Go to [*Workspaces* > [your workspace]](${workspaceLink}).\n` +
                        '3. Click *Members* > *Invite member*.\n' +
                        '4. Enter emails or phone numbers. \n' +
                        '5. Add an invite message if you want.\n' +
                        '\n' +
                        'That’s it! Happy expensing :)',
                },
            ],
        },
        [onboardingChoices.PERSONAL_SPEND]: {
            message: 'Here’s how to track your spend in a few clicks.',
            video: {
                url: `${CLOUDFRONT_URL}/videos/guided-setup-track-personal-v2.mp4`,
                thumbnailUrl: `${CLOUDFRONT_URL}/images/guided-setup-track-personal.jpg`,
                duration: 55,
                width: 1280,
                height: 960,
            },
            tasks: [
                {
                    type: 'trackExpense',
                    autoCompleted: false,
                    title: 'Track an expense',
                    description:
                        '*Track an expense* in any currency, whether you have a receipt or not.\n' +
                        '\n' +
                        'Here’s how to track an expense:\n' +
                        '\n' +
                        '1. Click the green *+* button.\n' +
                        '2. Choose *Track expense*.\n' +
                        '3. Enter an amount or scan a receipt.\n' +
                        '4. Click *Track*.\n' +
                        '\n' +
                        'And you’re done! Yep, it’s that easy.',
                },
            ],
        },
        [onboardingChoices.CHAT_SPLIT]: {
            message: 'Splitting bills with friends is as easy as sending a message. Here’s how.',
            video: {
                url: `${CLOUDFRONT_URL}/videos/guided-setup-chat-split-bills-v2.mp4`,
                thumbnailUrl: `${CLOUDFRONT_URL}/images/guided-setup-chat-split-bills.jpg`,
                duration: 55,
                width: 1280,
                height: 960,
            },
            tasks: [
                {
                    type: 'startChat',
                    autoCompleted: false,
                    title: 'Start a chat',
                    description:
                        '*Start a chat* with a friend or group using their email or phone number.\n' +
                        '\n' +
                        'Here’s how to start a chat:\n' +
                        '\n' +
                        '1. Click the green *+* button.\n' +
                        '2. Choose *Start chat*.\n' +
                        '3. Enter emails or phone numbers.\n' +
                        '\n' +
                        'If any of your friends aren’t using Expensify already, they’ll be invited automatically.\n' +
                        '\n' +
                        'Every chat will also turn into an email or text that they can respond to directly.',
                },
                {
                    type: 'splitExpense',
                    autoCompleted: false,
                    title: 'Split an expense',
                    description:
                        '*Split an expense* right in your chat with one or more friends.\n' +
                        '\n' +
                        'Here’s how to request money:\n' +
                        '\n' +
                        '1. Click the green *+* button.\n' +
                        '2. Choose *Split expense*.\n' +
                        '3. Scan a receipt or enter an amount.\n' +
                        '4. Add your friend(s) to the request.\n' +
                        '\n' +
                        'Feel free to add more details if you want, or just send it off. Let’s get you paid back!',
                },
                {
                    type: 'enableWallet',
                    autoCompleted: false,
                    title: 'Enable your wallet',
                    description:
                        'You’ll need to *enable your Expensify Wallet* to get paid back. Don’t worry, it’s easy!\n' +
                        '\n' +
                        'Here’s how to enable your wallet:\n' +
                        '\n' +
                        '1. Click your profile picture.\n' +
                        '2. *Click Wallet* > *Enable wallet*.\n' +
                        '3. Add your bank account.\n' +
                        '\n' +
                        'Once that’s done, you can request money from anyone and get paid right into your personal bank account.',
                },
            ],
        },
        [onboardingChoices.LOOKING_AROUND]: {
            message:
                "Expensify is best known for expense and corporate card management, but we do a lot more than that. Let me know what you're interested in and I'll help get you started.",
            tasks: [],
        },
    },

    REPORT_FIELD_TITLE_FIELD_ID: 'text_title',

    MOBILE_PAGINATION_SIZE: 15,
    WEB_PAGINATION_SIZE: 50,

    /** Dimensions for illustration shown in Confirmation Modal */
    CONFIRM_CONTENT_SVG_SIZE: {
        HEIGHT: 220,
        WIDTH: 130,
    },

    DEBUG_CONSOLE: {
        LEVELS: {
            INFO: 'INFO',
            ERROR: 'ERROR',
            RESULT: 'RESULT',
            DEBUG: 'DEBUG',
        },
    },
    REIMBURSEMENT_ACCOUNT: {
        DEFAULT_DATA: {
            achData: {
                state: BankAccount.STATE.SETUP,
            },
            isLoading: false,
            errorFields: {},
            errors: {},
            maxAttemptsReached: false,
            shouldShowResetModal: false,
        },
        SUBSTEP_INDEX: {
            BANK_ACCOUNT: {
                ACCOUNT_NUMBERS: 0,
            },
            PERSONAL_INFO: {
                LEGAL_NAME: 0,
                DATE_OF_BIRTH: 1,
                SSN: 2,
                ADDRESS: 3,
            },
            BUSINESS_INFO: {
                BUSINESS_NAME: 0,
                TAX_ID_NUMBER: 1,
                COMPANY_WEBSITE: 2,
                PHONE_NUMBER: 3,
                COMPANY_ADDRESS: 4,
                COMPANY_TYPE: 5,
                INCORPORATION_DATE: 6,
                INCORPORATION_STATE: 7,
            },
            UBO: {
                LEGAL_NAME: 0,
                DATE_OF_BIRTH: 1,
                SSN: 2,
                ADDRESS: 3,
            },
        },
    },
    CURRENCY_TO_DEFAULT_MILEAGE_RATE: JSON.parse(`{
        "AED": {
            "rate": 396,
            "unit": "km"
        },
        "AFN": {
            "rate": 8369,
            "unit": "km"
        },
        "ALL": {
            "rate": 11104,
            "unit": "km"
        },
        "AMD": {
            "rate": 56842,
            "unit": "km"
        },
        "ANG": {
            "rate": 193,
            "unit": "km"
        },
        "AOA": {
            "rate": 67518,
            "unit": "km"
        },
        "ARS": {
            "rate": 9873,
            "unit": "km"
        },
        "AUD": {
            "rate": 85,
            "unit": "km"
        },
        "AWG": {
            "rate": 195,
            "unit": "km"
        },
        "AZN": {
            "rate": 183,
            "unit": "km"
        },
        "BAM": {
            "rate": 177,
            "unit": "km"
        },
        "BBD": {
            "rate": 216,
            "unit": "km"
        },
        "BDT": {
            "rate": 9130,
            "unit": "km"
        },
        "BGN": {
            "rate": 177,
            "unit": "km"
        },
        "BHD": {
            "rate": 40,
            "unit": "km"
        },
        "BIF": {
            "rate": 210824,
            "unit": "km"
        },
        "BMD": {
            "rate": 108,
            "unit": "km"
        },
        "BND": {
            "rate": 145,
            "unit": "km"
        },
        "BOB": {
            "rate": 745,
            "unit": "km"
        },
        "BRL": {
            "rate": 594,
            "unit": "km"
        },
        "BSD": {
            "rate": 108,
            "unit": "km"
        },
        "BTN": {
            "rate": 7796,
            "unit": "km"
        },
        "BWP": {
            "rate": 1180,
            "unit": "km"
        },
        "BYN": {
            "rate": 280,
            "unit": "km"
        },
        "BYR": {
            "rate": 2159418,
            "unit": "km"
        },
        "BZD": {
            "rate": 217,
            "unit": "km"
        },
        "CAD": {
            "rate": 70,
            "unit": "km"
        },
        "CDF": {
            "rate": 213674,
            "unit": "km"
        },
        "CHF": {
            "rate": 70,
            "unit": "km"
        },
        "CLP": {
            "rate": 77249,
            "unit": "km"
        },
        "CNY": {
            "rate": 702,
            "unit": "km"
        },
        "COP": {
            "rate": 383668,
            "unit": "km"
        },
        "CRC": {
            "rate": 65899,
            "unit": "km"
        },
        "CUC": {
            "rate": 108,
            "unit": "km"
        },
        "CUP": {
            "rate": 2776,
            "unit": "km"
        },
        "CVE": {
            "rate": 6112,
            "unit": "km"
        },
        "CZK": {
            "rate": 2356,
            "unit": "km"
        },
        "DJF": {
            "rate": 19151,
            "unit": "km"
        },
        "DKK": {
            "rate": 379,
            "unit": "km"
        },
        "DOP": {
            "rate": 6144,
            "unit": "km"
        },
        "DZD": {
            "rate": 14375,
            "unit": "km"
        },
        "EEK": {
            "rate": 1576,
            "unit": "km"
        },
        "EGP": {
            "rate": 1696,
            "unit": "km"
        },
        "ERN": {
            "rate": 1617,
            "unit": "km"
        },
        "ETB": {
            "rate": 4382,
            "unit": "km"
        },
        "EUR": {
            "rate": 30,
            "unit": "km"
        },
        "FJD": {
            "rate": 220,
            "unit": "km"
        },
        "FKP": {
            "rate": 77,
            "unit": "km"
        },
        "GBP": {
            "rate": 45,
            "unit": "mi"
        },
        "GEL": {
            "rate": 359,
            "unit": "km"
        },
        "GHS": {
            "rate": 620,
            "unit": "km"
        },
        "GIP": {
            "rate": 77,
            "unit": "km"
        },
        "GMD": {
            "rate": 5526,
            "unit": "km"
        },
        "GNF": {
            "rate": 1081319,
            "unit": "km"
        },
        "GTQ": {
            "rate": 832,
            "unit": "km"
        },
        "GYD": {
            "rate": 22537,
            "unit": "km"
        },
        "HKD": {
            "rate": 837,
            "unit": "km"
        },
        "HNL": {
            "rate": 2606,
            "unit": "km"
        },
        "HRK": {
            "rate": 684,
            "unit": "km"
        },
        "HTG": {
            "rate": 8563,
            "unit": "km"
        },
        "HUF": {
            "rate": 33091,
            "unit": "km"
        },
        "IDR": {
            "rate": 1555279,
            "unit": "km"
        },
        "ILS": {
            "rate": 540,
            "unit": "km"
        },
        "INR": {
            "rate": 7805,
            "unit": "km"
        },
        "IQD": {
            "rate": 157394,
            "unit": "km"
        },
        "IRR": {
            "rate": 4539961,
            "unit": "km"
        },
        "ISK": {
            "rate": 13518,
            "unit": "km"
        },
        "JMD": {
            "rate": 15794,
            "unit": "km"
        },
        "JOD": {
            "rate": 77,
            "unit": "km"
        },
        "JPY": {
            "rate": 11748,
            "unit": "km"
        },
        "KES": {
            "rate": 11845,
            "unit": "km"
        },
        "KGS": {
            "rate": 9144,
            "unit": "km"
        },
        "KHR": {
            "rate": 437658,
            "unit": "km"
        },
        "KMF": {
            "rate": 44418,
            "unit": "km"
        },
        "KPW": {
            "rate": 97043,
            "unit": "km"
        },
        "KRW": {
            "rate": 121345,
            "unit": "km"
        },
        "KWD": {
            "rate": 32,
            "unit": "km"
        },
        "KYD": {
            "rate": 90,
            "unit": "km"
        },
        "KZT": {
            "rate": 45396,
            "unit": "km"
        },
        "LAK": {
            "rate": 1010829,
            "unit": "km"
        },
        "LBP": {
            "rate": 164153,
            "unit": "km"
        },
        "LKR": {
            "rate": 21377,
            "unit": "km"
        },
        "LRD": {
            "rate": 18709,
            "unit": "km"
        },
        "LSL": {
            "rate": 1587,
            "unit": "km"
        },
        "LTL": {
            "rate": 348,
            "unit": "km"
        },
        "LVL": {
            "rate": 71,
            "unit": "km"
        },
        "LYD": {
            "rate": 486,
            "unit": "km"
        },
        "MAD": {
            "rate": 967,
            "unit": "km"
        },
        "MDL": {
            "rate": 1910,
            "unit": "km"
        },
        "MGA": {
            "rate": 406520,
            "unit": "km"
        },
        "MKD": {
            "rate": 5570,
            "unit": "km"
        },
        "MMK": {
            "rate": 152083,
            "unit": "km"
        },
        "MNT": {
            "rate": 306788,
            "unit": "km"
        },
        "MOP": {
            "rate": 863,
            "unit": "km"
        },
        "MRO": {
            "rate": 38463,
            "unit": "km"
        },
        "MRU": {
            "rate": 3862,
            "unit": "km"
        },
        "MUR": {
            "rate": 4340,
            "unit": "km"
        },
        "MVR": {
            "rate": 1667,
            "unit": "km"
        },
        "MWK": {
            "rate": 84643,
            "unit": "km"
        },
        "MXN": {
            "rate": 93,
            "unit": "km"
        },
        "MYR": {
            "rate": 444,
            "unit": "km"
        },
        "MZN": {
            "rate": 7772,
            "unit": "km"
        },
        "NAD": {
            "rate": 1587,
            "unit": "km"
        },
        "NGN": {
            "rate": 42688,
            "unit": "km"
        },
        "NIO": {
            "rate": 3772,
            "unit": "km"
        },
        "NOK": {
            "rate": 350,
            "unit": "km"
        },
        "NPR": {
            "rate": 12474,
            "unit": "km"
        },
        "NZD": {
            "rate": 95,
            "unit": "km"
        },
        "OMR": {
            "rate": 42,
            "unit": "km"
        },
        "PAB": {
            "rate": 108,
            "unit": "km"
        },
        "PEN": {
            "rate": 401,
            "unit": "km"
        },
        "PGK": {
            "rate": 380,
            "unit": "km"
        },
        "PHP": {
            "rate": 5234,
            "unit": "km"
        },
        "PKR": {
            "rate": 16785,
            "unit": "km"
        },
        "PLN": {
            "rate": 89,
            "unit": "km"
        },
        "PYG": {
            "rate": 704732,
            "unit": "km"
        },
        "QAR": {
            "rate": 393,
            "unit": "km"
        },
        "RON": {
            "rate": 443,
            "unit": "km"
        },
        "RSD": {
            "rate": 10630,
            "unit": "km"
        },
        "RUB": {
            "rate": 8074,
            "unit": "km"
        },
        "RWF": {
            "rate": 107182,
            "unit": "km"
        },
        "SAR": {
            "rate": 404,
            "unit": "km"
        },
        "SBD": {
            "rate": 859,
            "unit": "km"
        },
        "SCR": {
            "rate": 2287,
            "unit": "km"
        },
        "SDG": {
            "rate": 41029,
            "unit": "km"
        },
        "SEK": {
            "rate": 250,
            "unit": "km"
        },
        "SGD": {
            "rate": 145,
            "unit": "km"
        },
        "SHP": {
            "rate": 77,
            "unit": "km"
        },
        "SLL": {
            "rate": 1102723,
            "unit": "km"
        },
        "SOS": {
            "rate": 62604,
            "unit": "km"
        },
        "SRD": {
            "rate": 1526,
            "unit": "km"
        },
        "STD": {
            "rate": 2223309,
            "unit": "km"
        },
        "STN": {
            "rate": 2232,
            "unit": "km"
        },
        "SVC": {
            "rate": 943,
            "unit": "km"
        },
        "SYP": {
            "rate": 82077,
            "unit": "km"
        },
        "SZL": {
            "rate": 1585,
            "unit": "km"
        },
        "THB": {
            "rate": 3328,
            "unit": "km"
        },
        "TJS": {
            "rate": 1230,
            "unit": "km"
        },
        "TMT": {
            "rate": 378,
            "unit": "km"
        },
        "TND": {
            "rate": 295,
            "unit": "km"
        },
        "TOP": {
            "rate": 245,
            "unit": "km"
        },
        "TRY": {
            "rate": 845,
            "unit": "km"
        },
        "TTD": {
            "rate": 732,
            "unit": "km"
        },
        "TWD": {
            "rate": 3055,
            "unit": "km"
        },
        "TZS": {
            "rate": 250116,
            "unit": "km"
        },
        "UAH": {
            "rate": 2985,
            "unit": "km"
        },
        "UGX": {
            "rate": 395255,
            "unit": "km"
        },
        "USD": {
            "rate": 67,
            "unit": "mi"
        },
        "UYU": {
            "rate": 4777,
            "unit": "km"
        },
        "UZS": {
            "rate": 1131331,
            "unit": "km"
        },
        "VEB": {
            "rate": 679346,
            "unit": "km"
        },
        "VEF": {
            "rate": 26793449,
            "unit": "km"
        },
        "VES": {
            "rate": 194381905,
            "unit": "km"
        },
        "VND": {
            "rate": 2487242,
            "unit": "km"
        },
        "VUV": {
            "rate": 11748,
            "unit": "km"
        },
        "WST": {
            "rate": 272,
            "unit": "km"
        },
        "XAF": {
            "rate": 59224,
            "unit": "km"
        },
        "XCD": {
            "rate": 291,
            "unit": "km"
        },
        "XOF": {
            "rate": 59224,
            "unit": "km"
        },
        "XPF": {
            "rate": 10783,
            "unit": "km"
        },
        "YER": {
            "rate": 27037,
            "unit": "km"
        },
        "ZAR": {
            "rate": 464,
            "unit": "km"
        },
        "ZMK": {
            "rate": 566489,
            "unit": "km"
        },
        "ZMW": {
            "rate": 2377,
            "unit": "km"
        }
    }`) as CurrencyDefaultMileageRate,

    EXIT_SURVEY: {
        REASONS: {
            FEATURE_NOT_AVAILABLE: 'featureNotAvailable',
            DONT_UNDERSTAND: 'dontUnderstand',
            PREFER_CLASSIC: 'preferClassic',
        },
    },

    SESSION_STORAGE_KEYS: {
        INITIAL_URL: 'INITIAL_URL',
        ACTIVE_WORKSPACE_ID: 'ACTIVE_WORKSPACE_ID',
    },

    RESERVATION_TYPE: {
        CAR: 'car',
        HOTEL: 'hotel',
        FLIGHT: 'flight',
    },

    DOT_SEPARATOR: '•',

    DEFAULT_TAX: {
        defaultExternalID: 'id_TAX_EXEMPT',
        defaultValue: '0%',
        foreignTaxDefault: 'id_TAX_EXEMPT',
        name: 'Tax',
        taxes: {
            id_TAX_EXEMPT: {
                name: 'Tax exempt',
                value: '0%',
            },
            id_TAX_RATE_1: {
                name: 'Tax Rate 1',
                value: '5%',
            },
        },
    },

    MAX_TAX_RATE_INTEGER_PLACES: 4,
    MAX_TAX_RATE_DECIMAL_PLACES: 4,

    DOWNLOADS_PATH: '/Downloads',
    DOWNLOADS_TIMEOUT: 5000,
    NEW_EXPENSIFY_PATH: '/New Expensify',

    ENVIRONMENT_SUFFIX: {
        DEV: ' Dev',
        ADHOC: ' AdHoc',
    },

    SEARCH: {
        RESULTS_PAGE_SIZE: 50,
        DATA_TYPES: {
            TRANSACTION: 'transaction',
            REPORT: 'report',
        },
        ACTION_TYPES: {
            DONE: 'done',
            PAID: 'paid',
            VIEW: 'view',
        },
        TRANSACTION_TYPE: {
            CASH: 'cash',
            CARD: 'card',
            DISTANCE: 'distance',
        },
        SORT_ORDER: {
            ASC: 'asc',
            DESC: 'desc',
        },
        TAB: {
            ALL: 'all',
            SHARED: 'shared',
            DRAFTS: 'drafts',
            FINISHED: 'finished',
        },
        TABLE_COLUMNS: {
            RECEIPT: 'receipt',
            DATE: 'date',
            MERCHANT: 'merchant',
            DESCRIPTION: 'description',
            FROM: 'from',
            TO: 'to',
            CATEGORY: 'category',
            TAG: 'tag',
            TOTAL_AMOUNT: 'amount',
            TYPE: 'type',
            ACTION: 'action',
            TAX_AMOUNT: 'taxAmount',
        },
        BULK_ACTION_TYPES: {
            DELETE: 'delete',
            HOLD: 'hold',
            UNHOLD: 'unhold',
            SUBMIT: 'submit',
            APPROVE: 'approve',
            PAY: 'pay',
        },
    },

    REFERRER: {
        NOTIFICATION: 'notification',
    },

    SUBSCRIPTION_SIZE_LIMIT: 20000,

    PAGINATION_START_ID: '-1',
    PAGINATION_END_ID: '-2',

    PAYMENT_CARD_CURRENCY: {
        USD: 'USD',
        AUD: 'AUD',
        NZD: 'NZD',
    },

    SUBSCRIPTION_PRICE_FACTOR: 2,
    FEEDBACK_SURVEY_OPTIONS: {
        TOO_LIMITED: {
            ID: 'tooLimited',
            TRANSLATION_KEY: 'feedbackSurvey.tooLimited',
        },
        TOO_EXPENSIVE: {
            ID: 'tooExpensive',
            TRANSLATION_KEY: 'feedbackSurvey.tooExpensive',
        },
        INADEQUATE_SUPPORT: {
            ID: 'inadequateSupport',
            TRANSLATION_KEY: 'feedbackSurvey.inadequateSupport',
        },
        BUSINESS_CLOSING: {
            ID: 'businessClosing',
            TRANSLATION_KEY: 'feedbackSurvey.businessClosing',
        },
    },

    WORKSPACE_CARDS_LIST_LABEL_TYPE: {
        CURRENT_BALANCE: 'currentBalance',
        REMAINING_LIMIT: 'remainingLimit',
        CASH_BACK: 'cashBack',
    },

    EXCLUDE_FROM_LAST_VISITED_PATH: [SCREENS.NOT_FOUND, SCREENS.SAML_SIGN_IN, SCREENS.VALIDATE_LOGIN] as string[],
<<<<<<< HEAD

    EMPTY_STATE_MEDIA: {
        ANIMATION: 'animation',
        ILLUSTRATION: 'illustration',
        VIDEO: 'video',
    },

=======
    UPGRADE_FEATURE_INTRO_MAPPING: [
        {
            id: 'reportFields',
            alias: 'report-fields',
            name: 'Report Fields',
            title: 'workspace.upgrade.reportFields.title',
            description: 'workspace.upgrade.reportFields.description',
            icon: 'Pencil',
        },
    ],
>>>>>>> dd968523
    REPORT_FIELD_TYPES: {
        TEXT: 'text',
        DATE: 'date',
        LIST: 'dropdown',
    },
} as const;

type Country = keyof typeof CONST.ALL_COUNTRIES;

type IOUType = ValueOf<typeof CONST.IOU.TYPE>;
type IOUAction = ValueOf<typeof CONST.IOU.ACTION>;
type IOURequestType = ValueOf<typeof CONST.IOU.REQUEST_TYPE>;
type FeedbackSurveyOptionID = ValueOf<Pick<ValueOf<typeof CONST.FEEDBACK_SURVEY_OPTIONS>, 'ID'>>;

type SubscriptionType = ValueOf<typeof CONST.SUBSCRIPTION.TYPE>;

export type {Country, IOUAction, IOUType, RateAndUnit, OnboardingPurposeType, IOURequestType, SubscriptionType, FeedbackSurveyOptionID};

export default CONST;<|MERGE_RESOLUTION|>--- conflicted
+++ resolved
@@ -5144,7 +5144,6 @@
     },
 
     EXCLUDE_FROM_LAST_VISITED_PATH: [SCREENS.NOT_FOUND, SCREENS.SAML_SIGN_IN, SCREENS.VALIDATE_LOGIN] as string[],
-<<<<<<< HEAD
 
     EMPTY_STATE_MEDIA: {
         ANIMATION: 'animation',
@@ -5152,7 +5151,6 @@
         VIDEO: 'video',
     },
 
-=======
     UPGRADE_FEATURE_INTRO_MAPPING: [
         {
             id: 'reportFields',
@@ -5163,7 +5161,7 @@
             icon: 'Pencil',
         },
     ],
->>>>>>> dd968523
+
     REPORT_FIELD_TYPES: {
         TEXT: 'text',
         DATE: 'date',
