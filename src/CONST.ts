--- conflicted
+++ resolved
@@ -514,11 +514,8 @@
         MAX_DATE: '9999-12-31',
         MIN_DATE: '0001-01-01',
         ORDINAL_DAY_OF_MONTH: 'do',
-<<<<<<< HEAD
-        SECONDS_PER_DAY: 84600,
-=======
         MONTH_DAY_YEAR_ORDINAL_FORMAT: 'MMMM do, yyyy',
->>>>>>> e85dc907
+        SECONDS_PER_DAY: 24 * 60 * 60,
     },
     SMS: {
         DOMAIN: '@expensify.sms',
