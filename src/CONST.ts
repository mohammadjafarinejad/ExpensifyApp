--- conflicted
+++ resolved
@@ -141,7 +141,7 @@
     type: string;
     autoCompleted: boolean;
     title: string;
-    description: string | ((params: Partial<{adminsRoomLink: string; workspaceLink: string}>) => string);
+    description: string | ((params: Partial<{adminsRoomLink: string; workspaceCategoriesLink: string; workspaceMoreFeaturesLink: string; workspaceMembersLink: string}>) => string);
 };
 
 type OnboardingMessageType = {
@@ -4446,11 +4446,7 @@
                     type: 'setupCategories',
                     autoCompleted: false,
                     title: 'Set up categories',
-<<<<<<< HEAD
-                    description: ({workspaceLink}) =>
-=======
-                    description: ({workspaceCategoriesLink}: {workspaceCategoriesLink: string}) =>
->>>>>>> 35d31f30
+                    description: ({workspaceCategoriesLink}) =>
                         '*Set up categories* so your team can code expenses for easy reporting.\n' +
                         '\n' +
                         'Here’s how to set up categories:\n' +
@@ -4469,11 +4465,7 @@
                     type: 'addExpenseApprovals',
                     autoCompleted: false,
                     title: 'Add expense approvals',
-<<<<<<< HEAD
-                    description: ({workspaceLink}) =>
-=======
-                    description: ({workspaceMoreFeaturesLink}: {workspaceMoreFeaturesLink: string}) =>
->>>>>>> 35d31f30
+                    description: ({workspaceMoreFeaturesLink}) =>
                         '*Add expense approvals* to review your team’s spend and keep it under control.\n' +
                         '\n' +
                         'Here’s how to add expense approvals:\n' +
@@ -4492,11 +4484,7 @@
                     type: 'inviteTeam',
                     autoCompleted: false,
                     title: 'Invite your team',
-<<<<<<< HEAD
-                    description: ({workspaceLink}) =>
-=======
-                    description: ({workspaceMembersLink}: {workspaceMembersLink: string}) =>
->>>>>>> 35d31f30
+                    description: ({workspaceMembersLink}) =>
                         '*Invite your team* to Expensify so they can start tracking expenses today.\n' +
                         '\n' +
                         'Here’s how to invite your team:\n' +
