--- conflicted
+++ resolved
@@ -5494,12 +5494,12 @@
         },
     },
 
-<<<<<<< HEAD
     BOOT_SPLASH_STATE: {
         VISIBLE: 1,
         READY_TO_BE_HIDDEN: 2,
         HIDDEN: 3,
-=======
+    },
+
     CSV_IMPORT_COLUMNS: {
         EMAIL: 'email',
         NAME: 'name',
@@ -5524,7 +5524,6 @@
         ICON_HEIGHT: 160,
 
         CATEGORIES_ARTICLE_LINK: 'https://help.expensify.com/articles/expensify-classic/workspaces/Create-categories#import-custom-categories',
->>>>>>> 7cb6bd3b
     },
 } as const;
 
