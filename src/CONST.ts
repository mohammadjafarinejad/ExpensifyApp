/* eslint-disable @typescript-eslint/naming-convention */
import dateAdd from 'date-fns/add';
import dateSubtract from 'date-fns/sub';
import Config from 'react-native-config';
import * as KeyCommand from 'react-native-key-command';
import type {ValueOf} from 'type-fest';
import BankAccount from './libs/models/BankAccount';
import * as Url from './libs/Url';
import SCREENS from './SCREENS';
import type PlaidBankAccount from './types/onyx/PlaidBankAccount';
import type {Unit} from './types/onyx/Policy';

type RateAndUnit = {
    unit: Unit;
    rate: number;
};
type CurrencyDefaultMileageRate = Record<string, RateAndUnit>;

// Creating a default array and object this way because objects ({}) and arrays ([]) are not stable types.
// Freezing the array ensures that it cannot be unintentionally modified.
const EMPTY_ARRAY = Object.freeze([]);
const EMPTY_OBJECT = Object.freeze({});

const CLOUDFRONT_DOMAIN = 'cloudfront.net';
const CLOUDFRONT_URL = `https://d2k5nsl2zxldvw.${CLOUDFRONT_DOMAIN}`;
const ACTIVE_EXPENSIFY_URL = Url.addTrailingForwardSlash(Config?.NEW_EXPENSIFY_URL ?? 'https://new.expensify.com');
const USE_EXPENSIFY_URL = 'https://use.expensify.com';
const PLATFORM_OS_MACOS = 'Mac OS';
const PLATFORM_IOS = 'iOS';
const ANDROID_PACKAGE_NAME = 'com.expensify.chat';
const CURRENT_YEAR = new Date().getFullYear();
const PULL_REQUEST_NUMBER = Config?.PULL_REQUEST_NUMBER ?? '';
const MAX_DATE = dateAdd(new Date(), {years: 1});
const MIN_DATE = dateSubtract(new Date(), {years: 20});

const keyModifierControl = KeyCommand?.constants?.keyModifierControl ?? 'keyModifierControl';
const keyModifierCommand = KeyCommand?.constants?.keyModifierCommand ?? 'keyModifierCommand';
const keyModifierShiftControl = KeyCommand?.constants?.keyModifierShiftControl ?? 'keyModifierShiftControl';
const keyModifierShiftCommand = KeyCommand?.constants?.keyModifierShiftCommand ?? 'keyModifierShiftCommand';
const keyInputEscape = KeyCommand?.constants?.keyInputEscape ?? 'keyInputEscape';
const keyInputEnter = KeyCommand?.constants?.keyInputEnter ?? 'keyInputEnter';
const keyInputUpArrow = KeyCommand?.constants?.keyInputUpArrow ?? 'keyInputUpArrow';
const keyInputDownArrow = KeyCommand?.constants?.keyInputDownArrow ?? 'keyInputDownArrow';
const keyInputLeftArrow = KeyCommand?.constants?.keyInputLeftArrow ?? 'keyInputLeftArrow';
const keyInputRightArrow = KeyCommand?.constants?.keyInputRightArrow ?? 'keyInputRightArrow';

// describes if a shortcut key can cause navigation
const KEYBOARD_SHORTCUT_NAVIGATION_TYPE = 'NAVIGATION_SHORTCUT';

const chatTypes = {
    POLICY_ANNOUNCE: 'policyAnnounce',
    POLICY_ADMINS: 'policyAdmins',
    TRIP_ROOM: 'tripRoom',
    GROUP: 'group',
    DOMAIN_ALL: 'domainAll',
    POLICY_ROOM: 'policyRoom',
    POLICY_EXPENSE_CHAT: 'policyExpenseChat',
    SELF_DM: 'selfDM',
    INVOICE: 'invoice',
    SYSTEM: 'system',
} as const;

// Explicit type annotation is required
const cardActiveStates: number[] = [2, 3, 4, 7];

const onboardingChoices = {
    PERSONAL_SPEND: 'newDotPersonalSpend',
    MANAGE_TEAM: 'newDotManageTeam',
    EMPLOYER: 'newDotEmployer',
    CHAT_SPLIT: 'newDotSplitChat',
    LOOKING_AROUND: 'newDotLookingAround',
};

type OnboardingPurposeType = ValueOf<typeof onboardingChoices>;

const CONST = {
    DEFAULT_DB_NAME: 'OnyxDB',
    DEFAULT_TABLE_NAME: 'keyvaluepairs',
    DEFAULT_ONYX_DUMP_FILE_NAME: 'onyx-state.txt',
    DEFAULT_POLICY_ROOM_CHAT_TYPES: [chatTypes.POLICY_ADMINS, chatTypes.POLICY_ANNOUNCE, chatTypes.DOMAIN_ALL],

    // Note: Group and Self-DM excluded as these are not tied to a Workspace
    WORKSPACE_ROOM_TYPES: [chatTypes.POLICY_ADMINS, chatTypes.POLICY_ANNOUNCE, chatTypes.DOMAIN_ALL, chatTypes.POLICY_ROOM, chatTypes.POLICY_EXPENSE_CHAT],
    ANDROID_PACKAGE_NAME,
    WORKSPACE_ENABLE_FEATURE_REDIRECT_DELAY: 100,
    ANIMATED_HIGHLIGHT_ENTRY_DELAY: 50,
    ANIMATED_HIGHLIGHT_ENTRY_DURATION: 300,
    ANIMATED_HIGHLIGHT_START_DELAY: 10,
    ANIMATED_HIGHLIGHT_START_DURATION: 300,
    ANIMATED_HIGHLIGHT_END_DELAY: 800,
    ANIMATED_HIGHLIGHT_END_DURATION: 2000,
    ANIMATED_TRANSITION: 300,
    ANIMATED_TRANSITION_FROM_VALUE: 100,
    ANIMATION_IN_TIMING: 100,
    ANIMATION_DIRECTION: {
        IN: 'in',
        OUT: 'out',
    },
    // Multiplier for gyroscope animation in order to make it a bit more subtle
    ANIMATION_GYROSCOPE_VALUE: 0.4,
    BACKGROUND_IMAGE_TRANSITION_DURATION: 1000,
    SCREEN_TRANSITION_END_TIMEOUT: 1000,
    ARROW_HIDE_DELAY: 3000,

    API_ATTACHMENT_VALIDATIONS: {
        // 24 megabytes in bytes, this is limit set on servers, do not update without wider internal discussion
        MAX_SIZE: 25165824,

        // An arbitrary size, but the same minimum as in the PHP layer
        MIN_SIZE: 240,

        // Allowed extensions for receipts
        ALLOWED_RECEIPT_EXTENSIONS: ['jpg', 'jpeg', 'gif', 'png', 'pdf', 'htm', 'html', 'text', 'rtf', 'doc', 'tif', 'tiff', 'msword', 'zip', 'xml', 'message'],
    },

    // This is limit set on servers, do not update without wider internal discussion
    API_TRANSACTION_CATEGORY_MAX_LENGTH: 255,

    AUTO_AUTH_STATE: {
        NOT_STARTED: 'not-started',
        SIGNING_IN: 'signing-in',
        JUST_SIGNED_IN: 'just-signed-in',
        FAILED: 'failed',
    },

    AUTH_TOKEN_TYPES: {
        ANONYMOUS: 'anonymousAccount',
        SUPPORT: 'support',
    },

    AVATAR_MAX_ATTACHMENT_SIZE: 6291456,

    AVATAR_ALLOWED_EXTENSIONS: ['jpg', 'jpeg', 'png', 'gif', 'bmp', 'svg'],

    // Minimum width and height size in px for a selected image
    AVATAR_MIN_WIDTH_PX: 80,
    AVATAR_MIN_HEIGHT_PX: 80,

    // Maximum width and height size in px for a selected image
    AVATAR_MAX_WIDTH_PX: 4096,
    AVATAR_MAX_HEIGHT_PX: 4096,

    LOGO_MAX_SCALE: 1.5,

    BREADCRUMB_TYPE: {
        ROOT: 'root',
        STRONG: 'strong',
        NORMAL: 'normal',
    },

    DEFAULT_GROUP_AVATAR_COUNT: 18,
    DEFAULT_AVATAR_COUNT: 24,
    OLD_DEFAULT_AVATAR_COUNT: 8,

    DISPLAY_NAME: {
        MAX_LENGTH: 50,
        RESERVED_NAMES: ['Expensify', 'Concierge'],
        EXPENSIFY_CONCIERGE: 'Expensify Concierge',
    },

    GPS: {
        // It's OK to get a cached location that is up to an hour old because the only accuracy needed is the country the user is in
        MAX_AGE: 3600000,

        // 15 seconds, don't wait too long because the server can always fall back to using the IP address
        TIMEOUT: 15000,
    },

    LEGAL_NAME: {
        MAX_LENGTH: 40,
    },

    REPORT_DESCRIPTION: {
        MAX_LENGTH: 500,
    },

    PULL_REQUEST_NUMBER,

    // Regex to get link in href prop inside of <a/> component
    REGEX_LINK_IN_ANCHOR: /<a\s+(?:[^>]*?\s+)?href="([^"]*)"/gi,

    MERCHANT_NAME_MAX_LENGTH: 255,

    REQUEST_PREVIEW: {
        MAX_LENGTH: 83,
    },

    CALENDAR_PICKER: {
        // Numbers were arbitrarily picked.
        MIN_YEAR: CURRENT_YEAR - 100,
        MAX_YEAR: CURRENT_YEAR + 100,
        MAX_DATE,
        MIN_DATE,
    },

    DATE_BIRTH: {
        MIN_AGE: 0,
        MIN_AGE_FOR_PAYMENT: 18,
        MAX_AGE: 150,
    },

    DESKTOP_SHORTCUT_ACCELERATOR: {
        PASTE_AND_MATCH_STYLE: 'Option+Shift+CmdOrCtrl+V',
        PASTE_AS_PLAIN_TEXT: 'CmdOrCtrl+Shift+V',
    },

    // This is used to enable a rotation/transform style to any component.
    DIRECTION: {
        LEFT: 'left',
        RIGHT: 'right',
    },

    // Sizes needed for report empty state background image handling
    EMPTY_STATE_BACKGROUND: {
        ASPECT_RATIO: 3.72,
        OVERLAP: 60,
        SMALL_SCREEN: {
            IMAGE_HEIGHT: 300,
        },
        WIDE_SCREEN: {
            IMAGE_HEIGHT: 450,
        },
    },

    NEW_EXPENSIFY_URL: ACTIVE_EXPENSIFY_URL,
    APP_DOWNLOAD_LINKS: {
        ANDROID: `https://play.google.com/store/apps/details?id=${ANDROID_PACKAGE_NAME}`,
        IOS: 'https://apps.apple.com/us/app/expensify-cash/id1530278510',
        DESKTOP: `${ACTIVE_EXPENSIFY_URL}NewExpensify.dmg`,
    },
    DATE: {
        SQL_DATE_TIME: 'YYYY-MM-DD HH:mm:ss',
        FNS_FORMAT_STRING: 'yyyy-MM-dd',
        FNS_DATE_TIME_FORMAT_STRING: 'yyyy-MM-dd HH:mm:ss',
        LOCAL_TIME_FORMAT: 'h:mm a',
        YEAR_MONTH_FORMAT: 'yyyyMM',
        MONTH_FORMAT: 'MMMM',
        WEEKDAY_TIME_FORMAT: 'eeee',
        MONTH_DAY_ABBR_FORMAT: 'MMM d',
        SHORT_DATE_FORMAT: 'MM-dd',
        MONTH_DAY_YEAR_ABBR_FORMAT: 'MMM d, yyyy',
        MONTH_DAY_YEAR_FORMAT: 'MMMM d, yyyy',
        FNS_TIMEZONE_FORMAT_STRING: "yyyy-MM-dd'T'HH:mm:ssXXX",
        FNS_DB_FORMAT_STRING: 'yyyy-MM-dd HH:mm:ss.SSS',
        LONG_DATE_FORMAT_WITH_WEEKDAY: 'eeee, MMMM d, yyyy',
        UNIX_EPOCH: '1970-01-01 00:00:00.000',
        MAX_DATE: '9999-12-31',
        MIN_DATE: '0001-01-01',
        ORDINAL_DAY_OF_MONTH: 'do',
    },
    SMS: {
        DOMAIN: '@expensify.sms',
    },
    BANK_ACCOUNT: {
        BENEFICIAL_OWNER_INFO_STEP: {
            SUBSTEP: {
                IS_USER_UBO: 1,
                IS_ANYONE_ELSE_UBO: 2,
                UBO_DETAILS_FORM: 3,
                ARE_THERE_MORE_UBOS: 4,
                UBOS_LIST: 5,
            },
            BENEFICIAL_OWNER_DATA: {
                BENEFICIAL_OWNER_KEYS: 'beneficialOwnerKeys',
                PREFIX: 'beneficialOwner',
                FIRST_NAME: 'firstName',
                LAST_NAME: 'lastName',
                DOB: 'dob',
                SSN_LAST_4: 'ssnLast4',
                STREET: 'street',
                CITY: 'city',
                STATE: 'state',
                ZIP_CODE: 'zipCode',
            },
        },
        PLAID: {
            ALLOWED_THROTTLED_COUNT: 2,
            ERROR: {
                TOO_MANY_ATTEMPTS: 'Too many attempts',
            },
            EVENTS_NAME: {
                OPEN: 'OPEN',
                EXIT: 'EXIT',
            },
        },
        ERROR: {
            MISSING_ROUTING_NUMBER: '402 Missing routingNumber',
            MAX_ROUTING_NUMBER: '402 Maximum Size Exceeded routingNumber',
            MISSING_INCORPORATION_STATE: '402 Missing incorporationState in additionalData',
            MISSING_INCORPORATION_TYPE: '402 Missing incorporationType in additionalData',
        },
        STEP: {
            // In the order they appear in the VBA flow
            BANK_ACCOUNT: 'BankAccountStep',
            REQUESTOR: 'RequestorStep',
            COMPANY: 'CompanyStep',
            BENEFICIAL_OWNERS: 'BeneficialOwnersStep',
            ACH_CONTRACT: 'ACHContractStep',
            VALIDATION: 'ValidationStep',
            ENABLE: 'EnableStep',
        },
        STEP_NAMES: ['1', '2', '3', '4', '5'],
        STEPS_HEADER_HEIGHT: 40,
        SUBSTEP: {
            MANUAL: 'manual',
            PLAID: 'plaid',
        },
        VERIFICATIONS: {
            ERROR_MESSAGE: 'verifications.errorMessage',
            THROTTLED: 'verifications.throttled',
        },
        FIELDS_TYPE: {
            LOCAL: 'local',
        },
        ONFIDO_RESPONSE: {
            SDK_TOKEN: 'apiResult.sdkToken',
            PASS: 'pass',
        },
        QUESTIONS: {
            QUESTION: 'apiResult.questions.question',
            DIFFERENTIATOR_QUESTION: 'apiResult.differentiator-question',
        },
        SETUP_TYPE: {
            MANUAL: 'manual',
            PLAID: 'plaid',
        },
        REGEX: {
            US_ACCOUNT_NUMBER: /^[0-9]{4,17}$/,

            // The back-end is always returning account number with 4 last digits and mask the rest with X
            MASKED_US_ACCOUNT_NUMBER: /^[X]{0,13}[0-9]{4}$/,
            SWIFT_BIC: /^[A-Za-z0-9]{8,11}$/,
        },
        VERIFICATION_MAX_ATTEMPTS: 7,
        STATE: {
            VERIFYING: 'VERIFYING',
            PENDING: 'PENDING',
            OPEN: 'OPEN',
        },
        MAX_LENGTH: {
            SSN: 4,
            ZIP_CODE: 10,
        },
        TYPE: {
            BUSINESS: 'BUSINESS',
            PERSONAL: 'PERSONAL',
        },
    },
    INCORPORATION_TYPES: {
        LLC: 'LLC',
        CORPORATION: 'Corp',
        PARTNERSHIP: 'Partnership',
        COOPERATIVE: 'Cooperative',
        SOLE_PROPRIETORSHIP: 'Sole Proprietorship',
        OTHER: 'Other',
    },
    BETAS: {
        ALL: 'all',
        CHRONOS_IN_CASH: 'chronosInCash',
        DEFAULT_ROOMS: 'defaultRooms',
        VIOLATIONS: 'violations',
        DUPE_DETECTION: 'dupeDetection',
        REPORT_FIELDS: 'reportFields',
        P2P_DISTANCE_REQUESTS: 'p2pDistanceRequests',
        WORKFLOWS_DELAYED_SUBMISSION: 'workflowsDelayedSubmission',
        SPOTNANA_TRAVEL: 'spotnanaTravel',
        NETSUITE_ON_NEW_EXPENSIFY: 'netsuiteOnNewExpensify',
        REPORT_FIELDS_FEATURE: 'reportFieldsFeature',
        WORKSPACE_FEEDS: 'workspaceFeeds',
        NETSUITE_USA_TAX: 'netsuiteUsaTax',
        INTACCT_ON_NEW_EXPENSIFY: 'intacctOnNewExpensify',
<<<<<<< HEAD
        COMMENT_LINKING: 'commentLinking',
=======
>>>>>>> 77d380ce
    },
    BUTTON_STATES: {
        DEFAULT: 'default',
        ACTIVE: 'active',
        PRESSED: 'pressed',
        COMPLETE: 'complete',
        DISABLED: 'disabled',
    },
    BANK_ACCOUNT_TYPES: {
        WALLET: 'WALLET',
    },
    COUNTRY: {
        US: 'US',
        MX: 'MX',
        AU: 'AU',
        CA: 'CA',
        GB: 'GB',
    },
    DESKTOP_DEEPLINK_APP_STATE: {
        CHECKING: 'checking',
        INSTALLED: 'installed',
        NOT_INSTALLED: 'not-installed',
    },
    TAX_RATES: {
        CUSTOM_NAME_MAX_LENGTH: 8,
        NAME_MAX_LENGTH: 50,
    },
    PLATFORM: {
        IOS: 'ios',
        ANDROID: 'android',
        WEB: 'web',
        DESKTOP: 'desktop',
    },
    PLATFORM_SPECIFIC_KEYS: {
        CTRL: {
            DEFAULT: 'control',
            [PLATFORM_OS_MACOS]: 'meta',
            [PLATFORM_IOS]: 'meta',
        },
        SHIFT: {
            DEFAULT: 'shift',
        },
    },
    KEYBOARD_SHORTCUTS: {
        SEARCH: {
            descriptionKey: 'search',
            shortcutKey: 'K',
            modifiers: ['CTRL'],
            trigger: {
                DEFAULT: {input: 'k', modifierFlags: keyModifierControl},
                [PLATFORM_OS_MACOS]: {input: 'k', modifierFlags: keyModifierCommand},
                [PLATFORM_IOS]: {input: 'k', modifierFlags: keyModifierCommand},
            },
            type: KEYBOARD_SHORTCUT_NAVIGATION_TYPE,
        },
        NEW_CHAT: {
            descriptionKey: 'newChat',
            shortcutKey: 'K',
            modifiers: ['CTRL', 'SHIFT'],
            trigger: {
                DEFAULT: {input: 'k', modifierFlags: keyModifierShiftControl},
                [PLATFORM_OS_MACOS]: {input: 'k', modifierFlags: keyModifierShiftCommand},
                [PLATFORM_IOS]: {input: 'k', modifierFlags: keyModifierShiftCommand},
            },
            type: KEYBOARD_SHORTCUT_NAVIGATION_TYPE,
        },
        SHORTCUTS: {
            descriptionKey: 'openShortcutDialog',
            shortcutKey: 'J',
            modifiers: ['CTRL'],
            trigger: {
                DEFAULT: {input: 'j', modifierFlags: keyModifierControl},
                [PLATFORM_OS_MACOS]: {input: 'j', modifierFlags: keyModifierCommand},
                [PLATFORM_IOS]: {input: 'j', modifierFlags: keyModifierCommand},
            },
        },
        ESCAPE: {
            descriptionKey: 'escape',
            shortcutKey: 'Escape',
            modifiers: [],
            trigger: {
                DEFAULT: {input: keyInputEscape},
                [PLATFORM_OS_MACOS]: {input: keyInputEscape},
                [PLATFORM_IOS]: {input: keyInputEscape},
            },
        },
        ENTER: {
            descriptionKey: null,
            shortcutKey: 'Enter',
            modifiers: [],
            trigger: {
                DEFAULT: {input: keyInputEnter},
                [PLATFORM_OS_MACOS]: {input: keyInputEnter},
                [PLATFORM_IOS]: {input: keyInputEnter},
            },
        },
        CTRL_ENTER: {
            descriptionKey: null,
            shortcutKey: 'Enter',
            modifiers: ['CTRL'],
            trigger: {
                DEFAULT: {input: keyInputEnter, modifierFlags: keyModifierControl},
                [PLATFORM_OS_MACOS]: {input: keyInputEnter, modifierFlags: keyModifierCommand},
                [PLATFORM_IOS]: {input: keyInputEnter, modifierFlags: keyModifierCommand},
            },
        },
        COPY: {
            descriptionKey: 'copy',
            shortcutKey: 'C',
            modifiers: ['CTRL'],
            trigger: {
                DEFAULT: {input: 'c', modifierFlags: keyModifierControl},
                [PLATFORM_OS_MACOS]: {input: 'c', modifierFlags: keyModifierCommand},
                [PLATFORM_IOS]: {input: 'c', modifierFlags: keyModifierCommand},
            },
        },
        ARROW_UP: {
            descriptionKey: null,
            shortcutKey: 'ArrowUp',
            modifiers: [],
            trigger: {
                DEFAULT: {input: keyInputUpArrow},
                [PLATFORM_OS_MACOS]: {input: keyInputUpArrow},
                [PLATFORM_IOS]: {input: keyInputUpArrow},
            },
        },
        ARROW_DOWN: {
            descriptionKey: null,
            shortcutKey: 'ArrowDown',
            modifiers: [],
            trigger: {
                DEFAULT: {input: keyInputDownArrow},
                [PLATFORM_OS_MACOS]: {input: keyInputDownArrow},
                [PLATFORM_IOS]: {input: keyInputDownArrow},
            },
        },
        ARROW_LEFT: {
            descriptionKey: null,
            shortcutKey: 'ArrowLeft',
            modifiers: [],
            trigger: {
                DEFAULT: {input: keyInputLeftArrow},
                [PLATFORM_OS_MACOS]: {input: keyInputLeftArrow},
                [PLATFORM_IOS]: {input: keyInputLeftArrow},
            },
        },
        ARROW_RIGHT: {
            descriptionKey: null,
            shortcutKey: 'ArrowRight',
            modifiers: [],
            trigger: {
                DEFAULT: {input: keyInputRightArrow},
                [PLATFORM_OS_MACOS]: {input: keyInputRightArrow},
                [PLATFORM_IOS]: {input: keyInputRightArrow},
            },
        },
        TAB: {
            descriptionKey: null,
            shortcutKey: 'Tab',
            modifiers: [],
        },
        DEBUG: {
            descriptionKey: 'openDebug',
            shortcutKey: 'D',
            modifiers: ['CTRL'],
            trigger: {
                DEFAULT: {input: 'd', modifierFlags: keyModifierControl},
                [PLATFORM_OS_MACOS]: {input: 'd', modifierFlags: keyModifierCommand},
                [PLATFORM_IOS]: {input: 'd', modifierFlags: keyModifierCommand},
            },
        },
    },
    KEYBOARD_SHORTCUTS_TYPES: {
        NAVIGATION_SHORTCUT: KEYBOARD_SHORTCUT_NAVIGATION_TYPE,
    },
    KEYBOARD_SHORTCUT_KEY_DISPLAY_NAME: {
        CONTROL: 'CTRL',
        ESCAPE: 'ESC',
        META: 'CMD',
        SHIFT: 'Shift',
    },
    CURRENCY: {
        USD: 'USD',
        AUD: 'AUD',
        CAD: 'CAD',
        GBP: 'GBP',
        NZD: 'NZD',
        EUR: 'EUR',
    },
    get DIRECT_REIMBURSEMENT_CURRENCIES() {
        return [this.CURRENCY.USD, this.CURRENCY.AUD, this.CURRENCY.CAD, this.CURRENCY.GBP, this.CURRENCY.EUR];
    },
    EXAMPLE_PHONE_NUMBER: '+15005550006',
    CONCIERGE_CHAT_NAME: 'Concierge',
    CLOUDFRONT_URL,
    EMPTY_ARRAY,
    EMPTY_OBJECT,
    USE_EXPENSIFY_URL,
    GOOGLE_MEET_URL_ANDROID: 'https://meet.google.com',
    GOOGLE_DOC_IMAGE_LINK_MATCH: 'googleusercontent.com',
    IMAGE_BASE64_MATCH: 'base64',
    DEEPLINK_BASE_URL: 'new-expensify://',
    PDF_VIEWER_URL: '/pdf/web/viewer.html',
    CLOUDFRONT_DOMAIN_REGEX: /^https:\/\/\w+\.cloudfront\.net/i,
    EXPENSIFY_ICON_URL: `${CLOUDFRONT_URL}/images/favicon-2019.png`,
    CONCIERGE_ICON_URL_2021: `${CLOUDFRONT_URL}/images/icons/concierge_2021.png`,
    CONCIERGE_ICON_URL: `${CLOUDFRONT_URL}/images/icons/concierge_2022.png`,
    UPWORK_URL: 'https://github.com/Expensify/App/issues?q=is%3Aopen+is%3Aissue+label%3A%22Help+Wanted%22',
    DEEP_DIVE_EXPENSIFY_CARD: 'https://community.expensify.com/discussion/4848/deep-dive-expensify-card-and-quickbooks-online-auto-reconciliation-how-it-works',
    GITHUB_URL: 'https://github.com/Expensify/App',
    TERMS_URL: `${USE_EXPENSIFY_URL}/terms`,
    PRIVACY_URL: `${USE_EXPENSIFY_URL}/privacy`,
    LICENSES_URL: `${USE_EXPENSIFY_URL}/licenses`,
    ACH_TERMS_URL: `${USE_EXPENSIFY_URL}/achterms`,
    WALLET_AGREEMENT_URL: `${USE_EXPENSIFY_URL}/walletagreement`,
    BANCORP_WALLET_AGREEMENT_URL: `${USE_EXPENSIFY_URL}/bancorp-bank-wallet-terms-of-service`,
    HELP_LINK_URL: `${USE_EXPENSIFY_URL}/usa-patriot-act`,
    ELECTRONIC_DISCLOSURES_URL: `${USE_EXPENSIFY_URL}/esignagreement`,
    GITHUB_RELEASE_URL: 'https://api.github.com/repos/expensify/app/releases/latest',
    ADD_SECONDARY_LOGIN_URL: encodeURI('settings?param={"section":"account","openModal":"secondaryLogin"}'),
    MANAGE_CARDS_URL: 'domain_companycards',
    FEES_URL: `${USE_EXPENSIFY_URL}/fees`,
    SAVE_WITH_EXPENSIFY_URL: `${USE_EXPENSIFY_URL}/savings-calculator`,
    CFPB_PREPAID_URL: 'https://cfpb.gov/prepaid',
    STAGING_NEW_EXPENSIFY_URL: 'https://staging.new.expensify.com',
    NEWHELP_URL: 'https://help.expensify.com',
    INTERNAL_DEV_EXPENSIFY_URL: 'https://www.expensify.com.dev',
    STAGING_EXPENSIFY_URL: 'https://staging.expensify.com',
    EXPENSIFY_URL: 'https://www.expensify.com',
    BANK_ACCOUNT_PERSONAL_DOCUMENTATION_INFO_URL:
        'https://community.expensify.com/discussion/6983/faq-why-do-i-need-to-provide-personal-documentation-when-setting-up-updating-my-bank-account',
    PERSONAL_DATA_PROTECTION_INFO_URL: 'https://community.expensify.com/discussion/5677/deep-dive-security-how-expensify-protects-your-information',
    ONFIDO_FACIAL_SCAN_POLICY_URL: 'https://onfido.com/facial-scan-policy-and-release/',
    ONFIDO_PRIVACY_POLICY_URL: 'https://onfido.com/privacy/',
    ONFIDO_TERMS_OF_SERVICE_URL: 'https://onfido.com/terms-of-service/',
    LIST_OF_RESTRICTED_BUSINESSES: 'https://community.expensify.com/discussion/6191/list-of-restricted-businesses',
    TRAVEL_TERMS_URL: `${USE_EXPENSIFY_URL}/travelterms`,
    EXPENSIFY_PACKAGE_FOR_SAGE_INTACCT: 'https://www.expensify.com/tools/integrations/downloadPackage',
    EXPENSIFY_PACKAGE_FOR_SAGE_INTACCT_FILE_NAME: 'ExpensifyPackageForSageIntacct',
    HOW_TO_CONNECT_TO_SAGE_INTACCT: 'https://help.expensify.com/articles/expensify-classic/integrations/accounting-integrations/Sage-Intacct#how-to-connect-to-sage-intacct',
    PRICING: `https://www.expensify.com/pricing`,

    // Use Environment.getEnvironmentURL to get the complete URL with port number
    DEV_NEW_EXPENSIFY_URL: 'https://dev.new.expensify.com:',
    OLDDOT_URLS: {
        ADMIN_POLICIES_URL: 'admin_policies',
        ADMIN_DOMAINS_URL: 'admin_domains',
        INBOX: 'inbox',
    },

    SIGN_IN_FORM_WIDTH: 300,

    DEEPLINK_PROMPT_DENYLIST: [SCREENS.HOME, SCREENS.SIGN_IN_WITH_APPLE_DESKTOP, SCREENS.SIGN_IN_WITH_GOOGLE_DESKTOP],

    SIGN_IN_METHOD: {
        APPLE: 'Apple',
        GOOGLE: 'Google',
    },

    OPTION_TYPE: {
        REPORT: 'report',
        PERSONAL_DETAIL: 'personalDetail',
    },

    QUICK_ACTIONS: {
        REQUEST_MANUAL: 'requestManual',
        REQUEST_SCAN: 'requestScan',
        REQUEST_DISTANCE: 'requestDistance',
        SPLIT_MANUAL: 'splitManual',
        SPLIT_SCAN: 'splitScan',
        SPLIT_DISTANCE: 'splitDistance',
        TRACK_MANUAL: 'trackManual',
        TRACK_SCAN: 'trackScan',
        TRACK_DISTANCE: 'trackDistance',
        ASSIGN_TASK: 'assignTask',
        SEND_MONEY: 'sendMoney',
    },

    RECEIPT: {
        ICON_SIZE: 164,
        PERMISSION_GRANTED: 'granted',
        HAND_ICON_HEIGHT: 152,
        HAND_ICON_WIDTH: 200,
        SHUTTER_SIZE: 90,
        MAX_REPORT_PREVIEW_RECEIPTS: 3,
    },
    REPORT: {
        ROLE: {
            ADMIN: 'admin',
            MEMBER: 'member',
        },
        MAX_COUNT_BEFORE_FOCUS_UPDATE: 30,
        SPLIT_REPORTID: '-2',
        ACTIONS: {
            LIMIT: 50,
            // OldDot Actions render getMessage from Web-Expensify/lib/Report/Action PHP files via getMessageOfOldDotReportAction in ReportActionsUtils.ts
            TYPE: {
                ACTIONABLE_JOIN_REQUEST: 'ACTIONABLEJOINREQUEST',
                ACTIONABLE_MENTION_WHISPER: 'ACTIONABLEMENTIONWHISPER',
                ACTIONABLE_REPORT_MENTION_WHISPER: 'ACTIONABLEREPORTMENTIONWHISPER',
                ACTIONABLE_TRACK_EXPENSE_WHISPER: 'ACTIONABLETRACKEXPENSEWHISPER',
                ADD_COMMENT: 'ADDCOMMENT',
                APPROVED: 'APPROVED',
                CHANGE_FIELD: 'CHANGEFIELD', // OldDot Action
                CHANGE_POLICY: 'CHANGEPOLICY', // OldDot Action
                CHANGE_TYPE: 'CHANGETYPE', // OldDot Action
                CHRONOS_OOO_LIST: 'CHRONOSOOOLIST',
                CLOSED: 'CLOSED',
                CREATED: 'CREATED',
                DELEGATE_SUBMIT: 'DELEGATESUBMIT', // OldDot Action
                DELETED_ACCOUNT: 'DELETEDACCOUNT', // Deprecated OldDot Action
                DISMISSED_VIOLATION: 'DISMISSEDVIOLATION',
                DONATION: 'DONATION', // Deprecated OldDot Action
                EXPORTED_TO_CSV: 'EXPORTCSV', // OldDot Action
                EXPORTED_TO_INTEGRATION: 'EXPORTINTEGRATION', // OldDot Action
                EXPORTED_TO_QUICK_BOOKS: 'EXPORTED', // Deprecated OldDot Action
                FORWARDED: 'FORWARDED', // OldDot Action
                HOLD: 'HOLD',
                HOLD_COMMENT: 'HOLDCOMMENT',
                IOU: 'IOU',
                INTEGRATIONS_MESSAGE: 'INTEGRATIONSMESSAGE', // OldDot Action
                MANAGER_ATTACH_RECEIPT: 'MANAGERATTACHRECEIPT', // OldDot Action
                MANAGER_DETACH_RECEIPT: 'MANAGERDETACHRECEIPT', // OldDot Action
                MARKED_REIMBURSED: 'MARKEDREIMBURSED', // OldDot Action
                MARK_REIMBURSED_FROM_INTEGRATION: 'MARKREIMBURSEDFROMINTEGRATION', // OldDot Action
                MERGED_WITH_CASH_TRANSACTION: 'MERGEDWITHCASHTRANSACTION',
                MODIFIED_EXPENSE: 'MODIFIEDEXPENSE',
                MOVED: 'MOVED',
                OUTDATED_BANK_ACCOUNT: 'OUTDATEDBANKACCOUNT', // OldDot Action
                REIMBURSEMENT_ACH_BOUNCE: 'REIMBURSEMENTACHBOUNCE', // OldDot Action
                REIMBURSEMENT_ACH_CANCELLED: 'REIMBURSEMENTACHCANCELLED', // OldDot Action
                REIMBURSEMENT_ACCOUNT_CHANGED: 'REIMBURSEMENTACCOUNTCHANGED', // OldDot Action
                REIMBURSEMENT_DELAYED: 'REIMBURSEMENTDELAYED', // OldDot Action
                REIMBURSEMENT_QUEUED: 'REIMBURSEMENTQUEUED',
                REIMBURSEMENT_DEQUEUED: 'REIMBURSEMENTDEQUEUED',
                REIMBURSEMENT_REQUESTED: 'REIMBURSEMENTREQUESTED', // Deprecated OldDot Action
                REIMBURSEMENT_SETUP: 'REIMBURSEMENTSETUP', // Deprecated OldDot Action
                REIMBURSEMENT_SETUP_REQUESTED: 'REIMBURSEMENTSETUPREQUESTED', // Deprecated OldDot Action
                RENAMED: 'RENAMED',
                REPORT_PREVIEW: 'REPORTPREVIEW',
                SELECTED_FOR_RANDOM_AUDIT: 'SELECTEDFORRANDOMAUDIT', // OldDot Action
                SHARE: 'SHARE', // OldDot Action
                STRIPE_PAID: 'STRIPEPAID', // OldDot Action
                SUBMITTED: 'SUBMITTED',
                TAKE_CONTROL: 'TAKECONTROL', // OldDot Action
                TASK_CANCELLED: 'TASKCANCELLED',
                TASK_COMPLETED: 'TASKCOMPLETED',
                TASK_EDITED: 'TASKEDITED',
                TASK_REOPENED: 'TASKREOPENED',
                TRIPPREVIEW: 'TRIPPREVIEW',
                UNAPPROVED: 'UNAPPROVED', // OldDot Action
                UNHOLD: 'UNHOLD',
                UNSHARE: 'UNSHARE', // OldDot Action
                UPDATE_GROUP_CHAT_MEMBER_ROLE: 'UPDATEGROUPCHATMEMBERROLE',
                POLICY_CHANGE_LOG: {
                    ADD_APPROVER_RULE: 'POLICYCHANGELOG_ADD_APPROVER_RULE',
                    ADD_BUDGET: 'POLICYCHANGELOG_ADD_BUDGET',
                    ADD_CATEGORY: 'POLICYCHANGELOG_ADD_CATEGORY',
                    ADD_CUSTOM_UNIT: 'POLICYCHANGELOG_ADD_CUSTOM_UNIT',
                    ADD_CUSTOM_UNIT_RATE: 'POLICYCHANGELOG_ADD_CUSTOM_UNIT_RATE',
                    ADD_EMPLOYEE: 'POLICYCHANGELOG_ADD_EMPLOYEE',
                    ADD_INTEGRATION: 'POLICYCHANGELOG_ADD_INTEGRATION',
                    ADD_REPORT_FIELD: 'POLICYCHANGELOG_ADD_REPORT_FIELD',
                    ADD_TAG: 'POLICYCHANGELOG_ADD_TAG',
                    DELETE_ALL_TAGS: 'POLICYCHANGELOG_DELETE_ALL_TAGS',
                    DELETE_APPROVER_RULE: 'POLICYCHANGELOG_DELETE_APPROVER_RULE',
                    DELETE_BUDGET: 'POLICYCHANGELOG_DELETE_BUDGET',
                    DELETE_CATEGORY: 'POLICYCHANGELOG_DELETE_CATEGORY',
                    DELETE_CUSTOM_UNIT: 'POLICYCHANGELOG_DELETE_CUSTOM_UNIT',
                    DELETE_CUSTOM_UNIT_RATE: 'POLICYCHANGELOG_DELETE_CUSTOM_UNIT_RATE',
                    DELETE_CUSTOM_UNIT_SUB_RATE: 'POLICYCHANGELOG_DELETE_CUSTOM_UNIT_SUB_RATE',
                    DELETE_EMPLOYEE: 'POLICYCHANGELOG_DELETE_EMPLOYEE',
                    DELETE_INTEGRATION: 'POLICYCHANGELOG_DELETE_INTEGRATION',
                    DELETE_REPORT_FIELD: 'POLICYCHANGELOG_DELETE_REPORT_FIELD',
                    DELETE_TAG: 'POLICYCHANGELOG_DELETE_TAG',
                    IMPORT_CUSTOM_UNIT_RATES: 'POLICYCHANGELOG_IMPORT_CUSTOM_UNIT_RATES',
                    IMPORT_TAGS: 'POLICYCHANGELOG_IMPORT_TAGS',
                    INDIVIDUAL_BUDGET_NOTIFICATION: 'POLICYCHANGELOG_INDIVIDUAL_BUDGET_NOTIFICATION',
                    INVITE_TO_ROOM: 'POLICYCHANGELOG_INVITETOROOM',
                    REMOVE_FROM_ROOM: 'POLICYCHANGELOG_REMOVEFROMROOM',
                    LEAVE_ROOM: 'POLICYCHANGELOG_LEAVEROOM',
                    REPLACE_CATEGORIES: 'POLICYCHANGELOG_REPLACE_CATEGORIES',
                    SET_AUTO_REIMBURSEMENT: 'POLICYCHANGELOG_SET_AUTOREIMBURSEMENT',
                    SET_AUTO_JOIN: 'POLICYCHANGELOG_SET_AUTO_JOIN',
                    SET_CATEGORY_NAME: 'POLICYCHANGELOG_SET_CATEGORY_NAME',
                    SHARED_BUDGET_NOTIFICATION: 'POLICYCHANGELOG_SHARED_BUDGET_NOTIFICATION',
                    UPDATE_ACH_ACCOUNT: 'POLICYCHANGELOG_UPDATE_ACH_ACCOUNT',
                    UPDATE_APPROVER_RULE: 'POLICYCHANGELOG_UPDATE_APPROVER_RULE',
                    UPDATE_AUDIT_RATE: 'POLICYCHANGELOG_UPDATE_AUDIT_RATE',
                    UPDATE_AUTO_HARVESTING: 'POLICYCHANGELOG_UPDATE_AUTOHARVESTING',
                    UPDATE_AUTO_REIMBURSEMENT: 'POLICYCHANGELOG_UPDATE_AUTOREIMBURSEMENT',
                    UPDATE_AUTO_REPORTING_FREQUENCY: 'POLICYCHANGELOG_UPDATE_AUTOREPORTING_FREQUENCY',
                    UPDATE_BUDGET: 'POLICYCHANGELOG_UPDATE_BUDGET',
                    UPDATE_CATEGORY: 'POLICYCHANGELOG_UPDATE_CATEGORY',
                    UPDATE_CURRENCY: 'POLICYCHANGELOG_UPDATE_CURRENCY',
                    UPDATE_CUSTOM_UNIT: 'POLICYCHANGELOG_UPDATE_CUSTOM_UNIT',
                    UPDATE_CUSTOM_UNIT_RATE: 'POLICYCHANGELOG_UPDATE_CUSTOM_UNIT_RATE',
                    UPDATE_CUSTOM_UNIT_SUB_RATE: 'POLICYCHANGELOG_UPDATE_CUSTOM_UNIT_SUB_RATE',
                    UPDATE_DEFAULT_BILLABLE: 'POLICYCHANGELOG_UPDATE_DEFAULT_BILLABLE',
                    UPDATE_DEFAULT_REIMBURSABLE: 'POLICYCHANGELOG_UPDATE_DEFAULT_REIMBURSABLE',
                    UPDATE_DEFAULT_TITLE: 'POLICYCHANGELOG_UPDATE_DEFAULT_TITLE',
                    UPDATE_DEFAULT_TITLE_ENFORCED: 'POLICYCHANGELOG_UPDATE_DEFAULT_TITLE_ENFORCED',
                    UPDATE_DISABLED_FIELDS: 'POLICYCHANGELOG_UPDATE_DISABLED_FIELDS',
                    UPDATE_EMPLOYEE: 'POLICYCHANGELOG_UPDATE_EMPLOYEE',
                    UPDATE_FIELD: 'POLICYCHANGELOG_UPDATE_FIELD',
                    UPDATE_MANUAL_APPROVAL_THRESHOLD: 'POLICYCHANGELOG_UPDATE_MANUAL_APPROVAL_THRESHOLD',
                    UPDATE_MAX_EXPENSE_AMOUNT: 'POLICYCHANGELOG_UPDATE_MAX_EXPENSE_AMOUNT',
                    UPDATE_MAX_EXPENSE_AMOUNT_NO_RECEIPT: 'POLICYCHANGELOG_UPDATE_MAX_EXPENSE_AMOUNT_NO_RECEIPT',
                    UPDATE_NAME: 'POLICYCHANGELOG_UPDATE_NAME',
                    UPDATE_DESCRIPTION: 'POLICYCHANGELOG_UPDATE_DESCRIPTION',
                    UPDATE_OWNERSHIP: 'POLICYCHANGELOG_UPDATE_OWNERSHIP',
                    UPDATE_REIMBURSEMENT_CHOICE: 'POLICYCHANGELOG_UPDATE_REIMBURSEMENT_CHOICE',
                    UPDATE_REPORT_FIELD: 'POLICYCHANGELOG_UPDATE_REPORT_FIELD',
                    UPDATE_TAG: 'POLICYCHANGELOG_UPDATE_TAG',
                    UPDATE_TAG_ENABLED: 'POLICYCHANGELOG_UPDATE_TAG_ENABLED',
                    UPDATE_TAG_LIST: 'POLICYCHANGELOG_UPDATE_TAG_LIST',
                    UPDATE_TAG_LIST_NAME: 'POLICYCHANGELOG_UPDATE_TAG_LIST_NAME',
                    UPDATE_TAG_NAME: 'POLICYCHANGELOG_UPDATE_TAG_NAME',
                    UPDATE_TIME_ENABLED: 'POLICYCHANGELOG_UPDATE_TIME_ENABLED',
                    UPDATE_TIME_RATE: 'POLICYCHANGELOG_UPDATE_TIME_RATE',
                    LEAVE_POLICY: 'POLICYCHANGELOG_LEAVE_POLICY',
                },
                ROOM_CHANGE_LOG: {
                    INVITE_TO_ROOM: 'INVITETOROOM',
                    REMOVE_FROM_ROOM: 'REMOVEFROMROOM',
                    LEAVE_ROOM: 'LEAVEROOM',
                    UPDATE_ROOM_DESCRIPTION: 'UPDATEROOMDESCRIPTION',
                },
            },
            THREAD_DISABLED: ['CREATED'],
        },
        CANCEL_PAYMENT_REASONS: {
            ADMIN: 'CANCEL_REASON_ADMIN',
        },
        ACTIONABLE_MENTION_WHISPER_RESOLUTION: {
            INVITE: 'invited',
            NOTHING: 'nothing',
        },
        ACTIONABLE_TRACK_EXPENSE_WHISPER_RESOLUTION: {
            NOTHING: 'nothing',
        },
        ACTIONABLE_REPORT_MENTION_WHISPER_RESOLUTION: {
            CREATE: 'created',
            NOTHING: 'nothing',
        },
        ACTIONABLE_MENTION_JOIN_WORKSPACE_RESOLUTION: {
            ACCEPT: 'accept',
            DECLINE: 'decline',
        },
        ARCHIVE_REASON: {
            DEFAULT: 'default',
            ACCOUNT_CLOSED: 'accountClosed',
            ACCOUNT_MERGED: 'accountMerged',
            REMOVED_FROM_POLICY: 'removedFromPolicy',
            POLICY_DELETED: 'policyDeleted',
        },
        MESSAGE: {
            TYPE: {
                COMMENT: 'COMMENT',
                TEXT: 'TEXT',
            },
        },
        TYPE: {
            CHAT: 'chat',
            EXPENSE: 'expense',
            IOU: 'iou',
            TASK: 'task',
            INVOICE: 'invoice',
        },
        CHAT_TYPE: chatTypes,
        WORKSPACE_CHAT_ROOMS: {
            ANNOUNCE: '#announce',
            ADMINS: '#admins',
        },
        STATE_NUM: {
            OPEN: 0,
            SUBMITTED: 1,
            APPROVED: 2,
            BILLING: 3,
        },
        STATUS_NUM: {
            OPEN: 0,
            SUBMITTED: 1,
            CLOSED: 2,
            APPROVED: 3,
            REIMBURSED: 4,
        },
        NOTIFICATION_PREFERENCE: {
            MUTE: 'mute',
            DAILY: 'daily',
            ALWAYS: 'always',
            HIDDEN: 'hidden',
        },
        // Options for which room members can post
        WRITE_CAPABILITIES: {
            ALL: 'all',
            ADMINS: 'admins',
        },
        VISIBILITY: {
            PUBLIC: 'public',
            PUBLIC_ANNOUNCE: 'public_announce',
            PRIVATE: 'private',
            RESTRICTED: 'restricted',
        },
        RESERVED_ROOM_NAMES: ['#admins', '#announce'],
        MAX_PREVIEW_AVATARS: 4,
        MAX_ROOM_NAME_LENGTH: 99,
        LAST_MESSAGE_TEXT_MAX_LENGTH: 200,
        OWNER_EMAIL_FAKE: '__FAKE__',
        OWNER_ACCOUNT_ID_FAKE: 0,
        DEFAULT_REPORT_NAME: 'Chat Report',
        PERMISSIONS: {
            READ: 'read',
            WRITE: 'write',
            SHARE: 'share',
            OWN: 'own',
        },
        INVOICE_RECEIVER_TYPE: {
            INDIVIDUAL: 'individual',
            BUSINESS: 'policy',
        },
    },
    NEXT_STEP: {
        FINISHED: 'Finished!',
    },
    COMPOSER: {
        MAX_LINES: 16,
        MAX_LINES_SMALL_SCREEN: 6,
        MAX_LINES_FULL: -1,
        // The minimum height needed to enable the full screen composer
        FULL_COMPOSER_MIN_HEIGHT: 60,
    },
    MODAL: {
        MODAL_TYPE: {
            CONFIRM: 'confirm',
            CENTERED: 'centered',
            CENTERED_UNSWIPEABLE: 'centered_unswipeable',
            CENTERED_SMALL: 'centered_small',
            BOTTOM_DOCKED: 'bottom_docked',
            POPOVER: 'popover',
            RIGHT_DOCKED: 'right_docked',
            ONBOARDING: 'onboarding',
        },
        ANCHOR_ORIGIN_VERTICAL: {
            TOP: 'top',
            CENTER: 'center',
            BOTTOM: 'bottom',
        },
        ANCHOR_ORIGIN_HORIZONTAL: {
            LEFT: 'left',
            CENTER: 'center',
            RIGHT: 'right',
        },
        POPOVER_MENU_PADDING: 8,
        RESTORE_FOCUS_TYPE: {
            DEFAULT: 'default',
            DELETE: 'delete',
            PRESERVE: 'preserve',
        },
    },
    TIMING: {
        CALCULATE_MOST_RECENT_LAST_MODIFIED_ACTION: 'calc_most_recent_last_modified_action',
        CHAT_FINDER_RENDER: 'search_render',
        CHAT_RENDER: 'chat_render',
        OPEN_REPORT: 'open_report',
        HOMEPAGE_INITIAL_RENDER: 'homepage_initial_render',
        REPORT_INITIAL_RENDER: 'report_initial_render',
        SWITCH_REPORT: 'switch_report',
        SIDEBAR_LOADED: 'sidebar_loaded',
        LOAD_SEARCH_OPTIONS: 'load_search_options',
        COLD: 'cold',
        WARM: 'warm',
        REPORT_ACTION_ITEM_LAYOUT_DEBOUNCE_TIME: 1500,
        SHOW_LOADING_SPINNER_DEBOUNCE_TIME: 250,
        TEST_TOOLS_MODAL_THROTTLE_TIME: 800,
        TOOLTIP_SENSE: 1000,
        TRIE_INITIALIZATION: 'trie_initialization',
        COMMENT_LENGTH_DEBOUNCE_TIME: 500,
        SEARCH_OPTION_LIST_DEBOUNCE_TIME: 300,
        RESIZE_DEBOUNCE_TIME: 100,
        UNREAD_UPDATE_DEBOUNCE_TIME: 300,
    },
    PRIORITY_MODE: {
        GSD: 'gsd',
        DEFAULT: 'default',
    },
    THEME: {
        DEFAULT: 'system',
        FALLBACK: 'dark',
        DARK: 'dark',
        LIGHT: 'light',
        SYSTEM: 'system',
    },
    COLOR_SCHEME: {
        LIGHT: 'light',
        DARK: 'dark',
    },
    STATUS_BAR_STYLE: {
        LIGHT_CONTENT: 'light-content',
        DARK_CONTENT: 'dark-content',
    },
    TRANSACTION: {
        DEFAULT_MERCHANT: 'Expense',
        UNKNOWN_MERCHANT: 'Unknown Merchant',
        PARTIAL_TRANSACTION_MERCHANT: '(none)',
        TYPE: {
            CUSTOM_UNIT: 'customUnit',
        },
        STATUS: {
            PENDING: 'Pending',
            POSTED: 'Posted',
        },
    },
    MCC_GROUPS: {
        AIRLINES: 'Airlines',
        COMMUTER: 'Commuter',
        GAS: 'Gas',
        GOODS: 'Goods',
        GROCERIES: 'Groceries',
        HOTEL: 'Hotel',
        MAIL: 'Mail',
        MEALS: 'Meals',
        RENTAL: 'Rental',
        SERVICES: 'Services',
        TAXI: 'Taxi',
        MISCELLANEOUS: 'Miscellaneous',
        UTILITIES: 'Utilities',
    },
    JSON_CODE: {
        SUCCESS: 200,
        BAD_REQUEST: 400,
        NOT_AUTHENTICATED: 407,
        EXP_ERROR: 666,
        MANY_WRITES_ERROR: 665,
        UNABLE_TO_RETRY: 'unableToRetry',
        UPDATE_REQUIRED: 426,
    },
    HTTP_STATUS: {
        // When Cloudflare throttles
        TOO_MANY_REQUESTS: 429,
        INTERNAL_SERVER_ERROR: 500,
        BAD_GATEWAY: 502,
        GATEWAY_TIMEOUT: 504,
        UNKNOWN_ERROR: 520,
    },
    ERROR: {
        XHR_FAILED: 'xhrFailed',
        THROTTLED: 'throttled',
        UNKNOWN_ERROR: 'Unknown error',
        REQUEST_CANCELLED: 'AbortError',
        FAILED_TO_FETCH: 'Failed to fetch',
        ENSURE_BUGBOT: 'ENSURE_BUGBOT',
        PUSHER_ERROR: 'PusherError',
        WEB_SOCKET_ERROR: 'WebSocketError',
        NETWORK_REQUEST_FAILED: 'Network request failed',
        SAFARI_DOCUMENT_LOAD_ABORTED: 'cancelled',
        FIREFOX_DOCUMENT_LOAD_ABORTED: 'NetworkError when attempting to fetch resource.',
        IOS_NETWORK_CONNECTION_LOST: 'The network connection was lost.',
        IOS_NETWORK_CONNECTION_LOST_RUSSIAN: 'Сетевое соединение потеряно.',
        IOS_NETWORK_CONNECTION_LOST_SWEDISH: 'Nätverksanslutningen förlorades.',
        IOS_NETWORK_CONNECTION_LOST_SPANISH: 'La conexión a Internet parece estar desactivada.',
        IOS_LOAD_FAILED: 'Load failed',
        SAFARI_CANNOT_PARSE_RESPONSE: 'cannot parse response',
        GATEWAY_TIMEOUT: 'Gateway Timeout',
        EXPENSIFY_SERVICE_INTERRUPTED: 'Expensify service interrupted',
        DUPLICATE_RECORD: 'A record already exists with this ID',

        // The "Upgrade" is intentional as the 426 HTTP code means "Upgrade Required" and sent by the API. We use the "Update" language everywhere else in the front end when this gets returned.
        UPDATE_REQUIRED: 'Upgrade Required',
    },
    ERROR_TYPE: {
        SOCKET: 'Expensify\\Auth\\Error\\Socket',
    },
    ERROR_TITLE: {
        SOCKET: 'Issue connecting to database',
        DUPLICATE_RECORD: '400 Unique Constraints Violation',
    },
    NETWORK: {
        METHOD: {
            POST: 'post',
        },
        MIN_RETRY_WAIT_TIME_MS: 10,
        MAX_RANDOM_RETRY_WAIT_TIME_MS: 100,
        MAX_RETRY_WAIT_TIME_MS: 10 * 1000,
        PROCESS_REQUEST_DELAY_MS: 1000,
        MAX_PENDING_TIME_MS: 10 * 1000,
        RECHECK_INTERVAL_MS: 60 * 1000,
        MAX_REQUEST_RETRIES: 10,
        NETWORK_STATUS: {
            ONLINE: 'online',
            OFFLINE: 'offline',
            UNKNOWN: 'unknown',
        },
    },
    WEEK_STARTS_ON: 1, // Monday
    DEFAULT_TIME_ZONE: {automatic: true, selected: 'America/Los_Angeles'},
    DEFAULT_ACCOUNT_DATA: {errors: null, success: '', isLoading: false},
    DEFAULT_CLOSE_ACCOUNT_DATA: {errors: null, success: '', isLoading: false},
    DEFAULT_NETWORK_DATA: {isOffline: false},
    FORMS: {
        LOGIN_FORM: 'LoginForm',
        VALIDATE_CODE_FORM: 'ValidateCodeForm',
        VALIDATE_TFA_CODE_FORM: 'ValidateTfaCodeForm',
        RESEND_VALIDATION_FORM: 'ResendValidationForm',
        UNLINK_LOGIN_FORM: 'UnlinkLoginForm',
        RESEND_VALIDATE_CODE_FORM: 'ResendValidateCodeForm',
    },
    APP_STATE: {
        ACTIVE: 'active',
        BACKGROUND: 'background',
        INACTIVE: 'inactive',
    },

    // at least 8 characters, 1 capital letter, 1 lowercase number, 1 number
    PASSWORD_COMPLEXITY_REGEX_STRING: '^(?=.*[A-Z])(?=.*[0-9])(?=.*[a-z]).{8,}$',

    // 6 numeric digits
    VALIDATE_CODE_REGEX_STRING: /^\d{6}$/,

    // 8 alphanumeric characters
    RECOVERY_CODE_REGEX_STRING: /^[a-zA-Z0-9]{8}$/,

    // The server has a WAF (Web Application Firewall) which will strip out HTML/XML tags using this regex pattern.
    // It's copied here so that the same regex pattern can be used in form validations to be consistent with the server.
    VALIDATE_FOR_HTML_TAG_REGEX: /<([^>\s]+)(?:[^>]*?)>/g,

    VALIDATE_FOR_LEADINGSPACES_HTML_TAG_REGEX: /<([\s]+.+[\s]*)>/g,

    WHITELISTED_TAGS: [/<>/, /< >/, /<->/, /<-->/, /<br>/, /<br\/>/],

    PASSWORD_PAGE: {
        ERROR: {
            ALREADY_VALIDATED: 'Account already validated',
            VALIDATE_CODE_FAILED: 'Validate code failed',
        },
    },

    PUSHER: {
        PRIVATE_USER_CHANNEL_PREFIX: 'private-encrypted-user-accountID-',
        PRIVATE_REPORT_CHANNEL_PREFIX: 'private-report-reportID-',
    },

    EMOJI_SPACER: 'SPACER',

    // This is the number of columns in each row of the picker.
    // Because of how flatList implements these rows, each row is an index rather than each element
    // For this reason to make headers work, we need to have the header be the only rendered element in its row
    // If this number is changed, emojis.js will need to be updated to have the proper number of spacer elements
    // around each header.
    EMOJI_NUM_PER_ROW: 8,

    EMOJI_FREQUENT_ROW_COUNT: 3,

    EMOJI_DEFAULT_SKIN_TONE: -1,

    // Amount of emojis to render ahead at the end of the update cycle
    EMOJI_DRAW_AMOUNT: 250,

    INVISIBLE_CODEPOINTS: ['fe0f', '200d', '2066'],

    UNICODE: {
        LTR: '\u2066',
    },

    TOOLTIP_MAX_LINES: 3,

    LOGIN_TYPE: {
        PHONE: 'phone',
        EMAIL: 'email',
    },

    MAGIC_CODE_LENGTH: 6,
    MAGIC_CODE_EMPTY_CHAR: ' ',

    KEYBOARD_TYPE: {
        VISIBLE_PASSWORD: 'visible-password',
        ASCII_CAPABLE: 'ascii-capable',
        NUMBER_PAD: 'number-pad',
    },

    INPUT_MODE: {
        NONE: 'none',
        TEXT: 'text',
        DECIMAL: 'decimal',
        NUMERIC: 'numeric',
        TEL: 'tel',
        SEARCH: 'search',
        EMAIL: 'email',
        URL: 'url',
    },

    INPUT_AUTOGROW_DIRECTION: {
        LEFT: 'left',
        RIGHT: 'right',
    },

    YOUR_LOCATION_TEXT: 'Your Location',

    ATTACHMENT_MESSAGE_TEXT: '[Attachment]',
    // This is a placeholder for attachment which is uploading
    ATTACHMENT_UPLOADING_MESSAGE_HTML: 'Uploading attachment...',
    ATTACHMENT_SOURCE_ATTRIBUTE: 'data-expensify-source',
    ATTACHMENT_PREVIEW_ATTRIBUTE: 'src',
    ATTACHMENT_ORIGINAL_FILENAME_ATTRIBUTE: 'data-name',
    ATTACHMENT_LOCAL_URL_PREFIX: ['blob:', 'file:'],
    ATTACHMENT_THUMBNAIL_URL_ATTRIBUTE: 'data-expensify-thumbnail-url',
    ATTACHMENT_THUMBNAIL_WIDTH_ATTRIBUTE: 'data-expensify-width',
    ATTACHMENT_THUMBNAIL_HEIGHT_ATTRIBUTE: 'data-expensify-height',
    ATTACHMENT_DURATION_ATTRIBUTE: 'data-expensify-duration',

    ATTACHMENT_PICKER_TYPE: {
        FILE: 'file',
        IMAGE: 'image',
    },

    ATTACHMENT_FILE_TYPE: {
        FILE: 'file',
        IMAGE: 'image',
        VIDEO: 'video',
    },

    IMAGE_FILE_FORMAT: {
        PNG: 'image/png',
        WEBP: 'image/webp',
        JPEG: 'image/jpeg',
    },
    ATTACHMENT_TYPE: {
        REPORT: 'r',
        NOTE: 'n',
    },

    IMAGE_OBJECT_POSITION: {
        TOP: 'top',
        INITIAL: 'initial',
    },

    FILE_TYPE_REGEX: {
        // Image MimeTypes allowed by iOS photos app.
        IMAGE: /\.(jpg|jpeg|png|webp|gif|tiff|bmp|heic|heif)$/,
        // Video MimeTypes allowed by iOS photos app.
        VIDEO: /\.(mov|mp4)$/,
    },
    IOS_CAMERAROLL_ACCESS_ERROR: 'Access to photo library was denied',
    ADD_PAYMENT_MENU_POSITION_Y: 226,
    ADD_PAYMENT_MENU_POSITION_X: 356,
    EMOJI_PICKER_ITEM_TYPES: {
        HEADER: 'header',
        EMOJI: 'emoji',
        SPACER: 'spacer',
    },
    EMOJI_PICKER_SIZE: {
        WIDTH: 320,
        HEIGHT: 416,
    },
    DESKTOP_HEADER_PADDING: 12,
    CATEGORY_SHORTCUT_BAR_HEIGHT: 32,
    SMALL_EMOJI_PICKER_SIZE: {
        WIDTH: '100%',
    },
    MENU_POSITION_REPORT_ACTION_COMPOSE_BOTTOM: 83,
    NON_NATIVE_EMOJI_PICKER_LIST_HEIGHT: 300,
    NON_NATIVE_EMOJI_PICKER_LIST_HEIGHT_WEB: 200,
    EMOJI_PICKER_ITEM_HEIGHT: 32,
    EMOJI_PICKER_HEADER_HEIGHT: 32,
    RECIPIENT_LOCAL_TIME_HEIGHT: 25,
    AUTO_COMPLETE_SUGGESTER: {
        SUGGESTER_PADDING: 6,
        SUGGESTER_INNER_PADDING: 8,
        SUGGESTION_ROW_HEIGHT: 40,
        SMALL_CONTAINER_HEIGHT_FACTOR: 2.5,
        MAX_AMOUNT_OF_SUGGESTIONS: 20,
        MAX_AMOUNT_OF_VISIBLE_SUGGESTIONS_IN_CONTAINER: 5,
        HERE_TEXT: '@here',
        SUGGESTION_BOX_MAX_SAFE_DISTANCE: 38,
        BIG_SCREEN_SUGGESTION_WIDTH: 300,
    },
    COMPOSER_MAX_HEIGHT: 125,
    CHAT_FOOTER_SECONDARY_ROW_HEIGHT: 15,
    CHAT_FOOTER_SECONDARY_ROW_PADDING: 5,
    CHAT_FOOTER_MIN_HEIGHT: 65,
    CHAT_FOOTER_HORIZONTAL_PADDING: 40,
    CHAT_SKELETON_VIEW: {
        AVERAGE_ROW_HEIGHT: 80,
        HEIGHT_FOR_ROW_COUNT: {
            1: 60,
            2: 80,
            3: 100,
        },
    },
    CENTRAL_PANE_ANIMATION_HEIGHT: 200,
    LHN_SKELETON_VIEW_ITEM_HEIGHT: 64,
    SEARCH_SKELETON_VIEW_ITEM_HEIGHT: 108,
    EXPENSIFY_PARTNER_NAME: 'expensify.com',
    EMAIL: {
        ACCOUNTING: 'accounting@expensify.com',
        ADMIN: 'admin@expensify.com',
        BILLS: 'bills@expensify.com',
        CHRONOS: 'chronos@expensify.com',
        CONCIERGE: 'concierge@expensify.com',
        CONTRIBUTORS: 'contributors@expensify.com',
        FIRST_RESPONDER: 'firstresponders@expensify.com',
        GUIDES_DOMAIN: 'team.expensify.com',
        HELP: 'help@expensify.com',
        INTEGRATION_TESTING_CREDS: 'integrationtestingcreds@expensify.com',
        NOTIFICATIONS: 'notifications@expensify.com',
        PAYROLL: 'payroll@expensify.com',
        QA: 'qa@expensify.com',
        QA_TRAVIS: 'qa+travisreceipts@expensify.com',
        RECEIPTS: 'receipts@expensify.com',
        STUDENT_AMBASSADOR: 'studentambassadors@expensify.com',
        SVFG: 'svfg@expensify.com',
        EXPENSIFY_EMAIL_DOMAIN: '@expensify.com',
    },

    CONCIERGE_DISPLAY_NAME: 'Concierge',

    INTEGRATION_ENTITY_MAP_TYPES: {
        DEFAULT: 'DEFAULT',
        NONE: 'NONE',
        TAG: 'TAG',
        REPORT_FIELD: 'REPORT_FIELD',
        NOT_IMPORTED: 'NOT_IMPORTED',
        IMPORTED: 'IMPORTED',
        NETSUITE_DEFAULT: 'NETSUITE_DEFAULT',
    },
    QUICKBOOKS_ONLINE: 'quickbooksOnline',

    QUICK_BOOKS_CONFIG: {
        SYNC_CLASSES: 'syncClasses',
        ENABLE_NEW_CATEGORIES: 'enableNewCategories',
        SYNC_CUSTOMERS: 'syncCustomers',
        SYNC_LOCATIONS: 'syncLocations',
        SYNC_TAX: 'syncTax',
        EXPORT: 'export',
        EXPORT_DATE: 'exportDate',
        NON_REIMBURSABLE_EXPENSES_ACCOUNT: 'nonReimbursableExpensesAccount',
        NON_REIMBURSABLE_EXPENSES_EXPORT_DESTINATION: 'nonReimbursableExpensesExportDestination',
        REIMBURSABLE_EXPENSES_ACCOUNT: 'reimbursableExpensesAccount',
        REIMBURSABLE_EXPENSES_EXPORT_DESTINATION: 'reimbursableExpensesExportDestination',
        NON_REIMBURSABLE_BILL_DEFAULT_VENDOR: 'nonReimbursableBillDefaultVendor',
        RECEIVABLE_ACCOUNT: 'receivableAccount',
        AUTO_SYNC: 'autoSync',
        SYNC_PEOPLE: 'syncPeople',
        AUTO_CREATE_VENDOR: 'autoCreateVendor',
        REIMBURSEMENT_ACCOUNT_ID: 'reimbursementAccountID',
        COLLECTION_ACCOUNT_ID: 'collectionAccountID',
    },

    XERO_CONFIG: {
        AUTO_SYNC: 'autoSync',
        SYNC: 'sync',
        ENABLE_NEW_CATEGORIES: 'enableNewCategories',
        EXPORT: 'export',
        TENANT_ID: 'tenantID',
        IMPORT_CUSTOMERS: 'importCustomers',
        IMPORT_TAX_RATES: 'importTaxRates',
        INVOICE_STATUS: {
            DRAFT: 'DRAFT',
            AWAITING_APPROVAL: 'AWT_APPROVAL',
            AWAITING_PAYMENT: 'AWT_PAYMENT',
        },
        IMPORT_TRACKING_CATEGORIES: 'importTrackingCategories',
        MAPPINGS: 'mappings',
        TRACKING_CATEGORY_PREFIX: 'trackingCategory_',
        TRACKING_CATEGORY_FIELDS: {
            COST_CENTERS: 'cost centers',
            REGION: 'region',
        },
        TRACKING_CATEGORY_OPTIONS: {
            DEFAULT: 'DEFAULT',
            TAG: 'TAG',
        },
    },

    QUICKBOOKS_REIMBURSABLE_ACCOUNT_TYPE: {
        VENDOR_BILL: 'bill',
        CHECK: 'check',
        JOURNAL_ENTRY: 'journal_entry',
    },

    XERO_EXPORT_DATE: {
        LAST_EXPENSE: 'LAST_EXPENSE',
        REPORT_EXPORTED: 'REPORT_EXPORTED',
        REPORT_SUBMITTED: 'REPORT_SUBMITTED',
    },

    NETSUITE_CONFIG: {
        SUBSIDIARY: 'subsidiary',
        EXPORTER: 'exporter',
        EXPORT_DATE: 'exportDate',
        REIMBURSABLE_EXPENSES_EXPORT_DESTINATION: 'reimbursableExpensesExportDestination',
        NON_REIMBURSABLE_EXPENSES_EXPORT_DESTINATION: 'nonreimbursableExpensesExportDestination',
        DEFAULT_VENDOR: 'defaultVendor',
        REIMBURSABLE_PAYABLE_ACCOUNT: 'reimbursablePayableAccount',
        PAYABLE_ACCT: 'payableAcct',
        JOURNAL_POSTING_PREFERENCE: 'journalPostingPreference',
        RECEIVABLE_ACCOUNT: 'receivableAccount',
        INVOICE_ITEM_PREFERENCE: 'invoiceItemPreference',
        INVOICE_ITEM: 'invoiceItem',
        TAX_POSTING_ACCOUNT: 'taxPostingAccount',
        PROVINCIAL_TAX_POSTING_ACCOUNT: 'provincialTaxPostingAccount',
        ALLOW_FOREIGN_CURRENCY: 'allowForeignCurrency',
        EXPORT_TO_NEXT_OPEN_PERIOD: 'exportToNextOpenPeriod',
<<<<<<< HEAD
        IMPORT_FIELDS: ['departments', 'classes', 'locations', 'customers', 'jobs'],
        IMPORT_CUSTOM_FIELDS: ['customSegments', 'customLists'],
        SYNC_OPTIONS: {
            SYNC_TAX: 'syncTax',
=======
        IMPORT_FIELDS: ['departments', 'classes', 'locations'],
        AUTO_SYNC: 'autoSync',
        REIMBURSEMENT_ACCOUNT_ID: 'reimbursementAccountID',
        COLLECTION_ACCOUNT: 'collectionAccount',
        AUTO_CREATE_ENTITIES: 'autoCreateEntities',
        APPROVAL_ACCOUNT: 'approvalAccount',
        CUSTOM_FORM_ID_OPTIONS: 'customFormIDOptions',
        TOKEN_INPUT_STEP_NAMES: ['1', '2,', '3', '4', '5'],
        TOKEN_INPUT_STEP_KEYS: {
            0: 'installBundle',
            1: 'enableTokenAuthentication',
            2: 'enableSoapServices',
            3: 'createAccessToken',
            4: 'enterCredentials',
        },
        IMPORT_CUSTOM_FIELDS: ['customSegments', 'customLists'],
        SYNC_OPTIONS: {
            SYNC_REIMBURSED_REPORTS: 'syncReimbursedReports',
            SYNC_PEOPLE: 'syncPeople',
            ENABLE_NEW_CATEGORIES: 'enableNewCategories',
            EXPORT_REPORTS_TO: 'exportReportsTo',
            EXPORT_VENDOR_BILLS_TO: 'exportVendorBillsTo',
            EXPORT_JOURNALS_TO: 'exportJournalsTo',
            SYNC_TAX: 'syncTax',
            CROSS_SUBSIDIARY_CUSTOMERS: 'crossSubsidiaryCustomers',
            CUSTOMER_MAPPINGS: {
                CUSTOMERS: 'customers',
                JOBS: 'jobs',
            },
>>>>>>> 77d380ce
        },
    },

    NETSUITE_EXPORT_DATE: {
        LAST_EXPENSE: 'LAST_EXPENSE',
        EXPORTED: 'EXPORTED',
        SUBMITTED: 'SUBMITTED',
    },

    NETSUITE_EXPORT_DESTINATION: {
        EXPENSE_REPORT: 'EXPENSE_REPORT',
        VENDOR_BILL: 'VENDOR_BILL',
        JOURNAL_ENTRY: 'JOURNAL_ENTRY',
    },

<<<<<<< HEAD
=======
    NETSUITE_MAP_EXPORT_DESTINATION: {
        EXPENSE_REPORT: 'expenseReport',
        VENDOR_BILL: 'vendorBill',
        JOURNAL_ENTRY: 'journalEntry',
    },

>>>>>>> 77d380ce
    NETSUITE_INVOICE_ITEM_PREFERENCE: {
        CREATE: 'create',
        SELECT: 'select',
    },

    NETSUITE_JOURNAL_POSTING_PREFERENCE: {
        JOURNALS_POSTING_INDIVIDUAL_LINE: 'JOURNALS_POSTING_INDIVIDUAL_LINE',
        JOURNALS_POSTING_TOTAL_LINE: 'JOURNALS_POSTING_TOTAL_LINE',
    },

    NETSUITE_EXPENSE_TYPE: {
        REIMBURSABLE: 'reimbursable',
        NON_REIMBURSABLE: 'nonreimbursable',
    },

<<<<<<< HEAD
=======
    NETSUITE_REPORTS_APPROVAL_LEVEL: {
        REPORTS_APPROVED_NONE: 'REPORTS_APPROVED_NONE',
        REPORTS_SUPERVISOR_APPROVED: 'REPORTS_SUPERVISOR_APPROVED',
        REPORTS_ACCOUNTING_APPROVED: 'REPORTS_ACCOUNTING_APPROVED',
        REPORTS_APPROVED_BOTH: 'REPORTS_APPROVED_BOTH',
    },

    NETSUITE_VENDOR_BILLS_APPROVAL_LEVEL: {
        VENDOR_BILLS_APPROVED_NONE: 'VENDOR_BILLS_APPROVED_NONE',
        VENDOR_BILLS_APPROVAL_PENDING: 'VENDOR_BILLS_APPROVAL_PENDING',
        VENDOR_BILLS_APPROVED: 'VENDOR_BILLS_APPROVED',
    },

    NETSUITE_JOURNALS_APPROVAL_LEVEL: {
        JOURNALS_APPROVED_NONE: 'JOURNALS_APPROVED_NONE',
        JOURNALS_APPROVAL_PENDING: 'JOURNALS_APPROVAL_PENDING',
        JOURNALS_APPROVED: 'JOURNALS_APPROVED',
    },

    NETSUITE_APPROVAL_ACCOUNT_DEFAULT: 'APPROVAL_ACCOUNT_DEFAULT',

>>>>>>> 77d380ce
    /**
     * Countries where tax setting is permitted (Strings are in the format of Netsuite's Country type/enum)
     *
     * Should mirror the list on the OldDot.
     */
    NETSUITE_TAX_COUNTRIES: [
        '_canada',
        '_unitedKingdomGB',
        '_unitedKingdom',
        '_australia',
        '_southAfrica',
        '_india',
        '_france',
        '_netherlands',
        '_germany',
        '_singapore',
        '_spain',
        '_ireland',
        '_denmark',
        '_brazil',
        '_japan',
        '_philippines',
        '_china',
        '_argentina',
        '_newZealand',
        '_switzerland',
        '_sweden',
        '_portugal',
        '_mexico',
        '_israel',
        '_thailand',
        '_czechRepublic',
        '_egypt',
        '_ghana',
        '_indonesia',
        '_iranIslamicRepublicOf',
        '_jordan',
        '_kenya',
        '_kuwait',
        '_lebanon',
        '_malaysia',
        '_morocco',
        '_myanmar',
        '_nigeria',
        '_pakistan',
        '_saudiArabia',
        '_sriLanka',
        '_unitedArabEmirates',
        '_vietnam',
        '_austria',
        '_bulgaria',
        '_greece',
        '_cyprus',
        '_norway',
        '_romania',
        '_poland',
        '_hongKong',
        '_luxembourg',
        '_lithuania',
        '_malta',
        '_finland',
        '_koreaRepublicOf',
        '_italy',
        '_georgia',
        '_hungary',
        '_latvia',
        '_estonia',
        '_slovenia',
        '_serbia',
        '_croatiaHrvatska',
        '_belgium',
        '_turkey',
        '_taiwan',
        '_azerbaijan',
        '_slovakRepublic',
        '_costaRica',
    ] as string[],

    QUICKBOOKS_EXPORT_DATE: {
        LAST_EXPENSE: 'LAST_EXPENSE',
        REPORT_EXPORTED: 'REPORT_EXPORTED',
        REPORT_SUBMITTED: 'REPORT_SUBMITTED',
    },

    QUICKBOOKS_NON_REIMBURSABLE_EXPORT_ACCOUNT_TYPE: {
        CREDIT_CARD: 'credit_card',
        DEBIT_CARD: 'debit_card',
        VENDOR_BILL: 'bill',
    },

    ACCOUNT_ID: {
        ACCOUNTING: Number(Config?.EXPENSIFY_ACCOUNT_ID_ACCOUNTING ?? 9645353),
        ADMIN: Number(Config?.EXPENSIFY_ACCOUNT_ID_ADMIN ?? -1),
        BILLS: Number(Config?.EXPENSIFY_ACCOUNT_ID_BILLS ?? 1371),
        CHRONOS: Number(Config?.EXPENSIFY_ACCOUNT_ID_CHRONOS ?? 10027416),
        CONCIERGE: Number(Config?.EXPENSIFY_ACCOUNT_ID_CONCIERGE ?? 8392101),
        CONTRIBUTORS: Number(Config?.EXPENSIFY_ACCOUNT_ID_CONTRIBUTORS ?? 9675014),
        FIRST_RESPONDER: Number(Config?.EXPENSIFY_ACCOUNT_ID_FIRST_RESPONDER ?? 9375152),
        HELP: Number(Config?.EXPENSIFY_ACCOUNT_ID_HELP ?? -1),
        INTEGRATION_TESTING_CREDS: Number(Config?.EXPENSIFY_ACCOUNT_ID_INTEGRATION_TESTING_CREDS ?? -1),
        NOTIFICATIONS: Number(Config?.EXPENSIFY_ACCOUNT_ID_NOTIFICATIONS ?? 11665625),
        PAYROLL: Number(Config?.EXPENSIFY_ACCOUNT_ID_PAYROLL ?? 9679724),
        QA: Number(Config?.EXPENSIFY_ACCOUNT_ID_QA ?? 3126513),
        QA_TRAVIS: Number(Config?.EXPENSIFY_ACCOUNT_ID_QA_TRAVIS ?? 8595733),
        RECEIPTS: Number(Config?.EXPENSIFY_ACCOUNT_ID_RECEIPTS ?? -1),
        REWARDS: Number(Config?.EXPENSIFY_ACCOUNT_ID_REWARDS ?? 11023767), // rewards@expensify.com
        STUDENT_AMBASSADOR: Number(Config?.EXPENSIFY_ACCOUNT_ID_STUDENT_AMBASSADOR ?? 10476956),
        SVFG: Number(Config?.EXPENSIFY_ACCOUNT_ID_SVFG ?? 2012843),
    },

    ENVIRONMENT: {
        DEV: 'development',
        STAGING: 'staging',
        PRODUCTION: 'production',
        ADHOC: 'adhoc',
    },

    // Used to delay the initial fetching of reportActions when the app first inits or reconnects (e.g. returning
    // from backgound). The times are based on how long it generally seems to take for the app to become interactive
    // in each scenario.
    FETCH_ACTIONS_DELAY: {
        STARTUP: 8000,
        RECONNECT: 1000,
    },

    WALLET: {
        TRANSFER_METHOD_TYPE: {
            INSTANT: 'instant',
            ACH: 'ach',
        },
        TRANSFER_METHOD_TYPE_FEE: {
            INSTANT: {
                RATE: 1.5,
                MINIMUM_FEE: 25,
            },
            ACH: {
                RATE: 0,
                MINIMUM_FEE: 0,
            },
        },
        ERROR: {
            // If these get updated, we need to update the codes on the Web side too
            SSN: 'ssnError',
            KBA: 'kbaNeeded',
            KYC: 'kycFailed',
            FULL_SSN_NOT_FOUND: 'Full SSN not found',
            MISSING_FIELD: 'Missing required additional details fields',
            WRONG_ANSWERS: 'Wrong answers',
            ONFIDO_FIXABLE_ERROR: 'Onfido returned a fixable error',
            ONFIDO_USER_CONSENT_DENIED: 'user_consent_denied',

            // KBA stands for Knowledge Based Answers (requiring us to show Idology questions)
            KBA_NEEDED: 'KBA needed',
            NO_ACCOUNT_TO_LINK: '405 No account to link to wallet',
            INVALID_WALLET: '405 Invalid wallet account',
            NOT_OWNER_OF_BANK_ACCOUNT: '401 Wallet owner does not own linked bank account',
            INVALID_BANK_ACCOUNT: '405 Attempting to link an invalid bank account to a wallet',
            NOT_OWNER_OF_FUND: '401 Wallet owner does not own linked fund',
            INVALID_FUND: '405 Attempting to link an invalid fund to a wallet',
        },
        STEP: {
            // In the order they appear in the Wallet flow
            ADD_BANK_ACCOUNT: 'AddBankAccountStep',
            ADDITIONAL_DETAILS: 'AdditionalDetailsStep',
            ADDITIONAL_DETAILS_KBA: 'AdditionalDetailsKBAStep',
            ONFIDO: 'OnfidoStep',
            TERMS: 'TermsStep',
            ACTIVATE: 'ActivateStep',
        },
        STEP_REFACTOR: {
            ADD_BANK_ACCOUNT: 'AddBankAccountStep',
            ADDITIONAL_DETAILS: 'AdditionalDetailsStep',
            VERIFY_IDENTITY: 'VerifyIdentityStep',
            TERMS_AND_FEES: 'TermsAndFeesStep',
        },
        STEP_NAMES: ['1', '2', '3', '4'],
        SUBSTEP_INDEXES: {
            BANK_ACCOUNT: {
                ACCOUNT_NUMBERS: 0,
            },
            PERSONAL_INFO: {
                LEGAL_NAME: 0,
                DATE_OF_BIRTH: 1,
                ADDRESS: 2,
                PHONE_NUMBER: 3,
                SSN: 4,
            },
        },
        TIER_NAME: {
            PLATINUM: 'PLATINUM',
            GOLD: 'GOLD',
            SILVER: 'SILVER',
            BRONZE: 'BRONZE',
        },
        WEB_MESSAGE_TYPE: {
            STATEMENT: 'STATEMENT_NAVIGATE',
            CONCIERGE: 'CONCIERGE_NAVIGATE',
        },
        MTL_WALLET_PROGRAM_ID: '760',
        BANCORP_WALLET_PROGRAM_ID: '660',
        PROGRAM_ISSUERS: {
            EXPENSIFY_PAYMENTS: 'Expensify Payments LLC',
            BANCORP_BANK: 'The Bancorp Bank',
        },
    },

    PLAID: {
        EVENT: {
            ERROR: 'ERROR',
            EXIT: 'EXIT',
        },
        DEFAULT_DATA: {
            bankName: '',
            plaidAccessToken: '',
            bankAccounts: [] as PlaidBankAccount[],
            isLoading: false,
            errors: {},
        },
    },

    ONFIDO: {
        CONTAINER_ID: 'onfido-mount',
        TYPE: {
            DOCUMENT: 'document',
            FACE: 'face',
        },
        VARIANT: {
            VIDEO: 'video',
        },
        SMS_NUMBER_COUNTRY_CODE: 'US',
        ERROR: {
            USER_CANCELLED: 'User canceled flow.',
            USER_TAPPED_BACK: 'User exited by clicking the back button.',
            USER_EXITED: 'User exited by manual action.',
        },
    },

    KYC_WALL_SOURCE: {
        REPORT: 'REPORT', // The user attempted to pay an expense
        ENABLE_WALLET: 'ENABLE_WALLET', // The user clicked on the `Enable wallet` button on the Wallet page
        TRANSFER_BALANCE: 'TRANSFER_BALANCE', // The user attempted to transfer their wallet balance to their bank account or debit card
    },

    OS: {
        WINDOWS: 'Windows',
        MAC_OS: PLATFORM_OS_MACOS,
        ANDROID: 'Android',
        IOS: PLATFORM_IOS,
        LINUX: 'Linux',
        NATIVE: 'Native',
    },

    BROWSER: {
        CHROME: 'chrome',
        FIREFOX: 'firefox',
        IE: 'ie',
        EDGE: 'edge',
        Opera: 'opera',
        SAFARI: 'safari',
        OTHER: 'other',
    },

    PAYMENT_METHODS: {
        DEBIT_CARD: 'debitCard',
        PERSONAL_BANK_ACCOUNT: 'bankAccount',
        BUSINESS_BANK_ACCOUNT: 'businessBankAccount',
    },

    PAYMENT_METHOD_ID_KEYS: {
        DEBIT_CARD: 'fundID',
        BANK_ACCOUNT: 'bankAccountID',
    },

    IOU: {
        MAX_RECENT_REPORTS_TO_SHOW: 5,
        // This is the transactionID used when going through the create expense flow so that it mimics a real transaction (like the edit flow)
        OPTIMISTIC_TRANSACTION_ID: '1',
        // Note: These payment types are used when building IOU reportAction message values in the server and should
        // not be changed.
        PAYMENT_TYPE: {
            ELSEWHERE: 'Elsewhere',
            EXPENSIFY: 'Expensify',
            VBBA: 'ACH',
        },
        ACTION: {
            EDIT: 'edit',
            CREATE: 'create',
            SUBMIT: 'submit',
            CATEGORIZE: 'categorize',
            SHARE: 'share',
        },
        DEFAULT_AMOUNT: 0,
        TYPE: {
            SEND: 'send',
            PAY: 'pay',
            SPLIT: 'split',
            REQUEST: 'request',
            INVOICE: 'invoice',
            SUBMIT: 'submit',
            TRACK: 'track',
        },
        REQUEST_TYPE: {
            DISTANCE: 'distance',
            MANUAL: 'manual',
            SCAN: 'scan',
        },
        REPORT_ACTION_TYPE: {
            PAY: 'pay',
            CREATE: 'create',
            SPLIT: 'split',
            DECLINE: 'decline',
            CANCEL: 'cancel',
            DELETE: 'delete',
            APPROVE: 'approve',
            TRACK: 'track',
        },
        AMOUNT_MAX_LENGTH: 8,
        RECEIPT_STATE: {
            SCANREADY: 'SCANREADY',
            OPEN: 'OPEN',
            SCANNING: 'SCANNING',
            SCANCOMPLETE: 'SCANCOMPLETE',
            SCANFAILED: 'SCANFAILED',
        },
        FILE_TYPES: {
            HTML: 'html',
            DOC: 'doc',
            DOCX: 'docx',
            SVG: 'svg',
        },
        RECEIPT_ERROR: 'receiptError',
        CANCEL_REASON: {
            PAYMENT_EXPIRED: 'CANCEL_REASON_PAYMENT_EXPIRED',
        },
        SHARE: {
            ROLE: {
                ACCOUNTANT: 'accountant',
            },
        },
        ACCESS_VARIANTS: {
            CREATE: 'create',
        },
    },

    GROWL: {
        SUCCESS: 'success',
        ERROR: 'error',
        WARNING: 'warning',
        DURATION: 2000,
        DURATION_LONG: 3500,
    },

    LOCALES: {
        EN: 'en',
        ES: 'es',
        ES_ES: 'es-ES',
        ES_ES_ONFIDO: 'es_ES',

        DEFAULT: 'en',
    },

    LANGUAGES: ['en', 'es'],

    PRONOUNS_LIST: [
        'coCos',
        'eEyEmEir',
        'heHimHis',
        'heHimHisTheyThemTheirs',
        'sheHerHers',
        'sheHerHersTheyThemTheirs',
        'merMers',
        'neNirNirs',
        'neeNerNers',
        'perPers',
        'theyThemTheirs',
        'thonThons',
        'veVerVis',
        'viVir',
        'xeXemXyr',
        'zeZieZirHir',
        'zeHirHirs',
        'callMeByMyName',
    ],

    // Map updated pronouns key to deprecated pronouns
    DEPRECATED_PRONOUNS_LIST: {
        heHimHis: 'He/him',
        sheHerHers: 'She/her',
        theyThemTheirs: 'They/them',
        zeHirHirs: 'Ze/hir',
        callMeByMyName: 'Call me by my name',
    },

    POLICY: {
        TYPE: {
            FREE: 'free',
            PERSONAL: 'personal',

            // Often referred to as "control" workspaces
            CORPORATE: 'corporate',

            // Often referred to as "collect" workspaces
            TEAM: 'team',
        },
        ROLE: {
            ADMIN: 'admin',
            AUDITOR: 'auditor',
            USER: 'user',
        },
        AUTO_REPORTING_FREQUENCIES: {
            INSTANT: 'instant',
            IMMEDIATE: 'immediate',
            WEEKLY: 'weekly',
            SEMI_MONTHLY: 'semimonthly',
            MONTHLY: 'monthly',
            TRIP: 'trip',
            MANUAL: 'manual',
        },
        AUTO_REPORTING_OFFSET: {
            LAST_BUSINESS_DAY_OF_MONTH: 'lastBusinessDayOfMonth',
            LAST_DAY_OF_MONTH: 'lastDayOfMonth',
        },
        APPROVAL_MODE: {
            OPTIONAL: 'OPTIONAL',
            BASIC: 'BASIC',
            ADVANCED: 'ADVANCED',
            DYNAMICEXTERNAL: 'DYNAMIC_EXTERNAL',
            SMARTREPORT: 'SMARTREPORT',
            BILLCOM: 'BILLCOM',
        },
        ROOM_PREFIX: '#',
        CUSTOM_UNIT_RATE_BASE_OFFSET: 100,
        OWNER_EMAIL_FAKE: '_FAKE_',
        OWNER_ACCOUNT_ID_FAKE: 0,
        REIMBURSEMENT_CHOICES: {
            REIMBURSEMENT_YES: 'reimburseYes', // Direct
            REIMBURSEMENT_NO: 'reimburseNo', // None
            REIMBURSEMENT_MANUAL: 'reimburseManual', // Indirect
        },
        ID_FAKE: '_FAKE_',
        EMPTY: 'EMPTY',
        MEMBERS_BULK_ACTION_TYPES: {
            REMOVE: 'remove',
            MAKE_MEMBER: 'makeMember',
            MAKE_ADMIN: 'makeAdmin',
        },
        BULK_ACTION_TYPES: {
            DELETE: 'delete',
            DISABLE: 'disable',
            ENABLE: 'enable',
        },
        MORE_FEATURES: {
            ARE_CATEGORIES_ENABLED: 'areCategoriesEnabled',
            ARE_TAGS_ENABLED: 'areTagsEnabled',
            ARE_DISTANCE_RATES_ENABLED: 'areDistanceRatesEnabled',
            ARE_WORKFLOWS_ENABLED: 'areWorkflowsEnabled',
            ARE_REPORT_FIELDS_ENABLED: 'areReportFieldsEnabled',
            ARE_CONNECTIONS_ENABLED: 'areConnectionsEnabled',
            ARE_EXPENSIFY_CARDS_ENABLED: 'areExpensifyCardsEnabled',
            ARE_TAXES_ENABLED: 'tax',
        },
        DEFAULT_CATEGORIES: [
            'Advertising',
            'Benefits',
            'Car',
            'Equipment',
            'Fees',
            'Home Office',
            'Insurance',
            'Interest',
            'Labor',
            'Maintenance',
            'Materials',
            'Meals and Entertainment',
            'Office Supplies',
            'Other',
            'Professional Services',
            'Rent',
            'Taxes',
            'Travel',
            'Utilities',
        ],
        OWNERSHIP_ERRORS: {
            NO_BILLING_CARD: 'noBillingCard',
            AMOUNT_OWED: 'amountOwed',
            HAS_FAILED_SETTLEMENTS: 'hasFailedSettlements',
            OWNER_OWES_AMOUNT: 'ownerOwesAmount',
            SUBSCRIPTION: 'subscription',
            DUPLICATE_SUBSCRIPTION: 'duplicateSubscription',
            FAILED_TO_CLEAR_BALANCE: 'failedToClearBalance',
        },
        COLLECTION_KEYS: {
            DESCRIPTION: 'description',
            REIMBURSER: 'reimburser',
            REIMBURSEMENT_CHOICE: 'reimbursementChoice',
            APPROVAL_MODE: 'approvalMode',
            AUTOREPORTING: 'autoReporting',
            AUTOREPORTING_FREQUENCY: 'autoReportingFrequency',
            AUTOREPORTING_OFFSET: 'autoReportingOffset',
            GENERAL_SETTINGS: 'generalSettings',
        },
        CONNECTIONS: {
            NAME: {
                // Here we will add other connections names when we add support for them
                QBO: 'quickbooksOnline',
                XERO: 'xero',
                NETSUITE: 'netsuite',
                SAGE_INTACCT: 'intacct',
            },
            NAME_USER_FRIENDLY: {
                netsuite: 'NetSuite',
                quickbooksOnline: 'Quickbooks Online',
                xero: 'Xero',
                intacct: 'Sage Intacct',
            },
            SYNC_STAGE_NAME: {
                STARTING_IMPORT_QBO: 'startingImportQBO',
                STARTING_IMPORT_XERO: 'startingImportXero',
                QBO_IMPORT_MAIN: 'quickbooksOnlineImportMain',
                QBO_IMPORT_CUSTOMERS: 'quickbooksOnlineImportCustomers',
                QBO_IMPORT_EMPLOYEES: 'quickbooksOnlineImportEmployees',
                QBO_IMPORT_ACCOUNTS: 'quickbooksOnlineImportAccounts',
                QBO_IMPORT_CLASSES: 'quickbooksOnlineImportClasses',
                QBO_IMPORT_LOCATIONS: 'quickbooksOnlineImportLocations',
                QBO_IMPORT_PROCESSING: 'quickbooksOnlineImportProcessing',
                QBO_SYNC_PAYMENTS: 'quickbooksOnlineSyncBillPayments',
                QBO_IMPORT_TAX_CODES: 'quickbooksOnlineSyncTaxCodes',
                QBO_CHECK_CONNECTION: 'quickbooksOnlineCheckConnection',
                QBO_SYNC_TITLE: 'quickbooksOnlineSyncTitle',
                QBO_SYNC_LOAD_DATA: 'quickbooksOnlineSyncLoadData',
                QBO_SYNC_APPLY_CATEGORIES: 'quickbooksOnlineSyncApplyCategories',
                QBO_SYNC_APPLY_CUSTOMERS: 'quickbooksOnlineSyncApplyCustomers',
                QBO_SYNC_APPLY_PEOPLE: 'quickbooksOnlineSyncApplyEmployees',
                QBO_SYNC_APPLY_CLASSES_LOCATIONS: 'quickbooksOnlineSyncApplyClassesLocations',
                JOB_DONE: 'jobDone',
                XERO_SYNC_STEP: 'xeroSyncStep',
                XERO_SYNC_XERO_REIMBURSED_REPORTS: 'xeroSyncXeroReimbursedReports',
                XERO_SYNC_EXPENSIFY_REIMBURSED_REPORTS: 'xeroSyncExpensifyReimbursedReports',
                XERO_SYNC_IMPORT_CHART_OF_ACCOUNTS: 'xeroSyncImportChartOfAccounts',
                XERO_SYNC_IMPORT_CATEGORIES: 'xeroSyncImportCategories',
                XERO_SYNC_IMPORT_TRACKING_CATEGORIES: 'xeroSyncImportTrackingCategories',
                XERO_SYNC_IMPORT_CUSTOMERS: 'xeroSyncImportCustomers',
                XERO_SYNC_IMPORT_BANK_ACCOUNTS: 'xeroSyncImportBankAccounts',
                XERO_SYNC_IMPORT_TAX_RATES: 'xeroSyncImportTaxRates',
                XERO_CHECK_CONNECTION: 'xeroCheckConnection',
                XERO_SYNC_TITLE: 'xeroSyncTitle',
                NETSUITE_SYNC_CONNECTION: 'netSuiteSyncConnection',
                NETSUITE_SYNC_CUSTOMERS: 'netSuiteSyncCustomers',
                NETSUITE_SYNC_INIT_DATA: 'netSuiteSyncInitData',
                NETSUITE_SYNC_IMPORT_TAXES: 'netSuiteSyncImportTaxes',
                NETSUITE_SYNC_IMPORT_ITEMS: 'netSuiteSyncImportItems',
                NETSUITE_SYNC_DATA: 'netSuiteSyncData',
                NETSUITE_SYNC_ACCOUNTS: 'netSuiteSyncAccounts',
                NETSUITE_SYNC_CURRENCIES: 'netSuiteSyncCurrencies',
                NETSUITE_SYNC_CATEGORIES: 'netSuiteSyncCategories',
                NETSUITE_SYNC_IMPORT_EMPLOYEES: 'netSuiteSyncImportEmployees',
                NETSUITE_SYNC_REPORT_FIELDS: 'netSuiteSyncReportFields',
                NETSUITE_SYNC_TAGS: 'netSuiteSyncTags',
                NETSUITE_SYNC_UPDATE_DATA: 'netSuiteSyncUpdateConnectionData',
                NETSUITE_SYNC_NETSUITE_REIMBURSED_REPORTS: 'netSuiteSyncNetSuiteReimbursedReports',
                NETSUITE_SYNC_EXPENSIFY_REIMBURSED_REPORTS: 'netSuiteSyncExpensifyReimbursedReports',
                SAGE_INTACCT_SYNC_CHECK_CONNECTION: 'intacctCheckConnection',
                SAGE_INTACCT_SYNC_IMPORT_TITLE: 'intacctImportTitle',
                SAGE_INTACCT_SYNC_IMPORT_DATA: 'intacctImportData',
                SAGE_INTACCT_SYNC_IMPORT_EMPLOYEES: 'intacctImportEmployees',
                SAGE_INTACCT_SYNC_IMPORT_DIMENSIONS: 'intacctImportDimensions',
                SAGE_INTACCT_SYNC_IMPORT_SYNC_REIMBURSED_REPORTS: 'intacctImportSyncBillPayments',
            },
            SYNC_STAGE_TIMEOUT_MINUTES: 20,
        },
        ACCESS_VARIANTS: {
            PAID: 'paid',
            ADMIN: 'admin',
        },
    },

    CUSTOM_UNITS: {
        NAME_DISTANCE: 'Distance',
        DISTANCE_UNIT_MILES: 'mi',
        DISTANCE_UNIT_KILOMETERS: 'km',
        MILEAGE_IRS_RATE: 0.67,
        DEFAULT_RATE: 'Default Rate',
        RATE_DECIMALS: 3,
        FAKE_P2P_ID: '_FAKE_P2P_ID_',
    },

    TERMS: {
        CFPB_PREPAID: 'cfpb.gov/prepaid',
        CFPB_COMPLAINT: 'cfpb.gov/complaint',
        FDIC_PREPAID: 'fdic.gov/deposit/deposits/prepaid.html',
        USE_EXPENSIFY_FEES: 'use.expensify.com/fees',
    },

    LAYOUT_WIDTH: {
        WIDE: 'wide',
        NARROW: 'narrow',
        NONE: 'none',
    },

    ICON_TYPE_ICON: 'icon',
    ICON_TYPE_AVATAR: 'avatar',
    ICON_TYPE_WORKSPACE: 'workspace',

    ACTIVITY_INDICATOR_SIZE: {
        LARGE: 'large',
    },

    AVATAR_SIZE: {
        XLARGE: 'xlarge',
        LARGE: 'large',
        MEDIUM: 'medium',
        DEFAULT: 'default',
        SMALL: 'small',
        SMALLER: 'smaller',
        SUBSCRIPT: 'subscript',
        SMALL_SUBSCRIPT: 'small-subscript',
        MID_SUBSCRIPT: 'mid-subscript',
        LARGE_BORDERED: 'large-bordered',
        HEADER: 'header',
        MENTION_ICON: 'mention-icon',
        SMALL_NORMAL: 'small-normal',
    },
    EXPENSIFY_CARD: {
        BANK: 'Expensify Card',
        FRAUD_TYPES: {
            DOMAIN: 'domain',
            INDIVIDUAL: 'individual',
            NONE: 'none',
        },
        STATE: {
            STATE_NOT_ISSUED: 2,
            OPEN: 3,
            NOT_ACTIVATED: 4,
            STATE_DEACTIVATED: 5,
            CLOSED: 6,
            STATE_SUSPENDED: 7,
        },
        ACTIVE_STATES: cardActiveStates,
        LIMIT_TYPES: {
            SMART: 'smart',
            MONTHLY: 'monthly',
            FIXED: 'fixed',
        },
        STEP_NAMES: ['1', '2', '3', '4', '5', '6'],
        STEP: {
            ASSIGNEE: 'Assignee',
            CARD_TYPE: 'CardType',
            LIMIT_TYPE: 'LimitType',
            LIMIT: 'Limit',
            CARD_NAME: 'CardName',
            CONFIRMATION: 'Confirmation',
        },
    },
    AVATAR_ROW_SIZE: {
        DEFAULT: 4,
        LARGE_SCREEN: 8,
    },
    OPTION_MODE: {
        COMPACT: 'compact',
        DEFAULT: 'default',
    },
    SUBSCRIPTION: {
        TYPE: {
            ANNUAL: 'yearly2018',
            PAYPERUSE: 'monthly2018',
        },
    },
    REGEX: {
        SPECIAL_CHARS_WITHOUT_NEWLINE: /((?!\n)[()-\s\t])/g,
        DIGITS_AND_PLUS: /^\+?[0-9]*$/,
        ALPHABETIC_AND_LATIN_CHARS: /^[\p{Script=Latin} ]*$/u,
        NON_ALPHABETIC_AND_NON_LATIN_CHARS: /[^\p{Script=Latin}]/gu,
        ACCENT_LATIN_CHARS: /[\u00C0-\u017F]/g,
        POSITIVE_INTEGER: /^\d+$/,
        PO_BOX: /\b[P|p]?(OST|ost)?\.?\s*[O|o|0]?(ffice|FFICE)?\.?\s*[B|b][O|o|0]?[X|x]?\.?\s+[#]?(\d+)\b/,
        ANY_VALUE: /^.+$/,
        ZIP_CODE: /^[0-9]{5}(?:[- ][0-9]{4})?$/,
        INDUSTRY_CODE: /^[0-9]{6}$/,
        SSN_LAST_FOUR: /^(?!0000)[0-9]{4}$/,
        SSN_FULL_NINE: /^(?!0000)[0-9]{9}$/,
        NUMBER: /^[0-9]+$/,
        CARD_NUMBER: /^[0-9]{15,16}$/,
        CARD_SECURITY_CODE: /^[0-9]{3,4}$/,
        CARD_EXPIRATION_DATE: /^(0[1-9]|1[0-2])([^0-9])?([0-9]{4}|([0-9]{2}))$/,
        ROOM_NAME: /^#[\p{Ll}0-9-]{1,100}$/u,

        // eslint-disable-next-line max-len, no-misleading-character-class
        EMOJI: /[\p{Extended_Pictographic}\u200d\u{1f1e6}-\u{1f1ff}\u{1f3fb}-\u{1f3ff}\u{e0020}-\u{e007f}\u20E3\uFE0F]|[#*0-9]\uFE0F?\u20E3/gu,
        // eslint-disable-next-line max-len, no-misleading-character-class
        EMOJIS: /[\p{Extended_Pictographic}](\u200D[\p{Extended_Pictographic}]|[\u{1F3FB}-\u{1F3FF}]|[\u{E0020}-\u{E007F}]|\uFE0F|\u20E3)*|[\u{1F1E6}-\u{1F1FF}]{2}|[#*0-9]\uFE0F?\u20E3/gu,
        // eslint-disable-next-line max-len, no-misleading-character-class
        EMOJI_SKIN_TONES: /[\u{1f3fb}-\u{1f3ff}]/gu,

        TAX_ID: /^\d{9}$/,
        NON_NUMERIC: /\D/g,
        ANY_SPACE: /\s/g,

        // Extract attachment's source from the data's html string
        ATTACHMENT_DATA: /(data-expensify-source|data-name)="([^"]+)"/g,

        EMOJI_NAME: /:[\p{L}0-9_+-]+:/gu,
        EMOJI_SUGGESTIONS: /:[\p{L}0-9_+-]{1,40}$/u,
        AFTER_FIRST_LINE_BREAK: /\n.*/g,
        LINE_BREAK: /\r\n|\r|\n/g,
        CODE_2FA: /^\d{6}$/,
        ATTACHMENT_ID: /chat-attachments\/(\d+)/,
        HAS_COLON_ONLY_AT_THE_BEGINNING: /^:[^:]+$/,
        HAS_AT_MOST_TWO_AT_SIGNS: /^@[^@]*@?[^@]*$/,

        SPECIAL_CHAR: /[,/?"{}[\]()&^%;`$=#<>!*]/g,

        FIRST_SPACE: /.+?(?=\s)/,

        get SPECIAL_CHAR_OR_EMOJI() {
            return new RegExp(`[~\\n\\s]|(_\\b(?!$))|${this.SPECIAL_CHAR.source}|${this.EMOJI.source}`, 'gu');
        },

        get SPACE_OR_EMOJI() {
            return new RegExp(`(\\s+|(?:${this.EMOJI.source})+)`, 'gu');
        },

        // Define the regular expression pattern to find a potential end of a mention suggestion:
        // It might be a space, a newline character, an emoji, or a special character (excluding underscores & tildes, which might be used in usernames)
        get MENTION_BREAKER() {
            return new RegExp(`[\\n\\s]|${this.SPECIAL_CHAR.source}|${this.EMOJI.source}`, 'gu');
        },

        MERGED_ACCOUNT_PREFIX: /^(MERGED_\d+@)/,

        ROUTES: {
            VALIDATE_LOGIN: /\/v($|(\/\/*))/,
            UNLINK_LOGIN: /\/u($|(\/\/*))/,
            REDUNDANT_SLASHES: /(\/{2,})|(\/$)/g,
        },

        TIME_STARTS_01: /^01:\d{2} [AP]M$/,
        TIME_FORMAT: /^\d{2}:\d{2} [AP]M$/,
        DATE_TIME_FORMAT: /^\d{2}-\d{2} \d{2}:\d{2} [AP]M$/,
        ILLEGAL_FILENAME_CHARACTERS: /\/|<|>|\*|"|:|\?|\\|\|/g,

        ENCODE_PERCENT_CHARACTER: /%(25)+/g,

        INVISIBLE_CHARACTERS_GROUPS: /[\p{C}\p{Z}]/gu,

        OTHER_INVISIBLE_CHARACTERS: /[\u3164]/g,

        REPORT_FIELD_TITLE: /{report:([a-zA-Z]+)}/g,

        PATH_WITHOUT_POLICY_ID: /\/w\/[a-zA-Z0-9]+(\/|$)/,

        POLICY_ID_FROM_PATH: /\/w\/([a-zA-Z0-9]+)(\/|$)/,

        SHORT_MENTION: new RegExp(`@[\\w\\-\\+\\'#@]+(?:\\.[\\w\\-\\'\\+]+)*(?![^\`]*\`)`, 'gim'),
    },

    PRONOUNS: {
        PREFIX: '__predefined_',
        SELF_SELECT: '__predefined_selfSelect',
    },
    GUIDES_CALL_TASK_IDS: {
        CONCIERGE_DM: 'NewExpensifyConciergeDM',
        WORKSPACE_INITIAL: 'WorkspaceHome',
        WORKSPACE_PROFILE: 'WorkspaceProfile',
        WORKSPACE_CARD: 'WorkspaceCorporateCards',
        WORKSPACE_REIMBURSE: 'WorkspaceReimburseReceipts',
        WORKSPACE_BILLS: 'WorkspacePayBills',
        WORKSPACE_INVOICES: 'WorkspaceSendInvoices',
        WORKSPACE_TRAVEL: 'WorkspaceBookTravel',
        WORKSPACE_MEMBERS: 'WorkspaceManageMembers',
        WORKSPACE_EXPENSIFY_CARD: 'WorkspaceExpensifyCard',
        WORKSPACE_WORKFLOWS: 'WorkspaceWorkflows',
        WORKSPACE_BANK_ACCOUNT: 'WorkspaceBankAccount',
        WORKSPACE_SETTINGS: 'WorkspaceSettings',
    },
    get EXPENSIFY_EMAILS() {
        return [
            this.EMAIL.ACCOUNTING,
            this.EMAIL.ADMIN,
            this.EMAIL.BILLS,
            this.EMAIL.CHRONOS,
            this.EMAIL.CONCIERGE,
            this.EMAIL.CONTRIBUTORS,
            this.EMAIL.FIRST_RESPONDER,
            this.EMAIL.HELP,
            this.EMAIL.INTEGRATION_TESTING_CREDS,
            this.EMAIL.NOTIFICATIONS,
            this.EMAIL.PAYROLL,
            this.EMAIL.QA,
            this.EMAIL.QA_TRAVIS,
            this.EMAIL.RECEIPTS,
            this.EMAIL.STUDENT_AMBASSADOR,
            this.EMAIL.SVFG,
        ];
    },
    get EXPENSIFY_ACCOUNT_IDS() {
        return [
            this.ACCOUNT_ID.ACCOUNTING,
            this.ACCOUNT_ID.ADMIN,
            this.ACCOUNT_ID.BILLS,
            this.ACCOUNT_ID.CHRONOS,
            this.ACCOUNT_ID.CONCIERGE,
            this.ACCOUNT_ID.CONTRIBUTORS,
            this.ACCOUNT_ID.FIRST_RESPONDER,
            this.ACCOUNT_ID.HELP,
            this.ACCOUNT_ID.INTEGRATION_TESTING_CREDS,
            this.ACCOUNT_ID.PAYROLL,
            this.ACCOUNT_ID.QA,
            this.ACCOUNT_ID.QA_TRAVIS,
            this.ACCOUNT_ID.RECEIPTS,
            this.ACCOUNT_ID.REWARDS,
            this.ACCOUNT_ID.STUDENT_AMBASSADOR,
            this.ACCOUNT_ID.SVFG,
        ];
    },

    // Emails that profile view is prohibited
    get RESTRICTED_EMAILS(): readonly string[] {
        return [this.EMAIL.NOTIFICATIONS];
    },
    // Account IDs that profile view is prohibited
    get RESTRICTED_ACCOUNT_IDS() {
        return [this.ACCOUNT_ID.NOTIFICATIONS];
    },

    // Auth limit is 60k for the column but we store edits and other metadata along the html so let's use a lower limit to accommodate for it.
    MAX_COMMENT_LENGTH: 10000,

    // Use the same value as MAX_COMMENT_LENGTH to ensure the entire comment is parsed. Note that applying markup is very resource-consuming.
    MAX_MARKUP_LENGTH: 10000,

    MAX_THREAD_REPLIES_PREVIEW: 99,

    // Character Limits
    FORM_CHARACTER_LIMIT: 50,
    LEGAL_NAMES_CHARACTER_LIMIT: 150,
    LOGIN_CHARACTER_LIMIT: 254,
    CATEGORY_NAME_LIMIT: 256,
    TAG_NAME_LIMIT: 256,
    WORKSPACE_REPORT_FIELD_POLICY_MAX_LENGTH: 256,
    REPORT_NAME_LIMIT: 100,
    TITLE_CHARACTER_LIMIT: 100,
    DESCRIPTION_LIMIT: 500,
    WORKSPACE_NAME_CHARACTER_LIMIT: 80,

    AVATAR_CROP_MODAL: {
        // The next two constants control what is min and max value of the image crop scale.
        // Values define in how many times the image can be bigger than its container.
        // Notice: that values less than 1 mean that the image won't cover the container fully.
        MAX_SCALE: 3, // 3x scale is used commonly in different apps.
        MIN_SCALE: 1, // 1x min scale means that the image covers the container completely

        // This const defines the initial container size, before layout measurement.
        // Since size cant be null, we have to define some initial value.
        INITIAL_SIZE: 1, // 1 was chosen because there is a very low probability that initialized component will have such size.
    },
    MICROSECONDS_PER_MS: 1000,
    RED_BRICK_ROAD_PENDING_ACTION: {
        ADD: 'add',
        DELETE: 'delete',
        UPDATE: 'update',
    },
    BRICK_ROAD_INDICATOR_STATUS: {
        ERROR: 'error',
        INFO: 'info',
    },
    REPORT_DETAILS_MENU_ITEM: {
        MEMBERS: 'member',
        INVITE: 'invite',
        SETTINGS: 'settings',
        LEAVE_ROOM: 'leaveRoom',
        PRIVATE_NOTES: 'privateNotes',
        DELETE: 'delete',
        MARK_AS_INCOMPLETE: 'markAsIncomplete',
    },
    EDIT_REQUEST_FIELD: {
        AMOUNT: 'amount',
        CURRENCY: 'currency',
        DATE: 'date',
        DESCRIPTION: 'description',
        MERCHANT: 'merchant',
        CATEGORY: 'category',
        RECEIPT: 'receipt',
        DISTANCE: 'distance',
        TAG: 'tag',
        TAX_RATE: 'taxRate',
        TAX_AMOUNT: 'taxAmount',
    },
    FOOTER: {
        EXPENSE_MANAGEMENT_URL: `${USE_EXPENSIFY_URL}/expense-management`,
        SPEND_MANAGEMENT_URL: `${USE_EXPENSIFY_URL}/spend-management`,
        EXPENSE_REPORTS_URL: `${USE_EXPENSIFY_URL}/expense-reports`,
        COMPANY_CARD_URL: `${USE_EXPENSIFY_URL}/company-credit-card`,
        RECIEPT_SCANNING_URL: `${USE_EXPENSIFY_URL}/receipt-scanning-app`,
        BILL_PAY_URL: `${USE_EXPENSIFY_URL}/bills`,
        INVOICES_URL: `${USE_EXPENSIFY_URL}/invoices`,
        PAYROLL_URL: `${USE_EXPENSIFY_URL}/payroll`,
        TRAVEL_URL: `${USE_EXPENSIFY_URL}/travel`,
        EXPENSIFY_APPROVED_URL: `${USE_EXPENSIFY_URL}/accountants`,
        PRESS_KIT_URL: 'https://we.are.expensify.com/press-kit',
        SUPPORT_URL: `${USE_EXPENSIFY_URL}/support`,
        COMMUNITY_URL: 'https://community.expensify.com/',
        PRIVACY_URL: `${USE_EXPENSIFY_URL}/privacy`,
        ABOUT_URL: 'https://we.are.expensify.com/how-we-got-here',
        BLOG_URL: 'https://blog.expensify.com/',
        JOBS_URL: 'https://we.are.expensify.com/apply',
        ORG_URL: 'https://expensify.org/',
        INVESTOR_RELATIONS_URL: 'https://ir.expensify.com/',
    },

    SOCIALS: {
        PODCAST: 'https://we.are.expensify.com/podcast',
        TWITTER: 'https://www.twitter.com/expensify',
        INSTAGRAM: 'https://www.instagram.com/expensify',
        FACEBOOK: 'https://www.facebook.com/expensify',
        LINKEDIN: 'https://www.linkedin.com/company/expensify',
    },

    // These split the maximum decimal value of a signed 64-bit number (9,223,372,036,854,775,807) into parts where none of them are too big to fit into a 32-bit number, so that we can
    // generate them each with a random number generator with only 32-bits of precision.
    MAX_64BIT_LEFT_PART: 92233,
    MAX_64BIT_MIDDLE_PART: 7203685,
    MAX_64BIT_RIGHT_PART: 4775807,
    INVALID_CATEGORY_NAME: '###',

    // When generating a random value to fit in 7 digits (for the `middle` or `right` parts above), this is the maximum value to multiply by Math.random().
    MAX_INT_FOR_RANDOM_7_DIGIT_VALUE: 10000000,
    IOS_KEYBOARD_SPACE_OFFSET: -30,

    API_REQUEST_TYPE: {
        READ: 'read',
        WRITE: 'write',
        MAKE_REQUEST_WITH_SIDE_EFFECTS: 'makeRequestWithSideEffects',
    },

    ERECEIPT_COLORS: {
        YELLOW: 'Yellow',
        ICE: 'Ice',
        BLUE: 'Blue',
        GREEN: 'Green',
        TANGERINE: 'Tangerine',
        PINK: 'Pink',
    },

    MAP_PADDING: 50,
    MAP_MARKER_SIZE: 20,

    QUICK_REACTIONS: [
        {
            name: '+1',
            code: '👍',
            types: ['👍🏿', '👍🏾', '👍🏽', '👍🏼', '👍🏻'],
        },
        {
            name: 'heart',
            code: '❤️',
        },
        {
            name: 'joy',
            code: '😂',
        },
        {
            name: 'fire',
            code: '🔥',
        },
    ],

    TFA_CODE_LENGTH: 6,
    CHAT_ATTACHMENT_TOKEN_KEY: 'X-Chat-Attachment-Token',

    SPACE_LENGTH: 1,

    ALL_COUNTRIES: {
        AF: 'Afghanistan',
        AX: 'Åland Islands',
        AL: 'Albania',
        DZ: 'Algeria',
        AS: 'American Samoa',
        AD: 'Andorra',
        AO: 'Angola',
        AI: 'Anguilla',
        AQ: 'Antarctica',
        AG: 'Antigua & Barbuda',
        AR: 'Argentina',
        AM: 'Armenia',
        AW: 'Aruba',
        AC: 'Ascension Island',
        AU: 'Australia',
        AT: 'Austria',
        AZ: 'Azerbaijan',
        BS: 'Bahamas',
        BH: 'Bahrain',
        BD: 'Bangladesh',
        BB: 'Barbados',
        BY: 'Belarus',
        BE: 'Belgium',
        BZ: 'Belize',
        BJ: 'Benin',
        BM: 'Bermuda',
        BT: 'Bhutan',
        BO: 'Bolivia',
        BA: 'Bosnia & Herzegovina',
        BW: 'Botswana',
        BR: 'Brazil',
        IO: 'British Indian Ocean Territory',
        VG: 'British Virgin Islands',
        BN: 'Brunei',
        BG: 'Bulgaria',
        BF: 'Burkina Faso',
        BI: 'Burundi',
        KH: 'Cambodia',
        CM: 'Cameroon',
        CA: 'Canada',
        CV: 'Cape Verde',
        BQ: 'Caribbean Netherlands',
        KY: 'Cayman Islands',
        CF: 'Central African Republic',
        TD: 'Chad',
        CL: 'Chile',
        CN: 'China',
        CX: 'Christmas Island',
        CC: 'Cocos (Keeling) Islands',
        CO: 'Colombia',
        KM: 'Comoros',
        CG: 'Congo - Brazzaville',
        CD: 'Congo - Kinshasa',
        CK: 'Cook Islands',
        CR: 'Costa Rica',
        CI: "Côte d'Ivoire",
        HR: 'Croatia',
        CU: 'Cuba',
        CW: 'Curaçao',
        CY: 'Cyprus',
        CZ: 'Czech Republic',
        DK: 'Denmark',
        DJ: 'Djibouti',
        DM: 'Dominica',
        DO: 'Dominican Republic',
        EC: 'Ecuador',
        EG: 'Egypt',
        SV: 'El Salvador',
        GQ: 'Equatorial Guinea',
        ER: 'Eritrea',
        EE: 'Estonia',
        ET: 'Ethiopia',
        FK: 'Falkland Islands',
        FO: 'Faroe Islands',
        FJ: 'Fiji',
        FI: 'Finland',
        FR: 'France',
        GF: 'French Guiana',
        PF: 'French Polynesia',
        TF: 'French Southern Territories',
        GA: 'Gabon',
        GM: 'Gambia',
        GE: 'Georgia',
        DE: 'Germany',
        GH: 'Ghana',
        GI: 'Gibraltar',
        GR: 'Greece',
        GL: 'Greenland',
        GD: 'Grenada',
        GP: 'Guadeloupe',
        GU: 'Guam',
        GT: 'Guatemala',
        GG: 'Guernsey',
        GN: 'Guinea',
        GW: 'Guinea-Bissau',
        GY: 'Guyana',
        HT: 'Haiti',
        HN: 'Honduras',
        HK: 'Hong Kong',
        HU: 'Hungary',
        IS: 'Iceland',
        IN: 'India',
        ID: 'Indonesia',
        IR: 'Iran',
        IQ: 'Iraq',
        IE: 'Ireland',
        IM: 'Isle of Man',
        IL: 'Israel',
        IT: 'Italy',
        JM: 'Jamaica',
        JP: 'Japan',
        JE: 'Jersey',
        JO: 'Jordan',
        KZ: 'Kazakhstan',
        KE: 'Kenya',
        KI: 'Kiribati',
        XK: 'Kosovo',
        KW: 'Kuwait',
        KG: 'Kyrgyzstan',
        LA: 'Laos',
        LV: 'Latvia',
        LB: 'Lebanon',
        LS: 'Lesotho',
        LR: 'Liberia',
        LY: 'Libya',
        LI: 'Liechtenstein',
        LT: 'Lithuania',
        LU: 'Luxembourg',
        MO: 'Macau',
        MK: 'Macedonia',
        MG: 'Madagascar',
        MW: 'Malawi',
        MY: 'Malaysia',
        MV: 'Maldives',
        ML: 'Mali',
        MT: 'Malta',
        MH: 'Marshall Islands',
        MQ: 'Martinique',
        MR: 'Mauritania',
        MU: 'Mauritius',
        YT: 'Mayotte',
        MX: 'Mexico',
        FM: 'Micronesia',
        MD: 'Moldova',
        MC: 'Monaco',
        MN: 'Mongolia',
        ME: 'Montenegro',
        MS: 'Montserrat',
        MA: 'Morocco',
        MZ: 'Mozambique',
        MM: 'Myanmar (Burma)',
        NA: 'Namibia',
        NR: 'Nauru',
        NP: 'Nepal',
        NL: 'Netherlands',
        NC: 'New Caledonia',
        NZ: 'New Zealand',
        NI: 'Nicaragua',
        NE: 'Niger',
        NG: 'Nigeria',
        NU: 'Niue',
        NF: 'Norfolk Island',
        KP: 'North Korea',
        MP: 'Northern Mariana Islands',
        NO: 'Norway',
        OM: 'Oman',
        PK: 'Pakistan',
        PW: 'Palau',
        PS: 'Palestinian Territories',
        PA: 'Panama',
        PG: 'Papua New Guinea',
        PY: 'Paraguay',
        PE: 'Peru',
        PH: 'Philippines',
        PN: 'Pitcairn Islands',
        PL: 'Poland',
        PT: 'Portugal',
        PR: 'Puerto Rico',
        QA: 'Qatar',
        RE: 'Réunion',
        RO: 'Romania',
        RU: 'Russia',
        RW: 'Rwanda',
        BL: 'Saint Barthélemy',
        WS: 'Samoa',
        SM: 'San Marino',
        ST: 'São Tomé & Príncipe',
        SA: 'Saudi Arabia',
        SN: 'Senegal',
        RS: 'Serbia',
        SC: 'Seychelles',
        SL: 'Sierra Leone',
        SG: 'Singapore',
        SX: 'Sint Maarten',
        SK: 'Slovakia',
        SI: 'Slovenia',
        SB: 'Solomon Islands',
        SO: 'Somalia',
        ZA: 'South Africa',
        GS: 'South Georgia & South Sandwich Islands',
        KR: 'South Korea',
        SS: 'South Sudan',
        ES: 'Spain',
        LK: 'Sri Lanka',
        SH: 'St. Helena',
        KN: 'St. Kitts & Nevis',
        LC: 'St. Lucia',
        MF: 'St. Martin',
        PM: 'St. Pierre & Miquelon',
        VC: 'St. Vincent & Grenadines',
        SD: 'Sudan',
        SR: 'Suriname',
        SJ: 'Svalbard & Jan Mayen',
        SZ: 'Swaziland',
        SE: 'Sweden',
        CH: 'Switzerland',
        SY: 'Syria',
        TW: 'Taiwan',
        TJ: 'Tajikistan',
        TZ: 'Tanzania',
        TH: 'Thailand',
        TL: 'Timor-Leste',
        TG: 'Togo',
        TK: 'Tokelau',
        TO: 'Tonga',
        TT: 'Trinidad & Tobago',
        TA: 'Tristan da Cunha',
        TN: 'Tunisia',
        TR: 'Turkey',
        TM: 'Turkmenistan',
        TC: 'Turks & Caicos Islands',
        TV: 'Tuvalu',
        UM: 'U.S. Outlying Islands',
        VI: 'U.S. Virgin Islands',
        UG: 'Uganda',
        UA: 'Ukraine',
        AE: 'United Arab Emirates',
        GB: 'United Kingdom',
        US: 'United States',
        UY: 'Uruguay',
        UZ: 'Uzbekistan',
        VU: 'Vanuatu',
        VA: 'Vatican City',
        VE: 'Venezuela',
        VN: 'Vietnam',
        WF: 'Wallis & Futuna',
        EH: 'Western Sahara',
        YE: 'Yemen',
        ZM: 'Zambia',
        ZW: 'Zimbabwe',
    },

    // Sources: https://github.com/Expensify/App/issues/14958#issuecomment-1442138427
    // https://github.com/Expensify/App/issues/14958#issuecomment-1456026810
    COUNTRY_ZIP_REGEX_DATA: {
        AC: {
            regex: /^ASCN 1ZZ$/,
            samples: 'ASCN 1ZZ',
        },
        AD: {
            regex: /^AD[1-7]0\d$/,
            samples: 'AD206, AD403, AD106, AD406',
        },

        // We have kept the empty object for the countries which do not have any zip code validation
        // to ensure consistency so that the amount of countries displayed and in this object are same
        AE: {},
        AF: {
            regex: /^\d{4}$/,
            samples: '9536, 1476, 3842, 7975',
        },
        AG: {},
        AI: {
            regex: /^AI-2640$/,
            samples: 'AI-2640',
        },
        AL: {
            regex: /^\d{4}$/,
            samples: '1631, 9721, 2360, 5574',
        },
        AM: {
            regex: /^\d{4}$/,
            samples: '5581, 7585, 8434, 2492',
        },
        AO: {},
        AQ: {},
        AR: {
            regex: /^((?:[A-HJ-NP-Z])?\d{4})([A-Z]{3})?$/,
            samples: 'Q7040GFQ, K2178ZHR, P6240EJG, J6070IAE',
        },
        AS: {
            regex: /^96799$/,
            samples: '96799',
        },
        AT: {
            regex: /^\d{4}$/,
            samples: '4223, 2052, 3544, 5488',
        },
        AU: {
            regex: /^\d{4}$/,
            samples: '7181, 7735, 9169, 8780',
        },
        AW: {},
        AX: {
            regex: /^22\d{3}$/,
            samples: '22270, 22889, 22906, 22284',
        },
        AZ: {
            regex: /^(AZ) (\d{4})$/,
            samples: 'AZ 6704, AZ 5332, AZ 3907, AZ 6892',
        },
        BA: {
            regex: /^\d{5}$/,
            samples: '62722, 80420, 44595, 74614',
        },
        BB: {
            regex: /^BB\d{5}$/,
            samples: 'BB64089, BB17494, BB73163, BB25752',
        },
        BD: {
            regex: /^\d{4}$/,
            samples: '8585, 8175, 7381, 0154',
        },
        BE: {
            regex: /^\d{4}$/,
            samples: '7944, 5303, 6746, 7921',
        },
        BF: {},
        BG: {
            regex: /^\d{4}$/,
            samples: '6409, 7657, 1206, 7908',
        },
        BH: {
            regex: /^\d{3}\d?$/,
            samples: '047, 1116, 490, 631',
        },
        BI: {},
        BJ: {},
        BL: {
            regex: /^97133$/,
            samples: '97133',
        },
        BM: {
            regex: /^[A-Z]{2} ?[A-Z0-9]{2}$/,
            samples: 'QV9P, OSJ1, PZ 3D, GR YK',
        },
        BN: {
            regex: /^[A-Z]{2} ?\d{4}$/,
            samples: 'PF 9925, TH1970, SC 4619, NF0781',
        },
        BO: {},
        BQ: {},
        BR: {
            regex: /^\d{5}-?\d{3}$/,
            samples: '18816-403, 95177-465, 43447-782, 39403-136',
        },
        BS: {},
        BT: {
            regex: /^\d{5}$/,
            samples: '28256, 52484, 30608, 93524',
        },
        BW: {},
        BY: {
            regex: /^\d{6}$/,
            samples: '504154, 360246, 741167, 895047',
        },
        BZ: {},
        CA: {
            regex: /^[ABCEGHJKLMNPRSTVXY]\d[ABCEGHJ-NPRSTV-Z] ?\d[ABCEGHJ-NPRSTV-Z]\d$/,
            samples: 'S1A7K8, Y5H 4G6, H9V0P2, H1A1B5',
        },
        CC: {
            regex: /^6799$/,
            samples: '6799',
        },
        CD: {},
        CF: {},
        CG: {},
        CH: {
            regex: /^\d{4}$/,
            samples: '6370, 5271, 7873, 8220',
        },
        CI: {},
        CK: {},
        CL: {
            regex: /^\d{7}$/,
            samples: '7565829, 8702008, 3161669, 1607703',
        },
        CM: {},
        CN: {
            regex: /^\d{6}$/,
            samples: '240543, 870138, 295528, 861683',
        },
        CO: {
            regex: /^\d{6}$/,
            samples: '678978, 775145, 823943, 913970',
        },
        CR: {
            regex: /^\d{5}$/,
            samples: '28256, 52484, 30608, 93524',
        },
        CU: {
            regex: /^(?:CP)?(\d{5})$/,
            samples: '28256, 52484, 30608, 93524',
        },
        CV: {
            regex: /^\d{4}$/,
            samples: '9056, 8085, 0491, 4627',
        },
        CW: {},
        CX: {
            regex: /^6798$/,
            samples: '6798',
        },
        CY: {
            regex: /^\d{4}$/,
            samples: '9301, 2478, 1981, 6162',
        },
        CZ: {
            regex: /^\d{3} ?\d{2}$/,
            samples: '150 56, 50694, 229 08, 82811',
        },
        DE: {
            regex: /^\d{5}$/,
            samples: '33185, 37198, 81711, 44262',
        },
        DJ: {},
        DK: {
            regex: /^\d{4}$/,
            samples: '1429, 2457, 0637, 5764',
        },
        DM: {},
        DO: {
            regex: /^\d{5}$/,
            samples: '11877, 95773, 93875, 98032',
        },
        DZ: {
            regex: /^\d{5}$/,
            samples: '26581, 64621, 57550, 72201',
        },
        EC: {
            regex: /^\d{6}$/,
            samples: '541124, 873848, 011495, 334509',
        },
        EE: {
            regex: /^\d{5}$/,
            samples: '87173, 01127, 73214, 52381',
        },
        EG: {
            regex: /^\d{5}$/,
            samples: '98394, 05129, 91463, 77359',
        },
        EH: {
            regex: /^\d{5}$/,
            samples: '30577, 60264, 16487, 38593',
        },
        ER: {},
        ES: {
            regex: /^\d{5}$/,
            samples: '03315, 00413, 23179, 89324',
        },
        ET: {
            regex: /^\d{4}$/,
            samples: '6269, 8498, 4514, 7820',
        },
        FI: {
            regex: /^\d{5}$/,
            samples: '21859, 72086, 22422, 03774',
        },
        FJ: {},
        FK: {
            regex: /^FIQQ 1ZZ$/,
            samples: 'FIQQ 1ZZ',
        },
        FM: {
            regex: /^(9694[1-4])(?:[ -](\d{4}))?$/,
            samples: '96942-9352, 96944-4935, 96941 9065, 96943-5369',
        },
        FO: {
            regex: /^\d{3}$/,
            samples: '334, 068, 741, 787',
        },
        FR: {
            regex: /^\d{2} ?\d{3}$/,
            samples: '25822, 53 637, 55354, 82522',
        },
        GA: {},
        GB: {
            regex: /^[A-Z]{1,2}[0-9R][0-9A-Z]?\s*[0-9][A-Z-CIKMOV]{2}$/,
            samples: 'LA102UX, BL2F8FX, BD1S9LU, WR4G 6LH',
        },
        GD: {},
        GE: {
            regex: /^\d{4}$/,
            samples: '1232, 9831, 4717, 9428',
        },
        GF: {
            regex: /^9[78]3\d{2}$/,
            samples: '98380, 97335, 98344, 97300',
        },
        GG: {
            regex: /^GY\d[\dA-Z]? ?\d[ABD-HJLN-UW-Z]{2}$/,
            samples: 'GY757LD, GY6D 6XL, GY3Y2BU, GY85 1YO',
        },
        GH: {},
        GI: {
            regex: /^GX11 1AA$/,
            samples: 'GX11 1AA',
        },
        GL: {
            regex: /^39\d{2}$/,
            samples: '3964, 3915, 3963, 3956',
        },
        GM: {},
        GN: {
            regex: /^\d{3}$/,
            samples: '465, 994, 333, 078',
        },
        GP: {
            regex: /^9[78][01]\d{2}$/,
            samples: '98069, 97007, 97147, 97106',
        },
        GQ: {},
        GR: {
            regex: /^\d{3} ?\d{2}$/,
            samples: '98654, 319 78, 127 09, 590 52',
        },
        GS: {
            regex: /^SIQQ 1ZZ$/,
            samples: 'SIQQ 1ZZ',
        },
        GT: {
            regex: /^\d{5}$/,
            samples: '30553, 69925, 09376, 83719',
        },
        GU: {
            regex: /^((969)[1-3][0-2])$/,
            samples: '96922, 96932, 96921, 96911',
        },
        GW: {
            regex: /^\d{4}$/,
            samples: '1742, 7941, 4437, 7728',
        },
        GY: {},
        HK: {
            regex: /^999077$|^$/,
            samples: '999077',
        },
        HN: {
            regex: /^\d{5}$/,
            samples: '86238, 78999, 03594, 30406',
        },
        HR: {
            regex: /^\d{5}$/,
            samples: '85240, 80710, 78235, 98766',
        },
        HT: {
            regex: /^(?:HT)?(\d{4})$/,
            samples: '5101, HT6991, HT3871, 1126',
        },
        HU: {
            regex: /^\d{4}$/,
            samples: '0360, 2604, 3362, 4775',
        },
        ID: {
            regex: /^\d{5}$/,
            samples: '60993, 52656, 16521, 34931',
        },
        IE: {},
        IL: {
            regex: /^\d{5}(?:\d{2})?$/,
            samples: '74213, 6978354, 2441689, 4971551',
        },
        IM: {
            regex: /^IM\d[\dA-Z]? ?\d[ABD-HJLN-UW-Z]{2}$/,
            samples: 'IM2X1JP, IM4V 9JU, IM3B1UP, IM8E 5XF',
        },
        IN: {
            regex: /^\d{6}$/,
            samples: '946956, 143659, 243258, 938385',
        },
        IO: {
            regex: /^BBND 1ZZ$/,
            samples: 'BBND 1ZZ',
        },
        IQ: {
            regex: /^\d{5}$/,
            samples: '63282, 87817, 38580, 47725',
        },
        IR: {
            regex: /^\d{5}-?\d{5}$/,
            samples: '0666174250, 6052682188, 02360-81920, 25102-08646',
        },
        IS: {
            regex: /^\d{3}$/,
            samples: '408, 013, 001, 936',
        },
        IT: {
            regex: /^\d{5}$/,
            samples: '31701, 61341, 92781, 45609',
        },
        JE: {
            regex: /^JE\d[\dA-Z]? ?\d[ABD-HJLN-UW-Z]{2}$/,
            samples: 'JE0D 2EX, JE59 2OF, JE1X1ZW, JE0V 1SO',
        },
        JM: {},
        JO: {
            regex: /^\d{5}$/,
            samples: '20789, 02128, 52170, 40284',
        },
        JP: {
            regex: /^\d{3}-?\d{4}$/,
            samples: '5429642, 046-1544, 6463599, 368-5362',
        },
        KE: {
            regex: /^\d{5}$/,
            samples: '33043, 98830, 59324, 42876',
        },
        KG: {
            regex: /^\d{6}$/,
            samples: '500371, 176592, 184133, 225279',
        },
        KH: {
            regex: /^\d{5,6}$/,
            samples: '220281, 18824, 35379, 09570',
        },
        KI: {
            regex: /^KI\d{4}$/,
            samples: 'KI0104, KI0109, KI0112, KI0306',
        },
        KM: {},
        KN: {
            regex: /^KN\d{4}(-\d{4})?$/,
            samples: 'KN2522, KN2560-3032, KN3507, KN4440',
        },
        KP: {},
        KR: {
            regex: /^\d{5}$/,
            samples: '67417, 66648, 08359, 93750',
        },
        KW: {
            regex: /^\d{5}$/,
            samples: '74840, 53309, 71276, 59262',
        },
        KY: {
            regex: /^KY\d-\d{4}$/,
            samples: 'KY0-3078, KY1-7812, KY8-3729, KY3-4664',
        },
        KZ: {
            regex: /^\d{6}$/,
            samples: '129113, 976562, 226811, 933781',
        },
        LA: {
            regex: /^\d{5}$/,
            samples: '08875, 50779, 87756, 75932',
        },
        LB: {
            regex: /^(?:\d{4})(?: ?(?:\d{4}))?$/,
            samples: '5436 1302, 9830 7470, 76911911, 9453 1306',
        },
        LC: {
            regex: /^(LC)?\d{2} ?\d{3}$/,
            samples: '21080, LC99127, LC24 258, 51 740',
        },
        LI: {
            regex: /^\d{4}$/,
            samples: '6644, 2852, 4630, 4541',
        },
        LK: {
            regex: /^\d{5}$/,
            samples: '44605, 27721, 90695, 65514',
        },
        LR: {
            regex: /^\d{4}$/,
            samples: '6644, 2852, 4630, 4541',
        },
        LS: {
            regex: /^\d{3}$/,
            samples: '779, 803, 104, 897',
        },
        LT: {
            regex: /^((LT)[-])?(\d{5})$/,
            samples: 'LT-22248, LT-12796, 69822, 37280',
        },
        LU: {
            regex: /^((L)[-])?(\d{4})$/,
            samples: '5469, L-4476, 6304, 9739',
        },
        LV: {
            regex: /^((LV)[-])?\d{4}$/,
            samples: '9344, LV-5030, LV-0132, 8097',
        },
        LY: {},
        MA: {
            regex: /^\d{5}$/,
            samples: '50219, 95871, 80907, 79804',
        },
        MC: {
            regex: /^980\d{2}$/,
            samples: '98084, 98041, 98070, 98062',
        },
        MD: {
            regex: /^(MD[-]?)?(\d{4})$/,
            samples: '6250, MD-9681, MD3282, MD-0652',
        },
        ME: {
            regex: /^\d{5}$/,
            samples: '87622, 92688, 23129, 59566',
        },
        MF: {
            regex: /^9[78][01]\d{2}$/,
            samples: '97169, 98180, 98067, 98043',
        },
        MG: {
            regex: /^\d{3}$/,
            samples: '854, 084, 524, 064',
        },
        MH: {
            regex: /^((969)[6-7][0-9])(-\d{4})?/,
            samples: '96962, 96969, 96970-8530, 96960-3226',
        },
        MK: {
            regex: /^\d{4}$/,
            samples: '8299, 6904, 6144, 9753',
        },
        ML: {},
        MM: {
            regex: /^\d{5}$/,
            samples: '59188, 93943, 40829, 69981',
        },
        MN: {
            regex: /^\d{5}$/,
            samples: '94129, 29906, 53374, 80141',
        },
        MO: {},
        MP: {
            regex: /^(9695[012])(?:[ -](\d{4}))?$/,
            samples: '96952 3162, 96950 1567, 96951 2994, 96950 8745',
        },
        MQ: {
            regex: /^9[78]2\d{2}$/,
            samples: '98297, 97273, 97261, 98282',
        },
        MR: {},
        MS: {
            regex: /^[Mm][Ss][Rr]\s{0,1}\d{4}$/,
            samples: 'MSR1110, MSR1230, MSR1250, MSR1330',
        },
        MT: {
            regex: /^[A-Z]{3} [0-9]{4}|[A-Z]{2}[0-9]{2}|[A-Z]{2} [0-9]{2}|[A-Z]{3}[0-9]{4}|[A-Z]{3}[0-9]{2}|[A-Z]{3} [0-9]{2}$/,
            samples: 'DKV 8196, KSU9264, QII0259, HKH 1020',
        },
        MU: {
            regex: /^([0-9A-R]\d{4})$/,
            samples: 'H8310, 52591, M9826, F5810',
        },
        MV: {
            regex: /^\d{5}$/,
            samples: '16354, 20857, 50991, 72527',
        },
        MW: {},
        MX: {
            regex: /^\d{5}$/,
            samples: '71530, 76424, 73811, 50503',
        },
        MY: {
            regex: /^\d{5}$/,
            samples: '75958, 15826, 86715, 37081',
        },
        MZ: {
            regex: /^\d{4}$/,
            samples: '0902, 6258, 7826, 7150',
        },
        NA: {
            regex: /^\d{5}$/,
            samples: '68338, 63392, 21820, 61211',
        },
        NC: {
            regex: /^988\d{2}$/,
            samples: '98865, 98813, 98820, 98855',
        },
        NE: {
            regex: /^\d{4}$/,
            samples: '9790, 3270, 2239, 0400',
        },
        NF: {
            regex: /^2899$/,
            samples: '2899',
        },
        NG: {
            regex: /^\d{6}$/,
            samples: '289096, 223817, 199970, 840648',
        },
        NI: {
            regex: /^\d{5}$/,
            samples: '86308, 60956, 49945, 15470',
        },
        NL: {
            regex: /^\d{4} ?[A-Z]{2}$/,
            samples: '6998 VY, 5390 CK, 2476 PS, 8873OX',
        },
        NO: {
            regex: /^\d{4}$/,
            samples: '0711, 4104, 2683, 5015',
        },
        NP: {
            regex: /^\d{5}$/,
            samples: '42438, 73964, 66400, 33976',
        },
        NR: {
            regex: /^(NRU68)$/,
            samples: 'NRU68',
        },
        NU: {
            regex: /^(9974)$/,
            samples: '9974',
        },
        NZ: {
            regex: /^\d{4}$/,
            samples: '7015, 0780, 4109, 1422',
        },
        OM: {
            regex: /^(?:PC )?\d{3}$/,
            samples: 'PC 851, PC 362, PC 598, PC 499',
        },
        PA: {
            regex: /^\d{4}$/,
            samples: '0711, 4104, 2683, 5015',
        },
        PE: {
            regex: /^\d{5}$/,
            samples: '10013, 12081, 14833, 24615',
        },
        PF: {
            regex: /^987\d{2}$/,
            samples: '98755, 98710, 98748, 98791',
        },
        PG: {
            regex: /^\d{3}$/,
            samples: '193, 166, 880, 553',
        },
        PH: {
            regex: /^\d{4}$/,
            samples: '0137, 8216, 2876, 0876',
        },
        PK: {
            regex: /^\d{5}$/,
            samples: '78219, 84497, 62102, 12564',
        },
        PL: {
            regex: /^\d{2}-\d{3}$/,
            samples: '63-825, 26-714, 05-505, 15-200',
        },
        PM: {
            regex: /^(97500)$/,
            samples: '97500',
        },
        PN: {
            regex: /^PCRN 1ZZ$/,
            samples: 'PCRN 1ZZ',
        },
        PR: {
            regex: /^(00[679]\d{2})(?:[ -](\d{4}))?$/,
            samples: '00989 3603, 00639 0720, 00707-9803, 00610 7362',
        },
        PS: {
            regex: /^(00[679]\d{2})(?:[ -](\d{4}))?$/,
            samples: '00748, 00663, 00779-4433, 00934 1559',
        },
        PT: {
            regex: /^\d{4}-\d{3}$/,
            samples: '0060-917, 4391-979, 5551-657, 9961-093',
        },
        PW: {
            regex: /^(969(?:39|40))(?:[ -](\d{4}))?$/,
            samples: '96940, 96939, 96939 6004, 96940-1871',
        },
        PY: {
            regex: /^\d{4}$/,
            samples: '7895, 5835, 8783, 5887',
        },
        QA: {},
        RE: {
            regex: /^9[78]4\d{2}$/,
            samples: '98445, 97404, 98421, 98434',
        },
        RO: {
            regex: /^\d{6}$/,
            samples: '935929, 407608, 637434, 174574',
        },
        RS: {
            regex: /^\d{5,6}$/,
            samples: '929863, 259131, 687739, 07011',
        },
        RU: {
            regex: /^\d{6}$/,
            samples: '138294, 617323, 307906, 981238',
        },
        RW: {},
        SA: {
            regex: /^\d{5}(-{1}\d{4})?$/,
            samples: '86020-1256, 72375, 70280, 96328',
        },
        SB: {},
        SC: {},
        SD: {
            regex: /^\d{5}$/,
            samples: '78219, 84497, 62102, 12564',
        },
        SE: {
            regex: /^\d{3} ?\d{2}$/,
            samples: '095 39, 41052, 84687, 563 66',
        },
        SG: {
            regex: /^\d{6}$/,
            samples: '606542, 233985, 036755, 265255',
        },
        SH: {
            regex: /^(?:ASCN|TDCU|STHL) 1ZZ$/,
            samples: 'STHL 1ZZ, ASCN 1ZZ, TDCU 1ZZ',
        },
        SI: {
            regex: /^\d{4}$/,
            samples: '6898, 3413, 2031, 5732',
        },
        SJ: {
            regex: /^\d{4}$/,
            samples: '7616, 3163, 5769, 0237',
        },
        SK: {
            regex: /^\d{3} ?\d{2}$/,
            samples: '594 52, 813 34, 867 67, 41814',
        },
        SL: {},
        SM: {
            regex: /^4789\d$/,
            samples: '47894, 47895, 47893, 47899',
        },
        SN: {
            regex: /^[1-8]\d{4}$/,
            samples: '48336, 23224, 33261, 82430',
        },
        SO: {},
        SR: {},
        SS: {
            regex: /^[A-Z]{2} ?\d{5}$/,
            samples: 'JQ 80186, CU 46474, DE33738, MS 59107',
        },
        ST: {},
        SV: {},
        SX: {},
        SY: {},
        SZ: {
            regex: /^[HLMS]\d{3}$/,
            samples: 'H458, L986, M477, S916',
        },
        TA: {
            regex: /^TDCU 1ZZ$/,
            samples: 'TDCU 1ZZ',
        },
        TC: {
            regex: /^TKCA 1ZZ$/,
            samples: 'TKCA 1ZZ',
        },
        TD: {},
        TF: {},
        TG: {},
        TH: {
            regex: /^\d{5}$/,
            samples: '30706, 18695, 21044, 42496',
        },
        TJ: {
            regex: /^\d{6}$/,
            samples: '381098, 961344, 519925, 667883',
        },
        TK: {},
        TL: {},
        TM: {
            regex: /^\d{6}$/,
            samples: '544985, 164362, 425224, 374603',
        },
        TN: {
            regex: /^\d{4}$/,
            samples: '6075, 7340, 2574, 8988',
        },
        TO: {},
        TR: {
            regex: /^\d{5}$/,
            samples: '42524, 81057, 50859, 42677',
        },
        TT: {
            regex: /^\d{6}$/,
            samples: '041238, 033990, 763476, 981118',
        },
        TV: {},
        TW: {
            regex: /^\d{3}(?:\d{2})?$/,
            samples: '21577, 76068, 68698, 08912',
        },
        TZ: {},
        UA: {
            regex: /^\d{5}$/,
            samples: '10629, 81138, 15668, 30055',
        },
        UG: {},
        UM: {},
        US: {
            regex: /^[0-9]{5}(?:[- ][0-9]{4})?$/,
            samples: '12345, 12345-1234, 12345 1234',
        },
        UY: {
            regex: /^\d{5}$/,
            samples: '40073, 30136, 06583, 00021',
        },
        UZ: {
            regex: /^\d{6}$/,
            samples: '205122, 219713, 441699, 287471',
        },
        VA: {
            regex: /^(00120)$/,
            samples: '00120',
        },
        VC: {
            regex: /^VC\d{4}$/,
            samples: 'VC0600, VC0176, VC0616, VC4094',
        },
        VE: {
            regex: /^\d{4}$/,
            samples: '9692, 1953, 6680, 8302',
        },
        VG: {
            regex: /^VG\d{4}$/,
            samples: 'VG1204, VG7387, VG3431, VG6021',
        },
        VI: {
            regex: /^(008(?:(?:[0-4]\d)|(?:5[01])))(?:[ -](\d{4}))?$/,
            samples: '00820, 00804 2036, 00825 3344, 00811-5900',
        },
        VN: {
            regex: /^\d{6}$/,
            samples: '133836, 748243, 894060, 020597',
        },
        VU: {},
        WF: {
            regex: /^986\d{2}$/,
            samples: '98692, 98697, 98698, 98671',
        },
        WS: {
            regex: /^WS[1-2]\d{3}$/,
            samples: 'WS1349, WS2798, WS1751, WS2090',
        },
        XK: {
            regex: /^[1-7]\d{4}$/,
            samples: '56509, 15863, 46644, 21896',
        },
        YE: {},
        YT: {
            regex: /^976\d{2}$/,
            samples: '97698, 97697, 97632, 97609',
        },
        ZA: {
            regex: /^\d{4}$/,
            samples: '6855, 5179, 6956, 7147',
        },
        ZM: {
            regex: /^\d{5}$/,
            samples: '77603, 97367, 80454, 94484',
        },
        ZW: {},
    },

    GENERIC_ZIP_CODE_REGEX: /^(?:(?![\s-])[\w -]{0,9}[\w])?$/,

    // Values for checking if polyfill is required on a platform
    POLYFILL_TEST: {
        STYLE: 'currency',
        CURRENCY: 'XAF',
        FORMAT: 'symbol',
        SAMPLE_INPUT: '123456.789',
        EXPECTED_OUTPUT: 'FCFA 123,457',
    },

    PATHS_TO_TREAT_AS_EXTERNAL: ['NewExpensify.dmg', 'docs/index.html'],

    // Test tool menu parameters
    TEST_TOOL: {
        // Number of concurrent taps to open then the Test modal menu
        NUMBER_OF_TAPS: 4,
    },

    MENU_HELP_URLS: {
        LEARN_MORE: 'https://www.expensify.com',
        DOCUMENTATION: 'https://github.com/Expensify/App/blob/main/README.md',
        COMMUNITY_DISCUSSIONS: 'https://expensify.slack.com/archives/C01GTK53T8Q',
        SEARCH_ISSUES: 'https://github.com/Expensify/App/issues',
    },

    CONCIERGE_TRAVEL_URL: 'https://community.expensify.com/discussion/7066/introducing-concierge-travel',
    BOOK_TRAVEL_DEMO_URL: 'https://calendly.com/d/ck2z-xsh-q97/expensify-travel-demo-travel-page',
    TRAVEL_DOT_URL: 'https://travel.expensify.com',
    STAGING_TRAVEL_DOT_URL: 'https://staging.travel.expensify.com',
    TRIP_ID_PATH: (tripID: string) => `trips/${tripID}`,
    SPOTNANA_TMC_ID: '8e8e7258-1cf3-48c0-9cd1-fe78a6e31eed',
    STAGING_SPOTNANA_TMC_ID: '7a290c6e-5328-4107-aff6-e48765845b81',
    SCREEN_READER_STATES: {
        ALL: 'all',
        ACTIVE: 'active',
        DISABLED: 'disabled',
    },
    SPACE_CHARACTER_WIDTH: 4,

    // The attribute used in the SelectionScraper.js helper to query all the DOM elements
    // that should be removed from the copied contents in the getHTMLOfSelection() method
    SELECTION_SCRAPER_HIDDEN_ELEMENT: 'selection-scrapper-hidden-element',
    MODERATION: {
        MODERATOR_DECISION_PENDING: 'pending',
        MODERATOR_DECISION_PENDING_HIDE: 'pendingHide',
        MODERATOR_DECISION_PENDING_REMOVE: 'pendingRemove',
        MODERATOR_DECISION_APPROVED: 'approved',
        MODERATOR_DECISION_HIDDEN: 'hidden',
        FLAG_SEVERITY_SPAM: 'spam',
        FLAG_SEVERITY_INCONSIDERATE: 'inconsiderate',
        FLAG_SEVERITY_INTIMIDATION: 'intimidation',
        FLAG_SEVERITY_BULLYING: 'bullying',
        FLAG_SEVERITY_HARASSMENT: 'harassment',
        FLAG_SEVERITY_ASSAULT: 'assault',
    },
    EMOJI_PICKER_TEXT_INPUT_SIZES: 152,
    QR: {
        DEFAULT_LOGO_SIZE_RATIO: 0.25,
        DEFAULT_LOGO_MARGIN_RATIO: 0.02,
        EXPENSIFY_LOGO_SIZE_RATIO: 0.22,
        EXPENSIFY_LOGO_MARGIN_RATIO: 0.03,
    },
    /**
     * Acceptable values for the `accessibilityRole` prop on react native components.
     *
     * **IMPORTANT:** Do not use with the `role` prop as it can cause errors.
     *
     * @deprecated ACCESSIBILITY_ROLE is deprecated. Please use CONST.ROLE instead.
     */
    ACCESSIBILITY_ROLE: {
        /**
         * @deprecated Please stop using the accessibilityRole prop and use the role prop instead.
         */
        BUTTON: 'button',

        /**
         * @deprecated Please stop using the accessibilityRole prop and use the role prop instead.
         */
        LINK: 'link',

        /**
         * @deprecated Please stop using the accessibilityRole prop and use the role prop instead.
         */
        MENUITEM: 'menuitem',

        /**
         * @deprecated Please stop using the accessibilityRole prop and use the role prop instead.
         */
        TEXT: 'text',

        /**
         * @deprecated Please stop using the accessibilityRole prop and use the role prop instead.
         */
        RADIO: 'radio',

        /**
         * @deprecated Please stop using the accessibilityRole prop and use the role prop instead.
         */
        IMAGEBUTTON: 'imagebutton',

        /**
         * @deprecated Please stop using the accessibilityRole prop and use the role prop instead.
         */
        CHECKBOX: 'checkbox',

        /**
         * @deprecated Please stop using the accessibilityRole prop and use the role prop instead.
         */
        SWITCH: 'switch',

        /**
         * @deprecated Please stop using the accessibilityRole prop and use the role prop instead.
         */
        ADJUSTABLE: 'adjustable',

        /**
         * @deprecated Please stop using the accessibilityRole prop and use the role prop instead.
         */
        IMAGE: 'image',

        /**
         * @deprecated Please stop using the accessibilityRole prop and use the role prop instead.
         */
        TEXTBOX: 'textbox',
    },
    /**
     * Acceptable values for the `role` attribute on react native components.
     *
     * **IMPORTANT:** Not for use with the `accessibilityRole` prop, as it accepts different values, and new components
     * should use the `role` prop instead.
     */
    ROLE: {
        /** Use for elements with important, time-sensitive information. */
        ALERT: 'alert',
        /** Use for elements that act as buttons. */
        BUTTON: 'button',
        /** Use for elements representing checkboxes. */
        CHECKBOX: 'checkbox',
        /** Use for elements that allow a choice from multiple options. */
        COMBOBOX: 'combobox',
        /** Use with scrollable lists to represent a grid layout. */
        GRID: 'grid',
        /** Use for section headers or titles. */
        HEADING: 'heading',
        /** Use for image elements. */
        IMG: 'img',
        /** Use for elements that navigate to other pages or content. */
        LINK: 'link',
        /** Use to identify a list of items. */
        LIST: 'list',
        /** Use for a list of choices or options. */
        MENU: 'menu',
        /** Use for a container of multiple menus. */
        MENUBAR: 'menubar',
        /** Use for items within a menu. */
        MENUITEM: 'menuitem',
        /** Use when no specific role is needed. */
        NONE: 'none',
        /** Use for elements that don't require a specific role. */
        PRESENTATION: 'presentation',
        /** Use for elements showing progress of a task. */
        PROGRESSBAR: 'progressbar',
        /** Use for radio buttons. */
        RADIO: 'radio',
        /** Use for groups of radio buttons. */
        RADIOGROUP: 'radiogroup',
        /** Use for scrollbar elements. */
        SCROLLBAR: 'scrollbar',
        /** Use for text fields that are used for searching. */
        SEARCHBOX: 'searchbox',
        /** Use for adjustable elements like sliders. */
        SLIDER: 'slider',
        /** Use for a button that opens a list of choices. */
        SPINBUTTON: 'spinbutton',
        /** Use for elements providing a summary of app conditions. */
        SUMMARY: 'summary',
        /** Use for on/off switch elements. */
        SWITCH: 'switch',
        /** Use for tab elements in a tab list. */
        TAB: 'tab',
        /** Use for a list of tabs. */
        TABLIST: 'tablist',
        /** Use for timer elements. */
        TIMER: 'timer',
        /** Use for toolbars containing action buttons or components. */
        TOOLBAR: 'toolbar',
        /** Use for navigation elements */
        NAVIGATION: 'navigation',
    },
    TRANSLATION_KEYS: {
        ATTACHMENT: 'common.attachment',
    },
    TEACHERS_UNITE: {
        PROD_PUBLIC_ROOM_ID: '7470147100835202',
        PROD_POLICY_ID: 'B795B6319125BDF2',
        TEST_PUBLIC_ROOM_ID: '207591744844000',
        TEST_POLICY_ID: 'ABD1345ED7293535',
        POLICY_NAME: 'Expensify.org / Teachers Unite!',
        PUBLIC_ROOM_NAME: '#teachers-unite',
    },
    CUSTOM_STATUS_TYPES: {
        NEVER: 'never',
        THIRTY_MINUTES: 'thirtyMinutes',
        ONE_HOUR: 'oneHour',
        AFTER_TODAY: 'afterToday',
        AFTER_WEEK: 'afterWeek',
        CUSTOM: 'custom',
    },
    TWO_FACTOR_AUTH_STEPS: {
        CODES: 'CODES',
        VERIFY: 'VERIFY',
        SUCCESS: 'SUCCESS',
        ENABLED: 'ENABLED',
        DISABLED: 'DISABLED',
    },
    TAB: {
        NEW_CHAT_TAB_ID: 'NewChatTab',
        NEW_CHAT: 'chat',
        NEW_ROOM: 'room',
        RECEIPT_TAB_ID: 'ReceiptTab',
        IOU_REQUEST_TYPE: 'iouRequestType',
    },
    TAB_REQUEST: {
        MANUAL: 'manual',
        SCAN: 'scan',
        DISTANCE: 'distance',
    },

    STATUS_TEXT_MAX_LENGTH: 100,

    DROPDOWN_BUTTON_SIZE: {
        LARGE: 'large',
        MEDIUM: 'medium',
    },

    SF_COORDINATES: [-122.4194, 37.7749],

    NAVIGATION: {
        TYPE: {
            UP: 'UP',
        },
        ACTION_TYPE: {
            REPLACE: 'REPLACE',
            PUSH: 'PUSH',
            NAVIGATE: 'NAVIGATE',
        },
    },
    TIME_PERIOD: {
        AM: 'AM',
        PM: 'PM',
    },
    INDENTS: '    ',
    PARENT_CHILD_SEPARATOR: ': ',
    CATEGORY_LIST_THRESHOLD: 8,
    TAG_LIST_THRESHOLD: 8,
    TAX_RATES_LIST_THRESHOLD: 8,
    COLON: ':',
    MAPBOX: {
        PADDING: 50,
        DEFAULT_ZOOM: 15,
        SINGLE_MARKER_ZOOM: 15,
        DEFAULT_COORDINATE: [-122.4021, 37.7911],
        STYLE_URL: 'mapbox://styles/expensify/cllcoiqds00cs01r80kp34tmq',
        ANIMATION_DURATION_ON_CENTER_ME: 1000,
        CENTER_BUTTON_FADE_DURATION: 300,
    },
    ONYX_UPDATE_TYPES: {
        HTTPS: 'https',
        PUSHER: 'pusher',
        AIRSHIP: 'airship',
    },
    EVENTS: {
        SCROLLING: 'scrolling',
    },

    CHAT_HEADER_LOADER_HEIGHT: 36,

    HORIZONTAL_SPACER: {
        DEFAULT_BORDER_BOTTOM_WIDTH: 1,
        DEFAULT_MARGIN_VERTICAL: 8,
        HIDDEN_MARGIN_VERTICAL: 4,
        HIDDEN_BORDER_BOTTOM_WIDTH: 0,
    },

    LIST_COMPONENTS: {
        HEADER: 'header',
        FOOTER: 'footer',
    },

    MISSING_TRANSLATION: 'MISSING TRANSLATION',
    SEARCH_MAX_LENGTH: 500,

    /**
     * The count of characters we'll allow the user to type after reaching SEARCH_MAX_LENGTH in an input.
     */
    ADDITIONAL_ALLOWED_CHARACTERS: 20,

    VALIDATION_REIMBURSEMENT_INPUT_LIMIT: 20,

    REFERRAL_PROGRAM: {
        CONTENT_TYPES: {
            SUBMIT_EXPENSE: 'submitExpense',
            START_CHAT: 'startChat',
            PAY_SOMEONE: 'paySomeone',
            REFER_FRIEND: 'referralFriend',
            SHARE_CODE: 'shareCode',
        },
        REVENUE: 250,
        LEARN_MORE_LINK: 'https://help.expensify.com/articles/new-expensify/expenses/Referral-Program',
        LINK: 'https://join.my.expensify.com',
    },

    FEATURE_TRAINING: {
        CONTENT_TYPES: {
            TRACK_EXPENSE: 'track-expenses',
        },
        'track-expenses': {
            VIDEO_URL: `${CLOUDFRONT_URL}/videos/guided-setup-track-business-v2.mp4`,
            LEARN_MORE_LINK: `${USE_EXPENSIFY_URL}/track-expenses`,
        },
    },

    /**
     * native IDs for close buttons in Overlay component
     */
    OVERLAY: {
        TOP_BUTTON_NATIVE_ID: 'overLayTopButton',
        BOTTOM_BUTTON_NATIVE_ID: 'overLayBottomButton',
    },

    BACK_BUTTON_NATIVE_ID: 'backButton',

    /**
     * The maximum count of items per page for SelectionList.
     * When paginate, it multiplies by page number.
     */
    MAX_SELECTION_LIST_PAGE_LENGTH: 500,

    /**
     * Bank account names
     */
    BANK_NAMES: {
        EXPENSIFY: 'expensify',
        AMERICAN_EXPRESS: 'americanexpress',
        BANK_OF_AMERICA: 'bank of america',
        BB_T: 'bbt',
        CAPITAL_ONE: 'capital one',
        CHASE: 'chase',
        CHARLES_SCHWAB: 'charles schwab',
        CITIBANK: 'citibank',
        CITIZENS_BANK: 'citizens bank',
        DISCOVER: 'discover',
        FIDELITY: 'fidelity',
        GENERIC_BANK: 'generic bank',
        HUNTINGTON_BANK: 'huntington bank',
        HUNTINGTON_NATIONAL: 'huntington national',
        NAVY_FEDERAL_CREDIT_UNION: 'navy federal credit union',
        PNC: 'pnc',
        REGIONS_BANK: 'regions bank',
        SUNTRUST: 'suntrust',
        TD_BANK: 'td bank',
        US_BANK: 'us bank',
        USAA: 'usaa',
    },

    /**
     * Constants for maxToRenderPerBatch parameter that is used for FlatList or SectionList. This controls the amount of items rendered per batch, which is the next chunk of items
     * rendered on every scroll.
     */
    MAX_TO_RENDER_PER_BATCH: {
        DEFAULT: 5,
        CAROUSEL: 3,
    },

    /**
     * Constants for types of violation.
     */
    VIOLATION_TYPES: {
        VIOLATION: 'violation',
        NOTICE: 'notice',
        WARNING: 'warning',
    },

    /**
     * Constants for types of violation names.
     * Defined here because they need to be referenced by the type system to generate the
     * ViolationNames type.
     */
    VIOLATIONS: {
        ALL_TAG_LEVELS_REQUIRED: 'allTagLevelsRequired',
        AUTO_REPORTED_REJECTED_EXPENSE: 'autoReportedRejectedExpense',
        BILLABLE_EXPENSE: 'billableExpense',
        CASH_EXPENSE_WITH_NO_RECEIPT: 'cashExpenseWithNoReceipt',
        CATEGORY_OUT_OF_POLICY: 'categoryOutOfPolicy',
        CONVERSION_SURCHARGE: 'conversionSurcharge',
        CUSTOM_UNIT_OUT_OF_POLICY: 'customUnitOutOfPolicy',
        DUPLICATED_TRANSACTION: 'duplicatedTransaction',
        FIELD_REQUIRED: 'fieldRequired',
        FUTURE_DATE: 'futureDate',
        INVOICE_MARKUP: 'invoiceMarkup',
        MAX_AGE: 'maxAge',
        MISSING_CATEGORY: 'missingCategory',
        MISSING_COMMENT: 'missingComment',
        MISSING_TAG: 'missingTag',
        MODIFIED_AMOUNT: 'modifiedAmount',
        MODIFIED_DATE: 'modifiedDate',
        NON_EXPENSIWORKS_EXPENSE: 'nonExpensiworksExpense',
        OVER_AUTO_APPROVAL_LIMIT: 'overAutoApprovalLimit',
        OVER_CATEGORY_LIMIT: 'overCategoryLimit',
        OVER_LIMIT: 'overLimit',
        OVER_LIMIT_ATTENDEE: 'overLimitAttendee',
        PER_DAY_LIMIT: 'perDayLimit',
        RECEIPT_NOT_SMART_SCANNED: 'receiptNotSmartScanned',
        RECEIPT_REQUIRED: 'receiptRequired',
        RTER: 'rter',
        SMARTSCAN_FAILED: 'smartscanFailed',
        SOME_TAG_LEVELS_REQUIRED: 'someTagLevelsRequired',
        TAG_OUT_OF_POLICY: 'tagOutOfPolicy',
        TAX_AMOUNT_CHANGED: 'taxAmountChanged',
        TAX_OUT_OF_POLICY: 'taxOutOfPolicy',
        TAX_RATE_CHANGED: 'taxRateChanged',
        TAX_REQUIRED: 'taxRequired',
        HOLD: 'hold',
    },

    /** Context menu types */
    CONTEXT_MENU_TYPES: {
        LINK: 'LINK',
        REPORT_ACTION: 'REPORT_ACTION',
        EMAIL: 'EMAIL',
        REPORT: 'REPORT',
    },

    PROMOTED_ACTIONS: {
        PIN: 'pin',
        SHARE: 'share',
        JOIN: 'join',
        MESSAGE: 'message',
        HOLD: 'hold',
    },

    THUMBNAIL_IMAGE: {
        SMALL_SCREEN: {
            SIZE: 250,
        },
        WIDE_SCREEN: {
            SIZE: 350,
        },
        NAN_ASPECT_RATIO: 1.5,
    },

    VIDEO_PLAYER: {
        POPOVER_Y_OFFSET: -30,
        PLAYBACK_SPEEDS: [0.25, 0.5, 1, 1.5, 2],
        HIDE_TIME_TEXT_WIDTH: 250,
        MIN_WIDTH: 170,
        MIN_HEIGHT: 120,
        CONTROLS_STATUS: {
            SHOW: 'show',
            HIDE: 'hide',
            VOLUME_ONLY: 'volumeOnly',
        },
        CONTROLS_POSITION: {
            NATIVE: 32,
            NORMAL: 8,
        },
        DEFAULT_VIDEO_DIMENSIONS: {width: 1900, height: 1400},
    },

    INTRO_CHOICES: {
        SUBMIT: 'newDotSubmit',
        MANAGE_TEAM: 'newDotManageTeam',
        CHAT_SPLIT: 'newDotSplitChat',
    },

    MANAGE_TEAMS_CHOICE: {
        MULTI_LEVEL: 'multiLevelApproval',
        CUSTOM_EXPENSE: 'customExpenseCoding',
        CARD_TRACKING: 'companyCardTracking',
        ACCOUNTING: 'accountingIntegrations',
        RULE: 'ruleEnforcement',
    },

    MINI_CONTEXT_MENU_MAX_ITEMS: 4,

    WORKSPACE_SWITCHER: {
        NAME: 'Expensify',
        SUBSCRIPT_ICON_SIZE: 8,
        MINIMUM_WORKSPACES_TO_SHOW_SEARCH: 8,
    },

    WELCOME_VIDEO_URL: `${CLOUDFRONT_URL}/videos/intro-1280.mp4`,

    ONBOARDING_INTRODUCTION: 'Let’s get you set up 🔧',
    ONBOARDING_CHOICES: {...onboardingChoices},
    ACTIONABLE_TRACK_EXPENSE_WHISPER_MESSAGE: 'What would you like to do with this expense?',
    ONBOARDING_CONCIERGE: {
        [onboardingChoices.EMPLOYER]:
            '# Expensify is the fastest way to get paid back!\n' +
            '\n' +
            'To submit expenses for reimbursement:\n' +
            '1. From the home screen, click the green + button > *Request money*.\n' +
            "2. Enter an amount or scan a receipt, then input your boss's email.\n" +
            '\n' +
            "That'll send a request to get you paid back. Let me know if you have any questions!",
        [onboardingChoices.MANAGE_TEAM]:
            "# Let's start managing your team's expenses!\n" +
            '\n' +
            "To manage your team's expenses, create a workspace to keep everything in one place. Here's how:\n" +
            '1. From the home screen, click the green + button > *New Workspace*\n' +
            '2. Give your workspace a name (e.g. "Sales team expenses").\n' +
            '\n' +
            'Then, invite your team to your workspace via the Members pane and [connect a business bank account](https://help.expensify.com/articles/new-expensify/bank-accounts/Connect-a-Bank-Account) to reimburse them. Let me know if you have any questions!',
        [onboardingChoices.PERSONAL_SPEND]:
            "# Let's start tracking your expenses! \n" +
            '\n' +
            "To track your expenses, create a workspace to keep everything in one place. Here's how:\n" +
            '1. From the home screen, click the green + button > *New Workspace*\n' +
            '2. Give your workspace a name (e.g. "My expenses").\n' +
            '\n' +
            'Then, add expenses to your workspace:\n' +
            '1. Find your workspace using the search field.\n' +
            '2. Click the gray + button next to the message field.\n' +
            '3. Click Request money, then add your expense type.\n' +
            '\n' +
            "We'll store all expenses in your new workspace for easy access. Let me know if you have any questions!",
        [onboardingChoices.CHAT_SPLIT]:
            '# Splitting the bill is as easy as a conversation!\n' +
            '\n' +
            'To split an expense:\n' +
            '1. From the home screen, click the green + button > *Request money*.\n' +
            '2. Enter an amount or scan a receipt, then choose who you want to split it with.\n' +
            '\n' +
            "We'll send a request to each person so they can pay you back. Let me know if you have any questions!",
    },

    ONBOARDING_MESSAGES: {
        [onboardingChoices.EMPLOYER]: {
            message: 'Getting paid back is as easy as sending a message. Let’s go over the basics.',
            video: {
                url: `${CLOUDFRONT_URL}/videos/guided-setup-get-paid-back-v2.mp4`,
                thumbnailUrl: `${CLOUDFRONT_URL}/images/guided-setup-get-paid-back.jpg`,
                duration: 55,
                width: 1280,
                height: 960,
            },
            tasks: [
                {
                    type: 'submitExpense',
                    autoCompleted: false,
                    title: 'Submit an expense',
                    description:
                        '*Submit an expense* by entering an amount or scanning a receipt.\n' +
                        '\n' +
                        'Here’s how to submit an expense:\n' +
                        '\n' +
                        '1. Click the green *+* button.\n' +
                        '2. Choose *Submit expense*.\n' +
                        '3. Enter an amount or scan a receipt.\n' +
                        '4. Add your reimburser to the request.\n' +
                        '\n' +
                        'Then, send your request and wait for that sweet “Cha-ching!” when it’s complete.',
                },
                {
                    type: 'enableWallet',
                    autoCompleted: false,
                    title: 'Enable your wallet',
                    description:
                        'You’ll need to *enable your Expensify Wallet* to get paid back. Don’t worry, it’s easy!\n' +
                        '\n' +
                        'Here’s how to set up your wallet:\n' +
                        '\n' +
                        '1. Click your profile picture.\n' +
                        '2. Click *Wallet* > *Enable wallet*.\n' +
                        '3. Connect your bank account.\n' +
                        '\n' +
                        'Once that’s done, you can request money from anyone and get paid back right into your personal bank account.',
                },
            ],
        },
        [onboardingChoices.MANAGE_TEAM]: {
            message: 'Here are some important tasks to help get your team’s expenses under control.',
            video: {
                url: `${CLOUDFRONT_URL}/videos/guided-setup-manage-team-v2.mp4`,
                thumbnailUrl: `${CLOUDFRONT_URL}/images/guided-setup-manage-team.jpg`,
                duration: 55,
                width: 1280,
                height: 960,
            },
            tasks: [
                {
                    type: 'createWorkspace',
                    autoCompleted: true,
                    title: 'Create a workspace',
                    description:
                        '*Create a workspace* to track expenses, scan receipts, chat, and more.\n' +
                        '\n' +
                        'Here’s how to create a workspace:\n' +
                        '\n' +
                        '1. Click your profile picture.\n' +
                        '2. Click *Workspaces* > *New workspace*.\n' +
                        '\n' +
                        '*Your new workspace is ready! It’ll keep all of your spend (and chats) in one place.*',
                },
                {
                    type: 'meetGuide',
                    autoCompleted: false,
                    title: 'Meet your setup specialist',
                    description: ({adminsRoomLink}: {adminsRoomLink: string}) =>
                        `Meet your setup specialist, who can answer any questions as you get started with Expensify. Yes, a real human!\n` +
                        '\n' +
                        `Chat with the specialist in your [#admins room](${adminsRoomLink}).`,
                },
                {
                    type: 'setupCategories',
                    autoCompleted: false,
                    title: 'Set up categories',
                    description: ({workspaceLink}: {workspaceLink: string}) =>
                        '*Set up categories* so your team can code expenses for easy reporting.\n' +
                        '\n' +
                        'Here’s how to set up categories:\n' +
                        '\n' +
                        '1. Click your profile picture.\n' +
                        `2. Go to [*Workspaces* > [your workspace]](${workspaceLink}).\n` +
                        '3. Click *Categories*.\n' +
                        '4. Enable and disable default categories.\n' +
                        '5. Click *Add categories* to make your own.\n' +
                        '\n' +
                        'For more controls like requiring a category for every expense, click *Settings*.',
                },
                {
                    type: 'addExpenseApprovals',
                    autoCompleted: false,
                    title: 'Add expense approvals',
                    description: ({workspaceLink}: {workspaceLink: string}) =>
                        '*Add expense approvals* to review your team’s spend and keep it under control.\n' +
                        '\n' +
                        'Here’s how to add expense approvals:\n' +
                        '\n' +
                        '1. Click your profile picture.\n' +
                        `2. Go to [*Workspaces* > [your workspace]](${workspaceLink}).\n` +
                        '3. Click *More features*.\n' +
                        '4. Enable *Workflows*.\n' +
                        '5. In *Workflows*, enable *Add approvals*.\n' +
                        '\n' +
                        'You’ll be set as the expense approver. You can change this to any admin once you invite your team.',
                },
                {
                    type: 'inviteTeam',
                    autoCompleted: false,
                    title: 'Invite your team',
                    description: ({workspaceLink}: {workspaceLink: string}) =>
                        '*Invite your team* to Expensify so they can start tracking expenses today.\n' +
                        '\n' +
                        'Here’s how to invite your team:\n' +
                        '\n' +
                        '1. Click your profile picture.\n' +
                        `2. Go to [*Workspaces* > [your workspace]](${workspaceLink}).\n` +
                        '3. Click *Members* > *Invite member*.\n' +
                        '4. Enter emails or phone numbers. \n' +
                        '5. Add an invite message if you want.\n' +
                        '\n' +
                        'That’s it! Happy expensing :)',
                },
            ],
        },
        [onboardingChoices.PERSONAL_SPEND]: {
            message: 'Here’s how to track your spend in a few clicks.',
            video: {
                url: `${CLOUDFRONT_URL}/videos/guided-setup-track-personal-v2.mp4`,
                thumbnailUrl: `${CLOUDFRONT_URL}/images/guided-setup-track-personal.jpg`,
                duration: 55,
                width: 1280,
                height: 960,
            },
            tasks: [
                {
                    type: 'trackExpense',
                    autoCompleted: false,
                    title: 'Track an expense',
                    description:
                        '*Track an expense* in any currency, whether you have a receipt or not.\n' +
                        '\n' +
                        'Here’s how to track an expense:\n' +
                        '\n' +
                        '1. Click the green *+* button.\n' +
                        '2. Choose *Track expense*.\n' +
                        '3. Enter an amount or scan a receipt.\n' +
                        '4. Click *Track*.\n' +
                        '\n' +
                        'And you’re done! Yep, it’s that easy.',
                },
            ],
        },
        [onboardingChoices.CHAT_SPLIT]: {
            message: 'Splitting bills with friends is as easy as sending a message. Here’s how.',
            video: {
                url: `${CLOUDFRONT_URL}/videos/guided-setup-chat-split-bills-v2.mp4`,
                thumbnailUrl: `${CLOUDFRONT_URL}/images/guided-setup-chat-split-bills.jpg`,
                duration: 55,
                width: 1280,
                height: 960,
            },
            tasks: [
                {
                    type: 'startChat',
                    autoCompleted: false,
                    title: 'Start a chat',
                    description:
                        '*Start a chat* with a friend or group using their email or phone number.\n' +
                        '\n' +
                        'Here’s how to start a chat:\n' +
                        '\n' +
                        '1. Click the green *+* button.\n' +
                        '2. Choose *Start chat*.\n' +
                        '3. Enter emails or phone numbers.\n' +
                        '\n' +
                        'If any of your friends aren’t using Expensify already, they’ll be invited automatically.\n' +
                        '\n' +
                        'Every chat will also turn into an email or text that they can respond to directly.',
                },
                {
                    type: 'splitExpense',
                    autoCompleted: false,
                    title: 'Split an expense',
                    description:
                        '*Split an expense* right in your chat with one or more friends.\n' +
                        '\n' +
                        'Here’s how to request money:\n' +
                        '\n' +
                        '1. Click the green *+* button.\n' +
                        '2. Choose *Split expense*.\n' +
                        '3. Scan a receipt or enter an amount.\n' +
                        '4. Add your friend(s) to the request.\n' +
                        '\n' +
                        'Feel free to add more details if you want, or just send it off. Let’s get you paid back!',
                },
                {
                    type: 'enableWallet',
                    autoCompleted: false,
                    title: 'Enable your wallet',
                    description:
                        'You’ll need to *enable your Expensify Wallet* to get paid back. Don’t worry, it’s easy!\n' +
                        '\n' +
                        'Here’s how to enable your wallet:\n' +
                        '\n' +
                        '1. Click your profile picture.\n' +
                        '2. *Click Wallet* > *Enable wallet*.\n' +
                        '3. Add your bank account.\n' +
                        '\n' +
                        'Once that’s done, you can request money from anyone and get paid right into your personal bank account.',
                },
            ],
        },
        [onboardingChoices.LOOKING_AROUND]: {
            message:
                "Expensify is best known for expense and corporate card management, but we do a lot more than that. Let me know what you're interested in and I'll help get you started.",
            tasks: [],
        },
    },

    REPORT_FIELD_TITLE_FIELD_ID: 'text_title',

    MOBILE_PAGINATION_SIZE: 15,
    WEB_PAGINATION_SIZE: 50,

    /** Dimensions for illustration shown in Confirmation Modal */
    CONFIRM_CONTENT_SVG_SIZE: {
        HEIGHT: 220,
        WIDTH: 130,
    },

    DEBUG_CONSOLE: {
        LEVELS: {
            INFO: 'INFO',
            ERROR: 'ERROR',
            RESULT: 'RESULT',
            DEBUG: 'DEBUG',
        },
    },
    REIMBURSEMENT_ACCOUNT: {
        DEFAULT_DATA: {
            achData: {
                state: BankAccount.STATE.SETUP,
            },
            isLoading: false,
            errorFields: {},
            errors: {},
            maxAttemptsReached: false,
            shouldShowResetModal: false,
        },
        SUBSTEP_INDEX: {
            BANK_ACCOUNT: {
                ACCOUNT_NUMBERS: 0,
            },
            PERSONAL_INFO: {
                LEGAL_NAME: 0,
                DATE_OF_BIRTH: 1,
                SSN: 2,
                ADDRESS: 3,
            },
            BUSINESS_INFO: {
                BUSINESS_NAME: 0,
                TAX_ID_NUMBER: 1,
                COMPANY_WEBSITE: 2,
                PHONE_NUMBER: 3,
                COMPANY_ADDRESS: 4,
                COMPANY_TYPE: 5,
                INCORPORATION_DATE: 6,
                INCORPORATION_STATE: 7,
            },
            UBO: {
                LEGAL_NAME: 0,
                DATE_OF_BIRTH: 1,
                SSN: 2,
                ADDRESS: 3,
            },
        },
    },
    CURRENCY_TO_DEFAULT_MILEAGE_RATE: JSON.parse(`{
        "AED": {
            "rate": 396,
            "unit": "km"
        },
        "AFN": {
            "rate": 8369,
            "unit": "km"
        },
        "ALL": {
            "rate": 11104,
            "unit": "km"
        },
        "AMD": {
            "rate": 56842,
            "unit": "km"
        },
        "ANG": {
            "rate": 193,
            "unit": "km"
        },
        "AOA": {
            "rate": 67518,
            "unit": "km"
        },
        "ARS": {
            "rate": 9873,
            "unit": "km"
        },
        "AUD": {
            "rate": 85,
            "unit": "km"
        },
        "AWG": {
            "rate": 195,
            "unit": "km"
        },
        "AZN": {
            "rate": 183,
            "unit": "km"
        },
        "BAM": {
            "rate": 177,
            "unit": "km"
        },
        "BBD": {
            "rate": 216,
            "unit": "km"
        },
        "BDT": {
            "rate": 9130,
            "unit": "km"
        },
        "BGN": {
            "rate": 177,
            "unit": "km"
        },
        "BHD": {
            "rate": 40,
            "unit": "km"
        },
        "BIF": {
            "rate": 210824,
            "unit": "km"
        },
        "BMD": {
            "rate": 108,
            "unit": "km"
        },
        "BND": {
            "rate": 145,
            "unit": "km"
        },
        "BOB": {
            "rate": 745,
            "unit": "km"
        },
        "BRL": {
            "rate": 594,
            "unit": "km"
        },
        "BSD": {
            "rate": 108,
            "unit": "km"
        },
        "BTN": {
            "rate": 7796,
            "unit": "km"
        },
        "BWP": {
            "rate": 1180,
            "unit": "km"
        },
        "BYN": {
            "rate": 280,
            "unit": "km"
        },
        "BYR": {
            "rate": 2159418,
            "unit": "km"
        },
        "BZD": {
            "rate": 217,
            "unit": "km"
        },
        "CAD": {
            "rate": 70,
            "unit": "km"
        },
        "CDF": {
            "rate": 213674,
            "unit": "km"
        },
        "CHF": {
            "rate": 70,
            "unit": "km"
        },
        "CLP": {
            "rate": 77249,
            "unit": "km"
        },
        "CNY": {
            "rate": 702,
            "unit": "km"
        },
        "COP": {
            "rate": 383668,
            "unit": "km"
        },
        "CRC": {
            "rate": 65899,
            "unit": "km"
        },
        "CUC": {
            "rate": 108,
            "unit": "km"
        },
        "CUP": {
            "rate": 2776,
            "unit": "km"
        },
        "CVE": {
            "rate": 6112,
            "unit": "km"
        },
        "CZK": {
            "rate": 2356,
            "unit": "km"
        },
        "DJF": {
            "rate": 19151,
            "unit": "km"
        },
        "DKK": {
            "rate": 379,
            "unit": "km"
        },
        "DOP": {
            "rate": 6144,
            "unit": "km"
        },
        "DZD": {
            "rate": 14375,
            "unit": "km"
        },
        "EEK": {
            "rate": 1576,
            "unit": "km"
        },
        "EGP": {
            "rate": 1696,
            "unit": "km"
        },
        "ERN": {
            "rate": 1617,
            "unit": "km"
        },
        "ETB": {
            "rate": 4382,
            "unit": "km"
        },
        "EUR": {
            "rate": 30,
            "unit": "km"
        },
        "FJD": {
            "rate": 220,
            "unit": "km"
        },
        "FKP": {
            "rate": 77,
            "unit": "km"
        },
        "GBP": {
            "rate": 45,
            "unit": "mi"
        },
        "GEL": {
            "rate": 359,
            "unit": "km"
        },
        "GHS": {
            "rate": 620,
            "unit": "km"
        },
        "GIP": {
            "rate": 77,
            "unit": "km"
        },
        "GMD": {
            "rate": 5526,
            "unit": "km"
        },
        "GNF": {
            "rate": 1081319,
            "unit": "km"
        },
        "GTQ": {
            "rate": 832,
            "unit": "km"
        },
        "GYD": {
            "rate": 22537,
            "unit": "km"
        },
        "HKD": {
            "rate": 837,
            "unit": "km"
        },
        "HNL": {
            "rate": 2606,
            "unit": "km"
        },
        "HRK": {
            "rate": 684,
            "unit": "km"
        },
        "HTG": {
            "rate": 8563,
            "unit": "km"
        },
        "HUF": {
            "rate": 33091,
            "unit": "km"
        },
        "IDR": {
            "rate": 1555279,
            "unit": "km"
        },
        "ILS": {
            "rate": 540,
            "unit": "km"
        },
        "INR": {
            "rate": 7805,
            "unit": "km"
        },
        "IQD": {
            "rate": 157394,
            "unit": "km"
        },
        "IRR": {
            "rate": 4539961,
            "unit": "km"
        },
        "ISK": {
            "rate": 13518,
            "unit": "km"
        },
        "JMD": {
            "rate": 15794,
            "unit": "km"
        },
        "JOD": {
            "rate": 77,
            "unit": "km"
        },
        "JPY": {
            "rate": 11748,
            "unit": "km"
        },
        "KES": {
            "rate": 11845,
            "unit": "km"
        },
        "KGS": {
            "rate": 9144,
            "unit": "km"
        },
        "KHR": {
            "rate": 437658,
            "unit": "km"
        },
        "KMF": {
            "rate": 44418,
            "unit": "km"
        },
        "KPW": {
            "rate": 97043,
            "unit": "km"
        },
        "KRW": {
            "rate": 121345,
            "unit": "km"
        },
        "KWD": {
            "rate": 32,
            "unit": "km"
        },
        "KYD": {
            "rate": 90,
            "unit": "km"
        },
        "KZT": {
            "rate": 45396,
            "unit": "km"
        },
        "LAK": {
            "rate": 1010829,
            "unit": "km"
        },
        "LBP": {
            "rate": 164153,
            "unit": "km"
        },
        "LKR": {
            "rate": 21377,
            "unit": "km"
        },
        "LRD": {
            "rate": 18709,
            "unit": "km"
        },
        "LSL": {
            "rate": 1587,
            "unit": "km"
        },
        "LTL": {
            "rate": 348,
            "unit": "km"
        },
        "LVL": {
            "rate": 71,
            "unit": "km"
        },
        "LYD": {
            "rate": 486,
            "unit": "km"
        },
        "MAD": {
            "rate": 967,
            "unit": "km"
        },
        "MDL": {
            "rate": 1910,
            "unit": "km"
        },
        "MGA": {
            "rate": 406520,
            "unit": "km"
        },
        "MKD": {
            "rate": 5570,
            "unit": "km"
        },
        "MMK": {
            "rate": 152083,
            "unit": "km"
        },
        "MNT": {
            "rate": 306788,
            "unit": "km"
        },
        "MOP": {
            "rate": 863,
            "unit": "km"
        },
        "MRO": {
            "rate": 38463,
            "unit": "km"
        },
        "MRU": {
            "rate": 3862,
            "unit": "km"
        },
        "MUR": {
            "rate": 4340,
            "unit": "km"
        },
        "MVR": {
            "rate": 1667,
            "unit": "km"
        },
        "MWK": {
            "rate": 84643,
            "unit": "km"
        },
        "MXN": {
            "rate": 93,
            "unit": "km"
        },
        "MYR": {
            "rate": 444,
            "unit": "km"
        },
        "MZN": {
            "rate": 7772,
            "unit": "km"
        },
        "NAD": {
            "rate": 1587,
            "unit": "km"
        },
        "NGN": {
            "rate": 42688,
            "unit": "km"
        },
        "NIO": {
            "rate": 3772,
            "unit": "km"
        },
        "NOK": {
            "rate": 350,
            "unit": "km"
        },
        "NPR": {
            "rate": 12474,
            "unit": "km"
        },
        "NZD": {
            "rate": 95,
            "unit": "km"
        },
        "OMR": {
            "rate": 42,
            "unit": "km"
        },
        "PAB": {
            "rate": 108,
            "unit": "km"
        },
        "PEN": {
            "rate": 401,
            "unit": "km"
        },
        "PGK": {
            "rate": 380,
            "unit": "km"
        },
        "PHP": {
            "rate": 5234,
            "unit": "km"
        },
        "PKR": {
            "rate": 16785,
            "unit": "km"
        },
        "PLN": {
            "rate": 89,
            "unit": "km"
        },
        "PYG": {
            "rate": 704732,
            "unit": "km"
        },
        "QAR": {
            "rate": 393,
            "unit": "km"
        },
        "RON": {
            "rate": 443,
            "unit": "km"
        },
        "RSD": {
            "rate": 10630,
            "unit": "km"
        },
        "RUB": {
            "rate": 8074,
            "unit": "km"
        },
        "RWF": {
            "rate": 107182,
            "unit": "km"
        },
        "SAR": {
            "rate": 404,
            "unit": "km"
        },
        "SBD": {
            "rate": 859,
            "unit": "km"
        },
        "SCR": {
            "rate": 2287,
            "unit": "km"
        },
        "SDG": {
            "rate": 41029,
            "unit": "km"
        },
        "SEK": {
            "rate": 250,
            "unit": "km"
        },
        "SGD": {
            "rate": 145,
            "unit": "km"
        },
        "SHP": {
            "rate": 77,
            "unit": "km"
        },
        "SLL": {
            "rate": 1102723,
            "unit": "km"
        },
        "SOS": {
            "rate": 62604,
            "unit": "km"
        },
        "SRD": {
            "rate": 1526,
            "unit": "km"
        },
        "STD": {
            "rate": 2223309,
            "unit": "km"
        },
        "STN": {
            "rate": 2232,
            "unit": "km"
        },
        "SVC": {
            "rate": 943,
            "unit": "km"
        },
        "SYP": {
            "rate": 82077,
            "unit": "km"
        },
        "SZL": {
            "rate": 1585,
            "unit": "km"
        },
        "THB": {
            "rate": 3328,
            "unit": "km"
        },
        "TJS": {
            "rate": 1230,
            "unit": "km"
        },
        "TMT": {
            "rate": 378,
            "unit": "km"
        },
        "TND": {
            "rate": 295,
            "unit": "km"
        },
        "TOP": {
            "rate": 245,
            "unit": "km"
        },
        "TRY": {
            "rate": 845,
            "unit": "km"
        },
        "TTD": {
            "rate": 732,
            "unit": "km"
        },
        "TWD": {
            "rate": 3055,
            "unit": "km"
        },
        "TZS": {
            "rate": 250116,
            "unit": "km"
        },
        "UAH": {
            "rate": 2985,
            "unit": "km"
        },
        "UGX": {
            "rate": 395255,
            "unit": "km"
        },
        "USD": {
            "rate": 67,
            "unit": "mi"
        },
        "UYU": {
            "rate": 4777,
            "unit": "km"
        },
        "UZS": {
            "rate": 1131331,
            "unit": "km"
        },
        "VEB": {
            "rate": 679346,
            "unit": "km"
        },
        "VEF": {
            "rate": 26793449,
            "unit": "km"
        },
        "VES": {
            "rate": 194381905,
            "unit": "km"
        },
        "VND": {
            "rate": 2487242,
            "unit": "km"
        },
        "VUV": {
            "rate": 11748,
            "unit": "km"
        },
        "WST": {
            "rate": 272,
            "unit": "km"
        },
        "XAF": {
            "rate": 59224,
            "unit": "km"
        },
        "XCD": {
            "rate": 291,
            "unit": "km"
        },
        "XOF": {
            "rate": 59224,
            "unit": "km"
        },
        "XPF": {
            "rate": 10783,
            "unit": "km"
        },
        "YER": {
            "rate": 27037,
            "unit": "km"
        },
        "ZAR": {
            "rate": 464,
            "unit": "km"
        },
        "ZMK": {
            "rate": 566489,
            "unit": "km"
        },
        "ZMW": {
            "rate": 2377,
            "unit": "km"
        }
    }`) as CurrencyDefaultMileageRate,

    EXIT_SURVEY: {
        REASONS: {
            FEATURE_NOT_AVAILABLE: 'featureNotAvailable',
            DONT_UNDERSTAND: 'dontUnderstand',
            PREFER_CLASSIC: 'preferClassic',
        },
    },

    SESSION_STORAGE_KEYS: {
        INITIAL_URL: 'INITIAL_URL',
        ACTIVE_WORKSPACE_ID: 'ACTIVE_WORKSPACE_ID',
    },

    RESERVATION_TYPE: {
        CAR: 'car',
        HOTEL: 'hotel',
        FLIGHT: 'flight',
    },

    DOT_SEPARATOR: '•',

    DEFAULT_TAX: {
        defaultExternalID: 'id_TAX_EXEMPT',
        defaultValue: '0%',
        foreignTaxDefault: 'id_TAX_EXEMPT',
        name: 'Tax',
        taxes: {
            id_TAX_EXEMPT: {
                name: 'Tax exempt',
                value: '0%',
            },
            id_TAX_RATE_1: {
                name: 'Tax Rate 1',
                value: '5%',
            },
        },
    },

    MAX_TAX_RATE_INTEGER_PLACES: 4,
    MAX_TAX_RATE_DECIMAL_PLACES: 4,

    DOWNLOADS_PATH: '/Downloads',
    DOWNLOADS_TIMEOUT: 5000,
    NEW_EXPENSIFY_PATH: '/New Expensify',

    ENVIRONMENT_SUFFIX: {
        DEV: ' Dev',
        ADHOC: ' AdHoc',
    },

    SEARCH: {
        RESULTS_PAGE_SIZE: 50,
        DATA_TYPES: {
            TRANSACTION: 'transaction',
            REPORT: 'report',
        },
        ACTION_TYPES: {
            DONE: 'done',
            PAID: 'paid',
            VIEW: 'view',
        },
        TRANSACTION_TYPE: {
            CASH: 'cash',
            CARD: 'card',
            DISTANCE: 'distance',
        },
        SORT_ORDER: {
            ASC: 'asc',
            DESC: 'desc',
        },
        TAB: {
            ALL: 'all',
            SHARED: 'shared',
            DRAFTS: 'drafts',
            FINISHED: 'finished',
        },
        TABLE_COLUMNS: {
            RECEIPT: 'receipt',
            DATE: 'date',
            MERCHANT: 'merchant',
            DESCRIPTION: 'description',
            FROM: 'from',
            TO: 'to',
            CATEGORY: 'category',
            TAG: 'tag',
            TOTAL_AMOUNT: 'amount',
            TYPE: 'type',
            ACTION: 'action',
            TAX_AMOUNT: 'taxAmount',
        },
        BULK_ACTION_TYPES: {
            DELETE: 'delete',
            HOLD: 'hold',
            UNHOLD: 'unhold',
            SUBMIT: 'submit',
            APPROVE: 'approve',
            PAY: 'pay',
        },
    },

    REFERRER: {
        NOTIFICATION: 'notification',
    },

    SUBSCRIPTION_SIZE_LIMIT: 20000,

    PAYMENT_CARD_CURRENCY: {
        USD: 'USD',
        AUD: 'AUD',
        NZD: 'NZD',
    },

    SUBSCRIPTION_PRICE_FACTOR: 2,
    FEEDBACK_SURVEY_OPTIONS: {
        TOO_LIMITED: {
            ID: 'tooLimited',
            TRANSLATION_KEY: 'feedbackSurvey.tooLimited',
        },
        TOO_EXPENSIVE: {
            ID: 'tooExpensive',
            TRANSLATION_KEY: 'feedbackSurvey.tooExpensive',
        },
        INADEQUATE_SUPPORT: {
            ID: 'inadequateSupport',
            TRANSLATION_KEY: 'feedbackSurvey.inadequateSupport',
        },
        BUSINESS_CLOSING: {
            ID: 'businessClosing',
            TRANSLATION_KEY: 'feedbackSurvey.businessClosing',
        },
    },

    WORKSPACE_CARDS_LIST_LABEL_TYPE: {
        CURRENT_BALANCE: 'currentBalance',
        REMAINING_LIMIT: 'remainingLimit',
        CASH_BACK: 'cashBack',
    },

    EXCLUDE_FROM_LAST_VISITED_PATH: [SCREENS.NOT_FOUND, SCREENS.SAML_SIGN_IN, SCREENS.VALIDATE_LOGIN] as string[],

    REPORT_FIELD_TYPES: {
        TEXT: 'text',
        DATE: 'date',
        LIST: 'dropdown',
    },
} as const;

type Country = keyof typeof CONST.ALL_COUNTRIES;

type IOUType = ValueOf<typeof CONST.IOU.TYPE>;
type IOUAction = ValueOf<typeof CONST.IOU.ACTION>;
type IOURequestType = ValueOf<typeof CONST.IOU.REQUEST_TYPE>;
type FeedbackSurveyOptionID = ValueOf<Pick<ValueOf<typeof CONST.FEEDBACK_SURVEY_OPTIONS>, 'ID'>>;

type SubscriptionType = ValueOf<typeof CONST.SUBSCRIPTION.TYPE>;

export type {Country, IOUAction, IOUType, RateAndUnit, OnboardingPurposeType, IOURequestType, SubscriptionType, FeedbackSurveyOptionID};

export default CONST;<|MERGE_RESOLUTION|>--- conflicted
+++ resolved
@@ -369,10 +369,6 @@
         WORKSPACE_FEEDS: 'workspaceFeeds',
         NETSUITE_USA_TAX: 'netsuiteUsaTax',
         INTACCT_ON_NEW_EXPENSIFY: 'intacctOnNewExpensify',
-<<<<<<< HEAD
-        COMMENT_LINKING: 'commentLinking',
-=======
->>>>>>> 77d380ce
     },
     BUTTON_STATES: {
         DEFAULT: 'default',
@@ -1376,12 +1372,6 @@
         PROVINCIAL_TAX_POSTING_ACCOUNT: 'provincialTaxPostingAccount',
         ALLOW_FOREIGN_CURRENCY: 'allowForeignCurrency',
         EXPORT_TO_NEXT_OPEN_PERIOD: 'exportToNextOpenPeriod',
-<<<<<<< HEAD
-        IMPORT_FIELDS: ['departments', 'classes', 'locations', 'customers', 'jobs'],
-        IMPORT_CUSTOM_FIELDS: ['customSegments', 'customLists'],
-        SYNC_OPTIONS: {
-            SYNC_TAX: 'syncTax',
-=======
         IMPORT_FIELDS: ['departments', 'classes', 'locations'],
         AUTO_SYNC: 'autoSync',
         REIMBURSEMENT_ACCOUNT_ID: 'reimbursementAccountID',
@@ -1411,7 +1401,6 @@
                 CUSTOMERS: 'customers',
                 JOBS: 'jobs',
             },
->>>>>>> 77d380ce
         },
     },
 
@@ -1427,15 +1416,12 @@
         JOURNAL_ENTRY: 'JOURNAL_ENTRY',
     },
 
-<<<<<<< HEAD
-=======
     NETSUITE_MAP_EXPORT_DESTINATION: {
         EXPENSE_REPORT: 'expenseReport',
         VENDOR_BILL: 'vendorBill',
         JOURNAL_ENTRY: 'journalEntry',
     },
 
->>>>>>> 77d380ce
     NETSUITE_INVOICE_ITEM_PREFERENCE: {
         CREATE: 'create',
         SELECT: 'select',
@@ -1451,8 +1437,6 @@
         NON_REIMBURSABLE: 'nonreimbursable',
     },
 
-<<<<<<< HEAD
-=======
     NETSUITE_REPORTS_APPROVAL_LEVEL: {
         REPORTS_APPROVED_NONE: 'REPORTS_APPROVED_NONE',
         REPORTS_SUPERVISOR_APPROVED: 'REPORTS_SUPERVISOR_APPROVED',
@@ -1474,7 +1458,6 @@
 
     NETSUITE_APPROVAL_ACCOUNT_DEFAULT: 'APPROVAL_ACCOUNT_DEFAULT',
 
->>>>>>> 77d380ce
     /**
      * Countries where tax setting is permitted (Strings are in the format of Netsuite's Country type/enum)
      *
