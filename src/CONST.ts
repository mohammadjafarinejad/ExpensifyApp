--- conflicted
+++ resolved
@@ -128,12 +128,8 @@
 const createWorkspaceTask: OnboardingTask = {
     type: 'createWorkspace',
     autoCompleted: true,
-<<<<<<< HEAD
+    mediaAttributes: {},
     title: ({workspaceSettingsLink}) => `Create a [workspace](${workspaceSettingsLink})`,
-=======
-    mediaAttributes: {},
-    title: 'Create a workspace',
->>>>>>> dae1d76e
     description: ({workspaceSettingsLink}) =>
         '*Create a workspace* to track expenses, scan receipts, chat, and more.\n' +
         '\n' +
