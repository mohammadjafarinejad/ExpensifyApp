--- conflicted
+++ resolved
@@ -2903,17 +2903,16 @@
     BACK_BUTTON_NATIVE_ID: 'backButton',
 
     /**
-<<<<<<< HEAD
      * The maximum count of items per page for OptionsSelector
      */
     OPTIONS_SELECTOR_PAGE_LIMITATION: 500,
-=======
+
+    /**
      * Performance test setup - run the same test multiple times to get a more accurate result
      */
     PERFORMANCE_TESTS: {
         RUNS: 20,
     },
->>>>>>> 704f3f7f
 } as const;
 
 export default CONST;