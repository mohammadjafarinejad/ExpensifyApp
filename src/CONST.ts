--- conflicted
+++ resolved
@@ -655,13 +655,10 @@
         COMBINED_TRACK_SUBMIT: 'combinedTrackSubmit',
         CATEGORY_AND_TAG_APPROVERS: 'categoryAndTagApprovers',
         PER_DIEM: 'newDotPerDiem',
-<<<<<<< HEAD
         PRODUCT_TRAINING: 'productTraining',
         PRIVATE_DOMAIN_ONBOARDING_CHECK: 'privateDomainOnboardingCheck',
-=======
         NEWDOT_MERGE_ACCOUNTS: 'newDotMergeAccounts',
         NEWDOT_MANAGER_MCTEST: 'newDotManagerMcTest',
->>>>>>> 06549e5f
     },
     BUTTON_STATES: {
         DEFAULT: 'default',
