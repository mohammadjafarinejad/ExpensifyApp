--- conflicted
+++ resolved
@@ -655,9 +655,6 @@
         },
         BANK_INFO_STEP_ACCOUNT_HOLDER_KEY_PREFIX: 'accountHolder',
     },
-<<<<<<< HEAD
-    ENTER_SIGNER_INFO: {
-=======
     ENABLE_GLOBAL_REIMBURSEMENTS: {
         STEP_NAMES: ['1', '2', '3'],
         STEP: {
@@ -665,7 +662,9 @@
             AGREEMENTS: 'AgreementsStep',
             DOCUSIGN: 'DocusignStep',
         },
->>>>>>> 227c0c26
+        ALLOWED_FILE_TYPES: ['pdf', 'jpg', 'jpeg', 'png'],
+    },
+    ENTER_SIGNER_INFO: {
         ALLOWED_FILE_TYPES: ['pdf', 'jpg', 'jpeg', 'png'],
     },
     INCORPORATION_TYPES: {
