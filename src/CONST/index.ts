/* eslint-disable @typescript-eslint/naming-convention */
import {add as dateAdd} from 'date-fns';
import {sub as dateSubtract} from 'date-fns/sub';
import Config from 'react-native-config';
import * as KeyCommand from 'react-native-key-command';
import type {ValueOf} from 'type-fest';
import type {SearchFilterKey} from '@components/Search/types';
import type ResponsiveLayoutResult from '@hooks/useResponsiveLayout/types';
import type {MileageRate} from '@libs/DistanceRequestUtils';
import BankAccount from '@libs/models/BankAccount';
import {addTrailingForwardSlash} from '@libs/Url';
import variables from '@styles/variables';
import ONYXKEYS from '@src/ONYXKEYS';
import SCREENS from '@src/SCREENS';
import type PlaidBankAccount from '@src/types/onyx/PlaidBankAccount';
import {LOCALES} from './LOCALES';

// Creating a default array and object this way because objects ({}) and arrays ([]) are not stable types.
// Freezing the array ensures that it cannot be unintentionally modified.
const EMPTY_ARRAY = Object.freeze([]);
const EMPTY_OBJECT = Object.freeze({});

// Using 28 days to align with OldDot and because all months are guaranteed to be at least 28 days.
const MONTH_DAYS = Object.freeze([...Array(28).keys()].map((i) => i + 1));

const DEFAULT_NUMBER_ID = 0;
const CLOUDFRONT_DOMAIN = 'cloudfront.net';
const CLOUDFRONT_URL = `https://d2k5nsl2zxldvw.${CLOUDFRONT_DOMAIN}`;
const ACTIVE_EXPENSIFY_URL = addTrailingForwardSlash(Config?.NEW_EXPENSIFY_URL ?? 'https://new.expensify.com');
const USE_EXPENSIFY_URL = 'https://use.expensify.com';
const EXPENSIFY_MOBILE_URL = 'https://expensify.com/mobile';
const EXPENSIFY_URL = 'https://www.expensify.com';
const UBER_CONNECT_URL = 'https://business-integrations.uber.com/connect';
const PLATFORM_OS_MACOS = 'Mac OS';
const PLATFORM_IOS = 'iOS';
const ANDROID_PACKAGE_NAME = 'org.me.mobiexpensifyg';
const CURRENT_YEAR = new Date().getFullYear();
const PULL_REQUEST_NUMBER = Config?.PULL_REQUEST_NUMBER ?? '';
const MAX_DATE = dateAdd(new Date(), {years: 1});
const MIN_DATE = dateSubtract(new Date(), {years: 20});
const EXPENSIFY_POLICY_DOMAIN = 'expensify-policy';
const EXPENSIFY_POLICY_DOMAIN_EXTENSION = '.exfy';

const keyModifierControl = KeyCommand?.constants?.keyModifierControl ?? 'keyModifierControl';
const keyModifierCommand = KeyCommand?.constants?.keyModifierCommand ?? 'keyModifierCommand';
const keyModifierShift = KeyCommand?.constants?.keyModifierShift ?? 'keyModifierShift';
const keyModifierShiftControl = KeyCommand?.constants?.keyModifierShiftControl ?? 'keyModifierShiftControl';
const keyModifierShiftCommand = KeyCommand?.constants?.keyModifierShiftCommand ?? 'keyModifierShiftCommand';
const keyInputEscape = KeyCommand?.constants?.keyInputEscape ?? 'keyInputEscape';
const keyInputEnter = KeyCommand?.constants?.keyInputEnter ?? 'keyInputEnter';
const keyInputUpArrow = KeyCommand?.constants?.keyInputUpArrow ?? 'keyInputUpArrow';
const keyInputDownArrow = KeyCommand?.constants?.keyInputDownArrow ?? 'keyInputDownArrow';
const keyInputLeftArrow = KeyCommand?.constants?.keyInputLeftArrow ?? 'keyInputLeftArrow';
const keyInputRightArrow = KeyCommand?.constants?.keyInputRightArrow ?? 'keyInputRightArrow';
const keyInputSpace = ' ';

// describes if a shortcut key can cause navigation
const KEYBOARD_SHORTCUT_NAVIGATION_TYPE = 'NAVIGATION_SHORTCUT';

const chatTypes = {
    POLICY_ANNOUNCE: 'policyAnnounce',
    POLICY_ADMINS: 'policyAdmins',
    TRIP_ROOM: 'tripRoom',
    GROUP: 'group',
    DOMAIN_ALL: 'domainAll',
    POLICY_ROOM: 'policyRoom',
    POLICY_EXPENSE_CHAT: 'policyExpenseChat',
    SELF_DM: 'selfDM',
    INVOICE: 'invoice',
    SYSTEM: 'system',
} as const;

const ONBOARDING_ACCOUNTING_MAPPING = {
    quickbooksOnline: 'QuickBooks Online',
    xero: 'Xero',
    netsuite: 'NetSuite',
    intacct: 'Sage Intacct',
    quickbooksDesktop: 'QuickBooks Desktop',
    sap: 'SAP',
    oracle: 'Oracle',
    microsoftDynamics: 'Microsoft Dynamics',
    other: 'accounting software',
};

const connectionsVideoPaths = {
    [ONBOARDING_ACCOUNTING_MAPPING.quickbooksOnline]: 'videos/walkthrough-connect_to_qbo-v2.mp4',
    [ONBOARDING_ACCOUNTING_MAPPING.xero]: 'videos/walkthrough-connect_to_xero-v2.mp4',
    [ONBOARDING_ACCOUNTING_MAPPING.netsuite]: 'videos/walkthrough-connect_to_netsuite-v2.mp4',
};

// Explicit type annotation is required
const cardActiveStates: number[] = [2, 3, 4, 7];

// Hide not issued or not activated cards (states 2, 4) from card filter options in search, as no transactions can be made on cards in these states
const cardHiddenFromSearchStates: number[] = [2, 4];

const selectableOnboardingChoices = {
    PERSONAL_SPEND: 'newDotPersonalSpend',
    MANAGE_TEAM: 'newDotManageTeam',
    EMPLOYER: 'newDotEmployer',
    CHAT_SPLIT: 'newDotSplitChat',
    LOOKING_AROUND: 'newDotLookingAround',
} as const;

const backendOnboardingChoices = {
    ADMIN: 'newDotAdmin',
    SUBMIT: 'newDotSubmit',
    TRACK_WORKSPACE: 'newDotTrackWorkspace',
    TEST_DRIVE_RECEIVER: 'testDriveReceiver',
} as const;

const onboardingChoices = {
    ...selectableOnboardingChoices,
    ...backendOnboardingChoices,
} as const;

const createExpenseOnboardingChoices = {
    PERSONAL_SPEND: selectableOnboardingChoices.PERSONAL_SPEND,
    EMPLOYER: selectableOnboardingChoices.EMPLOYER,
    SUBMIT: backendOnboardingChoices.SUBMIT,
} as const;

const signupQualifiers = {
    INDIVIDUAL: 'individual',
    VSB: 'vsb',
    SMB: 'smb',
} as const;

type OnboardingAccounting = keyof typeof CONST.POLICY.CONNECTIONS.NAME_USER_FRIENDLY | null;

const onboardingInviteTypes = {
    IOU: 'iou',
    INVOICE: 'invoice',
    CHAT: 'chat',
    WORKSPACE: 'workspace',
} as const;

const onboardingCompanySize = {
    MICRO: '1-10',
    SMALL: '11-50',
    MEDIUM_SMALL: '51-100',
    MEDIUM: '101-1000',
    LARGE: '1001+',
} as const;

type OnboardingInvite = ValueOf<typeof onboardingInviteTypes>;

const EMAIL_WITH_OPTIONAL_DOMAIN =
    /(?=((?=[\w'#%+-]+(?:\.[\w'#%+-]+)*@?)[\w.'#%+-]{1,64}(?:@(?:(?=[a-z\d]+(?:-+[a-z\d]+)*\.)(?:[a-z\d-]{1,63}\.)+[a-z]{2,63}))?(?= |_|\b))(?<end>.*))\S{3,254}(?=\k<end>$)/;

const EMAIL = {
    ACCOUNTING: 'accounting@expensify.com',
    ACCOUNTS_PAYABLE: 'accountspayable@expensify.com',
    ADMIN: 'admin@expensify.com',
    BILLS: 'bills@expensify.com',
    CHRONOS: 'chronos@expensify.com',
    CONCIERGE: 'concierge@expensify.com',
    CONTRIBUTORS: 'contributors@expensify.com',
    FIRST_RESPONDER: 'firstresponders@expensify.com',
    GUIDES_DOMAIN: 'team.expensify.com',
    QA_DOMAIN: 'applause.expensifail.com',
    HELP: 'help@expensify.com',
    INTEGRATION_TESTING_CREDS: 'integrationtestingcreds@expensify.com',
    NOTIFICATIONS: 'notifications@expensify.com',
    PAYROLL: 'payroll@expensify.com',
    QA: 'qa@expensify.com',
    QA_TRAVIS: 'qa+travisreceipts@expensify.com',
    RECEIPTS: 'receipts@expensify.com',
    STUDENT_AMBASSADOR: 'studentambassadors@expensify.com',
    SVFG: 'svfg@expensify.com',
    EXPENSIFY_EMAIL_DOMAIN: '@expensify.com',
    EXPENSIFY_TEAM_EMAIL_DOMAIN: '@team.expensify.com',
    TEAM: 'team@expensify.com',
    MANAGER_MCTEST: 'manager_mctest@expensify.com',
};

const CONST = {
    HEIC_SIGNATURES: [
        '6674797068656963', // 'ftypheic' - Indicates standard HEIC file
        '6674797068656978', // 'ftypheix' - Indicates a variation of HEIC
        '6674797068657631', // 'ftyphevc' - Typically for HEVC encoded media (common in HEIF)
        '667479706d696631', // 'ftypmif1' - Multi-Image Format part of HEIF, broader usage
    ],
    RECENT_WAYPOINTS_NUMBER: 20,
    DEFAULT_DB_NAME: 'OnyxDB',
    DEFAULT_TABLE_NAME: 'keyvaluepairs',
    DEFAULT_ONYX_DUMP_FILE_NAME: 'onyx-state.txt',
    DEFAULT_POLICY_ROOM_CHAT_TYPES: [chatTypes.POLICY_ADMINS, chatTypes.POLICY_ANNOUNCE, chatTypes.DOMAIN_ALL],
    DEFAULT_IMAGE_FILE_NAME: 'image',
    DISABLED_MAX_EXPENSE_VALUE: 10000000000,
    POLICY_BILLABLE_MODES: {
        BILLABLE: 'billable',
        NON_BILLABLE: 'nonBillable',
    },
    TASK_TITLE_DISABLED_RULES: ['image'],
    // Note: Group and Self-DM excluded as these are not tied to a Workspace
    WORKSPACE_ROOM_TYPES: [chatTypes.POLICY_ADMINS, chatTypes.POLICY_ANNOUNCE, chatTypes.DOMAIN_ALL, chatTypes.POLICY_ROOM, chatTypes.POLICY_EXPENSE_CHAT, chatTypes.INVOICE],
    CUSTOM_FIELD_KEYS: {customField1: 'employeeUserID', customField2: 'employeePayrollID'},
    ANDROID_PACKAGE_NAME,
    WORKSPACE_ENABLE_FEATURE_REDIRECT_DELAY: 100,
    ANIMATED_HIGHLIGHT_ENTRY_DELAY: 50,
    ANIMATED_HIGHLIGHT_ENTRY_DURATION: 300,
    ANIMATED_HIGHLIGHT_START_DELAY: 10,
    ANIMATED_HIGHLIGHT_START_DURATION: 300,
    ANIMATED_HIGHLIGHT_END_DELAY: 800,
    ANIMATED_HIGHLIGHT_END_DURATION: 2000,
    ANIMATED_TRANSITION: 300,
    ANIMATED_TRANSITION_FROM_VALUE: 100,
    ANIMATED_PROGRESS_BAR_DELAY: 300,
    ANIMATED_PROGRESS_BAR_OPACITY_DURATION: 300,
    ANIMATED_PROGRESS_BAR_DURATION: 750,
    ANIMATION_IN_TIMING: 100,
    COMPOSER_FOCUS_DELAY: 150,
    ANIMATION_DIRECTION: {
        IN: 'in',
        OUT: 'out',
    },
    ELEMENT_NAME: {
        INPUT: 'INPUT',
        TEXTAREA: 'TEXTAREA',
    },
    POPOVER_ACCOUNT_SWITCHER_POSITION: {
        horizontal: 12 + variables.navigationTabBarSize,
        vertical: 72,
    },
    POPOVER_DROPDOWN_WIDTH: 336,
    POPOVER_DROPDOWN_MIN_HEIGHT: 0,
    POPOVER_DROPDOWN_MAX_HEIGHT: 416,
    POPOVER_DATE_WIDTH: 338,
    POPOVER_DATE_MAX_HEIGHT: 366,
    POPOVER_DATE_MIN_HEIGHT: 322,
    TOOLTIP_ANIMATION_DURATION: 500,
    // Multiplier for gyroscope animation in order to make it a bit more subtle
    ANIMATION_GYROSCOPE_VALUE: 0.4,
    ANIMATION_PAID_DURATION: 200,
    ANIMATION_PAID_CHECKMARK_DELAY: 300,
    ANIMATION_THUMBS_UP_DURATION: 250,
    ANIMATION_THUMBS_UP_DELAY: 200,
    ANIMATION_PAID_BUTTON_HIDE_DELAY: 300,
    BACKGROUND_IMAGE_TRANSITION_DURATION: 1000,
    SCREEN_TRANSITION_END_TIMEOUT: 1000,
    LIMIT_TIMEOUT: 2147483647,
    ARROW_HIDE_DELAY: 3000,
    MAX_IMAGE_CANVAS_AREA: 16777216,
    CHUNK_LOAD_ERROR: 'ChunkLoadError',

    API_ATTACHMENT_VALIDATIONS: {
        // 24 megabytes in bytes, this is limit set on servers, do not update without wider internal discussion
        MAX_SIZE: 25165824,

        // 10 megabytes in bytes, this is limit set on servers for receipt images, do not update without wider internal discussion
        RECEIPT_MAX_SIZE: 10485760,

        // An arbitrary size, but the same minimum as in the PHP layer
        MIN_SIZE: 240,

        // Allowed extensions for receipts
        ALLOWED_RECEIPT_EXTENSIONS: ['heif', 'heic', 'jpg', 'jpeg', 'gif', 'png', 'pdf', 'htm', 'html', 'text', 'rtf', 'doc', 'tif', 'tiff', 'msword', 'zip', 'xml', 'message'],

        MAX_FILE_LIMIT: 30,
    },

    // Allowed extensions for spreadsheets import
    ALLOWED_SPREADSHEET_EXTENSIONS: ['xls', 'xlsx', 'csv', 'txt'],

    // Allowed extensions for multilevel tag spreadsheets
    MULTILEVEL_TAG_ALLOWED_SPREADSHEET_EXTENSIONS: ['csv', 'tsv'],

    // Allowed extensions for text files that are used as spreadsheets
    TEXT_SPREADSHEET_EXTENSIONS: ['txt', 'csv'],

    // This is limit set on servers, do not update without wider internal discussion
    API_TRANSACTION_CATEGORY_MAX_LENGTH: 255,

    API_TRANSACTION_TAG_MAX_LENGTH: 255,

    AUTO_AUTH_STATE: {
        NOT_STARTED: 'not-started',
        SIGNING_IN: 'signing-in',
        JUST_SIGNED_IN: 'just-signed-in',
        FAILED: 'failed',
    },

    AUTH_TOKEN_TYPES: {
        ANONYMOUS: 'anonymousAccount',
        SUPPORT: 'support',
    },

    AVATAR_MAX_ATTACHMENT_SIZE: 6291456,

    AVATAR_ALLOWED_EXTENSIONS: ['jpg', 'jpeg', 'png', 'gif', 'bmp', 'svg'],

    // Minimum width and height size in px for a selected image
    AVATAR_MIN_WIDTH_PX: 80,
    AVATAR_MIN_HEIGHT_PX: 80,

    REPORT_ACTION_AVATARS: {
        TYPE: {
            MULTIPLE: 'multiple',
            MULTIPLE_DIAGONAL: 'multipleDiagonal',
            MULTIPLE_HORIZONTAL: 'multipleHorizontal',
            SUBSCRIPT: 'subscript',
            SINGLE: 'single',
        },
        SORT_BY: {
            ID: 'id',
            NAME: 'name',
            REVERSE: 'reverse',
        },
    },

    // Maximum width and height size in px for a selected image
    AVATAR_MAX_WIDTH_PX: 4096,
    AVATAR_MAX_HEIGHT_PX: 4096,

    LOGO_MAX_SCALE: 1.5,

    MAX_IMAGE_DIMENSION: 2400,

    BREADCRUMB_TYPE: {
        ROOT: 'root',
        STRONG: 'strong',
        NORMAL: 'normal',
    },

    DEFAULT_GROUP_AVATAR_COUNT: 18,
    DEFAULT_AVATAR_COUNT: 24,
    OLD_DEFAULT_AVATAR_COUNT: 8,

    DISPLAY_NAME: {
        // This value is consistent with the BE display name max length limit.
        MAX_LENGTH: 100,
        RESERVED_NAMES: ['Expensify', 'Concierge'],
        EXPENSIFY_CONCIERGE: 'Expensify Concierge',
    },

    GPS: {
        // It's OK to get a cached location that is up to an hour old because the only accuracy needed is the country the user is in
        MAX_AGE: 3600000,

        // 15 seconds, don't wait too long because the server can always fall back to using the IP address
        TIMEOUT: 15000,
    },

    LEGAL_NAME: {
        MAX_LENGTH: 40,
    },

    NAME: {
        MAX_LENGTH: 50,
    },

    REPORT_DESCRIPTION: {
        MAX_LENGTH: 1000,
    },

    PULL_REQUEST_NUMBER,

    // Regex to get link in href prop inside of <a/> component
    REGEX_LINK_IN_ANCHOR: /<a\s+(?:[^>]*?\s+)?href="([^"]*)"/gi,

    // Regex to read violation value from string given by backend
    VIOLATION_LIMIT_REGEX: /[^0-9]+/g,

    // Validates phone numbers with digits, '+', '-', '()', '.', and spaces
    ACCEPTED_PHONE_CHARACTER_REGEX: /^[0-9+\-().\s]+$/,

    // Prevents consecutive special characters or spaces like '--', '..', '((', '))', or '  '.
    REPEATED_SPECIAL_CHAR_PATTERN: /([-\s().])\1+/,

    MERCHANT_NAME_MAX_BYTES: 255,

    MASKED_PAN_PREFIX: 'XXXXXXXXXXXX',

    REQUEST_PREVIEW: {
        MAX_LENGTH: 83,
    },

    REVERSED_TRANSACTION_ATTRIBUTE: 'is-reversed-transaction',
    HIDDEN_MESSAGE_ATTRIBUTE: 'is-hidden-message',

    CALENDAR_PICKER: {
        // Numbers were arbitrarily picked.
        MIN_YEAR: CURRENT_YEAR - 100,
        MAX_YEAR: CURRENT_YEAR + 100,
        MAX_DATE,
        MIN_DATE,
    },

    DATE_BIRTH: {
        MIN_AGE: 0,
        MIN_AGE_FOR_PAYMENT: 18,
        MAX_AGE: 150,
    },

    DESKTOP_SHORTCUT_ACCELERATOR: {
        PASTE_AND_MATCH_STYLE: 'Option+Shift+CmdOrCtrl+V',
        PASTE_AS_PLAIN_TEXT: 'CmdOrCtrl+Shift+V',
    },

    // This is used to enable a rotation/transform style to any component.
    DIRECTION: {
        LEFT: 'left',
        RIGHT: 'right',
    },

    ASSIGN_CARD_BUTTON_TEST_ID: 'assignCardButtonTestID',
    // Sizes needed for report empty state background image handling
    EMPTY_STATE_BACKGROUND: {
        ASPECT_RATIO: 3.72,
        OVERLAP: 60,
        SMALL_SCREEN: {
            IMAGE_HEIGHT: 300,
        },
        WIDE_SCREEN: {
            IMAGE_HEIGHT: 450,
        },
    },

    NEW_EXPENSIFY_URL: ACTIVE_EXPENSIFY_URL,
    UBER_CONNECT_URL,
    APP_DOWNLOAD_LINKS: {
        ANDROID: `https://play.google.com/store/apps/details?id=${ANDROID_PACKAGE_NAME}`,
        IOS: 'https://apps.apple.com/us/app/expensify-travel-expense/id471713959',
        DESKTOP: `${ACTIVE_EXPENSIFY_URL}NewExpensify.dmg`,
        OLD_DOT_ANDROID: 'https://play.google.com/store/apps/details?id=org.me.mobiexpensifyg&hl=en_US&pli=1',
        OLD_DOT_IOS: 'https://apps.apple.com/us/app/expensify-expense-tracker/id471713959',
    },
    COMPANY_WEBSITE_DEFAULT_SCHEME: 'http',
    DATE: {
        SQL_DATE_TIME: 'YYYY-MM-DD HH:mm:ss',
        FNS_FORMAT_STRING: 'yyyy-MM-dd',
        FNS_DATE_TIME_FORMAT_STRING: 'yyyy-MM-dd HH:mm:ss',
        LOCAL_TIME_FORMAT: 'h:mm a',
        YEAR_MONTH_FORMAT: 'yyyyMM',
        MONTH_FORMAT: 'MMMM',
        WEEKDAY_TIME_FORMAT: 'eeee',
        MONTH_DAY_ABBR_FORMAT: 'MMM d',
        SHORT_DATE_FORMAT: 'MM-dd',
        MONTH_DAY_YEAR_ABBR_FORMAT: 'MMM d, yyyy',
        MONTH_DAY_YEAR_FORMAT: 'MMMM d, yyyy',
        FNS_TIMEZONE_FORMAT_STRING: "yyyy-MM-dd'T'HH:mm:ssXXX",
        FNS_DB_FORMAT_STRING: 'yyyy-MM-dd HH:mm:ss.SSS',
        LONG_DATE_FORMAT_WITH_WEEKDAY: 'eeee, MMMM d, yyyy',
        UNIX_EPOCH: '1970-01-01 00:00:00.000',
        MAX_DATE: '9999-12-31',
        MIN_DATE: '0001-01-01',
        ORDINAL_DAY_OF_MONTH: 'do',
        MONTH_DAY_YEAR_ORDINAL_FORMAT: 'MMMM do, yyyy',
        SECONDS_PER_DAY: 24 * 60 * 60,
        MONTH_DAYS,
    },
    SMS: {
        DOMAIN: '@expensify.sms',
    },
    DOCUSIGN_POWERFORM_LINK: {
        US: 'https://powerforms.docusign.net/ddc56dcb-9cc7-4b36-997c-fea9327f570e?env=na1&acct=cf4cc39a-1c3e-4c19-bbf9-71844e1bcbde&accountId=cf4cc39a-1c3e-4c19-bbf9-71844e1bcbde',
        CA: 'https://powerforms.docusign.net/efc57fcc-0d5d-43c3-a175-1687ad456242?env=na1&acct=cf4cc39a-1c3e-4c19-bbf9-71844e1bcbde&accountId=cf4cc39a-1c3e-4c19-bbf9-71844e1bcbde',
        AU: 'https://powerforms.docusign.net/2ff347bb-172a-4138-b1cd-4001a7c319b5?env=na1&acct=cf4cc39a-1c3e-4c19-bbf9-71844e1bcbde&accountId=cf4cc39a-1c3e-4c19-bbf9-71844e1bcbde',
    },
    BANK_ACCOUNT: {
        BENEFICIAL_OWNER_INFO_STEP: {
            SUBSTEP: {
                IS_USER_UBO: 1,
                IS_ANYONE_ELSE_UBO: 2,
                UBO_DETAILS_FORM: 3,
                ARE_THERE_MORE_UBOS: 4,
                UBOS_LIST: 5,
            },
            BENEFICIAL_OWNER_DATA: {
                BENEFICIAL_OWNER_KEYS: 'beneficialOwnerKeys',
                PREFIX: 'beneficialOwner',
                FIRST_NAME: 'firstName',
                LAST_NAME: 'lastName',
                DOB: 'dob',
                SSN_LAST_4: 'ssnLast4',
                STREET: 'street',
                CITY: 'city',
                STATE: 'state',
                ZIP_CODE: 'zipCode',
            },
        },
        PLAID: {
            ALLOWED_THROTTLED_COUNT: 2,
            ERROR: {
                TOO_MANY_ATTEMPTS: 'Too many attempts',
            },
            EVENTS_NAME: {
                OPEN: 'OPEN',
                EXIT: 'EXIT',
            },
        },
        ERROR: {
            MISSING_ROUTING_NUMBER: '402 Missing routingNumber',
            MAX_ROUTING_NUMBER: '402 Maximum Size Exceeded routingNumber',
            MISSING_INCORPORATION_STATE: '402 Missing incorporationState in additionalData',
            MISSING_INCORPORATION_TYPE: '402 Missing incorporationType in additionalData',
        },
        STEP: {
            // In the order they appear in the VBA flow
            COUNTRY: 'CountryStep',
            BANK_ACCOUNT: 'BankAccountStep',
            REQUESTOR: 'RequestorStep',
            COMPANY: 'CompanyStep',
            BENEFICIAL_OWNERS: 'BeneficialOwnersStep',
            ACH_CONTRACT: 'ACHContractStep',
            VALIDATION: 'ValidationStep',
            ENABLE: 'EnableStep',
        },
        STEP_NAMES: ['1', '2', '3', '4', '5', '6'],
        SUBSTEP: {
            MANUAL: 'manual',
            PLAID: 'plaid',
        },
        STEPS_HEADER_HEIGHT: 40,
        VERIFICATIONS: {
            ERROR_MESSAGE: 'verifications.errorMessage',
            THROTTLED: 'verifications.throttled',
        },
        FIELDS_TYPE: {
            LOCAL: 'local',
        },
        ONFIDO_RESPONSE: {
            SDK_TOKEN: 'apiResult.sdkToken',
            PASS: 'pass',
        },
        QUESTIONS: {
            QUESTION: 'apiResult.questions.question',
            DIFFERENTIATOR_QUESTION: 'apiResult.differentiator-question',
        },
        SETUP_TYPE: {
            MANUAL: 'manual',
            PLAID: 'plaid',
            NONE: '',
        },
        REGEX: {
            US_ACCOUNT_NUMBER: /^[0-9]{4,17}$/,

            // The back-end is always returning account number with 4 last digits and mask the rest with X
            MASKED_US_ACCOUNT_NUMBER: /^[X]{0,13}[0-9]{4}$/,
            SWIFT_BIC: /^[A-Za-z0-9]{8,11}$/,
        },
        VERIFICATION_MAX_ATTEMPTS: 7,
        STATE: {
            VERIFYING: 'VERIFYING',
            VALIDATING: 'VALIDATING',
            SETUP: 'SETUP',
            PENDING: 'PENDING',
            OPEN: 'OPEN',
        },
        MAX_LENGTH: {
            FULL_SSN: 9,
            SSN: 4,
            ZIP_CODE: 10,
        },
        TYPE: {
            BUSINESS: 'BUSINESS',
            PERSONAL: 'PERSONAL',
        },
    },
    NON_USD_BANK_ACCOUNT: {
        ALLOWED_FILE_TYPES: ['pdf', 'jpg', 'jpeg', 'png'],
        FILE_LIMIT: 1,
        TOTAL_FILES_SIZE_LIMIT: 5242880,
        PURPOSE_OF_TRANSACTION_ID: 'Intercompany_Payment',
        CURRENT_USER_KEY: 'currentUser',
        CORPAY_UNDEFINED_OPTION_VALUE: 'Undefined',
        STEP: {
            COUNTRY: 'CountryStep',
            BANK_INFO: 'BankInfoStep',
            BUSINESS_INFO: 'BusinessInfoStep',
            BENEFICIAL_OWNER_INFO: 'BeneficialOwnerInfoStep',
            SIGNER_INFO: 'SignerInfoStep',
            AGREEMENTS: 'AgreementsStep',
            DOCUSIGN: 'DocusignStep',
            FINISH: 'FinishStep',
        },
        BANK_INFO_STEP_ACH_DATA_INPUT_IDS: {
            ACCOUNT_HOLDER_NAME: 'addressName',
            ACCOUNT_HOLDER_REGION: 'addressState',
            ACCOUNT_HOLDER_CITY: 'addressCity',
            ACCOUNT_HOLDER_ADDRESS: 'addressStreet',
            ACCOUNT_HOLDER_POSTAL_CODE: 'addressZipCode',
            ROUTING_CODE: 'routingNumber',
        },
        BUSINESS_INFO_STEP: {
            PICKLIST: {
                ANNUAL_VOLUME_RANGE: 'AnnualVolumeRange',
                APPLICANT_TYPE: 'ApplicantType',
                NATURE_OF_BUSINESS: 'NatureOfBusiness',
                PURPOSE_OF_TRANSACTION: 'PurposeOfTransaction',
                TRADE_VOLUME_RANGE: 'TradeVolumeRange',
            },
        },
        BENEFICIAL_OWNER_INFO_STEP: {
            SUBSTEP: {
                IS_USER_BENEFICIAL_OWNER: 1,
                IS_ANYONE_ELSE_BENEFICIAL_OWNER: 2,
                BENEFICIAL_OWNER_DETAILS_FORM: 3,
                ARE_THERE_MORE_BENEFICIAL_OWNERS: 4,
                BENEFICIAL_OWNERS_LIST: 5,
            },
            BENEFICIAL_OWNER_DATA: {
                BENEFICIAL_OWNER_KEYS: 'beneficialOwnerKeys',
                PREFIX: 'beneficialOwner',
                FIRST_NAME: 'firstName',
                LAST_NAME: 'lastName',
                OWNERSHIP_PERCENTAGE: 'ownershipPercentage',
                DOB: 'dob',
                SSN_LAST_4: 'ssnLast4',
                STREET: 'street',
                CITY: 'city',
                STATE: 'state',
                ZIP_CODE: 'zipCode',
                COUNTRY: 'nationality',
                PROOF_OF_OWNERSHIP: 'proofOfBeneficialOwner',
                COPY_OF_ID: 'copyOfIDForBeneficialOwner',
                ADDRESS_PROOF: 'addressProofForBeneficialOwner',
                CODICE_FISCALE: 'codiceFisclaleTaxID',
                FULL_NAME: 'fullName',
                RESIDENTIAL_ADDRESS: 'residentialAddress',
            },
        },
        STEP_NAMES: ['1', '2', '3', '4', '5', '6'],
        DOCUSIGN_REQUIRED_STEP_NAMES: ['1', '2', '3', '4', '5', '6', '7'],
        STEP_HEADER_HEIGHT: 40,
        SIGNER_INFO_STEP: {
            SUBSTEP: {
                IS_DIRECTOR: 1,
                ENTER_EMAIL: 2,
                SIGNER_DETAILS_FORM: 3,
                DIRECTOR_DETAILS_FORM: 4,
                HANG_TIGHT: 5,
            },
            SIGNER_INFO_DATA: {
                SIGNER_PREFIX: 'signer',
                FULL_NAME: 'signerFullName',
                DATE_OF_BIRTH: 'signerDateOfBirth',
                JOB_TITLE: 'signerJobTitle',
                EMAIL: 'signerEmail',
                ADDRESS: 'signerCompleteResidentialAddress',
                STREET: 'signer_street',
                CITY: 'signer_city',
                STATE: 'signer_state',
                ZIP_CODE: 'signer_zipCode',
                COUNTRY: 'signer_nationality',
                PROOF_OF_DIRECTORS: 'proofOfDirectors',
                COPY_OF_ID: 'signerCopyOfID',
                ADDRESS_PROOF: 'signerAddressProof',
                CODICE_FISCALE: 'signerCodiceFiscale',
                DOWNLOADED_PDS_AND_FSG: 'downloadedPDSandFSG',
            },
        },
        BANK_INFO_STEP_ACCOUNT_HOLDER_KEY_PREFIX: 'accountHolder',
    },
    INCORPORATION_TYPES: {
        LLC: 'LLC',
        CORPORATION: 'Corp',
        PARTNERSHIP: 'Partnership',
        COOPERATIVE: 'Cooperative',
        SOLE_PROPRIETORSHIP: 'Sole Proprietorship',
        OTHER: 'Other',
    },
    BETAS: {
        ALL: 'all',
        ASAP_SUBMIT: 'asapSubmit',
        DEFAULT_ROOMS: 'defaultRooms',
        P2P_DISTANCE_REQUESTS: 'p2pDistanceRequests',
        SPOTNANA_TRAVEL: 'spotnanaTravel',
        PREVENT_SPOTNANA_TRAVEL: 'preventSpotnanaTravel',
        REPORT_FIELDS_FEATURE: 'reportFieldsFeature',
        NETSUITE_USA_TAX: 'netsuiteUsaTax',
        PER_DIEM: 'newDotPerDiem',
        NEWDOT_MANAGER_MCTEST: 'newDotManagerMcTest',
        CUSTOM_RULES: 'customRules',
        GLOBAL_REIMBURSEMENTS_ON_ND: 'globalReimbursementsOnND',
        IS_TRAVEL_VERIFIED: 'isTravelVerified',
        PLAID_COMPANY_CARDS: 'plaidCompanyCards',
        TRACK_FLOWS: 'trackFlows',
        EUR_BILLING: 'eurBilling',
        MANUAL_DISTANCE: 'manualDistance',
        NO_OPTIMISTIC_TRANSACTION_THREADS: 'noOptimisticTransactionThreads',
        VACATION_DELEGATE: 'vacationDelegate',
        UBER_FOR_BUSINESS: 'uberForBusiness',
    },
    BUTTON_STATES: {
        DEFAULT: 'default',
        ACTIVE: 'active',
        PRESSED: 'pressed',
        COMPLETE: 'complete',
        DISABLED: 'disabled',
    },
    BANK_ACCOUNT_TYPES: {
        WALLET: 'WALLET',
    },
    COUNTRY: {
        US: 'US',
        MX: 'MX',
        AU: 'AU',
        CA: 'CA',
        GB: 'GB',
        IT: 'IT',
    },
    SWIPE_DIRECTION: {
        DOWN: 'down',
        LEFT: 'left',
        RIGHT: 'right',
        UP: 'up',
    },
    DESKTOP_DEEPLINK_APP_STATE: {
        CHECKING: 'checking',
        INSTALLED: 'installed',
        NOT_INSTALLED: 'not-installed',
    },
    TAX_RATES: {
        CUSTOM_NAME_MAX_LENGTH: 8,
        NAME_MAX_LENGTH: 50,
    },
    PLATFORM: {
        IOS: 'ios',
        ANDROID: 'android',
        WEB: 'web',
        DESKTOP: 'desktop',
        MOBILE_WEB: 'mobileweb',
    },
    PLATFORM_SPECIFIC_KEYS: {
        CTRL: {
            DEFAULT: 'control',
            [PLATFORM_OS_MACOS]: 'meta',
            [PLATFORM_IOS]: 'meta',
        },
        SHIFT: {
            DEFAULT: 'shift',
        },
        ENTER: {
            DEFAULT: 'enter',
        },
    },
    KEYBOARD_SHORTCUTS: {
        MARK_ALL_MESSAGES_AS_READ: {
            descriptionKey: 'markAllMessagesAsRead',
            shortcutKey: 'Escape',
            modifiers: ['SHIFT'],
            trigger: {
                DEFAULT: {input: keyInputEscape, modifierFlags: keyModifierShift},
            },
        },
        SEARCH: {
            descriptionKey: 'search',
            shortcutKey: 'K',
            modifiers: ['CTRL'],
            trigger: {
                DEFAULT: {input: 'k', modifierFlags: keyModifierControl},
                [PLATFORM_OS_MACOS]: {input: 'k', modifierFlags: keyModifierCommand},
                [PLATFORM_IOS]: {input: 'k', modifierFlags: keyModifierCommand},
            },
            type: KEYBOARD_SHORTCUT_NAVIGATION_TYPE,
        },
        NEW_CHAT: {
            descriptionKey: 'newChat',
            shortcutKey: 'K',
            modifiers: ['CTRL', 'SHIFT'],
            trigger: {
                DEFAULT: {input: 'k', modifierFlags: keyModifierShiftControl},
                [PLATFORM_OS_MACOS]: {input: 'k', modifierFlags: keyModifierShiftCommand},
                [PLATFORM_IOS]: {input: 'k', modifierFlags: keyModifierShiftCommand},
            },
            type: KEYBOARD_SHORTCUT_NAVIGATION_TYPE,
        },
        SHORTCUTS: {
            descriptionKey: 'openShortcutDialog',
            shortcutKey: 'J',
            modifiers: ['CTRL'],
            trigger: {
                DEFAULT: {input: 'j', modifierFlags: keyModifierControl},
                [PLATFORM_OS_MACOS]: {input: 'j', modifierFlags: keyModifierCommand},
                [PLATFORM_IOS]: {input: 'j', modifierFlags: keyModifierCommand},
            },
        },
        ESCAPE: {
            descriptionKey: 'escape',
            shortcutKey: 'Escape',
            modifiers: [],
            trigger: {
                DEFAULT: {input: keyInputEscape},
                [PLATFORM_OS_MACOS]: {input: keyInputEscape},
                [PLATFORM_IOS]: {input: keyInputEscape},
            },
        },
        ENTER: {
            descriptionKey: null,
            shortcutKey: 'Enter',
            modifiers: [],
            trigger: {
                DEFAULT: {input: keyInputEnter},
                [PLATFORM_OS_MACOS]: {input: keyInputEnter},
                [PLATFORM_IOS]: {input: keyInputEnter},
            },
        },
        CTRL_ENTER: {
            descriptionKey: null,
            shortcutKey: 'Enter',
            modifiers: ['CTRL'],
            trigger: {
                DEFAULT: {input: keyInputEnter, modifierFlags: keyModifierControl},
                [PLATFORM_OS_MACOS]: {input: keyInputEnter, modifierFlags: keyModifierCommand},
                [PLATFORM_IOS]: {input: keyInputEnter, modifierFlags: keyModifierCommand},
            },
        },
        COPY: {
            descriptionKey: 'copy',
            shortcutKey: 'C',
            modifiers: ['CTRL'],
            trigger: {
                DEFAULT: {input: 'c', modifierFlags: keyModifierControl},
                [PLATFORM_OS_MACOS]: {input: 'c', modifierFlags: keyModifierCommand},
                [PLATFORM_IOS]: {input: 'c', modifierFlags: keyModifierCommand},
            },
        },
        ARROW_UP: {
            descriptionKey: null,
            shortcutKey: 'ArrowUp',
            modifiers: [],
            trigger: {
                DEFAULT: {input: keyInputUpArrow},
                [PLATFORM_OS_MACOS]: {input: keyInputUpArrow},
                [PLATFORM_IOS]: {input: keyInputUpArrow},
            },
        },
        ARROW_DOWN: {
            descriptionKey: null,
            shortcutKey: 'ArrowDown',
            modifiers: [],
            trigger: {
                DEFAULT: {input: keyInputDownArrow},
                [PLATFORM_OS_MACOS]: {input: keyInputDownArrow},
                [PLATFORM_IOS]: {input: keyInputDownArrow},
            },
        },
        ARROW_LEFT: {
            descriptionKey: null,
            shortcutKey: 'ArrowLeft',
            modifiers: [],
            trigger: {
                DEFAULT: {input: keyInputLeftArrow},
                [PLATFORM_OS_MACOS]: {input: keyInputLeftArrow},
                [PLATFORM_IOS]: {input: keyInputLeftArrow},
            },
        },
        ARROW_RIGHT: {
            descriptionKey: null,
            shortcutKey: 'ArrowRight',
            modifiers: [],
            trigger: {
                DEFAULT: {input: keyInputRightArrow},
                [PLATFORM_OS_MACOS]: {input: keyInputRightArrow},
                [PLATFORM_IOS]: {input: keyInputRightArrow},
            },
        },
        TAB: {
            descriptionKey: null,
            shortcutKey: 'Tab',
            modifiers: [],
        },
        DEBUG: {
            descriptionKey: 'openDebug',
            shortcutKey: 'D',
            modifiers: ['CTRL'],
            trigger: {
                DEFAULT: {input: 'd', modifierFlags: keyModifierControl},
                [PLATFORM_OS_MACOS]: {input: 'd', modifierFlags: keyModifierCommand},
                [PLATFORM_IOS]: {input: 'd', modifierFlags: keyModifierCommand},
            },
        },
        BACKSPACE: {
            descriptionKey: null,
            shortcutKey: 'Backspace',
            modifiers: [],
        },
        SPACE: {
            descriptionKey: null,
            shortcutKey: 'Space',
            modifiers: [],
            trigger: {
                DEFAULT: {input: keyInputSpace},
            },
        },
    },
    KEYBOARD_SHORTCUTS_TYPES: {
        NAVIGATION_SHORTCUT: KEYBOARD_SHORTCUT_NAVIGATION_TYPE,
    },
    KEYBOARD_SHORTCUT_KEY_DISPLAY_NAME: {
        CONTROL: 'CTRL',
        ESCAPE: 'ESC',
        META: 'CMD',
        SHIFT: 'Shift',
    },
    CURRENCY: {
        USD: 'USD',
        AUD: 'AUD',
        CAD: 'CAD',
        GBP: 'GBP',
        NZD: 'NZD',
        EUR: 'EUR',
    },
    SCA_CURRENCIES: new Set(['GBP', 'EUR']),
    get DIRECT_REIMBURSEMENT_CURRENCIES() {
        return [this.CURRENCY.USD, this.CURRENCY.AUD, this.CURRENCY.CAD, this.CURRENCY.GBP, this.CURRENCY.EUR];
    },
    TRIAL_DURATION_DAYS: 8,
    EXAMPLE_PHONE_NUMBER: '+15005550006',
    CONCIERGE_CHAT_NAME: 'Concierge',
    CLOUDFRONT_URL,
    connectionsVideoPaths,
    EMPTY_ARRAY,
    EMPTY_OBJECT,
    DEFAULT_NUMBER_ID,
    USE_EXPENSIFY_URL,
    EXPENSIFY_URL,
    EXPENSIFY_MOBILE_URL,
    GOOGLE_MEET_URL_ANDROID: 'https://meet.google.com',
    GOOGLE_DOC_IMAGE_LINK_MATCH: 'googleusercontent.com',
    IMAGE_BASE64_MATCH: 'base64',
    DEEPLINK_BASE_URL: 'new-expensify://',
    PDF_VIEWER_URL: '/pdf/web/viewer.html',
    CLOUDFRONT_DOMAIN_REGEX: /^https:\/\/\w+\.cloudfront\.net/i,
    EXPENSIFY_ICON_URL: `${CLOUDFRONT_URL}/images/favicon-2019.png`,
    CONCIERGE_ICON_URL_2021: `${CLOUDFRONT_URL}/images/icons/concierge_2021.png`,
    CONCIERGE_ICON_URL: `${CLOUDFRONT_URL}/images/icons/concierge_2022.png`,
    COMPANY_CARD_PLAID: `${CLOUDFRONT_URL}/images/plaid/`,
    UPWORK_URL: 'https://github.com/Expensify/App/issues?q=is%3Aopen+is%3Aissue+label%3A%22Help+Wanted%22',
    DEEP_DIVE_EXPENSIFY_CARD: 'https://community.expensify.com/discussion/4848/deep-dive-expensify-card-and-quickbooks-online-auto-reconciliation-how-it-works',
    DEEP_DIVE_ERECEIPTS: 'https://community.expensify.com/discussion/5542/deep-dive-what-are-ereceipts/',
    DEEP_DIVE_PER_DIEM: 'https://community.expensify.com/discussion/4772/how-to-add-a-single-rate-per-diem',
    SET_NOTIFICATION_LINK: 'https://community.expensify.com/discussion/5651/deep-dive-best-practices-when-youre-running-into-trouble-receiving-emails-from-expensify',
    GITHUB_URL: 'https://github.com/Expensify/App',
    HELP_LINK_URL: `${USE_EXPENSIFY_URL}/usa-patriot-act`,
    ELECTRONIC_DISCLOSURES_URL: `${USE_EXPENSIFY_URL}/esignagreement`,
    GITHUB_RELEASE_URL: 'https://api.github.com/repos/expensify/app/releases/latest',
    ADD_SECONDARY_LOGIN_URL: encodeURI('settings?param={"section":"account","openModal":"secondaryLogin"}'),
    MANAGE_CARDS_URL: 'domain_companycards',
    FEES_URL: `${EXPENSIFY_URL}/fees`,
    SAVE_WITH_EXPENSIFY_URL: `${USE_EXPENSIFY_URL}/savings-calculator`,
    CFPB_PREPAID_URL: 'https://cfpb.gov/prepaid',
    STAGING_NEW_EXPENSIFY_URL: 'https://staging.new.expensify.com',
    PR_TESTING_NEW_EXPENSIFY_URL: `https://${Config?.PULL_REQUEST_NUMBER}.pr-testing.expensify.com`,
    NEWHELP_URL: 'https://help.expensify.com',
    WHATS_NEW_URL: `${USE_EXPENSIFY_URL}/blog?category=Product%20Updates`,
    INTERNAL_DEV_EXPENSIFY_URL: 'https://www.expensify.com.dev',
    IMPORT_TAGS_EXPENSIFY_URL: 'https://help.expensify.com/articles/expensify-classic/workspaces/Create-tags#import-a-spreadsheet-1',
    IMPORT_TAGS_EXPENSIFY_URL_DEPENDENT_TAGS: 'https://help.expensify.com/articles/expensify-classic/workspaces/Create-tags#multi-level-tags',
    STAGING_EXPENSIFY_URL: 'https://staging.expensify.com',
    DENIED_CAMERA_ACCESS_INSTRUCTIONS_URL:
        'https://help.expensify.com/articles/new-expensify/expenses-&-payments/Create-an-expense#:~:text=How%20can%20I%20enable%20camera%20permission%20for%20a%20website%20on%20mobile%20browsers%3F',
    BANK_ACCOUNT_PERSONAL_DOCUMENTATION_INFO_URL:
        'https://community.expensify.com/discussion/6983/faq-why-do-i-need-to-provide-personal-documentation-when-setting-up-updating-my-bank-account',
    PERSONAL_DATA_PROTECTION_INFO_URL: 'https://community.expensify.com/discussion/5677/deep-dive-security-how-expensify-protects-your-information',
    ONFIDO_FACIAL_SCAN_POLICY_URL: 'https://onfido.com/facial-scan-policy-and-release/',
    ONFIDO_PRIVACY_POLICY_URL: 'https://onfido.com/privacy/',
    ONFIDO_TERMS_OF_SERVICE_URL: 'https://onfido.com/terms-of-service/',
    LIST_OF_RESTRICTED_BUSINESSES:
        'https://help.expensify.com/articles/expensify-classic/bank-accounts-and-payments/bank-accounts/Connect-US-Business-Bank-Account#are-there-certain-industries-or-businesses-for-which-expensify-cannot-process-automatic-in-app-payments',
    TRAVEL_TERMS_URL: `${EXPENSIFY_URL}/travelterms`,
    EXPENSIFY_PACKAGE_FOR_SAGE_INTACCT: 'https://www.expensify.com/tools/integrations/downloadPackage',
    EXPENSIFY_PACKAGE_FOR_SAGE_INTACCT_FILE_NAME: 'ExpensifyPackageForSageIntacct',
    SAGE_INTACCT_INSTRUCTIONS: 'https://help.expensify.com/articles/expensify-classic/integrations/accounting-integrations/Sage-Intacct',
    HOW_TO_CONNECT_TO_SAGE_INTACCT: 'https://help.expensify.com/articles/expensify-classic/integrations/accounting-integrations/Sage-Intacct#how-to-connect-to-sage-intacct',
    PRICING: `https://www.expensify.com/pricing`,
    COMPANY_CARDS_HELP: 'https://help.expensify.com/articles/expensify-classic/connect-credit-cards/company-cards/Commercial-Card-Feeds',
    COMPANY_CARDS_MASTERCARD_COMMERCIAL_CARDS:
        'https://help.expensify.com/articles/new-expensify/connect-credit-cards/company-cards/Commercial-feeds#how-to-set-up-a-mastercard-commercial-feed',
    COMPANY_CARDS_DELIVERY_FILE_HELP: {
        cdf: 'https://help.expensify.com/articles/new-expensify/connect-credit-cards/company-cards/Commercial-feeds#steps-to-add-a-mastercard-commercial-feed',
        vcf: 'https://help.expensify.com/articles/new-expensify/connect-credit-cards/company-cards/Commercial-feeds#steps-to-add-a-visa-commercial-feed',
        gl1025: 'https://help.expensify.com/articles/new-expensify/connect-credit-cards/company-cards/Commercial-feeds#steps-to-add-an-american-express-corporate-feed',
    },
    COMPANY_CARDS_VISA_COMMERCIAL_CARD_HELP: 'https://help.expensify.com/articles/new-expensify/connect-credit-cards/company-cards/Commercial-feeds#how-to-set-up-a-visa-commercial-feed',
    COMPANY_CARDS_AMEX_COMMERCIAL_CARD_HELP:
        'https://help.expensify.com/articles/new-expensify/connect-credit-cards/company-cards/Commercial-feeds#how-to-set-up-an-american-express-corporate-feed',
    COMPANY_CARDS_STRIPE_HELP: 'https://dashboard.stripe.com/login?redirect=%2Fexpenses%2Fsettings',
    COMPANY_CARDS_CONNECT_CREDIT_CARDS_HELP_URL: 'https://help.expensify.com/new-expensify/hubs/connect-credit-cards/',
    CUSTOM_REPORT_NAME_HELP_URL: 'https://help.expensify.com/articles/expensify-classic/spending-insights/Export-Expenses-And-Reports#formulas',
    CONFIGURE_REIMBURSEMENT_SETTINGS_HELP_URL: 'https://help.expensify.com/articles/expensify-classic/workspaces/Configure-Reimbursement-Settings',
    CONFIGURE_EXPENSE_REPORT_RULES_HELP_URL: 'https://help.expensify.com/articles/new-expensify/workspaces/Set-up-rules#configure-expense-report-rules',
    SELECT_WORKFLOWS_HELP_URL: 'https://help.expensify.com/articles/new-expensify/workspaces/Set-up-workflows#select-workflows',
    COPILOT_HELP_URL: 'https://help.expensify.com/articles/new-expensify/settings/Add-or-Act-As-a-Copilot',
    BULK_UPLOAD_HELP_URL: 'https://help.expensify.com/articles/new-expensify/reports-and-expenses/Create-an-Expense#option-4-bulk-upload-receipts-desktop-only',
    ENCRYPTION_AND_SECURITY_HELP_URL: 'https://help.expensify.com/articles/new-expensify/settings/Encryption-and-Data-Security',
    PLAN_TYPES_AND_PRICING_HELP_URL: 'https://help.expensify.com/articles/new-expensify/billing-and-subscriptions/Plan-types-and-pricing',
    MERGE_ACCOUNT_HELP_URL: 'https://help.expensify.com/articles/new-expensify/settings/Merge-Accounts',
    CONNECT_A_BUSINESS_BANK_ACCOUNT_HELP_URL: 'https://help.expensify.com/articles/new-expensify/expenses-&-payments/Connect-a-Business-Bank-Account',
    REGISTER_FOR_WEBINAR_URL: 'https://events.zoom.us/eo/Aif1I8qCi1GZ7KnLnd1vwGPmeukSRoPjFpyFAZ2udQWn0-B86e1Z~AggLXsr32QYFjq8BlYLZ5I06Dg',
    TEST_RECEIPT_URL: `${CLOUDFRONT_URL}/images/fake-receipt__tacotodds.png`,
    // Use Environment.getEnvironmentURL to get the complete URL with port number
    DEV_NEW_EXPENSIFY_URL: 'https://dev.new.expensify.com:',
    STORYLANE: {
        ADMIN_TOUR: 'https://app.storylane.io/demo/bbcreg8vccag?embed=inline',
        ADMIN_TOUR_MOBILE: 'https://app.storylane.io/demo/b6faqcdsxgww?embed=inline',
        TRACK_WORKSPACE_TOUR: 'https://app.storylane.io/share/mqzy3huvtrhx?embed=inline',
        TRACK_WORKSPACE_TOUR_MOBILE: 'https://app.storylane.io/share/wq4hiwsqvoho?embed=inline',
        EMPLOYEE_TOUR: 'https://app.storylane.io/share/izmryscwurdd?embed=inline',
        EMPLOYEE_TOUR_MOBILE: 'https://app.storylane.io/share/wckqdetaacgy?embed=inline',
    },
    OLD_DOT_PUBLIC_URLS: {
        TERMS_URL: `${EXPENSIFY_URL}/terms`,
        PRIVACY_URL: `${EXPENSIFY_URL}/privacy`,
        LICENSES_URL: `${USE_EXPENSIFY_URL}/licenses`,
        ACH_TERMS_URL: `${EXPENSIFY_URL}/achterms`,
        WALLET_AGREEMENT_URL: `${EXPENSIFY_URL}/expensify-payments-wallet-terms-of-service`,
        BANCORP_WALLET_AGREEMENT_URL: `${EXPENSIFY_URL}/bancorp-bank-wallet-terms-of-service`,
        EXPENSIFY_APPROVED_PROGRAM_URL: `${USE_EXPENSIFY_URL}/accountants-program`,
    },
    OLDDOT_URLS: {
        ADMIN_POLICIES_URL: 'admin_policies',
        ADMIN_DOMAINS_URL: 'admin_domains',
        INBOX: 'inbox',
        POLICY_CONNECTIONS_URL: (policyID: string) => `policy?param={"policyID":"${policyID}"}#connections`,
        SIGN_OUT: 'signout',
    },

    EXPENSIFY_POLICY_DOMAIN,
    EXPENSIFY_POLICY_DOMAIN_EXTENSION,

    SIGN_IN_FORM_WIDTH: 300,

    REQUEST_CODE_DELAY: 30,

    DEEPLINK_PROMPT_DENYLIST: [SCREENS.HOME, SCREENS.SIGN_IN_WITH_APPLE_DESKTOP, SCREENS.SIGN_IN_WITH_GOOGLE_DESKTOP],

    SIGN_IN_METHOD: {
        APPLE: 'Apple',
        GOOGLE: 'Google',
    },

    OPTION_TYPE: {
        REPORT: 'report',
        PERSONAL_DETAIL: 'personalDetail',
    },

    QUICK_ACTIONS: {
        REQUEST_MANUAL: 'requestManual',
        REQUEST_SCAN: 'requestScan',
        REQUEST_DISTANCE: 'requestDistance',
        PER_DIEM: 'perDiem',
        SPLIT_MANUAL: 'splitManual',
        SPLIT_SCAN: 'splitScan',
        SPLIT_DISTANCE: 'splitDistance',
        TRACK_MANUAL: 'trackManual',
        TRACK_SCAN: 'trackScan',
        TRACK_DISTANCE: 'trackDistance',
        ASSIGN_TASK: 'assignTask',
        SEND_MONEY: 'sendMoney',
        CREATE_REPORT: 'createReport',
    },

    RECEIPT: {
        ICON_SIZE: 164,
        PERMISSION_GRANTED: 'granted',
        HAND_ICON_HEIGHT: 152,
        HAND_ICON_WIDTH: 200,
        SHUTTER_SIZE: 90,
        MAX_REPORT_PREVIEW_RECEIPTS: 3,
    },
    REPORT: {
        ROLE: {
            ADMIN: 'admin',
            MEMBER: 'member',
        },
        MAX_COUNT_BEFORE_FOCUS_UPDATE: 30,
        MIN_INITIAL_REPORT_ACTION_COUNT: 15,
        UNREPORTED_REPORT_ID: '0',
        SPLIT_REPORT_ID: '-2',
        SECONDARY_ACTIONS: {
            SUBMIT: 'submit',
            APPROVE: 'approve',
            REMOVE_HOLD: 'removeHold',
            UNAPPROVE: 'unapprove',
            CANCEL_PAYMENT: 'cancelPayment',
            HOLD: 'hold',
            DOWNLOAD_PDF: 'downloadPDF',
            CHANGE_WORKSPACE: 'changeWorkspace',
            VIEW_DETAILS: 'viewDetails',
            DELETE: 'delete',
            RETRACT: 'retract',
            ADD_EXPENSE: 'addExpense',
            SPLIT: 'split',
            REOPEN: 'reopen',
            EXPORT: 'export',
            PAY: 'pay',
            MERGE: 'merge',
        },
        PRIMARY_ACTIONS: {
            SUBMIT: 'submit',
            APPROVE: 'approve',
            PAY: 'pay',
            EXPORT_TO_ACCOUNTING: 'exportToAccounting',
            REMOVE_HOLD: 'removeHold',
            REVIEW_DUPLICATES: 'reviewDuplicates',
            MARK_AS_CASH: 'markAsCash',
            ADD_EXPENSE: 'addExpense',
        },
        TRANSACTION_PRIMARY_ACTIONS: {
            REMOVE_HOLD: 'removeHold',
            REVIEW_DUPLICATES: 'reviewDuplicates',
            MARK_AS_CASH: 'markAsCash',
        },
        REPORT_PREVIEW_ACTIONS: {
            VIEW: 'view',
            ADD_EXPENSE: 'addExpense',
            REVIEW: 'review',
            SUBMIT: 'submit',
            APPROVE: 'approve',
            PAY: 'pay',
            EXPORT_TO_ACCOUNTING: 'exportToAccounting',
        },
        TRANSACTION_SECONDARY_ACTIONS: {
            HOLD: 'hold',
            REMOVE_HOLD: 'removeHold',
            SPLIT: 'split',
            VIEW_DETAILS: 'viewDetails',
            DELETE: 'delete',
            MERGE: 'merge',
        },
        ADD_EXPENSE_OPTIONS: {
            CREATE_NEW_EXPENSE: 'createNewExpense',
            ADD_UNREPORTED_EXPENSE: 'addUnreportedExpense',
        },
        ACTIONS: {
            LIMIT: 50,
            // OldDot Actions render getMessage from Web-Expensify/lib/Report/Action PHP files via getMessageOfOldDotReportAction in ReportActionsUtils.ts
            TYPE: {
                ACTIONABLE_ADD_PAYMENT_CARD: 'ACTIONABLEADDPAYMENTCARD',
                ACTIONABLE_JOIN_REQUEST: 'ACTIONABLEJOINREQUEST',
                ACTIONABLE_MENTION_WHISPER: 'ACTIONABLEMENTIONWHISPER',
                ACTIONABLE_REPORT_MENTION_WHISPER: 'ACTIONABLEREPORTMENTIONWHISPER',
                ACTIONABLE_TRACK_EXPENSE_WHISPER: 'ACTIONABLETRACKEXPENSEWHISPER',
                POLICY_EXPENSE_CHAT_WELCOME_WHISPER: 'POLICYEXPENSECHATWELCOMEWHISPER',
                ADD_COMMENT: 'ADDCOMMENT',
                APPROVED: 'APPROVED',
                CARD_MISSING_ADDRESS: 'CARDMISSINGADDRESS',
                CARD_ISSUED: 'CARDISSUED',
                CARD_ISSUED_VIRTUAL: 'CARDISSUEDVIRTUAL',
                CARD_ASSIGNED: 'CARDASSIGNED',
                CHANGE_FIELD: 'CHANGEFIELD', // OldDot Action
                CHANGE_POLICY: 'CHANGEPOLICY',
                CHANGE_TYPE: 'CHANGETYPE', // OldDot Action
                CHRONOS_OOO_LIST: 'CHRONOSOOOLIST',
                CLOSED: 'CLOSED',
                CREATED: 'CREATED',
                DELETED_ACCOUNT: 'DELETEDACCOUNT', // Deprecated OldDot Action
                DELETED_TRANSACTION: 'DELETEDTRANSACTION',
                DISMISSED_VIOLATION: 'DISMISSEDVIOLATION',
                DONATION: 'DONATION', // Deprecated OldDot Action
                EXPORTED_TO_CSV: 'EXPORTCSV', // OldDot Action
                EXPORTED_TO_INTEGRATION: 'EXPORTINTEGRATION', // OldDot Action
                EXPORTED_TO_QUICK_BOOKS: 'EXPORTED', // Deprecated OldDot Action
                FORWARDED: 'FORWARDED', // OldDot Action
                HOLD: 'HOLD',
                HOLD_COMMENT: 'HOLDCOMMENT',
                INTEGRATION_SYNC_FAILED: 'INTEGRATIONSYNCFAILED',
                IOU: 'IOU',
                INTEGRATIONS_MESSAGE: 'INTEGRATIONSMESSAGE', // OldDot Action
                MANAGER_ATTACH_RECEIPT: 'MANAGERATTACHRECEIPT', // OldDot Action
                MANAGER_DETACH_RECEIPT: 'MANAGERDETACHRECEIPT', // OldDot Action
                MARKED_REIMBURSED: 'MARKEDREIMBURSED', // OldDot Action
                MARK_REIMBURSED_FROM_INTEGRATION: 'MARKREIMBURSEDFROMINTEGRATION', // OldDot Action
                MERGED_WITH_CASH_TRANSACTION: 'MERGEDWITHCASHTRANSACTION',
                MODIFIED_EXPENSE: 'MODIFIEDEXPENSE',
                MOVED: 'MOVED',
                MOVED_TRANSACTION: 'MOVEDTRANSACTION',
                UNREPORTED_TRANSACTION: 'UNREPORTEDTRANSACTION',
                OUTDATED_BANK_ACCOUNT: 'OUTDATEDBANKACCOUNT', // OldDot Action
                REIMBURSED: 'REIMBURSED',
                REIMBURSEMENT_ACH_BOUNCE: 'REIMBURSEMENTACHBOUNCE', // OldDot Action
                REIMBURSEMENT_ACH_CANCELED: 'REIMBURSEMENTACHCANCELED', // OldDot Action
                REIMBURSEMENT_ACCOUNT_CHANGED: 'REIMBURSEMENTACCOUNTCHANGED', // OldDot Action
                REIMBURSEMENT_DELAYED: 'REIMBURSEMENTDELAYED', // OldDot Action
                REIMBURSEMENT_QUEUED: 'REIMBURSEMENTQUEUED',
                REIMBURSEMENT_DEQUEUED: 'REIMBURSEMENTDEQUEUED',
                REIMBURSEMENT_REQUESTED: 'REIMBURSEMENTREQUESTED', // Deprecated OldDot Action
                REIMBURSEMENT_SETUP: 'REIMBURSEMENTSETUP', // Deprecated OldDot Action
                REIMBURSEMENT_SETUP_REQUESTED: 'REIMBURSEMENTSETUPREQUESTED', // Deprecated OldDot Action
                REJECTED: 'REJECTED',
                REMOVED_FROM_APPROVAL_CHAIN: 'REMOVEDFROMAPPROVALCHAIN',
                DEMOTED_FROM_WORKSPACE: 'DEMOTEDFROMWORKSPACE',
                RENAMED: 'RENAMED',
                RETRACTED: 'RETRACTED',
                REOPENED: 'REOPENED',
                REPORT_PREVIEW: 'REPORTPREVIEW',
                SELECTED_FOR_RANDOM_AUDIT: 'SELECTEDFORRANDOMAUDIT', // OldDot Action
                SHARE: 'SHARE', // OldDot Action
                STRIPE_PAID: 'STRIPEPAID', // OldDot Action
                SUBMITTED: 'SUBMITTED',
                SUBMITTED_AND_CLOSED: 'SUBMITTEDCLOSED',
                TAKE_CONTROL: 'TAKECONTROL', // OldDot Action
                TASK_CANCELLED: 'TASKCANCELLED',
                TASK_COMPLETED: 'TASKCOMPLETED',
                TASK_EDITED: 'TASKEDITED',
                TASK_REOPENED: 'TASKREOPENED',
                TRAVEL_UPDATE: 'TRAVEL_TRIP_ROOM_UPDATE',
                TRIP_PREVIEW: 'TRIPPREVIEW',
                UNAPPROVED: 'UNAPPROVED',
                UNHOLD: 'UNHOLD',
                UNSHARE: 'UNSHARE', // OldDot Action
                UPDATE_GROUP_CHAT_MEMBER_ROLE: 'UPDATEGROUPCHATMEMBERROLE',
                CONCIERGE_CATEGORY_OPTIONS: 'CONCIERGECATEGORYOPTIONS',
                POLICY_CHANGE_LOG: {
                    ADD_APPROVER_RULE: 'POLICYCHANGELOG_ADD_APPROVER_RULE',
                    ADD_BUDGET: 'POLICYCHANGELOG_ADD_BUDGET',
                    ADD_CATEGORY: 'POLICYCHANGELOG_ADD_CATEGORY',
                    ADD_CUSTOM_UNIT: 'POLICYCHANGELOG_ADD_CUSTOM_UNIT',
                    ADD_CUSTOM_UNIT_RATE: 'POLICYCHANGELOG_ADD_CUSTOM_UNIT_RATE',
                    ADD_EMPLOYEE: 'POLICYCHANGELOG_ADD_EMPLOYEE',
                    ADD_INTEGRATION: 'POLICYCHANGELOG_ADD_INTEGRATION',
                    ADD_REPORT_FIELD: 'POLICYCHANGELOG_ADD_REPORT_FIELD',
                    ADD_TAG: 'POLICYCHANGELOG_ADD_TAG',
                    DELETE_ALL_TAGS: 'POLICYCHANGELOG_DELETE_ALL_TAGS',
                    DELETE_APPROVER_RULE: 'POLICYCHANGELOG_DELETE_APPROVER_RULE',
                    DELETE_BUDGET: 'POLICYCHANGELOG_DELETE_BUDGET',
                    DELETE_CATEGORY: 'POLICYCHANGELOG_DELETE_CATEGORY',
                    DELETE_CUSTOM_UNIT: 'POLICYCHANGELOG_DELETE_CUSTOM_UNIT',
                    DELETE_CUSTOM_UNIT_RATE: 'POLICYCHANGELOG_DELETE_CUSTOM_UNIT_RATE',
                    DELETE_CUSTOM_UNIT_SUB_RATE: 'POLICYCHANGELOG_DELETE_CUSTOM_UNIT_SUB_RATE',
                    DELETE_EMPLOYEE: 'POLICYCHANGELOG_DELETE_EMPLOYEE',
                    DELETE_INTEGRATION: 'POLICYCHANGELOG_DELETE_INTEGRATION',
                    DELETE_REPORT_FIELD: 'POLICYCHANGELOG_DELETE_REPORT_FIELD',
                    DELETE_TAG: 'POLICYCHANGELOG_DELETE_TAG',
                    DELETE_MULTIPLE_TAGS: 'POLICYCHANGELOG_DELETE_MULTIPLE_TAGS',
                    IMPORT_CUSTOM_UNIT_RATES: 'POLICYCHANGELOG_IMPORT_CUSTOM_UNIT_RATES',
                    IMPORT_TAGS: 'POLICYCHANGELOG_IMPORT_TAGS',
                    INDIVIDUAL_BUDGET_NOTIFICATION: 'POLICYCHANGELOG_INDIVIDUAL_BUDGET_NOTIFICATION',
                    INVITE_TO_ROOM: 'POLICYCHANGELOG_INVITETOROOM',
                    REMOVE_FROM_ROOM: 'POLICYCHANGELOG_REMOVEFROMROOM',
                    LEAVE_ROOM: 'POLICYCHANGELOG_LEAVEROOM',
                    REPLACE_CATEGORIES: 'POLICYCHANGELOG_REPLACE_CATEGORIES',
                    SET_AUTO_REIMBURSEMENT: 'POLICYCHANGELOG_SET_AUTOREIMBURSEMENT',
                    SET_AUTO_JOIN: 'POLICYCHANGELOG_SET_AUTO_JOIN',
                    SET_CATEGORY_NAME: 'POLICYCHANGELOG_SET_CATEGORY_NAME',
                    SHARED_BUDGET_NOTIFICATION: 'POLICYCHANGELOG_SHARED_BUDGET_NOTIFICATION',
                    UPDATE_ACH_ACCOUNT: 'POLICYCHANGELOG_UPDATE_ACH_ACCOUNT',
                    UPDATE_APPROVER_RULE: 'POLICYCHANGELOG_UPDATE_APPROVER_RULE',
                    UPDATE_AUDIT_RATE: 'POLICYCHANGELOG_UPDATE_AUDIT_RATE',
                    UPDATE_AUTO_HARVESTING: 'POLICYCHANGELOG_UPDATE_AUTOHARVESTING',
                    UPDATE_AUTO_REIMBURSEMENT: 'POLICYCHANGELOG_UPDATE_AUTOREIMBURSEMENT',
                    UPDATE_AUTO_REPORTING_FREQUENCY: 'POLICYCHANGELOG_UPDATE_AUTOREPORTING_FREQUENCY',
                    UPDATE_BUDGET: 'POLICYCHANGELOG_UPDATE_BUDGET',
                    UPDATE_CATEGORY: 'POLICYCHANGELOG_UPDATE_CATEGORY',
                    UPDATE_CATEGORIES: 'POLICYCHANGELOG_UPDATE_CATEGORIES',
                    UPDATE_CURRENCY: 'POLICYCHANGELOG_UPDATE_CURRENCY',
                    UPDATE_CUSTOM_UNIT: 'POLICYCHANGELOG_UPDATE_CUSTOM_UNIT',
                    UPDATE_CUSTOM_UNIT_RATE: 'POLICYCHANGELOG_UPDATE_CUSTOM_UNIT_RATE',
                    UPDATE_CUSTOM_UNIT_SUB_RATE: 'POLICYCHANGELOG_UPDATE_CUSTOM_UNIT_SUB_RATE',
                    UPDATE_DEFAULT_BILLABLE: 'POLICYCHANGELOG_UPDATE_DEFAULT_BILLABLE',
                    UPDATE_DEFAULT_REIMBURSABLE: 'POLICYCHANGELOG_UPDATE_DEFAULT_REIMBURSABLE',
                    UPDATE_DEFAULT_TITLE: 'POLICYCHANGELOG_UPDATE_DEFAULT_TITLE',
                    UPDATE_DEFAULT_TITLE_ENFORCED: 'POLICYCHANGELOG_UPDATE_DEFAULT_TITLE_ENFORCED',
                    UPDATE_DISABLED_FIELDS: 'POLICYCHANGELOG_UPDATE_DISABLED_FIELDS',
                    UPDATE_EMPLOYEE: 'POLICYCHANGELOG_UPDATE_EMPLOYEE',
                    UPDATE_FIELD: 'POLICYCHANGELOG_UPDATE_FIELD',
                    UPDATE_MANUAL_APPROVAL_THRESHOLD: 'POLICYCHANGELOG_UPDATE_MANUAL_APPROVAL_THRESHOLD',
                    UPDATE_MAX_EXPENSE_AMOUNT: 'POLICYCHANGELOG_UPDATE_MAX_EXPENSE_AMOUNT',
                    UPDATE_MAX_EXPENSE_AMOUNT_NO_RECEIPT: 'POLICYCHANGELOG_UPDATE_MAX_EXPENSE_AMOUNT_NO_RECEIPT',
                    UPDATE_NAME: 'POLICYCHANGELOG_UPDATE_NAME',
                    UPDATE_DESCRIPTION: 'POLICYCHANGELOG_UPDATE_DESCRIPTION',
                    UPDATE_OWNERSHIP: 'POLICYCHANGELOG_UPDATE_OWNERSHIP',
                    UPDATE_PROHIBITED_EXPENSES: 'POLICYCHANGELOG_UPDATE_PROHIBITED_EXPENSES',
                    UPDATE_REIMBURSEMENT_CHOICE: 'POLICYCHANGELOG_UPDATE_REIMBURSEMENT_CHOICE',
                    UPDATE_REPORT_FIELD: 'POLICYCHANGELOG_UPDATE_REPORT_FIELD',
                    UPDATE_TAG: 'POLICYCHANGELOG_UPDATE_TAG',
                    UPDATE_TAG_ENABLED: 'POLICYCHANGELOG_UPDATE_TAG_ENABLED',
                    UPDATE_TAG_LIST: 'POLICYCHANGELOG_UPDATE_TAG_LIST',
                    UPDATE_TAG_LIST_NAME: 'POLICYCHANGELOG_UPDATE_TAG_LIST_NAME',
                    UPDATE_TAG_LIST_REQUIRED: 'POLICYCHANGELOG_UPDATE_TAG_LIST_REQUIRED',
                    UPDATE_TAG_NAME: 'POLICYCHANGELOG_UPDATE_TAG_NAME',
                    UPDATE_TIME_ENABLED: 'POLICYCHANGELOG_UPDATE_TIME_ENABLED',
                    UPDATE_TIME_RATE: 'POLICYCHANGELOG_UPDATE_TIME_RATE',
                    LEAVE_POLICY: 'POLICYCHANGELOG_LEAVE_POLICY',
                    CORPORATE_UPGRADE: 'POLICYCHANGELOG_CORPORATE_UPGRADE',
                    TEAM_DOWNGRADE: 'POLICYCHANGELOG_TEAM_DOWNGRADE',
                },
                RECEIPT_SCAN_FAILED: 'RECEIPTSCANFAILED',
                RESOLVED_DUPLICATES: 'RESOLVEDDUPLICATES',
                ROOM_CHANGE_LOG: {
                    INVITE_TO_ROOM: 'INVITETOROOM',
                    REMOVE_FROM_ROOM: 'REMOVEFROMROOM',
                    LEAVE_ROOM: 'LEAVEROOM',
                    UPDATE_ROOM_DESCRIPTION: 'UPDATEROOMDESCRIPTION',
                },
            },
            THREAD_DISABLED: ['CREATED'],
            LATEST_MESSAGES_PILL_SCROLL_OFFSET_THRESHOLD: 2000,
            ACTION_VISIBLE_THRESHOLD: 250,
            MAX_GROUPING_TIME: 300000,
        },
        TRANSACTION_LIST: {
            COLUMNS: {
                COMMENTS: 'comments',
                RECEIPT: 'receipt',
                DATE: 'date',
                MERCHANT: 'merchant',
                DESCRIPTION: 'description',
                FROM: 'from',
                TO: 'to',
                CATEGORY: 'category',
                TAG: 'tag',
                TOTAL_AMOUNT: 'amount',
                TYPE: 'type',
                ACTION: 'action',
                TAX: 'tax',
            },
        },
        CANCEL_PAYMENT_REASONS: {
            ADMIN: 'CANCEL_REASON_ADMIN',
            USER: 'CANCEL_REASON_USER',
        },
        ACTIONABLE_MENTION_WHISPER_RESOLUTION: {
            INVITE: 'invited',
            NOTHING: 'nothing',
        },
        ACTIONABLE_TRACK_EXPENSE_WHISPER_RESOLUTION: {
            NOTHING: 'nothing',
        },
        ACTIONABLE_REPORT_MENTION_WHISPER_RESOLUTION: {
            CREATE: 'created',
            NOTHING: 'nothing',
        },
        ACTIONABLE_MENTION_JOIN_WORKSPACE_RESOLUTION: {
            ACCEPT: 'accept',
            DECLINE: 'decline',
        },
        ARCHIVE_REASON: {
            DEFAULT: 'default',
            ACCOUNT_CLOSED: 'accountClosed',
            ACCOUNT_MERGED: 'accountMerged',
            REMOVED_FROM_POLICY: 'removedFromPolicy',
            POLICY_DELETED: 'policyDeleted',
            INVOICE_RECEIVER_POLICY_DELETED: 'invoiceReceiverPolicyDeleted',
            BOOKING_END_DATE_HAS_PASSED: 'bookingEndDateHasPassed',
        },
        MESSAGE: {
            TYPE: {
                COMMENT: 'COMMENT',
                TEXT: 'TEXT',
            },
        },
        TYPE: {
            CHAT: 'chat',
            EXPENSE: 'expense',
            IOU: 'iou',
            TASK: 'task',
            INVOICE: 'invoice',
        },
        UNSUPPORTED_TYPE: {
            PAYCHECK: 'paycheck',
            BILL: 'bill',
        },
        CHAT_TYPE: chatTypes,
        HELP_TYPE: {
            ...chatTypes,
            CHAT_CONCIERGE: 'concierge',
            EXPENSE_REPORT: 'expenseReport',
            EXPENSE: 'expense',
            CHAT: 'chat',
            IOU: 'iou',
            TASK: 'task',
            INVOICE: 'invoice',
        },
        WORKSPACE_CHAT_ROOMS: {
            ANNOUNCE: '#announce',
            ADMINS: '#admins',
        },
        STATE_NUM: {
            OPEN: 0,
            SUBMITTED: 1,
            APPROVED: 2,
            BILLING: 3,
            AUTOREIMBURSED: 6,
        },
        STATUS_NUM: {
            OPEN: 0,
            SUBMITTED: 1,
            CLOSED: 2,
            APPROVED: 3,
            REIMBURSED: 4,
        },
        NOTIFICATION_PREFERENCE: {
            MUTE: 'mute',
            DAILY: 'daily',
            ALWAYS: 'always',
            HIDDEN: 'hidden',
        },
        // Options for which room members can post
        WRITE_CAPABILITIES: {
            ALL: 'all',
            ADMINS: 'admins',
        },
        VISIBILITY: {
            PUBLIC: 'public',
            PUBLIC_ANNOUNCE: 'public_announce',
            PRIVATE: 'private',
            RESTRICTED: 'restricted',
        },
        RESERVED_ROOM_NAMES: ['#admins', '#announce'],
        MAX_PREVIEW_AVATARS: 4,
        TRANSACTION_PREVIEW: {
            CAROUSEL: {
                MIN_WIDE_WIDTH: 303,
                WIDE_HEIGHT: 269,
                MIN_NARROW_WIDTH: 256,
            },
            DUPLICATE: {
                WIDE_HEIGHT: 347,
            },
        },
        CAROUSEL_MAX_WIDTH_WIDE: 680,
        MAX_ROOM_NAME_LENGTH: 99,
        LAST_MESSAGE_TEXT_MAX_LENGTH: 200,
        MIN_LENGTH_LAST_MESSAGE_WITH_ELLIPSIS: 20,
        OWNER_EMAIL_FAKE: '__FAKE__',
        OWNER_ACCOUNT_ID_FAKE: 0,
        DEFAULT_REPORT_NAME: 'Chat Report',
        PERMISSIONS: {
            READ: 'read',
            WRITE: 'write',
            SHARE: 'share',
            OWN: 'own',
            AUDITOR: 'auditor',
        },
        INVOICE_RECEIVER_TYPE: {
            INDIVIDUAL: 'individual',
            BUSINESS: 'policy',
        },
        EXPORT_OPTIONS: {
            EXPORT_TO_INTEGRATION: 'exportToIntegration',
            MARK_AS_EXPORTED: 'markAsExported',
            DOWNLOAD_CSV: 'downloadCSV',
            REPORT_LEVEL_EXPORT: 'report_level_export',
            EXPENSE_LEVEL_EXPORT: 'detailed_export',
        },
        ROOM_MEMBERS_BULK_ACTION_TYPES: {
            REMOVE: 'remove',
        },
    },
    EXPORT_TEMPLATE_TYPES: {
        INTEGRATIONS: 'integrations',
        IN_APP: 'in-app',
    },
    NEXT_STEP: {
        ICONS: {
            HOURGLASS: 'hourglass',
            CHECKMARK: 'checkmark',
            STOPWATCH: 'stopwatch',
        },
    },
    UNREPORTED_EXPENSES_PAGE_SIZE: 50,
    COMPOSER: {
        NATIVE_ID: 'composer',
        MAX_LINES: 16,
        MAX_LINES_SMALL_SCREEN: 6,
        MAX_LINES_FULL: -1,
        // The minimum height needed to enable the full screen composer
        FULL_COMPOSER_MIN_HEIGHT: 60,
    },
    MODAL: {
        MODAL_TYPE: {
            CONFIRM: 'confirm',
            CENTERED: 'centered',
            CENTERED_SWIPEABLE_TO_RIGHT: 'centered_swipable_to_right',
            CENTERED_UNSWIPEABLE: 'centered_unswipeable',
            CENTERED_SMALL: 'centered_small',
            BOTTOM_DOCKED: 'bottom_docked',
            POPOVER: 'popover',
            RIGHT_DOCKED: 'right_docked',
            FULLSCREEN: 'fullscreen',
        },
        ANCHOR_ORIGIN_VERTICAL: {
            TOP: 'top',
            CENTER: 'center',
            BOTTOM: 'bottom',
        },
        ANCHOR_ORIGIN_HORIZONTAL: {
            LEFT: 'left',
            CENTER: 'center',
            RIGHT: 'right',
        },
        POPOVER_MENU_PADDING: 8,
        RESTORE_FOCUS_TYPE: {
            DEFAULT: 'default',
            DELETE: 'delete',
            PRESERVE: 'preserve',
        },
        ANIMATION_TIMING: {
            DEFAULT_IN: 300,
            DEFAULT_OUT: 200,
            DEFAULT_RIGHT_DOCKED_IOS_IN: 500,
            DEFAULT_RIGHT_DOCKED_IOS_OUT: 400,
            FAB_IN: 350,
            FAB_OUT: 200,
        },
    },
    TIMING: {
        GET_ORDERED_REPORT_IDS: 'get_ordered_report_ids',
        CALCULATE_MOST_RECENT_LAST_MODIFIED_ACTION: 'calc_most_recent_last_modified_action',
        SPLASH_SCREEN: 'splash_screen',
        OPEN_SEARCH: 'open_search',
        OPEN_REPORT: 'open_report',
        OPEN_REPORT_FROM_PREVIEW: 'open_report_from_preview',
        OPEN_REPORT_THREAD: 'open_report_thread',
        OPEN_REPORT_SEARCH: 'open_report_search',
        SIDEBAR_LOADED: 'sidebar_loaded',
        LOAD_SEARCH_OPTIONS: 'load_search_options',
        SEND_MESSAGE: 'send_message',
        OPEN_CREATE_EXPENSE: 'open_create_expense',
        OPEN_CREATE_EXPENSE_CONTACT: 'open_create_expense_contact',
        OPEN_CREATE_EXPENSE_APPROVE: 'open_create_expense_approve',
        APPLY_AIRSHIP_UPDATES: 'apply_airship_updates',
        APPLY_PUSHER_UPDATES: 'apply_pusher_updates',
        APPLY_HTTPS_UPDATES: 'apply_https_updates',
        COLD: 'cold',
        WARM: 'warm',
        REPORT_ACTION_ITEM_LAYOUT_DEBOUNCE_TIME: 1500,
        SHOW_LOADING_SPINNER_DEBOUNCE_TIME: 250,
        TEST_TOOLS_MODAL_THROTTLE_TIME: 800,
        TOOLTIP_SENSE: 1000,
        TRIE_INITIALIZATION: 'trie_initialization',
        COMMENT_LENGTH_DEBOUNCE_TIME: 1500,
        SEARCH_OPTION_LIST_DEBOUNCE_TIME: 300,
        RESIZE_DEBOUNCE_TIME: 100,
        UNREAD_UPDATE_DEBOUNCE_TIME: 300,
        SEARCH_FILTER_OPTIONS: 'search_filter_options',
        USE_DEBOUNCED_STATE_DELAY: 300,
        LIST_SCROLLING_DEBOUNCE_TIME: 200,
        PUSHER_PING_PONG: 'pusher_ping_pong',
        LOCATION_UPDATE_INTERVAL: 5000,
        PLAY_SOUND_MESSAGE_DEBOUNCE_TIME: 500,
        NOTIFY_NEW_ACTION_DELAY: 700,
        SKELETON_ANIMATION_SPEED: 3,
        SEARCH_MOST_RECENT_OPTIONS: 'search_most_recent_options',
        DEBOUNCE_HANDLE_SEARCH: 'debounce_handle_search',
    },
    PRIORITY_MODE: {
        GSD: 'gsd',
        DEFAULT: 'default',
    },
    THEME: {
        DEFAULT: 'system',
        FALLBACK: 'dark',
        DARK: 'dark',
        LIGHT: 'light',
        SYSTEM: 'system',
    },
    COLOR_SCHEME: {
        LIGHT: 'light',
        DARK: 'dark',
    },
    STATUS_BAR_STYLE: {
        LIGHT_CONTENT: 'light-content',
        DARK_CONTENT: 'dark-content',
    },
    NAVIGATION_BAR_BUTTONS_STYLE: {
        LIGHT: 'light',
        DARK: 'dark',
    },
    NAVIGATION_BAR_TYPE: {
        // We consider there to be no navigation bar in one of these cases:
        // 1. The device has physical navigation buttons
        // 2. The device uses gesture navigation without a gesture bar.
        // 3. The device uses hidden (auto-hiding) soft keys.
        NONE: 'none',
        SOFT_KEYS: 'soft-keys',
        GESTURE_BAR: 'gesture-bar',
    },
    // Currently, in Android there is no native API to detect the type of navigation bar (soft keys vs. gesture).
    // The navigation bar on (standard) Android devices is around 30-50dpi tall. (Samsung: 40dpi, Huawei: ~34dpi)
    // To leave room to detect soft-key navigation bars on non-standard Android devices,
    // we set this height threshold to 30dpi, since gesture bars will never be taller than that. (Samsung & Huawei: ~14-15dpi)
    NAVIGATION_BAR_ANDROID_SOFT_KEYS_MINIMUM_HEIGHT_THRESHOLD: 30,
    TRANSACTION: {
        DEFAULT_MERCHANT: 'Expense',
        UNKNOWN_MERCHANT: 'Unknown Merchant',
        PARTIAL_TRANSACTION_MERCHANT: '(none)',
        TYPE: {
            CUSTOM_UNIT: 'customUnit',
        },
        STATUS: {
            PENDING: 'Pending',
            POSTED: 'Posted',
        },
        STATE: {
            CURRENT: 'current',
            DRAFT: 'draft',
            BACKUP: 'backup',
        },
        LIABILITY_TYPE: {
            RESTRICT: 'corporate',
            ALLOW: 'personal',
        },
    },

    MCC_GROUPS: {
        AIRLINES: 'Airlines',
        COMMUTER: 'Commuter',
        GAS: 'Gas',
        GOODS: 'Goods',
        GROCERIES: 'Groceries',
        HOTEL: 'Hotel',
        MAIL: 'Mail',
        MEALS: 'Meals',
        RENTAL: 'Rental',
        SERVICES: 'Services',
        TAXI: 'Taxi',
        MISCELLANEOUS: 'Miscellaneous',
        UTILITIES: 'Utilities',
    },
    JSON_CODE: {
        SUCCESS: 200,
        BAD_REQUEST: 400,
        NOT_AUTHENTICATED: 407,
        EXP_ERROR: 666,
        UNABLE_TO_RETRY: 'unableToRetry',
        UPDATE_REQUIRED: 426,
        INCORRECT_MAGIC_CODE: 451,
        POLICY_DIFF_WARNING: 305,
    },
    HTTP_STATUS: {
        // When Cloudflare throttles
        TOO_MANY_REQUESTS: 429,
        INTERNAL_SERVER_ERROR: 500,
        BAD_GATEWAY: 502,
        GATEWAY_TIMEOUT: 504,
        UNKNOWN_ERROR: 520,
    },
    ERROR: {
        XHR_FAILED: 'xhrFailed',
        THROTTLED: 'throttled',
        UNKNOWN_ERROR: 'Unknown error',
        REQUEST_CANCELLED: 'AbortError',
        FAILED_TO_FETCH: 'Failed to fetch',
        ENSURE_BUG_BOT: 'ENSURE_BUGBOT',
        PUSHER_ERROR: 'PusherError',
        WEB_SOCKET_ERROR: 'WebSocketError',
        NETWORK_REQUEST_FAILED: 'Network request failed',
        SAFARI_DOCUMENT_LOAD_ABORTED: 'cancelled',
        FIREFOX_DOCUMENT_LOAD_ABORTED: 'NetworkError when attempting to fetch resource.',
        IOS_NETWORK_CONNECTION_LOST: 'The network connection was lost.',
        IOS_NETWORK_CONNECTION_LOST_RUSSIAN: 'Сетевое соединение потеряно.',
        IOS_NETWORK_CONNECTION_LOST_SWEDISH: 'Nätverksanslutningen förlorades.',
        IOS_NETWORK_CONNECTION_LOST_SPANISH: 'La conexión a Internet parece estar desactivada.',
        IOS_LOAD_FAILED: 'Load failed',
        SAFARI_CANNOT_PARSE_RESPONSE: 'cannot parse response',
        GATEWAY_TIMEOUT: 'Gateway Timeout',
        EXPENSIFY_SERVICE_INTERRUPTED: 'Expensify service interrupted',
        DUPLICATE_RECORD: 'A record already exists with this ID',

        // The "Upgrade" is intentional as the 426 HTTP code means "Upgrade Required" and sent by the API. We use the "Update" language everywhere else in the front end when this gets returned.
        UPDATE_REQUIRED: 'Upgrade Required',
    },
    ERROR_TYPE: {
        SOCKET: 'Expensify\\Auth\\Error\\Socket',
    },
    ERROR_TITLE: {
        SOCKET: 'Issue connecting to database',
        DUPLICATE_RECORD: '400 Unique Constraints Violation',
    },
    NETWORK: {
        METHOD: {
            POST: 'post',
        },
        MIN_RETRY_WAIT_TIME_MS: 10,
        MAX_RANDOM_RETRY_WAIT_TIME_MS: 100,
        MAX_RETRY_WAIT_TIME_MS: 10 * 1000,
        PROCESS_REQUEST_DELAY_MS: 1000,
        MAX_PENDING_TIME_MS: 10 * 1000,
        RECHECK_INTERVAL_MS: 60 * 1000,
        MAX_REQUEST_RETRIES: 10,
        NETWORK_STATUS: {
            ONLINE: 'online',
            OFFLINE: 'offline',
            UNKNOWN: 'unknown',
        },
    },
    // The number of milliseconds for an idle session to expire
    SESSION_EXPIRATION_TIME_MS: 2 * 3600 * 1000, // 2 hours
    WEEK_STARTS_ON: 1, // Monday
    DEFAULT_TIME_ZONE: {automatic: true, selected: 'America/Los_Angeles'},
    DEFAULT_ACCOUNT_DATA: {errors: null, success: '', isLoading: false},
    DEFAULT_CLOSE_ACCOUNT_DATA: {errors: null, success: '', isLoading: false},
    DEFAULT_NETWORK_DATA: {isOffline: false},
    FORMS: {
        LOGIN_FORM: 'LoginForm',
        VALIDATE_CODE_FORM: 'ValidateCodeForm',
        VALIDATE_TFA_CODE_FORM: 'ValidateTfaCodeForm',
        RESEND_VALIDATION_FORM: 'ResendValidationForm',
        UNLINK_LOGIN_FORM: 'UnlinkLoginForm',
        RESEND_VALIDATE_CODE_FORM: 'ResendValidateCodeForm',
    },
    APP_STATE: {
        ACTIVE: 'active',
        BACKGROUND: 'background',
        INACTIVE: 'inactive',
    },

    // at least 8 characters, 1 capital letter, 1 lowercase number, 1 number
    PASSWORD_COMPLEXITY_REGEX_STRING: '^(?=.*[A-Z])(?=.*[0-9])(?=.*[a-z]).{8,}$',

    // We allow either 6 digits for validated users or 9-character base26 for unvalidated users
    VALIDATE_CODE_REGEX_STRING: /^\d{6}$|^[A-Z]{9}$/,

    // 8 alphanumeric characters
    RECOVERY_CODE_REGEX_STRING: /^[a-zA-Z0-9]{8}$/,

    // The server has a WAF (Web Application Firewall) which will strip out HTML/XML tags.
    VALIDATE_FOR_HTML_TAG_REGEX: /<\/?\w*((\s+\w+(\s*=\s*(?:"(.|\n)*?"|'(.|\n)*?'|[^'">\s]+))?)+\s*|\s*)\/?>/g,

    // Matches any content enclosed in angle brackets, including non-standard or symbolic tags like <✓>, <123>, etc.
    // This is a stricter version of VALIDATE_FOR_HTML_TAG_REGEX, used to detect and block inputs that resemble HTML-like tags,
    // even if they are not valid HTML, to match backend validation behavior.
    STRICT_VALIDATE_FOR_HTML_TAG_REGEX: /<([^>\s]+)(?:[^>]*?)>/g,

    // The regex below is used to remove dots only from the local part of the user email (local-part@domain)
    // so when we are using search, we can match emails that have dots without explicitly writing the dots (e.g: fistlast@domain will match first.last@domain)
    // More info https://github.com/Expensify/App/issues/8007
    EMAIL_SEARCH_REGEX: /\.(?=[^\s@]*@)/g,

    VALIDATE_FOR_LEADING_SPACES_HTML_TAG_REGEX: /<([\s]+.+[\s]*)>/g,

    WHITELISTED_TAGS: [/<>/, /< >/, /<->/, /<-->/, /<br>/, /<br\/>/],

    PASSWORD_PAGE: {
        ERROR: {
            ALREADY_VALIDATED: 'Account already validated',
            VALIDATE_CODE_FAILED: 'Validate code failed',
        },
    },

    PUSHER: {
        PRIVATE_USER_CHANNEL_PREFIX: 'private-encrypted-user-accountID-',
        PRIVATE_REPORT_CHANNEL_PREFIX: 'private-report-reportID-',
        STATE: {
            CONNECTING: 'CONNECTING',
            CONNECTED: 'CONNECTED',
            DISCONNECTING: 'DISCONNECTING',
            DISCONNECTED: 'DISCONNECTED',
            RECONNECTING: 'RECONNECTING',
        },
        CHANNEL_STATUS: {
            SUBSCRIBING: 'SUBSCRIBING',
            SUBSCRIBED: 'SUBSCRIBED',
        },
    },

    EMOJI_SPACER: 'SPACER',

    // This is the number of columns in each row of the picker.
    // Because of how flatList implements these rows, each row is an index rather than each element
    // For this reason to make headers work, we need to have the header be the only rendered element in its row
    // If this number is changed, emojis.js will need to be updated to have the proper number of spacer elements
    // around each header.
    EMOJI_NUM_PER_ROW: 8,

    EMOJI_DEFAULT_SKIN_TONE: -1,
    DISPLAY_PARTICIPANTS_LIMIT: 5,

    // Amount of emojis to render ahead at the end of the update cycle
    EMOJI_DRAW_AMOUNT: 100,

    CUSTOM_EMOJIS: {
        GLOBAL_CREATE: '\uE100',
    },

    INVISIBLE_CODEPOINTS: ['fe0f', '200d', '2066'],

    UNICODE: {
        LTR: '\u2066',
    },

    TOOLTIP_MAX_LINES: 3,

    LOGIN_TYPE: {
        PHONE: 'phone',
        EMAIL: 'email',
    },

    MAGIC_CODE_LENGTH: 6,
    MAGIC_CODE_EMPTY_CHAR: ' ',

    KEYBOARD_TYPE: {
        VISIBLE_PASSWORD: 'visible-password',
        ASCII_CAPABLE: 'ascii-capable',
        NUMBER_PAD: 'number-pad',
        DECIMAL_PAD: 'decimal-pad',
        NUMBERS_AND_PUNCTUATION: 'numbers-and-punctuation',
    },

    INPUT_MODE: {
        NONE: 'none',
        TEXT: 'text',
        DECIMAL: 'decimal',
        NUMERIC: 'numeric',
        TEL: 'tel',
        SEARCH: 'search',
        EMAIL: 'email',
        URL: 'url',
    },

    INPUT_AUTOGROW_DIRECTION: {
        LEFT: 'left',
        RIGHT: 'right',
    },

    YOUR_LOCATION_TEXT: 'Your Location',

    ATTACHMENT_MESSAGE_TEXT: '[Attachment]',
    ATTACHMENT_REGEX: /<video |<img /,
    ATTACHMENT_SOURCE_ATTRIBUTE: 'data-expensify-source',
    ATTACHMENT_ID_ATTRIBUTE: 'data-attachment-id',
    ATTACHMENT_OPTIMISTIC_SOURCE_ATTRIBUTE: 'data-optimistic-src',
    ATTACHMENT_PREVIEW_ATTRIBUTE: 'src',
    ATTACHMENT_ORIGINAL_FILENAME_ATTRIBUTE: 'data-name',
    ATTACHMENT_LOCAL_URL_PREFIX: ['blob:', 'file:'],
    ATTACHMENT_OR_RECEIPT_LOCAL_URL: /^https:\/\/(www\.)?([a-z0-9_-]+\.)*expensify.com(:[0-9]+)?\/(chat-attachments|receipts)/,
    ATTACHMENT_THUMBNAIL_URL_ATTRIBUTE: 'data-expensify-thumbnail-url',
    ATTACHMENT_THUMBNAIL_WIDTH_ATTRIBUTE: 'data-expensify-width',
    ATTACHMENT_THUMBNAIL_HEIGHT_ATTRIBUTE: 'data-expensify-height',
    ATTACHMENT_DURATION_ATTRIBUTE: 'data-expensify-duration',

    ATTACHMENT_PICKER_TYPE: {
        FILE: 'file',
        IMAGE: 'image',
    },

    ATTACHMENT_FILE_TYPE: {
        FILE: 'file',
        IMAGE: 'image',
        VIDEO: 'video',
    },

    IMAGE_FILE_FORMAT: {
        PNG: 'image/png',
        WEBP: 'image/webp',
        JPEG: 'image/jpeg',
        JPG: 'image/jpg',
        GIF: 'image/gif',
        TIF: 'image/tif',
        TIFF: 'image/tiff',
    },

    RECEIPT_ALLOWED_FILE_TYPES: {
        PNG: 'image/png',
        WEBP: 'image/webp',
        JPEG: 'image/jpeg',
        JPG: 'image/jpg',
        GIF: 'image/gif',
        TIF: 'image/tif',
        TIFF: 'image/tiff',
        IMG: 'image/*',
        HTML: 'text/html',
        XML: 'text/xml',
        RTF: 'application/rtf',
        PDF: 'application/pdf',
        OFFICE: 'application/vnd.openxmlformats-officedocument.wordprocessingml.document',
        MSWORD: 'application/msword',
        ZIP: 'application/zip',
        RFC822: 'message/rfc822',
    },

    SHARE_FILE_MIMETYPE: {
        JPG: 'image/jpg',
        JPEG: 'image/jpeg',
        GIF: 'image/gif',
        PNG: 'image/png',
        WEBP: 'image/webp',
        TIF: 'image/tif',
        TIFF: 'image/tiff',
        IMG: 'image/*',
        PDF: 'application/pdf',
        MSWORD: 'application/msword',
        OFFICE: 'application/vnd.openxmlformats-officedocument.wordprocessingml.document',
        RTF: 'application/rtf',
        ZIP: 'application/zip',
        APP_TEXT: 'application/txt',
        RFC822: 'message/rfc822',
        TEXT: 'text/plain',
        HTML: 'text/html',
        XML: 'text/xml',
        MPEG: 'audio/mpeg',
        AAC: 'audio/aac',
        FLAC: 'audio/flac',
        WAV: 'audio/wav',
        XWAV: 'audio/x-wav',
        MP3: 'audio/mp3',
        VORBIS: 'audio/vorbis',
        XVORBIS: 'audio/x-vorbis',
        OPUS: 'audio/opus',
        MP4: 'video/mp4',
        MP2T: 'video/mp2t',
        WEBM: 'video/webm',
        VIDEO_MPEG: 'video/mpeg',
        AVC: 'video/avc',
        HEVC: 'video/hevc',
        XVND8: 'video/x-vnd.on2.vp8',
        XVND9: 'video/x-vnd.on2.vp9',
        AV01: 'video/av01',
        VIDEO: 'video/*',
        TXT: 'txt',
        CSV: 'text/csv',
    },

    MULTI_LEVEL_TAGS_FILE_NAME: 'MultiLevelTags.csv',

    ATTACHMENT_TYPE: {
        REPORT: 'r',
        NOTE: 'n',
        SEARCH: 's',
        ONBOARDING: 'o',
    },

    IMAGE_HIGH_RESOLUTION_THRESHOLD: 7000,

    IMAGE_OBJECT_POSITION: {
        TOP: 'top',
        INITIAL: 'initial',
    },

    FILE_TYPE_REGEX: {
        // Image MimeTypes allowed by iOS photos app.
        IMAGE: /\.(jpg|jpeg|png|webp|gif|tiff|bmp|heic|heif)$/,
        // Video MimeTypes allowed by iOS photos app.
        VIDEO: /\.(mov|mp4)$/,
    },

    FILE_VALIDATION_ERRORS: {
        WRONG_FILE_TYPE: 'wrongFileType',
        WRONG_FILE_TYPE_MULTIPLE: 'wrongFileTypeMultiple',
        FILE_TOO_LARGE: 'fileTooLarge',
        FILE_TOO_LARGE_MULTIPLE: 'fileTooLargeMultiple',
        FILE_TOO_SMALL: 'fileTooSmall',
        FILE_CORRUPTED: 'fileCorrupted',
        FOLDER_NOT_ALLOWED: 'folderNotAllowed',
        MAX_FILE_LIMIT_EXCEEDED: 'fileLimitExceeded',
        PROTECTED_FILE: 'protectedFile',
    },

    IOS_CAMERA_ROLL_ACCESS_ERROR: 'Access to photo library was denied',
    ADD_PAYMENT_MENU_POSITION_Y: 226,
    ADD_PAYMENT_MENU_POSITION_X: 356,
    EMOJI_PICKER_ITEM_TYPES: {
        HEADER: 'header',
        EMOJI: 'emoji',
        SPACER: 'spacer',
    },
    EMOJI_PICKER_SIZE: {
        WIDTH: 320,
        HEIGHT: 416,
    },
    DESKTOP_HEADER_PADDING: 12,
    SEARCH_ITEM_LIMIT: 15,
    CATEGORY_SHORTCUT_BAR_HEIGHT: 32,
    SMALL_EMOJI_PICKER_SIZE: {
        WIDTH: '100%',
    },
    MENU_POSITION_REPORT_ACTION_COMPOSE_BOTTOM: 83,
    NON_NATIVE_EMOJI_PICKER_LIST_HEIGHT: 300,
    NON_NATIVE_EMOJI_PICKER_LIST_HEIGHT_WEB: 200,
    EMOJI_PICKER_ITEM_HEIGHT: 32,
    EMOJI_PICKER_HEADER_HEIGHT: 32,
    RECIPIENT_LOCAL_TIME_HEIGHT: 25,
    AUTO_COMPLETE_SUGGESTER: {
        SUGGESTER_PADDING: 6,
        SUGGESTER_INNER_PADDING: 8,
        SUGGESTION_ROW_HEIGHT: 40,
        SMALL_CONTAINER_HEIGHT_FACTOR: 2.5,
        MAX_AMOUNT_OF_SUGGESTIONS: 20,
        MAX_AMOUNT_OF_VISIBLE_SUGGESTIONS_IN_CONTAINER: 5,
        HERE_TEXT: '@here',
        SUGGESTION_BOX_MAX_SAFE_DISTANCE: 10,
        BIG_SCREEN_SUGGESTION_WIDTH: 300,
    },
    COMPOSER_MAX_HEIGHT: 125,
    CHAT_FOOTER_SECONDARY_ROW_HEIGHT: 15,
    CHAT_FOOTER_SECONDARY_ROW_PADDING: 5,
    CHAT_FOOTER_MIN_HEIGHT: 65,
    CHAT_FOOTER_HORIZONTAL_PADDING: 40,
    CHAT_SKELETON_VIEW: {
        AVERAGE_ROW_HEIGHT: 80,
        HEIGHT_FOR_ROW_COUNT: {
            1: 60,
            2: 80,
            3: 100,
        },
    },
    CENTRAL_PANE_ANIMATION_HEIGHT: 200,
    LHN_SKELETON_VIEW_ITEM_HEIGHT: 64,
    LHN_VIEWPORT_ITEM_COUNT: 20,
    SEARCH_SKELETON_VIEW_ITEM_HEIGHT: 108,
    EXPENSIFY_PARTNER_NAME: 'expensify.com',
    EXPENSIFY_MERCHANT: 'Expensify, Inc.',
    EMAIL,

    FULLSTORY: {
        CLASS: {
            MASK: 'fs-mask',
            UNMASK: 'fs-unmask',
            EXCLUDE: 'fs-exclude',
        },
        OPERATION: {
            TRACK_EVENT: 'trackEvent',
            GET_SESSION: 'getSession',
            INIT: 'init',
            LOG: 'log',
            SOURCE: 'source',
            OBSERVE: 'observe',
            RESTART: 'restart',
            SET_IDENTITY: 'setIdentity',
            SET_CONFIG: 'setConfig',
            SET_PAGE: 'setPage',
            SET_PROPERTIES: 'setProperties',
            SHUTDOWN: 'shutdown',
            START: 'start',
            STAT: 'stat',
        },
    },

    CONCIERGE_DISPLAY_NAME: 'Concierge',

    INTEGRATION_ENTITY_MAP_TYPES: {
        DEFAULT: 'DEFAULT',
        NONE: 'NONE',
        TAG: 'TAG',
        REPORT_FIELD: 'REPORT_FIELD',
        NOT_IMPORTED: 'NOT_IMPORTED',
        IMPORTED: 'IMPORTED',
        NETSUITE_DEFAULT: 'NETSUITE_DEFAULT',
    },
    QUICKBOOKS_ONLINE: 'quickbooksOnline',

    QUICKBOOKS_DESKTOP_CONFIG: {
        EXPORT_DATE: 'exportDate',
        EXPORTER: 'exporter',
        MARK_CHECKS_TO_BE_PRINTED: 'markChecksToBePrinted',
        REIMBURSABLE_ACCOUNT: 'reimbursableAccount',
        NON_REIMBURSABLE_ACCOUNT: 'nonReimbursableAccount',
        REIMBURSABLE: 'reimbursable',
        NON_REIMBURSABLE: 'nonReimbursable',
        SHOULD_AUTO_CREATE_VENDOR: 'shouldAutoCreateVendor',
        NON_REIMBURSABLE_BILL_DEFAULT_VENDOR: 'nonReimbursableBillDefaultVendor',
        AUTO_SYNC: 'autoSync',
        ENABLE_NEW_CATEGORIES: 'enableNewCategories',
        MAPPINGS: {
            CLASSES: 'classes',
            CUSTOMERS: 'customers',
        },
        IMPORT_ITEMS: 'importItems',
    },

    QUICKBOOKS_CONFIG: {
        ENABLE_NEW_CATEGORIES: 'enableNewCategories',
        SYNC_CLASSES: 'syncClasses',
        SYNC_CUSTOMERS: 'syncCustomers',
        SYNC_LOCATIONS: 'syncLocations',
        SYNC_TAX: 'syncTax',
        EXPORT: 'export',
        EXPORTER: 'exporter',
        EXPORT_DATE: 'exportDate',
        NON_REIMBURSABLE_EXPENSES_ACCOUNT: 'nonReimbursableExpensesAccount',
        NON_REIMBURSABLE_EXPENSES_EXPORT_DESTINATION: 'nonReimbursableExpensesExportDestination',
        REIMBURSABLE_EXPENSES_ACCOUNT: 'reimbursableExpensesAccount',
        REIMBURSABLE_EXPENSES_EXPORT_DESTINATION: 'reimbursableExpensesExportDestination',
        NON_REIMBURSABLE_BILL_DEFAULT_VENDOR: 'nonReimbursableBillDefaultVendor',
        NON_REIMBURSABLE_EXPENSE_EXPORT_DESTINATION: 'nonReimbursableExpensesExportDestination',
        NON_REIMBURSABLE_EXPENSE_ACCOUNT: 'nonReimbursableExpensesAccount',
        RECEIVABLE_ACCOUNT: 'receivableAccount',
        AUTO_SYNC: 'autoSync',
        ENABLED: 'enabled',
        SYNC_PEOPLE: 'syncPeople',
        AUTO_CREATE_VENDOR: 'autoCreateVendor',
        REIMBURSEMENT_ACCOUNT_ID: 'reimbursementAccountID',
        COLLECTION_ACCOUNT_ID: 'collectionAccountID',
        ACCOUNTING_METHOD: 'accountingMethod',
    },

    XERO_CONFIG: {
        AUTO_SYNC: 'autoSync',
        ENABLED: 'enabled',
        REIMBURSEMENT_ACCOUNT_ID: 'reimbursementAccountID',
        INVOICE_COLLECTIONS_ACCOUNT_ID: 'invoiceCollectionsAccountID',
        SYNC: 'sync',
        SYNC_REIMBURSED_REPORTS: 'syncReimbursedReports',
        ENABLE_NEW_CATEGORIES: 'enableNewCategories',
        EXPORT: 'export',
        EXPORTER: 'exporter',
        BILL_DATE: 'billDate',
        BILL_STATUS: 'billStatus',
        NON_REIMBURSABLE_ACCOUNT: 'nonReimbursableAccount',
        TENANT_ID: 'tenantID',
        IMPORT_CUSTOMERS: 'importCustomers',
        IMPORT_TAX_RATES: 'importTaxRates',
        INVOICE_STATUS: {
            DRAFT: 'DRAFT',
            AWAITING_APPROVAL: 'AWT_APPROVAL',
            AWAITING_PAYMENT: 'AWT_PAYMENT',
        },
        IMPORT_TRACKING_CATEGORIES: 'importTrackingCategories',
        MAPPINGS: 'mappings',
        TRACKING_CATEGORY_PREFIX: 'trackingCategory_',
        TRACKING_CATEGORY_FIELDS: {
            COST_CENTERS: 'cost centers',
            REGION: 'region',
        },
        TRACKING_CATEGORY_OPTIONS: {
            DEFAULT: 'DEFAULT',
            TAG: 'TAG',
            REPORT_FIELD: 'REPORT_FIELD',
        },
        ACCOUNTING_METHOD: 'accountingMethod',
    },

    SAGE_INTACCT_MAPPING_VALUE: {
        NONE: 'NONE',
        DEFAULT: 'DEFAULT',
        TAG: 'TAG',
        REPORT_FIELD: 'REPORT_FIELD',
    },

    SAGE_INTACCT_CONFIG: {
        MAPPINGS: {
            DEPARTMENTS: 'departments',
            CLASSES: 'classes',
            LOCATIONS: 'locations',
            CUSTOMERS: 'customers',
            PROJECTS: 'projects',
        },
        SYNC_ITEMS: 'syncItems',
        TAX: 'tax',
        TAX_SOLUTION_ID: 'taxSolutionID',
        EXPORT: 'export',
        EXPORT_DATE: 'exportDate',
        NON_REIMBURSABLE_CREDIT_CARD_VENDOR: 'nonReimbursableCreditCardChargeDefaultVendor',
        NON_REIMBURSABLE_VENDOR: 'nonReimbursableVendor',
        REIMBURSABLE_VENDOR: 'reimbursableExpenseReportDefaultVendor',
        NON_REIMBURSABLE_ACCOUNT: 'nonReimbursableAccount',
        NON_REIMBURSABLE: 'nonReimbursable',
        EXPORTER: 'exporter',
        REIMBURSABLE: 'reimbursable',
        AUTO_SYNC: 'autoSync',
        AUTO_SYNC_ENABLED: 'enabled',
        IMPORT_EMPLOYEES: 'importEmployees',
        APPROVAL_MODE: 'approvalMode',
        SYNC: 'sync',
        SYNC_REIMBURSED_REPORTS: 'syncReimbursedReports',
        REIMBURSEMENT_ACCOUNT_ID: 'reimbursementAccountID',
        ENTITY: 'entity',
        DIMENSION_PREFIX: 'dimension_',
    },

    SAGE_INTACCT: {
        APPROVAL_MODE: {
            APPROVAL_MANUAL: 'APPROVAL_MANUAL',
        },
    },

    QUICKBOOKS_REIMBURSABLE_ACCOUNT_TYPE: {
        VENDOR_BILL: 'bill',
        CHECK: 'check',
        JOURNAL_ENTRY: 'journal_entry',
    },

    QUICKBOOKS_NON_REIMBURSABLE_ACCOUNT_TYPE: {
        CREDIT_CARD: 'credit_card',
        DEBIT_CARD: 'debit_card',
        VENDOR_BILL: 'bill',
    },

    QUICKBOOKS_DESKTOP_REIMBURSABLE_ACCOUNT_TYPE: {
        VENDOR_BILL: 'VENDOR_BILL',
        CHECK: 'CHECK',
        JOURNAL_ENTRY: 'JOURNAL_ENTRY',
    },

    SAGE_INTACCT_REIMBURSABLE_EXPENSE_TYPE: {
        EXPENSE_REPORT: 'EXPENSE_REPORT',
        VENDOR_BILL: 'VENDOR_BILL',
    },

    SAGE_INTACCT_NON_REIMBURSABLE_EXPENSE_TYPE: {
        CREDIT_CARD_CHARGE: 'CREDIT_CARD_CHARGE',
        VENDOR_BILL: 'VENDOR_BILL',
    },

    XERO_EXPORT_DATE: {
        LAST_EXPENSE: 'LAST_EXPENSE',
        REPORT_EXPORTED: 'REPORT_EXPORTED',
        REPORT_SUBMITTED: 'REPORT_SUBMITTED',
    },

    SAGE_INTACCT_EXPORT_DATE: {
        LAST_EXPENSE: 'LAST_EXPENSE',
        EXPORTED: 'EXPORTED',
        SUBMITTED: 'SUBMITTED',
    },

    NETSUITE_CONFIG: {
        SUBSIDIARY: 'subsidiary',
        EXPORTER: 'exporter',
        EXPORT_DATE: 'exportDate',
        REIMBURSABLE_EXPENSES_EXPORT_DESTINATION: 'reimbursableExpensesExportDestination',
        NON_REIMBURSABLE_EXPENSES_EXPORT_DESTINATION: 'nonreimbursableExpensesExportDestination',
        DEFAULT_VENDOR: 'defaultVendor',
        REIMBURSABLE_PAYABLE_ACCOUNT: 'reimbursablePayableAccount',
        PAYABLE_ACCT: 'payableAcct',
        JOURNAL_POSTING_PREFERENCE: 'journalPostingPreference',
        RECEIVABLE_ACCOUNT: 'receivableAccount',
        INVOICE_ITEM_PREFERENCE: 'invoiceItemPreference',
        INVOICE_ITEM: 'invoiceItem',
        TAX_POSTING_ACCOUNT: 'taxPostingAccount',
        PROVINCIAL_TAX_POSTING_ACCOUNT: 'provincialTaxPostingAccount',
        ALLOW_FOREIGN_CURRENCY: 'allowForeignCurrency',
        EXPORT_TO_NEXT_OPEN_PERIOD: 'exportToNextOpenPeriod',
        IMPORT_FIELDS: ['departments', 'classes', 'locations'],
        AUTO_SYNC: 'autoSync',
        ACCOUNTING_METHOD: 'accountingMethod',
        REIMBURSEMENT_ACCOUNT_ID: 'reimbursementAccountID',
        COLLECTION_ACCOUNT: 'collectionAccount',
        AUTO_CREATE_ENTITIES: 'autoCreateEntities',
        APPROVAL_ACCOUNT: 'approvalAccount',
        CUSTOM_FORM_ID_OPTIONS: 'customFormIDOptions',
        TOKEN_INPUT_STEP_NAMES: ['1', '2,', '3', '4', '5'],
        TOKEN_INPUT_STEP_KEYS: {
            0: 'installBundle',
            1: 'enableTokenAuthentication',
            2: 'enableSoapServices',
            3: 'createAccessToken',
            4: 'enterCredentials',
        },
        IMPORT_CUSTOM_FIELDS: {
            CUSTOM_SEGMENTS: 'customSegments',
            CUSTOM_LISTS: 'customLists',
        },
        CUSTOM_SEGMENT_FIELDS: ['segmentName', 'internalID', 'scriptID', 'mapping'],
        CUSTOM_LIST_FIELDS: ['listName', 'internalID', 'transactionFieldID', 'mapping'],
        CUSTOM_FORM_ID_ENABLED: 'enabled',
        CUSTOM_FORM_ID_TYPE: {
            REIMBURSABLE: 'reimbursable',
            NON_REIMBURSABLE: 'nonReimbursable',
        },
        SYNC_OPTIONS: {
            SYNC_REIMBURSED_REPORTS: 'syncReimbursedReports',
            SYNC_PEOPLE: 'syncPeople',
            ENABLE_NEW_CATEGORIES: 'enableNewCategories',
            EXPORT_REPORTS_TO: 'exportReportsTo',
            EXPORT_VENDOR_BILLS_TO: 'exportVendorBillsTo',
            EXPORT_JOURNALS_TO: 'exportJournalsTo',
            SYNC_TAX: 'syncTax',
            CROSS_SUBSIDIARY_CUSTOMERS: 'crossSubsidiaryCustomers',
            CUSTOMER_MAPPINGS: {
                CUSTOMERS: 'customers',
                JOBS: 'jobs',
            },
        },
        NETSUITE_ADD_CUSTOM_LIST_STEP_NAMES: ['1', '2,', '3', '4'],
        NETSUITE_ADD_CUSTOM_SEGMENT_STEP_NAMES: ['1', '2,', '3', '4', '5', '6,'],
    },

    NETSUITE_CUSTOM_FIELD_SUBSTEP_INDEXES: {
        CUSTOM_LISTS: {
            CUSTOM_LIST_PICKER: 0,
            TRANSACTION_FIELD_ID: 1,
            MAPPING: 2,
            CONFIRM: 3,
        },
        CUSTOM_SEGMENTS: {
            SEGMENT_TYPE: 0,
            SEGMENT_NAME: 1,
            INTERNAL_ID: 2,
            SCRIPT_ID: 3,
            MAPPING: 4,
            CONFIRM: 5,
        },
    },

    NETSUITE_CUSTOM_RECORD_TYPES: {
        CUSTOM_SEGMENT: 'customSegment',
        CUSTOM_RECORD: 'customRecord',
    },

    NETSUITE_FORM_STEPS_HEADER_HEIGHT: 40,

    NETSUITE_IMPORT: {
        HELP_LINKS: {
            CUSTOM_SEGMENTS: 'https://help.expensify.com/articles/expensify-classic/integrations/accounting-integrations/NetSuite#custom-segments',
            CUSTOM_LISTS: 'https://help.expensify.com/articles/expensify-classic/integrations/accounting-integrations/NetSuite#custom-lists',
        },
    },

    NETSUITE_EXPORT_DATE: {
        LAST_EXPENSE: 'LAST_EXPENSE',
        EXPORTED: 'EXPORTED',
        SUBMITTED: 'SUBMITTED',
    },

    NETSUITE_EXPORT_DESTINATION: {
        EXPENSE_REPORT: 'EXPENSE_REPORT',
        VENDOR_BILL: 'VENDOR_BILL',
        JOURNAL_ENTRY: 'JOURNAL_ENTRY',
    },

    NETSUITE_MAP_EXPORT_DESTINATION: {
        EXPENSE_REPORT: 'expenseReport',
        VENDOR_BILL: 'vendorBill',
        JOURNAL_ENTRY: 'journalEntry',
    },

    NETSUITE_INVOICE_ITEM_PREFERENCE: {
        CREATE: 'create',
        SELECT: 'select',
    },

    NETSUITE_JOURNAL_POSTING_PREFERENCE: {
        JOURNALS_POSTING_INDIVIDUAL_LINE: 'JOURNALS_POSTING_INDIVIDUAL_LINE',
        JOURNALS_POSTING_TOTAL_LINE: 'JOURNALS_POSTING_TOTAL_LINE',
    },

    NETSUITE_EXPENSE_TYPE: {
        REIMBURSABLE: 'reimbursable',
        NON_REIMBURSABLE: 'nonreimbursable',
    },

    NETSUITE_REPORTS_APPROVAL_LEVEL: {
        REPORTS_APPROVED_NONE: 'REPORTS_APPROVED_NONE',
        REPORTS_SUPERVISOR_APPROVED: 'REPORTS_SUPERVISOR_APPROVED',
        REPORTS_ACCOUNTING_APPROVED: 'REPORTS_ACCOUNTING_APPROVED',
        REPORTS_APPROVED_BOTH: 'REPORTS_APPROVED_BOTH',
    },

    NETSUITE_VENDOR_BILLS_APPROVAL_LEVEL: {
        VENDOR_BILLS_APPROVED_NONE: 'VENDOR_BILLS_APPROVED_NONE',
        VENDOR_BILLS_APPROVAL_PENDING: 'VENDOR_BILLS_APPROVAL_PENDING',
        VENDOR_BILLS_APPROVED: 'VENDOR_BILLS_APPROVED',
    },

    NETSUITE_JOURNALS_APPROVAL_LEVEL: {
        JOURNALS_APPROVED_NONE: 'JOURNALS_APPROVED_NONE',
        JOURNALS_APPROVAL_PENDING: 'JOURNALS_APPROVAL_PENDING',
        JOURNALS_APPROVED: 'JOURNALS_APPROVED',
    },

    NETSUITE_ACCOUNT_TYPE: {
        ACCOUNTS_PAYABLE: '_accountsPayable',
        ACCOUNTS_RECEIVABLE: '_accountsReceivable',
        OTHER_CURRENT_LIABILITY: '_otherCurrentLiability',
        CREDIT_CARD: '_creditCard',
        BANK: '_bank',
        OTHER_CURRENT_ASSET: '_otherCurrentAsset',
        LONG_TERM_LIABILITY: '_longTermLiability',
        EXPENSE: '_expense',
    },

    NETSUITE_APPROVAL_ACCOUNT_DEFAULT: 'APPROVAL_ACCOUNT_DEFAULT',

    NETSUITE_PAYABLE_ACCOUNT_DEFAULT_VALUE: '',

    /**
     * Countries where tax setting is permitted (Strings are in the format of Netsuite's Country type/enum)
     *
     * Should mirror the list on the OldDot.
     */
    NETSUITE_TAX_COUNTRIES: [
        '_argentina',
        '_australia',
        '_austria',
        '_azerbaijan',
        '_belgium',
        '_brazil',
        '_bulgaria',
        '_canada',
        '_chile',
        '_china',
        '_costaRica',
        '_croatia',
        '_croatiaHrvatska',
        '_cyprus',
        '_czechRepublic',
        '_denmark',
        '_egypt',
        '_estonia',
        '_finland',
        '_france',
        '_georgia',
        '_germany',
        '_ghana',
        '_greece',
        '_hongKong',
        '_hungary',
        '_india',
        '_indonesia',
        '_iranIslamicRepublicOf',
        '_ireland',
        '_israel',
        '_italy',
        '_japan',
        '_jordan',
        '_kenya',
        '_koreaRepublicOf',
        '_koreaTheRepublicOf',
        '_kuwait',
        '_latvia',
        '_lebanon',
        '_lithuania',
        '_luxembourg',
        '_malaysia',
        '_malta',
        '_mexico',
        '_morocco',
        '_myanmar',
        '_netherlands',
        '_newZealand',
        '_nigeria',
        '_norway',
        '_pakistan',
        '_philippines',
        '_poland',
        '_portugal',
        '_romania',
        '_saudiArabia',
        '_serbia',
        '_singapore',
        '_slovakRepublic',
        '_slovakia',
        '_slovenia',
        '_southAfrica',
        '_spain',
        '_sriLanka',
        '_sweden',
        '_switzerland',
        '_taiwan',
        '_thailand',
        '_turkey',
        '_turkiye',
        '_ukraine',
        '_unitedArabEmirates',
        '_unitedKingdom',
        '_unitedKingdomGB',
        '_vietnam',
        '_vietNam',
    ] as string[],

    QUICKBOOKS_EXPORT_DATE: {
        LAST_EXPENSE: 'LAST_EXPENSE',
        REPORT_EXPORTED: 'REPORT_EXPORTED',
        REPORT_SUBMITTED: 'REPORT_SUBMITTED',
    },

    QUICKBOOKS_NON_REIMBURSABLE_EXPORT_ACCOUNT_TYPE: {
        CREDIT_CARD: 'credit_card',
        DEBIT_CARD: 'debit_card',
        VENDOR_BILL: 'bill',
    },

    QUICKBOOKS_DESKTOP_NON_REIMBURSABLE_EXPORT_ACCOUNT_TYPE: {
        CREDIT_CARD: 'CREDIT_CARD_CHARGE',
        CHECK: 'CHECK',
        VENDOR_BILL: 'VENDOR_BILL',
    },

    MISSING_PERSONAL_DETAILS_INDEXES: {
        MAPPING: {
            LEGAL_NAME: 0,
            DATE_OF_BIRTH: 1,
            ADDRESS: 2,
            PHONE_NUMBER: 3,
            CONFIRM: 4,
        },
        INDEX_LIST: ['1', '2', '3', '4'],
    },

    ACCOUNT_ID: {
        ACCOUNTING: Number(Config?.EXPENSIFY_ACCOUNT_ID_ACCOUNTING ?? 9645353),
        ACCOUNTS_PAYABLE: Number(Config?.EXPENSIFY_ACCOUNT_ID_ACCOUNTS_PAYABLE ?? 10903701),
        ADMIN: Number(Config?.EXPENSIFY_ACCOUNT_ID_ADMIN ?? -1),
        BILLS: Number(Config?.EXPENSIFY_ACCOUNT_ID_BILLS ?? 1371),
        CHRONOS: Number(Config?.EXPENSIFY_ACCOUNT_ID_CHRONOS ?? 10027416),
        CONCIERGE: Number(Config?.EXPENSIFY_ACCOUNT_ID_CONCIERGE ?? 8392101),
        CONTRIBUTORS: Number(Config?.EXPENSIFY_ACCOUNT_ID_CONTRIBUTORS ?? 9675014),
        FIRST_RESPONDER: Number(Config?.EXPENSIFY_ACCOUNT_ID_FIRST_RESPONDER ?? 9375152),
        HELP: Number(Config?.EXPENSIFY_ACCOUNT_ID_HELP ?? -1),
        INTEGRATION_TESTING_CREDS: Number(Config?.EXPENSIFY_ACCOUNT_ID_INTEGRATION_TESTING_CREDS ?? -1),
        NOTIFICATIONS: Number(Config?.EXPENSIFY_ACCOUNT_ID_NOTIFICATIONS ?? 11665625),
        PAYROLL: Number(Config?.EXPENSIFY_ACCOUNT_ID_PAYROLL ?? 9679724),
        QA: Number(Config?.EXPENSIFY_ACCOUNT_ID_QA ?? 3126513),
        QA_TRAVIS: Number(Config?.EXPENSIFY_ACCOUNT_ID_QA_TRAVIS ?? 8595733),
        RECEIPTS: Number(Config?.EXPENSIFY_ACCOUNT_ID_RECEIPTS ?? -1),
        REWARDS: Number(Config?.EXPENSIFY_ACCOUNT_ID_REWARDS ?? 11023767), // rewards@expensify.com
        STUDENT_AMBASSADOR: Number(Config?.EXPENSIFY_ACCOUNT_ID_STUDENT_AMBASSADOR ?? 10476956),
        SVFG: Number(Config?.EXPENSIFY_ACCOUNT_ID_SVFG ?? 2012843),
        MANAGER_MCTEST: Number(Config?.EXPENSIFY_ACCOUNT_ID_MANAGER_MCTEST ?? 18964612),
    },

    ENVIRONMENT: {
        DEV: 'development',
        STAGING: 'staging',
        PRODUCTION: 'production',
        ADHOC: 'adhoc',
    },

    // Used to delay the initial fetching of reportActions when the app first inits or reconnects (e.g. returning
    // from backgound). The times are based on how long it generally seems to take for the app to become interactive
    // in each scenario.
    FETCH_ACTIONS_DELAY: {
        STARTUP: 8000,
        RECONNECT: 1000,
    },

    WALLET: {
        TRANSFER_METHOD_TYPE: {
            INSTANT: 'instant',
            ACH: 'ach',
        },
        TRANSFER_METHOD_TYPE_FEE: {
            INSTANT: {
                RATE: 1.5,
                MINIMUM_FEE: 25,
            },
            ACH: {
                RATE: 0,
                MINIMUM_FEE: 0,
            },
        },
        ERROR: {
            // If these get updated, we need to update the codes on the Web side too
            SSN: 'ssnError',
            KBA: 'kbaNeeded',
            KYC: 'kycFailed',
            FULL_SSN_NOT_FOUND: 'Full SSN not found',
            MISSING_FIELD: 'Missing required additional details fields',
            WRONG_ANSWERS: 'Wrong answers',
            ONFIDO_FIXABLE_ERROR: 'Onfido returned a fixable error',
            ONFIDO_USER_CONSENT_DENIED: 'user_consent_denied',

            // KBA stands for Knowledge Based Answers (requiring us to show Idology questions)
            KBA_NEEDED: 'KBA needed',
            NO_ACCOUNT_TO_LINK: '405 No account to link to wallet',
            INVALID_WALLET: '405 Invalid wallet account',
            NOT_OWNER_OF_BANK_ACCOUNT: '401 Wallet owner does not own linked bank account',
            INVALID_BANK_ACCOUNT: '405 Attempting to link an invalid bank account to a wallet',
            NOT_OWNER_OF_FUND: '401 Wallet owner does not own linked fund',
            INVALID_FUND: '405 Attempting to link an invalid fund to a wallet',
        },
        STEP: {
            // In the order they appear in the Wallet flow
            ADD_BANK_ACCOUNT: 'AddBankAccountStep',
            ADDITIONAL_DETAILS: 'AdditionalDetailsStep',
            ADDITIONAL_DETAILS_KBA: 'AdditionalDetailsKBAStep',
            ONFIDO: 'OnfidoStep',
            TERMS: 'TermsStep',
            ACTIVATE: 'ActivateStep',
        },
        STEP_REFACTOR: {
            ADD_BANK_ACCOUNT: 'AddBankAccountStep',
            ADDITIONAL_DETAILS: 'AdditionalDetailsStep',
            VERIFY_IDENTITY: 'VerifyIdentityStep',
            TERMS_AND_FEES: 'TermsAndFeesStep',
        },
        STEP_NAMES: ['1', '2', '3', '4'],
        SUBSTEP_INDEXES: {
            BANK_ACCOUNT: {
                ACCOUNT_NUMBERS: 0,
            },
            PERSONAL_INFO: {
                LEGAL_NAME: 0,
                DATE_OF_BIRTH: 1,
                ADDRESS: 2,
                PHONE_NUMBER: 3,
                SSN: 4,
            },
        },
        TIER_NAME: {
            PLATINUM: 'PLATINUM',
            GOLD: 'GOLD',
            SILVER: 'SILVER',
            BRONZE: 'BRONZE',
        },
        WEB_MESSAGE_TYPE: {
            STATEMENT: 'STATEMENT_NAVIGATE',
            CONCIERGE: 'CONCIERGE_NAVIGATE',
        },
        MTL_WALLET_PROGRAM_ID: '760',
        BANCORP_WALLET_PROGRAM_ID: '660',
        PROGRAM_ISSUERS: {
            EXPENSIFY_PAYMENTS: 'Expensify Payments LLC',
            BANCORP_BANK: 'The Bancorp Bank, N.A.',
        },
        STATEMENT_ACTIONS: {
            SUBMIT_EXPENSE: 'start/submit/manual',
            PAY_SOMEONE: 'start/pay/manual',
            SPLIT_EXPENSE: 'start/split/manual',
        },
    },

    PLAID: {
        EVENT: {
            ERROR: 'ERROR',
            EXIT: 'EXIT',
        },
        DEFAULT_DATA: {
            bankName: '',
            plaidAccessToken: '',
            bankAccounts: [] as PlaidBankAccount[],
            isLoading: false,
            errors: {},
        },
    },

    ONFIDO: {
        CONTAINER_ID: 'onfido-mount',
        TYPE: {
            DOCUMENT: 'document',
            FACE: 'face',
        },
        VARIANT: {
            VIDEO: 'video',
        },
        SMS_NUMBER_COUNTRY_CODE: 'US',
        ERROR: {
            USER_CANCELLED: 'User canceled flow.',
            USER_TAPPED_BACK: 'User exited by clicking the back button.',
            USER_EXITED: 'User exited by manual action.',
        },
    },

    KYC_WALL_SOURCE: {
        REPORT: 'REPORT', // The user attempted to pay an expense
        ENABLE_WALLET: 'ENABLE_WALLET', // The user clicked on the `Enable wallet` button on the Wallet page
        TRANSFER_BALANCE: 'TRANSFER_BALANCE', // The user attempted to transfer their wallet balance to their bank account or debit card
    },

    OS: {
        WINDOWS: 'Windows',
        MAC_OS: PLATFORM_OS_MACOS,
        ANDROID: 'Android',
        IOS: PLATFORM_IOS,
        LINUX: 'Linux',
        NATIVE: 'Native',
    },

    BROWSER: {
        CHROME: 'chrome',
        FIREFOX: 'firefox',
        IE: 'ie',
        EDGE: 'edge',
        Opera: 'opera',
        SAFARI: 'safari',
        OTHER: 'other',
    },

    PAYMENT_METHODS: {
        DEBIT_CARD: 'debitCard',
        PERSONAL_BANK_ACCOUNT: 'bankAccount',
        BUSINESS_BANK_ACCOUNT: 'businessBankAccount',
    },

    PAYMENT_SELECTED: {
        BBA: 'BBA',
        PBA: 'PBA',
    },

    PAYMENT_METHOD_ID_KEYS: {
        DEBIT_CARD: 'fundID',
        BANK_ACCOUNT: 'bankAccountID',
    },

    IOU: {
        MAX_RECENT_REPORTS_TO_SHOW: 5,
        // This will guranatee that the quantity input will not exceed 9,007,199,254,740,991 (Number.MAX_SAFE_INTEGER).
        QUANTITY_MAX_LENGTH: 12,
        // This is the transactionID used when going through the create expense flow so that it mimics a real transaction (like the edit flow)
        OPTIMISTIC_TRANSACTION_ID: '1',
        // Note: These payment types are used when building IOU reportAction message values in the server and should
        // not be changed.
        LOCATION_PERMISSION_PROMPT_THRESHOLD_DAYS: 7,
        PAYMENT_TYPE: {
            ELSEWHERE: 'Elsewhere',
            EXPENSIFY: 'Expensify',
            VBBA: 'ACH',
        },
        ACTION: {
            EDIT: 'edit',
            CREATE: 'create',
            SUBMIT: 'submit',
            CATEGORIZE: 'categorize',
            SHARE: 'share',
        },
        DEFAULT_AMOUNT: 0,
        TYPE: {
            SEND: 'send',
            PAY: 'pay',
            SPLIT: 'split',
            SPLIT_EXPENSE: 'split-expense',
            REQUEST: 'request',
            INVOICE: 'invoice',
            SUBMIT: 'submit',
            TRACK: 'track',
            CREATE: 'create',
        },
        REQUEST_TYPE: {
            DISTANCE: 'distance',
            MANUAL: 'manual',
            SCAN: 'scan',
            PER_DIEM: 'per-diem',
            DISTANCE_MAP: 'distance-map',
            DISTANCE_MANUAL: 'distance-manual',
        },
        EXPENSE_TYPE: {
            DISTANCE: 'distance',
            MANUAL: 'manual',
            SCAN: 'scan',
            PER_DIEM: 'per-diem',
            EXPENSIFY_CARD: 'expensifyCard',
            PENDING_EXPENSIFY_CARD: 'pendingExpensifyCard',
            DISTANCE_MAP: 'distance-map',
            DISTANCE_MANUAL: 'distance-manual',
        },
        REPORT_ACTION_TYPE: {
            PAY: 'pay',
            CREATE: 'create',
            SPLIT: 'split',
            DECLINE: 'decline',
            CANCEL: 'cancel',
            DELETE: 'delete',
            APPROVE: 'approve',
            TRACK: 'track',
        },
        AMOUNT_MAX_LENGTH: 8,
        DISTANCE_REQUEST_AMOUNT_MAX_LENGTH: 14,
        RECEIPT_STATE: {
            SCAN_READY: 'SCANREADY',
            OPEN: 'OPEN',
            SCANNING: 'SCANNING',
            SCAN_COMPLETE: 'SCANCOMPLETE',
            SCAN_FAILED: 'SCANFAILED',
        },
        FILE_TYPES: {
            HTML: 'html',
            DOC: 'doc',
            DOCX: 'docx',
            SVG: 'svg',
        },
        RECEIPT_ERROR: 'receiptError',
        CANCEL_REASON: {
            PAYMENT_EXPIRED: 'CANCEL_REASON_PAYMENT_EXPIRED',
        },
        SHARE: {
            ROLE: {
                ACCOUNTANT: 'accountant',
            },
        },
        ACCESS_VARIANTS: {
            CREATE: 'create',
        },
        PAGE_INDEX: {
            CONFIRM: 'confirm',
        },
        PAYMENT_SELECTED: {
            BBA: 'BBA',
            PBA: 'PBA',
        },
        ACTION_PARAMS: {
            START_SPLIT_BILL: 'startSplitBill',
            TRACK_EXPENSE: 'trackExpense',
            MONEY_REQUEST: 'moneyRequest',
            REPLACE_RECEIPT: 'replaceReceipt',
        },
    },

    GROWL: {
        SUCCESS: 'success',
        ERROR: 'error',
        WARNING: 'warning',
        DURATION: 2000,
        DURATION_LONG: 3500,
    },

    LOCALES,

    PRONOUNS_LIST: [
        'coCos',
        'eEyEmEir',
        'heHimHis',
        'heHimHisTheyThemTheirs',
        'sheHerHers',
        'sheHerHersTheyThemTheirs',
        'merMers',
        'neNirNirs',
        'neeNerNers',
        'perPers',
        'theyThemTheirs',
        'thonThons',
        'veVerVis',
        'viVir',
        'xeXemXyr',
        'zeZieZirHir',
        'zeHirHirs',
        'callMeByMyName',
    ],

    // Map updated pronouns key to deprecated pronouns
    DEPRECATED_PRONOUNS_LIST: {
        heHimHis: 'He/him',
        sheHerHers: 'She/her',
        theyThemTheirs: 'They/them',
        zeHirHirs: 'Ze/hir',
        callMeByMyName: 'Call me by my name',
    },

    POLICY: {
        TYPE: {
            PERSONAL: 'personal',

            // Often referred to as "control" workspaces
            CORPORATE: 'corporate',

            // Often referred to as "collect" workspaces
            TEAM: 'team',
        },
        RULE_CONDITIONS: {
            MATCHES: 'matches',
        },
        FIELDS: {
            TAG: 'tag',
            CATEGORY: 'category',
            FIELD_LIST_TITLE: 'text_title',
            TAX: 'tax',
        },
        DEFAULT_REPORT_NAME_PATTERN: '{report:type} {report:startdate}',
        DEFAULT_FIELD_LIST_TYPE: 'formula',
        DEFAULT_FIELD_LIST_TARGET: 'expense',
        DEFAULT_FIELD_LIST_NAME: 'title',
        ROLE: {
            ADMIN: 'admin',
            AUDITOR: 'auditor',
            USER: 'user',
        },
        AUTO_REIMBURSEMENT_MAX_LIMIT_CENTS: 2000000,
        AUTO_REIMBURSEMENT_DEFAULT_LIMIT_CENTS: 10000,
        AUTO_APPROVE_REPORTS_UNDER_DEFAULT_CENTS: 10000,
        RANDOM_AUDIT_DEFAULT_PERCENTAGE: 0.05,

        AUTO_REPORTING_FREQUENCIES: {
            INSTANT: 'instant',
            IMMEDIATE: 'immediate',
            WEEKLY: 'weekly',
            SEMI_MONTHLY: 'semimonthly',
            MONTHLY: 'monthly',
            TRIP: 'trip',
            MANUAL: 'manual',
        },
        AUTO_REPORTING_OFFSET: {
            LAST_BUSINESS_DAY_OF_MONTH: 'lastBusinessDayOfMonth',
            LAST_DAY_OF_MONTH: 'lastDayOfMonth',
        },
        APPROVAL_MODE: {
            OPTIONAL: 'OPTIONAL',
            BASIC: 'BASIC',
            ADVANCED: 'ADVANCED',
            DYNAMICEXTERNAL: 'DYNAMIC_EXTERNAL',
            SMARTREPORT: 'SMARTREPORT',
            BILLCOM: 'BILLCOM',
        },
        APPROVAL_MODE_TRANSLATION_KEYS: {
            OPTIONAL: 'submitAndClose',
            BASIC: 'submitAndApprove',
            ADVANCED: 'advanced',
            DYNAMICEXTERNAL: 'dynamicExternal',
            SMARTREPORT: 'smartReport',
            BILLCOM: 'billcom',
        },
        ROOM_PREFIX: '#',
        CUSTOM_UNIT_RATE_BASE_OFFSET: 100,
        OWNER_EMAIL_FAKE: '_FAKE_',
        OWNER_ACCOUNT_ID_FAKE: 0,
        REIMBURSEMENT_CHOICES: {
            REIMBURSEMENT_YES: 'reimburseYes', // Direct
            REIMBURSEMENT_NO: 'reimburseNo', // None
            REIMBURSEMENT_MANUAL: 'reimburseManual', // Indirect
        },
        ID_FAKE: '_FAKE_',
        EMPTY: 'EMPTY',
        SECONDARY_ACTIONS: {
            IMPORT_SPREADSHEET: 'importSpreadsheet',
            DOWNLOAD_CSV: 'downloadCSV',
            SETTINGS: 'settings',
        },
        MEMBERS_BULK_ACTION_TYPES: {
            REMOVE: 'remove',
            MAKE_MEMBER: 'makeMember',
            MAKE_ADMIN: 'makeAdmin',
            MAKE_AUDITOR: 'makeAuditor',
        },
        BULK_ACTION_TYPES: {
            DELETE: 'delete',
            DISABLE: 'disable',
            ENABLE: 'enable',
            REQUIRE: 'require',
            NOT_REQUIRED: 'notRequired',
        },
        MORE_FEATURES: {
            ARE_CATEGORIES_ENABLED: 'areCategoriesEnabled',
            ARE_TAGS_ENABLED: 'areTagsEnabled',
            ARE_DISTANCE_RATES_ENABLED: 'areDistanceRatesEnabled',
            ARE_WORKFLOWS_ENABLED: 'areWorkflowsEnabled',
            ARE_REPORT_FIELDS_ENABLED: 'areReportFieldsEnabled',
            ARE_CONNECTIONS_ENABLED: 'areConnectionsEnabled',
            ARE_RECEIPT_PARTNERS_ENABLED: 'areReceiptPartnersEnabled',
            ARE_COMPANY_CARDS_ENABLED: 'areCompanyCardsEnabled',
            ARE_EXPENSIFY_CARDS_ENABLED: 'areExpensifyCardsEnabled',
            ARE_INVOICES_ENABLED: 'areInvoicesEnabled',
            ARE_TAXES_ENABLED: 'tax',
            ARE_RULES_ENABLED: 'areRulesEnabled',
            ARE_PER_DIEM_RATES_ENABLED: 'arePerDiemRatesEnabled',
        },
        DEFAULT_CATEGORIES: {
            ADVERTISING: 'Advertising',
            BENEFITS: 'Benefits',
            CAR: 'Car',
            EQUIPMENT: 'Equipment',
            FEES: 'Fees',
            HOME_OFFICE: 'Home Office',
            INSURANCE: 'Insurance',
            INTEREST: 'Interest',
            LABOR: 'Labor',
            MAINTENANCE: 'Maintenance',
            MATERIALS: 'Materials',
            MEALS_AND_ENTERTAINMENT: 'Meals and Entertainment',
            OFFICE_SUPPLIES: 'Office Supplies',
            OTHER: 'Other',
            PROFESSIONAL_SERVICES: 'Professional Services',
            RENT: 'Rent',
            TAXES: 'Taxes',
            TRAVEL: 'Travel',
            UTILITIES: 'Utilities',
        },
        OWNERSHIP_ERRORS: {
            NO_BILLING_CARD: 'noBillingCard',
            AMOUNT_OWED: 'amountOwed',
            HAS_FAILED_SETTLEMENTS: 'hasFailedSettlements',
            OWNER_OWES_AMOUNT: 'ownerOwesAmount',
            SUBSCRIPTION: 'subscription',
            DUPLICATE_SUBSCRIPTION: 'duplicateSubscription',
            FAILED_TO_CLEAR_BALANCE: 'failedToClearBalance',
        },
        COLLECTION_KEYS: {
            DESCRIPTION: 'description',
            REIMBURSER: 'reimburser',
            REIMBURSEMENT_CHOICE: 'reimbursementChoice',
            APPROVAL_MODE: 'approvalMode',
            AUTOREPORTING: 'autoReporting',
            AUTOREPORTING_FREQUENCY: 'autoReportingFrequency',
            AUTOREPORTING_OFFSET: 'autoReportingOffset',
            GENERAL_SETTINGS: 'generalSettings',
        },
        EXPENSE_REPORT_RULES: {
            PREVENT_SELF_APPROVAL: 'preventSelfApproval',
            MAX_EXPENSE_AGE: 'maxExpenseAge',
        },
        PROHIBITED_EXPENSES: {
            ALCOHOL: 'alcohol',
            HOTEL_INCIDENTALS: 'hotelIncidentals',
            GAMBLING: 'gambling',
            TOBACCO: 'tobacco',
            ADULT_ENTERTAINMENT: 'adultEntertainment',
        },
        RECEIPT_PARTNERS: {
            NAME: {UBER: 'uber'},
            NAME_USER_FRIENDLY: {
                uber: 'Uber for Business',
            },
        },
        CONNECTIONS: {
            NAME: {
                // Here we will add other connections names when we add support for them
                QBO: 'quickbooksOnline',
                QBD: 'quickbooksDesktop',
                XERO: 'xero',
                NETSUITE: 'netsuite',
                SAGE_INTACCT: 'intacct',
            },
            ROUTE: {
                QBO: 'quickbooks-online',
                XERO: 'xero',
                NETSUITE: 'netsuite',
                SAGE_INTACCT: 'sage-intacct',
                QBD: 'quickbooks-desktop',
            },
            NAME_USER_FRIENDLY: {
                netsuite: 'NetSuite',
                quickbooksOnline: 'QuickBooks Online',
                quickbooksDesktop: 'QuickBooks Desktop',
                xero: 'Xero',
                intacct: 'Sage Intacct',
                financialForce: 'FinancialForce',
                billCom: 'Bill.com',
                zenefits: 'Zenefits',
                sap: 'SAP',
                oracle: 'Oracle',
                microsoftDynamics: 'Microsoft Dynamics',
                other: 'Other',
            },
            CORPORATE: ['quickbooksDesktop', 'netsuite', 'intacct', 'oracle', 'sap', 'microsoftDynamics', 'other'],
            AUTH_HELP_LINKS: {
                intacct:
                    "https://help.expensify.com/articles/expensify-classic/connections/sage-intacct/Sage-Intacct-Troubleshooting#:~:text=First%20make%20sure%20that%20you,your%20company's%20Web%20Services%20authorizations.",
                netsuite:
                    'https://help.expensify.com/articles/expensify-classic/connections/netsuite/Netsuite-Troubleshooting#expensierror-ns0109-failed-to-login-to-netsuite-please-verify-your-credentials',
            },
            SYNC_STAGE_NAME: {
                STARTING_IMPORT_QBO: 'startingImportQBO',
                STARTING_IMPORT_XERO: 'startingImportXero',
                STARTING_IMPORT_QBD: 'startingImportQBD',
                QBO_IMPORT_MAIN: 'quickbooksOnlineImportMain',
                QBO_IMPORT_CUSTOMERS: 'quickbooksOnlineImportCustomers',
                QBO_IMPORT_EMPLOYEES: 'quickbooksOnlineImportEmployees',
                QBO_IMPORT_ACCOUNTS: 'quickbooksOnlineImportAccounts',
                QBO_IMPORT_CLASSES: 'quickbooksOnlineImportClasses',
                QBO_IMPORT_LOCATIONS: 'quickbooksOnlineImportLocations',
                QBO_IMPORT_PROCESSING: 'quickbooksOnlineImportProcessing',
                QBO_SYNC_PAYMENTS: 'quickbooksOnlineSyncBillPayments',
                QBO_IMPORT_TAX_CODES: 'quickbooksOnlineSyncTaxCodes',
                QBO_CHECK_CONNECTION: 'quickbooksOnlineCheckConnection',
                QBO_SYNC_TITLE: 'quickbooksOnlineSyncTitle',
                QBO_SYNC_LOAD_DATA: 'quickbooksOnlineSyncLoadData',
                QBO_SYNC_APPLY_CATEGORIES: 'quickbooksOnlineSyncApplyCategories',
                QBO_SYNC_APPLY_CUSTOMERS: 'quickbooksOnlineSyncApplyCustomers',
                QBO_SYNC_APPLY_PEOPLE: 'quickbooksOnlineSyncApplyEmployees',
                QBO_SYNC_APPLY_CLASSES_LOCATIONS: 'quickbooksOnlineSyncApplyClassesLocations',
                QBD_IMPORT_TITLE: 'quickbooksDesktopImportTitle',
                QBD_IMPORT_ACCOUNTS: 'quickbooksDesktopImportAccounts',
                QBD_IMPORT_APPROVE_CERTIFICATE: 'quickbooksDesktopImportApproveCertificate',
                QBD_IMPORT_DIMENSIONS: 'quickbooksDesktopImportDimensions',
                QBD_IMPORT_CLASSES: 'quickbooksDesktopImportClasses',
                QBD_IMPORT_CUSTOMERS: 'quickbooksDesktopImportCustomers',
                QBD_IMPORT_VENDORS: 'quickbooksDesktopImportVendors',
                QBD_IMPORT_EMPLOYEES: 'quickbooksDesktopImportEmployees',
                QBD_IMPORT_MORE: 'quickbooksDesktopImportMore',
                QBD_IMPORT_GENERIC: 'quickbooksDesktopImportSavePolicy',
                QBD_WEB_CONNECTOR_REMINDER: 'quickbooksDesktopWebConnectorReminder',
                JOB_DONE: 'jobDone',
                XERO_SYNC_STEP: 'xeroSyncStep',
                XERO_SYNC_XERO_REIMBURSED_REPORTS: 'xeroSyncXeroReimbursedReports',
                XERO_SYNC_EXPENSIFY_REIMBURSED_REPORTS: 'xeroSyncExpensifyReimbursedReports',
                XERO_SYNC_IMPORT_CHART_OF_ACCOUNTS: 'xeroSyncImportChartOfAccounts',
                XERO_SYNC_IMPORT_CATEGORIES: 'xeroSyncImportCategories',
                XERO_SYNC_IMPORT_TRACKING_CATEGORIES: 'xeroSyncImportTrackingCategories',
                XERO_SYNC_IMPORT_CUSTOMERS: 'xeroSyncImportCustomers',
                XERO_SYNC_IMPORT_BANK_ACCOUNTS: 'xeroSyncImportBankAccounts',
                XERO_SYNC_IMPORT_TAX_RATES: 'xeroSyncImportTaxRates',
                XERO_CHECK_CONNECTION: 'xeroCheckConnection',
                XERO_SYNC_TITLE: 'xeroSyncTitle',
                NETSUITE_SYNC_CONNECTION: 'netSuiteSyncConnection',
                NETSUITE_SYNC_CUSTOMERS: 'netSuiteSyncCustomers',
                NETSUITE_SYNC_INIT_DATA: 'netSuiteSyncInitData',
                NETSUITE_SYNC_IMPORT_TAXES: 'netSuiteSyncImportTaxes',
                NETSUITE_SYNC_IMPORT_ITEMS: 'netSuiteSyncImportItems',
                NETSUITE_SYNC_DATA: 'netSuiteSyncData',
                NETSUITE_SYNC_ACCOUNTS: 'netSuiteSyncAccounts',
                NETSUITE_SYNC_CURRENCIES: 'netSuiteSyncCurrencies',
                NETSUITE_SYNC_CATEGORIES: 'netSuiteSyncCategories',
                NETSUITE_SYNC_IMPORT_CUSTOM_LISTS: 'netSuiteSyncImportCustomLists',
                NETSUITE_SYNC_IMPORT_EMPLOYEES: 'netSuiteSyncImportEmployees',
                NETSUITE_SYNC_IMPORT_SUBSIDIARIES: 'netSuiteSyncImportSubsidiaries',
                NETSUITE_SYNC_IMPORT_VENDORS: 'netSuiteSyncImportVendors',
                NETSUITE_SYNC_REPORT_FIELDS: 'netSuiteSyncReportFields',
                NETSUITE_SYNC_TAGS: 'netSuiteSyncTags',
                NETSUITE_SYNC_UPDATE_DATA: 'netSuiteSyncUpdateConnectionData',
                NETSUITE_SYNC_NETSUITE_REIMBURSED_REPORTS: 'netSuiteSyncNetSuiteReimbursedReports',
                NETSUITE_SYNC_EXPENSIFY_REIMBURSED_REPORTS: 'netSuiteSyncExpensifyReimbursedReports',
                NETSUITE_SYNC_IMPORT_VENDORS_TITLE: 'netSuiteImportVendorsTitle',
                NETSUITE_SYNC_IMPORT_CUSTOM_LISTS_TITLE: 'netSuiteImportCustomListsTitle',
                SAGE_INTACCT_SYNC_CHECK_CONNECTION: 'intacctCheckConnection',
                SAGE_INTACCT_SYNC_IMPORT_TITLE: 'intacctImportTitle',
                SAGE_INTACCT_SYNC_IMPORT_DATA: 'intacctImportData',
                SAGE_INTACCT_SYNC_IMPORT_EMPLOYEES: 'intacctImportEmployees',
                SAGE_INTACCT_SYNC_IMPORT_DIMENSIONS: 'intacctImportDimensions',
                SAGE_INTACCT_SYNC_IMPORT_SYNC_REIMBURSED_REPORTS: 'intacctImportSyncBillPayments',
            },
            SYNC_STAGE_TIMEOUT_MINUTES: 20,
        },
        ACCESS_VARIANTS: {
            PAID: 'paid',
            ADMIN: 'admin',
            CONTROL: 'control',
        },
        DEFAULT_MAX_EXPENSE_AGE: 90,
        DEFAULT_MAX_EXPENSE_AMOUNT: 200000,
        DEFAULT_MAX_AMOUNT_NO_RECEIPT: 2500,
        REQUIRE_RECEIPTS_OVER_OPTIONS: {
            DEFAULT: 'default',
            NEVER: 'never',
            ALWAYS: 'always',
        },
        EXPENSE_LIMIT_TYPES: {
            EXPENSE: 'expense',
            DAILY: 'daily',
        },
    },

    HELP_DOC_LINKS: {
        'QuickBooks Online': 'https://help.expensify.com/articles/new-expensify/connections/quickbooks-online/Configure-Quickbooks-Online',
        'QuickBooks Desktop': '',
        quickbooks: 'https://help.expensify.com/articles/new-expensify/connections/quickbooks-online/Configure-Quickbooks-Online',
        NetSuite: 'https://help.expensify.com/articles/new-expensify/connections/netsuite/Configure-Netsuite',
        Xero: 'https://help.expensify.com/articles/new-expensify/connections/xero/Configure-Xero',
        Intacct: 'https://help.expensify.com/articles/new-expensify/connections/sage-intacct/Configure-Sage-Intacct',
        FinancialForce: 'https://help.expensify.com/articles/expensify-classic/connections/certinia/Connect-To-Certinia',
        'Sage Intacct': 'https://help.expensify.com/articles/new-expensify/connections/sage-intacct/Configure-Sage-Intacct',
        Certinia: 'https://help.expensify.com/articles/expensify-classic/connections/certinia/Connect-To-Certinia',
        MERGE_EXPENSES: 'https://help.expensify.com/articles/new-expensify/reports-and-expenses/Merging-expenses',
    },

    CUSTOM_UNITS: {
        NAME_DISTANCE: 'Distance',
        NAME_PER_DIEM_INTERNATIONAL: 'Per Diem International',
        DISTANCE_UNIT_MILES: 'mi',
        DISTANCE_UNIT_KILOMETERS: 'km',
        MILEAGE_IRS_RATE: 0.7,
        // The first created rate is called "Default rate", others are called "New Rate `i`"
        DEFAULT_RATE: 'Default Rate',
        NEW_RATE: 'New Rate',
        RATE_DECIMALS: 3,
        FAKE_P2P_ID: '_FAKE_P2P_ID_',
        MILES_TO_KILOMETERS: 1.609344,
        KILOMETERS_TO_MILES: 0.621371,
    },

    TERMS: {
        CFPB_PREPAID: 'cfpb.gov/prepaid',
        CFPB_COMPLAINT: 'cfpb.gov/complaint',
        FDIC_PREPAID: 'fdic.gov/deposit/deposits/prepaid.html',
    },

    LAYOUT_WIDTH: {
        WIDE: 'wide',
        NARROW: 'narrow',
        NONE: 'none',
    },

    ICON_TYPE_ICON: 'icon',
    ICON_TYPE_AVATAR: 'avatar',
    ICON_TYPE_WORKSPACE: 'workspace',
    ICON_TYPE_PLAID: 'plaid',

    ACTIVITY_INDICATOR_SIZE: {
        LARGE: 'large',
    },

    QR_CODE_SIZE: {
        APP_DOWNLOAD_LINKS: 172,
    },

    AVATAR_SIZE: {
        X_LARGE: 'xlarge',
        LARGE: 'large',
        MEDIUM: 'medium',
        DEFAULT: 'default',
        SMALL: 'small',
        SMALLER: 'smaller',
        SUBSCRIPT: 'subscript',
        SMALL_SUBSCRIPT: 'small-subscript',
        MID_SUBSCRIPT: 'mid-subscript',
        LARGE_BORDERED: 'large-bordered',
        MEDIUM_LARGE: 'medium-large',
        HEADER: 'header',
        MENTION_ICON: 'mention-icon',
        SMALL_NORMAL: 'small-normal',
        LARGE_NORMAL: 'large-normal',
    },
    COMPANY_CARD: {
        FEED_BANK_NAME: {
            MASTER_CARD: 'cdf',
            VISA: 'vcf',
            AMEX: 'gl1025',
            STRIPE: 'stripe',
            CITIBANK: 'oauth.citibank.com',
            CAPITAL_ONE: 'oauth.capitalone.com',
            BANK_OF_AMERICA: 'oauth.bankofamerica.com',
            CHASE: 'oauth.chase.com',
            BREX: 'oauth.brex.com',
            WELLS_FARGO: 'oauth.wellsfargo.com',
            AMEX_DIRECT: 'oauth.americanexpressfdx.com',
            CSV: 'ccupload',
        },
        STEP_NAMES: ['1', '2', '3', '4'],
        STEP: {
            BANK_CONNECTION: 'BankConnection',
            PLAID_CONNECTION: 'PlaidConnection',
            ASSIGNEE: 'Assignee',
            CARD: 'Card',
            CARD_NAME: 'CardName',
            TRANSACTION_START_DATE: 'TransactionStartDate',
            CONFIRMATION: 'Confirmation',
        },
        TRANSACTION_START_DATE_OPTIONS: {
            FROM_BEGINNING: 'fromBeginning',
            CUSTOM: 'custom',
        },
    },
    EXPENSIFY_CARD: {
        NAME: 'expensifyCard',
        BANK: 'Expensify Card',
        FRAUD_TYPES: {
            DOMAIN: 'domain',
            INDIVIDUAL: 'individual',
            NONE: 'none',
        },
        VERIFICATION_STATE: {
            LOADING: 'loading',
            VERIFIED: 'verified',
            ON_WAITLIST: 'onWaitlist',
        },
        STATE: {
            STATE_NOT_ISSUED: 2,
            OPEN: 3,
            NOT_ACTIVATED: 4,
            STATE_DEACTIVATED: 5,
            CLOSED: 6,
            STATE_SUSPENDED: 7,
        },
        ACTIVE_STATES: cardActiveStates,
        HIDDEN_FROM_SEARCH_STATES: cardHiddenFromSearchStates,
        LIMIT_TYPES: {
            SMART: 'smart',
            MONTHLY: 'monthly',
            FIXED: 'fixed',
        },
        LIMIT_VALUE: 21474836,
        STEP_NAMES: ['1', '2', '3', '4', '5', '6'],
        ASSIGNEE_EXCLUDED_STEP_NAMES: ['1', '2', '3', '4', '5'],
        STEP: {
            ASSIGNEE: 'Assignee',
            CARD_TYPE: 'CardType',
            LIMIT_TYPE: 'LimitType',
            LIMIT: 'Limit',
            CARD_NAME: 'CardName',
            CONFIRMATION: 'Confirmation',
        },
        CARD_TYPE: {
            PHYSICAL: 'physical',
            VIRTUAL: 'virtual',
        },
        FREQUENCY_SETTING: {
            DAILY: 'daily',
            MONTHLY: 'monthly',
        },
        MANAGE_EXPENSIFY_CARDS_ARTICLE_LINK: 'https://help.expensify.com/articles/new-expensify/expensify-card/Manage-Expensify-Cards',
    },
    COMPANY_CARDS: {
        CONNECTION_ERROR: 'connectionError',
        STEP: {
            SELECT_BANK: 'SelectBank',
            SELECT_FEED_TYPE: 'SelectFeedType',
            CARD_TYPE: 'CardType',
            CARD_INSTRUCTIONS: 'CardInstructions',
            CARD_NAME: 'CardName',
            CARD_DETAILS: 'CardDetails',
            BANK_CONNECTION: 'BankConnection',
            AMEX_CUSTOM_FEED: 'AmexCustomFeed',
            SELECT_COUNTRY: 'SelectCountry',
            PLAID_CONNECTION: 'PlaidConnection',
            SELECT_STATEMENT_CLOSE_DATE: 'SelectStatementCloseDate',
        },
        CARD_TYPE: {
            AMEX: 'amex',
            VISA: 'visa',
            MASTERCARD: 'mastercard',
            STRIPE: 'stripe',
            CSV: 'CSV',
        },
        FEED_TYPE: {
            CUSTOM: 'customFeed',
            DIRECT: 'directFeed',
        },
        BANKS: {
            AMEX: 'American Express',
            BANK_OF_AMERICA: 'Bank of America',
            BREX: 'Brex',
            CAPITAL_ONE: 'Capital One',
            CHASE: 'Chase',
            CITI_BANK: 'Citibank',
            STRIPE: 'Stripe',
            WELLS_FARGO: 'Wells Fargo',
            OTHER: 'Other',
        },
        BANK_CONNECTIONS: {
            WELLS_FARGO: 'wellsfargo',
            BANK_OF_AMERICA: 'bankofamerica',
            CHASE: 'chase',
            BREX: 'brex',
            CAPITAL_ONE: 'capitalone',
            CITI_BANK: 'citibank',
            AMEX: 'americanexpressfdx',
        },
        AMEX_CUSTOM_FEED: {
            CORPORATE: 'American Express Corporate Cards',
            BUSINESS: 'American Express Business Cards',
            PERSONAL: 'American Express Personal Cards',
        },
        DELETE_TRANSACTIONS: {
            RESTRICT: 'corporate',
            ALLOW: 'personal',
        },
        STATEMENT_CLOSE_DATE: {
            LAST_DAY_OF_MONTH: 'LAST_DAY_OF_MONTH',
            LAST_BUSINESS_DAY_OF_MONTH: 'LAST_BUSINESS_DAY_OF_MONTH',
            CUSTOM_DAY_OF_MONTH: 'CUSTOM_DAY_OF_MONTH',
        },
        CARD_LIST_THRESHOLD: 8,
        DEFAULT_EXPORT_TYPE: 'default',
        EXPORT_CARD_TYPES: {
            /**
             * Name of Card NVP for QBO custom export accounts
             */
            NVP_QUICKBOOKS_ONLINE_EXPORT_ACCOUNT: 'quickbooks_online_export_account',
            NVP_QUICKBOOKS_ONLINE_EXPORT_ACCOUNT_DEBIT: 'quickbooks_online_export_account_debit',

            /**
             * Name of Card NVP for NetSuite custom export accounts
             */
            NVP_NETSUITE_EXPORT_ACCOUNT: 'netsuite_export_payable_account',

            /**
             * Name of Card NVP for NetSuite custom vendors
             */
            NVP_NETSUITE_EXPORT_VENDOR: 'netsuite_export_vendor',

            /**
             * Name of Card NVP for Xero custom export accounts
             */
            NVP_XERO_EXPORT_BANK_ACCOUNT: 'xero_export_bank_account',

            /**
             * Name of Card NVP for Intacct custom export accounts
             */
            NVP_INTACCT_EXPORT_CHARGE_CARD: 'intacct_export_charge_card',

            /**
             * Name of card NVP for Intacct custom vendors
             */
            NVP_INTACCT_EXPORT_VENDOR: 'intacct_export_vendor',

            /**
             * Name of Card NVP for QuickBooks Desktop custom export accounts
             */
            NVP_QUICKBOOKS_DESKTOP_EXPORT_ACCOUNT_CREDIT: 'quickbooks_desktop_export_account_credit',

            /**
             * Name of Card NVP for QuickBooks Desktop custom export accounts
             */
            NVP_FINANCIALFORCE_EXPORT_VENDOR: 'financialforce_export_vendor',
        },
        EXPORT_CARD_POLICY_TYPES: {
            /**
             * Name of Card NVP for QBO custom export accounts
             */
            NVP_QUICKBOOKS_ONLINE_EXPORT_ACCOUNT_POLICY_ID: 'quickbooks_online_export_account_policy_id',
            NVP_QUICKBOOKS_ONLINE_EXPORT_ACCOUNT_DEBIT_POLICY_ID: 'quickbooks_online_export_account_debit_policy_id',

            /**
             * Name of Card NVP for NetSuite custom export accounts
             */
            NVP_NETSUITE_EXPORT_ACCOUNT_POLICY_ID: 'netsuite_export_payable_account_policy_id',

            /**
             * Name of Card NVP for NetSuite custom vendors
             */
            NVP_NETSUITE_EXPORT_VENDOR_POLICY_ID: 'netsuite_export_vendor_policy_id',

            /**
             * Name of Card NVP for Xero custom export accounts
             */
            NVP_XERO_EXPORT_BANK_ACCOUNT_POLICY_ID: 'xero_export_bank_account_policy_id',

            /**
             * Name of Card NVP for Intacct custom export accounts
             */
            NVP_INTACCT_EXPORT_CHARGE_CARD_POLICY_ID: 'intacct_export_charge_card_policy_id',

            /**
             * Name of card NVP for Intacct custom vendors
             */
            NVP_INTACCT_EXPORT_VENDOR_POLICY_ID: 'intacct_export_vendor_policy_id',

            /**
             * Name of Card NVP for QuickBooks Desktop custom export accounts
             */
            NVP_QUICKBOOKS_DESKTOP_EXPORT_ACCOUNT_CREDIT_POLICY_ID: 'quickbooks_desktop_export_account_credit_policy_id',

            /**
             * Name of Card NVP for QuickBooks Desktop custom export accounts
             */
            NVP_FINANCIALFORCE_EXPORT_VENDOR_POLICY_ID: 'financialforce_export_vendor_policy_id',
        },
    },
    AVATAR_ROW_SIZE: {
        DEFAULT: 4,
        LARGE_SCREEN: 8,
    },
    OPTION_MODE: {
        COMPACT: 'compact',
        DEFAULT: 'default',
    },
    SUBSCRIPTION: {
        TEAM_2025_PRICING_START_DATE: new Date(2025, 3, 1),
        PRICING_TYPE_2025: 'team2025Pricing',
        TYPE: {
            ANNUAL: 'yearly2018',
            PAY_PER_USE: 'monthly2018',
            INVOICING: 'invoicing2018',
        },
    },

    get SUBSCRIPTION_PRICES() {
        return {
            [this.PAYMENT_CARD_CURRENCY.USD]: {
                [this.POLICY.TYPE.CORPORATE]: {
                    [this.SUBSCRIPTION.TYPE.ANNUAL]: 900,
                    [this.SUBSCRIPTION.TYPE.PAY_PER_USE]: 1800,
                    [this.SUBSCRIPTION.TYPE.INVOICING]: 0,
                },
                [this.POLICY.TYPE.TEAM]: {
                    [this.SUBSCRIPTION.TYPE.ANNUAL]: 500,
                    [this.SUBSCRIPTION.TYPE.PAY_PER_USE]: 1000,
                    [this.SUBSCRIPTION.PRICING_TYPE_2025]: 500,
                    [this.SUBSCRIPTION.TYPE.INVOICING]: 0,
                },
            },
            [this.PAYMENT_CARD_CURRENCY.AUD]: {
                [this.POLICY.TYPE.CORPORATE]: {
                    [this.SUBSCRIPTION.TYPE.ANNUAL]: 1500,
                    [this.SUBSCRIPTION.TYPE.PAY_PER_USE]: 3000,
                    [this.SUBSCRIPTION.TYPE.INVOICING]: 0,
                },
                [this.POLICY.TYPE.TEAM]: {
                    [this.SUBSCRIPTION.TYPE.ANNUAL]: 700,
                    [this.SUBSCRIPTION.TYPE.PAY_PER_USE]: 1400,
                    [this.SUBSCRIPTION.PRICING_TYPE_2025]: 800,
                    [this.SUBSCRIPTION.TYPE.INVOICING]: 0,
                },
            },
            [this.PAYMENT_CARD_CURRENCY.GBP]: {
                [this.POLICY.TYPE.CORPORATE]: {
                    [this.SUBSCRIPTION.TYPE.ANNUAL]: 700,
                    [this.SUBSCRIPTION.TYPE.PAY_PER_USE]: 1400,
                    [this.SUBSCRIPTION.TYPE.INVOICING]: 0,
                },
                [this.POLICY.TYPE.TEAM]: {
                    [this.SUBSCRIPTION.TYPE.ANNUAL]: 400,
                    [this.SUBSCRIPTION.TYPE.PAY_PER_USE]: 800,
                    [this.SUBSCRIPTION.PRICING_TYPE_2025]: 500,
                    [this.SUBSCRIPTION.TYPE.INVOICING]: 0,
                },
            },
            [this.PAYMENT_CARD_CURRENCY.NZD]: {
                [this.POLICY.TYPE.CORPORATE]: {
                    [this.SUBSCRIPTION.TYPE.ANNUAL]: 1600,
                    [this.SUBSCRIPTION.TYPE.PAY_PER_USE]: 3200,
                    [this.SUBSCRIPTION.TYPE.INVOICING]: 0,
                },
                [this.POLICY.TYPE.TEAM]: {
                    [this.SUBSCRIPTION.TYPE.ANNUAL]: 800,
                    [this.SUBSCRIPTION.TYPE.PAY_PER_USE]: 1600,
                    [this.SUBSCRIPTION.PRICING_TYPE_2025]: 900,
                    [this.SUBSCRIPTION.TYPE.INVOICING]: 0,
                },
            },
            [this.PAYMENT_CARD_CURRENCY.EUR]: {
                [this.POLICY.TYPE.CORPORATE]: {
                    [this.SUBSCRIPTION.TYPE.ANNUAL]: 800,
                    [this.SUBSCRIPTION.TYPE.PAY_PER_USE]: 1600,
                    [this.SUBSCRIPTION.TYPE.INVOICING]: 0,
                },
                [this.POLICY.TYPE.TEAM]: {
                    [this.SUBSCRIPTION.TYPE.ANNUAL]: 500,
                    [this.SUBSCRIPTION.TYPE.PAY_PER_USE]: 1000,
                    [this.SUBSCRIPTION.PRICING_TYPE_2025]: 500,
                    [this.SUBSCRIPTION.TYPE.INVOICING]: 0,
                },
            },
        };
    },
    REGEX: {
        SPECIAL_CHARS_WITHOUT_NEWLINE: /((?!\n)[()-\s\t])/g,
        DIGITS_AND_PLUS: /^\+?[0-9]*$/,
        ALPHABETIC_AND_LATIN_CHARS: /^[\p{Script=Latin} ]*$/u,
        NON_ALPHABETIC_AND_NON_LATIN_CHARS: /[^\p{Script=Latin}]/gu,
        POSITIVE_INTEGER: /^\d+$/,
        PO_BOX: /\b[P|p]?(OST|ost)?\.?\s*[O|o|0]?(ffice|FFICE)?\.?\s*[B|b][O|o|0]?[X|x]?\.?\s+[#]?(\d+)\b/,
        ANY_VALUE: /^.+$/,
        ZIP_CODE: /^[0-9]{5}(?:[- ][0-9]{4})?$/,
        INDUSTRY_CODE: /^[0-9]{6}$/,
        SSN_LAST_FOUR: /^(?!0000)[0-9]{4}$/,
        SSN_FULL_NINE: /^(?!0000)[0-9]{9}$/,
        NUMBER: /^[0-9]+$/,
        PHONE_NUMBER: /^\+?[0-9]{4,17}$/,
        CARD_NUMBER: /^[0-9]{15,16}$/,
        CARD_SECURITY_CODE: /^[0-9]{3,4}$/,
        CARD_EXPIRATION_DATE: /^(0[1-9]|1[0-2])([^0-9])?([0-9]{4}|([0-9]{2}))$/,
        ROOM_NAME: /^#[\p{Ll}0-9-]{1,100}$/u,
        ROOM_NAME_WITHOUT_LIMIT: /^#[\p{Ll}0-9-]+$/u,
        DOMAIN_BASE: '^(?:https?:\\/\\/)?(?:www\\.)?([^\\/]+)',
        ALPHANUMERIC_WITH_SPACE_AND_HYPHEN: /^[A-Za-z0-9 -]+$/,

        // eslint-disable-next-line max-len, no-misleading-character-class
        EMOJI: /[\p{Extended_Pictographic}\u200d\u{1f1e6}-\u{1f1ff}\u{1f3fb}-\u{1f3ff}\u{e0020}-\u{e007f}\u20E3\uFE0F]|[#*0-9]\uFE0F?\u20E3/gu,
        // eslint-disable-next-line max-len, no-misleading-character-class, no-empty-character-class
        EMOJIS: /[\p{Extended_Pictographic}\uE000-\uF8FF\u{F0000}-\u{FFFFD}\u{100000}-\u{10FFFD}](\u200D[\p{Extended_Pictographic}\uE000-\uF8FF\u{F0000}-\u{FFFFD}\u{100000}-\u{10FFFD}]|[\u{1F3FB}-\u{1F3FF}]|[\u{E0020}-\u{E007F}]|\uFE0F|\u20E3)*|[\u{1F1E6}-\u{1F1FF}]{2}|[#*0-9]\uFE0F?\u20E3/du,
        // eslint-disable-next-line max-len, no-misleading-character-class
        EMOJI_SKIN_TONES: /[\u{1f3fb}-\u{1f3ff}]/gu,

        PRIVATE_USER_AREA: /[\uE000-\uF8FF\u{F0000}-\u{FFFFD}\u{100000}-\u{10FFFD}]/u,

        ONLY_PRIVATE_USER_AREA: /^[\uE000-\uF8FF\u{F0000}-\u{FFFFD}\u{100000}-\u{10FFFD}]+$/u,

        TAX_ID: /^\d{9}$/,
        NON_NUMERIC: /\D/g,
        ANY_SPACE: /\s/g,

        // Extract attachment's source from the data's html string
        ATTACHMENT_DATA: /(data-expensify-source|data-name)="([^"]+)"/g,

        EMOJI_NAME: /:[\p{L}0-9_+-]+:/gu,
        EMOJI_SUGGESTIONS: /:[\p{L}0-9_+-]{1,40}$/u,
        AFTER_FIRST_LINE_BREAK: /\n.*/g,
        LINE_BREAK: /\r\n|\r|\n|\u2028/g,
        CODE_2FA: /^\d{6}$/,
        ATTACHMENT_ID: /chat-attachments\/(\d+)/,
        HAS_COLON_ONLY_AT_THE_BEGINNING: /^:[^:]+$/,
        HAS_AT_MOST_TWO_AT_SIGNS: /^@[^@]*@?[^@]*$/,
        EMPTY_COMMENT: /^(\s)*$/,
        SPECIAL_CHAR_MENTION_BREAKER: /[,/?"{}[\]()&^%;`$=<>!*]/g,
        SPECIAL_CHAR: /[,/?"{}[\]()&^%;`$=#<>!*]/g,
        FIRST_SPACE: /.+?(?=\s)/,

        get SPECIAL_CHAR_OR_EMOJI() {
            return new RegExp(`[~\\n\\s]|(_\\b(?!$))|${this.SPECIAL_CHAR.source}|${this.EMOJI.source}`, 'gu');
        },

        get SPACE_OR_EMOJI() {
            return new RegExp(`(\\s+|(?:${this.EMOJI.source})+)`, 'gu');
        },

        // Define the regular expression pattern to find a potential end of a mention suggestion:
        // It might be a space, a newline character, an emoji, or a special character (excluding underscores & tildes, which might be used in usernames)
        get MENTION_BREAKER() {
            // currently breaks on newline **or** whitespace **or** punctuation/emojis
            return new RegExp(`[\\n\\s]|${this.SPECIAL_CHAR_MENTION_BREAKER.source}|${this.EMOJI.source}`, 'gu');
        },

        get ALL_EMOJIS() {
            return new RegExp(this.EMOJIS, this.EMOJIS.flags.concat('g'));
        },

        MERGED_ACCOUNT_PREFIX: /^(MERGED_\d+@)/,
        ROUTES: {
            VALIDATE_LOGIN: /\/v($|(\/\/*))/,
            UNLINK_LOGIN: /\/u($|(\/\/*))/,
            REDUNDANT_SLASHES: /(\/{2,})|(\/$)/g,
        },
        TIME_STARTS_01: /^01:\d{2} [AP]M$/,
        TIME_FORMAT: /^\d{2}:\d{2} [AP]M$/,
        DATE_TIME_FORMAT: /^\d{2}-\d{2} \d{2}:\d{2} [AP]M$/,
        ILLEGAL_FILENAME_CHARACTERS: /\/|<|>|\*|"|:|#|\?|\\|\|/g,
        ENCODE_PERCENT_CHARACTER: /%(25)+/g,
        INVISIBLE_CHARACTERS_GROUPS: /[\p{C}\p{Z}]/gu,
        OTHER_INVISIBLE_CHARACTERS: /[\u3164]/g,
        REPORT_FIELD_TITLE: /{report:([a-zA-Z]+)}/g,
        SHORT_MENTION_HTML: /<mention-short>(.*?)<\/mention-short>/g,
        REPORT_ID_FROM_PATH: /(?<!\/search)\/r\/(\d+)/,
        DISTANCE_MERCHANT: /^[0-9.]+ \w+ @ (-|-\()?[^0-9.\s]{1,3} ?[0-9.]+\)? \/ \w+$/,
        WHITESPACE: /\s+/g,

        get EXPENSIFY_POLICY_DOMAIN_NAME() {
            return new RegExp(`${EXPENSIFY_POLICY_DOMAIN}([a-zA-Z0-9]+)\\${EXPENSIFY_POLICY_DOMAIN_EXTENSION}`);
        },

        /**
         * Matching task rule by group
         * Group 1: Start task rule with []
         * Group 2: Optional email group between \s+....\s* start rule with @+valid email or short mention
         * Group 3: Title is remaining characters
         */
        TASK_TITLE_WITH_OPTIONAL_SHORT_MENTION: `^\\[\\]\\s+(?:@(?:${EMAIL_WITH_OPTIONAL_DOMAIN.source}))?\\s*([\\s\\S]*)`,
    },

    PRONOUNS: {
        PREFIX: '__predefined_',
        SELF_SELECT: '__predefined_selfSelect',
    },

    EXPENSIFY_EMAILS_OBJECT: Object.entries(EMAIL).reduce(
        (prev, [, email]) => {
            // eslint-disable-next-line no-param-reassign
            prev[email] = true;
            return prev;
        },
        {} as Record<string, boolean>,
    ),
    EXPENSIFY_EMAILS: [
        EMAIL.ACCOUNTING,
        EMAIL.ACCOUNTS_PAYABLE,
        EMAIL.ADMIN,
        EMAIL.BILLS,
        EMAIL.CHRONOS,
        EMAIL.CONCIERGE,
        EMAIL.CONTRIBUTORS,
        EMAIL.FIRST_RESPONDER,
        EMAIL.HELP,
        EMAIL.INTEGRATION_TESTING_CREDS,
        EMAIL.NOTIFICATIONS,
        EMAIL.PAYROLL,
        EMAIL.QA,
        EMAIL.QA_TRAVIS,
        EMAIL.RECEIPTS,
        EMAIL.STUDENT_AMBASSADOR,
        EMAIL.SVFG,
        EMAIL.TEAM,
        EMAIL.MANAGER_MCTEST,
    ] as string[],
    get EXPENSIFY_ACCOUNT_IDS() {
        return [
            this.ACCOUNT_ID.ACCOUNTING,
            this.ACCOUNT_ID.ACCOUNTS_PAYABLE,
            this.ACCOUNT_ID.ADMIN,
            this.ACCOUNT_ID.BILLS,
            this.ACCOUNT_ID.CHRONOS,
            this.ACCOUNT_ID.CONCIERGE,
            this.ACCOUNT_ID.CONTRIBUTORS,
            this.ACCOUNT_ID.FIRST_RESPONDER,
            this.ACCOUNT_ID.HELP,
            this.ACCOUNT_ID.INTEGRATION_TESTING_CREDS,
            this.ACCOUNT_ID.PAYROLL,
            this.ACCOUNT_ID.QA,
            this.ACCOUNT_ID.QA_TRAVIS,
            this.ACCOUNT_ID.RECEIPTS,
            this.ACCOUNT_ID.REWARDS,
            this.ACCOUNT_ID.STUDENT_AMBASSADOR,
            this.ACCOUNT_ID.SVFG,
            this.ACCOUNT_ID.MANAGER_MCTEST,
        ].filter((id) => id !== -1);
    },

    // Emails that profile view is prohibited
    get RESTRICTED_EMAILS(): readonly string[] {
        return [this.EMAIL.NOTIFICATIONS];
    },
    // Account IDs that profile view is prohibited
    get RESTRICTED_ACCOUNT_IDS() {
        return [this.ACCOUNT_ID.NOTIFICATIONS];
    },

    // Auth limit is 60k for the column but we store edits and other metadata along the html so let's use a lower limit to accommodate for it.
    MAX_COMMENT_LENGTH: 10000,

    // Use the same value as MAX_COMMENT_LENGTH to ensure the entire comment is parsed. Note that applying markup is very resource-consuming.
    MAX_MARKUP_LENGTH: 10000,

    MAX_THREAD_REPLIES_PREVIEW: 99,

    // Character Limits
    FORM_CHARACTER_LIMIT: 50,
    STANDARD_LENGTH_LIMIT: 100,
    STANDARD_LIST_ITEM_LIMIT: 8,
    LEGAL_NAMES_CHARACTER_LIMIT: 150,
    LOGIN_CHARACTER_LIMIT: 254,
    CATEGORY_NAME_LIMIT: 256,
    WORKSPACE_REPORT_FIELD_POLICY_MAX_LENGTH: 256,
    REPORT_NAME_LIMIT: 100,
    TITLE_CHARACTER_LIMIT: 100,
    TASK_TITLE_CHARACTER_LIMIT: 10000,
    DESCRIPTION_LIMIT: 1000,
    SEARCH_QUERY_LIMIT: 1000,
    WORKSPACE_NAME_CHARACTER_LIMIT: 80,
    STATE_CHARACTER_LIMIT: 32,

    // Test receipt data
    TEST_RECEIPT: {
        AMOUNT: 1800,
        CURRENCY: 'USD',
        MERCHANT: "Taco Todd's",
        FILENAME: 'test_receipt',
        FILE_TYPE: 'image/png',
    },

    AVATAR_CROP_MODAL: {
        // The next two constants control what is min and max value of the image crop scale.
        // Values define in how many times the image can be bigger than its container.
        // Notice: that values less than 1 mean that the image won't cover the container fully.
        MAX_SCALE: 3, // 3x scale is used commonly in different apps.
        MIN_SCALE: 1, // 1x min scale means that the image covers the container completely

        // This const defines the initial container size, before layout measurement.
        // Since size cant be null, we have to define some initial value.
        INITIAL_SIZE: 1, // 1 was chosen because there is a very low probability that initialized component will have such size.

        // This constant sets a margin equal to the rotate button's height (medium-sized Button (40px)), which is the tallest element in the controls row.
        // It ensures the controls row isn't cropped if the browser height is reduced too much.
        CONTAINER_VERTICAL_MARGIN: variables.componentSizeNormal,
    },
    MICROSECONDS_PER_MS: 1000,
    RED_BRICK_ROAD_PENDING_ACTION: {
        ADD: 'add',
        DELETE: 'delete',
        UPDATE: 'update',
    },
    BRICK_ROAD_INDICATOR_STATUS: {
        ERROR: 'error',
        INFO: 'info',
    },
    REPORT_DETAILS_MENU_ITEM: {
        MEMBERS: 'member',
        INVITE: 'invite',
        SETTINGS: 'settings',
        LEAVE_ROOM: 'leaveRoom',
        PRIVATE_NOTES: 'privateNotes',
        DOWNLOAD_CSV: 'downloadCSV',
        DOWNLOAD_PDF: 'downloadPDF',
        EXPORT: 'export',
        DELETE: 'delete',
        MARK_AS_INCOMPLETE: 'markAsIncomplete',
        CANCEL_PAYMENT: 'cancelPayment',
        UNAPPROVE: 'unapprove',
        DEBUG: 'debug',
        GO_TO_WORKSPACE: 'goToWorkspace',
        ERROR: 'error',
        TRACK: {
            SUBMIT: 'submit',
            CATEGORIZE: 'categorize',
            SHARE: 'share',
        },
    },
    EDIT_REQUEST_FIELD: {
        AMOUNT: 'amount',
        CURRENCY: 'currency',
        DATE: 'date',
        DESCRIPTION: 'description',
        MERCHANT: 'merchant',
        CATEGORY: 'category',
        RECEIPT: 'receipt',
        DISTANCE: 'distance',
        DISTANCE_RATE: 'distanceRate',
        TAG: 'tag',
        TAX_RATE: 'taxRate',
        TAX_AMOUNT: 'taxAmount',
        REPORT: 'report',
    },
    FOOTER: {
        EXPENSE_MANAGEMENT_URL: `${USE_EXPENSIFY_URL}/expense-management`,
        SPEND_MANAGEMENT_URL: `${USE_EXPENSIFY_URL}/spend-management`,
        EXPENSE_REPORTS_URL: `${USE_EXPENSIFY_URL}/expense-reports`,
        COMPANY_CARD_URL: `${USE_EXPENSIFY_URL}/company-credit-card`,
        RECEIPT_SCANNING_URL: `${USE_EXPENSIFY_URL}/receipt-scanning-app`,
        BILL_PAY_URL: `${USE_EXPENSIFY_URL}/bills`,
        INVOICES_URL: `${USE_EXPENSIFY_URL}/invoices`,
        PAYROLL_URL: `${USE_EXPENSIFY_URL}/payroll`,
        TRAVEL_URL: `${USE_EXPENSIFY_URL}/travel`,
        EXPENSIFY_APPROVED_URL: `${USE_EXPENSIFY_URL}/accountants`,
        PRESS_KIT_URL: 'https://we.are.expensify.com/press-kit',
        SUPPORT_URL: `${USE_EXPENSIFY_URL}/support`,
        TERMS_URL: `${EXPENSIFY_URL}/terms`,
        PRIVACY_URL: `${EXPENSIFY_URL}/privacy`,
        ABOUT_URL: 'https://we.are.expensify.com/how-we-got-here',
        BLOG_URL: 'https://blog.expensify.com/',
        JOBS_URL: 'https://we.are.expensify.com/apply',
        ORG_URL: 'https://expensify.org/',
        INVESTOR_RELATIONS_URL: 'https://ir.expensify.com/',
    },

    SOCIALS: {
        PODCAST: 'https://we.are.expensify.com/podcast',
        TWITTER: 'https://www.twitter.com/expensify',
        INSTAGRAM: 'https://www.instagram.com/expensify',
        FACEBOOK: 'https://www.facebook.com/expensify',
        LINKEDIN: 'https://www.linkedin.com/company/expensify',
    },

    // These split the maximum decimal value of a signed 64-bit number (9,223,372,036,854,775,807) into parts where none of them are too big to fit into a 32-bit number, so that we can
    // generate them each with a random number generator with only 32-bits of precision.
    MAX_64BIT_LEFT_PART: 92233,
    MAX_64BIT_MIDDLE_PART: 7203685,
    MAX_64BIT_RIGHT_PART: 4775807,
    INVALID_CATEGORY_NAME: '###',

    // When generating a random value to fit in 7 digits (for the `middle` or `right` parts above), this is the maximum value to multiply by Math.random().
    MAX_INT_FOR_RANDOM_7_DIGIT_VALUE: 10000000,
    IOS_KEYBOARD_SPACE_OFFSET: -30,

    API_REQUEST_TYPE: {
        READ: 'read',
        WRITE: 'write',
        MAKE_REQUEST_WITH_SIDE_EFFECTS: 'makeRequestWithSideEffects',
    },

    ERECEIPT_COLORS: {
        YELLOW: 'Yellow',
        ICE: 'Ice',
        BLUE: 'Blue',
        GREEN: 'Green',
        TANGERINE: 'Tangerine',
        PINK: 'Pink',
    },

    MAP_MARKER_SIZE: 20,

    QUICK_REACTIONS: [
        {
            name: '+1',
            code: '👍',
            types: ['👍🏿', '👍🏾', '👍🏽', '👍🏼', '👍🏻'],
        },
        {
            name: 'heart',
            code: '❤️',
        },
        {
            name: 'joy',
            code: '😂',
        },
        {
            name: 'fire',
            code: '🔥',
        },
    ],

    TFA_CODE_LENGTH: 6,
    CHAT_ATTACHMENT_TOKEN_KEY: 'X-Chat-Attachment-Token',

    SPACE_LENGTH: 1,

    ALL_COUNTRIES: {
        AF: 'Afghanistan',
        AX: 'Åland Islands',
        AL: 'Albania',
        DZ: 'Algeria',
        AS: 'American Samoa',
        AD: 'Andorra',
        AO: 'Angola',
        AI: 'Anguilla',
        AQ: 'Antarctica',
        AG: 'Antigua & Barbuda',
        AR: 'Argentina',
        AM: 'Armenia',
        AW: 'Aruba',
        AC: 'Ascension Island',
        AU: 'Australia',
        AT: 'Austria',
        AZ: 'Azerbaijan',
        BS: 'Bahamas',
        BH: 'Bahrain',
        BD: 'Bangladesh',
        BB: 'Barbados',
        BY: 'Belarus',
        BE: 'Belgium',
        BZ: 'Belize',
        BJ: 'Benin',
        BM: 'Bermuda',
        BT: 'Bhutan',
        BO: 'Bolivia',
        BA: 'Bosnia & Herzegovina',
        BW: 'Botswana',
        BR: 'Brazil',
        IO: 'British Indian Ocean Territory',
        VG: 'British Virgin Islands',
        BN: 'Brunei',
        BG: 'Bulgaria',
        BF: 'Burkina Faso',
        BI: 'Burundi',
        KH: 'Cambodia',
        CM: 'Cameroon',
        CA: 'Canada',
        CV: 'Cape Verde',
        BQ: 'Caribbean Netherlands',
        KY: 'Cayman Islands',
        CF: 'Central African Republic',
        TD: 'Chad',
        CL: 'Chile',
        CN: 'China',
        CX: 'Christmas Island',
        CC: 'Cocos (Keeling) Islands',
        CO: 'Colombia',
        KM: 'Comoros',
        CG: 'Congo - Brazzaville',
        CD: 'Congo - Kinshasa',
        CK: 'Cook Islands',
        CR: 'Costa Rica',
        CI: "Côte d'Ivoire",
        HR: 'Croatia',
        CU: 'Cuba',
        CW: 'Curaçao',
        CY: 'Cyprus',
        CZ: 'Czech Republic',
        DK: 'Denmark',
        DJ: 'Djibouti',
        DM: 'Dominica',
        DO: 'Dominican Republic',
        EC: 'Ecuador',
        EG: 'Egypt',
        SV: 'El Salvador',
        GQ: 'Equatorial Guinea',
        ER: 'Eritrea',
        EE: 'Estonia',
        ET: 'Ethiopia',
        FK: 'Falkland Islands',
        FO: 'Faroe Islands',
        FJ: 'Fiji',
        FI: 'Finland',
        FR: 'France',
        GF: 'French Guiana',
        PF: 'French Polynesia',
        TF: 'French Southern Territories',
        GA: 'Gabon',
        GM: 'Gambia',
        GE: 'Georgia',
        DE: 'Germany',
        GH: 'Ghana',
        GI: 'Gibraltar',
        GR: 'Greece',
        GL: 'Greenland',
        GD: 'Grenada',
        GP: 'Guadeloupe',
        GU: 'Guam',
        GT: 'Guatemala',
        GG: 'Guernsey',
        GN: 'Guinea',
        GW: 'Guinea-Bissau',
        GY: 'Guyana',
        HT: 'Haiti',
        HN: 'Honduras',
        HK: 'Hong Kong',
        HU: 'Hungary',
        IS: 'Iceland',
        IN: 'India',
        ID: 'Indonesia',
        IR: 'Iran',
        IQ: 'Iraq',
        IE: 'Ireland',
        IM: 'Isle of Man',
        IL: 'Israel',
        IT: 'Italy',
        JM: 'Jamaica',
        JP: 'Japan',
        JE: 'Jersey',
        JO: 'Jordan',
        KZ: 'Kazakhstan',
        KE: 'Kenya',
        KI: 'Kiribati',
        XK: 'Kosovo',
        KW: 'Kuwait',
        KG: 'Kyrgyzstan',
        LA: 'Laos',
        LV: 'Latvia',
        LB: 'Lebanon',
        LS: 'Lesotho',
        LR: 'Liberia',
        LY: 'Libya',
        LI: 'Liechtenstein',
        LT: 'Lithuania',
        LU: 'Luxembourg',
        MO: 'Macau',
        MK: 'Macedonia',
        MG: 'Madagascar',
        MW: 'Malawi',
        MY: 'Malaysia',
        MV: 'Maldives',
        ML: 'Mali',
        MT: 'Malta',
        MH: 'Marshall Islands',
        MQ: 'Martinique',
        MR: 'Mauritania',
        MU: 'Mauritius',
        YT: 'Mayotte',
        MX: 'Mexico',
        FM: 'Micronesia',
        MD: 'Moldova',
        MC: 'Monaco',
        MN: 'Mongolia',
        ME: 'Montenegro',
        MS: 'Montserrat',
        MA: 'Morocco',
        MZ: 'Mozambique',
        MM: 'Myanmar (Burma)',
        NA: 'Namibia',
        NR: 'Nauru',
        NP: 'Nepal',
        NL: 'Netherlands',
        NC: 'New Caledonia',
        NZ: 'New Zealand',
        NI: 'Nicaragua',
        NE: 'Niger',
        NG: 'Nigeria',
        NU: 'Niue',
        NF: 'Norfolk Island',
        KP: 'North Korea',
        MP: 'Northern Mariana Islands',
        NO: 'Norway',
        OM: 'Oman',
        PK: 'Pakistan',
        PW: 'Palau',
        PS: 'Palestinian Territories',
        PA: 'Panama',
        PG: 'Papua New Guinea',
        PY: 'Paraguay',
        PE: 'Peru',
        PH: 'Philippines',
        PN: 'Pitcairn Islands',
        PL: 'Poland',
        PT: 'Portugal',
        PR: 'Puerto Rico',
        QA: 'Qatar',
        RE: 'Réunion',
        RO: 'Romania',
        RU: 'Russia',
        RW: 'Rwanda',
        BL: 'Saint Barthélemy',
        WS: 'Samoa',
        SM: 'San Marino',
        ST: 'São Tomé & Príncipe',
        SA: 'Saudi Arabia',
        SN: 'Senegal',
        RS: 'Serbia',
        SC: 'Seychelles',
        SL: 'Sierra Leone',
        SG: 'Singapore',
        SX: 'Sint Maarten',
        SK: 'Slovakia',
        SI: 'Slovenia',
        SB: 'Solomon Islands',
        SO: 'Somalia',
        ZA: 'South Africa',
        GS: 'South Georgia & South Sandwich Islands',
        KR: 'South Korea',
        SS: 'South Sudan',
        ES: 'Spain',
        LK: 'Sri Lanka',
        SH: 'St. Helena',
        KN: 'St. Kitts & Nevis',
        LC: 'St. Lucia',
        MF: 'St. Martin',
        PM: 'St. Pierre & Miquelon',
        VC: 'St. Vincent & Grenadines',
        SD: 'Sudan',
        SR: 'Suriname',
        SJ: 'Svalbard & Jan Mayen',
        SZ: 'Swaziland',
        SE: 'Sweden',
        CH: 'Switzerland',
        SY: 'Syria',
        TW: 'Taiwan',
        TJ: 'Tajikistan',
        TZ: 'Tanzania',
        TH: 'Thailand',
        TL: 'Timor-Leste',
        TG: 'Togo',
        TK: 'Tokelau',
        TO: 'Tonga',
        TT: 'Trinidad & Tobago',
        TA: 'Tristan da Cunha',
        TN: 'Tunisia',
        TR: 'Turkey',
        TM: 'Turkmenistan',
        TC: 'Turks & Caicos Islands',
        TV: 'Tuvalu',
        UM: 'U.S. Outlying Islands',
        VI: 'U.S. Virgin Islands',
        UG: 'Uganda',
        UA: 'Ukraine',
        AE: 'United Arab Emirates',
        GB: 'United Kingdom',
        US: 'United States',
        UY: 'Uruguay',
        UZ: 'Uzbekistan',
        VU: 'Vanuatu',
        VA: 'Vatican City',
        VE: 'Venezuela',
        VN: 'Vietnam',
        WF: 'Wallis & Futuna',
        EH: 'Western Sahara',
        YE: 'Yemen',
        ZM: 'Zambia',
        ZW: 'Zimbabwe',
    },

    ALL_EUROPEAN_UNION_COUNTRIES: {
        AT: 'Austria',
        BE: 'Belgium',
        BG: 'Bulgaria',
        HR: 'Croatia',
        CY: 'Cyprus',
        CZ: 'Czech Republic',
        DK: 'Denmark',
        EE: 'Estonia',
        FI: 'Finland',
        FR: 'France',
        DE: 'Germany',
        GR: 'Greece',
        HU: 'Hungary',
        IE: 'Ireland',
        IT: 'Italy',
        LT: 'Lithuania',
        LU: 'Luxembourg',
        LV: 'Latvia',
        MT: 'Malta',
        NL: 'Netherlands',
        PL: 'Poland',
        PT: 'Portugal',
        RO: 'Romania',
        SK: 'Slovakia',
        SI: 'Slovenia',
        ES: 'Spain',
        SE: 'Sweden',
    },

    PLAID_EXCLUDED_COUNTRIES: ['IR', 'CU', 'SY', 'UA', 'KP'] as string[],
    PLAID_SUPPORT_COUNTRIES: ['US', 'CA', 'GB', 'AT', 'BE', 'DK', 'EE', 'FI', 'FR', 'DE', 'IE', 'IT', 'LV', 'LT', 'NL', 'NO', 'PL', 'PT', 'ES', 'SE'] as string[],

    // Sources: https://github.com/Expensify/App/issues/14958#issuecomment-1442138427
    // https://github.com/Expensify/App/issues/14958#issuecomment-1456026810
    COUNTRY_ZIP_REGEX_DATA: {
        AC: {
            regex: /^ASCN 1ZZ$/,
            samples: 'ASCN 1ZZ',
        },
        AD: {
            regex: /^AD[1-7]0\d$/,
            samples: 'AD206, AD403, AD106, AD406',
        },

        // We have kept the empty object for the countries which do not have any zip code validation
        // to ensure consistency so that the amount of countries displayed and in this object are same
        AE: {},
        AF: {
            regex: /^\d{4}$/,
            samples: '9536, 1476, 3842, 7975',
        },
        AG: {},
        AI: {
            regex: /^AI-2640$/,
            samples: 'AI-2640',
        },
        AL: {
            regex: /^\d{4}$/,
            samples: '1631, 9721, 2360, 5574',
        },
        AM: {
            regex: /^\d{4}$/,
            samples: '5581, 7585, 8434, 2492',
        },
        AO: {},
        AQ: {},
        AR: {
            regex: /^((?:[A-HJ-NP-Z])?\d{4})([A-Z]{3})?$/,
            samples: 'Q7040GFQ, K2178ZHR, P6240EJG, J6070IAE',
        },
        AS: {
            regex: /^96799$/,
            samples: '96799',
        },
        AT: {
            regex: /^\d{4}$/,
            samples: '4223, 2052, 3544, 5488',
        },
        AU: {
            regex: /^\d{4}$/,
            samples: '7181, 7735, 9169, 8780',
        },
        AW: {},
        AX: {
            regex: /^22\d{3}$/,
            samples: '22270, 22889, 22906, 22284',
        },
        AZ: {
            regex: /^(AZ) (\d{4})$/,
            samples: 'AZ 6704, AZ 5332, AZ 3907, AZ 6892',
        },
        BA: {
            regex: /^\d{5}$/,
            samples: '62722, 80420, 44595, 74614',
        },
        BB: {
            regex: /^BB\d{5}$/,
            samples: 'BB64089, BB17494, BB73163, BB25752',
        },
        BD: {
            regex: /^\d{4}$/,
            samples: '8585, 8175, 7381, 0154',
        },
        BE: {
            regex: /^\d{4}$/,
            samples: '7944, 5303, 6746, 7921',
        },
        BF: {},
        BG: {
            regex: /^\d{4}$/,
            samples: '6409, 7657, 1206, 7908',
        },
        BH: {
            regex: /^\d{3}\d?$/,
            samples: '047, 1116, 490, 631',
        },
        BI: {},
        BJ: {},
        BL: {
            regex: /^97133$/,
            samples: '97133',
        },
        BM: {
            regex: /^[A-Z]{2} ?[A-Z0-9]{2}$/,
            samples: 'QV9P, OSJ1, PZ 3D, GR YK',
        },
        BN: {
            regex: /^[A-Z]{2} ?\d{4}$/,
            samples: 'PF 9925, TH1970, SC 4619, NF0781',
        },
        BO: {},
        BQ: {},
        BR: {
            regex: /^\d{5}-?\d{3}$/,
            samples: '18816-403, 95177-465, 43447-782, 39403-136',
        },
        BS: {},
        BT: {
            regex: /^\d{5}$/,
            samples: '28256, 52484, 30608, 93524',
        },
        BW: {},
        BY: {
            regex: /^\d{6}$/,
            samples: '504154, 360246, 741167, 895047',
        },
        BZ: {},
        CA: {
            regex: /^[ABCEGHJKLMNPRSTVXY]\d[ABCEGHJ-NPRSTV-Z] ?\d[ABCEGHJ-NPRSTV-Z]\d$/,
            samples: 'S1A7K8, Y5H 4G6, H9V0P2, H1A1B5',
        },
        CC: {
            regex: /^6799$/,
            samples: '6799',
        },
        CD: {},
        CF: {},
        CG: {},
        CH: {
            regex: /^\d{4}$/,
            samples: '6370, 5271, 7873, 8220',
        },
        CI: {},
        CK: {},
        CL: {
            regex: /^\d{7}$/,
            samples: '7565829, 8702008, 3161669, 1607703',
        },
        CM: {},
        CN: {
            regex: /^\d{6}$/,
            samples: '240543, 870138, 295528, 861683',
        },
        CO: {
            regex: /^\d{6}$/,
            samples: '678978, 775145, 823943, 913970',
        },
        CR: {
            regex: /^\d{5}$/,
            samples: '28256, 52484, 30608, 93524',
        },
        CU: {
            regex: /^(?:CP)?(\d{5})$/,
            samples: '28256, 52484, 30608, 93524',
        },
        CV: {
            regex: /^\d{4}$/,
            samples: '9056, 8085, 0491, 4627',
        },
        CW: {},
        CX: {
            regex: /^6798$/,
            samples: '6798',
        },
        CY: {
            regex: /^\d{4}$/,
            samples: '9301, 2478, 1981, 6162',
        },
        CZ: {
            regex: /^\d{3} ?\d{2}$/,
            samples: '150 56, 50694, 229 08, 82811',
        },
        DE: {
            regex: /^\d{5}$/,
            samples: '33185, 37198, 81711, 44262',
        },
        DJ: {},
        DK: {
            regex: /^\d{4}$/,
            samples: '1429, 2457, 0637, 5764',
        },
        DM: {},
        DO: {
            regex: /^\d{5}$/,
            samples: '11877, 95773, 93875, 98032',
        },
        DZ: {
            regex: /^\d{5}$/,
            samples: '26581, 64621, 57550, 72201',
        },
        EC: {
            regex: /^\d{6}$/,
            samples: '541124, 873848, 011495, 334509',
        },
        EE: {
            regex: /^\d{5}$/,
            samples: '87173, 01127, 73214, 52381',
        },
        EG: {
            regex: /^\d{5}$/,
            samples: '98394, 05129, 91463, 77359',
        },
        EH: {
            regex: /^\d{5}$/,
            samples: '30577, 60264, 16487, 38593',
        },
        ER: {},
        ES: {
            regex: /^\d{5}$/,
            samples: '03315, 00413, 23179, 89324',
        },
        ET: {
            regex: /^\d{4}$/,
            samples: '6269, 8498, 4514, 7820',
        },
        FI: {
            regex: /^\d{5}$/,
            samples: '21859, 72086, 22422, 03774',
        },
        FJ: {},
        FK: {
            regex: /^FIQQ 1ZZ$/,
            samples: 'FIQQ 1ZZ',
        },
        FM: {
            regex: /^(9694[1-4])(?:[ -](\d{4}))?$/,
            samples: '96942-9352, 96944-4935, 96941 9065, 96943-5369',
        },
        FO: {
            regex: /^\d{3}$/,
            samples: '334, 068, 741, 787',
        },
        FR: {
            regex: /^\d{2} ?\d{3}$/,
            samples: '25822, 53 637, 55354, 82522',
        },
        GA: {},
        GB: {
            regex: /^[A-Z]{1,2}[0-9R][0-9A-Z]?\s*([0-9][ABD-HJLNP-UW-Z]{2})?$/,
            samples: 'LA102UX, BL2F8FX, BD1S9LU, WR4G 6LH, W1U',
        },
        GD: {},
        GE: {
            regex: /^\d{4}$/,
            samples: '1232, 9831, 4717, 9428',
        },
        GF: {
            regex: /^9[78]3\d{2}$/,
            samples: '98380, 97335, 98344, 97300',
        },
        GG: {
            regex: /^GY\d[\dA-Z]? ?\d[ABD-HJLN-UW-Z]{2}$/,
            samples: 'GY757LD, GY6D 6XL, GY3Y2BU, GY85 1YO',
        },
        GH: {},
        GI: {
            regex: /^GX11 1AA$/,
            samples: 'GX11 1AA',
        },
        GL: {
            regex: /^39\d{2}$/,
            samples: '3964, 3915, 3963, 3956',
        },
        GM: {},
        GN: {
            regex: /^\d{3}$/,
            samples: '465, 994, 333, 078',
        },
        GP: {
            regex: /^9[78][01]\d{2}$/,
            samples: '98069, 97007, 97147, 97106',
        },
        GQ: {},
        GR: {
            regex: /^\d{3} ?\d{2}$/,
            samples: '98654, 319 78, 127 09, 590 52',
        },
        GS: {
            regex: /^SIQQ 1ZZ$/,
            samples: 'SIQQ 1ZZ',
        },
        GT: {
            regex: /^\d{5}$/,
            samples: '30553, 69925, 09376, 83719',
        },
        GU: {
            regex: /^((969)[1-3][0-2])$/,
            samples: '96922, 96932, 96921, 96911',
        },
        GW: {
            regex: /^\d{4}$/,
            samples: '1742, 7941, 4437, 7728',
        },
        GY: {},
        HK: {
            regex: /^999077$|^$/,
            samples: '999077',
        },
        HN: {
            regex: /^\d{5}$/,
            samples: '86238, 78999, 03594, 30406',
        },
        HR: {
            regex: /^\d{5}$/,
            samples: '85240, 80710, 78235, 98766',
        },
        HT: {
            regex: /^(?:HT)?(\d{4})$/,
            samples: '5101, HT6991, HT3871, 1126',
        },
        HU: {
            regex: /^\d{4}$/,
            samples: '0360, 2604, 3362, 4775',
        },
        ID: {
            regex: /^\d{5}$/,
            samples: '60993, 52656, 16521, 34931',
        },
        IE: {},
        IL: {
            regex: /^\d{5}(?:\d{2})?$/,
            samples: '74213, 6978354, 2441689, 4971551',
        },
        IM: {
            regex: /^IM\d[\dA-Z]? ?\d[ABD-HJLN-UW-Z]{2}$/,
            samples: 'IM2X1JP, IM4V 9JU, IM3B1UP, IM8E 5XF',
        },
        IN: {
            regex: /^\d{6}$/,
            samples: '946956, 143659, 243258, 938385',
        },
        IO: {
            regex: /^BBND 1ZZ$/,
            samples: 'BBND 1ZZ',
        },
        IQ: {
            regex: /^\d{5}$/,
            samples: '63282, 87817, 38580, 47725',
        },
        IR: {
            regex: /^\d{5}-?\d{5}$/,
            samples: '0666174250, 6052682188, 02360-81920, 25102-08646',
        },
        IS: {
            regex: /^\d{3}$/,
            samples: '408, 013, 001, 936',
        },
        IT: {
            regex: /^\d{5}$/,
            samples: '31701, 61341, 92781, 45609',
        },
        JE: {
            regex: /^JE\d[\dA-Z]? ?\d[ABD-HJLN-UW-Z]{2}$/,
            samples: 'JE0D 2EX, JE59 2OF, JE1X1ZW, JE0V 1SO',
        },
        JM: {},
        JO: {
            regex: /^\d{5}$/,
            samples: '20789, 02128, 52170, 40284',
        },
        JP: {
            regex: /^\d{3}-?\d{4}$/,
            samples: '5429642, 046-1544, 6463599, 368-5362',
        },
        KE: {
            regex: /^\d{5}$/,
            samples: '33043, 98830, 59324, 42876',
        },
        KG: {
            regex: /^\d{6}$/,
            samples: '500371, 176592, 184133, 225279',
        },
        KH: {
            regex: /^\d{5,6}$/,
            samples: '220281, 18824, 35379, 09570',
        },
        KI: {
            regex: /^KI\d{4}$/,
            samples: 'KI0104, KI0109, KI0112, KI0306',
        },
        KM: {},
        KN: {
            regex: /^KN\d{4}(-\d{4})?$/,
            samples: 'KN2522, KN2560-3032, KN3507, KN4440',
        },
        KP: {},
        KR: {
            regex: /^\d{5}$/,
            samples: '67417, 66648, 08359, 93750',
        },
        KW: {
            regex: /^\d{5}$/,
            samples: '74840, 53309, 71276, 59262',
        },
        KY: {
            regex: /^KY\d-\d{4}$/,
            samples: 'KY0-3078, KY1-7812, KY8-3729, KY3-4664',
        },
        KZ: {
            regex: /^\d{6}$/,
            samples: '129113, 976562, 226811, 933781',
        },
        LA: {
            regex: /^\d{5}$/,
            samples: '08875, 50779, 87756, 75932',
        },
        LB: {
            regex: /^(?:\d{4})(?: ?(?:\d{4}))?$/,
            samples: '5436 1302, 9830 7470, 76911911, 9453 1306',
        },
        LC: {
            regex: /^(LC)?\d{2} ?\d{3}$/,
            samples: '21080, LC99127, LC24 258, 51 740',
        },
        LI: {
            regex: /^\d{4}$/,
            samples: '6644, 2852, 4630, 4541',
        },
        LK: {
            regex: /^\d{5}$/,
            samples: '44605, 27721, 90695, 65514',
        },
        LR: {
            regex: /^\d{4}$/,
            samples: '6644, 2852, 4630, 4541',
        },
        LS: {
            regex: /^\d{3}$/,
            samples: '779, 803, 104, 897',
        },
        LT: {
            regex: /^((LT)[-])?(\d{5})$/,
            samples: 'LT-22248, LT-12796, 69822, 37280',
        },
        LU: {
            regex: /^((L)[-])?(\d{4})$/,
            samples: '5469, L-4476, 6304, 9739',
        },
        LV: {
            regex: /^((LV)[-])?\d{4}$/,
            samples: '9344, LV-5030, LV-0132, 8097',
        },
        LY: {},
        MA: {
            regex: /^\d{5}$/,
            samples: '50219, 95871, 80907, 79804',
        },
        MC: {
            regex: /^980\d{2}$/,
            samples: '98084, 98041, 98070, 98062',
        },
        MD: {
            regex: /^(MD[-]?)?(\d{4})$/,
            samples: '6250, MD-9681, MD3282, MD-0652',
        },
        ME: {
            regex: /^\d{5}$/,
            samples: '87622, 92688, 23129, 59566',
        },
        MF: {
            regex: /^9[78][01]\d{2}$/,
            samples: '97169, 98180, 98067, 98043',
        },
        MG: {
            regex: /^\d{3}$/,
            samples: '854, 084, 524, 064',
        },
        MH: {
            regex: /^((969)[6-7][0-9])(-\d{4})?/,
            samples: '96962, 96969, 96970-8530, 96960-3226',
        },
        MK: {
            regex: /^\d{4}$/,
            samples: '8299, 6904, 6144, 9753',
        },
        ML: {},
        MM: {
            regex: /^\d{5}$/,
            samples: '59188, 93943, 40829, 69981',
        },
        MN: {
            regex: /^\d{5}$/,
            samples: '94129, 29906, 53374, 80141',
        },
        MO: {},
        MP: {
            regex: /^(9695[012])(?:[ -](\d{4}))?$/,
            samples: '96952 3162, 96950 1567, 96951 2994, 96950 8745',
        },
        MQ: {
            regex: /^9[78]2\d{2}$/,
            samples: '98297, 97273, 97261, 98282',
        },
        MR: {},
        MS: {
            regex: /^[Mm][Ss][Rr]\s{0,1}\d{4}$/,
            samples: 'MSR1110, MSR1230, MSR1250, MSR1330',
        },
        MT: {
            regex: /^[A-Z]{3} [0-9]{4}|[A-Z]{2}[0-9]{2}|[A-Z]{2} [0-9]{2}|[A-Z]{3}[0-9]{4}|[A-Z]{3}[0-9]{2}|[A-Z]{3} [0-9]{2}$/,
            samples: 'DKV 8196, KSU9264, QII0259, HKH 1020',
        },
        MU: {
            regex: /^([0-9A-R]\d{4})$/,
            samples: 'H8310, 52591, M9826, F5810',
        },
        MV: {
            regex: /^\d{5}$/,
            samples: '16354, 20857, 50991, 72527',
        },
        MW: {},
        MX: {
            regex: /^\d{5}$/,
            samples: '71530, 76424, 73811, 50503',
        },
        MY: {
            regex: /^\d{5}$/,
            samples: '75958, 15826, 86715, 37081',
        },
        MZ: {
            regex: /^\d{4}$/,
            samples: '0902, 6258, 7826, 7150',
        },
        NA: {
            regex: /^\d{5}$/,
            samples: '68338, 63392, 21820, 61211',
        },
        NC: {
            regex: /^988\d{2}$/,
            samples: '98865, 98813, 98820, 98855',
        },
        NE: {
            regex: /^\d{4}$/,
            samples: '9790, 3270, 2239, 0400',
        },
        NF: {
            regex: /^2899$/,
            samples: '2899',
        },
        NG: {
            regex: /^\d{6}$/,
            samples: '289096, 223817, 199970, 840648',
        },
        NI: {
            regex: /^\d{5}$/,
            samples: '86308, 60956, 49945, 15470',
        },
        NL: {
            regex: /^\d{4} ?[A-Z]{2}$/,
            samples: '6998 VY, 5390 CK, 2476 PS, 8873OX',
        },
        NO: {
            regex: /^\d{4}$/,
            samples: '0711, 4104, 2683, 5015',
        },
        NP: {
            regex: /^\d{5}$/,
            samples: '42438, 73964, 66400, 33976',
        },
        NR: {
            regex: /^(NRU68)$/,
            samples: 'NRU68',
        },
        NU: {
            regex: /^(9974)$/,
            samples: '9974',
        },
        NZ: {
            regex: /^\d{4}$/,
            samples: '7015, 0780, 4109, 1422',
        },
        OM: {
            regex: /^(?:PC )?\d{3}$/,
            samples: 'PC 851, PC 362, PC 598, PC 499',
        },
        PA: {
            regex: /^\d{4}$/,
            samples: '0711, 4104, 2683, 5015',
        },
        PE: {
            regex: /^\d{5}$/,
            samples: '10013, 12081, 14833, 24615',
        },
        PF: {
            regex: /^987\d{2}$/,
            samples: '98755, 98710, 98748, 98791',
        },
        PG: {
            regex: /^\d{3}$/,
            samples: '193, 166, 880, 553',
        },
        PH: {
            regex: /^\d{4}$/,
            samples: '0137, 8216, 2876, 0876',
        },
        PK: {
            regex: /^\d{5}$/,
            samples: '78219, 84497, 62102, 12564',
        },
        PL: {
            regex: /^\d{2}-\d{3}$/,
            samples: '63-825, 26-714, 05-505, 15-200',
        },
        PM: {
            regex: /^(97500)$/,
            samples: '97500',
        },
        PN: {
            regex: /^PCRN 1ZZ$/,
            samples: 'PCRN 1ZZ',
        },
        PR: {
            regex: /^(00[679]\d{2})(?:[ -](\d{4}))?$/,
            samples: '00989 3603, 00639 0720, 00707-9803, 00610 7362',
        },
        PS: {
            regex: /^(00[679]\d{2})(?:[ -](\d{4}))?$/,
            samples: '00748, 00663, 00779-4433, 00934 1559',
        },
        PT: {
            regex: /^\d{4}-\d{3}$/,
            samples: '0060-917, 4391-979, 5551-657, 9961-093',
        },
        PW: {
            regex: /^(969(?:39|40))(?:[ -](\d{4}))?$/,
            samples: '96940, 96939, 96939 6004, 96940-1871',
        },
        PY: {
            regex: /^\d{4}$/,
            samples: '7895, 5835, 8783, 5887',
        },
        QA: {},
        RE: {
            regex: /^9[78]4\d{2}$/,
            samples: '98445, 97404, 98421, 98434',
        },
        RO: {
            regex: /^\d{6}$/,
            samples: '935929, 407608, 637434, 174574',
        },
        RS: {
            regex: /^\d{5,6}$/,
            samples: '929863, 259131, 687739, 07011',
        },
        RU: {
            regex: /^\d{6}$/,
            samples: '138294, 617323, 307906, 981238',
        },
        RW: {},
        SA: {
            regex: /^\d{5}(-{1}\d{4})?$/,
            samples: '86020-1256, 72375, 70280, 96328',
        },
        SB: {},
        SC: {},
        SD: {
            regex: /^\d{5}$/,
            samples: '78219, 84497, 62102, 12564',
        },
        SE: {
            regex: /^\d{3} ?\d{2}$/,
            samples: '095 39, 41052, 84687, 563 66',
        },
        SG: {
            regex: /^\d{6}$/,
            samples: '606542, 233985, 036755, 265255',
        },
        SH: {
            regex: /^(?:ASCN|TDCU|STHL) 1ZZ$/,
            samples: 'STHL 1ZZ, ASCN 1ZZ, TDCU 1ZZ',
        },
        SI: {
            regex: /^\d{4}$/,
            samples: '6898, 3413, 2031, 5732',
        },
        SJ: {
            regex: /^\d{4}$/,
            samples: '7616, 3163, 5769, 0237',
        },
        SK: {
            regex: /^\d{3} ?\d{2}$/,
            samples: '594 52, 813 34, 867 67, 41814',
        },
        SL: {},
        SM: {
            regex: /^4789\d$/,
            samples: '47894, 47895, 47893, 47899',
        },
        SN: {
            regex: /^[1-8]\d{4}$/,
            samples: '48336, 23224, 33261, 82430',
        },
        SO: {},
        SR: {},
        SS: {
            regex: /^[A-Z]{2} ?\d{5}$/,
            samples: 'JQ 80186, CU 46474, DE33738, MS 59107',
        },
        ST: {},
        SV: {},
        SX: {},
        SY: {},
        SZ: {
            regex: /^[HLMS]\d{3}$/,
            samples: 'H458, L986, M477, S916',
        },
        TA: {
            regex: /^TDCU 1ZZ$/,
            samples: 'TDCU 1ZZ',
        },
        TC: {
            regex: /^TKCA 1ZZ$/,
            samples: 'TKCA 1ZZ',
        },
        TD: {},
        TF: {},
        TG: {},
        TH: {
            regex: /^\d{5}$/,
            samples: '30706, 18695, 21044, 42496',
        },
        TJ: {
            regex: /^\d{6}$/,
            samples: '381098, 961344, 519925, 667883',
        },
        TK: {},
        TL: {},
        TM: {
            regex: /^\d{6}$/,
            samples: '544985, 164362, 425224, 374603',
        },
        TN: {
            regex: /^\d{4}$/,
            samples: '6075, 7340, 2574, 8988',
        },
        TO: {},
        TR: {
            regex: /^\d{5}$/,
            samples: '42524, 81057, 50859, 42677',
        },
        TT: {
            regex: /^\d{6}$/,
            samples: '041238, 033990, 763476, 981118',
        },
        TV: {},
        TW: {
            regex: /^\d{3}(?:\d{2})?$/,
            samples: '21577, 76068, 68698, 08912',
        },
        TZ: {},
        UA: {
            regex: /^\d{5}$/,
            samples: '10629, 81138, 15668, 30055',
        },
        UG: {},
        UM: {},
        US: {
            regex: /^[0-9]{5}(?:[- ][0-9]{4})?$/,
            samples: '12345, 12345-1234, 12345 1234',
        },
        UY: {
            regex: /^\d{5}$/,
            samples: '40073, 30136, 06583, 00021',
        },
        UZ: {
            regex: /^\d{6}$/,
            samples: '205122, 219713, 441699, 287471',
        },
        VA: {
            regex: /^(00120)$/,
            samples: '00120',
        },
        VC: {
            regex: /^VC\d{4}$/,
            samples: 'VC0600, VC0176, VC0616, VC4094',
        },
        VE: {
            regex: /^\d{4}$/,
            samples: '9692, 1953, 6680, 8302',
        },
        VG: {
            regex: /^VG\d{4}$/,
            samples: 'VG1204, VG7387, VG3431, VG6021',
        },
        VI: {
            regex: /^(008(?:(?:[0-4]\d)|(?:5[01])))(?:[ -](\d{4}))?$/,
            samples: '00820, 00804 2036, 00825 3344, 00811-5900',
        },
        VN: {
            regex: /^\d{6}$/,
            samples: '133836, 748243, 894060, 020597',
        },
        VU: {},
        WF: {
            regex: /^986\d{2}$/,
            samples: '98692, 98697, 98698, 98671',
        },
        WS: {
            regex: /^WS[1-2]\d{3}$/,
            samples: 'WS1349, WS2798, WS1751, WS2090',
        },
        XK: {
            regex: /^[1-7]\d{4}$/,
            samples: '56509, 15863, 46644, 21896',
        },
        YE: {},
        YT: {
            regex: /^976\d{2}$/,
            samples: '97698, 97697, 97632, 97609',
        },
        ZA: {
            regex: /^\d{4}$/,
            samples: '6855, 5179, 6956, 7147',
        },
        ZM: {
            regex: /^\d{5}$/,
            samples: '77603, 97367, 80454, 94484',
        },
        ZW: {},
    },

    GENERIC_ZIP_CODE_REGEX: /^(?:(?![\s-])[\w -]{0,9}[\w])?$/,

    // Values for checking if polyfill is required on a platform
    POLYFILL_TEST: {
        STYLE: 'currency',
        CURRENCY: 'XAF',
        FORMAT: 'symbol',
        SAMPLE_INPUT: '123456.789',
        EXPECTED_OUTPUT: 'FCFA 123,457',
    },

    PATHS_TO_TREAT_AS_EXTERNAL: ['NewExpensify.dmg', 'docs/index.html'],

    // Test tool menu parameters
    TEST_TOOL: {
        // Number of concurrent taps to open then the Test modal menu
        NUMBER_OF_TAPS: 4,
    },

    MENU_HELP_URLS: {
        LEARN_MORE: 'https://www.expensify.com',
        DOCUMENTATION: 'https://github.com/Expensify/App/blob/main/README.md',
        COMMUNITY_DISCUSSIONS: 'https://expensify.slack.com/archives/C01GTK53T8Q',
        SEARCH_ISSUES: 'https://github.com/Expensify/App/issues',
    },

    BOOK_TRAVEL_DEMO_URL: 'https://calendly.com/d/ck2z-xsh-q97/expensify-travel-demo-travel-page',
    TRAVEL_DOT_URL: 'https://travel.expensify.com',
    STAGING_TRAVEL_DOT_URL: 'https://staging.travel.expensify.com',
    TRIP_ID_PATH: (tripID?: string) => (tripID ? `trips/${tripID}` : undefined),
    TRIP_SUPPORT: '/support',
    SPOTNANA_TMC_ID: '8e8e7258-1cf3-48c0-9cd1-fe78a6e31eed',
    STAGING_SPOTNANA_TMC_ID: '7a290c6e-5328-4107-aff6-e48765845b81',
    SCREEN_READER_STATES: {
        ALL: 'all',
        ACTIVE: 'active',
        DISABLED: 'disabled',
    },
    SPACE_CHARACTER_WIDTH: 4,

    // The attribute used in the SelectionScraper.js helper to query all the DOM elements
    // that should be removed from the copied contents in the getHTMLOfSelection() method
    SELECTION_SCRAPER_HIDDEN_ELEMENT: 'selection-scrapper-hidden-element',
    INNER_BOX_SHADOW_ELEMENT: 'inner-box-shadow-element',
    MODERATION: {
        MODERATOR_DECISION_PENDING: 'pending',
        MODERATOR_DECISION_PENDING_HIDE: 'pendingHide',
        MODERATOR_DECISION_PENDING_REMOVE: 'pendingRemove',
        MODERATOR_DECISION_APPROVED: 'approved',
        MODERATOR_DECISION_HIDDEN: 'hidden',
        FLAG_SEVERITY_SPAM: 'spam',
        FLAG_SEVERITY_INCONSIDERATE: 'inconsiderate',
        FLAG_SEVERITY_INTIMIDATION: 'intimidation',
        FLAG_SEVERITY_BULLYING: 'bullying',
        FLAG_SEVERITY_HARASSMENT: 'harassment',
        FLAG_SEVERITY_ASSAULT: 'assault',
    },
    EMOJI_PICKER_TEXT_INPUT_SIZES: 152,
    TEXT_INPUT_SYMBOL_POSITION: {
        PREFIX: 'prefix',
        SUFFIX: 'suffix',
    },
    QR: {
        DEFAULT_LOGO_SIZE_RATIO: 0.25,
        DEFAULT_LOGO_MARGIN_RATIO: 0.02,
        EXPENSIFY_LOGO_SIZE_RATIO: 0.22,
        EXPENSIFY_LOGO_MARGIN_RATIO: 0.03,
    },

    /**
     * Acceptable values for the `role` attribute on react native components.
     *
     * **IMPORTANT:** Not for use with the `accessibilityRole` prop, as it accepts different values, and new components
     * should use the `role` prop instead.
     */
    ROLE: {
        /** Use for elements with important, time-sensitive information. */
        ALERT: 'alert',
        /** Use for elements that act as buttons. */
        BUTTON: 'button',
        /** Use for elements representing checkboxes. */
        CHECKBOX: 'checkbox',
        /** Use for elements that allow a choice from multiple options. */
        COMBOBOX: 'combobox',
        /** Use with scrollable lists to represent a grid layout. */
        GRID: 'grid',
        /** Use for section headers or titles. */
        HEADING: 'heading',
        /** Use for image elements. */
        IMG: 'img',
        /** Use for elements that navigate to other pages or content. */
        LINK: 'link',
        /** Use to identify a list of items. */
        LIST: 'list',
        /** Use for a list of choices or options. */
        MENU: 'menu',
        /** Use for a container of multiple menus. */
        MENUBAR: 'menubar',
        /** Use for items within a menu. */
        MENUITEM: 'menuitem',
        /** Use when no specific role is needed. */
        NONE: 'none',
        /** Use for elements that don't require a specific role. */
        PRESENTATION: 'presentation',
        /** Use for elements showing progress of a task. */
        PROGRESSBAR: 'progressbar',
        /** Use for radio buttons. */
        RADIO: 'radio',
        /** Use for groups of radio buttons. */
        RADIOGROUP: 'radiogroup',
        /** Use for scrollbar elements. */
        SCROLLBAR: 'scrollbar',
        /** Use for text fields that are used for searching. */
        SEARCHBOX: 'searchbox',
        /** Use for adjustable elements like sliders. */
        SLIDER: 'slider',
        /** Use for a button that opens a list of choices. */
        SPINBUTTON: 'spinbutton',
        /** Use for elements providing a summary of app conditions. */
        SUMMARY: 'summary',
        /** Use for on/off switch elements. */
        SWITCH: 'switch',
        /** Use for tab elements in a tab list. */
        TAB: 'tab',
        /** Use for a list of tabs. */
        TABLIST: 'tablist',
        /** Use for timer elements. */
        TIMER: 'timer',
        /** Use for toolbars containing action buttons or components. */
        TOOLBAR: 'toolbar',
        /** Use for navigation elements */
        NAVIGATION: 'navigation',
        /** Use for Tooltips */
        TOOLTIP: 'tooltip',
    },
    TRANSLATION_KEYS: {
        ATTACHMENT: 'common.attachment',
    },
    TEACHERS_UNITE: {
        PROD_PUBLIC_ROOM_ID: '7470147100835202',
        PROD_POLICY_ID: 'B795B6319125BDF2',
        TEST_PUBLIC_ROOM_ID: '207591744844000',
        TEST_POLICY_ID: 'ABD1345ED7293535',
        POLICY_NAME: 'Expensify.org / Teachers Unite!',
        PUBLIC_ROOM_NAME: '#teachers-unite',
    },
    CUSTOM_STATUS_TYPES: {
        NEVER: 'never',
        THIRTY_MINUTES: 'thirtyMinutes',
        ONE_HOUR: 'oneHour',
        AFTER_TODAY: 'afterToday',
        AFTER_WEEK: 'afterWeek',
        CUSTOM: 'custom',
    },
    TWO_FACTOR_AUTH_STEPS: {
        COPY_CODES: 'COPY_CODES',
        VERIFY: 'VERIFY',
        SUCCESS: 'SUCCESS',
        ENABLED: 'ENABLED',
        DISABLED: 'DISABLED',
        DISABLE: 'DISABLE',
    },
    MERGE_ACCOUNT_RESULTS: {
        SUCCESS: 'success',
        ERR_2FA: 'err_2fa',
        ERR_NO_EXIST: 'err_no_exist',
        ERR_SMART_SCANNER: 'err_smart_scanner',
        ERR_INVOICING: 'err_invoicing',
        ERR_SAML_PRIMARY_LOGIN: 'err_saml_primary_login',
        ERR_SAML_DOMAIN_CONTROL: 'err_saml_domain_control',
        ERR_SAML_NOT_SUPPORTED: 'err_saml_not_supported',
        ERR_ACCOUNT_LOCKED: 'err_account_locked',
        ERR_MERGE_SELF: 'err_merge_self',
        TOO_MANY_ATTEMPTS: 'too_many_attempts',
        ACCOUNT_UNVALIDATED: 'account_unvalidated',
    },
    DELEGATE_ROLE: {
        ALL: 'all',
        SUBMITTER: 'submitter',
    },
    DELEGATE: {
        DENIED_ACCESS_VARIANTS: {
            DELEGATE: 'delegate',
            SUBMITTER: 'submitter',
        },
    },
    DELEGATE_ROLE_HELP_DOT_ARTICLE_LINK: 'https://help.expensify.com/expensify-classic/hubs/copilots-and-delegates/',
    STRIPE_SCA_AUTH_STATUSES: {
        SUCCEEDED: 'succeeded',
        CARD_AUTHENTICATION_REQUIRED: 'authentication_required',
    },
    TAB: {
        DEBUG_TAB_ID: 'DebugTab',
        NEW_CHAT_TAB_ID: 'NewChatTab',
        NEW_CHAT: 'chat',
        NEW_ROOM: 'room',
        RECEIPT_TAB_ID: 'ReceiptTab',
        IOU_REQUEST_TYPE: 'iouRequestType',
        SHARE: {
            NAVIGATOR_ID: 'ShareNavigatorID',
            SHARE: 'ShareTab',
            SUBMIT: 'SubmitTab',
        },
    },
    TAB_REQUEST: {
        MANUAL: 'manual',
        SCAN: 'scan',
        DISTANCE: 'distance',
        PER_DIEM: 'per-diem',
        DISTANCE_MAP: 'distance-map',
        DISTANCE_MANUAL: 'distance-manual',
    },

    STATUS_TEXT_MAX_LENGTH: 100,

    DROPDOWN_BUTTON_SIZE: {
        LARGE: 'large',
        MEDIUM: 'medium',
        SMALL: 'small',
    },

    SF_COORDINATES: [-122.4194, 37.7749],

    NAVIGATION: {
        ACTION_TYPE: {
            REPLACE: 'REPLACE',
            PUSH: 'PUSH',
            NAVIGATE: 'NAVIGATE',
            SET_PARAMS: 'SET_PARAMS',
            PRELOAD: 'PRELOAD',
            POP_TO: 'POP_TO',

            /** These action types are custom for RootNavigator */
            DISMISS_MODAL: 'DISMISS_MODAL',
            OPEN_WORKSPACE_SPLIT: 'OPEN_WORKSPACE_SPLIT',
            SET_HISTORY_PARAM: 'SET_HISTORY_PARAM',
            REPLACE_PARAMS: 'REPLACE_PARAMS',
        },
    },
    TIME_PERIOD: {
        AM: 'AM',
        PM: 'PM',
    },
    INDENTS: '    ',
    PARENT_CHILD_SEPARATOR: ': ',
    COLON: ':',
    MAPBOX: {
        PADDING: 32,
        DEFAULT_ZOOM: 15,
        SINGLE_MARKER_ZOOM: 15,
        DEFAULT_COORDINATE: [-122.4021, 37.7911] as [number, number],
        STYLE_URL: 'mapbox://styles/expensify/cllcoiqds00cs01r80kp34tmq',
        ANIMATION_DURATION_ON_CENTER_ME: 1000,
        CENTER_BUTTON_FADE_DURATION: 300,
    },
    ONYX_UPDATE_TYPES: {
        HTTPS: 'https',
        PUSHER: 'pusher',
        AIRSHIP: 'airship',
    },
    EVENTS: {
        SCROLLING: 'scrolling',
    },
    SELECTION_LIST_WITH_MODAL_TEST_ID: 'selectionListWithModalMenuItem',

    ICON_TEST_ID: 'Icon',
    IMAGE_TEST_ID: 'Image',
    IMAGE_SVG_TEST_ID: 'ImageSVG',
    VIDEO_PLAYER_TEST_ID: 'VideoPlayer',
    LOTTIE_VIEW_TEST_ID: 'LottieView',

    DOT_INDICATOR_TEST_ID: 'DotIndicator',

    CHAT_HEADER_LOADER_HEIGHT: 36,

    HORIZONTAL_SPACER: {
        DEFAULT_BORDER_BOTTOM_WIDTH: 1,
        DEFAULT_MARGIN_VERTICAL: 8,
        HIDDEN_MARGIN_VERTICAL: 4,
        HIDDEN_BORDER_BOTTOM_WIDTH: 0,
    },

    LIST_COMPONENTS: {
        HEADER: 'header',
        FOOTER: 'footer',
    },

    MISSING_TRANSLATION: 'MISSING TRANSLATION',
    SEARCH_MAX_LENGTH: 500,

    /**
     * The count of characters we'll allow the user to type after reaching SEARCH_MAX_LENGTH in an input.
     */
    ADDITIONAL_ALLOWED_CHARACTERS: 20,

    VALIDATION_REIMBURSEMENT_INPUT_LIMIT: 20,

    REFERRAL_PROGRAM: {
        CONTENT_TYPES: {
            SUBMIT_EXPENSE: 'submitExpense',
            START_CHAT: 'startChat',
            REFER_FRIEND: 'referralFriend',
            SHARE_CODE: 'shareCode',
        },
        LEARN_MORE_LINK: 'https://help.expensify.com/articles/new-expensify/expenses/Referral-Program',
        LINK: 'https://join.my.expensify.com',
    },

    FEATURE_TRAINING: {
        CONTENT_TYPES: {
            TRACK_EXPENSE: 'track-expenses',
        },
        'track-expenses': {
            VIDEO_URL: `${CLOUDFRONT_URL}/videos/guided-setup-track-business-v2.mp4`,
            LEARN_MORE_LINK: `${USE_EXPENSIFY_URL}/track-expenses`,
        },
        TEST_DRIVE_COVER_ASPECT_RATIO: 1000 / 508,
    },

    /**
     * native IDs for close buttons in Overlay component
     */
    OVERLAY: {
        TOP_BUTTON_NATIVE_ID: 'overLayTopButton',
        BOTTOM_BUTTON_NATIVE_ID: 'overLayBottomButton',
    },

    BACK_BUTTON_NATIVE_ID: 'backButton',
    EMOJI_PICKER_BUTTON_NATIVE_ID: 'emojiPickerButton',

    /**
     * The maximum count of items per page for SelectionList.
     * When paginate, it multiplies by page number.
     */
    MAX_SELECTION_LIST_PAGE_LENGTH: 50,

    /**
     * Bank account names
     */
    BANK_NAMES: {
        EXPENSIFY: 'expensify',
        AMERICAN_EXPRESS: 'americanexpress',
        BANK_OF_AMERICA: 'bank of america',
        BB_T: 'bbt',
        CAPITAL_ONE: 'capital one',
        CHASE: 'chase',
        CHARLES_SCHWAB: 'charles schwab',
        CITIBANK: 'citibank',
        CITIZENS_BANK: 'citizens bank',
        DISCOVER: 'discover',
        FIDELITY: 'fidelity',
        GENERIC_BANK: 'generic bank',
        HUNTINGTON_BANK: 'huntington bank',
        HUNTINGTON_NATIONAL: 'huntington national',
        NAVY_FEDERAL_CREDIT_UNION: 'navy federal credit union',
        PNC: 'pnc',
        REGIONS_BANK: 'regions bank',
        SUNTRUST: 'suntrust',
        TD_BANK: 'td bank',
        US_BANK: 'us bank',
        USAA: 'usaa',
    },

    /**
     * Constants for maxToRenderPerBatch parameter that is used for FlatList or SectionList. This controls the amount of items rendered per batch, which is the next chunk of items
     * rendered on every scroll.
     */
    MAX_TO_RENDER_PER_BATCH: {
        DEFAULT: 5,
        CAROUSEL: 3,
    },

    /**
     * Constants for types of violation.
     */
    VIOLATION_TYPES: {
        VIOLATION: 'violation',
        NOTICE: 'notice',
        WARNING: 'warning',
    },

    /**
     * Constants with different types for the modifiedAmount violation
     */
    MODIFIED_AMOUNT_VIOLATION_DATA: {
        DISTANCE: 'distance',
        CARD: 'card',
        SMARTSCAN: 'smartscan',
    },

    /**
     * Constants for types of violation names.
     * Defined here because they need to be referenced by the type system to generate the
     * ViolationNames type.
     */
    VIOLATIONS: {
        ALL_TAG_LEVELS_REQUIRED: 'allTagLevelsRequired',
        AUTO_REPORTED_REJECTED_EXPENSE: 'autoReportedRejectedExpense',
        BILLABLE_EXPENSE: 'billableExpense',
        CASH_EXPENSE_WITH_NO_RECEIPT: 'cashExpenseWithNoReceipt',
        CATEGORY_OUT_OF_POLICY: 'categoryOutOfPolicy',
        CONVERSION_SURCHARGE: 'conversionSurcharge',
        CUSTOM_UNIT_OUT_OF_POLICY: 'customUnitOutOfPolicy',
        DUPLICATED_TRANSACTION: 'duplicatedTransaction',
        FIELD_REQUIRED: 'fieldRequired',
        FUTURE_DATE: 'futureDate',
        INVOICE_MARKUP: 'invoiceMarkup',
        MAX_AGE: 'maxAge',
        MISSING_CATEGORY: 'missingCategory',
        MISSING_COMMENT: 'missingComment',
        MISSING_TAG: 'missingTag',
        MODIFIED_AMOUNT: 'modifiedAmount',
        MODIFIED_DATE: 'modifiedDate',
        PROHIBITED_EXPENSE: 'prohibitedExpense',
        NON_EXPENSIWORKS_EXPENSE: 'nonExpensiworksExpense',
        OVER_AUTO_APPROVAL_LIMIT: 'overAutoApprovalLimit',
        OVER_CATEGORY_LIMIT: 'overCategoryLimit',
        OVER_LIMIT: 'overLimit',
        OVER_LIMIT_ATTENDEE: 'overLimitAttendee',
        PER_DAY_LIMIT: 'perDayLimit',
        RECEIPT_NOT_SMART_SCANNED: 'receiptNotSmartScanned',
        RECEIPT_REQUIRED: 'receiptRequired',
        CUSTOM_RULES: 'customRules',
        RTER: 'rter',
        SMARTSCAN_FAILED: 'smartscanFailed',
        SOME_TAG_LEVELS_REQUIRED: 'someTagLevelsRequired',
        TAG_OUT_OF_POLICY: 'tagOutOfPolicy',
        TAX_AMOUNT_CHANGED: 'taxAmountChanged',
        TAX_OUT_OF_POLICY: 'taxOutOfPolicy',
        TAX_RATE_CHANGED: 'taxRateChanged',
        TAX_REQUIRED: 'taxRequired',
        HOLD: 'hold',
        RECEIPT_GENERATED_WITH_AI: 'receiptGeneratedWithAI',
        OVER_TRIP_LIMIT: 'overTripLimit',
    },
    RTER_VIOLATION_TYPES: {
        BROKEN_CARD_CONNECTION: 'brokenCardConnection',
        BROKEN_CARD_CONNECTION_530: 'brokenCardConnection530',
        SEVEN_DAY_HOLD: 'sevenDayHold',
    },
    REVIEW_DUPLICATES_ORDER: ['merchant', 'category', 'tag', 'description', 'taxCode', 'billable', 'reimbursable'],

    REPORT_VIOLATIONS: {
        FIELD_REQUIRED: 'fieldRequired',
        RBR_MESSAGE_MAX_CHARACTERS_FOR_PREVIEW: 40,
    },

    REPORT_VIOLATIONS_EXCLUDED_FIELDS: {
        TEXT_TITLE: 'text_title',
    },

    /** Context menu types */
    CONTEXT_MENU_TYPES: {
        LINK: 'LINK',
        REPORT_ACTION: 'REPORT_ACTION',
        EMAIL: 'EMAIL',
        REPORT: 'REPORT',
        TEXT: 'TEXT',
    },

    PROMOTED_ACTIONS: {
        PIN: 'pin',
        SHARE: 'share',
        JOIN: 'join',
        MESSAGE: 'message',
        HOLD: 'hold',
    },

    THUMBNAIL_IMAGE: {
        SMALL_SCREEN: {
            SIZE: 250,
        },
        WIDE_SCREEN: {
            SIZE: 350,
        },
        NAN_ASPECT_RATIO: 1.5,
    },

    VIDEO_PLAYER: {
        POPOVER_Y_OFFSET: -30,
        PLAYBACK_SPEEDS: [0.25, 0.5, 0.75, 1, 1.25, 1.5, 1.75, 2],
        HIDE_TIME_TEXT_WIDTH: 250,
        MIN_WIDTH: 170,
        MIN_HEIGHT: 120,
        CONTROLS_STATUS: {
            SHOW: 'show',
            HIDE: 'hide',
            VOLUME_ONLY: 'volumeOnly',
        },
        CONTROLS_POSITION: {
            NATIVE: 32,
            NORMAL: 8,
        },
        DEFAULT_VIDEO_DIMENSIONS: {width: 1900, height: 1400},
    },

    INTRO_CHOICES: {
        SUBMIT: 'newDotSubmit',
        MANAGE_TEAM: 'newDotManageTeam',
        CHAT_SPLIT: 'newDotSplitChat',
    },

    MANAGE_TEAMS_CHOICE: {
        MULTI_LEVEL: 'multiLevelApproval',
        CUSTOM_EXPENSE: 'customExpenseCoding',
        CARD_TRACKING: 'companyCardTracking',
        ACCOUNTING: 'accountingIntegrations',
        RULE: 'ruleEnforcement',
    },

    MINI_CONTEXT_MENU_MAX_ITEMS: 4,

    EXPENSIFY_ICON_NAME: 'Expensify',

    WELCOME_VIDEO_URL: `${CLOUDFRONT_URL}/videos/intro-1280.mp4`,

    ONBOARDING_CHOICES: {...onboardingChoices},
    SELECTABLE_ONBOARDING_CHOICES: {...selectableOnboardingChoices},
    CREATE_EXPENSE_ONBOARDING_CHOICES: {...createExpenseOnboardingChoices},
    ONBOARDING_SIGNUP_QUALIFIERS: {...signupQualifiers},
    ONBOARDING_INVITE_TYPES: {...onboardingInviteTypes},
    ONBOARDING_COMPANY_SIZE: {...onboardingCompanySize},
    ACTIONABLE_TRACK_EXPENSE_WHISPER_MESSAGE: 'What would you like to do with this expense?',
    ONBOARDING_ACCOUNTING_MAPPING,

    REPORT_FIELD_TITLE_FIELD_ID: 'text_title',

    MOBILE_PAGINATION_SIZE: 15,
    WEB_PAGINATION_SIZE: 30,

    /** Dimensions for illustration shown in Confirmation Modal */
    CONFIRM_CONTENT_SVG_SIZE: {
        HEIGHT: 220,
        WIDTH: 130,
    },

    DEBUG_CONSOLE: {
        LEVELS: {
            INFO: 'INFO',
            ERROR: 'ERROR',
            RESULT: 'RESULT',
            DEBUG: 'DEBUG',
        },
    },

    // We need to store this server side error in order to not show the blocking screen when the error is for invalid code
    MERGE_ACCOUNT_INVALID_CODE_ERROR: '401 Not authorized - Invalid validateCode',
    REIMBURSEMENT_ACCOUNT: {
        DEFAULT_DATA: {
            achData: {
                state: BankAccount.STATE.SETUP,
            },
            isLoading: false,
            errorFields: {},
            errors: {},
            maxAttemptsReached: false,
            shouldShowResetModal: false,
        },
        SUBSTEP_INDEX: {
            BANK_ACCOUNT: {
                ACCOUNT_NUMBERS: 0,
            },
            PERSONAL_INFO: {
                LEGAL_NAME: 0,
                DATE_OF_BIRTH: 1,
                SSN: 2,
                ADDRESS: 3,
            },
            BUSINESS_INFO: {
                BUSINESS_NAME: 0,
                TAX_ID_NUMBER: 1,
                COMPANY_WEBSITE: 2,
                PHONE_NUMBER: 3,
                COMPANY_ADDRESS: 4,
                COMPANY_TYPE: 5,
                INCORPORATION_DATE: 6,
                INCORPORATION_STATE: 7,
                INCORPORATION_CODE: 8,
            },
            UBO: {
                LEGAL_NAME: 0,
                DATE_OF_BIRTH: 1,
                SSN: 2,
                ADDRESS: 3,
            },
        },
    },

    /* If we update these values, let's ensure this logic is consistent with the logic in the backend (Auth), since we're using the same method to calculate the rate value in distance requests created via Concierge. */
    CURRENCY_TO_DEFAULT_MILEAGE_RATE: JSON.parse(`{
        "AED": {
            "rate": 414,
            "unit": "km"
        },
        "AFN": {
            "rate": 8851,
            "unit": "km"
        },
        "ALL": {
            "rate": 10783,
            "unit": "km"
        },
        "AMD": {
            "rate": 45116,
            "unit": "km"
        },
        "ANG": {
            "rate": 203,
            "unit": "km"
        },
        "AOA": {
            "rate": 102929,
            "unit": "km"
        },
        "ARS": {
            "rate": 118428,
            "unit": "km"
        },
        "AUD": {
            "rate": 88,
            "unit": "km"
        },
        "AWG": {
            "rate": 203,
            "unit": "km"
        },
        "AZN": {
            "rate": 192,
            "unit": "km"
        },
        "BAM": {
            "rate": 212,
            "unit": "km"
        },
        "BBD": {
            "rate": 225,
            "unit": "km"
        },
        "BDT": {
            "rate": 13697,
            "unit": "km"
        },
        "BGN": {
            "rate": 211,
            "unit": "km"
        },
        "BHD": {
            "rate": 42,
            "unit": "km"
        },
        "BIF": {
            "rate": 331847,
            "unit": "km"
        },
        "BMD": {
            "rate": 113,
            "unit": "km"
        },
        "BND": {
            "rate": 153,
            "unit": "km"
        },
        "BOB": {
            "rate": 779,
            "unit": "km"
        },
        "BRL": {
            "rate": 660,
            "unit": "km"
        },
        "BSD": {
            "rate": 113,
            "unit": "km"
        },
        "BTN": {
            "rate": 9761,
            "unit": "km"
        },
        "BWP": {
            "rate": 1569,
            "unit": "km"
        },
        "BYN": {
            "rate": 369,
            "unit": "km"
        },
        "BYR": {
            "rate": 2255979,
            "unit": "km"
        },
        "BZD": {
            "rate": 227,
            "unit": "km"
        },
        "CAD": {
            "rate": 72,
            "unit": "km"
        },
        "CDF": {
            "rate": 321167,
            "unit": "km"
        },
        "CHF": {
            "rate": 76,
            "unit": "km"
        },
        "CLP": {
            "rate": 111689,
            "unit": "km"
        },
        "CNY": {
            "rate": 808,
            "unit": "km"
        },
        "COP": {
            "rate": 473791,
            "unit": "km"
        },
        "CRC": {
            "rate": 57190,
            "unit": "km"
        },
        "CUC": {
            "rate": 113,
            "unit": "km"
        },
        "CUP": {
            "rate": 2902,
            "unit": "km"
        },
        "CVE": {
            "rate": 11961,
            "unit": "km"
        },
        "CZK": {
            "rate": 2715,
            "unit": "km"
        },
        "DJF": {
            "rate": 19956,
            "unit": "km"
        },
        "DKK": {
            "rate": 381,
            "unit": "km"
        },
        "DOP": {
            "rate": 6948,
            "unit": "km"
        },
        "DZD": {
            "rate": 15226,
            "unit": "km"
        },
        "EEK": {
            "rate": 1646,
            "unit": "km"
        },
        "EGP": {
            "rate": 5657,
            "unit": "km"
        },
        "ERN": {
            "rate": 1690,
            "unit": "km"
        },
        "ETB": {
            "rate": 14326,
            "unit": "km"
        },
        "EUR": {
            "rate": 30,
            "unit": "km"
        },
        "FJD": {
            "rate": 264,
            "unit": "km"
        },
        "FKP": {
            "rate": 90,
            "unit": "km"
        },
        "GBP": {
            "rate": 45,
            "unit": "mi"
        },
        "GEL": {
            "rate": 323,
            "unit": "km"
        },
        "GHS": {
            "rate": 1724,
            "unit": "km"
        },
        "GIP": {
            "rate": 90,
            "unit": "km"
        },
        "GMD": {
            "rate": 8111,
            "unit": "km"
        },
        "GNF": {
            "rate": 974619,
            "unit": "km"
        },
        "GTQ": {
            "rate": 872,
            "unit": "km"
        },
        "GYD": {
            "rate": 23585,
            "unit": "km"
        },
        "HKD": {
            "rate": 877,
            "unit": "km"
        },
        "HNL": {
            "rate": 2881,
            "unit": "km"
        },
        "HRK": {
            "rate": 814,
            "unit": "km"
        },
        "HTG": {
            "rate": 14734,
            "unit": "km"
        },
        "HUF": {
            "rate": 44127,
            "unit": "km"
        },
        "IDR": {
            "rate": 1830066,
            "unit": "km"
        },
        "ILS": {
            "rate": 540,
            "unit": "km"
        },
        "INR": {
            "rate": 9761,
            "unit": "km"
        },
        "IQD": {
            "rate": 147577,
            "unit": "km"
        },
        "IRR": {
            "rate": 4741290,
            "unit": "km"
        },
        "ISK": {
            "rate": 15772,
            "unit": "km"
        },
        "JMD": {
            "rate": 17738,
            "unit": "km"
        },
        "JOD": {
            "rate": 80,
            "unit": "km"
        },
        "JPY": {
            "rate": 17542,
            "unit": "km"
        },
        "KES": {
            "rate": 14589,
            "unit": "km"
        },
        "KGS": {
            "rate": 9852,
            "unit": "km"
        },
        "KHR": {
            "rate": 453066,
            "unit": "km"
        },
        "KMF": {
            "rate": 53269,
            "unit": "km"
        },
        "KPW": {
            "rate": 101389,
            "unit": "km"
        },
        "KRW": {
            "rate": 162705,
            "unit": "km"
        },
        "KWD": {
            "rate": 35,
            "unit": "km"
        },
        "KYD": {
            "rate": 93,
            "unit": "km"
        },
        "KZT": {
            "rate": 58319,
            "unit": "km"
        },
        "LAK": {
            "rate": 2452802,
            "unit": "km"
        },
        "LBP": {
            "rate": 10093809,
            "unit": "km"
        },
        "LKR": {
            "rate": 33423,
            "unit": "km"
        },
        "LRD": {
            "rate": 22185,
            "unit": "km"
        },
        "LSL": {
            "rate": 2099,
            "unit": "km"
        },
        "LTL": {
            "rate": 364,
            "unit": "km"
        },
        "LVL": {
            "rate": 74,
            "unit": "km"
        },
        "LYD": {
            "rate": 554,
            "unit": "km"
        },
        "MAD": {
            "rate": 1127,
            "unit": "km"
        },
        "MDL": {
            "rate": 2084,
            "unit": "km"
        },
        "MGA": {
            "rate": 529635,
            "unit": "km"
        },
        "MKD": {
            "rate": 6650,
            "unit": "km"
        },
        "MMK": {
            "rate": 236413,
            "unit": "km"
        },
        "MNT": {
            "rate": 382799,
            "unit": "km"
        },
        "MOP": {
            "rate": 904,
            "unit": "km"
        },
        "MRO": {
            "rate": 40234,
            "unit": "km"
        },
        "MRU": {
            "rate": 4506,
            "unit": "km"
        },
        "MUR": {
            "rate": 5226,
            "unit": "km"
        },
        "MVR": {
            "rate": 1735,
            "unit": "km"
        },
        "MWK": {
            "rate": 195485,
            "unit": "km"
        },
        "MXN": {
            "rate": 93,
            "unit": "km"
        },
        "MYR": {
            "rate": 494,
            "unit": "km"
        },
        "MZN": {
            "rate": 7199,
            "unit": "km"
        },
        "NAD": {
            "rate": 2099,
            "unit": "km"
        },
        "NGN": {
            "rate": 174979,
            "unit": "km"
        },
        "NIO": {
            "rate": 4147,
            "unit": "km"
        },
        "NOK": {
            "rate": 350,
            "unit": "km"
        },
        "NPR": {
            "rate": 15617,
            "unit": "km"
        },
        "NZD": {
            "rate": 104,
            "unit": "km"
        },
        "OMR": {
            "rate": 43,
            "unit": "km"
        },
        "PAB": {
            "rate": 113,
            "unit": "km"
        },
        "PEN": {
            "rate": 420,
            "unit": "km"
        },
        "PGK": {
            "rate": 455,
            "unit": "km"
        },
        "PHP": {
            "rate": 6582,
            "unit": "km"
        },
        "PKR": {
            "rate": 31411,
            "unit": "km"
        },
        "PLN": {
            "rate": 89,
            "unit": "km"
        },
        "PYG": {
            "rate": 890772,
            "unit": "km"
        },
        "QAR": {
            "rate": 410,
            "unit": "km"
        },
        "RON": {
            "rate": 538,
            "unit": "km"
        },
        "RSD": {
            "rate": 12656,
            "unit": "km"
        },
        "RUB": {
            "rate": 11182,
            "unit": "km"
        },
        "RWF": {
            "rate": 156589,
            "unit": "km"
        },
        "SAR": {
            "rate": 423,
            "unit": "km"
        },
        "SBD": {
            "rate": 951,
            "unit": "km"
        },
        "SCR": {
            "rate": 1611,
            "unit": "km"
        },
        "SDG": {
            "rate": 67705,
            "unit": "km"
        },
        "SEK": {
            "rate": 250,
            "unit": "km"
        },
        "SGD": {
            "rate": 151,
            "unit": "km"
        },
        "SHP": {
            "rate": 90,
            "unit": "km"
        },
        "SLL": {
            "rate": 2362357,
            "unit": "km"
        },
        "SLE": {
            "rate": 2363,
            "unit": "km"
        },
        "SOS": {
            "rate": 64374,
            "unit": "km"
        },
        "SRD": {
            "rate": 3954,
            "unit": "km"
        },
        "STD": {
            "rate": 2510095,
            "unit": "km"
        },
        "STN": {
            "rate": 2683,
            "unit": "km"
        },
        "SVC": {
            "rate": 987,
            "unit": "km"
        },
        "SYP": {
            "rate": 1464664,
            "unit": "km"
        },
        "SZL": {
            "rate": 2099,
            "unit": "km"
        },
        "THB": {
            "rate": 3801,
            "unit": "km"
        },
        "TJS": {
            "rate": 1228,
            "unit": "km"
        },
        "TMT": {
            "rate": 394,
            "unit": "km"
        },
        "TND": {
            "rate": 360,
            "unit": "km"
        },
        "TOP": {
            "rate": 274,
            "unit": "km"
        },
        "TRY": {
            "rate": 4035,
            "unit": "km"
        },
        "TTD": {
            "rate": 763,
            "unit": "km"
        },
        "TWD": {
            "rate": 3703,
            "unit": "km"
        },
        "TZS": {
            "rate": 286235,
            "unit": "km"
        },
        "UAH": {
            "rate": 4725,
            "unit": "km"
        },
        "UGX": {
            "rate": 416016,
            "unit": "km"
        },
        "USD": {
            "rate": 70,
            "unit": "mi"
        },
        "UYU": {
            "rate": 4888,
            "unit": "km"
        },
        "UZS": {
            "rate": 1462038,
            "unit": "km"
        },
        "VEB": {
            "rate": 709737,
            "unit": "km"
        },
        "VEF": {
            "rate": 27993155,
            "unit": "km"
        },
        "VES": {
            "rate": 6457,
            "unit": "km"
        },
        "VND": {
            "rate": 2825526,
            "unit": "km"
        },
        "VUV": {
            "rate": 13358,
            "unit": "km"
        },
        "WST": {
            "rate": 315,
            "unit": "km"
        },
        "XAF": {
            "rate": 70811,
            "unit": "km"
        },
        "XCD": {
            "rate": 304,
            "unit": "km"
        },
        "XOF": {
            "rate": 70811,
            "unit": "km"
        },
        "XPF": {
            "rate": 12875,
            "unit": "km"
        },
        "YER": {
            "rate": 28003,
            "unit": "km"
        },
        "ZAR": {
            "rate": 484,
            "unit": "km"
        },
        "ZMK": {
            "rate": 591756,
            "unit": "km"
        },
        "ZMW": {
            "rate": 3148,
            "unit": "km"
        }
    }`) as Record<string, MileageRate>,

    EXIT_SURVEY: {
        REASONS: {
            FEATURE_NOT_AVAILABLE: 'featureNotAvailable',
            DONT_UNDERSTAND: 'dontUnderstand',
            PREFER_CLASSIC: 'preferClassic',
        },
        BENEFIT: {
            CHATTING_DIRECTLY: 'chattingDirectly',
            EVERYTHING_MOBILE: 'everythingMobile',
            TRAVEL_EXPENSE: 'travelExpense',
        },
        BOOK_MEETING_LINK: 'https://calendly.com/d/cqsm-2gm-fxr/expensify-product-team',
    },

    SESSION_STORAGE_KEYS: {
        INITIAL_URL: 'INITIAL_URL',
        ACTIVE_WORKSPACE_ID: 'ACTIVE_WORKSPACE_ID',
        RETRY_LAZY_REFRESHED: 'RETRY_LAZY_REFRESHED',
        LAST_REFRESH_TIMESTAMP: 'LAST_REFRESH_TIMESTAMP',
        LAST_VISITED_PATH: {
            WORKSPACES_TAB: 'LAST_VISITED_PATH_WORKSPACES_TAB',
            SETTINGS_TAB: 'LAST_VISITED_PATH_SETTINGS_TAB',
        },
    },

    RESERVATION_TYPE: {
        CAR: 'car',
        HOTEL: 'hotel',
        FLIGHT: 'flight',
        TRAIN: 'train',
    },

    RESERVATION_ADDRESS_TEST_ID: 'ReservationAddress',

    CANCELLATION_POLICY: {
        UNKNOWN: 'UNKNOWN',
        NON_REFUNDABLE: 'NON_REFUNDABLE',
        FREE_CANCELLATION_UNTIL: 'FREE_CANCELLATION_UNTIL',
        PARTIALLY_REFUNDABLE: 'PARTIALLY_REFUNDABLE',
    },

    DOT_SEPARATOR: '•',
    BULLET: '●',

    DEFAULT_TAX: {
        defaultExternalID: 'id_TAX_EXEMPT',
        defaultValue: '0%',
        foreignTaxDefault: 'id_TAX_EXEMPT',
        name: 'Tax',
        taxes: {
            id_TAX_EXEMPT: {
                name: 'Tax exempt',
                value: '0%',
            },
            id_TAX_RATE_1: {
                name: 'Tax Rate 1',
                value: '5%',
            },
        },
    },

    MAX_TAX_RATE_INTEGER_PLACES: 4,
    MAX_TAX_RATE_DECIMAL_PLACES: 4,
    MIN_TAX_RATE_DECIMAL_PLACES: 2,

    DOWNLOADS_PATH: '/Downloads',
    DOWNLOADS_TIMEOUT: 5000,
    NEW_EXPENSIFY_PATH: '/New Expensify',
    RECEIPTS_UPLOAD_PATH: '/Receipts-Upload',

    ENVIRONMENT_SUFFIX: {
        DEV: ' Dev',
        ADHOC: ' AdHoc',
    },

    SEARCH: {
        RESULTS_PAGE_SIZE: 50,
        DATA_TYPES: {
            EXPENSE: 'expense',
            INVOICE: 'invoice',
            TASK: 'task',
            TRIP: 'trip',
            CHAT: 'chat',
        },
        ACTION_FILTERS: {
            APPROVE: 'approve',
            PAY: 'pay',
            EXPORT: 'export',
        },
        ACTION_TYPES: {
            VIEW: 'view',
            REVIEW: 'review',
            SUBMIT: 'submit',
            APPROVE: 'approve',
            PAY: 'pay',
            DONE: 'done',
            EXPORT_TO_ACCOUNTING: 'exportToAccounting',
            PAID: 'paid',
        },
        BULK_ACTION_TYPES: {
            EXPORT: 'export',
            APPROVE: 'approve',
            PAY: 'pay',
            HOLD: 'hold',
            UNHOLD: 'unhold',
            DELETE: 'delete',
            CHANGE_REPORT: 'changeReport',
        },
        TRANSACTION_TYPE: {
            CASH: 'cash',
            CARD: 'card',
            DISTANCE: 'distance',
            PER_DIEM: 'perDiem',
        },
        WITHDRAWAL_TYPE: {
            EXPENSIFY_CARD: 'expensify-card',
            REIMBURSEMENT: 'reimbursement',
        },
        SORT_ORDER: {
            ASC: 'asc',
            DESC: 'desc',
        },
        GROUP_BY: {
            REPORTS: 'reports',
            FROM: 'from',
            CARD: 'card',
        },
        BOOLEAN: {
            YES: 'yes',
            NO: 'no',
        },
        TABLE_COLUMN_SIZES: {
            NORMAL: 'normal',
            WIDE: 'wide',
        },
        STATUS: {
            EXPENSE: {
                ALL: '',
                UNREPORTED: 'unreported',
                DRAFTS: 'drafts',
                OUTSTANDING: 'outstanding',
                APPROVED: 'approved',
                DONE: 'done',
                PAID: 'paid',
            },
            INVOICE: {
                ALL: '',
                OUTSTANDING: 'outstanding',
                PAID: 'paid',
            },
            TRIP: {
                ALL: '',
                CURRENT: 'current',
                PAST: 'past',
            },
            CHAT: {
                ALL: '',
                UNREAD: 'unread',
                SENT: 'sent',
                ATTACHMENTS: 'attachments',
                LINKS: 'links',
                PINNED: 'pinned',
            },
            TASK: {
                ALL: '',
                OUTSTANDING: 'outstanding',
                COMPLETED: 'completed',
            },
        },
        TABLE_COLUMNS: {
            RECEIPT: 'receipt',
            DATE: 'date',
            MERCHANT: 'merchant',
            DESCRIPTION: 'description',
            FROM: 'from',
            TO: 'to',
            CATEGORY: 'category',
            TAG: 'tag',
            TOTAL_AMOUNT: 'amount',
            TYPE: 'type',
            ACTION: 'action',
            TAX_AMOUNT: 'taxAmount',
            TITLE: 'title',
            ASSIGNEE: 'assignee',
            IN: 'in',
<<<<<<< HEAD
            COMMENTS: 'comments',
=======
            CARD: 'card',
>>>>>>> eb438cf0
        },
        SYNTAX_OPERATORS: {
            AND: 'and',
            OR: 'or',
            EQUAL_TO: 'eq',
            NOT_EQUAL_TO: 'neq',
            GREATER_THAN: 'gt',
            GREATER_THAN_OR_EQUAL_TO: 'gte',
            LOWER_THAN: 'lt',
            LOWER_THAN_OR_EQUAL_TO: 'lte',
        },
        SYNTAX_ROOT_KEYS: {
            TYPE: 'type',
            STATUS: 'status',
            SORT_BY: 'sortBy',
            SORT_ORDER: 'sortOrder',
            GROUP_BY: 'groupBy',
        },
        SYNTAX_FILTER_KEYS: {
            TYPE: 'type',
            STATUS: 'status',
            DATE: 'date',
            AMOUNT: 'amount',
            EXPENSE_TYPE: 'expenseType',
            CURRENCY: 'currency',
            GROUP_CURRENCY: 'groupCurrency',
            MERCHANT: 'merchant',
            DESCRIPTION: 'description',
            FROM: 'from',
            TO: 'to',
            PAYER: 'payer',
            EXPORTER: 'exporter',
            CATEGORY: 'category',
            TAG: 'tag',
            TAX_RATE: 'taxRate',
            CARD_ID: 'cardID',
            FEED: 'feed',
            REPORT_ID: 'reportID',
            KEYWORD: 'keyword',
            IN: 'in',
            SUBMITTED: 'submitted',
            APPROVED: 'approved',
            PAID: 'paid',
            EXPORTED: 'exported',
            POSTED: 'posted',
            WITHDRAWAL_TYPE: 'withdrawalType',
            WITHDRAWN: 'withdrawn',
            TITLE: 'title',
            ASSIGNEE: 'assignee',
            REIMBURSABLE: 'reimbursable',
            BILLABLE: 'billable',
            POLICY_ID: 'policyID',
            ACTION: 'action',
        },
        TAG_EMPTY_VALUE: 'none',
        CATEGORY_EMPTY_VALUE: 'none,Uncategorized',
        SEARCH_ROUTER_ITEM_TYPE: {
            CONTEXTUAL_SUGGESTION: 'contextualSuggestion',
            AUTOCOMPLETE_SUGGESTION: 'autocompleteSuggestion',
            SEARCH: 'searchItem',
        },
        SEARCH_USER_FRIENDLY_KEYS: {
            TYPE: 'type',
            STATUS: 'status',
            SORT_BY: 'sort-by',
            SORT_ORDER: 'sort-order',
            POLICY_ID: 'workspace',
            GROUP_BY: 'group-by',
            DATE: 'date',
            AMOUNT: 'amount',
            EXPENSE_TYPE: 'expense-type',
            CURRENCY: 'currency',
            GROUP_CURRENCY: 'group-currency',
            MERCHANT: 'merchant',
            DESCRIPTION: 'description',
            FROM: 'from',
            TO: 'to',
            PAYER: 'payer',
            EXPORTER: 'exporter',
            CATEGORY: 'category',
            TAG: 'tag',
            TAX_RATE: 'tax-rate',
            CARD_ID: 'card',
            FEED: 'feed',
            REPORT_ID: 'reportid',
            KEYWORD: 'keyword',
            IN: 'in',
            SUBMITTED: 'submitted',
            APPROVED: 'approved',
            PAID: 'paid',
            EXPORTED: 'exported',
            POSTED: 'posted',
            WITHDRAWAL_TYPE: 'withdrawal-type',
            WITHDRAWN: 'withdrawn',
            TITLE: 'title',
            ASSIGNEE: 'assignee',
            REIMBURSABLE: 'reimbursable',
            BILLABLE: 'billable',
            ACTION: 'action',
        },
        DATE_MODIFIERS: {
            ON: 'On',
            AFTER: 'After',
            BEFORE: 'Before',
        },
        DATE_PRESETS: {
            NEVER: 'never',
            LAST_MONTH: 'last-month',
            LAST_STATEMENT: 'last-statement',
        },
        SNAPSHOT_ONYX_KEYS: [
            ONYXKEYS.COLLECTION.REPORT,
            ONYXKEYS.COLLECTION.POLICY,
            ONYXKEYS.COLLECTION.TRANSACTION,
            ONYXKEYS.COLLECTION.TRANSACTION_VIOLATIONS,
            ONYXKEYS.COLLECTION.REPORT_ACTIONS,
            ONYXKEYS.PERSONAL_DETAILS_LIST,
            ONYXKEYS.COLLECTION.REPORT_NAME_VALUE_PAIRS,
        ],
        SEARCH_KEYS: {
            EXPENSES: 'expenses',
            REPORTS: 'reports',
            CHATS: 'chats',
            SUBMIT: 'submit',
            APPROVE: 'approve',
            PAY: 'pay',
            EXPORT: 'export',
            STATEMENTS: 'statements',
            UNAPPROVED_CASH: 'unapprovedCash',
            UNAPPROVED_CARD: 'unapprovedCard',
        },
<<<<<<< HEAD
        ANIMATION: {
            FADE_DURATION: 200,
        },
=======
        GROUP_PREFIX: 'group_',
>>>>>>> eb438cf0
    },

    EXPENSE: {
        TYPE: {
            CASH_CARD_NAME: 'Cash Expense',
        },
    },

    REFERRER: {
        NOTIFICATION: 'notification',
    },

    SUBSCRIPTION_SIZE_LIMIT: 20000,

    PAGINATION_START_ID: '-1',
    PAGINATION_END_ID: '-2',

    PAYMENT_CARD_CURRENCY: {
        USD: 'USD',
        AUD: 'AUD',
        GBP: 'GBP',
        NZD: 'NZD',
        EUR: 'EUR',
    },
    SCA_AUTHENTICATION_COMPLETE: '3DS-authentication-complete',

    SUBSCRIPTION_PRICE_FACTOR: 2,
    FEEDBACK_SURVEY_OPTIONS: {
        TOO_LIMITED: {
            ID: 'tooLimited',
            TRANSLATION_KEY: 'feedbackSurvey.tooLimited',
        },
        TOO_EXPENSIVE: {
            ID: 'tooExpensive',
            TRANSLATION_KEY: 'feedbackSurvey.tooExpensive',
        },
        INADEQUATE_SUPPORT: {
            ID: 'inadequateSupport',
            TRANSLATION_KEY: 'feedbackSurvey.inadequateSupport',
        },
        BUSINESS_CLOSING: {
            ID: 'businessClosing',
            TRANSLATION_KEY: 'feedbackSurvey.businessClosing',
        },
    },

    MAX_LENGTH_256: 256,
    WORKSPACE_CARDS_LIST_LABEL_TYPE: {
        CURRENT_BALANCE: 'currentBalance',
        REMAINING_LIMIT: 'remainingLimit',
        CASH_BACK: 'earnedCashback',
    },

    EXCLUDE_FROM_LAST_VISITED_PATH: [SCREENS.NOT_FOUND, SCREENS.SAML_SIGN_IN, SCREENS.VALIDATE_LOGIN, SCREENS.MIGRATED_USER_WELCOME_MODAL.ROOT] as string[],

    CANCELLATION_TYPE: {
        MANUAL: 'manual',
        AUTOMATIC: 'automatic',
        NONE: 'none',
    },
    EMPTY_STATE_MEDIA: {
        ANIMATION: 'animation',
        ILLUSTRATION: 'illustration',
        VIDEO: 'video',
    },
    REPORT_FIELDS_FEATURE: {
        qbo: {
            classes: 'report-fields-qbo-classes',
            customers: 'report-fields-qbo-customers',
            locations: 'report-fields-qbo-locations',
        },
        xero: {
            mapping: 'report-fields-mapping',
        },
    },
    DEFAULT_REPORT_METADATA: {isLoadingInitialReportActions: true},
    get UPGRADE_FEATURE_INTRO_MAPPING() {
        return {
            reportFields: {
                id: 'reportFields' as const,
                alias: 'report-fields',
                name: 'Report Fields',
                title: 'workspace.upgrade.reportFields.title' as const,
                description: 'workspace.upgrade.reportFields.description' as const,
                icon: 'Pencil',
            },
            policyPreventMemberChangingTitle: {
                id: 'policyPreventMemberChangingTitle' as const,
                alias: 'policy-prevent-member-changing-title',
                name: undefined,
            },
            categories: {
                id: 'categories' as const,
                alias: 'categories',
                name: 'Categories',
                title: 'workspace.upgrade.categories.title' as const,
                description: 'workspace.upgrade.categories.description' as const,
                icon: 'FolderOpen',
            },
            multiLevelTags: {
                id: 'multiLevelTags' as const,
                alias: 'multiLevelTags',
                name: 'Multi-level tags',
                title: 'workspace.upgrade.multiLevelTags.title' as const,
                description: 'workspace.upgrade.multiLevelTags.description' as const,
                icon: 'Tag',
            },

            [this.POLICY.CONNECTIONS.NAME.NETSUITE]: {
                id: this.POLICY.CONNECTIONS.NAME.NETSUITE,
                alias: 'netsuite',
                name: this.POLICY.CONNECTIONS.NAME_USER_FRIENDLY.netsuite,
                title: `workspace.upgrade.${this.POLICY.CONNECTIONS.NAME.NETSUITE}.title` as const,
                description: `workspace.upgrade.${this.POLICY.CONNECTIONS.NAME.NETSUITE}.description` as const,
                icon: 'NetSuiteSquare',
            },
            [this.POLICY.CONNECTIONS.NAME.SAGE_INTACCT]: {
                id: this.POLICY.CONNECTIONS.NAME.SAGE_INTACCT,
                alias: 'sage-intacct',
                name: this.POLICY.CONNECTIONS.NAME_USER_FRIENDLY.intacct,
                title: `workspace.upgrade.${this.POLICY.CONNECTIONS.NAME.SAGE_INTACCT}.title` as const,
                description: `workspace.upgrade.${this.POLICY.CONNECTIONS.NAME.SAGE_INTACCT}.description` as const,
                icon: 'IntacctSquare',
            },
            [this.POLICY.CONNECTIONS.NAME.QBD]: {
                id: this.POLICY.CONNECTIONS.NAME.QBD,
                alias: 'qbd',
                name: this.POLICY.CONNECTIONS.NAME_USER_FRIENDLY.quickbooksDesktop,
                title: `workspace.upgrade.${this.POLICY.CONNECTIONS.NAME.QBD}.title` as const,
                description: `workspace.upgrade.${this.POLICY.CONNECTIONS.NAME.QBD}.description` as const,
                icon: 'QBDSquare',
            },
            approvals: {
                id: 'approvals' as const,
                alias: 'approvals' as const,
                name: 'Advanced Approvals' as const,
                title: `workspace.upgrade.approvals.title` as const,
                description: `workspace.upgrade.approvals.description` as const,
                icon: 'AdvancedApprovalsSquare',
            },
            glCodes: {
                id: 'glCodes' as const,
                alias: 'gl-codes',
                name: 'GL codes',
                title: 'workspace.upgrade.glCodes.title' as const,
                description: 'workspace.upgrade.glCodes.description' as const,
                icon: 'Tag',
            },
            glAndPayrollCodes: {
                id: 'glAndPayrollCodes' as const,
                alias: 'gl-and-payroll-codes',
                name: 'GL & Payroll codes',
                title: 'workspace.upgrade.glAndPayrollCodes.title' as const,
                description: 'workspace.upgrade.glAndPayrollCodes.description' as const,
                icon: 'FolderOpen',
            },
            taxCodes: {
                id: 'taxCodes' as const,
                alias: 'tax-codes',
                name: 'Tax codes',
                title: 'workspace.upgrade.taxCodes.title' as const,
                description: 'workspace.upgrade.taxCodes.description' as const,
                icon: 'Coins',
            },
            companyCards: {
                id: 'companyCards' as const,
                alias: 'company-cards',
                name: 'Company Cards',
                title: 'workspace.upgrade.companyCards.title' as const,
                description: 'workspace.upgrade.companyCards.description' as const,
                icon: 'CompanyCard',
            },
            rules: {
                id: 'rules' as const,
                alias: 'rules',
                name: 'Rules',
                title: 'workspace.upgrade.rules.title' as const,
                description: 'workspace.upgrade.rules.description' as const,
                icon: 'Rules',
            },
            perDiem: {
                id: 'perDiem' as const,
                alias: 'per-diem',
                name: 'Per diem',
                title: 'workspace.upgrade.perDiem.title' as const,
                description: 'workspace.upgrade.perDiem.description' as const,
                icon: 'PerDiem',
            },
            travel: {
                id: 'travel' as const,
                alias: 'travel',
                name: 'Travel',
                title: 'workspace.upgrade.travel.title' as const,
                description: 'workspace.upgrade.travel.description' as const,
                icon: 'Luggage',
            },
        };
    },
    REPORT_FIELD_TYPES: {
        TEXT: 'text',
        DATE: 'date',
        LIST: 'dropdown',
    },

    NAVIGATION_ACTIONS: {
        RESET: 'RESET',
    },

    APPROVAL_WORKFLOW: {
        ACTION: {
            CREATE: 'create',
            EDIT: 'edit',
        },
        TYPE: {
            CREATE: 'create',
            UPDATE: 'update',
            REMOVE: 'remove',
        },
    },

    BOOT_SPLASH_STATE: {
        VISIBLE: 'visible',
        READY_TO_BE_HIDDEN: 'readyToBeHidden',
        HIDDEN: `hidden`,
    },

    CSV_IMPORT_COLUMNS: {
        EMAIL: 'email',
        NAME: 'name',
        GL_CODE: 'glCode',
        SUBMIT_TO: 'submitTo',
        APPROVE_TO: 'approveTo',
        CUSTOM_FIELD_1: 'customField1',
        CUSTOM_FIELD_2: 'customField2',
        ROLE: 'role',
        REPORT_THRESHHOLD: 'reportThreshold',
        APPROVE_TO_ALTERNATE: 'approveToAlternate',
        SUBRATE: 'subRate',
        AMOUNT: 'amount',
        CURRENCY: 'currency',
        RATE_ID: 'rateID',
        ENABLED: 'enabled',
        IGNORE: 'ignore',
        DESTINATION: 'destination',
    },

    IMPORT_SPREADSHEET: {
        ICON_WIDTH: 180,
        ICON_HEIGHT: 160,

        CATEGORIES_ARTICLE_LINK: 'https://help.expensify.com/articles/expensify-classic/workspaces/Create-categories#import-custom-categories',
        MEMBERS_ARTICLE_LINK: 'https://help.expensify.com/articles/expensify-classic/workspaces/Invite-members-and-assign-roles#import-a-group-of-members',
        TAGS_ARTICLE_LINK: 'https://help.expensify.com/articles/new-expensify/workspaces/Create-expense-tags',
        MULTI_LEVEL_TAGS_ARTICLE_LINK: 'https://help.expensify.com/articles/new-expensify/workspaces/Create-expense-tags#import-multi-level-tags-from-a-spreadsheet',
    },

    // The timeout duration (1 minute) (in milliseconds) before the window reloads due to an error.
    ERROR_WINDOW_RELOAD_TIMEOUT: 60000,

    INDICATOR_STATUS: {
        HAS_USER_WALLET_ERRORS: 'hasUserWalletErrors',
        HAS_PAYMENT_METHOD_ERROR: 'hasPaymentMethodError',
        HAS_POLICY_ERRORS: 'hasPolicyError',
        HAS_CUSTOM_UNITS_ERROR: 'hasCustomUnitsError',
        HAS_EMPLOYEE_LIST_ERROR: 'hasEmployeeListError',
        HAS_QBO_EXPORT_ERROR: 'hasQBOExportError',
        HAS_SYNC_ERRORS: 'hasSyncError',
        HAS_SUBSCRIPTION_ERRORS: 'hasSubscriptionError',
        HAS_REIMBURSEMENT_ACCOUNT_ERRORS: 'hasReimbursementAccountErrors',
        HAS_LOGIN_LIST_ERROR: 'hasLoginListError',
        HAS_WALLET_TERMS_ERRORS: 'hasWalletTermsErrors',
        HAS_LOGIN_LIST_INFO: 'hasLoginListInfo',
        HAS_SUBSCRIPTION_INFO: 'hasSubscriptionInfo',
        HAS_PHONE_NUMBER_ERROR: 'hasPhoneNumberError',
        HAS_CARD_CONNECTION_ERROR: 'hasCardConnectionError',
    },

    DEBUG: {
        FORMS: {
            REPORT: 'report',
            REPORT_ACTION: 'reportAction',
            TRANSACTION: 'transaction',
            TRANSACTION_VIOLATION: 'transactionViolation',
        },
        DETAILS: 'details',
        JSON: 'json',
        REPORT_ACTIONS: 'actions',
        REPORT_ACTION_PREVIEW: 'preview',
        TRANSACTION_VIOLATIONS: 'violations',
    },

    REPORT_IN_LHN_REASONS: {
        HAS_DRAFT_COMMENT: 'hasDraftComment',
        HAS_GBR: 'hasGBR',
        PINNED_BY_USER: 'pinnedByUser',
        HAS_IOU_VIOLATIONS: 'hasIOUViolations',
        HAS_ADD_WORKSPACE_ROOM_ERRORS: 'hasAddWorkspaceRoomErrors',
        IS_UNREAD: 'isUnread',
        IS_ARCHIVED: 'isArchived',
        IS_SELF_DM: 'isSelfDM',
        IS_FOCUSED: 'isFocused',
        DEFAULT: 'default',
    },

    REQUIRES_ATTENTION_REASONS: {
        HAS_JOIN_REQUEST: 'hasJoinRequest',
        IS_UNREAD_WITH_MENTION: 'isUnreadWithMention',
        IS_WAITING_FOR_ASSIGNEE_TO_COMPLETE_ACTION: 'isWaitingForAssigneeToCompleteAction',
        HAS_CHILD_REPORT_AWAITING_ACTION: 'hasChildReportAwaitingAction',
        HAS_MISSING_INVOICE_BANK_ACCOUNT: 'hasMissingInvoiceBankAccount',
    },

    RBR_REASONS: {
        HAS_ERRORS: 'hasErrors',
        HAS_VIOLATIONS: 'hasViolations',
        HAS_TRANSACTION_THREAD_VIOLATIONS: 'hasTransactionThreadViolations',
    },

    ANALYTICS: {
        EVENT: {
            SIGN_UP: 'sign_up',
            WORKSPACE_CREATED: 'workspace_created',
            PAID_ADOPTION: 'paid_adoption',
        },
    },

    CORPAY_FIELDS: {
        EXCLUDED_COUNTRIES: ['IR', 'CU', 'SY', 'UA', 'KP', 'RU'] as string[],
        EXCLUDED_CURRENCIES: ['IRR', 'CUP', 'SYP', 'UAH', 'KPW', 'RUB'] as string[],
        BANK_ACCOUNT_DETAILS_FIELDS: ['accountNumber', 'localAccountNumber', 'routingCode', 'localRoutingCode', 'swiftBicCode'] as string[],
        ACCOUNT_TYPE_KEY: 'BeneficiaryAccountType',
        ACCOUNT_HOLDER_COUNTRY_KEY: 'accountHolderCountry',
        BANK_INFORMATION_FIELDS: ['bankName', 'bankAddressLine1', 'bankAddressLine2', 'bankCity', 'bankRegion', 'bankPostal', 'BeneficiaryBankBranchName'] as string[],
        ACCOUNT_HOLDER_FIELDS: [
            'accountHolderName',
            'accountHolderAddress1',
            'accountHolderAddress2',
            'accountHolderCity',
            'accountHolderRegion',
            'accountHolderCountry',
            'accountHolderPostal',
            'accountHolderPhoneNumber',
            'accountHolderEmail',
            'ContactName',
            'BeneficiaryCPF',
            'BeneficiaryRUT',
            'BeneficiaryCedulaID',
            'BeneficiaryTaxID',
        ] as string[],
        SPECIAL_LIST_REGION_KEYS: ['bankRegion', 'accountHolderRegion'] as string[],
        SPECIAL_LIST_ADDRESS_KEYS: ['bankAddressLine1', 'accountHolderAddress1'] as string[],
        STEPS_NAME: {
            COUNTRY_SELECTOR: 'CountrySelector',
            BANK_ACCOUNT_DETAILS: 'BankAccountDetails',
            ACCOUNT_TYPE: 'AccountType',
            BANK_INFORMATION: 'BankInformation',
            ACCOUNT_HOLDER_INFORMATION: 'AccountHolderInformation',
            CONFIRMATION: 'Confirmation',
            SUCCESS: 'Success',
        },
        INDEXES: {
            MAPPING: {
                COUNTRY_SELECTOR: 0,
                BANK_ACCOUNT_DETAILS: 1,
                ACCOUNT_TYPE: 2,
                BANK_INFORMATION: 3,
                ACCOUNT_HOLDER_INFORMATION: 4,
                CONFIRMATION: 5,
                SUCCESS: 6,
            },
        },
    },

    MIGRATED_USER_WELCOME_MODAL: 'migratedUserWelcomeModal',

    BASE_LIST_ITEM_TEST_ID: 'base-list-item-',
    PRODUCT_TRAINING_TOOLTIP_NAMES: {
        // TODO: CONCIERGE_LHN_GBR tooltip will be replaced by a tooltip in the #admins room
        // https://github.com/Expensify/App/issues/57045#issuecomment-2701455668
        CONCIERGE_LHN_GBR: 'conciergeLHNGBR',
        RENAME_SAVED_SEARCH: 'renameSavedSearch',
        BOTTOM_NAV_INBOX_TOOLTIP: 'bottomNavInboxTooltip',
        LHN_WORKSPACE_CHAT_TOOLTIP: 'workspaceChatLHNTooltip',
        GLOBAL_CREATE_TOOLTIP: 'globalCreateTooltip',
        SCAN_TEST_TOOLTIP: 'scanTestTooltip',
        SCAN_TEST_TOOLTIP_MANAGER: 'scanTestTooltipManager',
        SCAN_TEST_CONFIRMATION: 'scanTestConfirmation',
        OUTSTANDING_FILTER: 'outstandingFilter',
        GBR_RBR_CHAT: 'chatGBRRBR',
        ACCOUNT_SWITCHER: 'accountSwitcher',
        EXPENSE_REPORTS_FILTER: 'expenseReportsFilter',
        SCAN_TEST_DRIVE_CONFIRMATION: 'scanTestDriveConfirmation',
        MULTI_SCAN_EDUCATIONAL_MODAL: 'multiScanEducationalModal',
    },
    CHANGE_POLICY_TRAINING_MODAL: 'changePolicyModal',
    SMART_BANNER_HEIGHT: 152,

    NAVIGATION_TESTS: {
        DEFAULT_PARENT_ROUTE: {key: 'parentRouteKey', name: 'ParentNavigator'},
        DEFAULT_USE_RESPONSIVE_LAYOUT_VALUE: {
            shouldUseNarrowLayout: true,
            isSmallScreenWidth: true,
            isInNarrowPaneModal: false,
            isExtraSmallScreenHeight: false,
            isMediumScreenWidth: false,
            isLargeScreenWidth: false,
            isExtraSmallScreenWidth: false,
            isSmallScreen: false,
            onboardingIsMediumOrLargerScreenWidth: false,
        } as ResponsiveLayoutResult,
    },

    TRAVEL: {
        DEFAULT_DOMAIN: 'domain',
        PROVISIONING: {
            ERROR_PERMISSION_DENIED: 'permissionDenied',
        },
        UPDATE_OPERATION_TYPE: {
            BOOKING_TICKETED: 'BOOKING_TICKETED',
            TICKET_VOIDED: 'TICKET_VOIDED',
            TICKET_REFUNDED: 'TICKET_REFUNDED',
            FLIGHT_CANCELLED: 'FLIGHT_CANCELLED',
            FLIGHT_SCHEDULE_CHANGE_PENDING: 'FLIGHT_SCHEDULE_CHANGE_PENDING',
            FLIGHT_SCHEDULE_CHANGE_CLOSED: 'FLIGHT_SCHEDULE_CHANGE_CLOSED',
            FLIGHT_CHANGED: 'FLIGHT_CHANGED',
            FLIGHT_CABIN_CHANGED: 'FLIGHT_CABIN_CHANGED',
            FLIGHT_SEAT_CONFIRMED: 'FLIGHT_SEAT_CONFIRMED',
            FLIGHT_SEAT_CHANGED: 'FLIGHT_SEAT_CHANGED',
            FLIGHT_SEAT_CANCELLED: 'FLIGHT_SEAT_CANCELLED',
            PAYMENT_DECLINED: 'PAYMENT_DECLINED',
            BOOKING_CANCELED_BY_TRAVELER: 'BOOKING_CANCELED_BY_TRAVELER',
            BOOKING_CANCELED_BY_VENDOR: 'BOOKING_CANCELED_BY_VENDOR',
            BOOKING_REBOOKED: 'BOOKING_REBOOKED',
            BOOKING_UPDATED: 'BOOKING_UPDATED',
            TRIP_UPDATED: 'TRIP_UPDATED',
            BOOKING_OTHER_UPDATE: 'BOOKING_OTHER_UPDATE',
            REFUND: 'REFUND',
            EXCHANGE: 'EXCHANGE',
        },
    },
    LAST_PAYMENT_METHOD: {
        LAST_USED: 'lastUsed',
        IOU: 'iou',
        EXPENSE: 'expense',
        INVOICE: 'invoice',
    },
    SKIPPABLE_COLLECTION_MEMBER_IDS: [String(DEFAULT_NUMBER_ID), '-1', 'undefined', 'null', 'NaN'] as string[],
    SETUP_SPECIALIST_LOGIN: 'Setup Specialist',

    CALENDAR_PICKER_DAY_HEIGHT: 45,
    MAX_CALENDAR_PICKER_ROWS: 6,

    ILLUSTRATION_ASPECT_RATIO: 39 / 22,

    OFFLINE_INDICATOR_HEIGHT: 25,

    BILLING: {
        TYPE_FAILED_2018: 'failed_2018',
    },

    ONBOARDING_HELP: {
        SCHEDULE_CALL: 'scheduleCall',
        EVENT_TIME: 'eventTime',
        RESCHEDULE: 'reschedule',
        CANCEL: 'cancel',
        REGISTER_FOR_WEBINAR: 'registerForWebinar',
    },

    SCHEDULE_CALL_STATUS: {
        CREATED: 'created',
        RESCHEDULED: 'rescheduled',
        CANCELLED: 'cancelled',
    },

    SIGNIN_ROUTE: '/signin',

    ONBOARDING_TASK_TYPE: {
        CREATE_REPORT: 'createReport',
        CREATE_WORKSPACE: 'createWorkspace',
        VIEW_TOUR: 'viewTour',
        SETUP_CATEGORIES: 'setupCategories',
        SUBMIT_EXPENSE: 'submitExpense',
        TRACK_EXPENSE: 'trackExpense',
        ADD_ACCOUNTING_INTEGRATION: 'addAccountingIntegration',
        CONNECT_CORPORATE_CARD: 'connectCorporateCard',
        INVITE_TEAM: 'inviteTeam',
        SETUP_CATEGORIES_AND_TAGS: 'setupCategoriesAndTags',
        SETUP_TAGS: 'setupTags',
        START_CHAT: 'startChat',
        SPLIT_EXPENSE: 'splitExpense',
        REVIEW_WORKSPACE_SETTINGS: 'reviewWorkspaceSettings',
        INVITE_ACCOUNTANT: 'inviteAccountant',
    },
} as const;

const CONTINUATION_DETECTION_SEARCH_FILTER_KEYS = [
    CONST.SEARCH.SYNTAX_FILTER_KEYS.TO,
    CONST.SEARCH.SYNTAX_FILTER_KEYS.FROM,
    CONST.SEARCH.SYNTAX_FILTER_KEYS.ASSIGNEE,
    CONST.SEARCH.SYNTAX_FILTER_KEYS.PAYER,
    CONST.SEARCH.SYNTAX_FILTER_KEYS.EXPORTER,
] as SearchFilterKey[];

type Country = keyof typeof CONST.ALL_COUNTRIES;

type IOUType = ValueOf<typeof CONST.IOU.TYPE>;
type IOUAction = ValueOf<typeof CONST.IOU.ACTION>;
type IOURequestType = ValueOf<typeof CONST.IOU.REQUEST_TYPE>;
type FeedbackSurveyOptionID = ValueOf<Pick<ValueOf<typeof CONST.FEEDBACK_SURVEY_OPTIONS>, 'ID'>>;
type IOUActionParams = ValueOf<typeof CONST.IOU.ACTION_PARAMS>;

type SubscriptionType = ValueOf<typeof CONST.SUBSCRIPTION.TYPE>;
type CancellationType = ValueOf<typeof CONST.CANCELLATION_TYPE>;

export type {Country, IOUAction, IOUType, IOURequestType, SubscriptionType, FeedbackSurveyOptionID, CancellationType, OnboardingInvite, OnboardingAccounting, IOUActionParams};

export {CONTINUATION_DETECTION_SEARCH_FILTER_KEYS};

export default CONST;<|MERGE_RESOLUTION|>--- conflicted
+++ resolved
@@ -6375,11 +6375,8 @@
             TITLE: 'title',
             ASSIGNEE: 'assignee',
             IN: 'in',
-<<<<<<< HEAD
             COMMENTS: 'comments',
-=======
             CARD: 'card',
->>>>>>> eb438cf0
         },
         SYNTAX_OPERATORS: {
             AND: 'and',
@@ -6511,13 +6508,10 @@
             UNAPPROVED_CASH: 'unapprovedCash',
             UNAPPROVED_CARD: 'unapprovedCard',
         },
-<<<<<<< HEAD
+        GROUP_PREFIX: 'group_',
         ANIMATION: {
             FADE_DURATION: 200,
         },
-=======
-        GROUP_PREFIX: 'group_',
->>>>>>> eb438cf0
     },
 
     EXPENSE: {
