--- conflicted
+++ resolved
@@ -5357,10 +5357,7 @@
         HOLD: 'hold',
         RECEIPT_GENERATED_WITH_AI: 'receiptGeneratedWithAI',
         OVER_TRIP_LIMIT: 'overTripLimit',
-<<<<<<< HEAD
         REJECTED_EXPENSE: 'rterRjectedExpense',
-=======
->>>>>>> 6ae83b0a
     },
     RTER_VIOLATION_TYPES: {
         BROKEN_CARD_CONNECTION: 'brokenCardConnection',
