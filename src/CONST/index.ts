/* eslint-disable @typescript-eslint/naming-convention */
import {add as dateAdd} from 'date-fns';
import {sub as dateSubtract} from 'date-fns/sub';
import Config from 'react-native-config';
import * as KeyCommand from 'react-native-key-command';
import type {ValueOf} from 'type-fest';
import type {SearchFilterKey} from '@components/Search/types';
import type ResponsiveLayoutResult from '@hooks/useResponsiveLayout/types';
import type {MileageRate} from '@libs/DistanceRequestUtils';
import BankAccount from '@libs/models/BankAccount';
import {addTrailingForwardSlash} from '@libs/Url';
import variables from '@styles/variables';
import ONYXKEYS from '@src/ONYXKEYS';
import SCREENS from '@src/SCREENS';
import type PlaidBankAccount from '@src/types/onyx/PlaidBankAccount';
import {LOCALES} from './LOCALES';

// Creating a default array and object this way because objects ({}) and arrays ([]) are not stable types.
// Freezing the array ensures that it cannot be unintentionally modified.
const EMPTY_ARRAY = Object.freeze([]);
const EMPTY_OBJECT = Object.freeze({});

// Using 28 days to align with OldDot and because all months are guaranteed to be at least 28 days.
const MONTH_DAYS = Object.freeze([...Array(28).keys()].map((i) => i + 1));

const DEFAULT_NUMBER_ID = 0;
const CLOUDFRONT_DOMAIN = 'cloudfront.net';
const CLOUDFRONT_URL = `https://d2k5nsl2zxldvw.${CLOUDFRONT_DOMAIN}`;
const ACTIVE_EXPENSIFY_URL = addTrailingForwardSlash(Config?.NEW_EXPENSIFY_URL ?? 'https://new.expensify.com');
const USE_EXPENSIFY_URL = 'https://use.expensify.com';
const EXPENSIFY_MOBILE_URL = 'https://expensify.com/mobile';
const EXPENSIFY_URL = 'https://www.expensify.com';
const UBER_CONNECT_URL = 'https://business-integrations.uber.com/connect';
const PLATFORM_OS_MACOS = 'Mac OS';
const PLATFORM_IOS = 'iOS';
const ANDROID_PACKAGE_NAME = 'org.me.mobiexpensifyg';
const CURRENT_YEAR = new Date().getFullYear();
const PULL_REQUEST_NUMBER = Config?.PULL_REQUEST_NUMBER ?? '';
const MAX_DATE = dateAdd(new Date(), {years: 1});
const MIN_DATE = dateSubtract(new Date(), {years: 20});
const EXPENSIFY_POLICY_DOMAIN = 'expensify-policy';
const EXPENSIFY_POLICY_DOMAIN_EXTENSION = '.exfy';

const keyModifierControl = KeyCommand?.constants?.keyModifierControl ?? 'keyModifierControl';
const keyModifierCommand = KeyCommand?.constants?.keyModifierCommand ?? 'keyModifierCommand';
const keyModifierShift = KeyCommand?.constants?.keyModifierShift ?? 'keyModifierShift';
const keyModifierShiftControl = KeyCommand?.constants?.keyModifierShiftControl ?? 'keyModifierShiftControl';
const keyModifierShiftCommand = KeyCommand?.constants?.keyModifierShiftCommand ?? 'keyModifierShiftCommand';
const keyInputEscape = KeyCommand?.constants?.keyInputEscape ?? 'keyInputEscape';
const keyInputEnter = KeyCommand?.constants?.keyInputEnter ?? 'keyInputEnter';
const keyInputUpArrow = KeyCommand?.constants?.keyInputUpArrow ?? 'keyInputUpArrow';
const keyInputDownArrow = KeyCommand?.constants?.keyInputDownArrow ?? 'keyInputDownArrow';
const keyInputLeftArrow = KeyCommand?.constants?.keyInputLeftArrow ?? 'keyInputLeftArrow';
const keyInputRightArrow = KeyCommand?.constants?.keyInputRightArrow ?? 'keyInputRightArrow';
const keyInputSpace = ' ';

// describes if a shortcut key can cause navigation
const KEYBOARD_SHORTCUT_NAVIGATION_TYPE = 'NAVIGATION_SHORTCUT';

const chatTypes = {
    POLICY_ANNOUNCE: 'policyAnnounce',
    POLICY_ADMINS: 'policyAdmins',
    TRIP_ROOM: 'tripRoom',
    GROUP: 'group',
    DOMAIN_ALL: 'domainAll',
    POLICY_ROOM: 'policyRoom',
    POLICY_EXPENSE_CHAT: 'policyExpenseChat',
    SELF_DM: 'selfDM',
    INVOICE: 'invoice',
    SYSTEM: 'system',
} as const;

const ONBOARDING_ACCOUNTING_MAPPING = {
    quickbooksOnline: 'QuickBooks Online',
    xero: 'Xero',
    netsuite: 'NetSuite',
    intacct: 'Sage Intacct',
    quickbooksDesktop: 'QuickBooks Desktop',
    sap: 'SAP',
    oracle: 'Oracle',
    microsoftDynamics: 'Microsoft Dynamics',
    other: 'accounting software',
};

const connectionsVideoPaths = {
    [ONBOARDING_ACCOUNTING_MAPPING.quickbooksOnline]: 'videos/walkthrough-connect_to_qbo-v2.mp4',
    [ONBOARDING_ACCOUNTING_MAPPING.xero]: 'videos/walkthrough-connect_to_xero-v2.mp4',
    [ONBOARDING_ACCOUNTING_MAPPING.netsuite]: 'videos/walkthrough-connect_to_netsuite-v2.mp4',
};

// Explicit type annotation is required
const cardActiveStates: number[] = [2, 3, 4, 7];

// Hide not issued or not activated cards (states 2, 4) from card filter options in search, as no transactions can be made on cards in these states
const cardHiddenFromSearchStates: number[] = [2, 4];

const selectableOnboardingChoices = {
    PERSONAL_SPEND: 'newDotPersonalSpend',
    MANAGE_TEAM: 'newDotManageTeam',
    EMPLOYER: 'newDotEmployer',
    CHAT_SPLIT: 'newDotSplitChat',
    LOOKING_AROUND: 'newDotLookingAround',
} as const;

const backendOnboardingChoices = {
    ADMIN: 'newDotAdmin',
    SUBMIT: 'newDotSubmit',
    TRACK_WORKSPACE: 'newDotTrackWorkspace',
    TEST_DRIVE_RECEIVER: 'testDriveReceiver',
} as const;

const onboardingChoices = {
    ...selectableOnboardingChoices,
    ...backendOnboardingChoices,
} as const;

const createExpenseOnboardingChoices = {
    PERSONAL_SPEND: selectableOnboardingChoices.PERSONAL_SPEND,
    EMPLOYER: selectableOnboardingChoices.EMPLOYER,
    SUBMIT: backendOnboardingChoices.SUBMIT,
} as const;

const signupQualifiers = {
    INDIVIDUAL: 'individual',
    VSB: 'vsb',
    SMB: 'smb',
} as const;

type OnboardingAccounting = keyof typeof CONST.POLICY.CONNECTIONS.NAME_USER_FRIENDLY | null;

const onboardingInviteTypes = {
    IOU: 'iou',
    INVOICE: 'invoice',
    CHAT: 'chat',
    WORKSPACE: 'workspace',
} as const;

const onboardingCompanySize = {
    MICRO: '1-10',
    SMALL: '11-50',
    MEDIUM_SMALL: '51-100',
    MEDIUM: '101-1000',
    LARGE: '1001+',
} as const;

type OnboardingInvite = ValueOf<typeof onboardingInviteTypes>;

const EMAIL_WITH_OPTIONAL_DOMAIN =
    /(?=((?=[\w'#%+-]+(?:\.[\w'#%+-]+)*@?)[\w.'#%+-]{1,64}(?:@(?:(?=[a-z\d]+(?:-+[a-z\d]+)*\.)(?:[a-z\d-]{1,63}\.)+[a-z]{2,63}))?(?= |_|\b))(?<end>.*))\S{3,254}(?=\k<end>$)/;

const EMAIL = {
    ACCOUNTING: 'accounting@expensify.com',
    ACCOUNTS_PAYABLE: 'accountspayable@expensify.com',
    ADMIN: 'admin@expensify.com',
    BILLS: 'bills@expensify.com',
    CHRONOS: 'chronos@expensify.com',
    CONCIERGE: 'concierge@expensify.com',
    CONTRIBUTORS: 'contributors@expensify.com',
    FIRST_RESPONDER: 'firstresponders@expensify.com',
    GUIDES_DOMAIN: 'team.expensify.com',
    QA_DOMAIN: 'applause.expensifail.com',
    HELP: 'help@expensify.com',
    INTEGRATION_TESTING_CREDS: 'integrationtestingcreds@expensify.com',
    NOTIFICATIONS: 'notifications@expensify.com',
    PAYROLL: 'payroll@expensify.com',
    QA: 'qa@expensify.com',
    QA_TRAVIS: 'qa+travisreceipts@expensify.com',
    RECEIPTS: 'receipts@expensify.com',
    STUDENT_AMBASSADOR: 'studentambassadors@expensify.com',
    SVFG: 'svfg@expensify.com',
    EXPENSIFY_EMAIL_DOMAIN: '@expensify.com',
    EXPENSIFY_TEAM_EMAIL_DOMAIN: '@team.expensify.com',
    TEAM: 'team@expensify.com',
    MANAGER_MCTEST: 'manager_mctest@expensify.com',
};

const CONST = {
    HEIC_SIGNATURES: [
        '6674797068656963', // 'ftypheic' - Indicates standard HEIC file
        '6674797068656978', // 'ftypheix' - Indicates a variation of HEIC
        '6674797068657631', // 'ftyphevc' - Typically for HEVC encoded media (common in HEIF)
        '667479706d696631', // 'ftypmif1' - Multi-Image Format part of HEIF, broader usage
    ],
    RECENT_WAYPOINTS_NUMBER: 20,
    DEFAULT_DB_NAME: 'OnyxDB',
    DEFAULT_TABLE_NAME: 'keyvaluepairs',
    DEFAULT_ONYX_DUMP_FILE_NAME: 'onyx-state.txt',
    DEFAULT_POLICY_ROOM_CHAT_TYPES: [chatTypes.POLICY_ADMINS, chatTypes.POLICY_ANNOUNCE, chatTypes.DOMAIN_ALL],
    DEFAULT_IMAGE_FILE_NAME: 'image',
    DISABLED_MAX_EXPENSE_VALUE: 10000000000,
    POLICY_BILLABLE_MODES: {
        BILLABLE: 'billable',
        NON_BILLABLE: 'nonBillable',
    },
    TASK_TITLE_DISABLED_RULES: ['image'],
    // Note: Group and Self-DM excluded as these are not tied to a Workspace
    WORKSPACE_ROOM_TYPES: [chatTypes.POLICY_ADMINS, chatTypes.POLICY_ANNOUNCE, chatTypes.DOMAIN_ALL, chatTypes.POLICY_ROOM, chatTypes.POLICY_EXPENSE_CHAT, chatTypes.INVOICE],
    CUSTOM_FIELD_KEYS: {customField1: 'employeeUserID', customField2: 'employeePayrollID'},
    ANDROID_PACKAGE_NAME,
    WORKSPACE_ENABLE_FEATURE_REDIRECT_DELAY: 100,
    ANIMATED_HIGHLIGHT_ENTRY_DELAY: 50,
    ANIMATED_HIGHLIGHT_ENTRY_DURATION: 300,
    ANIMATED_HIGHLIGHT_START_DELAY: 10,
    ANIMATED_HIGHLIGHT_START_DURATION: 300,
    ANIMATED_HIGHLIGHT_END_DELAY: 800,
    ANIMATED_HIGHLIGHT_END_DURATION: 2000,
    ANIMATED_TRANSITION: 300,
    ANIMATED_TRANSITION_FROM_VALUE: 100,
    ANIMATED_PROGRESS_BAR_DELAY: 300,
    ANIMATED_PROGRESS_BAR_OPACITY_DURATION: 300,
    ANIMATED_PROGRESS_BAR_DURATION: 750,
    ANIMATION_IN_TIMING: 100,
    COMPOSER_FOCUS_DELAY: 150,
    ANIMATION_DIRECTION: {
        IN: 'in',
        OUT: 'out',
    },
    ELEMENT_NAME: {
        INPUT: 'INPUT',
        TEXTAREA: 'TEXTAREA',
    },
    POPOVER_ACCOUNT_SWITCHER_POSITION: {
        horizontal: 12 + variables.navigationTabBarSize,
        vertical: 72,
    },
    POPOVER_DROPDOWN_WIDTH: 336,
    POPOVER_DROPDOWN_MIN_HEIGHT: 0,
    POPOVER_DROPDOWN_MAX_HEIGHT: 416,
    POPOVER_DATE_WIDTH: 338,
    POPOVER_DATE_MAX_HEIGHT: 366,
    POPOVER_DATE_MIN_HEIGHT: 322,
    TOOLTIP_ANIMATION_DURATION: 500,
    // Multiplier for gyroscope animation in order to make it a bit more subtle
    ANIMATION_GYROSCOPE_VALUE: 0.4,
    ANIMATION_PAID_DURATION: 200,
    ANIMATION_PAID_CHECKMARK_DELAY: 300,
    ANIMATION_THUMBS_UP_DURATION: 250,
    ANIMATION_THUMBS_UP_DELAY: 200,
    ANIMATION_PAID_BUTTON_HIDE_DELAY: 300,
    BACKGROUND_IMAGE_TRANSITION_DURATION: 1000,
    SCREEN_TRANSITION_END_TIMEOUT: 1000,
    LIMIT_TIMEOUT: 2147483647,
    ARROW_HIDE_DELAY: 3000,
    MAX_IMAGE_CANVAS_AREA: 16777216,
    CHUNK_LOAD_ERROR: 'ChunkLoadError',

    API_ATTACHMENT_VALIDATIONS: {
        // 24 megabytes in bytes, this is limit set on servers, do not update without wider internal discussion
        MAX_SIZE: 25165824,

        // 10 megabytes in bytes, this is limit set on servers for receipt images, do not update without wider internal discussion
        RECEIPT_MAX_SIZE: 10485760,

        // An arbitrary size, but the same minimum as in the PHP layer
        MIN_SIZE: 240,

        // Allowed extensions for receipts
        ALLOWED_RECEIPT_EXTENSIONS: ['heif', 'heic', 'jpg', 'jpeg', 'gif', 'png', 'pdf', 'htm', 'html', 'text', 'rtf', 'doc', 'tif', 'tiff', 'msword', 'zip', 'xml', 'message'],

        MAX_FILE_LIMIT: 30,
    },

    // Allowed extensions for spreadsheets import
    ALLOWED_SPREADSHEET_EXTENSIONS: ['xls', 'xlsx', 'csv', 'txt'],

    // Allowed extensions for multilevel tag spreadsheets
    MULTILEVEL_TAG_ALLOWED_SPREADSHEET_EXTENSIONS: ['csv', 'tsv'],

    // Allowed extensions for text files that are used as spreadsheets
    TEXT_SPREADSHEET_EXTENSIONS: ['txt', 'csv'],

    // This is limit set on servers, do not update without wider internal discussion
    API_TRANSACTION_CATEGORY_MAX_LENGTH: 255,

    API_TRANSACTION_TAG_MAX_LENGTH: 255,

    AUTO_AUTH_STATE: {
        NOT_STARTED: 'not-started',
        SIGNING_IN: 'signing-in',
        JUST_SIGNED_IN: 'just-signed-in',
        FAILED: 'failed',
    },

    AUTH_TOKEN_TYPES: {
        ANONYMOUS: 'anonymousAccount',
        SUPPORT: 'support',
    },

    AVATAR_MAX_ATTACHMENT_SIZE: 6291456,

    AVATAR_ALLOWED_EXTENSIONS: ['jpg', 'jpeg', 'png', 'gif', 'bmp', 'svg'],

    // Minimum width and height size in px for a selected image
    AVATAR_MIN_WIDTH_PX: 80,
    AVATAR_MIN_HEIGHT_PX: 80,

    REPORT_ACTION_AVATARS: {
        TYPE: {
            MULTIPLE: 'multiple',
            MULTIPLE_DIAGONAL: 'multipleDiagonal',
            MULTIPLE_HORIZONTAL: 'multipleHorizontal',
            SUBSCRIPT: 'subscript',
            SINGLE: 'single',
        },
        SORT_BY: {
            ID: 'id',
            NAME: 'name',
            REVERSE: 'reverse',
        },
    },

    // Maximum width and height size in px for a selected image
    AVATAR_MAX_WIDTH_PX: 4096,
    AVATAR_MAX_HEIGHT_PX: 4096,

    LOGO_MAX_SCALE: 1.5,

    MAX_IMAGE_DIMENSION: 2400,

    BREADCRUMB_TYPE: {
        ROOT: 'root',
        STRONG: 'strong',
        NORMAL: 'normal',
    },

    DEFAULT_GROUP_AVATAR_COUNT: 18,
    DEFAULT_AVATAR_COUNT: 24,
    OLD_DEFAULT_AVATAR_COUNT: 8,

    DISPLAY_NAME: {
        // This value is consistent with the BE display name max length limit.
        MAX_LENGTH: 100,
        RESERVED_NAMES: ['Expensify', 'Concierge'],
        EXPENSIFY_CONCIERGE: 'Expensify Concierge',
    },

    GPS: {
        // It's OK to get a cached location that is up to an hour old because the only accuracy needed is the country the user is in
        MAX_AGE: 3600000,

        // 15 seconds, don't wait too long because the server can always fall back to using the IP address
        TIMEOUT: 15000,
    },

    LEGAL_NAME: {
        MAX_LENGTH: 40,
    },

    NAME: {
        MAX_LENGTH: 50,
    },

    REPORT_DESCRIPTION: {
        MAX_LENGTH: 1000,
    },

    PULL_REQUEST_NUMBER,

    // Regex to get link in href prop inside of <a/> component
    REGEX_LINK_IN_ANCHOR: /<a\s+(?:[^>]*?\s+)?href="([^"]*)"/gi,

    // Regex to read violation value from string given by backend
    VIOLATION_LIMIT_REGEX: /[^0-9]+/g,

    // Validates phone numbers with digits, '+', '-', '()', '.', and spaces
    ACCEPTED_PHONE_CHARACTER_REGEX: /^[0-9+\-().\s]+$/,

    // Prevents consecutive special characters or spaces like '--', '..', '((', '))', or '  '.
    REPEATED_SPECIAL_CHAR_PATTERN: /([-\s().])\1+/,

    MERCHANT_NAME_MAX_BYTES: 255,

    MASKED_PAN_PREFIX: 'XXXXXXXXXXXX',

    REQUEST_PREVIEW: {
        MAX_LENGTH: 83,
    },

    REVERSED_TRANSACTION_ATTRIBUTE: 'is-reversed-transaction',
    HIDDEN_MESSAGE_ATTRIBUTE: 'is-hidden-message',

    CALENDAR_PICKER: {
        // Numbers were arbitrarily picked.
        MIN_YEAR: CURRENT_YEAR - 100,
        MAX_YEAR: CURRENT_YEAR + 100,
        MAX_DATE,
        MIN_DATE,
    },

    DATE_BIRTH: {
        MIN_AGE: 0,
        MIN_AGE_FOR_PAYMENT: 18,
        MAX_AGE: 150,
    },

    DESKTOP_SHORTCUT_ACCELERATOR: {
        PASTE_AND_MATCH_STYLE: 'Option+Shift+CmdOrCtrl+V',
        PASTE_AS_PLAIN_TEXT: 'CmdOrCtrl+Shift+V',
    },

    // This is used to enable a rotation/transform style to any component.
    DIRECTION: {
        LEFT: 'left',
        RIGHT: 'right',
    },

    ASSIGN_CARD_BUTTON_TEST_ID: 'assignCardButtonTestID',
    // Sizes needed for report empty state background image handling
    EMPTY_STATE_BACKGROUND: {
        ASPECT_RATIO: 3.72,
        OVERLAP: 60,
        SMALL_SCREEN: {
            IMAGE_HEIGHT: 300,
        },
        WIDE_SCREEN: {
            IMAGE_HEIGHT: 450,
        },
    },

    NEW_EXPENSIFY_URL: ACTIVE_EXPENSIFY_URL,
    UBER_CONNECT_URL,
    APP_DOWNLOAD_LINKS: {
        ANDROID: `https://play.google.com/store/apps/details?id=${ANDROID_PACKAGE_NAME}`,
        IOS: 'https://apps.apple.com/us/app/expensify-travel-expense/id471713959',
        DESKTOP: `${ACTIVE_EXPENSIFY_URL}NewExpensify.dmg`,
        OLD_DOT_ANDROID: 'https://play.google.com/store/apps/details?id=org.me.mobiexpensifyg&hl=en_US&pli=1',
        OLD_DOT_IOS: 'https://apps.apple.com/us/app/expensify-expense-tracker/id471713959',
    },
    COMPANY_WEBSITE_DEFAULT_SCHEME: 'http',
    DATE: {
        SQL_DATE_TIME: 'YYYY-MM-DD HH:mm:ss',
        FNS_FORMAT_STRING: 'yyyy-MM-dd',
        FNS_DATE_TIME_FORMAT_STRING: 'yyyy-MM-dd HH:mm:ss',
        LOCAL_TIME_FORMAT: 'h:mm a',
        YEAR_MONTH_FORMAT: 'yyyyMM',
        MONTH_FORMAT: 'MMMM',
        WEEKDAY_TIME_FORMAT: 'eeee',
        MONTH_DAY_ABBR_FORMAT: 'MMM d',
        SHORT_DATE_FORMAT: 'MM-dd',
        MONTH_DAY_YEAR_ABBR_FORMAT: 'MMM d, yyyy',
        MONTH_DAY_YEAR_FORMAT: 'MMMM d, yyyy',
        FNS_TIMEZONE_FORMAT_STRING: "yyyy-MM-dd'T'HH:mm:ssXXX",
        FNS_DB_FORMAT_STRING: 'yyyy-MM-dd HH:mm:ss.SSS',
        LONG_DATE_FORMAT_WITH_WEEKDAY: 'eeee, MMMM d, yyyy',
        UNIX_EPOCH: '1970-01-01 00:00:00.000',
        MAX_DATE: '9999-12-31',
        MIN_DATE: '0001-01-01',
        ORDINAL_DAY_OF_MONTH: 'do',
        MONTH_DAY_YEAR_ORDINAL_FORMAT: 'MMMM do, yyyy',
        SECONDS_PER_DAY: 24 * 60 * 60,
        MONTH_DAYS,
    },
    SMS: {
        DOMAIN: '@expensify.sms',
    },
    DOCUSIGN_POWERFORM_LINK: {
        US: 'https://powerforms.docusign.net/ddc56dcb-9cc7-4b36-997c-fea9327f570e?env=na1&acct=cf4cc39a-1c3e-4c19-bbf9-71844e1bcbde&accountId=cf4cc39a-1c3e-4c19-bbf9-71844e1bcbde',
        CA: 'https://powerforms.docusign.net/efc57fcc-0d5d-43c3-a175-1687ad456242?env=na1&acct=cf4cc39a-1c3e-4c19-bbf9-71844e1bcbde&accountId=cf4cc39a-1c3e-4c19-bbf9-71844e1bcbde',
        AU: 'https://powerforms.docusign.net/2ff347bb-172a-4138-b1cd-4001a7c319b5?env=na1&acct=cf4cc39a-1c3e-4c19-bbf9-71844e1bcbde&accountId=cf4cc39a-1c3e-4c19-bbf9-71844e1bcbde',
    },
    BANK_ACCOUNT: {
        BENEFICIAL_OWNER_INFO_STEP: {
            SUBSTEP: {
                IS_USER_UBO: 1,
                IS_ANYONE_ELSE_UBO: 2,
                UBO_DETAILS_FORM: 3,
                ARE_THERE_MORE_UBOS: 4,
                UBOS_LIST: 5,
            },
            BENEFICIAL_OWNER_DATA: {
                BENEFICIAL_OWNER_KEYS: 'beneficialOwnerKeys',
                PREFIX: 'beneficialOwner',
                FIRST_NAME: 'firstName',
                LAST_NAME: 'lastName',
                DOB: 'dob',
                SSN_LAST_4: 'ssnLast4',
                STREET: 'street',
                CITY: 'city',
                STATE: 'state',
                ZIP_CODE: 'zipCode',
            },
        },
        PLAID: {
            ALLOWED_THROTTLED_COUNT: 2,
            ERROR: {
                TOO_MANY_ATTEMPTS: 'Too many attempts',
            },
            EVENTS_NAME: {
                OPEN: 'OPEN',
                EXIT: 'EXIT',
            },
        },
        ERROR: {
            MISSING_ROUTING_NUMBER: '402 Missing routingNumber',
            MAX_ROUTING_NUMBER: '402 Maximum Size Exceeded routingNumber',
            MISSING_INCORPORATION_STATE: '402 Missing incorporationState in additionalData',
            MISSING_INCORPORATION_TYPE: '402 Missing incorporationType in additionalData',
        },
        STEP: {
            // In the order they appear in the VBA flow
            COUNTRY: 'CountryStep',
            BANK_ACCOUNT: 'BankAccountStep',
            REQUESTOR: 'RequestorStep',
            COMPANY: 'CompanyStep',
            BENEFICIAL_OWNERS: 'BeneficialOwnersStep',
            ACH_CONTRACT: 'ACHContractStep',
            VALIDATION: 'ValidationStep',
            ENABLE: 'EnableStep',
        },
        STEP_NAMES: ['1', '2', '3', '4', '5', '6'],
        SUBSTEP: {
            MANUAL: 'manual',
            PLAID: 'plaid',
        },
        STEPS_HEADER_HEIGHT: 40,
        VERIFICATIONS: {
            ERROR_MESSAGE: 'verifications.errorMessage',
            THROTTLED: 'verifications.throttled',
        },
        FIELDS_TYPE: {
            LOCAL: 'local',
        },
        ONFIDO_RESPONSE: {
            SDK_TOKEN: 'apiResult.sdkToken',
            PASS: 'pass',
        },
        QUESTIONS: {
            QUESTION: 'apiResult.questions.question',
            DIFFERENTIATOR_QUESTION: 'apiResult.differentiator-question',
        },
        SETUP_TYPE: {
            MANUAL: 'manual',
            PLAID: 'plaid',
            NONE: '',
        },
        REGEX: {
            US_ACCOUNT_NUMBER: /^[0-9]{4,17}$/,

            // The back-end is always returning account number with 4 last digits and mask the rest with X
            MASKED_US_ACCOUNT_NUMBER: /^[X]{0,13}[0-9]{4}$/,
            SWIFT_BIC: /^[A-Za-z0-9]{8,11}$/,
        },
        VERIFICATION_MAX_ATTEMPTS: 7,
        STATE: {
            VERIFYING: 'VERIFYING',
            VALIDATING: 'VALIDATING',
            SETUP: 'SETUP',
            PENDING: 'PENDING',
            OPEN: 'OPEN',
        },
        MAX_LENGTH: {
            FULL_SSN: 9,
            SSN: 4,
            ZIP_CODE: 10,
        },
        TYPE: {
            BUSINESS: 'BUSINESS',
            PERSONAL: 'PERSONAL',
        },
    },
    NON_USD_BANK_ACCOUNT: {
        ALLOWED_FILE_TYPES: ['pdf', 'jpg', 'jpeg', 'png'],
        FILE_LIMIT: 1,
        TOTAL_FILES_SIZE_LIMIT: 5242880,
        PURPOSE_OF_TRANSACTION_ID: 'Intercompany_Payment',
        CURRENT_USER_KEY: 'currentUser',
        CORPAY_UNDEFINED_OPTION_VALUE: 'Undefined',
        STEP: {
            COUNTRY: 'CountryStep',
            BANK_INFO: 'BankInfoStep',
            BUSINESS_INFO: 'BusinessInfoStep',
            BENEFICIAL_OWNER_INFO: 'BeneficialOwnerInfoStep',
            SIGNER_INFO: 'SignerInfoStep',
            AGREEMENTS: 'AgreementsStep',
            DOCUSIGN: 'DocusignStep',
            FINISH: 'FinishStep',
        },
        BANK_INFO_STEP_ACH_DATA_INPUT_IDS: {
            ACCOUNT_HOLDER_NAME: 'addressName',
            ACCOUNT_HOLDER_REGION: 'addressState',
            ACCOUNT_HOLDER_CITY: 'addressCity',
            ACCOUNT_HOLDER_ADDRESS: 'addressStreet',
            ACCOUNT_HOLDER_POSTAL_CODE: 'addressZipCode',
            ROUTING_CODE: 'routingNumber',
        },
        BUSINESS_INFO_STEP: {
            PICKLIST: {
                ANNUAL_VOLUME_RANGE: 'AnnualVolumeRange',
                APPLICANT_TYPE: 'ApplicantType',
                NATURE_OF_BUSINESS: 'NatureOfBusiness',
                PURPOSE_OF_TRANSACTION: 'PurposeOfTransaction',
                TRADE_VOLUME_RANGE: 'TradeVolumeRange',
            },
        },
        BENEFICIAL_OWNER_INFO_STEP: {
            SUBSTEP: {
                IS_USER_BENEFICIAL_OWNER: 1,
                IS_ANYONE_ELSE_BENEFICIAL_OWNER: 2,
                BENEFICIAL_OWNER_DETAILS_FORM: 3,
                ARE_THERE_MORE_BENEFICIAL_OWNERS: 4,
                BENEFICIAL_OWNERS_LIST: 5,
            },
            BENEFICIAL_OWNER_DATA: {
                BENEFICIAL_OWNER_KEYS: 'beneficialOwnerKeys',
                PREFIX: 'beneficialOwner',
                FIRST_NAME: 'firstName',
                LAST_NAME: 'lastName',
                OWNERSHIP_PERCENTAGE: 'ownershipPercentage',
                DOB: 'dob',
                SSN_LAST_4: 'ssnLast4',
                STREET: 'street',
                CITY: 'city',
                STATE: 'state',
                ZIP_CODE: 'zipCode',
                COUNTRY: 'nationality',
                PROOF_OF_OWNERSHIP: 'proofOfBeneficialOwner',
                COPY_OF_ID: 'copyOfIDForBeneficialOwner',
                ADDRESS_PROOF: 'addressProofForBeneficialOwner',
                CODICE_FISCALE: 'codiceFisclaleTaxID',
                FULL_NAME: 'fullName',
                RESIDENTIAL_ADDRESS: 'residentialAddress',
            },
        },
        STEP_NAMES: ['1', '2', '3', '4', '5', '6'],
        DOCUSIGN_REQUIRED_STEP_NAMES: ['1', '2', '3', '4', '5', '6', '7'],
        STEP_HEADER_HEIGHT: 40,
        SIGNER_INFO_STEP: {
            SUBSTEP: {
                IS_DIRECTOR: 1,
                ENTER_EMAIL: 2,
                SIGNER_DETAILS_FORM: 3,
                DIRECTOR_DETAILS_FORM: 4,
                HANG_TIGHT: 5,
            },
            SIGNER_INFO_DATA: {
                SIGNER_PREFIX: 'signer',
                FULL_NAME: 'signerFullName',
                DATE_OF_BIRTH: 'signerDateOfBirth',
                JOB_TITLE: 'signerJobTitle',
                EMAIL: 'signerEmail',
                ADDRESS: 'signerCompleteResidentialAddress',
                STREET: 'signer_street',
                CITY: 'signer_city',
                STATE: 'signer_state',
                ZIP_CODE: 'signer_zipCode',
                COUNTRY: 'signer_nationality',
                PROOF_OF_DIRECTORS: 'proofOfDirectors',
                COPY_OF_ID: 'signerCopyOfID',
                ADDRESS_PROOF: 'signerAddressProof',
                CODICE_FISCALE: 'signerCodiceFiscale',
                DOWNLOADED_PDS_AND_FSG: 'downloadedPDSandFSG',
            },
        },
        BANK_INFO_STEP_ACCOUNT_HOLDER_KEY_PREFIX: 'accountHolder',
    },
    INCORPORATION_TYPES: {
        LLC: 'LLC',
        CORPORATION: 'Corp',
        PARTNERSHIP: 'Partnership',
        COOPERATIVE: 'Cooperative',
        SOLE_PROPRIETORSHIP: 'Sole Proprietorship',
        OTHER: 'Other',
    },
    BETAS: {
        ALL: 'all',
        ASAP_SUBMIT: 'asapSubmit',
        DEFAULT_ROOMS: 'defaultRooms',
        P2P_DISTANCE_REQUESTS: 'p2pDistanceRequests',
        SPOTNANA_TRAVEL: 'spotnanaTravel',
        PREVENT_SPOTNANA_TRAVEL: 'preventSpotnanaTravel',
        REPORT_FIELDS_FEATURE: 'reportFieldsFeature',
        NETSUITE_USA_TAX: 'netsuiteUsaTax',
        PER_DIEM: 'newDotPerDiem',
        NEWDOT_MANAGER_MCTEST: 'newDotManagerMcTest',
        CUSTOM_RULES: 'customRules',
        GLOBAL_REIMBURSEMENTS_ON_ND: 'globalReimbursementsOnND',
        IS_TRAVEL_VERIFIED: 'isTravelVerified',
        PLAID_COMPANY_CARDS: 'plaidCompanyCards',
        TRACK_FLOWS: 'trackFlows',
        EUR_BILLING: 'eurBilling',
        MANUAL_DISTANCE: 'manualDistance',
        NO_OPTIMISTIC_TRANSACTION_THREADS: 'noOptimisticTransactionThreads',
        VACATION_DELEGATE: 'vacationDelegate',
        UBER_FOR_BUSINESS: 'uberForBusiness',
    },
    BUTTON_STATES: {
        DEFAULT: 'default',
        ACTIVE: 'active',
        PRESSED: 'pressed',
        COMPLETE: 'complete',
        DISABLED: 'disabled',
    },
    BANK_ACCOUNT_TYPES: {
        WALLET: 'WALLET',
    },
    COUNTRY: {
        US: 'US',
        MX: 'MX',
        AU: 'AU',
        CA: 'CA',
        GB: 'GB',
        IT: 'IT',
    },
    SWIPE_DIRECTION: {
        DOWN: 'down',
        LEFT: 'left',
        RIGHT: 'right',
        UP: 'up',
    },
    DESKTOP_DEEPLINK_APP_STATE: {
        CHECKING: 'checking',
        INSTALLED: 'installed',
        NOT_INSTALLED: 'not-installed',
    },
    TAX_RATES: {
        CUSTOM_NAME_MAX_LENGTH: 8,
        NAME_MAX_LENGTH: 50,
    },
    PLATFORM: {
        IOS: 'ios',
        ANDROID: 'android',
        WEB: 'web',
        DESKTOP: 'desktop',
        MOBILE_WEB: 'mobileweb',
    },
    PLATFORM_SPECIFIC_KEYS: {
        CTRL: {
            DEFAULT: 'control',
            [PLATFORM_OS_MACOS]: 'meta',
            [PLATFORM_IOS]: 'meta',
        },
        SHIFT: {
            DEFAULT: 'shift',
        },
        ENTER: {
            DEFAULT: 'enter',
        },
    },
    KEYBOARD_SHORTCUTS: {
        MARK_ALL_MESSAGES_AS_READ: {
            descriptionKey: 'markAllMessagesAsRead',
            shortcutKey: 'Escape',
            modifiers: ['SHIFT'],
            trigger: {
                DEFAULT: {input: keyInputEscape, modifierFlags: keyModifierShift},
            },
        },
        SEARCH: {
            descriptionKey: 'search',
            shortcutKey: 'K',
            modifiers: ['CTRL'],
            trigger: {
                DEFAULT: {input: 'k', modifierFlags: keyModifierControl},
                [PLATFORM_OS_MACOS]: {input: 'k', modifierFlags: keyModifierCommand},
                [PLATFORM_IOS]: {input: 'k', modifierFlags: keyModifierCommand},
            },
            type: KEYBOARD_SHORTCUT_NAVIGATION_TYPE,
        },
        NEW_CHAT: {
            descriptionKey: 'newChat',
            shortcutKey: 'K',
            modifiers: ['CTRL', 'SHIFT'],
            trigger: {
                DEFAULT: {input: 'k', modifierFlags: keyModifierShiftControl},
                [PLATFORM_OS_MACOS]: {input: 'k', modifierFlags: keyModifierShiftCommand},
                [PLATFORM_IOS]: {input: 'k', modifierFlags: keyModifierShiftCommand},
            },
            type: KEYBOARD_SHORTCUT_NAVIGATION_TYPE,
        },
        SHORTCUTS: {
            descriptionKey: 'openShortcutDialog',
            shortcutKey: 'J',
            modifiers: ['CTRL'],
            trigger: {
                DEFAULT: {input: 'j', modifierFlags: keyModifierControl},
                [PLATFORM_OS_MACOS]: {input: 'j', modifierFlags: keyModifierCommand},
                [PLATFORM_IOS]: {input: 'j', modifierFlags: keyModifierCommand},
            },
        },
        ESCAPE: {
            descriptionKey: 'escape',
            shortcutKey: 'Escape',
            modifiers: [],
            trigger: {
                DEFAULT: {input: keyInputEscape},
                [PLATFORM_OS_MACOS]: {input: keyInputEscape},
                [PLATFORM_IOS]: {input: keyInputEscape},
            },
        },
        ENTER: {
            descriptionKey: null,
            shortcutKey: 'Enter',
            modifiers: [],
            trigger: {
                DEFAULT: {input: keyInputEnter},
                [PLATFORM_OS_MACOS]: {input: keyInputEnter},
                [PLATFORM_IOS]: {input: keyInputEnter},
            },
        },
        CTRL_ENTER: {
            descriptionKey: null,
            shortcutKey: 'Enter',
            modifiers: ['CTRL'],
            trigger: {
                DEFAULT: {input: keyInputEnter, modifierFlags: keyModifierControl},
                [PLATFORM_OS_MACOS]: {input: keyInputEnter, modifierFlags: keyModifierCommand},
                [PLATFORM_IOS]: {input: keyInputEnter, modifierFlags: keyModifierCommand},
            },
        },
        COPY: {
            descriptionKey: 'copy',
            shortcutKey: 'C',
            modifiers: ['CTRL'],
            trigger: {
                DEFAULT: {input: 'c', modifierFlags: keyModifierControl},
                [PLATFORM_OS_MACOS]: {input: 'c', modifierFlags: keyModifierCommand},
                [PLATFORM_IOS]: {input: 'c', modifierFlags: keyModifierCommand},
            },
        },
        ARROW_UP: {
            descriptionKey: null,
            shortcutKey: 'ArrowUp',
            modifiers: [],
            trigger: {
                DEFAULT: {input: keyInputUpArrow},
                [PLATFORM_OS_MACOS]: {input: keyInputUpArrow},
                [PLATFORM_IOS]: {input: keyInputUpArrow},
            },
        },
        ARROW_DOWN: {
            descriptionKey: null,
            shortcutKey: 'ArrowDown',
            modifiers: [],
            trigger: {
                DEFAULT: {input: keyInputDownArrow},
                [PLATFORM_OS_MACOS]: {input: keyInputDownArrow},
                [PLATFORM_IOS]: {input: keyInputDownArrow},
            },
        },
        ARROW_LEFT: {
            descriptionKey: null,
            shortcutKey: 'ArrowLeft',
            modifiers: [],
            trigger: {
                DEFAULT: {input: keyInputLeftArrow},
                [PLATFORM_OS_MACOS]: {input: keyInputLeftArrow},
                [PLATFORM_IOS]: {input: keyInputLeftArrow},
            },
        },
        ARROW_RIGHT: {
            descriptionKey: null,
            shortcutKey: 'ArrowRight',
            modifiers: [],
            trigger: {
                DEFAULT: {input: keyInputRightArrow},
                [PLATFORM_OS_MACOS]: {input: keyInputRightArrow},
                [PLATFORM_IOS]: {input: keyInputRightArrow},
            },
        },
        TAB: {
            descriptionKey: null,
            shortcutKey: 'Tab',
            modifiers: [],
        },
        DEBUG: {
            descriptionKey: 'openDebug',
            shortcutKey: 'D',
            modifiers: ['CTRL'],
            trigger: {
                DEFAULT: {input: 'd', modifierFlags: keyModifierControl},
                [PLATFORM_OS_MACOS]: {input: 'd', modifierFlags: keyModifierCommand},
                [PLATFORM_IOS]: {input: 'd', modifierFlags: keyModifierCommand},
            },
        },
        BACKSPACE: {
            descriptionKey: null,
            shortcutKey: 'Backspace',
            modifiers: [],
        },
        SPACE: {
            descriptionKey: null,
            shortcutKey: 'Space',
            modifiers: [],
            trigger: {
                DEFAULT: {input: keyInputSpace},
            },
        },
    },
    KEYBOARD_SHORTCUTS_TYPES: {
        NAVIGATION_SHORTCUT: KEYBOARD_SHORTCUT_NAVIGATION_TYPE,
    },
    KEYBOARD_SHORTCUT_KEY_DISPLAY_NAME: {
        CONTROL: 'CTRL',
        ESCAPE: 'ESC',
        META: 'CMD',
        SHIFT: 'Shift',
    },
    CURRENCY: {
        USD: 'USD',
        AUD: 'AUD',
        CAD: 'CAD',
        GBP: 'GBP',
        NZD: 'NZD',
        EUR: 'EUR',
    },
    SCA_CURRENCIES: new Set(['GBP', 'EUR']),
    get DIRECT_REIMBURSEMENT_CURRENCIES() {
        return [this.CURRENCY.USD, this.CURRENCY.AUD, this.CURRENCY.CAD, this.CURRENCY.GBP, this.CURRENCY.EUR];
    },
    TRIAL_DURATION_DAYS: 8,
    EXAMPLE_PHONE_NUMBER: '+15005550006',
    CONCIERGE_CHAT_NAME: 'Concierge',
    CLOUDFRONT_URL,
    connectionsVideoPaths,
    EMPTY_ARRAY,
    EMPTY_OBJECT,
    DEFAULT_NUMBER_ID,
    USE_EXPENSIFY_URL,
    EXPENSIFY_URL,
    EXPENSIFY_MOBILE_URL,
    GOOGLE_MEET_URL_ANDROID: 'https://meet.google.com',
    GOOGLE_DOC_IMAGE_LINK_MATCH: 'googleusercontent.com',
    IMAGE_BASE64_MATCH: 'base64',
    DEEPLINK_BASE_URL: 'new-expensify://',
    PDF_VIEWER_URL: '/pdf/web/viewer.html',
    CLOUDFRONT_DOMAIN_REGEX: /^https:\/\/\w+\.cloudfront\.net/i,
    EXPENSIFY_ICON_URL: `${CLOUDFRONT_URL}/images/favicon-2019.png`,
    CONCIERGE_ICON_URL_2021: `${CLOUDFRONT_URL}/images/icons/concierge_2021.png`,
    CONCIERGE_ICON_URL: `${CLOUDFRONT_URL}/images/icons/concierge_2022.png`,
    COMPANY_CARD_PLAID: `${CLOUDFRONT_URL}/images/plaid/`,
    UPWORK_URL: 'https://github.com/Expensify/App/issues?q=is%3Aopen+is%3Aissue+label%3A%22Help+Wanted%22',
    DEEP_DIVE_EXPENSIFY_CARD: 'https://community.expensify.com/discussion/4848/deep-dive-expensify-card-and-quickbooks-online-auto-reconciliation-how-it-works',
    DEEP_DIVE_ERECEIPTS: 'https://community.expensify.com/discussion/5542/deep-dive-what-are-ereceipts/',
    DEEP_DIVE_PER_DIEM: 'https://community.expensify.com/discussion/4772/how-to-add-a-single-rate-per-diem',
    SET_NOTIFICATION_LINK: 'https://community.expensify.com/discussion/5651/deep-dive-best-practices-when-youre-running-into-trouble-receiving-emails-from-expensify',
    GITHUB_URL: 'https://github.com/Expensify/App',
    HELP_LINK_URL: `${USE_EXPENSIFY_URL}/usa-patriot-act`,
    ELECTRONIC_DISCLOSURES_URL: `${USE_EXPENSIFY_URL}/esignagreement`,
    GITHUB_RELEASE_URL: 'https://api.github.com/repos/expensify/app/releases/latest',
    ADD_SECONDARY_LOGIN_URL: encodeURI('settings?param={"section":"account","openModal":"secondaryLogin"}'),
    MANAGE_CARDS_URL: 'domain_companycards',
    FEES_URL: `${EXPENSIFY_URL}/fees`,
    SAVE_WITH_EXPENSIFY_URL: `${USE_EXPENSIFY_URL}/savings-calculator`,
    CFPB_PREPAID_URL: 'https://cfpb.gov/prepaid',
    STAGING_NEW_EXPENSIFY_URL: 'https://staging.new.expensify.com',
    PR_TESTING_NEW_EXPENSIFY_URL: `https://${Config?.PULL_REQUEST_NUMBER}.pr-testing.expensify.com`,
    NEWHELP_URL: 'https://help.expensify.com',
    WHATS_NEW_URL: `${USE_EXPENSIFY_URL}/blog?category=Product%20Updates`,
    INTERNAL_DEV_EXPENSIFY_URL: 'https://www.expensify.com.dev',
    IMPORT_TAGS_EXPENSIFY_URL: 'https://help.expensify.com/articles/expensify-classic/workspaces/Create-tags#import-a-spreadsheet-1',
    IMPORT_TAGS_EXPENSIFY_URL_DEPENDENT_TAGS: 'https://help.expensify.com/articles/expensify-classic/workspaces/Create-tags#multi-level-tags',
    STAGING_EXPENSIFY_URL: 'https://staging.expensify.com',
    DENIED_CAMERA_ACCESS_INSTRUCTIONS_URL:
        'https://help.expensify.com/articles/new-expensify/expenses-&-payments/Create-an-expense#:~:text=How%20can%20I%20enable%20camera%20permission%20for%20a%20website%20on%20mobile%20browsers%3F',
    BANK_ACCOUNT_PERSONAL_DOCUMENTATION_INFO_URL:
        'https://community.expensify.com/discussion/6983/faq-why-do-i-need-to-provide-personal-documentation-when-setting-up-updating-my-bank-account',
    PERSONAL_DATA_PROTECTION_INFO_URL: 'https://community.expensify.com/discussion/5677/deep-dive-security-how-expensify-protects-your-information',
    ONFIDO_FACIAL_SCAN_POLICY_URL: 'https://onfido.com/facial-scan-policy-and-release/',
    ONFIDO_PRIVACY_POLICY_URL: 'https://onfido.com/privacy/',
    ONFIDO_TERMS_OF_SERVICE_URL: 'https://onfido.com/terms-of-service/',
    LIST_OF_RESTRICTED_BUSINESSES:
        'https://help.expensify.com/articles/expensify-classic/bank-accounts-and-payments/bank-accounts/Connect-US-Business-Bank-Account#are-there-certain-industries-or-businesses-for-which-expensify-cannot-process-automatic-in-app-payments',
    TRAVEL_TERMS_URL: `${EXPENSIFY_URL}/travelterms`,
    EXPENSIFY_PACKAGE_FOR_SAGE_INTACCT: 'https://www.expensify.com/tools/integrations/downloadPackage',
    EXPENSIFY_PACKAGE_FOR_SAGE_INTACCT_FILE_NAME: 'ExpensifyPackageForSageIntacct',
    SAGE_INTACCT_INSTRUCTIONS: 'https://help.expensify.com/articles/expensify-classic/integrations/accounting-integrations/Sage-Intacct',
    HOW_TO_CONNECT_TO_SAGE_INTACCT: 'https://help.expensify.com/articles/expensify-classic/integrations/accounting-integrations/Sage-Intacct#how-to-connect-to-sage-intacct',
    PRICING: `https://www.expensify.com/pricing`,
    COMPANY_CARDS_HELP: 'https://help.expensify.com/articles/expensify-classic/connect-credit-cards/company-cards/Commercial-Card-Feeds',
    COMPANY_CARDS_MASTERCARD_COMMERCIAL_CARDS:
        'https://help.expensify.com/articles/new-expensify/connect-credit-cards/company-cards/Commercial-feeds#how-to-set-up-a-mastercard-commercial-feed',
    COMPANY_CARDS_DELIVERY_FILE_HELP: {
        cdf: 'https://help.expensify.com/articles/new-expensify/connect-credit-cards/company-cards/Commercial-feeds#steps-to-add-a-mastercard-commercial-feed',
        vcf: 'https://help.expensify.com/articles/new-expensify/connect-credit-cards/company-cards/Commercial-feeds#steps-to-add-a-visa-commercial-feed',
        gl1025: 'https://help.expensify.com/articles/new-expensify/connect-credit-cards/company-cards/Commercial-feeds#steps-to-add-an-american-express-corporate-feed',
    },
    COMPANY_CARDS_VISA_COMMERCIAL_CARD_HELP: 'https://help.expensify.com/articles/new-expensify/connect-credit-cards/company-cards/Commercial-feeds#how-to-set-up-a-visa-commercial-feed',
    COMPANY_CARDS_AMEX_COMMERCIAL_CARD_HELP:
        'https://help.expensify.com/articles/new-expensify/connect-credit-cards/company-cards/Commercial-feeds#how-to-set-up-an-american-express-corporate-feed',
    COMPANY_CARDS_STRIPE_HELP: 'https://dashboard.stripe.com/login?redirect=%2Fexpenses%2Fsettings',
    COMPANY_CARDS_CONNECT_CREDIT_CARDS_HELP_URL: 'https://help.expensify.com/new-expensify/hubs/connect-credit-cards/',
    CUSTOM_REPORT_NAME_HELP_URL: 'https://help.expensify.com/articles/expensify-classic/spending-insights/Export-Expenses-And-Reports#formulas',
    CONFIGURE_REIMBURSEMENT_SETTINGS_HELP_URL: 'https://help.expensify.com/articles/expensify-classic/workspaces/Configure-Reimbursement-Settings',
    CONFIGURE_EXPENSE_REPORT_RULES_HELP_URL: 'https://help.expensify.com/articles/new-expensify/workspaces/Set-up-rules#configure-expense-report-rules',
    SELECT_WORKFLOWS_HELP_URL: 'https://help.expensify.com/articles/new-expensify/workspaces/Set-up-workflows#select-workflows',
    COPILOT_HELP_URL: 'https://help.expensify.com/articles/new-expensify/settings/Add-or-Act-As-a-Copilot',
    BULK_UPLOAD_HELP_URL: 'https://help.expensify.com/articles/new-expensify/reports-and-expenses/Create-an-Expense#option-4-bulk-upload-receipts-desktop-only',
    ENCRYPTION_AND_SECURITY_HELP_URL: 'https://help.expensify.com/articles/new-expensify/settings/Encryption-and-Data-Security',
    PLAN_TYPES_AND_PRICING_HELP_URL: 'https://help.expensify.com/articles/new-expensify/billing-and-subscriptions/Plan-types-and-pricing',
    MERGE_ACCOUNT_HELP_URL: 'https://help.expensify.com/articles/new-expensify/settings/Merge-Accounts',
    CONNECT_A_BUSINESS_BANK_ACCOUNT_HELP_URL: 'https://help.expensify.com/articles/new-expensify/expenses-&-payments/Connect-a-Business-Bank-Account',
    REGISTER_FOR_WEBINAR_URL: 'https://events.zoom.us/eo/Aif1I8qCi1GZ7KnLnd1vwGPmeukSRoPjFpyFAZ2udQWn0-B86e1Z~AggLXsr32QYFjq8BlYLZ5I06Dg',
    TEST_RECEIPT_URL: `${CLOUDFRONT_URL}/images/fake-receipt__tacotodds.png`,
    // Use Environment.getEnvironmentURL to get the complete URL with port number
    DEV_NEW_EXPENSIFY_URL: 'https://dev.new.expensify.com:',
    STORYLANE: {
        ADMIN_TOUR: 'https://app.storylane.io/demo/bbcreg8vccag?embed=inline',
        ADMIN_TOUR_MOBILE: 'https://app.storylane.io/demo/b6faqcdsxgww?embed=inline',
        TRACK_WORKSPACE_TOUR: 'https://app.storylane.io/share/mqzy3huvtrhx?embed=inline',
        TRACK_WORKSPACE_TOUR_MOBILE: 'https://app.storylane.io/share/wq4hiwsqvoho?embed=inline',
        EMPLOYEE_TOUR: 'https://app.storylane.io/share/izmryscwurdd?embed=inline',
        EMPLOYEE_TOUR_MOBILE: 'https://app.storylane.io/share/wckqdetaacgy?embed=inline',
    },
    OLD_DOT_PUBLIC_URLS: {
        TERMS_URL: `${EXPENSIFY_URL}/terms`,
        PRIVACY_URL: `${EXPENSIFY_URL}/privacy`,
        LICENSES_URL: `${USE_EXPENSIFY_URL}/licenses`,
        ACH_TERMS_URL: `${EXPENSIFY_URL}/achterms`,
        WALLET_AGREEMENT_URL: `${EXPENSIFY_URL}/expensify-payments-wallet-terms-of-service`,
        BANCORP_WALLET_AGREEMENT_URL: `${EXPENSIFY_URL}/bancorp-bank-wallet-terms-of-service`,
        EXPENSIFY_APPROVED_PROGRAM_URL: `${USE_EXPENSIFY_URL}/accountants-program`,
    },
    OLDDOT_URLS: {
        ADMIN_POLICIES_URL: 'admin_policies',
        ADMIN_DOMAINS_URL: 'admin_domains',
        INBOX: 'inbox',
        POLICY_CONNECTIONS_URL: (policyID: string) => `policy?param={"policyID":"${policyID}"}#connections`,
        SIGN_OUT: 'signout',
    },

    EXPENSIFY_POLICY_DOMAIN,
    EXPENSIFY_POLICY_DOMAIN_EXTENSION,

    SIGN_IN_FORM_WIDTH: 300,

    REQUEST_CODE_DELAY: 30,

    DEEPLINK_PROMPT_DENYLIST: [SCREENS.HOME, SCREENS.SIGN_IN_WITH_APPLE_DESKTOP, SCREENS.SIGN_IN_WITH_GOOGLE_DESKTOP],

    SIGN_IN_METHOD: {
        APPLE: 'Apple',
        GOOGLE: 'Google',
    },

    OPTION_TYPE: {
        REPORT: 'report',
        PERSONAL_DETAIL: 'personalDetail',
    },

    QUICK_ACTIONS: {
        REQUEST_MANUAL: 'requestManual',
        REQUEST_SCAN: 'requestScan',
        REQUEST_DISTANCE: 'requestDistance',
        PER_DIEM: 'perDiem',
        SPLIT_MANUAL: 'splitManual',
        SPLIT_SCAN: 'splitScan',
        SPLIT_DISTANCE: 'splitDistance',
        TRACK_MANUAL: 'trackManual',
        TRACK_SCAN: 'trackScan',
        TRACK_DISTANCE: 'trackDistance',
        ASSIGN_TASK: 'assignTask',
        SEND_MONEY: 'sendMoney',
        CREATE_REPORT: 'createReport',
    },

    RECEIPT: {
        ICON_SIZE: 164,
        PERMISSION_GRANTED: 'granted',
        HAND_ICON_HEIGHT: 152,
        HAND_ICON_WIDTH: 200,
        SHUTTER_SIZE: 90,
        MAX_REPORT_PREVIEW_RECEIPTS: 3,
    },
    REPORT: {
        ROLE: {
            ADMIN: 'admin',
            MEMBER: 'member',
        },
        MAX_COUNT_BEFORE_FOCUS_UPDATE: 30,
        MIN_INITIAL_REPORT_ACTION_COUNT: 15,
        UNREPORTED_REPORT_ID: '0',
        SPLIT_REPORT_ID: '-2',
        SECONDARY_ACTIONS: {
            SUBMIT: 'submit',
            APPROVE: 'approve',
            REMOVE_HOLD: 'removeHold',
            UNAPPROVE: 'unapprove',
            CANCEL_PAYMENT: 'cancelPayment',
            HOLD: 'hold',
            DOWNLOAD_PDF: 'downloadPDF',
            CHANGE_WORKSPACE: 'changeWorkspace',
            VIEW_DETAILS: 'viewDetails',
            DELETE: 'delete',
            RETRACT: 'retract',
            ADD_EXPENSE: 'addExpense',
            SPLIT: 'split',
            REOPEN: 'reopen',
            EXPORT: 'export',
            PAY: 'pay',
            MERGE: 'merge',
        },
        PRIMARY_ACTIONS: {
            SUBMIT: 'submit',
            APPROVE: 'approve',
            PAY: 'pay',
            EXPORT_TO_ACCOUNTING: 'exportToAccounting',
            REMOVE_HOLD: 'removeHold',
            REVIEW_DUPLICATES: 'reviewDuplicates',
            MARK_AS_CASH: 'markAsCash',
            ADD_EXPENSE: 'addExpense',
        },
        TRANSACTION_PRIMARY_ACTIONS: {
            REMOVE_HOLD: 'removeHold',
            REVIEW_DUPLICATES: 'reviewDuplicates',
            MARK_AS_CASH: 'markAsCash',
        },
        REPORT_PREVIEW_ACTIONS: {
            VIEW: 'view',
            ADD_EXPENSE: 'addExpense',
            REVIEW: 'review',
            SUBMIT: 'submit',
            APPROVE: 'approve',
            PAY: 'pay',
            EXPORT_TO_ACCOUNTING: 'exportToAccounting',
        },
        TRANSACTION_SECONDARY_ACTIONS: {
            HOLD: 'hold',
            REMOVE_HOLD: 'removeHold',
            SPLIT: 'split',
            VIEW_DETAILS: 'viewDetails',
            DELETE: 'delete',
            MERGE: 'merge',
        },
        ADD_EXPENSE_OPTIONS: {
            CREATE_NEW_EXPENSE: 'createNewExpense',
            ADD_UNREPORTED_EXPENSE: 'addUnreportedExpense',
        },
        ACTIONS: {
            LIMIT: 50,
            // OldDot Actions render getMessage from Web-Expensify/lib/Report/Action PHP files via getMessageOfOldDotReportAction in ReportActionsUtils.ts
            TYPE: {
                ACTIONABLE_ADD_PAYMENT_CARD: 'ACTIONABLEADDPAYMENTCARD',
                ACTIONABLE_JOIN_REQUEST: 'ACTIONABLEJOINREQUEST',
                ACTIONABLE_MENTION_WHISPER: 'ACTIONABLEMENTIONWHISPER',
                ACTIONABLE_REPORT_MENTION_WHISPER: 'ACTIONABLEREPORTMENTIONWHISPER',
                ACTIONABLE_TRACK_EXPENSE_WHISPER: 'ACTIONABLETRACKEXPENSEWHISPER',
                POLICY_EXPENSE_CHAT_WELCOME_WHISPER: 'POLICYEXPENSECHATWELCOMEWHISPER',
                ADD_COMMENT: 'ADDCOMMENT',
                APPROVED: 'APPROVED',
                CARD_MISSING_ADDRESS: 'CARDMISSINGADDRESS',
                CARD_ISSUED: 'CARDISSUED',
                CARD_ISSUED_VIRTUAL: 'CARDISSUEDVIRTUAL',
                CARD_ASSIGNED: 'CARDASSIGNED',
                CHANGE_FIELD: 'CHANGEFIELD', // OldDot Action
                CHANGE_POLICY: 'CHANGEPOLICY',
                CHANGE_TYPE: 'CHANGETYPE', // OldDot Action
                CHRONOS_OOO_LIST: 'CHRONOSOOOLIST',
                CLOSED: 'CLOSED',
                CREATED: 'CREATED',
                DELETED_ACCOUNT: 'DELETEDACCOUNT', // Deprecated OldDot Action
                DELETED_TRANSACTION: 'DELETEDTRANSACTION',
                DISMISSED_VIOLATION: 'DISMISSEDVIOLATION',
                DONATION: 'DONATION', // Deprecated OldDot Action
                EXPORTED_TO_CSV: 'EXPORTCSV', // OldDot Action
                EXPORTED_TO_INTEGRATION: 'EXPORTINTEGRATION', // OldDot Action
                EXPORTED_TO_QUICK_BOOKS: 'EXPORTED', // Deprecated OldDot Action
                FORWARDED: 'FORWARDED', // OldDot Action
                HOLD: 'HOLD',
                HOLD_COMMENT: 'HOLDCOMMENT',
                INTEGRATION_SYNC_FAILED: 'INTEGRATIONSYNCFAILED',
                IOU: 'IOU',
                INTEGRATIONS_MESSAGE: 'INTEGRATIONSMESSAGE', // OldDot Action
                MANAGER_ATTACH_RECEIPT: 'MANAGERATTACHRECEIPT', // OldDot Action
                MANAGER_DETACH_RECEIPT: 'MANAGERDETACHRECEIPT', // OldDot Action
                MARKED_REIMBURSED: 'MARKEDREIMBURSED', // OldDot Action
                MARK_REIMBURSED_FROM_INTEGRATION: 'MARKREIMBURSEDFROMINTEGRATION', // OldDot Action
                MERGED_WITH_CASH_TRANSACTION: 'MERGEDWITHCASHTRANSACTION',
                MODIFIED_EXPENSE: 'MODIFIEDEXPENSE',
                MOVED: 'MOVED',
                MOVED_TRANSACTION: 'MOVEDTRANSACTION',
                UNREPORTED_TRANSACTION: 'UNREPORTEDTRANSACTION',
                OUTDATED_BANK_ACCOUNT: 'OUTDATEDBANKACCOUNT', // OldDot Action
                REIMBURSED: 'REIMBURSED',
                REIMBURSEMENT_ACH_BOUNCE: 'REIMBURSEMENTACHBOUNCE', // OldDot Action
                REIMBURSEMENT_ACH_CANCELED: 'REIMBURSEMENTACHCANCELED', // OldDot Action
                REIMBURSEMENT_ACCOUNT_CHANGED: 'REIMBURSEMENTACCOUNTCHANGED', // OldDot Action
                REIMBURSEMENT_DELAYED: 'REIMBURSEMENTDELAYED', // OldDot Action
                REIMBURSEMENT_QUEUED: 'REIMBURSEMENTQUEUED',
                REIMBURSEMENT_DEQUEUED: 'REIMBURSEMENTDEQUEUED',
                REIMBURSEMENT_REQUESTED: 'REIMBURSEMENTREQUESTED', // Deprecated OldDot Action
                REIMBURSEMENT_SETUP: 'REIMBURSEMENTSETUP', // Deprecated OldDot Action
                REIMBURSEMENT_SETUP_REQUESTED: 'REIMBURSEMENTSETUPREQUESTED', // Deprecated OldDot Action
                REJECTED: 'REJECTED',
                REMOVED_FROM_APPROVAL_CHAIN: 'REMOVEDFROMAPPROVALCHAIN',
                DEMOTED_FROM_WORKSPACE: 'DEMOTEDFROMWORKSPACE',
                RENAMED: 'RENAMED',
                RETRACTED: 'RETRACTED',
                REOPENED: 'REOPENED',
                REPORT_PREVIEW: 'REPORTPREVIEW',
                SELECTED_FOR_RANDOM_AUDIT: 'SELECTEDFORRANDOMAUDIT', // OldDot Action
                SHARE: 'SHARE', // OldDot Action
                STRIPE_PAID: 'STRIPEPAID', // OldDot Action
                SUBMITTED: 'SUBMITTED',
                SUBMITTED_AND_CLOSED: 'SUBMITTEDCLOSED',
                TAKE_CONTROL: 'TAKECONTROL', // OldDot Action
                TASK_CANCELLED: 'TASKCANCELLED',
                TASK_COMPLETED: 'TASKCOMPLETED',
                TASK_EDITED: 'TASKEDITED',
                TASK_REOPENED: 'TASKREOPENED',
                TRAVEL_UPDATE: 'TRAVEL_TRIP_ROOM_UPDATE',
                TRIP_PREVIEW: 'TRIPPREVIEW',
                UNAPPROVED: 'UNAPPROVED',
                UNHOLD: 'UNHOLD',
                UNSHARE: 'UNSHARE', // OldDot Action
                UPDATE_GROUP_CHAT_MEMBER_ROLE: 'UPDATEGROUPCHATMEMBERROLE',
                CONCIERGE_CATEGORY_OPTIONS: 'CONCIERGECATEGORYOPTIONS',
                POLICY_CHANGE_LOG: {
                    ADD_APPROVER_RULE: 'POLICYCHANGELOG_ADD_APPROVER_RULE',
                    ADD_BUDGET: 'POLICYCHANGELOG_ADD_BUDGET',
                    ADD_CATEGORY: 'POLICYCHANGELOG_ADD_CATEGORY',
                    ADD_CUSTOM_UNIT: 'POLICYCHANGELOG_ADD_CUSTOM_UNIT',
                    ADD_CUSTOM_UNIT_RATE: 'POLICYCHANGELOG_ADD_CUSTOM_UNIT_RATE',
                    ADD_EMPLOYEE: 'POLICYCHANGELOG_ADD_EMPLOYEE',
                    ADD_INTEGRATION: 'POLICYCHANGELOG_ADD_INTEGRATION',
                    ADD_REPORT_FIELD: 'POLICYCHANGELOG_ADD_REPORT_FIELD',
                    ADD_TAG: 'POLICYCHANGELOG_ADD_TAG',
                    DELETE_ALL_TAGS: 'POLICYCHANGELOG_DELETE_ALL_TAGS',
                    DELETE_APPROVER_RULE: 'POLICYCHANGELOG_DELETE_APPROVER_RULE',
                    DELETE_BUDGET: 'POLICYCHANGELOG_DELETE_BUDGET',
                    DELETE_CATEGORY: 'POLICYCHANGELOG_DELETE_CATEGORY',
                    DELETE_CUSTOM_UNIT: 'POLICYCHANGELOG_DELETE_CUSTOM_UNIT',
                    DELETE_CUSTOM_UNIT_RATE: 'POLICYCHANGELOG_DELETE_CUSTOM_UNIT_RATE',
                    DELETE_CUSTOM_UNIT_SUB_RATE: 'POLICYCHANGELOG_DELETE_CUSTOM_UNIT_SUB_RATE',
                    DELETE_EMPLOYEE: 'POLICYCHANGELOG_DELETE_EMPLOYEE',
                    DELETE_INTEGRATION: 'POLICYCHANGELOG_DELETE_INTEGRATION',
                    DELETE_REPORT_FIELD: 'POLICYCHANGELOG_DELETE_REPORT_FIELD',
                    DELETE_TAG: 'POLICYCHANGELOG_DELETE_TAG',
                    DELETE_MULTIPLE_TAGS: 'POLICYCHANGELOG_DELETE_MULTIPLE_TAGS',
                    IMPORT_CUSTOM_UNIT_RATES: 'POLICYCHANGELOG_IMPORT_CUSTOM_UNIT_RATES',
                    IMPORT_TAGS: 'POLICYCHANGELOG_IMPORT_TAGS',
                    INDIVIDUAL_BUDGET_NOTIFICATION: 'POLICYCHANGELOG_INDIVIDUAL_BUDGET_NOTIFICATION',
                    INVITE_TO_ROOM: 'POLICYCHANGELOG_INVITETOROOM',
                    REMOVE_FROM_ROOM: 'POLICYCHANGELOG_REMOVEFROMROOM',
                    LEAVE_ROOM: 'POLICYCHANGELOG_LEAVEROOM',
                    REPLACE_CATEGORIES: 'POLICYCHANGELOG_REPLACE_CATEGORIES',
                    SET_AUTO_REIMBURSEMENT: 'POLICYCHANGELOG_SET_AUTOREIMBURSEMENT',
                    SET_AUTO_JOIN: 'POLICYCHANGELOG_SET_AUTO_JOIN',
                    SET_CATEGORY_NAME: 'POLICYCHANGELOG_SET_CATEGORY_NAME',
                    SHARED_BUDGET_NOTIFICATION: 'POLICYCHANGELOG_SHARED_BUDGET_NOTIFICATION',
                    UPDATE_ACH_ACCOUNT: 'POLICYCHANGELOG_UPDATE_ACH_ACCOUNT',
                    UPDATE_APPROVER_RULE: 'POLICYCHANGELOG_UPDATE_APPROVER_RULE',
                    UPDATE_AUDIT_RATE: 'POLICYCHANGELOG_UPDATE_AUDIT_RATE',
                    UPDATE_AUTO_HARVESTING: 'POLICYCHANGELOG_UPDATE_AUTOHARVESTING',
                    UPDATE_AUTO_REIMBURSEMENT: 'POLICYCHANGELOG_UPDATE_AUTOREIMBURSEMENT',
                    UPDATE_AUTO_REPORTING_FREQUENCY: 'POLICYCHANGELOG_UPDATE_AUTOREPORTING_FREQUENCY',
                    UPDATE_BUDGET: 'POLICYCHANGELOG_UPDATE_BUDGET',
                    UPDATE_CATEGORY: 'POLICYCHANGELOG_UPDATE_CATEGORY',
                    UPDATE_CATEGORIES: 'POLICYCHANGELOG_UPDATE_CATEGORIES',
                    UPDATE_CURRENCY: 'POLICYCHANGELOG_UPDATE_CURRENCY',
                    UPDATE_CUSTOM_UNIT: 'POLICYCHANGELOG_UPDATE_CUSTOM_UNIT',
                    UPDATE_CUSTOM_UNIT_RATE: 'POLICYCHANGELOG_UPDATE_CUSTOM_UNIT_RATE',
                    UPDATE_CUSTOM_UNIT_SUB_RATE: 'POLICYCHANGELOG_UPDATE_CUSTOM_UNIT_SUB_RATE',
                    UPDATE_DEFAULT_BILLABLE: 'POLICYCHANGELOG_UPDATE_DEFAULT_BILLABLE',
                    UPDATE_DEFAULT_REIMBURSABLE: 'POLICYCHANGELOG_UPDATE_DEFAULT_REIMBURSABLE',
                    UPDATE_DEFAULT_TITLE: 'POLICYCHANGELOG_UPDATE_DEFAULT_TITLE',
                    UPDATE_DEFAULT_TITLE_ENFORCED: 'POLICYCHANGELOG_UPDATE_DEFAULT_TITLE_ENFORCED',
                    UPDATE_DISABLED_FIELDS: 'POLICYCHANGELOG_UPDATE_DISABLED_FIELDS',
                    UPDATE_EMPLOYEE: 'POLICYCHANGELOG_UPDATE_EMPLOYEE',
                    UPDATE_FIELD: 'POLICYCHANGELOG_UPDATE_FIELD',
                    UPDATE_MANUAL_APPROVAL_THRESHOLD: 'POLICYCHANGELOG_UPDATE_MANUAL_APPROVAL_THRESHOLD',
                    UPDATE_MAX_EXPENSE_AMOUNT: 'POLICYCHANGELOG_UPDATE_MAX_EXPENSE_AMOUNT',
                    UPDATE_MAX_EXPENSE_AMOUNT_NO_RECEIPT: 'POLICYCHANGELOG_UPDATE_MAX_EXPENSE_AMOUNT_NO_RECEIPT',
                    UPDATE_NAME: 'POLICYCHANGELOG_UPDATE_NAME',
                    UPDATE_DESCRIPTION: 'POLICYCHANGELOG_UPDATE_DESCRIPTION',
                    UPDATE_OWNERSHIP: 'POLICYCHANGELOG_UPDATE_OWNERSHIP',
                    UPDATE_PROHIBITED_EXPENSES: 'POLICYCHANGELOG_UPDATE_PROHIBITED_EXPENSES',
                    UPDATE_REIMBURSEMENT_CHOICE: 'POLICYCHANGELOG_UPDATE_REIMBURSEMENT_CHOICE',
                    UPDATE_REPORT_FIELD: 'POLICYCHANGELOG_UPDATE_REPORT_FIELD',
                    UPDATE_TAG: 'POLICYCHANGELOG_UPDATE_TAG',
                    UPDATE_TAG_ENABLED: 'POLICYCHANGELOG_UPDATE_TAG_ENABLED',
                    UPDATE_TAG_LIST: 'POLICYCHANGELOG_UPDATE_TAG_LIST',
                    UPDATE_TAG_LIST_NAME: 'POLICYCHANGELOG_UPDATE_TAG_LIST_NAME',
                    UPDATE_TAG_LIST_REQUIRED: 'POLICYCHANGELOG_UPDATE_TAG_LIST_REQUIRED',
                    UPDATE_TAG_NAME: 'POLICYCHANGELOG_UPDATE_TAG_NAME',
                    UPDATE_TIME_ENABLED: 'POLICYCHANGELOG_UPDATE_TIME_ENABLED',
                    UPDATE_TIME_RATE: 'POLICYCHANGELOG_UPDATE_TIME_RATE',
                    LEAVE_POLICY: 'POLICYCHANGELOG_LEAVE_POLICY',
                    CORPORATE_UPGRADE: 'POLICYCHANGELOG_CORPORATE_UPGRADE',
                    TEAM_DOWNGRADE: 'POLICYCHANGELOG_TEAM_DOWNGRADE',
                },
                RECEIPT_SCAN_FAILED: 'RECEIPTSCANFAILED',
                RESOLVED_DUPLICATES: 'RESOLVEDDUPLICATES',
                ROOM_CHANGE_LOG: {
                    INVITE_TO_ROOM: 'INVITETOROOM',
                    REMOVE_FROM_ROOM: 'REMOVEFROMROOM',
                    LEAVE_ROOM: 'LEAVEROOM',
                    UPDATE_ROOM_DESCRIPTION: 'UPDATEROOMDESCRIPTION',
                },
            },
            THREAD_DISABLED: ['CREATED'],
            LATEST_MESSAGES_PILL_SCROLL_OFFSET_THRESHOLD: 2000,
            ACTION_VISIBLE_THRESHOLD: 250,
            MAX_GROUPING_TIME: 300000,
        },
        TRANSACTION_LIST: {
            COLUMNS: {
                COMMENTS: 'comments',
                RECEIPT: 'receipt',
                DATE: 'date',
                MERCHANT: 'merchant',
                FROM: 'from',
                TO: 'to',
                CATEGORY: 'category',
                TAG: 'tag',
                TOTAL_AMOUNT: 'amount',
                TYPE: 'type',
                ACTION: 'action',
                TAX: 'tax',
            },
        },
        CANCEL_PAYMENT_REASONS: {
            ADMIN: 'CANCEL_REASON_ADMIN',
            USER: 'CANCEL_REASON_USER',
        },
        ACTIONABLE_MENTION_WHISPER_RESOLUTION: {
            INVITE: 'invited',
            NOTHING: 'nothing',
        },
        ACTIONABLE_TRACK_EXPENSE_WHISPER_RESOLUTION: {
            NOTHING: 'nothing',
        },
        ACTIONABLE_REPORT_MENTION_WHISPER_RESOLUTION: {
            CREATE: 'created',
            NOTHING: 'nothing',
        },
        ACTIONABLE_MENTION_JOIN_WORKSPACE_RESOLUTION: {
            ACCEPT: 'accept',
            DECLINE: 'decline',
        },
        ARCHIVE_REASON: {
            DEFAULT: 'default',
            ACCOUNT_CLOSED: 'accountClosed',
            ACCOUNT_MERGED: 'accountMerged',
            REMOVED_FROM_POLICY: 'removedFromPolicy',
            POLICY_DELETED: 'policyDeleted',
            INVOICE_RECEIVER_POLICY_DELETED: 'invoiceReceiverPolicyDeleted',
            BOOKING_END_DATE_HAS_PASSED: 'bookingEndDateHasPassed',
        },
        MESSAGE: {
            TYPE: {
                COMMENT: 'COMMENT',
                TEXT: 'TEXT',
            },
        },
        TYPE: {
            CHAT: 'chat',
            EXPENSE: 'expense',
            IOU: 'iou',
            TASK: 'task',
            INVOICE: 'invoice',
        },
        UNSUPPORTED_TYPE: {
            PAYCHECK: 'paycheck',
            BILL: 'bill',
        },
        CHAT_TYPE: chatTypes,
        HELP_TYPE: {
            ...chatTypes,
            CHAT_CONCIERGE: 'concierge',
            EXPENSE_REPORT: 'expenseReport',
            EXPENSE: 'expense',
            CHAT: 'chat',
            IOU: 'iou',
            TASK: 'task',
            INVOICE: 'invoice',
        },
        WORKSPACE_CHAT_ROOMS: {
            ANNOUNCE: '#announce',
            ADMINS: '#admins',
        },
        STATE_NUM: {
            OPEN: 0,
            SUBMITTED: 1,
            APPROVED: 2,
            BILLING: 3,
            AUTOREIMBURSED: 6,
        },
        STATUS_NUM: {
            OPEN: 0,
            SUBMITTED: 1,
            CLOSED: 2,
            APPROVED: 3,
            REIMBURSED: 4,
        },
        NOTIFICATION_PREFERENCE: {
            MUTE: 'mute',
            DAILY: 'daily',
            ALWAYS: 'always',
            HIDDEN: 'hidden',
        },
        // Options for which room members can post
        WRITE_CAPABILITIES: {
            ALL: 'all',
            ADMINS: 'admins',
        },
        VISIBILITY: {
            PUBLIC: 'public',
            PUBLIC_ANNOUNCE: 'public_announce',
            PRIVATE: 'private',
            RESTRICTED: 'restricted',
        },
        RESERVED_ROOM_NAMES: ['#admins', '#announce'],
        MAX_PREVIEW_AVATARS: 4,
        TRANSACTION_PREVIEW: {
            CAROUSEL: {
                MIN_WIDE_WIDTH: 303,
                WIDE_HEIGHT: 269,
                MIN_NARROW_WIDTH: 256,
            },
            DUPLICATE: {
                WIDE_HEIGHT: 347,
            },
        },
        CAROUSEL_MAX_WIDTH_WIDE: 680,
        MAX_ROOM_NAME_LENGTH: 99,
        LAST_MESSAGE_TEXT_MAX_LENGTH: 200,
        MIN_LENGTH_LAST_MESSAGE_WITH_ELLIPSIS: 20,
        OWNER_EMAIL_FAKE: '__FAKE__',
        OWNER_ACCOUNT_ID_FAKE: 0,
        DEFAULT_REPORT_NAME: 'Chat Report',
        PERMISSIONS: {
            READ: 'read',
            WRITE: 'write',
            SHARE: 'share',
            OWN: 'own',
            AUDITOR: 'auditor',
        },
        INVOICE_RECEIVER_TYPE: {
            INDIVIDUAL: 'individual',
            BUSINESS: 'policy',
        },
        EXPORT_OPTIONS: {
            EXPORT_TO_INTEGRATION: 'exportToIntegration',
            MARK_AS_EXPORTED: 'markAsExported',
            DOWNLOAD_CSV: 'downloadCSV',
            REPORT_LEVEL_EXPORT: 'report_level_export',
            EXPENSE_LEVEL_EXPORT: 'detailed_export',
        },
        ROOM_MEMBERS_BULK_ACTION_TYPES: {
            REMOVE: 'remove',
        },
    },
    EXPORT_TEMPLATE_TYPES: {
        INTEGRATIONS: 'integrations',
        IN_APP: 'in-app',
    },
    NEXT_STEP: {
        ICONS: {
            HOURGLASS: 'hourglass',
            CHECKMARK: 'checkmark',
            STOPWATCH: 'stopwatch',
        },
    },
    UNREPORTED_EXPENSES_PAGE_SIZE: 50,
    COMPOSER: {
        NATIVE_ID: 'composer',
        MAX_LINES: 16,
        MAX_LINES_SMALL_SCREEN: 6,
        MAX_LINES_FULL: -1,
        // The minimum height needed to enable the full screen composer
        FULL_COMPOSER_MIN_HEIGHT: 60,
    },
    MODAL: {
        MODAL_TYPE: {
            CONFIRM: 'confirm',
            CENTERED: 'centered',
            CENTERED_SWIPEABLE_TO_RIGHT: 'centered_swipable_to_right',
            CENTERED_UNSWIPEABLE: 'centered_unswipeable',
            CENTERED_SMALL: 'centered_small',
            BOTTOM_DOCKED: 'bottom_docked',
            POPOVER: 'popover',
            RIGHT_DOCKED: 'right_docked',
            FULLSCREEN: 'fullscreen',
        },
        ANCHOR_ORIGIN_VERTICAL: {
            TOP: 'top',
            CENTER: 'center',
            BOTTOM: 'bottom',
        },
        ANCHOR_ORIGIN_HORIZONTAL: {
            LEFT: 'left',
            CENTER: 'center',
            RIGHT: 'right',
        },
        POPOVER_MENU_PADDING: 8,
        RESTORE_FOCUS_TYPE: {
            DEFAULT: 'default',
            DELETE: 'delete',
            PRESERVE: 'preserve',
        },
        ANIMATION_TIMING: {
            DEFAULT_IN: 300,
            DEFAULT_OUT: 200,
            DEFAULT_RIGHT_DOCKED_IOS_IN: 500,
            DEFAULT_RIGHT_DOCKED_IOS_OUT: 400,
            FAB_IN: 350,
            FAB_OUT: 200,
        },
    },
    TIMING: {
        GET_ORDERED_REPORT_IDS: 'get_ordered_report_ids',
        CALCULATE_MOST_RECENT_LAST_MODIFIED_ACTION: 'calc_most_recent_last_modified_action',
        SPLASH_SCREEN: 'splash_screen',
        OPEN_SEARCH: 'open_search',
        OPEN_REPORT: 'open_report',
        OPEN_REPORT_FROM_PREVIEW: 'open_report_from_preview',
        OPEN_REPORT_THREAD: 'open_report_thread',
        OPEN_REPORT_SEARCH: 'open_report_search',
        SIDEBAR_LOADED: 'sidebar_loaded',
        LOAD_SEARCH_OPTIONS: 'load_search_options',
        SEND_MESSAGE: 'send_message',
        OPEN_CREATE_EXPENSE: 'open_create_expense',
        OPEN_CREATE_EXPENSE_CONTACT: 'open_create_expense_contact',
        OPEN_CREATE_EXPENSE_APPROVE: 'open_create_expense_approve',
        APPLY_AIRSHIP_UPDATES: 'apply_airship_updates',
        APPLY_PUSHER_UPDATES: 'apply_pusher_updates',
        APPLY_HTTPS_UPDATES: 'apply_https_updates',
        COLD: 'cold',
        WARM: 'warm',
        REPORT_ACTION_ITEM_LAYOUT_DEBOUNCE_TIME: 1500,
        SHOW_LOADING_SPINNER_DEBOUNCE_TIME: 250,
        TEST_TOOLS_MODAL_THROTTLE_TIME: 800,
        TOOLTIP_SENSE: 1000,
        TRIE_INITIALIZATION: 'trie_initialization',
        COMMENT_LENGTH_DEBOUNCE_TIME: 1500,
        SEARCH_OPTION_LIST_DEBOUNCE_TIME: 300,
        RESIZE_DEBOUNCE_TIME: 100,
        UNREAD_UPDATE_DEBOUNCE_TIME: 300,
        SEARCH_FILTER_OPTIONS: 'search_filter_options',
        USE_DEBOUNCED_STATE_DELAY: 300,
        LIST_SCROLLING_DEBOUNCE_TIME: 200,
        PUSHER_PING_PONG: 'pusher_ping_pong',
        LOCATION_UPDATE_INTERVAL: 5000,
        PLAY_SOUND_MESSAGE_DEBOUNCE_TIME: 500,
        NOTIFY_NEW_ACTION_DELAY: 700,
        SKELETON_ANIMATION_SPEED: 3,
        SEARCH_MOST_RECENT_OPTIONS: 'search_most_recent_options',
        DEBOUNCE_HANDLE_SEARCH: 'debounce_handle_search',
    },
    PRIORITY_MODE: {
        GSD: 'gsd',
        DEFAULT: 'default',
    },
    THEME: {
        DEFAULT: 'system',
        FALLBACK: 'dark',
        DARK: 'dark',
        LIGHT: 'light',
        SYSTEM: 'system',
    },
    COLOR_SCHEME: {
        LIGHT: 'light',
        DARK: 'dark',
    },
    STATUS_BAR_STYLE: {
        LIGHT_CONTENT: 'light-content',
        DARK_CONTENT: 'dark-content',
    },
    NAVIGATION_BAR_BUTTONS_STYLE: {
        LIGHT: 'light',
        DARK: 'dark',
    },
    NAVIGATION_BAR_TYPE: {
        // We consider there to be no navigation bar in one of these cases:
        // 1. The device has physical navigation buttons
        // 2. The device uses gesture navigation without a gesture bar.
        // 3. The device uses hidden (auto-hiding) soft keys.
        NONE: 'none',
        SOFT_KEYS: 'soft-keys',
        GESTURE_BAR: 'gesture-bar',
    },
    // Currently, in Android there is no native API to detect the type of navigation bar (soft keys vs. gesture).
    // The navigation bar on (standard) Android devices is around 30-50dpi tall. (Samsung: 40dpi, Huawei: ~34dpi)
    // To leave room to detect soft-key navigation bars on non-standard Android devices,
    // we set this height threshold to 30dpi, since gesture bars will never be taller than that. (Samsung & Huawei: ~14-15dpi)
    NAVIGATION_BAR_ANDROID_SOFT_KEYS_MINIMUM_HEIGHT_THRESHOLD: 30,
    TRANSACTION: {
        DEFAULT_MERCHANT: 'Expense',
        UNKNOWN_MERCHANT: 'Unknown Merchant',
        PARTIAL_TRANSACTION_MERCHANT: '(none)',
        TYPE: {
            CUSTOM_UNIT: 'customUnit',
        },
        STATUS: {
            PENDING: 'Pending',
            POSTED: 'Posted',
        },
        STATE: {
            CURRENT: 'current',
            DRAFT: 'draft',
            BACKUP: 'backup',
        },
        LIABILITY_TYPE: {
            RESTRICT: 'corporate',
            ALLOW: 'personal',
        },
    },

    MCC_GROUPS: {
        AIRLINES: 'Airlines',
        COMMUTER: 'Commuter',
        GAS: 'Gas',
        GOODS: 'Goods',
        GROCERIES: 'Groceries',
        HOTEL: 'Hotel',
        MAIL: 'Mail',
        MEALS: 'Meals',
        RENTAL: 'Rental',
        SERVICES: 'Services',
        TAXI: 'Taxi',
        MISCELLANEOUS: 'Miscellaneous',
        UTILITIES: 'Utilities',
    },
    JSON_CODE: {
        SUCCESS: 200,
        BAD_REQUEST: 400,
        NOT_AUTHENTICATED: 407,
        EXP_ERROR: 666,
        UNABLE_TO_RETRY: 'unableToRetry',
        UPDATE_REQUIRED: 426,
        INCORRECT_MAGIC_CODE: 451,
        POLICY_DIFF_WARNING: 305,
    },
    HTTP_STATUS: {
        // When Cloudflare throttles
        TOO_MANY_REQUESTS: 429,
        INTERNAL_SERVER_ERROR: 500,
        BAD_GATEWAY: 502,
        GATEWAY_TIMEOUT: 504,
        UNKNOWN_ERROR: 520,
    },
    ERROR: {
        XHR_FAILED: 'xhrFailed',
        THROTTLED: 'throttled',
        UNKNOWN_ERROR: 'Unknown error',
        REQUEST_CANCELLED: 'AbortError',
        FAILED_TO_FETCH: 'Failed to fetch',
        ENSURE_BUG_BOT: 'ENSURE_BUGBOT',
        PUSHER_ERROR: 'PusherError',
        WEB_SOCKET_ERROR: 'WebSocketError',
        NETWORK_REQUEST_FAILED: 'Network request failed',
        SAFARI_DOCUMENT_LOAD_ABORTED: 'cancelled',
        FIREFOX_DOCUMENT_LOAD_ABORTED: 'NetworkError when attempting to fetch resource.',
        IOS_NETWORK_CONNECTION_LOST: 'The network connection was lost.',
        IOS_NETWORK_CONNECTION_LOST_RUSSIAN: 'Сетевое соединение потеряно.',
        IOS_NETWORK_CONNECTION_LOST_SWEDISH: 'Nätverksanslutningen förlorades.',
        IOS_NETWORK_CONNECTION_LOST_SPANISH: 'La conexión a Internet parece estar desactivada.',
        IOS_LOAD_FAILED: 'Load failed',
        SAFARI_CANNOT_PARSE_RESPONSE: 'cannot parse response',
        GATEWAY_TIMEOUT: 'Gateway Timeout',
        EXPENSIFY_SERVICE_INTERRUPTED: 'Expensify service interrupted',
        DUPLICATE_RECORD: 'A record already exists with this ID',

        // The "Upgrade" is intentional as the 426 HTTP code means "Upgrade Required" and sent by the API. We use the "Update" language everywhere else in the front end when this gets returned.
        UPDATE_REQUIRED: 'Upgrade Required',
    },
    ERROR_TYPE: {
        SOCKET: 'Expensify\\Auth\\Error\\Socket',
    },
    ERROR_TITLE: {
        SOCKET: 'Issue connecting to database',
        DUPLICATE_RECORD: '400 Unique Constraints Violation',
    },
    NETWORK: {
        METHOD: {
            POST: 'post',
        },
        MIN_RETRY_WAIT_TIME_MS: 10,
        MAX_RANDOM_RETRY_WAIT_TIME_MS: 100,
        MAX_RETRY_WAIT_TIME_MS: 10 * 1000,
        PROCESS_REQUEST_DELAY_MS: 1000,
        MAX_PENDING_TIME_MS: 10 * 1000,
        RECHECK_INTERVAL_MS: 60 * 1000,
        MAX_REQUEST_RETRIES: 10,
        NETWORK_STATUS: {
            ONLINE: 'online',
            OFFLINE: 'offline',
            UNKNOWN: 'unknown',
        },
    },
    // The number of milliseconds for an idle session to expire
    SESSION_EXPIRATION_TIME_MS: 2 * 3600 * 1000, // 2 hours
    WEEK_STARTS_ON: 1, // Monday
    DEFAULT_TIME_ZONE: {automatic: true, selected: 'America/Los_Angeles'},
    DEFAULT_ACCOUNT_DATA: {errors: null, success: '', isLoading: false},
    DEFAULT_CLOSE_ACCOUNT_DATA: {errors: null, success: '', isLoading: false},
    DEFAULT_NETWORK_DATA: {isOffline: false},
    FORMS: {
        LOGIN_FORM: 'LoginForm',
        VALIDATE_CODE_FORM: 'ValidateCodeForm',
        VALIDATE_TFA_CODE_FORM: 'ValidateTfaCodeForm',
        RESEND_VALIDATION_FORM: 'ResendValidationForm',
        UNLINK_LOGIN_FORM: 'UnlinkLoginForm',
        RESEND_VALIDATE_CODE_FORM: 'ResendValidateCodeForm',
    },
    APP_STATE: {
        ACTIVE: 'active',
        BACKGROUND: 'background',
        INACTIVE: 'inactive',
    },

    // at least 8 characters, 1 capital letter, 1 lowercase number, 1 number
    PASSWORD_COMPLEXITY_REGEX_STRING: '^(?=.*[A-Z])(?=.*[0-9])(?=.*[a-z]).{8,}$',

    // We allow either 6 digits for validated users or 9-character base26 for unvalidated users
    VALIDATE_CODE_REGEX_STRING: /^\d{6}$|^[A-Z]{9}$/,

    // 8 alphanumeric characters
    RECOVERY_CODE_REGEX_STRING: /^[a-zA-Z0-9]{8}$/,

    // The server has a WAF (Web Application Firewall) which will strip out HTML/XML tags.
    VALIDATE_FOR_HTML_TAG_REGEX: /<\/?\w*((\s+\w+(\s*=\s*(?:"(.|\n)*?"|'(.|\n)*?'|[^'">\s]+))?)+\s*|\s*)\/?>/g,

    // Matches any content enclosed in angle brackets, including non-standard or symbolic tags like <✓>, <123>, etc.
    // This is a stricter version of VALIDATE_FOR_HTML_TAG_REGEX, used to detect and block inputs that resemble HTML-like tags,
    // even if they are not valid HTML, to match backend validation behavior.
    STRICT_VALIDATE_FOR_HTML_TAG_REGEX: /<([^>\s]+)(?:[^>]*?)>/g,

    // The regex below is used to remove dots only from the local part of the user email (local-part@domain)
    // so when we are using search, we can match emails that have dots without explicitly writing the dots (e.g: fistlast@domain will match first.last@domain)
    // More info https://github.com/Expensify/App/issues/8007
    EMAIL_SEARCH_REGEX: /\.(?=[^\s@]*@)/g,

    VALIDATE_FOR_LEADING_SPACES_HTML_TAG_REGEX: /<([\s]+.+[\s]*)>/g,

    WHITELISTED_TAGS: [/<>/, /< >/, /<->/, /<-->/, /<br>/, /<br\/>/],

    PASSWORD_PAGE: {
        ERROR: {
            ALREADY_VALIDATED: 'Account already validated',
            VALIDATE_CODE_FAILED: 'Validate code failed',
        },
    },

    PUSHER: {
        PRIVATE_USER_CHANNEL_PREFIX: 'private-encrypted-user-accountID-',
        PRIVATE_REPORT_CHANNEL_PREFIX: 'private-report-reportID-',
        STATE: {
            CONNECTING: 'CONNECTING',
            CONNECTED: 'CONNECTED',
            DISCONNECTING: 'DISCONNECTING',
            DISCONNECTED: 'DISCONNECTED',
            RECONNECTING: 'RECONNECTING',
        },
        CHANNEL_STATUS: {
            SUBSCRIBING: 'SUBSCRIBING',
            SUBSCRIBED: 'SUBSCRIBED',
        },
    },

    EMOJI_SPACER: 'SPACER',

    // This is the number of columns in each row of the picker.
    // Because of how flatList implements these rows, each row is an index rather than each element
    // For this reason to make headers work, we need to have the header be the only rendered element in its row
    // If this number is changed, emojis.js will need to be updated to have the proper number of spacer elements
    // around each header.
    EMOJI_NUM_PER_ROW: 8,

    EMOJI_DEFAULT_SKIN_TONE: -1,
    DISPLAY_PARTICIPANTS_LIMIT: 5,

    // Amount of emojis to render ahead at the end of the update cycle
    EMOJI_DRAW_AMOUNT: 100,

    CUSTOM_EMOJIS: {
        GLOBAL_CREATE: '\uE100',
    },

    INVISIBLE_CODEPOINTS: ['fe0f', '200d', '2066'],

    UNICODE: {
        LTR: '\u2066',
    },

    TOOLTIP_MAX_LINES: 3,

    LOGIN_TYPE: {
        PHONE: 'phone',
        EMAIL: 'email',
    },

    MAGIC_CODE_LENGTH: 6,
    MAGIC_CODE_EMPTY_CHAR: ' ',

    KEYBOARD_TYPE: {
        VISIBLE_PASSWORD: 'visible-password',
        ASCII_CAPABLE: 'ascii-capable',
        NUMBER_PAD: 'number-pad',
        DECIMAL_PAD: 'decimal-pad',
        NUMBERS_AND_PUNCTUATION: 'numbers-and-punctuation',
    },

    INPUT_MODE: {
        NONE: 'none',
        TEXT: 'text',
        DECIMAL: 'decimal',
        NUMERIC: 'numeric',
        TEL: 'tel',
        SEARCH: 'search',
        EMAIL: 'email',
        URL: 'url',
    },

    INPUT_AUTOGROW_DIRECTION: {
        LEFT: 'left',
        RIGHT: 'right',
    },

    YOUR_LOCATION_TEXT: 'Your Location',

    ATTACHMENT_MESSAGE_TEXT: '[Attachment]',
    ATTACHMENT_REGEX: /<video |<img /,
    ATTACHMENT_SOURCE_ATTRIBUTE: 'data-expensify-source',
    ATTACHMENT_ID_ATTRIBUTE: 'data-attachment-id',
    ATTACHMENT_OPTIMISTIC_SOURCE_ATTRIBUTE: 'data-optimistic-src',
    ATTACHMENT_PREVIEW_ATTRIBUTE: 'src',
    ATTACHMENT_ORIGINAL_FILENAME_ATTRIBUTE: 'data-name',
    ATTACHMENT_LOCAL_URL_PREFIX: ['blob:', 'file:'],
    ATTACHMENT_OR_RECEIPT_LOCAL_URL: /^https:\/\/(www\.)?([a-z0-9_-]+\.)*expensify.com(:[0-9]+)?\/(chat-attachments|receipts)/,
    ATTACHMENT_THUMBNAIL_URL_ATTRIBUTE: 'data-expensify-thumbnail-url',
    ATTACHMENT_THUMBNAIL_WIDTH_ATTRIBUTE: 'data-expensify-width',
    ATTACHMENT_THUMBNAIL_HEIGHT_ATTRIBUTE: 'data-expensify-height',
    ATTACHMENT_DURATION_ATTRIBUTE: 'data-expensify-duration',

    ATTACHMENT_PICKER_TYPE: {
        FILE: 'file',
        IMAGE: 'image',
    },

    ATTACHMENT_FILE_TYPE: {
        FILE: 'file',
        IMAGE: 'image',
        VIDEO: 'video',
    },

    IMAGE_FILE_FORMAT: {
        PNG: 'image/png',
        WEBP: 'image/webp',
        JPEG: 'image/jpeg',
        JPG: 'image/jpg',
        GIF: 'image/gif',
        TIF: 'image/tif',
        TIFF: 'image/tiff',
    },

    RECEIPT_ALLOWED_FILE_TYPES: {
        PNG: 'image/png',
        WEBP: 'image/webp',
        JPEG: 'image/jpeg',
        JPG: 'image/jpg',
        GIF: 'image/gif',
        TIF: 'image/tif',
        TIFF: 'image/tiff',
        IMG: 'image/*',
        HTML: 'text/html',
        XML: 'text/xml',
        RTF: 'application/rtf',
        PDF: 'application/pdf',
        OFFICE: 'application/vnd.openxmlformats-officedocument.wordprocessingml.document',
        MSWORD: 'application/msword',
        ZIP: 'application/zip',
        RFC822: 'message/rfc822',
    },

    SHARE_FILE_MIMETYPE: {
        JPG: 'image/jpg',
        JPEG: 'image/jpeg',
        GIF: 'image/gif',
        PNG: 'image/png',
        WEBP: 'image/webp',
        TIF: 'image/tif',
        TIFF: 'image/tiff',
        IMG: 'image/*',
        PDF: 'application/pdf',
        MSWORD: 'application/msword',
        OFFICE: 'application/vnd.openxmlformats-officedocument.wordprocessingml.document',
        RTF: 'application/rtf',
        ZIP: 'application/zip',
        APP_TEXT: 'application/txt',
        RFC822: 'message/rfc822',
        TEXT: 'text/plain',
        HTML: 'text/html',
        XML: 'text/xml',
        MPEG: 'audio/mpeg',
        AAC: 'audio/aac',
        FLAC: 'audio/flac',
        WAV: 'audio/wav',
        XWAV: 'audio/x-wav',
        MP3: 'audio/mp3',
        VORBIS: 'audio/vorbis',
        XVORBIS: 'audio/x-vorbis',
        OPUS: 'audio/opus',
        MP4: 'video/mp4',
        MP2T: 'video/mp2t',
        WEBM: 'video/webm',
        VIDEO_MPEG: 'video/mpeg',
        AVC: 'video/avc',
        HEVC: 'video/hevc',
        XVND8: 'video/x-vnd.on2.vp8',
        XVND9: 'video/x-vnd.on2.vp9',
        AV01: 'video/av01',
        VIDEO: 'video/*',
        TXT: 'txt',
        CSV: 'text/csv',
    },

    MULTI_LEVEL_TAGS_FILE_NAME: 'MultiLevelTags.csv',

    ATTACHMENT_TYPE: {
        REPORT: 'r',
        NOTE: 'n',
        SEARCH: 's',
        ONBOARDING: 'o',
    },

    IMAGE_HIGH_RESOLUTION_THRESHOLD: 7000,

    IMAGE_OBJECT_POSITION: {
        TOP: 'top',
        INITIAL: 'initial',
    },

    FILE_TYPE_REGEX: {
        // Image MimeTypes allowed by iOS photos app.
        IMAGE: /\.(jpg|jpeg|png|webp|gif|tiff|bmp|heic|heif)$/,
        // Video MimeTypes allowed by iOS photos app.
        VIDEO: /\.(mov|mp4)$/,
    },

    FILE_VALIDATION_ERRORS: {
        WRONG_FILE_TYPE: 'wrongFileType',
        WRONG_FILE_TYPE_MULTIPLE: 'wrongFileTypeMultiple',
        FILE_TOO_LARGE: 'fileTooLarge',
        FILE_TOO_LARGE_MULTIPLE: 'fileTooLargeMultiple',
        FILE_TOO_SMALL: 'fileTooSmall',
        FILE_CORRUPTED: 'fileCorrupted',
        FOLDER_NOT_ALLOWED: 'folderNotAllowed',
        MAX_FILE_LIMIT_EXCEEDED: 'fileLimitExceeded',
        PROTECTED_FILE: 'protectedFile',
    },

    IOS_CAMERA_ROLL_ACCESS_ERROR: 'Access to photo library was denied',
    ADD_PAYMENT_MENU_POSITION_Y: 226,
    ADD_PAYMENT_MENU_POSITION_X: 356,
    EMOJI_PICKER_ITEM_TYPES: {
        HEADER: 'header',
        EMOJI: 'emoji',
        SPACER: 'spacer',
    },
    EMOJI_PICKER_SIZE: {
        WIDTH: 320,
        HEIGHT: 416,
    },
    DESKTOP_HEADER_PADDING: 12,
    SEARCH_ITEM_LIMIT: 15,
    CATEGORY_SHORTCUT_BAR_HEIGHT: 32,
    SMALL_EMOJI_PICKER_SIZE: {
        WIDTH: '100%',
    },
    MENU_POSITION_REPORT_ACTION_COMPOSE_BOTTOM: 83,
    NON_NATIVE_EMOJI_PICKER_LIST_HEIGHT: 300,
    NON_NATIVE_EMOJI_PICKER_LIST_HEIGHT_WEB: 200,
    EMOJI_PICKER_ITEM_HEIGHT: 32,
    EMOJI_PICKER_HEADER_HEIGHT: 32,
    RECIPIENT_LOCAL_TIME_HEIGHT: 25,
    AUTO_COMPLETE_SUGGESTER: {
        SUGGESTER_PADDING: 6,
        SUGGESTER_INNER_PADDING: 8,
        SUGGESTION_ROW_HEIGHT: 40,
        SMALL_CONTAINER_HEIGHT_FACTOR: 2.5,
        MAX_AMOUNT_OF_SUGGESTIONS: 20,
        MAX_AMOUNT_OF_VISIBLE_SUGGESTIONS_IN_CONTAINER: 5,
        HERE_TEXT: '@here',
        SUGGESTION_BOX_MAX_SAFE_DISTANCE: 10,
        BIG_SCREEN_SUGGESTION_WIDTH: 300,
    },
    COMPOSER_MAX_HEIGHT: 125,
    CHAT_FOOTER_SECONDARY_ROW_HEIGHT: 15,
    CHAT_FOOTER_SECONDARY_ROW_PADDING: 5,
    CHAT_FOOTER_MIN_HEIGHT: 65,
    CHAT_FOOTER_HORIZONTAL_PADDING: 40,
    CHAT_SKELETON_VIEW: {
        AVERAGE_ROW_HEIGHT: 80,
        HEIGHT_FOR_ROW_COUNT: {
            1: 60,
            2: 80,
            3: 100,
        },
    },
    CENTRAL_PANE_ANIMATION_HEIGHT: 200,
    LHN_SKELETON_VIEW_ITEM_HEIGHT: 64,
    LHN_VIEWPORT_ITEM_COUNT: 20,
    SEARCH_SKELETON_VIEW_ITEM_HEIGHT: 108,
    EXPENSIFY_PARTNER_NAME: 'expensify.com',
    EXPENSIFY_MERCHANT: 'Expensify, Inc.',
    EMAIL,

    FULLSTORY: {
        CLASS: {
            MASK: 'fs-mask',
            UNMASK: 'fs-unmask',
            EXCLUDE: 'fs-exclude',
        },
        OPERATION: {
            TRACK_EVENT: 'trackEvent',
            GET_SESSION: 'getSession',
            INIT: 'init',
            LOG: 'log',
            SOURCE: 'source',
            OBSERVE: 'observe',
            RESTART: 'restart',
            SET_IDENTITY: 'setIdentity',
            SET_CONFIG: 'setConfig',
            SET_PAGE: 'setPage',
            SET_PROPERTIES: 'setProperties',
            SHUTDOWN: 'shutdown',
            START: 'start',
            STAT: 'stat',
        },
    },

    CONCIERGE_DISPLAY_NAME: 'Concierge',

    INTEGRATION_ENTITY_MAP_TYPES: {
        DEFAULT: 'DEFAULT',
        NONE: 'NONE',
        TAG: 'TAG',
        REPORT_FIELD: 'REPORT_FIELD',
        NOT_IMPORTED: 'NOT_IMPORTED',
        IMPORTED: 'IMPORTED',
        NETSUITE_DEFAULT: 'NETSUITE_DEFAULT',
    },
    QUICKBOOKS_ONLINE: 'quickbooksOnline',

    QUICKBOOKS_DESKTOP_CONFIG: {
        EXPORT_DATE: 'exportDate',
        EXPORTER: 'exporter',
        MARK_CHECKS_TO_BE_PRINTED: 'markChecksToBePrinted',
        REIMBURSABLE_ACCOUNT: 'reimbursableAccount',
        NON_REIMBURSABLE_ACCOUNT: 'nonReimbursableAccount',
        REIMBURSABLE: 'reimbursable',
        NON_REIMBURSABLE: 'nonReimbursable',
        SHOULD_AUTO_CREATE_VENDOR: 'shouldAutoCreateVendor',
        NON_REIMBURSABLE_BILL_DEFAULT_VENDOR: 'nonReimbursableBillDefaultVendor',
        AUTO_SYNC: 'autoSync',
        ENABLE_NEW_CATEGORIES: 'enableNewCategories',
        MAPPINGS: {
            CLASSES: 'classes',
            CUSTOMERS: 'customers',
        },
        IMPORT_ITEMS: 'importItems',
    },

    QUICKBOOKS_CONFIG: {
        ENABLE_NEW_CATEGORIES: 'enableNewCategories',
        SYNC_CLASSES: 'syncClasses',
        SYNC_CUSTOMERS: 'syncCustomers',
        SYNC_LOCATIONS: 'syncLocations',
        SYNC_TAX: 'syncTax',
        EXPORT: 'export',
        EXPORTER: 'exporter',
        EXPORT_DATE: 'exportDate',
        NON_REIMBURSABLE_EXPENSES_ACCOUNT: 'nonReimbursableExpensesAccount',
        NON_REIMBURSABLE_EXPENSES_EXPORT_DESTINATION: 'nonReimbursableExpensesExportDestination',
        REIMBURSABLE_EXPENSES_ACCOUNT: 'reimbursableExpensesAccount',
        REIMBURSABLE_EXPENSES_EXPORT_DESTINATION: 'reimbursableExpensesExportDestination',
        NON_REIMBURSABLE_BILL_DEFAULT_VENDOR: 'nonReimbursableBillDefaultVendor',
        NON_REIMBURSABLE_EXPENSE_EXPORT_DESTINATION: 'nonReimbursableExpensesExportDestination',
        NON_REIMBURSABLE_EXPENSE_ACCOUNT: 'nonReimbursableExpensesAccount',
        RECEIVABLE_ACCOUNT: 'receivableAccount',
        AUTO_SYNC: 'autoSync',
        ENABLED: 'enabled',
        SYNC_PEOPLE: 'syncPeople',
        AUTO_CREATE_VENDOR: 'autoCreateVendor',
        REIMBURSEMENT_ACCOUNT_ID: 'reimbursementAccountID',
        COLLECTION_ACCOUNT_ID: 'collectionAccountID',
        ACCOUNTING_METHOD: 'accountingMethod',
    },

    XERO_CONFIG: {
        AUTO_SYNC: 'autoSync',
        ENABLED: 'enabled',
        REIMBURSEMENT_ACCOUNT_ID: 'reimbursementAccountID',
        INVOICE_COLLECTIONS_ACCOUNT_ID: 'invoiceCollectionsAccountID',
        SYNC: 'sync',
        SYNC_REIMBURSED_REPORTS: 'syncReimbursedReports',
        ENABLE_NEW_CATEGORIES: 'enableNewCategories',
        EXPORT: 'export',
        EXPORTER: 'exporter',
        BILL_DATE: 'billDate',
        BILL_STATUS: 'billStatus',
        NON_REIMBURSABLE_ACCOUNT: 'nonReimbursableAccount',
        TENANT_ID: 'tenantID',
        IMPORT_CUSTOMERS: 'importCustomers',
        IMPORT_TAX_RATES: 'importTaxRates',
        INVOICE_STATUS: {
            DRAFT: 'DRAFT',
            AWAITING_APPROVAL: 'AWT_APPROVAL',
            AWAITING_PAYMENT: 'AWT_PAYMENT',
        },
        IMPORT_TRACKING_CATEGORIES: 'importTrackingCategories',
        MAPPINGS: 'mappings',
        TRACKING_CATEGORY_PREFIX: 'trackingCategory_',
        TRACKING_CATEGORY_FIELDS: {
            COST_CENTERS: 'cost centers',
            REGION: 'region',
        },
        TRACKING_CATEGORY_OPTIONS: {
            DEFAULT: 'DEFAULT',
            TAG: 'TAG',
            REPORT_FIELD: 'REPORT_FIELD',
        },
        ACCOUNTING_METHOD: 'accountingMethod',
    },

    SAGE_INTACCT_MAPPING_VALUE: {
        NONE: 'NONE',
        DEFAULT: 'DEFAULT',
        TAG: 'TAG',
        REPORT_FIELD: 'REPORT_FIELD',
    },

    SAGE_INTACCT_CONFIG: {
        MAPPINGS: {
            DEPARTMENTS: 'departments',
            CLASSES: 'classes',
            LOCATIONS: 'locations',
            CUSTOMERS: 'customers',
            PROJECTS: 'projects',
        },
        SYNC_ITEMS: 'syncItems',
        TAX: 'tax',
        TAX_SOLUTION_ID: 'taxSolutionID',
        EXPORT: 'export',
        EXPORT_DATE: 'exportDate',
        NON_REIMBURSABLE_CREDIT_CARD_VENDOR: 'nonReimbursableCreditCardChargeDefaultVendor',
        NON_REIMBURSABLE_VENDOR: 'nonReimbursableVendor',
        REIMBURSABLE_VENDOR: 'reimbursableExpenseReportDefaultVendor',
        NON_REIMBURSABLE_ACCOUNT: 'nonReimbursableAccount',
        NON_REIMBURSABLE: 'nonReimbursable',
        EXPORTER: 'exporter',
        REIMBURSABLE: 'reimbursable',
        AUTO_SYNC: 'autoSync',
        AUTO_SYNC_ENABLED: 'enabled',
        IMPORT_EMPLOYEES: 'importEmployees',
        APPROVAL_MODE: 'approvalMode',
        SYNC: 'sync',
        SYNC_REIMBURSED_REPORTS: 'syncReimbursedReports',
        REIMBURSEMENT_ACCOUNT_ID: 'reimbursementAccountID',
        ENTITY: 'entity',
        DIMENSION_PREFIX: 'dimension_',
    },

    SAGE_INTACCT: {
        APPROVAL_MODE: {
            APPROVAL_MANUAL: 'APPROVAL_MANUAL',
        },
    },

    QUICKBOOKS_REIMBURSABLE_ACCOUNT_TYPE: {
        VENDOR_BILL: 'bill',
        CHECK: 'check',
        JOURNAL_ENTRY: 'journal_entry',
    },

    QUICKBOOKS_NON_REIMBURSABLE_ACCOUNT_TYPE: {
        CREDIT_CARD: 'credit_card',
        DEBIT_CARD: 'debit_card',
        VENDOR_BILL: 'bill',
    },

    QUICKBOOKS_DESKTOP_REIMBURSABLE_ACCOUNT_TYPE: {
        VENDOR_BILL: 'VENDOR_BILL',
        CHECK: 'CHECK',
        JOURNAL_ENTRY: 'JOURNAL_ENTRY',
    },

    SAGE_INTACCT_REIMBURSABLE_EXPENSE_TYPE: {
        EXPENSE_REPORT: 'EXPENSE_REPORT',
        VENDOR_BILL: 'VENDOR_BILL',
    },

    SAGE_INTACCT_NON_REIMBURSABLE_EXPENSE_TYPE: {
        CREDIT_CARD_CHARGE: 'CREDIT_CARD_CHARGE',
        VENDOR_BILL: 'VENDOR_BILL',
    },

    XERO_EXPORT_DATE: {
        LAST_EXPENSE: 'LAST_EXPENSE',
        REPORT_EXPORTED: 'REPORT_EXPORTED',
        REPORT_SUBMITTED: 'REPORT_SUBMITTED',
    },

    SAGE_INTACCT_EXPORT_DATE: {
        LAST_EXPENSE: 'LAST_EXPENSE',
        EXPORTED: 'EXPORTED',
        SUBMITTED: 'SUBMITTED',
    },

    NETSUITE_CONFIG: {
        SUBSIDIARY: 'subsidiary',
        EXPORTER: 'exporter',
        EXPORT_DATE: 'exportDate',
        REIMBURSABLE_EXPENSES_EXPORT_DESTINATION: 'reimbursableExpensesExportDestination',
        NON_REIMBURSABLE_EXPENSES_EXPORT_DESTINATION: 'nonreimbursableExpensesExportDestination',
        DEFAULT_VENDOR: 'defaultVendor',
        REIMBURSABLE_PAYABLE_ACCOUNT: 'reimbursablePayableAccount',
        PAYABLE_ACCT: 'payableAcct',
        JOURNAL_POSTING_PREFERENCE: 'journalPostingPreference',
        RECEIVABLE_ACCOUNT: 'receivableAccount',
        INVOICE_ITEM_PREFERENCE: 'invoiceItemPreference',
        INVOICE_ITEM: 'invoiceItem',
        TAX_POSTING_ACCOUNT: 'taxPostingAccount',
        PROVINCIAL_TAX_POSTING_ACCOUNT: 'provincialTaxPostingAccount',
        ALLOW_FOREIGN_CURRENCY: 'allowForeignCurrency',
        EXPORT_TO_NEXT_OPEN_PERIOD: 'exportToNextOpenPeriod',
        IMPORT_FIELDS: ['departments', 'classes', 'locations'],
        AUTO_SYNC: 'autoSync',
        ACCOUNTING_METHOD: 'accountingMethod',
        REIMBURSEMENT_ACCOUNT_ID: 'reimbursementAccountID',
        COLLECTION_ACCOUNT: 'collectionAccount',
        AUTO_CREATE_ENTITIES: 'autoCreateEntities',
        APPROVAL_ACCOUNT: 'approvalAccount',
        CUSTOM_FORM_ID_OPTIONS: 'customFormIDOptions',
        TOKEN_INPUT_STEP_NAMES: ['1', '2,', '3', '4', '5'],
        TOKEN_INPUT_STEP_KEYS: {
            0: 'installBundle',
            1: 'enableTokenAuthentication',
            2: 'enableSoapServices',
            3: 'createAccessToken',
            4: 'enterCredentials',
        },
        IMPORT_CUSTOM_FIELDS: {
            CUSTOM_SEGMENTS: 'customSegments',
            CUSTOM_LISTS: 'customLists',
        },
        CUSTOM_SEGMENT_FIELDS: ['segmentName', 'internalID', 'scriptID', 'mapping'],
        CUSTOM_LIST_FIELDS: ['listName', 'internalID', 'transactionFieldID', 'mapping'],
        CUSTOM_FORM_ID_ENABLED: 'enabled',
        CUSTOM_FORM_ID_TYPE: {
            REIMBURSABLE: 'reimbursable',
            NON_REIMBURSABLE: 'nonReimbursable',
        },
        SYNC_OPTIONS: {
            SYNC_REIMBURSED_REPORTS: 'syncReimbursedReports',
            SYNC_PEOPLE: 'syncPeople',
            ENABLE_NEW_CATEGORIES: 'enableNewCategories',
            EXPORT_REPORTS_TO: 'exportReportsTo',
            EXPORT_VENDOR_BILLS_TO: 'exportVendorBillsTo',
            EXPORT_JOURNALS_TO: 'exportJournalsTo',
            SYNC_TAX: 'syncTax',
            CROSS_SUBSIDIARY_CUSTOMERS: 'crossSubsidiaryCustomers',
            CUSTOMER_MAPPINGS: {
                CUSTOMERS: 'customers',
                JOBS: 'jobs',
            },
        },
        NETSUITE_ADD_CUSTOM_LIST_STEP_NAMES: ['1', '2,', '3', '4'],
        NETSUITE_ADD_CUSTOM_SEGMENT_STEP_NAMES: ['1', '2,', '3', '4', '5', '6,'],
    },

    NETSUITE_CUSTOM_FIELD_SUBSTEP_INDEXES: {
        CUSTOM_LISTS: {
            CUSTOM_LIST_PICKER: 0,
            TRANSACTION_FIELD_ID: 1,
            MAPPING: 2,
            CONFIRM: 3,
        },
        CUSTOM_SEGMENTS: {
            SEGMENT_TYPE: 0,
            SEGMENT_NAME: 1,
            INTERNAL_ID: 2,
            SCRIPT_ID: 3,
            MAPPING: 4,
            CONFIRM: 5,
        },
    },

    NETSUITE_CUSTOM_RECORD_TYPES: {
        CUSTOM_SEGMENT: 'customSegment',
        CUSTOM_RECORD: 'customRecord',
    },

    NETSUITE_FORM_STEPS_HEADER_HEIGHT: 40,

    NETSUITE_IMPORT: {
        HELP_LINKS: {
            CUSTOM_SEGMENTS: 'https://help.expensify.com/articles/expensify-classic/integrations/accounting-integrations/NetSuite#custom-segments',
            CUSTOM_LISTS: 'https://help.expensify.com/articles/expensify-classic/integrations/accounting-integrations/NetSuite#custom-lists',
        },
    },

    NETSUITE_EXPORT_DATE: {
        LAST_EXPENSE: 'LAST_EXPENSE',
        EXPORTED: 'EXPORTED',
        SUBMITTED: 'SUBMITTED',
    },

    NETSUITE_EXPORT_DESTINATION: {
        EXPENSE_REPORT: 'EXPENSE_REPORT',
        VENDOR_BILL: 'VENDOR_BILL',
        JOURNAL_ENTRY: 'JOURNAL_ENTRY',
    },

    NETSUITE_MAP_EXPORT_DESTINATION: {
        EXPENSE_REPORT: 'expenseReport',
        VENDOR_BILL: 'vendorBill',
        JOURNAL_ENTRY: 'journalEntry',
    },

    NETSUITE_INVOICE_ITEM_PREFERENCE: {
        CREATE: 'create',
        SELECT: 'select',
    },

    NETSUITE_JOURNAL_POSTING_PREFERENCE: {
        JOURNALS_POSTING_INDIVIDUAL_LINE: 'JOURNALS_POSTING_INDIVIDUAL_LINE',
        JOURNALS_POSTING_TOTAL_LINE: 'JOURNALS_POSTING_TOTAL_LINE',
    },

    NETSUITE_EXPENSE_TYPE: {
        REIMBURSABLE: 'reimbursable',
        NON_REIMBURSABLE: 'nonreimbursable',
    },

    NETSUITE_REPORTS_APPROVAL_LEVEL: {
        REPORTS_APPROVED_NONE: 'REPORTS_APPROVED_NONE',
        REPORTS_SUPERVISOR_APPROVED: 'REPORTS_SUPERVISOR_APPROVED',
        REPORTS_ACCOUNTING_APPROVED: 'REPORTS_ACCOUNTING_APPROVED',
        REPORTS_APPROVED_BOTH: 'REPORTS_APPROVED_BOTH',
    },

    NETSUITE_VENDOR_BILLS_APPROVAL_LEVEL: {
        VENDOR_BILLS_APPROVED_NONE: 'VENDOR_BILLS_APPROVED_NONE',
        VENDOR_BILLS_APPROVAL_PENDING: 'VENDOR_BILLS_APPROVAL_PENDING',
        VENDOR_BILLS_APPROVED: 'VENDOR_BILLS_APPROVED',
    },

    NETSUITE_JOURNALS_APPROVAL_LEVEL: {
        JOURNALS_APPROVED_NONE: 'JOURNALS_APPROVED_NONE',
        JOURNALS_APPROVAL_PENDING: 'JOURNALS_APPROVAL_PENDING',
        JOURNALS_APPROVED: 'JOURNALS_APPROVED',
    },

    NETSUITE_ACCOUNT_TYPE: {
        ACCOUNTS_PAYABLE: '_accountsPayable',
        ACCOUNTS_RECEIVABLE: '_accountsReceivable',
        OTHER_CURRENT_LIABILITY: '_otherCurrentLiability',
        CREDIT_CARD: '_creditCard',
        BANK: '_bank',
        OTHER_CURRENT_ASSET: '_otherCurrentAsset',
        LONG_TERM_LIABILITY: '_longTermLiability',
        EXPENSE: '_expense',
    },

    NETSUITE_APPROVAL_ACCOUNT_DEFAULT: 'APPROVAL_ACCOUNT_DEFAULT',

    NETSUITE_PAYABLE_ACCOUNT_DEFAULT_VALUE: '',

    /**
     * Countries where tax setting is permitted (Strings are in the format of Netsuite's Country type/enum)
     *
     * Should mirror the list on the OldDot.
     */
    NETSUITE_TAX_COUNTRIES: [
        '_argentina',
        '_australia',
        '_austria',
        '_azerbaijan',
        '_belgium',
        '_brazil',
        '_bulgaria',
        '_canada',
        '_chile',
        '_china',
        '_costaRica',
        '_croatia',
        '_croatiaHrvatska',
        '_cyprus',
        '_czechRepublic',
        '_denmark',
        '_egypt',
        '_estonia',
        '_finland',
        '_france',
        '_georgia',
        '_germany',
        '_ghana',
        '_greece',
        '_hongKong',
        '_hungary',
        '_india',
        '_indonesia',
        '_iranIslamicRepublicOf',
        '_ireland',
        '_israel',
        '_italy',
        '_japan',
        '_jordan',
        '_kenya',
        '_koreaRepublicOf',
        '_koreaTheRepublicOf',
        '_kuwait',
        '_latvia',
        '_lebanon',
        '_lithuania',
        '_luxembourg',
        '_malaysia',
        '_malta',
        '_mexico',
        '_morocco',
        '_myanmar',
        '_netherlands',
        '_newZealand',
        '_nigeria',
        '_norway',
        '_pakistan',
        '_philippines',
        '_poland',
        '_portugal',
        '_romania',
        '_saudiArabia',
        '_serbia',
        '_singapore',
        '_slovakRepublic',
        '_slovakia',
        '_slovenia',
        '_southAfrica',
        '_spain',
        '_sriLanka',
        '_sweden',
        '_switzerland',
        '_taiwan',
        '_thailand',
        '_turkey',
        '_turkiye',
        '_ukraine',
        '_unitedArabEmirates',
        '_unitedKingdom',
        '_unitedKingdomGB',
        '_vietnam',
        '_vietNam',
    ] as string[],

    QUICKBOOKS_EXPORT_DATE: {
        LAST_EXPENSE: 'LAST_EXPENSE',
        REPORT_EXPORTED: 'REPORT_EXPORTED',
        REPORT_SUBMITTED: 'REPORT_SUBMITTED',
    },

    QUICKBOOKS_NON_REIMBURSABLE_EXPORT_ACCOUNT_TYPE: {
        CREDIT_CARD: 'credit_card',
        DEBIT_CARD: 'debit_card',
        VENDOR_BILL: 'bill',
    },

    QUICKBOOKS_DESKTOP_NON_REIMBURSABLE_EXPORT_ACCOUNT_TYPE: {
        CREDIT_CARD: 'CREDIT_CARD_CHARGE',
        CHECK: 'CHECK',
        VENDOR_BILL: 'VENDOR_BILL',
    },

    MISSING_PERSONAL_DETAILS_INDEXES: {
        MAPPING: {
            LEGAL_NAME: 0,
            DATE_OF_BIRTH: 1,
            ADDRESS: 2,
            PHONE_NUMBER: 3,
            CONFIRM: 4,
        },
        INDEX_LIST: ['1', '2', '3', '4'],
    },

    ACCOUNT_ID: {
        ACCOUNTING: Number(Config?.EXPENSIFY_ACCOUNT_ID_ACCOUNTING ?? 9645353),
        ACCOUNTS_PAYABLE: Number(Config?.EXPENSIFY_ACCOUNT_ID_ACCOUNTS_PAYABLE ?? 10903701),
        ADMIN: Number(Config?.EXPENSIFY_ACCOUNT_ID_ADMIN ?? -1),
        BILLS: Number(Config?.EXPENSIFY_ACCOUNT_ID_BILLS ?? 1371),
        CHRONOS: Number(Config?.EXPENSIFY_ACCOUNT_ID_CHRONOS ?? 10027416),
        CONCIERGE: Number(Config?.EXPENSIFY_ACCOUNT_ID_CONCIERGE ?? 8392101),
        CONTRIBUTORS: Number(Config?.EXPENSIFY_ACCOUNT_ID_CONTRIBUTORS ?? 9675014),
        FIRST_RESPONDER: Number(Config?.EXPENSIFY_ACCOUNT_ID_FIRST_RESPONDER ?? 9375152),
        HELP: Number(Config?.EXPENSIFY_ACCOUNT_ID_HELP ?? -1),
        INTEGRATION_TESTING_CREDS: Number(Config?.EXPENSIFY_ACCOUNT_ID_INTEGRATION_TESTING_CREDS ?? -1),
        NOTIFICATIONS: Number(Config?.EXPENSIFY_ACCOUNT_ID_NOTIFICATIONS ?? 11665625),
        PAYROLL: Number(Config?.EXPENSIFY_ACCOUNT_ID_PAYROLL ?? 9679724),
        QA: Number(Config?.EXPENSIFY_ACCOUNT_ID_QA ?? 3126513),
        QA_TRAVIS: Number(Config?.EXPENSIFY_ACCOUNT_ID_QA_TRAVIS ?? 8595733),
        RECEIPTS: Number(Config?.EXPENSIFY_ACCOUNT_ID_RECEIPTS ?? -1),
        REWARDS: Number(Config?.EXPENSIFY_ACCOUNT_ID_REWARDS ?? 11023767), // rewards@expensify.com
        STUDENT_AMBASSADOR: Number(Config?.EXPENSIFY_ACCOUNT_ID_STUDENT_AMBASSADOR ?? 10476956),
        SVFG: Number(Config?.EXPENSIFY_ACCOUNT_ID_SVFG ?? 2012843),
        MANAGER_MCTEST: Number(Config?.EXPENSIFY_ACCOUNT_ID_MANAGER_MCTEST ?? 18964612),
    },

    ENVIRONMENT: {
        DEV: 'development',
        STAGING: 'staging',
        PRODUCTION: 'production',
        ADHOC: 'adhoc',
    },

    // Used to delay the initial fetching of reportActions when the app first inits or reconnects (e.g. returning
    // from backgound). The times are based on how long it generally seems to take for the app to become interactive
    // in each scenario.
    FETCH_ACTIONS_DELAY: {
        STARTUP: 8000,
        RECONNECT: 1000,
    },

    WALLET: {
        TRANSFER_METHOD_TYPE: {
            INSTANT: 'instant',
            ACH: 'ach',
        },
        TRANSFER_METHOD_TYPE_FEE: {
            INSTANT: {
                RATE: 1.5,
                MINIMUM_FEE: 25,
            },
            ACH: {
                RATE: 0,
                MINIMUM_FEE: 0,
            },
        },
        ERROR: {
            // If these get updated, we need to update the codes on the Web side too
            SSN: 'ssnError',
            KBA: 'kbaNeeded',
            KYC: 'kycFailed',
            FULL_SSN_NOT_FOUND: 'Full SSN not found',
            MISSING_FIELD: 'Missing required additional details fields',
            WRONG_ANSWERS: 'Wrong answers',
            ONFIDO_FIXABLE_ERROR: 'Onfido returned a fixable error',
            ONFIDO_USER_CONSENT_DENIED: 'user_consent_denied',

            // KBA stands for Knowledge Based Answers (requiring us to show Idology questions)
            KBA_NEEDED: 'KBA needed',
            NO_ACCOUNT_TO_LINK: '405 No account to link to wallet',
            INVALID_WALLET: '405 Invalid wallet account',
            NOT_OWNER_OF_BANK_ACCOUNT: '401 Wallet owner does not own linked bank account',
            INVALID_BANK_ACCOUNT: '405 Attempting to link an invalid bank account to a wallet',
            NOT_OWNER_OF_FUND: '401 Wallet owner does not own linked fund',
            INVALID_FUND: '405 Attempting to link an invalid fund to a wallet',
        },
        STEP: {
            // In the order they appear in the Wallet flow
            ADD_BANK_ACCOUNT: 'AddBankAccountStep',
            ADDITIONAL_DETAILS: 'AdditionalDetailsStep',
            ADDITIONAL_DETAILS_KBA: 'AdditionalDetailsKBAStep',
            ONFIDO: 'OnfidoStep',
            TERMS: 'TermsStep',
            ACTIVATE: 'ActivateStep',
        },
        STEP_REFACTOR: {
            ADD_BANK_ACCOUNT: 'AddBankAccountStep',
            ADDITIONAL_DETAILS: 'AdditionalDetailsStep',
            VERIFY_IDENTITY: 'VerifyIdentityStep',
            TERMS_AND_FEES: 'TermsAndFeesStep',
        },
        STEP_NAMES: ['1', '2', '3', '4'],
        SUBSTEP_INDEXES: {
            BANK_ACCOUNT: {
                ACCOUNT_NUMBERS: 0,
            },
            PERSONAL_INFO: {
                LEGAL_NAME: 0,
                DATE_OF_BIRTH: 1,
                ADDRESS: 2,
                PHONE_NUMBER: 3,
                SSN: 4,
            },
        },
        TIER_NAME: {
            PLATINUM: 'PLATINUM',
            GOLD: 'GOLD',
            SILVER: 'SILVER',
            BRONZE: 'BRONZE',
        },
        WEB_MESSAGE_TYPE: {
            STATEMENT: 'STATEMENT_NAVIGATE',
            CONCIERGE: 'CONCIERGE_NAVIGATE',
        },
        MTL_WALLET_PROGRAM_ID: '760',
        BANCORP_WALLET_PROGRAM_ID: '660',
        PROGRAM_ISSUERS: {
            EXPENSIFY_PAYMENTS: 'Expensify Payments LLC',
            BANCORP_BANK: 'The Bancorp Bank, N.A.',
        },
        STATEMENT_ACTIONS: {
            SUBMIT_EXPENSE: 'start/submit/manual',
            PAY_SOMEONE: 'start/pay/manual',
            SPLIT_EXPENSE: 'start/split/manual',
        },
    },

    PLAID: {
        EVENT: {
            ERROR: 'ERROR',
            EXIT: 'EXIT',
        },
        DEFAULT_DATA: {
            bankName: '',
            plaidAccessToken: '',
            bankAccounts: [] as PlaidBankAccount[],
            isLoading: false,
            errors: {},
        },
    },

    ONFIDO: {
        CONTAINER_ID: 'onfido-mount',
        TYPE: {
            DOCUMENT: 'document',
            FACE: 'face',
        },
        VARIANT: {
            VIDEO: 'video',
        },
        SMS_NUMBER_COUNTRY_CODE: 'US',
        ERROR: {
            USER_CANCELLED: 'User canceled flow.',
            USER_TAPPED_BACK: 'User exited by clicking the back button.',
            USER_EXITED: 'User exited by manual action.',
        },
    },

    KYC_WALL_SOURCE: {
        REPORT: 'REPORT', // The user attempted to pay an expense
        ENABLE_WALLET: 'ENABLE_WALLET', // The user clicked on the `Enable wallet` button on the Wallet page
        TRANSFER_BALANCE: 'TRANSFER_BALANCE', // The user attempted to transfer their wallet balance to their bank account or debit card
    },

    OS: {
        WINDOWS: 'Windows',
        MAC_OS: PLATFORM_OS_MACOS,
        ANDROID: 'Android',
        IOS: PLATFORM_IOS,
        LINUX: 'Linux',
        NATIVE: 'Native',
    },

    BROWSER: {
        CHROME: 'chrome',
        FIREFOX: 'firefox',
        IE: 'ie',
        EDGE: 'edge',
        Opera: 'opera',
        SAFARI: 'safari',
        OTHER: 'other',
    },

    PAYMENT_METHODS: {
        DEBIT_CARD: 'debitCard',
        PERSONAL_BANK_ACCOUNT: 'bankAccount',
        BUSINESS_BANK_ACCOUNT: 'businessBankAccount',
    },

    PAYMENT_SELECTED: {
        BBA: 'BBA',
        PBA: 'PBA',
    },

    PAYMENT_METHOD_ID_KEYS: {
        DEBIT_CARD: 'fundID',
        BANK_ACCOUNT: 'bankAccountID',
    },

    IOU: {
        MAX_RECENT_REPORTS_TO_SHOW: 5,
        // This will guranatee that the quantity input will not exceed 9,007,199,254,740,991 (Number.MAX_SAFE_INTEGER).
        QUANTITY_MAX_LENGTH: 12,
        // This is the transactionID used when going through the create expense flow so that it mimics a real transaction (like the edit flow)
        OPTIMISTIC_TRANSACTION_ID: '1',
        // Note: These payment types are used when building IOU reportAction message values in the server and should
        // not be changed.
        LOCATION_PERMISSION_PROMPT_THRESHOLD_DAYS: 7,
        PAYMENT_TYPE: {
            ELSEWHERE: 'Elsewhere',
            EXPENSIFY: 'Expensify',
            VBBA: 'ACH',
        },
        ACTION: {
            EDIT: 'edit',
            CREATE: 'create',
            SUBMIT: 'submit',
            CATEGORIZE: 'categorize',
            SHARE: 'share',
        },
        DEFAULT_AMOUNT: 0,
        TYPE: {
            SEND: 'send',
            PAY: 'pay',
            SPLIT: 'split',
            SPLIT_EXPENSE: 'split-expense',
            REQUEST: 'request',
            INVOICE: 'invoice',
            SUBMIT: 'submit',
            TRACK: 'track',
            CREATE: 'create',
        },
        REQUEST_TYPE: {
            DISTANCE: 'distance',
            MANUAL: 'manual',
            SCAN: 'scan',
            PER_DIEM: 'per-diem',
            DISTANCE_MAP: 'distance-map',
            DISTANCE_MANUAL: 'distance-manual',
        },
        EXPENSE_TYPE: {
            DISTANCE: 'distance',
            MANUAL: 'manual',
            SCAN: 'scan',
            PER_DIEM: 'per-diem',
            EXPENSIFY_CARD: 'expensifyCard',
            PENDING_EXPENSIFY_CARD: 'pendingExpensifyCard',
            DISTANCE_MAP: 'distance-map',
            DISTANCE_MANUAL: 'distance-manual',
        },
        REPORT_ACTION_TYPE: {
            PAY: 'pay',
            CREATE: 'create',
            SPLIT: 'split',
            DECLINE: 'decline',
            CANCEL: 'cancel',
            DELETE: 'delete',
            APPROVE: 'approve',
            TRACK: 'track',
        },
        AMOUNT_MAX_LENGTH: 8,
        DISTANCE_REQUEST_AMOUNT_MAX_LENGTH: 14,
        RECEIPT_STATE: {
            SCAN_READY: 'SCANREADY',
            OPEN: 'OPEN',
            SCANNING: 'SCANNING',
            SCAN_COMPLETE: 'SCANCOMPLETE',
            SCAN_FAILED: 'SCANFAILED',
        },
        FILE_TYPES: {
            HTML: 'html',
            DOC: 'doc',
            DOCX: 'docx',
            SVG: 'svg',
        },
        RECEIPT_ERROR: 'receiptError',
        CANCEL_REASON: {
            PAYMENT_EXPIRED: 'CANCEL_REASON_PAYMENT_EXPIRED',
        },
        SHARE: {
            ROLE: {
                ACCOUNTANT: 'accountant',
            },
        },
        ACCESS_VARIANTS: {
            CREATE: 'create',
        },
        PAGE_INDEX: {
            CONFIRM: 'confirm',
        },
        PAYMENT_SELECTED: {
            BBA: 'BBA',
            PBA: 'PBA',
        },
        ACTION_PARAMS: {
            START_SPLIT_BILL: 'startSplitBill',
            TRACK_EXPENSE: 'trackExpense',
            MONEY_REQUEST: 'moneyRequest',
            REPLACE_RECEIPT: 'replaceReceipt',
        },
    },

    GROWL: {
        SUCCESS: 'success',
        ERROR: 'error',
        WARNING: 'warning',
        DURATION: 2000,
        DURATION_LONG: 3500,
    },

    LOCALES,

    PRONOUNS_LIST: [
        'coCos',
        'eEyEmEir',
        'heHimHis',
        'heHimHisTheyThemTheirs',
        'sheHerHers',
        'sheHerHersTheyThemTheirs',
        'merMers',
        'neNirNirs',
        'neeNerNers',
        'perPers',
        'theyThemTheirs',
        'thonThons',
        'veVerVis',
        'viVir',
        'xeXemXyr',
        'zeZieZirHir',
        'zeHirHirs',
        'callMeByMyName',
    ],

    // Map updated pronouns key to deprecated pronouns
    DEPRECATED_PRONOUNS_LIST: {
        heHimHis: 'He/him',
        sheHerHers: 'She/her',
        theyThemTheirs: 'They/them',
        zeHirHirs: 'Ze/hir',
        callMeByMyName: 'Call me by my name',
    },

    POLICY: {
        TYPE: {
            PERSONAL: 'personal',

            // Often referred to as "control" workspaces
            CORPORATE: 'corporate',

            // Often referred to as "collect" workspaces
            TEAM: 'team',
        },
        RULE_CONDITIONS: {
            MATCHES: 'matches',
        },
        FIELDS: {
            TAG: 'tag',
            CATEGORY: 'category',
            FIELD_LIST_TITLE: 'text_title',
            TAX: 'tax',
        },
        DEFAULT_REPORT_NAME_PATTERN: '{report:type} {report:startdate}',
        DEFAULT_FIELD_LIST_TYPE: 'formula',
        DEFAULT_FIELD_LIST_TARGET: 'expense',
        DEFAULT_FIELD_LIST_NAME: 'title',
        ROLE: {
            ADMIN: 'admin',
            AUDITOR: 'auditor',
            USER: 'user',
        },
        AUTO_REIMBURSEMENT_MAX_LIMIT_CENTS: 2000000,
        AUTO_REIMBURSEMENT_DEFAULT_LIMIT_CENTS: 10000,
        AUTO_APPROVE_REPORTS_UNDER_DEFAULT_CENTS: 10000,
        RANDOM_AUDIT_DEFAULT_PERCENTAGE: 0.05,

        AUTO_REPORTING_FREQUENCIES: {
            INSTANT: 'instant',
            IMMEDIATE: 'immediate',
            WEEKLY: 'weekly',
            SEMI_MONTHLY: 'semimonthly',
            MONTHLY: 'monthly',
            TRIP: 'trip',
            MANUAL: 'manual',
        },
        AUTO_REPORTING_OFFSET: {
            LAST_BUSINESS_DAY_OF_MONTH: 'lastBusinessDayOfMonth',
            LAST_DAY_OF_MONTH: 'lastDayOfMonth',
        },
        APPROVAL_MODE: {
            OPTIONAL: 'OPTIONAL',
            BASIC: 'BASIC',
            ADVANCED: 'ADVANCED',
            DYNAMICEXTERNAL: 'DYNAMIC_EXTERNAL',
            SMARTREPORT: 'SMARTREPORT',
            BILLCOM: 'BILLCOM',
        },
        APPROVAL_MODE_TRANSLATION_KEYS: {
            OPTIONAL: 'submitAndClose',
            BASIC: 'submitAndApprove',
            ADVANCED: 'advanced',
            DYNAMICEXTERNAL: 'dynamicExternal',
            SMARTREPORT: 'smartReport',
            BILLCOM: 'billcom',
        },
        ROOM_PREFIX: '#',
        CUSTOM_UNIT_RATE_BASE_OFFSET: 100,
        OWNER_EMAIL_FAKE: '_FAKE_',
        OWNER_ACCOUNT_ID_FAKE: 0,
        REIMBURSEMENT_CHOICES: {
            REIMBURSEMENT_YES: 'reimburseYes', // Direct
            REIMBURSEMENT_NO: 'reimburseNo', // None
            REIMBURSEMENT_MANUAL: 'reimburseManual', // Indirect
        },
        ID_FAKE: '_FAKE_',
        EMPTY: 'EMPTY',
        SECONDARY_ACTIONS: {
            IMPORT_SPREADSHEET: 'importSpreadsheet',
            DOWNLOAD_CSV: 'downloadCSV',
            SETTINGS: 'settings',
        },
        MEMBERS_BULK_ACTION_TYPES: {
            REMOVE: 'remove',
            MAKE_MEMBER: 'makeMember',
            MAKE_ADMIN: 'makeAdmin',
            MAKE_AUDITOR: 'makeAuditor',
        },
        BULK_ACTION_TYPES: {
            DELETE: 'delete',
            DISABLE: 'disable',
            ENABLE: 'enable',
            REQUIRE: 'require',
            NOT_REQUIRED: 'notRequired',
        },
        MORE_FEATURES: {
            ARE_CATEGORIES_ENABLED: 'areCategoriesEnabled',
            ARE_TAGS_ENABLED: 'areTagsEnabled',
            ARE_DISTANCE_RATES_ENABLED: 'areDistanceRatesEnabled',
            ARE_WORKFLOWS_ENABLED: 'areWorkflowsEnabled',
            ARE_REPORT_FIELDS_ENABLED: 'areReportFieldsEnabled',
            ARE_CONNECTIONS_ENABLED: 'areConnectionsEnabled',
            ARE_RECEIPT_PARTNERS_ENABLED: 'areReceiptPartnersEnabled',
            ARE_COMPANY_CARDS_ENABLED: 'areCompanyCardsEnabled',
            ARE_EXPENSIFY_CARDS_ENABLED: 'areExpensifyCardsEnabled',
            ARE_INVOICES_ENABLED: 'areInvoicesEnabled',
            ARE_TAXES_ENABLED: 'tax',
            ARE_RULES_ENABLED: 'areRulesEnabled',
            ARE_PER_DIEM_RATES_ENABLED: 'arePerDiemRatesEnabled',
        },
        DEFAULT_CATEGORIES: {
            ADVERTISING: 'Advertising',
            BENEFITS: 'Benefits',
            CAR: 'Car',
            EQUIPMENT: 'Equipment',
            FEES: 'Fees',
            HOME_OFFICE: 'Home Office',
            INSURANCE: 'Insurance',
            INTEREST: 'Interest',
            LABOR: 'Labor',
            MAINTENANCE: 'Maintenance',
            MATERIALS: 'Materials',
            MEALS_AND_ENTERTAINMENT: 'Meals and Entertainment',
            OFFICE_SUPPLIES: 'Office Supplies',
            OTHER: 'Other',
            PROFESSIONAL_SERVICES: 'Professional Services',
            RENT: 'Rent',
            TAXES: 'Taxes',
            TRAVEL: 'Travel',
            UTILITIES: 'Utilities',
        },
        OWNERSHIP_ERRORS: {
            NO_BILLING_CARD: 'noBillingCard',
            AMOUNT_OWED: 'amountOwed',
            HAS_FAILED_SETTLEMENTS: 'hasFailedSettlements',
            OWNER_OWES_AMOUNT: 'ownerOwesAmount',
            SUBSCRIPTION: 'subscription',
            DUPLICATE_SUBSCRIPTION: 'duplicateSubscription',
            FAILED_TO_CLEAR_BALANCE: 'failedToClearBalance',
        },
        COLLECTION_KEYS: {
            DESCRIPTION: 'description',
            REIMBURSER: 'reimburser',
            REIMBURSEMENT_CHOICE: 'reimbursementChoice',
            APPROVAL_MODE: 'approvalMode',
            AUTOREPORTING: 'autoReporting',
            AUTOREPORTING_FREQUENCY: 'autoReportingFrequency',
            AUTOREPORTING_OFFSET: 'autoReportingOffset',
            GENERAL_SETTINGS: 'generalSettings',
        },
        EXPENSE_REPORT_RULES: {
            PREVENT_SELF_APPROVAL: 'preventSelfApproval',
            MAX_EXPENSE_AGE: 'maxExpenseAge',
        },
        PROHIBITED_EXPENSES: {
            ALCOHOL: 'alcohol',
            HOTEL_INCIDENTALS: 'hotelIncidentals',
            GAMBLING: 'gambling',
            TOBACCO: 'tobacco',
            ADULT_ENTERTAINMENT: 'adultEntertainment',
        },
        RECEIPT_PARTNERS: {
            NAME: {UBER: 'uber'},
            NAME_USER_FRIENDLY: {
                uber: 'Uber for Business',
            },
        },
        CONNECTIONS: {
            NAME: {
                // Here we will add other connections names when we add support for them
                QBO: 'quickbooksOnline',
                QBD: 'quickbooksDesktop',
                XERO: 'xero',
                NETSUITE: 'netsuite',
                SAGE_INTACCT: 'intacct',
            },
            ROUTE: {
                QBO: 'quickbooks-online',
                XERO: 'xero',
                NETSUITE: 'netsuite',
                SAGE_INTACCT: 'sage-intacct',
                QBD: 'quickbooks-desktop',
            },
            NAME_USER_FRIENDLY: {
                netsuite: 'NetSuite',
                quickbooksOnline: 'QuickBooks Online',
                quickbooksDesktop: 'QuickBooks Desktop',
                xero: 'Xero',
                intacct: 'Sage Intacct',
                financialForce: 'FinancialForce',
                billCom: 'Bill.com',
                zenefits: 'Zenefits',
                sap: 'SAP',
                oracle: 'Oracle',
                microsoftDynamics: 'Microsoft Dynamics',
                other: 'Other',
            },
            CORPORATE: ['quickbooksDesktop', 'netsuite', 'intacct', 'oracle', 'sap', 'microsoftDynamics', 'other'],
            AUTH_HELP_LINKS: {
                intacct:
                    "https://help.expensify.com/articles/expensify-classic/connections/sage-intacct/Sage-Intacct-Troubleshooting#:~:text=First%20make%20sure%20that%20you,your%20company's%20Web%20Services%20authorizations.",
                netsuite:
                    'https://help.expensify.com/articles/expensify-classic/connections/netsuite/Netsuite-Troubleshooting#expensierror-ns0109-failed-to-login-to-netsuite-please-verify-your-credentials',
            },
            SYNC_STAGE_NAME: {
                STARTING_IMPORT_QBO: 'startingImportQBO',
                STARTING_IMPORT_XERO: 'startingImportXero',
                STARTING_IMPORT_QBD: 'startingImportQBD',
                QBO_IMPORT_MAIN: 'quickbooksOnlineImportMain',
                QBO_IMPORT_CUSTOMERS: 'quickbooksOnlineImportCustomers',
                QBO_IMPORT_EMPLOYEES: 'quickbooksOnlineImportEmployees',
                QBO_IMPORT_ACCOUNTS: 'quickbooksOnlineImportAccounts',
                QBO_IMPORT_CLASSES: 'quickbooksOnlineImportClasses',
                QBO_IMPORT_LOCATIONS: 'quickbooksOnlineImportLocations',
                QBO_IMPORT_PROCESSING: 'quickbooksOnlineImportProcessing',
                QBO_SYNC_PAYMENTS: 'quickbooksOnlineSyncBillPayments',
                QBO_IMPORT_TAX_CODES: 'quickbooksOnlineSyncTaxCodes',
                QBO_CHECK_CONNECTION: 'quickbooksOnlineCheckConnection',
                QBO_SYNC_TITLE: 'quickbooksOnlineSyncTitle',
                QBO_SYNC_LOAD_DATA: 'quickbooksOnlineSyncLoadData',
                QBO_SYNC_APPLY_CATEGORIES: 'quickbooksOnlineSyncApplyCategories',
                QBO_SYNC_APPLY_CUSTOMERS: 'quickbooksOnlineSyncApplyCustomers',
                QBO_SYNC_APPLY_PEOPLE: 'quickbooksOnlineSyncApplyEmployees',
                QBO_SYNC_APPLY_CLASSES_LOCATIONS: 'quickbooksOnlineSyncApplyClassesLocations',
                QBD_IMPORT_TITLE: 'quickbooksDesktopImportTitle',
                QBD_IMPORT_ACCOUNTS: 'quickbooksDesktopImportAccounts',
                QBD_IMPORT_APPROVE_CERTIFICATE: 'quickbooksDesktopImportApproveCertificate',
                QBD_IMPORT_DIMENSIONS: 'quickbooksDesktopImportDimensions',
                QBD_IMPORT_CLASSES: 'quickbooksDesktopImportClasses',
                QBD_IMPORT_CUSTOMERS: 'quickbooksDesktopImportCustomers',
                QBD_IMPORT_VENDORS: 'quickbooksDesktopImportVendors',
                QBD_IMPORT_EMPLOYEES: 'quickbooksDesktopImportEmployees',
                QBD_IMPORT_MORE: 'quickbooksDesktopImportMore',
                QBD_IMPORT_GENERIC: 'quickbooksDesktopImportSavePolicy',
                QBD_WEB_CONNECTOR_REMINDER: 'quickbooksDesktopWebConnectorReminder',
                JOB_DONE: 'jobDone',
                XERO_SYNC_STEP: 'xeroSyncStep',
                XERO_SYNC_XERO_REIMBURSED_REPORTS: 'xeroSyncXeroReimbursedReports',
                XERO_SYNC_EXPENSIFY_REIMBURSED_REPORTS: 'xeroSyncExpensifyReimbursedReports',
                XERO_SYNC_IMPORT_CHART_OF_ACCOUNTS: 'xeroSyncImportChartOfAccounts',
                XERO_SYNC_IMPORT_CATEGORIES: 'xeroSyncImportCategories',
                XERO_SYNC_IMPORT_TRACKING_CATEGORIES: 'xeroSyncImportTrackingCategories',
                XERO_SYNC_IMPORT_CUSTOMERS: 'xeroSyncImportCustomers',
                XERO_SYNC_IMPORT_BANK_ACCOUNTS: 'xeroSyncImportBankAccounts',
                XERO_SYNC_IMPORT_TAX_RATES: 'xeroSyncImportTaxRates',
                XERO_CHECK_CONNECTION: 'xeroCheckConnection',
                XERO_SYNC_TITLE: 'xeroSyncTitle',
                NETSUITE_SYNC_CONNECTION: 'netSuiteSyncConnection',
                NETSUITE_SYNC_CUSTOMERS: 'netSuiteSyncCustomers',
                NETSUITE_SYNC_INIT_DATA: 'netSuiteSyncInitData',
                NETSUITE_SYNC_IMPORT_TAXES: 'netSuiteSyncImportTaxes',
                NETSUITE_SYNC_IMPORT_ITEMS: 'netSuiteSyncImportItems',
                NETSUITE_SYNC_DATA: 'netSuiteSyncData',
                NETSUITE_SYNC_ACCOUNTS: 'netSuiteSyncAccounts',
                NETSUITE_SYNC_CURRENCIES: 'netSuiteSyncCurrencies',
                NETSUITE_SYNC_CATEGORIES: 'netSuiteSyncCategories',
                NETSUITE_SYNC_IMPORT_CUSTOM_LISTS: 'netSuiteSyncImportCustomLists',
                NETSUITE_SYNC_IMPORT_EMPLOYEES: 'netSuiteSyncImportEmployees',
                NETSUITE_SYNC_IMPORT_SUBSIDIARIES: 'netSuiteSyncImportSubsidiaries',
                NETSUITE_SYNC_IMPORT_VENDORS: 'netSuiteSyncImportVendors',
                NETSUITE_SYNC_REPORT_FIELDS: 'netSuiteSyncReportFields',
                NETSUITE_SYNC_TAGS: 'netSuiteSyncTags',
                NETSUITE_SYNC_UPDATE_DATA: 'netSuiteSyncUpdateConnectionData',
                NETSUITE_SYNC_NETSUITE_REIMBURSED_REPORTS: 'netSuiteSyncNetSuiteReimbursedReports',
                NETSUITE_SYNC_EXPENSIFY_REIMBURSED_REPORTS: 'netSuiteSyncExpensifyReimbursedReports',
                NETSUITE_SYNC_IMPORT_VENDORS_TITLE: 'netSuiteImportVendorsTitle',
                NETSUITE_SYNC_IMPORT_CUSTOM_LISTS_TITLE: 'netSuiteImportCustomListsTitle',
                SAGE_INTACCT_SYNC_CHECK_CONNECTION: 'intacctCheckConnection',
                SAGE_INTACCT_SYNC_IMPORT_TITLE: 'intacctImportTitle',
                SAGE_INTACCT_SYNC_IMPORT_DATA: 'intacctImportData',
                SAGE_INTACCT_SYNC_IMPORT_EMPLOYEES: 'intacctImportEmployees',
                SAGE_INTACCT_SYNC_IMPORT_DIMENSIONS: 'intacctImportDimensions',
                SAGE_INTACCT_SYNC_IMPORT_SYNC_REIMBURSED_REPORTS: 'intacctImportSyncBillPayments',
            },
            SYNC_STAGE_TIMEOUT_MINUTES: 20,
        },
        ACCESS_VARIANTS: {
            PAID: 'paid',
            ADMIN: 'admin',
            CONTROL: 'control',
        },
        DEFAULT_MAX_EXPENSE_AGE: 90,
        DEFAULT_MAX_EXPENSE_AMOUNT: 200000,
        DEFAULT_MAX_AMOUNT_NO_RECEIPT: 2500,
        REQUIRE_RECEIPTS_OVER_OPTIONS: {
            DEFAULT: 'default',
            NEVER: 'never',
            ALWAYS: 'always',
        },
        EXPENSE_LIMIT_TYPES: {
            EXPENSE: 'expense',
            DAILY: 'daily',
        },
    },

    HELP_DOC_LINKS: {
        'QuickBooks Online': 'https://help.expensify.com/articles/new-expensify/connections/quickbooks-online/Configure-Quickbooks-Online',
        'QuickBooks Desktop': '',
        quickbooks: 'https://help.expensify.com/articles/new-expensify/connections/quickbooks-online/Configure-Quickbooks-Online',
        NetSuite: 'https://help.expensify.com/articles/new-expensify/connections/netsuite/Configure-Netsuite',
        Xero: 'https://help.expensify.com/articles/new-expensify/connections/xero/Configure-Xero',
        Intacct: 'https://help.expensify.com/articles/new-expensify/connections/sage-intacct/Configure-Sage-Intacct',
        FinancialForce: 'https://help.expensify.com/articles/expensify-classic/connections/certinia/Connect-To-Certinia',
        'Sage Intacct': 'https://help.expensify.com/articles/new-expensify/connections/sage-intacct/Configure-Sage-Intacct',
        Certinia: 'https://help.expensify.com/articles/expensify-classic/connections/certinia/Connect-To-Certinia',
        MERGE_EXPENSES: 'https://help.expensify.com/articles/new-expensify/reports-and-expenses/Merging-expenses',
    },

    CUSTOM_UNITS: {
        NAME_DISTANCE: 'Distance',
        NAME_PER_DIEM_INTERNATIONAL: 'Per Diem International',
        DISTANCE_UNIT_MILES: 'mi',
        DISTANCE_UNIT_KILOMETERS: 'km',
        MILEAGE_IRS_RATE: 0.7,
        // The first created rate is called "Default rate", others are called "New Rate `i`"
        DEFAULT_RATE: 'Default Rate',
        NEW_RATE: 'New Rate',
        RATE_DECIMALS: 3,
        FAKE_P2P_ID: '_FAKE_P2P_ID_',
        MILES_TO_KILOMETERS: 1.609344,
        KILOMETERS_TO_MILES: 0.621371,
    },

    TERMS: {
        CFPB_PREPAID: 'cfpb.gov/prepaid',
        CFPB_COMPLAINT: 'cfpb.gov/complaint',
        FDIC_PREPAID: 'fdic.gov/deposit/deposits/prepaid.html',
    },

    LAYOUT_WIDTH: {
        WIDE: 'wide',
        NARROW: 'narrow',
        NONE: 'none',
    },

    ICON_TYPE_ICON: 'icon',
    ICON_TYPE_AVATAR: 'avatar',
    ICON_TYPE_WORKSPACE: 'workspace',
    ICON_TYPE_PLAID: 'plaid',

    ACTIVITY_INDICATOR_SIZE: {
        LARGE: 'large',
    },

    QR_CODE_SIZE: {
        APP_DOWNLOAD_LINKS: 172,
    },

    AVATAR_SIZE: {
        X_LARGE: 'xlarge',
        LARGE: 'large',
        MEDIUM: 'medium',
        DEFAULT: 'default',
        SMALL: 'small',
        SMALLER: 'smaller',
        SUBSCRIPT: 'subscript',
        SMALL_SUBSCRIPT: 'small-subscript',
        MID_SUBSCRIPT: 'mid-subscript',
        LARGE_BORDERED: 'large-bordered',
        MEDIUM_LARGE: 'medium-large',
        HEADER: 'header',
        MENTION_ICON: 'mention-icon',
        SMALL_NORMAL: 'small-normal',
        LARGE_NORMAL: 'large-normal',
    },
    COMPANY_CARD: {
        FEED_BANK_NAME: {
            MASTER_CARD: 'cdf',
            VISA: 'vcf',
            AMEX: 'gl1025',
            STRIPE: 'stripe',
            CITIBANK: 'oauth.citibank.com',
            CAPITAL_ONE: 'oauth.capitalone.com',
            BANK_OF_AMERICA: 'oauth.bankofamerica.com',
            CHASE: 'oauth.chase.com',
            BREX: 'oauth.brex.com',
            WELLS_FARGO: 'oauth.wellsfargo.com',
            AMEX_DIRECT: 'oauth.americanexpressfdx.com',
            CSV: 'ccupload',
        },
        STEP_NAMES: ['1', '2', '3', '4'],
        STEP: {
            BANK_CONNECTION: 'BankConnection',
            PLAID_CONNECTION: 'PlaidConnection',
            ASSIGNEE: 'Assignee',
            CARD: 'Card',
            CARD_NAME: 'CardName',
            TRANSACTION_START_DATE: 'TransactionStartDate',
            CONFIRMATION: 'Confirmation',
        },
        TRANSACTION_START_DATE_OPTIONS: {
            FROM_BEGINNING: 'fromBeginning',
            CUSTOM: 'custom',
        },
    },
    EXPENSIFY_CARD: {
        NAME: 'expensifyCard',
        BANK: 'Expensify Card',
        FRAUD_TYPES: {
            DOMAIN: 'domain',
            INDIVIDUAL: 'individual',
            NONE: 'none',
        },
        VERIFICATION_STATE: {
            LOADING: 'loading',
            VERIFIED: 'verified',
            ON_WAITLIST: 'onWaitlist',
        },
        STATE: {
            STATE_NOT_ISSUED: 2,
            OPEN: 3,
            NOT_ACTIVATED: 4,
            STATE_DEACTIVATED: 5,
            CLOSED: 6,
            STATE_SUSPENDED: 7,
        },
        ACTIVE_STATES: cardActiveStates,
        HIDDEN_FROM_SEARCH_STATES: cardHiddenFromSearchStates,
        LIMIT_TYPES: {
            SMART: 'smart',
            MONTHLY: 'monthly',
            FIXED: 'fixed',
        },
        LIMIT_VALUE: 21474836,
        STEP_NAMES: ['1', '2', '3', '4', '5', '6'],
        ASSIGNEE_EXCLUDED_STEP_NAMES: ['1', '2', '3', '4', '5'],
        STEP: {
            ASSIGNEE: 'Assignee',
            CARD_TYPE: 'CardType',
            LIMIT_TYPE: 'LimitType',
            LIMIT: 'Limit',
            CARD_NAME: 'CardName',
            CONFIRMATION: 'Confirmation',
        },
        CARD_TYPE: {
            PHYSICAL: 'physical',
            VIRTUAL: 'virtual',
        },
        FREQUENCY_SETTING: {
            DAILY: 'daily',
            MONTHLY: 'monthly',
        },
        MANAGE_EXPENSIFY_CARDS_ARTICLE_LINK: 'https://help.expensify.com/articles/new-expensify/expensify-card/Manage-Expensify-Cards',
    },
    COMPANY_CARDS: {
        CONNECTION_ERROR: 'connectionError',
        STEP: {
            SELECT_BANK: 'SelectBank',
            SELECT_FEED_TYPE: 'SelectFeedType',
            CARD_TYPE: 'CardType',
            CARD_INSTRUCTIONS: 'CardInstructions',
            CARD_NAME: 'CardName',
            CARD_DETAILS: 'CardDetails',
            BANK_CONNECTION: 'BankConnection',
            AMEX_CUSTOM_FEED: 'AmexCustomFeed',
            SELECT_COUNTRY: 'SelectCountry',
            PLAID_CONNECTION: 'PlaidConnection',
            SELECT_STATEMENT_CLOSE_DATE: 'SelectStatementCloseDate',
        },
        CARD_TYPE: {
            AMEX: 'amex',
            VISA: 'visa',
            MASTERCARD: 'mastercard',
            STRIPE: 'stripe',
            CSV: 'CSV',
        },
        FEED_TYPE: {
            CUSTOM: 'customFeed',
            DIRECT: 'directFeed',
        },
        BANKS: {
            AMEX: 'American Express',
            BANK_OF_AMERICA: 'Bank of America',
            BREX: 'Brex',
            CAPITAL_ONE: 'Capital One',
            CHASE: 'Chase',
            CITI_BANK: 'Citibank',
            STRIPE: 'Stripe',
            WELLS_FARGO: 'Wells Fargo',
            OTHER: 'Other',
        },
        BANK_CONNECTIONS: {
            WELLS_FARGO: 'wellsfargo',
            BANK_OF_AMERICA: 'bankofamerica',
            CHASE: 'chase',
            BREX: 'brex',
            CAPITAL_ONE: 'capitalone',
            CITI_BANK: 'citibank',
            AMEX: 'americanexpressfdx',
        },
        AMEX_CUSTOM_FEED: {
            CORPORATE: 'American Express Corporate Cards',
            BUSINESS: 'American Express Business Cards',
            PERSONAL: 'American Express Personal Cards',
        },
        DELETE_TRANSACTIONS: {
            RESTRICT: 'corporate',
            ALLOW: 'personal',
        },
        STATEMENT_CLOSE_DATE: {
            LAST_DAY_OF_MONTH: 'LAST_DAY_OF_MONTH',
            LAST_BUSINESS_DAY_OF_MONTH: 'LAST_BUSINESS_DAY_OF_MONTH',
            CUSTOM_DAY_OF_MONTH: 'CUSTOM_DAY_OF_MONTH',
        },
        CARD_LIST_THRESHOLD: 8,
        DEFAULT_EXPORT_TYPE: 'default',
        EXPORT_CARD_TYPES: {
            /**
             * Name of Card NVP for QBO custom export accounts
             */
            NVP_QUICKBOOKS_ONLINE_EXPORT_ACCOUNT: 'quickbooks_online_export_account',
            NVP_QUICKBOOKS_ONLINE_EXPORT_ACCOUNT_DEBIT: 'quickbooks_online_export_account_debit',

            /**
             * Name of Card NVP for NetSuite custom export accounts
             */
            NVP_NETSUITE_EXPORT_ACCOUNT: 'netsuite_export_payable_account',

            /**
             * Name of Card NVP for NetSuite custom vendors
             */
            NVP_NETSUITE_EXPORT_VENDOR: 'netsuite_export_vendor',

            /**
             * Name of Card NVP for Xero custom export accounts
             */
            NVP_XERO_EXPORT_BANK_ACCOUNT: 'xero_export_bank_account',

            /**
             * Name of Card NVP for Intacct custom export accounts
             */
            NVP_INTACCT_EXPORT_CHARGE_CARD: 'intacct_export_charge_card',

            /**
             * Name of card NVP for Intacct custom vendors
             */
            NVP_INTACCT_EXPORT_VENDOR: 'intacct_export_vendor',

            /**
             * Name of Card NVP for QuickBooks Desktop custom export accounts
             */
            NVP_QUICKBOOKS_DESKTOP_EXPORT_ACCOUNT_CREDIT: 'quickbooks_desktop_export_account_credit',

            /**
             * Name of Card NVP for QuickBooks Desktop custom export accounts
             */
            NVP_FINANCIALFORCE_EXPORT_VENDOR: 'financialforce_export_vendor',
        },
        EXPORT_CARD_POLICY_TYPES: {
            /**
             * Name of Card NVP for QBO custom export accounts
             */
            NVP_QUICKBOOKS_ONLINE_EXPORT_ACCOUNT_POLICY_ID: 'quickbooks_online_export_account_policy_id',
            NVP_QUICKBOOKS_ONLINE_EXPORT_ACCOUNT_DEBIT_POLICY_ID: 'quickbooks_online_export_account_debit_policy_id',

            /**
             * Name of Card NVP for NetSuite custom export accounts
             */
            NVP_NETSUITE_EXPORT_ACCOUNT_POLICY_ID: 'netsuite_export_payable_account_policy_id',

            /**
             * Name of Card NVP for NetSuite custom vendors
             */
            NVP_NETSUITE_EXPORT_VENDOR_POLICY_ID: 'netsuite_export_vendor_policy_id',

            /**
             * Name of Card NVP for Xero custom export accounts
             */
            NVP_XERO_EXPORT_BANK_ACCOUNT_POLICY_ID: 'xero_export_bank_account_policy_id',

            /**
             * Name of Card NVP for Intacct custom export accounts
             */
            NVP_INTACCT_EXPORT_CHARGE_CARD_POLICY_ID: 'intacct_export_charge_card_policy_id',

            /**
             * Name of card NVP for Intacct custom vendors
             */
            NVP_INTACCT_EXPORT_VENDOR_POLICY_ID: 'intacct_export_vendor_policy_id',

            /**
             * Name of Card NVP for QuickBooks Desktop custom export accounts
             */
            NVP_QUICKBOOKS_DESKTOP_EXPORT_ACCOUNT_CREDIT_POLICY_ID: 'quickbooks_desktop_export_account_credit_policy_id',

            /**
             * Name of Card NVP for QuickBooks Desktop custom export accounts
             */
            NVP_FINANCIALFORCE_EXPORT_VENDOR_POLICY_ID: 'financialforce_export_vendor_policy_id',
        },
    },
    AVATAR_ROW_SIZE: {
        DEFAULT: 4,
        LARGE_SCREEN: 8,
    },
    OPTION_MODE: {
        COMPACT: 'compact',
        DEFAULT: 'default',
    },
    SUBSCRIPTION: {
        TEAM_2025_PRICING_START_DATE: new Date(2025, 3, 1),
        PRICING_TYPE_2025: 'team2025Pricing',
        TYPE: {
            ANNUAL: 'yearly2018',
            PAY_PER_USE: 'monthly2018',
            INVOICING: 'invoicing2018',
        },
    },

    get SUBSCRIPTION_PRICES() {
        return {
            [this.PAYMENT_CARD_CURRENCY.USD]: {
                [this.POLICY.TYPE.CORPORATE]: {
                    [this.SUBSCRIPTION.TYPE.ANNUAL]: 900,
                    [this.SUBSCRIPTION.TYPE.PAY_PER_USE]: 1800,
                    [this.SUBSCRIPTION.TYPE.INVOICING]: 0,
                },
                [this.POLICY.TYPE.TEAM]: {
                    [this.SUBSCRIPTION.TYPE.ANNUAL]: 500,
                    [this.SUBSCRIPTION.TYPE.PAY_PER_USE]: 1000,
                    [this.SUBSCRIPTION.PRICING_TYPE_2025]: 500,
                    [this.SUBSCRIPTION.TYPE.INVOICING]: 0,
                },
            },
            [this.PAYMENT_CARD_CURRENCY.AUD]: {
                [this.POLICY.TYPE.CORPORATE]: {
                    [this.SUBSCRIPTION.TYPE.ANNUAL]: 1500,
                    [this.SUBSCRIPTION.TYPE.PAY_PER_USE]: 3000,
                    [this.SUBSCRIPTION.TYPE.INVOICING]: 0,
                },
                [this.POLICY.TYPE.TEAM]: {
                    [this.SUBSCRIPTION.TYPE.ANNUAL]: 700,
                    [this.SUBSCRIPTION.TYPE.PAY_PER_USE]: 1400,
                    [this.SUBSCRIPTION.PRICING_TYPE_2025]: 800,
                    [this.SUBSCRIPTION.TYPE.INVOICING]: 0,
                },
            },
            [this.PAYMENT_CARD_CURRENCY.GBP]: {
                [this.POLICY.TYPE.CORPORATE]: {
                    [this.SUBSCRIPTION.TYPE.ANNUAL]: 700,
                    [this.SUBSCRIPTION.TYPE.PAY_PER_USE]: 1400,
                    [this.SUBSCRIPTION.TYPE.INVOICING]: 0,
                },
                [this.POLICY.TYPE.TEAM]: {
                    [this.SUBSCRIPTION.TYPE.ANNUAL]: 400,
                    [this.SUBSCRIPTION.TYPE.PAY_PER_USE]: 800,
                    [this.SUBSCRIPTION.PRICING_TYPE_2025]: 500,
                    [this.SUBSCRIPTION.TYPE.INVOICING]: 0,
                },
            },
            [this.PAYMENT_CARD_CURRENCY.NZD]: {
                [this.POLICY.TYPE.CORPORATE]: {
                    [this.SUBSCRIPTION.TYPE.ANNUAL]: 1600,
                    [this.SUBSCRIPTION.TYPE.PAY_PER_USE]: 3200,
                    [this.SUBSCRIPTION.TYPE.INVOICING]: 0,
                },
                [this.POLICY.TYPE.TEAM]: {
                    [this.SUBSCRIPTION.TYPE.ANNUAL]: 800,
                    [this.SUBSCRIPTION.TYPE.PAY_PER_USE]: 1600,
                    [this.SUBSCRIPTION.PRICING_TYPE_2025]: 900,
                    [this.SUBSCRIPTION.TYPE.INVOICING]: 0,
                },
            },
            [this.PAYMENT_CARD_CURRENCY.EUR]: {
                [this.POLICY.TYPE.CORPORATE]: {
                    [this.SUBSCRIPTION.TYPE.ANNUAL]: 800,
                    [this.SUBSCRIPTION.TYPE.PAY_PER_USE]: 1600,
                    [this.SUBSCRIPTION.TYPE.INVOICING]: 0,
                },
                [this.POLICY.TYPE.TEAM]: {
                    [this.SUBSCRIPTION.TYPE.ANNUAL]: 500,
                    [this.SUBSCRIPTION.TYPE.PAY_PER_USE]: 1000,
                    [this.SUBSCRIPTION.PRICING_TYPE_2025]: 500,
                    [this.SUBSCRIPTION.TYPE.INVOICING]: 0,
                },
            },
        };
    },
    REGEX: {
        SPECIAL_CHARS_WITHOUT_NEWLINE: /((?!\n)[()-\s\t])/g,
        DIGITS_AND_PLUS: /^\+?[0-9]*$/,
        ALPHABETIC_AND_LATIN_CHARS: /^[\p{Script=Latin} ]*$/u,
        NON_ALPHABETIC_AND_NON_LATIN_CHARS: /[^\p{Script=Latin}]/gu,
        POSITIVE_INTEGER: /^\d+$/,
        PO_BOX: /\b[P|p]?(OST|ost)?\.?\s*[O|o|0]?(ffice|FFICE)?\.?\s*[B|b][O|o|0]?[X|x]?\.?\s+[#]?(\d+)\b/,
        ANY_VALUE: /^.+$/,
        ZIP_CODE: /^[0-9]{5}(?:[- ][0-9]{4})?$/,
        INDUSTRY_CODE: /^[0-9]{6}$/,
        SSN_LAST_FOUR: /^(?!0000)[0-9]{4}$/,
        SSN_FULL_NINE: /^(?!0000)[0-9]{9}$/,
        NUMBER: /^[0-9]+$/,
        PHONE_NUMBER: /^\+?[0-9]{4,17}$/,
        CARD_NUMBER: /^[0-9]{15,16}$/,
        CARD_SECURITY_CODE: /^[0-9]{3,4}$/,
        CARD_EXPIRATION_DATE: /^(0[1-9]|1[0-2])([^0-9])?([0-9]{4}|([0-9]{2}))$/,
        ROOM_NAME: /^#[\p{Ll}0-9-]{1,100}$/u,
        ROOM_NAME_WITHOUT_LIMIT: /^#[\p{Ll}0-9-]+$/u,
        DOMAIN_BASE: '^(?:https?:\\/\\/)?(?:www\\.)?([^\\/]+)',
        ALPHANUMERIC_WITH_SPACE_AND_HYPHEN: /^[A-Za-z0-9 -]+$/,

        // eslint-disable-next-line max-len, no-misleading-character-class
        EMOJI: /[\p{Extended_Pictographic}\u200d\u{1f1e6}-\u{1f1ff}\u{1f3fb}-\u{1f3ff}\u{e0020}-\u{e007f}\u20E3\uFE0F]|[#*0-9]\uFE0F?\u20E3/gu,
        // eslint-disable-next-line max-len, no-misleading-character-class, no-empty-character-class
        EMOJIS: /[\p{Extended_Pictographic}\uE000-\uF8FF\u{F0000}-\u{FFFFD}\u{100000}-\u{10FFFD}](\u200D[\p{Extended_Pictographic}\uE000-\uF8FF\u{F0000}-\u{FFFFD}\u{100000}-\u{10FFFD}]|[\u{1F3FB}-\u{1F3FF}]|[\u{E0020}-\u{E007F}]|\uFE0F|\u20E3)*|[\u{1F1E6}-\u{1F1FF}]{2}|[#*0-9]\uFE0F?\u20E3/du,
        // eslint-disable-next-line max-len, no-misleading-character-class
        EMOJI_SKIN_TONES: /[\u{1f3fb}-\u{1f3ff}]/gu,

        PRIVATE_USER_AREA: /[\uE000-\uF8FF\u{F0000}-\u{FFFFD}\u{100000}-\u{10FFFD}]/u,

        ONLY_PRIVATE_USER_AREA: /^[\uE000-\uF8FF\u{F0000}-\u{FFFFD}\u{100000}-\u{10FFFD}]+$/u,

        TAX_ID: /^\d{9}$/,
        NON_NUMERIC: /\D/g,
        ANY_SPACE: /\s/g,

        // Extract attachment's source from the data's html string
        ATTACHMENT_DATA: /(data-expensify-source|data-name)="([^"]+)"/g,

        EMOJI_NAME: /:[\p{L}0-9_+-]+:/gu,
        EMOJI_SUGGESTIONS: /:[\p{L}0-9_+-]{1,40}$/u,
        AFTER_FIRST_LINE_BREAK: /\n.*/g,
        LINE_BREAK: /\r\n|\r|\n|\u2028/g,
        CODE_2FA: /^\d{6}$/,
        ATTACHMENT_ID: /chat-attachments\/(\d+)/,
        HAS_COLON_ONLY_AT_THE_BEGINNING: /^:[^:]+$/,
        HAS_AT_MOST_TWO_AT_SIGNS: /^@[^@]*@?[^@]*$/,
        EMPTY_COMMENT: /^(\s)*$/,
        SPECIAL_CHAR_MENTION_BREAKER: /[,/?"{}[\]()&^%;`$=<>!*]/g,
        SPECIAL_CHAR: /[,/?"{}[\]()&^%;`$=#<>!*]/g,
        FIRST_SPACE: /.+?(?=\s)/,

        get SPECIAL_CHAR_OR_EMOJI() {
            return new RegExp(`[~\\n\\s]|(_\\b(?!$))|${this.SPECIAL_CHAR.source}|${this.EMOJI.source}`, 'gu');
        },

        get SPACE_OR_EMOJI() {
            return new RegExp(`(\\s+|(?:${this.EMOJI.source})+)`, 'gu');
        },

        // Define the regular expression pattern to find a potential end of a mention suggestion:
        // It might be a space, a newline character, an emoji, or a special character (excluding underscores & tildes, which might be used in usernames)
        get MENTION_BREAKER() {
            // currently breaks on newline **or** whitespace **or** punctuation/emojis
            return new RegExp(`[\\n\\s]|${this.SPECIAL_CHAR_MENTION_BREAKER.source}|${this.EMOJI.source}`, 'gu');
        },

        get ALL_EMOJIS() {
            return new RegExp(this.EMOJIS, this.EMOJIS.flags.concat('g'));
        },

        MERGED_ACCOUNT_PREFIX: /^(MERGED_\d+@)/,
        ROUTES: {
            VALIDATE_LOGIN: /\/v($|(\/\/*))/,
            UNLINK_LOGIN: /\/u($|(\/\/*))/,
            REDUNDANT_SLASHES: /(\/{2,})|(\/$)/g,
        },
        TIME_STARTS_01: /^01:\d{2} [AP]M$/,
        TIME_FORMAT: /^\d{2}:\d{2} [AP]M$/,
        DATE_TIME_FORMAT: /^\d{2}-\d{2} \d{2}:\d{2} [AP]M$/,
        ILLEGAL_FILENAME_CHARACTERS: /\/|<|>|\*|"|:|#|\?|\\|\|/g,
        ENCODE_PERCENT_CHARACTER: /%(25)+/g,
        INVISIBLE_CHARACTERS_GROUPS: /[\p{C}\p{Z}]/gu,
        OTHER_INVISIBLE_CHARACTERS: /[\u3164]/g,
        REPORT_FIELD_TITLE: /{report:([a-zA-Z]+)}/g,
        SHORT_MENTION_HTML: /<mention-short>(.*?)<\/mention-short>/g,
        REPORT_ID_FROM_PATH: /(?<!\/search)\/r\/(\d+)/,
        DISTANCE_MERCHANT: /^[0-9.]+ \w+ @ (-|-\()?[^0-9.\s]{1,3} ?[0-9.]+\)? \/ \w+$/,
        WHITESPACE: /\s+/g,

        get EXPENSIFY_POLICY_DOMAIN_NAME() {
            return new RegExp(`${EXPENSIFY_POLICY_DOMAIN}([a-zA-Z0-9]+)\\${EXPENSIFY_POLICY_DOMAIN_EXTENSION}`);
        },

        /**
         * Matching task rule by group
         * Group 1: Start task rule with []
         * Group 2: Optional email group between \s+....\s* start rule with @+valid email or short mention
         * Group 3: Title is remaining characters
         */
        TASK_TITLE_WITH_OPTIONAL_SHORT_MENTION: `^\\[\\]\\s+(?:@(?:${EMAIL_WITH_OPTIONAL_DOMAIN.source}))?\\s*([\\s\\S]*)`,
    },

    PRONOUNS: {
        PREFIX: '__predefined_',
        SELF_SELECT: '__predefined_selfSelect',
    },

    EXPENSIFY_EMAILS_OBJECT: Object.entries(EMAIL).reduce(
        (prev, [, email]) => {
            // eslint-disable-next-line no-param-reassign
            prev[email] = true;
            return prev;
        },
        {} as Record<string, boolean>,
    ),
    EXPENSIFY_EMAILS: [
        EMAIL.ACCOUNTING,
        EMAIL.ACCOUNTS_PAYABLE,
        EMAIL.ADMIN,
        EMAIL.BILLS,
        EMAIL.CHRONOS,
        EMAIL.CONCIERGE,
        EMAIL.CONTRIBUTORS,
        EMAIL.FIRST_RESPONDER,
        EMAIL.HELP,
        EMAIL.INTEGRATION_TESTING_CREDS,
        EMAIL.NOTIFICATIONS,
        EMAIL.PAYROLL,
        EMAIL.QA,
        EMAIL.QA_TRAVIS,
        EMAIL.RECEIPTS,
        EMAIL.STUDENT_AMBASSADOR,
        EMAIL.SVFG,
        EMAIL.TEAM,
        EMAIL.MANAGER_MCTEST,
    ] as string[],
    get EXPENSIFY_ACCOUNT_IDS() {
        return [
            this.ACCOUNT_ID.ACCOUNTING,
            this.ACCOUNT_ID.ACCOUNTS_PAYABLE,
            this.ACCOUNT_ID.ADMIN,
            this.ACCOUNT_ID.BILLS,
            this.ACCOUNT_ID.CHRONOS,
            this.ACCOUNT_ID.CONCIERGE,
            this.ACCOUNT_ID.CONTRIBUTORS,
            this.ACCOUNT_ID.FIRST_RESPONDER,
            this.ACCOUNT_ID.HELP,
            this.ACCOUNT_ID.INTEGRATION_TESTING_CREDS,
            this.ACCOUNT_ID.PAYROLL,
            this.ACCOUNT_ID.QA,
            this.ACCOUNT_ID.QA_TRAVIS,
            this.ACCOUNT_ID.RECEIPTS,
            this.ACCOUNT_ID.REWARDS,
            this.ACCOUNT_ID.STUDENT_AMBASSADOR,
            this.ACCOUNT_ID.SVFG,
            this.ACCOUNT_ID.MANAGER_MCTEST,
        ].filter((id) => id !== -1);
    },

    // Emails that profile view is prohibited
    get RESTRICTED_EMAILS(): readonly string[] {
        return [this.EMAIL.NOTIFICATIONS];
    },
    // Account IDs that profile view is prohibited
    get RESTRICTED_ACCOUNT_IDS() {
        return [this.ACCOUNT_ID.NOTIFICATIONS];
    },

    // Auth limit is 60k for the column but we store edits and other metadata along the html so let's use a lower limit to accommodate for it.
    MAX_COMMENT_LENGTH: 10000,

    // Use the same value as MAX_COMMENT_LENGTH to ensure the entire comment is parsed. Note that applying markup is very resource-consuming.
    MAX_MARKUP_LENGTH: 10000,

    MAX_THREAD_REPLIES_PREVIEW: 99,

    // Character Limits
    FORM_CHARACTER_LIMIT: 50,
    STANDARD_LENGTH_LIMIT: 100,
    STANDARD_LIST_ITEM_LIMIT: 8,
    LEGAL_NAMES_CHARACTER_LIMIT: 150,
    LOGIN_CHARACTER_LIMIT: 254,
    CATEGORY_NAME_LIMIT: 256,
    WORKSPACE_REPORT_FIELD_POLICY_MAX_LENGTH: 256,
    REPORT_NAME_LIMIT: 100,
    TITLE_CHARACTER_LIMIT: 100,
    TASK_TITLE_CHARACTER_LIMIT: 10000,
    DESCRIPTION_LIMIT: 1000,
    SEARCH_QUERY_LIMIT: 1000,
    WORKSPACE_NAME_CHARACTER_LIMIT: 80,
    STATE_CHARACTER_LIMIT: 32,

    // Test receipt data
    TEST_RECEIPT: {
        AMOUNT: 1800,
        CURRENCY: 'USD',
        MERCHANT: "Taco Todd's",
        FILENAME: 'test_receipt',
        FILE_TYPE: 'image/png',
    },

    AVATAR_CROP_MODAL: {
        // The next two constants control what is min and max value of the image crop scale.
        // Values define in how many times the image can be bigger than its container.
        // Notice: that values less than 1 mean that the image won't cover the container fully.
        MAX_SCALE: 3, // 3x scale is used commonly in different apps.
        MIN_SCALE: 1, // 1x min scale means that the image covers the container completely

        // This const defines the initial container size, before layout measurement.
        // Since size cant be null, we have to define some initial value.
        INITIAL_SIZE: 1, // 1 was chosen because there is a very low probability that initialized component will have such size.

        // This constant sets a margin equal to the rotate button's height (medium-sized Button (40px)), which is the tallest element in the controls row.
        // It ensures the controls row isn't cropped if the browser height is reduced too much.
        CONTAINER_VERTICAL_MARGIN: variables.componentSizeNormal,
    },
    MICROSECONDS_PER_MS: 1000,
    RED_BRICK_ROAD_PENDING_ACTION: {
        ADD: 'add',
        DELETE: 'delete',
        UPDATE: 'update',
    },
    BRICK_ROAD_INDICATOR_STATUS: {
        ERROR: 'error',
        INFO: 'info',
    },
    REPORT_DETAILS_MENU_ITEM: {
        MEMBERS: 'member',
        INVITE: 'invite',
        SETTINGS: 'settings',
        LEAVE_ROOM: 'leaveRoom',
        PRIVATE_NOTES: 'privateNotes',
        DOWNLOAD_CSV: 'downloadCSV',
        DOWNLOAD_PDF: 'downloadPDF',
        EXPORT: 'export',
        DELETE: 'delete',
        MARK_AS_INCOMPLETE: 'markAsIncomplete',
        CANCEL_PAYMENT: 'cancelPayment',
        UNAPPROVE: 'unapprove',
        DEBUG: 'debug',
        GO_TO_WORKSPACE: 'goToWorkspace',
        ERROR: 'error',
        TRACK: {
            SUBMIT: 'submit',
            CATEGORIZE: 'categorize',
            SHARE: 'share',
        },
    },
    EDIT_REQUEST_FIELD: {
        AMOUNT: 'amount',
        CURRENCY: 'currency',
        DATE: 'date',
        DESCRIPTION: 'description',
        MERCHANT: 'merchant',
        CATEGORY: 'category',
        RECEIPT: 'receipt',
        DISTANCE: 'distance',
        DISTANCE_RATE: 'distanceRate',
        TAG: 'tag',
        TAX_RATE: 'taxRate',
        TAX_AMOUNT: 'taxAmount',
        REPORT: 'report',
    },
    FOOTER: {
        EXPENSE_MANAGEMENT_URL: `${USE_EXPENSIFY_URL}/expense-management`,
        SPEND_MANAGEMENT_URL: `${USE_EXPENSIFY_URL}/spend-management`,
        EXPENSE_REPORTS_URL: `${USE_EXPENSIFY_URL}/expense-reports`,
        COMPANY_CARD_URL: `${USE_EXPENSIFY_URL}/company-credit-card`,
        RECEIPT_SCANNING_URL: `${USE_EXPENSIFY_URL}/receipt-scanning-app`,
        BILL_PAY_URL: `${USE_EXPENSIFY_URL}/bills`,
        INVOICES_URL: `${USE_EXPENSIFY_URL}/invoices`,
        PAYROLL_URL: `${USE_EXPENSIFY_URL}/payroll`,
        TRAVEL_URL: `${USE_EXPENSIFY_URL}/travel`,
        EXPENSIFY_APPROVED_URL: `${USE_EXPENSIFY_URL}/accountants`,
        PRESS_KIT_URL: 'https://we.are.expensify.com/press-kit',
        SUPPORT_URL: `${USE_EXPENSIFY_URL}/support`,
        TERMS_URL: `${EXPENSIFY_URL}/terms`,
        PRIVACY_URL: `${EXPENSIFY_URL}/privacy`,
        ABOUT_URL: 'https://we.are.expensify.com/how-we-got-here',
        BLOG_URL: 'https://blog.expensify.com/',
        JOBS_URL: 'https://we.are.expensify.com/apply',
        ORG_URL: 'https://expensify.org/',
        INVESTOR_RELATIONS_URL: 'https://ir.expensify.com/',
    },

    SOCIALS: {
        PODCAST: 'https://we.are.expensify.com/podcast',
        TWITTER: 'https://www.twitter.com/expensify',
        INSTAGRAM: 'https://www.instagram.com/expensify',
        FACEBOOK: 'https://www.facebook.com/expensify',
        LINKEDIN: 'https://www.linkedin.com/company/expensify',
    },

    // These split the maximum decimal value of a signed 64-bit number (9,223,372,036,854,775,807) into parts where none of them are too big to fit into a 32-bit number, so that we can
    // generate them each with a random number generator with only 32-bits of precision.
    MAX_64BIT_LEFT_PART: 92233,
    MAX_64BIT_MIDDLE_PART: 7203685,
    MAX_64BIT_RIGHT_PART: 4775807,
    INVALID_CATEGORY_NAME: '###',

    // When generating a random value to fit in 7 digits (for the `middle` or `right` parts above), this is the maximum value to multiply by Math.random().
    MAX_INT_FOR_RANDOM_7_DIGIT_VALUE: 10000000,
    IOS_KEYBOARD_SPACE_OFFSET: -30,

    API_REQUEST_TYPE: {
        READ: 'read',
        WRITE: 'write',
        MAKE_REQUEST_WITH_SIDE_EFFECTS: 'makeRequestWithSideEffects',
    },

    ERECEIPT_COLORS: {
        YELLOW: 'Yellow',
        ICE: 'Ice',
        BLUE: 'Blue',
        GREEN: 'Green',
        TANGERINE: 'Tangerine',
        PINK: 'Pink',
    },

    MAP_MARKER_SIZE: 20,

    QUICK_REACTIONS: [
        {
            name: '+1',
            code: '👍',
            types: ['👍🏿', '👍🏾', '👍🏽', '👍🏼', '👍🏻'],
        },
        {
            name: 'heart',
            code: '❤️',
        },
        {
            name: 'joy',
            code: '😂',
        },
        {
            name: 'fire',
            code: '🔥',
        },
    ],

    TFA_CODE_LENGTH: 6,
    CHAT_ATTACHMENT_TOKEN_KEY: 'X-Chat-Attachment-Token',

    SPACE_LENGTH: 1,

    ALL_COUNTRIES: {
        AF: 'Afghanistan',
        AX: 'Åland Islands',
        AL: 'Albania',
        DZ: 'Algeria',
        AS: 'American Samoa',
        AD: 'Andorra',
        AO: 'Angola',
        AI: 'Anguilla',
        AQ: 'Antarctica',
        AG: 'Antigua & Barbuda',
        AR: 'Argentina',
        AM: 'Armenia',
        AW: 'Aruba',
        AC: 'Ascension Island',
        AU: 'Australia',
        AT: 'Austria',
        AZ: 'Azerbaijan',
        BS: 'Bahamas',
        BH: 'Bahrain',
        BD: 'Bangladesh',
        BB: 'Barbados',
        BY: 'Belarus',
        BE: 'Belgium',
        BZ: 'Belize',
        BJ: 'Benin',
        BM: 'Bermuda',
        BT: 'Bhutan',
        BO: 'Bolivia',
        BA: 'Bosnia & Herzegovina',
        BW: 'Botswana',
        BR: 'Brazil',
        IO: 'British Indian Ocean Territory',
        VG: 'British Virgin Islands',
        BN: 'Brunei',
        BG: 'Bulgaria',
        BF: 'Burkina Faso',
        BI: 'Burundi',
        KH: 'Cambodia',
        CM: 'Cameroon',
        CA: 'Canada',
        CV: 'Cape Verde',
        BQ: 'Caribbean Netherlands',
        KY: 'Cayman Islands',
        CF: 'Central African Republic',
        TD: 'Chad',
        CL: 'Chile',
        CN: 'China',
        CX: 'Christmas Island',
        CC: 'Cocos (Keeling) Islands',
        CO: 'Colombia',
        KM: 'Comoros',
        CG: 'Congo - Brazzaville',
        CD: 'Congo - Kinshasa',
        CK: 'Cook Islands',
        CR: 'Costa Rica',
        CI: "Côte d'Ivoire",
        HR: 'Croatia',
        CU: 'Cuba',
        CW: 'Curaçao',
        CY: 'Cyprus',
        CZ: 'Czech Republic',
        DK: 'Denmark',
        DJ: 'Djibouti',
        DM: 'Dominica',
        DO: 'Dominican Republic',
        EC: 'Ecuador',
        EG: 'Egypt',
        SV: 'El Salvador',
        GQ: 'Equatorial Guinea',
        ER: 'Eritrea',
        EE: 'Estonia',
        ET: 'Ethiopia',
        FK: 'Falkland Islands',
        FO: 'Faroe Islands',
        FJ: 'Fiji',
        FI: 'Finland',
        FR: 'France',
        GF: 'French Guiana',
        PF: 'French Polynesia',
        TF: 'French Southern Territories',
        GA: 'Gabon',
        GM: 'Gambia',
        GE: 'Georgia',
        DE: 'Germany',
        GH: 'Ghana',
        GI: 'Gibraltar',
        GR: 'Greece',
        GL: 'Greenland',
        GD: 'Grenada',
        GP: 'Guadeloupe',
        GU: 'Guam',
        GT: 'Guatemala',
        GG: 'Guernsey',
        GN: 'Guinea',
        GW: 'Guinea-Bissau',
        GY: 'Guyana',
        HT: 'Haiti',
        HN: 'Honduras',
        HK: 'Hong Kong',
        HU: 'Hungary',
        IS: 'Iceland',
        IN: 'India',
        ID: 'Indonesia',
        IR: 'Iran',
        IQ: 'Iraq',
        IE: 'Ireland',
        IM: 'Isle of Man',
        IL: 'Israel',
        IT: 'Italy',
        JM: 'Jamaica',
        JP: 'Japan',
        JE: 'Jersey',
        JO: 'Jordan',
        KZ: 'Kazakhstan',
        KE: 'Kenya',
        KI: 'Kiribati',
        XK: 'Kosovo',
        KW: 'Kuwait',
        KG: 'Kyrgyzstan',
        LA: 'Laos',
        LV: 'Latvia',
        LB: 'Lebanon',
        LS: 'Lesotho',
        LR: 'Liberia',
        LY: 'Libya',
        LI: 'Liechtenstein',
        LT: 'Lithuania',
        LU: 'Luxembourg',
        MO: 'Macau',
        MK: 'Macedonia',
        MG: 'Madagascar',
        MW: 'Malawi',
        MY: 'Malaysia',
        MV: 'Maldives',
        ML: 'Mali',
        MT: 'Malta',
        MH: 'Marshall Islands',
        MQ: 'Martinique',
        MR: 'Mauritania',
        MU: 'Mauritius',
        YT: 'Mayotte',
        MX: 'Mexico',
        FM: 'Micronesia',
        MD: 'Moldova',
        MC: 'Monaco',
        MN: 'Mongolia',
        ME: 'Montenegro',
        MS: 'Montserrat',
        MA: 'Morocco',
        MZ: 'Mozambique',
        MM: 'Myanmar (Burma)',
        NA: 'Namibia',
        NR: 'Nauru',
        NP: 'Nepal',
        NL: 'Netherlands',
        NC: 'New Caledonia',
        NZ: 'New Zealand',
        NI: 'Nicaragua',
        NE: 'Niger',
        NG: 'Nigeria',
        NU: 'Niue',
        NF: 'Norfolk Island',
        KP: 'North Korea',
        MP: 'Northern Mariana Islands',
        NO: 'Norway',
        OM: 'Oman',
        PK: 'Pakistan',
        PW: 'Palau',
        PS: 'Palestinian Territories',
        PA: 'Panama',
        PG: 'Papua New Guinea',
        PY: 'Paraguay',
        PE: 'Peru',
        PH: 'Philippines',
        PN: 'Pitcairn Islands',
        PL: 'Poland',
        PT: 'Portugal',
        PR: 'Puerto Rico',
        QA: 'Qatar',
        RE: 'Réunion',
        RO: 'Romania',
        RU: 'Russia',
        RW: 'Rwanda',
        BL: 'Saint Barthélemy',
        WS: 'Samoa',
        SM: 'San Marino',
        ST: 'São Tomé & Príncipe',
        SA: 'Saudi Arabia',
        SN: 'Senegal',
        RS: 'Serbia',
        SC: 'Seychelles',
        SL: 'Sierra Leone',
        SG: 'Singapore',
        SX: 'Sint Maarten',
        SK: 'Slovakia',
        SI: 'Slovenia',
        SB: 'Solomon Islands',
        SO: 'Somalia',
        ZA: 'South Africa',
        GS: 'South Georgia & South Sandwich Islands',
        KR: 'South Korea',
        SS: 'South Sudan',
        ES: 'Spain',
        LK: 'Sri Lanka',
        SH: 'St. Helena',
        KN: 'St. Kitts & Nevis',
        LC: 'St. Lucia',
        MF: 'St. Martin',
        PM: 'St. Pierre & Miquelon',
        VC: 'St. Vincent & Grenadines',
        SD: 'Sudan',
        SR: 'Suriname',
        SJ: 'Svalbard & Jan Mayen',
        SZ: 'Swaziland',
        SE: 'Sweden',
        CH: 'Switzerland',
        SY: 'Syria',
        TW: 'Taiwan',
        TJ: 'Tajikistan',
        TZ: 'Tanzania',
        TH: 'Thailand',
        TL: 'Timor-Leste',
        TG: 'Togo',
        TK: 'Tokelau',
        TO: 'Tonga',
        TT: 'Trinidad & Tobago',
        TA: 'Tristan da Cunha',
        TN: 'Tunisia',
        TR: 'Turkey',
        TM: 'Turkmenistan',
        TC: 'Turks & Caicos Islands',
        TV: 'Tuvalu',
        UM: 'U.S. Outlying Islands',
        VI: 'U.S. Virgin Islands',
        UG: 'Uganda',
        UA: 'Ukraine',
        AE: 'United Arab Emirates',
        GB: 'United Kingdom',
        US: 'United States',
        UY: 'Uruguay',
        UZ: 'Uzbekistan',
        VU: 'Vanuatu',
        VA: 'Vatican City',
        VE: 'Venezuela',
        VN: 'Vietnam',
        WF: 'Wallis & Futuna',
        EH: 'Western Sahara',
        YE: 'Yemen',
        ZM: 'Zambia',
        ZW: 'Zimbabwe',
    },

    ALL_EUROPEAN_UNION_COUNTRIES: {
        AT: 'Austria',
        BE: 'Belgium',
        BG: 'Bulgaria',
        HR: 'Croatia',
        CY: 'Cyprus',
        CZ: 'Czech Republic',
        DK: 'Denmark',
        EE: 'Estonia',
        FI: 'Finland',
        FR: 'France',
        DE: 'Germany',
        GR: 'Greece',
        HU: 'Hungary',
        IE: 'Ireland',
        IT: 'Italy',
        LT: 'Lithuania',
        LU: 'Luxembourg',
        LV: 'Latvia',
        MT: 'Malta',
        NL: 'Netherlands',
        PL: 'Poland',
        PT: 'Portugal',
        RO: 'Romania',
        SK: 'Slovakia',
        SI: 'Slovenia',
        ES: 'Spain',
        SE: 'Sweden',
    },

    PLAID_EXCLUDED_COUNTRIES: ['IR', 'CU', 'SY', 'UA', 'KP'] as string[],
    PLAID_SUPPORT_COUNTRIES: ['US', 'CA', 'GB', 'AT', 'BE', 'DK', 'EE', 'FI', 'FR', 'DE', 'IE', 'IT', 'LV', 'LT', 'NL', 'NO', 'PL', 'PT', 'ES', 'SE'] as string[],

    // Sources: https://github.com/Expensify/App/issues/14958#issuecomment-1442138427
    // https://github.com/Expensify/App/issues/14958#issuecomment-1456026810
    COUNTRY_ZIP_REGEX_DATA: {
        AC: {
            regex: /^ASCN 1ZZ$/,
            samples: 'ASCN 1ZZ',
        },
        AD: {
            regex: /^AD[1-7]0\d$/,
            samples: 'AD206, AD403, AD106, AD406',
        },

        // We have kept the empty object for the countries which do not have any zip code validation
        // to ensure consistency so that the amount of countries displayed and in this object are same
        AE: {},
        AF: {
            regex: /^\d{4}$/,
            samples: '9536, 1476, 3842, 7975',
        },
        AG: {},
        AI: {
            regex: /^AI-2640$/,
            samples: 'AI-2640',
        },
        AL: {
            regex: /^\d{4}$/,
            samples: '1631, 9721, 2360, 5574',
        },
        AM: {
            regex: /^\d{4}$/,
            samples: '5581, 7585, 8434, 2492',
        },
        AO: {},
        AQ: {},
        AR: {
            regex: /^((?:[A-HJ-NP-Z])?\d{4})([A-Z]{3})?$/,
            samples: 'Q7040GFQ, K2178ZHR, P6240EJG, J6070IAE',
        },
        AS: {
            regex: /^96799$/,
            samples: '96799',
        },
        AT: {
            regex: /^\d{4}$/,
            samples: '4223, 2052, 3544, 5488',
        },
        AU: {
            regex: /^\d{4}$/,
            samples: '7181, 7735, 9169, 8780',
        },
        AW: {},
        AX: {
            regex: /^22\d{3}$/,
            samples: '22270, 22889, 22906, 22284',
        },
        AZ: {
            regex: /^(AZ) (\d{4})$/,
            samples: 'AZ 6704, AZ 5332, AZ 3907, AZ 6892',
        },
        BA: {
            regex: /^\d{5}$/,
            samples: '62722, 80420, 44595, 74614',
        },
        BB: {
            regex: /^BB\d{5}$/,
            samples: 'BB64089, BB17494, BB73163, BB25752',
        },
        BD: {
            regex: /^\d{4}$/,
            samples: '8585, 8175, 7381, 0154',
        },
        BE: {
            regex: /^\d{4}$/,
            samples: '7944, 5303, 6746, 7921',
        },
        BF: {},
        BG: {
            regex: /^\d{4}$/,
            samples: '6409, 7657, 1206, 7908',
        },
        BH: {
            regex: /^\d{3}\d?$/,
            samples: '047, 1116, 490, 631',
        },
        BI: {},
        BJ: {},
        BL: {
            regex: /^97133$/,
            samples: '97133',
        },
        BM: {
            regex: /^[A-Z]{2} ?[A-Z0-9]{2}$/,
            samples: 'QV9P, OSJ1, PZ 3D, GR YK',
        },
        BN: {
            regex: /^[A-Z]{2} ?\d{4}$/,
            samples: 'PF 9925, TH1970, SC 4619, NF0781',
        },
        BO: {},
        BQ: {},
        BR: {
            regex: /^\d{5}-?\d{3}$/,
            samples: '18816-403, 95177-465, 43447-782, 39403-136',
        },
        BS: {},
        BT: {
            regex: /^\d{5}$/,
            samples: '28256, 52484, 30608, 93524',
        },
        BW: {},
        BY: {
            regex: /^\d{6}$/,
            samples: '504154, 360246, 741167, 895047',
        },
        BZ: {},
        CA: {
            regex: /^[ABCEGHJKLMNPRSTVXY]\d[ABCEGHJ-NPRSTV-Z] ?\d[ABCEGHJ-NPRSTV-Z]\d$/,
            samples: 'S1A7K8, Y5H 4G6, H9V0P2, H1A1B5',
        },
        CC: {
            regex: /^6799$/,
            samples: '6799',
        },
        CD: {},
        CF: {},
        CG: {},
        CH: {
            regex: /^\d{4}$/,
            samples: '6370, 5271, 7873, 8220',
        },
        CI: {},
        CK: {},
        CL: {
            regex: /^\d{7}$/,
            samples: '7565829, 8702008, 3161669, 1607703',
        },
        CM: {},
        CN: {
            regex: /^\d{6}$/,
            samples: '240543, 870138, 295528, 861683',
        },
        CO: {
            regex: /^\d{6}$/,
            samples: '678978, 775145, 823943, 913970',
        },
        CR: {
            regex: /^\d{5}$/,
            samples: '28256, 52484, 30608, 93524',
        },
        CU: {
            regex: /^(?:CP)?(\d{5})$/,
            samples: '28256, 52484, 30608, 93524',
        },
        CV: {
            regex: /^\d{4}$/,
            samples: '9056, 8085, 0491, 4627',
        },
        CW: {},
        CX: {
            regex: /^6798$/,
            samples: '6798',
        },
        CY: {
            regex: /^\d{4}$/,
            samples: '9301, 2478, 1981, 6162',
        },
        CZ: {
            regex: /^\d{3} ?\d{2}$/,
            samples: '150 56, 50694, 229 08, 82811',
        },
        DE: {
            regex: /^\d{5}$/,
            samples: '33185, 37198, 81711, 44262',
        },
        DJ: {},
        DK: {
            regex: /^\d{4}$/,
            samples: '1429, 2457, 0637, 5764',
        },
        DM: {},
        DO: {
            regex: /^\d{5}$/,
            samples: '11877, 95773, 93875, 98032',
        },
        DZ: {
            regex: /^\d{5}$/,
            samples: '26581, 64621, 57550, 72201',
        },
        EC: {
            regex: /^\d{6}$/,
            samples: '541124, 873848, 011495, 334509',
        },
        EE: {
            regex: /^\d{5}$/,
            samples: '87173, 01127, 73214, 52381',
        },
        EG: {
            regex: /^\d{5}$/,
            samples: '98394, 05129, 91463, 77359',
        },
        EH: {
            regex: /^\d{5}$/,
            samples: '30577, 60264, 16487, 38593',
        },
        ER: {},
        ES: {
            regex: /^\d{5}$/,
            samples: '03315, 00413, 23179, 89324',
        },
        ET: {
            regex: /^\d{4}$/,
            samples: '6269, 8498, 4514, 7820',
        },
        FI: {
            regex: /^\d{5}$/,
            samples: '21859, 72086, 22422, 03774',
        },
        FJ: {},
        FK: {
            regex: /^FIQQ 1ZZ$/,
            samples: 'FIQQ 1ZZ',
        },
        FM: {
            regex: /^(9694[1-4])(?:[ -](\d{4}))?$/,
            samples: '96942-9352, 96944-4935, 96941 9065, 96943-5369',
        },
        FO: {
            regex: /^\d{3}$/,
            samples: '334, 068, 741, 787',
        },
        FR: {
            regex: /^\d{2} ?\d{3}$/,
            samples: '25822, 53 637, 55354, 82522',
        },
        GA: {},
        GB: {
            regex: /^[A-Z]{1,2}[0-9R][0-9A-Z]?\s*([0-9][ABD-HJLNP-UW-Z]{2})?$/,
            samples: 'LA102UX, BL2F8FX, BD1S9LU, WR4G 6LH, W1U',
        },
        GD: {},
        GE: {
            regex: /^\d{4}$/,
            samples: '1232, 9831, 4717, 9428',
        },
        GF: {
            regex: /^9[78]3\d{2}$/,
            samples: '98380, 97335, 98344, 97300',
        },
        GG: {
            regex: /^GY\d[\dA-Z]? ?\d[ABD-HJLN-UW-Z]{2}$/,
            samples: 'GY757LD, GY6D 6XL, GY3Y2BU, GY85 1YO',
        },
        GH: {},
        GI: {
            regex: /^GX11 1AA$/,
            samples: 'GX11 1AA',
        },
        GL: {
            regex: /^39\d{2}$/,
            samples: '3964, 3915, 3963, 3956',
        },
        GM: {},
        GN: {
            regex: /^\d{3}$/,
            samples: '465, 994, 333, 078',
        },
        GP: {
            regex: /^9[78][01]\d{2}$/,
            samples: '98069, 97007, 97147, 97106',
        },
        GQ: {},
        GR: {
            regex: /^\d{3} ?\d{2}$/,
            samples: '98654, 319 78, 127 09, 590 52',
        },
        GS: {
            regex: /^SIQQ 1ZZ$/,
            samples: 'SIQQ 1ZZ',
        },
        GT: {
            regex: /^\d{5}$/,
            samples: '30553, 69925, 09376, 83719',
        },
        GU: {
            regex: /^((969)[1-3][0-2])$/,
            samples: '96922, 96932, 96921, 96911',
        },
        GW: {
            regex: /^\d{4}$/,
            samples: '1742, 7941, 4437, 7728',
        },
        GY: {},
        HK: {
            regex: /^999077$|^$/,
            samples: '999077',
        },
        HN: {
            regex: /^\d{5}$/,
            samples: '86238, 78999, 03594, 30406',
        },
        HR: {
            regex: /^\d{5}$/,
            samples: '85240, 80710, 78235, 98766',
        },
        HT: {
            regex: /^(?:HT)?(\d{4})$/,
            samples: '5101, HT6991, HT3871, 1126',
        },
        HU: {
            regex: /^\d{4}$/,
            samples: '0360, 2604, 3362, 4775',
        },
        ID: {
            regex: /^\d{5}$/,
            samples: '60993, 52656, 16521, 34931',
        },
        IE: {},
        IL: {
            regex: /^\d{5}(?:\d{2})?$/,
            samples: '74213, 6978354, 2441689, 4971551',
        },
        IM: {
            regex: /^IM\d[\dA-Z]? ?\d[ABD-HJLN-UW-Z]{2}$/,
            samples: 'IM2X1JP, IM4V 9JU, IM3B1UP, IM8E 5XF',
        },
        IN: {
            regex: /^\d{6}$/,
            samples: '946956, 143659, 243258, 938385',
        },
        IO: {
            regex: /^BBND 1ZZ$/,
            samples: 'BBND 1ZZ',
        },
        IQ: {
            regex: /^\d{5}$/,
            samples: '63282, 87817, 38580, 47725',
        },
        IR: {
            regex: /^\d{5}-?\d{5}$/,
            samples: '0666174250, 6052682188, 02360-81920, 25102-08646',
        },
        IS: {
            regex: /^\d{3}$/,
            samples: '408, 013, 001, 936',
        },
        IT: {
            regex: /^\d{5}$/,
            samples: '31701, 61341, 92781, 45609',
        },
        JE: {
            regex: /^JE\d[\dA-Z]? ?\d[ABD-HJLN-UW-Z]{2}$/,
            samples: 'JE0D 2EX, JE59 2OF, JE1X1ZW, JE0V 1SO',
        },
        JM: {},
        JO: {
            regex: /^\d{5}$/,
            samples: '20789, 02128, 52170, 40284',
        },
        JP: {
            regex: /^\d{3}-?\d{4}$/,
            samples: '5429642, 046-1544, 6463599, 368-5362',
        },
        KE: {
            regex: /^\d{5}$/,
            samples: '33043, 98830, 59324, 42876',
        },
        KG: {
            regex: /^\d{6}$/,
            samples: '500371, 176592, 184133, 225279',
        },
        KH: {
            regex: /^\d{5,6}$/,
            samples: '220281, 18824, 35379, 09570',
        },
        KI: {
            regex: /^KI\d{4}$/,
            samples: 'KI0104, KI0109, KI0112, KI0306',
        },
        KM: {},
        KN: {
            regex: /^KN\d{4}(-\d{4})?$/,
            samples: 'KN2522, KN2560-3032, KN3507, KN4440',
        },
        KP: {},
        KR: {
            regex: /^\d{5}$/,
            samples: '67417, 66648, 08359, 93750',
        },
        KW: {
            regex: /^\d{5}$/,
            samples: '74840, 53309, 71276, 59262',
        },
        KY: {
            regex: /^KY\d-\d{4}$/,
            samples: 'KY0-3078, KY1-7812, KY8-3729, KY3-4664',
        },
        KZ: {
            regex: /^\d{6}$/,
            samples: '129113, 976562, 226811, 933781',
        },
        LA: {
            regex: /^\d{5}$/,
            samples: '08875, 50779, 87756, 75932',
        },
        LB: {
            regex: /^(?:\d{4})(?: ?(?:\d{4}))?$/,
            samples: '5436 1302, 9830 7470, 76911911, 9453 1306',
        },
        LC: {
            regex: /^(LC)?\d{2} ?\d{3}$/,
            samples: '21080, LC99127, LC24 258, 51 740',
        },
        LI: {
            regex: /^\d{4}$/,
            samples: '6644, 2852, 4630, 4541',
        },
        LK: {
            regex: /^\d{5}$/,
            samples: '44605, 27721, 90695, 65514',
        },
        LR: {
            regex: /^\d{4}$/,
            samples: '6644, 2852, 4630, 4541',
        },
        LS: {
            regex: /^\d{3}$/,
            samples: '779, 803, 104, 897',
        },
        LT: {
            regex: /^((LT)[-])?(\d{5})$/,
            samples: 'LT-22248, LT-12796, 69822, 37280',
        },
        LU: {
            regex: /^((L)[-])?(\d{4})$/,
            samples: '5469, L-4476, 6304, 9739',
        },
        LV: {
            regex: /^((LV)[-])?\d{4}$/,
            samples: '9344, LV-5030, LV-0132, 8097',
        },
        LY: {},
        MA: {
            regex: /^\d{5}$/,
            samples: '50219, 95871, 80907, 79804',
        },
        MC: {
            regex: /^980\d{2}$/,
            samples: '98084, 98041, 98070, 98062',
        },
        MD: {
            regex: /^(MD[-]?)?(\d{4})$/,
            samples: '6250, MD-9681, MD3282, MD-0652',
        },
        ME: {
            regex: /^\d{5}$/,
            samples: '87622, 92688, 23129, 59566',
        },
        MF: {
            regex: /^9[78][01]\d{2}$/,
            samples: '97169, 98180, 98067, 98043',
        },
        MG: {
            regex: /^\d{3}$/,
            samples: '854, 084, 524, 064',
        },
        MH: {
            regex: /^((969)[6-7][0-9])(-\d{4})?/,
            samples: '96962, 96969, 96970-8530, 96960-3226',
        },
        MK: {
            regex: /^\d{4}$/,
            samples: '8299, 6904, 6144, 9753',
        },
        ML: {},
        MM: {
            regex: /^\d{5}$/,
            samples: '59188, 93943, 40829, 69981',
        },
        MN: {
            regex: /^\d{5}$/,
            samples: '94129, 29906, 53374, 80141',
        },
        MO: {},
        MP: {
            regex: /^(9695[012])(?:[ -](\d{4}))?$/,
            samples: '96952 3162, 96950 1567, 96951 2994, 96950 8745',
        },
        MQ: {
            regex: /^9[78]2\d{2}$/,
            samples: '98297, 97273, 97261, 98282',
        },
        MR: {},
        MS: {
            regex: /^[Mm][Ss][Rr]\s{0,1}\d{4}$/,
            samples: 'MSR1110, MSR1230, MSR1250, MSR1330',
        },
        MT: {
            regex: /^[A-Z]{3} [0-9]{4}|[A-Z]{2}[0-9]{2}|[A-Z]{2} [0-9]{2}|[A-Z]{3}[0-9]{4}|[A-Z]{3}[0-9]{2}|[A-Z]{3} [0-9]{2}$/,
            samples: 'DKV 8196, KSU9264, QII0259, HKH 1020',
        },
        MU: {
            regex: /^([0-9A-R]\d{4})$/,
            samples: 'H8310, 52591, M9826, F5810',
        },
        MV: {
            regex: /^\d{5}$/,
            samples: '16354, 20857, 50991, 72527',
        },
        MW: {},
        MX: {
            regex: /^\d{5}$/,
            samples: '71530, 76424, 73811, 50503',
        },
        MY: {
            regex: /^\d{5}$/,
            samples: '75958, 15826, 86715, 37081',
        },
        MZ: {
            regex: /^\d{4}$/,
            samples: '0902, 6258, 7826, 7150',
        },
        NA: {
            regex: /^\d{5}$/,
            samples: '68338, 63392, 21820, 61211',
        },
        NC: {
            regex: /^988\d{2}$/,
            samples: '98865, 98813, 98820, 98855',
        },
        NE: {
            regex: /^\d{4}$/,
            samples: '9790, 3270, 2239, 0400',
        },
        NF: {
            regex: /^2899$/,
            samples: '2899',
        },
        NG: {
            regex: /^\d{6}$/,
            samples: '289096, 223817, 199970, 840648',
        },
        NI: {
            regex: /^\d{5}$/,
            samples: '86308, 60956, 49945, 15470',
        },
        NL: {
            regex: /^\d{4} ?[A-Z]{2}$/,
            samples: '6998 VY, 5390 CK, 2476 PS, 8873OX',
        },
        NO: {
            regex: /^\d{4}$/,
            samples: '0711, 4104, 2683, 5015',
        },
        NP: {
            regex: /^\d{5}$/,
            samples: '42438, 73964, 66400, 33976',
        },
        NR: {
            regex: /^(NRU68)$/,
            samples: 'NRU68',
        },
        NU: {
            regex: /^(9974)$/,
            samples: '9974',
        },
        NZ: {
            regex: /^\d{4}$/,
            samples: '7015, 0780, 4109, 1422',
        },
        OM: {
            regex: /^(?:PC )?\d{3}$/,
            samples: 'PC 851, PC 362, PC 598, PC 499',
        },
        PA: {
            regex: /^\d{4}$/,
            samples: '0711, 4104, 2683, 5015',
        },
        PE: {
            regex: /^\d{5}$/,
            samples: '10013, 12081, 14833, 24615',
        },
        PF: {
            regex: /^987\d{2}$/,
            samples: '98755, 98710, 98748, 98791',
        },
        PG: {
            regex: /^\d{3}$/,
            samples: '193, 166, 880, 553',
        },
        PH: {
            regex: /^\d{4}$/,
            samples: '0137, 8216, 2876, 0876',
        },
        PK: {
            regex: /^\d{5}$/,
            samples: '78219, 84497, 62102, 12564',
        },
        PL: {
            regex: /^\d{2}-\d{3}$/,
            samples: '63-825, 26-714, 05-505, 15-200',
        },
        PM: {
            regex: /^(97500)$/,
            samples: '97500',
        },
        PN: {
            regex: /^PCRN 1ZZ$/,
            samples: 'PCRN 1ZZ',
        },
        PR: {
            regex: /^(00[679]\d{2})(?:[ -](\d{4}))?$/,
            samples: '00989 3603, 00639 0720, 00707-9803, 00610 7362',
        },
        PS: {
            regex: /^(00[679]\d{2})(?:[ -](\d{4}))?$/,
            samples: '00748, 00663, 00779-4433, 00934 1559',
        },
        PT: {
            regex: /^\d{4}-\d{3}$/,
            samples: '0060-917, 4391-979, 5551-657, 9961-093',
        },
        PW: {
            regex: /^(969(?:39|40))(?:[ -](\d{4}))?$/,
            samples: '96940, 96939, 96939 6004, 96940-1871',
        },
        PY: {
            regex: /^\d{4}$/,
            samples: '7895, 5835, 8783, 5887',
        },
        QA: {},
        RE: {
            regex: /^9[78]4\d{2}$/,
            samples: '98445, 97404, 98421, 98434',
        },
        RO: {
            regex: /^\d{6}$/,
            samples: '935929, 407608, 637434, 174574',
        },
        RS: {
            regex: /^\d{5,6}$/,
            samples: '929863, 259131, 687739, 07011',
        },
        RU: {
            regex: /^\d{6}$/,
            samples: '138294, 617323, 307906, 981238',
        },
        RW: {},
        SA: {
            regex: /^\d{5}(-{1}\d{4})?$/,
            samples: '86020-1256, 72375, 70280, 96328',
        },
        SB: {},
        SC: {},
        SD: {
            regex: /^\d{5}$/,
            samples: '78219, 84497, 62102, 12564',
        },
        SE: {
            regex: /^\d{3} ?\d{2}$/,
            samples: '095 39, 41052, 84687, 563 66',
        },
        SG: {
            regex: /^\d{6}$/,
            samples: '606542, 233985, 036755, 265255',
        },
        SH: {
            regex: /^(?:ASCN|TDCU|STHL) 1ZZ$/,
            samples: 'STHL 1ZZ, ASCN 1ZZ, TDCU 1ZZ',
        },
        SI: {
            regex: /^\d{4}$/,
            samples: '6898, 3413, 2031, 5732',
        },
        SJ: {
            regex: /^\d{4}$/,
            samples: '7616, 3163, 5769, 0237',
        },
        SK: {
            regex: /^\d{3} ?\d{2}$/,
            samples: '594 52, 813 34, 867 67, 41814',
        },
        SL: {},
        SM: {
            regex: /^4789\d$/,
            samples: '47894, 47895, 47893, 47899',
        },
        SN: {
            regex: /^[1-8]\d{4}$/,
            samples: '48336, 23224, 33261, 82430',
        },
        SO: {},
        SR: {},
        SS: {
            regex: /^[A-Z]{2} ?\d{5}$/,
            samples: 'JQ 80186, CU 46474, DE33738, MS 59107',
        },
        ST: {},
        SV: {},
        SX: {},
        SY: {},
        SZ: {
            regex: /^[HLMS]\d{3}$/,
            samples: 'H458, L986, M477, S916',
        },
        TA: {
            regex: /^TDCU 1ZZ$/,
            samples: 'TDCU 1ZZ',
        },
        TC: {
            regex: /^TKCA 1ZZ$/,
            samples: 'TKCA 1ZZ',
        },
        TD: {},
        TF: {},
        TG: {},
        TH: {
            regex: /^\d{5}$/,
            samples: '30706, 18695, 21044, 42496',
        },
        TJ: {
            regex: /^\d{6}$/,
            samples: '381098, 961344, 519925, 667883',
        },
        TK: {},
        TL: {},
        TM: {
            regex: /^\d{6}$/,
            samples: '544985, 164362, 425224, 374603',
        },
        TN: {
            regex: /^\d{4}$/,
            samples: '6075, 7340, 2574, 8988',
        },
        TO: {},
        TR: {
            regex: /^\d{5}$/,
            samples: '42524, 81057, 50859, 42677',
        },
        TT: {
            regex: /^\d{6}$/,
            samples: '041238, 033990, 763476, 981118',
        },
        TV: {},
        TW: {
            regex: /^\d{3}(?:\d{2})?$/,
            samples: '21577, 76068, 68698, 08912',
        },
        TZ: {},
        UA: {
            regex: /^\d{5}$/,
            samples: '10629, 81138, 15668, 30055',
        },
        UG: {},
        UM: {},
        US: {
            regex: /^[0-9]{5}(?:[- ][0-9]{4})?$/,
            samples: '12345, 12345-1234, 12345 1234',
        },
        UY: {
            regex: /^\d{5}$/,
            samples: '40073, 30136, 06583, 00021',
        },
        UZ: {
            regex: /^\d{6}$/,
            samples: '205122, 219713, 441699, 287471',
        },
        VA: {
            regex: /^(00120)$/,
            samples: '00120',
        },
        VC: {
            regex: /^VC\d{4}$/,
            samples: 'VC0600, VC0176, VC0616, VC4094',
        },
        VE: {
            regex: /^\d{4}$/,
            samples: '9692, 1953, 6680, 8302',
        },
        VG: {
            regex: /^VG\d{4}$/,
            samples: 'VG1204, VG7387, VG3431, VG6021',
        },
        VI: {
            regex: /^(008(?:(?:[0-4]\d)|(?:5[01])))(?:[ -](\d{4}))?$/,
            samples: '00820, 00804 2036, 00825 3344, 00811-5900',
        },
        VN: {
            regex: /^\d{6}$/,
            samples: '133836, 748243, 894060, 020597',
        },
        VU: {},
        WF: {
            regex: /^986\d{2}$/,
            samples: '98692, 98697, 98698, 98671',
        },
        WS: {
            regex: /^WS[1-2]\d{3}$/,
            samples: 'WS1349, WS2798, WS1751, WS2090',
        },
        XK: {
            regex: /^[1-7]\d{4}$/,
            samples: '56509, 15863, 46644, 21896',
        },
        YE: {},
        YT: {
            regex: /^976\d{2}$/,
            samples: '97698, 97697, 97632, 97609',
        },
        ZA: {
            regex: /^\d{4}$/,
            samples: '6855, 5179, 6956, 7147',
        },
        ZM: {
            regex: /^\d{5}$/,
            samples: '77603, 97367, 80454, 94484',
        },
        ZW: {},
    },

    GENERIC_ZIP_CODE_REGEX: /^(?:(?![\s-])[\w -]{0,9}[\w])?$/,

    // Values for checking if polyfill is required on a platform
    POLYFILL_TEST: {
        STYLE: 'currency',
        CURRENCY: 'XAF',
        FORMAT: 'symbol',
        SAMPLE_INPUT: '123456.789',
        EXPECTED_OUTPUT: 'FCFA 123,457',
    },

    PATHS_TO_TREAT_AS_EXTERNAL: ['NewExpensify.dmg', 'docs/index.html'],

    // Test tool menu parameters
    TEST_TOOL: {
        // Number of concurrent taps to open then the Test modal menu
        NUMBER_OF_TAPS: 4,
    },

    MENU_HELP_URLS: {
        LEARN_MORE: 'https://www.expensify.com',
        DOCUMENTATION: 'https://github.com/Expensify/App/blob/main/README.md',
        COMMUNITY_DISCUSSIONS: 'https://expensify.slack.com/archives/C01GTK53T8Q',
        SEARCH_ISSUES: 'https://github.com/Expensify/App/issues',
    },

    BOOK_TRAVEL_DEMO_URL: 'https://calendly.com/d/ck2z-xsh-q97/expensify-travel-demo-travel-page',
    TRAVEL_DOT_URL: 'https://travel.expensify.com',
    STAGING_TRAVEL_DOT_URL: 'https://staging.travel.expensify.com',
    TRIP_ID_PATH: (tripID?: string) => (tripID ? `trips/${tripID}` : undefined),
    TRIP_SUPPORT: '/support',
    SPOTNANA_TMC_ID: '8e8e7258-1cf3-48c0-9cd1-fe78a6e31eed',
    STAGING_SPOTNANA_TMC_ID: '7a290c6e-5328-4107-aff6-e48765845b81',
    SCREEN_READER_STATES: {
        ALL: 'all',
        ACTIVE: 'active',
        DISABLED: 'disabled',
    },
    SPACE_CHARACTER_WIDTH: 4,

    // The attribute used in the SelectionScraper.js helper to query all the DOM elements
    // that should be removed from the copied contents in the getHTMLOfSelection() method
    SELECTION_SCRAPER_HIDDEN_ELEMENT: 'selection-scrapper-hidden-element',
    INNER_BOX_SHADOW_ELEMENT: 'inner-box-shadow-element',
    MODERATION: {
        MODERATOR_DECISION_PENDING: 'pending',
        MODERATOR_DECISION_PENDING_HIDE: 'pendingHide',
        MODERATOR_DECISION_PENDING_REMOVE: 'pendingRemove',
        MODERATOR_DECISION_APPROVED: 'approved',
        MODERATOR_DECISION_HIDDEN: 'hidden',
        FLAG_SEVERITY_SPAM: 'spam',
        FLAG_SEVERITY_INCONSIDERATE: 'inconsiderate',
        FLAG_SEVERITY_INTIMIDATION: 'intimidation',
        FLAG_SEVERITY_BULLYING: 'bullying',
        FLAG_SEVERITY_HARASSMENT: 'harassment',
        FLAG_SEVERITY_ASSAULT: 'assault',
    },
    EMOJI_PICKER_TEXT_INPUT_SIZES: 152,
    TEXT_INPUT_SYMBOL_POSITION: {
        PREFIX: 'prefix',
        SUFFIX: 'suffix',
    },
    QR: {
        DEFAULT_LOGO_SIZE_RATIO: 0.25,
        DEFAULT_LOGO_MARGIN_RATIO: 0.02,
        EXPENSIFY_LOGO_SIZE_RATIO: 0.22,
        EXPENSIFY_LOGO_MARGIN_RATIO: 0.03,
    },

    /**
     * Acceptable values for the `role` attribute on react native components.
     *
     * **IMPORTANT:** Not for use with the `accessibilityRole` prop, as it accepts different values, and new components
     * should use the `role` prop instead.
     */
    ROLE: {
        /** Use for elements with important, time-sensitive information. */
        ALERT: 'alert',
        /** Use for elements that act as buttons. */
        BUTTON: 'button',
        /** Use for elements representing checkboxes. */
        CHECKBOX: 'checkbox',
        /** Use for elements that allow a choice from multiple options. */
        COMBOBOX: 'combobox',
        /** Use with scrollable lists to represent a grid layout. */
        GRID: 'grid',
        /** Use for section headers or titles. */
        HEADING: 'heading',
        /** Use for image elements. */
        IMG: 'img',
        /** Use for elements that navigate to other pages or content. */
        LINK: 'link',
        /** Use to identify a list of items. */
        LIST: 'list',
        /** Use for a list of choices or options. */
        MENU: 'menu',
        /** Use for a container of multiple menus. */
        MENUBAR: 'menubar',
        /** Use for items within a menu. */
        MENUITEM: 'menuitem',
        /** Use when no specific role is needed. */
        NONE: 'none',
        /** Use for elements that don't require a specific role. */
        PRESENTATION: 'presentation',
        /** Use for elements showing progress of a task. */
        PROGRESSBAR: 'progressbar',
        /** Use for radio buttons. */
        RADIO: 'radio',
        /** Use for groups of radio buttons. */
        RADIOGROUP: 'radiogroup',
        /** Use for scrollbar elements. */
        SCROLLBAR: 'scrollbar',
        /** Use for text fields that are used for searching. */
        SEARCHBOX: 'searchbox',
        /** Use for adjustable elements like sliders. */
        SLIDER: 'slider',
        /** Use for a button that opens a list of choices. */
        SPINBUTTON: 'spinbutton',
        /** Use for elements providing a summary of app conditions. */
        SUMMARY: 'summary',
        /** Use for on/off switch elements. */
        SWITCH: 'switch',
        /** Use for tab elements in a tab list. */
        TAB: 'tab',
        /** Use for a list of tabs. */
        TABLIST: 'tablist',
        /** Use for timer elements. */
        TIMER: 'timer',
        /** Use for toolbars containing action buttons or components. */
        TOOLBAR: 'toolbar',
        /** Use for navigation elements */
        NAVIGATION: 'navigation',
        /** Use for Tooltips */
        TOOLTIP: 'tooltip',
    },
    TRANSLATION_KEYS: {
        ATTACHMENT: 'common.attachment',
    },
    TEACHERS_UNITE: {
        PROD_PUBLIC_ROOM_ID: '7470147100835202',
        PROD_POLICY_ID: 'B795B6319125BDF2',
        TEST_PUBLIC_ROOM_ID: '207591744844000',
        TEST_POLICY_ID: 'ABD1345ED7293535',
        POLICY_NAME: 'Expensify.org / Teachers Unite!',
        PUBLIC_ROOM_NAME: '#teachers-unite',
    },
    CUSTOM_STATUS_TYPES: {
        NEVER: 'never',
        THIRTY_MINUTES: 'thirtyMinutes',
        ONE_HOUR: 'oneHour',
        AFTER_TODAY: 'afterToday',
        AFTER_WEEK: 'afterWeek',
        CUSTOM: 'custom',
    },
    TWO_FACTOR_AUTH_STEPS: {
        COPY_CODES: 'COPY_CODES',
        VERIFY: 'VERIFY',
        SUCCESS: 'SUCCESS',
        ENABLED: 'ENABLED',
        DISABLED: 'DISABLED',
        DISABLE: 'DISABLE',
    },
    MERGE_ACCOUNT_RESULTS: {
        SUCCESS: 'success',
        ERR_2FA: 'err_2fa',
        ERR_NO_EXIST: 'err_no_exist',
        ERR_SMART_SCANNER: 'err_smart_scanner',
        ERR_INVOICING: 'err_invoicing',
        ERR_SAML_PRIMARY_LOGIN: 'err_saml_primary_login',
        ERR_SAML_DOMAIN_CONTROL: 'err_saml_domain_control',
        ERR_SAML_NOT_SUPPORTED: 'err_saml_not_supported',
        ERR_ACCOUNT_LOCKED: 'err_account_locked',
        ERR_MERGE_SELF: 'err_merge_self',
        TOO_MANY_ATTEMPTS: 'too_many_attempts',
        ACCOUNT_UNVALIDATED: 'account_unvalidated',
    },
    DELEGATE_ROLE: {
        ALL: 'all',
        SUBMITTER: 'submitter',
    },
    DELEGATE: {
        DENIED_ACCESS_VARIANTS: {
            DELEGATE: 'delegate',
            SUBMITTER: 'submitter',
        },
    },
    DELEGATE_ROLE_HELP_DOT_ARTICLE_LINK: 'https://help.expensify.com/expensify-classic/hubs/copilots-and-delegates/',
    STRIPE_SCA_AUTH_STATUSES: {
        SUCCEEDED: 'succeeded',
        CARD_AUTHENTICATION_REQUIRED: 'authentication_required',
    },
    TAB: {
        DEBUG_TAB_ID: 'DebugTab',
        NEW_CHAT_TAB_ID: 'NewChatTab',
        NEW_CHAT: 'chat',
        NEW_ROOM: 'room',
        RECEIPT_TAB_ID: 'ReceiptTab',
        IOU_REQUEST_TYPE: 'iouRequestType',
        SHARE: {
            NAVIGATOR_ID: 'ShareNavigatorID',
            SHARE: 'ShareTab',
            SUBMIT: 'SubmitTab',
        },
    },
    TAB_REQUEST: {
        MANUAL: 'manual',
        SCAN: 'scan',
        DISTANCE: 'distance',
        PER_DIEM: 'per-diem',
        DISTANCE_MAP: 'distance-map',
        DISTANCE_MANUAL: 'distance-manual',
    },

    STATUS_TEXT_MAX_LENGTH: 100,

    DROPDOWN_BUTTON_SIZE: {
        LARGE: 'large',
        MEDIUM: 'medium',
        SMALL: 'small',
    },

    SF_COORDINATES: [-122.4194, 37.7749],

    NAVIGATION: {
        ACTION_TYPE: {
            REPLACE: 'REPLACE',
            PUSH: 'PUSH',
            NAVIGATE: 'NAVIGATE',
            SET_PARAMS: 'SET_PARAMS',
            PRELOAD: 'PRELOAD',
            POP_TO: 'POP_TO',

            /** These action types are custom for RootNavigator */
            DISMISS_MODAL: 'DISMISS_MODAL',
            OPEN_WORKSPACE_SPLIT: 'OPEN_WORKSPACE_SPLIT',
            SET_HISTORY_PARAM: 'SET_HISTORY_PARAM',
            REPLACE_PARAMS: 'REPLACE_PARAMS',
        },
    },
    TIME_PERIOD: {
        AM: 'AM',
        PM: 'PM',
    },
    INDENTS: '    ',
    PARENT_CHILD_SEPARATOR: ': ',
    COLON: ':',
    MAPBOX: {
        PADDING: 32,
        DEFAULT_ZOOM: 15,
        SINGLE_MARKER_ZOOM: 15,
        DEFAULT_COORDINATE: [-122.4021, 37.7911] as [number, number],
        STYLE_URL: 'mapbox://styles/expensify/cllcoiqds00cs01r80kp34tmq',
        ANIMATION_DURATION_ON_CENTER_ME: 1000,
        CENTER_BUTTON_FADE_DURATION: 300,
    },
    ONYX_UPDATE_TYPES: {
        HTTPS: 'https',
        PUSHER: 'pusher',
        AIRSHIP: 'airship',
    },
    EVENTS: {
        SCROLLING: 'scrolling',
    },
    SELECTION_LIST_WITH_MODAL_TEST_ID: 'selectionListWithModalMenuItem',

    ICON_TEST_ID: 'Icon',
    IMAGE_TEST_ID: 'Image',
    IMAGE_SVG_TEST_ID: 'ImageSVG',
    VIDEO_PLAYER_TEST_ID: 'VideoPlayer',
    LOTTIE_VIEW_TEST_ID: 'LottieView',

    DOT_INDICATOR_TEST_ID: 'DotIndicator',

    CHAT_HEADER_LOADER_HEIGHT: 36,

    HORIZONTAL_SPACER: {
        DEFAULT_BORDER_BOTTOM_WIDTH: 1,
        DEFAULT_MARGIN_VERTICAL: 8,
        HIDDEN_MARGIN_VERTICAL: 4,
        HIDDEN_BORDER_BOTTOM_WIDTH: 0,
    },

    LIST_COMPONENTS: {
        HEADER: 'header',
        FOOTER: 'footer',
    },

    MISSING_TRANSLATION: 'MISSING TRANSLATION',
    SEARCH_MAX_LENGTH: 500,

    /**
     * The count of characters we'll allow the user to type after reaching SEARCH_MAX_LENGTH in an input.
     */
    ADDITIONAL_ALLOWED_CHARACTERS: 20,

    VALIDATION_REIMBURSEMENT_INPUT_LIMIT: 20,

    REFERRAL_PROGRAM: {
        CONTENT_TYPES: {
            SUBMIT_EXPENSE: 'submitExpense',
            START_CHAT: 'startChat',
            REFER_FRIEND: 'referralFriend',
            SHARE_CODE: 'shareCode',
        },
        LEARN_MORE_LINK: 'https://help.expensify.com/articles/new-expensify/expenses/Referral-Program',
        LINK: 'https://join.my.expensify.com',
    },

    FEATURE_TRAINING: {
        CONTENT_TYPES: {
            TRACK_EXPENSE: 'track-expenses',
        },
        'track-expenses': {
            VIDEO_URL: `${CLOUDFRONT_URL}/videos/guided-setup-track-business-v2.mp4`,
            LEARN_MORE_LINK: `${USE_EXPENSIFY_URL}/track-expenses`,
        },
        TEST_DRIVE_COVER_ASPECT_RATIO: 1000 / 508,
    },

    /**
     * native IDs for close buttons in Overlay component
     */
    OVERLAY: {
        TOP_BUTTON_NATIVE_ID: 'overLayTopButton',
        BOTTOM_BUTTON_NATIVE_ID: 'overLayBottomButton',
    },

    BACK_BUTTON_NATIVE_ID: 'backButton',
    EMOJI_PICKER_BUTTON_NATIVE_ID: 'emojiPickerButton',

    /**
     * The maximum count of items per page for SelectionList.
     * When paginate, it multiplies by page number.
     */
    MAX_SELECTION_LIST_PAGE_LENGTH: 50,

    /**
     * Bank account names
     */
    BANK_NAMES: {
        EXPENSIFY: 'expensify',
        AMERICAN_EXPRESS: 'americanexpress',
        BANK_OF_AMERICA: 'bank of america',
        BB_T: 'bbt',
        CAPITAL_ONE: 'capital one',
        CHASE: 'chase',
        CHARLES_SCHWAB: 'charles schwab',
        CITIBANK: 'citibank',
        CITIZENS_BANK: 'citizens bank',
        DISCOVER: 'discover',
        FIDELITY: 'fidelity',
        GENERIC_BANK: 'generic bank',
        HUNTINGTON_BANK: 'huntington bank',
        HUNTINGTON_NATIONAL: 'huntington national',
        NAVY_FEDERAL_CREDIT_UNION: 'navy federal credit union',
        PNC: 'pnc',
        REGIONS_BANK: 'regions bank',
        SUNTRUST: 'suntrust',
        TD_BANK: 'td bank',
        US_BANK: 'us bank',
        USAA: 'usaa',
    },

    /**
     * Constants for maxToRenderPerBatch parameter that is used for FlatList or SectionList. This controls the amount of items rendered per batch, which is the next chunk of items
     * rendered on every scroll.
     */
    MAX_TO_RENDER_PER_BATCH: {
        DEFAULT: 5,
        CAROUSEL: 3,
    },

    /**
     * Constants for types of violation.
     */
    VIOLATION_TYPES: {
        VIOLATION: 'violation',
        NOTICE: 'notice',
        WARNING: 'warning',
    },

    /**
     * Constants with different types for the modifiedAmount violation
     */
    MODIFIED_AMOUNT_VIOLATION_DATA: {
        DISTANCE: 'distance',
        CARD: 'card',
        SMARTSCAN: 'smartscan',
    },

    /**
     * Constants for types of violation names.
     * Defined here because they need to be referenced by the type system to generate the
     * ViolationNames type.
     */
    VIOLATIONS: {
        ALL_TAG_LEVELS_REQUIRED: 'allTagLevelsRequired',
        AUTO_REPORTED_REJECTED_EXPENSE: 'autoReportedRejectedExpense',
        BILLABLE_EXPENSE: 'billableExpense',
        CASH_EXPENSE_WITH_NO_RECEIPT: 'cashExpenseWithNoReceipt',
        CATEGORY_OUT_OF_POLICY: 'categoryOutOfPolicy',
        CONVERSION_SURCHARGE: 'conversionSurcharge',
        CUSTOM_UNIT_OUT_OF_POLICY: 'customUnitOutOfPolicy',
        DUPLICATED_TRANSACTION: 'duplicatedTransaction',
        FIELD_REQUIRED: 'fieldRequired',
        FUTURE_DATE: 'futureDate',
        INVOICE_MARKUP: 'invoiceMarkup',
        MAX_AGE: 'maxAge',
        MISSING_CATEGORY: 'missingCategory',
        MISSING_COMMENT: 'missingComment',
        MISSING_TAG: 'missingTag',
        MODIFIED_AMOUNT: 'modifiedAmount',
        MODIFIED_DATE: 'modifiedDate',
        PROHIBITED_EXPENSE: 'prohibitedExpense',
        NON_EXPENSIWORKS_EXPENSE: 'nonExpensiworksExpense',
        OVER_AUTO_APPROVAL_LIMIT: 'overAutoApprovalLimit',
        OVER_CATEGORY_LIMIT: 'overCategoryLimit',
        OVER_LIMIT: 'overLimit',
        OVER_LIMIT_ATTENDEE: 'overLimitAttendee',
        PER_DAY_LIMIT: 'perDayLimit',
        RECEIPT_NOT_SMART_SCANNED: 'receiptNotSmartScanned',
        RECEIPT_REQUIRED: 'receiptRequired',
        CUSTOM_RULES: 'customRules',
        RTER: 'rter',
        SMARTSCAN_FAILED: 'smartscanFailed',
        SOME_TAG_LEVELS_REQUIRED: 'someTagLevelsRequired',
        TAG_OUT_OF_POLICY: 'tagOutOfPolicy',
        TAX_AMOUNT_CHANGED: 'taxAmountChanged',
        TAX_OUT_OF_POLICY: 'taxOutOfPolicy',
        TAX_RATE_CHANGED: 'taxRateChanged',
        TAX_REQUIRED: 'taxRequired',
        HOLD: 'hold',
        RECEIPT_GENERATED_WITH_AI: 'receiptGeneratedWithAI',
        OVER_TRIP_LIMIT: 'overTripLimit',
    },
    RTER_VIOLATION_TYPES: {
        BROKEN_CARD_CONNECTION: 'brokenCardConnection',
        BROKEN_CARD_CONNECTION_530: 'brokenCardConnection530',
        SEVEN_DAY_HOLD: 'sevenDayHold',
    },
    REVIEW_DUPLICATES_ORDER: ['merchant', 'category', 'tag', 'description', 'taxCode', 'billable', 'reimbursable'],

    REPORT_VIOLATIONS: {
        FIELD_REQUIRED: 'fieldRequired',
        RBR_MESSAGE_MAX_CHARACTERS_FOR_PREVIEW: 40,
    },

    REPORT_VIOLATIONS_EXCLUDED_FIELDS: {
        TEXT_TITLE: 'text_title',
    },

    /** Context menu types */
    CONTEXT_MENU_TYPES: {
        LINK: 'LINK',
        REPORT_ACTION: 'REPORT_ACTION',
        EMAIL: 'EMAIL',
        REPORT: 'REPORT',
        TEXT: 'TEXT',
    },

    PROMOTED_ACTIONS: {
        PIN: 'pin',
        SHARE: 'share',
        JOIN: 'join',
        MESSAGE: 'message',
        HOLD: 'hold',
    },

    THUMBNAIL_IMAGE: {
        SMALL_SCREEN: {
            SIZE: 250,
        },
        WIDE_SCREEN: {
            SIZE: 350,
        },
        NAN_ASPECT_RATIO: 1.5,
    },

    VIDEO_PLAYER: {
        POPOVER_Y_OFFSET: -30,
        PLAYBACK_SPEEDS: [0.25, 0.5, 0.75, 1, 1.25, 1.5, 1.75, 2],
        HIDE_TIME_TEXT_WIDTH: 250,
        MIN_WIDTH: 170,
        MIN_HEIGHT: 120,
        CONTROLS_STATUS: {
            SHOW: 'show',
            HIDE: 'hide',
            VOLUME_ONLY: 'volumeOnly',
        },
        CONTROLS_POSITION: {
            NATIVE: 32,
            NORMAL: 8,
        },
        DEFAULT_VIDEO_DIMENSIONS: {width: 1900, height: 1400},
    },

    INTRO_CHOICES: {
        SUBMIT: 'newDotSubmit',
        MANAGE_TEAM: 'newDotManageTeam',
        CHAT_SPLIT: 'newDotSplitChat',
    },

    MANAGE_TEAMS_CHOICE: {
        MULTI_LEVEL: 'multiLevelApproval',
        CUSTOM_EXPENSE: 'customExpenseCoding',
        CARD_TRACKING: 'companyCardTracking',
        ACCOUNTING: 'accountingIntegrations',
        RULE: 'ruleEnforcement',
    },

    MINI_CONTEXT_MENU_MAX_ITEMS: 4,

    EXPENSIFY_ICON_NAME: 'Expensify',

    WELCOME_VIDEO_URL: `${CLOUDFRONT_URL}/videos/intro-1280.mp4`,

    ONBOARDING_CHOICES: {...onboardingChoices},
    SELECTABLE_ONBOARDING_CHOICES: {...selectableOnboardingChoices},
    CREATE_EXPENSE_ONBOARDING_CHOICES: {...createExpenseOnboardingChoices},
    ONBOARDING_SIGNUP_QUALIFIERS: {...signupQualifiers},
    ONBOARDING_INVITE_TYPES: {...onboardingInviteTypes},
    ONBOARDING_COMPANY_SIZE: {...onboardingCompanySize},
    ACTIONABLE_TRACK_EXPENSE_WHISPER_MESSAGE: 'What would you like to do with this expense?',
    ONBOARDING_ACCOUNTING_MAPPING,

    REPORT_FIELD_TITLE_FIELD_ID: 'text_title',

    MOBILE_PAGINATION_SIZE: 15,
    WEB_PAGINATION_SIZE: 30,

    /** Dimensions for illustration shown in Confirmation Modal */
    CONFIRM_CONTENT_SVG_SIZE: {
        HEIGHT: 220,
        WIDTH: 130,
    },

    DEBUG_CONSOLE: {
        LEVELS: {
            INFO: 'INFO',
            ERROR: 'ERROR',
            RESULT: 'RESULT',
            DEBUG: 'DEBUG',
        },
    },

    // We need to store this server side error in order to not show the blocking screen when the error is for invalid code
    MERGE_ACCOUNT_INVALID_CODE_ERROR: '401 Not authorized - Invalid validateCode',
    REIMBURSEMENT_ACCOUNT: {
        DEFAULT_DATA: {
            achData: {
                state: BankAccount.STATE.SETUP,
            },
            isLoading: false,
            errorFields: {},
            errors: {},
            maxAttemptsReached: false,
            shouldShowResetModal: false,
        },
        SUBSTEP_INDEX: {
            BANK_ACCOUNT: {
                ACCOUNT_NUMBERS: 0,
            },
            PERSONAL_INFO: {
                LEGAL_NAME: 0,
                DATE_OF_BIRTH: 1,
                SSN: 2,
                ADDRESS: 3,
            },
            BUSINESS_INFO: {
                BUSINESS_NAME: 0,
                TAX_ID_NUMBER: 1,
                COMPANY_WEBSITE: 2,
                PHONE_NUMBER: 3,
                COMPANY_ADDRESS: 4,
                COMPANY_TYPE: 5,
                INCORPORATION_DATE: 6,
                INCORPORATION_STATE: 7,
                INCORPORATION_CODE: 8,
            },
            UBO: {
                LEGAL_NAME: 0,
                DATE_OF_BIRTH: 1,
                SSN: 2,
                ADDRESS: 3,
            },
        },
    },

    /* If we update these values, let's ensure this logic is consistent with the logic in the backend (Auth), since we're using the same method to calculate the rate value in distance requests created via Concierge. */
    CURRENCY_TO_DEFAULT_MILEAGE_RATE: JSON.parse(`{
        "AED": {
            "rate": 414,
            "unit": "km"
        },
        "AFN": {
            "rate": 8851,
            "unit": "km"
        },
        "ALL": {
            "rate": 10783,
            "unit": "km"
        },
        "AMD": {
            "rate": 45116,
            "unit": "km"
        },
        "ANG": {
            "rate": 203,
            "unit": "km"
        },
        "AOA": {
            "rate": 102929,
            "unit": "km"
        },
        "ARS": {
            "rate": 118428,
            "unit": "km"
        },
        "AUD": {
            "rate": 88,
            "unit": "km"
        },
        "AWG": {
            "rate": 203,
            "unit": "km"
        },
        "AZN": {
            "rate": 192,
            "unit": "km"
        },
        "BAM": {
            "rate": 212,
            "unit": "km"
        },
        "BBD": {
            "rate": 225,
            "unit": "km"
        },
        "BDT": {
            "rate": 13697,
            "unit": "km"
        },
        "BGN": {
            "rate": 211,
            "unit": "km"
        },
        "BHD": {
            "rate": 42,
            "unit": "km"
        },
        "BIF": {
            "rate": 331847,
            "unit": "km"
        },
        "BMD": {
            "rate": 113,
            "unit": "km"
        },
        "BND": {
            "rate": 153,
            "unit": "km"
        },
        "BOB": {
            "rate": 779,
            "unit": "km"
        },
        "BRL": {
            "rate": 660,
            "unit": "km"
        },
        "BSD": {
            "rate": 113,
            "unit": "km"
        },
        "BTN": {
            "rate": 9761,
            "unit": "km"
        },
        "BWP": {
            "rate": 1569,
            "unit": "km"
        },
        "BYN": {
            "rate": 369,
            "unit": "km"
        },
        "BYR": {
            "rate": 2255979,
            "unit": "km"
        },
        "BZD": {
            "rate": 227,
            "unit": "km"
        },
        "CAD": {
            "rate": 72,
            "unit": "km"
        },
        "CDF": {
            "rate": 321167,
            "unit": "km"
        },
        "CHF": {
            "rate": 76,
            "unit": "km"
        },
        "CLP": {
            "rate": 111689,
            "unit": "km"
        },
        "CNY": {
            "rate": 808,
            "unit": "km"
        },
        "COP": {
            "rate": 473791,
            "unit": "km"
        },
        "CRC": {
            "rate": 57190,
            "unit": "km"
        },
        "CUC": {
            "rate": 113,
            "unit": "km"
        },
        "CUP": {
            "rate": 2902,
            "unit": "km"
        },
        "CVE": {
            "rate": 11961,
            "unit": "km"
        },
        "CZK": {
            "rate": 2715,
            "unit": "km"
        },
        "DJF": {
            "rate": 19956,
            "unit": "km"
        },
        "DKK": {
            "rate": 381,
            "unit": "km"
        },
        "DOP": {
            "rate": 6948,
            "unit": "km"
        },
        "DZD": {
            "rate": 15226,
            "unit": "km"
        },
        "EEK": {
            "rate": 1646,
            "unit": "km"
        },
        "EGP": {
            "rate": 5657,
            "unit": "km"
        },
        "ERN": {
            "rate": 1690,
            "unit": "km"
        },
        "ETB": {
            "rate": 14326,
            "unit": "km"
        },
        "EUR": {
            "rate": 30,
            "unit": "km"
        },
        "FJD": {
            "rate": 264,
            "unit": "km"
        },
        "FKP": {
            "rate": 90,
            "unit": "km"
        },
        "GBP": {
            "rate": 45,
            "unit": "mi"
        },
        "GEL": {
            "rate": 323,
            "unit": "km"
        },
        "GHS": {
            "rate": 1724,
            "unit": "km"
        },
        "GIP": {
            "rate": 90,
            "unit": "km"
        },
        "GMD": {
            "rate": 8111,
            "unit": "km"
        },
        "GNF": {
            "rate": 974619,
            "unit": "km"
        },
        "GTQ": {
            "rate": 872,
            "unit": "km"
        },
        "GYD": {
            "rate": 23585,
            "unit": "km"
        },
        "HKD": {
            "rate": 877,
            "unit": "km"
        },
        "HNL": {
            "rate": 2881,
            "unit": "km"
        },
        "HRK": {
            "rate": 814,
            "unit": "km"
        },
        "HTG": {
            "rate": 14734,
            "unit": "km"
        },
        "HUF": {
            "rate": 44127,
            "unit": "km"
        },
        "IDR": {
            "rate": 1830066,
            "unit": "km"
        },
        "ILS": {
            "rate": 540,
            "unit": "km"
        },
        "INR": {
            "rate": 9761,
            "unit": "km"
        },
        "IQD": {
            "rate": 147577,
            "unit": "km"
        },
        "IRR": {
            "rate": 4741290,
            "unit": "km"
        },
        "ISK": {
            "rate": 15772,
            "unit": "km"
        },
        "JMD": {
            "rate": 17738,
            "unit": "km"
        },
        "JOD": {
            "rate": 80,
            "unit": "km"
        },
        "JPY": {
            "rate": 17542,
            "unit": "km"
        },
        "KES": {
            "rate": 14589,
            "unit": "km"
        },
        "KGS": {
            "rate": 9852,
            "unit": "km"
        },
        "KHR": {
            "rate": 453066,
            "unit": "km"
        },
        "KMF": {
            "rate": 53269,
            "unit": "km"
        },
        "KPW": {
            "rate": 101389,
            "unit": "km"
        },
        "KRW": {
            "rate": 162705,
            "unit": "km"
        },
        "KWD": {
            "rate": 35,
            "unit": "km"
        },
        "KYD": {
            "rate": 93,
            "unit": "km"
        },
        "KZT": {
            "rate": 58319,
            "unit": "km"
        },
        "LAK": {
            "rate": 2452802,
            "unit": "km"
        },
        "LBP": {
            "rate": 10093809,
            "unit": "km"
        },
        "LKR": {
            "rate": 33423,
            "unit": "km"
        },
        "LRD": {
            "rate": 22185,
            "unit": "km"
        },
        "LSL": {
            "rate": 2099,
            "unit": "km"
        },
        "LTL": {
            "rate": 364,
            "unit": "km"
        },
        "LVL": {
            "rate": 74,
            "unit": "km"
        },
        "LYD": {
            "rate": 554,
            "unit": "km"
        },
        "MAD": {
            "rate": 1127,
            "unit": "km"
        },
        "MDL": {
            "rate": 2084,
            "unit": "km"
        },
        "MGA": {
            "rate": 529635,
            "unit": "km"
        },
        "MKD": {
            "rate": 6650,
            "unit": "km"
        },
        "MMK": {
            "rate": 236413,
            "unit": "km"
        },
        "MNT": {
            "rate": 382799,
            "unit": "km"
        },
        "MOP": {
            "rate": 904,
            "unit": "km"
        },
        "MRO": {
            "rate": 40234,
            "unit": "km"
        },
        "MRU": {
            "rate": 4506,
            "unit": "km"
        },
        "MUR": {
            "rate": 5226,
            "unit": "km"
        },
        "MVR": {
            "rate": 1735,
            "unit": "km"
        },
        "MWK": {
            "rate": 195485,
            "unit": "km"
        },
        "MXN": {
            "rate": 93,
            "unit": "km"
        },
        "MYR": {
            "rate": 494,
            "unit": "km"
        },
        "MZN": {
            "rate": 7199,
            "unit": "km"
        },
        "NAD": {
            "rate": 2099,
            "unit": "km"
        },
        "NGN": {
            "rate": 174979,
            "unit": "km"
        },
        "NIO": {
            "rate": 4147,
            "unit": "km"
        },
        "NOK": {
            "rate": 350,
            "unit": "km"
        },
        "NPR": {
            "rate": 15617,
            "unit": "km"
        },
        "NZD": {
            "rate": 104,
            "unit": "km"
        },
        "OMR": {
            "rate": 43,
            "unit": "km"
        },
        "PAB": {
            "rate": 113,
            "unit": "km"
        },
        "PEN": {
            "rate": 420,
            "unit": "km"
        },
        "PGK": {
            "rate": 455,
            "unit": "km"
        },
        "PHP": {
            "rate": 6582,
            "unit": "km"
        },
        "PKR": {
            "rate": 31411,
            "unit": "km"
        },
        "PLN": {
            "rate": 89,
            "unit": "km"
        },
        "PYG": {
            "rate": 890772,
            "unit": "km"
        },
        "QAR": {
            "rate": 410,
            "unit": "km"
        },
        "RON": {
            "rate": 538,
            "unit": "km"
        },
        "RSD": {
            "rate": 12656,
            "unit": "km"
        },
        "RUB": {
            "rate": 11182,
            "unit": "km"
        },
        "RWF": {
            "rate": 156589,
            "unit": "km"
        },
        "SAR": {
            "rate": 423,
            "unit": "km"
        },
        "SBD": {
            "rate": 951,
            "unit": "km"
        },
        "SCR": {
            "rate": 1611,
            "unit": "km"
        },
        "SDG": {
            "rate": 67705,
            "unit": "km"
        },
        "SEK": {
            "rate": 250,
            "unit": "km"
        },
        "SGD": {
            "rate": 151,
            "unit": "km"
        },
        "SHP": {
            "rate": 90,
            "unit": "km"
        },
        "SLL": {
            "rate": 2362357,
            "unit": "km"
        },
        "SLE": {
            "rate": 2363,
            "unit": "km"
        },
        "SOS": {
            "rate": 64374,
            "unit": "km"
        },
        "SRD": {
            "rate": 3954,
            "unit": "km"
        },
        "STD": {
            "rate": 2510095,
            "unit": "km"
        },
        "STN": {
            "rate": 2683,
            "unit": "km"
        },
        "SVC": {
            "rate": 987,
            "unit": "km"
        },
        "SYP": {
            "rate": 1464664,
            "unit": "km"
        },
        "SZL": {
            "rate": 2099,
            "unit": "km"
        },
        "THB": {
            "rate": 3801,
            "unit": "km"
        },
        "TJS": {
            "rate": 1228,
            "unit": "km"
        },
        "TMT": {
            "rate": 394,
            "unit": "km"
        },
        "TND": {
            "rate": 360,
            "unit": "km"
        },
        "TOP": {
            "rate": 274,
            "unit": "km"
        },
        "TRY": {
            "rate": 4035,
            "unit": "km"
        },
        "TTD": {
            "rate": 763,
            "unit": "km"
        },
        "TWD": {
            "rate": 3703,
            "unit": "km"
        },
        "TZS": {
            "rate": 286235,
            "unit": "km"
        },
        "UAH": {
            "rate": 4725,
            "unit": "km"
        },
        "UGX": {
            "rate": 416016,
            "unit": "km"
        },
        "USD": {
            "rate": 70,
            "unit": "mi"
        },
        "UYU": {
            "rate": 4888,
            "unit": "km"
        },
        "UZS": {
            "rate": 1462038,
            "unit": "km"
        },
        "VEB": {
            "rate": 709737,
            "unit": "km"
        },
        "VEF": {
            "rate": 27993155,
            "unit": "km"
        },
        "VES": {
            "rate": 6457,
            "unit": "km"
        },
        "VND": {
            "rate": 2825526,
            "unit": "km"
        },
        "VUV": {
            "rate": 13358,
            "unit": "km"
        },
        "WST": {
            "rate": 315,
            "unit": "km"
        },
        "XAF": {
            "rate": 70811,
            "unit": "km"
        },
        "XCD": {
            "rate": 304,
            "unit": "km"
        },
        "XOF": {
            "rate": 70811,
            "unit": "km"
        },
        "XPF": {
            "rate": 12875,
            "unit": "km"
        },
        "YER": {
            "rate": 28003,
            "unit": "km"
        },
        "ZAR": {
            "rate": 484,
            "unit": "km"
        },
        "ZMK": {
            "rate": 591756,
            "unit": "km"
        },
        "ZMW": {
            "rate": 3148,
            "unit": "km"
        }
    }`) as Record<string, MileageRate>,

    EXIT_SURVEY: {
        REASONS: {
            FEATURE_NOT_AVAILABLE: 'featureNotAvailable',
            DONT_UNDERSTAND: 'dontUnderstand',
            PREFER_CLASSIC: 'preferClassic',
        },
        BENEFIT: {
            CHATTING_DIRECTLY: 'chattingDirectly',
            EVERYTHING_MOBILE: 'everythingMobile',
            TRAVEL_EXPENSE: 'travelExpense',
        },
        BOOK_MEETING_LINK: 'https://calendly.com/d/cqsm-2gm-fxr/expensify-product-team',
    },

    SESSION_STORAGE_KEYS: {
        INITIAL_URL: 'INITIAL_URL',
        ACTIVE_WORKSPACE_ID: 'ACTIVE_WORKSPACE_ID',
        RETRY_LAZY_REFRESHED: 'RETRY_LAZY_REFRESHED',
        LAST_REFRESH_TIMESTAMP: 'LAST_REFRESH_TIMESTAMP',
        LAST_VISITED_PATH: {
            WORKSPACES_TAB: 'LAST_VISITED_PATH_WORKSPACES_TAB',
            SETTINGS_TAB: 'LAST_VISITED_PATH_SETTINGS_TAB',
        },
    },

    RESERVATION_TYPE: {
        CAR: 'car',
        HOTEL: 'hotel',
        FLIGHT: 'flight',
        TRAIN: 'train',
    },

    RESERVATION_ADDRESS_TEST_ID: 'ReservationAddress',

    CANCELLATION_POLICY: {
        UNKNOWN: 'UNKNOWN',
        NON_REFUNDABLE: 'NON_REFUNDABLE',
        FREE_CANCELLATION_UNTIL: 'FREE_CANCELLATION_UNTIL',
        PARTIALLY_REFUNDABLE: 'PARTIALLY_REFUNDABLE',
    },

    DOT_SEPARATOR: '•',
    BULLET: '●',

    DEFAULT_TAX: {
        defaultExternalID: 'id_TAX_EXEMPT',
        defaultValue: '0%',
        foreignTaxDefault: 'id_TAX_EXEMPT',
        name: 'Tax',
        taxes: {
            id_TAX_EXEMPT: {
                name: 'Tax exempt',
                value: '0%',
            },
            id_TAX_RATE_1: {
                name: 'Tax Rate 1',
                value: '5%',
            },
        },
    },

    MAX_TAX_RATE_INTEGER_PLACES: 4,
    MAX_TAX_RATE_DECIMAL_PLACES: 4,
    MIN_TAX_RATE_DECIMAL_PLACES: 2,

    DOWNLOADS_PATH: '/Downloads',
    DOWNLOADS_TIMEOUT: 5000,
    NEW_EXPENSIFY_PATH: '/New Expensify',
    RECEIPTS_UPLOAD_PATH: '/Receipts-Upload',

    ENVIRONMENT_SUFFIX: {
        DEV: ' Dev',
        ADHOC: ' AdHoc',
    },

    SEARCH: {
        RESULTS_PAGE_SIZE: 50,
        DATA_TYPES: {
            EXPENSE: 'expense',
            INVOICE: 'invoice',
            TASK: 'task',
            TRIP: 'trip',
            CHAT: 'chat',
        },
        ACTION_FILTERS: {
            APPROVE: 'approve',
            PAY: 'pay',
            EXPORT: 'export',
        },
        ACTION_TYPES: {
            VIEW: 'view',
            REVIEW: 'review',
            SUBMIT: 'submit',
            APPROVE: 'approve',
            PAY: 'pay',
            DONE: 'done',
            EXPORT_TO_ACCOUNTING: 'exportToAccounting',
            PAID: 'paid',
        },
        BULK_ACTION_TYPES: {
            EXPORT: 'export',
            APPROVE: 'approve',
            PAY: 'pay',
            HOLD: 'hold',
            UNHOLD: 'unhold',
            DELETE: 'delete',
            CHANGE_REPORT: 'changeReport',
        },
        TRANSACTION_TYPE: {
            CASH: 'cash',
            CARD: 'card',
            DISTANCE: 'distance',
            PER_DIEM: 'perDiem',
        },
        WITHDRAWAL_TYPE: {
            EXPENSIFY_CARD: 'expensify-card',
            REIMBURSEMENT: 'reimbursement',
        },
        SORT_ORDER: {
            ASC: 'asc',
            DESC: 'desc',
        },
        GROUP_BY: {
            REPORTS: 'reports',
<<<<<<< HEAD
            MEMBERS: 'members',
            CARDS: 'cards',
            BANK_WITHDRAWAL: 'bank-withdrawal',
=======
            FROM: 'from',
            CARD: 'card',
>>>>>>> 7da0c451
        },
        BOOLEAN: {
            YES: 'yes',
            NO: 'no',
        },
        TABLE_COLUMN_SIZES: {
            NORMAL: 'normal',
            WIDE: 'wide',
        },
        STATUS: {
            EXPENSE: {
                ALL: '',
                UNREPORTED: 'unreported',
                DRAFTS: 'drafts',
                OUTSTANDING: 'outstanding',
                APPROVED: 'approved',
                DONE: 'done',
                PAID: 'paid',
            },
            INVOICE: {
                ALL: '',
                OUTSTANDING: 'outstanding',
                PAID: 'paid',
            },
            TRIP: {
                ALL: '',
                CURRENT: 'current',
                PAST: 'past',
            },
            CHAT: {
                ALL: '',
                UNREAD: 'unread',
                SENT: 'sent',
                ATTACHMENTS: 'attachments',
                LINKS: 'links',
                PINNED: 'pinned',
            },
            TASK: {
                ALL: '',
                OUTSTANDING: 'outstanding',
                COMPLETED: 'completed',
            },
        },
        TABLE_COLUMNS: {
            RECEIPT: 'receipt',
            DATE: 'date',
            MERCHANT: 'merchant',
            DESCRIPTION: 'description',
            FROM: 'from',
            TO: 'to',
            CATEGORY: 'category',
            TAG: 'tag',
            TOTAL_AMOUNT: 'amount',
            TYPE: 'type',
            ACTION: 'action',
            TAX_AMOUNT: 'taxAmount',
            TITLE: 'title',
            ASSIGNEE: 'assignee',
            IN: 'in',
            CARD: 'card',
        },
        SYNTAX_OPERATORS: {
            AND: 'and',
            OR: 'or',
            EQUAL_TO: 'eq',
            NOT_EQUAL_TO: 'neq',
            GREATER_THAN: 'gt',
            GREATER_THAN_OR_EQUAL_TO: 'gte',
            LOWER_THAN: 'lt',
            LOWER_THAN_OR_EQUAL_TO: 'lte',
        },
        SYNTAX_ROOT_KEYS: {
            TYPE: 'type',
            STATUS: 'status',
            SORT_BY: 'sortBy',
            SORT_ORDER: 'sortOrder',
            GROUP_BY: 'groupBy',
        },
        SYNTAX_FILTER_KEYS: {
            TYPE: 'type',
            STATUS: 'status',
            DATE: 'date',
            AMOUNT: 'amount',
            EXPENSE_TYPE: 'expenseType',
            CURRENCY: 'currency',
            GROUP_CURRENCY: 'groupCurrency',
            MERCHANT: 'merchant',
            DESCRIPTION: 'description',
            FROM: 'from',
            TO: 'to',
            PAYER: 'payer',
            EXPORTER: 'exporter',
            CATEGORY: 'category',
            TAG: 'tag',
            TAX_RATE: 'taxRate',
            CARD_ID: 'cardID',
            FEED: 'feed',
            REPORT_ID: 'reportID',
            KEYWORD: 'keyword',
            IN: 'in',
            SUBMITTED: 'submitted',
            APPROVED: 'approved',
            PAID: 'paid',
            EXPORTED: 'exported',
            POSTED: 'posted',
            WITHDRAWAL_TYPE: 'withdrawalType',
            WITHDRAWN: 'withdrawn',
            TITLE: 'title',
            ASSIGNEE: 'assignee',
            REIMBURSABLE: 'reimbursable',
            BILLABLE: 'billable',
            POLICY_ID: 'policyID',
            ACTION: 'action',
        },
        TAG_EMPTY_VALUE: 'none',
        CATEGORY_EMPTY_VALUE: 'none,Uncategorized',
        SEARCH_ROUTER_ITEM_TYPE: {
            CONTEXTUAL_SUGGESTION: 'contextualSuggestion',
            AUTOCOMPLETE_SUGGESTION: 'autocompleteSuggestion',
            SEARCH: 'searchItem',
        },
        SEARCH_USER_FRIENDLY_KEYS: {
            TYPE: 'type',
            STATUS: 'status',
            SORT_BY: 'sort-by',
            SORT_ORDER: 'sort-order',
            POLICY_ID: 'workspace',
            GROUP_BY: 'group-by',
            DATE: 'date',
            AMOUNT: 'amount',
            EXPENSE_TYPE: 'expense-type',
            CURRENCY: 'currency',
            GROUP_CURRENCY: 'group-currency',
            MERCHANT: 'merchant',
            DESCRIPTION: 'description',
            FROM: 'from',
            TO: 'to',
            PAYER: 'payer',
            EXPORTER: 'exporter',
            CATEGORY: 'category',
            TAG: 'tag',
            TAX_RATE: 'tax-rate',
            CARD_ID: 'card',
            FEED: 'feed',
            REPORT_ID: 'reportid',
            KEYWORD: 'keyword',
            IN: 'in',
            SUBMITTED: 'submitted',
            APPROVED: 'approved',
            PAID: 'paid',
            EXPORTED: 'exported',
            POSTED: 'posted',
            WITHDRAWAL_TYPE: 'withdrawal-type',
            WITHDRAWN: 'withdrawn',
            TITLE: 'title',
            ASSIGNEE: 'assignee',
            REIMBURSABLE: 'reimbursable',
            BILLABLE: 'billable',
            ACTION: 'action',
        },
        DATE_MODIFIERS: {
            ON: 'On',
            AFTER: 'After',
            BEFORE: 'Before',
        },
        DATE_PRESETS: {
            NEVER: 'never',
            LAST_MONTH: 'last-month',
            LAST_STATEMENT: 'last-statement',
        },
        SNAPSHOT_ONYX_KEYS: [
            ONYXKEYS.COLLECTION.REPORT,
            ONYXKEYS.COLLECTION.POLICY,
            ONYXKEYS.COLLECTION.TRANSACTION,
            ONYXKEYS.COLLECTION.TRANSACTION_VIOLATIONS,
            ONYXKEYS.COLLECTION.REPORT_ACTIONS,
            ONYXKEYS.PERSONAL_DETAILS_LIST,
            ONYXKEYS.COLLECTION.REPORT_NAME_VALUE_PAIRS,
        ],
        SEARCH_KEYS: {
            EXPENSES: 'expenses',
            REPORTS: 'reports',
            CHATS: 'chats',
            SUBMIT: 'submit',
            APPROVE: 'approve',
            PAY: 'pay',
            EXPORT: 'export',
            STATEMENTS: 'statements',
            UNAPPROVED_CASH: 'unapprovedCash',
            UNAPPROVED_CARD: 'unapprovedCard',
        },
        GROUP_PREFIX: 'group_',
    },

    EXPENSE: {
        TYPE: {
            CASH_CARD_NAME: 'Cash Expense',
        },
    },

    REFERRER: {
        NOTIFICATION: 'notification',
    },

    SUBSCRIPTION_SIZE_LIMIT: 20000,

    PAGINATION_START_ID: '-1',
    PAGINATION_END_ID: '-2',

    PAYMENT_CARD_CURRENCY: {
        USD: 'USD',
        AUD: 'AUD',
        GBP: 'GBP',
        NZD: 'NZD',
        EUR: 'EUR',
    },
    SCA_AUTHENTICATION_COMPLETE: '3DS-authentication-complete',

    SUBSCRIPTION_PRICE_FACTOR: 2,
    FEEDBACK_SURVEY_OPTIONS: {
        TOO_LIMITED: {
            ID: 'tooLimited',
            TRANSLATION_KEY: 'feedbackSurvey.tooLimited',
        },
        TOO_EXPENSIVE: {
            ID: 'tooExpensive',
            TRANSLATION_KEY: 'feedbackSurvey.tooExpensive',
        },
        INADEQUATE_SUPPORT: {
            ID: 'inadequateSupport',
            TRANSLATION_KEY: 'feedbackSurvey.inadequateSupport',
        },
        BUSINESS_CLOSING: {
            ID: 'businessClosing',
            TRANSLATION_KEY: 'feedbackSurvey.businessClosing',
        },
    },

    MAX_LENGTH_256: 256,
    WORKSPACE_CARDS_LIST_LABEL_TYPE: {
        CURRENT_BALANCE: 'currentBalance',
        REMAINING_LIMIT: 'remainingLimit',
        CASH_BACK: 'earnedCashback',
    },

    EXCLUDE_FROM_LAST_VISITED_PATH: [SCREENS.NOT_FOUND, SCREENS.SAML_SIGN_IN, SCREENS.VALIDATE_LOGIN, SCREENS.MIGRATED_USER_WELCOME_MODAL.ROOT] as string[],

    CANCELLATION_TYPE: {
        MANUAL: 'manual',
        AUTOMATIC: 'automatic',
        NONE: 'none',
    },
    EMPTY_STATE_MEDIA: {
        ANIMATION: 'animation',
        ILLUSTRATION: 'illustration',
        VIDEO: 'video',
    },
    REPORT_FIELDS_FEATURE: {
        qbo: {
            classes: 'report-fields-qbo-classes',
            customers: 'report-fields-qbo-customers',
            locations: 'report-fields-qbo-locations',
        },
        xero: {
            mapping: 'report-fields-mapping',
        },
    },
    DEFAULT_REPORT_METADATA: {isLoadingInitialReportActions: true},
    get UPGRADE_FEATURE_INTRO_MAPPING() {
        return {
            reportFields: {
                id: 'reportFields' as const,
                alias: 'report-fields',
                name: 'Report Fields',
                title: 'workspace.upgrade.reportFields.title' as const,
                description: 'workspace.upgrade.reportFields.description' as const,
                icon: 'Pencil',
            },
            policyPreventMemberChangingTitle: {
                id: 'policyPreventMemberChangingTitle' as const,
                alias: 'policy-prevent-member-changing-title',
                name: undefined,
            },
            categories: {
                id: 'categories' as const,
                alias: 'categories',
                name: 'Categories',
                title: 'workspace.upgrade.categories.title' as const,
                description: 'workspace.upgrade.categories.description' as const,
                icon: 'FolderOpen',
            },
            multiLevelTags: {
                id: 'multiLevelTags' as const,
                alias: 'multiLevelTags',
                name: 'Multi-level tags',
                title: 'workspace.upgrade.multiLevelTags.title' as const,
                description: 'workspace.upgrade.multiLevelTags.description' as const,
                icon: 'Tag',
            },

            [this.POLICY.CONNECTIONS.NAME.NETSUITE]: {
                id: this.POLICY.CONNECTIONS.NAME.NETSUITE,
                alias: 'netsuite',
                name: this.POLICY.CONNECTIONS.NAME_USER_FRIENDLY.netsuite,
                title: `workspace.upgrade.${this.POLICY.CONNECTIONS.NAME.NETSUITE}.title` as const,
                description: `workspace.upgrade.${this.POLICY.CONNECTIONS.NAME.NETSUITE}.description` as const,
                icon: 'NetSuiteSquare',
            },
            [this.POLICY.CONNECTIONS.NAME.SAGE_INTACCT]: {
                id: this.POLICY.CONNECTIONS.NAME.SAGE_INTACCT,
                alias: 'sage-intacct',
                name: this.POLICY.CONNECTIONS.NAME_USER_FRIENDLY.intacct,
                title: `workspace.upgrade.${this.POLICY.CONNECTIONS.NAME.SAGE_INTACCT}.title` as const,
                description: `workspace.upgrade.${this.POLICY.CONNECTIONS.NAME.SAGE_INTACCT}.description` as const,
                icon: 'IntacctSquare',
            },
            [this.POLICY.CONNECTIONS.NAME.QBD]: {
                id: this.POLICY.CONNECTIONS.NAME.QBD,
                alias: 'qbd',
                name: this.POLICY.CONNECTIONS.NAME_USER_FRIENDLY.quickbooksDesktop,
                title: `workspace.upgrade.${this.POLICY.CONNECTIONS.NAME.QBD}.title` as const,
                description: `workspace.upgrade.${this.POLICY.CONNECTIONS.NAME.QBD}.description` as const,
                icon: 'QBDSquare',
            },
            approvals: {
                id: 'approvals' as const,
                alias: 'approvals' as const,
                name: 'Advanced Approvals' as const,
                title: `workspace.upgrade.approvals.title` as const,
                description: `workspace.upgrade.approvals.description` as const,
                icon: 'AdvancedApprovalsSquare',
            },
            glCodes: {
                id: 'glCodes' as const,
                alias: 'gl-codes',
                name: 'GL codes',
                title: 'workspace.upgrade.glCodes.title' as const,
                description: 'workspace.upgrade.glCodes.description' as const,
                icon: 'Tag',
            },
            glAndPayrollCodes: {
                id: 'glAndPayrollCodes' as const,
                alias: 'gl-and-payroll-codes',
                name: 'GL & Payroll codes',
                title: 'workspace.upgrade.glAndPayrollCodes.title' as const,
                description: 'workspace.upgrade.glAndPayrollCodes.description' as const,
                icon: 'FolderOpen',
            },
            taxCodes: {
                id: 'taxCodes' as const,
                alias: 'tax-codes',
                name: 'Tax codes',
                title: 'workspace.upgrade.taxCodes.title' as const,
                description: 'workspace.upgrade.taxCodes.description' as const,
                icon: 'Coins',
            },
            companyCards: {
                id: 'companyCards' as const,
                alias: 'company-cards',
                name: 'Company Cards',
                title: 'workspace.upgrade.companyCards.title' as const,
                description: 'workspace.upgrade.companyCards.description' as const,
                icon: 'CompanyCard',
            },
            rules: {
                id: 'rules' as const,
                alias: 'rules',
                name: 'Rules',
                title: 'workspace.upgrade.rules.title' as const,
                description: 'workspace.upgrade.rules.description' as const,
                icon: 'Rules',
            },
            perDiem: {
                id: 'perDiem' as const,
                alias: 'per-diem',
                name: 'Per diem',
                title: 'workspace.upgrade.perDiem.title' as const,
                description: 'workspace.upgrade.perDiem.description' as const,
                icon: 'PerDiem',
            },
            travel: {
                id: 'travel' as const,
                alias: 'travel',
                name: 'Travel',
                title: 'workspace.upgrade.travel.title' as const,
                description: 'workspace.upgrade.travel.description' as const,
                icon: 'Luggage',
            },
        };
    },
    REPORT_FIELD_TYPES: {
        TEXT: 'text',
        DATE: 'date',
        LIST: 'dropdown',
    },

    NAVIGATION_ACTIONS: {
        RESET: 'RESET',
    },

    APPROVAL_WORKFLOW: {
        ACTION: {
            CREATE: 'create',
            EDIT: 'edit',
        },
        TYPE: {
            CREATE: 'create',
            UPDATE: 'update',
            REMOVE: 'remove',
        },
    },

    BOOT_SPLASH_STATE: {
        VISIBLE: 'visible',
        READY_TO_BE_HIDDEN: 'readyToBeHidden',
        HIDDEN: `hidden`,
    },

    CSV_IMPORT_COLUMNS: {
        EMAIL: 'email',
        NAME: 'name',
        GL_CODE: 'glCode',
        SUBMIT_TO: 'submitTo',
        APPROVE_TO: 'approveTo',
        CUSTOM_FIELD_1: 'customField1',
        CUSTOM_FIELD_2: 'customField2',
        ROLE: 'role',
        REPORT_THRESHHOLD: 'reportThreshold',
        APPROVE_TO_ALTERNATE: 'approveToAlternate',
        SUBRATE: 'subRate',
        AMOUNT: 'amount',
        CURRENCY: 'currency',
        RATE_ID: 'rateID',
        ENABLED: 'enabled',
        IGNORE: 'ignore',
        DESTINATION: 'destination',
    },

    IMPORT_SPREADSHEET: {
        ICON_WIDTH: 180,
        ICON_HEIGHT: 160,

        CATEGORIES_ARTICLE_LINK: 'https://help.expensify.com/articles/expensify-classic/workspaces/Create-categories#import-custom-categories',
        MEMBERS_ARTICLE_LINK: 'https://help.expensify.com/articles/expensify-classic/workspaces/Invite-members-and-assign-roles#import-a-group-of-members',
        TAGS_ARTICLE_LINK: 'https://help.expensify.com/articles/new-expensify/workspaces/Create-expense-tags',
        MULTI_LEVEL_TAGS_ARTICLE_LINK: 'https://help.expensify.com/articles/new-expensify/workspaces/Create-expense-tags#import-multi-level-tags-from-a-spreadsheet',
    },

    // The timeout duration (1 minute) (in milliseconds) before the window reloads due to an error.
    ERROR_WINDOW_RELOAD_TIMEOUT: 60000,

    INDICATOR_STATUS: {
        HAS_USER_WALLET_ERRORS: 'hasUserWalletErrors',
        HAS_PAYMENT_METHOD_ERROR: 'hasPaymentMethodError',
        HAS_POLICY_ERRORS: 'hasPolicyError',
        HAS_CUSTOM_UNITS_ERROR: 'hasCustomUnitsError',
        HAS_EMPLOYEE_LIST_ERROR: 'hasEmployeeListError',
        HAS_QBO_EXPORT_ERROR: 'hasQBOExportError',
        HAS_SYNC_ERRORS: 'hasSyncError',
        HAS_SUBSCRIPTION_ERRORS: 'hasSubscriptionError',
        HAS_REIMBURSEMENT_ACCOUNT_ERRORS: 'hasReimbursementAccountErrors',
        HAS_LOGIN_LIST_ERROR: 'hasLoginListError',
        HAS_WALLET_TERMS_ERRORS: 'hasWalletTermsErrors',
        HAS_LOGIN_LIST_INFO: 'hasLoginListInfo',
        HAS_SUBSCRIPTION_INFO: 'hasSubscriptionInfo',
        HAS_PHONE_NUMBER_ERROR: 'hasPhoneNumberError',
        HAS_CARD_CONNECTION_ERROR: 'hasCardConnectionError',
    },

    DEBUG: {
        FORMS: {
            REPORT: 'report',
            REPORT_ACTION: 'reportAction',
            TRANSACTION: 'transaction',
            TRANSACTION_VIOLATION: 'transactionViolation',
        },
        DETAILS: 'details',
        JSON: 'json',
        REPORT_ACTIONS: 'actions',
        REPORT_ACTION_PREVIEW: 'preview',
        TRANSACTION_VIOLATIONS: 'violations',
    },

    REPORT_IN_LHN_REASONS: {
        HAS_DRAFT_COMMENT: 'hasDraftComment',
        HAS_GBR: 'hasGBR',
        PINNED_BY_USER: 'pinnedByUser',
        HAS_IOU_VIOLATIONS: 'hasIOUViolations',
        HAS_ADD_WORKSPACE_ROOM_ERRORS: 'hasAddWorkspaceRoomErrors',
        IS_UNREAD: 'isUnread',
        IS_ARCHIVED: 'isArchived',
        IS_SELF_DM: 'isSelfDM',
        IS_FOCUSED: 'isFocused',
        DEFAULT: 'default',
    },

    REQUIRES_ATTENTION_REASONS: {
        HAS_JOIN_REQUEST: 'hasJoinRequest',
        IS_UNREAD_WITH_MENTION: 'isUnreadWithMention',
        IS_WAITING_FOR_ASSIGNEE_TO_COMPLETE_ACTION: 'isWaitingForAssigneeToCompleteAction',
        HAS_CHILD_REPORT_AWAITING_ACTION: 'hasChildReportAwaitingAction',
        HAS_MISSING_INVOICE_BANK_ACCOUNT: 'hasMissingInvoiceBankAccount',
    },

    RBR_REASONS: {
        HAS_ERRORS: 'hasErrors',
        HAS_VIOLATIONS: 'hasViolations',
        HAS_TRANSACTION_THREAD_VIOLATIONS: 'hasTransactionThreadViolations',
    },

    ANALYTICS: {
        EVENT: {
            SIGN_UP: 'sign_up',
            WORKSPACE_CREATED: 'workspace_created',
            PAID_ADOPTION: 'paid_adoption',
        },
    },

    CORPAY_FIELDS: {
        EXCLUDED_COUNTRIES: ['IR', 'CU', 'SY', 'UA', 'KP', 'RU'] as string[],
        EXCLUDED_CURRENCIES: ['IRR', 'CUP', 'SYP', 'UAH', 'KPW', 'RUB'] as string[],
        BANK_ACCOUNT_DETAILS_FIELDS: ['accountNumber', 'localAccountNumber', 'routingCode', 'localRoutingCode', 'swiftBicCode'] as string[],
        ACCOUNT_TYPE_KEY: 'BeneficiaryAccountType',
        ACCOUNT_HOLDER_COUNTRY_KEY: 'accountHolderCountry',
        BANK_INFORMATION_FIELDS: ['bankName', 'bankAddressLine1', 'bankAddressLine2', 'bankCity', 'bankRegion', 'bankPostal', 'BeneficiaryBankBranchName'] as string[],
        ACCOUNT_HOLDER_FIELDS: [
            'accountHolderName',
            'accountHolderAddress1',
            'accountHolderAddress2',
            'accountHolderCity',
            'accountHolderRegion',
            'accountHolderCountry',
            'accountHolderPostal',
            'accountHolderPhoneNumber',
            'accountHolderEmail',
            'ContactName',
            'BeneficiaryCPF',
            'BeneficiaryRUT',
            'BeneficiaryCedulaID',
            'BeneficiaryTaxID',
        ] as string[],
        SPECIAL_LIST_REGION_KEYS: ['bankRegion', 'accountHolderRegion'] as string[],
        SPECIAL_LIST_ADDRESS_KEYS: ['bankAddressLine1', 'accountHolderAddress1'] as string[],
        STEPS_NAME: {
            COUNTRY_SELECTOR: 'CountrySelector',
            BANK_ACCOUNT_DETAILS: 'BankAccountDetails',
            ACCOUNT_TYPE: 'AccountType',
            BANK_INFORMATION: 'BankInformation',
            ACCOUNT_HOLDER_INFORMATION: 'AccountHolderInformation',
            CONFIRMATION: 'Confirmation',
            SUCCESS: 'Success',
        },
        INDEXES: {
            MAPPING: {
                COUNTRY_SELECTOR: 0,
                BANK_ACCOUNT_DETAILS: 1,
                ACCOUNT_TYPE: 2,
                BANK_INFORMATION: 3,
                ACCOUNT_HOLDER_INFORMATION: 4,
                CONFIRMATION: 5,
                SUCCESS: 6,
            },
        },
    },

    MIGRATED_USER_WELCOME_MODAL: 'migratedUserWelcomeModal',

    BASE_LIST_ITEM_TEST_ID: 'base-list-item-',
    PRODUCT_TRAINING_TOOLTIP_NAMES: {
        // TODO: CONCIERGE_LHN_GBR tooltip will be replaced by a tooltip in the #admins room
        // https://github.com/Expensify/App/issues/57045#issuecomment-2701455668
        CONCIERGE_LHN_GBR: 'conciergeLHNGBR',
        RENAME_SAVED_SEARCH: 'renameSavedSearch',
        BOTTOM_NAV_INBOX_TOOLTIP: 'bottomNavInboxTooltip',
        LHN_WORKSPACE_CHAT_TOOLTIP: 'workspaceChatLHNTooltip',
        GLOBAL_CREATE_TOOLTIP: 'globalCreateTooltip',
        SCAN_TEST_TOOLTIP: 'scanTestTooltip',
        SCAN_TEST_TOOLTIP_MANAGER: 'scanTestTooltipManager',
        SCAN_TEST_CONFIRMATION: 'scanTestConfirmation',
        OUTSTANDING_FILTER: 'outstandingFilter',
        GBR_RBR_CHAT: 'chatGBRRBR',
        ACCOUNT_SWITCHER: 'accountSwitcher',
        EXPENSE_REPORTS_FILTER: 'expenseReportsFilter',
        SCAN_TEST_DRIVE_CONFIRMATION: 'scanTestDriveConfirmation',
        MULTI_SCAN_EDUCATIONAL_MODAL: 'multiScanEducationalModal',
    },
    CHANGE_POLICY_TRAINING_MODAL: 'changePolicyModal',
    SMART_BANNER_HEIGHT: 152,

    NAVIGATION_TESTS: {
        DEFAULT_PARENT_ROUTE: {key: 'parentRouteKey', name: 'ParentNavigator'},
        DEFAULT_USE_RESPONSIVE_LAYOUT_VALUE: {
            shouldUseNarrowLayout: true,
            isSmallScreenWidth: true,
            isInNarrowPaneModal: false,
            isExtraSmallScreenHeight: false,
            isMediumScreenWidth: false,
            isLargeScreenWidth: false,
            isExtraSmallScreenWidth: false,
            isSmallScreen: false,
            onboardingIsMediumOrLargerScreenWidth: false,
        } as ResponsiveLayoutResult,
    },

    TRAVEL: {
        DEFAULT_DOMAIN: 'domain',
        PROVISIONING: {
            ERROR_PERMISSION_DENIED: 'permissionDenied',
        },
        UPDATE_OPERATION_TYPE: {
            BOOKING_TICKETED: 'BOOKING_TICKETED',
            TICKET_VOIDED: 'TICKET_VOIDED',
            TICKET_REFUNDED: 'TICKET_REFUNDED',
            FLIGHT_CANCELLED: 'FLIGHT_CANCELLED',
            FLIGHT_SCHEDULE_CHANGE_PENDING: 'FLIGHT_SCHEDULE_CHANGE_PENDING',
            FLIGHT_SCHEDULE_CHANGE_CLOSED: 'FLIGHT_SCHEDULE_CHANGE_CLOSED',
            FLIGHT_CHANGED: 'FLIGHT_CHANGED',
            FLIGHT_CABIN_CHANGED: 'FLIGHT_CABIN_CHANGED',
            FLIGHT_SEAT_CONFIRMED: 'FLIGHT_SEAT_CONFIRMED',
            FLIGHT_SEAT_CHANGED: 'FLIGHT_SEAT_CHANGED',
            FLIGHT_SEAT_CANCELLED: 'FLIGHT_SEAT_CANCELLED',
            PAYMENT_DECLINED: 'PAYMENT_DECLINED',
            BOOKING_CANCELED_BY_TRAVELER: 'BOOKING_CANCELED_BY_TRAVELER',
            BOOKING_CANCELED_BY_VENDOR: 'BOOKING_CANCELED_BY_VENDOR',
            BOOKING_REBOOKED: 'BOOKING_REBOOKED',
            BOOKING_UPDATED: 'BOOKING_UPDATED',
            TRIP_UPDATED: 'TRIP_UPDATED',
            BOOKING_OTHER_UPDATE: 'BOOKING_OTHER_UPDATE',
            REFUND: 'REFUND',
            EXCHANGE: 'EXCHANGE',
        },
    },
    LAST_PAYMENT_METHOD: {
        LAST_USED: 'lastUsed',
        IOU: 'iou',
        EXPENSE: 'expense',
        INVOICE: 'invoice',
    },
    SKIPPABLE_COLLECTION_MEMBER_IDS: [String(DEFAULT_NUMBER_ID), '-1', 'undefined', 'null', 'NaN'] as string[],
    SETUP_SPECIALIST_LOGIN: 'Setup Specialist',

    CALENDAR_PICKER_DAY_HEIGHT: 45,
    MAX_CALENDAR_PICKER_ROWS: 6,

    ILLUSTRATION_ASPECT_RATIO: 39 / 22,

    OFFLINE_INDICATOR_HEIGHT: 25,

    BILLING: {
        TYPE_FAILED_2018: 'failed_2018',
    },

    ONBOARDING_HELP: {
        SCHEDULE_CALL: 'scheduleCall',
        EVENT_TIME: 'eventTime',
        RESCHEDULE: 'reschedule',
        CANCEL: 'cancel',
        REGISTER_FOR_WEBINAR: 'registerForWebinar',
    },

    SCHEDULE_CALL_STATUS: {
        CREATED: 'created',
        RESCHEDULED: 'rescheduled',
        CANCELLED: 'cancelled',
    },

    SIGNIN_ROUTE: '/signin',

    ONBOARDING_TASK_TYPE: {
        CREATE_REPORT: 'createReport',
        CREATE_WORKSPACE: 'createWorkspace',
        VIEW_TOUR: 'viewTour',
        SETUP_CATEGORIES: 'setupCategories',
        SUBMIT_EXPENSE: 'submitExpense',
        TRACK_EXPENSE: 'trackExpense',
        ADD_ACCOUNTING_INTEGRATION: 'addAccountingIntegration',
        CONNECT_CORPORATE_CARD: 'connectCorporateCard',
        INVITE_TEAM: 'inviteTeam',
        SETUP_CATEGORIES_AND_TAGS: 'setupCategoriesAndTags',
        SETUP_TAGS: 'setupTags',
        START_CHAT: 'startChat',
        SPLIT_EXPENSE: 'splitExpense',
        REVIEW_WORKSPACE_SETTINGS: 'reviewWorkspaceSettings',
        INVITE_ACCOUNTANT: 'inviteAccountant',
    },
} as const;

const CONTINUATION_DETECTION_SEARCH_FILTER_KEYS = [
    CONST.SEARCH.SYNTAX_FILTER_KEYS.TO,
    CONST.SEARCH.SYNTAX_FILTER_KEYS.FROM,
    CONST.SEARCH.SYNTAX_FILTER_KEYS.ASSIGNEE,
    CONST.SEARCH.SYNTAX_FILTER_KEYS.PAYER,
    CONST.SEARCH.SYNTAX_FILTER_KEYS.EXPORTER,
] as SearchFilterKey[];

type Country = keyof typeof CONST.ALL_COUNTRIES;

type IOUType = ValueOf<typeof CONST.IOU.TYPE>;
type IOUAction = ValueOf<typeof CONST.IOU.ACTION>;
type IOURequestType = ValueOf<typeof CONST.IOU.REQUEST_TYPE>;
type FeedbackSurveyOptionID = ValueOf<Pick<ValueOf<typeof CONST.FEEDBACK_SURVEY_OPTIONS>, 'ID'>>;
type IOUActionParams = ValueOf<typeof CONST.IOU.ACTION_PARAMS>;

type SubscriptionType = ValueOf<typeof CONST.SUBSCRIPTION.TYPE>;
type CancellationType = ValueOf<typeof CONST.CANCELLATION_TYPE>;

export type {Country, IOUAction, IOUType, IOURequestType, SubscriptionType, FeedbackSurveyOptionID, CancellationType, OnboardingInvite, OnboardingAccounting, IOUActionParams};

export {CONTINUATION_DETECTION_SEARCH_FILTER_KEYS};

export default CONST;<|MERGE_RESOLUTION|>--- conflicted
+++ resolved
@@ -6313,14 +6313,9 @@
         },
         GROUP_BY: {
             REPORTS: 'reports',
-<<<<<<< HEAD
-            MEMBERS: 'members',
-            CARDS: 'cards',
-            BANK_WITHDRAWAL: 'bank-withdrawal',
-=======
             FROM: 'from',
             CARD: 'card',
->>>>>>> 7da0c451
+            WITHDRAWAL_ID: 'withdrawal-id',
         },
         BOOLEAN: {
             YES: 'yes',
