--- conflicted
+++ resolved
@@ -706,11 +706,7 @@
         MANUAL_DISTANCE: 'manualDistance',
         NO_OPTIMISTIC_TRANSACTION_THREADS: 'noOptimisticTransactionThreads',
         UBER_FOR_BUSINESS: 'uberForBusiness',
-<<<<<<< HEAD
-        DUPLICATE_WORKSPACE: 'duplicatePolicyNewDot',
         CUSTOM_REPORT_NAMES: 'newExpensifyCustomReportNames',
-=======
->>>>>>> 94909504
     },
     BUTTON_STATES: {
         DEFAULT: 'default',
