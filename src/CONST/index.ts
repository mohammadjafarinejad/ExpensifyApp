--- conflicted
+++ resolved
@@ -699,12 +699,9 @@
         IS_TRAVEL_VERIFIED: 'isTravelVerified',
         PLAID_COMPANY_CARDS: 'plaidCompanyCards',
         TRACK_FLOWS: 'trackFlows',
-<<<<<<< HEAD
         NEWDOT_REVERT_SPLITS: 'newDotRevertSplits',
         NEWDOT_UPDATE_SPLITS: 'newDotUpdateSplits',
-=======
         EXPENSIFY_CARD_EU_UK: 'expensifyCardEuUk',
->>>>>>> d4217f86
         EUR_BILLING: 'eurBilling',
         MANUAL_DISTANCE: 'manualDistance',
         NO_OPTIMISTIC_TRANSACTION_THREADS: 'noOptimisticTransactionThreads',
