--- conflicted
+++ resolved
@@ -6493,13 +6493,7 @@
             UNAPPROVED_CASH: 'unapprovedCash',
             UNAPPROVED_CARD: 'unapprovedCard',
         },
-<<<<<<< HEAD
-        ANIMATION: {
-            FADE_DURATION: 200,
-        },
         GROUP_PREFIX: 'group_',
-=======
->>>>>>> 0b86ba3a
     },
 
     EXPENSE: {
