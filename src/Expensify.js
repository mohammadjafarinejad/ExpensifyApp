import lodashGet from 'lodash/get';
import PropTypes from 'prop-types';
import React, {PureComponent} from 'react';
import {View, AppState} from 'react-native';
import Onyx, {withOnyx} from 'react-native-onyx';
import _ from 'underscore';

import BootSplash from './libs/BootSplash';
import listenToStorageEvents from './libs/listenToStorageEvents';
import * as ActiveClientManager from './libs/ActiveClientManager';
import ONYXKEYS from './ONYXKEYS';
import CONST from './CONST';
import NavigationRoot from './libs/Navigation/NavigationRoot';
import Log from './libs/Log';
import migrateOnyx from './libs/migrateOnyx';
import styles from './styles/styles';
import PushNotification from './libs/Notification/PushNotification';
import UpdateAppModal from './components/UpdateAppModal';
import Visibility from './libs/Visibility';
import GrowlNotification from './components/GrowlNotification';
import {growlRef} from './libs/Growl';
import Navigation from './libs/Navigation/Navigation';
import ROUTES from './ROUTES';
import StartupTimer from './libs/StartupTimer';
import {setRedirectToWorkspaceNewAfterSignIn} from './libs/actions/Session';

// Initialize the store when the app loads for the first time
Onyx.init({
    keys: ONYXKEYS,
    safeEvictionKeys: [ONYXKEYS.COLLECTION.REPORT_ACTIONS],
    initialKeyStates: {

        // Clear any loading and error messages so they do not appear on app startup
        [ONYXKEYS.SESSION]: {loading: false, shouldShowComposeInput: true},
        [ONYXKEYS.ACCOUNT]: CONST.DEFAULT_ACCOUNT_DATA,
        [ONYXKEYS.NETWORK]: {isOffline: false},
        [ONYXKEYS.IOU]: {
            loading: false, error: false, creatingIOUTransaction: false, isRetrievingCurrency: false,
        },
        [ONYXKEYS.IS_SIDEBAR_LOADED]: false,
    },
    registerStorageEventListener: (onStorageEvent) => {
        listenToStorageEvents(onStorageEvent);
    },
});
Onyx.registerLogger(({level, message}) => {
    if (level === 'alert') {
        Log.alert(message, 0, {}, false);
    } else {
        Log.client(message);
    }
});

const propTypes = {
    /* Onyx Props */

    /** Session info for the currently logged in user. */
    session: PropTypes.shape({

        /** Currently logged in user authToken */
        authToken: PropTypes.string,

        /** Currently logged in user accountID */
        accountID: PropTypes.number,

        /** Should app immediately redirect to new workspace route once authenticated */
        redirectToWorkspaceNewAfterSignIn: PropTypes.bool,
    }),

    /** Whether a new update is available and ready to install. */
    updateAvailable: PropTypes.bool,

    /** Whether the initial data needed to render the app is ready */
    initialReportDataLoaded: PropTypes.bool,

<<<<<<< HEAD
    /** Tells us if the sidebar has rendered */
    isSidebarLoaded: PropTypes.bool,
=======
    /** List of betas */
    betas: PropTypes.arrayOf(PropTypes.string),
>>>>>>> 4daaf9a4
};

const defaultProps = {
    session: {
        authToken: null,
        accountID: null,
        redirectToWorkspaceNewAfterSignIn: false,
    },
    updateAvailable: false,
    initialReportDataLoaded: false,
<<<<<<< HEAD
    isSidebarLoaded: false,
=======
    betas: [],
>>>>>>> 4daaf9a4
};

class Expensify extends PureComponent {
    constructor(props) {
        super(props);

        // Initialize this client as being an active client
        ActiveClientManager.init();
        this.hideSplash = this.hideSplash.bind(this);
        this.initializeClient = this.initializeClient.bind(true);
        this.state = {
            isOnyxMigrated: false,
        };
    }

    componentDidMount() {
        // This timer is set in the native layer when launching the app and we stop it here so we can measure how long
        // it took for the main app itself to load.
        StartupTimer.stop();

        // Run any Onyx schema migrations and then continue loading the main app
        migrateOnyx()
            .then(() => {
                // When we don't have an authToken we'll want to show the sign in screen immediately so we'll hide our
                // boot screen right away
                if (!this.getAuthToken()) {
                    this.hideSplash();

                    // In case of a crash that led to disconnection, we want to remove all the push notifications.
                    PushNotification.clearNotifications();
                }

                this.setState({isOnyxMigrated: true});
            });

        AppState.addEventListener('change', this.initializeClient);
    }

    componentDidUpdate(prevProps) {
        const previousAccountID = lodashGet(prevProps, 'session.accountID', null);
        const currentAccountID = lodashGet(this.props, 'session.accountID', null);
        if (currentAccountID && (currentAccountID !== previousAccountID)) {
            PushNotification.register(currentAccountID);
        }

        // If we previously had no authToken and now have an authToken we'll want to reshow the boot splash screen so
        // that we can remove it again once the content is ready
        const previousAuthToken = lodashGet(prevProps, 'session.authToken', null);
        if (this.getAuthToken() && !previousAuthToken) {
            BootSplash.show({fade: true});
        }

        if (this.getAuthToken()
            && !_.isEmpty(this.props.betas)
            && lodashGet(this.props, 'session.redirectToWorkspaceNewAfterSignIn', false)) {
            setRedirectToWorkspaceNewAfterSignIn(false);
            Navigation.navigate(ROUTES.WORKSPACE_NEW);
        }

        if (this.getAuthToken() && this.props.initialReportDataLoaded && this.props.isSidebarLoaded) {
            BootSplash.getVisibilityStatus()
                .then((value) => {
                    if (value !== 'visible') {
                        return;
                    }

                    this.hideSplash();
                });
        }
    }

    componentWillUnmount() {
        AppState.removeEventListener('change', this.initializeClient);
    }

    getAuthToken() {
        return lodashGet(this.props, 'session.authToken', null);
    }

    initializeClient() {
        if (Visibility.isVisible()) {
            ActiveClientManager.init();
        }
    }

    hideSplash() {
        BootSplash.hide({fade: true});
    }

    render() {
        // Display a blank page until the onyx migration completes
        if (!this.state.isOnyxMigrated) {
            return (
                <View style={styles.genericView} />
            );
        }
        return (
            <>
                <GrowlNotification ref={growlRef} />
                {/* We include the modal for showing a new update at the top level so the option is always present. */}
                {this.props.updateAvailable ? <UpdateAppModal /> : null}
                <NavigationRoot authenticated={Boolean(this.getAuthToken())} />
            </>
        );
    }
}

Expensify.propTypes = propTypes;
Expensify.defaultProps = defaultProps;
export default withOnyx({
    session: {
        key: ONYXKEYS.SESSION,
    },
    betas: {
        key: ONYXKEYS.BETAS,
    },
    updateAvailable: {
        key: ONYXKEYS.UPDATE_AVAILABLE,
        initWithStoredValues: false,
    },
    initialReportDataLoaded: {
        key: ONYXKEYS.INITIAL_REPORT_DATA_LOADED,
    },
    isSidebarLoaded: {
        key: ONYXKEYS.IS_SIDEBAR_LOADED,
    },
})(Expensify);<|MERGE_RESOLUTION|>--- conflicted
+++ resolved
@@ -73,13 +73,11 @@
     /** Whether the initial data needed to render the app is ready */
     initialReportDataLoaded: PropTypes.bool,
 
-<<<<<<< HEAD
     /** Tells us if the sidebar has rendered */
     isSidebarLoaded: PropTypes.bool,
-=======
+
     /** List of betas */
     betas: PropTypes.arrayOf(PropTypes.string),
->>>>>>> 4daaf9a4
 };
 
 const defaultProps = {
@@ -90,11 +88,8 @@
     },
     updateAvailable: false,
     initialReportDataLoaded: false,
-<<<<<<< HEAD
     isSidebarLoaded: false,
-=======
     betas: [],
->>>>>>> 4daaf9a4
 };
 
 class Expensify extends PureComponent {
