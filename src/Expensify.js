--- conflicted
+++ resolved
@@ -44,12 +44,14 @@
 });
 
 const propTypes = {
-<<<<<<< HEAD
     currentlyViewedReportID: PropTypes.string,
     session: PropTypes.shape({
         authToken: PropTypes.string,
         accountID: PropTypes.number,
     }),
+
+    // Version of newly downloaded update.
+    version: PropTypes.string,
 };
 
 const defaultProps = {
@@ -58,21 +60,9 @@
         authToken: null,
         accountID: null,
     },
-=======
-    /* Onyx Props */
-
-    // A route set by Onyx that we will redirect to if present. Always empty on app init.
-    redirectTo: PropTypes.string,
-
-    // Version of newly downloaded update.
-    version: PropTypes.string,
+    version: '',
 };
 
-const defaultProps = {
-    redirectTo: '',
-    version: '',
->>>>>>> f6ca82ca
-};
 
 class Expensify extends PureComponent {
     constructor(props) {
@@ -93,135 +83,97 @@
     render() {
         const authToken = lodashGet(this.props, 'session.authToken', null);
         return (
-<<<<<<< HEAD
-            <NavigationRoot
-                currentlyViewedReportID={this.props.currentlyViewedReportID}
-                authenticated={Boolean(authToken)}
-                publicRoute={{
-                    Component: SignInPage,
-                    name: 'SignIn',
-                    path: '/signin',
-                    options: {
-                        headerShown: false,
-                        animationTypeForReplace: 'pop',
-                        title: 'Sign In',
-                    },
-                }}
-                sidebarRoute={{
-                    name: 'Sidebar',
-                    Component: SidebarScreen,
-                }}
-                modalRoutes={[
-                    {
-                        name: 'Settings',
-                        title: 'Settings',
-                        path: '/settings',
-                        modalType: CONST.MODAL.MODAL_TYPE.RIGHT_DOCKED,
-                        subRoutes: [
-                            {
-                                name: 'Root',
-                                Component: SettingsPage,
-                                options: {
-                                    title: 'Settings',
-                                },
-                            },
-                        ],
-                    },
-                    {
-                        name: 'NewChat',
-                        title: 'New Chat',
-                        path: '/new/chat',
-                        modalType: CONST.MODAL.MODAL_TYPE.RIGHT_DOCKED,
-                        subRoutes: [
-                            {
-                                name: 'Root',
-                                Component: NewChatPage,
-                                options: {
-                                    title: 'New Chat',
-                                },
-                            },
-                        ],
-                    },
-                    {
-                        name: 'NewGroup',
-                        title: 'New Group',
-                        path: '/new/group',
-                        modalType: CONST.MODAL.MODAL_TYPE.RIGHT_DOCKED,
-                        subRoutes: [
-                            {
-                                name: 'Root',
-                                Component: NewGroupPage,
-                                options: {
-                                    title: 'New Group',
-                                },
-                            },
-                        ],
-                    },
-                    {
-                        name: 'Search',
-                        title: 'Search',
-                        path: '/search',
-                        modalType: CONST.MODAL.MODAL_TYPE.RIGHT_DOCKED,
-                        subRoutes: [
-                            {
-                                name: 'Root',
-                                Component: SearchPage,
-                                options: {
-                                    title: 'Search',
-                                },
-                            },
-                        ],
-                    },
-                ]}
-                mainRoutes={[
-                    {
-                        name: 'Report',
-                        Component: ReportScreen,
-                        path: '/r',
-                    },
-                ]}
-            />
-=======
-            <Router>
+            <>
                 {/* We include the modal for showing a new update at the top level so the option is always present. */}
                 {this.props.version ? <UpdateAppModal updateVersion={this.props.version} /> : null}
-
-                {/* If there is ever a property for redirecting, we do the redirect here */}
-                {/* Leave this as a ternary or else iOS throws an error about text not being wrapped in <Text> */}
-                {this.props.redirectTo ? <Redirect push to={this.props.redirectTo} /> : null}
-                <Route path="*" render={recordCurrentRoute} />
-
-                {/* We must record the currentlyViewedReportID when hitting the 404 page so */}
-                {/* that we do not try to redirect back to that report again */}
-                <Route path={[ROUTES.REPORT, ROUTES.NOT_FOUND]} exact render={recordCurrentlyViewedReportID} />
-
-                <Switch>
-                    <Route
-                        exact
-                        path={ROUTES.ROOT}
-                        render={() => (
-                            this.state.authToken
-                                ? <Redirect to={ROUTES.HOME} />
-                                : <Redirect to={ROUTES.SIGNIN} />
-                        )}
-                    />
-
-                    <Route path={[ROUTES.SET_PASSWORD]} component={SetPasswordPage} />
-                    <Route path={[ROUTES.NOT_FOUND]} component={NotFoundPage} />
-                    <Route path={[ROUTES.SIGNIN]} component={SignInPage} />
-                    <Route
-                        path={[ROUTES.HOME, ROUTES.ROOT]}
-                        render={() => (
-
-                            // Need to do this for every page that the user needs to be logged in to access
-                            this.state.authToken
-                                ? <HomePage />
-                                : <Redirect to={ROUTES.SIGNIN} />
-                        )}
-                    />
-                </Switch>
-            </Router>
->>>>>>> f6ca82ca
+                <NavigationRoot
+                    currentlyViewedReportID={this.props.currentlyViewedReportID}
+                    authenticated={Boolean(authToken)}
+                    publicRoute={{
+                        Component: SignInPage,
+                        name: 'SignIn',
+                        path: '/signin',
+                        options: {
+                            headerShown: false,
+                            animationTypeForReplace: 'pop',
+                            title: 'Sign In',
+                        },
+                    }}
+                    sidebarRoute={{
+                        name: 'Sidebar',
+                        Component: SidebarScreen,
+                    }}
+                    modalRoutes={[
+                        {
+                            name: 'Settings',
+                            title: 'Settings',
+                            path: '/settings',
+                            modalType: CONST.MODAL.MODAL_TYPE.RIGHT_DOCKED,
+                            subRoutes: [
+                                {
+                                    name: 'Root',
+                                    Component: SettingsPage,
+                                    options: {
+                                        title: 'Settings',
+                                    },
+                                },
+                            ],
+                        },
+                        {
+                            name: 'NewChat',
+                            title: 'New Chat',
+                            path: '/new/chat',
+                            modalType: CONST.MODAL.MODAL_TYPE.RIGHT_DOCKED,
+                            subRoutes: [
+                                {
+                                    name: 'Root',
+                                    Component: NewChatPage,
+                                    options: {
+                                        title: 'New Chat',
+                                    },
+                                },
+                            ],
+                        },
+                        {
+                            name: 'NewGroup',
+                            title: 'New Group',
+                            path: '/new/group',
+                            modalType: CONST.MODAL.MODAL_TYPE.RIGHT_DOCKED,
+                            subRoutes: [
+                                {
+                                    name: 'Root',
+                                    Component: NewGroupPage,
+                                    options: {
+                                        title: 'New Group',
+                                    },
+                                },
+                            ],
+                        },
+                        {
+                            name: 'Search',
+                            title: 'Search',
+                            path: '/search',
+                            modalType: CONST.MODAL.MODAL_TYPE.RIGHT_DOCKED,
+                            subRoutes: [
+                                {
+                                    name: 'Root',
+                                    Component: SearchPage,
+                                    options: {
+                                        title: 'Search',
+                                    },
+                                },
+                            ],
+                        },
+                    ]}
+                    mainRoutes={[
+                        {
+                            name: 'Report',
+                            Component: ReportScreen,
+                            path: '/r',
+                        },
+                    ]}
+                />
+            </>
         );
     }
 }
