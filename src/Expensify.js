--- conflicted
+++ resolved
@@ -1,25 +1,15 @@
 import lodashGet from 'lodash.get';
 import PropTypes from 'prop-types';
 import React, {PureComponent} from 'react';
+import {View} from 'react-native';
 import Onyx, {withOnyx} from 'react-native-onyx';
 import listenToStorageEvents from './libs/listenToStorageEvents';
 import * as ActiveClientManager from './libs/ActiveClientManager';
 import ONYXKEYS from './ONYXKEYS';
-<<<<<<< HEAD
 import NavigationRoot from './libs/Navigation/NavigationRoot';
 import Log from './libs/Log';
-=======
+import migrateOnyx from './libs/migrateOnyx';
 import styles from './styles/styles';
-import Log from './libs/Log';
-import migrateOnyx from './libs/migrateOnyx';
-import {
-    Route,
-    Router,
-    Redirect,
-    Switch,
-} from './libs/Router';
-import ROUTES from './ROUTES';
->>>>>>> 3a994201
 import PushNotification from './libs/Notification/PushNotification';
 import UpdateAppModal from './components/UpdateAppModal';
 
@@ -65,36 +55,24 @@
     version: '',
 };
 
-
 class Expensify extends PureComponent {
     constructor(props) {
         super(props);
 
         // Initialize this client as being an active client
         ActiveClientManager.init();
-<<<<<<< HEAD
-=======
-
-        this.removeLoadingState = this.removeLoadingState.bind(this);
 
         this.state = {
-            isLoading: true,
-            authToken: null,
             isOnyxMigrated: false,
         };
     }
 
     componentDidMount() {
-        // Run any Onyx schema migrations and then connect to Onyx
+        // Run any Onyx schema migrations and then continue loading the main app
         migrateOnyx()
             .then(() => {
                 this.setState({isOnyxMigrated: true});
-                Onyx.connect({
-                    key: ONYXKEYS.SESSION,
-                    callback: this.removeLoadingState,
-                });
             });
->>>>>>> 3a994201
     }
 
     componentDidUpdate(prevProps) {
@@ -106,16 +84,14 @@
     }
 
     render() {
-<<<<<<< HEAD
-        const authToken = lodashGet(this.props, 'session.authToken', null);
-=======
         // Until the authToken has been initialized from Onyx and the onyx migration is done, display a blank page
-        if (this.state.isLoading || !this.state.isOnyxMigrated) {
+        if (!this.state.isOnyxMigrated) {
             return (
                 <View style={styles.genericView} />
             );
         }
->>>>>>> 3a994201
+
+        const authToken = lodashGet(this.props, 'session.authToken', null);
         return (
             <>
                 {/* We include the modal for showing a new update at the top level so the option is always present. */}
