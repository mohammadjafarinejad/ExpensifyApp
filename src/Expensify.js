import React, {Component} from 'react';
import {View} from 'react-native';
import PropTypes from 'prop-types';
import {recordCurrentRoute} from './lib/actions/App';

// import {Beforeunload} from 'react-beforeunload';
import SignInPage from './page/SignInPage';
import HomePage from './page/home/HomePage';
import Ion from './lib/Ion';
import * as ActiveClientManager from './lib/ActiveClientManager';
import IONKEYS from './IONKEYS';
import withIon from './components/withIon';
import styles from './style/StyleSheet';

import {
    Route,
    Router,
    Redirect,
    Switch
} from './lib/Router';
import ROUTES from './ROUTES';

// Initialize the store when the app loads for the first time
Ion.init();

const propTypes = {
    /* Ion Props */

    // A route set by Ion that we will redirect to if present. Always empty on app init.
    redirectTo: PropTypes.string,
};

const defaultProps = {
    redirectTo: '',
};

class Expensify extends Component {
    constructor(props) {
        super(props);

        // Initialize this client as being an active client
        ActiveClientManager.init();

        this.removeLoadingState = this.removeLoadingState.bind(this);

        this.state = {
            isLoading: true,
            authToken: null,
        };
    }

    componentDidMount() {
        Ion.connect({
            key: IONKEYS.SESSION,
            callback: this.removeLoadingState,
        });
    }

    /**
     * When the authToken is updated, the app should remove the loading state and handle the authToken
     *
     * @param {object} session
     * @param {string} session.authToken
     */
    removeLoadingState(session) {
        this.setState({
            authToken: session ? session.authToken : null,
            isLoading: false,
        });
    }

<<<<<<< HEAD
    /**
     * Keep the current route match stored in Ion so other libs can access it
     *
     * @param {object} params.match
     */
    recordCurrentRoute({match}) {
        Ion.merge(IONKEYS.CURRENT_URL, match.url);
    }

=======
>>>>>>> 93b3f663
    render() {
        // Until the authToken has been initialized from Ion, display a blank page
        if (this.state.isLoading) {
            return (
                <View style={styles.genericView} />
            );
        }
        const redirectTo = !this.state.authToken ? ROUTES.SIGNIN : this.props.redirectTo;
        return (

            // TODO: Mobile does not support Beforeunload
            // <Beforeunload onBeforeunload={ActiveClientManager.removeClient}>
            <Router>
                {/* If there is ever a property for redirecting, we do the redirect here */}
                {/* Leave this as a ternary or else iOS throws an error about text not being wrapped in <Text> */}
                {redirectTo ? <Redirect to={redirectTo} /> : null}
                <Route path="*" render={recordCurrentRoute} />

                <Switch>
                    <Route path={['/signin/exitTo/:exitTo*', '/signin']} component={SignInPage} />
                    <Route path="/" component={HomePage} />
                </Switch>
            </Router>

        // </Beforeunload>
        );
    }
}

Expensify.propTypes = propTypes;
Expensify.defaultProps = defaultProps;

export default withIon({
    redirectTo: {
        key: IONKEYS.APP_REDIRECT_TO,

        // Prevent the prefilling of Ion data or else the app will always redirect to what the last value was set to.
        // This ends up in a situation where you go to a report, refresh the page, and then rather than seeing the
        // report you are brought back to the root of the site (ie. "/").
        initWithStoredValues: false,
    },
})(Expensify);<|MERGE_RESOLUTION|>--- conflicted
+++ resolved
@@ -69,18 +69,6 @@
         });
     }
 
-<<<<<<< HEAD
-    /**
-     * Keep the current route match stored in Ion so other libs can access it
-     *
-     * @param {object} params.match
-     */
-    recordCurrentRoute({match}) {
-        Ion.merge(IONKEYS.CURRENT_URL, match.url);
-    }
-
-=======
->>>>>>> 93b3f663
     render() {
         // Until the authToken has been initialized from Ion, display a blank page
         if (this.state.isLoading) {
