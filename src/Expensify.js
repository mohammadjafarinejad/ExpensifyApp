--- conflicted
+++ resolved
@@ -18,7 +18,7 @@
 import {growlRef} from './libs/Growl';
 import StartupTimer from './libs/StartupTimer';
 import {setRedirectToWorkspaceNewAfterSignIn} from './libs/actions/Session';
-<<<<<<< HEAD
+import {create} from './libs/actions/Policy';
 
 // Initialize the store when the app loads for the first time
 Onyx.init({
@@ -46,9 +46,6 @@
         Log.client(message);
     }
 });
-=======
-import {create} from './libs/actions/Policy';
->>>>>>> 496086af
 
 const propTypes = {
     /* Onyx Props */
