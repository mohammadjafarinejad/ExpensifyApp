import HybridAppModule from '@expensify/react-native-hybrid-app';
import {Audio} from 'expo-av';
import React, {useCallback, useContext, useEffect, useLayoutEffect, useMemo, useRef, useState} from 'react';
import type {NativeEventSubscription} from 'react-native';
import {AppState, Linking, Platform} from 'react-native';
import type {OnyxEntry} from 'react-native-onyx';
import Onyx from 'react-native-onyx';
import ConfirmModal from './components/ConfirmModal';
import DeeplinkWrapper from './components/DeeplinkWrapper';
import EmojiPicker from './components/EmojiPicker/EmojiPicker';
import GrowlNotification from './components/GrowlNotification';
import AppleAuthWrapper from './components/SignInButtons/AppleAuthWrapper';
import SplashScreenHider from './components/SplashScreenHider';
import UpdateAppModal from './components/UpdateAppModal';
import CONFIG from './CONFIG';
import CONST from './CONST';
import useDebugShortcut from './hooks/useDebugShortcut';
import useIsAuthenticated from './hooks/useIsAuthenticated';
import useLocalize from './hooks/useLocalize';
import useOnyx from './hooks/useOnyx';
import {updateLastRoute} from './libs/actions/App';
import {disconnect} from './libs/actions/Delegate';
import * as EmojiPickerAction from './libs/actions/EmojiPickerAction';
import * as Report from './libs/actions/Report';
import * as User from './libs/actions/User';
import * as ActiveClientManager from './libs/ActiveClientManager';
import {isSafari} from './libs/Browser';
import * as Environment from './libs/Environment/Environment';
import FS from './libs/Fullstory';
import Growl, {growlRef} from './libs/Growl';
import Log from './libs/Log';
import migrateOnyx from './libs/migrateOnyx';
import Navigation from './libs/Navigation/Navigation';
import NavigationRoot from './libs/Navigation/NavigationRoot';
import NetworkConnection from './libs/NetworkConnection';
import PushNotification from './libs/Notification/PushNotification';
import './libs/Notification/PushNotification/subscribeToPushNotifications';
import setCrashlyticsUserId from './libs/setCrashlyticsUserId';
import StartupTimer from './libs/StartupTimer';
// This lib needs to be imported, but it has nothing to export since all it contains is an Onyx connection
import './libs/UnreadIndicatorUpdater';
import Visibility from './libs/Visibility';
import ONYXKEYS from './ONYXKEYS';
import PopoverReportActionContextMenu from './pages/home/report/ContextMenu/PopoverReportActionContextMenu';
import * as ReportActionContextMenu from './pages/home/report/ContextMenu/ReportActionContextMenu';
import type {Route} from './ROUTES';
import SplashScreenStateContext from './SplashScreenStateContext';
import type {ScreenShareRequest} from './types/onyx';

Onyx.registerLogger(({level, message, parameters}) => {
    if (level === 'alert') {
        Log.alert(message, parameters);
        console.error(message);

        // useOnyx() calls with "canBeMissing" config set to false will display a visual alert in dev environment
        // when they don't return data.
        const shouldShowAlert = typeof parameters === 'object' && !Array.isArray(parameters) && 'showAlert' in parameters && 'key' in parameters;
        if (Environment.isDevelopment() && shouldShowAlert) {
            Growl.error(`${message} Key: ${parameters.key as string}`, 10000);
        }
    } else if (level === 'hmmm') {
        Log.hmmm(message, parameters);
    } else {
        Log.info(message, undefined, parameters);
    }
});

type ExpensifyProps = {
    /** Whether the app is waiting for the server's response to determine if a room is public */
    isCheckingPublicRoom: OnyxEntry<boolean>;

    /** Whether a new update is available and ready to install. */
    updateAvailable: OnyxEntry<boolean>;

    /** Tells us if the sidebar has rendered */
    isSidebarLoaded: OnyxEntry<boolean>;

    /** Information about a screen share call requested by a GuidesPlus agent */
    screenShareRequest: OnyxEntry<ScreenShareRequest>;

    /** True when the user must update to the latest minimum version of the app */
    updateRequired: OnyxEntry<boolean>;

    /** Last visited path in the app */
    lastVisitedPath: OnyxEntry<string | undefined>;
};
function Expensify() {
    const appStateChangeListener = useRef<NativeEventSubscription | null>(null);
    const [isNavigationReady, setIsNavigationReady] = useState(false);
    const [isOnyxMigrated, setIsOnyxMigrated] = useState(false);
    const {splashScreenState, setSplashScreenState} = useContext(SplashScreenStateContext);
    const [hasAttemptedToOpenPublicRoom, setAttemptedToOpenPublicRoom] = useState(false);
    const {translate, preferredLocale} = useLocalize();
    const [account] = useOnyx(ONYXKEYS.ACCOUNT, {canBeMissing: true});
    const [session] = useOnyx(ONYXKEYS.SESSION, {canBeMissing: true});
    const [lastRoute] = useOnyx(ONYXKEYS.LAST_ROUTE, {canBeMissing: true});
    const [userMetadata] = useOnyx(ONYXKEYS.USER_METADATA, {canBeMissing: true});
    const [isCheckingPublicRoom = true] = useOnyx(ONYXKEYS.IS_CHECKING_PUBLIC_ROOM, {initWithStoredValues: false, canBeMissing: true});
    const [updateAvailable] = useOnyx(ONYXKEYS.UPDATE_AVAILABLE, {initWithStoredValues: false, canBeMissing: true});
    const [updateRequired] = useOnyx(ONYXKEYS.UPDATE_REQUIRED, {initWithStoredValues: false, canBeMissing: true});
    const [isSidebarLoaded] = useOnyx(ONYXKEYS.IS_SIDEBAR_LOADED, {canBeMissing: true});
    const [screenShareRequest] = useOnyx(ONYXKEYS.SCREEN_SHARE_REQUEST, {canBeMissing: true});
    const [lastVisitedPath] = useOnyx(ONYXKEYS.LAST_VISITED_PATH, {canBeMissing: true});
    const [hybridApp] = useOnyx(ONYXKEYS.HYBRID_APP, {canBeMissing: true});

    useDebugShortcut();

    const [initialUrl, setInitialUrl] = useState<Route | null>(null);

    useEffect(() => {
        if (isCheckingPublicRoom) {
            return;
        }
        setAttemptedToOpenPublicRoom(true);
    }, [isCheckingPublicRoom]);

    const isAuthenticated = useIsAuthenticated();
    const autoAuthState = useMemo(() => session?.autoAuthState ?? '', [session]);

<<<<<<< HEAD
    const shouldInit = isNavigationReady && hasAttemptedToOpenPublicRoom && !!preferredLocale && (CONFIG.IS_HYBRID_APP ? !hybridApp?.loggedOutFromOldDot : true);
    const shouldHideSplash =
        shouldInit &&
        (CONFIG.IS_HYBRID_APP
            ? splashScreenState === CONST.BOOT_SPLASH_STATE.READY_TO_BE_HIDDEN && (isAuthenticated || !!hybridApp?.useNewDotSignInPage)
            : splashScreenState === CONST.BOOT_SPLASH_STATE.VISIBLE);

=======
    const shouldInit = isNavigationReady && hasAttemptedToOpenPublicRoom && !!preferredLocale;
    const isSplashVisible = splashScreenState === CONST.BOOT_SPLASH_STATE.VISIBLE;
    const isHybridAppReady = splashScreenState === CONST.BOOT_SPLASH_STATE.READY_TO_BE_HIDDEN && isAuthenticated;
    const shouldHideSplash = shouldInit && (CONFIG.IS_HYBRID_APP ? isHybridAppReady : isSplashVisible);
>>>>>>> c76e8e2f
    const initializeClient = () => {
        if (!Visibility.isVisible()) {
            return;
        }

        // Delay client init to avoid issues with delayed Onyx events on iOS. All iOS browsers use WebKit, which suspends events in background tabs.
        // Events are flushed only when the tab becomes active again causing issues with client initialization.
        // See: https://stackoverflow.com/questions/54095584/page-becomes-inactive-when-switching-tabs-on-ios
        if (isSafari()) {
            setTimeout(ActiveClientManager.init, 400);
        } else {
            ActiveClientManager.init();
        }
    };

    const setNavigationReady = useCallback(() => {
        setIsNavigationReady(true);

        // Navigate to any pending routes now that the NavigationContainer is ready
        Navigation.setIsNavigationReady();
    }, []);

    const onSplashHide = useCallback(() => {
        setSplashScreenState(CONST.BOOT_SPLASH_STATE.HIDDEN);
    }, [setSplashScreenState]);

    useLayoutEffect(() => {
        // Initialize this client as being an active client
        ActiveClientManager.init();

        // Used for the offline indicator appearing when someone is offline
        const unsubscribeNetInfo = NetworkConnection.subscribeToNetInfo();

        return unsubscribeNetInfo;
    }, []);

    useEffect(() => {
        // Initialize Fullstory lib
        FS.init(userMetadata);
    }, [userMetadata]);

    // Log the platform and config to debug .env issues
    useEffect(() => {
        Log.info('App launched', false, {Platform, CONFIG});
    }, []);

    useEffect(() => {
        setTimeout(() => {
            const appState = AppState.currentState;
            Log.info('[BootSplash] splash screen status', false, {appState, splashScreenState});

            if (splashScreenState === CONST.BOOT_SPLASH_STATE.VISIBLE) {
                const propsToLog: Omit<ExpensifyProps & {isAuthenticated: boolean}, 'children' | 'session'> = {
                    isCheckingPublicRoom,
                    updateRequired,
                    updateAvailable,
                    isSidebarLoaded,
                    screenShareRequest,
                    isAuthenticated,
                    lastVisitedPath,
                };
                Log.alert('[BootSplash] splash screen is still visible', {propsToLog}, false);
            }
        }, 30 * 1000);

        // This timer is set in the native layer when launching the app and we stop it here so we can measure how long
        // it took for the main app itself to load.
        StartupTimer.stop();

        // Run any Onyx schema migrations and then continue loading the main app
        migrateOnyx().then(() => {
            // In case of a crash that led to disconnection, we want to remove all the push notifications.
            if (!isAuthenticated) {
                PushNotification.clearNotifications();
            }

            setIsOnyxMigrated(true);
        });

        appStateChangeListener.current = AppState.addEventListener('change', initializeClient);

        // If the app is opened from a deep link, get the reportID (if exists) from the deep link and navigate to the chat report
        Linking.getInitialURL().then((url) => {
<<<<<<< HEAD
            // We use custom deeplink handler in setup/hybridApp
            if (CONFIG.IS_HYBRID_APP) {
                Report.doneCheckingPublicRoom();
            }

=======
>>>>>>> c76e8e2f
            setInitialUrl(url as Route);
            Report.openReportFromDeepLink(url ?? '');
        });

        // Open chat report from a deep link (only mobile native)
        Linking.addEventListener('url', (state) => {
            Report.openReportFromDeepLink(state.url);
        });
        if (CONFIG.IS_HYBRID_APP) {
            HybridAppModule.onURLListenerAdded();
        }

        return () => {
            if (!appStateChangeListener.current) {
                return;
            }
            appStateChangeListener.current.remove();
        };
        // eslint-disable-next-line react-compiler/react-compiler, react-hooks/exhaustive-deps -- we don't want this effect to run again
    }, []);

    // This is being done since we want to play sound even when iOS device is on silent mode, to align with other platforms.
    useEffect(() => {
        Audio.setAudioModeAsync({playsInSilentModeIOS: true});
    }, []);

    useLayoutEffect(() => {
        if (!isNavigationReady || !lastRoute) {
            return;
        }
        updateLastRoute('');
        Navigation.navigate(lastRoute as Route);
        // Disabling this rule because we only want it to run on the first render.
        // eslint-disable-next-line react-compiler/react-compiler, react-hooks/exhaustive-deps
    }, [isNavigationReady]);

    useEffect(() => {
        if (!isAuthenticated) {
            return;
        }
        setCrashlyticsUserId(session?.accountID ?? CONST.DEFAULT_NUMBER_ID);
    }, [isAuthenticated, session?.accountID]);

    useEffect(() => {
        if (!account?.delegatedAccess?.delegate) {
            return;
        }
        if (account?.delegatedAccess?.delegates?.some((d) => d.email === account?.delegatedAccess?.delegate)) {
            return;
        }
        disconnect();
    }, [account?.delegatedAccess?.delegates, account?.delegatedAccess?.delegate]);

    // Display a blank page until the onyx migration completes
    if (!isOnyxMigrated) {
        return null;
    }

    if (updateRequired) {
        throw new Error(CONST.ERROR.UPDATE_REQUIRED);
    }

    return (
        <DeeplinkWrapper
            isAuthenticated={isAuthenticated}
            autoAuthState={autoAuthState}
            initialUrl={initialUrl ?? ''}
        >
            {shouldInit && (
                <>
                    <GrowlNotification ref={growlRef} />
                    <PopoverReportActionContextMenu ref={ReportActionContextMenu.contextMenuRef} />
                    <EmojiPicker ref={EmojiPickerAction.emojiPickerRef} />
                    {/* We include the modal for showing a new update at the top level so the option is always present. */}
                    {updateAvailable && !updateRequired ? <UpdateAppModal /> : null}
                    {screenShareRequest ? (
                        <ConfirmModal
                            title={translate('guides.screenShare')}
                            onConfirm={() => User.joinScreenShare(screenShareRequest.accessToken, screenShareRequest.roomName)}
                            onCancel={User.clearScreenShareRequest}
                            prompt={translate('guides.screenShareRequest')}
                            confirmText={translate('common.join')}
                            cancelText={translate('common.decline')}
                            isVisible
                        />
                    ) : null}
                </>
            )}

            <AppleAuthWrapper />
            {hasAttemptedToOpenPublicRoom && (
                <NavigationRoot
                    onReady={setNavigationReady}
                    authenticated={isAuthenticated}
                    lastVisitedPath={lastVisitedPath as Route}
                    initialUrl={initialUrl}
                />
            )}
            {shouldHideSplash && <SplashScreenHider onHide={onSplashHide} />}
        </DeeplinkWrapper>
    );
}

Expensify.displayName = 'Expensify';

export default Expensify;<|MERGE_RESOLUTION|>--- conflicted
+++ resolved
@@ -117,7 +117,6 @@
     const isAuthenticated = useIsAuthenticated();
     const autoAuthState = useMemo(() => session?.autoAuthState ?? '', [session]);
 
-<<<<<<< HEAD
     const shouldInit = isNavigationReady && hasAttemptedToOpenPublicRoom && !!preferredLocale && (CONFIG.IS_HYBRID_APP ? !hybridApp?.loggedOutFromOldDot : true);
     const shouldHideSplash =
         shouldInit &&
@@ -125,12 +124,6 @@
             ? splashScreenState === CONST.BOOT_SPLASH_STATE.READY_TO_BE_HIDDEN && (isAuthenticated || !!hybridApp?.useNewDotSignInPage)
             : splashScreenState === CONST.BOOT_SPLASH_STATE.VISIBLE);
 
-=======
-    const shouldInit = isNavigationReady && hasAttemptedToOpenPublicRoom && !!preferredLocale;
-    const isSplashVisible = splashScreenState === CONST.BOOT_SPLASH_STATE.VISIBLE;
-    const isHybridAppReady = splashScreenState === CONST.BOOT_SPLASH_STATE.READY_TO_BE_HIDDEN && isAuthenticated;
-    const shouldHideSplash = shouldInit && (CONFIG.IS_HYBRID_APP ? isHybridAppReady : isSplashVisible);
->>>>>>> c76e8e2f
     const initializeClient = () => {
         if (!Visibility.isVisible()) {
             return;
@@ -214,14 +207,6 @@
 
         // If the app is opened from a deep link, get the reportID (if exists) from the deep link and navigate to the chat report
         Linking.getInitialURL().then((url) => {
-<<<<<<< HEAD
-            // We use custom deeplink handler in setup/hybridApp
-            if (CONFIG.IS_HYBRID_APP) {
-                Report.doneCheckingPublicRoom();
-            }
-
-=======
->>>>>>> c76e8e2f
             setInitialUrl(url as Route);
             Report.openReportFromDeepLink(url ?? '');
         });
