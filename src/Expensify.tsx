--- conflicted
+++ resolved
@@ -111,12 +111,8 @@
     const [currentOnboardingCompanySize] = useOnyx(ONYXKEYS.ONBOARDING_COMPANY_SIZE, {canBeMissing: true});
     const [onboardingInitialPath] = useOnyx(ONYXKEYS.ONBOARDING_LAST_VISITED_PATH, {canBeMissing: true});
     const [allReports] = useOnyx(ONYXKEYS.COLLECTION.REPORT, {canBeMissing: false});
-<<<<<<< HEAD
-    const [stashedCredentials] = useOnyx(ONYXKEYS.STASHED_CREDENTIALS, {canBeMissing: true});
+    const [stashedCredentials = CONST.EMPTY_OBJECT] = useOnyx(ONYXKEYS.STASHED_CREDENTIALS, {canBeMissing: true});
     const [stashedSession] = useOnyx(ONYXKEYS.STASHED_SESSION, {canBeMissing: true});
-=======
-    const [stashedCredentials = CONST.EMPTY_OBJECT] = useOnyx(ONYXKEYS.STASHED_CREDENTIALS, {canBeMissing: true});
->>>>>>> 825fb54e
 
     useDebugShortcut();
     usePriorityMode();
@@ -288,13 +284,8 @@
         if (account?.delegatedAccess?.delegates?.some((d) => d.email === account?.delegatedAccess?.delegate)) {
             return;
         }
-<<<<<<< HEAD
         disconnect({stashedCredentials, stashedSession});
-    }, [account?.delegatedAccess?.delegates, account?.delegatedAccess?.delegate]);
-=======
-        disconnect({stashedCredentials});
-    }, [account?.delegatedAccess?.delegates, account?.delegatedAccess?.delegate, stashedCredentials]);
->>>>>>> 825fb54e
+    }, [account?.delegatedAccess?.delegates, account?.delegatedAccess?.delegate, stashedCredentials, stashedSession]);
 
     // Display a blank page until the onyx migration completes
     if (!isOnyxMigrated) {
