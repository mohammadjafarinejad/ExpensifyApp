import HybridAppModule from '@expensify/react-native-hybrid-app';
import {Audio} from 'expo-av';
import React, {useCallback, useContext, useEffect, useLayoutEffect, useMemo, useRef, useState} from 'react';
import type {NativeEventSubscription} from 'react-native';
import {AppState, Linking, Platform} from 'react-native';
import type {OnyxEntry} from 'react-native-onyx';
import Onyx from 'react-native-onyx';
import ConfirmModal from './components/ConfirmModal';
import DeeplinkWrapper from './components/DeeplinkWrapper';
import EmojiPicker from './components/EmojiPicker/EmojiPicker';
import GrowlNotification from './components/GrowlNotification';
import AppleAuthWrapper from './components/SignInButtons/AppleAuthWrapper';
import SplashScreenHider from './components/SplashScreenHider';
import UpdateAppModal from './components/UpdateAppModal';
import CONFIG from './CONFIG';
import CONST from './CONST';
import useDebugShortcut from './hooks/useDebugShortcut';
import useIsAuthenticated from './hooks/useIsAuthenticated';
import useLocalize from './hooks/useLocalize';
import useOnyx from './hooks/useOnyx';
import usePriorityChange from './hooks/usePriorityChange';
import {updateLastRoute} from './libs/actions/App';
import {disconnect} from './libs/actions/Delegate';
import * as EmojiPickerAction from './libs/actions/EmojiPickerAction';
import * as Report from './libs/actions/Report';
import * as User from './libs/actions/User';
import * as ActiveClientManager from './libs/ActiveClientManager';
import {isSafari} from './libs/Browser';
import * as Environment from './libs/Environment/Environment';
import FS from './libs/Fullstory';
import Growl, {growlRef} from './libs/Growl';
import Log from './libs/Log';
import migrateOnyx from './libs/migrateOnyx';
import Navigation from './libs/Navigation/Navigation';
import NavigationRoot from './libs/Navigation/NavigationRoot';
import NetworkConnection from './libs/NetworkConnection';
import PushNotification from './libs/Notification/PushNotification';
import './libs/Notification/PushNotification/subscribeToPushNotifications';
import setCrashlyticsUserId from './libs/setCrashlyticsUserId';
import StartupTimer from './libs/StartupTimer';
// This lib needs to be imported, but it has nothing to export since all it contains is an Onyx connection
import './libs/UnreadIndicatorUpdater';
import Visibility from './libs/Visibility';
import ONYXKEYS from './ONYXKEYS';
import PopoverReportActionContextMenu from './pages/home/report/ContextMenu/PopoverReportActionContextMenu';
import * as ReportActionContextMenu from './pages/home/report/ContextMenu/ReportActionContextMenu';
import type {Route} from './ROUTES';
import SplashScreenStateContext from './SplashScreenStateContext';
import type {ScreenShareRequest} from './types/onyx';

Onyx.registerLogger(({level, message, parameters}) => {
    if (level === 'alert') {
        Log.alert(message, parameters);
        console.error(message);

        // useOnyx() calls with "canBeMissing" config set to false will display a visual alert in dev environment
        // when they don't return data.
        const shouldShowAlert = typeof parameters === 'object' && !Array.isArray(parameters) && 'showAlert' in parameters && 'key' in parameters;
        if (Environment.isDevelopment() && shouldShowAlert) {
            Growl.error(`${message} Key: ${parameters.key as string}`, 10000);
        }
    } else if (level === 'hmmm') {
        Log.hmmm(message, parameters);
    } else {
        Log.info(message, undefined, parameters);
    }
});

type ExpensifyProps = {
    /** Whether the app is waiting for the server's response to determine if a room is public */
    isCheckingPublicRoom: OnyxEntry<boolean>;

    /** Whether a new update is available and ready to install. */
    updateAvailable: OnyxEntry<boolean>;

    /** Tells us if the sidebar has rendered */
    isSidebarLoaded: OnyxEntry<boolean>;

    /** Information about a screen share call requested by a GuidesPlus agent */
    screenShareRequest: OnyxEntry<ScreenShareRequest>;

    /** True when the user must update to the latest minimum version of the app */
    updateRequired: OnyxEntry<boolean>;

    /** Last visited path in the app */
    lastVisitedPath: OnyxEntry<string | undefined>;
};
function Expensify() {
    const appStateChangeListener = useRef<NativeEventSubscription | null>(null);
    const [isNavigationReady, setIsNavigationReady] = useState(false);
    const [isOnyxMigrated, setIsOnyxMigrated] = useState(false);
    const {splashScreenState, setSplashScreenState} = useContext(SplashScreenStateContext);
    const [hasAttemptedToOpenPublicRoom, setAttemptedToOpenPublicRoom] = useState(false);
    const {translate, preferredLocale} = useLocalize();
    const [account] = useOnyx(ONYXKEYS.ACCOUNT, {canBeMissing: true});
    const [session] = useOnyx(ONYXKEYS.SESSION, {canBeMissing: true});
    const [lastRoute] = useOnyx(ONYXKEYS.LAST_ROUTE, {canBeMissing: true});
    const [userMetadata] = useOnyx(ONYXKEYS.USER_METADATA, {canBeMissing: true});
    const [isCheckingPublicRoom = true] = useOnyx(ONYXKEYS.IS_CHECKING_PUBLIC_ROOM, {initWithStoredValues: false, canBeMissing: true});
    const [updateAvailable] = useOnyx(ONYXKEYS.UPDATE_AVAILABLE, {initWithStoredValues: false, canBeMissing: true});
    const [updateRequired] = useOnyx(ONYXKEYS.UPDATE_REQUIRED, {initWithStoredValues: false, canBeMissing: true});
    const [isSidebarLoaded] = useOnyx(ONYXKEYS.IS_SIDEBAR_LOADED, {canBeMissing: true});
    const [screenShareRequest] = useOnyx(ONYXKEYS.SCREEN_SHARE_REQUEST, {canBeMissing: true});
    const [lastVisitedPath] = useOnyx(ONYXKEYS.LAST_VISITED_PATH, {canBeMissing: true});

    useDebugShortcut();

<<<<<<< HEAD
    usePriorityChange();

    const [initialUrl, setInitialUrl] = useState<string | null>(null);
=======
    const [initialUrl, setInitialUrl] = useState<Route | null>(null);
>>>>>>> df909137

    useEffect(() => {
        if (isCheckingPublicRoom) {
            return;
        }
        setAttemptedToOpenPublicRoom(true);
    }, [isCheckingPublicRoom]);

    const isAuthenticated = useIsAuthenticated();
    const autoAuthState = useMemo(() => session?.autoAuthState ?? '', [session]);

    const shouldInit = isNavigationReady && hasAttemptedToOpenPublicRoom && !!preferredLocale;
    const isSplashVisible = splashScreenState === CONST.BOOT_SPLASH_STATE.VISIBLE;
    const isHybridAppReady = splashScreenState === CONST.BOOT_SPLASH_STATE.READY_TO_BE_HIDDEN && isAuthenticated;
    const shouldHideSplash = shouldInit && (CONFIG.IS_HYBRID_APP ? isHybridAppReady : isSplashVisible);
    const initializeClient = () => {
        if (!Visibility.isVisible()) {
            return;
        }

        // Delay client init to avoid issues with delayed Onyx events on iOS. All iOS browsers use WebKit, which suspends events in background tabs.
        // Events are flushed only when the tab becomes active again causing issues with client initialization.
        // See: https://stackoverflow.com/questions/54095584/page-becomes-inactive-when-switching-tabs-on-ios
        if (isSafari()) {
            setTimeout(ActiveClientManager.init, 400);
        } else {
            ActiveClientManager.init();
        }
    };

    const setNavigationReady = useCallback(() => {
        setIsNavigationReady(true);

        // Navigate to any pending routes now that the NavigationContainer is ready
        Navigation.setIsNavigationReady();
    }, []);

    const onSplashHide = useCallback(() => {
        setSplashScreenState(CONST.BOOT_SPLASH_STATE.HIDDEN);
    }, [setSplashScreenState]);

    useLayoutEffect(() => {
        // Initialize this client as being an active client
        ActiveClientManager.init();

        // Used for the offline indicator appearing when someone is offline
        const unsubscribeNetInfo = NetworkConnection.subscribeToNetInfo();

        return unsubscribeNetInfo;
    }, []);

    useEffect(() => {
        // Initialize Fullstory lib
        FS.init(userMetadata);
    }, [userMetadata]);

    // Log the platform and config to debug .env issues
    useEffect(() => {
        Log.info('App launched', false, {Platform, CONFIG});
    }, []);

    useEffect(() => {
        setTimeout(() => {
            const appState = AppState.currentState;
            Log.info('[BootSplash] splash screen status', false, {appState, splashScreenState});

            if (splashScreenState === CONST.BOOT_SPLASH_STATE.VISIBLE) {
                const propsToLog: Omit<ExpensifyProps & {isAuthenticated: boolean}, 'children' | 'session'> = {
                    isCheckingPublicRoom,
                    updateRequired,
                    updateAvailable,
                    isSidebarLoaded,
                    screenShareRequest,
                    isAuthenticated,
                    lastVisitedPath,
                };
                Log.alert('[BootSplash] splash screen is still visible', {propsToLog}, false);
            }
        }, 30 * 1000);

        // This timer is set in the native layer when launching the app and we stop it here so we can measure how long
        // it took for the main app itself to load.
        StartupTimer.stop();

        // Run any Onyx schema migrations and then continue loading the main app
        migrateOnyx().then(() => {
            // In case of a crash that led to disconnection, we want to remove all the push notifications.
            if (!isAuthenticated) {
                PushNotification.clearNotifications();
            }

            setIsOnyxMigrated(true);
        });

        appStateChangeListener.current = AppState.addEventListener('change', initializeClient);

        // If the app is opened from a deep link, get the reportID (if exists) from the deep link and navigate to the chat report
        Linking.getInitialURL().then((url) => {
            setInitialUrl(url as Route);
            Report.openReportFromDeepLink(url ?? '');
        });

        // Open chat report from a deep link (only mobile native)
        Linking.addEventListener('url', (state) => {
            Report.openReportFromDeepLink(state.url);
        });
        if (CONFIG.IS_HYBRID_APP) {
            HybridAppModule.onURLListenerAdded();
        }

        return () => {
            if (!appStateChangeListener.current) {
                return;
            }
            appStateChangeListener.current.remove();
        };
        // eslint-disable-next-line react-compiler/react-compiler, react-hooks/exhaustive-deps -- we don't want this effect to run again
    }, []);

    // This is being done since we want to play sound even when iOS device is on silent mode, to align with other platforms.
    useEffect(() => {
        Audio.setAudioModeAsync({playsInSilentModeIOS: true});
    }, []);

    useLayoutEffect(() => {
        if (!isNavigationReady || !lastRoute) {
            return;
        }
        updateLastRoute('');
        Navigation.navigate(lastRoute as Route);
        // Disabling this rule because we only want it to run on the first render.
        // eslint-disable-next-line react-compiler/react-compiler, react-hooks/exhaustive-deps
    }, [isNavigationReady]);

    useEffect(() => {
        if (!isAuthenticated) {
            return;
        }
        setCrashlyticsUserId(session?.accountID ?? CONST.DEFAULT_NUMBER_ID);
    }, [isAuthenticated, session?.accountID]);

    useEffect(() => {
        if (!account?.delegatedAccess?.delegate) {
            return;
        }
        if (account?.delegatedAccess?.delegates?.some((d) => d.email === account?.delegatedAccess?.delegate)) {
            return;
        }
        disconnect();
    }, [account?.delegatedAccess?.delegates, account?.delegatedAccess?.delegate]);

    // Display a blank page until the onyx migration completes
    if (!isOnyxMigrated) {
        return null;
    }

    if (updateRequired) {
        throw new Error(CONST.ERROR.UPDATE_REQUIRED);
    }

    return (
        <DeeplinkWrapper
            isAuthenticated={isAuthenticated}
            autoAuthState={autoAuthState}
            initialUrl={initialUrl ?? ''}
        >
            {shouldInit && (
                <>
                    <GrowlNotification ref={growlRef} />
                    <PopoverReportActionContextMenu ref={ReportActionContextMenu.contextMenuRef} />
                    <EmojiPicker ref={EmojiPickerAction.emojiPickerRef} />
                    {/* We include the modal for showing a new update at the top level so the option is always present. */}
                    {updateAvailable && !updateRequired ? <UpdateAppModal /> : null}
                    {screenShareRequest ? (
                        <ConfirmModal
                            title={translate('guides.screenShare')}
                            onConfirm={() => User.joinScreenShare(screenShareRequest.accessToken, screenShareRequest.roomName)}
                            onCancel={User.clearScreenShareRequest}
                            prompt={translate('guides.screenShareRequest')}
                            confirmText={translate('common.join')}
                            cancelText={translate('common.decline')}
                            isVisible
                        />
                    ) : null}
                </>
            )}

            <AppleAuthWrapper />
            {hasAttemptedToOpenPublicRoom && (
                <NavigationRoot
                    onReady={setNavigationReady}
                    authenticated={isAuthenticated}
                    lastVisitedPath={lastVisitedPath as Route}
                    initialUrl={initialUrl}
                />
            )}
            {shouldHideSplash && <SplashScreenHider onHide={onSplashHide} />}
        </DeeplinkWrapper>
    );
}

Expensify.displayName = 'Expensify';

export default Expensify;<|MERGE_RESOLUTION|>--- conflicted
+++ resolved
@@ -105,13 +105,9 @@
 
     useDebugShortcut();
 
-<<<<<<< HEAD
     usePriorityChange();
 
     const [initialUrl, setInitialUrl] = useState<string | null>(null);
-=======
-    const [initialUrl, setInitialUrl] = useState<Route | null>(null);
->>>>>>> df909137
 
     useEffect(() => {
         if (isCheckingPublicRoom) {
