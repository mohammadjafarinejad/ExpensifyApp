--- conflicted
+++ resolved
@@ -94,17 +94,6 @@
     const [focusModeNotification] = useOnyx(ONYXKEYS.FOCUS_MODE_NOTIFICATION, {initWithStoredValues: false});
     const [lastVisitedPath] = useOnyx(ONYXKEYS.LAST_VISITED_PATH);
 
-<<<<<<< HEAD
-    useDebugShortcut();
-=======
-    useEffect(() => {
-        if (!account?.needsTwoFactorAuthSetup || account.requiresTwoFactorAuth) {
-            return;
-        }
-        setShouldShowRequire2FAModal(true);
-    }, [account?.needsTwoFactorAuthSetup, account?.requiresTwoFactorAuth]);
->>>>>>> 04b93046
-
     const [initialUrl, setInitialUrl] = useState<string | null>(null);
 
     useEffect(() => {
