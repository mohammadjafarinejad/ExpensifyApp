/**
 * This is a file containing constants for navigators located directly in the RootStack in AuthScreens file
 * The ResponsiveStackNavigator displays stack differently based on these constants
 * */
export default {
    CENTRAL_PANE_NAVIGATOR: 'CentralPaneNavigator',
    LEFT_MODAL_NAVIGATOR: 'LeftModalNavigator',
    RIGHT_MODAL_NAVIGATOR: 'RightModalNavigator',
    ONBOARDING_MODAL_NAVIGATOR: 'OnboardingModalNavigator',
    FEATURE_TRANING_MODAL_NAVIGATOR: 'FeatureTrainingModalNavigator',
    WELCOME_VIDEO_MODAL_NAVIGATOR: 'WelcomeVideoModalNavigator',
    EXPLANATION_MODAL_NAVIGATOR: 'ExplanationModalNavigator',
    MIGRATED_USER_MODAL_NAVIGATOR: 'MigratedUserModalNavigator',
    REPORTS_SPLIT_NAVIGATOR: 'ReportsSplitNavigator',
    SETTINGS_SPLIT_NAVIGATOR: 'SettingsSplitNavigator',
    WORKSPACE_SPLIT_NAVIGATOR: 'WorkspaceSplitNavigator',
<<<<<<< HEAD
    SHARE_MODAL_NAVIGATOR: 'ShareModalNavigator',
=======
    SEARCH_FULLSCREEN_NAVIGATOR: 'SearchFullscreenNavigator',
>>>>>>> 1e2e5c79
} as const;<|MERGE_RESOLUTION|>--- conflicted
+++ resolved
@@ -14,9 +14,6 @@
     REPORTS_SPLIT_NAVIGATOR: 'ReportsSplitNavigator',
     SETTINGS_SPLIT_NAVIGATOR: 'SettingsSplitNavigator',
     WORKSPACE_SPLIT_NAVIGATOR: 'WorkspaceSplitNavigator',
-<<<<<<< HEAD
+    SEARCH_FULLSCREEN_NAVIGATOR: 'SearchFullscreenNavigator',
     SHARE_MODAL_NAVIGATOR: 'ShareModalNavigator',
-=======
-    SEARCH_FULLSCREEN_NAVIGATOR: 'SearchFullscreenNavigator',
->>>>>>> 1e2e5c79
 } as const;