/**
 * This is a file containing constants for navigators located directly in the RootStack in AuthScreens file
 * The ResponsiveStackNavigator displays stack differently based on these constants
 * */
export default {
    CENTRAL_PANE_NAVIGATOR: 'CentralPaneNavigator',
    LEFT_MODAL_NAVIGATOR: 'LeftModalNavigator',
    RIGHT_MODAL_NAVIGATOR: 'RightModalNavigator',
    ONBOARDING_MODAL_NAVIGATOR: 'OnboardingModalNavigator',
    FEATURE_TRANING_MODAL_NAVIGATOR: 'FeatureTrainingModalNavigator',
    WELCOME_VIDEO_MODAL_NAVIGATOR: 'WelcomeVideoModalNavigator',
    EXPLANATION_MODAL_NAVIGATOR: 'ExplanationModalNavigator',
    MIGRATED_USER_MODAL_NAVIGATOR: 'MigratedUserModalNavigator',
    REPORTS_SPLIT_NAVIGATOR: 'ReportsSplitNavigator',
    SETTINGS_SPLIT_NAVIGATOR: 'SettingsSplitNavigator',
    WORKSPACE_SPLIT_NAVIGATOR: 'WorkspaceSplitNavigator',
    SEARCH_FULLSCREEN_NAVIGATOR: 'SearchFullscreenNavigator',
<<<<<<< HEAD
    SHARE_MODAL_NAVIGATOR: 'ShareModalNavigator',
=======
    PUBLIC_RIGHT_MODAL_NAVIGATOR: 'PublicRightModalNavigator',
>>>>>>> 703cdf41
} as const;<|MERGE_RESOLUTION|>--- conflicted
+++ resolved
@@ -15,9 +15,6 @@
     SETTINGS_SPLIT_NAVIGATOR: 'SettingsSplitNavigator',
     WORKSPACE_SPLIT_NAVIGATOR: 'WorkspaceSplitNavigator',
     SEARCH_FULLSCREEN_NAVIGATOR: 'SearchFullscreenNavigator',
-<<<<<<< HEAD
     SHARE_MODAL_NAVIGATOR: 'ShareModalNavigator',
-=======
     PUBLIC_RIGHT_MODAL_NAVIGATOR: 'PublicRightModalNavigator',
->>>>>>> 703cdf41
 } as const;