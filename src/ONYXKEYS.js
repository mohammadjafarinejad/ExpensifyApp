--- conflicted
+++ resolved
@@ -188,11 +188,8 @@
         HOME_ADDRESS_FORM: 'homeAddressForm',
         NEW_ROOM_FORM: 'newRoomForm',
         ROOM_SETTINGS_FORM: 'roomSettingsForm',
-<<<<<<< HEAD
         NEW_TASK_FORM: 'newTaskForm',
-=======
         MONEY_REQUEST_DESCRIPTION_FORM: 'moneyRequestDescriptionForm',
->>>>>>> 2e00faf2
     },
 
     // Whether we should show the compose input or not
