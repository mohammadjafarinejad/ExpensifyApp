--- conflicted
+++ resolved
@@ -82,12 +82,10 @@
     // Contains the users's block expiration (if they have one)
     NVP_BLOCKED_FROM_CONCIERGE: 'private_blockedFromConcierge',
 
-<<<<<<< HEAD
     NVP_PRIVATE_PUSH_NOTIFICATION_ID: 'private_pushNotificationID',
-=======
+
     // Does this user have push notifications enabled for this device?
     PUSH_NOTIFICATIONS_ENABLED: 'pushNotificationsEnabled',
->>>>>>> 9d04b464
 
     // Plaid data (access tokens, bank accounts ...)
     PLAID_DATA: 'plaidData',
