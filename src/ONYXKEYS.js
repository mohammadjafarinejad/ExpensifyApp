/**
 * This is a file containing constants for all the top level keys in our store
 */
export default {
    // Holds information about the users account that is logging in
    ACCOUNT: 'account',

    // Holds the reportID for the report between the user and their account manager
    ACCOUNT_MANAGER_REPORT_ID: 'accountManagerReportID',

    // Boolean flag only true when first set
    NVP_IS_FIRST_TIME_NEW_EXPENSIFY_USER: 'isFirstTimeNewExpensifyUser',

    // Holds an array of client IDs which is used for multi-tabs on web in order to know
    // which tab is the leader, and which ones are the followers
    ACTIVE_CLIENTS: 'activeClients',

    // A unique ID for the device
    DEVICE_ID: 'deviceID',

    // Boolean flag set whenever the sidebar has loaded
    IS_SIDEBAR_LOADED: 'isSidebarLoaded',

    // Note: These are Persisted Requests - not all requests in the main queue as the key name might lead one to believe
    PERSISTED_REQUESTS: 'networkRequestQueue',

    // Onyx updates from a response, or success or failure data from a request.
    QUEUED_ONYX_UPDATES: 'queuedOnyxUpdates',

    // Stores current date
    CURRENT_DATE: 'currentDate',

    // Credentials to authenticate the user
    CREDENTIALS: 'credentials',

    // Contains loading data for the IOU feature (MoneyRequestModal, IOUDetail, & IOUPreview Components)
    IOU: 'iou',

    // Keeps track if there is modal currently visible or not
    MODAL: 'modal',

    // Has information about the network status (offline/online)
    NETWORK: 'network',

    // Contains all the personalDetails the user has access to
    PERSONAL_DETAILS: 'personalDetails',

    // Contains all the private personal details of the user
    PRIVATE_PERSONAL_DETAILS: 'private_personalDetails',

    // Contains all the info for Tasks
    TASK: 'task',

    // Contains a list of all currencies available to the user - user can
    // select a currency based on the list
    CURRENCY_LIST: 'currencyList',

    // Indicates whether an update is available and ready to be installed.
    UPDATE_AVAILABLE: 'updateAvailable',

    // Indicates that a request to join a screen share with a GuidesPlus agent was received
    SCREEN_SHARE_REQUEST: 'screenShareRequest',

    // Saves the current country code which is displayed when the user types a phone number without
    // an international code
    COUNTRY_CODE: 'countryCode',

    // Contains all the users settings for the Settings page and sub pages
    USER: 'user',

    // Contains metadata (partner, login, validation date) for all of the user's logins
    LOGIN_LIST: 'loginList',

    // Information about the current session (authToken, accountID, email, loading, error)
    SESSION: 'session',
    BETAS: 'betas',

    // NVP keys
    // Contains the user's payPalMe address
    NVP_PAYPAL_ME_ADDRESS: 'nvp_paypalMeAddress',

    // Contains the user's payPalMe data
    PAYPAL: 'paypal',

    // Contains the user preference for the LHN priority mode
    NVP_PRIORITY_MODE: 'nvp_priorityMode',

    // Contains the users's block expiration (if they have one)
    NVP_BLOCKED_FROM_CONCIERGE: 'private_blockedFromConcierge',

    // A unique identifier that each user has that's used to send notifications
    NVP_PRIVATE_PUSH_NOTIFICATION_ID: 'private_pushNotificationID',

    // Does this user have push notifications enabled for this device?
    PUSH_NOTIFICATIONS_ENABLED: 'pushNotificationsEnabled',

    // Plaid data (access tokens, bank accounts ...)
    PLAID_DATA: 'plaidData',

    // If we disabled Plaid because of too many attempts
    IS_PLAID_DISABLED: 'isPlaidDisabled',

    // Token needed to initialize Plaid link
    PLAID_LINK_TOKEN: 'plaidLinkToken',

    // Token needed to initialize Onfido
    ONFIDO_TOKEN: 'onfidoToken',

    // Collection Keys
    COLLECTION: {
        DOWNLOAD: 'download_',
        POLICY: 'policy_',
        POLICY_MEMBER_LIST: 'policyMemberList_',
        WORKSPACE_INVITE_MEMBERS_DRAFT: 'workspaceInviteMembersDraft_',
        REPORT: 'report_',
        REPORT_ACTIONS: 'reportActions_',
        REPORT_ACTIONS_DRAFTS: 'reportActionsDrafts_',
        REPORT_DRAFT_COMMENT: 'reportDraftComment_',
        REPORT_DRAFT_COMMENT_NUMBER_OF_LINES: 'reportDraftCommentNumberOfLines_',
        REPORT_IS_COMPOSER_FULL_SIZE: 'reportIsComposerFullSize_',
        REPORT_USER_IS_TYPING: 'reportUserIsTyping_',
        SECURITY_GROUP: 'securityGroup_',
        TRANSACTION: 'transactions_',
    },

    // Indicates which locale should be used
    NVP_PREFERRED_LOCALE: 'preferredLocale',

    // List of transactionIDs in process of rejection
    TRANSACTIONS_BEING_REJECTED: 'transactionsBeingRejected',

    // User's Expensify Wallet
    USER_WALLET: 'userWallet',

    // Object containing Onfido SDK Token + applicantID
    WALLET_ONFIDO: 'walletOnfido',

    // Stores information about additional details form entry
    WALLET_ADDITIONAL_DETAILS: 'walletAdditionalDetails',

    // Object containing Wallet terms step state
    WALLET_TERMS: 'walletTerms',

    // The user's bank accounts
    BANK_ACCOUNT_LIST: 'bankAccountList',

    // The user's credit cards
    CARD_LIST: 'cardList',

    // Stores information about the user's saved statements
    WALLET_STATEMENT: 'walletStatement',

    // Stores information about the active personal bank account being set up
    PERSONAL_BANK_ACCOUNT: 'personalBankAccount',

    // Stores information about the active reimbursement account being set up
    REIMBURSEMENT_ACCOUNT: 'reimbursementAccount',

    // Stores draft information about the active reimbursement account being set up
    REIMBURSEMENT_ACCOUNT_DRAFT: 'reimbursementAccountDraft',

    // Store preferred skintone for emoji
    PREFERRED_EMOJI_SKIN_TONE: 'preferredEmojiSkinTone',

    // Store frequently used emojis for this user
    FREQUENTLY_USED_EMOJIS: 'frequentlyUsedEmojis',

    // Stores Workspace ID that will be tied to reimbursement account during setup
    REIMBURSEMENT_ACCOUNT_WORKSPACE_ID: 'reimbursementAccountWorkspaceID',

    // Set when we are loading payment methods
    IS_LOADING_PAYMENT_METHODS: 'isLoadingPaymentMethods',

    // Is report data loading?
    IS_LOADING_REPORT_DATA: 'isLoadingReportData',

    // Is Keyboard shortcuts modal open?
    IS_SHORTCUTS_MODAL_OPEN: 'isShortcutsModalOpen',

    // Is the test tools modal open?
    IS_TEST_TOOLS_MODAL_OPEN: 'isTestToolsModalOpen',

    // Stores information about active wallet transfer amount, selectedAccountID, status, etc
    WALLET_TRANSFER: 'walletTransfer',

    // The policyID of the last workspace whose settings were accessed by the user
    LAST_ACCESSED_WORKSPACE_POLICY_ID: 'lastAccessedWorkspacePolicyID',

    // List of Form ids
    FORMS: {
        ADD_DEBIT_CARD_FORM: 'addDebitCardForm',
        REIMBURSEMENT_ACCOUNT_FORM: 'reimbursementAccount',
        WORKSPACE_SETTINGS_FORM: 'workspaceSettingsForm',
        CLOSE_ACCOUNT_FORM: 'closeAccount',
        PROFILE_SETTINGS_FORM: 'profileSettingsForm',
        DISPLAY_NAME_FORM: 'displayNameForm',
        LEGAL_NAME_FORM: 'legalNameForm',
        WORKSPACE_INVITE_MESSAGE_FORM: 'workspaceInviteMessageForm',
        DATE_OF_BIRTH_FORM: 'dateOfBirthForm',
        HOME_ADDRESS_FORM: 'homeAddressForm',
        NEW_ROOM_FORM: 'newRoomForm',
        ROOM_SETTINGS_FORM: 'roomSettingsForm',
        NEW_TASK_FORM: 'newTaskForm',
        EDIT_TASK_FORM: 'editTaskForm',
        MONEY_REQUEST_DESCRIPTION_FORM: 'moneyRequestDescriptionForm',
    },

    // Whether we should show the compose input or not
    SHOULD_SHOW_COMPOSE_INPUT: 'shouldShowComposeInput',

    // Is app in beta version
    IS_BETA: 'isBeta',
<<<<<<< HEAD
=======

    // Whether the auth token is valid
    IS_TOKEN_VALID: 'isTokenValid',

    // A map of the user's security group IDs they belong to in specific domains
    MY_DOMAIN_SECURITY_GROUPS: 'myDomainSecurityGroups',
>>>>>>> c2b12f98
};<|MERGE_RESOLUTION|>--- conflicted
+++ resolved
@@ -210,13 +210,7 @@
 
     // Is app in beta version
     IS_BETA: 'isBeta',
-<<<<<<< HEAD
-=======
-
-    // Whether the auth token is valid
-    IS_TOKEN_VALID: 'isTokenValid',
 
     // A map of the user's security group IDs they belong to in specific domains
     MY_DOMAIN_SECURITY_GROUPS: 'myDomainSecurityGroups',
->>>>>>> c2b12f98
 };