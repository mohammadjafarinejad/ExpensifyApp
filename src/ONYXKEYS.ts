--- conflicted
+++ resolved
@@ -503,9 +503,7 @@
     /** Information about loading states while talking with AI sales */
     TALK_TO_AI_SALES: 'talkToAISales',
 
-<<<<<<< HEAD
     SCHEDULE_CALL_DRAFT: 'scheduleCallDraft',
-=======
     /** Set when we are loading bill when downgrade */
     IS_LOADING_BILL_WHEN_DOWNGRADE: 'isLoadingBillWhenDowngrade',
 
@@ -518,7 +516,6 @@
 
     /** Billing receipt details */
     BILLING_RECEIPT_DETAILS: 'billingReceiptDetails',
->>>>>>> 7a42c6af
 
     /** Collection Keys */
     COLLECTION: {
