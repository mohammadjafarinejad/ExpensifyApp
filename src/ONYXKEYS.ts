import type {OnyxUpdate} from 'react-native-onyx';
import type {ValueOf} from 'type-fest';
import type CONST from './CONST';
import type {OnboardingCompanySize} from './CONST';
import type Platform from './libs/getPlatform/types';
import type * as FormTypes from './types/form';
import type * as OnyxTypes from './types/onyx';
import type {Attendee, Participant} from './types/onyx/IOU';
import type Onboarding from './types/onyx/Onboarding';
import type AssertTypesEqual from './types/utils/AssertTypesEqual';
import type DeepValueOf from './types/utils/DeepValueOf';

/**
 * This is a file containing constants for all the top level keys in our store
 */
const ONYXKEYS = {
    /** Holds information about the users account that is logging in */
    ACCOUNT: 'account',

    /** Holds the reportID for the report between the user and their account manager */
    ACCOUNT_MANAGER_REPORT_ID: 'accountManagerReportID',

    /** Holds an array of client IDs which is used for multi-tabs on web in order to know
     * which tab is the leader, and which ones are the followers */
    ACTIVE_CLIENTS: 'activeClients',

    /** A unique ID for the device */
    DEVICE_ID: 'deviceID',

    /** Boolean flag set whenever the sidebar has loaded */
    IS_SIDEBAR_LOADED: 'isSidebarLoaded',

    /** Boolean flag set whenever we are searching for reports in the server */
    IS_SEARCHING_FOR_REPORTS: 'isSearchingForReports',

    /** Note: These are Persisted Requests - not all requests in the main queue as the key name might lead one to believe */
    PERSISTED_REQUESTS: 'networkRequestQueue',
    PERSISTED_ONGOING_REQUESTS: 'networkOngoingRequestQueue',

    /** Stores current date */
    CURRENT_DATE: 'currentDate',

    /** Credentials to authenticate the user */
    CREDENTIALS: 'credentials',
    STASHED_CREDENTIALS: 'stashedCredentials',

    /** Keeps track if there is modal currently visible or not */
    MODAL: 'modal',

    /** Keeps track if there is a full screen currently visible or not */
    FULLSCREEN_VISIBILITY: 'fullscreenVisibility',

    /** Has information about the network status (offline/online) */
    NETWORK: 'network',

    // draft status
    CUSTOM_STATUS_DRAFT: 'customStatusDraft',

    // keep edit message focus state
    INPUT_FOCUSED: 'inputFocused',

    /** Contains all the personalDetails the user has access to, keyed by accountID */
    PERSONAL_DETAILS_LIST: 'personalDetailsList',

    /** Contains all the private personal details of the user */
    PRIVATE_PERSONAL_DETAILS: 'private_personalDetails',

    /**
     * PERSONAL_DETAILS_METADATA is a perf optimization used to hold loading states of each entry in PERSONAL_DETAILS_LIST.
     * A lot of components are connected to the PERSONAL_DETAILS_LIST entity and do not care about the loading state.
     * Setting the loading state directly on the personal details entry caused a lot of unnecessary re-renders.
     */
    PERSONAL_DETAILS_METADATA: 'personalDetailsMetadata',

    /** Contains all the info for Tasks */
    TASK: 'task',

    /** Contains a list of all currencies available to the user - user can
     * select a currency based on the list */
    CURRENCY_LIST: 'currencyList',

    /** Indicates whether an update is available and ready to be installed. */
    UPDATE_AVAILABLE: 'updateAvailable',

    /** Indicates that a request to join a screen share with a GuidesPlus agent was received */
    SCREEN_SHARE_REQUEST: 'screenShareRequest',

    /** Saves the current country code which is displayed when the user types a phone number without
     *  an international code */
    COUNTRY_CODE: 'countryCode',

    /**  The 'country' field in this code represents the return country based on the user's IP address.
     * It is expected to provide a two-letter country code such as US for United States, and so on. */
    COUNTRY: 'country',

    /** Contains latitude and longitude of user's last known location */
    USER_LOCATION: 'userLocation',

    /** Contains metadata (partner, login, validation date) for all of the user's logins */
    LOGIN_LIST: 'loginList',

    /** Object containing contact method that's going to be added */
    PENDING_CONTACT_ACTION: 'pendingContactAction',

    /** Store the information of magic code */
    VALIDATE_ACTION_CODE: 'validateActionCode',

    /** A list of policies that a user can join */
    JOINABLE_POLICIES: 'joinablePolicies',

    /* Contains meta data for the call to the API to get the joinable policies */
    VALIDATE_USER_AND_GET_ACCESSIBLE_POLICIES: 'validateUserAndGetAccessiblePolicies',

    /** Information about the current session (authToken, accountID, email, loading, error) */
    SESSION: 'session',
    STASHED_SESSION: 'stashedSession',
    BETAS: 'betas',

    /** Whether the user is a member of a policy other than their personal */
    HAS_NON_PERSONAL_POLICY: 'hasNonPersonalPolicy',

    /** NVP keys */

    /** This NVP contains list of at most 5 recent attendees */
    NVP_RECENT_ATTENDEES: 'nvp_expensify_recentAttendees',

    /** This NVP contains information about whether the onboarding flow was completed or not */
    NVP_ONBOARDING: 'nvp_onboarding',

    /** This NVP contains data associated with HybridApp */
    NVP_TRY_NEW_DOT: 'nvp_tryNewDot',

    /** Contains the platforms for which the user muted the sounds */
    NVP_MUTED_PLATFORMS: 'nvp_mutedPlatforms',

    /** Contains the user preference for the LHN priority mode */
    NVP_PRIORITY_MODE: 'nvp_priorityMode',

    /** Contains the users's block expiration (if they have one) */
    NVP_BLOCKED_FROM_CONCIERGE: 'nvp_private_blockedFromConcierge',

    /** Whether the user is blocked from chat */
    NVP_BLOCKED_FROM_CHAT: 'nvp_private_blockedFromChat',

    /** A unique identifier that each user has that's used to send notifications */
    NVP_PRIVATE_PUSH_NOTIFICATION_ID: 'nvp_private_pushNotificationID',

    /** The NVP with the last payment method used per policy */
    NVP_LAST_PAYMENT_METHOD: 'nvp_private_lastPaymentMethod',

    /** Last date (yyyy-MM-dd HH:mm:ss) when the location permission prompt was shown. */
    NVP_LAST_LOCATION_PERMISSION_PROMPT: 'nvp_lastLocalPermissionPrompt',

    /** This NVP holds to most recent waypoints that a person has used when creating a distance expense */
    NVP_RECENT_WAYPOINTS: 'nvp_expensify_recentWaypoints',

    /** This NVP contains the choice that the user made on the engagement modal */
    NVP_INTRO_SELECTED: 'nvp_introSelected',

    /** This NVP contains the active policyID */
    NVP_ACTIVE_POLICY_ID: 'nvp_expensify_activePolicyID',

    /** This NVP contains the referral banners the user dismissed */
    NVP_DISMISSED_REFERRAL_BANNERS: 'nvp_dismissedReferralBanners',

    /**
     * This NVP contains if user has ever seen the instant submit explanation modal and user intent to not show the instant submit explanation modal again
     * undefined : user has never seen the modal
     * false : user has seen the modal but has not chosen "do not show again"
     * true : user has seen the modal and does not want to see it again
     */
    NVP_DISMISSED_INSTANT_SUBMIT_EXPLANATION: 'nvp_dismissedInstantSubmitExplanation',

    /** This NVP contains the training modals the user denied showing again */
    NVP_HAS_SEEN_TRACK_TRAINING: 'nvp_hasSeenTrackTraining',

    /** Indicates which locale should be used */
    NVP_PREFERRED_LOCALE: 'nvp_preferredLocale',

    /** Whether the user has tried focus mode yet */
    NVP_TRY_FOCUS_MODE: 'nvp_tryFocusMode',

    /** Whether the user has dismissed the hold educational interstitial */
    NVP_DISMISSED_HOLD_USE_EXPLANATION: 'nvp_dismissedHoldUseExplanation',

    /** Whether the user has seen HybridApp explanation modal */
    NVP_SEEN_NEW_USER_MODAL: 'nvp_seen_new_user_modal',

    /** Store the state of the subscription */
    NVP_PRIVATE_SUBSCRIPTION: 'nvp_private_subscription',

    /** Store the state of the private tax-exempt */
    NVP_PRIVATE_TAX_EXEMPT: 'nvp_private_taxExempt',

    /** Store the stripe id status */
    NVP_PRIVATE_STRIPE_CUSTOMER_ID: 'nvp_private_stripeCustomerID',

    /** Store the billing dispute status */
    NVP_PRIVATE_BILLING_DISPUTE_PENDING: 'nvp_private_billingDisputePending',

    /** Store the billing status */
    NVP_PRIVATE_BILLING_STATUS: 'nvp_private_billingStatus',

    /** Store preferred skin tone for emoji */
    PREFERRED_EMOJI_SKIN_TONE: 'nvp_expensify_preferredEmojiSkinTone',

    /** Store frequently used emojis for this user */
    FREQUENTLY_USED_EMOJIS: 'nvp_expensify_frequentlyUsedEmojis',

    /** The NVP with the last distance rate used per policy */
    NVP_LAST_SELECTED_DISTANCE_RATES: 'nvp_expensify_lastSelectedDistanceRates',

    /** The NVP with the last action taken (for the Quick Action Button) */
    NVP_QUICK_ACTION_GLOBAL_CREATE: 'nvp_quickActionGlobalCreate',

    /** The NVP containing all information necessary to connect with Spotnana */
    NVP_TRAVEL_SETTINGS: 'nvp_travelSettings',

    /** The start date (yyyy-MM-dd HH:mm:ss) of the workspace owner’s free trial period. */
    NVP_FIRST_DAY_FREE_TRIAL: 'nvp_private_firstDayFreeTrial',

    /** The end date (yyyy-MM-dd HH:mm:ss) of the workspace owner’s free trial period. */
    NVP_LAST_DAY_FREE_TRIAL: 'nvp_private_lastDayFreeTrial',

    /** ID associated with the payment card added by the user. */
    NVP_BILLING_FUND_ID: 'nvp_expensify_billingFundID',

    /** The amount owed by the workspace’s owner. */
    NVP_PRIVATE_AMOUNT_OWED: 'nvp_private_amountOwed',

    /** The end date (epoch timestamp) of the workspace owner’s grace period after the free trial ends. */
    NVP_PRIVATE_OWNER_BILLING_GRACE_PERIOD_END: 'nvp_private_billingGracePeriodEnd',

    /**  The NVP containing the target url to navigate to when deleting a transaction */
    NVP_DELETE_TRANSACTION_NAVIGATE_BACK_URL: 'nvp_deleteTransactionNavigateBackURL',

    /** A timestamp of when the last full reconnect should have been done */
    NVP_RECONNECT_APP_IF_FULL_RECONNECT_BEFORE: 'nvp_reconnectAppIfFullReconnectBefore',

    /** User's first policy creation date */
    NVP_PRIVATE_FIRST_POLICY_CREATED_DATE: 'nvp_private_firstPolicyCreatedDate',

    /** If the user should see the team 2025 subscription pricing */
    NVP_PRIVATE_MANUAL_TEAM_2025_PRICING: 'nvp_private_manualTeam2025Pricing',

    /** Details on whether an account is locked or not */
    NVP_PRIVATE_LOCK_ACCOUNT_DETAILS: 'nvp_private_lockAccountDetails',

    /** Plaid data (access tokens, bank accounts ...) */
    PLAID_DATA: 'plaidData',

    /** If we disabled Plaid because of too many attempts */
    IS_PLAID_DISABLED: 'isPlaidDisabled',

    /** Token needed to initialize Plaid link */
    PLAID_LINK_TOKEN: 'plaidLinkToken',

    /** Capture Plaid event  */
    PLAID_CURRENT_EVENT: 'plaidCurrentEvent',

    /** Token needed to initialize Onfido */
    ONFIDO_TOKEN: 'onfidoToken',
    ONFIDO_APPLICANT_ID: 'onfidoApplicantID',

    /** User's Expensify Wallet */
    USER_WALLET: 'userWallet',

    /** User's metadata that will be used to segmentation */
    USER_METADATA: 'userMetadata',

    /** Object containing Onfido SDK Token + applicantID */
    WALLET_ONFIDO: 'walletOnfido',

    /** Stores information about additional details form entry */
    WALLET_ADDITIONAL_DETAILS: 'walletAdditionalDetails',

    /** Object containing Wallet terms step state */
    WALLET_TERMS: 'walletTerms',

    /** The user's bank accounts */
    BANK_ACCOUNT_LIST: 'bankAccountList',

    /** The user's payment and P2P cards */
    FUND_LIST: 'fundList',

    /** The user's cash card and imported cards (including the Expensify Card) */
    CARD_LIST: 'cardList',

    /** Stores information about the user's saved statements */
    WALLET_STATEMENT: 'walletStatement',

    /** Stores information about the user's purchases */
    PURCHASE_LIST: 'purchaseList',

    /** Stores information about the active personal bank account being set up */
    PERSONAL_BANK_ACCOUNT: 'personalBankAccount',

    /** Stores information about the active reimbursement account being set up */
    REIMBURSEMENT_ACCOUNT: 'reimbursementAccount',

    /** Stores Workspace ID that will be tied to reimbursement account during setup */
    REIMBURSEMENT_ACCOUNT_WORKSPACE_ID: 'reimbursementAccountWorkspaceID',

    /** Set when we are loading payment methods */
    IS_LOADING_PAYMENT_METHODS: 'isLoadingPaymentMethods',

    /** Is report data loading? */
    IS_LOADING_REPORT_DATA: 'isLoadingReportData',

    /** Is report data loading? */
    IS_LOADING_APP: 'isLoadingApp',

    /** Is the app loaded? */
    HAS_LOADED_APP: 'hasLoadedApp',

    /** Is the test tools modal open? */
    IS_TEST_TOOLS_MODAL_OPEN: 'isTestToolsModalOpen',

    /** Is app in profiling mode */
    APP_PROFILING_IN_PROGRESS: 'isProfilingInProgress',

    /** Stores information about active wallet transfer amount, selectedAccountID, status, etc */
    WALLET_TRANSFER: 'walletTransfer',

    /** The policyID of the last workspace whose settings were accessed by the user */
    LAST_ACCESSED_WORKSPACE_POLICY_ID: 'lastAccessedWorkspacePolicyID',

    /** Whether we should show the compose input or not */
    SHOULD_SHOW_COMPOSE_INPUT: 'shouldShowComposeInput',

    /** Is app in beta version */
    IS_BETA: 'isBeta',

    /** Whether we're checking if the room is public or not */
    IS_CHECKING_PUBLIC_ROOM: 'isCheckingPublicRoom',

    /** A map of the user's security group IDs they belong to in specific domains */
    MY_DOMAIN_SECURITY_GROUPS: 'myDomainSecurityGroups',

    /** Report ID of the last report the user viewed as anonymous user */
    LAST_OPENED_PUBLIC_ROOM_ID: 'lastOpenedPublicRoomID',

    // The theme setting set by the user in preferences.
    // This can be either "light", "dark" or "system"
    PREFERRED_THEME: 'nvp_preferredTheme',

    // Information about the onyx updates IDs that were received from the server
    ONYX_UPDATES_FROM_SERVER: 'onyxUpdatesFromServer',

    // The last update ID that was applied to the client
    ONYX_UPDATES_LAST_UPDATE_ID_APPLIED_TO_CLIENT: 'OnyxUpdatesLastUpdateIDAppliedToClient',

    // The access token to be used with the Mapbox library
    MAPBOX_ACCESS_TOKEN: 'mapboxAccessToken',

    // Max area supported for HTML <canvas> element
    MAX_CANVAS_AREA: 'maxCanvasArea',

    // Max height supported for HTML <canvas> element
    MAX_CANVAS_HEIGHT: 'maxCanvasHeight',

    /** Onboarding Purpose selected by the user during Onboarding flow */
    ONBOARDING_PURPOSE_SELECTED: 'onboardingPurposeSelected',

    /** Onboarding customized choices to display to the user based on their profile when signing up */
    ONBOARDING_CUSTOM_CHOICES: 'onboardingCustomChoices',

    /** Onboarding error message to be displayed to the user */
    ONBOARDING_ERROR_MESSAGE: 'onboardingErrorMessage',

    /** Onboarding policyID selected by the user during Onboarding flow */
    ONBOARDING_POLICY_ID: 'onboardingPolicyID',

    /** Onboarding company size selected by the user during Onboarding flow */
    ONBOARDING_COMPANY_SIZE: 'onboardingCompanySize',

    /** Onboarding Purpose selected by the user during Onboarding flow */
    ONBOARDING_ADMINS_CHAT_REPORT_ID: 'onboardingAdminsChatReportID',

    // Stores onboarding last visited path
    ONBOARDING_LAST_VISITED_PATH: 'onboardingLastVisitedPath',

    // Object containing names/timestamps of dismissed product training elements (Modal, Tooltip, etc.)
    NVP_DISMISSED_PRODUCT_TRAINING: 'nvp_dismissedProductTraining',

    // Max width supported for HTML <canvas> element
    MAX_CANVAS_WIDTH: 'maxCanvasWidth',

    // Stores last visited path
    LAST_VISITED_PATH: 'lastVisitedPath',

    // Stores the recently used report fields
    RECENTLY_USED_REPORT_FIELDS: 'recentlyUsedReportFields',

    /** Indicates whether an forced upgrade is required */
    UPDATE_REQUIRED: 'updateRequired',

    /** Indicates whether an forced reset is required. Used in emergency situations where we must completely erase the Onyx data in the client because it is in a bad state. This will clear Onyx data without signing the user out. */
    RESET_REQUIRED: 'resetRequired',

    /** Stores the logs of the app for debugging purposes */
    LOGS: 'logs',

    /** Indicates whether we should store logs or not */
    SHOULD_STORE_LOGS: 'shouldStoreLogs',

    /** Indicates whether we should mask fragile user data while exporting onyx state or not */
    SHOULD_MASK_ONYX_STATE: 'shouldMaskOnyxState',

    /** Stores new group chat draft */
    NEW_GROUP_CHAT_DRAFT: 'newGroupChatDraft',

    // Paths of PDF file that has been cached during one session
    CACHED_PDF_PATHS: 'cachedPDFPaths',

    /** Stores iframe link to verify 3DS flow for subscription */
    VERIFY_3DS_SUBSCRIPTION: 'verify3dsSubscription',

    /** Holds the checks used while transferring the ownership of the workspace */
    POLICY_OWNERSHIP_CHANGE_CHECKS: 'policyOwnershipChangeChecks',

    // These statuses below are in separate keys on purpose - it allows us to have different behaviors of the banner based on the status

    /** Indicates whether ClearOutstandingBalance failed */
    SUBSCRIPTION_RETRY_BILLING_STATUS_FAILED: 'subscriptionRetryBillingStatusFailed',

    /** Indicates whether ClearOutstandingBalance was successful */
    SUBSCRIPTION_RETRY_BILLING_STATUS_SUCCESSFUL: 'subscriptionRetryBillingStatusSuccessful',

    /** Indicates whether ClearOutstandingBalance is pending */
    SUBSCRIPTION_RETRY_BILLING_STATUS_PENDING: 'subscriptionRetryBillingStatusPending',

    /** Stores info during review duplicates flow */
    REVIEW_DUPLICATES: 'reviewDuplicates',

    /** Stores the last export method for policy */
    LAST_EXPORT_METHOD: 'lastExportMethod',

    /** Stores the information about the state of adding a new company card */
    ADD_NEW_COMPANY_CARD: 'addNewCompanyCard',

    /** Stores the information about the state of assigning a company card */
    ASSIGN_CARD: 'assignCard',

    /** Stores the information if mobile selection mode is active */
    MOBILE_SELECTION_MODE: 'mobileSelectionMode',

    NVP_PRIVATE_CANCELLATION_DETAILS: 'nvp_private_cancellationDetails',

    /** Stores the information about currently edited advanced approval workflow */
    APPROVAL_WORKFLOW: 'approvalWorkflow',

    /** Stores the user search value for persistence across the screens */
    ROOM_MEMBERS_USER_SEARCH_PHRASE: 'roomMembersUserSearchPhrase',
    /** Stores information about recently uploaded spreadsheet file */
    IMPORTED_SPREADSHEET: 'importedSpreadsheet',

    /** Stores the route to open after changing app permission from settings */
    LAST_ROUTE: 'lastRoute',

    /** Stores the information if user loaded the Onyx state through Import feature  */
    IS_USING_IMPORTED_STATE: 'isUsingImportedState',

    /** Stores the information about the saved searches */
    SAVED_SEARCHES: 'nvp_savedSearches',

    /** Stores the information about the recent searches */
    RECENT_SEARCHES: 'nvp_recentSearches',

    /** Stores recently used currencies */
    RECENTLY_USED_CURRENCIES: 'nvp_recentlyUsedCurrencies',

    /** States whether we transitioned from OldDot to show only certain group of screens. It should be undefined on pure NewDot. */
    IS_SINGLE_NEW_DOT_ENTRY: 'isSingleNewDotEntry',

    /** Company cards custom names */
    NVP_EXPENSIFY_COMPANY_CARDS_CUSTOM_NAMES: 'nvp_expensify_ccCustomNames',

    /** The user's Concierge reportID */
    CONCIERGE_REPORT_ID: 'conciergeReportID',

    /** The details of unknown user while sharing a file - we don't know if they exist */
    SHARE_UNKNOWN_USER_DETAILS: 'shareUnknownUserDetails',

    /** Temporary file to be shared from outside the app */
    SHARE_TEMP_FILE: 'shareTempFile',

    /** Corpay fields to be used in the bank account creation setup */
    CORPAY_FIELDS: 'corpayFields',

    /** The user's session that will be preserved when using imported state */
    PRESERVED_USER_SESSION: 'preservedUserSession',

    /** Corpay onboarding fields used in steps 3-5 in the global reimbursements */
    CORPAY_ONBOARDING_FIELDS: 'corpayOnboardingFields',

    /** Timestamp of when the last full reconnect was done on this client */
    LAST_FULL_RECONNECT_TIME: 'lastFullReconnectTime',

    /** Information about travel provisioning process */
    TRAVEL_PROVISIONING: 'travelProvisioning',

    /** Stores the information about the state of side panel */
    NVP_SIDE_PANEL: 'nvp_sidePanel',

<<<<<<< HEAD
    /** Information about vacation delegate */
    NVP_PRIVATE_VACATION_DELEGATE: 'nvp_private_vacationDelegate',

    /** Information about loading states while talking with AI sales */
    TALK_TO_AI_SALES: 'talkToAISales',

=======
>>>>>>> a304fb67
    /** Stores draft information while user is scheduling the call. */
    SCHEDULE_CALL_DRAFT: 'scheduleCallDraft',

    /** Onyx updates that should be stored after sequential queue is flushed */
    QUEUE_FLUSHED_DATA: 'queueFlushedData',

    /** Set when we are loading bill when downgrade */
    IS_LOADING_BILL_WHEN_DOWNGRADE: 'isLoadingBillWhenDowngrade',

    /**
     * Determines whether billing is required when the user downgrades their plan.
     * If true, the "Pay & Downgrade" RHP will be displayed to guide the user
     * through the payment process before downgrading.
     */
    SHOULD_BILL_WHEN_DOWNGRADING: 'shouldBillWhenDowngrading',

    /** Billing receipt details */
    BILLING_RECEIPT_DETAILS: 'billingReceiptDetails',

    /** Set when user tries to connect VBBA but workspace currency is unsupported and is forced to change
     * This is later used to redirect user directly back to the VBBA flow */
    IS_FORCED_TO_CHANGE_CURRENCY: 'isForcedToChangeCurrency',

    /** Set this gets redirected from global reimbursements flow */
    IS_COMING_FROM_GLOBAL_REIMBURSEMENTS_FLOW: 'isComingFromGlobalReimbursementsFlow',

    /** Stores information for OpenUnreportedExpensesPage API call pagination */
    HAS_MORE_UNREPORTED_TRANSACTIONS_RESULTS: 'hasMoreUnreportedTransactionsResults',

    /** Is unreported transactions loading */
    IS_LOADING_UNREPORTED_TRANSACTIONS: 'isLoadingUnreportedTransactions',

    /** Timestamp of the last login on iOS */
    NVP_LAST_ECASH_IOS_LOGIN: 'nvp_lastECashIOSLogin',
    NVP_LAST_IPHONE_LOGIN: 'nvp_lastiPhoneLogin',

    /** Timestamp of the last login on Android */
    NVP_LAST_ECASH_ANDROID_LOGIN: 'nvp_lastECashAndroidLogin',
    NVP_LAST_ANDROID_LOGIN: 'nvp_lastAndroidLogin',

    /** Collection Keys */
    COLLECTION: {
        DOWNLOAD: 'download_',
        POLICY: 'policy_',
        POLICY_DRAFTS: 'policyDrafts_',
        POLICY_JOIN_MEMBER: 'policyJoinMember_',
        POLICY_CATEGORIES: 'policyCategories_',
        POLICY_CATEGORIES_DRAFT: 'policyCategoriesDraft_',
        POLICY_RECENTLY_USED_CATEGORIES: 'policyRecentlyUsedCategories_',
        POLICY_TAGS: 'policyTags_',
        POLICY_RECENTLY_USED_TAGS: 'nvp_recentlyUsedTags_',
        POLICY_RECENTLY_USED_DESTINATIONS: 'nvp_recentlyUsedDestinations_',
        // Whether the policy's connection data was attempted to be fetched in
        // the current user session. As this state only exists client-side, it
        // should not be included as part of the policy object. The policy
        // object should mirror the data as it's stored in the database.
        POLICY_HAS_CONNECTIONS_DATA_BEEN_FETCHED: 'policyHasConnectionsDataBeenFetched_',
        OLD_POLICY_RECENTLY_USED_TAGS: 'policyRecentlyUsedTags_',
        POLICY_CONNECTION_SYNC_PROGRESS: 'policyConnectionSyncProgress_',
        WORKSPACE_INVITE_MEMBERS_DRAFT: 'workspaceInviteMembersDraft_',
        WORKSPACE_INVITE_MESSAGE_DRAFT: 'workspaceInviteMessageDraft_',
        WORKSPACE_INVITE_ROLE_DRAFT: 'workspaceInviteRoleDraft_',
        REPORT: 'report_',
        REPORT_NAME_VALUE_PAIRS: 'reportNameValuePairs_',
        REPORT_DRAFT: 'reportDraft_',
        // REPORT_METADATA is a perf optimization used to hold loading states (isLoadingInitialReportActions, isLoadingOlderReportActions, isLoadingNewerReportActions).
        // A lot of components are connected to the Report entity and do not care about the actions. Setting the loading state
        // directly on the report caused a lot of unnecessary re-renders
        REPORT_METADATA: 'reportMetadata_',
        REPORT_ACTIONS: 'reportActions_',
        REPORT_ACTIONS_DRAFTS: 'reportActionsDrafts_',
        REPORT_ACTIONS_PAGES: 'reportActionsPages_',
        REPORT_ACTIONS_REACTIONS: 'reportActionsReactions_',
        REPORT_DRAFT_COMMENT: 'reportDraftComment_',
        REPORT_IS_COMPOSER_FULL_SIZE: 'reportIsComposerFullSize_',
        REPORT_USER_IS_TYPING: 'reportUserIsTyping_',
        REPORT_USER_IS_LEAVING_ROOM: 'reportUserIsLeavingRoom_',
        REPORT_VIOLATIONS: 'reportViolations_',
        SECURITY_GROUP: 'securityGroup_',
        TRANSACTION: 'transactions_',
        TRANSACTION_VIOLATIONS: 'transactionViolations_',
        TRANSACTION_DRAFT: 'transactionsDraft_',
        SKIP_CONFIRMATION: 'skipConfirmation_',
        TRANSACTION_BACKUP: 'transactionsBackup_',
        SPLIT_TRANSACTION_DRAFT: 'splitTransactionDraft_',
        PRIVATE_NOTES_DRAFT: 'privateNotesDraft_',
        NEXT_STEP: 'reportNextStep_',

        // Manual expense tab selector
        SELECTED_TAB: 'selectedTab_',

        /** This is deprecated, but needed for a migration, so we still need to include it here so that it will be initialized in Onyx.init */
        DEPRECATED_POLICY_MEMBER_LIST: 'policyMemberList_',

        // Search Page related
        SNAPSHOT: 'snapshot_',

        // Shared NVPs
        /** Collection of objects where each object represents the owner of the workspace that is past due billing AND the user is a member of. */
        SHARED_NVP_PRIVATE_USER_BILLING_GRACE_PERIOD_END: 'sharedNVP_private_billingGracePeriodEnd_',

        /** The collection of card feeds */
        SHARED_NVP_PRIVATE_DOMAIN_MEMBER: 'sharedNVP_private_domain_member_',

        /**
         * Stores the card list for a given fundID and feed in the format: cards_<fundID>_<bankName>
         * So for example: cards_12345_Expensify Card
         */
        WORKSPACE_CARDS_LIST: 'cards_',

        /** Expensify cards settings */
        PRIVATE_EXPENSIFY_CARD_SETTINGS: 'private_expensifyCardSettings_',

        /** Expensify cards bank account for a given workspace */
        EXPENSIFY_CARD_BANK_ACCOUNT_METADATA: 'expensifyCardBankAccountMetadata_',

        /** Expensify cards manual billing setting */
        PRIVATE_EXPENSIFY_CARD_MANUAL_BILLING: 'private_expensifyCardManualBilling_',

        /** Stores which connection is set up to use Continuous Reconciliation */
        EXPENSIFY_CARD_CONTINUOUS_RECONCILIATION_CONNECTION: 'expensifyCard_continuousReconciliationConnection_',

        /** The value that indicates whether Continuous Reconciliation should be used on the domain */
        EXPENSIFY_CARD_USE_CONTINUOUS_RECONCILIATION: 'expensifyCard_useContinuousReconciliation_',

        /** Currently displaying feed */
        LAST_SELECTED_FEED: 'lastSelectedFeed_',

        /** Currently displaying Expensify Card feed */
        LAST_SELECTED_EXPENSIFY_CARD_FEED: 'lastSelectedExpensifyCardFeed_',

        /**  Whether the bank account chosen for Expensify Card in on verification waitlist */
        NVP_EXPENSIFY_ON_CARD_WAITLIST: 'nvp_expensify_onCardWaitlist_',

        NVP_EXPENSIFY_REPORT_PDF_FILENAME: 'nvp_expensify_report_PDFFilename_',

        /** Stores the information about the state of issuing a new card */
        ISSUE_NEW_EXPENSIFY_CARD: 'issueNewExpensifyCard_',
    },

    /** List of Form ids */
    FORMS: {
        ADD_PAYMENT_CARD_FORM: 'addPaymentCardForm',
        ADD_PAYMENT_CARD_FORM_DRAFT: 'addPaymentCardFormDraft',
        WORKSPACE_SETTINGS_FORM: 'workspaceSettingsForm',
        WORKSPACE_CATEGORY_FORM: 'workspaceCategoryForm',
        WORKSPACE_CONFIRMATION_FORM: 'workspaceConfirmationForm',
        WORKSPACE_CONFIRMATION_FORM_DRAFT: 'workspaceConfirmationFormDraft',
        WORKSPACE_CATEGORY_FORM_DRAFT: 'workspaceCategoryFormDraft',
        WORKSPACE_CATEGORY_DESCRIPTION_HINT_FORM: 'workspaceCategoryDescriptionHintForm',
        WORKSPACE_CATEGORY_DESCRIPTION_HINT_FORM_DRAFT: 'workspaceCategoryDescriptionHintFormDraft',
        WORKSPACE_CATEGORY_FLAG_AMOUNTS_OVER_FORM: 'workspaceCategoryFlagAmountsOverForm',
        WORKSPACE_CATEGORY_FLAG_AMOUNTS_OVER_FORM_DRAFT: 'workspaceCategoryFlagAmountsOverFormDraft',
        WORKSPACE_TAG_FORM: 'workspaceTagForm',
        WORKSPACE_TAG_FORM_DRAFT: 'workspaceTagFormDraft',
        WORKSPACE_SETTINGS_FORM_DRAFT: 'workspaceSettingsFormDraft',
        WORKSPACE_DESCRIPTION_FORM: 'workspaceDescriptionForm',
        WORKSPACE_MEMBER_CUSTOM_FIELD_FORM: 'WorkspaceMemberCustomFieldForm',
        WORKSPACE_MEMBER_CUSTOM_FIELD_FORM_DRAFT: 'WorkspaceMemberCustomFieldFormDraft',
        WORKSPACE_DESCRIPTION_FORM_DRAFT: 'workspaceDescriptionFormDraft',
        WORKSPACE_TAX_CUSTOM_NAME: 'workspaceTaxCustomName',
        WORKSPACE_TAX_CUSTOM_NAME_DRAFT: 'workspaceTaxCustomNameDraft',
        WORKSPACE_COMPANY_CARD_FEED_NAME: 'workspaceCompanyCardFeedName',
        WORKSPACE_COMPANY_CARD_FEED_NAME_DRAFT: 'workspaceCompanyCardFeedNameDraft',
        EDIT_WORKSPACE_COMPANY_CARD_NAME_FORM: 'editCompanyCardName',
        EDIT_WORKSPACE_COMPANY_CARD_NAME_DRAFT_FORM: 'editCompanyCardNameDraft',
        WORKSPACE_REPORT_FIELDS_FORM: 'workspaceReportFieldForm',
        WORKSPACE_REPORT_FIELDS_FORM_DRAFT: 'workspaceReportFieldFormDraft',
        POLICY_CREATE_DISTANCE_RATE_FORM: 'policyCreateDistanceRateForm',
        POLICY_CREATE_DISTANCE_RATE_FORM_DRAFT: 'policyCreateDistanceRateFormDraft',
        POLICY_DISTANCE_RATE_EDIT_FORM: 'policyDistanceRateEditForm',
        POLICY_DISTANCE_RATE_TAX_RECLAIMABLE_ON_EDIT_FORM: 'policyDistanceRateTaxReclaimableOnEditForm',
        POLICY_DISTANCE_RATE_TAX_RECLAIMABLE_ON_EDIT_FORM_DRAFT: 'policyDistanceRateTaxReclaimableOnEditFormDraft',
        POLICY_DISTANCE_RATE_EDIT_FORM_DRAFT: 'policyDistanceRateEditFormDraft',
        CLOSE_ACCOUNT_FORM: 'closeAccount',
        CLOSE_ACCOUNT_FORM_DRAFT: 'closeAccountDraft',
        PROFILE_SETTINGS_FORM: 'profileSettingsForm',
        PROFILE_SETTINGS_FORM_DRAFT: 'profileSettingsFormDraft',
        DISPLAY_NAME_FORM: 'displayNameForm',
        DISPLAY_NAME_FORM_DRAFT: 'displayNameFormDraft',
        ONBOARDING_PERSONAL_DETAILS_FORM: 'onboardingPersonalDetailsForm',
        ONBOARDING_PERSONAL_DETAILS_FORM_DRAFT: 'onboardingPersonalDetailsFormDraft',
        ONBOARDING_WORKSPACE_DETAILS_FORM: 'onboardingWorkspaceDetailsForm',
        ONBOARDING_WORKSPACE_DETAILS_FORM_DRAFT: 'onboardingWorkspaceDetailsFormDraft',
        ROOM_NAME_FORM: 'roomNameForm',
        ROOM_NAME_FORM_DRAFT: 'roomNameFormDraft',
        REPORT_DESCRIPTION_FORM: 'reportDescriptionForm',
        REPORT_DESCRIPTION_FORM_DRAFT: 'reportDescriptionFormDraft',
        LEGAL_NAME_FORM: 'legalNameForm',
        LEGAL_NAME_FORM_DRAFT: 'legalNameFormDraft',
        WORKSPACE_INVITE_MESSAGE_FORM: 'workspaceInviteMessageForm',
        WORKSPACE_INVITE_MESSAGE_FORM_DRAFT: 'workspaceInviteMessageFormDraft',
        DATE_OF_BIRTH_FORM: 'dateOfBirthForm',
        DATE_OF_BIRTH_FORM_DRAFT: 'dateOfBirthFormDraft',
        HOME_ADDRESS_FORM: 'homeAddressForm',
        HOME_ADDRESS_FORM_DRAFT: 'homeAddressFormDraft',
        PERSONAL_DETAILS_FORM: 'personalDetailsForm',
        PERSONAL_DETAILS_FORM_DRAFT: 'personalDetailsFormDraft',
        INTERNATIONAL_BANK_ACCOUNT_FORM: 'internationalBankAccountForm',
        INTERNATIONAL_BANK_ACCOUNT_FORM_DRAFT: 'internationalBankAccountFormDraft',
        NEW_ROOM_FORM: 'newRoomForm',
        NEW_ROOM_FORM_DRAFT: 'newRoomFormDraft',
        ROOM_SETTINGS_FORM: 'roomSettingsForm',
        ROOM_SETTINGS_FORM_DRAFT: 'roomSettingsFormDraft',
        NEW_TASK_FORM: 'newTaskForm',
        NEW_TASK_FORM_DRAFT: 'newTaskFormDraft',
        EDIT_TASK_FORM: 'editTaskForm',
        EDIT_TASK_FORM_DRAFT: 'editTaskFormDraft',
        MONEY_REQUEST_DESCRIPTION_FORM: 'moneyRequestDescriptionForm',
        MONEY_REQUEST_DESCRIPTION_FORM_DRAFT: 'moneyRequestDescriptionFormDraft',
        MONEY_REQUEST_MERCHANT_FORM: 'moneyRequestMerchantForm',
        MONEY_REQUEST_MERCHANT_FORM_DRAFT: 'moneyRequestMerchantFormDraft',
        MONEY_REQUEST_AMOUNT_FORM: 'moneyRequestAmountForm',
        MONEY_REQUEST_AMOUNT_FORM_DRAFT: 'moneyRequestAmountFormDraft',
        MONEY_REQUEST_DATE_FORM: 'moneyRequestCreatedForm',
        MONEY_REQUEST_DATE_FORM_DRAFT: 'moneyRequestCreatedFormDraft',
        MONEY_REQUEST_HOLD_FORM: 'moneyHoldReasonForm',
        MONEY_REQUEST_HOLD_FORM_DRAFT: 'moneyHoldReasonFormDraft',
        MONEY_REQUEST_COMPANY_INFO_FORM: 'moneyRequestCompanyInfoForm',
        MONEY_REQUEST_COMPANY_INFO_FORM_DRAFT: 'moneyRequestCompanyInfoFormDraft',
        MONEY_REQUEST_TIME_FORM: 'moneyRequestTimeForm',
        MONEY_REQUEST_TIME_FORM_DRAFT: 'moneyRequestTimeFormDraft',
        MONEY_REQUEST_SUBRATE_FORM: 'moneyRequestSubrateForm',
        MONEY_REQUEST_SUBRATE_FORM_DRAFT: 'moneyRequestSubrateFormDraft',
        NEW_CONTACT_METHOD_FORM: 'newContactMethodForm',
        NEW_CONTACT_METHOD_FORM_DRAFT: 'newContactMethodFormDraft',
        WAYPOINT_FORM: 'waypointForm',
        WAYPOINT_FORM_DRAFT: 'waypointFormDraft',
        SETTINGS_STATUS_SET_FORM: 'settingsStatusSetForm',
        SETTINGS_STATUS_SET_FORM_DRAFT: 'settingsStatusSetFormDraft',
        SETTINGS_STATUS_SET_CLEAR_AFTER_FORM: 'settingsStatusSetClearAfterForm',
        SETTINGS_STATUS_SET_CLEAR_AFTER_FORM_DRAFT: 'settingsStatusSetClearAfterFormDraft',
        SETTINGS_STATUS_CLEAR_DATE_FORM: 'settingsStatusClearDateForm',
        SETTINGS_STATUS_CLEAR_DATE_FORM_DRAFT: 'settingsStatusClearDateFormDraft',
        CHANGE_BILLING_CURRENCY_FORM: 'billingCurrencyForm',
        CHANGE_BILLING_CURRENCY_FORM_DRAFT: 'billingCurrencyFormDraft',
        PRIVATE_NOTES_FORM: 'privateNotesForm',
        PRIVATE_NOTES_FORM_DRAFT: 'privateNotesFormDraft',
        I_KNOW_A_TEACHER_FORM: 'iKnowTeacherForm',
        I_KNOW_A_TEACHER_FORM_DRAFT: 'iKnowTeacherFormDraft',
        INTRO_SCHOOL_PRINCIPAL_FORM: 'introSchoolPrincipalForm',
        INTRO_SCHOOL_PRINCIPAL_FORM_DRAFT: 'introSchoolPrincipalFormDraft',
        REPORT_PHYSICAL_CARD_FORM: 'requestPhysicalCardForm',
        REPORT_PHYSICAL_CARD_FORM_DRAFT: 'requestPhysicalCardFormDraft',
        REPORT_VIRTUAL_CARD_FRAUD: 'reportVirtualCardFraudForm',
        REPORT_VIRTUAL_CARD_FRAUD_DRAFT: 'reportVirtualCardFraudFormDraft',
        REPORT_FIELDS_EDIT_FORM: 'reportFieldsEditForm',
        REPORT_FIELDS_EDIT_FORM_DRAFT: 'reportFieldsEditFormDraft',
        REIMBURSEMENT_ACCOUNT_FORM: 'reimbursementAccount',
        REIMBURSEMENT_ACCOUNT_FORM_DRAFT: 'reimbursementAccountDraft',
        PERSONAL_BANK_ACCOUNT_FORM: 'personalBankAccount',
        PERSONAL_BANK_ACCOUNT_FORM_DRAFT: 'personalBankAccountDraft',
        DISABLE_AUTO_RENEW_SURVEY_FORM: 'disableAutoRenewSurveyForm',
        DISABLE_AUTO_RENEW_SURVEY_FORM_DRAFT: 'disableAutoRenewSurveyFormDraft',
        REQUEST_EARLY_CANCELLATION_FORM: 'requestEarlyCancellationForm',
        REQUEST_EARLY_CANCELLATION_FORM_DRAFT: 'requestEarlyCancellationFormDraft',
        EXIT_SURVEY_REASON_FORM: 'exitSurveyReasonForm',
        EXIT_SURVEY_REASON_FORM_DRAFT: 'exitSurveyReasonFormDraft',
        EXIT_SURVEY_RESPONSE_FORM: 'exitSurveyResponseForm',
        EXIT_SURVEY_RESPONSE_FORM_DRAFT: 'exitSurveyResponseFormDraft',
        WALLET_ADDITIONAL_DETAILS: 'walletAdditionalDetails',
        WALLET_ADDITIONAL_DETAILS_DRAFT: 'walletAdditionalDetailsDraft',
        POLICY_TAG_NAME_FORM: 'policyTagNameForm',
        POLICY_TAG_NAME_FORM_DRAFT: 'policyTagNameFormDraft',
        WORKSPACE_NEW_TAX_FORM: 'workspaceNewTaxForm',
        WORKSPACE_NEW_TAX_FORM_DRAFT: 'workspaceNewTaxFormDraft',
        WORKSPACE_TAX_NAME_FORM: 'workspaceTaxNameForm',
        WORKSPACE_TAX_CODE_FORM: 'workspaceTaxCodeForm',
        WORKSPACE_TAX_CODE_FORM_DRAFT: 'workspaceTaxCodeFormDraft',
        WORKSPACE_TAX_NAME_FORM_DRAFT: 'workspaceTaxNameFormDraft',
        WORKSPACE_TAX_VALUE_FORM: 'workspaceTaxValueForm',
        WORKSPACE_TAX_VALUE_FORM_DRAFT: 'workspaceTaxValueFormDraft',
        WORKSPACE_INVOICES_COMPANY_NAME_FORM: 'workspaceInvoicesCompanyNameForm',
        WORKSPACE_INVOICES_COMPANY_NAME_FORM_DRAFT: 'workspaceInvoicesCompanyNameFormDraft',
        WORKSPACE_INVOICES_COMPANY_WEBSITE_FORM: 'workspaceInvoicesCompanyWebsiteForm',
        WORKSPACE_INVOICES_COMPANY_WEBSITE_FORM_DRAFT: 'workspaceInvoicesCompanyWebsiteFormDraft',
        NEW_CHAT_NAME_FORM: 'newChatNameForm',
        NEW_CHAT_NAME_FORM_DRAFT: 'newChatNameFormDraft',
        SUBSCRIPTION_SIZE_FORM: 'subscriptionSizeForm',
        SUBSCRIPTION_SIZE_FORM_DRAFT: 'subscriptionSizeFormDraft',
        ISSUE_NEW_EXPENSIFY_CARD_FORM: 'issueNewExpensifyCard',
        ISSUE_NEW_EXPENSIFY_CARD_FORM_DRAFT: 'issueNewExpensifyCardDraft',
        ADD_NEW_CARD_FEED_FORM: 'addNewCardFeed',
        ADD_NEW_CARD_FEED_FORM_DRAFT: 'addNewCardFeedDraft',
        ASSIGN_CARD_FORM: 'assignCard',
        ASSIGN_CARD_FORM_DRAFT: 'assignCardDraft',
        EDIT_EXPENSIFY_CARD_NAME_FORM: 'editExpensifyCardName',
        EDIT_EXPENSIFY_CARD_NAME_DRAFT_FORM: 'editExpensifyCardNameDraft',
        EDIT_EXPENSIFY_CARD_LIMIT_FORM: 'editExpensifyCardLimit',
        EDIT_EXPENSIFY_CARD_LIMIT_DRAFT_FORM: 'editExpensifyCardLimitDraft',
        SAGE_INTACCT_CREDENTIALS_FORM: 'sageIntacctCredentialsForm',
        SAGE_INTACCT_CREDENTIALS_FORM_DRAFT: 'sageIntacctCredentialsFormDraft',
        NETSUITE_CUSTOM_FIELD_FORM: 'netSuiteCustomFieldForm',
        NETSUITE_CUSTOM_FIELD_FORM_DRAFT: 'netSuiteCustomFieldFormDraft',
        NETSUITE_CUSTOM_SEGMENT_ADD_FORM: 'netSuiteCustomSegmentAddForm',
        NETSUITE_CUSTOM_SEGMENT_ADD_FORM_DRAFT: 'netSuiteCustomSegmentAddFormDraft',
        NETSUITE_CUSTOM_LIST_ADD_FORM: 'netSuiteCustomListAddForm',
        NETSUITE_CUSTOM_LIST_ADD_FORM_DRAFT: 'netSuiteCustomListAddFormDraft',
        NETSUITE_TOKEN_INPUT_FORM: 'netsuiteTokenInputForm',
        NETSUITE_TOKEN_INPUT_FORM_DRAFT: 'netsuiteTokenInputFormDraft',
        NETSUITE_CUSTOM_FORM_ID_FORM: 'netsuiteCustomFormIDForm',
        NETSUITE_CUSTOM_FORM_ID_FORM_DRAFT: 'netsuiteCustomFormIDFormDraft',
        SAGE_INTACCT_DIMENSION_TYPE_FORM: 'sageIntacctDimensionTypeForm',
        SAGE_INTACCT_DIMENSION_TYPE_FORM_DRAFT: 'sageIntacctDimensionTypeFormDraft',
        SEARCH_ADVANCED_FILTERS_FORM: 'searchAdvancedFiltersForm',
        SEARCH_ADVANCED_FILTERS_FORM_DRAFT: 'searchAdvancedFiltersFormDraft',
        SEARCH_SAVED_SEARCH_RENAME_FORM: 'searchSavedSearchRenameForm',
        SEARCH_SAVED_SEARCH_RENAME_FORM_DRAFT: 'searchSavedSearchRenameFormDraft',
        TEXT_PICKER_MODAL_FORM: 'textPickerModalForm',
        TEXT_PICKER_MODAL_FORM_DRAFT: 'textPickerModalFormDraft',
        RULES_CUSTOM_NAME_MODAL_FORM: 'rulesCustomNameModalForm',
        RULES_CUSTOM_NAME_MODAL_FORM_DRAFT: 'rulesCustomNameModalFormDraft',
        RULES_AUTO_APPROVE_REPORTS_UNDER_MODAL_FORM: 'rulesAutoApproveReportsUnderModalForm',
        RULES_AUTO_APPROVE_REPORTS_UNDER_MODAL_FORM_DRAFT: 'rulesAutoApproveReportsUnderModalFormDraft',
        RULES_RANDOM_REPORT_AUDIT_MODAL_FORM: 'rulesRandomReportAuditModalForm',
        RULES_RANDOM_REPORT_AUDIT_MODAL_FORM_DRAFT: 'rulesRandomReportAuditModalFormDraft',
        RULES_AUTO_PAY_REPORTS_UNDER_MODAL_FORM: 'rulesAutoPayReportsUnderModalForm',
        RULES_AUTO_PAY_REPORTS_UNDER_MODAL_FORM_DRAFT: 'rulesAutoPayReportsUnderModalFormDraft',
        RULES_REQUIRED_RECEIPT_AMOUNT_FORM: 'rulesRequiredReceiptAmountForm',
        RULES_REQUIRED_RECEIPT_AMOUNT_FORM_DRAFT: 'rulesRequiredReceiptAmountFormDraft',
        RULES_MAX_EXPENSE_AMOUNT_FORM: 'rulesMaxExpenseAmountForm',
        RULES_MAX_EXPENSE_AMOUNT_FORM_DRAFT: 'rulesMaxExpenseAmountFormDraft',
        RULES_MAX_EXPENSE_AGE_FORM: 'rulesMaxExpenseAgeForm',
        RULES_MAX_EXPENSE_AGE_FORM_DRAFT: 'rulesMaxExpenseAgeFormDraft',
        RULES_CUSTOM_FORM: 'rulesCustomForm',
        RULES_CUSTOM_FORM_DRAFT: 'rulesCustomFormDraft',
        DEBUG_DETAILS_FORM: 'debugDetailsForm',
        DEBUG_DETAILS_FORM_DRAFT: 'debugDetailsFormDraft',
        ONBOARDING_WORK_EMAIL_FORM: 'onboardingWorkEmailForm',
        ONBOARDING_WORK_EMAIL_FORM_DRAFT: 'onboardingWorkEmailFormDraft',
        MERGE_ACCOUNT_DETAILS_FORM: 'mergeAccountDetailsForm',
        MERGE_ACCOUNT_DETAILS_FORM_DRAFT: 'mergeAccountDetailsFormDraft',
        WORKSPACE_PER_DIEM_FORM: 'workspacePerDiemForm',
        WORKSPACE_PER_DIEM_FORM_DRAFT: 'workspacePerDiemFormDraft',
    },
    DERIVED: {
        REPORT_ATTRIBUTES: 'reportAttributes',
    },
} as const;

type AllOnyxKeys = DeepValueOf<typeof ONYXKEYS>;

type OnyxFormValuesMapping = {
    [ONYXKEYS.FORMS.ADD_PAYMENT_CARD_FORM]: FormTypes.AddPaymentCardForm;
    [ONYXKEYS.FORMS.WORKSPACE_SETTINGS_FORM]: FormTypes.WorkspaceSettingsForm;
    [ONYXKEYS.FORMS.WORKSPACE_CATEGORY_FORM]: FormTypes.WorkspaceCategoryForm;
    [ONYXKEYS.FORMS.WORKSPACE_CONFIRMATION_FORM]: FormTypes.WorkspaceConfirmationForm;
    [ONYXKEYS.FORMS.ONBOARDING_WORKSPACE_DETAILS_FORM]: FormTypes.WorkspaceConfirmationForm;
    [ONYXKEYS.FORMS.WORKSPACE_TAG_FORM]: FormTypes.WorkspaceTagForm;
    [ONYXKEYS.FORMS.WORKSPACE_TAX_CUSTOM_NAME]: FormTypes.WorkspaceTaxCustomName;
    [ONYXKEYS.FORMS.WORKSPACE_COMPANY_CARD_FEED_NAME]: FormTypes.WorkspaceCompanyCardFeedName;
    [ONYXKEYS.FORMS.EDIT_WORKSPACE_COMPANY_CARD_NAME_FORM]: FormTypes.WorkspaceCompanyCardEditName;
    [ONYXKEYS.FORMS.WORKSPACE_REPORT_FIELDS_FORM]: FormTypes.WorkspaceReportFieldForm;
    [ONYXKEYS.FORMS.WORKSPACE_CATEGORY_DESCRIPTION_HINT_FORM]: FormTypes.WorkspaceCategoryDescriptionHintForm;
    [ONYXKEYS.FORMS.WORKSPACE_CATEGORY_FLAG_AMOUNTS_OVER_FORM]: FormTypes.WorkspaceCategoryFlagAmountsOverForm;
    [ONYXKEYS.FORMS.CLOSE_ACCOUNT_FORM]: FormTypes.CloseAccountForm;
    [ONYXKEYS.FORMS.PROFILE_SETTINGS_FORM]: FormTypes.ProfileSettingsForm;
    [ONYXKEYS.FORMS.DISPLAY_NAME_FORM]: FormTypes.DisplayNameForm;
    [ONYXKEYS.FORMS.ONBOARDING_PERSONAL_DETAILS_FORM]: FormTypes.DisplayNameForm;
    [ONYXKEYS.FORMS.ROOM_NAME_FORM]: FormTypes.RoomNameForm;
    [ONYXKEYS.FORMS.REPORT_DESCRIPTION_FORM]: FormTypes.ReportDescriptionForm;
    [ONYXKEYS.FORMS.LEGAL_NAME_FORM]: FormTypes.LegalNameForm;
    [ONYXKEYS.FORMS.WORKSPACE_INVITE_MESSAGE_FORM]: FormTypes.WorkspaceInviteMessageForm;
    [ONYXKEYS.FORMS.DATE_OF_BIRTH_FORM]: FormTypes.DateOfBirthForm;
    [ONYXKEYS.FORMS.HOME_ADDRESS_FORM]: FormTypes.HomeAddressForm;
    [ONYXKEYS.FORMS.PERSONAL_DETAILS_FORM]: FormTypes.PersonalDetailsForm;
    [ONYXKEYS.FORMS.NEW_ROOM_FORM]: FormTypes.NewRoomForm;
    [ONYXKEYS.FORMS.ROOM_SETTINGS_FORM]: FormTypes.RoomSettingsForm;
    [ONYXKEYS.FORMS.NEW_TASK_FORM]: FormTypes.NewTaskForm;
    [ONYXKEYS.FORMS.EDIT_TASK_FORM]: FormTypes.EditTaskForm;
    [ONYXKEYS.FORMS.DISABLE_AUTO_RENEW_SURVEY_FORM]: FormTypes.FeedbackSurveyForm;
    [ONYXKEYS.FORMS.REQUEST_EARLY_CANCELLATION_FORM]: FormTypes.FeedbackSurveyForm;
    [ONYXKEYS.FORMS.EXIT_SURVEY_REASON_FORM]: FormTypes.ExitSurveyReasonForm;
    [ONYXKEYS.FORMS.EXIT_SURVEY_RESPONSE_FORM]: FormTypes.ExitSurveyResponseForm;
    [ONYXKEYS.FORMS.MONEY_REQUEST_DESCRIPTION_FORM]: FormTypes.MoneyRequestDescriptionForm;
    [ONYXKEYS.FORMS.MONEY_REQUEST_MERCHANT_FORM]: FormTypes.MoneyRequestMerchantForm;
    [ONYXKEYS.FORMS.MONEY_REQUEST_AMOUNT_FORM]: FormTypes.MoneyRequestAmountForm;
    [ONYXKEYS.FORMS.MONEY_REQUEST_DATE_FORM]: FormTypes.MoneyRequestDateForm;
    [ONYXKEYS.FORMS.MONEY_REQUEST_TIME_FORM]: FormTypes.MoneyRequestTimeForm;
    [ONYXKEYS.FORMS.MONEY_REQUEST_SUBRATE_FORM]: FormTypes.MoneyRequestSubrateForm;
    [ONYXKEYS.FORMS.MONEY_REQUEST_HOLD_FORM]: FormTypes.MoneyRequestHoldReasonForm;
    [ONYXKEYS.FORMS.MONEY_REQUEST_COMPANY_INFO_FORM]: FormTypes.MoneyRequestCompanyInfoForm;
    [ONYXKEYS.FORMS.NEW_CONTACT_METHOD_FORM]: FormTypes.NewContactMethodForm;
    [ONYXKEYS.FORMS.WAYPOINT_FORM]: FormTypes.WaypointForm;
    [ONYXKEYS.FORMS.SETTINGS_STATUS_SET_FORM]: FormTypes.SettingsStatusSetForm;
    [ONYXKEYS.FORMS.SETTINGS_STATUS_CLEAR_DATE_FORM]: FormTypes.SettingsStatusClearDateForm;
    [ONYXKEYS.FORMS.CHANGE_BILLING_CURRENCY_FORM]: FormTypes.ChangeBillingCurrencyForm;
    [ONYXKEYS.FORMS.SETTINGS_STATUS_SET_CLEAR_AFTER_FORM]: FormTypes.SettingsStatusSetClearAfterForm;
    [ONYXKEYS.FORMS.PRIVATE_NOTES_FORM]: FormTypes.PrivateNotesForm;
    [ONYXKEYS.FORMS.I_KNOW_A_TEACHER_FORM]: FormTypes.IKnowTeacherForm;
    [ONYXKEYS.FORMS.INTRO_SCHOOL_PRINCIPAL_FORM]: FormTypes.IntroSchoolPrincipalForm;
    [ONYXKEYS.FORMS.REPORT_VIRTUAL_CARD_FRAUD]: FormTypes.ReportVirtualCardFraudForm;
    [ONYXKEYS.FORMS.REPORT_PHYSICAL_CARD_FORM]: FormTypes.ReportPhysicalCardForm;
    [ONYXKEYS.FORMS.REPORT_FIELDS_EDIT_FORM]: FormTypes.ReportFieldsEditForm;
    [ONYXKEYS.FORMS.REIMBURSEMENT_ACCOUNT_FORM]: FormTypes.ReimbursementAccountForm;
    [ONYXKEYS.FORMS.PERSONAL_BANK_ACCOUNT_FORM]: FormTypes.PersonalBankAccountForm;
    [ONYXKEYS.FORMS.WORKSPACE_DESCRIPTION_FORM]: FormTypes.WorkspaceDescriptionForm;
    [ONYXKEYS.FORMS.WORKSPACE_MEMBER_CUSTOM_FIELD_FORM]: FormTypes.WorkspaceMemberCustomFieldsForm;
    [ONYXKEYS.FORMS.WALLET_ADDITIONAL_DETAILS]: FormTypes.AdditionalDetailStepForm;
    [ONYXKEYS.FORMS.POLICY_TAG_NAME_FORM]: FormTypes.PolicyTagNameForm;
    [ONYXKEYS.FORMS.WORKSPACE_NEW_TAX_FORM]: FormTypes.WorkspaceNewTaxForm;
    [ONYXKEYS.FORMS.POLICY_CREATE_DISTANCE_RATE_FORM]: FormTypes.PolicyCreateDistanceRateForm;
    [ONYXKEYS.FORMS.POLICY_DISTANCE_RATE_EDIT_FORM]: FormTypes.PolicyDistanceRateEditForm;
    [ONYXKEYS.FORMS.POLICY_DISTANCE_RATE_TAX_RECLAIMABLE_ON_EDIT_FORM]: FormTypes.PolicyDistanceRateTaxReclaimableOnEditForm;
    [ONYXKEYS.FORMS.WORKSPACE_TAX_NAME_FORM]: FormTypes.WorkspaceTaxNameForm;
    [ONYXKEYS.FORMS.WORKSPACE_TAX_CODE_FORM]: FormTypes.WorkspaceTaxCodeForm;
    [ONYXKEYS.FORMS.WORKSPACE_TAX_VALUE_FORM]: FormTypes.WorkspaceTaxValueForm;
    [ONYXKEYS.FORMS.WORKSPACE_INVOICES_COMPANY_NAME_FORM]: FormTypes.WorkspaceInvoicesCompanyNameForm;
    [ONYXKEYS.FORMS.WORKSPACE_INVOICES_COMPANY_WEBSITE_FORM]: FormTypes.WorkspaceInvoicesCompanyWebsiteForm;
    [ONYXKEYS.FORMS.NEW_CHAT_NAME_FORM]: FormTypes.NewChatNameForm;
    [ONYXKEYS.FORMS.SUBSCRIPTION_SIZE_FORM]: FormTypes.SubscriptionSizeForm;
    [ONYXKEYS.FORMS.ISSUE_NEW_EXPENSIFY_CARD_FORM]: FormTypes.IssueNewExpensifyCardForm;
    [ONYXKEYS.FORMS.ADD_NEW_CARD_FEED_FORM]: FormTypes.AddNewCardFeedForm;
    [ONYXKEYS.FORMS.ASSIGN_CARD_FORM]: FormTypes.AssignCardForm;
    [ONYXKEYS.FORMS.EDIT_EXPENSIFY_CARD_NAME_FORM]: FormTypes.EditExpensifyCardNameForm;
    [ONYXKEYS.FORMS.EDIT_EXPENSIFY_CARD_LIMIT_FORM]: FormTypes.EditExpensifyCardLimitForm;
    [ONYXKEYS.FORMS.SAGE_INTACCT_CREDENTIALS_FORM]: FormTypes.SageIntactCredentialsForm;
    [ONYXKEYS.FORMS.NETSUITE_CUSTOM_FIELD_FORM]: FormTypes.NetSuiteCustomFieldForm;
    [ONYXKEYS.FORMS.NETSUITE_CUSTOM_LIST_ADD_FORM]: FormTypes.NetSuiteCustomFieldForm;
    [ONYXKEYS.FORMS.NETSUITE_CUSTOM_SEGMENT_ADD_FORM]: FormTypes.NetSuiteCustomFieldForm;
    [ONYXKEYS.FORMS.NETSUITE_TOKEN_INPUT_FORM]: FormTypes.NetSuiteTokenInputForm;
    [ONYXKEYS.FORMS.NETSUITE_CUSTOM_FORM_ID_FORM]: FormTypes.NetSuiteCustomFormIDForm;
    [ONYXKEYS.FORMS.SAGE_INTACCT_DIMENSION_TYPE_FORM]: FormTypes.SageIntacctDimensionForm;
    [ONYXKEYS.FORMS.SEARCH_ADVANCED_FILTERS_FORM]: FormTypes.SearchAdvancedFiltersForm;
    [ONYXKEYS.FORMS.TEXT_PICKER_MODAL_FORM]: FormTypes.TextPickerModalForm;
    [ONYXKEYS.FORMS.RULES_CUSTOM_NAME_MODAL_FORM]: FormTypes.RulesCustomNameModalForm;
    [ONYXKEYS.FORMS.RULES_AUTO_APPROVE_REPORTS_UNDER_MODAL_FORM]: FormTypes.RulesAutoApproveReportsUnderModalForm;
    [ONYXKEYS.FORMS.RULES_RANDOM_REPORT_AUDIT_MODAL_FORM]: FormTypes.RulesRandomReportAuditModalForm;
    [ONYXKEYS.FORMS.RULES_AUTO_PAY_REPORTS_UNDER_MODAL_FORM]: FormTypes.RulesAutoPayReportsUnderModalForm;
    [ONYXKEYS.FORMS.RULES_REQUIRED_RECEIPT_AMOUNT_FORM]: FormTypes.RulesRequiredReceiptAmountForm;
    [ONYXKEYS.FORMS.RULES_MAX_EXPENSE_AMOUNT_FORM]: FormTypes.RulesMaxExpenseAmountForm;
    [ONYXKEYS.FORMS.RULES_MAX_EXPENSE_AGE_FORM]: FormTypes.RulesMaxExpenseAgeForm;
    [ONYXKEYS.FORMS.RULES_CUSTOM_FORM]: FormTypes.RulesCustomForm;
    [ONYXKEYS.FORMS.SEARCH_SAVED_SEARCH_RENAME_FORM]: FormTypes.SearchSavedSearchRenameForm;
    [ONYXKEYS.FORMS.DEBUG_DETAILS_FORM]: FormTypes.DebugReportForm | FormTypes.DebugReportActionForm | FormTypes.DebugTransactionForm | FormTypes.DebugTransactionViolationForm;
    [ONYXKEYS.FORMS.ONBOARDING_WORK_EMAIL_FORM]: FormTypes.OnboardingWorkEmailForm;
    [ONYXKEYS.FORMS.MERGE_ACCOUNT_DETAILS_FORM]: FormTypes.MergeAccountDetailsForm;
    [ONYXKEYS.FORMS.INTERNATIONAL_BANK_ACCOUNT_FORM]: FormTypes.InternationalBankAccountForm;
    [ONYXKEYS.FORMS.WORKSPACE_PER_DIEM_FORM]: FormTypes.WorkspacePerDiemForm;
};

type OnyxFormDraftValuesMapping = {
    [K in keyof OnyxFormValuesMapping as `${K}Draft`]: OnyxFormValuesMapping[K];
};

type OnyxCollectionValuesMapping = {
    [ONYXKEYS.COLLECTION.DOWNLOAD]: OnyxTypes.Download;
    [ONYXKEYS.COLLECTION.POLICY]: OnyxTypes.Policy;
    [ONYXKEYS.COLLECTION.POLICY_DRAFTS]: OnyxTypes.Policy;
    [ONYXKEYS.COLLECTION.POLICY_CATEGORIES]: OnyxTypes.PolicyCategories;
    [ONYXKEYS.COLLECTION.POLICY_CATEGORIES_DRAFT]: OnyxTypes.PolicyCategories;
    [ONYXKEYS.COLLECTION.POLICY_TAGS]: OnyxTypes.PolicyTagLists;
    [ONYXKEYS.COLLECTION.POLICY_RECENTLY_USED_CATEGORIES]: OnyxTypes.RecentlyUsedCategories;
    [ONYXKEYS.COLLECTION.POLICY_RECENTLY_USED_DESTINATIONS]: OnyxTypes.RecentlyUsedCategories;
    [ONYXKEYS.COLLECTION.POLICY_HAS_CONNECTIONS_DATA_BEEN_FETCHED]: boolean;
    [ONYXKEYS.COLLECTION.DEPRECATED_POLICY_MEMBER_LIST]: OnyxTypes.PolicyEmployeeList;
    [ONYXKEYS.COLLECTION.WORKSPACE_INVITE_MEMBERS_DRAFT]: OnyxTypes.InvitedEmailsToAccountIDs;
    [ONYXKEYS.COLLECTION.WORKSPACE_INVITE_MESSAGE_DRAFT]: string;
    [ONYXKEYS.COLLECTION.WORKSPACE_INVITE_ROLE_DRAFT]: string;
    [ONYXKEYS.COLLECTION.REPORT]: OnyxTypes.Report;
    [ONYXKEYS.COLLECTION.REPORT_NAME_VALUE_PAIRS]: OnyxTypes.ReportNameValuePairs;
    [ONYXKEYS.COLLECTION.REPORT_DRAFT]: OnyxTypes.Report;
    [ONYXKEYS.COLLECTION.REPORT_METADATA]: OnyxTypes.ReportMetadata;
    [ONYXKEYS.COLLECTION.REPORT_ACTIONS]: OnyxTypes.ReportActions;
    [ONYXKEYS.COLLECTION.REPORT_ACTIONS_DRAFTS]: OnyxTypes.ReportActionsDrafts;
    [ONYXKEYS.COLLECTION.REPORT_ACTIONS_PAGES]: OnyxTypes.Pages;
    [ONYXKEYS.COLLECTION.REPORT_ACTIONS_REACTIONS]: OnyxTypes.ReportActionReactions;
    [ONYXKEYS.COLLECTION.REPORT_DRAFT_COMMENT]: string;
    [ONYXKEYS.COLLECTION.REPORT_IS_COMPOSER_FULL_SIZE]: boolean;
    [ONYXKEYS.COLLECTION.REPORT_USER_IS_TYPING]: OnyxTypes.ReportUserIsTyping;
    [ONYXKEYS.COLLECTION.REPORT_USER_IS_LEAVING_ROOM]: boolean;
    [ONYXKEYS.COLLECTION.REPORT_VIOLATIONS]: OnyxTypes.ReportViolations;
    [ONYXKEYS.COLLECTION.SECURITY_GROUP]: OnyxTypes.SecurityGroup;
    [ONYXKEYS.COLLECTION.TRANSACTION]: OnyxTypes.Transaction;
    [ONYXKEYS.COLLECTION.TRANSACTION_DRAFT]: OnyxTypes.Transaction;
    [ONYXKEYS.COLLECTION.SKIP_CONFIRMATION]: boolean;
    [ONYXKEYS.COLLECTION.TRANSACTION_BACKUP]: OnyxTypes.Transaction;
    [ONYXKEYS.COLLECTION.TRANSACTION_VIOLATIONS]: OnyxTypes.TransactionViolations;
    [ONYXKEYS.COLLECTION.SPLIT_TRANSACTION_DRAFT]: OnyxTypes.Transaction;
    [ONYXKEYS.COLLECTION.POLICY_RECENTLY_USED_TAGS]: OnyxTypes.RecentlyUsedTags;
    [ONYXKEYS.COLLECTION.OLD_POLICY_RECENTLY_USED_TAGS]: OnyxTypes.RecentlyUsedTags;
    [ONYXKEYS.COLLECTION.SELECTED_TAB]: OnyxTypes.SelectedTabRequest;
    [ONYXKEYS.COLLECTION.PRIVATE_NOTES_DRAFT]: string;
    [ONYXKEYS.COLLECTION.NVP_EXPENSIFY_REPORT_PDF_FILENAME]: string;
    [ONYXKEYS.COLLECTION.NEXT_STEP]: OnyxTypes.ReportNextStep;
    [ONYXKEYS.COLLECTION.POLICY_JOIN_MEMBER]: OnyxTypes.PolicyJoinMember;
    [ONYXKEYS.COLLECTION.POLICY_CONNECTION_SYNC_PROGRESS]: OnyxTypes.PolicyConnectionSyncProgress;
    [ONYXKEYS.COLLECTION.SNAPSHOT]: OnyxTypes.SearchResults;
    [ONYXKEYS.COLLECTION.SHARED_NVP_PRIVATE_USER_BILLING_GRACE_PERIOD_END]: OnyxTypes.BillingGraceEndPeriod;
    [ONYXKEYS.COLLECTION.SHARED_NVP_PRIVATE_DOMAIN_MEMBER]: OnyxTypes.CardFeeds;
    [ONYXKEYS.COLLECTION.PRIVATE_EXPENSIFY_CARD_SETTINGS]: OnyxTypes.ExpensifyCardSettings;
    [ONYXKEYS.COLLECTION.EXPENSIFY_CARD_BANK_ACCOUNT_METADATA]: OnyxTypes.ExpensifyCardBankAccountMetadata;
    [ONYXKEYS.COLLECTION.PRIVATE_EXPENSIFY_CARD_MANUAL_BILLING]: boolean;
    [ONYXKEYS.COLLECTION.WORKSPACE_CARDS_LIST]: OnyxTypes.WorkspaceCardsList;
    [ONYXKEYS.COLLECTION.EXPENSIFY_CARD_CONTINUOUS_RECONCILIATION_CONNECTION]: OnyxTypes.PolicyConnectionName;
    [ONYXKEYS.COLLECTION.EXPENSIFY_CARD_USE_CONTINUOUS_RECONCILIATION]: boolean;
    [ONYXKEYS.COLLECTION.LAST_SELECTED_FEED]: OnyxTypes.CompanyCardFeed;
    [ONYXKEYS.COLLECTION.LAST_SELECTED_EXPENSIFY_CARD_FEED]: OnyxTypes.FundID;
    [ONYXKEYS.COLLECTION.NVP_EXPENSIFY_ON_CARD_WAITLIST]: OnyxTypes.CardOnWaitlist;
    [ONYXKEYS.COLLECTION.ISSUE_NEW_EXPENSIFY_CARD]: OnyxTypes.IssueNewCard;
};

type OnyxValuesMapping = {
    [ONYXKEYS.ACCOUNT]: OnyxTypes.Account;
    [ONYXKEYS.ACCOUNT_MANAGER_REPORT_ID]: string;

    [ONYXKEYS.NVP_ONBOARDING]: Onboarding;

    // ONYXKEYS.NVP_TRY_NEW_DOT is HybridApp onboarding data
    [ONYXKEYS.NVP_TRY_NEW_DOT]: OnyxTypes.TryNewDot;
    [ONYXKEYS.RECENT_SEARCHES]: Record<string, OnyxTypes.RecentSearchItem>;
    [ONYXKEYS.SAVED_SEARCHES]: OnyxTypes.SaveSearch;
    [ONYXKEYS.RECENTLY_USED_CURRENCIES]: string[];
    [ONYXKEYS.ACTIVE_CLIENTS]: string[];
    [ONYXKEYS.DEVICE_ID]: string;
    [ONYXKEYS.IS_SIDEBAR_LOADED]: boolean;
    [ONYXKEYS.PERSISTED_REQUESTS]: OnyxTypes.Request[];
    [ONYXKEYS.PERSISTED_ONGOING_REQUESTS]: OnyxTypes.Request;
    [ONYXKEYS.CURRENT_DATE]: string;
    [ONYXKEYS.CREDENTIALS]: OnyxTypes.Credentials;
    [ONYXKEYS.STASHED_CREDENTIALS]: OnyxTypes.Credentials;
    [ONYXKEYS.MODAL]: OnyxTypes.Modal;
    [ONYXKEYS.FULLSCREEN_VISIBILITY]: boolean;
    [ONYXKEYS.NETWORK]: OnyxTypes.Network;
    [ONYXKEYS.NEW_GROUP_CHAT_DRAFT]: OnyxTypes.NewGroupChatDraft;
    [ONYXKEYS.CUSTOM_STATUS_DRAFT]: OnyxTypes.CustomStatusDraft;
    [ONYXKEYS.INPUT_FOCUSED]: boolean;
    [ONYXKEYS.PERSONAL_DETAILS_LIST]: OnyxTypes.PersonalDetailsList;
    [ONYXKEYS.PRIVATE_PERSONAL_DETAILS]: OnyxTypes.PrivatePersonalDetails;
    [ONYXKEYS.PERSONAL_DETAILS_METADATA]: Record<string, OnyxTypes.PersonalDetailsMetadata>;
    [ONYXKEYS.TASK]: OnyxTypes.Task;
    [ONYXKEYS.CURRENCY_LIST]: OnyxTypes.CurrencyList;
    [ONYXKEYS.UPDATE_AVAILABLE]: boolean;
    [ONYXKEYS.SCREEN_SHARE_REQUEST]: OnyxTypes.ScreenShareRequest;
    [ONYXKEYS.COUNTRY_CODE]: number;
    [ONYXKEYS.COUNTRY]: string;
    [ONYXKEYS.USER_LOCATION]: OnyxTypes.UserLocation;
    [ONYXKEYS.LOGIN_LIST]: OnyxTypes.LoginList;
    [ONYXKEYS.PENDING_CONTACT_ACTION]: OnyxTypes.PendingContactAction;
    [ONYXKEYS.VALIDATE_ACTION_CODE]: OnyxTypes.ValidateMagicCodeAction;
    [ONYXKEYS.JOINABLE_POLICIES]: OnyxTypes.JoinablePolicies;
    [ONYXKEYS.VALIDATE_USER_AND_GET_ACCESSIBLE_POLICIES]: OnyxTypes.ValidateUserAndGetAccessiblePolicies;
    [ONYXKEYS.SESSION]: OnyxTypes.Session;
    [ONYXKEYS.USER_METADATA]: OnyxTypes.UserMetadata;
    [ONYXKEYS.STASHED_SESSION]: OnyxTypes.Session;
    [ONYXKEYS.BETAS]: OnyxTypes.Beta[];
    [ONYXKEYS.NVP_MUTED_PLATFORMS]: Partial<Record<Platform, true>>;
    [ONYXKEYS.NVP_PRIORITY_MODE]: ValueOf<typeof CONST.PRIORITY_MODE>;
    [ONYXKEYS.NVP_BLOCKED_FROM_CONCIERGE]: OnyxTypes.BlockedFromConcierge;
    [ONYXKEYS.QUEUE_FLUSHED_DATA]: OnyxUpdate[];

    // The value of this nvp is a string representation of the date when the block expires, or an empty string if the user is not blocked
    [ONYXKEYS.NVP_BLOCKED_FROM_CHAT]: string;
    [ONYXKEYS.NVP_PRIVATE_PUSH_NOTIFICATION_ID]: string;
    [ONYXKEYS.NVP_RECENT_ATTENDEES]: Attendee[];
    [ONYXKEYS.NVP_TRY_FOCUS_MODE]: boolean;
    [ONYXKEYS.NVP_DISMISSED_HOLD_USE_EXPLANATION]: boolean;
    [ONYXKEYS.NVP_DISMISSED_INSTANT_SUBMIT_EXPLANATION]: boolean;
    [ONYXKEYS.NVP_LAST_PAYMENT_METHOD]: OnyxTypes.LastPaymentMethod;
    [ONYXKEYS.NVP_LAST_LOCATION_PERMISSION_PROMPT]: string;
    [ONYXKEYS.LAST_EXPORT_METHOD]: OnyxTypes.LastExportMethod;
    [ONYXKEYS.NVP_RECENT_WAYPOINTS]: OnyxTypes.RecentWaypoint[];
    [ONYXKEYS.NVP_INTRO_SELECTED]: OnyxTypes.IntroSelected;
    [ONYXKEYS.HAS_NON_PERSONAL_POLICY]: boolean;
    [ONYXKEYS.NVP_LAST_SELECTED_DISTANCE_RATES]: OnyxTypes.LastSelectedDistanceRates;
    [ONYXKEYS.NVP_SEEN_NEW_USER_MODAL]: boolean;
    [ONYXKEYS.PLAID_DATA]: OnyxTypes.PlaidData;
    [ONYXKEYS.IS_PLAID_DISABLED]: boolean;
    [ONYXKEYS.PLAID_LINK_TOKEN]: string;
    [ONYXKEYS.ONFIDO_TOKEN]: string;
    [ONYXKEYS.ONFIDO_APPLICANT_ID]: string;
    [ONYXKEYS.NVP_PREFERRED_LOCALE]: OnyxTypes.Locale;
    [ONYXKEYS.NVP_ACTIVE_POLICY_ID]: string;
    [ONYXKEYS.NVP_DISMISSED_REFERRAL_BANNERS]: OnyxTypes.DismissedReferralBanners;
    [ONYXKEYS.NVP_HAS_SEEN_TRACK_TRAINING]: boolean;
    [ONYXKEYS.NVP_PRIVATE_SUBSCRIPTION]: OnyxTypes.PrivateSubscription;
    [ONYXKEYS.NVP_PRIVATE_STRIPE_CUSTOMER_ID]: OnyxTypes.StripeCustomerID;
    [ONYXKEYS.NVP_PRIVATE_BILLING_DISPUTE_PENDING]: number;
    [ONYXKEYS.NVP_PRIVATE_BILLING_STATUS]: OnyxTypes.BillingStatus;
    [ONYXKEYS.USER_WALLET]: OnyxTypes.UserWallet;
    [ONYXKEYS.WALLET_ONFIDO]: OnyxTypes.WalletOnfido;
    [ONYXKEYS.WALLET_ADDITIONAL_DETAILS]: OnyxTypes.WalletAdditionalDetails;
    [ONYXKEYS.WALLET_TERMS]: OnyxTypes.WalletTerms;
    [ONYXKEYS.BANK_ACCOUNT_LIST]: OnyxTypes.BankAccountList;
    [ONYXKEYS.FUND_LIST]: OnyxTypes.FundList;
    [ONYXKEYS.CARD_LIST]: OnyxTypes.CardList;
    [ONYXKEYS.WALLET_STATEMENT]: OnyxTypes.WalletStatement;
    [ONYXKEYS.PURCHASE_LIST]: OnyxTypes.PurchaseList;
    [ONYXKEYS.PERSONAL_BANK_ACCOUNT]: OnyxTypes.PersonalBankAccount;
    [ONYXKEYS.REIMBURSEMENT_ACCOUNT]: OnyxTypes.ReimbursementAccount;
    [ONYXKEYS.PREFERRED_EMOJI_SKIN_TONE]: string | number;
    [ONYXKEYS.FREQUENTLY_USED_EMOJIS]: OnyxTypes.FrequentlyUsedEmoji[];
    [ONYXKEYS.REIMBURSEMENT_ACCOUNT_WORKSPACE_ID]: string;
    [ONYXKEYS.IS_LOADING_PAYMENT_METHODS]: boolean;
    [ONYXKEYS.IS_LOADING_REPORT_DATA]: boolean;
    [ONYXKEYS.IS_TEST_TOOLS_MODAL_OPEN]: boolean;
    [ONYXKEYS.APP_PROFILING_IN_PROGRESS]: boolean;
    [ONYXKEYS.IS_LOADING_APP]: boolean;
    [ONYXKEYS.HAS_LOADED_APP]: boolean;
    [ONYXKEYS.WALLET_TRANSFER]: OnyxTypes.WalletTransfer;
    [ONYXKEYS.LAST_ACCESSED_WORKSPACE_POLICY_ID]: string;
    [ONYXKEYS.SHOULD_SHOW_COMPOSE_INPUT]: boolean;
    [ONYXKEYS.IS_BETA]: boolean;
    [ONYXKEYS.IS_CHECKING_PUBLIC_ROOM]: boolean;
    [ONYXKEYS.MY_DOMAIN_SECURITY_GROUPS]: Record<string, string>;
    [ONYXKEYS.LAST_OPENED_PUBLIC_ROOM_ID]: string;
    [ONYXKEYS.VERIFY_3DS_SUBSCRIPTION]: string;
    [ONYXKEYS.PREFERRED_THEME]: ValueOf<typeof CONST.THEME>;
    [ONYXKEYS.MAPBOX_ACCESS_TOKEN]: OnyxTypes.MapboxAccessToken;
    [ONYXKEYS.ONYX_UPDATES_FROM_SERVER]: OnyxTypes.OnyxUpdatesFromServer;
    [ONYXKEYS.ONYX_UPDATES_LAST_UPDATE_ID_APPLIED_TO_CLIENT]: number;
    [ONYXKEYS.MAX_CANVAS_AREA]: number;
    [ONYXKEYS.MAX_CANVAS_HEIGHT]: number;
    [ONYXKEYS.MAX_CANVAS_WIDTH]: number;
    [ONYXKEYS.ONBOARDING_PURPOSE_SELECTED]: OnyxTypes.OnboardingPurpose;
    [ONYXKEYS.ONBOARDING_COMPANY_SIZE]: OnboardingCompanySize;
    [ONYXKEYS.ONBOARDING_CUSTOM_CHOICES]: OnyxTypes.OnboardingPurpose[] | [];
    [ONYXKEYS.ONBOARDING_ERROR_MESSAGE]: string;
    [ONYXKEYS.ONBOARDING_POLICY_ID]: string;
    [ONYXKEYS.ONBOARDING_ADMINS_CHAT_REPORT_ID]: string;
    [ONYXKEYS.ONBOARDING_LAST_VISITED_PATH]: string;
    [ONYXKEYS.IS_SEARCHING_FOR_REPORTS]: boolean;
    [ONYXKEYS.LAST_VISITED_PATH]: string | undefined;
    [ONYXKEYS.VERIFY_3DS_SUBSCRIPTION]: string;
    [ONYXKEYS.RECENTLY_USED_REPORT_FIELDS]: OnyxTypes.RecentlyUsedReportFields;
    [ONYXKEYS.UPDATE_REQUIRED]: boolean;
    [ONYXKEYS.RESET_REQUIRED]: boolean;
    [ONYXKEYS.PLAID_CURRENT_EVENT]: string;
    [ONYXKEYS.NVP_PRIVATE_TAX_EXEMPT]: boolean;
    [ONYXKEYS.LOGS]: OnyxTypes.CapturedLogs;
    [ONYXKEYS.SHOULD_STORE_LOGS]: boolean;
    [ONYXKEYS.SHOULD_MASK_ONYX_STATE]: boolean;
    [ONYXKEYS.CACHED_PDF_PATHS]: Record<string, string>;
    [ONYXKEYS.POLICY_OWNERSHIP_CHANGE_CHECKS]: Record<string, OnyxTypes.PolicyOwnershipChangeChecks>;
    [ONYXKEYS.NVP_QUICK_ACTION_GLOBAL_CREATE]: OnyxTypes.QuickAction;
    [ONYXKEYS.SUBSCRIPTION_RETRY_BILLING_STATUS_FAILED]: boolean;
    [ONYXKEYS.SUBSCRIPTION_RETRY_BILLING_STATUS_SUCCESSFUL]: boolean;
    [ONYXKEYS.SUBSCRIPTION_RETRY_BILLING_STATUS_PENDING]: boolean;
    [ONYXKEYS.NVP_TRAVEL_SETTINGS]: OnyxTypes.TravelSettings;
    [ONYXKEYS.REVIEW_DUPLICATES]: OnyxTypes.ReviewDuplicates;
    [ONYXKEYS.ADD_NEW_COMPANY_CARD]: OnyxTypes.AddNewCompanyCardFeed;
    [ONYXKEYS.ASSIGN_CARD]: OnyxTypes.AssignCard;
    [ONYXKEYS.MOBILE_SELECTION_MODE]: OnyxTypes.MobileSelectionMode;
    [ONYXKEYS.NVP_FIRST_DAY_FREE_TRIAL]: string;
    [ONYXKEYS.NVP_LAST_DAY_FREE_TRIAL]: string;
    [ONYXKEYS.NVP_BILLING_FUND_ID]: number;
    [ONYXKEYS.NVP_PRIVATE_AMOUNT_OWED]: number;
    [ONYXKEYS.NVP_PRIVATE_OWNER_BILLING_GRACE_PERIOD_END]: number;
    [ONYXKEYS.NVP_DELETE_TRANSACTION_NAVIGATE_BACK_URL]: string | undefined;
    [ONYXKEYS.NVP_RECONNECT_APP_IF_FULL_RECONNECT_BEFORE]: string;
    [ONYXKEYS.NVP_PRIVATE_FIRST_POLICY_CREATED_DATE]: string;
    [ONYXKEYS.NVP_PRIVATE_MANUAL_TEAM_2025_PRICING]: string;
    [ONYXKEYS.NVP_PRIVATE_LOCK_ACCOUNT_DETAILS]: OnyxTypes.LockAccountDetails;
    [ONYXKEYS.NVP_PRIVATE_CANCELLATION_DETAILS]: OnyxTypes.CancellationDetails[];
    [ONYXKEYS.ROOM_MEMBERS_USER_SEARCH_PHRASE]: string;
    [ONYXKEYS.APPROVAL_WORKFLOW]: OnyxTypes.ApprovalWorkflowOnyx;
    [ONYXKEYS.IMPORTED_SPREADSHEET]: OnyxTypes.ImportedSpreadsheet;
    [ONYXKEYS.LAST_ROUTE]: string;
    [ONYXKEYS.IS_SINGLE_NEW_DOT_ENTRY]: boolean | undefined;
    [ONYXKEYS.IS_USING_IMPORTED_STATE]: boolean;
    [ONYXKEYS.NVP_EXPENSIFY_COMPANY_CARDS_CUSTOM_NAMES]: Record<string, string>;
    [ONYXKEYS.CONCIERGE_REPORT_ID]: string;
    [ONYXKEYS.SHARE_UNKNOWN_USER_DETAILS]: Participant;
    [ONYXKEYS.SHARE_TEMP_FILE]: OnyxTypes.ShareTempFile;
    [ONYXKEYS.CORPAY_FIELDS]: OnyxTypes.CorpayFields;
    [ONYXKEYS.PRESERVED_USER_SESSION]: OnyxTypes.Session;
    [ONYXKEYS.NVP_DISMISSED_PRODUCT_TRAINING]: OnyxTypes.DismissedProductTraining;
    [ONYXKEYS.CORPAY_ONBOARDING_FIELDS]: OnyxTypes.CorpayOnboardingFields;
    [ONYXKEYS.LAST_FULL_RECONNECT_TIME]: string;
    [ONYXKEYS.TRAVEL_PROVISIONING]: OnyxTypes.TravelProvisioning;
    [ONYXKEYS.IS_LOADING_BILL_WHEN_DOWNGRADE]: boolean | undefined;
    [ONYXKEYS.SHOULD_BILL_WHEN_DOWNGRADING]: boolean | undefined;
    [ONYXKEYS.BILLING_RECEIPT_DETAILS]: OnyxTypes.BillingReceiptDetails;
    [ONYXKEYS.NVP_SIDE_PANEL]: OnyxTypes.SidePanel;
    [ONYXKEYS.NVP_PRIVATE_VACATION_DELEGATE]: OnyxTypes.VacationDelegate;
    [ONYXKEYS.SCHEDULE_CALL_DRAFT]: OnyxTypes.ScheduleCallDraft;
    [ONYXKEYS.IS_FORCED_TO_CHANGE_CURRENCY]: boolean | undefined;
    [ONYXKEYS.IS_COMING_FROM_GLOBAL_REIMBURSEMENTS_FLOW]: boolean | undefined;
    [ONYXKEYS.HAS_MORE_UNREPORTED_TRANSACTIONS_RESULTS]: boolean | undefined;
    [ONYXKEYS.IS_LOADING_UNREPORTED_TRANSACTIONS]: boolean | undefined;
    [ONYXKEYS.NVP_LAST_ECASH_IOS_LOGIN]: string;
    [ONYXKEYS.NVP_LAST_ECASH_ANDROID_LOGIN]: string;
    [ONYXKEYS.NVP_LAST_IPHONE_LOGIN]: string;
    [ONYXKEYS.NVP_LAST_ANDROID_LOGIN]: string;
};

type OnyxDerivedValuesMapping = {
    [ONYXKEYS.DERIVED.REPORT_ATTRIBUTES]: OnyxTypes.ReportAttributesDerivedValue;
};

type OnyxValues = OnyxValuesMapping & OnyxCollectionValuesMapping & OnyxFormValuesMapping & OnyxFormDraftValuesMapping & OnyxDerivedValuesMapping;

type OnyxCollectionKey = keyof OnyxCollectionValuesMapping;
type OnyxFormKey = keyof OnyxFormValuesMapping;
type OnyxFormDraftKey = keyof OnyxFormDraftValuesMapping;
type OnyxValueKey = keyof OnyxValuesMapping;
type OnyxDerivedKey = keyof OnyxDerivedValuesMapping;

type OnyxKey = OnyxValueKey | OnyxCollectionKey | OnyxFormKey | OnyxFormDraftKey | OnyxDerivedKey;
type OnyxPagesKey = typeof ONYXKEYS.COLLECTION.REPORT_ACTIONS_PAGES;

type MissingOnyxKeysError = `Error: Types don't match, OnyxKey type is missing: ${Exclude<AllOnyxKeys, OnyxKey>}`;
/** If this type errors, it means that the `OnyxKey` type is missing some keys. */
// eslint-disable-next-line @typescript-eslint/no-unused-vars
type AssertOnyxKeys = AssertTypesEqual<AllOnyxKeys, OnyxKey, MissingOnyxKeysError>;

export default ONYXKEYS;
export type {
    OnyxCollectionKey,
    OnyxCollectionValuesMapping,
    OnyxFormDraftKey,
    OnyxFormKey,
    OnyxFormValuesMapping,
    OnyxKey,
    OnyxPagesKey,
    OnyxValueKey,
    OnyxValues,
    OnyxDerivedKey,
    OnyxDerivedValuesMapping,
};<|MERGE_RESOLUTION|>--- conflicted
+++ resolved
@@ -503,15 +503,9 @@
     /** Stores the information about the state of side panel */
     NVP_SIDE_PANEL: 'nvp_sidePanel',
 
-<<<<<<< HEAD
     /** Information about vacation delegate */
     NVP_PRIVATE_VACATION_DELEGATE: 'nvp_private_vacationDelegate',
 
-    /** Information about loading states while talking with AI sales */
-    TALK_TO_AI_SALES: 'talkToAISales',
-
-=======
->>>>>>> a304fb67
     /** Stores draft information while user is scheduling the call. */
     SCHEDULE_CALL_DRAFT: 'scheduleCallDraft',
 
