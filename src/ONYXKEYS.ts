--- conflicted
+++ resolved
@@ -458,9 +458,6 @@
     /** The user's Concierge reportID */
     CONCIERGE_REPORT_ID: 'conciergeReportID',
 
-<<<<<<< HEAD
-    HYBRID_APP: 'hybridApp',
-=======
     /** Corpay fields to be used in the bank account creation setup */
     CORPAY_FIELDS: 'corpayFields',
 
@@ -469,7 +466,8 @@
 
     /** Corpay onboarding fields used in steps 3-5 in the global reimbursements */
     CORPAY_ONBOARDING_FIELDS: 'corpayOnboardingFields',
->>>>>>> a0836a95
+
+    HYBRID_APP: 'hybridApp',
 
     /** Collection Keys */
     COLLECTION: {
@@ -1051,11 +1049,8 @@
     [ONYXKEYS.CORPAY_FIELDS]: OnyxTypes.CorpayFields;
     [ONYXKEYS.PRESERVED_USER_SESSION]: OnyxTypes.Session;
     [ONYXKEYS.NVP_DISMISSED_PRODUCT_TRAINING]: OnyxTypes.DismissedProductTraining;
-<<<<<<< HEAD
+    [ONYXKEYS.CORPAY_ONBOARDING_FIELDS]: OnyxTypes.CorpayOnboardingFields;
     [ONYXKEYS.HYBRID_APP]: OnyxTypes.HybridApp;
-=======
-    [ONYXKEYS.CORPAY_ONBOARDING_FIELDS]: OnyxTypes.CorpayOnboardingFields;
->>>>>>> a0836a95
 };
 type OnyxValues = OnyxValuesMapping & OnyxCollectionValuesMapping & OnyxFormValuesMapping & OnyxFormDraftValuesMapping;
 
