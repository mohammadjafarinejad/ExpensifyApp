--- conflicted
+++ resolved
@@ -1197,12 +1197,8 @@
     [ONYXKEYS.NVP_LAST_ECASH_ANDROID_LOGIN]: string;
     [ONYXKEYS.NVP_LAST_IPHONE_LOGIN]: string;
     [ONYXKEYS.NVP_LAST_ANDROID_LOGIN]: string;
-<<<<<<< HEAD
     [ONYXKEYS.TRANSACTION_THREAD_NAVIGATION_TRANSACTION_IDS]: string[];
-=======
-    [ONYXKEYS.TRANSACTION_THREAD_NAVIGATION_REPORT_IDS]: string[];
     [ONYXKEYS.HYBRID_APP]: OnyxTypes.HybridApp;
->>>>>>> 7be22920
 };
 
 type OnyxDerivedValuesMapping = {
