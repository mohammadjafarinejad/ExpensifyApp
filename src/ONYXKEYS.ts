import type {OnyxEntry} from 'react-native-onyx';
import type {ValueOf} from 'type-fest';
import type CONST from './CONST';
import type * as FormTypes from './types/form';
import type * as OnyxTypes from './types/onyx';
import type AssertTypesEqual from './types/utils/AssertTypesEqual';
import type DeepValueOf from './types/utils/DeepValueOf';

/**
 * This is a file containing constants for all the top level keys in our store
 */
const ONYXKEYS = {
    /** Holds information about the users account that is logging in */
    ACCOUNT: 'account',

    /** Holds the reportID for the report between the user and their account manager */
    ACCOUNT_MANAGER_REPORT_ID: 'accountManagerReportID',

    /** Boolean flag only true when first set */
    NVP_IS_FIRST_TIME_NEW_EXPENSIFY_USER: 'isFirstTimeNewExpensifyUser',

    /** Holds an array of client IDs which is used for multi-tabs on web in order to know
     * which tab is the leader, and which ones are the followers */
    ACTIVE_CLIENTS: 'activeClients',

    /** A unique ID for the device */
    DEVICE_ID: 'deviceID',

    /** Boolean flag set whenever the sidebar has loaded */
    IS_SIDEBAR_LOADED: 'isSidebarLoaded',

    /** Boolean flag set whenever we are searching for reports in the server */
    IS_SEARCHING_FOR_REPORTS: 'isSearchingForReports',

    /** Note: These are Persisted Requests - not all requests in the main queue as the key name might lead one to believe */
    PERSISTED_REQUESTS: 'networkRequestQueue',

    /** Stores current date */
    CURRENT_DATE: 'currentDate',

    /** Credentials to authenticate the user */
    CREDENTIALS: 'credentials',

    // Contains loading data for the IOU feature (MoneyRequestModal, IOUDetail, & MoneyRequestPreview Components)
    IOU: 'iou',

    /** Keeps track if there is modal currently visible or not */
    MODAL: 'modal',

    /** Has information about the network status (offline/online) */
    NETWORK: 'network',

    // draft status
    CUSTOM_STATUS_DRAFT: 'customStatusDraft',

    // keep edit message focus state
    INPUT_FOCUSED: 'inputFocused',

    /** Contains all the personalDetails the user has access to, keyed by accountID */
    PERSONAL_DETAILS_LIST: 'personalDetailsList',

    /** Contains all the private personal details of the user */
    PRIVATE_PERSONAL_DETAILS: 'private_personalDetails',

    /** Contains all the info for Tasks */
    TASK: 'task',

    /**
     * Contains all the info for Workspace Rate and Unit while editing.
     *
     * Note: This is not under the COLLECTION key as we can edit rate and unit
     * for one workspace only at a time. And we don't need to store
     * rates and units for different workspaces at the same time. */
    WORKSPACE_RATE_AND_UNIT: 'workspaceRateAndUnit',

    /** Contains a list of all currencies available to the user - user can
     * select a currency based on the list */
    CURRENCY_LIST: 'currencyList',

    /** Indicates whether an update is available and ready to be installed. */
    UPDATE_AVAILABLE: 'updateAvailable',

    /** Indicates that a request to join a screen share with a GuidesPlus agent was received */
    SCREEN_SHARE_REQUEST: 'screenShareRequest',

    /** Saves the current country code which is displayed when the user types a phone number without
     *  an international code */
    COUNTRY_CODE: 'countryCode',

    /**  The 'country' field in this code represents the return country based on the user's IP address.
     * It is expected to provide a two-letter country code such as US for United States, and so on. */
    COUNTRY: 'country',

    /** Contains all the users settings for the Settings page and sub pages */
    USER: 'user',

    /** Contains latitude and longitude of user's last known location */
    USER_LOCATION: 'userLocation',

    /** Contains metadata (partner, login, validation date) for all of the user's logins */
    LOGIN_LIST: 'loginList',

    /** Information about the current session (authToken, accountID, email, loading, error) */
    SESSION: 'session',
    BETAS: 'betas',

    /** NVP keys
    /** Contains the user preference for the LHN priority mode */
    NVP_PRIORITY_MODE: 'nvp_priorityMode',

    /** Contains the users's block expiration (if they have one) */
    NVP_BLOCKED_FROM_CONCIERGE: 'private_blockedFromConcierge',

    /** A unique identifier that each user has that's used to send notifications */
    NVP_PRIVATE_PUSH_NOTIFICATION_ID: 'private_pushNotificationID',

    /** The NVP with the last payment method used per policy */
    NVP_LAST_PAYMENT_METHOD: 'nvp_lastPaymentMethod',

    /** This NVP holds to most recent waypoints that a person has used when creating a distance request */
    NVP_RECENT_WAYPOINTS: 'expensify_recentWaypoints',

    /** This NVP will be `true` if the user has ever dismissed the engagement modal on either OldDot or NewDot. If it becomes true it should stay true forever. */
    NVP_HAS_DISMISSED_IDLE_PANEL: 'hasDismissedIdlePanel',

    /** This NVP contains the choice that the user made on the engagement modal */
    NVP_INTRO_SELECTED: 'introSelected',

    /** Does this user have push notifications enabled for this device? */
    PUSH_NOTIFICATIONS_ENABLED: 'pushNotificationsEnabled',

    /** Plaid data (access tokens, bank accounts ...) */
    PLAID_DATA: 'plaidData',

    /** If we disabled Plaid because of too many attempts */
    IS_PLAID_DISABLED: 'isPlaidDisabled',

    /** Token needed to initialize Plaid link */
    PLAID_LINK_TOKEN: 'plaidLinkToken',

    /** Capture Plaid event  */
    PLAID_CURRENT_EVENT: 'plaidCurrentEvent',

    /** Token needed to initialize Onfido */
    ONFIDO_TOKEN: 'onfidoToken',
    ONFIDO_APPLICANT_ID: 'onfidoApplicantID',

    /** Indicates which locale should be used */
    NVP_PREFERRED_LOCALE: 'preferredLocale',

    /** User's Expensify Wallet */
    USER_WALLET: 'userWallet',

    /** Object containing Onfido SDK Token + applicantID */
    WALLET_ONFIDO: 'walletOnfido',

    /** Stores information about additional details form entry */
    WALLET_ADDITIONAL_DETAILS: 'walletAdditionalDetails',

    /** Object containing Wallet terms step state */
    WALLET_TERMS: 'walletTerms',

    /** The user's bank accounts */
    BANK_ACCOUNT_LIST: 'bankAccountList',

    /** The user's payment and P2P cards */
    FUND_LIST: 'fundList',

    /** The user's cash card and imported cards (including the Expensify Card) */
    CARD_LIST: 'cardList',

    /** Whether the user has tried focus mode yet */
    NVP_TRY_FOCUS_MODE: 'tryFocusMode',

    /** Whether the user has been shown the hold educational interstitial yet */
    NVP_HOLD_USE_EXPLAINED: 'holdUseExplained',

    /** Boolean flag used to display the focus mode notification */
    FOCUS_MODE_NOTIFICATION: 'focusModeNotification',

    /** Stores information about the user's saved statements */
    WALLET_STATEMENT: 'walletStatement',

    /** Stores information about the active personal bank account being set up */
    PERSONAL_BANK_ACCOUNT: 'personalBankAccount',

    /** Stores information about the active reimbursement account being set up */
    REIMBURSEMENT_ACCOUNT: 'reimbursementAccount',

    /** Store preferred skintone for emoji */
    PREFERRED_EMOJI_SKIN_TONE: 'preferredEmojiSkinTone',

    /** Store frequently used emojis for this user */
    FREQUENTLY_USED_EMOJIS: 'frequentlyUsedEmojis',

    /** Stores Workspace ID that will be tied to reimbursement account during setup */
    REIMBURSEMENT_ACCOUNT_WORKSPACE_ID: 'reimbursementAccountWorkspaceID',

    /** Set when we are loading payment methods */
    IS_LOADING_PAYMENT_METHODS: 'isLoadingPaymentMethods',

    /** Is report data loading? */
    IS_LOADING_REPORT_DATA: 'isLoadingReportData',

    /** Is report data loading? */
    IS_LOADING_APP: 'isLoadingApp',

    /** Is the user in the process of switching to OldDot? */
    IS_SWITCHING_TO_OLD_DOT: 'isSwitchingToOldDot',

    /** Is the test tools modal open? */
    IS_TEST_TOOLS_MODAL_OPEN: 'isTestToolsModalOpen',

    /** Stores information about active wallet transfer amount, selectedAccountID, status, etc */
    WALLET_TRANSFER: 'walletTransfer',

    /** The policyID of the last workspace whose settings were accessed by the user */
    LAST_ACCESSED_WORKSPACE_POLICY_ID: 'lastAccessedWorkspacePolicyID',

    /** Whether we should show the compose input or not */
    SHOULD_SHOW_COMPOSE_INPUT: 'shouldShowComposeInput',

    /** Is app in beta version */
    IS_BETA: 'isBeta',

    /** Whether we're checking if the room is public or not */
    IS_CHECKING_PUBLIC_ROOM: 'isCheckingPublicRoom',

    /** A map of the user's security group IDs they belong to in specific domains */
    MY_DOMAIN_SECURITY_GROUPS: 'myDomainSecurityGroups',

    /** Report ID of the last report the user viewed as anonymous user */
    LAST_OPENED_PUBLIC_ROOM_ID: 'lastOpenedPublicRoomID',

    // The theme setting set by the user in preferences.
    // This can be either "light", "dark" or "system"
    PREFERRED_THEME: 'preferredTheme',

    // Experimental memory only Onyx mode flag
    IS_USING_MEMORY_ONLY_KEYS: 'isUsingMemoryOnlyKeys',

    // Information about the onyx updates IDs that were received from the server
    ONYX_UPDATES_FROM_SERVER: 'onyxUpdatesFromServer',

    // The last update ID that was applied to the client
    ONYX_UPDATES_LAST_UPDATE_ID_APPLIED_TO_CLIENT: 'OnyxUpdatesLastUpdateIDAppliedToClient',

    // The access token to be used with the Mapbox library
    MAPBOX_ACCESS_TOKEN: 'mapboxAccessToken',

    // Max area supported for HTML <canvas> element
    MAX_CANVAS_AREA: 'maxCanvasArea',

    // Max height supported for HTML <canvas> element
    MAX_CANVAS_HEIGHT: 'maxCanvasHeight',

    // Max width supported for HTML <canvas> element
    MAX_CANVAS_WIDTH: 'maxCanvasWidth',

    // Stores last visited path
    LAST_VISITED_PATH: 'lastVisitedPath',

    // Stores the recently used report fields
    RECENTLY_USED_REPORT_FIELDS: 'recentlyUsedReportFields',

    /** Indicates whether an forced upgrade is required */
    UPDATE_REQUIRED: 'updateRequired',

    /** Stores the logs of the app for debugging purposes */
    LOGS: 'logs',

    /** Indicates whether we should store logs or not */
    SHOULD_STORE_LOGS: 'shouldStoreLogs',

    /** Collection Keys */
    COLLECTION: {
        DOWNLOAD: 'download_',
        POLICY: 'policy_',
        POLICY_MEMBERS: 'policyMembers_',
        POLICY_DRAFTS: 'policyDrafts_',
        POLICY_MEMBERS_DRAFTS: 'policyMembersDrafts_',
        POLICY_CATEGORIES: 'policyCategories_',
        POLICY_RECENTLY_USED_CATEGORIES: 'policyRecentlyUsedCategories_',
        POLICY_TAGS: 'policyTags_',
        POLICY_RECENTLY_USED_TAGS: 'policyRecentlyUsedTags_',
        POLICY_REPORT_FIELDS: 'policyReportFields_',
        WORKSPACE_INVITE_MEMBERS_DRAFT: 'workspaceInviteMembersDraft_',
        WORKSPACE_INVITE_MESSAGE_DRAFT: 'workspaceInviteMessageDraft_',
        REPORT: 'report_',
        // REPORT_METADATA is a perf optimization used to hold loading states (isLoadingInitialReportActions, isLoadingOlderReportActions, isLoadingNewerReportActions).
        // A lot of components are connected to the Report entity and do not care about the actions. Setting the loading state
        // directly on the report caused a lot of unnecessary re-renders
        REPORT_METADATA: 'reportMetadata_',
        REPORT_ACTIONS: 'reportActions_',
        REPORT_ACTIONS_DRAFTS: 'reportActionsDrafts_',
        REPORT_ACTIONS_REACTIONS: 'reportActionsReactions_',
        REPORT_DRAFT_COMMENT: 'reportDraftComment_',
        REPORT_DRAFT_COMMENT_NUMBER_OF_LINES: 'reportDraftCommentNumberOfLines_',
        REPORT_IS_COMPOSER_FULL_SIZE: 'reportIsComposerFullSize_',
        REPORT_USER_IS_TYPING: 'reportUserIsTyping_',
        REPORT_USER_IS_LEAVING_ROOM: 'reportUserIsLeavingRoom_',
        SECURITY_GROUP: 'securityGroup_',
        TRANSACTION: 'transactions_',
        TRANSACTION_VIOLATIONS: 'transactionViolations_',

        // Holds temporary transactions used during the creation and edit flow
        TRANSACTION_DRAFT: 'transactionsDraft_',
        SPLIT_TRANSACTION_DRAFT: 'splitTransactionDraft_',
        PRIVATE_NOTES_DRAFT: 'privateNotesDraft_',
        NEXT_STEP: 'reportNextStep_',

        // Manual request tab selector
        SELECTED_TAB: 'selectedTab_',

        /** This is deprecated, but needed for a migration, so we still need to include it here so that it will be initialized in Onyx.init */
        DEPRECATED_POLICY_MEMBER_LIST: 'policyMemberList_',
    },

    /** List of Form ids */
    FORMS: {
        ADD_DEBIT_CARD_FORM: 'addDebitCardForm',
        ADD_DEBIT_CARD_FORM_DRAFT: 'addDebitCardFormDraft',
        WORKSPACE_SETTINGS_FORM: 'workspaceSettingsForm',
        WORKSPACE_SETTINGS_FORM_DRAFT: 'workspaceSettingsFormDraft',
        WORKSPACE_DESCRIPTION_FORM: 'workspaceDescriptionForm',
        WORKSPACE_DESCRIPTION_FORM_DRAFT: 'workspaceDescriptionFormDraft',
        WORKSPACE_RATE_AND_UNIT_FORM: 'workspaceRateAndUnitForm',
        WORKSPACE_RATE_AND_UNIT_FORM_DRAFT: 'workspaceRateAndUnitFormDraft',
        CLOSE_ACCOUNT_FORM: 'closeAccount',
        CLOSE_ACCOUNT_FORM_DRAFT: 'closeAccountDraft',
        PROFILE_SETTINGS_FORM: 'profileSettingsForm',
        PROFILE_SETTINGS_FORM_DRAFT: 'profileSettingsFormDraft',
        DISPLAY_NAME_FORM: 'displayNameForm',
        DISPLAY_NAME_FORM_DRAFT: 'displayNameFormDraft',
        ROOM_NAME_FORM: 'roomNameForm',
        ROOM_NAME_FORM_DRAFT: 'roomNameFormDraft',
        REPORT_DESCRIPTION_FORM: 'reportDescriptionForm',
        REPORT_DESCRIPTION_FORM_DRAFT: 'reportDescriptionFormDraft',
        LEGAL_NAME_FORM: 'legalNameForm',
        LEGAL_NAME_FORM_DRAFT: 'legalNameFormDraft',
        WORKSPACE_INVITE_MESSAGE_FORM: 'workspaceInviteMessageForm',
        WORKSPACE_INVITE_MESSAGE_FORM_DRAFT: 'workspaceInviteMessageFormDraft',
        DATE_OF_BIRTH_FORM: 'dateOfBirthForm',
        DATE_OF_BIRTH_FORM_DRAFT: 'dateOfBirthFormDraft',
        HOME_ADDRESS_FORM: 'homeAddressForm',
        HOME_ADDRESS_FORM_DRAFT: 'homeAddressFormDraft',
        NEW_ROOM_FORM: 'newRoomForm',
        NEW_ROOM_FORM_DRAFT: 'newRoomFormDraft',
        ROOM_SETTINGS_FORM: 'roomSettingsForm',
        ROOM_SETTINGS_FORM_DRAFT: 'roomSettingsFormDraft',
        NEW_TASK_FORM: 'newTaskForm',
        NEW_TASK_FORM_DRAFT: 'newTaskFormDraft',
        EDIT_TASK_FORM: 'editTaskForm',
        EDIT_TASK_FORM_DRAFT: 'editTaskFormDraft',
        MONEY_REQUEST_DESCRIPTION_FORM: 'moneyRequestDescriptionForm',
        MONEY_REQUEST_DESCRIPTION_FORM_DRAFT: 'moneyRequestDescriptionFormDraft',
        MONEY_REQUEST_MERCHANT_FORM: 'moneyRequestMerchantForm',
        MONEY_REQUEST_MERCHANT_FORM_DRAFT: 'moneyRequestMerchantFormDraft',
        MONEY_REQUEST_AMOUNT_FORM: 'moneyRequestAmountForm',
        MONEY_REQUEST_AMOUNT_FORM_DRAFT: 'moneyRequestAmountFormDraft',
        MONEY_REQUEST_DATE_FORM: 'moneyRequestCreatedForm',
        MONEY_REQUEST_DATE_FORM_DRAFT: 'moneyRequestCreatedFormDraft',
        MONEY_REQUEST_HOLD_FORM: 'moneyHoldReasonForm',
        MONEY_REQUEST_HOLD_FORM_DRAFT: 'moneyHoldReasonFormDraft',
        NEW_CONTACT_METHOD_FORM: 'newContactMethodForm',
        NEW_CONTACT_METHOD_FORM_DRAFT: 'newContactMethodFormDraft',
        WAYPOINT_FORM: 'waypointForm',
        WAYPOINT_FORM_DRAFT: 'waypointFormDraft',
        SETTINGS_STATUS_SET_FORM: 'settingsStatusSetForm',
        SETTINGS_STATUS_SET_FORM_DRAFT: 'settingsStatusSetFormDraft',
        SETTINGS_STATUS_SET_CLEAR_AFTER_FORM: 'settingsStatusSetClearAfterForm',
        SETTINGS_STATUS_SET_CLEAR_AFTER_FORM_DRAFT: 'settingsStatusSetClearAfterFormDraft',
        SETTINGS_STATUS_CLEAR_DATE_FORM: 'settingsStatusClearDateForm',
        SETTINGS_STATUS_CLEAR_DATE_FORM_DRAFT: 'settingsStatusClearDateFormDraft',
        PRIVATE_NOTES_FORM: 'privateNotesForm',
        PRIVATE_NOTES_FORM_DRAFT: 'privateNotesFormDraft',
        I_KNOW_A_TEACHER_FORM: 'iKnowTeacherForm',
        I_KNOW_A_TEACHER_FORM_DRAFT: 'iKnowTeacherFormDraft',
        INTRO_SCHOOL_PRINCIPAL_FORM: 'introSchoolPrincipalForm',
        INTRO_SCHOOL_PRINCIPAL_FORM_DRAFT: 'introSchoolPrincipalFormDraft',
        REPORT_PHYSICAL_CARD_FORM: 'requestPhysicalCardForm',
        REPORT_PHYSICAL_CARD_FORM_DRAFT: 'requestPhysicalCardFormDraft',
        REPORT_VIRTUAL_CARD_FRAUD: 'reportVirtualCardFraudForm',
        REPORT_VIRTUAL_CARD_FRAUD_DRAFT: 'reportVirtualCardFraudFormDraft',
        GET_PHYSICAL_CARD_FORM: 'getPhysicalCardForm',
        GET_PHYSICAL_CARD_FORM_DRAFT: 'getPhysicalCardFormDraft',
        REPORT_FIELD_EDIT_FORM: 'reportFieldEditForm',
        REPORT_FIELD_EDIT_FORM_DRAFT: 'reportFieldEditFormDraft',
        REIMBURSEMENT_ACCOUNT_FORM: 'reimbursementAccount',
        REIMBURSEMENT_ACCOUNT_FORM_DRAFT: 'reimbursementAccountDraft',
        PERSONAL_BANK_ACCOUNT: 'personalBankAccountForm',
        PERSONAL_BANK_ACCOUNT_DRAFT: 'personalBankAccountFormDraft',
        EXIT_SURVEY_REASON_FORM: 'exitSurveyReasonForm',
        EXIT_SURVEY_REASON_FORM_DRAFT: 'exitSurveyReasonFormDraft',
        EXIT_SURVEY_RESPONSE_FORM: 'exitSurveyResponseForm',
        EXIT_SURVEY_RESPONSE_FORM_DRAFT: 'exitSurveyResponseFormDraft',
    },
} as const;

type AllOnyxKeys = DeepValueOf<typeof ONYXKEYS>;

type OnyxFormValuesMapping = {
    [ONYXKEYS.FORMS.ADD_DEBIT_CARD_FORM]: FormTypes.AddDebitCardForm;
    [ONYXKEYS.FORMS.WORKSPACE_SETTINGS_FORM]: FormTypes.WorkspaceSettingsForm;
    [ONYXKEYS.FORMS.WORKSPACE_RATE_AND_UNIT_FORM]: FormTypes.WorkspaceRateAndUnitForm;
    [ONYXKEYS.FORMS.CLOSE_ACCOUNT_FORM]: FormTypes.CloseAccountForm;
    [ONYXKEYS.FORMS.PROFILE_SETTINGS_FORM]: FormTypes.ProfileSettingsForm;
    [ONYXKEYS.FORMS.DISPLAY_NAME_FORM]: FormTypes.DisplayNameForm;
    [ONYXKEYS.FORMS.ROOM_NAME_FORM]: FormTypes.RoomNameForm;
    [ONYXKEYS.FORMS.REPORT_DESCRIPTION_FORM]: FormTypes.ReportDescriptionForm;
    [ONYXKEYS.FORMS.LEGAL_NAME_FORM]: FormTypes.LegalNameForm;
    [ONYXKEYS.FORMS.WORKSPACE_INVITE_MESSAGE_FORM]: FormTypes.WorkspaceInviteMessageForm;
    [ONYXKEYS.FORMS.DATE_OF_BIRTH_FORM]: FormTypes.DateOfBirthForm;
    [ONYXKEYS.FORMS.HOME_ADDRESS_FORM]: FormTypes.HomeAddressForm;
    [ONYXKEYS.FORMS.NEW_ROOM_FORM]: FormTypes.NewRoomForm;
    [ONYXKEYS.FORMS.ROOM_SETTINGS_FORM]: FormTypes.RoomSettingsForm;
    [ONYXKEYS.FORMS.NEW_TASK_FORM]: FormTypes.NewTaskForm;
    [ONYXKEYS.FORMS.EDIT_TASK_FORM]: FormTypes.EditTaskForm;
    [ONYXKEYS.FORMS.EXIT_SURVEY_REASON_FORM]: FormTypes.ExitSurveyReasonForm;
    [ONYXKEYS.FORMS.EXIT_SURVEY_RESPONSE_FORM]: FormTypes.ExitSurveyResponseForm;
    [ONYXKEYS.FORMS.MONEY_REQUEST_DESCRIPTION_FORM]: FormTypes.MoneyRequestDescriptionForm;
    [ONYXKEYS.FORMS.MONEY_REQUEST_MERCHANT_FORM]: FormTypes.MoneyRequestMerchantForm;
    [ONYXKEYS.FORMS.MONEY_REQUEST_AMOUNT_FORM]: FormTypes.MoneyRequestAmountForm;
    [ONYXKEYS.FORMS.MONEY_REQUEST_DATE_FORM]: FormTypes.MoneyRequestDateForm;
    [ONYXKEYS.FORMS.MONEY_REQUEST_HOLD_FORM]: FormTypes.MoneyRequestHoldReasonForm;
    [ONYXKEYS.FORMS.NEW_CONTACT_METHOD_FORM]: FormTypes.NewContactMethodForm;
    [ONYXKEYS.FORMS.WAYPOINT_FORM]: FormTypes.WaypointForm;
    [ONYXKEYS.FORMS.SETTINGS_STATUS_SET_FORM]: FormTypes.SettingsStatusSetForm;
    [ONYXKEYS.FORMS.SETTINGS_STATUS_CLEAR_DATE_FORM]: FormTypes.SettingsStatusClearDateForm;
    [ONYXKEYS.FORMS.SETTINGS_STATUS_SET_CLEAR_AFTER_FORM]: FormTypes.SettingsStatusSetClearAfterForm;
    [ONYXKEYS.FORMS.PRIVATE_NOTES_FORM]: FormTypes.PrivateNotesForm;
    [ONYXKEYS.FORMS.I_KNOW_A_TEACHER_FORM]: FormTypes.IKnowTeacherForm;
    [ONYXKEYS.FORMS.INTRO_SCHOOL_PRINCIPAL_FORM]: FormTypes.IntroSchoolPrincipalForm;
    [ONYXKEYS.FORMS.REPORT_VIRTUAL_CARD_FRAUD]: FormTypes.ReportVirtualCardFraudForm;
    [ONYXKEYS.FORMS.REPORT_PHYSICAL_CARD_FORM]: FormTypes.ReportPhysicalCardForm;
    [ONYXKEYS.FORMS.GET_PHYSICAL_CARD_FORM]: FormTypes.GetPhysicalCardForm;
    [ONYXKEYS.FORMS.REPORT_FIELD_EDIT_FORM]: FormTypes.ReportFieldEditForm;
    [ONYXKEYS.FORMS.REIMBURSEMENT_ACCOUNT_FORM]: FormTypes.ReimbursementAccountForm;
    [ONYXKEYS.FORMS.PERSONAL_BANK_ACCOUNT]: FormTypes.PersonalBankAccountForm;
    [ONYXKEYS.FORMS.WORKSPACE_DESCRIPTION_FORM]: FormTypes.WorkspaceDescriptionForm;
};

type OnyxFormDraftValuesMapping = {
    [K in keyof OnyxFormValuesMapping as `${K}Draft`]: OnyxFormValuesMapping[K];
};

type OnyxCollectionValuesMapping = {
    [ONYXKEYS.COLLECTION.DOWNLOAD]: OnyxTypes.Download;
    [ONYXKEYS.COLLECTION.POLICY]: OnyxTypes.Policy;
    [ONYXKEYS.COLLECTION.POLICY_DRAFTS]: OnyxTypes.Policy;
    [ONYXKEYS.COLLECTION.POLICY_CATEGORIES]: OnyxTypes.PolicyCategories;
    [ONYXKEYS.COLLECTION.POLICY_TAGS]: OnyxTypes.PolicyTagList;
    [ONYXKEYS.COLLECTION.POLICY_MEMBERS]: OnyxTypes.PolicyMembers;
    [ONYXKEYS.COLLECTION.POLICY_MEMBERS_DRAFTS]: OnyxTypes.PolicyMember;
    [ONYXKEYS.COLLECTION.POLICY_RECENTLY_USED_CATEGORIES]: OnyxTypes.RecentlyUsedCategories;
    [ONYXKEYS.COLLECTION.POLICY_REPORT_FIELDS]: OnyxTypes.PolicyReportFields;
    [ONYXKEYS.COLLECTION.DEPRECATED_POLICY_MEMBER_LIST]: OnyxTypes.PolicyMembers;
    [ONYXKEYS.COLLECTION.WORKSPACE_INVITE_MEMBERS_DRAFT]: OnyxTypes.InvitedEmailsToAccountIDs;
    [ONYXKEYS.COLLECTION.WORKSPACE_INVITE_MESSAGE_DRAFT]: string;
    [ONYXKEYS.COLLECTION.REPORT]: OnyxTypes.Report;
    [ONYXKEYS.COLLECTION.REPORT_METADATA]: OnyxTypes.ReportMetadata;
    [ONYXKEYS.COLLECTION.REPORT_ACTIONS]: OnyxTypes.ReportActions;
    [ONYXKEYS.COLLECTION.REPORT_ACTIONS_DRAFTS]: OnyxTypes.ReportActionsDrafts;
    [ONYXKEYS.COLLECTION.REPORT_ACTIONS_REACTIONS]: OnyxTypes.ReportActionReactions;
    [ONYXKEYS.COLLECTION.REPORT_DRAFT_COMMENT]: string;
    [ONYXKEYS.COLLECTION.REPORT_DRAFT_COMMENT_NUMBER_OF_LINES]: number;
    [ONYXKEYS.COLLECTION.REPORT_IS_COMPOSER_FULL_SIZE]: boolean;
    [ONYXKEYS.COLLECTION.REPORT_USER_IS_TYPING]: OnyxTypes.ReportUserIsTyping;
    [ONYXKEYS.COLLECTION.REPORT_USER_IS_LEAVING_ROOM]: boolean;
    [ONYXKEYS.COLLECTION.SECURITY_GROUP]: OnyxTypes.SecurityGroup;
    [ONYXKEYS.COLLECTION.TRANSACTION]: OnyxTypes.Transaction;
    [ONYXKEYS.COLLECTION.TRANSACTION_DRAFT]: OnyxTypes.Transaction;
    [ONYXKEYS.COLLECTION.TRANSACTION_VIOLATIONS]: OnyxTypes.TransactionViolations;
    [ONYXKEYS.COLLECTION.SPLIT_TRANSACTION_DRAFT]: OnyxTypes.Transaction;
    [ONYXKEYS.COLLECTION.POLICY_RECENTLY_USED_TAGS]: OnyxTypes.RecentlyUsedTags;
    [ONYXKEYS.COLLECTION.SELECTED_TAB]: string;
    [ONYXKEYS.COLLECTION.PRIVATE_NOTES_DRAFT]: string;
    [ONYXKEYS.COLLECTION.NEXT_STEP]: OnyxTypes.ReportNextStep;
<<<<<<< HEAD
    [ONYXKEYS.COLLECTION.POLICY_TAX_RATE]: OnyxTypes.PolicyTaxRate;
=======
>>>>>>> 4816890a
};

type OnyxValuesMapping = {
    [ONYXKEYS.ACCOUNT]: OnyxTypes.Account;
    [ONYXKEYS.ACCOUNT_MANAGER_REPORT_ID]: string;
    [ONYXKEYS.NVP_IS_FIRST_TIME_NEW_EXPENSIFY_USER]: boolean;
    [ONYXKEYS.ACTIVE_CLIENTS]: string[];
    [ONYXKEYS.DEVICE_ID]: string;
    [ONYXKEYS.IS_SIDEBAR_LOADED]: boolean;
    [ONYXKEYS.PERSISTED_REQUESTS]: OnyxTypes.Request[];
    [ONYXKEYS.CURRENT_DATE]: string;
    [ONYXKEYS.CREDENTIALS]: OnyxTypes.Credentials;
    [ONYXKEYS.IOU]: OnyxTypes.IOU;
    [ONYXKEYS.MODAL]: OnyxTypes.Modal;
    [ONYXKEYS.NETWORK]: OnyxTypes.Network;
    [ONYXKEYS.CUSTOM_STATUS_DRAFT]: OnyxTypes.CustomStatusDraft;
    [ONYXKEYS.INPUT_FOCUSED]: boolean;
    [ONYXKEYS.PERSONAL_DETAILS_LIST]: OnyxTypes.PersonalDetailsList;
    [ONYXKEYS.PRIVATE_PERSONAL_DETAILS]: OnyxTypes.PrivatePersonalDetails;
    [ONYXKEYS.TASK]: OnyxTypes.Task;
    [ONYXKEYS.WORKSPACE_RATE_AND_UNIT]: OnyxTypes.WorkspaceRateAndUnit;
    [ONYXKEYS.CURRENCY_LIST]: OnyxTypes.CurrencyList;
    [ONYXKEYS.UPDATE_AVAILABLE]: boolean;
    [ONYXKEYS.SCREEN_SHARE_REQUEST]: OnyxTypes.ScreenShareRequest;
    [ONYXKEYS.COUNTRY_CODE]: number;
    [ONYXKEYS.COUNTRY]: string;
    [ONYXKEYS.USER]: OnyxTypes.User;
    [ONYXKEYS.USER_LOCATION]: OnyxTypes.UserLocation;
    [ONYXKEYS.LOGIN_LIST]: OnyxTypes.LoginList;
    [ONYXKEYS.SESSION]: OnyxTypes.Session;
    [ONYXKEYS.BETAS]: OnyxTypes.Beta[];
    [ONYXKEYS.NVP_PRIORITY_MODE]: ValueOf<typeof CONST.PRIORITY_MODE>;
    [ONYXKEYS.NVP_BLOCKED_FROM_CONCIERGE]: OnyxTypes.BlockedFromConcierge;
    [ONYXKEYS.NVP_PRIVATE_PUSH_NOTIFICATION_ID]: string;
    [ONYXKEYS.NVP_TRY_FOCUS_MODE]: boolean;
    [ONYXKEYS.NVP_HOLD_USE_EXPLAINED]: boolean;
    [ONYXKEYS.FOCUS_MODE_NOTIFICATION]: boolean;
    [ONYXKEYS.NVP_LAST_PAYMENT_METHOD]: OnyxTypes.LastPaymentMethod;
    [ONYXKEYS.NVP_RECENT_WAYPOINTS]: OnyxTypes.RecentWaypoint[];
    [ONYXKEYS.NVP_HAS_DISMISSED_IDLE_PANEL]: boolean;
    [ONYXKEYS.NVP_INTRO_SELECTED]: OnyxTypes.IntroSelected;
    [ONYXKEYS.PUSH_NOTIFICATIONS_ENABLED]: boolean;
    [ONYXKEYS.PLAID_DATA]: OnyxTypes.PlaidData;
    [ONYXKEYS.IS_PLAID_DISABLED]: boolean;
    [ONYXKEYS.PLAID_LINK_TOKEN]: string;
    [ONYXKEYS.ONFIDO_TOKEN]: string;
    [ONYXKEYS.ONFIDO_APPLICANT_ID]: string;
    [ONYXKEYS.NVP_PREFERRED_LOCALE]: OnyxTypes.Locale;
    [ONYXKEYS.USER_WALLET]: OnyxTypes.UserWallet;
    [ONYXKEYS.WALLET_ONFIDO]: OnyxTypes.WalletOnfido;
    [ONYXKEYS.WALLET_ADDITIONAL_DETAILS]: OnyxTypes.WalletAdditionalDetails;
    [ONYXKEYS.WALLET_TERMS]: OnyxTypes.WalletTerms;
    [ONYXKEYS.BANK_ACCOUNT_LIST]: OnyxTypes.BankAccountList;
    [ONYXKEYS.FUND_LIST]: OnyxTypes.FundList;
    [ONYXKEYS.CARD_LIST]: OnyxTypes.CardList;
    [ONYXKEYS.WALLET_STATEMENT]: OnyxTypes.WalletStatement;
    [ONYXKEYS.PERSONAL_BANK_ACCOUNT]: OnyxTypes.PersonalBankAccount;
    [ONYXKEYS.REIMBURSEMENT_ACCOUNT]: OnyxTypes.ReimbursementAccount;
    [ONYXKEYS.PREFERRED_EMOJI_SKIN_TONE]: string | number;
    [ONYXKEYS.FREQUENTLY_USED_EMOJIS]: OnyxTypes.FrequentlyUsedEmoji[];
    [ONYXKEYS.REIMBURSEMENT_ACCOUNT_WORKSPACE_ID]: string;
    [ONYXKEYS.IS_LOADING_PAYMENT_METHODS]: boolean;
    [ONYXKEYS.IS_LOADING_REPORT_DATA]: boolean;
    [ONYXKEYS.IS_TEST_TOOLS_MODAL_OPEN]: boolean;
    [ONYXKEYS.IS_LOADING_APP]: boolean;
    [ONYXKEYS.IS_SWITCHING_TO_OLD_DOT]: boolean;
    [ONYXKEYS.WALLET_TRANSFER]: OnyxTypes.WalletTransfer;
    [ONYXKEYS.LAST_ACCESSED_WORKSPACE_POLICY_ID]: string;
    [ONYXKEYS.SHOULD_SHOW_COMPOSE_INPUT]: boolean;
    [ONYXKEYS.IS_BETA]: boolean;
    [ONYXKEYS.IS_CHECKING_PUBLIC_ROOM]: boolean;
    [ONYXKEYS.MY_DOMAIN_SECURITY_GROUPS]: Record<string, string>;
    [ONYXKEYS.LAST_OPENED_PUBLIC_ROOM_ID]: string;
    [ONYXKEYS.PREFERRED_THEME]: ValueOf<typeof CONST.THEME>;
    [ONYXKEYS.IS_USING_MEMORY_ONLY_KEYS]: boolean;
    [ONYXKEYS.MAPBOX_ACCESS_TOKEN]: OnyxTypes.MapboxAccessToken;
    [ONYXKEYS.ONYX_UPDATES_FROM_SERVER]: OnyxTypes.OnyxUpdatesFromServer;
    [ONYXKEYS.ONYX_UPDATES_LAST_UPDATE_ID_APPLIED_TO_CLIENT]: number;
    [ONYXKEYS.MAX_CANVAS_AREA]: number;
    [ONYXKEYS.MAX_CANVAS_HEIGHT]: number;
    [ONYXKEYS.MAX_CANVAS_WIDTH]: number;
    [ONYXKEYS.IS_SEARCHING_FOR_REPORTS]: boolean;
    [ONYXKEYS.LAST_VISITED_PATH]: string | undefined;
    [ONYXKEYS.RECENTLY_USED_REPORT_FIELDS]: OnyxTypes.RecentlyUsedReportFields;
    [ONYXKEYS.UPDATE_REQUIRED]: boolean;
    [ONYXKEYS.PLAID_CURRENT_EVENT]: string;
    [ONYXKEYS.LOGS]: Record<number, OnyxTypes.Log>;
    [ONYXKEYS.SHOULD_STORE_LOGS]: boolean;
};

type OnyxValues = OnyxValuesMapping & OnyxCollectionValuesMapping & OnyxFormValuesMapping & OnyxFormDraftValuesMapping;

type OnyxCollectionKey = keyof OnyxCollectionValuesMapping;
type OnyxFormKey = keyof OnyxFormValuesMapping;
type OnyxFormDraftKey = keyof OnyxFormDraftValuesMapping;
type OnyxValueKey = keyof OnyxValuesMapping;

type OnyxKey = OnyxValueKey | OnyxCollectionKey | OnyxFormKey | OnyxFormDraftKey;
type OnyxValue<TOnyxKey extends OnyxKey> = OnyxEntry<OnyxValues[TOnyxKey]>;

type MissingOnyxKeysError = `Error: Types don't match, OnyxKey type is missing: ${Exclude<AllOnyxKeys, OnyxKey>}`;
/** If this type errors, it means that the `OnyxKey` type is missing some keys. */
// eslint-disable-next-line @typescript-eslint/no-unused-vars
type AssertOnyxKeys = AssertTypesEqual<AllOnyxKeys, OnyxKey, MissingOnyxKeysError>;

export default ONYXKEYS;
export type {OnyxValues, OnyxKey, OnyxCollectionKey, OnyxValue, OnyxValueKey, OnyxFormKey, OnyxFormValuesMapping, OnyxFormDraftKey};<|MERGE_RESOLUTION|>--- conflicted
+++ resolved
@@ -476,10 +476,6 @@
     [ONYXKEYS.COLLECTION.SELECTED_TAB]: string;
     [ONYXKEYS.COLLECTION.PRIVATE_NOTES_DRAFT]: string;
     [ONYXKEYS.COLLECTION.NEXT_STEP]: OnyxTypes.ReportNextStep;
-<<<<<<< HEAD
-    [ONYXKEYS.COLLECTION.POLICY_TAX_RATE]: OnyxTypes.PolicyTaxRate;
-=======
->>>>>>> 4816890a
 };
 
 type OnyxValuesMapping = {
