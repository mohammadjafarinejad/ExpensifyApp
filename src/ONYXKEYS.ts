--- conflicted
+++ resolved
@@ -157,25 +157,23 @@
     /** Store the state of the subscription */
     NVP_PRIVATE_SUBSCRIPTION: 'nvp_private_subscription',
 
-<<<<<<< HEAD
+    /** Store the amount of owed money */
+    NVP_PRIVATE_AMOUNT_OWED: 'nvp_private_amountOwed',
+
+    /** Store the stripe id status */
+    NVP_PRIVATE_STRIPE_CUSTOMER_ID: 'nvp_private_stripeCustomerID',
+
+    /** Store the billing dispute status */
+    NVP_PRIVATE_BILLING_DISPUTE_PENDING: 'nvp_private_billingDisputePending',
+
+    /** Store the billing status */
+    NVP_PRIVATE_BILLING_STATUS: 'nvp_private_billingStatus',
+
     /** Store retry billing successful status */
     SUBSCRIPTION_RETRY_BILLING_STATUS_SUCCESSFUL: 'subscriptionRetryBillingStatusSuccessful',
 
     /** Store retry billing failed status */
     SUBSCRIPTION_RETRY_BILLING_STATUS_FAILED: 'subscriptionRetryBillingStatusFailed',
-=======
-    /** Store the amount of owed money */
-    NVP_PRIVATE_AMOUNT_OWED: 'nvp_private_amountOwed',
-
-    /** Store the stripe id status */
-    NVP_PRIVATE_STRIPE_CUSTOMER_ID: 'nvp_private_stripeCustomerID',
-
-    /** Store the billing dispute status */
-    NVP_PRIVATE_BILLING_DISPUTE_PENDING: 'nvp_private_billingDisputePending',
-
-    /** Store the billing status */
-    NVP_PRIVATE_BILLING_STATUS: 'nvp_private_billingStatus',
->>>>>>> 9c7bf734
 
     /** Store preferred skintone for emoji */
     PREFERRED_EMOJI_SKIN_TONE: 'nvp_expensify_preferredEmojiSkinTone',
@@ -698,10 +696,6 @@
     [ONYXKEYS.NVP_DISMISSED_REFERRAL_BANNERS]: OnyxTypes.DismissedReferralBanners;
     [ONYXKEYS.NVP_HAS_SEEN_TRACK_TRAINING]: boolean;
     [ONYXKEYS.NVP_PRIVATE_SUBSCRIPTION]: OnyxTypes.PrivateSubscription;
-<<<<<<< HEAD
-    [ONYXKEYS.SUBSCRIPTION_RETRY_BILLING_STATUS_SUCCESSFUL]: boolean;
-    [ONYXKEYS.SUBSCRIPTION_RETRY_BILLING_STATUS_FAILED]: boolean;
-=======
     [ONYXKEYS.NVP_PRIVATE_AMOUNT_OWED]: number;
     [ONYXKEYS.NVP_PRIVATE_STRIPE_CUSTOMER_ID]: {
         paymentMethodID: string;
@@ -716,7 +710,8 @@
         periodYear: string;
         declineReason: 'insufficient_funds' | 'expired_card';
     };
->>>>>>> 9c7bf734
+    [ONYXKEYS.SUBSCRIPTION_RETRY_BILLING_STATUS_SUCCESSFUL]: boolean;
+    [ONYXKEYS.SUBSCRIPTION_RETRY_BILLING_STATUS_FAILED]: boolean;
     [ONYXKEYS.USER_WALLET]: OnyxTypes.UserWallet;
     [ONYXKEYS.WALLET_ONFIDO]: OnyxTypes.WalletOnfido;
     [ONYXKEYS.WALLET_ADDITIONAL_DETAILS]: OnyxTypes.WalletAdditionalDetails;
