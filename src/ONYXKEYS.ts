--- conflicted
+++ resolved
@@ -562,15 +562,9 @@
     NVP_LAST_ECASH_ANDROID_LOGIN: 'nvp_lastECashAndroidLogin',
     NVP_LAST_ANDROID_LOGIN: 'nvp_lastAndroidLogin',
 
-<<<<<<< HEAD
-    /** Draft report comments */
-    NVP_DRAFT_REPORT_COMMENTS: 'nvp_draftReportComments',
-
     /** Whether the delete workspace annual subscription error modal is open */
     IS_DELETE_WORKSPACE_ANNUAL_SUBSCRIPTION_ERROR_MODAL_OPEN: 'isDeleteWorkspaceAnnualSubscriptionErrorModalOpen',
 
-=======
->>>>>>> 2c1e1070
     /** Collection Keys */
     COLLECTION: {
         DOWNLOAD: 'download_',
@@ -1228,11 +1222,7 @@
     [ONYXKEYS.NVP_INTEGRATION_SERVER_EXPORT_TEMPLATES]: OnyxTypes.IntegrationServerExportTemplate[];
     [ONYXKEYS.ONBOARDING_USER_REPORTED_INTEGRATION]: OnboardingAccounting;
     [ONYXKEYS.HYBRID_APP]: OnyxTypes.HybridApp;
-<<<<<<< HEAD
-    [ONYXKEYS.NVP_DRAFT_REPORT_COMMENTS]: OnyxTypes.DraftReportComments;
     [ONYXKEYS.IS_DELETE_WORKSPACE_ANNUAL_SUBSCRIPTION_ERROR_MODAL_OPEN]: boolean;
-=======
->>>>>>> 2c1e1070
 };
 
 type OnyxDerivedValuesMapping = {
