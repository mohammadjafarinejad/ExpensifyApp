import type {OnyxUpdate} from 'react-native-onyx';
import type {ValueOf} from 'type-fest';
import type CONST from './CONST';
import type {OnboardingAccounting} from './CONST';
import type {OnboardingCompanySize} from './libs/actions/Welcome/OnboardingFlow';
import type Platform from './libs/getPlatform/types';
import type * as FormTypes from './types/form';
import type * as OnyxTypes from './types/onyx';
import type {Attendee, Participant} from './types/onyx/IOU';
import type Onboarding from './types/onyx/Onboarding';
import type AssertTypesEqual from './types/utils/AssertTypesEqual';
import type DeepValueOf from './types/utils/DeepValueOf';

/**
 * This is a file containing constants for all the top level keys in our store
 */
const ONYXKEYS = {
    /** Holds information about the users account that is logging in */
    ACCOUNT: 'account',

    /** Holds the reportID for the report between the user and their account manager */
    ACCOUNT_MANAGER_REPORT_ID: 'accountManagerReportID',

    /** Holds an array of client IDs which is used for multi-tabs on web in order to know
     * which tab is the leader, and which ones are the followers */
    ACTIVE_CLIENTS: 'activeClients',

    /** A unique ID for the device */
    DEVICE_ID: 'deviceID',

    /** Boolean flag set whenever the sidebar has loaded */
    IS_SIDEBAR_LOADED: 'isSidebarLoaded',

    /** Boolean flag set whenever we are searching for reports in the server */
    IS_SEARCHING_FOR_REPORTS: 'isSearchingForReports',

    /** Note: These are Persisted Requests - not all requests in the main queue as the key name might lead one to believe */
    PERSISTED_REQUESTS: 'networkRequestQueue',
    PERSISTED_ONGOING_REQUESTS: 'networkOngoingRequestQueue',

    /** Stores current date */
    CURRENT_DATE: 'currentDate',

    /** Credentials to authenticate the user */
    CREDENTIALS: 'credentials',
    STASHED_CREDENTIALS: 'stashedCredentials',

    /** Keeps track if there is modal currently visible or not */
    MODAL: 'modal',

    /** Keeps track if there is a full screen currently visible or not */
    FULLSCREEN_VISIBILITY: 'fullscreenVisibility',

    /** Has information about the network status (offline/online) */
    NETWORK: 'network',

    // draft status
    CUSTOM_STATUS_DRAFT: 'customStatusDraft',

    // keep edit message focus state
    INPUT_FOCUSED: 'inputFocused',

    /** Contains all the personalDetails the user has access to, keyed by accountID */
    PERSONAL_DETAILS_LIST: 'personalDetailsList',

    /** Contains all the private personal details of the user */
    PRIVATE_PERSONAL_DETAILS: 'private_personalDetails',

    /**
     * PERSONAL_DETAILS_METADATA is a perf optimization used to hold loading states of each entry in PERSONAL_DETAILS_LIST.
     * A lot of components are connected to the PERSONAL_DETAILS_LIST entity and do not care about the loading state.
     * Setting the loading state directly on the personal details entry caused a lot of unnecessary re-renders.
     */
    PERSONAL_DETAILS_METADATA: 'personalDetailsMetadata',

    /** Contains all the info for Tasks */
    TASK: 'task',

    /** Contains a list of all currencies available to the user - user can
     * select a currency based on the list */
    CURRENCY_LIST: 'currencyList',

    /** Indicates whether an update is available and ready to be installed. */
    UPDATE_AVAILABLE: 'updateAvailable',

    /** Indicates that a request to join a screen share with a GuidesPlus agent was received */
    SCREEN_SHARE_REQUEST: 'screenShareRequest',

    /** Saves the current country code which is displayed when the user types a phone number without
     *  an international code */
    COUNTRY_CODE: 'countryCode',

    /**  The 'country' field in this code represents the return country based on the user's IP address.
     * It is expected to provide a two-letter country code such as US for United States, and so on. */
    COUNTRY: 'country',

    /** Contains latitude and longitude of user's last known location */
    USER_LOCATION: 'userLocation',

    /** Contains metadata (partner, login, validation date) for all of the user's logins */
    LOGIN_LIST: 'loginList',

    /** Object containing contact method that's going to be added */
    PENDING_CONTACT_ACTION: 'pendingContactAction',

    /** Store the information of magic code */
    VALIDATE_ACTION_CODE: 'validateActionCode',

    /** A list of policies that a user can join */
    JOINABLE_POLICIES: 'joinablePolicies',

    /* Contains meta data for the call to the API to get the joinable policies */
    VALIDATE_USER_AND_GET_ACCESSIBLE_POLICIES: 'validateUserAndGetAccessiblePolicies',

    /** Information about the current session (authToken, accountID, email, loading, error) */
    SESSION: 'session',
    STASHED_SESSION: 'stashedSession',
    BETAS: 'betas',

    /** Whether the user is a member of a policy other than their personal */
    HAS_NON_PERSONAL_POLICY: 'hasNonPersonalPolicy',

    /** NVP keys */

    /** This NVP contains list of at most 5 recent attendees */
    NVP_RECENT_ATTENDEES: 'nvp_expensify_recentAttendees',

    /** This NVP contains information about whether the onboarding flow was completed or not */
    NVP_ONBOARDING: 'nvp_onboarding',

    /** This NVP contains data associated with HybridApp */
    NVP_TRY_NEW_DOT: 'nvp_tryNewDot',

    /** Contains the platforms for which the user muted the sounds */
    NVP_MUTED_PLATFORMS: 'nvp_mutedPlatforms',

    /** Contains the user preference for the LHN priority mode */
    NVP_PRIORITY_MODE: 'nvp_priorityMode',

    /** Contains the users's block expiration (if they have one) */
    NVP_BLOCKED_FROM_CONCIERGE: 'nvp_private_blockedFromConcierge',

    /** Whether the user is blocked from chat */
    NVP_BLOCKED_FROM_CHAT: 'nvp_private_blockedFromChat',

    /** A unique identifier that each user has that's used to send notifications */
    NVP_PRIVATE_PUSH_NOTIFICATION_ID: 'nvp_private_pushNotificationID',

    /** The NVP with the last payment method used per policy */
    NVP_LAST_PAYMENT_METHOD: 'nvp_private_lastPaymentMethod',

    /** Last date (yyyy-MM-dd HH:mm:ss) when the location permission prompt was shown. */
    NVP_LAST_LOCATION_PERMISSION_PROMPT: 'nvp_lastLocalPermissionPrompt',

    /** This NVP holds to most recent waypoints that a person has used when creating a distance expense */
    NVP_RECENT_WAYPOINTS: 'nvp_expensify_recentWaypoints',

    /** This NVP contains the choice that the user made on the engagement modal */
    NVP_INTRO_SELECTED: 'nvp_introSelected',

    /** This NVP contains the active policyID */
    NVP_ACTIVE_POLICY_ID: 'nvp_expensify_activePolicyID',

    /** This NVP contains the referral banners the user dismissed */
    NVP_DISMISSED_REFERRAL_BANNERS: 'nvp_dismissedReferralBanners',

    /**
     * This NVP contains if user has ever seen the ASAP submit explanation modal and user intent to not show the ASAP submit explanation modal again
     * undefined : user has never seen the modal
     * false : user has seen the modal but has not chosen "do not show again"
     * true : user has seen the modal and does not want to see it again
     */
    NVP_DISMISSED_ASAP_SUBMIT_EXPLANATION: 'nvp_dismissedASAPSubmitExplanation',

    /** This NVP contains the training modals the user denied showing again */
    NVP_HAS_SEEN_TRACK_TRAINING: 'nvp_hasSeenTrackTraining',

    /** Indicates which locale should be used */
    NVP_PREFERRED_LOCALE: 'nvp_preferredLocale',

    /** Whether the app is currently loading a translation */
    ARE_TRANSLATIONS_LOADING: 'areTranslationsLoading',

    /** Whether the user has tried focus mode yet */
    NVP_TRY_FOCUS_MODE: 'nvp_tryFocusMode',

    /** Whether the user has dismissed the hold educational interstitial */
    NVP_DISMISSED_HOLD_USE_EXPLANATION: 'nvp_dismissedHoldUseExplanation',

    /** Whether the user has seen HybridApp explanation modal */
    NVP_SEEN_NEW_USER_MODAL: 'nvp_seen_new_user_modal',

    /** Store the state of the subscription */
    NVP_PRIVATE_SUBSCRIPTION: 'nvp_private_subscription',

    /** Store the state of the private tax-exempt */
    NVP_PRIVATE_TAX_EXEMPT: 'nvp_private_taxExempt',

    /** Store the stripe id status */
    NVP_PRIVATE_STRIPE_CUSTOMER_ID: 'nvp_private_stripeCustomerID',

    /** Store the billing dispute status */
    NVP_PRIVATE_BILLING_DISPUTE_PENDING: 'nvp_private_billingDisputePending',

    /** Store the billing status */
    NVP_PRIVATE_BILLING_STATUS: 'nvp_private_billingStatus',

    /** Store preferred skin tone for emoji */
    PREFERRED_EMOJI_SKIN_TONE: 'nvp_expensify_preferredEmojiSkinTone',

    /** Store frequently used emojis for this user */
    FREQUENTLY_USED_EMOJIS: 'nvp_expensify_frequentlyUsedEmojis',

    /** The NVP with the last distance rate used per policy */
    NVP_LAST_SELECTED_DISTANCE_RATES: 'nvp_expensify_lastSelectedDistanceRates',

    /** The NVP with the last action taken (for the Quick Action Button) */
    NVP_QUICK_ACTION_GLOBAL_CREATE: 'nvp_quickActionGlobalCreate',

    /** The NVP containing all information necessary to connect with Spotnana */
    NVP_TRAVEL_SETTINGS: 'nvp_travelSettings',

    /** The start date (yyyy-MM-dd HH:mm:ss) of the workspace owner’s free trial period. */
    NVP_FIRST_DAY_FREE_TRIAL: 'nvp_private_firstDayFreeTrial',

    /** The end date (yyyy-MM-dd HH:mm:ss) of the workspace owner’s free trial period. */
    NVP_LAST_DAY_FREE_TRIAL: 'nvp_private_lastDayFreeTrial',

    /** ID associated with the payment card added by the user. */
    NVP_BILLING_FUND_ID: 'nvp_expensify_billingFundID',

    /** The amount owed by the workspace’s owner. */
    NVP_PRIVATE_AMOUNT_OWED: 'nvp_private_amountOwed',

    /** The end date (epoch timestamp) of the workspace owner’s grace period after the free trial ends. */
    NVP_PRIVATE_OWNER_BILLING_GRACE_PERIOD_END: 'nvp_private_billingGracePeriodEnd',

    /**  The NVP containing the target url to navigate to when deleting a transaction */
    NVP_DELETE_TRANSACTION_NAVIGATE_BACK_URL: 'nvp_deleteTransactionNavigateBackURL',

    /** A timestamp of when the last full reconnect should have been done */
    NVP_RECONNECT_APP_IF_FULL_RECONNECT_BEFORE: 'nvp_reconnectAppIfFullReconnectBefore',

    /** User's first policy creation date */
    NVP_PRIVATE_FIRST_POLICY_CREATED_DATE: 'nvp_private_firstPolicyCreatedDate',

    /** If the user should see the team 2025 subscription pricing */
    NVP_PRIVATE_MANUAL_TEAM_2025_PRICING: 'nvp_private_manualTeam2025Pricing',

    /** Details on whether an account is locked or not */
    NVP_PRIVATE_LOCK_ACCOUNT_DETAILS: 'nvp_private_lockAccountDetails',

    /** Plaid data (access tokens, bank accounts ...) */
    PLAID_DATA: 'plaidData',

    /** If we disabled Plaid because of too many attempts */
    IS_PLAID_DISABLED: 'isPlaidDisabled',

    /** Token needed to initialize Plaid link */
    PLAID_LINK_TOKEN: 'plaidLinkToken',

    /** Capture Plaid event  */
    PLAID_CURRENT_EVENT: 'plaidCurrentEvent',

    /** Token needed to initialize Onfido */
    ONFIDO_TOKEN: 'onfidoToken',
    ONFIDO_APPLICANT_ID: 'onfidoApplicantID',

    /** User's Expensify Wallet */
    USER_WALLET: 'userWallet',

    /** User's metadata that will be used to segmentation */
    USER_METADATA: 'userMetadata',

    /** Object containing Onfido SDK Token + applicantID */
    WALLET_ONFIDO: 'walletOnfido',

    /** Stores information about additional details form entry */
    WALLET_ADDITIONAL_DETAILS: 'walletAdditionalDetails',

    /** Object containing Wallet terms step state */
    WALLET_TERMS: 'walletTerms',

    /** The user's bank accounts */
    BANK_ACCOUNT_LIST: 'bankAccountList',

    /** The user's payment and P2P cards */
    FUND_LIST: 'fundList',

    /** The user's cash card and imported cards (including the Expensify Card) */
    CARD_LIST: 'cardList',

    /** Stores information about the user's saved statements */
    WALLET_STATEMENT: 'walletStatement',

    /** Stores information about the user's purchases */
    PURCHASE_LIST: 'purchaseList',

    /** Stores information about the active personal bank account being set up */
    PERSONAL_BANK_ACCOUNT: 'personalBankAccount',

    /** Stores information about the active reimbursement account being set up */
    REIMBURSEMENT_ACCOUNT: 'reimbursementAccount',

    /** Stores Workspace ID that will be tied to reimbursement account during setup */
    REIMBURSEMENT_ACCOUNT_WORKSPACE_ID: 'reimbursementAccountWorkspaceID',

    /** Stores the bank connection type user wants to set up before validation code modal */
    REIMBURSEMENT_ACCOUNT_OPTION_PRESSED: 'reimbursementAccountOptionPressed',

    /** Set when we are loading payment methods */
    IS_LOADING_PAYMENT_METHODS: 'isLoadingPaymentMethods',

    /** Is report data loading? */
    IS_LOADING_REPORT_DATA: 'isLoadingReportData',

    /** Is report data loading? */
    IS_LOADING_APP: 'isLoadingApp',

    /** Is the app loaded? */
    HAS_LOADED_APP: 'hasLoadedApp',

    /** Is the test tools modal open? */
    IS_TEST_TOOLS_MODAL_OPEN: 'isTestToolsModalOpen',

    /** Is app in profiling mode */
    APP_PROFILING_IN_PROGRESS: 'isProfilingInProgress',

    /** Stores information about active wallet transfer amount, selectedAccountID, status, etc */
    WALLET_TRANSFER: 'walletTransfer',

    /** The policyID of the last workspace whose settings were accessed by the user */
    LAST_ACCESSED_WORKSPACE_POLICY_ID: 'lastAccessedWorkspacePolicyID',

    /** Whether we should show the compose input or not */
    SHOULD_SHOW_COMPOSE_INPUT: 'shouldShowComposeInput',

    /** Is app in beta version */
    IS_BETA: 'isBeta',

    /** Whether we're checking if the room is public or not */
    IS_CHECKING_PUBLIC_ROOM: 'isCheckingPublicRoom',

    /** A map of the user's security group IDs they belong to in specific domains */
    MY_DOMAIN_SECURITY_GROUPS: 'myDomainSecurityGroups',

    /** Report ID of the last report the user viewed as anonymous user */
    LAST_OPENED_PUBLIC_ROOM_ID: 'lastOpenedPublicRoomID',

    // The theme setting set by the user in preferences.
    // This can be either "light", "dark" or "system"
    PREFERRED_THEME: 'nvp_preferredTheme',

    // Information about the onyx updates IDs that were received from the server
    ONYX_UPDATES_FROM_SERVER: 'onyxUpdatesFromServer',

    // The last update ID that was applied to the client
    ONYX_UPDATES_LAST_UPDATE_ID_APPLIED_TO_CLIENT: 'OnyxUpdatesLastUpdateIDAppliedToClient',

    // The access token to be used with the Mapbox library
    MAPBOX_ACCESS_TOKEN: 'mapboxAccessToken',

    // Max area supported for HTML <canvas> element
    MAX_CANVAS_AREA: 'maxCanvasArea',

    // Max height supported for HTML <canvas> element
    MAX_CANVAS_HEIGHT: 'maxCanvasHeight',

    /** Onboarding Purpose selected by the user during Onboarding flow */
    ONBOARDING_PURPOSE_SELECTED: 'onboardingPurposeSelected',

    /** Onboarding customized choices to display to the user based on their profile when signing up */
    ONBOARDING_CUSTOM_CHOICES: 'onboardingCustomChoices',

    /** Onboarding error message to be displayed to the user */
    ONBOARDING_ERROR_MESSAGE: 'onboardingErrorMessage',

    /** Onboarding policyID selected by the user during Onboarding flow */
    ONBOARDING_POLICY_ID: 'onboardingPolicyID',

    /** Onboarding company size selected by the user during Onboarding flow */
    ONBOARDING_COMPANY_SIZE: 'onboardingCompanySize',

    /** Onboarding user reported integration selected by the user during Onboarding flow */
    ONBOARDING_USER_REPORTED_INTEGRATION: 'onboardingUserReportedIntegration',

    /** Onboarding Purpose selected by the user during Onboarding flow */
    ONBOARDING_ADMINS_CHAT_REPORT_ID: 'onboardingAdminsChatReportID',

    // Stores onboarding last visited path
    ONBOARDING_LAST_VISITED_PATH: 'onboardingLastVisitedPath',

    // Object containing names/timestamps of dismissed product training elements (Modal, Tooltip, etc.)
    NVP_DISMISSED_PRODUCT_TRAINING: 'nvp_dismissedProductTraining',

    // Max width supported for HTML <canvas> element
    MAX_CANVAS_WIDTH: 'maxCanvasWidth',

    // Stores last visited path
    LAST_VISITED_PATH: 'lastVisitedPath',

    // Stores the recently used report fields
    RECENTLY_USED_REPORT_FIELDS: 'recentlyUsedReportFields',

    /** Indicates whether an forced upgrade is required */
    UPDATE_REQUIRED: 'updateRequired',

    /** Indicates whether an forced reset is required. Used in emergency situations where we must completely erase the Onyx data in the client because it is in a bad state. This will clear Onyx data without signing the user out. */
    RESET_REQUIRED: 'resetRequired',

    /** Stores the logs of the app for debugging purposes */
    LOGS: 'logs',

    /** Indicates whether we should store logs or not */
    SHOULD_STORE_LOGS: 'shouldStoreLogs',

    /** Indicates whether we should record troubleshoot data or not */
    SHOULD_RECORD_TROUBLESHOOT_DATA: 'shouldRecordTroubleshootData',

    /** Indicates whether we should mask fragile user data while exporting onyx state or not */
    SHOULD_MASK_ONYX_STATE: 'shouldMaskOnyxState',

    /** Stores new group chat draft */
    NEW_GROUP_CHAT_DRAFT: 'newGroupChatDraft',

    // Paths of PDF file that has been cached during one session
    CACHED_PDF_PATHS: 'cachedPDFPaths',

    /** Stores iframe link to verify 3DS flow for subscription */
    VERIFY_3DS_SUBSCRIPTION: 'verify3dsSubscription',

    /** Holds the checks used while transferring the ownership of the workspace */
    POLICY_OWNERSHIP_CHANGE_CHECKS: 'policyOwnershipChangeChecks',

    // These statuses below are in separate keys on purpose - it allows us to have different behaviors of the banner based on the status

    /** Indicates whether ClearOutstandingBalance failed */
    SUBSCRIPTION_RETRY_BILLING_STATUS_FAILED: 'subscriptionRetryBillingStatusFailed',

    /** Indicates whether ClearOutstandingBalance was successful */
    SUBSCRIPTION_RETRY_BILLING_STATUS_SUCCESSFUL: 'subscriptionRetryBillingStatusSuccessful',

    /** Indicates whether ClearOutstandingBalance is pending */
    SUBSCRIPTION_RETRY_BILLING_STATUS_PENDING: 'subscriptionRetryBillingStatusPending',

    /** Stores info during review duplicates flow */
    REVIEW_DUPLICATES: 'reviewDuplicates',

    /** Stores the last export method for policy */
    LAST_EXPORT_METHOD: 'lastExportMethod',

    /** Stores the information about the state of adding a new company card */
    ADD_NEW_COMPANY_CARD: 'addNewCompanyCard',

    /** Stores the information about the state of assigning a company card */
    ASSIGN_CARD: 'assignCard',

    /** Stores the information if mobile selection mode is active */
    MOBILE_SELECTION_MODE: 'mobileSelectionMode',

    NVP_PRIVATE_CANCELLATION_DETAILS: 'nvp_private_cancellationDetails',

    /** Stores the information about currently edited advanced approval workflow */
    APPROVAL_WORKFLOW: 'approvalWorkflow',

    /** Stores the user search value for persistence across the screens */
    ROOM_MEMBERS_USER_SEARCH_PHRASE: 'roomMembersUserSearchPhrase',
    /** Stores information about recently uploaded spreadsheet file */
    IMPORTED_SPREADSHEET: 'importedSpreadsheet',

    /** Stores the route to open after changing app permission from settings */
    LAST_ROUTE: 'lastRoute',

    /** Stores the information if user loaded the Onyx state through Import feature  */
    IS_USING_IMPORTED_STATE: 'isUsingImportedState',

    /** Stores the information about the saved searches */
    SAVED_SEARCHES: 'nvp_savedSearches',

    /** Stores the information about the recent searches */
    RECENT_SEARCHES: 'nvp_recentSearches',

    /** Stores recently used currencies */
    RECENTLY_USED_CURRENCIES: 'nvp_recentlyUsedCurrencies',

    /** Company cards custom names */
    NVP_EXPENSIFY_COMPANY_CARDS_CUSTOM_NAMES: 'nvp_expensify_ccCustomNames',

    /** The user's Concierge reportID */
    CONCIERGE_REPORT_ID: 'conciergeReportID',

    /** The details of unknown user while sharing a file - we don't know if they exist */
    SHARE_UNKNOWN_USER_DETAILS: 'shareUnknownUserDetails',

    /** Temporary file to be shared from outside the app */
    SHARE_TEMP_FILE: 'shareTempFile',

    /** Corpay fields to be used in the bank account creation setup */
    CORPAY_FIELDS: 'corpayFields',

    /** The user's session that will be preserved when using imported state */
    PRESERVED_USER_SESSION: 'preservedUserSession',

    /** Corpay onboarding fields used in steps 3-5 in the global reimbursements */
    CORPAY_ONBOARDING_FIELDS: 'corpayOnboardingFields',

    /** Timestamp of when the last full reconnect was done on this client */
    LAST_FULL_RECONNECT_TIME: 'lastFullReconnectTime',

    /** Information about travel provisioning process */
    TRAVEL_PROVISIONING: 'travelProvisioning',

    /** Stores the information about the state of side panel */
    NVP_SIDE_PANEL: 'nvp_sidePanel',

    /** Stores draft information while user is scheduling the call. */
    SCHEDULE_CALL_DRAFT: 'scheduleCallDraft',

    /** Onyx updates that should be stored after sequential queue is flushed */
    QUEUE_FLUSHED_DATA: 'queueFlushedData',

    /** Set when we are loading bill when downgrade */
    IS_LOADING_BILL_WHEN_DOWNGRADE: 'isLoadingBillWhenDowngrade',

    /**
     * Determines whether billing is required when the user downgrades their plan.
     * If true, the "Pay & Downgrade" RHP will be displayed to guide the user
     * through the payment process before downgrading.
     */
    SHOULD_BILL_WHEN_DOWNGRADING: 'shouldBillWhenDowngrading',

    /** Billing receipt details */
    BILLING_RECEIPT_DETAILS: 'billingReceiptDetails',

    /** Set when user tries to connect VBBA but workspace currency is unsupported and is forced to change
     * This is later used to redirect user directly back to the VBBA flow */
    IS_FORCED_TO_CHANGE_CURRENCY: 'isForcedToChangeCurrency',

    /** Set this gets redirected from global reimbursements flow */
    IS_COMING_FROM_GLOBAL_REIMBURSEMENTS_FLOW: 'isComingFromGlobalReimbursementsFlow',

    /** Stores information for OpenUnreportedExpensesPage API call pagination */
    HAS_MORE_UNREPORTED_TRANSACTIONS_RESULTS: 'hasMoreUnreportedTransactionsResults',

    /** Is unreported transactions loading */
    IS_LOADING_UNREPORTED_TRANSACTIONS: 'isLoadingUnreportedTransactions',

    /** List of transaction thread IDs used when navigating to prev/next transaction when viewing it in RHP */
    TRANSACTION_THREAD_NAVIGATION_REPORT_IDS: 'transactionThreadNavigationReportIDs',

    /** Timestamp of the last login on iOS */
    NVP_LAST_ECASH_IOS_LOGIN: 'nvp_lastECashIOSLogin',
    NVP_LAST_IPHONE_LOGIN: 'nvp_lastiPhoneLogin',

    /** Timestamp of the last login on Android */
    NVP_LAST_ECASH_ANDROID_LOGIN: 'nvp_lastECashAndroidLogin',
    NVP_LAST_ANDROID_LOGIN: 'nvp_lastAndroidLogin',

<<<<<<< HEAD
    /** Whether the delete workspace annual subscription error modal is open */
    IS_DELETE_WORKSPACE_ANNUAL_SUBSCRIPTION_ERROR_MODAL_OPEN: 'isDeleteWorkspaceAnnualSubscriptionErrorModalOpen',
=======
    /** Draft report comments */
    NVP_DRAFT_REPORT_COMMENTS: 'nvp_draftReportComments',
>>>>>>> c758145e

    /** Collection Keys */
    COLLECTION: {
        DOWNLOAD: 'download_',
        POLICY: 'policy_',
        POLICY_DRAFTS: 'policyDrafts_',
        POLICY_JOIN_MEMBER: 'policyJoinMember_',
        POLICY_CATEGORIES: 'policyCategories_',
        POLICY_CATEGORIES_DRAFT: 'policyCategoriesDraft_',
        POLICY_RECENTLY_USED_CATEGORIES: 'policyRecentlyUsedCategories_',
        POLICY_TAGS: 'policyTags_',
        POLICY_RECENTLY_USED_TAGS: 'nvp_recentlyUsedTags_',
        POLICY_RECENTLY_USED_DESTINATIONS: 'nvp_recentlyUsedDestinations_',
        // Whether the policy's connection data was attempted to be fetched in
        // the current user session. As this state only exists client-side, it
        // should not be included as part of the policy object. The policy
        // object should mirror the data as it's stored in the database.
        POLICY_HAS_CONNECTIONS_DATA_BEEN_FETCHED: 'policyHasConnectionsDataBeenFetched_',
        OLD_POLICY_RECENTLY_USED_TAGS: 'policyRecentlyUsedTags_',
        POLICY_CONNECTION_SYNC_PROGRESS: 'policyConnectionSyncProgress_',
        WORKSPACE_INVITE_MEMBERS_DRAFT: 'workspaceInviteMembersDraft_',
        WORKSPACE_INVITE_MESSAGE_DRAFT: 'workspaceInviteMessageDraft_',
        WORKSPACE_INVITE_ROLE_DRAFT: 'workspaceInviteRoleDraft_',
        REPORT: 'report_',
        REPORT_NAME_VALUE_PAIRS: 'reportNameValuePairs_',
        REPORT_DRAFT: 'reportDraft_',
        // REPORT_METADATA is a perf optimization used to hold loading states (isLoadingInitialReportActions, isLoadingOlderReportActions, isLoadingNewerReportActions).
        // A lot of components are connected to the Report entity and do not care about the actions. Setting the loading state
        // directly on the report caused a lot of unnecessary re-renders
        REPORT_METADATA: 'reportMetadata_',
        REPORT_ACTIONS: 'reportActions_',
        REPORT_ACTIONS_DRAFTS: 'reportActionsDrafts_',
        REPORT_ACTIONS_PAGES: 'reportActionsPages_',
        REPORT_ACTIONS_REACTIONS: 'reportActionsReactions_',
        /** @deprecated */
        REPORT_DRAFT_COMMENT: 'reportDraftComment_', // eslint-disable-line deprecation/deprecation
        REPORT_IS_COMPOSER_FULL_SIZE: 'reportIsComposerFullSize_',
        REPORT_USER_IS_TYPING: 'reportUserIsTyping_',
        REPORT_USER_IS_LEAVING_ROOM: 'reportUserIsLeavingRoom_',
        REPORT_VIOLATIONS: 'reportViolations_',
        SECURITY_GROUP: 'securityGroup_',
        TRANSACTION: 'transactions_',
        TRANSACTION_VIOLATIONS: 'transactionViolations_',
        TRANSACTION_DRAFT: 'transactionsDraft_',
        SKIP_CONFIRMATION: 'skipConfirmation_',
        TRANSACTION_BACKUP: 'transactionsBackup_',
        SPLIT_TRANSACTION_DRAFT: 'splitTransactionDraft_',
        PRIVATE_NOTES_DRAFT: 'privateNotesDraft_',
        NEXT_STEP: 'reportNextStep_',

        // Manual expense tab selector
        SELECTED_TAB: 'selectedTab_',

        /** This is deprecated, but needed for a migration, so we still need to include it here so that it will be initialized in Onyx.init */
        DEPRECATED_POLICY_MEMBER_LIST: 'policyMemberList_',

        // Search Page related
        SNAPSHOT: 'snapshot_',

        // Shared NVPs
        /** Collection of objects where each object represents the owner of the workspace that is past due billing AND the user is a member of. */
        SHARED_NVP_PRIVATE_USER_BILLING_GRACE_PERIOD_END: 'sharedNVP_private_billingGracePeriodEnd_',

        /** The collection of card feeds */
        SHARED_NVP_PRIVATE_DOMAIN_MEMBER: 'sharedNVP_private_domain_member_',

        /**
         * Stores the card list for a given fundID and feed in the format: cards_<fundID>_<bankName>
         * So for example: cards_12345_Expensify Card
         */
        WORKSPACE_CARDS_LIST: 'cards_',

        /** Expensify cards settings */
        PRIVATE_EXPENSIFY_CARD_SETTINGS: 'private_expensifyCardSettings_',

        /** Expensify cards bank account for a given workspace */
        EXPENSIFY_CARD_BANK_ACCOUNT_METADATA: 'expensifyCardBankAccountMetadata_',

        /** Expensify cards manual billing setting */
        PRIVATE_EXPENSIFY_CARD_MANUAL_BILLING: 'private_expensifyCardManualBilling_',

        /** Stores which connection is set up to use Continuous Reconciliation */
        EXPENSIFY_CARD_CONTINUOUS_RECONCILIATION_CONNECTION: 'expensifyCard_continuousReconciliationConnection_',

        /** The value that indicates whether Continuous Reconciliation should be used on the domain */
        EXPENSIFY_CARD_USE_CONTINUOUS_RECONCILIATION: 'expensifyCard_useContinuousReconciliation_',

        /** Currently displaying feed */
        LAST_SELECTED_FEED: 'lastSelectedFeed_',

        /** Currently displaying Expensify Card feed */
        LAST_SELECTED_EXPENSIFY_CARD_FEED: 'lastSelectedExpensifyCardFeed_',

        /**  Whether the bank account chosen for Expensify Card in on verification waitlist */
        NVP_EXPENSIFY_ON_CARD_WAITLIST: 'nvp_expensify_onCardWaitlist_',

        NVP_EXPENSIFY_REPORT_PDF_FILENAME: 'nvp_expensify_report_PDFFilename_',

        /** Stores the information about the state of issuing a new card */
        ISSUE_NEW_EXPENSIFY_CARD: 'issueNewExpensifyCard_',
    },

    /** List of Form ids */
    FORMS: {
        ADD_PAYMENT_CARD_FORM: 'addPaymentCardForm',
        ADD_PAYMENT_CARD_FORM_DRAFT: 'addPaymentCardFormDraft',
        WORKSPACE_SETTINGS_FORM: 'workspaceSettingsForm',
        WORKSPACE_CATEGORY_FORM: 'workspaceCategoryForm',
        WORKSPACE_CONFIRMATION_FORM: 'workspaceConfirmationForm',
        WORKSPACE_CONFIRMATION_FORM_DRAFT: 'workspaceConfirmationFormDraft',
        WORKSPACE_CATEGORY_FORM_DRAFT: 'workspaceCategoryFormDraft',
        WORKSPACE_CATEGORY_DESCRIPTION_HINT_FORM: 'workspaceCategoryDescriptionHintForm',
        WORKSPACE_CATEGORY_DESCRIPTION_HINT_FORM_DRAFT: 'workspaceCategoryDescriptionHintFormDraft',
        WORKSPACE_CATEGORY_FLAG_AMOUNTS_OVER_FORM: 'workspaceCategoryFlagAmountsOverForm',
        WORKSPACE_CATEGORY_FLAG_AMOUNTS_OVER_FORM_DRAFT: 'workspaceCategoryFlagAmountsOverFormDraft',
        WORKSPACE_TAG_FORM: 'workspaceTagForm',
        WORKSPACE_TAG_FORM_DRAFT: 'workspaceTagFormDraft',
        WORKSPACE_SETTINGS_FORM_DRAFT: 'workspaceSettingsFormDraft',
        WORKSPACE_DESCRIPTION_FORM: 'workspaceDescriptionForm',
        WORKSPACE_MEMBER_CUSTOM_FIELD_FORM: 'WorkspaceMemberCustomFieldForm',
        WORKSPACE_MEMBER_CUSTOM_FIELD_FORM_DRAFT: 'WorkspaceMemberCustomFieldFormDraft',
        WORKSPACE_DESCRIPTION_FORM_DRAFT: 'workspaceDescriptionFormDraft',
        WORKSPACE_TAX_CUSTOM_NAME: 'workspaceTaxCustomName',
        WORKSPACE_TAX_CUSTOM_NAME_DRAFT: 'workspaceTaxCustomNameDraft',
        WORKSPACE_COMPANY_CARD_FEED_NAME: 'workspaceCompanyCardFeedName',
        WORKSPACE_COMPANY_CARD_FEED_NAME_DRAFT: 'workspaceCompanyCardFeedNameDraft',
        EDIT_WORKSPACE_COMPANY_CARD_NAME_FORM: 'editCompanyCardName',
        EDIT_WORKSPACE_COMPANY_CARD_NAME_DRAFT_FORM: 'editCompanyCardNameDraft',
        WORKSPACE_REPORT_FIELDS_FORM: 'workspaceReportFieldForm',
        WORKSPACE_REPORT_FIELDS_FORM_DRAFT: 'workspaceReportFieldFormDraft',
        POLICY_CREATE_DISTANCE_RATE_FORM: 'policyCreateDistanceRateForm',
        POLICY_CREATE_DISTANCE_RATE_FORM_DRAFT: 'policyCreateDistanceRateFormDraft',
        POLICY_DISTANCE_RATE_EDIT_FORM: 'policyDistanceRateEditForm',
        POLICY_DISTANCE_RATE_TAX_RECLAIMABLE_ON_EDIT_FORM: 'policyDistanceRateTaxReclaimableOnEditForm',
        POLICY_DISTANCE_RATE_TAX_RECLAIMABLE_ON_EDIT_FORM_DRAFT: 'policyDistanceRateTaxReclaimableOnEditFormDraft',
        POLICY_DISTANCE_RATE_EDIT_FORM_DRAFT: 'policyDistanceRateEditFormDraft',
        CLOSE_ACCOUNT_FORM: 'closeAccount',
        CLOSE_ACCOUNT_FORM_DRAFT: 'closeAccountDraft',
        PROFILE_SETTINGS_FORM: 'profileSettingsForm',
        PROFILE_SETTINGS_FORM_DRAFT: 'profileSettingsFormDraft',
        DISPLAY_NAME_FORM: 'displayNameForm',
        DISPLAY_NAME_FORM_DRAFT: 'displayNameFormDraft',
        ONBOARDING_PERSONAL_DETAILS_FORM: 'onboardingPersonalDetailsForm',
        ONBOARDING_PERSONAL_DETAILS_FORM_DRAFT: 'onboardingPersonalDetailsFormDraft',
        ONBOARDING_WORKSPACE_DETAILS_FORM: 'onboardingWorkspaceDetailsForm',
        ONBOARDING_WORKSPACE_DETAILS_FORM_DRAFT: 'onboardingWorkspaceDetailsFormDraft',
        ROOM_NAME_FORM: 'roomNameForm',
        ROOM_NAME_FORM_DRAFT: 'roomNameFormDraft',
        REPORT_DESCRIPTION_FORM: 'reportDescriptionForm',
        REPORT_DESCRIPTION_FORM_DRAFT: 'reportDescriptionFormDraft',
        LEGAL_NAME_FORM: 'legalNameForm',
        LEGAL_NAME_FORM_DRAFT: 'legalNameFormDraft',
        WORKSPACE_INVITE_MESSAGE_FORM: 'workspaceInviteMessageForm',
        WORKSPACE_INVITE_MESSAGE_FORM_DRAFT: 'workspaceInviteMessageFormDraft',
        DATE_OF_BIRTH_FORM: 'dateOfBirthForm',
        DATE_OF_BIRTH_FORM_DRAFT: 'dateOfBirthFormDraft',
        HOME_ADDRESS_FORM: 'homeAddressForm',
        HOME_ADDRESS_FORM_DRAFT: 'homeAddressFormDraft',
        PERSONAL_DETAILS_FORM: 'personalDetailsForm',
        PERSONAL_DETAILS_FORM_DRAFT: 'personalDetailsFormDraft',
        INTERNATIONAL_BANK_ACCOUNT_FORM: 'internationalBankAccountForm',
        INTERNATIONAL_BANK_ACCOUNT_FORM_DRAFT: 'internationalBankAccountFormDraft',
        NEW_ROOM_FORM: 'newRoomForm',
        NEW_ROOM_FORM_DRAFT: 'newRoomFormDraft',
        ROOM_SETTINGS_FORM: 'roomSettingsForm',
        ROOM_SETTINGS_FORM_DRAFT: 'roomSettingsFormDraft',
        NEW_TASK_FORM: 'newTaskForm',
        NEW_TASK_FORM_DRAFT: 'newTaskFormDraft',
        EDIT_TASK_FORM: 'editTaskForm',
        EDIT_TASK_FORM_DRAFT: 'editTaskFormDraft',
        MONEY_REQUEST_DESCRIPTION_FORM: 'moneyRequestDescriptionForm',
        MONEY_REQUEST_DESCRIPTION_FORM_DRAFT: 'moneyRequestDescriptionFormDraft',
        MONEY_REQUEST_MERCHANT_FORM: 'moneyRequestMerchantForm',
        MONEY_REQUEST_MERCHANT_FORM_DRAFT: 'moneyRequestMerchantFormDraft',
        MONEY_REQUEST_AMOUNT_FORM: 'moneyRequestAmountForm',
        MONEY_REQUEST_AMOUNT_FORM_DRAFT: 'moneyRequestAmountFormDraft',
        MONEY_REQUEST_DATE_FORM: 'moneyRequestCreatedForm',
        MONEY_REQUEST_DATE_FORM_DRAFT: 'moneyRequestCreatedFormDraft',
        MONEY_REQUEST_HOLD_FORM: 'moneyHoldReasonForm',
        MONEY_REQUEST_HOLD_FORM_DRAFT: 'moneyHoldReasonFormDraft',
        MONEY_REQUEST_COMPANY_INFO_FORM: 'moneyRequestCompanyInfoForm',
        MONEY_REQUEST_COMPANY_INFO_FORM_DRAFT: 'moneyRequestCompanyInfoFormDraft',
        MONEY_REQUEST_TIME_FORM: 'moneyRequestTimeForm',
        MONEY_REQUEST_TIME_FORM_DRAFT: 'moneyRequestTimeFormDraft',
        MONEY_REQUEST_SUBRATE_FORM: 'moneyRequestSubrateForm',
        MONEY_REQUEST_SUBRATE_FORM_DRAFT: 'moneyRequestSubrateFormDraft',
        NEW_CONTACT_METHOD_FORM: 'newContactMethodForm',
        NEW_CONTACT_METHOD_FORM_DRAFT: 'newContactMethodFormDraft',
        WAYPOINT_FORM: 'waypointForm',
        WAYPOINT_FORM_DRAFT: 'waypointFormDraft',
        SETTINGS_STATUS_SET_FORM: 'settingsStatusSetForm',
        SETTINGS_STATUS_SET_FORM_DRAFT: 'settingsStatusSetFormDraft',
        SETTINGS_STATUS_SET_CLEAR_AFTER_FORM: 'settingsStatusSetClearAfterForm',
        SETTINGS_STATUS_SET_CLEAR_AFTER_FORM_DRAFT: 'settingsStatusSetClearAfterFormDraft',
        SETTINGS_STATUS_CLEAR_DATE_FORM: 'settingsStatusClearDateForm',
        SETTINGS_STATUS_CLEAR_DATE_FORM_DRAFT: 'settingsStatusClearDateFormDraft',
        CHANGE_BILLING_CURRENCY_FORM: 'billingCurrencyForm',
        CHANGE_BILLING_CURRENCY_FORM_DRAFT: 'billingCurrencyFormDraft',
        PRIVATE_NOTES_FORM: 'privateNotesForm',
        PRIVATE_NOTES_FORM_DRAFT: 'privateNotesFormDraft',
        I_KNOW_A_TEACHER_FORM: 'iKnowTeacherForm',
        I_KNOW_A_TEACHER_FORM_DRAFT: 'iKnowTeacherFormDraft',
        INTRO_SCHOOL_PRINCIPAL_FORM: 'introSchoolPrincipalForm',
        INTRO_SCHOOL_PRINCIPAL_FORM_DRAFT: 'introSchoolPrincipalFormDraft',
        REPORT_PHYSICAL_CARD_FORM: 'requestPhysicalCardForm',
        REPORT_PHYSICAL_CARD_FORM_DRAFT: 'requestPhysicalCardFormDraft',
        REPORT_VIRTUAL_CARD_FRAUD: 'reportVirtualCardFraudForm',
        REPORT_VIRTUAL_CARD_FRAUD_DRAFT: 'reportVirtualCardFraudFormDraft',
        REPORT_FIELDS_EDIT_FORM: 'reportFieldsEditForm',
        REPORT_FIELDS_EDIT_FORM_DRAFT: 'reportFieldsEditFormDraft',
        REIMBURSEMENT_ACCOUNT_FORM: 'reimbursementAccount',
        REIMBURSEMENT_ACCOUNT_FORM_DRAFT: 'reimbursementAccountDraft',
        PERSONAL_BANK_ACCOUNT_FORM: 'personalBankAccount',
        PERSONAL_BANK_ACCOUNT_FORM_DRAFT: 'personalBankAccountDraft',
        DISABLE_AUTO_RENEW_SURVEY_FORM: 'disableAutoRenewSurveyForm',
        DISABLE_AUTO_RENEW_SURVEY_FORM_DRAFT: 'disableAutoRenewSurveyFormDraft',
        REQUEST_EARLY_CANCELLATION_FORM: 'requestEarlyCancellationForm',
        REQUEST_EARLY_CANCELLATION_FORM_DRAFT: 'requestEarlyCancellationFormDraft',
        EXIT_SURVEY_REASON_FORM: 'exitSurveyReasonForm',
        EXIT_SURVEY_REASON_FORM_DRAFT: 'exitSurveyReasonFormDraft',
        EXIT_SURVEY_RESPONSE_FORM: 'exitSurveyResponseForm',
        EXIT_SURVEY_RESPONSE_FORM_DRAFT: 'exitSurveyResponseFormDraft',
        WALLET_ADDITIONAL_DETAILS: 'walletAdditionalDetails',
        WALLET_ADDITIONAL_DETAILS_DRAFT: 'walletAdditionalDetailsDraft',
        POLICY_TAG_NAME_FORM: 'policyTagNameForm',
        POLICY_TAG_NAME_FORM_DRAFT: 'policyTagNameFormDraft',
        WORKSPACE_NEW_TAX_FORM: 'workspaceNewTaxForm',
        WORKSPACE_NEW_TAX_FORM_DRAFT: 'workspaceNewTaxFormDraft',
        WORKSPACE_TAX_NAME_FORM: 'workspaceTaxNameForm',
        WORKSPACE_TAX_CODE_FORM: 'workspaceTaxCodeForm',
        WORKSPACE_TAX_CODE_FORM_DRAFT: 'workspaceTaxCodeFormDraft',
        WORKSPACE_TAX_NAME_FORM_DRAFT: 'workspaceTaxNameFormDraft',
        WORKSPACE_TAX_VALUE_FORM: 'workspaceTaxValueForm',
        WORKSPACE_TAX_VALUE_FORM_DRAFT: 'workspaceTaxValueFormDraft',
        WORKSPACE_INVOICES_COMPANY_NAME_FORM: 'workspaceInvoicesCompanyNameForm',
        WORKSPACE_INVOICES_COMPANY_NAME_FORM_DRAFT: 'workspaceInvoicesCompanyNameFormDraft',
        WORKSPACE_INVOICES_COMPANY_WEBSITE_FORM: 'workspaceInvoicesCompanyWebsiteForm',
        WORKSPACE_INVOICES_COMPANY_WEBSITE_FORM_DRAFT: 'workspaceInvoicesCompanyWebsiteFormDraft',
        NEW_CHAT_NAME_FORM: 'newChatNameForm',
        NEW_CHAT_NAME_FORM_DRAFT: 'newChatNameFormDraft',
        SUBSCRIPTION_SIZE_FORM: 'subscriptionSizeForm',
        SUBSCRIPTION_SIZE_FORM_DRAFT: 'subscriptionSizeFormDraft',
        ISSUE_NEW_EXPENSIFY_CARD_FORM: 'issueNewExpensifyCard',
        ISSUE_NEW_EXPENSIFY_CARD_FORM_DRAFT: 'issueNewExpensifyCardDraft',
        ADD_NEW_CARD_FEED_FORM: 'addNewCardFeed',
        ADD_NEW_CARD_FEED_FORM_DRAFT: 'addNewCardFeedDraft',
        ASSIGN_CARD_FORM: 'assignCard',
        ASSIGN_CARD_FORM_DRAFT: 'assignCardDraft',
        EDIT_EXPENSIFY_CARD_NAME_FORM: 'editExpensifyCardName',
        EDIT_EXPENSIFY_CARD_NAME_DRAFT_FORM: 'editExpensifyCardNameDraft',
        EDIT_EXPENSIFY_CARD_LIMIT_FORM: 'editExpensifyCardLimit',
        EDIT_EXPENSIFY_CARD_LIMIT_DRAFT_FORM: 'editExpensifyCardLimitDraft',
        SAGE_INTACCT_CREDENTIALS_FORM: 'sageIntacctCredentialsForm',
        SAGE_INTACCT_CREDENTIALS_FORM_DRAFT: 'sageIntacctCredentialsFormDraft',
        NETSUITE_CUSTOM_FIELD_FORM: 'netSuiteCustomFieldForm',
        NETSUITE_CUSTOM_FIELD_FORM_DRAFT: 'netSuiteCustomFieldFormDraft',
        NETSUITE_CUSTOM_SEGMENT_ADD_FORM: 'netSuiteCustomSegmentAddForm',
        NETSUITE_CUSTOM_SEGMENT_ADD_FORM_DRAFT: 'netSuiteCustomSegmentAddFormDraft',
        NETSUITE_CUSTOM_LIST_ADD_FORM: 'netSuiteCustomListAddForm',
        NETSUITE_CUSTOM_LIST_ADD_FORM_DRAFT: 'netSuiteCustomListAddFormDraft',
        NETSUITE_TOKEN_INPUT_FORM: 'netsuiteTokenInputForm',
        NETSUITE_TOKEN_INPUT_FORM_DRAFT: 'netsuiteTokenInputFormDraft',
        NETSUITE_CUSTOM_FORM_ID_FORM: 'netsuiteCustomFormIDForm',
        NETSUITE_CUSTOM_FORM_ID_FORM_DRAFT: 'netsuiteCustomFormIDFormDraft',
        SAGE_INTACCT_DIMENSION_TYPE_FORM: 'sageIntacctDimensionTypeForm',
        SAGE_INTACCT_DIMENSION_TYPE_FORM_DRAFT: 'sageIntacctDimensionTypeFormDraft',
        SEARCH_ADVANCED_FILTERS_FORM: 'searchAdvancedFiltersForm',
        SEARCH_ADVANCED_FILTERS_FORM_DRAFT: 'searchAdvancedFiltersFormDraft',
        SEARCH_SAVED_SEARCH_RENAME_FORM: 'searchSavedSearchRenameForm',
        SEARCH_SAVED_SEARCH_RENAME_FORM_DRAFT: 'searchSavedSearchRenameFormDraft',
        TEXT_PICKER_MODAL_FORM: 'textPickerModalForm',
        TEXT_PICKER_MODAL_FORM_DRAFT: 'textPickerModalFormDraft',
        RULES_CUSTOM_NAME_MODAL_FORM: 'rulesCustomNameModalForm',
        RULES_CUSTOM_NAME_MODAL_FORM_DRAFT: 'rulesCustomNameModalFormDraft',
        RULES_AUTO_APPROVE_REPORTS_UNDER_MODAL_FORM: 'rulesAutoApproveReportsUnderModalForm',
        RULES_AUTO_APPROVE_REPORTS_UNDER_MODAL_FORM_DRAFT: 'rulesAutoApproveReportsUnderModalFormDraft',
        RULES_RANDOM_REPORT_AUDIT_MODAL_FORM: 'rulesRandomReportAuditModalForm',
        RULES_RANDOM_REPORT_AUDIT_MODAL_FORM_DRAFT: 'rulesRandomReportAuditModalFormDraft',
        RULES_AUTO_PAY_REPORTS_UNDER_MODAL_FORM: 'rulesAutoPayReportsUnderModalForm',
        RULES_AUTO_PAY_REPORTS_UNDER_MODAL_FORM_DRAFT: 'rulesAutoPayReportsUnderModalFormDraft',
        RULES_REQUIRED_RECEIPT_AMOUNT_FORM: 'rulesRequiredReceiptAmountForm',
        RULES_REQUIRED_RECEIPT_AMOUNT_FORM_DRAFT: 'rulesRequiredReceiptAmountFormDraft',
        RULES_MAX_EXPENSE_AMOUNT_FORM: 'rulesMaxExpenseAmountForm',
        RULES_MAX_EXPENSE_AMOUNT_FORM_DRAFT: 'rulesMaxExpenseAmountFormDraft',
        RULES_MAX_EXPENSE_AGE_FORM: 'rulesMaxExpenseAgeForm',
        RULES_MAX_EXPENSE_AGE_FORM_DRAFT: 'rulesMaxExpenseAgeFormDraft',
        RULES_CUSTOM_FORM: 'rulesCustomForm',
        RULES_CUSTOM_FORM_DRAFT: 'rulesCustomFormDraft',
        DEBUG_DETAILS_FORM: 'debugDetailsForm',
        DEBUG_DETAILS_FORM_DRAFT: 'debugDetailsFormDraft',
        ONBOARDING_WORK_EMAIL_FORM: 'onboardingWorkEmailForm',
        ONBOARDING_WORK_EMAIL_FORM_DRAFT: 'onboardingWorkEmailFormDraft',
        MERGE_ACCOUNT_DETAILS_FORM: 'mergeAccountDetailsForm',
        MERGE_ACCOUNT_DETAILS_FORM_DRAFT: 'mergeAccountDetailsFormDraft',
        WORKSPACE_PER_DIEM_FORM: 'workspacePerDiemForm',
        WORKSPACE_PER_DIEM_FORM_DRAFT: 'workspacePerDiemFormDraft',
    },
    DERIVED: {
        REPORT_ATTRIBUTES: 'reportAttributes',
        REPORT_TRANSACTIONS_AND_VIOLATIONS: 'reportTransactionsAndViolations',
    },

    /** Stores HybridApp specific state required to interoperate with OldDot */
    HYBRID_APP: 'hybridApp',
} as const;

type AllOnyxKeys = DeepValueOf<typeof ONYXKEYS>;

type OnyxFormValuesMapping = {
    [ONYXKEYS.FORMS.ADD_PAYMENT_CARD_FORM]: FormTypes.AddPaymentCardForm;
    [ONYXKEYS.FORMS.WORKSPACE_SETTINGS_FORM]: FormTypes.WorkspaceSettingsForm;
    [ONYXKEYS.FORMS.WORKSPACE_CATEGORY_FORM]: FormTypes.WorkspaceCategoryForm;
    [ONYXKEYS.FORMS.WORKSPACE_CONFIRMATION_FORM]: FormTypes.WorkspaceConfirmationForm;
    [ONYXKEYS.FORMS.ONBOARDING_WORKSPACE_DETAILS_FORM]: FormTypes.WorkspaceConfirmationForm;
    [ONYXKEYS.FORMS.WORKSPACE_TAG_FORM]: FormTypes.WorkspaceTagForm;
    [ONYXKEYS.FORMS.WORKSPACE_TAX_CUSTOM_NAME]: FormTypes.WorkspaceTaxCustomName;
    [ONYXKEYS.FORMS.WORKSPACE_COMPANY_CARD_FEED_NAME]: FormTypes.WorkspaceCompanyCardFeedName;
    [ONYXKEYS.FORMS.EDIT_WORKSPACE_COMPANY_CARD_NAME_FORM]: FormTypes.WorkspaceCompanyCardEditName;
    [ONYXKEYS.FORMS.WORKSPACE_REPORT_FIELDS_FORM]: FormTypes.WorkspaceReportFieldForm;
    [ONYXKEYS.FORMS.WORKSPACE_CATEGORY_DESCRIPTION_HINT_FORM]: FormTypes.WorkspaceCategoryDescriptionHintForm;
    [ONYXKEYS.FORMS.WORKSPACE_CATEGORY_FLAG_AMOUNTS_OVER_FORM]: FormTypes.WorkspaceCategoryFlagAmountsOverForm;
    [ONYXKEYS.FORMS.CLOSE_ACCOUNT_FORM]: FormTypes.CloseAccountForm;
    [ONYXKEYS.FORMS.PROFILE_SETTINGS_FORM]: FormTypes.ProfileSettingsForm;
    [ONYXKEYS.FORMS.DISPLAY_NAME_FORM]: FormTypes.DisplayNameForm;
    [ONYXKEYS.FORMS.ONBOARDING_PERSONAL_DETAILS_FORM]: FormTypes.DisplayNameForm;
    [ONYXKEYS.FORMS.ROOM_NAME_FORM]: FormTypes.RoomNameForm;
    [ONYXKEYS.FORMS.REPORT_DESCRIPTION_FORM]: FormTypes.ReportDescriptionForm;
    [ONYXKEYS.FORMS.LEGAL_NAME_FORM]: FormTypes.LegalNameForm;
    [ONYXKEYS.FORMS.WORKSPACE_INVITE_MESSAGE_FORM]: FormTypes.WorkspaceInviteMessageForm;
    [ONYXKEYS.FORMS.DATE_OF_BIRTH_FORM]: FormTypes.DateOfBirthForm;
    [ONYXKEYS.FORMS.HOME_ADDRESS_FORM]: FormTypes.HomeAddressForm;
    [ONYXKEYS.FORMS.PERSONAL_DETAILS_FORM]: FormTypes.PersonalDetailsForm;
    [ONYXKEYS.FORMS.NEW_ROOM_FORM]: FormTypes.NewRoomForm;
    [ONYXKEYS.FORMS.ROOM_SETTINGS_FORM]: FormTypes.RoomSettingsForm;
    [ONYXKEYS.FORMS.NEW_TASK_FORM]: FormTypes.NewTaskForm;
    [ONYXKEYS.FORMS.EDIT_TASK_FORM]: FormTypes.EditTaskForm;
    [ONYXKEYS.FORMS.DISABLE_AUTO_RENEW_SURVEY_FORM]: FormTypes.FeedbackSurveyForm;
    [ONYXKEYS.FORMS.REQUEST_EARLY_CANCELLATION_FORM]: FormTypes.FeedbackSurveyForm;
    [ONYXKEYS.FORMS.EXIT_SURVEY_REASON_FORM]: FormTypes.ExitSurveyReasonForm;
    [ONYXKEYS.FORMS.EXIT_SURVEY_RESPONSE_FORM]: FormTypes.ExitSurveyResponseForm;
    [ONYXKEYS.FORMS.MONEY_REQUEST_DESCRIPTION_FORM]: FormTypes.MoneyRequestDescriptionForm;
    [ONYXKEYS.FORMS.MONEY_REQUEST_MERCHANT_FORM]: FormTypes.MoneyRequestMerchantForm;
    [ONYXKEYS.FORMS.MONEY_REQUEST_AMOUNT_FORM]: FormTypes.MoneyRequestAmountForm;
    [ONYXKEYS.FORMS.MONEY_REQUEST_DATE_FORM]: FormTypes.MoneyRequestDateForm;
    [ONYXKEYS.FORMS.MONEY_REQUEST_TIME_FORM]: FormTypes.MoneyRequestTimeForm;
    [ONYXKEYS.FORMS.MONEY_REQUEST_SUBRATE_FORM]: FormTypes.MoneyRequestSubrateForm;
    [ONYXKEYS.FORMS.MONEY_REQUEST_HOLD_FORM]: FormTypes.MoneyRequestHoldReasonForm;
    [ONYXKEYS.FORMS.MONEY_REQUEST_COMPANY_INFO_FORM]: FormTypes.MoneyRequestCompanyInfoForm;
    [ONYXKEYS.FORMS.NEW_CONTACT_METHOD_FORM]: FormTypes.NewContactMethodForm;
    [ONYXKEYS.FORMS.WAYPOINT_FORM]: FormTypes.WaypointForm;
    [ONYXKEYS.FORMS.SETTINGS_STATUS_SET_FORM]: FormTypes.SettingsStatusSetForm;
    [ONYXKEYS.FORMS.SETTINGS_STATUS_CLEAR_DATE_FORM]: FormTypes.SettingsStatusClearDateForm;
    [ONYXKEYS.FORMS.CHANGE_BILLING_CURRENCY_FORM]: FormTypes.ChangeBillingCurrencyForm;
    [ONYXKEYS.FORMS.SETTINGS_STATUS_SET_CLEAR_AFTER_FORM]: FormTypes.SettingsStatusSetClearAfterForm;
    [ONYXKEYS.FORMS.PRIVATE_NOTES_FORM]: FormTypes.PrivateNotesForm;
    [ONYXKEYS.FORMS.I_KNOW_A_TEACHER_FORM]: FormTypes.IKnowTeacherForm;
    [ONYXKEYS.FORMS.INTRO_SCHOOL_PRINCIPAL_FORM]: FormTypes.IntroSchoolPrincipalForm;
    [ONYXKEYS.FORMS.REPORT_VIRTUAL_CARD_FRAUD]: FormTypes.ReportVirtualCardFraudForm;
    [ONYXKEYS.FORMS.REPORT_PHYSICAL_CARD_FORM]: FormTypes.ReportPhysicalCardForm;
    [ONYXKEYS.FORMS.REPORT_FIELDS_EDIT_FORM]: FormTypes.ReportFieldsEditForm;
    [ONYXKEYS.FORMS.REIMBURSEMENT_ACCOUNT_FORM]: FormTypes.ReimbursementAccountForm;
    [ONYXKEYS.FORMS.PERSONAL_BANK_ACCOUNT_FORM]: FormTypes.PersonalBankAccountForm;
    [ONYXKEYS.FORMS.WORKSPACE_DESCRIPTION_FORM]: FormTypes.WorkspaceDescriptionForm;
    [ONYXKEYS.FORMS.WORKSPACE_MEMBER_CUSTOM_FIELD_FORM]: FormTypes.WorkspaceMemberCustomFieldsForm;
    [ONYXKEYS.FORMS.WALLET_ADDITIONAL_DETAILS]: FormTypes.AdditionalDetailStepForm;
    [ONYXKEYS.FORMS.POLICY_TAG_NAME_FORM]: FormTypes.PolicyTagNameForm;
    [ONYXKEYS.FORMS.WORKSPACE_NEW_TAX_FORM]: FormTypes.WorkspaceNewTaxForm;
    [ONYXKEYS.FORMS.POLICY_CREATE_DISTANCE_RATE_FORM]: FormTypes.PolicyCreateDistanceRateForm;
    [ONYXKEYS.FORMS.POLICY_DISTANCE_RATE_EDIT_FORM]: FormTypes.PolicyDistanceRateEditForm;
    [ONYXKEYS.FORMS.POLICY_DISTANCE_RATE_TAX_RECLAIMABLE_ON_EDIT_FORM]: FormTypes.PolicyDistanceRateTaxReclaimableOnEditForm;
    [ONYXKEYS.FORMS.WORKSPACE_TAX_NAME_FORM]: FormTypes.WorkspaceTaxNameForm;
    [ONYXKEYS.FORMS.WORKSPACE_TAX_CODE_FORM]: FormTypes.WorkspaceTaxCodeForm;
    [ONYXKEYS.FORMS.WORKSPACE_TAX_VALUE_FORM]: FormTypes.WorkspaceTaxValueForm;
    [ONYXKEYS.FORMS.WORKSPACE_INVOICES_COMPANY_NAME_FORM]: FormTypes.WorkspaceInvoicesCompanyNameForm;
    [ONYXKEYS.FORMS.WORKSPACE_INVOICES_COMPANY_WEBSITE_FORM]: FormTypes.WorkspaceInvoicesCompanyWebsiteForm;
    [ONYXKEYS.FORMS.NEW_CHAT_NAME_FORM]: FormTypes.NewChatNameForm;
    [ONYXKEYS.FORMS.SUBSCRIPTION_SIZE_FORM]: FormTypes.SubscriptionSizeForm;
    [ONYXKEYS.FORMS.ISSUE_NEW_EXPENSIFY_CARD_FORM]: FormTypes.IssueNewExpensifyCardForm;
    [ONYXKEYS.FORMS.ADD_NEW_CARD_FEED_FORM]: FormTypes.AddNewCardFeedForm;
    [ONYXKEYS.FORMS.ASSIGN_CARD_FORM]: FormTypes.AssignCardForm;
    [ONYXKEYS.FORMS.EDIT_EXPENSIFY_CARD_NAME_FORM]: FormTypes.EditExpensifyCardNameForm;
    [ONYXKEYS.FORMS.EDIT_EXPENSIFY_CARD_LIMIT_FORM]: FormTypes.EditExpensifyCardLimitForm;
    [ONYXKEYS.FORMS.SAGE_INTACCT_CREDENTIALS_FORM]: FormTypes.SageIntactCredentialsForm;
    [ONYXKEYS.FORMS.NETSUITE_CUSTOM_FIELD_FORM]: FormTypes.NetSuiteCustomFieldForm;
    [ONYXKEYS.FORMS.NETSUITE_CUSTOM_LIST_ADD_FORM]: FormTypes.NetSuiteCustomFieldForm;
    [ONYXKEYS.FORMS.NETSUITE_CUSTOM_SEGMENT_ADD_FORM]: FormTypes.NetSuiteCustomFieldForm;
    [ONYXKEYS.FORMS.NETSUITE_TOKEN_INPUT_FORM]: FormTypes.NetSuiteTokenInputForm;
    [ONYXKEYS.FORMS.NETSUITE_CUSTOM_FORM_ID_FORM]: FormTypes.NetSuiteCustomFormIDForm;
    [ONYXKEYS.FORMS.SAGE_INTACCT_DIMENSION_TYPE_FORM]: FormTypes.SageIntacctDimensionForm;
    [ONYXKEYS.FORMS.SEARCH_ADVANCED_FILTERS_FORM]: FormTypes.SearchAdvancedFiltersForm;
    [ONYXKEYS.FORMS.TEXT_PICKER_MODAL_FORM]: FormTypes.TextPickerModalForm;
    [ONYXKEYS.FORMS.RULES_CUSTOM_NAME_MODAL_FORM]: FormTypes.RulesCustomNameModalForm;
    [ONYXKEYS.FORMS.RULES_AUTO_APPROVE_REPORTS_UNDER_MODAL_FORM]: FormTypes.RulesAutoApproveReportsUnderModalForm;
    [ONYXKEYS.FORMS.RULES_RANDOM_REPORT_AUDIT_MODAL_FORM]: FormTypes.RulesRandomReportAuditModalForm;
    [ONYXKEYS.FORMS.RULES_AUTO_PAY_REPORTS_UNDER_MODAL_FORM]: FormTypes.RulesAutoPayReportsUnderModalForm;
    [ONYXKEYS.FORMS.RULES_REQUIRED_RECEIPT_AMOUNT_FORM]: FormTypes.RulesRequiredReceiptAmountForm;
    [ONYXKEYS.FORMS.RULES_MAX_EXPENSE_AMOUNT_FORM]: FormTypes.RulesMaxExpenseAmountForm;
    [ONYXKEYS.FORMS.RULES_MAX_EXPENSE_AGE_FORM]: FormTypes.RulesMaxExpenseAgeForm;
    [ONYXKEYS.FORMS.RULES_CUSTOM_FORM]: FormTypes.RulesCustomForm;
    [ONYXKEYS.FORMS.SEARCH_SAVED_SEARCH_RENAME_FORM]: FormTypes.SearchSavedSearchRenameForm;
    [ONYXKEYS.FORMS.DEBUG_DETAILS_FORM]: FormTypes.DebugReportForm | FormTypes.DebugReportActionForm | FormTypes.DebugTransactionForm | FormTypes.DebugTransactionViolationForm;
    [ONYXKEYS.FORMS.ONBOARDING_WORK_EMAIL_FORM]: FormTypes.OnboardingWorkEmailForm;
    [ONYXKEYS.FORMS.MERGE_ACCOUNT_DETAILS_FORM]: FormTypes.MergeAccountDetailsForm;
    [ONYXKEYS.FORMS.INTERNATIONAL_BANK_ACCOUNT_FORM]: FormTypes.InternationalBankAccountForm;
    [ONYXKEYS.FORMS.WORKSPACE_PER_DIEM_FORM]: FormTypes.WorkspacePerDiemForm;
};

type OnyxFormDraftValuesMapping = {
    [K in keyof OnyxFormValuesMapping as `${K}Draft`]: OnyxFormValuesMapping[K];
};

type OnyxCollectionValuesMapping = {
    [ONYXKEYS.COLLECTION.DOWNLOAD]: OnyxTypes.Download;
    [ONYXKEYS.COLLECTION.POLICY]: OnyxTypes.Policy;
    [ONYXKEYS.COLLECTION.POLICY_DRAFTS]: OnyxTypes.Policy;
    [ONYXKEYS.COLLECTION.POLICY_CATEGORIES]: OnyxTypes.PolicyCategories;
    [ONYXKEYS.COLLECTION.POLICY_CATEGORIES_DRAFT]: OnyxTypes.PolicyCategories;
    [ONYXKEYS.COLLECTION.POLICY_TAGS]: OnyxTypes.PolicyTagLists;
    [ONYXKEYS.COLLECTION.POLICY_RECENTLY_USED_CATEGORIES]: OnyxTypes.RecentlyUsedCategories;
    [ONYXKEYS.COLLECTION.POLICY_RECENTLY_USED_DESTINATIONS]: OnyxTypes.RecentlyUsedCategories;
    [ONYXKEYS.COLLECTION.POLICY_HAS_CONNECTIONS_DATA_BEEN_FETCHED]: boolean;
    [ONYXKEYS.COLLECTION.DEPRECATED_POLICY_MEMBER_LIST]: OnyxTypes.PolicyEmployeeList;
    [ONYXKEYS.COLLECTION.WORKSPACE_INVITE_MEMBERS_DRAFT]: OnyxTypes.InvitedEmailsToAccountIDs;
    [ONYXKEYS.COLLECTION.WORKSPACE_INVITE_MESSAGE_DRAFT]: string;
    [ONYXKEYS.COLLECTION.WORKSPACE_INVITE_ROLE_DRAFT]: string;
    [ONYXKEYS.COLLECTION.REPORT]: OnyxTypes.Report;
    [ONYXKEYS.COLLECTION.REPORT_NAME_VALUE_PAIRS]: OnyxTypes.ReportNameValuePairs;
    [ONYXKEYS.COLLECTION.REPORT_DRAFT]: OnyxTypes.Report;
    [ONYXKEYS.COLLECTION.REPORT_METADATA]: OnyxTypes.ReportMetadata;
    [ONYXKEYS.COLLECTION.REPORT_ACTIONS]: OnyxTypes.ReportActions;
    [ONYXKEYS.COLLECTION.REPORT_ACTIONS_DRAFTS]: OnyxTypes.ReportActionsDrafts;
    [ONYXKEYS.COLLECTION.REPORT_ACTIONS_PAGES]: OnyxTypes.Pages;
    [ONYXKEYS.COLLECTION.REPORT_ACTIONS_REACTIONS]: OnyxTypes.ReportActionReactions;
    // eslint-disable-next-line deprecation/deprecation
    [ONYXKEYS.COLLECTION.REPORT_DRAFT_COMMENT]: string;
    [ONYXKEYS.COLLECTION.REPORT_IS_COMPOSER_FULL_SIZE]: boolean;
    [ONYXKEYS.COLLECTION.REPORT_USER_IS_TYPING]: OnyxTypes.ReportUserIsTyping;
    [ONYXKEYS.COLLECTION.REPORT_USER_IS_LEAVING_ROOM]: boolean;
    [ONYXKEYS.COLLECTION.REPORT_VIOLATIONS]: OnyxTypes.ReportViolations;
    [ONYXKEYS.COLLECTION.SECURITY_GROUP]: OnyxTypes.SecurityGroup;
    [ONYXKEYS.COLLECTION.TRANSACTION]: OnyxTypes.Transaction;
    [ONYXKEYS.COLLECTION.TRANSACTION_DRAFT]: OnyxTypes.Transaction;
    [ONYXKEYS.COLLECTION.SKIP_CONFIRMATION]: boolean;
    [ONYXKEYS.COLLECTION.TRANSACTION_BACKUP]: OnyxTypes.Transaction;
    [ONYXKEYS.COLLECTION.TRANSACTION_VIOLATIONS]: OnyxTypes.TransactionViolations;
    [ONYXKEYS.COLLECTION.SPLIT_TRANSACTION_DRAFT]: OnyxTypes.Transaction;
    [ONYXKEYS.COLLECTION.POLICY_RECENTLY_USED_TAGS]: OnyxTypes.RecentlyUsedTags;
    [ONYXKEYS.COLLECTION.OLD_POLICY_RECENTLY_USED_TAGS]: OnyxTypes.RecentlyUsedTags;
    [ONYXKEYS.COLLECTION.SELECTED_TAB]: OnyxTypes.SelectedTabRequest;
    [ONYXKEYS.COLLECTION.PRIVATE_NOTES_DRAFT]: string;
    [ONYXKEYS.COLLECTION.NVP_EXPENSIFY_REPORT_PDF_FILENAME]: string;
    [ONYXKEYS.COLLECTION.NEXT_STEP]: OnyxTypes.ReportNextStep;
    [ONYXKEYS.COLLECTION.POLICY_JOIN_MEMBER]: OnyxTypes.PolicyJoinMember;
    [ONYXKEYS.COLLECTION.POLICY_CONNECTION_SYNC_PROGRESS]: OnyxTypes.PolicyConnectionSyncProgress;
    [ONYXKEYS.COLLECTION.SNAPSHOT]: OnyxTypes.SearchResults;
    [ONYXKEYS.COLLECTION.SHARED_NVP_PRIVATE_USER_BILLING_GRACE_PERIOD_END]: OnyxTypes.BillingGraceEndPeriod;
    [ONYXKEYS.COLLECTION.SHARED_NVP_PRIVATE_DOMAIN_MEMBER]: OnyxTypes.CardFeeds;
    [ONYXKEYS.COLLECTION.PRIVATE_EXPENSIFY_CARD_SETTINGS]: OnyxTypes.ExpensifyCardSettings;
    [ONYXKEYS.COLLECTION.EXPENSIFY_CARD_BANK_ACCOUNT_METADATA]: OnyxTypes.ExpensifyCardBankAccountMetadata;
    [ONYXKEYS.COLLECTION.PRIVATE_EXPENSIFY_CARD_MANUAL_BILLING]: boolean;
    [ONYXKEYS.COLLECTION.WORKSPACE_CARDS_LIST]: OnyxTypes.WorkspaceCardsList;
    [ONYXKEYS.COLLECTION.EXPENSIFY_CARD_CONTINUOUS_RECONCILIATION_CONNECTION]: OnyxTypes.PolicyConnectionName;
    [ONYXKEYS.COLLECTION.EXPENSIFY_CARD_USE_CONTINUOUS_RECONCILIATION]: boolean;
    [ONYXKEYS.COLLECTION.LAST_SELECTED_FEED]: OnyxTypes.CompanyCardFeed;
    [ONYXKEYS.COLLECTION.LAST_SELECTED_EXPENSIFY_CARD_FEED]: OnyxTypes.FundID;
    [ONYXKEYS.COLLECTION.NVP_EXPENSIFY_ON_CARD_WAITLIST]: OnyxTypes.CardOnWaitlist;
    [ONYXKEYS.COLLECTION.ISSUE_NEW_EXPENSIFY_CARD]: OnyxTypes.IssueNewCard;
};

type OnyxValuesMapping = {
    [ONYXKEYS.ACCOUNT]: OnyxTypes.Account;
    [ONYXKEYS.ACCOUNT_MANAGER_REPORT_ID]: string;

    [ONYXKEYS.NVP_ONBOARDING]: Onboarding;

    // ONYXKEYS.NVP_TRY_NEW_DOT is HybridApp onboarding data
    [ONYXKEYS.NVP_TRY_NEW_DOT]: OnyxTypes.TryNewDot;
    [ONYXKEYS.RECENT_SEARCHES]: Record<string, OnyxTypes.RecentSearchItem>;
    [ONYXKEYS.SAVED_SEARCHES]: OnyxTypes.SaveSearch;
    [ONYXKEYS.RECENTLY_USED_CURRENCIES]: string[];
    [ONYXKEYS.ACTIVE_CLIENTS]: string[];
    [ONYXKEYS.DEVICE_ID]: string;
    [ONYXKEYS.IS_SIDEBAR_LOADED]: boolean;
    [ONYXKEYS.PERSISTED_REQUESTS]: OnyxTypes.Request[];
    [ONYXKEYS.PERSISTED_ONGOING_REQUESTS]: OnyxTypes.Request;
    [ONYXKEYS.CURRENT_DATE]: string;
    [ONYXKEYS.CREDENTIALS]: OnyxTypes.Credentials;
    [ONYXKEYS.STASHED_CREDENTIALS]: OnyxTypes.Credentials;
    [ONYXKEYS.MODAL]: OnyxTypes.Modal;
    [ONYXKEYS.FULLSCREEN_VISIBILITY]: boolean;
    [ONYXKEYS.NETWORK]: OnyxTypes.Network;
    [ONYXKEYS.NEW_GROUP_CHAT_DRAFT]: OnyxTypes.NewGroupChatDraft;
    [ONYXKEYS.CUSTOM_STATUS_DRAFT]: OnyxTypes.CustomStatusDraft;
    [ONYXKEYS.INPUT_FOCUSED]: boolean;
    [ONYXKEYS.PERSONAL_DETAILS_LIST]: OnyxTypes.PersonalDetailsList;
    [ONYXKEYS.PRIVATE_PERSONAL_DETAILS]: OnyxTypes.PrivatePersonalDetails;
    [ONYXKEYS.PERSONAL_DETAILS_METADATA]: Record<string, OnyxTypes.PersonalDetailsMetadata>;
    [ONYXKEYS.TASK]: OnyxTypes.Task;
    [ONYXKEYS.CURRENCY_LIST]: OnyxTypes.CurrencyList;
    [ONYXKEYS.UPDATE_AVAILABLE]: boolean;
    [ONYXKEYS.SCREEN_SHARE_REQUEST]: OnyxTypes.ScreenShareRequest;
    [ONYXKEYS.COUNTRY_CODE]: number;
    [ONYXKEYS.COUNTRY]: string;
    [ONYXKEYS.USER_LOCATION]: OnyxTypes.UserLocation;
    [ONYXKEYS.LOGIN_LIST]: OnyxTypes.LoginList;
    [ONYXKEYS.PENDING_CONTACT_ACTION]: OnyxTypes.PendingContactAction;
    [ONYXKEYS.VALIDATE_ACTION_CODE]: OnyxTypes.ValidateMagicCodeAction;
    [ONYXKEYS.JOINABLE_POLICIES]: OnyxTypes.JoinablePolicies;
    [ONYXKEYS.VALIDATE_USER_AND_GET_ACCESSIBLE_POLICIES]: OnyxTypes.ValidateUserAndGetAccessiblePolicies;
    [ONYXKEYS.SESSION]: OnyxTypes.Session;
    [ONYXKEYS.USER_METADATA]: OnyxTypes.UserMetadata;
    [ONYXKEYS.STASHED_SESSION]: OnyxTypes.Session;
    [ONYXKEYS.BETAS]: OnyxTypes.Beta[];
    [ONYXKEYS.NVP_MUTED_PLATFORMS]: Partial<Record<Platform, true>>;
    [ONYXKEYS.NVP_PRIORITY_MODE]: ValueOf<typeof CONST.PRIORITY_MODE>;
    [ONYXKEYS.NVP_BLOCKED_FROM_CONCIERGE]: OnyxTypes.BlockedFromConcierge;
    [ONYXKEYS.QUEUE_FLUSHED_DATA]: OnyxUpdate[];

    // The value of this nvp is a string representation of the date when the block expires, or an empty string if the user is not blocked
    [ONYXKEYS.NVP_BLOCKED_FROM_CHAT]: string;
    [ONYXKEYS.NVP_PRIVATE_PUSH_NOTIFICATION_ID]: string;
    [ONYXKEYS.NVP_RECENT_ATTENDEES]: Attendee[];
    [ONYXKEYS.NVP_TRY_FOCUS_MODE]: boolean;
    [ONYXKEYS.NVP_DISMISSED_HOLD_USE_EXPLANATION]: boolean;
    [ONYXKEYS.NVP_DISMISSED_ASAP_SUBMIT_EXPLANATION]: boolean;
    [ONYXKEYS.NVP_LAST_PAYMENT_METHOD]: OnyxTypes.LastPaymentMethod;
    [ONYXKEYS.NVP_LAST_LOCATION_PERMISSION_PROMPT]: string;
    [ONYXKEYS.LAST_EXPORT_METHOD]: OnyxTypes.LastExportMethod;
    [ONYXKEYS.NVP_RECENT_WAYPOINTS]: OnyxTypes.RecentWaypoint[];
    [ONYXKEYS.NVP_INTRO_SELECTED]: OnyxTypes.IntroSelected;
    [ONYXKEYS.HAS_NON_PERSONAL_POLICY]: boolean;
    [ONYXKEYS.NVP_LAST_SELECTED_DISTANCE_RATES]: OnyxTypes.LastSelectedDistanceRates;
    [ONYXKEYS.NVP_SEEN_NEW_USER_MODAL]: boolean;
    [ONYXKEYS.PLAID_DATA]: OnyxTypes.PlaidData;
    [ONYXKEYS.IS_PLAID_DISABLED]: boolean;
    [ONYXKEYS.PLAID_LINK_TOKEN]: string;
    [ONYXKEYS.ONFIDO_TOKEN]: string;
    [ONYXKEYS.ONFIDO_APPLICANT_ID]: string;
    [ONYXKEYS.NVP_PREFERRED_LOCALE]: OnyxTypes.Locale;
    [ONYXKEYS.ARE_TRANSLATIONS_LOADING]: boolean;
    [ONYXKEYS.NVP_ACTIVE_POLICY_ID]: string;
    [ONYXKEYS.NVP_DISMISSED_REFERRAL_BANNERS]: OnyxTypes.DismissedReferralBanners;
    [ONYXKEYS.NVP_HAS_SEEN_TRACK_TRAINING]: boolean;
    [ONYXKEYS.NVP_PRIVATE_SUBSCRIPTION]: OnyxTypes.PrivateSubscription;
    [ONYXKEYS.NVP_PRIVATE_STRIPE_CUSTOMER_ID]: OnyxTypes.StripeCustomerID;
    [ONYXKEYS.NVP_PRIVATE_BILLING_DISPUTE_PENDING]: number;
    [ONYXKEYS.NVP_PRIVATE_BILLING_STATUS]: OnyxTypes.BillingStatus;
    [ONYXKEYS.USER_WALLET]: OnyxTypes.UserWallet;
    [ONYXKEYS.WALLET_ONFIDO]: OnyxTypes.WalletOnfido;
    [ONYXKEYS.WALLET_ADDITIONAL_DETAILS]: OnyxTypes.WalletAdditionalDetails;
    [ONYXKEYS.WALLET_TERMS]: OnyxTypes.WalletTerms;
    [ONYXKEYS.BANK_ACCOUNT_LIST]: OnyxTypes.BankAccountList;
    [ONYXKEYS.FUND_LIST]: OnyxTypes.FundList;
    [ONYXKEYS.CARD_LIST]: OnyxTypes.CardList;
    [ONYXKEYS.WALLET_STATEMENT]: OnyxTypes.WalletStatement;
    [ONYXKEYS.PURCHASE_LIST]: OnyxTypes.PurchaseList;
    [ONYXKEYS.PERSONAL_BANK_ACCOUNT]: OnyxTypes.PersonalBankAccount;
    [ONYXKEYS.REIMBURSEMENT_ACCOUNT]: OnyxTypes.ReimbursementAccount;
    [ONYXKEYS.REIMBURSEMENT_ACCOUNT_OPTION_PRESSED]: ValueOf<typeof CONST.BANK_ACCOUNT.SETUP_TYPE>;
    [ONYXKEYS.PREFERRED_EMOJI_SKIN_TONE]: string | number;
    [ONYXKEYS.FREQUENTLY_USED_EMOJIS]: OnyxTypes.FrequentlyUsedEmoji[];
    [ONYXKEYS.REIMBURSEMENT_ACCOUNT_WORKSPACE_ID]: string;
    [ONYXKEYS.IS_LOADING_PAYMENT_METHODS]: boolean;
    [ONYXKEYS.IS_LOADING_REPORT_DATA]: boolean;
    [ONYXKEYS.IS_TEST_TOOLS_MODAL_OPEN]: boolean;
    [ONYXKEYS.APP_PROFILING_IN_PROGRESS]: boolean;
    [ONYXKEYS.IS_LOADING_APP]: boolean;
    [ONYXKEYS.HAS_LOADED_APP]: boolean;
    [ONYXKEYS.WALLET_TRANSFER]: OnyxTypes.WalletTransfer;
    [ONYXKEYS.LAST_ACCESSED_WORKSPACE_POLICY_ID]: string;
    [ONYXKEYS.SHOULD_SHOW_COMPOSE_INPUT]: boolean;
    [ONYXKEYS.IS_BETA]: boolean;
    [ONYXKEYS.IS_CHECKING_PUBLIC_ROOM]: boolean;
    [ONYXKEYS.MY_DOMAIN_SECURITY_GROUPS]: Record<string, string>;
    [ONYXKEYS.LAST_OPENED_PUBLIC_ROOM_ID]: string;
    [ONYXKEYS.VERIFY_3DS_SUBSCRIPTION]: string;
    [ONYXKEYS.PREFERRED_THEME]: ValueOf<typeof CONST.THEME>;
    [ONYXKEYS.MAPBOX_ACCESS_TOKEN]: OnyxTypes.MapboxAccessToken;
    [ONYXKEYS.ONYX_UPDATES_FROM_SERVER]: OnyxTypes.OnyxUpdatesFromServer;
    [ONYXKEYS.ONYX_UPDATES_LAST_UPDATE_ID_APPLIED_TO_CLIENT]: number;
    [ONYXKEYS.MAX_CANVAS_AREA]: number;
    [ONYXKEYS.MAX_CANVAS_HEIGHT]: number;
    [ONYXKEYS.MAX_CANVAS_WIDTH]: number;
    [ONYXKEYS.ONBOARDING_PURPOSE_SELECTED]: OnyxTypes.OnboardingPurpose;
    [ONYXKEYS.ONBOARDING_COMPANY_SIZE]: OnboardingCompanySize;
    [ONYXKEYS.ONBOARDING_CUSTOM_CHOICES]: OnyxTypes.OnboardingPurpose[] | [];
    [ONYXKEYS.ONBOARDING_ERROR_MESSAGE]: string;
    [ONYXKEYS.ONBOARDING_POLICY_ID]: string;
    [ONYXKEYS.ONBOARDING_ADMINS_CHAT_REPORT_ID]: string;
    [ONYXKEYS.ONBOARDING_LAST_VISITED_PATH]: string;
    [ONYXKEYS.IS_SEARCHING_FOR_REPORTS]: boolean;
    [ONYXKEYS.LAST_VISITED_PATH]: string | undefined;
    [ONYXKEYS.VERIFY_3DS_SUBSCRIPTION]: string;
    [ONYXKEYS.RECENTLY_USED_REPORT_FIELDS]: OnyxTypes.RecentlyUsedReportFields;
    [ONYXKEYS.UPDATE_REQUIRED]: boolean;
    [ONYXKEYS.RESET_REQUIRED]: boolean;
    [ONYXKEYS.PLAID_CURRENT_EVENT]: string;
    [ONYXKEYS.NVP_PRIVATE_TAX_EXEMPT]: boolean;
    [ONYXKEYS.LOGS]: OnyxTypes.CapturedLogs;
    [ONYXKEYS.SHOULD_STORE_LOGS]: boolean;
    [ONYXKEYS.SHOULD_RECORD_TROUBLESHOOT_DATA]: boolean;
    [ONYXKEYS.SHOULD_MASK_ONYX_STATE]: boolean;
    [ONYXKEYS.CACHED_PDF_PATHS]: Record<string, string>;
    [ONYXKEYS.POLICY_OWNERSHIP_CHANGE_CHECKS]: Record<string, OnyxTypes.PolicyOwnershipChangeChecks>;
    [ONYXKEYS.NVP_QUICK_ACTION_GLOBAL_CREATE]: OnyxTypes.QuickAction;
    [ONYXKEYS.SUBSCRIPTION_RETRY_BILLING_STATUS_FAILED]: boolean;
    [ONYXKEYS.SUBSCRIPTION_RETRY_BILLING_STATUS_SUCCESSFUL]: boolean;
    [ONYXKEYS.SUBSCRIPTION_RETRY_BILLING_STATUS_PENDING]: boolean;
    [ONYXKEYS.NVP_TRAVEL_SETTINGS]: OnyxTypes.TravelSettings;
    [ONYXKEYS.REVIEW_DUPLICATES]: OnyxTypes.ReviewDuplicates;
    [ONYXKEYS.ADD_NEW_COMPANY_CARD]: OnyxTypes.AddNewCompanyCardFeed;
    [ONYXKEYS.ASSIGN_CARD]: OnyxTypes.AssignCard;
    [ONYXKEYS.MOBILE_SELECTION_MODE]: boolean;
    [ONYXKEYS.NVP_FIRST_DAY_FREE_TRIAL]: string;
    [ONYXKEYS.NVP_LAST_DAY_FREE_TRIAL]: string;
    [ONYXKEYS.NVP_BILLING_FUND_ID]: number;
    [ONYXKEYS.NVP_PRIVATE_AMOUNT_OWED]: number;
    [ONYXKEYS.NVP_PRIVATE_OWNER_BILLING_GRACE_PERIOD_END]: number;
    [ONYXKEYS.NVP_DELETE_TRANSACTION_NAVIGATE_BACK_URL]: string | undefined;
    [ONYXKEYS.NVP_RECONNECT_APP_IF_FULL_RECONNECT_BEFORE]: string;
    [ONYXKEYS.NVP_PRIVATE_FIRST_POLICY_CREATED_DATE]: string;
    [ONYXKEYS.NVP_PRIVATE_MANUAL_TEAM_2025_PRICING]: string;
    [ONYXKEYS.NVP_PRIVATE_LOCK_ACCOUNT_DETAILS]: OnyxTypes.LockAccountDetails;
    [ONYXKEYS.NVP_PRIVATE_CANCELLATION_DETAILS]: OnyxTypes.CancellationDetails[];
    [ONYXKEYS.ROOM_MEMBERS_USER_SEARCH_PHRASE]: string;
    [ONYXKEYS.APPROVAL_WORKFLOW]: OnyxTypes.ApprovalWorkflowOnyx;
    [ONYXKEYS.IMPORTED_SPREADSHEET]: OnyxTypes.ImportedSpreadsheet;
    [ONYXKEYS.LAST_ROUTE]: string;
    [ONYXKEYS.IS_USING_IMPORTED_STATE]: boolean;
    [ONYXKEYS.NVP_EXPENSIFY_COMPANY_CARDS_CUSTOM_NAMES]: Record<string, string>;
    [ONYXKEYS.CONCIERGE_REPORT_ID]: string;
    [ONYXKEYS.SHARE_UNKNOWN_USER_DETAILS]: Participant;
    [ONYXKEYS.SHARE_TEMP_FILE]: OnyxTypes.ShareTempFile;
    [ONYXKEYS.CORPAY_FIELDS]: OnyxTypes.CorpayFields;
    [ONYXKEYS.PRESERVED_USER_SESSION]: OnyxTypes.Session;
    [ONYXKEYS.NVP_DISMISSED_PRODUCT_TRAINING]: OnyxTypes.DismissedProductTraining;
    [ONYXKEYS.CORPAY_ONBOARDING_FIELDS]: OnyxTypes.CorpayOnboardingFields;
    [ONYXKEYS.LAST_FULL_RECONNECT_TIME]: string;
    [ONYXKEYS.TRAVEL_PROVISIONING]: OnyxTypes.TravelProvisioning;
    [ONYXKEYS.IS_LOADING_BILL_WHEN_DOWNGRADE]: boolean | undefined;
    [ONYXKEYS.SHOULD_BILL_WHEN_DOWNGRADING]: boolean | undefined;
    [ONYXKEYS.BILLING_RECEIPT_DETAILS]: OnyxTypes.BillingReceiptDetails;
    [ONYXKEYS.NVP_SIDE_PANEL]: OnyxTypes.SidePanel;
    [ONYXKEYS.SCHEDULE_CALL_DRAFT]: OnyxTypes.ScheduleCallDraft;
    [ONYXKEYS.IS_FORCED_TO_CHANGE_CURRENCY]: boolean | undefined;
    [ONYXKEYS.IS_COMING_FROM_GLOBAL_REIMBURSEMENTS_FLOW]: boolean | undefined;
    [ONYXKEYS.HAS_MORE_UNREPORTED_TRANSACTIONS_RESULTS]: boolean | undefined;
    [ONYXKEYS.IS_LOADING_UNREPORTED_TRANSACTIONS]: boolean | undefined;
    [ONYXKEYS.NVP_LAST_ECASH_IOS_LOGIN]: string;
    [ONYXKEYS.NVP_LAST_ECASH_ANDROID_LOGIN]: string;
    [ONYXKEYS.NVP_LAST_IPHONE_LOGIN]: string;
    [ONYXKEYS.NVP_LAST_ANDROID_LOGIN]: string;
    [ONYXKEYS.TRANSACTION_THREAD_NAVIGATION_REPORT_IDS]: string[];
    [ONYXKEYS.ONBOARDING_USER_REPORTED_INTEGRATION]: OnboardingAccounting;
    [ONYXKEYS.HYBRID_APP]: OnyxTypes.HybridApp;
<<<<<<< HEAD
    [ONYXKEYS.IS_DELETE_WORKSPACE_ANNUAL_SUBSCRIPTION_ERROR_MODAL_OPEN]: boolean;
=======
    [ONYXKEYS.NVP_DRAFT_REPORT_COMMENTS]: OnyxTypes.DraftReportComments;
>>>>>>> c758145e
};

type OnyxDerivedValuesMapping = {
    [ONYXKEYS.DERIVED.REPORT_ATTRIBUTES]: OnyxTypes.ReportAttributesDerivedValue;
    [ONYXKEYS.DERIVED.REPORT_TRANSACTIONS_AND_VIOLATIONS]: OnyxTypes.ReportTransactionsAndViolationsDerivedValue;
};

type OnyxValues = OnyxValuesMapping & OnyxCollectionValuesMapping & OnyxFormValuesMapping & OnyxFormDraftValuesMapping & OnyxDerivedValuesMapping;

type OnyxCollectionKey = keyof OnyxCollectionValuesMapping;
type OnyxFormKey = keyof OnyxFormValuesMapping;
type OnyxFormDraftKey = keyof OnyxFormDraftValuesMapping;
type OnyxValueKey = keyof OnyxValuesMapping;
type OnyxDerivedKey = keyof OnyxDerivedValuesMapping;

type OnyxKey = OnyxValueKey | OnyxCollectionKey | OnyxFormKey | OnyxFormDraftKey | OnyxDerivedKey;
type OnyxPagesKey = typeof ONYXKEYS.COLLECTION.REPORT_ACTIONS_PAGES;

type MissingOnyxKeysError = `Error: Types don't match, OnyxKey type is missing: ${Exclude<AllOnyxKeys, OnyxKey>}`;
/** If this type errors, it means that the `OnyxKey` type is missing some keys. */
// eslint-disable-next-line @typescript-eslint/no-unused-vars
type AssertOnyxKeys = AssertTypesEqual<AllOnyxKeys, OnyxKey, MissingOnyxKeysError>;

export default ONYXKEYS;
export type {
    OnyxCollectionKey,
    OnyxCollectionValuesMapping,
    OnyxFormDraftKey,
    OnyxFormKey,
    OnyxFormValuesMapping,
    OnyxKey,
    OnyxPagesKey,
    OnyxValueKey,
    OnyxValues,
    OnyxDerivedKey,
    OnyxDerivedValuesMapping,
};<|MERGE_RESOLUTION|>--- conflicted
+++ resolved
@@ -556,13 +556,11 @@
     NVP_LAST_ECASH_ANDROID_LOGIN: 'nvp_lastECashAndroidLogin',
     NVP_LAST_ANDROID_LOGIN: 'nvp_lastAndroidLogin',
 
-<<<<<<< HEAD
+    /** Draft report comments */
+    NVP_DRAFT_REPORT_COMMENTS: 'nvp_draftReportComments',
+
     /** Whether the delete workspace annual subscription error modal is open */
     IS_DELETE_WORKSPACE_ANNUAL_SUBSCRIPTION_ERROR_MODAL_OPEN: 'isDeleteWorkspaceAnnualSubscriptionErrorModalOpen',
-=======
-    /** Draft report comments */
-    NVP_DRAFT_REPORT_COMMENTS: 'nvp_draftReportComments',
->>>>>>> c758145e
 
     /** Collection Keys */
     COLLECTION: {
@@ -1218,11 +1216,8 @@
     [ONYXKEYS.TRANSACTION_THREAD_NAVIGATION_REPORT_IDS]: string[];
     [ONYXKEYS.ONBOARDING_USER_REPORTED_INTEGRATION]: OnboardingAccounting;
     [ONYXKEYS.HYBRID_APP]: OnyxTypes.HybridApp;
-<<<<<<< HEAD
+    [ONYXKEYS.NVP_DRAFT_REPORT_COMMENTS]: OnyxTypes.DraftReportComments;
     [ONYXKEYS.IS_DELETE_WORKSPACE_ANNUAL_SUBSCRIPTION_ERROR_MODAL_OPEN]: boolean;
-=======
-    [ONYXKEYS.NVP_DRAFT_REPORT_COMMENTS]: OnyxTypes.DraftReportComments;
->>>>>>> c758145e
 };
 
 type OnyxDerivedValuesMapping = {
