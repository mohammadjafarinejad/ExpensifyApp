--- conflicted
+++ resolved
@@ -287,12 +287,9 @@
         SETTINGS_STATUS_SET_FORM: 'settingsStatusSetForm',
         SETTINGS_STATUS_CLEAR_AFTER_FORM: 'settingsStatusClearAfterForm',
         SETTINGS_STATUS_SET_CLEAR_AFTER_FORM: 'settingsStatusSetClearAfterForm',
-<<<<<<< HEAD
         PRIVATE_NOTES_FORM: 'privateNotesForm',
-=======
         I_KNOW_A_TEACHER_FORM: 'iKnowTeacherForm',
         INTRO_SCHOOL_PRINCIPAL_FORM: 'introSchoolPrincipalForm',
->>>>>>> 6e17b64b
     },
 } as const;
 
