import type {ValueOf} from 'type-fest';
import type CONST from './CONST';
import type {OnboardingCompanySize} from './CONST';
import type Platform from './libs/getPlatform/types';
import type * as FormTypes from './types/form';
import type * as OnyxTypes from './types/onyx';
import type {Attendee} from './types/onyx/IOU';
import type Onboarding from './types/onyx/Onboarding';
import type AssertTypesEqual from './types/utils/AssertTypesEqual';
import type DeepValueOf from './types/utils/DeepValueOf';

/**
 * This is a file containing constants for all the top level keys in our store
 */
const ONYXKEYS = {
    /** Holds information about the users account that is logging in */
    ACCOUNT: 'account',

    /** Holds the reportID for the report between the user and their account manager */
    ACCOUNT_MANAGER_REPORT_ID: 'accountManagerReportID',

    /** Holds an array of client IDs which is used for multi-tabs on web in order to know
     * which tab is the leader, and which ones are the followers */
    ACTIVE_CLIENTS: 'activeClients',

    /** A unique ID for the device */
    DEVICE_ID: 'deviceID',

    /** Boolean flag set whenever the sidebar has loaded */
    IS_SIDEBAR_LOADED: 'isSidebarLoaded',

    /** Boolean flag set whenever we are searching for reports in the server */
    IS_SEARCHING_FOR_REPORTS: 'isSearchingForReports',

    /** Note: These are Persisted Requests - not all requests in the main queue as the key name might lead one to believe */
    PERSISTED_REQUESTS: 'networkRequestQueue',
    PERSISTED_ONGOING_REQUESTS: 'networkOngoingRequestQueue',

    /** Stores current date */
    CURRENT_DATE: 'currentDate',

    /** Credentials to authenticate the user */
    CREDENTIALS: 'credentials',
    STASHED_CREDENTIALS: 'stashedCredentials',

    /** Keeps track if there is modal currently visible or not */
    MODAL: 'modal',

    /** Keeps track if there is a full screen currently visible or not */
    FULLSCREEN_VISIBILITY: 'fullscreenVisibility',

    /** Has information about the network status (offline/online) */
    NETWORK: 'network',

    // draft status
    CUSTOM_STATUS_DRAFT: 'customStatusDraft',

    // keep edit message focus state
    INPUT_FOCUSED: 'inputFocused',

    /** Contains all the personalDetails the user has access to, keyed by accountID */
    PERSONAL_DETAILS_LIST: 'personalDetailsList',

    /** Contains all the private personal details of the user */
    PRIVATE_PERSONAL_DETAILS: 'private_personalDetails',

    /**
     * PERSONAL_DETAILS_METADATA is a perf optimization used to hold loading states of each entry in PERSONAL_DETAILS_LIST.
     * A lot of components are connected to the PERSONAL_DETAILS_LIST entity and do not care about the loading state.
     * Setting the loading state directly on the personal details entry caused a lot of unnecessary re-renders.
     */
    PERSONAL_DETAILS_METADATA: 'personalDetailsMetadata',

    /** Contains all the info for Tasks */
    TASK: 'task',

    /** Contains a list of all currencies available to the user - user can
     * select a currency based on the list */
    CURRENCY_LIST: 'currencyList',

    /** Indicates whether an update is available and ready to be installed. */
    UPDATE_AVAILABLE: 'updateAvailable',

    /** Indicates that a request to join a screen share with a GuidesPlus agent was received */
    SCREEN_SHARE_REQUEST: 'screenShareRequest',

    /** Saves the current country code which is displayed when the user types a phone number without
     *  an international code */
    COUNTRY_CODE: 'countryCode',

    /**  The 'country' field in this code represents the return country based on the user's IP address.
     * It is expected to provide a two-letter country code such as US for United States, and so on. */
    COUNTRY: 'country',

    /** Contains all the users settings for the Settings page and sub pages */
    USER: 'user',

    /** Contains latitude and longitude of user's last known location */
    USER_LOCATION: 'userLocation',

    /** Contains metadata (partner, login, validation date) for all of the user's logins */
    LOGIN_LIST: 'loginList',

    /** Object containing contact method that's going to be added */
    PENDING_CONTACT_ACTION: 'pendingContactAction',

    /** Store the information of magic code */
    VALIDATE_ACTION_CODE: 'validate_action_code',

    /** A list of policies that a user can join */
    JOINABLE_POLICIES: 'joinablePolicies',

    /** Flag to indicate if the joinablePolicies are loading */
    JOINABLE_POLICIES_LOADING: 'joinablePoliciesLoading',

    /** Information about the current session (authToken, accountID, email, loading, error) */
    SESSION: 'session',
    STASHED_SESSION: 'stashedSession',
    BETAS: 'betas',

    /** Whether the user is a member of a policy other than their personal */
    HAS_NON_PERSONAL_POLICY: 'hasNonPersonalPolicy',

    /** NVP keys */

    /** This NVP contains list of at most 5 recent attendees */
    NVP_RECENT_ATTENDEES: 'nvp_expensify_recentAttendees',

    /** This NVP contains information about whether the onboarding flow was completed or not */
    NVP_ONBOARDING: 'nvp_onboarding',

    /** This NVP contains data associated with HybridApp */
    NVP_TRYNEWDOT: 'nvp_tryNewDot',

    /** Contains the platforms for which the user muted the sounds */
    NVP_MUTED_PLATFORMS: 'nvp_mutedPlatforms',

    /** Contains the user preference for the LHN priority mode */
    NVP_PRIORITY_MODE: 'nvp_priorityMode',

    /** Contains the users's block expiration (if they have one) */
    NVP_BLOCKED_FROM_CONCIERGE: 'nvp_private_blockedFromConcierge',

    /** Whether the user is blocked from chat */
    NVP_BLOCKED_FROM_CHAT: 'nvp_private_blockedFromChat',

    /** A unique identifier that each user has that's used to send notifications */
    NVP_PRIVATE_PUSH_NOTIFICATION_ID: 'nvp_private_pushNotificationID',

    /** The NVP with the last payment method used per policy */
    NVP_LAST_PAYMENT_METHOD: 'nvp_private_lastPaymentMethod',

    /** Last date (yyyy-MM-dd HH:mm:ss) when the location permission prompt was shown. */
    NVP_LAST_LOCATION_PERMISSION_PROMPT: 'nvp_lastLocalPermissionPrompt',

    /** This NVP holds to most recent waypoints that a person has used when creating a distance expense */
    NVP_RECENT_WAYPOINTS: 'nvp_expensify_recentWaypoints',

    /** This NVP contains the choice that the user made on the engagement modal */
    NVP_INTRO_SELECTED: 'nvp_introSelected',

    /** This NVP contains the active policyID */
    NVP_ACTIVE_POLICY_ID: 'nvp_expensify_activePolicyID',

    /** This NVP contains the referral banners the user dismissed */
    NVP_DISMISSED_REFERRAL_BANNERS: 'nvp_dismissedReferralBanners',

    /** This NVP contains the training modals the user denied showing again */
    NVP_HAS_SEEN_TRACK_TRAINING: 'nvp_hasSeenTrackTraining',

    /** Indicates which locale should be used */
    NVP_PREFERRED_LOCALE: 'nvp_preferredLocale',

    /** Whether the user has tried focus mode yet */
    NVP_TRY_FOCUS_MODE: 'nvp_tryFocusMode',

    /** Whether the user has dismissed the hold educational interstitial */
    NVP_DISMISSED_HOLD_USE_EXPLANATION: 'nvp_dismissedHoldUseExplanation',

    /** Whether the user has seen HybridApp explanation modal */
    NVP_SEEN_NEW_USER_MODAL: 'nvp_seen_new_user_modal',

    /** Store the state of the subscription */
    NVP_PRIVATE_SUBSCRIPTION: 'nvp_private_subscription',

    /** Store the state of the private tax-exempt */
    NVP_PRIVATE_TAX_EXEMPT: 'nvp_private_taxExempt',

    /** Store the stripe id status */
    NVP_PRIVATE_STRIPE_CUSTOMER_ID: 'nvp_private_stripeCustomerID',

    /** Store the billing dispute status */
    NVP_PRIVATE_BILLING_DISPUTE_PENDING: 'nvp_private_billingDisputePending',

    /** Store the billing status */
    NVP_PRIVATE_BILLING_STATUS: 'nvp_private_billingStatus',

    /** Store preferred skintone for emoji */
    PREFERRED_EMOJI_SKIN_TONE: 'nvp_expensify_preferredEmojiSkinTone',

    /** Store frequently used emojis for this user */
    FREQUENTLY_USED_EMOJIS: 'nvp_expensify_frequentlyUsedEmojis',

    /** The NVP with the last distance rate used per policy */
    NVP_LAST_SELECTED_DISTANCE_RATES: 'nvp_expensify_lastSelectedDistanceRates',

    /** The NVP with the last action taken (for the Quick Action Button) */
    NVP_QUICK_ACTION_GLOBAL_CREATE: 'nvp_quickActionGlobalCreate',

    /** The NVP containing all information necessary to connect with Spontana */
    NVP_TRAVEL_SETTINGS: 'nvp_travelSettings',

    /** The start date (yyyy-MM-dd HH:mm:ss) of the workspace owner’s free trial period. */
    NVP_FIRST_DAY_FREE_TRIAL: 'nvp_private_firstDayFreeTrial',

    /** The end date (yyyy-MM-dd HH:mm:ss) of the workspace owner’s free trial period. */
    NVP_LAST_DAY_FREE_TRIAL: 'nvp_private_lastDayFreeTrial',

    /** ID associated with the payment card added by the user. */
    NVP_BILLING_FUND_ID: 'nvp_expensify_billingFundID',

    /** The amount owed by the workspace’s owner. */
    NVP_PRIVATE_AMOUNT_OWED: 'nvp_private_amountOwed',

    /** The end date (epoch timestamp) of the workspace owner’s grace period after the free trial ends. */
    NVP_PRIVATE_OWNER_BILLING_GRACE_PERIOD_END: 'nvp_private_billingGracePeriodEnd',

    /**  The NVP containing the target url to navigate to when deleting a transaction */
    NVP_DELETE_TRANSACTION_NAVIGATE_BACK_URL: 'nvp_deleteTransactionNavigateBackURL',

    /** A timestamp of when the last full reconnect should have been done */
    NVP_RECONNECT_APP_IF_FULL_RECONNECT_BEFORE: 'nvp_reconnectAppIfFullReconnectBefore',

    /** Plaid data (access tokens, bank accounts ...) */
    PLAID_DATA: 'plaidData',

    /** If we disabled Plaid because of too many attempts */
    IS_PLAID_DISABLED: 'isPlaidDisabled',

    /** Token needed to initialize Plaid link */
    PLAID_LINK_TOKEN: 'plaidLinkToken',

    /** Capture Plaid event  */
    PLAID_CURRENT_EVENT: 'plaidCurrentEvent',

    /** Token needed to initialize Onfido */
    ONFIDO_TOKEN: 'onfidoToken',
    ONFIDO_APPLICANT_ID: 'onfidoApplicantID',

    /** User's Expensify Wallet */
    USER_WALLET: 'userWallet',

    /** User's metadata that will be used to segmentation */
    USER_METADATA: 'userMetadata',

    /** Object containing Onfido SDK Token + applicantID */
    WALLET_ONFIDO: 'walletOnfido',

    /** Stores information about additional details form entry */
    WALLET_ADDITIONAL_DETAILS: 'walletAdditionalDetails',

    /** Object containing Wallet terms step state */
    WALLET_TERMS: 'walletTerms',

    /** The user's bank accounts */
    BANK_ACCOUNT_LIST: 'bankAccountList',

    /** The user's payment and P2P cards */
    FUND_LIST: 'fundList',

    /** The user's cash card and imported cards (including the Expensify Card) */
    CARD_LIST: 'cardList',

    /** Boolean flag used to display the focus mode notification */
    FOCUS_MODE_NOTIFICATION: 'focusModeNotification',

    /** Stores information about the user's saved statements */
    WALLET_STATEMENT: 'walletStatement',

    /** Stores information about the active personal bank account being set up */
    PERSONAL_BANK_ACCOUNT: 'personalBankAccount',

    /** Stores information about the active reimbursement account being set up */
    REIMBURSEMENT_ACCOUNT: 'reimbursementAccount',

    /** Stores Workspace ID that will be tied to reimbursement account during setup */
    REIMBURSEMENT_ACCOUNT_WORKSPACE_ID: 'reimbursementAccountWorkspaceID',

    /** Set when we are loading payment methods */
    IS_LOADING_PAYMENT_METHODS: 'isLoadingPaymentMethods',

    /** Is report data loading? */
    IS_LOADING_REPORT_DATA: 'isLoadingReportData',

    /** Is report data loading? */
    IS_LOADING_APP: 'isLoadingApp',

    /** Is the app loaded? */
    HAS_LOADED_APP: 'hasLoadedApp',

    /** Is the test tools modal open? */
    IS_TEST_TOOLS_MODAL_OPEN: 'isTestToolsModalOpen',

    /** Is app in profiling mode */
    APP_PROFILING_IN_PROGRESS: 'isProfilingInProgress',

    /** Stores information about active wallet transfer amount, selectedAccountID, status, etc */
    WALLET_TRANSFER: 'walletTransfer',

    /** The policyID of the last workspace whose settings were accessed by the user */
    LAST_ACCESSED_WORKSPACE_POLICY_ID: 'lastAccessedWorkspacePolicyID',

    /** Whether we should show the compose input or not */
    SHOULD_SHOW_COMPOSE_INPUT: 'shouldShowComposeInput',

    /** Is app in beta version */
    IS_BETA: 'isBeta',

    /** Whether we're checking if the room is public or not */
    IS_CHECKING_PUBLIC_ROOM: 'isCheckingPublicRoom',

    /** A map of the user's security group IDs they belong to in specific domains */
    MY_DOMAIN_SECURITY_GROUPS: 'myDomainSecurityGroups',

    /** Report ID of the last report the user viewed as anonymous user */
    LAST_OPENED_PUBLIC_ROOM_ID: 'lastOpenedPublicRoomID',

    // The theme setting set by the user in preferences.
    // This can be either "light", "dark" or "system"
    PREFERRED_THEME: 'nvp_preferredTheme',

    // Information about the onyx updates IDs that were received from the server
    ONYX_UPDATES_FROM_SERVER: 'onyxUpdatesFromServer',

    // The last update ID that was applied to the client
    ONYX_UPDATES_LAST_UPDATE_ID_APPLIED_TO_CLIENT: 'OnyxUpdatesLastUpdateIDAppliedToClient',

    // The access token to be used with the Mapbox library
    MAPBOX_ACCESS_TOKEN: 'mapboxAccessToken',

    // Max area supported for HTML <canvas> element
    MAX_CANVAS_AREA: 'maxCanvasArea',

    // Max height supported for HTML <canvas> element
    MAX_CANVAS_HEIGHT: 'maxCanvasHeight',

    /** Onboarding Purpose selected by the user during Onboarding flow */
    ONBOARDING_PURPOSE_SELECTED: 'onboardingPurposeSelected',

    /** Onboarding customized choices to display to the user based on their profile when signing up */
    ONBOARDING_CUSTOM_CHOICES: 'onboardingCustomChoices',

    /** Onboarding error message to be displayed to the user */
    ONBOARDING_ERROR_MESSAGE: 'onboardingErrorMessage',

    /** Onboarding policyID selected by the user during Onboarding flow */
    ONBOARDING_POLICY_ID: 'onboardingPolicyID',

    /** Onboarding company size selected by the user during Onboarding flow */
    ONBOARDING_COMPANY_SIZE: 'onboardingCompanySize',

    /** Onboarding Purpose selected by the user during Onboarding flow */
    ONBOARDING_ADMINS_CHAT_REPORT_ID: 'onboardingAdminsChatReportID',

    // Stores onboarding last visited path
    ONBOARDING_LAST_VISITED_PATH: 'onboardingLastVisitedPath',

    // Object containing names/timestamps of dismissed product training elements (Modal, Tooltip, etc.)
    NVP_DISMISSED_PRODUCT_TRAINING: 'nvp_dismissedProductTraining',

    // Max width supported for HTML <canvas> element
    MAX_CANVAS_WIDTH: 'maxCanvasWidth',

    // Stores last visited path
    LAST_VISITED_PATH: 'lastVisitedPath',

    // Stores the recently used report fields
    RECENTLY_USED_REPORT_FIELDS: 'recentlyUsedReportFields',

    /** Indicates whether an forced upgrade is required */
    UPDATE_REQUIRED: 'updateRequired',

    /** Indicates whether an forced reset is required. Used in emergency situations where we must completely erase the Onyx data in the client because it is in a bad state. This will clear Oynx data without signing the user out. */
    RESET_REQUIRED: 'resetRequired',

    /** Stores the logs of the app for debugging purposes */
    LOGS: 'logs',

    /** Indicates whether we should store logs or not */
    SHOULD_STORE_LOGS: 'shouldStoreLogs',

    /** Indicates whether we should mask fragile user data while exporting onyx state or not */
    SHOULD_MASK_ONYX_STATE: 'shouldMaskOnyxState',

    /** Stores new group chat draft */
    NEW_GROUP_CHAT_DRAFT: 'newGroupChatDraft',

    // Paths of PDF file that has been cached during one session
    CACHED_PDF_PATHS: 'cachedPDFPaths',

    /** Stores iframe link to verify 3DS flow for subscription */
    VERIFY_3DS_SUBSCRIPTION: 'verify3dsSubscription',

    /** Holds the checks used while transferring the ownership of the workspace */
    POLICY_OWNERSHIP_CHANGE_CHECKS: 'policyOwnershipChangeChecks',

    // These statuses below are in separate keys on purpose - it allows us to have different behaviours of the banner based on the status

    /** Indicates whether ClearOutstandingBalance failed */
    SUBSCRIPTION_RETRY_BILLING_STATUS_FAILED: 'subscriptionRetryBillingStatusFailed',

    /** Indicates whether ClearOutstandingBalance was successful */
    SUBSCRIPTION_RETRY_BILLING_STATUS_SUCCESSFUL: 'subscriptionRetryBillingStatusSuccessful',

    /** Indicates whether ClearOutstandingBalance is pending */
    SUBSCRIPTION_RETRY_BILLING_STATUS_PENDING: 'subscriptionRetryBillingStatusPending',

    /** Stores info during review duplicates flow */
    REVIEW_DUPLICATES: 'reviewDuplicates',

    /** Stores the last export method for policy */
    LAST_EXPORT_METHOD: 'lastExportMethod',

    /** Stores the information about the state of addint a new company card */
    ADD_NEW_COMPANY_CARD: 'addNewCompanyCard',

    /** Stores the information about the state of assigning a company card */
    ASSIGN_CARD: 'assignCard',

    /** Stores the information if mobile selection mode is active */
    MOBILE_SELECTION_MODE: 'mobileSelectionMode',

    NVP_PRIVATE_CANCELLATION_DETAILS: 'nvp_private_cancellationDetails',

    /** Stores the information about currently edited advanced approval workflow */
    APPROVAL_WORKFLOW: 'approvalWorkflow',

    /** Stores the user search value for persistance across the screens */
    ROOM_MEMBERS_USER_SEARCH_PHRASE: 'roomMembersUserSearchPhrase',
    /** Stores information about recently uploaded spreadsheet file */
    IMPORTED_SPREADSHEET: 'importedSpreadsheet',

    /** Stores the route to open after changing app permission from settings */
    LAST_ROUTE: 'lastRoute',

    /** Stores the information if user loaded the Onyx state through Import feature  */
    IS_USING_IMPORTED_STATE: 'isUsingImportedState',

    /** Stores the information about the saved searches */
    SAVED_SEARCHES: 'nvp_savedSearches',

    /** Stores the information about the recent searches */
    RECENT_SEARCHES: 'nvp_recentSearches',

    /** Stores recently used currencies */
    RECENTLY_USED_CURRENCIES: 'nvp_recentlyUsedCurrencies',

    /** Company cards custom names */
    NVP_EXPENSIFY_COMPANY_CARDS_CUSTOM_NAMES: 'nvp_expensify_ccCustomNames',

    /** The user's Concierge reportID */
    CONCIERGE_REPORT_ID: 'conciergeReportID',

    /** Corpay fields to be used in the bank account creation setup */
    CORPAY_FIELDS: 'corpayFields',

    /** The user's session that will be preserved when using imported state */
    PRESERVED_USER_SESSION: 'preservedUserSession',

    /** Corpay onboarding fields used in steps 3-5 in the global reimbursements */
    CORPAY_ONBOARDING_FIELDS: 'corpayOnboardingFields',

    /** Timestamp of when the last full reconnect was done on this client */
    LAST_FULL_RECONNECT_TIME: 'lastFullReconnectTime',

    /** Information about travel provisioning process */
    TRAVEL_PROVISIONING: 'travelProvisioning',

<<<<<<< HEAD
    HYBRID_APP: 'hybridApp',
=======
    /** Stores the information about the state of side panel */
    NVP_SIDE_PANE: 'nvp_sidePanel',
>>>>>>> 1ce740c2

    /** Collection Keys */
    COLLECTION: {
        DOWNLOAD: 'download_',
        POLICY: 'policy_',
        POLICY_DRAFTS: 'policyDrafts_',
        POLICY_JOIN_MEMBER: 'policyJoinMember_',
        POLICY_CATEGORIES: 'policyCategories_',
        POLICY_CATEGORIES_DRAFT: 'policyCategoriesDraft_',
        POLICY_RECENTLY_USED_CATEGORIES: 'policyRecentlyUsedCategories_',
        POLICY_TAGS: 'policyTags_',
        POLICY_RECENTLY_USED_TAGS: 'nvp_recentlyUsedTags_',
        POLICY_RECENTLY_USED_DESTINATIONS: 'nvp_recentlyUsedDestinations_',
        // Whether the policy's connection data was attempted to be fetched in
        // the current user session. As this state only exists client-side, it
        // should not be included as part of the policy object. The policy
        // object should mirror the data as it's stored in the database.
        POLICY_HAS_CONNECTIONS_DATA_BEEN_FETCHED: 'policyHasConnectionsDataBeenFetched_',
        OLD_POLICY_RECENTLY_USED_TAGS: 'policyRecentlyUsedTags_',
        POLICY_CONNECTION_SYNC_PROGRESS: 'policyConnectionSyncProgress_',
        WORKSPACE_INVITE_MEMBERS_DRAFT: 'workspaceInviteMembersDraft_',
        WORKSPACE_INVITE_MESSAGE_DRAFT: 'workspaceInviteMessageDraft_',
        REPORT: 'report_',
        REPORT_NAME_VALUE_PAIRS: 'reportNameValuePairs_',
        REPORT_DRAFT: 'reportDraft_',
        // REPORT_METADATA is a perf optimization used to hold loading states (isLoadingInitialReportActions, isLoadingOlderReportActions, isLoadingNewerReportActions).
        // A lot of components are connected to the Report entity and do not care about the actions. Setting the loading state
        // directly on the report caused a lot of unnecessary re-renders
        REPORT_METADATA: 'reportMetadata_',
        REPORT_ACTIONS: 'reportActions_',
        REPORT_ACTIONS_DRAFTS: 'reportActionsDrafts_',
        REPORT_ACTIONS_PAGES: 'reportActionsPages_',
        REPORT_ACTIONS_REACTIONS: 'reportActionsReactions_',
        REPORT_DRAFT_COMMENT: 'reportDraftComment_',
        REPORT_IS_COMPOSER_FULL_SIZE: 'reportIsComposerFullSize_',
        REPORT_USER_IS_TYPING: 'reportUserIsTyping_',
        REPORT_USER_IS_LEAVING_ROOM: 'reportUserIsLeavingRoom_',
        REPORT_VIOLATIONS: 'reportViolations_',
        SECURITY_GROUP: 'securityGroup_',
        TRANSACTION: 'transactions_',
        TRANSACTION_VIOLATIONS: 'transactionViolations_',
        TRANSACTION_DRAFT: 'transactionsDraft_',
        SKIP_CONFIRMATION: 'skipConfirmation_',
        TRANSACTION_BACKUP: 'transactionsBackup_',
        SPLIT_TRANSACTION_DRAFT: 'splitTransactionDraft_',
        PRIVATE_NOTES_DRAFT: 'privateNotesDraft_',
        NEXT_STEP: 'reportNextStep_',

        // Manual expense tab selector
        SELECTED_TAB: 'selectedTab_',

        /** This is deprecated, but needed for a migration, so we still need to include it here so that it will be initialized in Onyx.init */
        DEPRECATED_POLICY_MEMBER_LIST: 'policyMemberList_',

        // Search Page related
        SNAPSHOT: 'snapshot_',

        // Shared NVPs
        /** Collection of objects where each object represents the owner of the workspace that is past due billing AND the user is a member of. */
        SHARED_NVP_PRIVATE_USER_BILLING_GRACE_PERIOD_END: 'sharedNVP_private_billingGracePeriodEnd_',

        /** The collection of card feeds */
        SHARED_NVP_PRIVATE_DOMAIN_MEMBER: 'sharedNVP_private_domain_member_',

        /**
         * Stores the card list for a given fundID and feed in the format: cards_<fundID>_<bankName>
         * So for example: cards_12345_Expensify Card
         */
        WORKSPACE_CARDS_LIST: 'cards_',

        /** Expensify cards settings */
        PRIVATE_EXPENSIFY_CARD_SETTINGS: 'private_expensifyCardSettings_',

        /** Expensify cards manual billing setting */
        PRIVATE_EXPENSIFY_CARD_MANUAL_BILLING: 'private_expensifyCardManualBilling_',

        /** Stores which connection is set up to use Continuous Reconciliation */
        EXPENSIFY_CARD_CONTINUOUS_RECONCILIATION_CONNECTION: 'expensifyCard_continuousReconciliationConnection_',

        /** The value that indicates whether Continuous Reconciliation should be used on the domain */
        EXPENSIFY_CARD_USE_CONTINUOUS_RECONCILIATION: 'expensifyCard_useContinuousReconciliation_',

        /** Currently displaying feed */
        LAST_SELECTED_FEED: 'lastSelectedFeed_',

        /**  Whether the bank account chosen for Expensify Card in on verification waitlist */
        NVP_EXPENSIFY_ON_CARD_WAITLIST: 'nvp_expensify_onCardWaitlist_',

        NVP_EXPENSIFY_REPORT_PDFFILENAME: 'nvp_expensify_report_PDFFilename_',

        /** Stores the information about the state of issuing a new card */
        ISSUE_NEW_EXPENSIFY_CARD: 'issueNewExpensifyCard_',
    },

    /** List of Form ids */
    FORMS: {
        ADD_PAYMENT_CARD_FORM: 'addPaymentCardForm',
        ADD_PAYMENT_CARD_FORM_DRAFT: 'addPaymentCardFormDraft',
        WORKSPACE_SETTINGS_FORM: 'workspaceSettingsForm',
        WORKSPACE_CATEGORY_FORM: 'workspaceCategoryForm',
        WORKSPACE_CONFIRMATION_FORM: 'workspaceConfirmationForm',
        WORKSPACE_CONFIRMATION_FORM_DRAFT: 'workspaceConfirmationFormDraft',
        WORKSPACE_CATEGORY_FORM_DRAFT: 'workspaceCategoryFormDraft',
        WORKSPACE_CATEGORY_DESCRIPTION_HINT_FORM: 'workspaceCategoryDescriptionHintForm',
        WORKSPACE_CATEGORY_DESCRIPTION_HINT_FORM_DRAFT: 'workspaceCategoryDescriptionHintFormDraft',
        WORKSPACE_CATEGORY_FLAG_AMOUNTS_OVER_FORM: 'workspaceCategoryFlagAmountsOverForm',
        WORKSPACE_CATEGORY_FLAG_AMOUNTS_OVER_FORM_DRAFT: 'workspaceCategoryFlagAmountsOverFormDraft',
        WORKSPACE_TAG_FORM: 'workspaceTagForm',
        WORKSPACE_TAG_FORM_DRAFT: 'workspaceTagFormDraft',
        WORKSPACE_SETTINGS_FORM_DRAFT: 'workspaceSettingsFormDraft',
        WORKSPACE_DESCRIPTION_FORM: 'workspaceDescriptionForm',
        WORKSPACE_DESCRIPTION_FORM_DRAFT: 'workspaceDescriptionFormDraft',
        WORKSPACE_TAX_CUSTOM_NAME: 'workspaceTaxCustomName',
        WORKSPACE_TAX_CUSTOM_NAME_DRAFT: 'workspaceTaxCustomNameDraft',
        WORKSPACE_COMPANY_CARD_FEED_NAME: 'workspaceCompanyCardFeedName',
        WORKSPACE_COMPANY_CARD_FEED_NAME_DRAFT: 'workspaceCompanyCardFeedNameDraft',
        EDIT_WORKSPACE_COMPANY_CARD_NAME_FORM: 'editCompanyCardName',
        EDIT_WORKSPACE_COMPANY_CARD_NAME_DRAFT_FORM: 'editCompanyCardNameDraft',
        WORKSPACE_REPORT_FIELDS_FORM: 'workspaceReportFieldForm',
        WORKSPACE_REPORT_FIELDS_FORM_DRAFT: 'workspaceReportFieldFormDraft',
        POLICY_CREATE_DISTANCE_RATE_FORM: 'policyCreateDistanceRateForm',
        POLICY_CREATE_DISTANCE_RATE_FORM_DRAFT: 'policyCreateDistanceRateFormDraft',
        POLICY_DISTANCE_RATE_EDIT_FORM: 'policyDistanceRateEditForm',
        POLICY_DISTANCE_RATE_TAX_RECLAIMABLE_ON_EDIT_FORM: 'policyDistanceRateTaxReclaimableOnEditForm',
        POLICY_DISTANCE_RATE_TAX_RECLAIMABLE_ON_EDIT_FORM_DRAFT: 'policyDistanceRateTaxReclaimableOnEditFormDraft',
        POLICY_DISTANCE_RATE_EDIT_FORM_DRAFT: 'policyDistanceRateEditFormDraft',
        CLOSE_ACCOUNT_FORM: 'closeAccount',
        CLOSE_ACCOUNT_FORM_DRAFT: 'closeAccountDraft',
        PROFILE_SETTINGS_FORM: 'profileSettingsForm',
        PROFILE_SETTINGS_FORM_DRAFT: 'profileSettingsFormDraft',
        DISPLAY_NAME_FORM: 'displayNameForm',
        DISPLAY_NAME_FORM_DRAFT: 'displayNameFormDraft',
        ONBOARDING_PERSONAL_DETAILS_FORM: 'onboardingPersonalDetailsForm',
        ONBOARDING_PERSONAL_DETAILS_FORM_DRAFT: 'onboardingPersonalDetailsFormDraft',
        ROOM_NAME_FORM: 'roomNameForm',
        ROOM_NAME_FORM_DRAFT: 'roomNameFormDraft',
        REPORT_DESCRIPTION_FORM: 'reportDescriptionForm',
        REPORT_DESCRIPTION_FORM_DRAFT: 'reportDescriptionFormDraft',
        LEGAL_NAME_FORM: 'legalNameForm',
        LEGAL_NAME_FORM_DRAFT: 'legalNameFormDraft',
        WORKSPACE_INVITE_MESSAGE_FORM: 'workspaceInviteMessageForm',
        WORKSPACE_INVITE_MESSAGE_FORM_DRAFT: 'workspaceInviteMessageFormDraft',
        DATE_OF_BIRTH_FORM: 'dateOfBirthForm',
        DATE_OF_BIRTH_FORM_DRAFT: 'dateOfBirthFormDraft',
        HOME_ADDRESS_FORM: 'homeAddressForm',
        HOME_ADDRESS_FORM_DRAFT: 'homeAddressFormDraft',
        PERSONAL_DETAILS_FORM: 'personalDetailsForm',
        PERSONAL_DETAILS_FORM_DRAFT: 'personalDetailsFormDraft',
        INTERNATIONAL_BANK_ACCOUNT_FORM: 'internationalBankAccountForm',
        INTERNATIONAL_BANK_ACCOUNT_FORM_DRAFT: 'internationalBankAccountFormDraft',
        NEW_ROOM_FORM: 'newRoomForm',
        NEW_ROOM_FORM_DRAFT: 'newRoomFormDraft',
        ROOM_SETTINGS_FORM: 'roomSettingsForm',
        ROOM_SETTINGS_FORM_DRAFT: 'roomSettingsFormDraft',
        NEW_TASK_FORM: 'newTaskForm',
        NEW_TASK_FORM_DRAFT: 'newTaskFormDraft',
        EDIT_TASK_FORM: 'editTaskForm',
        EDIT_TASK_FORM_DRAFT: 'editTaskFormDraft',
        MONEY_REQUEST_DESCRIPTION_FORM: 'moneyRequestDescriptionForm',
        MONEY_REQUEST_DESCRIPTION_FORM_DRAFT: 'moneyRequestDescriptionFormDraft',
        MONEY_REQUEST_MERCHANT_FORM: 'moneyRequestMerchantForm',
        MONEY_REQUEST_MERCHANT_FORM_DRAFT: 'moneyRequestMerchantFormDraft',
        MONEY_REQUEST_AMOUNT_FORM: 'moneyRequestAmountForm',
        MONEY_REQUEST_AMOUNT_FORM_DRAFT: 'moneyRequestAmountFormDraft',
        MONEY_REQUEST_DATE_FORM: 'moneyRequestCreatedForm',
        MONEY_REQUEST_DATE_FORM_DRAFT: 'moneyRequestCreatedFormDraft',
        MONEY_REQUEST_HOLD_FORM: 'moneyHoldReasonForm',
        MONEY_REQUEST_HOLD_FORM_DRAFT: 'moneyHoldReasonFormDraft',
        MONEY_REQUEST_COMPANY_INFO_FORM: 'moneyRequestCompanyInfoForm',
        MONEY_REQUEST_COMPANY_INFO_FORM_DRAFT: 'moneyRequestCompanyInfoFormDraft',
        MONEY_REQUEST_TIME_FORM: 'moneyRequestTimeForm',
        MONEY_REQUEST_TIME_FORM_DRAFT: 'moneyRequestTimeFormDraft',
        MONEY_REQUEST_SUBRATE_FORM: 'moneyRequestSubrateForm',
        MONEY_REQUEST_SUBRATE_FORM_DRAFT: 'moneyRequestSubrateFormDraft',
        NEW_CONTACT_METHOD_FORM: 'newContactMethodForm',
        NEW_CONTACT_METHOD_FORM_DRAFT: 'newContactMethodFormDraft',
        WAYPOINT_FORM: 'waypointForm',
        WAYPOINT_FORM_DRAFT: 'waypointFormDraft',
        SETTINGS_STATUS_SET_FORM: 'settingsStatusSetForm',
        SETTINGS_STATUS_SET_FORM_DRAFT: 'settingsStatusSetFormDraft',
        SETTINGS_STATUS_SET_CLEAR_AFTER_FORM: 'settingsStatusSetClearAfterForm',
        SETTINGS_STATUS_SET_CLEAR_AFTER_FORM_DRAFT: 'settingsStatusSetClearAfterFormDraft',
        SETTINGS_STATUS_CLEAR_DATE_FORM: 'settingsStatusClearDateForm',
        SETTINGS_STATUS_CLEAR_DATE_FORM_DRAFT: 'settingsStatusClearDateFormDraft',
        CHANGE_BILLING_CURRENCY_FORM: 'billingCurrencyForm',
        CHANGE_BILLING_CURRENCY_FORM_DRAFT: 'billingCurrencyFormDraft',
        PRIVATE_NOTES_FORM: 'privateNotesForm',
        PRIVATE_NOTES_FORM_DRAFT: 'privateNotesFormDraft',
        I_KNOW_A_TEACHER_FORM: 'iKnowTeacherForm',
        I_KNOW_A_TEACHER_FORM_DRAFT: 'iKnowTeacherFormDraft',
        INTRO_SCHOOL_PRINCIPAL_FORM: 'introSchoolPrincipalForm',
        INTRO_SCHOOL_PRINCIPAL_FORM_DRAFT: 'introSchoolPrincipalFormDraft',
        REPORT_PHYSICAL_CARD_FORM: 'requestPhysicalCardForm',
        REPORT_PHYSICAL_CARD_FORM_DRAFT: 'requestPhysicalCardFormDraft',
        REPORT_VIRTUAL_CARD_FRAUD: 'reportVirtualCardFraudForm',
        REPORT_VIRTUAL_CARD_FRAUD_DRAFT: 'reportVirtualCardFraudFormDraft',
        REPORT_FIELDS_EDIT_FORM: 'reportFieldsEditForm',
        REPORT_FIELDS_EDIT_FORM_DRAFT: 'reportFieldsEditFormDraft',
        REIMBURSEMENT_ACCOUNT_FORM: 'reimbursementAccount',
        REIMBURSEMENT_ACCOUNT_FORM_DRAFT: 'reimbursementAccountDraft',
        PERSONAL_BANK_ACCOUNT_FORM: 'personalBankAccount',
        PERSONAL_BANK_ACCOUNT_FORM_DRAFT: 'personalBankAccountDraft',
        DISABLE_AUTO_RENEW_SURVEY_FORM: 'disableAutoRenewSurveyForm',
        DISABLE_AUTO_RENEW_SURVEY_FORM_DRAFT: 'disableAutoRenewSurveyFormDraft',
        REQUEST_EARLY_CANCELLATION_FORM: 'requestEarlyCancellationForm',
        REQUEST_EARLY_CANCELLATION_FORM_DRAFT: 'requestEarlyCancellationFormDraft',
        EXIT_SURVEY_REASON_FORM: 'exitSurveyReasonForm',
        EXIT_SURVEY_REASON_FORM_DRAFT: 'exitSurveyReasonFormDraft',
        EXIT_SURVEY_RESPONSE_FORM: 'exitSurveyResponseForm',
        EXIT_SURVEY_RESPONSE_FORM_DRAFT: 'exitSurveyResponseFormDraft',
        WALLET_ADDITIONAL_DETAILS: 'walletAdditionalDetails',
        WALLET_ADDITIONAL_DETAILS_DRAFT: 'walletAdditionalDetailsDraft',
        POLICY_TAG_NAME_FORM: 'policyTagNameForm',
        POLICY_TAG_NAME_FORM_DRAFT: 'policyTagNameFormDraft',
        WORKSPACE_NEW_TAX_FORM: 'workspaceNewTaxForm',
        WORKSPACE_NEW_TAX_FORM_DRAFT: 'workspaceNewTaxFormDraft',
        WORKSPACE_TAX_NAME_FORM: 'workspaceTaxNameForm',
        WORKSPACE_TAX_CODE_FORM: 'workspaceTaxCodeForm',
        WORKSPACE_TAX_CODE_FORM_DRAFT: 'workspaceTaxCodeFormDraft',
        WORKSPACE_TAX_NAME_FORM_DRAFT: 'workspaceTaxNameFormDraft',
        WORKSPACE_TAX_VALUE_FORM: 'workspaceTaxValueForm',
        WORKSPACE_TAX_VALUE_FORM_DRAFT: 'workspaceTaxValueFormDraft',
        WORKSPACE_INVOICES_COMPANY_NAME_FORM: 'workspaceInvoicesCompanyNameForm',
        WORKSPACE_INVOICES_COMPANY_NAME_FORM_DRAFT: 'workspaceInvoicesCompanyNameFormDraft',
        WORKSPACE_INVOICES_COMPANY_WEBSITE_FORM: 'workspaceInvoicesCompanyWebsiteForm',
        WORKSPACE_INVOICES_COMPANY_WEBSITE_FORM_DRAFT: 'workspaceInvoicesCompanyWebsiteFormDraft',
        NEW_CHAT_NAME_FORM: 'newChatNameForm',
        NEW_CHAT_NAME_FORM_DRAFT: 'newChatNameFormDraft',
        SUBSCRIPTION_SIZE_FORM: 'subscriptionSizeForm',
        SUBSCRIPTION_SIZE_FORM_DRAFT: 'subscriptionSizeFormDraft',
        ISSUE_NEW_EXPENSIFY_CARD_FORM: 'issueNewExpensifyCard',
        ISSUE_NEW_EXPENSIFY_CARD_FORM_DRAFT: 'issueNewExpensifyCardDraft',
        ADD_NEW_CARD_FEED_FORM: 'addNewCardFeed',
        ADD_NEW_CARD_FEED_FORM_DRAFT: 'addNewCardFeedDraft',
        ASSIGN_CARD_FORM: 'assignCard',
        ASSIGN_CARD_FORM_DRAFT: 'assignCardDraft',
        EDIT_EXPENSIFY_CARD_NAME_FORM: 'editExpensifyCardName',
        EDIT_EXPENSIFY_CARD_NAME_DRAFT_FORM: 'editExpensifyCardNameDraft',
        EDIT_EXPENSIFY_CARD_LIMIT_FORM: 'editExpensifyCardLimit',
        EDIT_EXPENSIFY_CARD_LIMIT_DRAFT_FORM: 'editExpensifyCardLimitDraft',
        SAGE_INTACCT_CREDENTIALS_FORM: 'sageIntacctCredentialsForm',
        SAGE_INTACCT_CREDENTIALS_FORM_DRAFT: 'sageIntacctCredentialsFormDraft',
        NETSUITE_CUSTOM_FIELD_FORM: 'netSuiteCustomFieldForm',
        NETSUITE_CUSTOM_FIELD_FORM_DRAFT: 'netSuiteCustomFieldFormDraft',
        NETSUITE_CUSTOM_SEGMENT_ADD_FORM: 'netSuiteCustomSegmentAddForm',
        NETSUITE_CUSTOM_SEGMENT_ADD_FORM_DRAFT: 'netSuiteCustomSegmentAddFormDraft',
        NETSUITE_CUSTOM_LIST_ADD_FORM: 'netSuiteCustomListAddForm',
        NETSUITE_CUSTOM_LIST_ADD_FORM_DRAFT: 'netSuiteCustomListAddFormDraft',
        NETSUITE_TOKEN_INPUT_FORM: 'netsuiteTokenInputForm',
        NETSUITE_TOKEN_INPUT_FORM_DRAFT: 'netsuiteTokenInputFormDraft',
        NETSUITE_CUSTOM_FORM_ID_FORM: 'netsuiteCustomFormIDForm',
        NETSUITE_CUSTOM_FORM_ID_FORM_DRAFT: 'netsuiteCustomFormIDFormDraft',
        NSQS_OAUTH2_FORM: 'nsqsOAuth2Form',
        NSQS_OAUTH2_FORM_DRAFT: 'nsqsOAuth2FormDraft',
        SAGE_INTACCT_DIMENSION_TYPE_FORM: 'sageIntacctDimensionTypeForm',
        SAGE_INTACCT_DIMENSION_TYPE_FORM_DRAFT: 'sageIntacctDimensionTypeFormDraft',
        SEARCH_ADVANCED_FILTERS_FORM: 'searchAdvancedFiltersForm',
        SEARCH_ADVANCED_FILTERS_FORM_DRAFT: 'searchAdvancedFiltersFormDraft',
        SEARCH_SAVED_SEARCH_RENAME_FORM: 'searchSavedSearchRenameForm',
        SEARCH_SAVED_SEARCH_RENAME_FORM_DRAFT: 'searchSavedSearchRenameFormDraft',
        TEXT_PICKER_MODAL_FORM: 'textPickerModalForm',
        TEXT_PICKER_MODAL_FORM_DRAFT: 'textPickerModalFormDraft',
        RULES_CUSTOM_NAME_MODAL_FORM: 'rulesCustomNameModalForm',
        RULES_CUSTOM_NAME_MODAL_FORM_DRAFT: 'rulesCustomNameModalFormDraft',
        RULES_AUTO_APPROVE_REPORTS_UNDER_MODAL_FORM: 'rulesAutoApproveReportsUnderModalForm',
        RULES_AUTO_APPROVE_REPORTS_UNDER_MODAL_FORM_DRAFT: 'rulesAutoApproveReportsUnderModalFormDraft',
        RULES_RANDOM_REPORT_AUDIT_MODAL_FORM: 'rulesRandomReportAuditModalForm',
        RULES_RANDOM_REPORT_AUDIT_MODAL_FORM_DRAFT: 'rulesRandomReportAuditModalFormDraft',
        RULES_AUTO_PAY_REPORTS_UNDER_MODAL_FORM: 'rulesAutoPayReportsUnderModalForm',
        RULES_AUTO_PAY_REPORTS_UNDER_MODAL_FORM_DRAFT: 'rulesAutoPayReportsUnderModalFormDraft',
        RULES_REQUIRED_RECEIPT_AMOUNT_FORM: 'rulesRequiredReceiptAmountForm',
        RULES_REQUIRED_RECEIPT_AMOUNT_FORM_DRAFT: 'rulesRequiredReceiptAmountFormDraft',
        RULES_MAX_EXPENSE_AMOUNT_FORM: 'rulesMaxExpenseAmountForm',
        RULES_MAX_EXPENSE_AMOUNT_FORM_DRAFT: 'rulesMaxExpenseAmountFormDraft',
        RULES_MAX_EXPENSE_AGE_FORM: 'rulesMaxExpenseAgeForm',
        RULES_MAX_EXPENSE_AGE_FORM_DRAFT: 'rulesMaxExpenseAgeFormDraft',
        RULES_CUSTOM_FORM: 'rulesCustomForm',
        RULES_CUSTOM_FORM_DRAFT: 'rulesCustomFormDraft',
        DEBUG_DETAILS_FORM: 'debugDetailsForm',
        DEBUG_DETAILS_FORM_DRAFT: 'debugDetailsFormDraft',
        WORKSPACE_PER_DIEM_FORM: 'workspacePerDiemForm',
        WORKSPACE_PER_DIEM_FORM_DRAFT: 'workspacePerDiemFormDraft',
    },
    DERIVED: {
        CONCIERGE_CHAT_REPORT_ID: 'conciergeChatReportID',
    },
} as const;

type AllOnyxKeys = DeepValueOf<typeof ONYXKEYS>;

type OnyxFormValuesMapping = {
    [ONYXKEYS.FORMS.ADD_PAYMENT_CARD_FORM]: FormTypes.AddPaymentCardForm;
    [ONYXKEYS.FORMS.WORKSPACE_SETTINGS_FORM]: FormTypes.WorkspaceSettingsForm;
    [ONYXKEYS.FORMS.WORKSPACE_CATEGORY_FORM]: FormTypes.WorkspaceCategoryForm;
    [ONYXKEYS.FORMS.WORKSPACE_CONFIRMATION_FORM]: FormTypes.WorkspaceConfirmationForm;
    [ONYXKEYS.FORMS.WORKSPACE_TAG_FORM]: FormTypes.WorkspaceTagForm;
    [ONYXKEYS.FORMS.WORKSPACE_TAX_CUSTOM_NAME]: FormTypes.WorkspaceTaxCustomName;
    [ONYXKEYS.FORMS.WORKSPACE_COMPANY_CARD_FEED_NAME]: FormTypes.WorkspaceCompanyCardFeedName;
    [ONYXKEYS.FORMS.EDIT_WORKSPACE_COMPANY_CARD_NAME_FORM]: FormTypes.WorkspaceCompanyCardEditName;
    [ONYXKEYS.FORMS.WORKSPACE_REPORT_FIELDS_FORM]: FormTypes.WorkspaceReportFieldForm;
    [ONYXKEYS.FORMS.WORKSPACE_CATEGORY_DESCRIPTION_HINT_FORM]: FormTypes.WorkspaceCategoryDescriptionHintForm;
    [ONYXKEYS.FORMS.WORKSPACE_CATEGORY_FLAG_AMOUNTS_OVER_FORM]: FormTypes.WorkspaceCategoryFlagAmountsOverForm;
    [ONYXKEYS.FORMS.CLOSE_ACCOUNT_FORM]: FormTypes.CloseAccountForm;
    [ONYXKEYS.FORMS.PROFILE_SETTINGS_FORM]: FormTypes.ProfileSettingsForm;
    [ONYXKEYS.FORMS.DISPLAY_NAME_FORM]: FormTypes.DisplayNameForm;
    [ONYXKEYS.FORMS.ONBOARDING_PERSONAL_DETAILS_FORM]: FormTypes.DisplayNameForm;
    [ONYXKEYS.FORMS.ROOM_NAME_FORM]: FormTypes.RoomNameForm;
    [ONYXKEYS.FORMS.REPORT_DESCRIPTION_FORM]: FormTypes.ReportDescriptionForm;
    [ONYXKEYS.FORMS.LEGAL_NAME_FORM]: FormTypes.LegalNameForm;
    [ONYXKEYS.FORMS.WORKSPACE_INVITE_MESSAGE_FORM]: FormTypes.WorkspaceInviteMessageForm;
    [ONYXKEYS.FORMS.DATE_OF_BIRTH_FORM]: FormTypes.DateOfBirthForm;
    [ONYXKEYS.FORMS.HOME_ADDRESS_FORM]: FormTypes.HomeAddressForm;
    [ONYXKEYS.FORMS.PERSONAL_DETAILS_FORM]: FormTypes.PersonalDetailsForm;
    [ONYXKEYS.FORMS.NEW_ROOM_FORM]: FormTypes.NewRoomForm;
    [ONYXKEYS.FORMS.ROOM_SETTINGS_FORM]: FormTypes.RoomSettingsForm;
    [ONYXKEYS.FORMS.NEW_TASK_FORM]: FormTypes.NewTaskForm;
    [ONYXKEYS.FORMS.EDIT_TASK_FORM]: FormTypes.EditTaskForm;
    [ONYXKEYS.FORMS.DISABLE_AUTO_RENEW_SURVEY_FORM]: FormTypes.FeedbackSurveyForm;
    [ONYXKEYS.FORMS.REQUEST_EARLY_CANCELLATION_FORM]: FormTypes.FeedbackSurveyForm;
    [ONYXKEYS.FORMS.EXIT_SURVEY_REASON_FORM]: FormTypes.ExitSurveyReasonForm;
    [ONYXKEYS.FORMS.EXIT_SURVEY_RESPONSE_FORM]: FormTypes.ExitSurveyResponseForm;
    [ONYXKEYS.FORMS.MONEY_REQUEST_DESCRIPTION_FORM]: FormTypes.MoneyRequestDescriptionForm;
    [ONYXKEYS.FORMS.MONEY_REQUEST_MERCHANT_FORM]: FormTypes.MoneyRequestMerchantForm;
    [ONYXKEYS.FORMS.MONEY_REQUEST_AMOUNT_FORM]: FormTypes.MoneyRequestAmountForm;
    [ONYXKEYS.FORMS.MONEY_REQUEST_DATE_FORM]: FormTypes.MoneyRequestDateForm;
    [ONYXKEYS.FORMS.MONEY_REQUEST_TIME_FORM]: FormTypes.MoneyRequestTimeForm;
    [ONYXKEYS.FORMS.MONEY_REQUEST_SUBRATE_FORM]: FormTypes.MoneyRequestSubrateForm;
    [ONYXKEYS.FORMS.MONEY_REQUEST_HOLD_FORM]: FormTypes.MoneyRequestHoldReasonForm;
    [ONYXKEYS.FORMS.MONEY_REQUEST_COMPANY_INFO_FORM]: FormTypes.MoneyRequestCompanyInfoForm;
    [ONYXKEYS.FORMS.NEW_CONTACT_METHOD_FORM]: FormTypes.NewContactMethodForm;
    [ONYXKEYS.FORMS.WAYPOINT_FORM]: FormTypes.WaypointForm;
    [ONYXKEYS.FORMS.SETTINGS_STATUS_SET_FORM]: FormTypes.SettingsStatusSetForm;
    [ONYXKEYS.FORMS.SETTINGS_STATUS_CLEAR_DATE_FORM]: FormTypes.SettingsStatusClearDateForm;
    [ONYXKEYS.FORMS.CHANGE_BILLING_CURRENCY_FORM]: FormTypes.ChangeBillingCurrencyForm;
    [ONYXKEYS.FORMS.SETTINGS_STATUS_SET_CLEAR_AFTER_FORM]: FormTypes.SettingsStatusSetClearAfterForm;
    [ONYXKEYS.FORMS.PRIVATE_NOTES_FORM]: FormTypes.PrivateNotesForm;
    [ONYXKEYS.FORMS.I_KNOW_A_TEACHER_FORM]: FormTypes.IKnowTeacherForm;
    [ONYXKEYS.FORMS.INTRO_SCHOOL_PRINCIPAL_FORM]: FormTypes.IntroSchoolPrincipalForm;
    [ONYXKEYS.FORMS.REPORT_VIRTUAL_CARD_FRAUD]: FormTypes.ReportVirtualCardFraudForm;
    [ONYXKEYS.FORMS.REPORT_PHYSICAL_CARD_FORM]: FormTypes.ReportPhysicalCardForm;
    [ONYXKEYS.FORMS.REPORT_FIELDS_EDIT_FORM]: FormTypes.ReportFieldsEditForm;
    [ONYXKEYS.FORMS.REIMBURSEMENT_ACCOUNT_FORM]: FormTypes.ReimbursementAccountForm;
    [ONYXKEYS.FORMS.PERSONAL_BANK_ACCOUNT_FORM]: FormTypes.PersonalBankAccountForm;
    [ONYXKEYS.FORMS.WORKSPACE_DESCRIPTION_FORM]: FormTypes.WorkspaceDescriptionForm;
    [ONYXKEYS.FORMS.WALLET_ADDITIONAL_DETAILS]: FormTypes.AdditionalDetailStepForm;
    [ONYXKEYS.FORMS.POLICY_TAG_NAME_FORM]: FormTypes.PolicyTagNameForm;
    [ONYXKEYS.FORMS.WORKSPACE_NEW_TAX_FORM]: FormTypes.WorkspaceNewTaxForm;
    [ONYXKEYS.FORMS.POLICY_CREATE_DISTANCE_RATE_FORM]: FormTypes.PolicyCreateDistanceRateForm;
    [ONYXKEYS.FORMS.POLICY_DISTANCE_RATE_EDIT_FORM]: FormTypes.PolicyDistanceRateEditForm;
    [ONYXKEYS.FORMS.POLICY_DISTANCE_RATE_TAX_RECLAIMABLE_ON_EDIT_FORM]: FormTypes.PolicyDistanceRateTaxReclaimableOnEditForm;
    [ONYXKEYS.FORMS.WORKSPACE_TAX_NAME_FORM]: FormTypes.WorkspaceTaxNameForm;
    [ONYXKEYS.FORMS.WORKSPACE_TAX_CODE_FORM]: FormTypes.WorkspaceTaxCodeForm;
    [ONYXKEYS.FORMS.WORKSPACE_TAX_VALUE_FORM]: FormTypes.WorkspaceTaxValueForm;
    [ONYXKEYS.FORMS.WORKSPACE_INVOICES_COMPANY_NAME_FORM]: FormTypes.WorkspaceInvoicesCompanyNameForm;
    [ONYXKEYS.FORMS.WORKSPACE_INVOICES_COMPANY_WEBSITE_FORM]: FormTypes.WorkspaceInvoicesCompanyWebsiteForm;
    [ONYXKEYS.FORMS.NEW_CHAT_NAME_FORM]: FormTypes.NewChatNameForm;
    [ONYXKEYS.FORMS.SUBSCRIPTION_SIZE_FORM]: FormTypes.SubscriptionSizeForm;
    [ONYXKEYS.FORMS.ISSUE_NEW_EXPENSIFY_CARD_FORM]: FormTypes.IssueNewExpensifyCardForm;
    [ONYXKEYS.FORMS.ADD_NEW_CARD_FEED_FORM]: FormTypes.AddNewCardFeedForm;
    [ONYXKEYS.FORMS.ASSIGN_CARD_FORM]: FormTypes.AssignCardForm;
    [ONYXKEYS.FORMS.EDIT_EXPENSIFY_CARD_NAME_FORM]: FormTypes.EditExpensifyCardNameForm;
    [ONYXKEYS.FORMS.EDIT_EXPENSIFY_CARD_LIMIT_FORM]: FormTypes.EditExpensifyCardLimitForm;
    [ONYXKEYS.FORMS.SAGE_INTACCT_CREDENTIALS_FORM]: FormTypes.SageIntactCredentialsForm;
    [ONYXKEYS.FORMS.NETSUITE_CUSTOM_FIELD_FORM]: FormTypes.NetSuiteCustomFieldForm;
    [ONYXKEYS.FORMS.NETSUITE_CUSTOM_LIST_ADD_FORM]: FormTypes.NetSuiteCustomFieldForm;
    [ONYXKEYS.FORMS.NETSUITE_CUSTOM_SEGMENT_ADD_FORM]: FormTypes.NetSuiteCustomFieldForm;
    [ONYXKEYS.FORMS.NETSUITE_TOKEN_INPUT_FORM]: FormTypes.NetSuiteTokenInputForm;
    [ONYXKEYS.FORMS.NETSUITE_CUSTOM_FORM_ID_FORM]: FormTypes.NetSuiteCustomFormIDForm;
    [ONYXKEYS.FORMS.NSQS_OAUTH2_FORM]: FormTypes.NSQSOAuth2Form;
    [ONYXKEYS.FORMS.SAGE_INTACCT_DIMENSION_TYPE_FORM]: FormTypes.SageIntacctDimensionForm;
    [ONYXKEYS.FORMS.SEARCH_ADVANCED_FILTERS_FORM]: FormTypes.SearchAdvancedFiltersForm;
    [ONYXKEYS.FORMS.TEXT_PICKER_MODAL_FORM]: FormTypes.TextPickerModalForm;
    [ONYXKEYS.FORMS.RULES_CUSTOM_NAME_MODAL_FORM]: FormTypes.RulesCustomNameModalForm;
    [ONYXKEYS.FORMS.RULES_AUTO_APPROVE_REPORTS_UNDER_MODAL_FORM]: FormTypes.RulesAutoApproveReportsUnderModalForm;
    [ONYXKEYS.FORMS.RULES_RANDOM_REPORT_AUDIT_MODAL_FORM]: FormTypes.RulesRandomReportAuditModalForm;
    [ONYXKEYS.FORMS.RULES_AUTO_PAY_REPORTS_UNDER_MODAL_FORM]: FormTypes.RulesAutoPayReportsUnderModalForm;
    [ONYXKEYS.FORMS.RULES_REQUIRED_RECEIPT_AMOUNT_FORM]: FormTypes.RulesRequiredReceiptAmountForm;
    [ONYXKEYS.FORMS.RULES_MAX_EXPENSE_AMOUNT_FORM]: FormTypes.RulesMaxExpenseAmountForm;
    [ONYXKEYS.FORMS.RULES_MAX_EXPENSE_AGE_FORM]: FormTypes.RulesMaxExpenseAgeForm;
    [ONYXKEYS.FORMS.RULES_CUSTOM_FORM]: FormTypes.RulesCustomForm;
    [ONYXKEYS.FORMS.SEARCH_SAVED_SEARCH_RENAME_FORM]: FormTypes.SearchSavedSearchRenameForm;
    [ONYXKEYS.FORMS.DEBUG_DETAILS_FORM]: FormTypes.DebugReportForm | FormTypes.DebugReportActionForm | FormTypes.DebugTransactionForm | FormTypes.DebugTransactionViolationForm;
    [ONYXKEYS.FORMS.INTERNATIONAL_BANK_ACCOUNT_FORM]: FormTypes.InternationalBankAccountForm;
    [ONYXKEYS.FORMS.WORKSPACE_PER_DIEM_FORM]: FormTypes.WorkspacePerDiemForm;
};

type OnyxFormDraftValuesMapping = {
    [K in keyof OnyxFormValuesMapping as `${K}Draft`]: OnyxFormValuesMapping[K];
};

type OnyxCollectionValuesMapping = {
    [ONYXKEYS.COLLECTION.DOWNLOAD]: OnyxTypes.Download;
    [ONYXKEYS.COLLECTION.POLICY]: OnyxTypes.Policy;
    [ONYXKEYS.COLLECTION.POLICY_DRAFTS]: OnyxTypes.Policy;
    [ONYXKEYS.COLLECTION.POLICY_CATEGORIES]: OnyxTypes.PolicyCategories;
    [ONYXKEYS.COLLECTION.POLICY_CATEGORIES_DRAFT]: OnyxTypes.PolicyCategories;
    [ONYXKEYS.COLLECTION.POLICY_TAGS]: OnyxTypes.PolicyTagLists;
    [ONYXKEYS.COLLECTION.POLICY_RECENTLY_USED_CATEGORIES]: OnyxTypes.RecentlyUsedCategories;
    [ONYXKEYS.COLLECTION.POLICY_RECENTLY_USED_DESTINATIONS]: OnyxTypes.RecentlyUsedCategories;
    [ONYXKEYS.COLLECTION.POLICY_HAS_CONNECTIONS_DATA_BEEN_FETCHED]: boolean;
    [ONYXKEYS.COLLECTION.DEPRECATED_POLICY_MEMBER_LIST]: OnyxTypes.PolicyEmployeeList;
    [ONYXKEYS.COLLECTION.WORKSPACE_INVITE_MEMBERS_DRAFT]: OnyxTypes.InvitedEmailsToAccountIDs;
    [ONYXKEYS.COLLECTION.WORKSPACE_INVITE_MESSAGE_DRAFT]: string;
    [ONYXKEYS.COLLECTION.REPORT]: OnyxTypes.Report;
    [ONYXKEYS.COLLECTION.REPORT_NAME_VALUE_PAIRS]: OnyxTypes.ReportNameValuePairs;
    [ONYXKEYS.COLLECTION.REPORT_DRAFT]: OnyxTypes.Report;
    [ONYXKEYS.COLLECTION.REPORT_METADATA]: OnyxTypes.ReportMetadata;
    [ONYXKEYS.COLLECTION.REPORT_ACTIONS]: OnyxTypes.ReportActions;
    [ONYXKEYS.COLLECTION.REPORT_ACTIONS_DRAFTS]: OnyxTypes.ReportActionsDrafts;
    [ONYXKEYS.COLLECTION.REPORT_ACTIONS_PAGES]: OnyxTypes.Pages;
    [ONYXKEYS.COLLECTION.REPORT_ACTIONS_REACTIONS]: OnyxTypes.ReportActionReactions;
    [ONYXKEYS.COLLECTION.REPORT_DRAFT_COMMENT]: string;
    [ONYXKEYS.COLLECTION.REPORT_IS_COMPOSER_FULL_SIZE]: boolean;
    [ONYXKEYS.COLLECTION.REPORT_USER_IS_TYPING]: OnyxTypes.ReportUserIsTyping;
    [ONYXKEYS.COLLECTION.REPORT_USER_IS_LEAVING_ROOM]: boolean;
    [ONYXKEYS.COLLECTION.REPORT_VIOLATIONS]: OnyxTypes.ReportViolations;
    [ONYXKEYS.COLLECTION.SECURITY_GROUP]: OnyxTypes.SecurityGroup;
    [ONYXKEYS.COLLECTION.TRANSACTION]: OnyxTypes.Transaction;
    [ONYXKEYS.COLLECTION.TRANSACTION_DRAFT]: OnyxTypes.Transaction;
    [ONYXKEYS.COLLECTION.SKIP_CONFIRMATION]: boolean;
    [ONYXKEYS.COLLECTION.TRANSACTION_BACKUP]: OnyxTypes.Transaction;
    [ONYXKEYS.COLLECTION.TRANSACTION_VIOLATIONS]: OnyxTypes.TransactionViolations;
    [ONYXKEYS.COLLECTION.SPLIT_TRANSACTION_DRAFT]: OnyxTypes.Transaction;
    [ONYXKEYS.COLLECTION.POLICY_RECENTLY_USED_TAGS]: OnyxTypes.RecentlyUsedTags;
    [ONYXKEYS.COLLECTION.OLD_POLICY_RECENTLY_USED_TAGS]: OnyxTypes.RecentlyUsedTags;
    [ONYXKEYS.COLLECTION.SELECTED_TAB]: OnyxTypes.SelectedTabRequest;
    [ONYXKEYS.COLLECTION.PRIVATE_NOTES_DRAFT]: string;
    [ONYXKEYS.COLLECTION.NVP_EXPENSIFY_REPORT_PDFFILENAME]: string;
    [ONYXKEYS.COLLECTION.NEXT_STEP]: OnyxTypes.ReportNextStep;
    [ONYXKEYS.COLLECTION.POLICY_JOIN_MEMBER]: OnyxTypes.PolicyJoinMember;
    [ONYXKEYS.COLLECTION.POLICY_CONNECTION_SYNC_PROGRESS]: OnyxTypes.PolicyConnectionSyncProgress;
    [ONYXKEYS.COLLECTION.SNAPSHOT]: OnyxTypes.SearchResults;
    [ONYXKEYS.COLLECTION.SHARED_NVP_PRIVATE_USER_BILLING_GRACE_PERIOD_END]: OnyxTypes.BillingGraceEndPeriod;
    [ONYXKEYS.COLLECTION.SHARED_NVP_PRIVATE_DOMAIN_MEMBER]: OnyxTypes.CardFeeds;
    [ONYXKEYS.COLLECTION.PRIVATE_EXPENSIFY_CARD_SETTINGS]: OnyxTypes.ExpensifyCardSettings;
    [ONYXKEYS.COLLECTION.PRIVATE_EXPENSIFY_CARD_MANUAL_BILLING]: boolean;
    [ONYXKEYS.COLLECTION.WORKSPACE_CARDS_LIST]: OnyxTypes.WorkspaceCardsList;
    [ONYXKEYS.COLLECTION.EXPENSIFY_CARD_CONTINUOUS_RECONCILIATION_CONNECTION]: OnyxTypes.PolicyConnectionName;
    [ONYXKEYS.COLLECTION.EXPENSIFY_CARD_USE_CONTINUOUS_RECONCILIATION]: boolean;
    [ONYXKEYS.COLLECTION.LAST_SELECTED_FEED]: OnyxTypes.CompanyCardFeed;
    [ONYXKEYS.COLLECTION.NVP_EXPENSIFY_ON_CARD_WAITLIST]: OnyxTypes.CardOnWaitlist;
    [ONYXKEYS.COLLECTION.ISSUE_NEW_EXPENSIFY_CARD]: OnyxTypes.IssueNewCard;
};

type OnyxValuesMapping = {
    [ONYXKEYS.ACCOUNT]: OnyxTypes.Account;
    [ONYXKEYS.ACCOUNT_MANAGER_REPORT_ID]: string;

    [ONYXKEYS.NVP_ONBOARDING]: Onboarding;

    // ONYXKEYS.NVP_TRYNEWDOT is HybridApp onboarding data
    [ONYXKEYS.NVP_TRYNEWDOT]: OnyxTypes.TryNewDot;
    [ONYXKEYS.RECENT_SEARCHES]: Record<string, OnyxTypes.RecentSearchItem>;
    [ONYXKEYS.SAVED_SEARCHES]: OnyxTypes.SaveSearch;
    [ONYXKEYS.RECENTLY_USED_CURRENCIES]: string[];
    [ONYXKEYS.ACTIVE_CLIENTS]: string[];
    [ONYXKEYS.DEVICE_ID]: string;
    [ONYXKEYS.IS_SIDEBAR_LOADED]: boolean;
    [ONYXKEYS.PERSISTED_REQUESTS]: OnyxTypes.Request[];
    [ONYXKEYS.PERSISTED_ONGOING_REQUESTS]: OnyxTypes.Request;
    [ONYXKEYS.CURRENT_DATE]: string;
    [ONYXKEYS.CREDENTIALS]: OnyxTypes.Credentials;
    [ONYXKEYS.STASHED_CREDENTIALS]: OnyxTypes.Credentials;
    [ONYXKEYS.MODAL]: OnyxTypes.Modal;
    [ONYXKEYS.FULLSCREEN_VISIBILITY]: boolean;
    [ONYXKEYS.NETWORK]: OnyxTypes.Network;
    [ONYXKEYS.NEW_GROUP_CHAT_DRAFT]: OnyxTypes.NewGroupChatDraft;
    [ONYXKEYS.CUSTOM_STATUS_DRAFT]: OnyxTypes.CustomStatusDraft;
    [ONYXKEYS.INPUT_FOCUSED]: boolean;
    [ONYXKEYS.PERSONAL_DETAILS_LIST]: OnyxTypes.PersonalDetailsList;
    [ONYXKEYS.PRIVATE_PERSONAL_DETAILS]: OnyxTypes.PrivatePersonalDetails;
    [ONYXKEYS.PERSONAL_DETAILS_METADATA]: Record<string, OnyxTypes.PersonalDetailsMetadata>;
    [ONYXKEYS.TASK]: OnyxTypes.Task;
    [ONYXKEYS.CURRENCY_LIST]: OnyxTypes.CurrencyList;
    [ONYXKEYS.UPDATE_AVAILABLE]: boolean;
    [ONYXKEYS.SCREEN_SHARE_REQUEST]: OnyxTypes.ScreenShareRequest;
    [ONYXKEYS.COUNTRY_CODE]: number;
    [ONYXKEYS.COUNTRY]: string;
    [ONYXKEYS.USER]: OnyxTypes.User;
    [ONYXKEYS.USER_LOCATION]: OnyxTypes.UserLocation;
    [ONYXKEYS.LOGIN_LIST]: OnyxTypes.LoginList;
    [ONYXKEYS.PENDING_CONTACT_ACTION]: OnyxTypes.PendingContactAction;
    [ONYXKEYS.VALIDATE_ACTION_CODE]: OnyxTypes.ValidateMagicCodeAction;
    [ONYXKEYS.JOINABLE_POLICIES]: OnyxTypes.JoinablePolicies;
    [ONYXKEYS.JOINABLE_POLICIES_LOADING]: boolean;
    [ONYXKEYS.SESSION]: OnyxTypes.Session;
    [ONYXKEYS.USER_METADATA]: OnyxTypes.UserMetadata;
    [ONYXKEYS.STASHED_SESSION]: OnyxTypes.Session;
    [ONYXKEYS.BETAS]: OnyxTypes.Beta[];
    [ONYXKEYS.NVP_MUTED_PLATFORMS]: Partial<Record<Platform, true>>;
    [ONYXKEYS.NVP_PRIORITY_MODE]: ValueOf<typeof CONST.PRIORITY_MODE>;
    [ONYXKEYS.NVP_BLOCKED_FROM_CONCIERGE]: OnyxTypes.BlockedFromConcierge;

    // The value of this nvp is a string representation of the date when the block expires, or an empty string if the user is not blocked
    [ONYXKEYS.NVP_BLOCKED_FROM_CHAT]: string;
    [ONYXKEYS.NVP_PRIVATE_PUSH_NOTIFICATION_ID]: string;
    [ONYXKEYS.NVP_RECENT_ATTENDEES]: Attendee[];
    [ONYXKEYS.NVP_TRY_FOCUS_MODE]: boolean;
    [ONYXKEYS.NVP_DISMISSED_HOLD_USE_EXPLANATION]: boolean;
    [ONYXKEYS.FOCUS_MODE_NOTIFICATION]: boolean;
    [ONYXKEYS.NVP_LAST_PAYMENT_METHOD]: OnyxTypes.LastPaymentMethod;
    [ONYXKEYS.NVP_LAST_LOCATION_PERMISSION_PROMPT]: string;
    [ONYXKEYS.LAST_EXPORT_METHOD]: OnyxTypes.LastExportMethod;
    [ONYXKEYS.NVP_RECENT_WAYPOINTS]: OnyxTypes.RecentWaypoint[];
    [ONYXKEYS.NVP_INTRO_SELECTED]: OnyxTypes.IntroSelected;
    [ONYXKEYS.HAS_NON_PERSONAL_POLICY]: boolean;
    [ONYXKEYS.NVP_LAST_SELECTED_DISTANCE_RATES]: OnyxTypes.LastSelectedDistanceRates;
    [ONYXKEYS.NVP_SEEN_NEW_USER_MODAL]: boolean;
    [ONYXKEYS.PLAID_DATA]: OnyxTypes.PlaidData;
    [ONYXKEYS.IS_PLAID_DISABLED]: boolean;
    [ONYXKEYS.PLAID_LINK_TOKEN]: string;
    [ONYXKEYS.ONFIDO_TOKEN]: string;
    [ONYXKEYS.ONFIDO_APPLICANT_ID]: string;
    [ONYXKEYS.NVP_PREFERRED_LOCALE]: OnyxTypes.Locale;
    [ONYXKEYS.NVP_ACTIVE_POLICY_ID]: string;
    [ONYXKEYS.NVP_DISMISSED_REFERRAL_BANNERS]: OnyxTypes.DismissedReferralBanners;
    [ONYXKEYS.NVP_HAS_SEEN_TRACK_TRAINING]: boolean;
    [ONYXKEYS.NVP_PRIVATE_SUBSCRIPTION]: OnyxTypes.PrivateSubscription;
    [ONYXKEYS.NVP_PRIVATE_STRIPE_CUSTOMER_ID]: OnyxTypes.StripeCustomerID;
    [ONYXKEYS.NVP_PRIVATE_BILLING_DISPUTE_PENDING]: number;
    [ONYXKEYS.NVP_PRIVATE_BILLING_STATUS]: OnyxTypes.BillingStatus;
    [ONYXKEYS.USER_WALLET]: OnyxTypes.UserWallet;
    [ONYXKEYS.WALLET_ONFIDO]: OnyxTypes.WalletOnfido;
    [ONYXKEYS.WALLET_ADDITIONAL_DETAILS]: OnyxTypes.WalletAdditionalDetails;
    [ONYXKEYS.WALLET_TERMS]: OnyxTypes.WalletTerms;
    [ONYXKEYS.BANK_ACCOUNT_LIST]: OnyxTypes.BankAccountList;
    [ONYXKEYS.FUND_LIST]: OnyxTypes.FundList;
    [ONYXKEYS.CARD_LIST]: OnyxTypes.CardList;
    [ONYXKEYS.WALLET_STATEMENT]: OnyxTypes.WalletStatement;
    [ONYXKEYS.PERSONAL_BANK_ACCOUNT]: OnyxTypes.PersonalBankAccount;
    [ONYXKEYS.REIMBURSEMENT_ACCOUNT]: OnyxTypes.ReimbursementAccount;
    [ONYXKEYS.PREFERRED_EMOJI_SKIN_TONE]: string | number;
    [ONYXKEYS.FREQUENTLY_USED_EMOJIS]: OnyxTypes.FrequentlyUsedEmoji[];
    [ONYXKEYS.REIMBURSEMENT_ACCOUNT_WORKSPACE_ID]: string;
    [ONYXKEYS.IS_LOADING_PAYMENT_METHODS]: boolean;
    [ONYXKEYS.IS_LOADING_REPORT_DATA]: boolean;
    [ONYXKEYS.IS_TEST_TOOLS_MODAL_OPEN]: boolean;
    [ONYXKEYS.APP_PROFILING_IN_PROGRESS]: boolean;
    [ONYXKEYS.IS_LOADING_APP]: boolean;
    [ONYXKEYS.HAS_LOADED_APP]: boolean;
    [ONYXKEYS.WALLET_TRANSFER]: OnyxTypes.WalletTransfer;
    [ONYXKEYS.LAST_ACCESSED_WORKSPACE_POLICY_ID]: string;
    [ONYXKEYS.SHOULD_SHOW_COMPOSE_INPUT]: boolean;
    [ONYXKEYS.IS_BETA]: boolean;
    [ONYXKEYS.IS_CHECKING_PUBLIC_ROOM]: boolean;
    [ONYXKEYS.MY_DOMAIN_SECURITY_GROUPS]: Record<string, string>;
    [ONYXKEYS.LAST_OPENED_PUBLIC_ROOM_ID]: string;
    [ONYXKEYS.VERIFY_3DS_SUBSCRIPTION]: string;
    [ONYXKEYS.PREFERRED_THEME]: ValueOf<typeof CONST.THEME>;
    [ONYXKEYS.MAPBOX_ACCESS_TOKEN]: OnyxTypes.MapboxAccessToken;
    [ONYXKEYS.ONYX_UPDATES_FROM_SERVER]: OnyxTypes.OnyxUpdatesFromServer;
    [ONYXKEYS.ONYX_UPDATES_LAST_UPDATE_ID_APPLIED_TO_CLIENT]: number;
    [ONYXKEYS.MAX_CANVAS_AREA]: number;
    [ONYXKEYS.MAX_CANVAS_HEIGHT]: number;
    [ONYXKEYS.MAX_CANVAS_WIDTH]: number;
    [ONYXKEYS.ONBOARDING_PURPOSE_SELECTED]: OnyxTypes.OnboardingPurpose;
    [ONYXKEYS.ONBOARDING_COMPANY_SIZE]: OnboardingCompanySize;
    [ONYXKEYS.ONBOARDING_CUSTOM_CHOICES]: OnyxTypes.OnboardingPurpose[] | [];
    [ONYXKEYS.ONBOARDING_ERROR_MESSAGE]: string;
    [ONYXKEYS.ONBOARDING_POLICY_ID]: string;
    [ONYXKEYS.ONBOARDING_ADMINS_CHAT_REPORT_ID]: string;
    [ONYXKEYS.ONBOARDING_LAST_VISITED_PATH]: string;
    [ONYXKEYS.IS_SEARCHING_FOR_REPORTS]: boolean;
    [ONYXKEYS.LAST_VISITED_PATH]: string | undefined;
    [ONYXKEYS.VERIFY_3DS_SUBSCRIPTION]: string;
    [ONYXKEYS.RECENTLY_USED_REPORT_FIELDS]: OnyxTypes.RecentlyUsedReportFields;
    [ONYXKEYS.UPDATE_REQUIRED]: boolean;
    [ONYXKEYS.RESET_REQUIRED]: boolean;
    [ONYXKEYS.PLAID_CURRENT_EVENT]: string;
    [ONYXKEYS.NVP_PRIVATE_TAX_EXEMPT]: boolean;
    [ONYXKEYS.LOGS]: OnyxTypes.CapturedLogs;
    [ONYXKEYS.SHOULD_STORE_LOGS]: boolean;
    [ONYXKEYS.SHOULD_MASK_ONYX_STATE]: boolean;
    [ONYXKEYS.CACHED_PDF_PATHS]: Record<string, string>;
    [ONYXKEYS.POLICY_OWNERSHIP_CHANGE_CHECKS]: Record<string, OnyxTypes.PolicyOwnershipChangeChecks>;
    [ONYXKEYS.NVP_QUICK_ACTION_GLOBAL_CREATE]: OnyxTypes.QuickAction;
    [ONYXKEYS.SUBSCRIPTION_RETRY_BILLING_STATUS_FAILED]: boolean;
    [ONYXKEYS.SUBSCRIPTION_RETRY_BILLING_STATUS_SUCCESSFUL]: boolean;
    [ONYXKEYS.SUBSCRIPTION_RETRY_BILLING_STATUS_PENDING]: boolean;
    [ONYXKEYS.NVP_TRAVEL_SETTINGS]: OnyxTypes.TravelSettings;
    [ONYXKEYS.REVIEW_DUPLICATES]: OnyxTypes.ReviewDuplicates;
    [ONYXKEYS.ADD_NEW_COMPANY_CARD]: OnyxTypes.AddNewCompanyCardFeed;
    [ONYXKEYS.ASSIGN_CARD]: OnyxTypes.AssignCard;
    [ONYXKEYS.MOBILE_SELECTION_MODE]: OnyxTypes.MobileSelectionMode;
    [ONYXKEYS.NVP_FIRST_DAY_FREE_TRIAL]: string;
    [ONYXKEYS.NVP_LAST_DAY_FREE_TRIAL]: string;
    [ONYXKEYS.NVP_BILLING_FUND_ID]: number;
    [ONYXKEYS.NVP_PRIVATE_AMOUNT_OWED]: number;
    [ONYXKEYS.NVP_PRIVATE_OWNER_BILLING_GRACE_PERIOD_END]: number;
    [ONYXKEYS.NVP_DELETE_TRANSACTION_NAVIGATE_BACK_URL]: string | undefined;
    [ONYXKEYS.NVP_RECONNECT_APP_IF_FULL_RECONNECT_BEFORE]: string;
    [ONYXKEYS.NVP_PRIVATE_CANCELLATION_DETAILS]: OnyxTypes.CancellationDetails[];
    [ONYXKEYS.ROOM_MEMBERS_USER_SEARCH_PHRASE]: string;
    [ONYXKEYS.APPROVAL_WORKFLOW]: OnyxTypes.ApprovalWorkflowOnyx;
    [ONYXKEYS.IMPORTED_SPREADSHEET]: OnyxTypes.ImportedSpreadsheet;
    [ONYXKEYS.LAST_ROUTE]: string;
    [ONYXKEYS.IS_USING_IMPORTED_STATE]: boolean;
    [ONYXKEYS.NVP_EXPENSIFY_COMPANY_CARDS_CUSTOM_NAMES]: Record<string, string>;
    [ONYXKEYS.CONCIERGE_REPORT_ID]: string;
    [ONYXKEYS.CORPAY_FIELDS]: OnyxTypes.CorpayFields;
    [ONYXKEYS.PRESERVED_USER_SESSION]: OnyxTypes.Session;
    [ONYXKEYS.NVP_DISMISSED_PRODUCT_TRAINING]: OnyxTypes.DismissedProductTraining;
    [ONYXKEYS.CORPAY_ONBOARDING_FIELDS]: OnyxTypes.CorpayOnboardingFields;
    [ONYXKEYS.LAST_FULL_RECONNECT_TIME]: string;
    [ONYXKEYS.TRAVEL_PROVISIONING]: OnyxTypes.TravelProvisioning;
<<<<<<< HEAD
    [ONYXKEYS.HYBRID_APP]: OnyxTypes.HybridApp;
=======
    [ONYXKEYS.NVP_SIDE_PANE]: OnyxTypes.SidePane;
>>>>>>> 1ce740c2
};

type OnyxDerivedValuesMapping = {
    [ONYXKEYS.DERIVED.CONCIERGE_CHAT_REPORT_ID]: string | undefined;
};

type OnyxValues = OnyxValuesMapping & OnyxCollectionValuesMapping & OnyxFormValuesMapping & OnyxFormDraftValuesMapping & OnyxDerivedValuesMapping;

type OnyxCollectionKey = keyof OnyxCollectionValuesMapping;
type OnyxFormKey = keyof OnyxFormValuesMapping;
type OnyxFormDraftKey = keyof OnyxFormDraftValuesMapping;
type OnyxValueKey = keyof OnyxValuesMapping;
type OnyxDerivedKey = keyof OnyxDerivedValuesMapping;

type OnyxKey = OnyxValueKey | OnyxCollectionKey | OnyxFormKey | OnyxFormDraftKey | OnyxDerivedKey;
type OnyxPagesKey = typeof ONYXKEYS.COLLECTION.REPORT_ACTIONS_PAGES;

type MissingOnyxKeysError = `Error: Types don't match, OnyxKey type is missing: ${Exclude<AllOnyxKeys, OnyxKey>}`;
/** If this type errors, it means that the `OnyxKey` type is missing some keys. */
// eslint-disable-next-line @typescript-eslint/no-unused-vars
type AssertOnyxKeys = AssertTypesEqual<AllOnyxKeys, OnyxKey, MissingOnyxKeysError>;

export default ONYXKEYS;
export type {
    OnyxCollectionKey,
    OnyxCollectionValuesMapping,
    OnyxFormDraftKey,
    OnyxFormKey,
    OnyxFormValuesMapping,
    OnyxKey,
    OnyxPagesKey,
    OnyxValueKey,
    OnyxValues,
    OnyxDerivedKey,
    OnyxDerivedValuesMapping,
};<|MERGE_RESOLUTION|>--- conflicted
+++ resolved
@@ -476,12 +476,10 @@
     /** Information about travel provisioning process */
     TRAVEL_PROVISIONING: 'travelProvisioning',
 
-<<<<<<< HEAD
-    HYBRID_APP: 'hybridApp',
-=======
     /** Stores the information about the state of side panel */
     NVP_SIDE_PANE: 'nvp_sidePanel',
->>>>>>> 1ce740c2
+
+    HYBRID_APP: 'hybridApp',
 
     /** Collection Keys */
     COLLECTION: {
@@ -1087,11 +1085,8 @@
     [ONYXKEYS.CORPAY_ONBOARDING_FIELDS]: OnyxTypes.CorpayOnboardingFields;
     [ONYXKEYS.LAST_FULL_RECONNECT_TIME]: string;
     [ONYXKEYS.TRAVEL_PROVISIONING]: OnyxTypes.TravelProvisioning;
-<<<<<<< HEAD
+    [ONYXKEYS.NVP_SIDE_PANE]: OnyxTypes.SidePane;
     [ONYXKEYS.HYBRID_APP]: OnyxTypes.HybridApp;
-=======
-    [ONYXKEYS.NVP_SIDE_PANE]: OnyxTypes.SidePane;
->>>>>>> 1ce740c2
 };
 
 type OnyxDerivedValuesMapping = {
