import type {OnyxUpdate} from 'react-native-onyx';
import type {ValueOf} from 'type-fest';
import type CONST from './CONST';
import type {OnboardingCompanySize} from './CONST';
import type Platform from './libs/getPlatform/types';
import type * as FormTypes from './types/form';
import type * as OnyxTypes from './types/onyx';
import type {Attendee, Participant} from './types/onyx/IOU';
import type Onboarding from './types/onyx/Onboarding';
import type AssertTypesEqual from './types/utils/AssertTypesEqual';
import type DeepValueOf from './types/utils/DeepValueOf';

/**
 * This is a file containing constants for all the top level keys in our store
 */
const ONYXKEYS = {
    /** Holds information about the users account that is logging in */
    ACCOUNT: 'account',

    /** Holds the reportID for the report between the user and their account manager */
    ACCOUNT_MANAGER_REPORT_ID: 'accountManagerReportID',

    /** Holds an array of client IDs which is used for multi-tabs on web in order to know
     * which tab is the leader, and which ones are the followers */
    ACTIVE_CLIENTS: 'activeClients',

    /** A unique ID for the device */
    DEVICE_ID: 'deviceID',

    /** Boolean flag set whenever the sidebar has loaded */
    IS_SIDEBAR_LOADED: 'isSidebarLoaded',

    /** Boolean flag set whenever we are searching for reports in the server */
    IS_SEARCHING_FOR_REPORTS: 'isSearchingForReports',

    /** Note: These are Persisted Requests - not all requests in the main queue as the key name might lead one to believe */
    PERSISTED_REQUESTS: 'networkRequestQueue',
    PERSISTED_ONGOING_REQUESTS: 'networkOngoingRequestQueue',

    /** Stores current date */
    CURRENT_DATE: 'currentDate',

    /** Credentials to authenticate the user */
    CREDENTIALS: 'credentials',
    STASHED_CREDENTIALS: 'stashedCredentials',

    /** Keeps track if there is modal currently visible or not */
    MODAL: 'modal',

    /** Keeps track if there is a full screen currently visible or not */
    FULLSCREEN_VISIBILITY: 'fullscreenVisibility',

    /** Has information about the network status (offline/online) */
    NETWORK: 'network',

    // draft status
    CUSTOM_STATUS_DRAFT: 'customStatusDraft',

    // keep edit message focus state
    INPUT_FOCUSED: 'inputFocused',

    /** Contains all the personalDetails the user has access to, keyed by accountID */
    PERSONAL_DETAILS_LIST: 'personalDetailsList',

    /** Contains all the private personal details of the user */
    PRIVATE_PERSONAL_DETAILS: 'private_personalDetails',

    /**
     * PERSONAL_DETAILS_METADATA is a perf optimization used to hold loading states of each entry in PERSONAL_DETAILS_LIST.
     * A lot of components are connected to the PERSONAL_DETAILS_LIST entity and do not care about the loading state.
     * Setting the loading state directly on the personal details entry caused a lot of unnecessary re-renders.
     */
    PERSONAL_DETAILS_METADATA: 'personalDetailsMetadata',

    /** Contains all the info for Tasks */
    TASK: 'task',

    /** Contains a list of all currencies available to the user - user can
     * select a currency based on the list */
    CURRENCY_LIST: 'currencyList',

    /** Indicates whether an update is available and ready to be installed. */
    UPDATE_AVAILABLE: 'updateAvailable',

    /** Indicates that a request to join a screen share with a GuidesPlus agent was received */
    SCREEN_SHARE_REQUEST: 'screenShareRequest',

    /** Saves the current country code which is displayed when the user types a phone number without
     *  an international code */
    COUNTRY_CODE: 'countryCode',

    /**  The 'country' field in this code represents the return country based on the user's IP address.
     * It is expected to provide a two-letter country code such as US for United States, and so on. */
    COUNTRY: 'country',

    /** Contains latitude and longitude of user's last known location */
    USER_LOCATION: 'userLocation',

    /** Contains metadata (partner, login, validation date) for all of the user's logins */
    LOGIN_LIST: 'loginList',

    /** Object containing contact method that's going to be added */
    PENDING_CONTACT_ACTION: 'pendingContactAction',

    /** Store the information of magic code */
    VALIDATE_ACTION_CODE: 'validateActionCode',

    /** A list of policies that a user can join */
    JOINABLE_POLICIES: 'joinablePolicies',

    /* Contains meta data for the call to the API to get the joinable policies */
    VALIDATE_USER_AND_GET_ACCESSIBLE_POLICIES: 'validateUserAndGetAccessiblePolicies',

    /** Information about the current session (authToken, accountID, email, loading, error) */
    SESSION: 'session',
    STASHED_SESSION: 'stashedSession',
    BETAS: 'betas',

    /** Whether the user is a member of a policy other than their personal */
    HAS_NON_PERSONAL_POLICY: 'hasNonPersonalPolicy',

    /** NVP keys */

    /** This NVP contains list of at most 5 recent attendees */
    NVP_RECENT_ATTENDEES: 'nvp_expensify_recentAttendees',

    /** This NVP contains information about whether the onboarding flow was completed or not */
    NVP_ONBOARDING: 'nvp_onboarding',

    /** This NVP contains data associated with HybridApp */
    NVP_TRY_NEW_DOT: 'nvp_tryNewDot',

    /** Contains the platforms for which the user muted the sounds */
    NVP_MUTED_PLATFORMS: 'nvp_mutedPlatforms',

    /** Contains the user preference for the LHN priority mode */
    NVP_PRIORITY_MODE: 'nvp_priorityMode',

    /** Contains the users's block expiration (if they have one) */
    NVP_BLOCKED_FROM_CONCIERGE: 'nvp_private_blockedFromConcierge',

    /** Whether the user is blocked from chat */
    NVP_BLOCKED_FROM_CHAT: 'nvp_private_blockedFromChat',

    /** A unique identifier that each user has that's used to send notifications */
    NVP_PRIVATE_PUSH_NOTIFICATION_ID: 'nvp_private_pushNotificationID',

    /** The NVP with the last payment method used per policy */
    NVP_LAST_PAYMENT_METHOD: 'nvp_private_lastPaymentMethod',

    /** Last date (yyyy-MM-dd HH:mm:ss) when the location permission prompt was shown. */
    NVP_LAST_LOCATION_PERMISSION_PROMPT: 'nvp_lastLocalPermissionPrompt',

    /** This NVP holds to most recent waypoints that a person has used when creating a distance expense */
    NVP_RECENT_WAYPOINTS: 'nvp_expensify_recentWaypoints',

    /** This NVP contains the choice that the user made on the engagement modal */
    NVP_INTRO_SELECTED: 'nvp_introSelected',

    /** This NVP contains the active policyID */
    NVP_ACTIVE_POLICY_ID: 'nvp_expensify_activePolicyID',

    /** This NVP contains the referral banners the user dismissed */
    NVP_DISMISSED_REFERRAL_BANNERS: 'nvp_dismissedReferralBanners',

    /** This NVP contains the training modals the user denied showing again */
    NVP_HAS_SEEN_TRACK_TRAINING: 'nvp_hasSeenTrackTraining',

    /** Indicates which locale should be used */
    NVP_PREFERRED_LOCALE: 'nvp_preferredLocale',

    /** Whether the user has tried focus mode yet */
    NVP_TRY_FOCUS_MODE: 'nvp_tryFocusMode',

    /** Whether the user has dismissed the hold educational interstitial */
    NVP_DISMISSED_HOLD_USE_EXPLANATION: 'nvp_dismissedHoldUseExplanation',

    /** Whether the user has seen HybridApp explanation modal */
    NVP_SEEN_NEW_USER_MODAL: 'nvp_seen_new_user_modal',

    /** Store the state of the subscription */
    NVP_PRIVATE_SUBSCRIPTION: 'nvp_private_subscription',

    /** Store the state of the private tax-exempt */
    NVP_PRIVATE_TAX_EXEMPT: 'nvp_private_taxExempt',

    /** Store the stripe id status */
    NVP_PRIVATE_STRIPE_CUSTOMER_ID: 'nvp_private_stripeCustomerID',

    /** Store the billing dispute status */
    NVP_PRIVATE_BILLING_DISPUTE_PENDING: 'nvp_private_billingDisputePending',

    /** Store the billing status */
    NVP_PRIVATE_BILLING_STATUS: 'nvp_private_billingStatus',

    /** Store preferred skintone for emoji */
    PREFERRED_EMOJI_SKIN_TONE: 'nvp_expensify_preferredEmojiSkinTone',

    /** Store frequently used emojis for this user */
    FREQUENTLY_USED_EMOJIS: 'nvp_expensify_frequentlyUsedEmojis',

    /** The NVP with the last distance rate used per policy */
    NVP_LAST_SELECTED_DISTANCE_RATES: 'nvp_expensify_lastSelectedDistanceRates',

    /** The NVP with the last action taken (for the Quick Action Button) */
    NVP_QUICK_ACTION_GLOBAL_CREATE: 'nvp_quickActionGlobalCreate',

    /** The NVP containing all information necessary to connect with Spontana */
    NVP_TRAVEL_SETTINGS: 'nvp_travelSettings',

    /** The start date (yyyy-MM-dd HH:mm:ss) of the workspace owner’s free trial period. */
    NVP_FIRST_DAY_FREE_TRIAL: 'nvp_private_firstDayFreeTrial',

    /** The end date (yyyy-MM-dd HH:mm:ss) of the workspace owner’s free trial period. */
    NVP_LAST_DAY_FREE_TRIAL: 'nvp_private_lastDayFreeTrial',

    /** ID associated with the payment card added by the user. */
    NVP_BILLING_FUND_ID: 'nvp_expensify_billingFundID',

    /** The amount owed by the workspace’s owner. */
    NVP_PRIVATE_AMOUNT_OWED: 'nvp_private_amountOwed',

    /** The end date (epoch timestamp) of the workspace owner’s grace period after the free trial ends. */
    NVP_PRIVATE_OWNER_BILLING_GRACE_PERIOD_END: 'nvp_private_billingGracePeriodEnd',

    /**  The NVP containing the target url to navigate to when deleting a transaction */
    NVP_DELETE_TRANSACTION_NAVIGATE_BACK_URL: 'nvp_deleteTransactionNavigateBackURL',

    /** A timestamp of when the last full reconnect should have been done */
    NVP_RECONNECT_APP_IF_FULL_RECONNECT_BEFORE: 'nvp_reconnectAppIfFullReconnectBefore',

    /** User's first policy creation date */
    NVP_PRIVATE_FIRST_POLICY_CREATED_DATE: 'nvp_private_firstPolicyCreatedDate',

    /** If the user should see the team 2025 subscription pricing */
    NVP_PRIVATE_MANUAL_TEAM_2025_PRICING: 'nvp_private_manualTeam2025Pricing',

    /** Plaid data (access tokens, bank accounts ...) */
    PLAID_DATA: 'plaidData',

    /** If we disabled Plaid because of too many attempts */
    IS_PLAID_DISABLED: 'isPlaidDisabled',

    /** Token needed to initialize Plaid link */
    PLAID_LINK_TOKEN: 'plaidLinkToken',

    /** Capture Plaid event  */
    PLAID_CURRENT_EVENT: 'plaidCurrentEvent',

    /** Token needed to initialize Onfido */
    ONFIDO_TOKEN: 'onfidoToken',
    ONFIDO_APPLICANT_ID: 'onfidoApplicantID',

    /** User's Expensify Wallet */
    USER_WALLET: 'userWallet',

    /** User's metadata that will be used to segmentation */
    USER_METADATA: 'userMetadata',

    /** Object containing Onfido SDK Token + applicantID */
    WALLET_ONFIDO: 'walletOnfido',

    /** Stores information about additional details form entry */
    WALLET_ADDITIONAL_DETAILS: 'walletAdditionalDetails',

    /** Object containing Wallet terms step state */
    WALLET_TERMS: 'walletTerms',

    /** The user's bank accounts */
    BANK_ACCOUNT_LIST: 'bankAccountList',

    /** The user's payment and P2P cards */
    FUND_LIST: 'fundList',

    /** The user's cash card and imported cards (including the Expensify Card) */
    CARD_LIST: 'cardList',

    /** Boolean flag used to display the focus mode notification */
    FOCUS_MODE_NOTIFICATION: 'focusModeNotification',

    /** Stores information about the user's saved statements */
    WALLET_STATEMENT: 'walletStatement',

    /** Stores information about the user's purchases */
    PURCHASE_LIST: 'purchaseList',

    /** Stores information about the active personal bank account being set up */
    PERSONAL_BANK_ACCOUNT: 'personalBankAccount',

    /** Stores information about the active reimbursement account being set up */
    REIMBURSEMENT_ACCOUNT: 'reimbursementAccount',

    /** Stores Workspace ID that will be tied to reimbursement account during setup */
    REIMBURSEMENT_ACCOUNT_WORKSPACE_ID: 'reimbursementAccountWorkspaceID',

    /** Set when we are loading payment methods */
    IS_LOADING_PAYMENT_METHODS: 'isLoadingPaymentMethods',

    /** Is report data loading? */
    IS_LOADING_REPORT_DATA: 'isLoadingReportData',

    /** Is report data loading? */
    IS_LOADING_APP: 'isLoadingApp',

    /** Is the app loaded? */
    HAS_LOADED_APP: 'hasLoadedApp',

    /** Is the test tools modal open? */
    IS_TEST_TOOLS_MODAL_OPEN: 'isTestToolsModalOpen',

    /** Is app in profiling mode */
    APP_PROFILING_IN_PROGRESS: 'isProfilingInProgress',

    /** Stores information about active wallet transfer amount, selectedAccountID, status, etc */
    WALLET_TRANSFER: 'walletTransfer',

    /** The policyID of the last workspace whose settings were accessed by the user */
    LAST_ACCESSED_WORKSPACE_POLICY_ID: 'lastAccessedWorkspacePolicyID',

    /** The policyID of the last workspace whose were accessed by the user via workspace switcher */
    LAST_ACCESSED_WORKSPACE_SWITCHER_ID: 'lastAccessedWorkspaceSwitcherID',

    /** Whether we should show the compose input or not */
    SHOULD_SHOW_COMPOSE_INPUT: 'shouldShowComposeInput',

    /** Is app in beta version */
    IS_BETA: 'isBeta',

    /** Whether we're checking if the room is public or not */
    IS_CHECKING_PUBLIC_ROOM: 'isCheckingPublicRoom',

    /** A map of the user's security group IDs they belong to in specific domains */
    MY_DOMAIN_SECURITY_GROUPS: 'myDomainSecurityGroups',

    /** Report ID of the last report the user viewed as anonymous user */
    LAST_OPENED_PUBLIC_ROOM_ID: 'lastOpenedPublicRoomID',

    // The theme setting set by the user in preferences.
    // This can be either "light", "dark" or "system"
    PREFERRED_THEME: 'nvp_preferredTheme',

    // Information about the onyx updates IDs that were received from the server
    ONYX_UPDATES_FROM_SERVER: 'onyxUpdatesFromServer',

    // The last update ID that was applied to the client
    ONYX_UPDATES_LAST_UPDATE_ID_APPLIED_TO_CLIENT: 'OnyxUpdatesLastUpdateIDAppliedToClient',

    // The access token to be used with the Mapbox library
    MAPBOX_ACCESS_TOKEN: 'mapboxAccessToken',

    // Max area supported for HTML <canvas> element
    MAX_CANVAS_AREA: 'maxCanvasArea',

    // Max height supported for HTML <canvas> element
    MAX_CANVAS_HEIGHT: 'maxCanvasHeight',

    /** Onboarding Purpose selected by the user during Onboarding flow */
    ONBOARDING_PURPOSE_SELECTED: 'onboardingPurposeSelected',

    /** Onboarding customized choices to display to the user based on their profile when signing up */
    ONBOARDING_CUSTOM_CHOICES: 'onboardingCustomChoices',

    /** Onboarding error message to be displayed to the user */
    ONBOARDING_ERROR_MESSAGE: 'onboardingErrorMessage',

    /** Onboarding policyID selected by the user during Onboarding flow */
    ONBOARDING_POLICY_ID: 'onboardingPolicyID',

    /** Onboarding company size selected by the user during Onboarding flow */
    ONBOARDING_COMPANY_SIZE: 'onboardingCompanySize',

    /** Onboarding Purpose selected by the user during Onboarding flow */
    ONBOARDING_ADMINS_CHAT_REPORT_ID: 'onboardingAdminsChatReportID',

    // Stores onboarding last visited path
    ONBOARDING_LAST_VISITED_PATH: 'onboardingLastVisitedPath',

    // Object containing names/timestamps of dismissed product training elements (Modal, Tooltip, etc.)
    NVP_DISMISSED_PRODUCT_TRAINING: 'nvp_dismissedProductTraining',

    // Max width supported for HTML <canvas> element
    MAX_CANVAS_WIDTH: 'maxCanvasWidth',

    // Stores last visited path
    LAST_VISITED_PATH: 'lastVisitedPath',

    // Stores the recently used report fields
    RECENTLY_USED_REPORT_FIELDS: 'recentlyUsedReportFields',

    /** Indicates whether an forced upgrade is required */
    UPDATE_REQUIRED: 'updateRequired',

    /** Indicates whether an forced reset is required. Used in emergency situations where we must completely erase the Onyx data in the client because it is in a bad state. This will clear Oynx data without signing the user out. */
    RESET_REQUIRED: 'resetRequired',

    /** Stores the logs of the app for debugging purposes */
    LOGS: 'logs',

    /** Indicates whether we should store logs or not */
    SHOULD_STORE_LOGS: 'shouldStoreLogs',

    /** Indicates whether we should mask fragile user data while exporting onyx state or not */
    SHOULD_MASK_ONYX_STATE: 'shouldMaskOnyxState',

    /** Stores new group chat draft */
    NEW_GROUP_CHAT_DRAFT: 'newGroupChatDraft',

    // Paths of PDF file that has been cached during one session
    CACHED_PDF_PATHS: 'cachedPDFPaths',

    /** Stores iframe link to verify 3DS flow for subscription */
    VERIFY_3DS_SUBSCRIPTION: 'verify3dsSubscription',

    /** Holds the checks used while transferring the ownership of the workspace */
    POLICY_OWNERSHIP_CHANGE_CHECKS: 'policyOwnershipChangeChecks',

    // These statuses below are in separate keys on purpose - it allows us to have different behaviours of the banner based on the status

    /** Indicates whether ClearOutstandingBalance failed */
    SUBSCRIPTION_RETRY_BILLING_STATUS_FAILED: 'subscriptionRetryBillingStatusFailed',

    /** Indicates whether ClearOutstandingBalance was successful */
    SUBSCRIPTION_RETRY_BILLING_STATUS_SUCCESSFUL: 'subscriptionRetryBillingStatusSuccessful',

    /** Indicates whether ClearOutstandingBalance is pending */
    SUBSCRIPTION_RETRY_BILLING_STATUS_PENDING: 'subscriptionRetryBillingStatusPending',

    /** Stores info during review duplicates flow */
    REVIEW_DUPLICATES: 'reviewDuplicates',

    /** Stores the last export method for policy */
    LAST_EXPORT_METHOD: 'lastExportMethod',

    /** Stores the information about the state of addint a new company card */
    ADD_NEW_COMPANY_CARD: 'addNewCompanyCard',

    /** Stores the information about the state of assigning a company card */
    ASSIGN_CARD: 'assignCard',

    /** Stores the information if mobile selection mode is active */
    MOBILE_SELECTION_MODE: 'mobileSelectionMode',

    NVP_PRIVATE_CANCELLATION_DETAILS: 'nvp_private_cancellationDetails',

    /** Stores the information about currently edited advanced approval workflow */
    APPROVAL_WORKFLOW: 'approvalWorkflow',

    /** Stores the user search value for persistance across the screens */
    ROOM_MEMBERS_USER_SEARCH_PHRASE: 'roomMembersUserSearchPhrase',
    /** Stores information about recently uploaded spreadsheet file */
    IMPORTED_SPREADSHEET: 'importedSpreadsheet',

    /** Stores the route to open after changing app permission from settings */
    LAST_ROUTE: 'lastRoute',

    /** Stores the information if user loaded the Onyx state through Import feature  */
    IS_USING_IMPORTED_STATE: 'isUsingImportedState',

    /** Stores the information about the saved searches */
    SAVED_SEARCHES: 'nvp_savedSearches',

    /** Stores the information about the recent searches */
    RECENT_SEARCHES: 'nvp_recentSearches',

    /** Stores recently used currencies */
    RECENTLY_USED_CURRENCIES: 'nvp_recentlyUsedCurrencies',

    /** Company cards custom names */
    NVP_EXPENSIFY_COMPANY_CARDS_CUSTOM_NAMES: 'nvp_expensify_ccCustomNames',

    /** The user's Concierge reportID */
    CONCIERGE_REPORT_ID: 'conciergeReportID',

    /** The details of unknown user while sharing a file - we don't know if they exist */
    SHARE_UNKNOWN_USER_DETAILS: 'shareUnknownUserDetails',

    /** Temporary file to be shared from outside the app */
    SHARE_TEMP_FILE: 'shareTempFile',

    /** Corpay fields to be used in the bank account creation setup */
    CORPAY_FIELDS: 'corpayFields',

    /** The user's session that will be preserved when using imported state */
    PRESERVED_USER_SESSION: 'preservedUserSession',

    /** Corpay onboarding fields used in steps 3-5 in the global reimbursements */
    CORPAY_ONBOARDING_FIELDS: 'corpayOnboardingFields',

    /** Timestamp of when the last full reconnect was done on this client */
    LAST_FULL_RECONNECT_TIME: 'lastFullReconnectTime',

    /** Information about travel provisioning process */
    TRAVEL_PROVISIONING: 'travelProvisioning',

    /** Stores the information about the state of side panel */
    NVP_SIDE_PANEL: 'nvp_sidePanel',

    /** Information about loading states while talking with AI sales */
    TALK_TO_AI_SALES: 'talkToAISales',

    /** Stores draft information while user is scheduling the call. */
    SCHEDULE_CALL_DRAFT: 'scheduleCallDraft',

    /** Onyx updates that should be stored after sequential queue is flushed */
    QUEUE_FLUSHED_DATA: 'queueFlushedData',

    /** Set when we are loading bill when downgrade */
    IS_LOADING_BILL_WHEN_DOWNGRADE: 'isLoadingBillWhenDowngrade',

    /**
     * Determines whether billing is required when the user downgrades their plan.
     * If true, the "Pay & Downgrade" RHP will be displayed to guide the user
     * through the payment process before downgrading.
     */
    SHOULD_BILL_WHEN_DOWNGRADING: 'shouldBillWhenDowngrading',

    /** Billing receipt details */
    BILLING_RECEIPT_DETAILS: 'billingReceiptDetails',

<<<<<<< HEAD
    HYBRID_APP: 'hybridApp',
=======
    /** Set when user tries to connect VBBA but workspace currency is unsupported and is forced to change
     * This is later used to redirect user directly back to the VBBA flow */
    IS_FORCED_TO_CHANGE_CURRENCY: 'isForcedToChangeCurrency',

    /** Set this gets redirected from global reimbursements flow */
    IS_COMING_FROM_GLOBAL_REIMBURSEMENTS_FLOW: 'isComingFromGlobalReimbursementsFlow',
>>>>>>> 8f7cf05c

    /** Collection Keys */
    COLLECTION: {
        DOWNLOAD: 'download_',
        POLICY: 'policy_',
        POLICY_DRAFTS: 'policyDrafts_',
        POLICY_JOIN_MEMBER: 'policyJoinMember_',
        POLICY_CATEGORIES: 'policyCategories_',
        POLICY_CATEGORIES_DRAFT: 'policyCategoriesDraft_',
        POLICY_RECENTLY_USED_CATEGORIES: 'policyRecentlyUsedCategories_',
        POLICY_TAGS: 'policyTags_',
        POLICY_RECENTLY_USED_TAGS: 'nvp_recentlyUsedTags_',
        POLICY_RECENTLY_USED_DESTINATIONS: 'nvp_recentlyUsedDestinations_',
        // Whether the policy's connection data was attempted to be fetched in
        // the current user session. As this state only exists client-side, it
        // should not be included as part of the policy object. The policy
        // object should mirror the data as it's stored in the database.
        POLICY_HAS_CONNECTIONS_DATA_BEEN_FETCHED: 'policyHasConnectionsDataBeenFetched_',
        OLD_POLICY_RECENTLY_USED_TAGS: 'policyRecentlyUsedTags_',
        POLICY_CONNECTION_SYNC_PROGRESS: 'policyConnectionSyncProgress_',
        WORKSPACE_INVITE_MEMBERS_DRAFT: 'workspaceInviteMembersDraft_',
        WORKSPACE_INVITE_MESSAGE_DRAFT: 'workspaceInviteMessageDraft_',
        WORKSPACE_INVITE_ROLE_DRAFT: 'workspaceInviteRoleDraft_',
        REPORT: 'report_',
        REPORT_NAME_VALUE_PAIRS: 'reportNameValuePairs_',
        REPORT_DRAFT: 'reportDraft_',
        // REPORT_METADATA is a perf optimization used to hold loading states (isLoadingInitialReportActions, isLoadingOlderReportActions, isLoadingNewerReportActions).
        // A lot of components are connected to the Report entity and do not care about the actions. Setting the loading state
        // directly on the report caused a lot of unnecessary re-renders
        REPORT_METADATA: 'reportMetadata_',
        REPORT_ACTIONS: 'reportActions_',
        REPORT_ACTIONS_DRAFTS: 'reportActionsDrafts_',
        REPORT_ACTIONS_PAGES: 'reportActionsPages_',
        REPORT_ACTIONS_REACTIONS: 'reportActionsReactions_',
        REPORT_DRAFT_COMMENT: 'reportDraftComment_',
        REPORT_IS_COMPOSER_FULL_SIZE: 'reportIsComposerFullSize_',
        REPORT_USER_IS_TYPING: 'reportUserIsTyping_',
        REPORT_USER_IS_LEAVING_ROOM: 'reportUserIsLeavingRoom_',
        REPORT_VIOLATIONS: 'reportViolations_',
        SECURITY_GROUP: 'securityGroup_',
        TRANSACTION: 'transactions_',
        TRANSACTION_VIOLATIONS: 'transactionViolations_',
        TRANSACTION_DRAFT: 'transactionsDraft_',
        SKIP_CONFIRMATION: 'skipConfirmation_',
        TRANSACTION_BACKUP: 'transactionsBackup_',
        SPLIT_TRANSACTION_DRAFT: 'splitTransactionDraft_',
        PRIVATE_NOTES_DRAFT: 'privateNotesDraft_',
        NEXT_STEP: 'reportNextStep_',

        // Manual expense tab selector
        SELECTED_TAB: 'selectedTab_',

        /** This is deprecated, but needed for a migration, so we still need to include it here so that it will be initialized in Onyx.init */
        DEPRECATED_POLICY_MEMBER_LIST: 'policyMemberList_',

        // Search Page related
        SNAPSHOT: 'snapshot_',

        // Shared NVPs
        /** Collection of objects where each object represents the owner of the workspace that is past due billing AND the user is a member of. */
        SHARED_NVP_PRIVATE_USER_BILLING_GRACE_PERIOD_END: 'sharedNVP_private_billingGracePeriodEnd_',

        /** The collection of card feeds */
        SHARED_NVP_PRIVATE_DOMAIN_MEMBER: 'sharedNVP_private_domain_member_',

        /**
         * Stores the card list for a given fundID and feed in the format: cards_<fundID>_<bankName>
         * So for example: cards_12345_Expensify Card
         */
        WORKSPACE_CARDS_LIST: 'cards_',

        /** Expensify cards settings */
        PRIVATE_EXPENSIFY_CARD_SETTINGS: 'private_expensifyCardSettings_',

        /** Expensify cards bank account for a given workspace */
        EXPENSIFY_CARD_BANK_ACCOUNT_METADATA: 'expensifyCardBankAccountMetadata_',

        /** Expensify cards manual billing setting */
        PRIVATE_EXPENSIFY_CARD_MANUAL_BILLING: 'private_expensifyCardManualBilling_',

        /** Stores which connection is set up to use Continuous Reconciliation */
        EXPENSIFY_CARD_CONTINUOUS_RECONCILIATION_CONNECTION: 'expensifyCard_continuousReconciliationConnection_',

        /** The value that indicates whether Continuous Reconciliation should be used on the domain */
        EXPENSIFY_CARD_USE_CONTINUOUS_RECONCILIATION: 'expensifyCard_useContinuousReconciliation_',

        /** Currently displaying feed */
        LAST_SELECTED_FEED: 'lastSelectedFeed_',

        /** Currently displaying Expensify Card feed */
        LAST_SELECTED_EXPENSIFY_CARD_FEED: 'lastSelectedExpensifyCardFeed_',

        /**  Whether the bank account chosen for Expensify Card in on verification waitlist */
        NVP_EXPENSIFY_ON_CARD_WAITLIST: 'nvp_expensify_onCardWaitlist_',

        NVP_EXPENSIFY_REPORT_PDFFILENAME: 'nvp_expensify_report_PDFFilename_',

        /** Stores the information about the state of issuing a new card */
        ISSUE_NEW_EXPENSIFY_CARD: 'issueNewExpensifyCard_',
    },

    /** List of Form ids */
    FORMS: {
        ADD_PAYMENT_CARD_FORM: 'addPaymentCardForm',
        ADD_PAYMENT_CARD_FORM_DRAFT: 'addPaymentCardFormDraft',
        WORKSPACE_SETTINGS_FORM: 'workspaceSettingsForm',
        WORKSPACE_CATEGORY_FORM: 'workspaceCategoryForm',
        WORKSPACE_CONFIRMATION_FORM: 'workspaceConfirmationForm',
        WORKSPACE_CONFIRMATION_FORM_DRAFT: 'workspaceConfirmationFormDraft',
        WORKSPACE_CATEGORY_FORM_DRAFT: 'workspaceCategoryFormDraft',
        WORKSPACE_CATEGORY_DESCRIPTION_HINT_FORM: 'workspaceCategoryDescriptionHintForm',
        WORKSPACE_CATEGORY_DESCRIPTION_HINT_FORM_DRAFT: 'workspaceCategoryDescriptionHintFormDraft',
        WORKSPACE_CATEGORY_FLAG_AMOUNTS_OVER_FORM: 'workspaceCategoryFlagAmountsOverForm',
        WORKSPACE_CATEGORY_FLAG_AMOUNTS_OVER_FORM_DRAFT: 'workspaceCategoryFlagAmountsOverFormDraft',
        WORKSPACE_TAG_FORM: 'workspaceTagForm',
        WORKSPACE_TAG_FORM_DRAFT: 'workspaceTagFormDraft',
        WORKSPACE_SETTINGS_FORM_DRAFT: 'workspaceSettingsFormDraft',
        WORKSPACE_DESCRIPTION_FORM: 'workspaceDescriptionForm',
        WORKSPACE_DESCRIPTION_FORM_DRAFT: 'workspaceDescriptionFormDraft',
        WORKSPACE_TAX_CUSTOM_NAME: 'workspaceTaxCustomName',
        WORKSPACE_TAX_CUSTOM_NAME_DRAFT: 'workspaceTaxCustomNameDraft',
        WORKSPACE_COMPANY_CARD_FEED_NAME: 'workspaceCompanyCardFeedName',
        WORKSPACE_COMPANY_CARD_FEED_NAME_DRAFT: 'workspaceCompanyCardFeedNameDraft',
        EDIT_WORKSPACE_COMPANY_CARD_NAME_FORM: 'editCompanyCardName',
        EDIT_WORKSPACE_COMPANY_CARD_NAME_DRAFT_FORM: 'editCompanyCardNameDraft',
        WORKSPACE_REPORT_FIELDS_FORM: 'workspaceReportFieldForm',
        WORKSPACE_REPORT_FIELDS_FORM_DRAFT: 'workspaceReportFieldFormDraft',
        POLICY_CREATE_DISTANCE_RATE_FORM: 'policyCreateDistanceRateForm',
        POLICY_CREATE_DISTANCE_RATE_FORM_DRAFT: 'policyCreateDistanceRateFormDraft',
        POLICY_DISTANCE_RATE_EDIT_FORM: 'policyDistanceRateEditForm',
        POLICY_DISTANCE_RATE_TAX_RECLAIMABLE_ON_EDIT_FORM: 'policyDistanceRateTaxReclaimableOnEditForm',
        POLICY_DISTANCE_RATE_TAX_RECLAIMABLE_ON_EDIT_FORM_DRAFT: 'policyDistanceRateTaxReclaimableOnEditFormDraft',
        POLICY_DISTANCE_RATE_EDIT_FORM_DRAFT: 'policyDistanceRateEditFormDraft',
        CLOSE_ACCOUNT_FORM: 'closeAccount',
        CLOSE_ACCOUNT_FORM_DRAFT: 'closeAccountDraft',
        PROFILE_SETTINGS_FORM: 'profileSettingsForm',
        PROFILE_SETTINGS_FORM_DRAFT: 'profileSettingsFormDraft',
        DISPLAY_NAME_FORM: 'displayNameForm',
        DISPLAY_NAME_FORM_DRAFT: 'displayNameFormDraft',
        ONBOARDING_PERSONAL_DETAILS_FORM: 'onboardingPersonalDetailsForm',
        ONBOARDING_PERSONAL_DETAILS_FORM_DRAFT: 'onboardingPersonalDetailsFormDraft',
        ROOM_NAME_FORM: 'roomNameForm',
        ROOM_NAME_FORM_DRAFT: 'roomNameFormDraft',
        REPORT_DESCRIPTION_FORM: 'reportDescriptionForm',
        REPORT_DESCRIPTION_FORM_DRAFT: 'reportDescriptionFormDraft',
        LEGAL_NAME_FORM: 'legalNameForm',
        LEGAL_NAME_FORM_DRAFT: 'legalNameFormDraft',
        WORKSPACE_INVITE_MESSAGE_FORM: 'workspaceInviteMessageForm',
        WORKSPACE_INVITE_MESSAGE_FORM_DRAFT: 'workspaceInviteMessageFormDraft',
        DATE_OF_BIRTH_FORM: 'dateOfBirthForm',
        DATE_OF_BIRTH_FORM_DRAFT: 'dateOfBirthFormDraft',
        HOME_ADDRESS_FORM: 'homeAddressForm',
        HOME_ADDRESS_FORM_DRAFT: 'homeAddressFormDraft',
        PERSONAL_DETAILS_FORM: 'personalDetailsForm',
        PERSONAL_DETAILS_FORM_DRAFT: 'personalDetailsFormDraft',
        INTERNATIONAL_BANK_ACCOUNT_FORM: 'internationalBankAccountForm',
        INTERNATIONAL_BANK_ACCOUNT_FORM_DRAFT: 'internationalBankAccountFormDraft',
        NEW_ROOM_FORM: 'newRoomForm',
        NEW_ROOM_FORM_DRAFT: 'newRoomFormDraft',
        ROOM_SETTINGS_FORM: 'roomSettingsForm',
        ROOM_SETTINGS_FORM_DRAFT: 'roomSettingsFormDraft',
        NEW_TASK_FORM: 'newTaskForm',
        NEW_TASK_FORM_DRAFT: 'newTaskFormDraft',
        EDIT_TASK_FORM: 'editTaskForm',
        EDIT_TASK_FORM_DRAFT: 'editTaskFormDraft',
        MONEY_REQUEST_DESCRIPTION_FORM: 'moneyRequestDescriptionForm',
        MONEY_REQUEST_DESCRIPTION_FORM_DRAFT: 'moneyRequestDescriptionFormDraft',
        MONEY_REQUEST_MERCHANT_FORM: 'moneyRequestMerchantForm',
        MONEY_REQUEST_MERCHANT_FORM_DRAFT: 'moneyRequestMerchantFormDraft',
        MONEY_REQUEST_AMOUNT_FORM: 'moneyRequestAmountForm',
        MONEY_REQUEST_AMOUNT_FORM_DRAFT: 'moneyRequestAmountFormDraft',
        MONEY_REQUEST_DATE_FORM: 'moneyRequestCreatedForm',
        MONEY_REQUEST_DATE_FORM_DRAFT: 'moneyRequestCreatedFormDraft',
        MONEY_REQUEST_HOLD_FORM: 'moneyHoldReasonForm',
        MONEY_REQUEST_HOLD_FORM_DRAFT: 'moneyHoldReasonFormDraft',
        MONEY_REQUEST_COMPANY_INFO_FORM: 'moneyRequestCompanyInfoForm',
        MONEY_REQUEST_COMPANY_INFO_FORM_DRAFT: 'moneyRequestCompanyInfoFormDraft',
        MONEY_REQUEST_TIME_FORM: 'moneyRequestTimeForm',
        MONEY_REQUEST_TIME_FORM_DRAFT: 'moneyRequestTimeFormDraft',
        MONEY_REQUEST_SUBRATE_FORM: 'moneyRequestSubrateForm',
        MONEY_REQUEST_SUBRATE_FORM_DRAFT: 'moneyRequestSubrateFormDraft',
        NEW_CONTACT_METHOD_FORM: 'newContactMethodForm',
        NEW_CONTACT_METHOD_FORM_DRAFT: 'newContactMethodFormDraft',
        WAYPOINT_FORM: 'waypointForm',
        WAYPOINT_FORM_DRAFT: 'waypointFormDraft',
        SETTINGS_STATUS_SET_FORM: 'settingsStatusSetForm',
        SETTINGS_STATUS_SET_FORM_DRAFT: 'settingsStatusSetFormDraft',
        SETTINGS_STATUS_SET_CLEAR_AFTER_FORM: 'settingsStatusSetClearAfterForm',
        SETTINGS_STATUS_SET_CLEAR_AFTER_FORM_DRAFT: 'settingsStatusSetClearAfterFormDraft',
        SETTINGS_STATUS_CLEAR_DATE_FORM: 'settingsStatusClearDateForm',
        SETTINGS_STATUS_CLEAR_DATE_FORM_DRAFT: 'settingsStatusClearDateFormDraft',
        CHANGE_BILLING_CURRENCY_FORM: 'billingCurrencyForm',
        CHANGE_BILLING_CURRENCY_FORM_DRAFT: 'billingCurrencyFormDraft',
        PRIVATE_NOTES_FORM: 'privateNotesForm',
        PRIVATE_NOTES_FORM_DRAFT: 'privateNotesFormDraft',
        I_KNOW_A_TEACHER_FORM: 'iKnowTeacherForm',
        I_KNOW_A_TEACHER_FORM_DRAFT: 'iKnowTeacherFormDraft',
        INTRO_SCHOOL_PRINCIPAL_FORM: 'introSchoolPrincipalForm',
        INTRO_SCHOOL_PRINCIPAL_FORM_DRAFT: 'introSchoolPrincipalFormDraft',
        REPORT_PHYSICAL_CARD_FORM: 'requestPhysicalCardForm',
        REPORT_PHYSICAL_CARD_FORM_DRAFT: 'requestPhysicalCardFormDraft',
        REPORT_VIRTUAL_CARD_FRAUD: 'reportVirtualCardFraudForm',
        REPORT_VIRTUAL_CARD_FRAUD_DRAFT: 'reportVirtualCardFraudFormDraft',
        REPORT_FIELDS_EDIT_FORM: 'reportFieldsEditForm',
        REPORT_FIELDS_EDIT_FORM_DRAFT: 'reportFieldsEditFormDraft',
        REIMBURSEMENT_ACCOUNT_FORM: 'reimbursementAccount',
        REIMBURSEMENT_ACCOUNT_FORM_DRAFT: 'reimbursementAccountDraft',
        PERSONAL_BANK_ACCOUNT_FORM: 'personalBankAccount',
        PERSONAL_BANK_ACCOUNT_FORM_DRAFT: 'personalBankAccountDraft',
        DISABLE_AUTO_RENEW_SURVEY_FORM: 'disableAutoRenewSurveyForm',
        DISABLE_AUTO_RENEW_SURVEY_FORM_DRAFT: 'disableAutoRenewSurveyFormDraft',
        REQUEST_EARLY_CANCELLATION_FORM: 'requestEarlyCancellationForm',
        REQUEST_EARLY_CANCELLATION_FORM_DRAFT: 'requestEarlyCancellationFormDraft',
        EXIT_SURVEY_REASON_FORM: 'exitSurveyReasonForm',
        EXIT_SURVEY_REASON_FORM_DRAFT: 'exitSurveyReasonFormDraft',
        EXIT_SURVEY_RESPONSE_FORM: 'exitSurveyResponseForm',
        EXIT_SURVEY_RESPONSE_FORM_DRAFT: 'exitSurveyResponseFormDraft',
        WALLET_ADDITIONAL_DETAILS: 'walletAdditionalDetails',
        WALLET_ADDITIONAL_DETAILS_DRAFT: 'walletAdditionalDetailsDraft',
        POLICY_TAG_NAME_FORM: 'policyTagNameForm',
        POLICY_TAG_NAME_FORM_DRAFT: 'policyTagNameFormDraft',
        WORKSPACE_NEW_TAX_FORM: 'workspaceNewTaxForm',
        WORKSPACE_NEW_TAX_FORM_DRAFT: 'workspaceNewTaxFormDraft',
        WORKSPACE_TAX_NAME_FORM: 'workspaceTaxNameForm',
        WORKSPACE_TAX_CODE_FORM: 'workspaceTaxCodeForm',
        WORKSPACE_TAX_CODE_FORM_DRAFT: 'workspaceTaxCodeFormDraft',
        WORKSPACE_TAX_NAME_FORM_DRAFT: 'workspaceTaxNameFormDraft',
        WORKSPACE_TAX_VALUE_FORM: 'workspaceTaxValueForm',
        WORKSPACE_TAX_VALUE_FORM_DRAFT: 'workspaceTaxValueFormDraft',
        WORKSPACE_INVOICES_COMPANY_NAME_FORM: 'workspaceInvoicesCompanyNameForm',
        WORKSPACE_INVOICES_COMPANY_NAME_FORM_DRAFT: 'workspaceInvoicesCompanyNameFormDraft',
        WORKSPACE_INVOICES_COMPANY_WEBSITE_FORM: 'workspaceInvoicesCompanyWebsiteForm',
        WORKSPACE_INVOICES_COMPANY_WEBSITE_FORM_DRAFT: 'workspaceInvoicesCompanyWebsiteFormDraft',
        NEW_CHAT_NAME_FORM: 'newChatNameForm',
        NEW_CHAT_NAME_FORM_DRAFT: 'newChatNameFormDraft',
        SUBSCRIPTION_SIZE_FORM: 'subscriptionSizeForm',
        SUBSCRIPTION_SIZE_FORM_DRAFT: 'subscriptionSizeFormDraft',
        ISSUE_NEW_EXPENSIFY_CARD_FORM: 'issueNewExpensifyCard',
        ISSUE_NEW_EXPENSIFY_CARD_FORM_DRAFT: 'issueNewExpensifyCardDraft',
        ADD_NEW_CARD_FEED_FORM: 'addNewCardFeed',
        ADD_NEW_CARD_FEED_FORM_DRAFT: 'addNewCardFeedDraft',
        ASSIGN_CARD_FORM: 'assignCard',
        ASSIGN_CARD_FORM_DRAFT: 'assignCardDraft',
        EDIT_EXPENSIFY_CARD_NAME_FORM: 'editExpensifyCardName',
        EDIT_EXPENSIFY_CARD_NAME_DRAFT_FORM: 'editExpensifyCardNameDraft',
        EDIT_EXPENSIFY_CARD_LIMIT_FORM: 'editExpensifyCardLimit',
        EDIT_EXPENSIFY_CARD_LIMIT_DRAFT_FORM: 'editExpensifyCardLimitDraft',
        SAGE_INTACCT_CREDENTIALS_FORM: 'sageIntacctCredentialsForm',
        SAGE_INTACCT_CREDENTIALS_FORM_DRAFT: 'sageIntacctCredentialsFormDraft',
        NETSUITE_CUSTOM_FIELD_FORM: 'netSuiteCustomFieldForm',
        NETSUITE_CUSTOM_FIELD_FORM_DRAFT: 'netSuiteCustomFieldFormDraft',
        NETSUITE_CUSTOM_SEGMENT_ADD_FORM: 'netSuiteCustomSegmentAddForm',
        NETSUITE_CUSTOM_SEGMENT_ADD_FORM_DRAFT: 'netSuiteCustomSegmentAddFormDraft',
        NETSUITE_CUSTOM_LIST_ADD_FORM: 'netSuiteCustomListAddForm',
        NETSUITE_CUSTOM_LIST_ADD_FORM_DRAFT: 'netSuiteCustomListAddFormDraft',
        NETSUITE_TOKEN_INPUT_FORM: 'netsuiteTokenInputForm',
        NETSUITE_TOKEN_INPUT_FORM_DRAFT: 'netsuiteTokenInputFormDraft',
        NETSUITE_CUSTOM_FORM_ID_FORM: 'netsuiteCustomFormIDForm',
        NETSUITE_CUSTOM_FORM_ID_FORM_DRAFT: 'netsuiteCustomFormIDFormDraft',
        SAGE_INTACCT_DIMENSION_TYPE_FORM: 'sageIntacctDimensionTypeForm',
        SAGE_INTACCT_DIMENSION_TYPE_FORM_DRAFT: 'sageIntacctDimensionTypeFormDraft',
        SEARCH_ADVANCED_FILTERS_FORM: 'searchAdvancedFiltersForm',
        SEARCH_ADVANCED_FILTERS_FORM_DRAFT: 'searchAdvancedFiltersFormDraft',
        SEARCH_SAVED_SEARCH_RENAME_FORM: 'searchSavedSearchRenameForm',
        SEARCH_SAVED_SEARCH_RENAME_FORM_DRAFT: 'searchSavedSearchRenameFormDraft',
        TEXT_PICKER_MODAL_FORM: 'textPickerModalForm',
        TEXT_PICKER_MODAL_FORM_DRAFT: 'textPickerModalFormDraft',
        RULES_CUSTOM_NAME_MODAL_FORM: 'rulesCustomNameModalForm',
        RULES_CUSTOM_NAME_MODAL_FORM_DRAFT: 'rulesCustomNameModalFormDraft',
        RULES_AUTO_APPROVE_REPORTS_UNDER_MODAL_FORM: 'rulesAutoApproveReportsUnderModalForm',
        RULES_AUTO_APPROVE_REPORTS_UNDER_MODAL_FORM_DRAFT: 'rulesAutoApproveReportsUnderModalFormDraft',
        RULES_RANDOM_REPORT_AUDIT_MODAL_FORM: 'rulesRandomReportAuditModalForm',
        RULES_RANDOM_REPORT_AUDIT_MODAL_FORM_DRAFT: 'rulesRandomReportAuditModalFormDraft',
        RULES_AUTO_PAY_REPORTS_UNDER_MODAL_FORM: 'rulesAutoPayReportsUnderModalForm',
        RULES_AUTO_PAY_REPORTS_UNDER_MODAL_FORM_DRAFT: 'rulesAutoPayReportsUnderModalFormDraft',
        RULES_REQUIRED_RECEIPT_AMOUNT_FORM: 'rulesRequiredReceiptAmountForm',
        RULES_REQUIRED_RECEIPT_AMOUNT_FORM_DRAFT: 'rulesRequiredReceiptAmountFormDraft',
        RULES_MAX_EXPENSE_AMOUNT_FORM: 'rulesMaxExpenseAmountForm',
        RULES_MAX_EXPENSE_AMOUNT_FORM_DRAFT: 'rulesMaxExpenseAmountFormDraft',
        RULES_MAX_EXPENSE_AGE_FORM: 'rulesMaxExpenseAgeForm',
        RULES_MAX_EXPENSE_AGE_FORM_DRAFT: 'rulesMaxExpenseAgeFormDraft',
        RULES_CUSTOM_FORM: 'rulesCustomForm',
        RULES_CUSTOM_FORM_DRAFT: 'rulesCustomFormDraft',
        DEBUG_DETAILS_FORM: 'debugDetailsForm',
        DEBUG_DETAILS_FORM_DRAFT: 'debugDetailsFormDraft',
        ONBOARDING_WORK_EMAIL_FORM: 'onboardingWorkEmailForm',
        ONBOARDING_WORK_EMAIL_FORM_DRAFT: 'onboardingWorkEmailFormDraft',
        MERGE_ACCOUNT_DETAILS_FORM: 'mergeAccountDetailsForm',
        MERGE_ACCOUNT_DETAILS_FORM_DRAFT: 'mergeAccountDetailsFormDraft',
        WORKSPACE_PER_DIEM_FORM: 'workspacePerDiemForm',
        WORKSPACE_PER_DIEM_FORM_DRAFT: 'workspacePerDiemFormDraft',
    },
    DERIVED: {
        CONCIERGE_CHAT_REPORT_ID: 'conciergeChatReportID',
        REPORT_ATTRIBUTES: 'reportAttributes',
    },
} as const;

type AllOnyxKeys = DeepValueOf<typeof ONYXKEYS>;

type OnyxFormValuesMapping = {
    [ONYXKEYS.FORMS.ADD_PAYMENT_CARD_FORM]: FormTypes.AddPaymentCardForm;
    [ONYXKEYS.FORMS.WORKSPACE_SETTINGS_FORM]: FormTypes.WorkspaceSettingsForm;
    [ONYXKEYS.FORMS.WORKSPACE_CATEGORY_FORM]: FormTypes.WorkspaceCategoryForm;
    [ONYXKEYS.FORMS.WORKSPACE_CONFIRMATION_FORM]: FormTypes.WorkspaceConfirmationForm;
    [ONYXKEYS.FORMS.WORKSPACE_TAG_FORM]: FormTypes.WorkspaceTagForm;
    [ONYXKEYS.FORMS.WORKSPACE_TAX_CUSTOM_NAME]: FormTypes.WorkspaceTaxCustomName;
    [ONYXKEYS.FORMS.WORKSPACE_COMPANY_CARD_FEED_NAME]: FormTypes.WorkspaceCompanyCardFeedName;
    [ONYXKEYS.FORMS.EDIT_WORKSPACE_COMPANY_CARD_NAME_FORM]: FormTypes.WorkspaceCompanyCardEditName;
    [ONYXKEYS.FORMS.WORKSPACE_REPORT_FIELDS_FORM]: FormTypes.WorkspaceReportFieldForm;
    [ONYXKEYS.FORMS.WORKSPACE_CATEGORY_DESCRIPTION_HINT_FORM]: FormTypes.WorkspaceCategoryDescriptionHintForm;
    [ONYXKEYS.FORMS.WORKSPACE_CATEGORY_FLAG_AMOUNTS_OVER_FORM]: FormTypes.WorkspaceCategoryFlagAmountsOverForm;
    [ONYXKEYS.FORMS.CLOSE_ACCOUNT_FORM]: FormTypes.CloseAccountForm;
    [ONYXKEYS.FORMS.PROFILE_SETTINGS_FORM]: FormTypes.ProfileSettingsForm;
    [ONYXKEYS.FORMS.DISPLAY_NAME_FORM]: FormTypes.DisplayNameForm;
    [ONYXKEYS.FORMS.ONBOARDING_PERSONAL_DETAILS_FORM]: FormTypes.DisplayNameForm;
    [ONYXKEYS.FORMS.ROOM_NAME_FORM]: FormTypes.RoomNameForm;
    [ONYXKEYS.FORMS.REPORT_DESCRIPTION_FORM]: FormTypes.ReportDescriptionForm;
    [ONYXKEYS.FORMS.LEGAL_NAME_FORM]: FormTypes.LegalNameForm;
    [ONYXKEYS.FORMS.WORKSPACE_INVITE_MESSAGE_FORM]: FormTypes.WorkspaceInviteMessageForm;
    [ONYXKEYS.FORMS.DATE_OF_BIRTH_FORM]: FormTypes.DateOfBirthForm;
    [ONYXKEYS.FORMS.HOME_ADDRESS_FORM]: FormTypes.HomeAddressForm;
    [ONYXKEYS.FORMS.PERSONAL_DETAILS_FORM]: FormTypes.PersonalDetailsForm;
    [ONYXKEYS.FORMS.NEW_ROOM_FORM]: FormTypes.NewRoomForm;
    [ONYXKEYS.FORMS.ROOM_SETTINGS_FORM]: FormTypes.RoomSettingsForm;
    [ONYXKEYS.FORMS.NEW_TASK_FORM]: FormTypes.NewTaskForm;
    [ONYXKEYS.FORMS.EDIT_TASK_FORM]: FormTypes.EditTaskForm;
    [ONYXKEYS.FORMS.DISABLE_AUTO_RENEW_SURVEY_FORM]: FormTypes.FeedbackSurveyForm;
    [ONYXKEYS.FORMS.REQUEST_EARLY_CANCELLATION_FORM]: FormTypes.FeedbackSurveyForm;
    [ONYXKEYS.FORMS.EXIT_SURVEY_REASON_FORM]: FormTypes.ExitSurveyReasonForm;
    [ONYXKEYS.FORMS.EXIT_SURVEY_RESPONSE_FORM]: FormTypes.ExitSurveyResponseForm;
    [ONYXKEYS.FORMS.MONEY_REQUEST_DESCRIPTION_FORM]: FormTypes.MoneyRequestDescriptionForm;
    [ONYXKEYS.FORMS.MONEY_REQUEST_MERCHANT_FORM]: FormTypes.MoneyRequestMerchantForm;
    [ONYXKEYS.FORMS.MONEY_REQUEST_AMOUNT_FORM]: FormTypes.MoneyRequestAmountForm;
    [ONYXKEYS.FORMS.MONEY_REQUEST_DATE_FORM]: FormTypes.MoneyRequestDateForm;
    [ONYXKEYS.FORMS.MONEY_REQUEST_TIME_FORM]: FormTypes.MoneyRequestTimeForm;
    [ONYXKEYS.FORMS.MONEY_REQUEST_SUBRATE_FORM]: FormTypes.MoneyRequestSubrateForm;
    [ONYXKEYS.FORMS.MONEY_REQUEST_HOLD_FORM]: FormTypes.MoneyRequestHoldReasonForm;
    [ONYXKEYS.FORMS.MONEY_REQUEST_COMPANY_INFO_FORM]: FormTypes.MoneyRequestCompanyInfoForm;
    [ONYXKEYS.FORMS.NEW_CONTACT_METHOD_FORM]: FormTypes.NewContactMethodForm;
    [ONYXKEYS.FORMS.WAYPOINT_FORM]: FormTypes.WaypointForm;
    [ONYXKEYS.FORMS.SETTINGS_STATUS_SET_FORM]: FormTypes.SettingsStatusSetForm;
    [ONYXKEYS.FORMS.SETTINGS_STATUS_CLEAR_DATE_FORM]: FormTypes.SettingsStatusClearDateForm;
    [ONYXKEYS.FORMS.CHANGE_BILLING_CURRENCY_FORM]: FormTypes.ChangeBillingCurrencyForm;
    [ONYXKEYS.FORMS.SETTINGS_STATUS_SET_CLEAR_AFTER_FORM]: FormTypes.SettingsStatusSetClearAfterForm;
    [ONYXKEYS.FORMS.PRIVATE_NOTES_FORM]: FormTypes.PrivateNotesForm;
    [ONYXKEYS.FORMS.I_KNOW_A_TEACHER_FORM]: FormTypes.IKnowTeacherForm;
    [ONYXKEYS.FORMS.INTRO_SCHOOL_PRINCIPAL_FORM]: FormTypes.IntroSchoolPrincipalForm;
    [ONYXKEYS.FORMS.REPORT_VIRTUAL_CARD_FRAUD]: FormTypes.ReportVirtualCardFraudForm;
    [ONYXKEYS.FORMS.REPORT_PHYSICAL_CARD_FORM]: FormTypes.ReportPhysicalCardForm;
    [ONYXKEYS.FORMS.REPORT_FIELDS_EDIT_FORM]: FormTypes.ReportFieldsEditForm;
    [ONYXKEYS.FORMS.REIMBURSEMENT_ACCOUNT_FORM]: FormTypes.ReimbursementAccountForm;
    [ONYXKEYS.FORMS.PERSONAL_BANK_ACCOUNT_FORM]: FormTypes.PersonalBankAccountForm;
    [ONYXKEYS.FORMS.WORKSPACE_DESCRIPTION_FORM]: FormTypes.WorkspaceDescriptionForm;
    [ONYXKEYS.FORMS.WALLET_ADDITIONAL_DETAILS]: FormTypes.AdditionalDetailStepForm;
    [ONYXKEYS.FORMS.POLICY_TAG_NAME_FORM]: FormTypes.PolicyTagNameForm;
    [ONYXKEYS.FORMS.WORKSPACE_NEW_TAX_FORM]: FormTypes.WorkspaceNewTaxForm;
    [ONYXKEYS.FORMS.POLICY_CREATE_DISTANCE_RATE_FORM]: FormTypes.PolicyCreateDistanceRateForm;
    [ONYXKEYS.FORMS.POLICY_DISTANCE_RATE_EDIT_FORM]: FormTypes.PolicyDistanceRateEditForm;
    [ONYXKEYS.FORMS.POLICY_DISTANCE_RATE_TAX_RECLAIMABLE_ON_EDIT_FORM]: FormTypes.PolicyDistanceRateTaxReclaimableOnEditForm;
    [ONYXKEYS.FORMS.WORKSPACE_TAX_NAME_FORM]: FormTypes.WorkspaceTaxNameForm;
    [ONYXKEYS.FORMS.WORKSPACE_TAX_CODE_FORM]: FormTypes.WorkspaceTaxCodeForm;
    [ONYXKEYS.FORMS.WORKSPACE_TAX_VALUE_FORM]: FormTypes.WorkspaceTaxValueForm;
    [ONYXKEYS.FORMS.WORKSPACE_INVOICES_COMPANY_NAME_FORM]: FormTypes.WorkspaceInvoicesCompanyNameForm;
    [ONYXKEYS.FORMS.WORKSPACE_INVOICES_COMPANY_WEBSITE_FORM]: FormTypes.WorkspaceInvoicesCompanyWebsiteForm;
    [ONYXKEYS.FORMS.NEW_CHAT_NAME_FORM]: FormTypes.NewChatNameForm;
    [ONYXKEYS.FORMS.SUBSCRIPTION_SIZE_FORM]: FormTypes.SubscriptionSizeForm;
    [ONYXKEYS.FORMS.ISSUE_NEW_EXPENSIFY_CARD_FORM]: FormTypes.IssueNewExpensifyCardForm;
    [ONYXKEYS.FORMS.ADD_NEW_CARD_FEED_FORM]: FormTypes.AddNewCardFeedForm;
    [ONYXKEYS.FORMS.ASSIGN_CARD_FORM]: FormTypes.AssignCardForm;
    [ONYXKEYS.FORMS.EDIT_EXPENSIFY_CARD_NAME_FORM]: FormTypes.EditExpensifyCardNameForm;
    [ONYXKEYS.FORMS.EDIT_EXPENSIFY_CARD_LIMIT_FORM]: FormTypes.EditExpensifyCardLimitForm;
    [ONYXKEYS.FORMS.SAGE_INTACCT_CREDENTIALS_FORM]: FormTypes.SageIntactCredentialsForm;
    [ONYXKEYS.FORMS.NETSUITE_CUSTOM_FIELD_FORM]: FormTypes.NetSuiteCustomFieldForm;
    [ONYXKEYS.FORMS.NETSUITE_CUSTOM_LIST_ADD_FORM]: FormTypes.NetSuiteCustomFieldForm;
    [ONYXKEYS.FORMS.NETSUITE_CUSTOM_SEGMENT_ADD_FORM]: FormTypes.NetSuiteCustomFieldForm;
    [ONYXKEYS.FORMS.NETSUITE_TOKEN_INPUT_FORM]: FormTypes.NetSuiteTokenInputForm;
    [ONYXKEYS.FORMS.NETSUITE_CUSTOM_FORM_ID_FORM]: FormTypes.NetSuiteCustomFormIDForm;
    [ONYXKEYS.FORMS.SAGE_INTACCT_DIMENSION_TYPE_FORM]: FormTypes.SageIntacctDimensionForm;
    [ONYXKEYS.FORMS.SEARCH_ADVANCED_FILTERS_FORM]: FormTypes.SearchAdvancedFiltersForm;
    [ONYXKEYS.FORMS.TEXT_PICKER_MODAL_FORM]: FormTypes.TextPickerModalForm;
    [ONYXKEYS.FORMS.RULES_CUSTOM_NAME_MODAL_FORM]: FormTypes.RulesCustomNameModalForm;
    [ONYXKEYS.FORMS.RULES_AUTO_APPROVE_REPORTS_UNDER_MODAL_FORM]: FormTypes.RulesAutoApproveReportsUnderModalForm;
    [ONYXKEYS.FORMS.RULES_RANDOM_REPORT_AUDIT_MODAL_FORM]: FormTypes.RulesRandomReportAuditModalForm;
    [ONYXKEYS.FORMS.RULES_AUTO_PAY_REPORTS_UNDER_MODAL_FORM]: FormTypes.RulesAutoPayReportsUnderModalForm;
    [ONYXKEYS.FORMS.RULES_REQUIRED_RECEIPT_AMOUNT_FORM]: FormTypes.RulesRequiredReceiptAmountForm;
    [ONYXKEYS.FORMS.RULES_MAX_EXPENSE_AMOUNT_FORM]: FormTypes.RulesMaxExpenseAmountForm;
    [ONYXKEYS.FORMS.RULES_MAX_EXPENSE_AGE_FORM]: FormTypes.RulesMaxExpenseAgeForm;
    [ONYXKEYS.FORMS.RULES_CUSTOM_FORM]: FormTypes.RulesCustomForm;
    [ONYXKEYS.FORMS.SEARCH_SAVED_SEARCH_RENAME_FORM]: FormTypes.SearchSavedSearchRenameForm;
    [ONYXKEYS.FORMS.DEBUG_DETAILS_FORM]: FormTypes.DebugReportForm | FormTypes.DebugReportActionForm | FormTypes.DebugTransactionForm | FormTypes.DebugTransactionViolationForm;
    [ONYXKEYS.FORMS.ONBOARDING_WORK_EMAIL_FORM]: FormTypes.OnboardingWorkEmailForm;
    [ONYXKEYS.FORMS.MERGE_ACCOUNT_DETAILS_FORM]: FormTypes.MergeAccountDetailsForm;
    [ONYXKEYS.FORMS.INTERNATIONAL_BANK_ACCOUNT_FORM]: FormTypes.InternationalBankAccountForm;
    [ONYXKEYS.FORMS.WORKSPACE_PER_DIEM_FORM]: FormTypes.WorkspacePerDiemForm;
};

type OnyxFormDraftValuesMapping = {
    [K in keyof OnyxFormValuesMapping as `${K}Draft`]: OnyxFormValuesMapping[K];
};

type OnyxCollectionValuesMapping = {
    [ONYXKEYS.COLLECTION.DOWNLOAD]: OnyxTypes.Download;
    [ONYXKEYS.COLLECTION.POLICY]: OnyxTypes.Policy;
    [ONYXKEYS.COLLECTION.POLICY_DRAFTS]: OnyxTypes.Policy;
    [ONYXKEYS.COLLECTION.POLICY_CATEGORIES]: OnyxTypes.PolicyCategories;
    [ONYXKEYS.COLLECTION.POLICY_CATEGORIES_DRAFT]: OnyxTypes.PolicyCategories;
    [ONYXKEYS.COLLECTION.POLICY_TAGS]: OnyxTypes.PolicyTagLists;
    [ONYXKEYS.COLLECTION.POLICY_RECENTLY_USED_CATEGORIES]: OnyxTypes.RecentlyUsedCategories;
    [ONYXKEYS.COLLECTION.POLICY_RECENTLY_USED_DESTINATIONS]: OnyxTypes.RecentlyUsedCategories;
    [ONYXKEYS.COLLECTION.POLICY_HAS_CONNECTIONS_DATA_BEEN_FETCHED]: boolean;
    [ONYXKEYS.COLLECTION.DEPRECATED_POLICY_MEMBER_LIST]: OnyxTypes.PolicyEmployeeList;
    [ONYXKEYS.COLLECTION.WORKSPACE_INVITE_MEMBERS_DRAFT]: OnyxTypes.InvitedEmailsToAccountIDs;
    [ONYXKEYS.COLLECTION.WORKSPACE_INVITE_MESSAGE_DRAFT]: string;
    [ONYXKEYS.COLLECTION.WORKSPACE_INVITE_ROLE_DRAFT]: string;
    [ONYXKEYS.COLLECTION.REPORT]: OnyxTypes.Report;
    [ONYXKEYS.COLLECTION.REPORT_NAME_VALUE_PAIRS]: OnyxTypes.ReportNameValuePairs;
    [ONYXKEYS.COLLECTION.REPORT_DRAFT]: OnyxTypes.Report;
    [ONYXKEYS.COLLECTION.REPORT_METADATA]: OnyxTypes.ReportMetadata;
    [ONYXKEYS.COLLECTION.REPORT_ACTIONS]: OnyxTypes.ReportActions;
    [ONYXKEYS.COLLECTION.REPORT_ACTIONS_DRAFTS]: OnyxTypes.ReportActionsDrafts;
    [ONYXKEYS.COLLECTION.REPORT_ACTIONS_PAGES]: OnyxTypes.Pages;
    [ONYXKEYS.COLLECTION.REPORT_ACTIONS_REACTIONS]: OnyxTypes.ReportActionReactions;
    [ONYXKEYS.COLLECTION.REPORT_DRAFT_COMMENT]: string;
    [ONYXKEYS.COLLECTION.REPORT_IS_COMPOSER_FULL_SIZE]: boolean;
    [ONYXKEYS.COLLECTION.REPORT_USER_IS_TYPING]: OnyxTypes.ReportUserIsTyping;
    [ONYXKEYS.COLLECTION.REPORT_USER_IS_LEAVING_ROOM]: boolean;
    [ONYXKEYS.COLLECTION.REPORT_VIOLATIONS]: OnyxTypes.ReportViolations;
    [ONYXKEYS.COLLECTION.SECURITY_GROUP]: OnyxTypes.SecurityGroup;
    [ONYXKEYS.COLLECTION.TRANSACTION]: OnyxTypes.Transaction;
    [ONYXKEYS.COLLECTION.TRANSACTION_DRAFT]: OnyxTypes.Transaction;
    [ONYXKEYS.COLLECTION.SKIP_CONFIRMATION]: boolean;
    [ONYXKEYS.COLLECTION.TRANSACTION_BACKUP]: OnyxTypes.Transaction;
    [ONYXKEYS.COLLECTION.TRANSACTION_VIOLATIONS]: OnyxTypes.TransactionViolations;
    [ONYXKEYS.COLLECTION.SPLIT_TRANSACTION_DRAFT]: OnyxTypes.Transaction;
    [ONYXKEYS.COLLECTION.POLICY_RECENTLY_USED_TAGS]: OnyxTypes.RecentlyUsedTags;
    [ONYXKEYS.COLLECTION.OLD_POLICY_RECENTLY_USED_TAGS]: OnyxTypes.RecentlyUsedTags;
    [ONYXKEYS.COLLECTION.SELECTED_TAB]: OnyxTypes.SelectedTabRequest;
    [ONYXKEYS.COLLECTION.PRIVATE_NOTES_DRAFT]: string;
    [ONYXKEYS.COLLECTION.NVP_EXPENSIFY_REPORT_PDFFILENAME]: string;
    [ONYXKEYS.COLLECTION.NEXT_STEP]: OnyxTypes.ReportNextStep;
    [ONYXKEYS.COLLECTION.POLICY_JOIN_MEMBER]: OnyxTypes.PolicyJoinMember;
    [ONYXKEYS.COLLECTION.POLICY_CONNECTION_SYNC_PROGRESS]: OnyxTypes.PolicyConnectionSyncProgress;
    [ONYXKEYS.COLLECTION.SNAPSHOT]: OnyxTypes.SearchResults;
    [ONYXKEYS.COLLECTION.SHARED_NVP_PRIVATE_USER_BILLING_GRACE_PERIOD_END]: OnyxTypes.BillingGraceEndPeriod;
    [ONYXKEYS.COLLECTION.SHARED_NVP_PRIVATE_DOMAIN_MEMBER]: OnyxTypes.CardFeeds;
    [ONYXKEYS.COLLECTION.PRIVATE_EXPENSIFY_CARD_SETTINGS]: OnyxTypes.ExpensifyCardSettings;
    [ONYXKEYS.COLLECTION.EXPENSIFY_CARD_BANK_ACCOUNT_METADATA]: OnyxTypes.ExpensifyCardBankAccountMetadata;
    [ONYXKEYS.COLLECTION.PRIVATE_EXPENSIFY_CARD_MANUAL_BILLING]: boolean;
    [ONYXKEYS.COLLECTION.WORKSPACE_CARDS_LIST]: OnyxTypes.WorkspaceCardsList;
    [ONYXKEYS.COLLECTION.EXPENSIFY_CARD_CONTINUOUS_RECONCILIATION_CONNECTION]: OnyxTypes.PolicyConnectionName;
    [ONYXKEYS.COLLECTION.EXPENSIFY_CARD_USE_CONTINUOUS_RECONCILIATION]: boolean;
    [ONYXKEYS.COLLECTION.LAST_SELECTED_FEED]: OnyxTypes.CompanyCardFeed;
    [ONYXKEYS.COLLECTION.LAST_SELECTED_EXPENSIFY_CARD_FEED]: OnyxTypes.FundID;
    [ONYXKEYS.COLLECTION.NVP_EXPENSIFY_ON_CARD_WAITLIST]: OnyxTypes.CardOnWaitlist;
    [ONYXKEYS.COLLECTION.ISSUE_NEW_EXPENSIFY_CARD]: OnyxTypes.IssueNewCard;
};

type OnyxValuesMapping = {
    [ONYXKEYS.ACCOUNT]: OnyxTypes.Account;
    [ONYXKEYS.ACCOUNT_MANAGER_REPORT_ID]: string;

    [ONYXKEYS.NVP_ONBOARDING]: Onboarding;

    // ONYXKEYS.NVP_TRY_NEW_DOT is HybridApp onboarding data
    [ONYXKEYS.NVP_TRY_NEW_DOT]: OnyxTypes.TryNewDot;
    [ONYXKEYS.RECENT_SEARCHES]: Record<string, OnyxTypes.RecentSearchItem>;
    [ONYXKEYS.SAVED_SEARCHES]: OnyxTypes.SaveSearch;
    [ONYXKEYS.RECENTLY_USED_CURRENCIES]: string[];
    [ONYXKEYS.ACTIVE_CLIENTS]: string[];
    [ONYXKEYS.DEVICE_ID]: string;
    [ONYXKEYS.IS_SIDEBAR_LOADED]: boolean;
    [ONYXKEYS.PERSISTED_REQUESTS]: OnyxTypes.Request[];
    [ONYXKEYS.PERSISTED_ONGOING_REQUESTS]: OnyxTypes.Request;
    [ONYXKEYS.CURRENT_DATE]: string;
    [ONYXKEYS.CREDENTIALS]: OnyxTypes.Credentials;
    [ONYXKEYS.STASHED_CREDENTIALS]: OnyxTypes.Credentials;
    [ONYXKEYS.MODAL]: OnyxTypes.Modal;
    [ONYXKEYS.FULLSCREEN_VISIBILITY]: boolean;
    [ONYXKEYS.NETWORK]: OnyxTypes.Network;
    [ONYXKEYS.NEW_GROUP_CHAT_DRAFT]: OnyxTypes.NewGroupChatDraft;
    [ONYXKEYS.CUSTOM_STATUS_DRAFT]: OnyxTypes.CustomStatusDraft;
    [ONYXKEYS.INPUT_FOCUSED]: boolean;
    [ONYXKEYS.PERSONAL_DETAILS_LIST]: OnyxTypes.PersonalDetailsList;
    [ONYXKEYS.PRIVATE_PERSONAL_DETAILS]: OnyxTypes.PrivatePersonalDetails;
    [ONYXKEYS.PERSONAL_DETAILS_METADATA]: Record<string, OnyxTypes.PersonalDetailsMetadata>;
    [ONYXKEYS.TASK]: OnyxTypes.Task;
    [ONYXKEYS.CURRENCY_LIST]: OnyxTypes.CurrencyList;
    [ONYXKEYS.UPDATE_AVAILABLE]: boolean;
    [ONYXKEYS.SCREEN_SHARE_REQUEST]: OnyxTypes.ScreenShareRequest;
    [ONYXKEYS.COUNTRY_CODE]: number;
    [ONYXKEYS.COUNTRY]: string;
    [ONYXKEYS.USER_LOCATION]: OnyxTypes.UserLocation;
    [ONYXKEYS.LOGIN_LIST]: OnyxTypes.LoginList;
    [ONYXKEYS.PENDING_CONTACT_ACTION]: OnyxTypes.PendingContactAction;
    [ONYXKEYS.VALIDATE_ACTION_CODE]: OnyxTypes.ValidateMagicCodeAction;
    [ONYXKEYS.JOINABLE_POLICIES]: OnyxTypes.JoinablePolicies;
    [ONYXKEYS.VALIDATE_USER_AND_GET_ACCESSIBLE_POLICIES]: OnyxTypes.ValidateUserAndGetAccessiblePolicies;
    [ONYXKEYS.SESSION]: OnyxTypes.Session;
    [ONYXKEYS.USER_METADATA]: OnyxTypes.UserMetadata;
    [ONYXKEYS.STASHED_SESSION]: OnyxTypes.Session;
    [ONYXKEYS.BETAS]: OnyxTypes.Beta[];
    [ONYXKEYS.NVP_MUTED_PLATFORMS]: Partial<Record<Platform, true>>;
    [ONYXKEYS.NVP_PRIORITY_MODE]: ValueOf<typeof CONST.PRIORITY_MODE>;
    [ONYXKEYS.NVP_BLOCKED_FROM_CONCIERGE]: OnyxTypes.BlockedFromConcierge;
    [ONYXKEYS.TALK_TO_AI_SALES]: OnyxTypes.TalkToAISales;
    [ONYXKEYS.QUEUE_FLUSHED_DATA]: OnyxUpdate[];

    // The value of this nvp is a string representation of the date when the block expires, or an empty string if the user is not blocked
    [ONYXKEYS.NVP_BLOCKED_FROM_CHAT]: string;
    [ONYXKEYS.NVP_PRIVATE_PUSH_NOTIFICATION_ID]: string;
    [ONYXKEYS.NVP_RECENT_ATTENDEES]: Attendee[];
    [ONYXKEYS.NVP_TRY_FOCUS_MODE]: boolean;
    [ONYXKEYS.NVP_DISMISSED_HOLD_USE_EXPLANATION]: boolean;
    [ONYXKEYS.FOCUS_MODE_NOTIFICATION]: boolean;
    [ONYXKEYS.NVP_LAST_PAYMENT_METHOD]: OnyxTypes.LastPaymentMethod;
    [ONYXKEYS.NVP_LAST_LOCATION_PERMISSION_PROMPT]: string;
    [ONYXKEYS.LAST_EXPORT_METHOD]: OnyxTypes.LastExportMethod;
    [ONYXKEYS.NVP_RECENT_WAYPOINTS]: OnyxTypes.RecentWaypoint[];
    [ONYXKEYS.NVP_INTRO_SELECTED]: OnyxTypes.IntroSelected;
    [ONYXKEYS.HAS_NON_PERSONAL_POLICY]: boolean;
    [ONYXKEYS.NVP_LAST_SELECTED_DISTANCE_RATES]: OnyxTypes.LastSelectedDistanceRates;
    [ONYXKEYS.NVP_SEEN_NEW_USER_MODAL]: boolean;
    [ONYXKEYS.PLAID_DATA]: OnyxTypes.PlaidData;
    [ONYXKEYS.IS_PLAID_DISABLED]: boolean;
    [ONYXKEYS.PLAID_LINK_TOKEN]: string;
    [ONYXKEYS.ONFIDO_TOKEN]: string;
    [ONYXKEYS.ONFIDO_APPLICANT_ID]: string;
    [ONYXKEYS.NVP_PREFERRED_LOCALE]: OnyxTypes.Locale;
    [ONYXKEYS.NVP_ACTIVE_POLICY_ID]: string;
    [ONYXKEYS.NVP_DISMISSED_REFERRAL_BANNERS]: OnyxTypes.DismissedReferralBanners;
    [ONYXKEYS.NVP_HAS_SEEN_TRACK_TRAINING]: boolean;
    [ONYXKEYS.NVP_PRIVATE_SUBSCRIPTION]: OnyxTypes.PrivateSubscription;
    [ONYXKEYS.NVP_PRIVATE_STRIPE_CUSTOMER_ID]: OnyxTypes.StripeCustomerID;
    [ONYXKEYS.NVP_PRIVATE_BILLING_DISPUTE_PENDING]: number;
    [ONYXKEYS.NVP_PRIVATE_BILLING_STATUS]: OnyxTypes.BillingStatus;
    [ONYXKEYS.USER_WALLET]: OnyxTypes.UserWallet;
    [ONYXKEYS.WALLET_ONFIDO]: OnyxTypes.WalletOnfido;
    [ONYXKEYS.WALLET_ADDITIONAL_DETAILS]: OnyxTypes.WalletAdditionalDetails;
    [ONYXKEYS.WALLET_TERMS]: OnyxTypes.WalletTerms;
    [ONYXKEYS.BANK_ACCOUNT_LIST]: OnyxTypes.BankAccountList;
    [ONYXKEYS.FUND_LIST]: OnyxTypes.FundList;
    [ONYXKEYS.CARD_LIST]: OnyxTypes.CardList;
    [ONYXKEYS.WALLET_STATEMENT]: OnyxTypes.WalletStatement;
    [ONYXKEYS.PURCHASE_LIST]: OnyxTypes.PurchaseList;
    [ONYXKEYS.PERSONAL_BANK_ACCOUNT]: OnyxTypes.PersonalBankAccount;
    [ONYXKEYS.REIMBURSEMENT_ACCOUNT]: OnyxTypes.ReimbursementAccount;
    [ONYXKEYS.PREFERRED_EMOJI_SKIN_TONE]: string | number;
    [ONYXKEYS.FREQUENTLY_USED_EMOJIS]: OnyxTypes.FrequentlyUsedEmoji[];
    [ONYXKEYS.REIMBURSEMENT_ACCOUNT_WORKSPACE_ID]: string;
    [ONYXKEYS.IS_LOADING_PAYMENT_METHODS]: boolean;
    [ONYXKEYS.IS_LOADING_REPORT_DATA]: boolean;
    [ONYXKEYS.IS_TEST_TOOLS_MODAL_OPEN]: boolean;
    [ONYXKEYS.APP_PROFILING_IN_PROGRESS]: boolean;
    [ONYXKEYS.IS_LOADING_APP]: boolean;
    [ONYXKEYS.HAS_LOADED_APP]: boolean;
    [ONYXKEYS.WALLET_TRANSFER]: OnyxTypes.WalletTransfer;
    [ONYXKEYS.LAST_ACCESSED_WORKSPACE_POLICY_ID]: string;
    [ONYXKEYS.LAST_ACCESSED_WORKSPACE_SWITCHER_ID]: string;
    [ONYXKEYS.SHOULD_SHOW_COMPOSE_INPUT]: boolean;
    [ONYXKEYS.IS_BETA]: boolean;
    [ONYXKEYS.IS_CHECKING_PUBLIC_ROOM]: boolean;
    [ONYXKEYS.MY_DOMAIN_SECURITY_GROUPS]: Record<string, string>;
    [ONYXKEYS.LAST_OPENED_PUBLIC_ROOM_ID]: string;
    [ONYXKEYS.VERIFY_3DS_SUBSCRIPTION]: string;
    [ONYXKEYS.PREFERRED_THEME]: ValueOf<typeof CONST.THEME>;
    [ONYXKEYS.MAPBOX_ACCESS_TOKEN]: OnyxTypes.MapboxAccessToken;
    [ONYXKEYS.ONYX_UPDATES_FROM_SERVER]: OnyxTypes.OnyxUpdatesFromServer;
    [ONYXKEYS.ONYX_UPDATES_LAST_UPDATE_ID_APPLIED_TO_CLIENT]: number;
    [ONYXKEYS.MAX_CANVAS_AREA]: number;
    [ONYXKEYS.MAX_CANVAS_HEIGHT]: number;
    [ONYXKEYS.MAX_CANVAS_WIDTH]: number;
    [ONYXKEYS.ONBOARDING_PURPOSE_SELECTED]: OnyxTypes.OnboardingPurpose;
    [ONYXKEYS.ONBOARDING_COMPANY_SIZE]: OnboardingCompanySize;
    [ONYXKEYS.ONBOARDING_CUSTOM_CHOICES]: OnyxTypes.OnboardingPurpose[] | [];
    [ONYXKEYS.ONBOARDING_ERROR_MESSAGE]: string;
    [ONYXKEYS.ONBOARDING_POLICY_ID]: string;
    [ONYXKEYS.ONBOARDING_ADMINS_CHAT_REPORT_ID]: string;
    [ONYXKEYS.ONBOARDING_LAST_VISITED_PATH]: string;
    [ONYXKEYS.IS_SEARCHING_FOR_REPORTS]: boolean;
    [ONYXKEYS.LAST_VISITED_PATH]: string | undefined;
    [ONYXKEYS.VERIFY_3DS_SUBSCRIPTION]: string;
    [ONYXKEYS.RECENTLY_USED_REPORT_FIELDS]: OnyxTypes.RecentlyUsedReportFields;
    [ONYXKEYS.UPDATE_REQUIRED]: boolean;
    [ONYXKEYS.RESET_REQUIRED]: boolean;
    [ONYXKEYS.PLAID_CURRENT_EVENT]: string;
    [ONYXKEYS.NVP_PRIVATE_TAX_EXEMPT]: boolean;
    [ONYXKEYS.LOGS]: OnyxTypes.CapturedLogs;
    [ONYXKEYS.SHOULD_STORE_LOGS]: boolean;
    [ONYXKEYS.SHOULD_MASK_ONYX_STATE]: boolean;
    [ONYXKEYS.CACHED_PDF_PATHS]: Record<string, string>;
    [ONYXKEYS.POLICY_OWNERSHIP_CHANGE_CHECKS]: Record<string, OnyxTypes.PolicyOwnershipChangeChecks>;
    [ONYXKEYS.NVP_QUICK_ACTION_GLOBAL_CREATE]: OnyxTypes.QuickAction;
    [ONYXKEYS.SUBSCRIPTION_RETRY_BILLING_STATUS_FAILED]: boolean;
    [ONYXKEYS.SUBSCRIPTION_RETRY_BILLING_STATUS_SUCCESSFUL]: boolean;
    [ONYXKEYS.SUBSCRIPTION_RETRY_BILLING_STATUS_PENDING]: boolean;
    [ONYXKEYS.NVP_TRAVEL_SETTINGS]: OnyxTypes.TravelSettings;
    [ONYXKEYS.REVIEW_DUPLICATES]: OnyxTypes.ReviewDuplicates;
    [ONYXKEYS.ADD_NEW_COMPANY_CARD]: OnyxTypes.AddNewCompanyCardFeed;
    [ONYXKEYS.ASSIGN_CARD]: OnyxTypes.AssignCard;
    [ONYXKEYS.MOBILE_SELECTION_MODE]: OnyxTypes.MobileSelectionMode;
    [ONYXKEYS.NVP_FIRST_DAY_FREE_TRIAL]: string;
    [ONYXKEYS.NVP_LAST_DAY_FREE_TRIAL]: string;
    [ONYXKEYS.NVP_BILLING_FUND_ID]: number;
    [ONYXKEYS.NVP_PRIVATE_AMOUNT_OWED]: number;
    [ONYXKEYS.NVP_PRIVATE_OWNER_BILLING_GRACE_PERIOD_END]: number;
    [ONYXKEYS.NVP_DELETE_TRANSACTION_NAVIGATE_BACK_URL]: string | undefined;
    [ONYXKEYS.NVP_RECONNECT_APP_IF_FULL_RECONNECT_BEFORE]: string;
    [ONYXKEYS.NVP_PRIVATE_FIRST_POLICY_CREATED_DATE]: string;
    [ONYXKEYS.NVP_PRIVATE_MANUAL_TEAM_2025_PRICING]: string;
    [ONYXKEYS.NVP_PRIVATE_CANCELLATION_DETAILS]: OnyxTypes.CancellationDetails[];
    [ONYXKEYS.ROOM_MEMBERS_USER_SEARCH_PHRASE]: string;
    [ONYXKEYS.APPROVAL_WORKFLOW]: OnyxTypes.ApprovalWorkflowOnyx;
    [ONYXKEYS.IMPORTED_SPREADSHEET]: OnyxTypes.ImportedSpreadsheet;
    [ONYXKEYS.LAST_ROUTE]: string;
    [ONYXKEYS.IS_USING_IMPORTED_STATE]: boolean;
    [ONYXKEYS.NVP_EXPENSIFY_COMPANY_CARDS_CUSTOM_NAMES]: Record<string, string>;
    [ONYXKEYS.CONCIERGE_REPORT_ID]: string;
    [ONYXKEYS.SHARE_UNKNOWN_USER_DETAILS]: Participant;
    [ONYXKEYS.SHARE_TEMP_FILE]: OnyxTypes.ShareTempFile;
    [ONYXKEYS.CORPAY_FIELDS]: OnyxTypes.CorpayFields;
    [ONYXKEYS.PRESERVED_USER_SESSION]: OnyxTypes.Session;
    [ONYXKEYS.NVP_DISMISSED_PRODUCT_TRAINING]: OnyxTypes.DismissedProductTraining;
    [ONYXKEYS.CORPAY_ONBOARDING_FIELDS]: OnyxTypes.CorpayOnboardingFields;
    [ONYXKEYS.LAST_FULL_RECONNECT_TIME]: string;
    [ONYXKEYS.TRAVEL_PROVISIONING]: OnyxTypes.TravelProvisioning;
    [ONYXKEYS.IS_LOADING_BILL_WHEN_DOWNGRADE]: boolean | undefined;
    [ONYXKEYS.SHOULD_BILL_WHEN_DOWNGRADING]: boolean | undefined;
    [ONYXKEYS.BILLING_RECEIPT_DETAILS]: OnyxTypes.BillingReceiptDetails;
    [ONYXKEYS.NVP_SIDE_PANEL]: OnyxTypes.SidePanel;
<<<<<<< HEAD
    [ONYXKEYS.HYBRID_APP]: OnyxTypes.HybridApp;
=======
    [ONYXKEYS.SCHEDULE_CALL_DRAFT]: OnyxTypes.ScheduleCallDraft;
    [ONYXKEYS.IS_FORCED_TO_CHANGE_CURRENCY]: boolean | undefined;
    [ONYXKEYS.IS_COMING_FROM_GLOBAL_REIMBURSEMENTS_FLOW]: boolean | undefined;
>>>>>>> 8f7cf05c
};

type OnyxDerivedValuesMapping = {
    [ONYXKEYS.DERIVED.CONCIERGE_CHAT_REPORT_ID]: string | undefined;
    [ONYXKEYS.DERIVED.REPORT_ATTRIBUTES]: OnyxTypes.ReportAttributesDerivedValue;
};

type OnyxValues = OnyxValuesMapping & OnyxCollectionValuesMapping & OnyxFormValuesMapping & OnyxFormDraftValuesMapping & OnyxDerivedValuesMapping;

type OnyxCollectionKey = keyof OnyxCollectionValuesMapping;
type OnyxFormKey = keyof OnyxFormValuesMapping;
type OnyxFormDraftKey = keyof OnyxFormDraftValuesMapping;
type OnyxValueKey = keyof OnyxValuesMapping;
type OnyxDerivedKey = keyof OnyxDerivedValuesMapping;

type OnyxKey = OnyxValueKey | OnyxCollectionKey | OnyxFormKey | OnyxFormDraftKey | OnyxDerivedKey;
type OnyxPagesKey = typeof ONYXKEYS.COLLECTION.REPORT_ACTIONS_PAGES;

type MissingOnyxKeysError = `Error: Types don't match, OnyxKey type is missing: ${Exclude<AllOnyxKeys, OnyxKey>}`;
/** If this type errors, it means that the `OnyxKey` type is missing some keys. */
// eslint-disable-next-line @typescript-eslint/no-unused-vars
type AssertOnyxKeys = AssertTypesEqual<AllOnyxKeys, OnyxKey, MissingOnyxKeysError>;

export default ONYXKEYS;
export type {
    OnyxCollectionKey,
    OnyxCollectionValuesMapping,
    OnyxFormDraftKey,
    OnyxFormKey,
    OnyxFormValuesMapping,
    OnyxKey,
    OnyxPagesKey,
    OnyxValueKey,
    OnyxValues,
    OnyxDerivedKey,
    OnyxDerivedValuesMapping,
};<|MERGE_RESOLUTION|>--- conflicted
+++ resolved
@@ -517,16 +517,14 @@
     /** Billing receipt details */
     BILLING_RECEIPT_DETAILS: 'billingReceiptDetails',
 
-<<<<<<< HEAD
-    HYBRID_APP: 'hybridApp',
-=======
     /** Set when user tries to connect VBBA but workspace currency is unsupported and is forced to change
      * This is later used to redirect user directly back to the VBBA flow */
     IS_FORCED_TO_CHANGE_CURRENCY: 'isForcedToChangeCurrency',
 
     /** Set this gets redirected from global reimbursements flow */
     IS_COMING_FROM_GLOBAL_REIMBURSEMENTS_FLOW: 'isComingFromGlobalReimbursementsFlow',
->>>>>>> 8f7cf05c
+
+    HYBRID_APP: 'hybridApp',
 
     /** Collection Keys */
     COLLECTION: {
@@ -1157,13 +1155,10 @@
     [ONYXKEYS.SHOULD_BILL_WHEN_DOWNGRADING]: boolean | undefined;
     [ONYXKEYS.BILLING_RECEIPT_DETAILS]: OnyxTypes.BillingReceiptDetails;
     [ONYXKEYS.NVP_SIDE_PANEL]: OnyxTypes.SidePanel;
-<<<<<<< HEAD
-    [ONYXKEYS.HYBRID_APP]: OnyxTypes.HybridApp;
-=======
     [ONYXKEYS.SCHEDULE_CALL_DRAFT]: OnyxTypes.ScheduleCallDraft;
     [ONYXKEYS.IS_FORCED_TO_CHANGE_CURRENCY]: boolean | undefined;
     [ONYXKEYS.IS_COMING_FROM_GLOBAL_REIMBURSEMENTS_FLOW]: boolean | undefined;
->>>>>>> 8f7cf05c
+    [ONYXKEYS.HYBRID_APP]: OnyxTypes.HybridApp;
 };
 
 type OnyxDerivedValuesMapping = {
