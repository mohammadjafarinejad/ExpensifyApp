import type {ValueOf} from 'type-fest';
import type CONST from './CONST';
import type {OnboardingCompanySize} from './CONST';
import type Platform from './libs/getPlatform/types';
import type * as FormTypes from './types/form';
import type * as OnyxTypes from './types/onyx';
import type {Attendee} from './types/onyx/IOU';
import type Onboarding from './types/onyx/Onboarding';
import type AssertTypesEqual from './types/utils/AssertTypesEqual';
import type DeepValueOf from './types/utils/DeepValueOf';

/**
 * This is a file containing constants for all the top level keys in our store
 */
const ONYXKEYS = {
    /** Holds information about the users account that is logging in */
    ACCOUNT: 'account',

    /** Holds the reportID for the report between the user and their account manager */
    ACCOUNT_MANAGER_REPORT_ID: 'accountManagerReportID',

    /** Holds an array of client IDs which is used for multi-tabs on web in order to know
     * which tab is the leader, and which ones are the followers */
    ACTIVE_CLIENTS: 'activeClients',

    /** A unique ID for the device */
    DEVICE_ID: 'deviceID',

    /** Boolean flag set whenever the sidebar has loaded */
    IS_SIDEBAR_LOADED: 'isSidebarLoaded',

    /** Boolean flag set whenever we are searching for reports in the server */
    IS_SEARCHING_FOR_REPORTS: 'isSearchingForReports',

    /** Note: These are Persisted Requests - not all requests in the main queue as the key name might lead one to believe */
    PERSISTED_REQUESTS: 'networkRequestQueue',
    PERSISTED_ONGOING_REQUESTS: 'networkOngoingRequestQueue',

    /** Stores current date */
    CURRENT_DATE: 'currentDate',

    /** Credentials to authenticate the user */
    CREDENTIALS: 'credentials',
    STASHED_CREDENTIALS: 'stashedCredentials',

    /** Keeps track if there is modal currently visible or not */
    MODAL: 'modal',

    /** Has information about the network status (offline/online) */
    NETWORK: 'network',

    // draft status
    CUSTOM_STATUS_DRAFT: 'customStatusDraft',

    // keep edit message focus state
    INPUT_FOCUSED: 'inputFocused',

    /** Contains all the personalDetails the user has access to, keyed by accountID */
    PERSONAL_DETAILS_LIST: 'personalDetailsList',

    /** Contains all the private personal details of the user */
    PRIVATE_PERSONAL_DETAILS: 'private_personalDetails',

    /**
     * PERSONAL_DETAILS_METADATA is a perf optimization used to hold loading states of each entry in PERSONAL_DETAILS_LIST.
     * A lot of components are connected to the PERSONAL_DETAILS_LIST entity and do not care about the loading state.
     * Setting the loading state directly on the personal details entry caused a lot of unnecessary re-renders.
     */
    PERSONAL_DETAILS_METADATA: 'personalDetailsMetadata',

    /** Contains all the info for Tasks */
    TASK: 'task',

    /** Contains a list of all currencies available to the user - user can
     * select a currency based on the list */
    CURRENCY_LIST: 'currencyList',

    /** Indicates whether an update is available and ready to be installed. */
    UPDATE_AVAILABLE: 'updateAvailable',

    /** Indicates that a request to join a screen share with a GuidesPlus agent was received */
    SCREEN_SHARE_REQUEST: 'screenShareRequest',

    /** Saves the current country code which is displayed when the user types a phone number without
     *  an international code */
    COUNTRY_CODE: 'countryCode',

    /**  The 'country' field in this code represents the return country based on the user's IP address.
     * It is expected to provide a two-letter country code such as US for United States, and so on. */
    COUNTRY: 'country',

    /** Contains all the users settings for the Settings page and sub pages */
    USER: 'user',

    /** Contains latitude and longitude of user's last known location */
    USER_LOCATION: 'userLocation',

    /** Contains metadata (partner, login, validation date) for all of the user's logins */
    LOGIN_LIST: 'loginList',

    /** Object containing contact method that's going to be added */
    PENDING_CONTACT_ACTION: 'pendingContactAction',

    /** Store the information of magic code */
    VALIDATE_ACTION_CODE: 'validate_action_code',

    /** A list of policies that a user can join */
    JOINABLE_POLICIES: 'joinablePolicies',

    /** Flag to indicate if the joinablePolicies are loading */
    JOINABLE_POLICIES_LOADING: 'joinablePoliciesLoading',

    /** Information about the current session (authToken, accountID, email, loading, error) */
    SESSION: 'session',
    STASHED_SESSION: 'stashedSession',
    BETAS: 'betas',

    /** NVP keys */

    /** This NVP contains list of at most 5 recent attendees */
    NVP_RECENT_ATTENDEES: 'nvp_expensify_recentAttendees',

    /** This NVP contains information about whether the onboarding flow was completed or not */
    NVP_ONBOARDING: 'nvp_onboarding',

    /** This NVP contains data associated with HybridApp */
    NVP_TRYNEWDOT: 'nvp_tryNewDot',

    /** Contains the platforms for which the user muted the sounds */
    NVP_MUTED_PLATFORMS: 'nvp_mutedPlatforms',

    /** Contains the user preference for the LHN priority mode */
    NVP_PRIORITY_MODE: 'nvp_priorityMode',

    /** Contains the users's block expiration (if they have one) */
    NVP_BLOCKED_FROM_CONCIERGE: 'nvp_private_blockedFromConcierge',

    /** Whether the user is blocked from chat */
    NVP_BLOCKED_FROM_CHAT: 'nvp_private_blockedFromChat',

    /** A unique identifier that each user has that's used to send notifications */
    NVP_PRIVATE_PUSH_NOTIFICATION_ID: 'nvp_private_pushNotificationID',

    /** The NVP with the last payment method used per policy */
    NVP_LAST_PAYMENT_METHOD: 'nvp_private_lastPaymentMethod',

    /** Last date (yyyy-MM-dd HH:mm:ss) when the location permission prompt was shown. */
    NVP_LAST_LOCATION_PERMISSION_PROMPT: 'nvp_lastLocalPermissionPrompt',

    /** This NVP holds to most recent waypoints that a person has used when creating a distance expense */
    NVP_RECENT_WAYPOINTS: 'nvp_expensify_recentWaypoints',

    /** This NVP contains the choice that the user made on the engagement modal */
    NVP_INTRO_SELECTED: 'nvp_introSelected',

    /** This NVP contains the active policyID */
    NVP_ACTIVE_POLICY_ID: 'nvp_expensify_activePolicyID',

    /** This NVP contains the referral banners the user dismissed */
    NVP_DISMISSED_REFERRAL_BANNERS: 'nvp_dismissedReferralBanners',

    /** This NVP contains the training modals the user denied showing again */
    NVP_HAS_SEEN_TRACK_TRAINING: 'nvp_hasSeenTrackTraining',

    /** Indicates which locale should be used */
    NVP_PREFERRED_LOCALE: 'nvp_preferredLocale',

    /** Whether the user has tried focus mode yet */
    NVP_TRY_FOCUS_MODE: 'nvp_tryFocusMode',

    /** Whether the user has dismissed the hold educational interstitial */
    NVP_DISMISSED_HOLD_USE_EXPLANATION: 'nvp_dismissedHoldUseExplanation',

    /** Whether the user has seen HybridApp explanation modal */
    NVP_SEEN_NEW_USER_MODAL: 'nvp_seen_new_user_modal',

    /** Store the state of the subscription */
    NVP_PRIVATE_SUBSCRIPTION: 'nvp_private_subscription',

    /** Store the state of the private tax-exempt */
    NVP_PRIVATE_TAX_EXEMPT: 'nvp_private_taxExempt',

    /** Store the stripe id status */
    NVP_PRIVATE_STRIPE_CUSTOMER_ID: 'nvp_private_stripeCustomerID',

    /** Store the billing dispute status */
    NVP_PRIVATE_BILLING_DISPUTE_PENDING: 'nvp_private_billingDisputePending',

    /** Store the billing status */
    NVP_PRIVATE_BILLING_STATUS: 'nvp_private_billingStatus',

    /** Store preferred skintone for emoji */
    PREFERRED_EMOJI_SKIN_TONE: 'nvp_expensify_preferredEmojiSkinTone',

    /** Store frequently used emojis for this user */
    FREQUENTLY_USED_EMOJIS: 'nvp_expensify_frequentlyUsedEmojis',

    /** The NVP with the last distance rate used per policy */
    NVP_LAST_SELECTED_DISTANCE_RATES: 'nvp_expensify_lastSelectedDistanceRates',

    /** The NVP with the last action taken (for the Quick Action Button) */
    NVP_QUICK_ACTION_GLOBAL_CREATE: 'nvp_quickActionGlobalCreate',

    /** The NVP containing all information necessary to connect with Spontana */
    NVP_TRAVEL_SETTINGS: 'nvp_travelSettings',

    /** The start date (yyyy-MM-dd HH:mm:ss) of the workspace owner’s free trial period. */
    NVP_FIRST_DAY_FREE_TRIAL: 'nvp_private_firstDayFreeTrial',

    /** The end date (yyyy-MM-dd HH:mm:ss) of the workspace owner’s free trial period. */
    NVP_LAST_DAY_FREE_TRIAL: 'nvp_private_lastDayFreeTrial',

    /** ID associated with the payment card added by the user. */
    NVP_BILLING_FUND_ID: 'nvp_expensify_billingFundID',

    /** The amount owed by the workspace’s owner. */
    NVP_PRIVATE_AMOUNT_OWED: 'nvp_private_amountOwed',

    /** The end date (epoch timestamp) of the workspace owner’s grace period after the free trial ends. */
    NVP_PRIVATE_OWNER_BILLING_GRACE_PERIOD_END: 'nvp_private_billingGracePeriodEnd',

    /**  The NVP containing the target url to navigate to when deleting a transaction */
    NVP_DELETE_TRANSACTION_NAVIGATE_BACK_URL: 'nvp_deleteTransactionNavigateBackURL',

    /** Does this user have push notifications enabled for this device? */
    PUSH_NOTIFICATIONS_ENABLED: 'pushNotificationsEnabled',

    /** Plaid data (access tokens, bank accounts ...) */
    PLAID_DATA: 'plaidData',

    /** If we disabled Plaid because of too many attempts */
    IS_PLAID_DISABLED: 'isPlaidDisabled',

    /** Token needed to initialize Plaid link */
    PLAID_LINK_TOKEN: 'plaidLinkToken',

    /** Capture Plaid event  */
    PLAID_CURRENT_EVENT: 'plaidCurrentEvent',

    /** Token needed to initialize Onfido */
    ONFIDO_TOKEN: 'onfidoToken',
    ONFIDO_APPLICANT_ID: 'onfidoApplicantID',

    /** User's Expensify Wallet */
    USER_WALLET: 'userWallet',

    /** User's metadata that will be used to segmentation */
    USER_METADATA: 'userMetadata',

    /** Object containing Onfido SDK Token + applicantID */
    WALLET_ONFIDO: 'walletOnfido',

    /** Stores information about additional details form entry */
    WALLET_ADDITIONAL_DETAILS: 'walletAdditionalDetails',

    /** Object containing Wallet terms step state */
    WALLET_TERMS: 'walletTerms',

    /** The user's bank accounts */
    BANK_ACCOUNT_LIST: 'bankAccountList',

    /** The user's payment and P2P cards */
    FUND_LIST: 'fundList',

    /** The user's cash card and imported cards (including the Expensify Card) */
    CARD_LIST: 'cardList',

    /** Boolean flag used to display the focus mode notification */
    FOCUS_MODE_NOTIFICATION: 'focusModeNotification',

    /** Stores information about the user's saved statements */
    WALLET_STATEMENT: 'walletStatement',

    /** Stores information about the active personal bank account being set up */
    PERSONAL_BANK_ACCOUNT: 'personalBankAccount',

    /** Stores information about the active reimbursement account being set up */
    REIMBURSEMENT_ACCOUNT: 'reimbursementAccount',

    /** Stores Workspace ID that will be tied to reimbursement account during setup */
    REIMBURSEMENT_ACCOUNT_WORKSPACE_ID: 'reimbursementAccountWorkspaceID',

    /** Set when we are loading payment methods */
    IS_LOADING_PAYMENT_METHODS: 'isLoadingPaymentMethods',

    /** Is report data loading? */
    IS_LOADING_REPORT_DATA: 'isLoadingReportData',

    /** Is report data loading? */
    IS_LOADING_APP: 'isLoadingApp',

    /** Is the test tools modal open? */
    IS_TEST_TOOLS_MODAL_OPEN: 'isTestToolsModalOpen',

    /** Is app in profiling mode */
    APP_PROFILING_IN_PROGRESS: 'isProfilingInProgress',

    /** Stores information about active wallet transfer amount, selectedAccountID, status, etc */
    WALLET_TRANSFER: 'walletTransfer',

    /** The policyID of the last workspace whose settings were accessed by the user */
    LAST_ACCESSED_WORKSPACE_POLICY_ID: 'lastAccessedWorkspacePolicyID',

    /** Whether we should show the compose input or not */
    SHOULD_SHOW_COMPOSE_INPUT: 'shouldShowComposeInput',

    /** Is app in beta version */
    IS_BETA: 'isBeta',

    /** Whether we're checking if the room is public or not */
    IS_CHECKING_PUBLIC_ROOM: 'isCheckingPublicRoom',

    /** A map of the user's security group IDs they belong to in specific domains */
    MY_DOMAIN_SECURITY_GROUPS: 'myDomainSecurityGroups',

    /** Report ID of the last report the user viewed as anonymous user */
    LAST_OPENED_PUBLIC_ROOM_ID: 'lastOpenedPublicRoomID',

    // The theme setting set by the user in preferences.
    // This can be either "light", "dark" or "system"
    PREFERRED_THEME: 'preferredTheme',

    // Information about the onyx updates IDs that were received from the server
    ONYX_UPDATES_FROM_SERVER: 'onyxUpdatesFromServer',

    // The last update ID that was applied to the client
    ONYX_UPDATES_LAST_UPDATE_ID_APPLIED_TO_CLIENT: 'OnyxUpdatesLastUpdateIDAppliedToClient',

    // The access token to be used with the Mapbox library
    MAPBOX_ACCESS_TOKEN: 'mapboxAccessToken',

    // Max area supported for HTML <canvas> element
    MAX_CANVAS_AREA: 'maxCanvasArea',

    // Max height supported for HTML <canvas> element
    MAX_CANVAS_HEIGHT: 'maxCanvasHeight',

    /** Onboarding Purpose selected by the user during Onboarding flow */
    ONBOARDING_PURPOSE_SELECTED: 'onboardingPurposeSelected',

    /** Onboarding customized choices to display to the user based on their profile when signing up */
    ONBOARDING_CUSTOM_CHOICES: 'onboardingCustomChoices',

    /** Onboarding error message to be displayed to the user */
    ONBOARDING_ERROR_MESSAGE: 'onboardingErrorMessage',

    /** Onboarding policyID selected by the user during Onboarding flow */
    ONBOARDING_POLICY_ID: 'onboardingPolicyID',

    /** Onboarding company size selected by the user during Onboarding flow */
    ONBOARDING_COMPANY_SIZE: 'onboardingCompanySize',

    /** Onboarding Purpose selected by the user during Onboarding flow */
    ONBOARDING_ADMINS_CHAT_REPORT_ID: 'onboardingAdminsChatReportID',

    // Stores onboarding last visited path
    ONBOARDING_LAST_VISITED_PATH: 'onboardingLastVisitedPath',

    // Object containing names/timestamps of dismissed product training elements (Modal, Tooltip, etc.)
    NVP_DISMISSED_PRODUCT_TRAINING: 'nvp_dismissedProductTraining',

    // Max width supported for HTML <canvas> element
    MAX_CANVAS_WIDTH: 'maxCanvasWidth',

    // Stores last visited path
    LAST_VISITED_PATH: 'lastVisitedPath',

    // Stores the recently used report fields
    RECENTLY_USED_REPORT_FIELDS: 'recentlyUsedReportFields',

    /** Indicates whether an forced upgrade is required */
    UPDATE_REQUIRED: 'updateRequired',

    /** Indicates whether an forced reset is required. Used in emergency situations where we must completely erase the Onyx data in the client because it is in a bad state. This will clear Oynx data without signing the user out. */
    RESET_REQUIRED: 'resetRequired',

    /** Stores the logs of the app for debugging purposes */
    LOGS: 'logs',

    /** Indicates whether we should store logs or not */
    SHOULD_STORE_LOGS: 'shouldStoreLogs',

    /** Indicates whether we should mask fragile user data while exporting onyx state or not */
    SHOULD_MASK_ONYX_STATE: 'shouldMaskOnyxState',

    /** Stores new group chat draft */
    NEW_GROUP_CHAT_DRAFT: 'newGroupChatDraft',

    // Paths of PDF file that has been cached during one session
    CACHED_PDF_PATHS: 'cachedPDFPaths',

    /** Stores iframe link to verify 3DS flow for subscription */
    VERIFY_3DS_SUBSCRIPTION: 'verify3dsSubscription',

    /** Holds the checks used while transferring the ownership of the workspace */
    POLICY_OWNERSHIP_CHANGE_CHECKS: 'policyOwnershipChangeChecks',

    // These statuses below are in separate keys on purpose - it allows us to have different behaviours of the banner based on the status

    /** Indicates whether ClearOutstandingBalance failed */
    SUBSCRIPTION_RETRY_BILLING_STATUS_FAILED: 'subscriptionRetryBillingStatusFailed',

    /** Indicates whether ClearOutstandingBalance was successful */
    SUBSCRIPTION_RETRY_BILLING_STATUS_SUCCESSFUL: 'subscriptionRetryBillingStatusSuccessful',

    /** Indicates whether ClearOutstandingBalance is pending */
    SUBSCRIPTION_RETRY_BILLING_STATUS_PENDING: 'subscriptionRetryBillingStatusPending',

    /** Stores info during review duplicates flow */
    REVIEW_DUPLICATES: 'reviewDuplicates',

    /** Stores the last export method for policy */
    LAST_EXPORT_METHOD: 'lastExportMethod',

    /** Stores the information about the state of issuing a new card */
    ISSUE_NEW_EXPENSIFY_CARD: 'issueNewExpensifyCard',

    /** Stores the information about the state of addint a new company card */
    ADD_NEW_COMPANY_CARD: 'addNewCompanyCard',

    /** Stores the information about the state of assigning a company card */
    ASSIGN_CARD: 'assignCard',

    /** Stores the information if mobile selection mode is active */
    MOBILE_SELECTION_MODE: 'mobileSelectionMode',

    NVP_PRIVATE_CANCELLATION_DETAILS: 'nvp_private_cancellationDetails',

    /** Stores the information about currently edited advanced approval workflow */
    APPROVAL_WORKFLOW: 'approvalWorkflow',

    /** Stores the user search value for persistance across the screens */
    ROOM_MEMBERS_USER_SEARCH_PHRASE: 'roomMembersUserSearchPhrase',
    /** Stores information about recently uploaded spreadsheet file */
    IMPORTED_SPREADSHEET: 'importedSpreadsheet',

    /** Stores the route to open after changing app permission from settings */
    LAST_ROUTE: 'lastRoute',

    /** Stores the information if user loaded the Onyx state through Import feature  */
    IS_USING_IMPORTED_STATE: 'isUsingImportedState',

    /** Stores the information about the saved searches */
    SAVED_SEARCHES: 'nvp_savedSearches',

    /** Stores the information about the recent searches */
    RECENT_SEARCHES: 'nvp_recentSearches',

    /** Stores recently used currencies */
    RECENTLY_USED_CURRENCIES: 'nvp_recentlyUsedCurrencies',

    /** States whether we transitioned from OldDot to show only certain group of screens. It should be undefined on pure NewDot. */
    IS_SINGLE_NEW_DOT_ENTRY: 'isSingleNewDotEntry',

    /** Company cards custom names */
    NVP_EXPENSIFY_COMPANY_CARDS_CUSTOM_NAMES: 'nvp_expensify_ccCustomNames',

    /** The user's Concierge reportID */
    CONCIERGE_REPORT_ID: 'conciergeReportID',

<<<<<<< HEAD
    /** Corpay Fields while doing international bank account connection */
=======
    /* Corpay fieds to be used in the bank account creation setup */
>>>>>>> 89215464
    CORPAY_FIELDS: 'corpayFields',

    /** The user's session that will be preserved when using imported state */
    PRESERVED_USER_SESSION: 'preservedUserSession',

    /** Collection Keys */
    COLLECTION: {
        DOWNLOAD: 'download_',
        POLICY: 'policy_',
        POLICY_DRAFTS: 'policyDrafts_',
        POLICY_JOIN_MEMBER: 'policyJoinMember_',
        POLICY_CATEGORIES: 'policyCategories_',
        POLICY_CATEGORIES_DRAFT: 'policyCategoriesDraft_',
        POLICY_RECENTLY_USED_CATEGORIES: 'policyRecentlyUsedCategories_',
        POLICY_TAGS: 'policyTags_',
        POLICY_RECENTLY_USED_TAGS: 'nvp_recentlyUsedTags_',
        // Whether the policy's connection data was attempted to be fetched in
        // the current user session. As this state only exists client-side, it
        // should not be included as part of the policy object. The policy
        // object should mirror the data as it's stored in the database.
        POLICY_HAS_CONNECTIONS_DATA_BEEN_FETCHED: 'policyHasConnectionsDataBeenFetched_',
        OLD_POLICY_RECENTLY_USED_TAGS: 'policyRecentlyUsedTags_',
        POLICY_CONNECTION_SYNC_PROGRESS: 'policyConnectionSyncProgress_',
        WORKSPACE_INVITE_MEMBERS_DRAFT: 'workspaceInviteMembersDraft_',
        WORKSPACE_INVITE_MESSAGE_DRAFT: 'workspaceInviteMessageDraft_',
        REPORT: 'report_',
        REPORT_NAME_VALUE_PAIRS: 'reportNameValuePairs_',
        REPORT_DRAFT: 'reportDraft_',
        // REPORT_METADATA is a perf optimization used to hold loading states (isLoadingInitialReportActions, isLoadingOlderReportActions, isLoadingNewerReportActions).
        // A lot of components are connected to the Report entity and do not care about the actions. Setting the loading state
        // directly on the report caused a lot of unnecessary re-renders
        REPORT_METADATA: 'reportMetadata_',
        REPORT_ACTIONS: 'reportActions_',
        REPORT_ACTIONS_DRAFTS: 'reportActionsDrafts_',
        REPORT_ACTIONS_PAGES: 'reportActionsPages_',
        REPORT_ACTIONS_REACTIONS: 'reportActionsReactions_',
        REPORT_DRAFT_COMMENT: 'reportDraftComment_',
        REPORT_IS_COMPOSER_FULL_SIZE: 'reportIsComposerFullSize_',
        REPORT_USER_IS_TYPING: 'reportUserIsTyping_',
        REPORT_USER_IS_LEAVING_ROOM: 'reportUserIsLeavingRoom_',
        REPORT_VIOLATIONS: 'reportViolations_',
        SECURITY_GROUP: 'securityGroup_',
        TRANSACTION: 'transactions_',
        TRANSACTION_VIOLATIONS: 'transactionViolations_',
        TRANSACTION_DRAFT: 'transactionsDraft_',
        SKIP_CONFIRMATION: 'skipConfirmation_',
        TRANSACTION_BACKUP: 'transactionsBackup_',
        SPLIT_TRANSACTION_DRAFT: 'splitTransactionDraft_',
        PRIVATE_NOTES_DRAFT: 'privateNotesDraft_',
        NEXT_STEP: 'reportNextStep_',

        // Manual expense tab selector
        SELECTED_TAB: 'selectedTab_',

        /** This is deprecated, but needed for a migration, so we still need to include it here so that it will be initialized in Onyx.init */
        DEPRECATED_POLICY_MEMBER_LIST: 'policyMemberList_',

        // Search Page related
        SNAPSHOT: 'snapshot_',

        // Shared NVPs
        /** Collection of objects where each object represents the owner of the workspace that is past due billing AND the user is a member of. */
        SHARED_NVP_PRIVATE_USER_BILLING_GRACE_PERIOD_END: 'sharedNVP_private_billingGracePeriodEnd_',

        /** The collection of card feeds */
        SHARED_NVP_PRIVATE_DOMAIN_MEMBER: 'sharedNVP_private_domain_member_',

        /**
         * Stores the card list for a given fundID and feed in the format: cards_<fundID>_<bankName>
         * So for example: cards_12345_Expensify Card
         */
        WORKSPACE_CARDS_LIST: 'cards_',

        /** Expensify cards settings */
        PRIVATE_EXPENSIFY_CARD_SETTINGS: 'private_expensifyCardSettings_',

        /** Stores which connection is set up to use Continuous Reconciliation */
        EXPENSIFY_CARD_CONTINUOUS_RECONCILIATION_CONNECTION: 'expensifyCard_continuousReconciliationConnection_',

        /** The value that indicates whether Continuous Reconciliation should be used on the domain */
        EXPENSIFY_CARD_USE_CONTINUOUS_RECONCILIATION: 'expensifyCard_useContinuousReconciliation_',

        /** Currently displaying feed */
        LAST_SELECTED_FEED: 'lastSelectedFeed_',

        /**  Whether the bank account chosen for Expensify Card in on verification waitlist */
        NVP_EXPENSIFY_ON_CARD_WAITLIST: 'nvp_expensify_onCardWaitlist_',
    },

    /** List of Form ids */
    FORMS: {
        ADD_PAYMENT_CARD_FORM: 'addPaymentCardForm',
        ADD_PAYMENT_CARD_FORM_DRAFT: 'addPaymentCardFormDraft',
        WORKSPACE_SETTINGS_FORM: 'workspaceSettingsForm',
        WORKSPACE_CATEGORY_FORM: 'workspaceCategoryForm',
        WORKSPACE_CATEGORY_FORM_DRAFT: 'workspaceCategoryFormDraft',
        WORKSPACE_CATEGORY_DESCRIPTION_HINT_FORM: 'workspaceCategoryDescriptionHintForm',
        WORKSPACE_CATEGORY_DESCRIPTION_HINT_FORM_DRAFT: 'workspaceCategoryDescriptionHintFormDraft',
        WORKSPACE_CATEGORY_FLAG_AMOUNTS_OVER_FORM: 'workspaceCategoryFlagAmountsOverForm',
        WORKSPACE_CATEGORY_FLAG_AMOUNTS_OVER_FORM_DRAFT: 'workspaceCategoryFlagAmountsOverFormDraft',
        WORKSPACE_TAG_FORM: 'workspaceTagForm',
        WORKSPACE_TAG_FORM_DRAFT: 'workspaceTagFormDraft',
        WORKSPACE_SETTINGS_FORM_DRAFT: 'workspaceSettingsFormDraft',
        WORKSPACE_DESCRIPTION_FORM: 'workspaceDescriptionForm',
        WORKSPACE_DESCRIPTION_FORM_DRAFT: 'workspaceDescriptionFormDraft',
        WORKSPACE_TAX_CUSTOM_NAME: 'workspaceTaxCustomName',
        WORKSPACE_TAX_CUSTOM_NAME_DRAFT: 'workspaceTaxCustomNameDraft',
        WORKSPACE_COMPANY_CARD_FEED_NAME: 'workspaceCompanyCardFeedName',
        WORKSPACE_COMPANY_CARD_FEED_NAME_DRAFT: 'workspaceCompanyCardFeedNameDraft',
        EDIT_WORKSPACE_COMPANY_CARD_NAME_FORM: 'editCompanyCardName',
        EDIT_WORKSPACE_COMPANY_CARD_NAME_DRAFT_FORM: 'editCompanyCardNameDraft',
        WORKSPACE_REPORT_FIELDS_FORM: 'workspaceReportFieldForm',
        WORKSPACE_REPORT_FIELDS_FORM_DRAFT: 'workspaceReportFieldFormDraft',
        POLICY_CREATE_DISTANCE_RATE_FORM: 'policyCreateDistanceRateForm',
        POLICY_CREATE_DISTANCE_RATE_FORM_DRAFT: 'policyCreateDistanceRateFormDraft',
        POLICY_DISTANCE_RATE_EDIT_FORM: 'policyDistanceRateEditForm',
        POLICY_DISTANCE_RATE_TAX_RECLAIMABLE_ON_EDIT_FORM: 'policyDistanceRateTaxReclaimableOnEditForm',
        POLICY_DISTANCE_RATE_TAX_RECLAIMABLE_ON_EDIT_FORM_DRAFT: 'policyDistanceRateTaxReclaimableOnEditFormDraft',
        POLICY_DISTANCE_RATE_EDIT_FORM_DRAFT: 'policyDistanceRateEditFormDraft',
        CLOSE_ACCOUNT_FORM: 'closeAccount',
        CLOSE_ACCOUNT_FORM_DRAFT: 'closeAccountDraft',
        PROFILE_SETTINGS_FORM: 'profileSettingsForm',
        PROFILE_SETTINGS_FORM_DRAFT: 'profileSettingsFormDraft',
        DISPLAY_NAME_FORM: 'displayNameForm',
        DISPLAY_NAME_FORM_DRAFT: 'displayNameFormDraft',
        ONBOARDING_PERSONAL_DETAILS_FORM: 'onboardingPersonalDetailsForm',
        ONBOARDING_PERSONAL_DETAILS_FORM_DRAFT: 'onboardingPersonalDetailsFormDraft',
        ROOM_NAME_FORM: 'roomNameForm',
        ROOM_NAME_FORM_DRAFT: 'roomNameFormDraft',
        REPORT_DESCRIPTION_FORM: 'reportDescriptionForm',
        REPORT_DESCRIPTION_FORM_DRAFT: 'reportDescriptionFormDraft',
        LEGAL_NAME_FORM: 'legalNameForm',
        LEGAL_NAME_FORM_DRAFT: 'legalNameFormDraft',
        WORKSPACE_INVITE_MESSAGE_FORM: 'workspaceInviteMessageForm',
        WORKSPACE_INVITE_MESSAGE_FORM_DRAFT: 'workspaceInviteMessageFormDraft',
        DATE_OF_BIRTH_FORM: 'dateOfBirthForm',
        DATE_OF_BIRTH_FORM_DRAFT: 'dateOfBirthFormDraft',
        HOME_ADDRESS_FORM: 'homeAddressForm',
        HOME_ADDRESS_FORM_DRAFT: 'homeAddressFormDraft',
        PERSONAL_DETAILS_FORM: 'personalDetailsForm',
        PERSONAL_DETAILS_FORM_DRAFT: 'personalDetailsFormDraft',
        INTERNATIONAL_BANK_ACCOUNT_FORM: 'internationalBankAccountForm',
        INTERNATIONAL_BANK_ACCOUNT_FORM_DRAFT: 'internationalBankAccountFormDraft',
        NEW_ROOM_FORM: 'newRoomForm',
        NEW_ROOM_FORM_DRAFT: 'newRoomFormDraft',
        ROOM_SETTINGS_FORM: 'roomSettingsForm',
        ROOM_SETTINGS_FORM_DRAFT: 'roomSettingsFormDraft',
        NEW_TASK_FORM: 'newTaskForm',
        NEW_TASK_FORM_DRAFT: 'newTaskFormDraft',
        EDIT_TASK_FORM: 'editTaskForm',
        EDIT_TASK_FORM_DRAFT: 'editTaskFormDraft',
        MONEY_REQUEST_DESCRIPTION_FORM: 'moneyRequestDescriptionForm',
        MONEY_REQUEST_DESCRIPTION_FORM_DRAFT: 'moneyRequestDescriptionFormDraft',
        MONEY_REQUEST_MERCHANT_FORM: 'moneyRequestMerchantForm',
        MONEY_REQUEST_MERCHANT_FORM_DRAFT: 'moneyRequestMerchantFormDraft',
        MONEY_REQUEST_AMOUNT_FORM: 'moneyRequestAmountForm',
        MONEY_REQUEST_AMOUNT_FORM_DRAFT: 'moneyRequestAmountFormDraft',
        MONEY_REQUEST_DATE_FORM: 'moneyRequestCreatedForm',
        MONEY_REQUEST_DATE_FORM_DRAFT: 'moneyRequestCreatedFormDraft',
        MONEY_REQUEST_HOLD_FORM: 'moneyHoldReasonForm',
        MONEY_REQUEST_HOLD_FORM_DRAFT: 'moneyHoldReasonFormDraft',
        MONEY_REQUEST_COMPANY_INFO_FORM: 'moneyRequestCompanyInfoForm',
        MONEY_REQUEST_COMPANY_INFO_FORM_DRAFT: 'moneyRequestCompanyInfoFormDraft',
        NEW_CONTACT_METHOD_FORM: 'newContactMethodForm',
        NEW_CONTACT_METHOD_FORM_DRAFT: 'newContactMethodFormDraft',
        WAYPOINT_FORM: 'waypointForm',
        WAYPOINT_FORM_DRAFT: 'waypointFormDraft',
        SETTINGS_STATUS_SET_FORM: 'settingsStatusSetForm',
        SETTINGS_STATUS_SET_FORM_DRAFT: 'settingsStatusSetFormDraft',
        SETTINGS_STATUS_SET_CLEAR_AFTER_FORM: 'settingsStatusSetClearAfterForm',
        SETTINGS_STATUS_SET_CLEAR_AFTER_FORM_DRAFT: 'settingsStatusSetClearAfterFormDraft',
        SETTINGS_STATUS_CLEAR_DATE_FORM: 'settingsStatusClearDateForm',
        SETTINGS_STATUS_CLEAR_DATE_FORM_DRAFT: 'settingsStatusClearDateFormDraft',
        CHANGE_BILLING_CURRENCY_FORM: 'billingCurrencyForm',
        CHANGE_BILLING_CURRENCY_FORM_DRAFT: 'billingCurrencyFormDraft',
        PRIVATE_NOTES_FORM: 'privateNotesForm',
        PRIVATE_NOTES_FORM_DRAFT: 'privateNotesFormDraft',
        I_KNOW_A_TEACHER_FORM: 'iKnowTeacherForm',
        I_KNOW_A_TEACHER_FORM_DRAFT: 'iKnowTeacherFormDraft',
        INTRO_SCHOOL_PRINCIPAL_FORM: 'introSchoolPrincipalForm',
        INTRO_SCHOOL_PRINCIPAL_FORM_DRAFT: 'introSchoolPrincipalFormDraft',
        REPORT_PHYSICAL_CARD_FORM: 'requestPhysicalCardForm',
        REPORT_PHYSICAL_CARD_FORM_DRAFT: 'requestPhysicalCardFormDraft',
        REPORT_VIRTUAL_CARD_FRAUD: 'reportVirtualCardFraudForm',
        REPORT_VIRTUAL_CARD_FRAUD_DRAFT: 'reportVirtualCardFraudFormDraft',
        GET_PHYSICAL_CARD_FORM: 'getPhysicalCardForm',
        GET_PHYSICAL_CARD_FORM_DRAFT: 'getPhysicalCardFormDraft',
        REPORT_FIELDS_EDIT_FORM: 'reportFieldsEditForm',
        REPORT_FIELDS_EDIT_FORM_DRAFT: 'reportFieldsEditFormDraft',
        REIMBURSEMENT_ACCOUNT_FORM: 'reimbursementAccount',
        REIMBURSEMENT_ACCOUNT_FORM_DRAFT: 'reimbursementAccountDraft',
        PERSONAL_BANK_ACCOUNT_FORM: 'personalBankAccount',
        PERSONAL_BANK_ACCOUNT_FORM_DRAFT: 'personalBankAccountDraft',
        DISABLE_AUTO_RENEW_SURVEY_FORM: 'disableAutoRenewSurveyForm',
        DISABLE_AUTO_RENEW_SURVEY_FORM_DRAFT: 'disableAutoRenewSurveyFormDraft',
        REQUEST_EARLY_CANCELLATION_FORM: 'requestEarlyCancellationForm',
        REQUEST_EARLY_CANCELLATION_FORM_DRAFT: 'requestEarlyCancellationFormDraft',
        EXIT_SURVEY_REASON_FORM: 'exitSurveyReasonForm',
        EXIT_SURVEY_REASON_FORM_DRAFT: 'exitSurveyReasonFormDraft',
        EXIT_SURVEY_RESPONSE_FORM: 'exitSurveyResponseForm',
        EXIT_SURVEY_RESPONSE_FORM_DRAFT: 'exitSurveyResponseFormDraft',
        WALLET_ADDITIONAL_DETAILS: 'walletAdditionalDetails',
        WALLET_ADDITIONAL_DETAILS_DRAFT: 'walletAdditionalDetailsDraft',
        POLICY_TAG_NAME_FORM: 'policyTagNameForm',
        POLICY_TAG_NAME_FORM_DRAFT: 'policyTagNameFormDraft',
        WORKSPACE_NEW_TAX_FORM: 'workspaceNewTaxForm',
        WORKSPACE_NEW_TAX_FORM_DRAFT: 'workspaceNewTaxFormDraft',
        WORKSPACE_TAX_NAME_FORM: 'workspaceTaxNameForm',
        WORKSPACE_TAX_CODE_FORM: 'workspaceTaxCodeForm',
        WORKSPACE_TAX_CODE_FORM_DRAFT: 'workspaceTaxCodeFormDraft',
        WORKSPACE_TAX_NAME_FORM_DRAFT: 'workspaceTaxNameFormDraft',
        WORKSPACE_TAX_VALUE_FORM: 'workspaceTaxValueForm',
        WORKSPACE_TAX_VALUE_FORM_DRAFT: 'workspaceTaxValueFormDraft',
        WORKSPACE_INVOICES_COMPANY_NAME_FORM: 'workspaceInvoicesCompanyNameForm',
        WORKSPACE_INVOICES_COMPANY_NAME_FORM_DRAFT: 'workspaceInvoicesCompanyNameFormDraft',
        WORKSPACE_INVOICES_COMPANY_WEBSITE_FORM: 'workspaceInvoicesCompanyWebsiteForm',
        WORKSPACE_INVOICES_COMPANY_WEBSITE_FORM_DRAFT: 'workspaceInvoicesCompanyWebsiteFormDraft',
        NEW_CHAT_NAME_FORM: 'newChatNameForm',
        NEW_CHAT_NAME_FORM_DRAFT: 'newChatNameFormDraft',
        SUBSCRIPTION_SIZE_FORM: 'subscriptionSizeForm',
        SUBSCRIPTION_SIZE_FORM_DRAFT: 'subscriptionSizeFormDraft',
        ISSUE_NEW_EXPENSIFY_CARD_FORM: 'issueNewExpensifyCard',
        ISSUE_NEW_EXPENSIFY_CARD_FORM_DRAFT: 'issueNewExpensifyCardDraft',
        ADD_NEW_CARD_FEED_FORM: 'addNewCardFeed',
        ADD_NEW_CARD_FEED_FORM_DRAFT: 'addNewCardFeedDraft',
        ASSIGN_CARD_FORM: 'assignCard',
        ASSIGN_CARD_FORM_DRAFT: 'assignCardDraft',
        EDIT_EXPENSIFY_CARD_NAME_FORM: 'editExpensifyCardName',
        EDIT_EXPENSIFY_CARD_NAME_DRAFT_FORM: 'editExpensifyCardNameDraft',
        EDIT_EXPENSIFY_CARD_LIMIT_FORM: 'editExpensifyCardLimit',
        EDIT_EXPENSIFY_CARD_LIMIT_DRAFT_FORM: 'editExpensifyCardLimitDraft',
        SAGE_INTACCT_CREDENTIALS_FORM: 'sageIntacctCredentialsForm',
        SAGE_INTACCT_CREDENTIALS_FORM_DRAFT: 'sageIntacctCredentialsFormDraft',
        NETSUITE_CUSTOM_FIELD_FORM: 'netSuiteCustomFieldForm',
        NETSUITE_CUSTOM_FIELD_FORM_DRAFT: 'netSuiteCustomFieldFormDraft',
        NETSUITE_CUSTOM_SEGMENT_ADD_FORM: 'netSuiteCustomSegmentAddForm',
        NETSUITE_CUSTOM_SEGMENT_ADD_FORM_DRAFT: 'netSuiteCustomSegmentAddFormDraft',
        NETSUITE_CUSTOM_LIST_ADD_FORM: 'netSuiteCustomListAddForm',
        NETSUITE_CUSTOM_LIST_ADD_FORM_DRAFT: 'netSuiteCustomListAddFormDraft',
        NETSUITE_TOKEN_INPUT_FORM: 'netsuiteTokenInputForm',
        NETSUITE_TOKEN_INPUT_FORM_DRAFT: 'netsuiteTokenInputFormDraft',
        NETSUITE_CUSTOM_FORM_ID_FORM: 'netsuiteCustomFormIDForm',
        NETSUITE_CUSTOM_FORM_ID_FORM_DRAFT: 'netsuiteCustomFormIDFormDraft',
        SAGE_INTACCT_DIMENSION_TYPE_FORM: 'sageIntacctDimensionTypeForm',
        SAGE_INTACCT_DIMENSION_TYPE_FORM_DRAFT: 'sageIntacctDimensionTypeFormDraft',
        SEARCH_ADVANCED_FILTERS_FORM: 'searchAdvancedFiltersForm',
        SEARCH_ADVANCED_FILTERS_FORM_DRAFT: 'searchAdvancedFiltersFormDraft',
        SEARCH_SAVED_SEARCH_RENAME_FORM: 'searchSavedSearchRenameForm',
        SEARCH_SAVED_SEARCH_RENAME_FORM_DRAFT: 'searchSavedSearchRenameFormDraft',
        TEXT_PICKER_MODAL_FORM: 'textPickerModalForm',
        TEXT_PICKER_MODAL_FORM_DRAFT: 'textPickerModalFormDraft',
        RULES_CUSTOM_NAME_MODAL_FORM: 'rulesCustomNameModalForm',
        RULES_CUSTOM_NAME_MODAL_FORM_DRAFT: 'rulesCustomNameModalFormDraft',
        RULES_AUTO_APPROVE_REPORTS_UNDER_MODAL_FORM: 'rulesAutoApproveReportsUnderModalForm',
        RULES_AUTO_APPROVE_REPORTS_UNDER_MODAL_FORM_DRAFT: 'rulesAutoApproveReportsUnderModalFormDraft',
        RULES_RANDOM_REPORT_AUDIT_MODAL_FORM: 'rulesRandomReportAuditModalForm',
        RULES_RANDOM_REPORT_AUDIT_MODAL_FORM_DRAFT: 'rulesRandomReportAuditModalFormDraft',
        RULES_AUTO_PAY_REPORTS_UNDER_MODAL_FORM: 'rulesAutoPayReportsUnderModalForm',
        RULES_AUTO_PAY_REPORTS_UNDER_MODAL_FORM_DRAFT: 'rulesAutoPayReportsUnderModalFormDraft',
        RULES_REQUIRED_RECEIPT_AMOUNT_FORM: 'rulesRequiredReceiptAmountForm',
        RULES_REQUIRED_RECEIPT_AMOUNT_FORM_DRAFT: 'rulesRequiredReceiptAmountFormDraft',
        RULES_MAX_EXPENSE_AMOUNT_FORM: 'rulesMaxExpenseAmountForm',
        RULES_MAX_EXPENSE_AMOUNT_FORM_DRAFT: 'rulesMaxExpenseAmountFormDraft',
        RULES_MAX_EXPENSE_AGE_FORM: 'rulesMaxExpenseAgeForm',
        RULES_MAX_EXPENSE_AGE_FORM_DRAFT: 'rulesMaxExpenseAgeFormDraft',
        DEBUG_DETAILS_FORM: 'debugDetailsForm',
        DEBUG_DETAILS_FORM_DRAFT: 'debugDetailsFormDraft',
        WORKSPACE_PER_DIEM_FORM: 'workspacePerDiemForm',
        WORKSPACE_PER_DIEM_FORM_DRAFT: 'workspacePerDiemFormDraft',
    },
} as const;

type AllOnyxKeys = DeepValueOf<typeof ONYXKEYS>;

type OnyxFormValuesMapping = {
    [ONYXKEYS.FORMS.ADD_PAYMENT_CARD_FORM]: FormTypes.AddPaymentCardForm;
    [ONYXKEYS.FORMS.WORKSPACE_SETTINGS_FORM]: FormTypes.WorkspaceSettingsForm;
    [ONYXKEYS.FORMS.WORKSPACE_CATEGORY_FORM]: FormTypes.WorkspaceCategoryForm;
    [ONYXKEYS.FORMS.WORKSPACE_TAG_FORM]: FormTypes.WorkspaceTagForm;
    [ONYXKEYS.FORMS.WORKSPACE_TAX_CUSTOM_NAME]: FormTypes.WorkspaceTaxCustomName;
    [ONYXKEYS.FORMS.WORKSPACE_COMPANY_CARD_FEED_NAME]: FormTypes.WorkspaceCompanyCardFeedName;
    [ONYXKEYS.FORMS.EDIT_WORKSPACE_COMPANY_CARD_NAME_FORM]: FormTypes.WorkspaceCompanyCardEditName;
    [ONYXKEYS.FORMS.WORKSPACE_REPORT_FIELDS_FORM]: FormTypes.WorkspaceReportFieldForm;
    [ONYXKEYS.FORMS.WORKSPACE_CATEGORY_DESCRIPTION_HINT_FORM]: FormTypes.WorkspaceCategoryDescriptionHintForm;
    [ONYXKEYS.FORMS.WORKSPACE_CATEGORY_FLAG_AMOUNTS_OVER_FORM]: FormTypes.WorkspaceCategoryFlagAmountsOverForm;
    [ONYXKEYS.FORMS.CLOSE_ACCOUNT_FORM]: FormTypes.CloseAccountForm;
    [ONYXKEYS.FORMS.PROFILE_SETTINGS_FORM]: FormTypes.ProfileSettingsForm;
    [ONYXKEYS.FORMS.DISPLAY_NAME_FORM]: FormTypes.DisplayNameForm;
    [ONYXKEYS.FORMS.ONBOARDING_PERSONAL_DETAILS_FORM]: FormTypes.DisplayNameForm;
    [ONYXKEYS.FORMS.ROOM_NAME_FORM]: FormTypes.RoomNameForm;
    [ONYXKEYS.FORMS.REPORT_DESCRIPTION_FORM]: FormTypes.ReportDescriptionForm;
    [ONYXKEYS.FORMS.LEGAL_NAME_FORM]: FormTypes.LegalNameForm;
    [ONYXKEYS.FORMS.WORKSPACE_INVITE_MESSAGE_FORM]: FormTypes.WorkspaceInviteMessageForm;
    [ONYXKEYS.FORMS.DATE_OF_BIRTH_FORM]: FormTypes.DateOfBirthForm;
    [ONYXKEYS.FORMS.HOME_ADDRESS_FORM]: FormTypes.HomeAddressForm;
    [ONYXKEYS.FORMS.PERSONAL_DETAILS_FORM]: FormTypes.PersonalDetailsForm;
    [ONYXKEYS.FORMS.NEW_ROOM_FORM]: FormTypes.NewRoomForm;
    [ONYXKEYS.FORMS.ROOM_SETTINGS_FORM]: FormTypes.RoomSettingsForm;
    [ONYXKEYS.FORMS.NEW_TASK_FORM]: FormTypes.NewTaskForm;
    [ONYXKEYS.FORMS.EDIT_TASK_FORM]: FormTypes.EditTaskForm;
    [ONYXKEYS.FORMS.DISABLE_AUTO_RENEW_SURVEY_FORM]: FormTypes.FeedbackSurveyForm;
    [ONYXKEYS.FORMS.REQUEST_EARLY_CANCELLATION_FORM]: FormTypes.FeedbackSurveyForm;
    [ONYXKEYS.FORMS.EXIT_SURVEY_REASON_FORM]: FormTypes.ExitSurveyReasonForm;
    [ONYXKEYS.FORMS.EXIT_SURVEY_RESPONSE_FORM]: FormTypes.ExitSurveyResponseForm;
    [ONYXKEYS.FORMS.MONEY_REQUEST_DESCRIPTION_FORM]: FormTypes.MoneyRequestDescriptionForm;
    [ONYXKEYS.FORMS.MONEY_REQUEST_MERCHANT_FORM]: FormTypes.MoneyRequestMerchantForm;
    [ONYXKEYS.FORMS.MONEY_REQUEST_AMOUNT_FORM]: FormTypes.MoneyRequestAmountForm;
    [ONYXKEYS.FORMS.MONEY_REQUEST_DATE_FORM]: FormTypes.MoneyRequestDateForm;
    [ONYXKEYS.FORMS.MONEY_REQUEST_HOLD_FORM]: FormTypes.MoneyRequestHoldReasonForm;
    [ONYXKEYS.FORMS.MONEY_REQUEST_COMPANY_INFO_FORM]: FormTypes.MoneyRequestCompanyInfoForm;
    [ONYXKEYS.FORMS.NEW_CONTACT_METHOD_FORM]: FormTypes.NewContactMethodForm;
    [ONYXKEYS.FORMS.WAYPOINT_FORM]: FormTypes.WaypointForm;
    [ONYXKEYS.FORMS.SETTINGS_STATUS_SET_FORM]: FormTypes.SettingsStatusSetForm;
    [ONYXKEYS.FORMS.SETTINGS_STATUS_CLEAR_DATE_FORM]: FormTypes.SettingsStatusClearDateForm;
    [ONYXKEYS.FORMS.CHANGE_BILLING_CURRENCY_FORM]: FormTypes.ChangeBillingCurrencyForm;
    [ONYXKEYS.FORMS.SETTINGS_STATUS_SET_CLEAR_AFTER_FORM]: FormTypes.SettingsStatusSetClearAfterForm;
    [ONYXKEYS.FORMS.PRIVATE_NOTES_FORM]: FormTypes.PrivateNotesForm;
    [ONYXKEYS.FORMS.I_KNOW_A_TEACHER_FORM]: FormTypes.IKnowTeacherForm;
    [ONYXKEYS.FORMS.INTRO_SCHOOL_PRINCIPAL_FORM]: FormTypes.IntroSchoolPrincipalForm;
    [ONYXKEYS.FORMS.REPORT_VIRTUAL_CARD_FRAUD]: FormTypes.ReportVirtualCardFraudForm;
    [ONYXKEYS.FORMS.REPORT_PHYSICAL_CARD_FORM]: FormTypes.ReportPhysicalCardForm;
    [ONYXKEYS.FORMS.GET_PHYSICAL_CARD_FORM]: FormTypes.GetPhysicalCardForm;
    [ONYXKEYS.FORMS.REPORT_FIELDS_EDIT_FORM]: FormTypes.ReportFieldsEditForm;
    [ONYXKEYS.FORMS.REIMBURSEMENT_ACCOUNT_FORM]: FormTypes.ReimbursementAccountForm;
    [ONYXKEYS.FORMS.PERSONAL_BANK_ACCOUNT_FORM]: FormTypes.PersonalBankAccountForm;
    [ONYXKEYS.FORMS.WORKSPACE_DESCRIPTION_FORM]: FormTypes.WorkspaceDescriptionForm;
    [ONYXKEYS.FORMS.WALLET_ADDITIONAL_DETAILS]: FormTypes.AdditionalDetailStepForm;
    [ONYXKEYS.FORMS.POLICY_TAG_NAME_FORM]: FormTypes.PolicyTagNameForm;
    [ONYXKEYS.FORMS.WORKSPACE_NEW_TAX_FORM]: FormTypes.WorkspaceNewTaxForm;
    [ONYXKEYS.FORMS.POLICY_CREATE_DISTANCE_RATE_FORM]: FormTypes.PolicyCreateDistanceRateForm;
    [ONYXKEYS.FORMS.POLICY_DISTANCE_RATE_EDIT_FORM]: FormTypes.PolicyDistanceRateEditForm;
    [ONYXKEYS.FORMS.POLICY_DISTANCE_RATE_TAX_RECLAIMABLE_ON_EDIT_FORM]: FormTypes.PolicyDistanceRateTaxReclaimableOnEditForm;
    [ONYXKEYS.FORMS.WORKSPACE_TAX_NAME_FORM]: FormTypes.WorkspaceTaxNameForm;
    [ONYXKEYS.FORMS.WORKSPACE_TAX_CODE_FORM]: FormTypes.WorkspaceTaxCodeForm;
    [ONYXKEYS.FORMS.WORKSPACE_TAX_VALUE_FORM]: FormTypes.WorkspaceTaxValueForm;
    [ONYXKEYS.FORMS.WORKSPACE_INVOICES_COMPANY_NAME_FORM]: FormTypes.WorkspaceInvoicesCompanyNameForm;
    [ONYXKEYS.FORMS.WORKSPACE_INVOICES_COMPANY_WEBSITE_FORM]: FormTypes.WorkspaceInvoicesCompanyWebsiteForm;
    [ONYXKEYS.FORMS.NEW_CHAT_NAME_FORM]: FormTypes.NewChatNameForm;
    [ONYXKEYS.FORMS.SUBSCRIPTION_SIZE_FORM]: FormTypes.SubscriptionSizeForm;
    [ONYXKEYS.FORMS.ISSUE_NEW_EXPENSIFY_CARD_FORM]: FormTypes.IssueNewExpensifyCardForm;
    [ONYXKEYS.FORMS.ADD_NEW_CARD_FEED_FORM]: FormTypes.AddNewCardFeedForm;
    [ONYXKEYS.FORMS.ASSIGN_CARD_FORM]: FormTypes.AssignCardForm;
    [ONYXKEYS.FORMS.EDIT_EXPENSIFY_CARD_NAME_FORM]: FormTypes.EditExpensifyCardNameForm;
    [ONYXKEYS.FORMS.EDIT_EXPENSIFY_CARD_LIMIT_FORM]: FormTypes.EditExpensifyCardLimitForm;
    [ONYXKEYS.FORMS.SAGE_INTACCT_CREDENTIALS_FORM]: FormTypes.SageIntactCredentialsForm;
    [ONYXKEYS.FORMS.NETSUITE_CUSTOM_FIELD_FORM]: FormTypes.NetSuiteCustomFieldForm;
    [ONYXKEYS.FORMS.NETSUITE_CUSTOM_LIST_ADD_FORM]: FormTypes.NetSuiteCustomFieldForm;
    [ONYXKEYS.FORMS.NETSUITE_CUSTOM_SEGMENT_ADD_FORM]: FormTypes.NetSuiteCustomFieldForm;
    [ONYXKEYS.FORMS.NETSUITE_TOKEN_INPUT_FORM]: FormTypes.NetSuiteTokenInputForm;
    [ONYXKEYS.FORMS.NETSUITE_CUSTOM_FORM_ID_FORM]: FormTypes.NetSuiteCustomFormIDForm;
    [ONYXKEYS.FORMS.SAGE_INTACCT_DIMENSION_TYPE_FORM]: FormTypes.SageIntacctDimensionForm;
    [ONYXKEYS.FORMS.SEARCH_ADVANCED_FILTERS_FORM]: FormTypes.SearchAdvancedFiltersForm;
    [ONYXKEYS.FORMS.TEXT_PICKER_MODAL_FORM]: FormTypes.TextPickerModalForm;
    [ONYXKEYS.FORMS.RULES_CUSTOM_NAME_MODAL_FORM]: FormTypes.RulesCustomNameModalForm;
    [ONYXKEYS.FORMS.RULES_AUTO_APPROVE_REPORTS_UNDER_MODAL_FORM]: FormTypes.RulesAutoApproveReportsUnderModalForm;
    [ONYXKEYS.FORMS.RULES_RANDOM_REPORT_AUDIT_MODAL_FORM]: FormTypes.RulesRandomReportAuditModalForm;
    [ONYXKEYS.FORMS.RULES_AUTO_PAY_REPORTS_UNDER_MODAL_FORM]: FormTypes.RulesAutoPayReportsUnderModalForm;
    [ONYXKEYS.FORMS.RULES_REQUIRED_RECEIPT_AMOUNT_FORM]: FormTypes.RulesRequiredReceiptAmountForm;
    [ONYXKEYS.FORMS.RULES_MAX_EXPENSE_AMOUNT_FORM]: FormTypes.RulesMaxExpenseAmountForm;
    [ONYXKEYS.FORMS.RULES_MAX_EXPENSE_AGE_FORM]: FormTypes.RulesMaxExpenseAgeForm;
    [ONYXKEYS.FORMS.SEARCH_SAVED_SEARCH_RENAME_FORM]: FormTypes.SearchSavedSearchRenameForm;
    [ONYXKEYS.FORMS.DEBUG_DETAILS_FORM]: FormTypes.DebugReportForm | FormTypes.DebugReportActionForm | FormTypes.DebugTransactionForm | FormTypes.DebugTransactionViolationForm;
    [ONYXKEYS.FORMS.INTERNATIONAL_BANK_ACCOUNT_FORM]: FormTypes.InternationalBankAccountForm;
    [ONYXKEYS.FORMS.WORKSPACE_PER_DIEM_FORM]: FormTypes.WorkspacePerDiemForm;
};

type OnyxFormDraftValuesMapping = {
    [K in keyof OnyxFormValuesMapping as `${K}Draft`]: OnyxFormValuesMapping[K];
};

type OnyxCollectionValuesMapping = {
    [ONYXKEYS.COLLECTION.DOWNLOAD]: OnyxTypes.Download;
    [ONYXKEYS.COLLECTION.POLICY]: OnyxTypes.Policy;
    [ONYXKEYS.COLLECTION.POLICY_DRAFTS]: OnyxTypes.Policy;
    [ONYXKEYS.COLLECTION.POLICY_CATEGORIES]: OnyxTypes.PolicyCategories;
    [ONYXKEYS.COLLECTION.POLICY_CATEGORIES_DRAFT]: OnyxTypes.PolicyCategories;
    [ONYXKEYS.COLLECTION.POLICY_TAGS]: OnyxTypes.PolicyTagLists;
    [ONYXKEYS.COLLECTION.POLICY_RECENTLY_USED_CATEGORIES]: OnyxTypes.RecentlyUsedCategories;
    [ONYXKEYS.COLLECTION.POLICY_HAS_CONNECTIONS_DATA_BEEN_FETCHED]: boolean;
    [ONYXKEYS.COLLECTION.DEPRECATED_POLICY_MEMBER_LIST]: OnyxTypes.PolicyEmployeeList;
    [ONYXKEYS.COLLECTION.WORKSPACE_INVITE_MEMBERS_DRAFT]: OnyxTypes.InvitedEmailsToAccountIDs;
    [ONYXKEYS.COLLECTION.WORKSPACE_INVITE_MESSAGE_DRAFT]: string;
    [ONYXKEYS.COLLECTION.REPORT]: OnyxTypes.Report;
    [ONYXKEYS.COLLECTION.REPORT_NAME_VALUE_PAIRS]: OnyxTypes.ReportNameValuePairs;
    [ONYXKEYS.COLLECTION.REPORT_DRAFT]: OnyxTypes.Report;
    [ONYXKEYS.COLLECTION.REPORT_METADATA]: OnyxTypes.ReportMetadata;
    [ONYXKEYS.COLLECTION.REPORT_ACTIONS]: OnyxTypes.ReportActions;
    [ONYXKEYS.COLLECTION.REPORT_ACTIONS_DRAFTS]: OnyxTypes.ReportActionsDrafts;
    [ONYXKEYS.COLLECTION.REPORT_ACTIONS_PAGES]: OnyxTypes.Pages;
    [ONYXKEYS.COLLECTION.REPORT_ACTIONS_REACTIONS]: OnyxTypes.ReportActionReactions;
    [ONYXKEYS.COLLECTION.REPORT_DRAFT_COMMENT]: string;
    [ONYXKEYS.COLLECTION.REPORT_IS_COMPOSER_FULL_SIZE]: boolean;
    [ONYXKEYS.COLLECTION.REPORT_USER_IS_TYPING]: OnyxTypes.ReportUserIsTyping;
    [ONYXKEYS.COLLECTION.REPORT_USER_IS_LEAVING_ROOM]: boolean;
    [ONYXKEYS.COLLECTION.REPORT_VIOLATIONS]: OnyxTypes.ReportViolations;
    [ONYXKEYS.COLLECTION.SECURITY_GROUP]: OnyxTypes.SecurityGroup;
    [ONYXKEYS.COLLECTION.TRANSACTION]: OnyxTypes.Transaction;
    [ONYXKEYS.COLLECTION.TRANSACTION_DRAFT]: OnyxTypes.Transaction;
    [ONYXKEYS.COLLECTION.SKIP_CONFIRMATION]: boolean;
    [ONYXKEYS.COLLECTION.TRANSACTION_BACKUP]: OnyxTypes.Transaction;
    [ONYXKEYS.COLLECTION.TRANSACTION_VIOLATIONS]: OnyxTypes.TransactionViolations;
    [ONYXKEYS.COLLECTION.SPLIT_TRANSACTION_DRAFT]: OnyxTypes.Transaction;
    [ONYXKEYS.COLLECTION.POLICY_RECENTLY_USED_TAGS]: OnyxTypes.RecentlyUsedTags;
    [ONYXKEYS.COLLECTION.OLD_POLICY_RECENTLY_USED_TAGS]: OnyxTypes.RecentlyUsedTags;
    [ONYXKEYS.COLLECTION.SELECTED_TAB]: OnyxTypes.SelectedTabRequest;
    [ONYXKEYS.COLLECTION.PRIVATE_NOTES_DRAFT]: string;
    [ONYXKEYS.COLLECTION.NEXT_STEP]: OnyxTypes.ReportNextStep;
    [ONYXKEYS.COLLECTION.POLICY_JOIN_MEMBER]: OnyxTypes.PolicyJoinMember;
    [ONYXKEYS.COLLECTION.POLICY_CONNECTION_SYNC_PROGRESS]: OnyxTypes.PolicyConnectionSyncProgress;
    [ONYXKEYS.COLLECTION.SNAPSHOT]: OnyxTypes.SearchResults;
    [ONYXKEYS.COLLECTION.SHARED_NVP_PRIVATE_USER_BILLING_GRACE_PERIOD_END]: OnyxTypes.BillingGraceEndPeriod;
    [ONYXKEYS.COLLECTION.SHARED_NVP_PRIVATE_DOMAIN_MEMBER]: OnyxTypes.CardFeeds;
    [ONYXKEYS.COLLECTION.PRIVATE_EXPENSIFY_CARD_SETTINGS]: OnyxTypes.ExpensifyCardSettings;
    [ONYXKEYS.COLLECTION.WORKSPACE_CARDS_LIST]: OnyxTypes.WorkspaceCardsList;
    [ONYXKEYS.COLLECTION.EXPENSIFY_CARD_CONTINUOUS_RECONCILIATION_CONNECTION]: OnyxTypes.PolicyConnectionName;
    [ONYXKEYS.COLLECTION.EXPENSIFY_CARD_USE_CONTINUOUS_RECONCILIATION]: boolean;
    [ONYXKEYS.COLLECTION.LAST_SELECTED_FEED]: OnyxTypes.CompanyCardFeed;
    [ONYXKEYS.COLLECTION.NVP_EXPENSIFY_ON_CARD_WAITLIST]: OnyxTypes.CardOnWaitlist;
};

type OnyxValuesMapping = {
    [ONYXKEYS.ACCOUNT]: OnyxTypes.Account;
    [ONYXKEYS.ACCOUNT_MANAGER_REPORT_ID]: string;

    [ONYXKEYS.NVP_ONBOARDING]: Onboarding;

    // ONYXKEYS.NVP_TRYNEWDOT is HybridApp onboarding data
    [ONYXKEYS.NVP_TRYNEWDOT]: OnyxTypes.TryNewDot;
    [ONYXKEYS.RECENT_SEARCHES]: Record<string, OnyxTypes.RecentSearchItem>;
    [ONYXKEYS.SAVED_SEARCHES]: OnyxTypes.SaveSearch;
    [ONYXKEYS.RECENTLY_USED_CURRENCIES]: string[];
    [ONYXKEYS.ACTIVE_CLIENTS]: string[];
    [ONYXKEYS.DEVICE_ID]: string;
    [ONYXKEYS.IS_SIDEBAR_LOADED]: boolean;
    [ONYXKEYS.PERSISTED_REQUESTS]: OnyxTypes.Request[];
    [ONYXKEYS.PERSISTED_ONGOING_REQUESTS]: OnyxTypes.Request;
    [ONYXKEYS.CURRENT_DATE]: string;
    [ONYXKEYS.CREDENTIALS]: OnyxTypes.Credentials;
    [ONYXKEYS.STASHED_CREDENTIALS]: OnyxTypes.Credentials;
    [ONYXKEYS.MODAL]: OnyxTypes.Modal;
    [ONYXKEYS.NETWORK]: OnyxTypes.Network;
    [ONYXKEYS.NEW_GROUP_CHAT_DRAFT]: OnyxTypes.NewGroupChatDraft;
    [ONYXKEYS.CUSTOM_STATUS_DRAFT]: OnyxTypes.CustomStatusDraft;
    [ONYXKEYS.INPUT_FOCUSED]: boolean;
    [ONYXKEYS.PERSONAL_DETAILS_LIST]: OnyxTypes.PersonalDetailsList;
    [ONYXKEYS.PRIVATE_PERSONAL_DETAILS]: OnyxTypes.PrivatePersonalDetails;
    [ONYXKEYS.PERSONAL_DETAILS_METADATA]: Record<string, OnyxTypes.PersonalDetailsMetadata>;
    [ONYXKEYS.TASK]: OnyxTypes.Task;
    [ONYXKEYS.CURRENCY_LIST]: OnyxTypes.CurrencyList;
    [ONYXKEYS.UPDATE_AVAILABLE]: boolean;
    [ONYXKEYS.SCREEN_SHARE_REQUEST]: OnyxTypes.ScreenShareRequest;
    [ONYXKEYS.COUNTRY_CODE]: number;
    [ONYXKEYS.COUNTRY]: string;
    [ONYXKEYS.USER]: OnyxTypes.User;
    [ONYXKEYS.USER_LOCATION]: OnyxTypes.UserLocation;
    [ONYXKEYS.LOGIN_LIST]: OnyxTypes.LoginList;
    [ONYXKEYS.PENDING_CONTACT_ACTION]: OnyxTypes.PendingContactAction;
    [ONYXKEYS.VALIDATE_ACTION_CODE]: OnyxTypes.ValidateMagicCodeAction;
    [ONYXKEYS.JOINABLE_POLICIES]: OnyxTypes.JoinablePolicies;
    [ONYXKEYS.JOINABLE_POLICIES_LOADING]: boolean;
    [ONYXKEYS.SESSION]: OnyxTypes.Session;
    [ONYXKEYS.USER_METADATA]: OnyxTypes.UserMetadata;
    [ONYXKEYS.STASHED_SESSION]: OnyxTypes.Session;
    [ONYXKEYS.BETAS]: OnyxTypes.Beta[];
    [ONYXKEYS.NVP_MUTED_PLATFORMS]: Partial<Record<Platform, true>>;
    [ONYXKEYS.NVP_PRIORITY_MODE]: ValueOf<typeof CONST.PRIORITY_MODE>;
    [ONYXKEYS.NVP_BLOCKED_FROM_CONCIERGE]: OnyxTypes.BlockedFromConcierge;

    // The value of this nvp is a string representation of the date when the block expires, or an empty string if the user is not blocked
    [ONYXKEYS.NVP_BLOCKED_FROM_CHAT]: string;
    [ONYXKEYS.NVP_PRIVATE_PUSH_NOTIFICATION_ID]: string;
    [ONYXKEYS.NVP_RECENT_ATTENDEES]: Attendee[];
    [ONYXKEYS.NVP_TRY_FOCUS_MODE]: boolean;
    [ONYXKEYS.NVP_DISMISSED_HOLD_USE_EXPLANATION]: boolean;
    [ONYXKEYS.FOCUS_MODE_NOTIFICATION]: boolean;
    [ONYXKEYS.NVP_LAST_PAYMENT_METHOD]: OnyxTypes.LastPaymentMethod;
    [ONYXKEYS.NVP_LAST_LOCATION_PERMISSION_PROMPT]: string;
    [ONYXKEYS.LAST_EXPORT_METHOD]: OnyxTypes.LastExportMethod;
    [ONYXKEYS.NVP_RECENT_WAYPOINTS]: OnyxTypes.RecentWaypoint[];
    [ONYXKEYS.NVP_INTRO_SELECTED]: OnyxTypes.IntroSelected;
    [ONYXKEYS.NVP_LAST_SELECTED_DISTANCE_RATES]: OnyxTypes.LastSelectedDistanceRates;
    [ONYXKEYS.NVP_SEEN_NEW_USER_MODAL]: boolean;
    [ONYXKEYS.PUSH_NOTIFICATIONS_ENABLED]: boolean;
    [ONYXKEYS.PLAID_DATA]: OnyxTypes.PlaidData;
    [ONYXKEYS.IS_PLAID_DISABLED]: boolean;
    [ONYXKEYS.PLAID_LINK_TOKEN]: string;
    [ONYXKEYS.ONFIDO_TOKEN]: string;
    [ONYXKEYS.ONFIDO_APPLICANT_ID]: string;
    [ONYXKEYS.NVP_PREFERRED_LOCALE]: OnyxTypes.Locale;
    [ONYXKEYS.NVP_ACTIVE_POLICY_ID]: string;
    [ONYXKEYS.NVP_DISMISSED_REFERRAL_BANNERS]: OnyxTypes.DismissedReferralBanners;
    [ONYXKEYS.NVP_HAS_SEEN_TRACK_TRAINING]: boolean;
    [ONYXKEYS.NVP_PRIVATE_SUBSCRIPTION]: OnyxTypes.PrivateSubscription;
    [ONYXKEYS.NVP_PRIVATE_STRIPE_CUSTOMER_ID]: OnyxTypes.StripeCustomerID;
    [ONYXKEYS.NVP_PRIVATE_BILLING_DISPUTE_PENDING]: number;
    [ONYXKEYS.NVP_PRIVATE_BILLING_STATUS]: OnyxTypes.BillingStatus;
    [ONYXKEYS.USER_WALLET]: OnyxTypes.UserWallet;
    [ONYXKEYS.WALLET_ONFIDO]: OnyxTypes.WalletOnfido;
    [ONYXKEYS.WALLET_ADDITIONAL_DETAILS]: OnyxTypes.WalletAdditionalDetails;
    [ONYXKEYS.WALLET_TERMS]: OnyxTypes.WalletTerms;
    [ONYXKEYS.BANK_ACCOUNT_LIST]: OnyxTypes.BankAccountList;
    [ONYXKEYS.FUND_LIST]: OnyxTypes.FundList;
    [ONYXKEYS.CARD_LIST]: OnyxTypes.CardList;
    [ONYXKEYS.WALLET_STATEMENT]: OnyxTypes.WalletStatement;
    [ONYXKEYS.PERSONAL_BANK_ACCOUNT]: OnyxTypes.PersonalBankAccount;
    [ONYXKEYS.REIMBURSEMENT_ACCOUNT]: OnyxTypes.ReimbursementAccount;
    [ONYXKEYS.PREFERRED_EMOJI_SKIN_TONE]: string | number;
    [ONYXKEYS.FREQUENTLY_USED_EMOJIS]: OnyxTypes.FrequentlyUsedEmoji[];
    [ONYXKEYS.REIMBURSEMENT_ACCOUNT_WORKSPACE_ID]: string;
    [ONYXKEYS.IS_LOADING_PAYMENT_METHODS]: boolean;
    [ONYXKEYS.IS_LOADING_REPORT_DATA]: boolean;
    [ONYXKEYS.IS_TEST_TOOLS_MODAL_OPEN]: boolean;
    [ONYXKEYS.APP_PROFILING_IN_PROGRESS]: boolean;
    [ONYXKEYS.IS_LOADING_APP]: boolean;
    [ONYXKEYS.WALLET_TRANSFER]: OnyxTypes.WalletTransfer;
    [ONYXKEYS.LAST_ACCESSED_WORKSPACE_POLICY_ID]: string;
    [ONYXKEYS.SHOULD_SHOW_COMPOSE_INPUT]: boolean;
    [ONYXKEYS.IS_BETA]: boolean;
    [ONYXKEYS.IS_CHECKING_PUBLIC_ROOM]: boolean;
    [ONYXKEYS.MY_DOMAIN_SECURITY_GROUPS]: Record<string, string>;
    [ONYXKEYS.LAST_OPENED_PUBLIC_ROOM_ID]: string;
    [ONYXKEYS.VERIFY_3DS_SUBSCRIPTION]: string;
    [ONYXKEYS.PREFERRED_THEME]: ValueOf<typeof CONST.THEME>;
    [ONYXKEYS.MAPBOX_ACCESS_TOKEN]: OnyxTypes.MapboxAccessToken;
    [ONYXKEYS.ONYX_UPDATES_FROM_SERVER]: OnyxTypes.OnyxUpdatesFromServer;
    [ONYXKEYS.ONYX_UPDATES_LAST_UPDATE_ID_APPLIED_TO_CLIENT]: number;
    [ONYXKEYS.MAX_CANVAS_AREA]: number;
    [ONYXKEYS.MAX_CANVAS_HEIGHT]: number;
    [ONYXKEYS.MAX_CANVAS_WIDTH]: number;
    [ONYXKEYS.ONBOARDING_PURPOSE_SELECTED]: OnyxTypes.OnboardingPurpose;
    [ONYXKEYS.ONBOARDING_COMPANY_SIZE]: OnboardingCompanySize;
    [ONYXKEYS.ONBOARDING_CUSTOM_CHOICES]: OnyxTypes.OnboardingPurpose[] | [];
    [ONYXKEYS.ONBOARDING_ERROR_MESSAGE]: string;
    [ONYXKEYS.ONBOARDING_POLICY_ID]: string;
    [ONYXKEYS.ONBOARDING_ADMINS_CHAT_REPORT_ID]: string;
    [ONYXKEYS.ONBOARDING_LAST_VISITED_PATH]: string;
    [ONYXKEYS.IS_SEARCHING_FOR_REPORTS]: boolean;
    [ONYXKEYS.LAST_VISITED_PATH]: string | undefined;
    [ONYXKEYS.VERIFY_3DS_SUBSCRIPTION]: string;
    [ONYXKEYS.RECENTLY_USED_REPORT_FIELDS]: OnyxTypes.RecentlyUsedReportFields;
    [ONYXKEYS.UPDATE_REQUIRED]: boolean;
    [ONYXKEYS.RESET_REQUIRED]: boolean;
    [ONYXKEYS.PLAID_CURRENT_EVENT]: string;
    [ONYXKEYS.NVP_PRIVATE_TAX_EXEMPT]: boolean;
    [ONYXKEYS.LOGS]: OnyxTypes.CapturedLogs;
    [ONYXKEYS.SHOULD_STORE_LOGS]: boolean;
    [ONYXKEYS.SHOULD_MASK_ONYX_STATE]: boolean;
    [ONYXKEYS.CACHED_PDF_PATHS]: Record<string, string>;
    [ONYXKEYS.POLICY_OWNERSHIP_CHANGE_CHECKS]: Record<string, OnyxTypes.PolicyOwnershipChangeChecks>;
    [ONYXKEYS.NVP_QUICK_ACTION_GLOBAL_CREATE]: OnyxTypes.QuickAction;
    [ONYXKEYS.SUBSCRIPTION_RETRY_BILLING_STATUS_FAILED]: boolean;
    [ONYXKEYS.SUBSCRIPTION_RETRY_BILLING_STATUS_SUCCESSFUL]: boolean;
    [ONYXKEYS.SUBSCRIPTION_RETRY_BILLING_STATUS_PENDING]: boolean;
    [ONYXKEYS.NVP_TRAVEL_SETTINGS]: OnyxTypes.TravelSettings;
    [ONYXKEYS.REVIEW_DUPLICATES]: OnyxTypes.ReviewDuplicates;
    [ONYXKEYS.ISSUE_NEW_EXPENSIFY_CARD]: OnyxTypes.IssueNewCard;
    [ONYXKEYS.ADD_NEW_COMPANY_CARD]: OnyxTypes.AddNewCompanyCardFeed;
    [ONYXKEYS.ASSIGN_CARD]: OnyxTypes.AssignCard;
    [ONYXKEYS.MOBILE_SELECTION_MODE]: OnyxTypes.MobileSelectionMode;
    [ONYXKEYS.NVP_FIRST_DAY_FREE_TRIAL]: string;
    [ONYXKEYS.NVP_LAST_DAY_FREE_TRIAL]: string;
    [ONYXKEYS.NVP_BILLING_FUND_ID]: number;
    [ONYXKEYS.NVP_PRIVATE_AMOUNT_OWED]: number;
    [ONYXKEYS.NVP_PRIVATE_OWNER_BILLING_GRACE_PERIOD_END]: number;
    [ONYXKEYS.NVP_DELETE_TRANSACTION_NAVIGATE_BACK_URL]: string | undefined;
    [ONYXKEYS.NVP_PRIVATE_CANCELLATION_DETAILS]: OnyxTypes.CancellationDetails[];
    [ONYXKEYS.ROOM_MEMBERS_USER_SEARCH_PHRASE]: string;
    [ONYXKEYS.APPROVAL_WORKFLOW]: OnyxTypes.ApprovalWorkflowOnyx;
    [ONYXKEYS.IMPORTED_SPREADSHEET]: OnyxTypes.ImportedSpreadsheet;
    [ONYXKEYS.LAST_ROUTE]: string;
    [ONYXKEYS.IS_SINGLE_NEW_DOT_ENTRY]: boolean | undefined;
    [ONYXKEYS.IS_USING_IMPORTED_STATE]: boolean;
    [ONYXKEYS.NVP_EXPENSIFY_COMPANY_CARDS_CUSTOM_NAMES]: Record<string, string>;
    [ONYXKEYS.CONCIERGE_REPORT_ID]: string;
    [ONYXKEYS.CORPAY_FIELDS]: OnyxTypes.CorpayFields;
    [ONYXKEYS.PRESERVED_USER_SESSION]: OnyxTypes.Session;
    [ONYXKEYS.NVP_DISMISSED_PRODUCT_TRAINING]: OnyxTypes.DismissedProductTraining;
};
type OnyxValues = OnyxValuesMapping & OnyxCollectionValuesMapping & OnyxFormValuesMapping & OnyxFormDraftValuesMapping;

type OnyxCollectionKey = keyof OnyxCollectionValuesMapping;
type OnyxFormKey = keyof OnyxFormValuesMapping;
type OnyxFormDraftKey = keyof OnyxFormDraftValuesMapping;
type OnyxValueKey = keyof OnyxValuesMapping;

type OnyxKey = OnyxValueKey | OnyxCollectionKey | OnyxFormKey | OnyxFormDraftKey;
type OnyxPagesKey = typeof ONYXKEYS.COLLECTION.REPORT_ACTIONS_PAGES;

type MissingOnyxKeysError = `Error: Types don't match, OnyxKey type is missing: ${Exclude<AllOnyxKeys, OnyxKey>}`;
/** If this type errors, it means that the `OnyxKey` type is missing some keys. */
// eslint-disable-next-line @typescript-eslint/no-unused-vars
type AssertOnyxKeys = AssertTypesEqual<AllOnyxKeys, OnyxKey, MissingOnyxKeysError>;

export default ONYXKEYS;
export type {OnyxCollectionKey, OnyxCollectionValuesMapping, OnyxFormDraftKey, OnyxFormKey, OnyxFormValuesMapping, OnyxKey, OnyxPagesKey, OnyxValueKey, OnyxValues};<|MERGE_RESOLUTION|>--- conflicted
+++ resolved
@@ -458,11 +458,7 @@
     /** The user's Concierge reportID */
     CONCIERGE_REPORT_ID: 'conciergeReportID',
 
-<<<<<<< HEAD
-    /** Corpay Fields while doing international bank account connection */
-=======
     /* Corpay fieds to be used in the bank account creation setup */
->>>>>>> 89215464
     CORPAY_FIELDS: 'corpayFields',
 
     /** The user's session that will be preserved when using imported state */
