--- conflicted
+++ resolved
@@ -455,12 +455,10 @@
     /** Company cards custom names */
     NVP_EXPENSIFY_COMPANY_CARDS_CUSTOM_NAMES: 'nvp_expensify_ccCustomNames',
 
-<<<<<<< HEAD
-    HYBRID_APP: 'hybridApp',
-=======
     /** The user's Concierge reportID */
     CONCIERGE_REPORT_ID: 'conciergeReportID',
->>>>>>> 7b31a728
+
+    HYBRID_APP: 'hybridApp',
 
     /** Collection Keys */
     COLLECTION: {
@@ -1032,11 +1030,8 @@
     [ONYXKEYS.IS_USING_IMPORTED_STATE]: boolean;
     [ONYXKEYS.SHOULD_SHOW_SAVED_SEARCH_RENAME_TOOLTIP]: boolean;
     [ONYXKEYS.NVP_EXPENSIFY_COMPANY_CARDS_CUSTOM_NAMES]: Record<string, string>;
-<<<<<<< HEAD
+    [ONYXKEYS.CONCIERGE_REPORT_ID]: string;
     [ONYXKEYS.HYBRID_APP]: OnyxTypes.HybridApp;
-=======
-    [ONYXKEYS.CONCIERGE_REPORT_ID]: string;
->>>>>>> 7b31a728
 };
 type OnyxValues = OnyxValuesMapping & OnyxCollectionValuesMapping & OnyxFormValuesMapping & OnyxFormDraftValuesMapping;
 
