import type {OnyxUpdate} from 'react-native-onyx';
import type {ValueOf} from 'type-fest';
import type CONST from './CONST';
import type {OnboardingCompanySize} from './libs/actions/Welcome/OnboardingFlow';
import type Platform from './libs/getPlatform/types';
import type * as FormTypes from './types/form';
import type * as OnyxTypes from './types/onyx';
import type {Attendee, Participant} from './types/onyx/IOU';
import type Onboarding from './types/onyx/Onboarding';
import type AssertTypesEqual from './types/utils/AssertTypesEqual';
import type DeepValueOf from './types/utils/DeepValueOf';

/**
 * This is a file containing constants for all the top level keys in our store
 */
const ONYXKEYS = {
    /** Holds information about the users account that is logging in */
    ACCOUNT: 'account',

    /** Holds the reportID for the report between the user and their account manager */
    ACCOUNT_MANAGER_REPORT_ID: 'accountManagerReportID',

    /** Holds an array of client IDs which is used for multi-tabs on web in order to know
     * which tab is the leader, and which ones are the followers */
    ACTIVE_CLIENTS: 'activeClients',

    /** A unique ID for the device */
    DEVICE_ID: 'deviceID',

    /** Boolean flag set whenever the sidebar has loaded */
    IS_SIDEBAR_LOADED: 'isSidebarLoaded',

    /** Boolean flag set whenever we are searching for reports in the server */
    IS_SEARCHING_FOR_REPORTS: 'isSearchingForReports',

    /** Note: These are Persisted Requests - not all requests in the main queue as the key name might lead one to believe */
    PERSISTED_REQUESTS: 'networkRequestQueue',
    PERSISTED_ONGOING_REQUESTS: 'networkOngoingRequestQueue',

    /** Stores current date */
    CURRENT_DATE: 'currentDate',

    /** Credentials to authenticate the user */
    CREDENTIALS: 'credentials',
    STASHED_CREDENTIALS: 'stashedCredentials',

    /** Keeps track if there is modal currently visible or not */
    MODAL: 'modal',

    /** Keeps track if there is a full screen currently visible or not */
    FULLSCREEN_VISIBILITY: 'fullscreenVisibility',

    /** Has information about the network status (offline/online) */
    NETWORK: 'network',

    // draft status
    CUSTOM_STATUS_DRAFT: 'customStatusDraft',

    // keep edit message focus state
    INPUT_FOCUSED: 'inputFocused',

    /** Contains all the personalDetails the user has access to, keyed by accountID */
    PERSONAL_DETAILS_LIST: 'personalDetailsList',

    /** Contains all the private personal details of the user */
    PRIVATE_PERSONAL_DETAILS: 'private_personalDetails',

    /**
     * PERSONAL_DETAILS_METADATA is a perf optimization used to hold loading states of each entry in PERSONAL_DETAILS_LIST.
     * A lot of components are connected to the PERSONAL_DETAILS_LIST entity and do not care about the loading state.
     * Setting the loading state directly on the personal details entry caused a lot of unnecessary re-renders.
     */
    PERSONAL_DETAILS_METADATA: 'personalDetailsMetadata',

    /** Contains all the info for Tasks */
    TASK: 'task',

    /** Contains a list of all currencies available to the user - user can
     * select a currency based on the list */
    CURRENCY_LIST: 'currencyList',

    /** Indicates whether an update is available and ready to be installed. */
    UPDATE_AVAILABLE: 'updateAvailable',

    /** Indicates that a request to join a screen share with a GuidesPlus agent was received */
    SCREEN_SHARE_REQUEST: 'screenShareRequest',

    /** Saves the current country code which is displayed when the user types a phone number without
     *  an international code */
    COUNTRY_CODE: 'countryCode',

    /**  The 'country' field in this code represents the return country based on the user's IP address.
     * It is expected to provide a two-letter country code such as US for United States, and so on. */
    COUNTRY: 'country',

    /** Contains latitude and longitude of user's last known location */
    USER_LOCATION: 'userLocation',

    /** Contains metadata (partner, login, validation date) for all of the user's logins */
    LOGIN_LIST: 'loginList',

    /** Object containing contact method that's going to be added */
    PENDING_CONTACT_ACTION: 'pendingContactAction',

    /** Store the information of magic code */
    VALIDATE_ACTION_CODE: 'validateActionCode',

    /** A list of policies that a user can join */
    JOINABLE_POLICIES: 'joinablePolicies',

    /* Contains meta data for the call to the API to get the joinable policies */
    VALIDATE_USER_AND_GET_ACCESSIBLE_POLICIES: 'validateUserAndGetAccessiblePolicies',

    /** Information about the current session (authToken, accountID, email, loading, error) */
    SESSION: 'session',
    STASHED_SESSION: 'stashedSession',
    BETAS: 'betas',

    /** Whether the user is a member of a policy other than their personal */
    HAS_NON_PERSONAL_POLICY: 'hasNonPersonalPolicy',

    /** NVP keys */

    /** This NVP contains list of at most 5 recent attendees */
    NVP_RECENT_ATTENDEES: 'nvp_expensify_recentAttendees',

    /** This NVP contains information about whether the onboarding flow was completed or not */
    NVP_ONBOARDING: 'nvp_onboarding',

    /** This NVP contains data associated with HybridApp */
    NVP_TRY_NEW_DOT: 'nvp_tryNewDot',

    /** Contains the platforms for which the user muted the sounds */
    NVP_MUTED_PLATFORMS: 'nvp_mutedPlatforms',

    /** Contains the user preference for the LHN priority mode */
    NVP_PRIORITY_MODE: 'nvp_priorityMode',

    /** Contains the users's block expiration (if they have one) */
    NVP_BLOCKED_FROM_CONCIERGE: 'nvp_private_blockedFromConcierge',

    /** Whether the user is blocked from chat */
    NVP_BLOCKED_FROM_CHAT: 'nvp_private_blockedFromChat',

    /** A unique identifier that each user has that's used to send notifications */
    NVP_PRIVATE_PUSH_NOTIFICATION_ID: 'nvp_private_pushNotificationID',

    /** The NVP with the last payment method used per policy */
    NVP_LAST_PAYMENT_METHOD: 'nvp_private_lastPaymentMethod',

    /** Last date (yyyy-MM-dd HH:mm:ss) when the location permission prompt was shown. */
    NVP_LAST_LOCATION_PERMISSION_PROMPT: 'nvp_lastLocalPermissionPrompt',

    /** This NVP holds to most recent waypoints that a person has used when creating a distance expense */
    NVP_RECENT_WAYPOINTS: 'nvp_expensify_recentWaypoints',

    /** This NVP contains the choice that the user made on the engagement modal */
    NVP_INTRO_SELECTED: 'nvp_introSelected',

    /** This NVP contains the active policyID */
    NVP_ACTIVE_POLICY_ID: 'nvp_expensify_activePolicyID',

    /** This NVP contains the referral banners the user dismissed */
    NVP_DISMISSED_REFERRAL_BANNERS: 'nvp_dismissedReferralBanners',

    /**
     * This NVP contains if user has ever seen the ASAP submit explanation modal and user intent to not show the ASAP submit explanation modal again
     * undefined : user has never seen the modal
     * false : user has seen the modal but has not chosen "do not show again"
     * true : user has seen the modal and does not want to see it again
     */
    NVP_DISMISSED_ASAP_SUBMIT_EXPLANATION: 'nvp_dismissedASAPSubmitExplanation',

    /** This NVP contains the training modals the user denied showing again */
    NVP_HAS_SEEN_TRACK_TRAINING: 'nvp_hasSeenTrackTraining',

    /** Indicates which locale should be used */
    NVP_PREFERRED_LOCALE: 'nvp_preferredLocale',

    /** Whether the app is currently loading a translation */
    ARE_TRANSLATIONS_LOADING: 'areTranslationsLoading',

    /** Whether the user has tried focus mode yet */
    NVP_TRY_FOCUS_MODE: 'nvp_tryFocusMode',

    /** Whether the user has dismissed the hold educational interstitial */
    NVP_DISMISSED_HOLD_USE_EXPLANATION: 'nvp_dismissedHoldUseExplanation',

    /** Whether the user has seen HybridApp explanation modal */
    NVP_SEEN_NEW_USER_MODAL: 'nvp_seen_new_user_modal',

    /** Store the state of the subscription */
    NVP_PRIVATE_SUBSCRIPTION: 'nvp_private_subscription',

    /** Store the state of the private tax-exempt */
    NVP_PRIVATE_TAX_EXEMPT: 'nvp_private_taxExempt',

    /** Store the stripe id status */
    NVP_PRIVATE_STRIPE_CUSTOMER_ID: 'nvp_private_stripeCustomerID',

    /** Store the billing dispute status */
    NVP_PRIVATE_BILLING_DISPUTE_PENDING: 'nvp_private_billingDisputePending',

    /** Store the billing status */
    NVP_PRIVATE_BILLING_STATUS: 'nvp_private_billingStatus',

    /** Store preferred skin tone for emoji */
    PREFERRED_EMOJI_SKIN_TONE: 'nvp_expensify_preferredEmojiSkinTone',

    /** Store frequently used emojis for this user */
    FREQUENTLY_USED_EMOJIS: 'nvp_expensify_frequentlyUsedEmojis',

    /** The NVP with the last distance rate used per policy */
    NVP_LAST_SELECTED_DISTANCE_RATES: 'nvp_expensify_lastSelectedDistanceRates',

    /** The NVP with the last action taken (for the Quick Action Button) */
    NVP_QUICK_ACTION_GLOBAL_CREATE: 'nvp_quickActionGlobalCreate',

    /** The NVP containing all information necessary to connect with Spotnana */
    NVP_TRAVEL_SETTINGS: 'nvp_travelSettings',

    /** The start date (yyyy-MM-dd HH:mm:ss) of the workspace owner’s free trial period. */
    NVP_FIRST_DAY_FREE_TRIAL: 'nvp_private_firstDayFreeTrial',

    /** The end date (yyyy-MM-dd HH:mm:ss) of the workspace owner’s free trial period. */
    NVP_LAST_DAY_FREE_TRIAL: 'nvp_private_lastDayFreeTrial',

    /** ID associated with the payment card added by the user. */
    NVP_BILLING_FUND_ID: 'nvp_expensify_billingFundID',

    /** The amount owed by the workspace’s owner. */
    NVP_PRIVATE_AMOUNT_OWED: 'nvp_private_amountOwed',

    /** The end date (epoch timestamp) of the workspace owner’s grace period after the free trial ends. */
    NVP_PRIVATE_OWNER_BILLING_GRACE_PERIOD_END: 'nvp_private_billingGracePeriodEnd',

    /**  The NVP containing the target url to navigate to when deleting a transaction */
    NVP_DELETE_TRANSACTION_NAVIGATE_BACK_URL: 'nvp_deleteTransactionNavigateBackURL',

    /** A timestamp of when the last full reconnect should have been done */
    NVP_RECONNECT_APP_IF_FULL_RECONNECT_BEFORE: 'nvp_reconnectAppIfFullReconnectBefore',

    /** User's first policy creation date */
    NVP_PRIVATE_FIRST_POLICY_CREATED_DATE: 'nvp_private_firstPolicyCreatedDate',

    /** If the user should see the team 2025 subscription pricing */
    NVP_PRIVATE_MANUAL_TEAM_2025_PRICING: 'nvp_private_manualTeam2025Pricing',

    /** Details on whether an account is locked or not */
    NVP_PRIVATE_LOCK_ACCOUNT_DETAILS: 'nvp_private_lockAccountDetails',

    /** Plaid data (access tokens, bank accounts ...) */
    PLAID_DATA: 'plaidData',

    /** If we disabled Plaid because of too many attempts */
    IS_PLAID_DISABLED: 'isPlaidDisabled',

    /** Token needed to initialize Plaid link */
    PLAID_LINK_TOKEN: 'plaidLinkToken',

    /** Capture Plaid event  */
    PLAID_CURRENT_EVENT: 'plaidCurrentEvent',

    /** Token needed to initialize Onfido */
    ONFIDO_TOKEN: 'onfidoToken',
    ONFIDO_APPLICANT_ID: 'onfidoApplicantID',

    /** User's Expensify Wallet */
    USER_WALLET: 'userWallet',

    /** User's metadata that will be used to segmentation */
    USER_METADATA: 'userMetadata',

    /** Object containing Onfido SDK Token + applicantID */
    WALLET_ONFIDO: 'walletOnfido',

    /** Stores information about additional details form entry */
    WALLET_ADDITIONAL_DETAILS: 'walletAdditionalDetails',

    /** Object containing Wallet terms step state */
    WALLET_TERMS: 'walletTerms',

    /** The user's bank accounts */
    BANK_ACCOUNT_LIST: 'bankAccountList',

    /** The user's payment and P2P cards */
    FUND_LIST: 'fundList',

    /** The user's cash card and imported cards (including the Expensify Card) */
    CARD_LIST: 'cardList',

    /** Stores information about the user's saved statements */
    WALLET_STATEMENT: 'walletStatement',

    /** Stores information about the user's purchases */
    PURCHASE_LIST: 'purchaseList',

    /** Stores information about the active personal bank account being set up */
    PERSONAL_BANK_ACCOUNT: 'personalBankAccount',

    /** Stores information about the active reimbursement account being set up */
    REIMBURSEMENT_ACCOUNT: 'reimbursementAccount',

    /** Stores Workspace ID that will be tied to reimbursement account during setup */
    REIMBURSEMENT_ACCOUNT_WORKSPACE_ID: 'reimbursementAccountWorkspaceID',

    /** Set when we are loading payment methods */
    IS_LOADING_PAYMENT_METHODS: 'isLoadingPaymentMethods',

    /** Is report data loading? */
    IS_LOADING_REPORT_DATA: 'isLoadingReportData',

    /** Is report data loading? */
    IS_LOADING_APP: 'isLoadingApp',

    /** Is the app loaded? */
    HAS_LOADED_APP: 'hasLoadedApp',

    /** Is the test tools modal open? */
    IS_TEST_TOOLS_MODAL_OPEN: 'isTestToolsModalOpen',

    /** Is app in profiling mode */
    APP_PROFILING_IN_PROGRESS: 'isProfilingInProgress',

    /** Stores information about active wallet transfer amount, selectedAccountID, status, etc */
    WALLET_TRANSFER: 'walletTransfer',

    /** The policyID of the last workspace whose settings were accessed by the user */
    LAST_ACCESSED_WORKSPACE_POLICY_ID: 'lastAccessedWorkspacePolicyID',

    /** Whether we should show the compose input or not */
    SHOULD_SHOW_COMPOSE_INPUT: 'shouldShowComposeInput',

    /** Is app in beta version */
    IS_BETA: 'isBeta',

    /** Whether we're checking if the room is public or not */
    IS_CHECKING_PUBLIC_ROOM: 'isCheckingPublicRoom',

    /** A map of the user's security group IDs they belong to in specific domains */
    MY_DOMAIN_SECURITY_GROUPS: 'myDomainSecurityGroups',

    /** Report ID of the last report the user viewed as anonymous user */
    LAST_OPENED_PUBLIC_ROOM_ID: 'lastOpenedPublicRoomID',

    // The theme setting set by the user in preferences.
    // This can be either "light", "dark" or "system"
    PREFERRED_THEME: 'nvp_preferredTheme',

    // Information about the onyx updates IDs that were received from the server
    ONYX_UPDATES_FROM_SERVER: 'onyxUpdatesFromServer',

    // The last update ID that was applied to the client
    ONYX_UPDATES_LAST_UPDATE_ID_APPLIED_TO_CLIENT: 'OnyxUpdatesLastUpdateIDAppliedToClient',

    // The access token to be used with the Mapbox library
    MAPBOX_ACCESS_TOKEN: 'mapboxAccessToken',

    // Max area supported for HTML <canvas> element
    MAX_CANVAS_AREA: 'maxCanvasArea',

    // Max height supported for HTML <canvas> element
    MAX_CANVAS_HEIGHT: 'maxCanvasHeight',

    /** Onboarding Purpose selected by the user during Onboarding flow */
    ONBOARDING_PURPOSE_SELECTED: 'onboardingPurposeSelected',

    /** Onboarding customized choices to display to the user based on their profile when signing up */
    ONBOARDING_CUSTOM_CHOICES: 'onboardingCustomChoices',

    /** Onboarding error message to be displayed to the user */
    ONBOARDING_ERROR_MESSAGE: 'onboardingErrorMessage',

    /** Onboarding policyID selected by the user during Onboarding flow */
    ONBOARDING_POLICY_ID: 'onboardingPolicyID',

    /** Onboarding company size selected by the user during Onboarding flow */
    ONBOARDING_COMPANY_SIZE: 'onboardingCompanySize',

    /** Onboarding Purpose selected by the user during Onboarding flow */
    ONBOARDING_ADMINS_CHAT_REPORT_ID: 'onboardingAdminsChatReportID',

    // Stores onboarding last visited path
    ONBOARDING_LAST_VISITED_PATH: 'onboardingLastVisitedPath',

    // Object containing names/timestamps of dismissed product training elements (Modal, Tooltip, etc.)
    NVP_DISMISSED_PRODUCT_TRAINING: 'nvp_dismissedProductTraining',

    // Max width supported for HTML <canvas> element
    MAX_CANVAS_WIDTH: 'maxCanvasWidth',

    // Stores last visited path
    LAST_VISITED_PATH: 'lastVisitedPath',

    // Stores the recently used report fields
    RECENTLY_USED_REPORT_FIELDS: 'recentlyUsedReportFields',

    /** Indicates whether an forced upgrade is required */
    UPDATE_REQUIRED: 'updateRequired',

    /** Indicates whether an forced reset is required. Used in emergency situations where we must completely erase the Onyx data in the client because it is in a bad state. This will clear Onyx data without signing the user out. */
    RESET_REQUIRED: 'resetRequired',

    /** Stores the logs of the app for debugging purposes */
    LOGS: 'logs',

    /** Indicates whether we should store logs or not */
    SHOULD_STORE_LOGS: 'shouldStoreLogs',

    /** Indicates whether we should record troubleshoot data or not */
    SHOULD_RECORD_TROUBLESHOOT_DATA: 'shouldRecordTroubleshootData',

    /** Indicates whether we should mask fragile user data while exporting onyx state or not */
    SHOULD_MASK_ONYX_STATE: 'shouldMaskOnyxState',

    /** Stores new group chat draft */
    NEW_GROUP_CHAT_DRAFT: 'newGroupChatDraft',

    // Paths of PDF file that has been cached during one session
    CACHED_PDF_PATHS: 'cachedPDFPaths',

    /** Stores iframe link to verify 3DS flow for subscription */
    VERIFY_3DS_SUBSCRIPTION: 'verify3dsSubscription',

    /** Holds the checks used while transferring the ownership of the workspace */
    POLICY_OWNERSHIP_CHANGE_CHECKS: 'policyOwnershipChangeChecks',

    // These statuses below are in separate keys on purpose - it allows us to have different behaviors of the banner based on the status

    /** Indicates whether ClearOutstandingBalance failed */
    SUBSCRIPTION_RETRY_BILLING_STATUS_FAILED: 'subscriptionRetryBillingStatusFailed',

    /** Indicates whether ClearOutstandingBalance was successful */
    SUBSCRIPTION_RETRY_BILLING_STATUS_SUCCESSFUL: 'subscriptionRetryBillingStatusSuccessful',

    /** Indicates whether ClearOutstandingBalance is pending */
    SUBSCRIPTION_RETRY_BILLING_STATUS_PENDING: 'subscriptionRetryBillingStatusPending',

    /** Stores info during review duplicates flow */
    REVIEW_DUPLICATES: 'reviewDuplicates',

    /** Stores the last export method for policy */
    LAST_EXPORT_METHOD: 'lastExportMethod',

    /** Stores the information about the state of adding a new company card */
    ADD_NEW_COMPANY_CARD: 'addNewCompanyCard',

    /** Stores the information about the state of assigning a company card */
    ASSIGN_CARD: 'assignCard',

    /** Stores the information if mobile selection mode is active */
    MOBILE_SELECTION_MODE: 'mobileSelectionMode',

    NVP_PRIVATE_CANCELLATION_DETAILS: 'nvp_private_cancellationDetails',

    /** Stores the information about currently edited advanced approval workflow */
    APPROVAL_WORKFLOW: 'approvalWorkflow',

    /** Stores the user search value for persistence across the screens */
    ROOM_MEMBERS_USER_SEARCH_PHRASE: 'roomMembersUserSearchPhrase',
    /** Stores information about recently uploaded spreadsheet file */
    IMPORTED_SPREADSHEET: 'importedSpreadsheet',

    /** Stores the route to open after changing app permission from settings */
    LAST_ROUTE: 'lastRoute',

    /** Stores the information if user loaded the Onyx state through Import feature  */
    IS_USING_IMPORTED_STATE: 'isUsingImportedState',

    /** Stores the information about the saved searches */
    SAVED_SEARCHES: 'nvp_savedSearches',

    /** Stores the information about the recent searches */
    RECENT_SEARCHES: 'nvp_recentSearches',

    /** Stores recently used currencies */
    RECENTLY_USED_CURRENCIES: 'nvp_recentlyUsedCurrencies',

    /** Company cards custom names */
    NVP_EXPENSIFY_COMPANY_CARDS_CUSTOM_NAMES: 'nvp_expensify_ccCustomNames',

    /** The user's Concierge reportID */
    CONCIERGE_REPORT_ID: 'conciergeReportID',

    /** The details of unknown user while sharing a file - we don't know if they exist */
    SHARE_UNKNOWN_USER_DETAILS: 'shareUnknownUserDetails',

    /** Temporary file to be shared from outside the app */
    SHARE_TEMP_FILE: 'shareTempFile',

    /** Corpay fields to be used in the bank account creation setup */
    CORPAY_FIELDS: 'corpayFields',

    /** The user's session that will be preserved when using imported state */
    PRESERVED_USER_SESSION: 'preservedUserSession',

    /** Corpay onboarding fields used in steps 3-5 in the global reimbursements */
    CORPAY_ONBOARDING_FIELDS: 'corpayOnboardingFields',

    /** Timestamp of when the last full reconnect was done on this client */
    LAST_FULL_RECONNECT_TIME: 'lastFullReconnectTime',

    /** Information about travel provisioning process */
    TRAVEL_PROVISIONING: 'travelProvisioning',

    /** Stores the information about the state of side panel */
    NVP_SIDE_PANEL: 'nvp_sidePanel',

    /** Stores draft information while user is scheduling the call. */
    SCHEDULE_CALL_DRAFT: 'scheduleCallDraft',

    /** Onyx updates that should be stored after sequential queue is flushed */
    QUEUE_FLUSHED_DATA: 'queueFlushedData',

    /** Set when we are loading bill when downgrade */
    IS_LOADING_BILL_WHEN_DOWNGRADE: 'isLoadingBillWhenDowngrade',

    /**
     * Determines whether billing is required when the user downgrades their plan.
     * If true, the "Pay & Downgrade" RHP will be displayed to guide the user
     * through the payment process before downgrading.
     */
    SHOULD_BILL_WHEN_DOWNGRADING: 'shouldBillWhenDowngrading',

    /** Billing receipt details */
    BILLING_RECEIPT_DETAILS: 'billingReceiptDetails',

    /** Set when user tries to connect VBBA but workspace currency is unsupported and is forced to change
     * This is later used to redirect user directly back to the VBBA flow */
    IS_FORCED_TO_CHANGE_CURRENCY: 'isForcedToChangeCurrency',

    /** Set this gets redirected from global reimbursements flow */
    IS_COMING_FROM_GLOBAL_REIMBURSEMENTS_FLOW: 'isComingFromGlobalReimbursementsFlow',

    /** Stores information for OpenUnreportedExpensesPage API call pagination */
    HAS_MORE_UNREPORTED_TRANSACTIONS_RESULTS: 'hasMoreUnreportedTransactionsResults',

    /** Is unreported transactions loading */
    IS_LOADING_UNREPORTED_TRANSACTIONS: 'isLoadingUnreportedTransactions',

    /** List of transaction thread IDs used when navigating to prev/next transaction when viewing it in RHP */
    TRANSACTION_THREAD_NAVIGATION_REPORT_IDS: 'transactionThreadNavigationReportIDs',

    /** List of reports IDs used when navigating to prev/next report */
    REPORT_NAVIGATION_REPORT_IDS: 'ReportNavigationReportsId',

    /** Timestamp of the last login on iOS */
    NVP_LAST_ECASH_IOS_LOGIN: 'nvp_lastECashIOSLogin',
    NVP_LAST_IPHONE_LOGIN: 'nvp_lastiPhoneLogin',

    /** Timestamp of the last login on Android */
    NVP_LAST_ECASH_ANDROID_LOGIN: 'nvp_lastECashAndroidLogin',
    NVP_LAST_ANDROID_LOGIN: 'nvp_lastAndroidLogin',

    /** Collection Keys */
    COLLECTION: {
        DOWNLOAD: 'download_',
        POLICY: 'policy_',
        POLICY_DRAFTS: 'policyDrafts_',
        POLICY_JOIN_MEMBER: 'policyJoinMember_',
        POLICY_CATEGORIES: 'policyCategories_',
        POLICY_CATEGORIES_DRAFT: 'policyCategoriesDraft_',
        POLICY_RECENTLY_USED_CATEGORIES: 'policyRecentlyUsedCategories_',
        POLICY_TAGS: 'policyTags_',
        POLICY_RECENTLY_USED_TAGS: 'nvp_recentlyUsedTags_',
        POLICY_RECENTLY_USED_DESTINATIONS: 'nvp_recentlyUsedDestinations_',
        // Whether the policy's connection data was attempted to be fetched in
        // the current user session. As this state only exists client-side, it
        // should not be included as part of the policy object. The policy
        // object should mirror the data as it's stored in the database.
        POLICY_HAS_CONNECTIONS_DATA_BEEN_FETCHED: 'policyHasConnectionsDataBeenFetched_',
        OLD_POLICY_RECENTLY_USED_TAGS: 'policyRecentlyUsedTags_',
        POLICY_CONNECTION_SYNC_PROGRESS: 'policyConnectionSyncProgress_',
        WORKSPACE_INVITE_MEMBERS_DRAFT: 'workspaceInviteMembersDraft_',
        WORKSPACE_INVITE_MESSAGE_DRAFT: 'workspaceInviteMessageDraft_',
        WORKSPACE_INVITE_ROLE_DRAFT: 'workspaceInviteRoleDraft_',
        REPORT: 'report_',
        REPORT_NAME_VALUE_PAIRS: 'reportNameValuePairs_',
        REPORT_DRAFT: 'reportDraft_',
        // REPORT_METADATA is a perf optimization used to hold loading states (isLoadingInitialReportActions, isLoadingOlderReportActions, isLoadingNewerReportActions).
        // A lot of components are connected to the Report entity and do not care about the actions. Setting the loading state
        // directly on the report caused a lot of unnecessary re-renders
        REPORT_METADATA: 'reportMetadata_',
        REPORT_ACTIONS: 'reportActions_',
        REPORT_ACTIONS_DRAFTS: 'reportActionsDrafts_',
        REPORT_ACTIONS_PAGES: 'reportActionsPages_',
        REPORT_ACTIONS_REACTIONS: 'reportActionsReactions_',
        REPORT_DRAFT_COMMENT: 'reportDraftComment_',
        REPORT_IS_COMPOSER_FULL_SIZE: 'reportIsComposerFullSize_',
        REPORT_USER_IS_TYPING: 'reportUserIsTyping_',
        REPORT_USER_IS_LEAVING_ROOM: 'reportUserIsLeavingRoom_',
        REPORT_VIOLATIONS: 'reportViolations_',
        SECURITY_GROUP: 'securityGroup_',
        TRANSACTION: 'transactions_',
        TRANSACTION_VIOLATIONS: 'transactionViolations_',
        TRANSACTION_DRAFT: 'transactionsDraft_',
        SKIP_CONFIRMATION: 'skipConfirmation_',
        TRANSACTION_BACKUP: 'transactionsBackup_',
        SPLIT_TRANSACTION_DRAFT: 'splitTransactionDraft_',
        PRIVATE_NOTES_DRAFT: 'privateNotesDraft_',
        NEXT_STEP: 'reportNextStep_',

        // Manual expense tab selector
        SELECTED_TAB: 'selectedTab_',

        /** This is deprecated, but needed for a migration, so we still need to include it here so that it will be initialized in Onyx.init */
        DEPRECATED_POLICY_MEMBER_LIST: 'policyMemberList_',

        // Search Page related
        SNAPSHOT: 'snapshot_',

        // Shared NVPs
        /** Collection of objects where each object represents the owner of the workspace that is past due billing AND the user is a member of. */
        SHARED_NVP_PRIVATE_USER_BILLING_GRACE_PERIOD_END: 'sharedNVP_private_billingGracePeriodEnd_',

        /** The collection of card feeds */
        SHARED_NVP_PRIVATE_DOMAIN_MEMBER: 'sharedNVP_private_domain_member_',

        /**
         * Stores the card list for a given fundID and feed in the format: cards_<fundID>_<bankName>
         * So for example: cards_12345_Expensify Card
         */
        WORKSPACE_CARDS_LIST: 'cards_',

        /** Expensify cards settings */
        PRIVATE_EXPENSIFY_CARD_SETTINGS: 'private_expensifyCardSettings_',

        /** Expensify cards bank account for a given workspace */
        EXPENSIFY_CARD_BANK_ACCOUNT_METADATA: 'expensifyCardBankAccountMetadata_',

        /** Expensify cards manual billing setting */
        PRIVATE_EXPENSIFY_CARD_MANUAL_BILLING: 'private_expensifyCardManualBilling_',

        /** Stores which connection is set up to use Continuous Reconciliation */
        EXPENSIFY_CARD_CONTINUOUS_RECONCILIATION_CONNECTION: 'expensifyCard_continuousReconciliationConnection_',

        /** The value that indicates whether Continuous Reconciliation should be used on the domain */
        EXPENSIFY_CARD_USE_CONTINUOUS_RECONCILIATION: 'expensifyCard_useContinuousReconciliation_',

        /** Currently displaying feed */
        LAST_SELECTED_FEED: 'lastSelectedFeed_',

        /** Currently displaying Expensify Card feed */
        LAST_SELECTED_EXPENSIFY_CARD_FEED: 'lastSelectedExpensifyCardFeed_',

        /**  Whether the bank account chosen for Expensify Card in on verification waitlist */
        NVP_EXPENSIFY_ON_CARD_WAITLIST: 'nvp_expensify_onCardWaitlist_',

        NVP_EXPENSIFY_REPORT_PDF_FILENAME: 'nvp_expensify_report_PDFFilename_',

        /** Stores the information about the state of issuing a new card */
        ISSUE_NEW_EXPENSIFY_CARD: 'issueNewExpensifyCard_',
    },

    /** List of Form ids */
    FORMS: {
        ADD_PAYMENT_CARD_FORM: 'addPaymentCardForm',
        ADD_PAYMENT_CARD_FORM_DRAFT: 'addPaymentCardFormDraft',
        WORKSPACE_SETTINGS_FORM: 'workspaceSettingsForm',
        WORKSPACE_CATEGORY_FORM: 'workspaceCategoryForm',
        WORKSPACE_CONFIRMATION_FORM: 'workspaceConfirmationForm',
        WORKSPACE_CONFIRMATION_FORM_DRAFT: 'workspaceConfirmationFormDraft',
        WORKSPACE_CATEGORY_FORM_DRAFT: 'workspaceCategoryFormDraft',
        WORKSPACE_CATEGORY_DESCRIPTION_HINT_FORM: 'workspaceCategoryDescriptionHintForm',
        WORKSPACE_CATEGORY_DESCRIPTION_HINT_FORM_DRAFT: 'workspaceCategoryDescriptionHintFormDraft',
        WORKSPACE_CATEGORY_FLAG_AMOUNTS_OVER_FORM: 'workspaceCategoryFlagAmountsOverForm',
        WORKSPACE_CATEGORY_FLAG_AMOUNTS_OVER_FORM_DRAFT: 'workspaceCategoryFlagAmountsOverFormDraft',
        WORKSPACE_TAG_FORM: 'workspaceTagForm',
        WORKSPACE_TAG_FORM_DRAFT: 'workspaceTagFormDraft',
        WORKSPACE_SETTINGS_FORM_DRAFT: 'workspaceSettingsFormDraft',
        WORKSPACE_DESCRIPTION_FORM: 'workspaceDescriptionForm',
        WORKSPACE_MEMBER_CUSTOM_FIELD_FORM: 'WorkspaceMemberCustomFieldForm',
        WORKSPACE_MEMBER_CUSTOM_FIELD_FORM_DRAFT: 'WorkspaceMemberCustomFieldFormDraft',
        WORKSPACE_DESCRIPTION_FORM_DRAFT: 'workspaceDescriptionFormDraft',
        WORKSPACE_TAX_CUSTOM_NAME: 'workspaceTaxCustomName',
        WORKSPACE_TAX_CUSTOM_NAME_DRAFT: 'workspaceTaxCustomNameDraft',
        WORKSPACE_COMPANY_CARD_FEED_NAME: 'workspaceCompanyCardFeedName',
        WORKSPACE_COMPANY_CARD_FEED_NAME_DRAFT: 'workspaceCompanyCardFeedNameDraft',
        EDIT_WORKSPACE_COMPANY_CARD_NAME_FORM: 'editCompanyCardName',
        EDIT_WORKSPACE_COMPANY_CARD_NAME_DRAFT_FORM: 'editCompanyCardNameDraft',
        WORKSPACE_REPORT_FIELDS_FORM: 'workspaceReportFieldForm',
        WORKSPACE_REPORT_FIELDS_FORM_DRAFT: 'workspaceReportFieldFormDraft',
        POLICY_CREATE_DISTANCE_RATE_FORM: 'policyCreateDistanceRateForm',
        POLICY_CREATE_DISTANCE_RATE_FORM_DRAFT: 'policyCreateDistanceRateFormDraft',
        POLICY_DISTANCE_RATE_EDIT_FORM: 'policyDistanceRateEditForm',
        POLICY_DISTANCE_RATE_TAX_RECLAIMABLE_ON_EDIT_FORM: 'policyDistanceRateTaxReclaimableOnEditForm',
        POLICY_DISTANCE_RATE_TAX_RECLAIMABLE_ON_EDIT_FORM_DRAFT: 'policyDistanceRateTaxReclaimableOnEditFormDraft',
        POLICY_DISTANCE_RATE_EDIT_FORM_DRAFT: 'policyDistanceRateEditFormDraft',
        CLOSE_ACCOUNT_FORM: 'closeAccount',
        CLOSE_ACCOUNT_FORM_DRAFT: 'closeAccountDraft',
        PROFILE_SETTINGS_FORM: 'profileSettingsForm',
        PROFILE_SETTINGS_FORM_DRAFT: 'profileSettingsFormDraft',
        DISPLAY_NAME_FORM: 'displayNameForm',
        DISPLAY_NAME_FORM_DRAFT: 'displayNameFormDraft',
        ONBOARDING_PERSONAL_DETAILS_FORM: 'onboardingPersonalDetailsForm',
        ONBOARDING_PERSONAL_DETAILS_FORM_DRAFT: 'onboardingPersonalDetailsFormDraft',
        ONBOARDING_WORKSPACE_DETAILS_FORM: 'onboardingWorkspaceDetailsForm',
        ONBOARDING_WORKSPACE_DETAILS_FORM_DRAFT: 'onboardingWorkspaceDetailsFormDraft',
        ROOM_NAME_FORM: 'roomNameForm',
        ROOM_NAME_FORM_DRAFT: 'roomNameFormDraft',
        REPORT_DESCRIPTION_FORM: 'reportDescriptionForm',
        REPORT_DESCRIPTION_FORM_DRAFT: 'reportDescriptionFormDraft',
        LEGAL_NAME_FORM: 'legalNameForm',
        LEGAL_NAME_FORM_DRAFT: 'legalNameFormDraft',
        WORKSPACE_INVITE_MESSAGE_FORM: 'workspaceInviteMessageForm',
        WORKSPACE_INVITE_MESSAGE_FORM_DRAFT: 'workspaceInviteMessageFormDraft',
        DATE_OF_BIRTH_FORM: 'dateOfBirthForm',
        DATE_OF_BIRTH_FORM_DRAFT: 'dateOfBirthFormDraft',
        HOME_ADDRESS_FORM: 'homeAddressForm',
        HOME_ADDRESS_FORM_DRAFT: 'homeAddressFormDraft',
        PERSONAL_DETAILS_FORM: 'personalDetailsForm',
        PERSONAL_DETAILS_FORM_DRAFT: 'personalDetailsFormDraft',
        INTERNATIONAL_BANK_ACCOUNT_FORM: 'internationalBankAccountForm',
        INTERNATIONAL_BANK_ACCOUNT_FORM_DRAFT: 'internationalBankAccountFormDraft',
        NEW_ROOM_FORM: 'newRoomForm',
        NEW_ROOM_FORM_DRAFT: 'newRoomFormDraft',
        ROOM_SETTINGS_FORM: 'roomSettingsForm',
        ROOM_SETTINGS_FORM_DRAFT: 'roomSettingsFormDraft',
        NEW_TASK_FORM: 'newTaskForm',
        NEW_TASK_FORM_DRAFT: 'newTaskFormDraft',
        EDIT_TASK_FORM: 'editTaskForm',
        EDIT_TASK_FORM_DRAFT: 'editTaskFormDraft',
        MONEY_REQUEST_DESCRIPTION_FORM: 'moneyRequestDescriptionForm',
        MONEY_REQUEST_DESCRIPTION_FORM_DRAFT: 'moneyRequestDescriptionFormDraft',
        MONEY_REQUEST_MERCHANT_FORM: 'moneyRequestMerchantForm',
        MONEY_REQUEST_MERCHANT_FORM_DRAFT: 'moneyRequestMerchantFormDraft',
        MONEY_REQUEST_AMOUNT_FORM: 'moneyRequestAmountForm',
        MONEY_REQUEST_AMOUNT_FORM_DRAFT: 'moneyRequestAmountFormDraft',
        MONEY_REQUEST_DATE_FORM: 'moneyRequestCreatedForm',
        MONEY_REQUEST_DATE_FORM_DRAFT: 'moneyRequestCreatedFormDraft',
        MONEY_REQUEST_HOLD_FORM: 'moneyHoldReasonForm',
        MONEY_REQUEST_HOLD_FORM_DRAFT: 'moneyHoldReasonFormDraft',
        MONEY_REQUEST_COMPANY_INFO_FORM: 'moneyRequestCompanyInfoForm',
        MONEY_REQUEST_COMPANY_INFO_FORM_DRAFT: 'moneyRequestCompanyInfoFormDraft',
        MONEY_REQUEST_TIME_FORM: 'moneyRequestTimeForm',
        MONEY_REQUEST_TIME_FORM_DRAFT: 'moneyRequestTimeFormDraft',
        MONEY_REQUEST_SUBRATE_FORM: 'moneyRequestSubrateForm',
        MONEY_REQUEST_SUBRATE_FORM_DRAFT: 'moneyRequestSubrateFormDraft',
        NEW_CONTACT_METHOD_FORM: 'newContactMethodForm',
        NEW_CONTACT_METHOD_FORM_DRAFT: 'newContactMethodFormDraft',
        WAYPOINT_FORM: 'waypointForm',
        WAYPOINT_FORM_DRAFT: 'waypointFormDraft',
        SETTINGS_STATUS_SET_FORM: 'settingsStatusSetForm',
        SETTINGS_STATUS_SET_FORM_DRAFT: 'settingsStatusSetFormDraft',
        SETTINGS_STATUS_SET_CLEAR_AFTER_FORM: 'settingsStatusSetClearAfterForm',
        SETTINGS_STATUS_SET_CLEAR_AFTER_FORM_DRAFT: 'settingsStatusSetClearAfterFormDraft',
        SETTINGS_STATUS_CLEAR_DATE_FORM: 'settingsStatusClearDateForm',
        SETTINGS_STATUS_CLEAR_DATE_FORM_DRAFT: 'settingsStatusClearDateFormDraft',
        CHANGE_BILLING_CURRENCY_FORM: 'billingCurrencyForm',
        CHANGE_BILLING_CURRENCY_FORM_DRAFT: 'billingCurrencyFormDraft',
        PRIVATE_NOTES_FORM: 'privateNotesForm',
        PRIVATE_NOTES_FORM_DRAFT: 'privateNotesFormDraft',
        I_KNOW_A_TEACHER_FORM: 'iKnowTeacherForm',
        I_KNOW_A_TEACHER_FORM_DRAFT: 'iKnowTeacherFormDraft',
        INTRO_SCHOOL_PRINCIPAL_FORM: 'introSchoolPrincipalForm',
        INTRO_SCHOOL_PRINCIPAL_FORM_DRAFT: 'introSchoolPrincipalFormDraft',
        REPORT_PHYSICAL_CARD_FORM: 'requestPhysicalCardForm',
        REPORT_PHYSICAL_CARD_FORM_DRAFT: 'requestPhysicalCardFormDraft',
        REPORT_VIRTUAL_CARD_FRAUD: 'reportVirtualCardFraudForm',
        REPORT_VIRTUAL_CARD_FRAUD_DRAFT: 'reportVirtualCardFraudFormDraft',
        REPORT_FIELDS_EDIT_FORM: 'reportFieldsEditForm',
        REPORT_FIELDS_EDIT_FORM_DRAFT: 'reportFieldsEditFormDraft',
        REIMBURSEMENT_ACCOUNT_FORM: 'reimbursementAccount',
        REIMBURSEMENT_ACCOUNT_FORM_DRAFT: 'reimbursementAccountDraft',
        PERSONAL_BANK_ACCOUNT_FORM: 'personalBankAccount',
        PERSONAL_BANK_ACCOUNT_FORM_DRAFT: 'personalBankAccountDraft',
        DISABLE_AUTO_RENEW_SURVEY_FORM: 'disableAutoRenewSurveyForm',
        DISABLE_AUTO_RENEW_SURVEY_FORM_DRAFT: 'disableAutoRenewSurveyFormDraft',
        REQUEST_EARLY_CANCELLATION_FORM: 'requestEarlyCancellationForm',
        REQUEST_EARLY_CANCELLATION_FORM_DRAFT: 'requestEarlyCancellationFormDraft',
        EXIT_SURVEY_REASON_FORM: 'exitSurveyReasonForm',
        EXIT_SURVEY_REASON_FORM_DRAFT: 'exitSurveyReasonFormDraft',
        EXIT_SURVEY_RESPONSE_FORM: 'exitSurveyResponseForm',
        EXIT_SURVEY_RESPONSE_FORM_DRAFT: 'exitSurveyResponseFormDraft',
        WALLET_ADDITIONAL_DETAILS: 'walletAdditionalDetails',
        WALLET_ADDITIONAL_DETAILS_DRAFT: 'walletAdditionalDetailsDraft',
        POLICY_TAG_NAME_FORM: 'policyTagNameForm',
        POLICY_TAG_NAME_FORM_DRAFT: 'policyTagNameFormDraft',
        WORKSPACE_NEW_TAX_FORM: 'workspaceNewTaxForm',
        WORKSPACE_NEW_TAX_FORM_DRAFT: 'workspaceNewTaxFormDraft',
        WORKSPACE_TAX_NAME_FORM: 'workspaceTaxNameForm',
        WORKSPACE_TAX_CODE_FORM: 'workspaceTaxCodeForm',
        WORKSPACE_TAX_CODE_FORM_DRAFT: 'workspaceTaxCodeFormDraft',
        WORKSPACE_TAX_NAME_FORM_DRAFT: 'workspaceTaxNameFormDraft',
        WORKSPACE_TAX_VALUE_FORM: 'workspaceTaxValueForm',
        WORKSPACE_TAX_VALUE_FORM_DRAFT: 'workspaceTaxValueFormDraft',
        WORKSPACE_INVOICES_COMPANY_NAME_FORM: 'workspaceInvoicesCompanyNameForm',
        WORKSPACE_INVOICES_COMPANY_NAME_FORM_DRAFT: 'workspaceInvoicesCompanyNameFormDraft',
        WORKSPACE_INVOICES_COMPANY_WEBSITE_FORM: 'workspaceInvoicesCompanyWebsiteForm',
        WORKSPACE_INVOICES_COMPANY_WEBSITE_FORM_DRAFT: 'workspaceInvoicesCompanyWebsiteFormDraft',
        NEW_CHAT_NAME_FORM: 'newChatNameForm',
        NEW_CHAT_NAME_FORM_DRAFT: 'newChatNameFormDraft',
        SUBSCRIPTION_SIZE_FORM: 'subscriptionSizeForm',
        SUBSCRIPTION_SIZE_FORM_DRAFT: 'subscriptionSizeFormDraft',
        ISSUE_NEW_EXPENSIFY_CARD_FORM: 'issueNewExpensifyCard',
        ISSUE_NEW_EXPENSIFY_CARD_FORM_DRAFT: 'issueNewExpensifyCardDraft',
        ADD_NEW_CARD_FEED_FORM: 'addNewCardFeed',
        ADD_NEW_CARD_FEED_FORM_DRAFT: 'addNewCardFeedDraft',
        ASSIGN_CARD_FORM: 'assignCard',
        ASSIGN_CARD_FORM_DRAFT: 'assignCardDraft',
        EDIT_EXPENSIFY_CARD_NAME_FORM: 'editExpensifyCardName',
        EDIT_EXPENSIFY_CARD_NAME_DRAFT_FORM: 'editExpensifyCardNameDraft',
        EDIT_EXPENSIFY_CARD_LIMIT_FORM: 'editExpensifyCardLimit',
        EDIT_EXPENSIFY_CARD_LIMIT_DRAFT_FORM: 'editExpensifyCardLimitDraft',
        SAGE_INTACCT_CREDENTIALS_FORM: 'sageIntacctCredentialsForm',
        SAGE_INTACCT_CREDENTIALS_FORM_DRAFT: 'sageIntacctCredentialsFormDraft',
        NETSUITE_CUSTOM_FIELD_FORM: 'netSuiteCustomFieldForm',
        NETSUITE_CUSTOM_FIELD_FORM_DRAFT: 'netSuiteCustomFieldFormDraft',
        NETSUITE_CUSTOM_SEGMENT_ADD_FORM: 'netSuiteCustomSegmentAddForm',
        NETSUITE_CUSTOM_SEGMENT_ADD_FORM_DRAFT: 'netSuiteCustomSegmentAddFormDraft',
        NETSUITE_CUSTOM_LIST_ADD_FORM: 'netSuiteCustomListAddForm',
        NETSUITE_CUSTOM_LIST_ADD_FORM_DRAFT: 'netSuiteCustomListAddFormDraft',
        NETSUITE_TOKEN_INPUT_FORM: 'netsuiteTokenInputForm',
        NETSUITE_TOKEN_INPUT_FORM_DRAFT: 'netsuiteTokenInputFormDraft',
        NETSUITE_CUSTOM_FORM_ID_FORM: 'netsuiteCustomFormIDForm',
        NETSUITE_CUSTOM_FORM_ID_FORM_DRAFT: 'netsuiteCustomFormIDFormDraft',
        SAGE_INTACCT_DIMENSION_TYPE_FORM: 'sageIntacctDimensionTypeForm',
        SAGE_INTACCT_DIMENSION_TYPE_FORM_DRAFT: 'sageIntacctDimensionTypeFormDraft',
        SEARCH_ADVANCED_FILTERS_FORM: 'searchAdvancedFiltersForm',
        SEARCH_ADVANCED_FILTERS_FORM_DRAFT: 'searchAdvancedFiltersFormDraft',
        SEARCH_SAVED_SEARCH_RENAME_FORM: 'searchSavedSearchRenameForm',
        SEARCH_SAVED_SEARCH_RENAME_FORM_DRAFT: 'searchSavedSearchRenameFormDraft',
        TEXT_PICKER_MODAL_FORM: 'textPickerModalForm',
        TEXT_PICKER_MODAL_FORM_DRAFT: 'textPickerModalFormDraft',
        RULES_CUSTOM_NAME_MODAL_FORM: 'rulesCustomNameModalForm',
        RULES_CUSTOM_NAME_MODAL_FORM_DRAFT: 'rulesCustomNameModalFormDraft',
        RULES_AUTO_APPROVE_REPORTS_UNDER_MODAL_FORM: 'rulesAutoApproveReportsUnderModalForm',
        RULES_AUTO_APPROVE_REPORTS_UNDER_MODAL_FORM_DRAFT: 'rulesAutoApproveReportsUnderModalFormDraft',
        RULES_RANDOM_REPORT_AUDIT_MODAL_FORM: 'rulesRandomReportAuditModalForm',
        RULES_RANDOM_REPORT_AUDIT_MODAL_FORM_DRAFT: 'rulesRandomReportAuditModalFormDraft',
        RULES_AUTO_PAY_REPORTS_UNDER_MODAL_FORM: 'rulesAutoPayReportsUnderModalForm',
        RULES_AUTO_PAY_REPORTS_UNDER_MODAL_FORM_DRAFT: 'rulesAutoPayReportsUnderModalFormDraft',
        RULES_REQUIRED_RECEIPT_AMOUNT_FORM: 'rulesRequiredReceiptAmountForm',
        RULES_REQUIRED_RECEIPT_AMOUNT_FORM_DRAFT: 'rulesRequiredReceiptAmountFormDraft',
        RULES_MAX_EXPENSE_AMOUNT_FORM: 'rulesMaxExpenseAmountForm',
        RULES_MAX_EXPENSE_AMOUNT_FORM_DRAFT: 'rulesMaxExpenseAmountFormDraft',
        RULES_MAX_EXPENSE_AGE_FORM: 'rulesMaxExpenseAgeForm',
        RULES_MAX_EXPENSE_AGE_FORM_DRAFT: 'rulesMaxExpenseAgeFormDraft',
        RULES_CUSTOM_FORM: 'rulesCustomForm',
        RULES_CUSTOM_FORM_DRAFT: 'rulesCustomFormDraft',
        DEBUG_DETAILS_FORM: 'debugDetailsForm',
        DEBUG_DETAILS_FORM_DRAFT: 'debugDetailsFormDraft',
        ONBOARDING_WORK_EMAIL_FORM: 'onboardingWorkEmailForm',
        ONBOARDING_WORK_EMAIL_FORM_DRAFT: 'onboardingWorkEmailFormDraft',
        MERGE_ACCOUNT_DETAILS_FORM: 'mergeAccountDetailsForm',
        MERGE_ACCOUNT_DETAILS_FORM_DRAFT: 'mergeAccountDetailsFormDraft',
        WORKSPACE_PER_DIEM_FORM: 'workspacePerDiemForm',
        WORKSPACE_PER_DIEM_FORM_DRAFT: 'workspacePerDiemFormDraft',
    },
    DERIVED: {
        REPORT_ATTRIBUTES: 'reportAttributes',
        REPORT_TRANSACTIONS_AND_VIOLATIONS: 'reportTransactionsAndViolations',
    },

    /** Stores HybridApp specific state required to interoperate with OldDot */
    HYBRID_APP: 'hybridApp',
} as const;

type AllOnyxKeys = DeepValueOf<typeof ONYXKEYS>;

type OnyxFormValuesMapping = {
    [ONYXKEYS.FORMS.ADD_PAYMENT_CARD_FORM]: FormTypes.AddPaymentCardForm;
    [ONYXKEYS.FORMS.WORKSPACE_SETTINGS_FORM]: FormTypes.WorkspaceSettingsForm;
    [ONYXKEYS.FORMS.WORKSPACE_CATEGORY_FORM]: FormTypes.WorkspaceCategoryForm;
    [ONYXKEYS.FORMS.WORKSPACE_CONFIRMATION_FORM]: FormTypes.WorkspaceConfirmationForm;
    [ONYXKEYS.FORMS.ONBOARDING_WORKSPACE_DETAILS_FORM]: FormTypes.WorkspaceConfirmationForm;
    [ONYXKEYS.FORMS.WORKSPACE_TAG_FORM]: FormTypes.WorkspaceTagForm;
    [ONYXKEYS.FORMS.WORKSPACE_TAX_CUSTOM_NAME]: FormTypes.WorkspaceTaxCustomName;
    [ONYXKEYS.FORMS.WORKSPACE_COMPANY_CARD_FEED_NAME]: FormTypes.WorkspaceCompanyCardFeedName;
    [ONYXKEYS.FORMS.EDIT_WORKSPACE_COMPANY_CARD_NAME_FORM]: FormTypes.WorkspaceCompanyCardEditName;
    [ONYXKEYS.FORMS.WORKSPACE_REPORT_FIELDS_FORM]: FormTypes.WorkspaceReportFieldForm;
    [ONYXKEYS.FORMS.WORKSPACE_CATEGORY_DESCRIPTION_HINT_FORM]: FormTypes.WorkspaceCategoryDescriptionHintForm;
    [ONYXKEYS.FORMS.WORKSPACE_CATEGORY_FLAG_AMOUNTS_OVER_FORM]: FormTypes.WorkspaceCategoryFlagAmountsOverForm;
    [ONYXKEYS.FORMS.CLOSE_ACCOUNT_FORM]: FormTypes.CloseAccountForm;
    [ONYXKEYS.FORMS.PROFILE_SETTINGS_FORM]: FormTypes.ProfileSettingsForm;
    [ONYXKEYS.FORMS.DISPLAY_NAME_FORM]: FormTypes.DisplayNameForm;
    [ONYXKEYS.FORMS.ONBOARDING_PERSONAL_DETAILS_FORM]: FormTypes.DisplayNameForm;
    [ONYXKEYS.FORMS.ROOM_NAME_FORM]: FormTypes.RoomNameForm;
    [ONYXKEYS.FORMS.REPORT_DESCRIPTION_FORM]: FormTypes.ReportDescriptionForm;
    [ONYXKEYS.FORMS.LEGAL_NAME_FORM]: FormTypes.LegalNameForm;
    [ONYXKEYS.FORMS.WORKSPACE_INVITE_MESSAGE_FORM]: FormTypes.WorkspaceInviteMessageForm;
    [ONYXKEYS.FORMS.DATE_OF_BIRTH_FORM]: FormTypes.DateOfBirthForm;
    [ONYXKEYS.FORMS.HOME_ADDRESS_FORM]: FormTypes.HomeAddressForm;
    [ONYXKEYS.FORMS.PERSONAL_DETAILS_FORM]: FormTypes.PersonalDetailsForm;
    [ONYXKEYS.FORMS.NEW_ROOM_FORM]: FormTypes.NewRoomForm;
    [ONYXKEYS.FORMS.ROOM_SETTINGS_FORM]: FormTypes.RoomSettingsForm;
    [ONYXKEYS.FORMS.NEW_TASK_FORM]: FormTypes.NewTaskForm;
    [ONYXKEYS.FORMS.EDIT_TASK_FORM]: FormTypes.EditTaskForm;
    [ONYXKEYS.FORMS.DISABLE_AUTO_RENEW_SURVEY_FORM]: FormTypes.FeedbackSurveyForm;
    [ONYXKEYS.FORMS.REQUEST_EARLY_CANCELLATION_FORM]: FormTypes.FeedbackSurveyForm;
    [ONYXKEYS.FORMS.EXIT_SURVEY_REASON_FORM]: FormTypes.ExitSurveyReasonForm;
    [ONYXKEYS.FORMS.EXIT_SURVEY_RESPONSE_FORM]: FormTypes.ExitSurveyResponseForm;
    [ONYXKEYS.FORMS.MONEY_REQUEST_DESCRIPTION_FORM]: FormTypes.MoneyRequestDescriptionForm;
    [ONYXKEYS.FORMS.MONEY_REQUEST_MERCHANT_FORM]: FormTypes.MoneyRequestMerchantForm;
    [ONYXKEYS.FORMS.MONEY_REQUEST_AMOUNT_FORM]: FormTypes.MoneyRequestAmountForm;
    [ONYXKEYS.FORMS.MONEY_REQUEST_DATE_FORM]: FormTypes.MoneyRequestDateForm;
    [ONYXKEYS.FORMS.MONEY_REQUEST_TIME_FORM]: FormTypes.MoneyRequestTimeForm;
    [ONYXKEYS.FORMS.MONEY_REQUEST_SUBRATE_FORM]: FormTypes.MoneyRequestSubrateForm;
    [ONYXKEYS.FORMS.MONEY_REQUEST_HOLD_FORM]: FormTypes.MoneyRequestHoldReasonForm;
    [ONYXKEYS.FORMS.MONEY_REQUEST_COMPANY_INFO_FORM]: FormTypes.MoneyRequestCompanyInfoForm;
    [ONYXKEYS.FORMS.NEW_CONTACT_METHOD_FORM]: FormTypes.NewContactMethodForm;
    [ONYXKEYS.FORMS.WAYPOINT_FORM]: FormTypes.WaypointForm;
    [ONYXKEYS.FORMS.SETTINGS_STATUS_SET_FORM]: FormTypes.SettingsStatusSetForm;
    [ONYXKEYS.FORMS.SETTINGS_STATUS_CLEAR_DATE_FORM]: FormTypes.SettingsStatusClearDateForm;
    [ONYXKEYS.FORMS.CHANGE_BILLING_CURRENCY_FORM]: FormTypes.ChangeBillingCurrencyForm;
    [ONYXKEYS.FORMS.SETTINGS_STATUS_SET_CLEAR_AFTER_FORM]: FormTypes.SettingsStatusSetClearAfterForm;
    [ONYXKEYS.FORMS.PRIVATE_NOTES_FORM]: FormTypes.PrivateNotesForm;
    [ONYXKEYS.FORMS.I_KNOW_A_TEACHER_FORM]: FormTypes.IKnowTeacherForm;
    [ONYXKEYS.FORMS.INTRO_SCHOOL_PRINCIPAL_FORM]: FormTypes.IntroSchoolPrincipalForm;
    [ONYXKEYS.FORMS.REPORT_VIRTUAL_CARD_FRAUD]: FormTypes.ReportVirtualCardFraudForm;
    [ONYXKEYS.FORMS.REPORT_PHYSICAL_CARD_FORM]: FormTypes.ReportPhysicalCardForm;
    [ONYXKEYS.FORMS.REPORT_FIELDS_EDIT_FORM]: FormTypes.ReportFieldsEditForm;
    [ONYXKEYS.FORMS.REIMBURSEMENT_ACCOUNT_FORM]: FormTypes.ReimbursementAccountForm;
    [ONYXKEYS.FORMS.PERSONAL_BANK_ACCOUNT_FORM]: FormTypes.PersonalBankAccountForm;
    [ONYXKEYS.FORMS.WORKSPACE_DESCRIPTION_FORM]: FormTypes.WorkspaceDescriptionForm;
    [ONYXKEYS.FORMS.WORKSPACE_MEMBER_CUSTOM_FIELD_FORM]: FormTypes.WorkspaceMemberCustomFieldsForm;
    [ONYXKEYS.FORMS.WALLET_ADDITIONAL_DETAILS]: FormTypes.AdditionalDetailStepForm;
    [ONYXKEYS.FORMS.POLICY_TAG_NAME_FORM]: FormTypes.PolicyTagNameForm;
    [ONYXKEYS.FORMS.WORKSPACE_NEW_TAX_FORM]: FormTypes.WorkspaceNewTaxForm;
    [ONYXKEYS.FORMS.POLICY_CREATE_DISTANCE_RATE_FORM]: FormTypes.PolicyCreateDistanceRateForm;
    [ONYXKEYS.FORMS.POLICY_DISTANCE_RATE_EDIT_FORM]: FormTypes.PolicyDistanceRateEditForm;
    [ONYXKEYS.FORMS.POLICY_DISTANCE_RATE_TAX_RECLAIMABLE_ON_EDIT_FORM]: FormTypes.PolicyDistanceRateTaxReclaimableOnEditForm;
    [ONYXKEYS.FORMS.WORKSPACE_TAX_NAME_FORM]: FormTypes.WorkspaceTaxNameForm;
    [ONYXKEYS.FORMS.WORKSPACE_TAX_CODE_FORM]: FormTypes.WorkspaceTaxCodeForm;
    [ONYXKEYS.FORMS.WORKSPACE_TAX_VALUE_FORM]: FormTypes.WorkspaceTaxValueForm;
    [ONYXKEYS.FORMS.WORKSPACE_INVOICES_COMPANY_NAME_FORM]: FormTypes.WorkspaceInvoicesCompanyNameForm;
    [ONYXKEYS.FORMS.WORKSPACE_INVOICES_COMPANY_WEBSITE_FORM]: FormTypes.WorkspaceInvoicesCompanyWebsiteForm;
    [ONYXKEYS.FORMS.NEW_CHAT_NAME_FORM]: FormTypes.NewChatNameForm;
    [ONYXKEYS.FORMS.SUBSCRIPTION_SIZE_FORM]: FormTypes.SubscriptionSizeForm;
    [ONYXKEYS.FORMS.ISSUE_NEW_EXPENSIFY_CARD_FORM]: FormTypes.IssueNewExpensifyCardForm;
    [ONYXKEYS.FORMS.ADD_NEW_CARD_FEED_FORM]: FormTypes.AddNewCardFeedForm;
    [ONYXKEYS.FORMS.ASSIGN_CARD_FORM]: FormTypes.AssignCardForm;
    [ONYXKEYS.FORMS.EDIT_EXPENSIFY_CARD_NAME_FORM]: FormTypes.EditExpensifyCardNameForm;
    [ONYXKEYS.FORMS.EDIT_EXPENSIFY_CARD_LIMIT_FORM]: FormTypes.EditExpensifyCardLimitForm;
    [ONYXKEYS.FORMS.SAGE_INTACCT_CREDENTIALS_FORM]: FormTypes.SageIntactCredentialsForm;
    [ONYXKEYS.FORMS.NETSUITE_CUSTOM_FIELD_FORM]: FormTypes.NetSuiteCustomFieldForm;
    [ONYXKEYS.FORMS.NETSUITE_CUSTOM_LIST_ADD_FORM]: FormTypes.NetSuiteCustomFieldForm;
    [ONYXKEYS.FORMS.NETSUITE_CUSTOM_SEGMENT_ADD_FORM]: FormTypes.NetSuiteCustomFieldForm;
    [ONYXKEYS.FORMS.NETSUITE_TOKEN_INPUT_FORM]: FormTypes.NetSuiteTokenInputForm;
    [ONYXKEYS.FORMS.NETSUITE_CUSTOM_FORM_ID_FORM]: FormTypes.NetSuiteCustomFormIDForm;
    [ONYXKEYS.FORMS.SAGE_INTACCT_DIMENSION_TYPE_FORM]: FormTypes.SageIntacctDimensionForm;
    [ONYXKEYS.FORMS.SEARCH_ADVANCED_FILTERS_FORM]: FormTypes.SearchAdvancedFiltersForm;
    [ONYXKEYS.FORMS.TEXT_PICKER_MODAL_FORM]: FormTypes.TextPickerModalForm;
    [ONYXKEYS.FORMS.RULES_CUSTOM_NAME_MODAL_FORM]: FormTypes.RulesCustomNameModalForm;
    [ONYXKEYS.FORMS.RULES_AUTO_APPROVE_REPORTS_UNDER_MODAL_FORM]: FormTypes.RulesAutoApproveReportsUnderModalForm;
    [ONYXKEYS.FORMS.RULES_RANDOM_REPORT_AUDIT_MODAL_FORM]: FormTypes.RulesRandomReportAuditModalForm;
    [ONYXKEYS.FORMS.RULES_AUTO_PAY_REPORTS_UNDER_MODAL_FORM]: FormTypes.RulesAutoPayReportsUnderModalForm;
    [ONYXKEYS.FORMS.RULES_REQUIRED_RECEIPT_AMOUNT_FORM]: FormTypes.RulesRequiredReceiptAmountForm;
    [ONYXKEYS.FORMS.RULES_MAX_EXPENSE_AMOUNT_FORM]: FormTypes.RulesMaxExpenseAmountForm;
    [ONYXKEYS.FORMS.RULES_MAX_EXPENSE_AGE_FORM]: FormTypes.RulesMaxExpenseAgeForm;
    [ONYXKEYS.FORMS.RULES_CUSTOM_FORM]: FormTypes.RulesCustomForm;
    [ONYXKEYS.FORMS.SEARCH_SAVED_SEARCH_RENAME_FORM]: FormTypes.SearchSavedSearchRenameForm;
    [ONYXKEYS.FORMS.DEBUG_DETAILS_FORM]: FormTypes.DebugReportForm | FormTypes.DebugReportActionForm | FormTypes.DebugTransactionForm | FormTypes.DebugTransactionViolationForm;
    [ONYXKEYS.FORMS.ONBOARDING_WORK_EMAIL_FORM]: FormTypes.OnboardingWorkEmailForm;
    [ONYXKEYS.FORMS.MERGE_ACCOUNT_DETAILS_FORM]: FormTypes.MergeAccountDetailsForm;
    [ONYXKEYS.FORMS.INTERNATIONAL_BANK_ACCOUNT_FORM]: FormTypes.InternationalBankAccountForm;
    [ONYXKEYS.FORMS.WORKSPACE_PER_DIEM_FORM]: FormTypes.WorkspacePerDiemForm;
};

type OnyxFormDraftValuesMapping = {
    [K in keyof OnyxFormValuesMapping as `${K}Draft`]: OnyxFormValuesMapping[K];
};

type OnyxCollectionValuesMapping = {
    [ONYXKEYS.COLLECTION.DOWNLOAD]: OnyxTypes.Download;
    [ONYXKEYS.COLLECTION.POLICY]: OnyxTypes.Policy;
    [ONYXKEYS.COLLECTION.POLICY_DRAFTS]: OnyxTypes.Policy;
    [ONYXKEYS.COLLECTION.POLICY_CATEGORIES]: OnyxTypes.PolicyCategories;
    [ONYXKEYS.COLLECTION.POLICY_CATEGORIES_DRAFT]: OnyxTypes.PolicyCategories;
    [ONYXKEYS.COLLECTION.POLICY_TAGS]: OnyxTypes.PolicyTagLists;
    [ONYXKEYS.COLLECTION.POLICY_RECENTLY_USED_CATEGORIES]: OnyxTypes.RecentlyUsedCategories;
    [ONYXKEYS.COLLECTION.POLICY_RECENTLY_USED_DESTINATIONS]: OnyxTypes.RecentlyUsedCategories;
    [ONYXKEYS.COLLECTION.POLICY_HAS_CONNECTIONS_DATA_BEEN_FETCHED]: boolean;
    [ONYXKEYS.COLLECTION.DEPRECATED_POLICY_MEMBER_LIST]: OnyxTypes.PolicyEmployeeList;
    [ONYXKEYS.COLLECTION.WORKSPACE_INVITE_MEMBERS_DRAFT]: OnyxTypes.InvitedEmailsToAccountIDs;
    [ONYXKEYS.COLLECTION.WORKSPACE_INVITE_MESSAGE_DRAFT]: string;
    [ONYXKEYS.COLLECTION.WORKSPACE_INVITE_ROLE_DRAFT]: string;
    [ONYXKEYS.COLLECTION.REPORT]: OnyxTypes.Report;
    [ONYXKEYS.COLLECTION.REPORT_NAME_VALUE_PAIRS]: OnyxTypes.ReportNameValuePairs;
    [ONYXKEYS.COLLECTION.REPORT_DRAFT]: OnyxTypes.Report;
    [ONYXKEYS.COLLECTION.REPORT_METADATA]: OnyxTypes.ReportMetadata;
    [ONYXKEYS.COLLECTION.REPORT_ACTIONS]: OnyxTypes.ReportActions;
    [ONYXKEYS.COLLECTION.REPORT_ACTIONS_DRAFTS]: OnyxTypes.ReportActionsDrafts;
    [ONYXKEYS.COLLECTION.REPORT_ACTIONS_PAGES]: OnyxTypes.Pages;
    [ONYXKEYS.COLLECTION.REPORT_ACTIONS_REACTIONS]: OnyxTypes.ReportActionReactions;
    [ONYXKEYS.COLLECTION.REPORT_DRAFT_COMMENT]: string;
    [ONYXKEYS.COLLECTION.REPORT_IS_COMPOSER_FULL_SIZE]: boolean;
    [ONYXKEYS.COLLECTION.REPORT_USER_IS_TYPING]: OnyxTypes.ReportUserIsTyping;
    [ONYXKEYS.COLLECTION.REPORT_USER_IS_LEAVING_ROOM]: boolean;
    [ONYXKEYS.COLLECTION.REPORT_VIOLATIONS]: OnyxTypes.ReportViolations;
    [ONYXKEYS.COLLECTION.SECURITY_GROUP]: OnyxTypes.SecurityGroup;
    [ONYXKEYS.COLLECTION.TRANSACTION]: OnyxTypes.Transaction;
    [ONYXKEYS.COLLECTION.TRANSACTION_DRAFT]: OnyxTypes.Transaction;
    [ONYXKEYS.COLLECTION.SKIP_CONFIRMATION]: boolean;
    [ONYXKEYS.COLLECTION.TRANSACTION_BACKUP]: OnyxTypes.Transaction;
    [ONYXKEYS.COLLECTION.TRANSACTION_VIOLATIONS]: OnyxTypes.TransactionViolations;
    [ONYXKEYS.COLLECTION.SPLIT_TRANSACTION_DRAFT]: OnyxTypes.Transaction;
    [ONYXKEYS.COLLECTION.POLICY_RECENTLY_USED_TAGS]: OnyxTypes.RecentlyUsedTags;
    [ONYXKEYS.COLLECTION.OLD_POLICY_RECENTLY_USED_TAGS]: OnyxTypes.RecentlyUsedTags;
    [ONYXKEYS.COLLECTION.SELECTED_TAB]: OnyxTypes.SelectedTabRequest;
    [ONYXKEYS.COLLECTION.PRIVATE_NOTES_DRAFT]: string;
    [ONYXKEYS.COLLECTION.NVP_EXPENSIFY_REPORT_PDF_FILENAME]: string;
    [ONYXKEYS.COLLECTION.NEXT_STEP]: OnyxTypes.ReportNextStep;
    [ONYXKEYS.COLLECTION.POLICY_JOIN_MEMBER]: OnyxTypes.PolicyJoinMember;
    [ONYXKEYS.COLLECTION.POLICY_CONNECTION_SYNC_PROGRESS]: OnyxTypes.PolicyConnectionSyncProgress;
    [ONYXKEYS.COLLECTION.SNAPSHOT]: OnyxTypes.SearchResults;
    [ONYXKEYS.COLLECTION.SHARED_NVP_PRIVATE_USER_BILLING_GRACE_PERIOD_END]: OnyxTypes.BillingGraceEndPeriod;
    [ONYXKEYS.COLLECTION.SHARED_NVP_PRIVATE_DOMAIN_MEMBER]: OnyxTypes.CardFeeds;
    [ONYXKEYS.COLLECTION.PRIVATE_EXPENSIFY_CARD_SETTINGS]: OnyxTypes.ExpensifyCardSettings;
    [ONYXKEYS.COLLECTION.EXPENSIFY_CARD_BANK_ACCOUNT_METADATA]: OnyxTypes.ExpensifyCardBankAccountMetadata;
    [ONYXKEYS.COLLECTION.PRIVATE_EXPENSIFY_CARD_MANUAL_BILLING]: boolean;
    [ONYXKEYS.COLLECTION.WORKSPACE_CARDS_LIST]: OnyxTypes.WorkspaceCardsList;
    [ONYXKEYS.COLLECTION.EXPENSIFY_CARD_CONTINUOUS_RECONCILIATION_CONNECTION]: OnyxTypes.PolicyConnectionName;
    [ONYXKEYS.COLLECTION.EXPENSIFY_CARD_USE_CONTINUOUS_RECONCILIATION]: boolean;
    [ONYXKEYS.COLLECTION.LAST_SELECTED_FEED]: OnyxTypes.CompanyCardFeed;
    [ONYXKEYS.COLLECTION.LAST_SELECTED_EXPENSIFY_CARD_FEED]: OnyxTypes.FundID;
    [ONYXKEYS.COLLECTION.NVP_EXPENSIFY_ON_CARD_WAITLIST]: OnyxTypes.CardOnWaitlist;
    [ONYXKEYS.COLLECTION.ISSUE_NEW_EXPENSIFY_CARD]: OnyxTypes.IssueNewCard;
};

type OnyxValuesMapping = {
    [ONYXKEYS.ACCOUNT]: OnyxTypes.Account;
    [ONYXKEYS.ACCOUNT_MANAGER_REPORT_ID]: string;

    [ONYXKEYS.NVP_ONBOARDING]: Onboarding;

    // ONYXKEYS.NVP_TRY_NEW_DOT is HybridApp onboarding data
    [ONYXKEYS.NVP_TRY_NEW_DOT]: OnyxTypes.TryNewDot;
    [ONYXKEYS.RECENT_SEARCHES]: Record<string, OnyxTypes.RecentSearchItem>;
    [ONYXKEYS.SAVED_SEARCHES]: OnyxTypes.SaveSearch;
    [ONYXKEYS.RECENTLY_USED_CURRENCIES]: string[];
    [ONYXKEYS.ACTIVE_CLIENTS]: string[];
    [ONYXKEYS.DEVICE_ID]: string;
    [ONYXKEYS.IS_SIDEBAR_LOADED]: boolean;
    [ONYXKEYS.PERSISTED_REQUESTS]: OnyxTypes.Request[];
    [ONYXKEYS.PERSISTED_ONGOING_REQUESTS]: OnyxTypes.Request;
    [ONYXKEYS.CURRENT_DATE]: string;
    [ONYXKEYS.CREDENTIALS]: OnyxTypes.Credentials;
    [ONYXKEYS.STASHED_CREDENTIALS]: OnyxTypes.Credentials;
    [ONYXKEYS.MODAL]: OnyxTypes.Modal;
    [ONYXKEYS.FULLSCREEN_VISIBILITY]: boolean;
    [ONYXKEYS.NETWORK]: OnyxTypes.Network;
    [ONYXKEYS.NEW_GROUP_CHAT_DRAFT]: OnyxTypes.NewGroupChatDraft;
    [ONYXKEYS.CUSTOM_STATUS_DRAFT]: OnyxTypes.CustomStatusDraft;
    [ONYXKEYS.INPUT_FOCUSED]: boolean;
    [ONYXKEYS.PERSONAL_DETAILS_LIST]: OnyxTypes.PersonalDetailsList;
    [ONYXKEYS.PRIVATE_PERSONAL_DETAILS]: OnyxTypes.PrivatePersonalDetails;
    [ONYXKEYS.PERSONAL_DETAILS_METADATA]: Record<string, OnyxTypes.PersonalDetailsMetadata>;
    [ONYXKEYS.TASK]: OnyxTypes.Task;
    [ONYXKEYS.CURRENCY_LIST]: OnyxTypes.CurrencyList;
    [ONYXKEYS.UPDATE_AVAILABLE]: boolean;
    [ONYXKEYS.SCREEN_SHARE_REQUEST]: OnyxTypes.ScreenShareRequest;
    [ONYXKEYS.COUNTRY_CODE]: number;
    [ONYXKEYS.COUNTRY]: string;
    [ONYXKEYS.USER_LOCATION]: OnyxTypes.UserLocation;
    [ONYXKEYS.LOGIN_LIST]: OnyxTypes.LoginList;
    [ONYXKEYS.PENDING_CONTACT_ACTION]: OnyxTypes.PendingContactAction;
    [ONYXKEYS.VALIDATE_ACTION_CODE]: OnyxTypes.ValidateMagicCodeAction;
    [ONYXKEYS.JOINABLE_POLICIES]: OnyxTypes.JoinablePolicies;
    [ONYXKEYS.VALIDATE_USER_AND_GET_ACCESSIBLE_POLICIES]: OnyxTypes.ValidateUserAndGetAccessiblePolicies;
    [ONYXKEYS.SESSION]: OnyxTypes.Session;
    [ONYXKEYS.USER_METADATA]: OnyxTypes.UserMetadata;
    [ONYXKEYS.STASHED_SESSION]: OnyxTypes.Session;
    [ONYXKEYS.BETAS]: OnyxTypes.Beta[];
    [ONYXKEYS.NVP_MUTED_PLATFORMS]: Partial<Record<Platform, true>>;
    [ONYXKEYS.NVP_PRIORITY_MODE]: ValueOf<typeof CONST.PRIORITY_MODE>;
    [ONYXKEYS.NVP_BLOCKED_FROM_CONCIERGE]: OnyxTypes.BlockedFromConcierge;
    [ONYXKEYS.QUEUE_FLUSHED_DATA]: OnyxUpdate[];

    // The value of this nvp is a string representation of the date when the block expires, or an empty string if the user is not blocked
    [ONYXKEYS.NVP_BLOCKED_FROM_CHAT]: string;
    [ONYXKEYS.NVP_PRIVATE_PUSH_NOTIFICATION_ID]: string;
    [ONYXKEYS.NVP_RECENT_ATTENDEES]: Attendee[];
    [ONYXKEYS.NVP_TRY_FOCUS_MODE]: boolean;
    [ONYXKEYS.NVP_DISMISSED_HOLD_USE_EXPLANATION]: boolean;
    [ONYXKEYS.NVP_DISMISSED_ASAP_SUBMIT_EXPLANATION]: boolean;
    [ONYXKEYS.NVP_LAST_PAYMENT_METHOD]: OnyxTypes.LastPaymentMethod;
    [ONYXKEYS.NVP_LAST_LOCATION_PERMISSION_PROMPT]: string;
    [ONYXKEYS.LAST_EXPORT_METHOD]: OnyxTypes.LastExportMethod;
    [ONYXKEYS.NVP_RECENT_WAYPOINTS]: OnyxTypes.RecentWaypoint[];
    [ONYXKEYS.NVP_INTRO_SELECTED]: OnyxTypes.IntroSelected;
    [ONYXKEYS.HAS_NON_PERSONAL_POLICY]: boolean;
    [ONYXKEYS.NVP_LAST_SELECTED_DISTANCE_RATES]: OnyxTypes.LastSelectedDistanceRates;
    [ONYXKEYS.NVP_SEEN_NEW_USER_MODAL]: boolean;
    [ONYXKEYS.PLAID_DATA]: OnyxTypes.PlaidData;
    [ONYXKEYS.IS_PLAID_DISABLED]: boolean;
    [ONYXKEYS.PLAID_LINK_TOKEN]: string;
    [ONYXKEYS.ONFIDO_TOKEN]: string;
    [ONYXKEYS.ONFIDO_APPLICANT_ID]: string;
    [ONYXKEYS.NVP_PREFERRED_LOCALE]: OnyxTypes.Locale;
    [ONYXKEYS.ARE_TRANSLATIONS_LOADING]: boolean;
    [ONYXKEYS.NVP_ACTIVE_POLICY_ID]: string;
    [ONYXKEYS.NVP_DISMISSED_REFERRAL_BANNERS]: OnyxTypes.DismissedReferralBanners;
    [ONYXKEYS.NVP_HAS_SEEN_TRACK_TRAINING]: boolean;
    [ONYXKEYS.NVP_PRIVATE_SUBSCRIPTION]: OnyxTypes.PrivateSubscription;
    [ONYXKEYS.NVP_PRIVATE_STRIPE_CUSTOMER_ID]: OnyxTypes.StripeCustomerID;
    [ONYXKEYS.NVP_PRIVATE_BILLING_DISPUTE_PENDING]: number;
    [ONYXKEYS.NVP_PRIVATE_BILLING_STATUS]: OnyxTypes.BillingStatus;
    [ONYXKEYS.USER_WALLET]: OnyxTypes.UserWallet;
    [ONYXKEYS.WALLET_ONFIDO]: OnyxTypes.WalletOnfido;
    [ONYXKEYS.WALLET_ADDITIONAL_DETAILS]: OnyxTypes.WalletAdditionalDetails;
    [ONYXKEYS.WALLET_TERMS]: OnyxTypes.WalletTerms;
    [ONYXKEYS.BANK_ACCOUNT_LIST]: OnyxTypes.BankAccountList;
    [ONYXKEYS.FUND_LIST]: OnyxTypes.FundList;
    [ONYXKEYS.CARD_LIST]: OnyxTypes.CardList;
    [ONYXKEYS.WALLET_STATEMENT]: OnyxTypes.WalletStatement;
    [ONYXKEYS.PURCHASE_LIST]: OnyxTypes.PurchaseList;
    [ONYXKEYS.PERSONAL_BANK_ACCOUNT]: OnyxTypes.PersonalBankAccount;
    [ONYXKEYS.REIMBURSEMENT_ACCOUNT]: OnyxTypes.ReimbursementAccount;
    [ONYXKEYS.PREFERRED_EMOJI_SKIN_TONE]: string | number;
    [ONYXKEYS.FREQUENTLY_USED_EMOJIS]: OnyxTypes.FrequentlyUsedEmoji[];
    [ONYXKEYS.REIMBURSEMENT_ACCOUNT_WORKSPACE_ID]: string;
    [ONYXKEYS.IS_LOADING_PAYMENT_METHODS]: boolean;
    [ONYXKEYS.IS_LOADING_REPORT_DATA]: boolean;
    [ONYXKEYS.IS_TEST_TOOLS_MODAL_OPEN]: boolean;
    [ONYXKEYS.APP_PROFILING_IN_PROGRESS]: boolean;
    [ONYXKEYS.IS_LOADING_APP]: boolean;
    [ONYXKEYS.HAS_LOADED_APP]: boolean;
    [ONYXKEYS.WALLET_TRANSFER]: OnyxTypes.WalletTransfer;
    [ONYXKEYS.LAST_ACCESSED_WORKSPACE_POLICY_ID]: string;
    [ONYXKEYS.SHOULD_SHOW_COMPOSE_INPUT]: boolean;
    [ONYXKEYS.IS_BETA]: boolean;
    [ONYXKEYS.IS_CHECKING_PUBLIC_ROOM]: boolean;
    [ONYXKEYS.MY_DOMAIN_SECURITY_GROUPS]: Record<string, string>;
    [ONYXKEYS.LAST_OPENED_PUBLIC_ROOM_ID]: string;
    [ONYXKEYS.VERIFY_3DS_SUBSCRIPTION]: string;
    [ONYXKEYS.PREFERRED_THEME]: ValueOf<typeof CONST.THEME>;
    [ONYXKEYS.MAPBOX_ACCESS_TOKEN]: OnyxTypes.MapboxAccessToken;
    [ONYXKEYS.ONYX_UPDATES_FROM_SERVER]: OnyxTypes.OnyxUpdatesFromServer;
    [ONYXKEYS.ONYX_UPDATES_LAST_UPDATE_ID_APPLIED_TO_CLIENT]: number;
    [ONYXKEYS.MAX_CANVAS_AREA]: number;
    [ONYXKEYS.MAX_CANVAS_HEIGHT]: number;
    [ONYXKEYS.MAX_CANVAS_WIDTH]: number;
    [ONYXKEYS.ONBOARDING_PURPOSE_SELECTED]: OnyxTypes.OnboardingPurpose;
    [ONYXKEYS.ONBOARDING_COMPANY_SIZE]: OnboardingCompanySize;
    [ONYXKEYS.ONBOARDING_CUSTOM_CHOICES]: OnyxTypes.OnboardingPurpose[] | [];
    [ONYXKEYS.ONBOARDING_ERROR_MESSAGE]: string;
    [ONYXKEYS.ONBOARDING_POLICY_ID]: string;
    [ONYXKEYS.ONBOARDING_ADMINS_CHAT_REPORT_ID]: string;
    [ONYXKEYS.ONBOARDING_LAST_VISITED_PATH]: string;
    [ONYXKEYS.IS_SEARCHING_FOR_REPORTS]: boolean;
    [ONYXKEYS.LAST_VISITED_PATH]: string | undefined;
    [ONYXKEYS.VERIFY_3DS_SUBSCRIPTION]: string;
    [ONYXKEYS.RECENTLY_USED_REPORT_FIELDS]: OnyxTypes.RecentlyUsedReportFields;
    [ONYXKEYS.UPDATE_REQUIRED]: boolean;
    [ONYXKEYS.RESET_REQUIRED]: boolean;
    [ONYXKEYS.PLAID_CURRENT_EVENT]: string;
    [ONYXKEYS.NVP_PRIVATE_TAX_EXEMPT]: boolean;
    [ONYXKEYS.LOGS]: OnyxTypes.CapturedLogs;
    [ONYXKEYS.SHOULD_STORE_LOGS]: boolean;
    [ONYXKEYS.SHOULD_RECORD_TROUBLESHOOT_DATA]: boolean;
    [ONYXKEYS.SHOULD_MASK_ONYX_STATE]: boolean;
    [ONYXKEYS.CACHED_PDF_PATHS]: Record<string, string>;
    [ONYXKEYS.POLICY_OWNERSHIP_CHANGE_CHECKS]: Record<string, OnyxTypes.PolicyOwnershipChangeChecks>;
    [ONYXKEYS.NVP_QUICK_ACTION_GLOBAL_CREATE]: OnyxTypes.QuickAction;
    [ONYXKEYS.SUBSCRIPTION_RETRY_BILLING_STATUS_FAILED]: boolean;
    [ONYXKEYS.SUBSCRIPTION_RETRY_BILLING_STATUS_SUCCESSFUL]: boolean;
    [ONYXKEYS.SUBSCRIPTION_RETRY_BILLING_STATUS_PENDING]: boolean;
    [ONYXKEYS.NVP_TRAVEL_SETTINGS]: OnyxTypes.TravelSettings;
    [ONYXKEYS.REVIEW_DUPLICATES]: OnyxTypes.ReviewDuplicates;
    [ONYXKEYS.ADD_NEW_COMPANY_CARD]: OnyxTypes.AddNewCompanyCardFeed;
    [ONYXKEYS.ASSIGN_CARD]: OnyxTypes.AssignCard;
    [ONYXKEYS.MOBILE_SELECTION_MODE]: boolean;
    [ONYXKEYS.NVP_FIRST_DAY_FREE_TRIAL]: string;
    [ONYXKEYS.NVP_LAST_DAY_FREE_TRIAL]: string;
    [ONYXKEYS.NVP_BILLING_FUND_ID]: number;
    [ONYXKEYS.NVP_PRIVATE_AMOUNT_OWED]: number;
    [ONYXKEYS.NVP_PRIVATE_OWNER_BILLING_GRACE_PERIOD_END]: number;
    [ONYXKEYS.NVP_DELETE_TRANSACTION_NAVIGATE_BACK_URL]: string | undefined;
    [ONYXKEYS.NVP_RECONNECT_APP_IF_FULL_RECONNECT_BEFORE]: string;
    [ONYXKEYS.NVP_PRIVATE_FIRST_POLICY_CREATED_DATE]: string;
    [ONYXKEYS.NVP_PRIVATE_MANUAL_TEAM_2025_PRICING]: string;
    [ONYXKEYS.NVP_PRIVATE_LOCK_ACCOUNT_DETAILS]: OnyxTypes.LockAccountDetails;
    [ONYXKEYS.NVP_PRIVATE_CANCELLATION_DETAILS]: OnyxTypes.CancellationDetails[];
    [ONYXKEYS.ROOM_MEMBERS_USER_SEARCH_PHRASE]: string;
    [ONYXKEYS.APPROVAL_WORKFLOW]: OnyxTypes.ApprovalWorkflowOnyx;
    [ONYXKEYS.IMPORTED_SPREADSHEET]: OnyxTypes.ImportedSpreadsheet;
    [ONYXKEYS.LAST_ROUTE]: string;
    [ONYXKEYS.IS_USING_IMPORTED_STATE]: boolean;
    [ONYXKEYS.NVP_EXPENSIFY_COMPANY_CARDS_CUSTOM_NAMES]: Record<string, string>;
    [ONYXKEYS.CONCIERGE_REPORT_ID]: string;
    [ONYXKEYS.SHARE_UNKNOWN_USER_DETAILS]: Participant;
    [ONYXKEYS.SHARE_TEMP_FILE]: OnyxTypes.ShareTempFile;
    [ONYXKEYS.CORPAY_FIELDS]: OnyxTypes.CorpayFields;
    [ONYXKEYS.PRESERVED_USER_SESSION]: OnyxTypes.Session;
    [ONYXKEYS.NVP_DISMISSED_PRODUCT_TRAINING]: OnyxTypes.DismissedProductTraining;
    [ONYXKEYS.CORPAY_ONBOARDING_FIELDS]: OnyxTypes.CorpayOnboardingFields;
    [ONYXKEYS.LAST_FULL_RECONNECT_TIME]: string;
    [ONYXKEYS.TRAVEL_PROVISIONING]: OnyxTypes.TravelProvisioning;
    [ONYXKEYS.IS_LOADING_BILL_WHEN_DOWNGRADE]: boolean | undefined;
    [ONYXKEYS.SHOULD_BILL_WHEN_DOWNGRADING]: boolean | undefined;
    [ONYXKEYS.BILLING_RECEIPT_DETAILS]: OnyxTypes.BillingReceiptDetails;
    [ONYXKEYS.NVP_SIDE_PANEL]: OnyxTypes.SidePanel;
    [ONYXKEYS.SCHEDULE_CALL_DRAFT]: OnyxTypes.ScheduleCallDraft;
    [ONYXKEYS.IS_FORCED_TO_CHANGE_CURRENCY]: boolean | undefined;
    [ONYXKEYS.IS_COMING_FROM_GLOBAL_REIMBURSEMENTS_FLOW]: boolean | undefined;
    [ONYXKEYS.HAS_MORE_UNREPORTED_TRANSACTIONS_RESULTS]: boolean | undefined;
    [ONYXKEYS.IS_LOADING_UNREPORTED_TRANSACTIONS]: boolean | undefined;
    [ONYXKEYS.NVP_LAST_ECASH_IOS_LOGIN]: string;
    [ONYXKEYS.NVP_LAST_ECASH_ANDROID_LOGIN]: string;
    [ONYXKEYS.NVP_LAST_IPHONE_LOGIN]: string;
    [ONYXKEYS.NVP_LAST_ANDROID_LOGIN]: string;
    [ONYXKEYS.TRANSACTION_THREAD_NAVIGATION_REPORT_IDS]: string[];
<<<<<<< HEAD
    [ONYXKEYS.REPORT_NAVIGATION_REPORT_IDS]: string[];
=======
    [ONYXKEYS.HYBRID_APP]: OnyxTypes.HybridApp;
>>>>>>> 69558461
};

type OnyxDerivedValuesMapping = {
    [ONYXKEYS.DERIVED.REPORT_ATTRIBUTES]: OnyxTypes.ReportAttributesDerivedValue;
    [ONYXKEYS.DERIVED.REPORT_TRANSACTIONS_AND_VIOLATIONS]: OnyxTypes.ReportTransactionsAndViolationsDerivedValue;
};

type OnyxValues = OnyxValuesMapping & OnyxCollectionValuesMapping & OnyxFormValuesMapping & OnyxFormDraftValuesMapping & OnyxDerivedValuesMapping;

type OnyxCollectionKey = keyof OnyxCollectionValuesMapping;
type OnyxFormKey = keyof OnyxFormValuesMapping;
type OnyxFormDraftKey = keyof OnyxFormDraftValuesMapping;
type OnyxValueKey = keyof OnyxValuesMapping;
type OnyxDerivedKey = keyof OnyxDerivedValuesMapping;

type OnyxKey = OnyxValueKey | OnyxCollectionKey | OnyxFormKey | OnyxFormDraftKey | OnyxDerivedKey;
type OnyxPagesKey = typeof ONYXKEYS.COLLECTION.REPORT_ACTIONS_PAGES;

type MissingOnyxKeysError = `Error: Types don't match, OnyxKey type is missing: ${Exclude<AllOnyxKeys, OnyxKey>}`;
/** If this type errors, it means that the `OnyxKey` type is missing some keys. */
// eslint-disable-next-line @typescript-eslint/no-unused-vars
type AssertOnyxKeys = AssertTypesEqual<AllOnyxKeys, OnyxKey, MissingOnyxKeysError>;

export default ONYXKEYS;
export type {
    OnyxCollectionKey,
    OnyxCollectionValuesMapping,
    OnyxFormDraftKey,
    OnyxFormKey,
    OnyxFormValuesMapping,
    OnyxKey,
    OnyxPagesKey,
    OnyxValueKey,
    OnyxValues,
    OnyxDerivedKey,
    OnyxDerivedValuesMapping,
};<|MERGE_RESOLUTION|>--- conflicted
+++ resolved
@@ -1201,11 +1201,8 @@
     [ONYXKEYS.NVP_LAST_IPHONE_LOGIN]: string;
     [ONYXKEYS.NVP_LAST_ANDROID_LOGIN]: string;
     [ONYXKEYS.TRANSACTION_THREAD_NAVIGATION_REPORT_IDS]: string[];
-<<<<<<< HEAD
     [ONYXKEYS.REPORT_NAVIGATION_REPORT_IDS]: string[];
-=======
     [ONYXKEYS.HYBRID_APP]: OnyxTypes.HybridApp;
->>>>>>> 69558461
 };
 
 type OnyxDerivedValuesMapping = {
