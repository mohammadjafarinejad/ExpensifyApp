import type {OnyxUpdate} from 'react-native-onyx';
import type {ValueOf} from 'type-fest';
import type CONST from './CONST';
import type {OnboardingAccounting} from './CONST';
import type {OnboardingCompanySize} from './libs/actions/Welcome/OnboardingFlow';
import type Platform from './libs/getPlatform/types';
import type * as FormTypes from './types/form';
import type * as OnyxTypes from './types/onyx';
import type {Attendee, Participant} from './types/onyx/IOU';
import type Onboarding from './types/onyx/Onboarding';
import type AssertTypesEqual from './types/utils/AssertTypesEqual';
import type DeepValueOf from './types/utils/DeepValueOf';

/**
 * This is a file containing constants for all the top level keys in our store
 */
const ONYXKEYS = {
    /** Holds information about the users account that is logging in */
    ACCOUNT: 'account',

    /** Holds the reportID for the report between the user and their account manager */
    ACCOUNT_MANAGER_REPORT_ID: 'accountManagerReportID',

    /** Holds an array of client IDs which is used for multi-tabs on web in order to know
     * which tab is the leader, and which ones are the followers */
    ACTIVE_CLIENTS: 'activeClients',

    /** A unique ID for the device */
    DEVICE_ID: 'deviceID',

    /** Boolean flag set whenever the sidebar has loaded */
    IS_SIDEBAR_LOADED: 'isSidebarLoaded',

    /** Boolean flag set whenever we are searching for reports in the server */
    IS_SEARCHING_FOR_REPORTS: 'isSearchingForReports',

    /** Note: These are Persisted Requests - not all requests in the main queue as the key name might lead one to believe */
    PERSISTED_REQUESTS: 'networkRequestQueue',
    PERSISTED_ONGOING_REQUESTS: 'networkOngoingRequestQueue',

    /** Stores current date */
    CURRENT_DATE: 'currentDate',

    /** Credentials to authenticate the user */
    CREDENTIALS: 'credentials',
    STASHED_CREDENTIALS: 'stashedCredentials',

    /** Keeps track if there is modal currently visible or not */
    MODAL: 'modal',

    /** Keeps track if there is a full screen currently visible or not */
    FULLSCREEN_VISIBILITY: 'fullscreenVisibility',

    /** Has information about the network status (offline/online) */
    NETWORK: 'network',

    // draft status
    CUSTOM_STATUS_DRAFT: 'customStatusDraft',

    // keep edit message focus state
    INPUT_FOCUSED: 'inputFocused',

    /** Contains all the personalDetails the user has access to, keyed by accountID */
    PERSONAL_DETAILS_LIST: 'personalDetailsList',

    /** Contains all the private personal details of the user */
    PRIVATE_PERSONAL_DETAILS: 'private_personalDetails',

    /**
     * PERSONAL_DETAILS_METADATA is a perf optimization used to hold loading states of each entry in PERSONAL_DETAILS_LIST.
     * A lot of components are connected to the PERSONAL_DETAILS_LIST entity and do not care about the loading state.
     * Setting the loading state directly on the personal details entry caused a lot of unnecessary re-renders.
     */
    PERSONAL_DETAILS_METADATA: 'personalDetailsMetadata',

    /** Contains all the info for Tasks */
    TASK: 'task',

    /** Contains a list of all currencies available to the user - user can
     * select a currency based on the list */
    CURRENCY_LIST: 'currencyList',

    /** Indicates whether an update is available and ready to be installed. */
    UPDATE_AVAILABLE: 'updateAvailable',

    /** Indicates that a request to join a screen share with a GuidesPlus agent was received */
    SCREEN_SHARE_REQUEST: 'screenShareRequest',

    /** Saves the current country code which is displayed when the user types a phone number without
     *  an international code */
    COUNTRY_CODE: 'countryCode',

    /**  The 'country' field in this code represents the return country based on the user's IP address.
     * It is expected to provide a two-letter country code such as US for United States, and so on. */
    COUNTRY: 'country',

    /** Contains latitude and longitude of user's last known location */
    USER_LOCATION: 'userLocation',

    /** Contains metadata (partner, login, validation date) for all of the user's logins */
    LOGIN_LIST: 'loginList',

    /** Object containing contact method that's going to be added */
    PENDING_CONTACT_ACTION: 'pendingContactAction',

    /** Store the information of magic code */
    VALIDATE_ACTION_CODE: 'validateActionCode',

    /** A list of policies that a user can join */
    JOINABLE_POLICIES: 'joinablePolicies',

    /* Contains meta data for the call to the API to get the joinable policies */
    VALIDATE_USER_AND_GET_ACCESSIBLE_POLICIES: 'validateUserAndGetAccessiblePolicies',

    /** Information about the current session (authToken, accountID, email, loading, error) */
    SESSION: 'session',
    STASHED_SESSION: 'stashedSession',
    BETAS: 'betas',

    /** Whether the user is a member of a policy other than their personal */
    HAS_NON_PERSONAL_POLICY: 'hasNonPersonalPolicy',

    /** NVP keys */

    /** This NVP contains list of at most 5 recent attendees */
    NVP_RECENT_ATTENDEES: 'nvp_expensify_recentAttendees',

    /** This NVP contains information about whether the onboarding flow was completed or not */
    NVP_ONBOARDING: 'nvp_onboarding',

    /** This NVP contains data associated with HybridApp */
    NVP_TRY_NEW_DOT: 'nvp_tryNewDot',

    /** Contains the platforms for which the user muted the sounds */
    NVP_MUTED_PLATFORMS: 'nvp_mutedPlatforms',

    /** Contains the user preference for the LHN priority mode */
    NVP_PRIORITY_MODE: 'nvp_priorityMode',

    /** Contains the users's block expiration (if they have one) */
    NVP_BLOCKED_FROM_CONCIERGE: 'nvp_private_blockedFromConcierge',

    /** Whether the user is blocked from chat */
    NVP_BLOCKED_FROM_CHAT: 'nvp_private_blockedFromChat',

    /** A unique identifier that each user has that's used to send notifications */
    NVP_PRIVATE_PUSH_NOTIFICATION_ID: 'nvp_private_pushNotificationID',

    /** The NVP with the last payment method used per policy */
    NVP_LAST_PAYMENT_METHOD: 'nvp_private_lastPaymentMethod',

    /** Last date (yyyy-MM-dd HH:mm:ss) when the location permission prompt was shown. */
    NVP_LAST_LOCATION_PERMISSION_PROMPT: 'nvp_lastLocalPermissionPrompt',

    /** This NVP holds to most recent waypoints that a person has used when creating a distance expense */
    NVP_RECENT_WAYPOINTS: 'nvp_expensify_recentWaypoints',

    /** This NVP contains the choice that the user made on the engagement modal */
    NVP_INTRO_SELECTED: 'nvp_introSelected',

    /** This NVP contains the active policyID */
    NVP_ACTIVE_POLICY_ID: 'nvp_expensify_activePolicyID',

    /** This NVP contains the referral banners the user dismissed */
    NVP_DISMISSED_REFERRAL_BANNERS: 'nvp_dismissedReferralBanners',

    /**
     * This NVP contains if user has ever seen the ASAP submit explanation modal and user intent to not show the ASAP submit explanation modal again
     * undefined : user has never seen the modal
     * false : user has seen the modal but has not chosen "do not show again"
     * true : user has seen the modal and does not want to see it again
     */
    NVP_DISMISSED_ASAP_SUBMIT_EXPLANATION: 'nvp_dismissedASAPSubmitExplanation',

    /** This NVP contains the training modals the user denied showing again */
    NVP_HAS_SEEN_TRACK_TRAINING: 'nvp_hasSeenTrackTraining',

    /** Indicates which locale should be used */
    NVP_PREFERRED_LOCALE: 'nvp_preferredLocale',

    /** Whether the app is currently loading a translation */
    ARE_TRANSLATIONS_LOADING: 'areTranslationsLoading',

    /** Whether the user has tried focus mode yet */
    NVP_TRY_FOCUS_MODE: 'nvp_tryFocusMode',

    /** Whether the user has dismissed the hold educational interstitial */
    NVP_DISMISSED_HOLD_USE_EXPLANATION: 'nvp_dismissedHoldUseExplanation',

    /** Whether the user has seen HybridApp explanation modal */
    NVP_SEEN_NEW_USER_MODAL: 'nvp_seen_new_user_modal',

    /** Store the state of the subscription */
    NVP_PRIVATE_SUBSCRIPTION: 'nvp_private_subscription',

    /** Store the state of the private tax-exempt */
    NVP_PRIVATE_TAX_EXEMPT: 'nvp_private_taxExempt',

    /** Store the stripe id status */
    NVP_PRIVATE_STRIPE_CUSTOMER_ID: 'nvp_private_stripeCustomerID',

    /** Store the billing dispute status */
    NVP_PRIVATE_BILLING_DISPUTE_PENDING: 'nvp_private_billingDisputePending',

    /** Store the billing status */
    NVP_PRIVATE_BILLING_STATUS: 'nvp_private_billingStatus',

    /** Store preferred skin tone for emoji */
    PREFERRED_EMOJI_SKIN_TONE: 'nvp_expensify_preferredEmojiSkinTone',

    /** Store frequently used emojis for this user */
    FREQUENTLY_USED_EMOJIS: 'nvp_expensify_frequentlyUsedEmojis',

    /** The NVP with the last distance rate used per policy */
    NVP_LAST_SELECTED_DISTANCE_RATES: 'nvp_expensify_lastSelectedDistanceRates',

    /** The NVP with the last action taken (for the Quick Action Button) */
    NVP_QUICK_ACTION_GLOBAL_CREATE: 'nvp_quickActionGlobalCreate',

    /** The NVP containing all information necessary to connect with Spotnana */
    NVP_TRAVEL_SETTINGS: 'nvp_travelSettings',

    /** The start date (yyyy-MM-dd HH:mm:ss) of the workspace owner’s free trial period. */
    NVP_FIRST_DAY_FREE_TRIAL: 'nvp_private_firstDayFreeTrial',

    /** The end date (yyyy-MM-dd HH:mm:ss) of the workspace owner’s free trial period. */
    NVP_LAST_DAY_FREE_TRIAL: 'nvp_private_lastDayFreeTrial',

    /** ID associated with the payment card added by the user. */
    NVP_BILLING_FUND_ID: 'nvp_expensify_billingFundID',

    /** The amount owed by the workspace’s owner. */
    NVP_PRIVATE_AMOUNT_OWED: 'nvp_private_amountOwed',

    /** The end date (epoch timestamp) of the workspace owner’s grace period after the free trial ends. */
    NVP_PRIVATE_OWNER_BILLING_GRACE_PERIOD_END: 'nvp_private_billingGracePeriodEnd',

    /**  The NVP containing the target url to navigate to when deleting a transaction */
    NVP_DELETE_TRANSACTION_NAVIGATE_BACK_URL: 'nvp_deleteTransactionNavigateBackURL',

    /** A timestamp of when the last full reconnect should have been done */
    NVP_RECONNECT_APP_IF_FULL_RECONNECT_BEFORE: 'nvp_reconnectAppIfFullReconnectBefore',

    /** User's first policy creation date */
    NVP_PRIVATE_FIRST_POLICY_CREATED_DATE: 'nvp_private_firstPolicyCreatedDate',

    /** If the user should see the team 2025 subscription pricing */
    NVP_PRIVATE_MANUAL_TEAM_2025_PRICING: 'nvp_private_manualTeam2025Pricing',

    /** If the user dismissed the decline explanation */
    NVP_DISMISSED_DECLINE_USE_EXPLANATION: 'nvp_dismissedDeclineUseExplanation',

    /** Details on whether an account is locked or not */
    NVP_PRIVATE_LOCK_ACCOUNT_DETAILS: 'nvp_private_lockAccountDetails',

    /** Plaid data (access tokens, bank accounts ...) */
    PLAID_DATA: 'plaidData',

    /** If we disabled Plaid because of too many attempts */
    IS_PLAID_DISABLED: 'isPlaidDisabled',

    /** Token needed to initialize Plaid link */
    PLAID_LINK_TOKEN: 'plaidLinkToken',

    /** Capture Plaid event  */
    PLAID_CURRENT_EVENT: 'plaidCurrentEvent',

    /** Token needed to initialize Onfido */
    ONFIDO_TOKEN: 'onfidoToken',
    ONFIDO_APPLICANT_ID: 'onfidoApplicantID',

    /** User's Expensify Wallet */
    USER_WALLET: 'userWallet',

    /** User's metadata that will be used to segmentation */
    USER_METADATA: 'userMetadata',

    /** Object containing Onfido SDK Token + applicantID */
    WALLET_ONFIDO: 'walletOnfido',

    /** Stores information about additional details form entry */
    WALLET_ADDITIONAL_DETAILS: 'walletAdditionalDetails',

    /** Object containing Wallet terms step state */
    WALLET_TERMS: 'walletTerms',

    /** The user's bank accounts */
    BANK_ACCOUNT_LIST: 'bankAccountList',

    /** The user's payment and P2P cards */
    FUND_LIST: 'fundList',

    /** The user's cash card and imported cards (including the Expensify Card) */
    CARD_LIST: 'cardList',

    /** Stores information about the user's saved statements */
    WALLET_STATEMENT: 'walletStatement',

    /** Stores information about the user's purchases */
    PURCHASE_LIST: 'purchaseList',

    /** Stores information about the active personal bank account being set up */
    PERSONAL_BANK_ACCOUNT: 'personalBankAccount',

    /** Stores information about the active reimbursement account being set up */
    REIMBURSEMENT_ACCOUNT: 'reimbursementAccount',

    /** Stores Workspace ID that will be tied to reimbursement account during setup */
    REIMBURSEMENT_ACCOUNT_WORKSPACE_ID: 'reimbursementAccountWorkspaceID',

    /** Stores the bank connection type user wants to set up before validation code modal */
    REIMBURSEMENT_ACCOUNT_OPTION_PRESSED: 'reimbursementAccountOptionPressed',

    /** Set when we are loading payment methods */
    IS_LOADING_PAYMENT_METHODS: 'isLoadingPaymentMethods',

    /** Is report data loading? */
    IS_LOADING_REPORT_DATA: 'isLoadingReportData',

    /** Is report data loading? */
    IS_LOADING_APP: 'isLoadingApp',

    /** Is the app loaded? */
    HAS_LOADED_APP: 'hasLoadedApp',

    /** Is the test tools modal open? */
    IS_TEST_TOOLS_MODAL_OPEN: 'isTestToolsModalOpen',

    /** Is app in profiling mode */
    APP_PROFILING_IN_PROGRESS: 'isProfilingInProgress',

    /** Stores information about active wallet transfer amount, selectedAccountID, status, etc */
    WALLET_TRANSFER: 'walletTransfer',

    /** The policyID of the last workspace whose settings were accessed by the user */
    LAST_ACCESSED_WORKSPACE_POLICY_ID: 'lastAccessedWorkspacePolicyID',

    /** Whether we should show the compose input or not */
    SHOULD_SHOW_COMPOSE_INPUT: 'shouldShowComposeInput',

    /** Is app in beta version */
    IS_BETA: 'isBeta',

    /** Whether we're checking if the room is public or not */
    IS_CHECKING_PUBLIC_ROOM: 'isCheckingPublicRoom',

    /** A map of the user's security group IDs they belong to in specific domains */
    MY_DOMAIN_SECURITY_GROUPS: 'myDomainSecurityGroups',

    /** Report ID of the last report the user viewed as anonymous user */
    LAST_OPENED_PUBLIC_ROOM_ID: 'lastOpenedPublicRoomID',

    // The theme setting set by the user in preferences.
    // This can be either "light", "dark" or "system"
    PREFERRED_THEME: 'nvp_preferredTheme',

    // Information about the onyx updates IDs that were received from the server
    ONYX_UPDATES_FROM_SERVER: 'onyxUpdatesFromServer',

    // The last update ID that was applied to the client
    ONYX_UPDATES_LAST_UPDATE_ID_APPLIED_TO_CLIENT: 'OnyxUpdatesLastUpdateIDAppliedToClient',

    // The access token to be used with the Mapbox library
    MAPBOX_ACCESS_TOKEN: 'mapboxAccessToken',

    // Max area supported for HTML <canvas> element
    MAX_CANVAS_AREA: 'maxCanvasArea',

    // Max height supported for HTML <canvas> element
    MAX_CANVAS_HEIGHT: 'maxCanvasHeight',

    /** Onboarding Purpose selected by the user during Onboarding flow */
    ONBOARDING_PURPOSE_SELECTED: 'onboardingPurposeSelected',

    /** Onboarding customized choices to display to the user based on their profile when signing up */
    ONBOARDING_CUSTOM_CHOICES: 'onboardingCustomChoices',

    /** Onboarding error message to be displayed to the user */
    ONBOARDING_ERROR_MESSAGE: 'onboardingErrorMessage',

    /** Onboarding policyID selected by the user during Onboarding flow */
    ONBOARDING_POLICY_ID: 'onboardingPolicyID',

    /** Onboarding company size selected by the user during Onboarding flow */
    ONBOARDING_COMPANY_SIZE: 'onboardingCompanySize',

    /** Onboarding user reported integration selected by the user during Onboarding flow */
    ONBOARDING_USER_REPORTED_INTEGRATION: 'onboardingUserReportedIntegration',

    /** Onboarding Purpose selected by the user during Onboarding flow */
    ONBOARDING_ADMINS_CHAT_REPORT_ID: 'onboardingAdminsChatReportID',

    // Stores onboarding last visited path
    ONBOARDING_LAST_VISITED_PATH: 'onboardingLastVisitedPath',

    // Object containing names/timestamps of dismissed product training elements (Modal, Tooltip, etc.)
    NVP_DISMISSED_PRODUCT_TRAINING: 'nvp_dismissedProductTraining',

    // Max width supported for HTML <canvas> element
    MAX_CANVAS_WIDTH: 'maxCanvasWidth',

    // Stores last visited path
    LAST_VISITED_PATH: 'lastVisitedPath',

    // Stores the recently used report fields
    RECENTLY_USED_REPORT_FIELDS: 'recentlyUsedReportFields',

    /** Indicates whether an forced upgrade is required */
    UPDATE_REQUIRED: 'updateRequired',

    /** Indicates whether an forced reset is required. Used in emergency situations where we must completely erase the Onyx data in the client because it is in a bad state. This will clear Onyx data without signing the user out. */
    RESET_REQUIRED: 'resetRequired',

    /** Stores the logs of the app for debugging purposes */
    LOGS: 'logs',

    /** Indicates whether we should store logs or not */
    SHOULD_STORE_LOGS: 'shouldStoreLogs',

    /** Indicates whether we should record troubleshoot data or not */
    SHOULD_RECORD_TROUBLESHOOT_DATA: 'shouldRecordTroubleshootData',

    /** Indicates whether we should mask fragile user data while exporting onyx state or not */
    SHOULD_MASK_ONYX_STATE: 'shouldMaskOnyxState',

    /** Stores new group chat draft */
    NEW_GROUP_CHAT_DRAFT: 'newGroupChatDraft',

    // Paths of PDF file that has been cached during one session
    CACHED_PDF_PATHS: 'cachedPDFPaths',

    /** Stores iframe link to verify 3DS flow for subscription */
    VERIFY_3DS_SUBSCRIPTION: 'verify3dsSubscription',

    /** Holds the checks used while transferring the ownership of the workspace */
    POLICY_OWNERSHIP_CHANGE_CHECKS: 'policyOwnershipChangeChecks',

    // These statuses below are in separate keys on purpose - it allows us to have different behaviors of the banner based on the status

    /** Indicates whether ClearOutstandingBalance failed */
    SUBSCRIPTION_RETRY_BILLING_STATUS_FAILED: 'subscriptionRetryBillingStatusFailed',

    /** Indicates whether ClearOutstandingBalance was successful */
    SUBSCRIPTION_RETRY_BILLING_STATUS_SUCCESSFUL: 'subscriptionRetryBillingStatusSuccessful',

    /** Indicates whether ClearOutstandingBalance is pending */
    SUBSCRIPTION_RETRY_BILLING_STATUS_PENDING: 'subscriptionRetryBillingStatusPending',

    /** Stores info during review duplicates flow */
    REVIEW_DUPLICATES: 'reviewDuplicates',

    /** Stores the last export method for policy */
    LAST_EXPORT_METHOD: 'lastExportMethod',

    /** Stores the information about the state of adding a new company card */
    ADD_NEW_COMPANY_CARD: 'addNewCompanyCard',

    /** Stores the information about the state of assigning a company card */
    ASSIGN_CARD: 'assignCard',

    /** Stores the information if mobile selection mode is active */
    MOBILE_SELECTION_MODE: 'mobileSelectionMode',

    NVP_PRIVATE_CANCELLATION_DETAILS: 'nvp_private_cancellationDetails',

    /** Stores the information about currently edited advanced approval workflow */
    APPROVAL_WORKFLOW: 'approvalWorkflow',

    /** Stores the user search value for persistence across the screens */
    ROOM_MEMBERS_USER_SEARCH_PHRASE: 'roomMembersUserSearchPhrase',
    /** Stores information about recently uploaded spreadsheet file */
    IMPORTED_SPREADSHEET: 'importedSpreadsheet',

    /** Stores the route to open after changing app permission from settings */
    LAST_ROUTE: 'lastRoute',

    /** Stores the information if user loaded the Onyx state through Import feature  */
    IS_USING_IMPORTED_STATE: 'isUsingImportedState',

    /** Stores the information about the saved searches */
    SAVED_SEARCHES: 'nvp_savedSearches',

    /** Stores the information about the recent searches */
    RECENT_SEARCHES: 'nvp_recentSearches',

    /** Stores recently used currencies */
    RECENTLY_USED_CURRENCIES: 'nvp_recentlyUsedCurrencies',

    /** Company cards custom names */
    NVP_EXPENSIFY_COMPANY_CARDS_CUSTOM_NAMES: 'nvp_expensify_ccCustomNames',

    /** The user's Concierge reportID */
    CONCIERGE_REPORT_ID: 'conciergeReportID',

    /** The details of unknown user while sharing a file - we don't know if they exist */
    SHARE_UNKNOWN_USER_DETAILS: 'shareUnknownUserDetails',

    /** Temporary file to be shared from outside the app */
    SHARE_TEMP_FILE: 'shareTempFile',

    /** Corpay fields to be used in the bank account creation setup */
    CORPAY_FIELDS: 'corpayFields',

    /** The user's session that will be preserved when using imported state */
    PRESERVED_USER_SESSION: 'preservedUserSession',

    /** Corpay onboarding fields used in steps 3-5 in the global reimbursements */
    CORPAY_ONBOARDING_FIELDS: 'corpayOnboardingFields',

    /** Timestamp of when the last full reconnect was done on this client */
    LAST_FULL_RECONNECT_TIME: 'lastFullReconnectTime',

    /** Information about travel provisioning process */
    TRAVEL_PROVISIONING: 'travelProvisioning',

    /** Stores the information about the state of side panel */
    NVP_SIDE_PANEL: 'nvp_sidePanel',

    /** Information about vacation delegate */
    NVP_PRIVATE_VACATION_DELEGATE: 'nvp_private_vacationDelegate',

    /** Stores draft information while user is scheduling the call. */
    SCHEDULE_CALL_DRAFT: 'scheduleCallDraft',

    /** Onyx updates that should be stored after sequential queue is flushed */
    QUEUE_FLUSHED_DATA: 'queueFlushedData',

    /** Set when we are loading bill when downgrade */
    IS_LOADING_BILL_WHEN_DOWNGRADE: 'isLoadingBillWhenDowngrade',

    /**
     * Determines whether billing is required when the user downgrades their plan.
     * If true, the "Pay & Downgrade" RHP will be displayed to guide the user
     * through the payment process before downgrading.
     */
    SHOULD_BILL_WHEN_DOWNGRADING: 'shouldBillWhenDowngrading',

    /** Billing receipt details */
    BILLING_RECEIPT_DETAILS: 'billingReceiptDetails',

    /** Set when user tries to connect VBBA but workspace currency is unsupported and is forced to change
     * This is later used to redirect user directly back to the VBBA flow */
    IS_FORCED_TO_CHANGE_CURRENCY: 'isForcedToChangeCurrency',

    /** Set this gets redirected from global reimbursements flow */
    IS_COMING_FROM_GLOBAL_REIMBURSEMENTS_FLOW: 'isComingFromGlobalReimbursementsFlow',

    /** Stores information for OpenUnreportedExpensesPage API call pagination */
    HAS_MORE_UNREPORTED_TRANSACTIONS_RESULTS: 'hasMoreUnreportedTransactionsResults',

    /** Is unreported transactions loading */
    IS_LOADING_UNREPORTED_TRANSACTIONS: 'isLoadingUnreportedTransactions',

    /** List of transaction thread IDs used when navigating to prev/next transaction when viewing it in RHP */
    TRANSACTION_THREAD_NAVIGATION_REPORT_IDS: 'transactionThreadNavigationReportIDs',

    /** Timestamp of the last login on iOS */
    NVP_LAST_ECASH_IOS_LOGIN: 'nvp_lastECashIOSLogin',
    NVP_LAST_IPHONE_LOGIN: 'nvp_lastiPhoneLogin',

    /** Timestamp of the last login on Android */
    NVP_LAST_ECASH_ANDROID_LOGIN: 'nvp_lastECashAndroidLogin',
    NVP_LAST_ANDROID_LOGIN: 'nvp_lastAndroidLogin',

    /** Collection Keys */
    COLLECTION: {
        DOWNLOAD: 'download_',
        POLICY: 'policy_',
        POLICY_DRAFTS: 'policyDrafts_',
        POLICY_JOIN_MEMBER: 'policyJoinMember_',
        POLICY_CATEGORIES: 'policyCategories_',
        POLICY_CATEGORIES_DRAFT: 'policyCategoriesDraft_',
        POLICY_RECENTLY_USED_CATEGORIES: 'policyRecentlyUsedCategories_',
        POLICY_TAGS: 'policyTags_',
        POLICY_RECENTLY_USED_TAGS: 'nvp_recentlyUsedTags_',
        POLICY_RECENTLY_USED_DESTINATIONS: 'nvp_recentlyUsedDestinations_',
        // Whether the policy's connection data was attempted to be fetched in
        // the current user session. As this state only exists client-side, it
        // should not be included as part of the policy object. The policy
        // object should mirror the data as it's stored in the database.
        POLICY_HAS_CONNECTIONS_DATA_BEEN_FETCHED: 'policyHasConnectionsDataBeenFetched_',
        OLD_POLICY_RECENTLY_USED_TAGS: 'policyRecentlyUsedTags_',
        POLICY_CONNECTION_SYNC_PROGRESS: 'policyConnectionSyncProgress_',
        WORKSPACE_INVITE_MEMBERS_DRAFT: 'workspaceInviteMembersDraft_',
        WORKSPACE_INVITE_MESSAGE_DRAFT: 'workspaceInviteMessageDraft_',
        WORKSPACE_INVITE_ROLE_DRAFT: 'workspaceInviteRoleDraft_',
        REPORT: 'report_',
        REPORT_NAME_VALUE_PAIRS: 'reportNameValuePairs_',
        REPORT_DRAFT: 'reportDraft_',
        // REPORT_METADATA is a perf optimization used to hold loading states (isLoadingInitialReportActions, isLoadingOlderReportActions, isLoadingNewerReportActions).
        // A lot of components are connected to the Report entity and do not care about the actions. Setting the loading state
        // directly on the report caused a lot of unnecessary re-renders
        REPORT_METADATA: 'reportMetadata_',
        REPORT_ACTIONS: 'reportActions_',
        REPORT_ACTIONS_DRAFTS: 'reportActionsDrafts_',
        REPORT_ACTIONS_PAGES: 'reportActionsPages_',
        REPORT_ACTIONS_REACTIONS: 'reportActionsReactions_',
        REPORT_DRAFT_COMMENT: 'reportDraftComment_',
        REPORT_IS_COMPOSER_FULL_SIZE: 'reportIsComposerFullSize_',
        REPORT_USER_IS_TYPING: 'reportUserIsTyping_',
        REPORT_USER_IS_LEAVING_ROOM: 'reportUserIsLeavingRoom_',
        REPORT_VIOLATIONS: 'reportViolations_',
        SECURITY_GROUP: 'securityGroup_',
        TRANSACTION: 'transactions_',
        TRANSACTION_VIOLATIONS: 'transactionViolations_',
        TRANSACTION_DRAFT: 'transactionsDraft_',
        SKIP_CONFIRMATION: 'skipConfirmation_',
        TRANSACTION_BACKUP: 'transactionsBackup_',
        SPLIT_TRANSACTION_DRAFT: 'splitTransactionDraft_',
        PRIVATE_NOTES_DRAFT: 'privateNotesDraft_',
        NEXT_STEP: 'reportNextStep_',

        // Manual expense tab selector
        SELECTED_TAB: 'selectedTab_',

        /** This is deprecated, but needed for a migration, so we still need to include it here so that it will be initialized in Onyx.init */
        DEPRECATED_POLICY_MEMBER_LIST: 'policyMemberList_',

        // Search Page related
        SNAPSHOT: 'snapshot_',

        // Shared NVPs
        /** Collection of objects where each object represents the owner of the workspace that is past due billing AND the user is a member of. */
        SHARED_NVP_PRIVATE_USER_BILLING_GRACE_PERIOD_END: 'sharedNVP_private_billingGracePeriodEnd_',

        /** The collection of card feeds */
        SHARED_NVP_PRIVATE_DOMAIN_MEMBER: 'sharedNVP_private_domain_member_',

        /**
         * Stores the card list for a given fundID and feed in the format: cards_<fundID>_<bankName>
         * So for example: cards_12345_Expensify Card
         */
        WORKSPACE_CARDS_LIST: 'cards_',

        /** Expensify cards settings */
        PRIVATE_EXPENSIFY_CARD_SETTINGS: 'private_expensifyCardSettings_',

        /** Expensify cards bank account for a given workspace */
        EXPENSIFY_CARD_BANK_ACCOUNT_METADATA: 'expensifyCardBankAccountMetadata_',

        /** Expensify cards manual billing setting */
        PRIVATE_EXPENSIFY_CARD_MANUAL_BILLING: 'private_expensifyCardManualBilling_',

        /** Stores which connection is set up to use Continuous Reconciliation */
        EXPENSIFY_CARD_CONTINUOUS_RECONCILIATION_CONNECTION: 'expensifyCard_continuousReconciliationConnection_',

        /** The value that indicates whether Continuous Reconciliation should be used on the domain */
        EXPENSIFY_CARD_USE_CONTINUOUS_RECONCILIATION: 'expensifyCard_useContinuousReconciliation_',

        /** Currently displaying feed */
        LAST_SELECTED_FEED: 'lastSelectedFeed_',

        /** Currently displaying Expensify Card feed */
        LAST_SELECTED_EXPENSIFY_CARD_FEED: 'lastSelectedExpensifyCardFeed_',

        /**  Whether the bank account chosen for Expensify Card in on verification waitlist */
        NVP_EXPENSIFY_ON_CARD_WAITLIST: 'nvp_expensify_onCardWaitlist_',

        NVP_EXPENSIFY_REPORT_PDF_FILENAME: 'nvp_expensify_report_PDFFilename_',

        /** Stores the information about the state of issuing a new card */
        ISSUE_NEW_EXPENSIFY_CARD: 'issueNewExpensifyCard_',
    },

    /** List of Form ids */
    FORMS: {
        ADD_PAYMENT_CARD_FORM: 'addPaymentCardForm',
        ADD_PAYMENT_CARD_FORM_DRAFT: 'addPaymentCardFormDraft',
        WORKSPACE_SETTINGS_FORM: 'workspaceSettingsForm',
        WORKSPACE_CATEGORY_FORM: 'workspaceCategoryForm',
        WORKSPACE_CONFIRMATION_FORM: 'workspaceConfirmationForm',
        WORKSPACE_CONFIRMATION_FORM_DRAFT: 'workspaceConfirmationFormDraft',
        WORKSPACE_CATEGORY_FORM_DRAFT: 'workspaceCategoryFormDraft',
        WORKSPACE_CATEGORY_DESCRIPTION_HINT_FORM: 'workspaceCategoryDescriptionHintForm',
        WORKSPACE_CATEGORY_DESCRIPTION_HINT_FORM_DRAFT: 'workspaceCategoryDescriptionHintFormDraft',
        WORKSPACE_CATEGORY_FLAG_AMOUNTS_OVER_FORM: 'workspaceCategoryFlagAmountsOverForm',
        WORKSPACE_CATEGORY_FLAG_AMOUNTS_OVER_FORM_DRAFT: 'workspaceCategoryFlagAmountsOverFormDraft',
        WORKSPACE_TAG_FORM: 'workspaceTagForm',
        WORKSPACE_TAG_FORM_DRAFT: 'workspaceTagFormDraft',
        WORKSPACE_SETTINGS_FORM_DRAFT: 'workspaceSettingsFormDraft',
        WORKSPACE_DESCRIPTION_FORM: 'workspaceDescriptionForm',
        WORKSPACE_MEMBER_CUSTOM_FIELD_FORM: 'WorkspaceMemberCustomFieldForm',
        WORKSPACE_MEMBER_CUSTOM_FIELD_FORM_DRAFT: 'WorkspaceMemberCustomFieldFormDraft',
        WORKSPACE_DESCRIPTION_FORM_DRAFT: 'workspaceDescriptionFormDraft',
        WORKSPACE_TAX_CUSTOM_NAME: 'workspaceTaxCustomName',
        WORKSPACE_TAX_CUSTOM_NAME_DRAFT: 'workspaceTaxCustomNameDraft',
        WORKSPACE_COMPANY_CARD_FEED_NAME: 'workspaceCompanyCardFeedName',
        WORKSPACE_COMPANY_CARD_FEED_NAME_DRAFT: 'workspaceCompanyCardFeedNameDraft',
        EDIT_WORKSPACE_COMPANY_CARD_NAME_FORM: 'editCompanyCardName',
        EDIT_WORKSPACE_COMPANY_CARD_NAME_DRAFT_FORM: 'editCompanyCardNameDraft',
        WORKSPACE_REPORT_FIELDS_FORM: 'workspaceReportFieldForm',
        WORKSPACE_REPORT_FIELDS_FORM_DRAFT: 'workspaceReportFieldFormDraft',
        POLICY_CREATE_DISTANCE_RATE_FORM: 'policyCreateDistanceRateForm',
        POLICY_CREATE_DISTANCE_RATE_FORM_DRAFT: 'policyCreateDistanceRateFormDraft',
        POLICY_DISTANCE_RATE_EDIT_FORM: 'policyDistanceRateEditForm',
        POLICY_DISTANCE_RATE_NAME_EDIT_FORM: 'policyDistanceRateNameEditForm',
        POLICY_DISTANCE_RATE_TAX_RECLAIMABLE_ON_EDIT_FORM: 'policyDistanceRateTaxReclaimableOnEditForm',
        POLICY_DISTANCE_RATE_TAX_RECLAIMABLE_ON_EDIT_FORM_DRAFT: 'policyDistanceRateTaxReclaimableOnEditFormDraft',
        POLICY_DISTANCE_RATE_EDIT_FORM_DRAFT: 'policyDistanceRateEditFormDraft',
        POLICY_DISTANCE_RATE_NAME_EDIT_FORM_DRAFT: 'policyDistanceRateNameEditFormDraft',
        CLOSE_ACCOUNT_FORM: 'closeAccount',
        CLOSE_ACCOUNT_FORM_DRAFT: 'closeAccountDraft',
        PROFILE_SETTINGS_FORM: 'profileSettingsForm',
        PROFILE_SETTINGS_FORM_DRAFT: 'profileSettingsFormDraft',
        DISPLAY_NAME_FORM: 'displayNameForm',
        DISPLAY_NAME_FORM_DRAFT: 'displayNameFormDraft',
        ONBOARDING_PERSONAL_DETAILS_FORM: 'onboardingPersonalDetailsForm',
        ONBOARDING_PERSONAL_DETAILS_FORM_DRAFT: 'onboardingPersonalDetailsFormDraft',
        ONBOARDING_WORKSPACE_DETAILS_FORM: 'onboardingWorkspaceDetailsForm',
        ONBOARDING_WORKSPACE_DETAILS_FORM_DRAFT: 'onboardingWorkspaceDetailsFormDraft',
        ROOM_NAME_FORM: 'roomNameForm',
        ROOM_NAME_FORM_DRAFT: 'roomNameFormDraft',
        REPORT_DESCRIPTION_FORM: 'reportDescriptionForm',
        REPORT_DESCRIPTION_FORM_DRAFT: 'reportDescriptionFormDraft',
        LEGAL_NAME_FORM: 'legalNameForm',
        LEGAL_NAME_FORM_DRAFT: 'legalNameFormDraft',
        WORKSPACE_INVITE_MESSAGE_FORM: 'workspaceInviteMessageForm',
        WORKSPACE_INVITE_MESSAGE_FORM_DRAFT: 'workspaceInviteMessageFormDraft',
        DATE_OF_BIRTH_FORM: 'dateOfBirthForm',
        DATE_OF_BIRTH_FORM_DRAFT: 'dateOfBirthFormDraft',
        HOME_ADDRESS_FORM: 'homeAddressForm',
        HOME_ADDRESS_FORM_DRAFT: 'homeAddressFormDraft',
        PERSONAL_DETAILS_FORM: 'personalDetailsForm',
        PERSONAL_DETAILS_FORM_DRAFT: 'personalDetailsFormDraft',
        INTERNATIONAL_BANK_ACCOUNT_FORM: 'internationalBankAccountForm',
        INTERNATIONAL_BANK_ACCOUNT_FORM_DRAFT: 'internationalBankAccountFormDraft',
        NEW_ROOM_FORM: 'newRoomForm',
        NEW_ROOM_FORM_DRAFT: 'newRoomFormDraft',
        ROOM_SETTINGS_FORM: 'roomSettingsForm',
        ROOM_SETTINGS_FORM_DRAFT: 'roomSettingsFormDraft',
        NEW_TASK_FORM: 'newTaskForm',
        NEW_TASK_FORM_DRAFT: 'newTaskFormDraft',
        EDIT_TASK_FORM: 'editTaskForm',
        EDIT_TASK_FORM_DRAFT: 'editTaskFormDraft',
        MONEY_REQUEST_DESCRIPTION_FORM: 'moneyRequestDescriptionForm',
        MONEY_REQUEST_DESCRIPTION_FORM_DRAFT: 'moneyRequestDescriptionFormDraft',
        MONEY_REQUEST_MERCHANT_FORM: 'moneyRequestMerchantForm',
        MONEY_REQUEST_MERCHANT_FORM_DRAFT: 'moneyRequestMerchantFormDraft',
        MONEY_REQUEST_AMOUNT_FORM: 'moneyRequestAmountForm',
        MONEY_REQUEST_AMOUNT_FORM_DRAFT: 'moneyRequestAmountFormDraft',
        MONEY_REQUEST_DATE_FORM: 'moneyRequestCreatedForm',
        MONEY_REQUEST_DATE_FORM_DRAFT: 'moneyRequestCreatedFormDraft',
        MONEY_REQUEST_HOLD_FORM: 'moneyHoldReasonForm',
        MONEY_REQUEST_HOLD_FORM_DRAFT: 'moneyHoldReasonFormDraft',
        MONEY_REQUEST_DECLINE_FORM: 'moneyDeclineReasonForm',
        MONEY_REQUEST_DECLINE_FORM_DRAFT: 'moneyDeclineReasonFormDraft',
        MONEY_REQUEST_COMPANY_INFO_FORM: 'moneyRequestCompanyInfoForm',
        MONEY_REQUEST_COMPANY_INFO_FORM_DRAFT: 'moneyRequestCompanyInfoFormDraft',
        MONEY_REQUEST_TIME_FORM: 'moneyRequestTimeForm',
        MONEY_REQUEST_TIME_FORM_DRAFT: 'moneyRequestTimeFormDraft',
        MONEY_REQUEST_SUBRATE_FORM: 'moneyRequestSubrateForm',
        MONEY_REQUEST_SUBRATE_FORM_DRAFT: 'moneyRequestSubrateFormDraft',
        NEW_CONTACT_METHOD_FORM: 'newContactMethodForm',
        NEW_CONTACT_METHOD_FORM_DRAFT: 'newContactMethodFormDraft',
        WAYPOINT_FORM: 'waypointForm',
        WAYPOINT_FORM_DRAFT: 'waypointFormDraft',
        SETTINGS_STATUS_SET_FORM: 'settingsStatusSetForm',
        SETTINGS_STATUS_SET_FORM_DRAFT: 'settingsStatusSetFormDraft',
        SETTINGS_STATUS_SET_CLEAR_AFTER_FORM: 'settingsStatusSetClearAfterForm',
        SETTINGS_STATUS_SET_CLEAR_AFTER_FORM_DRAFT: 'settingsStatusSetClearAfterFormDraft',
        SETTINGS_STATUS_CLEAR_DATE_FORM: 'settingsStatusClearDateForm',
        SETTINGS_STATUS_CLEAR_DATE_FORM_DRAFT: 'settingsStatusClearDateFormDraft',
        CHANGE_BILLING_CURRENCY_FORM: 'billingCurrencyForm',
        CHANGE_BILLING_CURRENCY_FORM_DRAFT: 'billingCurrencyFormDraft',
        PRIVATE_NOTES_FORM: 'privateNotesForm',
        PRIVATE_NOTES_FORM_DRAFT: 'privateNotesFormDraft',
        I_KNOW_A_TEACHER_FORM: 'iKnowTeacherForm',
        I_KNOW_A_TEACHER_FORM_DRAFT: 'iKnowTeacherFormDraft',
        INTRO_SCHOOL_PRINCIPAL_FORM: 'introSchoolPrincipalForm',
        INTRO_SCHOOL_PRINCIPAL_FORM_DRAFT: 'introSchoolPrincipalFormDraft',
        REPORT_PHYSICAL_CARD_FORM: 'requestPhysicalCardForm',
        REPORT_PHYSICAL_CARD_FORM_DRAFT: 'requestPhysicalCardFormDraft',
        REPORT_VIRTUAL_CARD_FRAUD: 'reportVirtualCardFraudForm',
        REPORT_VIRTUAL_CARD_FRAUD_DRAFT: 'reportVirtualCardFraudFormDraft',
        REPORT_FIELDS_EDIT_FORM: 'reportFieldsEditForm',
        REPORT_FIELDS_EDIT_FORM_DRAFT: 'reportFieldsEditFormDraft',
        REIMBURSEMENT_ACCOUNT_FORM: 'reimbursementAccount',
        REIMBURSEMENT_ACCOUNT_FORM_DRAFT: 'reimbursementAccountDraft',
        PERSONAL_BANK_ACCOUNT_FORM: 'personalBankAccount',
        PERSONAL_BANK_ACCOUNT_FORM_DRAFT: 'personalBankAccountDraft',
        DISABLE_AUTO_RENEW_SURVEY_FORM: 'disableAutoRenewSurveyForm',
        DISABLE_AUTO_RENEW_SURVEY_FORM_DRAFT: 'disableAutoRenewSurveyFormDraft',
        REQUEST_EARLY_CANCELLATION_FORM: 'requestEarlyCancellationForm',
        REQUEST_EARLY_CANCELLATION_FORM_DRAFT: 'requestEarlyCancellationFormDraft',
        EXIT_SURVEY_REASON_FORM: 'exitSurveyReasonForm',
        EXIT_SURVEY_REASON_FORM_DRAFT: 'exitSurveyReasonFormDraft',
        EXIT_SURVEY_RESPONSE_FORM: 'exitSurveyResponseForm',
        EXIT_SURVEY_RESPONSE_FORM_DRAFT: 'exitSurveyResponseFormDraft',
        WALLET_ADDITIONAL_DETAILS: 'walletAdditionalDetails',
        WALLET_ADDITIONAL_DETAILS_DRAFT: 'walletAdditionalDetailsDraft',
        POLICY_TAG_NAME_FORM: 'policyTagNameForm',
        POLICY_TAG_NAME_FORM_DRAFT: 'policyTagNameFormDraft',
        WORKSPACE_NEW_TAX_FORM: 'workspaceNewTaxForm',
        WORKSPACE_NEW_TAX_FORM_DRAFT: 'workspaceNewTaxFormDraft',
        WORKSPACE_TAX_NAME_FORM: 'workspaceTaxNameForm',
        WORKSPACE_TAX_CODE_FORM: 'workspaceTaxCodeForm',
        WORKSPACE_TAX_CODE_FORM_DRAFT: 'workspaceTaxCodeFormDraft',
        WORKSPACE_TAX_NAME_FORM_DRAFT: 'workspaceTaxNameFormDraft',
        WORKSPACE_TAX_VALUE_FORM: 'workspaceTaxValueForm',
        WORKSPACE_TAX_VALUE_FORM_DRAFT: 'workspaceTaxValueFormDraft',
        WORKSPACE_INVOICES_COMPANY_NAME_FORM: 'workspaceInvoicesCompanyNameForm',
        WORKSPACE_INVOICES_COMPANY_NAME_FORM_DRAFT: 'workspaceInvoicesCompanyNameFormDraft',
        WORKSPACE_INVOICES_COMPANY_WEBSITE_FORM: 'workspaceInvoicesCompanyWebsiteForm',
        WORKSPACE_INVOICES_COMPANY_WEBSITE_FORM_DRAFT: 'workspaceInvoicesCompanyWebsiteFormDraft',
        NEW_CHAT_NAME_FORM: 'newChatNameForm',
        NEW_CHAT_NAME_FORM_DRAFT: 'newChatNameFormDraft',
        SUBSCRIPTION_SIZE_FORM: 'subscriptionSizeForm',
        SUBSCRIPTION_SIZE_FORM_DRAFT: 'subscriptionSizeFormDraft',
        ISSUE_NEW_EXPENSIFY_CARD_FORM: 'issueNewExpensifyCard',
        ISSUE_NEW_EXPENSIFY_CARD_FORM_DRAFT: 'issueNewExpensifyCardDraft',
        ADD_NEW_CARD_FEED_FORM: 'addNewCardFeed',
        ADD_NEW_CARD_FEED_FORM_DRAFT: 'addNewCardFeedDraft',
        ASSIGN_CARD_FORM: 'assignCard',
        ASSIGN_CARD_FORM_DRAFT: 'assignCardDraft',
        EDIT_EXPENSIFY_CARD_NAME_FORM: 'editExpensifyCardName',
        EDIT_EXPENSIFY_CARD_NAME_DRAFT_FORM: 'editExpensifyCardNameDraft',
        EDIT_EXPENSIFY_CARD_LIMIT_FORM: 'editExpensifyCardLimit',
        EDIT_EXPENSIFY_CARD_LIMIT_DRAFT_FORM: 'editExpensifyCardLimitDraft',
        SAGE_INTACCT_CREDENTIALS_FORM: 'sageIntacctCredentialsForm',
        SAGE_INTACCT_CREDENTIALS_FORM_DRAFT: 'sageIntacctCredentialsFormDraft',
        NETSUITE_CUSTOM_FIELD_FORM: 'netSuiteCustomFieldForm',
        NETSUITE_CUSTOM_FIELD_FORM_DRAFT: 'netSuiteCustomFieldFormDraft',
        NETSUITE_CUSTOM_SEGMENT_ADD_FORM: 'netSuiteCustomSegmentAddForm',
        NETSUITE_CUSTOM_SEGMENT_ADD_FORM_DRAFT: 'netSuiteCustomSegmentAddFormDraft',
        NETSUITE_CUSTOM_LIST_ADD_FORM: 'netSuiteCustomListAddForm',
        NETSUITE_CUSTOM_LIST_ADD_FORM_DRAFT: 'netSuiteCustomListAddFormDraft',
        NETSUITE_TOKEN_INPUT_FORM: 'netsuiteTokenInputForm',
        NETSUITE_TOKEN_INPUT_FORM_DRAFT: 'netsuiteTokenInputFormDraft',
        NETSUITE_CUSTOM_FORM_ID_FORM: 'netsuiteCustomFormIDForm',
        NETSUITE_CUSTOM_FORM_ID_FORM_DRAFT: 'netsuiteCustomFormIDFormDraft',
        SAGE_INTACCT_DIMENSION_TYPE_FORM: 'sageIntacctDimensionTypeForm',
        SAGE_INTACCT_DIMENSION_TYPE_FORM_DRAFT: 'sageIntacctDimensionTypeFormDraft',
        SEARCH_ADVANCED_FILTERS_FORM: 'searchAdvancedFiltersForm',
        SEARCH_ADVANCED_FILTERS_FORM_DRAFT: 'searchAdvancedFiltersFormDraft',
        SEARCH_SAVED_SEARCH_RENAME_FORM: 'searchSavedSearchRenameForm',
        SEARCH_SAVED_SEARCH_RENAME_FORM_DRAFT: 'searchSavedSearchRenameFormDraft',
        TEXT_PICKER_MODAL_FORM: 'textPickerModalForm',
        TEXT_PICKER_MODAL_FORM_DRAFT: 'textPickerModalFormDraft',
        RULES_CUSTOM_NAME_MODAL_FORM: 'rulesCustomNameModalForm',
        RULES_CUSTOM_NAME_MODAL_FORM_DRAFT: 'rulesCustomNameModalFormDraft',
        RULES_AUTO_APPROVE_REPORTS_UNDER_MODAL_FORM: 'rulesAutoApproveReportsUnderModalForm',
        RULES_AUTO_APPROVE_REPORTS_UNDER_MODAL_FORM_DRAFT: 'rulesAutoApproveReportsUnderModalFormDraft',
        RULES_RANDOM_REPORT_AUDIT_MODAL_FORM: 'rulesRandomReportAuditModalForm',
        RULES_RANDOM_REPORT_AUDIT_MODAL_FORM_DRAFT: 'rulesRandomReportAuditModalFormDraft',
        RULES_AUTO_PAY_REPORTS_UNDER_MODAL_FORM: 'rulesAutoPayReportsUnderModalForm',
        RULES_AUTO_PAY_REPORTS_UNDER_MODAL_FORM_DRAFT: 'rulesAutoPayReportsUnderModalFormDraft',
        RULES_REQUIRED_RECEIPT_AMOUNT_FORM: 'rulesRequiredReceiptAmountForm',
        RULES_REQUIRED_RECEIPT_AMOUNT_FORM_DRAFT: 'rulesRequiredReceiptAmountFormDraft',
        RULES_MAX_EXPENSE_AMOUNT_FORM: 'rulesMaxExpenseAmountForm',
        RULES_MAX_EXPENSE_AMOUNT_FORM_DRAFT: 'rulesMaxExpenseAmountFormDraft',
        RULES_MAX_EXPENSE_AGE_FORM: 'rulesMaxExpenseAgeForm',
        RULES_MAX_EXPENSE_AGE_FORM_DRAFT: 'rulesMaxExpenseAgeFormDraft',
        RULES_CUSTOM_FORM: 'rulesCustomForm',
        RULES_CUSTOM_FORM_DRAFT: 'rulesCustomFormDraft',
        DEBUG_DETAILS_FORM: 'debugDetailsForm',
        DEBUG_DETAILS_FORM_DRAFT: 'debugDetailsFormDraft',
        ONBOARDING_WORK_EMAIL_FORM: 'onboardingWorkEmailForm',
        ONBOARDING_WORK_EMAIL_FORM_DRAFT: 'onboardingWorkEmailFormDraft',
        MERGE_ACCOUNT_DETAILS_FORM: 'mergeAccountDetailsForm',
        MERGE_ACCOUNT_DETAILS_FORM_DRAFT: 'mergeAccountDetailsFormDraft',
        WORKSPACE_PER_DIEM_FORM: 'workspacePerDiemForm',
        WORKSPACE_PER_DIEM_FORM_DRAFT: 'workspacePerDiemFormDraft',
    },
    DERIVED: {
        REPORT_ATTRIBUTES: 'reportAttributes',
        REPORT_TRANSACTIONS_AND_VIOLATIONS: 'reportTransactionsAndViolations',
    },

    /** Stores HybridApp specific state required to interoperate with OldDot */
    HYBRID_APP: 'hybridApp',
} as const;

type AllOnyxKeys = DeepValueOf<typeof ONYXKEYS>;

type OnyxFormValuesMapping = {
    [ONYXKEYS.FORMS.ADD_PAYMENT_CARD_FORM]: FormTypes.AddPaymentCardForm;
    [ONYXKEYS.FORMS.WORKSPACE_SETTINGS_FORM]: FormTypes.WorkspaceSettingsForm;
    [ONYXKEYS.FORMS.WORKSPACE_CATEGORY_FORM]: FormTypes.WorkspaceCategoryForm;
    [ONYXKEYS.FORMS.WORKSPACE_CONFIRMATION_FORM]: FormTypes.WorkspaceConfirmationForm;
    [ONYXKEYS.FORMS.ONBOARDING_WORKSPACE_DETAILS_FORM]: FormTypes.WorkspaceConfirmationForm;
    [ONYXKEYS.FORMS.WORKSPACE_TAG_FORM]: FormTypes.WorkspaceTagForm;
    [ONYXKEYS.FORMS.WORKSPACE_TAX_CUSTOM_NAME]: FormTypes.WorkspaceTaxCustomName;
    [ONYXKEYS.FORMS.WORKSPACE_COMPANY_CARD_FEED_NAME]: FormTypes.WorkspaceCompanyCardFeedName;
    [ONYXKEYS.FORMS.EDIT_WORKSPACE_COMPANY_CARD_NAME_FORM]: FormTypes.WorkspaceCompanyCardEditName;
    [ONYXKEYS.FORMS.WORKSPACE_REPORT_FIELDS_FORM]: FormTypes.WorkspaceReportFieldForm;
    [ONYXKEYS.FORMS.WORKSPACE_CATEGORY_DESCRIPTION_HINT_FORM]: FormTypes.WorkspaceCategoryDescriptionHintForm;
    [ONYXKEYS.FORMS.WORKSPACE_CATEGORY_FLAG_AMOUNTS_OVER_FORM]: FormTypes.WorkspaceCategoryFlagAmountsOverForm;
    [ONYXKEYS.FORMS.CLOSE_ACCOUNT_FORM]: FormTypes.CloseAccountForm;
    [ONYXKEYS.FORMS.PROFILE_SETTINGS_FORM]: FormTypes.ProfileSettingsForm;
    [ONYXKEYS.FORMS.DISPLAY_NAME_FORM]: FormTypes.DisplayNameForm;
    [ONYXKEYS.FORMS.ONBOARDING_PERSONAL_DETAILS_FORM]: FormTypes.DisplayNameForm;
    [ONYXKEYS.FORMS.ROOM_NAME_FORM]: FormTypes.RoomNameForm;
    [ONYXKEYS.FORMS.REPORT_DESCRIPTION_FORM]: FormTypes.ReportDescriptionForm;
    [ONYXKEYS.FORMS.LEGAL_NAME_FORM]: FormTypes.LegalNameForm;
    [ONYXKEYS.FORMS.WORKSPACE_INVITE_MESSAGE_FORM]: FormTypes.WorkspaceInviteMessageForm;
    [ONYXKEYS.FORMS.DATE_OF_BIRTH_FORM]: FormTypes.DateOfBirthForm;
    [ONYXKEYS.FORMS.HOME_ADDRESS_FORM]: FormTypes.HomeAddressForm;
    [ONYXKEYS.FORMS.PERSONAL_DETAILS_FORM]: FormTypes.PersonalDetailsForm;
    [ONYXKEYS.FORMS.NEW_ROOM_FORM]: FormTypes.NewRoomForm;
    [ONYXKEYS.FORMS.ROOM_SETTINGS_FORM]: FormTypes.RoomSettingsForm;
    [ONYXKEYS.FORMS.NEW_TASK_FORM]: FormTypes.NewTaskForm;
    [ONYXKEYS.FORMS.EDIT_TASK_FORM]: FormTypes.EditTaskForm;
    [ONYXKEYS.FORMS.DISABLE_AUTO_RENEW_SURVEY_FORM]: FormTypes.FeedbackSurveyForm;
    [ONYXKEYS.FORMS.REQUEST_EARLY_CANCELLATION_FORM]: FormTypes.FeedbackSurveyForm;
    [ONYXKEYS.FORMS.EXIT_SURVEY_REASON_FORM]: FormTypes.ExitSurveyReasonForm;
    [ONYXKEYS.FORMS.EXIT_SURVEY_RESPONSE_FORM]: FormTypes.ExitSurveyResponseForm;
    [ONYXKEYS.FORMS.MONEY_REQUEST_DESCRIPTION_FORM]: FormTypes.MoneyRequestDescriptionForm;
    [ONYXKEYS.FORMS.MONEY_REQUEST_MERCHANT_FORM]: FormTypes.MoneyRequestMerchantForm;
    [ONYXKEYS.FORMS.MONEY_REQUEST_AMOUNT_FORM]: FormTypes.MoneyRequestAmountForm;
    [ONYXKEYS.FORMS.MONEY_REQUEST_DATE_FORM]: FormTypes.MoneyRequestDateForm;
    [ONYXKEYS.FORMS.MONEY_REQUEST_TIME_FORM]: FormTypes.MoneyRequestTimeForm;
    [ONYXKEYS.FORMS.MONEY_REQUEST_SUBRATE_FORM]: FormTypes.MoneyRequestSubrateForm;
    [ONYXKEYS.FORMS.MONEY_REQUEST_HOLD_FORM]: FormTypes.MoneyRequestHoldReasonForm;
    [ONYXKEYS.FORMS.MONEY_REQUEST_DECLINE_FORM]: FormTypes.MoneyRequestDeclineReasonForm;
    [ONYXKEYS.FORMS.MONEY_REQUEST_COMPANY_INFO_FORM]: FormTypes.MoneyRequestCompanyInfoForm;
    [ONYXKEYS.FORMS.NEW_CONTACT_METHOD_FORM]: FormTypes.NewContactMethodForm;
    [ONYXKEYS.FORMS.WAYPOINT_FORM]: FormTypes.WaypointForm;
    [ONYXKEYS.FORMS.SETTINGS_STATUS_SET_FORM]: FormTypes.SettingsStatusSetForm;
    [ONYXKEYS.FORMS.SETTINGS_STATUS_CLEAR_DATE_FORM]: FormTypes.SettingsStatusClearDateForm;
    [ONYXKEYS.FORMS.CHANGE_BILLING_CURRENCY_FORM]: FormTypes.ChangeBillingCurrencyForm;
    [ONYXKEYS.FORMS.SETTINGS_STATUS_SET_CLEAR_AFTER_FORM]: FormTypes.SettingsStatusSetClearAfterForm;
    [ONYXKEYS.FORMS.PRIVATE_NOTES_FORM]: FormTypes.PrivateNotesForm;
    [ONYXKEYS.FORMS.I_KNOW_A_TEACHER_FORM]: FormTypes.IKnowTeacherForm;
    [ONYXKEYS.FORMS.INTRO_SCHOOL_PRINCIPAL_FORM]: FormTypes.IntroSchoolPrincipalForm;
    [ONYXKEYS.FORMS.REPORT_VIRTUAL_CARD_FRAUD]: FormTypes.ReportVirtualCardFraudForm;
    [ONYXKEYS.FORMS.REPORT_PHYSICAL_CARD_FORM]: FormTypes.ReportPhysicalCardForm;
    [ONYXKEYS.FORMS.REPORT_FIELDS_EDIT_FORM]: FormTypes.ReportFieldsEditForm;
    [ONYXKEYS.FORMS.REIMBURSEMENT_ACCOUNT_FORM]: FormTypes.ReimbursementAccountForm;
    [ONYXKEYS.FORMS.PERSONAL_BANK_ACCOUNT_FORM]: FormTypes.PersonalBankAccountForm;
    [ONYXKEYS.FORMS.WORKSPACE_DESCRIPTION_FORM]: FormTypes.WorkspaceDescriptionForm;
    [ONYXKEYS.FORMS.WORKSPACE_MEMBER_CUSTOM_FIELD_FORM]: FormTypes.WorkspaceMemberCustomFieldsForm;
    [ONYXKEYS.FORMS.WALLET_ADDITIONAL_DETAILS]: FormTypes.AdditionalDetailStepForm;
    [ONYXKEYS.FORMS.POLICY_TAG_NAME_FORM]: FormTypes.PolicyTagNameForm;
    [ONYXKEYS.FORMS.WORKSPACE_NEW_TAX_FORM]: FormTypes.WorkspaceNewTaxForm;
    [ONYXKEYS.FORMS.POLICY_CREATE_DISTANCE_RATE_FORM]: FormTypes.PolicyCreateDistanceRateForm;
    [ONYXKEYS.FORMS.POLICY_DISTANCE_RATE_EDIT_FORM]: FormTypes.PolicyDistanceRateEditForm;
    [ONYXKEYS.FORMS.POLICY_DISTANCE_RATE_NAME_EDIT_FORM]: FormTypes.PolicyDistanceRateNameEditForm;
    [ONYXKEYS.FORMS.POLICY_DISTANCE_RATE_TAX_RECLAIMABLE_ON_EDIT_FORM]: FormTypes.PolicyDistanceRateTaxReclaimableOnEditForm;
    [ONYXKEYS.FORMS.WORKSPACE_TAX_NAME_FORM]: FormTypes.WorkspaceTaxNameForm;
    [ONYXKEYS.FORMS.WORKSPACE_TAX_CODE_FORM]: FormTypes.WorkspaceTaxCodeForm;
    [ONYXKEYS.FORMS.WORKSPACE_TAX_VALUE_FORM]: FormTypes.WorkspaceTaxValueForm;
    [ONYXKEYS.FORMS.WORKSPACE_INVOICES_COMPANY_NAME_FORM]: FormTypes.WorkspaceInvoicesCompanyNameForm;
    [ONYXKEYS.FORMS.WORKSPACE_INVOICES_COMPANY_WEBSITE_FORM]: FormTypes.WorkspaceInvoicesCompanyWebsiteForm;
    [ONYXKEYS.FORMS.NEW_CHAT_NAME_FORM]: FormTypes.NewChatNameForm;
    [ONYXKEYS.FORMS.SUBSCRIPTION_SIZE_FORM]: FormTypes.SubscriptionSizeForm;
    [ONYXKEYS.FORMS.ISSUE_NEW_EXPENSIFY_CARD_FORM]: FormTypes.IssueNewExpensifyCardForm;
    [ONYXKEYS.FORMS.ADD_NEW_CARD_FEED_FORM]: FormTypes.AddNewCardFeedForm;
    [ONYXKEYS.FORMS.ASSIGN_CARD_FORM]: FormTypes.AssignCardForm;
    [ONYXKEYS.FORMS.EDIT_EXPENSIFY_CARD_NAME_FORM]: FormTypes.EditExpensifyCardNameForm;
    [ONYXKEYS.FORMS.EDIT_EXPENSIFY_CARD_LIMIT_FORM]: FormTypes.EditExpensifyCardLimitForm;
    [ONYXKEYS.FORMS.SAGE_INTACCT_CREDENTIALS_FORM]: FormTypes.SageIntactCredentialsForm;
    [ONYXKEYS.FORMS.NETSUITE_CUSTOM_FIELD_FORM]: FormTypes.NetSuiteCustomFieldForm;
    [ONYXKEYS.FORMS.NETSUITE_CUSTOM_LIST_ADD_FORM]: FormTypes.NetSuiteCustomFieldForm;
    [ONYXKEYS.FORMS.NETSUITE_CUSTOM_SEGMENT_ADD_FORM]: FormTypes.NetSuiteCustomFieldForm;
    [ONYXKEYS.FORMS.NETSUITE_TOKEN_INPUT_FORM]: FormTypes.NetSuiteTokenInputForm;
    [ONYXKEYS.FORMS.NETSUITE_CUSTOM_FORM_ID_FORM]: FormTypes.NetSuiteCustomFormIDForm;
    [ONYXKEYS.FORMS.SAGE_INTACCT_DIMENSION_TYPE_FORM]: FormTypes.SageIntacctDimensionForm;
    [ONYXKEYS.FORMS.SEARCH_ADVANCED_FILTERS_FORM]: FormTypes.SearchAdvancedFiltersForm;
    [ONYXKEYS.FORMS.TEXT_PICKER_MODAL_FORM]: FormTypes.TextPickerModalForm;
    [ONYXKEYS.FORMS.RULES_CUSTOM_NAME_MODAL_FORM]: FormTypes.RulesCustomNameModalForm;
    [ONYXKEYS.FORMS.RULES_AUTO_APPROVE_REPORTS_UNDER_MODAL_FORM]: FormTypes.RulesAutoApproveReportsUnderModalForm;
    [ONYXKEYS.FORMS.RULES_RANDOM_REPORT_AUDIT_MODAL_FORM]: FormTypes.RulesRandomReportAuditModalForm;
    [ONYXKEYS.FORMS.RULES_AUTO_PAY_REPORTS_UNDER_MODAL_FORM]: FormTypes.RulesAutoPayReportsUnderModalForm;
    [ONYXKEYS.FORMS.RULES_REQUIRED_RECEIPT_AMOUNT_FORM]: FormTypes.RulesRequiredReceiptAmountForm;
    [ONYXKEYS.FORMS.RULES_MAX_EXPENSE_AMOUNT_FORM]: FormTypes.RulesMaxExpenseAmountForm;
    [ONYXKEYS.FORMS.RULES_MAX_EXPENSE_AGE_FORM]: FormTypes.RulesMaxExpenseAgeForm;
    [ONYXKEYS.FORMS.RULES_CUSTOM_FORM]: FormTypes.RulesCustomForm;
    [ONYXKEYS.FORMS.SEARCH_SAVED_SEARCH_RENAME_FORM]: FormTypes.SearchSavedSearchRenameForm;
    [ONYXKEYS.FORMS.DEBUG_DETAILS_FORM]: FormTypes.DebugReportForm | FormTypes.DebugReportActionForm | FormTypes.DebugTransactionForm | FormTypes.DebugTransactionViolationForm;
    [ONYXKEYS.FORMS.ONBOARDING_WORK_EMAIL_FORM]: FormTypes.OnboardingWorkEmailForm;
    [ONYXKEYS.FORMS.MERGE_ACCOUNT_DETAILS_FORM]: FormTypes.MergeAccountDetailsForm;
    [ONYXKEYS.FORMS.INTERNATIONAL_BANK_ACCOUNT_FORM]: FormTypes.InternationalBankAccountForm;
    [ONYXKEYS.FORMS.WORKSPACE_PER_DIEM_FORM]: FormTypes.WorkspacePerDiemForm;
};

type OnyxFormDraftValuesMapping = {
    [K in keyof OnyxFormValuesMapping as `${K}Draft`]: OnyxFormValuesMapping[K];
};

type OnyxCollectionValuesMapping = {
    [ONYXKEYS.COLLECTION.DOWNLOAD]: OnyxTypes.Download;
    [ONYXKEYS.COLLECTION.POLICY]: OnyxTypes.Policy;
    [ONYXKEYS.COLLECTION.POLICY_DRAFTS]: OnyxTypes.Policy;
    [ONYXKEYS.COLLECTION.POLICY_CATEGORIES]: OnyxTypes.PolicyCategories;
    [ONYXKEYS.COLLECTION.POLICY_CATEGORIES_DRAFT]: OnyxTypes.PolicyCategories;
    [ONYXKEYS.COLLECTION.POLICY_TAGS]: OnyxTypes.PolicyTagLists;
    [ONYXKEYS.COLLECTION.POLICY_RECENTLY_USED_CATEGORIES]: OnyxTypes.RecentlyUsedCategories;
    [ONYXKEYS.COLLECTION.POLICY_RECENTLY_USED_DESTINATIONS]: OnyxTypes.RecentlyUsedCategories;
    [ONYXKEYS.COLLECTION.POLICY_HAS_CONNECTIONS_DATA_BEEN_FETCHED]: boolean;
    [ONYXKEYS.COLLECTION.DEPRECATED_POLICY_MEMBER_LIST]: OnyxTypes.PolicyEmployeeList;
    [ONYXKEYS.COLLECTION.WORKSPACE_INVITE_MEMBERS_DRAFT]: OnyxTypes.InvitedEmailsToAccountIDs;
    [ONYXKEYS.COLLECTION.WORKSPACE_INVITE_MESSAGE_DRAFT]: string;
    [ONYXKEYS.COLLECTION.WORKSPACE_INVITE_ROLE_DRAFT]: string;
    [ONYXKEYS.COLLECTION.REPORT]: OnyxTypes.Report;
    [ONYXKEYS.COLLECTION.REPORT_NAME_VALUE_PAIRS]: OnyxTypes.ReportNameValuePairs;
    [ONYXKEYS.COLLECTION.REPORT_DRAFT]: OnyxTypes.Report;
    [ONYXKEYS.COLLECTION.REPORT_METADATA]: OnyxTypes.ReportMetadata;
    [ONYXKEYS.COLLECTION.REPORT_ACTIONS]: OnyxTypes.ReportActions;
    [ONYXKEYS.COLLECTION.REPORT_ACTIONS_DRAFTS]: OnyxTypes.ReportActionsDrafts;
    [ONYXKEYS.COLLECTION.REPORT_ACTIONS_PAGES]: OnyxTypes.Pages;
    [ONYXKEYS.COLLECTION.REPORT_ACTIONS_REACTIONS]: OnyxTypes.ReportActionReactions;
    [ONYXKEYS.COLLECTION.REPORT_DRAFT_COMMENT]: string;
    [ONYXKEYS.COLLECTION.REPORT_IS_COMPOSER_FULL_SIZE]: boolean;
    [ONYXKEYS.COLLECTION.REPORT_USER_IS_TYPING]: OnyxTypes.ReportUserIsTyping;
    [ONYXKEYS.COLLECTION.REPORT_USER_IS_LEAVING_ROOM]: boolean;
    [ONYXKEYS.COLLECTION.REPORT_VIOLATIONS]: OnyxTypes.ReportViolations;
    [ONYXKEYS.COLLECTION.SECURITY_GROUP]: OnyxTypes.SecurityGroup;
    [ONYXKEYS.COLLECTION.TRANSACTION]: OnyxTypes.Transaction;
    [ONYXKEYS.COLLECTION.TRANSACTION_DRAFT]: OnyxTypes.Transaction;
    [ONYXKEYS.COLLECTION.SKIP_CONFIRMATION]: boolean;
    [ONYXKEYS.COLLECTION.TRANSACTION_BACKUP]: OnyxTypes.Transaction;
    [ONYXKEYS.COLLECTION.TRANSACTION_VIOLATIONS]: OnyxTypes.TransactionViolations;
    [ONYXKEYS.COLLECTION.SPLIT_TRANSACTION_DRAFT]: OnyxTypes.Transaction;
    [ONYXKEYS.COLLECTION.POLICY_RECENTLY_USED_TAGS]: OnyxTypes.RecentlyUsedTags;
    [ONYXKEYS.COLLECTION.OLD_POLICY_RECENTLY_USED_TAGS]: OnyxTypes.RecentlyUsedTags;
    [ONYXKEYS.COLLECTION.SELECTED_TAB]: OnyxTypes.SelectedTabRequest;
    [ONYXKEYS.COLLECTION.PRIVATE_NOTES_DRAFT]: string;
    [ONYXKEYS.COLLECTION.NVP_EXPENSIFY_REPORT_PDF_FILENAME]: string;
    [ONYXKEYS.COLLECTION.NEXT_STEP]: OnyxTypes.ReportNextStep;
    [ONYXKEYS.COLLECTION.POLICY_JOIN_MEMBER]: OnyxTypes.PolicyJoinMember;
    [ONYXKEYS.COLLECTION.POLICY_CONNECTION_SYNC_PROGRESS]: OnyxTypes.PolicyConnectionSyncProgress;
    [ONYXKEYS.COLLECTION.SNAPSHOT]: OnyxTypes.SearchResults;
    [ONYXKEYS.COLLECTION.SHARED_NVP_PRIVATE_USER_BILLING_GRACE_PERIOD_END]: OnyxTypes.BillingGraceEndPeriod;
    [ONYXKEYS.COLLECTION.SHARED_NVP_PRIVATE_DOMAIN_MEMBER]: OnyxTypes.CardFeeds;
    [ONYXKEYS.COLLECTION.PRIVATE_EXPENSIFY_CARD_SETTINGS]: OnyxTypes.ExpensifyCardSettings;
    [ONYXKEYS.COLLECTION.EXPENSIFY_CARD_BANK_ACCOUNT_METADATA]: OnyxTypes.ExpensifyCardBankAccountMetadata;
    [ONYXKEYS.COLLECTION.PRIVATE_EXPENSIFY_CARD_MANUAL_BILLING]: boolean;
    [ONYXKEYS.COLLECTION.WORKSPACE_CARDS_LIST]: OnyxTypes.WorkspaceCardsList;
    [ONYXKEYS.COLLECTION.EXPENSIFY_CARD_CONTINUOUS_RECONCILIATION_CONNECTION]: OnyxTypes.PolicyConnectionName;
    [ONYXKEYS.COLLECTION.EXPENSIFY_CARD_USE_CONTINUOUS_RECONCILIATION]: boolean;
    [ONYXKEYS.COLLECTION.LAST_SELECTED_FEED]: OnyxTypes.CompanyCardFeed;
    [ONYXKEYS.COLLECTION.LAST_SELECTED_EXPENSIFY_CARD_FEED]: OnyxTypes.FundID;
    [ONYXKEYS.COLLECTION.NVP_EXPENSIFY_ON_CARD_WAITLIST]: OnyxTypes.CardOnWaitlist;
    [ONYXKEYS.COLLECTION.ISSUE_NEW_EXPENSIFY_CARD]: OnyxTypes.IssueNewCard;
};

type OnyxValuesMapping = {
    [ONYXKEYS.ACCOUNT]: OnyxTypes.Account;
    [ONYXKEYS.ACCOUNT_MANAGER_REPORT_ID]: string;

    [ONYXKEYS.NVP_ONBOARDING]: Onboarding;

    // ONYXKEYS.NVP_TRY_NEW_DOT is HybridApp onboarding data
    [ONYXKEYS.NVP_TRY_NEW_DOT]: OnyxTypes.TryNewDot;
    [ONYXKEYS.RECENT_SEARCHES]: Record<string, OnyxTypes.RecentSearchItem>;
    [ONYXKEYS.SAVED_SEARCHES]: OnyxTypes.SaveSearch;
    [ONYXKEYS.RECENTLY_USED_CURRENCIES]: string[];
    [ONYXKEYS.ACTIVE_CLIENTS]: string[];
    [ONYXKEYS.DEVICE_ID]: string;
    [ONYXKEYS.IS_SIDEBAR_LOADED]: boolean;
    [ONYXKEYS.PERSISTED_REQUESTS]: OnyxTypes.Request[];
    [ONYXKEYS.PERSISTED_ONGOING_REQUESTS]: OnyxTypes.Request;
    [ONYXKEYS.CURRENT_DATE]: string;
    [ONYXKEYS.CREDENTIALS]: OnyxTypes.Credentials;
    [ONYXKEYS.STASHED_CREDENTIALS]: OnyxTypes.Credentials;
    [ONYXKEYS.MODAL]: OnyxTypes.Modal;
    [ONYXKEYS.FULLSCREEN_VISIBILITY]: boolean;
    [ONYXKEYS.NETWORK]: OnyxTypes.Network;
    [ONYXKEYS.NEW_GROUP_CHAT_DRAFT]: OnyxTypes.NewGroupChatDraft;
    [ONYXKEYS.CUSTOM_STATUS_DRAFT]: OnyxTypes.CustomStatusDraft;
    [ONYXKEYS.INPUT_FOCUSED]: boolean;
    [ONYXKEYS.PERSONAL_DETAILS_LIST]: OnyxTypes.PersonalDetailsList;
    [ONYXKEYS.PRIVATE_PERSONAL_DETAILS]: OnyxTypes.PrivatePersonalDetails;
    [ONYXKEYS.PERSONAL_DETAILS_METADATA]: Record<string, OnyxTypes.PersonalDetailsMetadata>;
    [ONYXKEYS.TASK]: OnyxTypes.Task;
    [ONYXKEYS.CURRENCY_LIST]: OnyxTypes.CurrencyList;
    [ONYXKEYS.UPDATE_AVAILABLE]: boolean;
    [ONYXKEYS.SCREEN_SHARE_REQUEST]: OnyxTypes.ScreenShareRequest;
    [ONYXKEYS.COUNTRY_CODE]: number;
    [ONYXKEYS.COUNTRY]: string;
    [ONYXKEYS.USER_LOCATION]: OnyxTypes.UserLocation;
    [ONYXKEYS.LOGIN_LIST]: OnyxTypes.LoginList;
    [ONYXKEYS.PENDING_CONTACT_ACTION]: OnyxTypes.PendingContactAction;
    [ONYXKEYS.VALIDATE_ACTION_CODE]: OnyxTypes.ValidateMagicCodeAction;
    [ONYXKEYS.JOINABLE_POLICIES]: OnyxTypes.JoinablePolicies;
    [ONYXKEYS.VALIDATE_USER_AND_GET_ACCESSIBLE_POLICIES]: OnyxTypes.ValidateUserAndGetAccessiblePolicies;
    [ONYXKEYS.SESSION]: OnyxTypes.Session;
    [ONYXKEYS.USER_METADATA]: OnyxTypes.UserMetadata;
    [ONYXKEYS.STASHED_SESSION]: OnyxTypes.Session;
    [ONYXKEYS.BETAS]: OnyxTypes.Beta[];
    [ONYXKEYS.NVP_MUTED_PLATFORMS]: Partial<Record<Platform, true>>;
    [ONYXKEYS.NVP_PRIORITY_MODE]: ValueOf<typeof CONST.PRIORITY_MODE>;
    [ONYXKEYS.NVP_BLOCKED_FROM_CONCIERGE]: OnyxTypes.BlockedFromConcierge;
    [ONYXKEYS.QUEUE_FLUSHED_DATA]: OnyxUpdate[];

    // The value of this nvp is a string representation of the date when the block expires, or an empty string if the user is not blocked
    [ONYXKEYS.NVP_BLOCKED_FROM_CHAT]: string;
    [ONYXKEYS.NVP_PRIVATE_PUSH_NOTIFICATION_ID]: string;
    [ONYXKEYS.NVP_RECENT_ATTENDEES]: Attendee[];
    [ONYXKEYS.NVP_TRY_FOCUS_MODE]: boolean;
    [ONYXKEYS.NVP_DISMISSED_HOLD_USE_EXPLANATION]: boolean;
    [ONYXKEYS.NVP_DISMISSED_ASAP_SUBMIT_EXPLANATION]: boolean;
    [ONYXKEYS.NVP_LAST_PAYMENT_METHOD]: OnyxTypes.LastPaymentMethod;
    [ONYXKEYS.NVP_LAST_LOCATION_PERMISSION_PROMPT]: string;
    [ONYXKEYS.LAST_EXPORT_METHOD]: OnyxTypes.LastExportMethod;
    [ONYXKEYS.NVP_RECENT_WAYPOINTS]: OnyxTypes.RecentWaypoint[];
    [ONYXKEYS.NVP_INTRO_SELECTED]: OnyxTypes.IntroSelected;
    [ONYXKEYS.HAS_NON_PERSONAL_POLICY]: boolean;
    [ONYXKEYS.NVP_LAST_SELECTED_DISTANCE_RATES]: OnyxTypes.LastSelectedDistanceRates;
    [ONYXKEYS.NVP_SEEN_NEW_USER_MODAL]: boolean;
    [ONYXKEYS.PLAID_DATA]: OnyxTypes.PlaidData;
    [ONYXKEYS.IS_PLAID_DISABLED]: boolean;
    [ONYXKEYS.PLAID_LINK_TOKEN]: string;
    [ONYXKEYS.ONFIDO_TOKEN]: string;
    [ONYXKEYS.ONFIDO_APPLICANT_ID]: string;
    [ONYXKEYS.NVP_PREFERRED_LOCALE]: OnyxTypes.Locale;
    [ONYXKEYS.ARE_TRANSLATIONS_LOADING]: boolean;
    [ONYXKEYS.NVP_ACTIVE_POLICY_ID]: string;
    [ONYXKEYS.NVP_DISMISSED_REFERRAL_BANNERS]: OnyxTypes.DismissedReferralBanners;
    [ONYXKEYS.NVP_HAS_SEEN_TRACK_TRAINING]: boolean;
    [ONYXKEYS.NVP_PRIVATE_SUBSCRIPTION]: OnyxTypes.PrivateSubscription;
    [ONYXKEYS.NVP_PRIVATE_STRIPE_CUSTOMER_ID]: OnyxTypes.StripeCustomerID;
    [ONYXKEYS.NVP_PRIVATE_BILLING_DISPUTE_PENDING]: number;
    [ONYXKEYS.NVP_PRIVATE_BILLING_STATUS]: OnyxTypes.BillingStatus;
    [ONYXKEYS.USER_WALLET]: OnyxTypes.UserWallet;
    [ONYXKEYS.WALLET_ONFIDO]: OnyxTypes.WalletOnfido;
    [ONYXKEYS.WALLET_ADDITIONAL_DETAILS]: OnyxTypes.WalletAdditionalDetails;
    [ONYXKEYS.WALLET_TERMS]: OnyxTypes.WalletTerms;
    [ONYXKEYS.BANK_ACCOUNT_LIST]: OnyxTypes.BankAccountList;
    [ONYXKEYS.FUND_LIST]: OnyxTypes.FundList;
    [ONYXKEYS.CARD_LIST]: OnyxTypes.CardList;
    [ONYXKEYS.WALLET_STATEMENT]: OnyxTypes.WalletStatement;
    [ONYXKEYS.PURCHASE_LIST]: OnyxTypes.PurchaseList;
    [ONYXKEYS.PERSONAL_BANK_ACCOUNT]: OnyxTypes.PersonalBankAccount;
    [ONYXKEYS.REIMBURSEMENT_ACCOUNT]: OnyxTypes.ReimbursementAccount;
    [ONYXKEYS.REIMBURSEMENT_ACCOUNT_OPTION_PRESSED]: ValueOf<typeof CONST.BANK_ACCOUNT.SETUP_TYPE>;
    [ONYXKEYS.PREFERRED_EMOJI_SKIN_TONE]: string | number;
    [ONYXKEYS.FREQUENTLY_USED_EMOJIS]: OnyxTypes.FrequentlyUsedEmoji[];
    [ONYXKEYS.REIMBURSEMENT_ACCOUNT_WORKSPACE_ID]: string;
    [ONYXKEYS.IS_LOADING_PAYMENT_METHODS]: boolean;
    [ONYXKEYS.IS_LOADING_REPORT_DATA]: boolean;
    [ONYXKEYS.IS_TEST_TOOLS_MODAL_OPEN]: boolean;
    [ONYXKEYS.APP_PROFILING_IN_PROGRESS]: boolean;
    [ONYXKEYS.IS_LOADING_APP]: boolean;
    [ONYXKEYS.HAS_LOADED_APP]: boolean;
    [ONYXKEYS.WALLET_TRANSFER]: OnyxTypes.WalletTransfer;
    [ONYXKEYS.LAST_ACCESSED_WORKSPACE_POLICY_ID]: string;
    [ONYXKEYS.SHOULD_SHOW_COMPOSE_INPUT]: boolean;
    [ONYXKEYS.IS_BETA]: boolean;
    [ONYXKEYS.IS_CHECKING_PUBLIC_ROOM]: boolean;
    [ONYXKEYS.MY_DOMAIN_SECURITY_GROUPS]: Record<string, string>;
    [ONYXKEYS.LAST_OPENED_PUBLIC_ROOM_ID]: string;
    [ONYXKEYS.VERIFY_3DS_SUBSCRIPTION]: string;
    [ONYXKEYS.PREFERRED_THEME]: ValueOf<typeof CONST.THEME>;
    [ONYXKEYS.MAPBOX_ACCESS_TOKEN]: OnyxTypes.MapboxAccessToken;
    [ONYXKEYS.ONYX_UPDATES_FROM_SERVER]: OnyxTypes.OnyxUpdatesFromServer;
    [ONYXKEYS.ONYX_UPDATES_LAST_UPDATE_ID_APPLIED_TO_CLIENT]: number;
    [ONYXKEYS.MAX_CANVAS_AREA]: number;
    [ONYXKEYS.MAX_CANVAS_HEIGHT]: number;
    [ONYXKEYS.MAX_CANVAS_WIDTH]: number;
    [ONYXKEYS.ONBOARDING_PURPOSE_SELECTED]: OnyxTypes.OnboardingPurpose;
    [ONYXKEYS.ONBOARDING_COMPANY_SIZE]: OnboardingCompanySize;
    [ONYXKEYS.ONBOARDING_CUSTOM_CHOICES]: OnyxTypes.OnboardingPurpose[] | [];
    [ONYXKEYS.ONBOARDING_ERROR_MESSAGE]: string;
    [ONYXKEYS.ONBOARDING_POLICY_ID]: string;
    [ONYXKEYS.ONBOARDING_ADMINS_CHAT_REPORT_ID]: string;
    [ONYXKEYS.ONBOARDING_LAST_VISITED_PATH]: string;
    [ONYXKEYS.IS_SEARCHING_FOR_REPORTS]: boolean;
    [ONYXKEYS.LAST_VISITED_PATH]: string | undefined;
    [ONYXKEYS.VERIFY_3DS_SUBSCRIPTION]: string;
    [ONYXKEYS.RECENTLY_USED_REPORT_FIELDS]: OnyxTypes.RecentlyUsedReportFields;
    [ONYXKEYS.UPDATE_REQUIRED]: boolean;
    [ONYXKEYS.RESET_REQUIRED]: boolean;
    [ONYXKEYS.PLAID_CURRENT_EVENT]: string;
    [ONYXKEYS.NVP_PRIVATE_TAX_EXEMPT]: boolean;
    [ONYXKEYS.LOGS]: OnyxTypes.CapturedLogs;
    [ONYXKEYS.SHOULD_STORE_LOGS]: boolean;
    [ONYXKEYS.SHOULD_RECORD_TROUBLESHOOT_DATA]: boolean;
    [ONYXKEYS.SHOULD_MASK_ONYX_STATE]: boolean;
    [ONYXKEYS.CACHED_PDF_PATHS]: Record<string, string>;
    [ONYXKEYS.POLICY_OWNERSHIP_CHANGE_CHECKS]: Record<string, OnyxTypes.PolicyOwnershipChangeChecks>;
    [ONYXKEYS.NVP_QUICK_ACTION_GLOBAL_CREATE]: OnyxTypes.QuickAction;
    [ONYXKEYS.SUBSCRIPTION_RETRY_BILLING_STATUS_FAILED]: boolean;
    [ONYXKEYS.SUBSCRIPTION_RETRY_BILLING_STATUS_SUCCESSFUL]: boolean;
    [ONYXKEYS.SUBSCRIPTION_RETRY_BILLING_STATUS_PENDING]: boolean;
    [ONYXKEYS.NVP_TRAVEL_SETTINGS]: OnyxTypes.TravelSettings;
    [ONYXKEYS.REVIEW_DUPLICATES]: OnyxTypes.ReviewDuplicates;
    [ONYXKEYS.ADD_NEW_COMPANY_CARD]: OnyxTypes.AddNewCompanyCardFeed;
    [ONYXKEYS.ASSIGN_CARD]: OnyxTypes.AssignCard;
    [ONYXKEYS.MOBILE_SELECTION_MODE]: boolean;
    [ONYXKEYS.NVP_FIRST_DAY_FREE_TRIAL]: string;
    [ONYXKEYS.NVP_LAST_DAY_FREE_TRIAL]: string;
    [ONYXKEYS.NVP_BILLING_FUND_ID]: number;
    [ONYXKEYS.NVP_PRIVATE_AMOUNT_OWED]: number;
    [ONYXKEYS.NVP_PRIVATE_OWNER_BILLING_GRACE_PERIOD_END]: number;
    [ONYXKEYS.NVP_DELETE_TRANSACTION_NAVIGATE_BACK_URL]: string | undefined;
    [ONYXKEYS.NVP_RECONNECT_APP_IF_FULL_RECONNECT_BEFORE]: string;
    [ONYXKEYS.NVP_PRIVATE_FIRST_POLICY_CREATED_DATE]: string;
    [ONYXKEYS.NVP_PRIVATE_MANUAL_TEAM_2025_PRICING]: string;
    [ONYXKEYS.NVP_PRIVATE_LOCK_ACCOUNT_DETAILS]: OnyxTypes.LockAccountDetails;
    [ONYXKEYS.NVP_PRIVATE_CANCELLATION_DETAILS]: OnyxTypes.CancellationDetails[];
    [ONYXKEYS.ROOM_MEMBERS_USER_SEARCH_PHRASE]: string;
    [ONYXKEYS.APPROVAL_WORKFLOW]: OnyxTypes.ApprovalWorkflowOnyx;
    [ONYXKEYS.IMPORTED_SPREADSHEET]: OnyxTypes.ImportedSpreadsheet;
    [ONYXKEYS.LAST_ROUTE]: string;
    [ONYXKEYS.IS_USING_IMPORTED_STATE]: boolean;
    [ONYXKEYS.NVP_EXPENSIFY_COMPANY_CARDS_CUSTOM_NAMES]: Record<string, string>;
    [ONYXKEYS.CONCIERGE_REPORT_ID]: string;
    [ONYXKEYS.SHARE_UNKNOWN_USER_DETAILS]: Participant;
    [ONYXKEYS.SHARE_TEMP_FILE]: OnyxTypes.ShareTempFile;
    [ONYXKEYS.CORPAY_FIELDS]: OnyxTypes.CorpayFields;
    [ONYXKEYS.PRESERVED_USER_SESSION]: OnyxTypes.Session;
    [ONYXKEYS.NVP_DISMISSED_PRODUCT_TRAINING]: OnyxTypes.DismissedProductTraining;
    [ONYXKEYS.CORPAY_ONBOARDING_FIELDS]: OnyxTypes.CorpayOnboardingFields;
    [ONYXKEYS.LAST_FULL_RECONNECT_TIME]: string;
    [ONYXKEYS.TRAVEL_PROVISIONING]: OnyxTypes.TravelProvisioning;
    [ONYXKEYS.IS_LOADING_BILL_WHEN_DOWNGRADE]: boolean | undefined;
    [ONYXKEYS.SHOULD_BILL_WHEN_DOWNGRADING]: boolean | undefined;
    [ONYXKEYS.BILLING_RECEIPT_DETAILS]: OnyxTypes.BillingReceiptDetails;
    [ONYXKEYS.NVP_SIDE_PANEL]: OnyxTypes.SidePanel;
<<<<<<< HEAD
    [ONYXKEYS.NVP_DISMISSED_DECLINE_USE_EXPLANATION]: boolean;
=======
    [ONYXKEYS.NVP_PRIVATE_VACATION_DELEGATE]: OnyxTypes.VacationDelegate;
>>>>>>> 6ae83b0a
    [ONYXKEYS.SCHEDULE_CALL_DRAFT]: OnyxTypes.ScheduleCallDraft;
    [ONYXKEYS.IS_FORCED_TO_CHANGE_CURRENCY]: boolean | undefined;
    [ONYXKEYS.IS_COMING_FROM_GLOBAL_REIMBURSEMENTS_FLOW]: boolean | undefined;
    [ONYXKEYS.HAS_MORE_UNREPORTED_TRANSACTIONS_RESULTS]: boolean | undefined;
    [ONYXKEYS.IS_LOADING_UNREPORTED_TRANSACTIONS]: boolean | undefined;
    [ONYXKEYS.NVP_LAST_ECASH_IOS_LOGIN]: string;
    [ONYXKEYS.NVP_LAST_ECASH_ANDROID_LOGIN]: string;
    [ONYXKEYS.NVP_LAST_IPHONE_LOGIN]: string;
    [ONYXKEYS.NVP_LAST_ANDROID_LOGIN]: string;
    [ONYXKEYS.TRANSACTION_THREAD_NAVIGATION_REPORT_IDS]: string[];
    [ONYXKEYS.ONBOARDING_USER_REPORTED_INTEGRATION]: OnboardingAccounting;
    [ONYXKEYS.HYBRID_APP]: OnyxTypes.HybridApp;
};

type OnyxDerivedValuesMapping = {
    [ONYXKEYS.DERIVED.REPORT_ATTRIBUTES]: OnyxTypes.ReportAttributesDerivedValue;
    [ONYXKEYS.DERIVED.REPORT_TRANSACTIONS_AND_VIOLATIONS]: OnyxTypes.ReportTransactionsAndViolationsDerivedValue;
};

type OnyxValues = OnyxValuesMapping & OnyxCollectionValuesMapping & OnyxFormValuesMapping & OnyxFormDraftValuesMapping & OnyxDerivedValuesMapping;

type OnyxCollectionKey = keyof OnyxCollectionValuesMapping;
type OnyxFormKey = keyof OnyxFormValuesMapping;
type OnyxFormDraftKey = keyof OnyxFormDraftValuesMapping;
type OnyxValueKey = keyof OnyxValuesMapping;
type OnyxDerivedKey = keyof OnyxDerivedValuesMapping;

type OnyxKey = OnyxValueKey | OnyxCollectionKey | OnyxFormKey | OnyxFormDraftKey | OnyxDerivedKey;
type OnyxPagesKey = typeof ONYXKEYS.COLLECTION.REPORT_ACTIONS_PAGES;

type MissingOnyxKeysError = `Error: Types don't match, OnyxKey type is missing: ${Exclude<AllOnyxKeys, OnyxKey>}`;
/** If this type errors, it means that the `OnyxKey` type is missing some keys. */
// eslint-disable-next-line @typescript-eslint/no-unused-vars
type AssertOnyxKeys = AssertTypesEqual<AllOnyxKeys, OnyxKey, MissingOnyxKeysError>;

export default ONYXKEYS;
export type {
    OnyxCollectionKey,
    OnyxCollectionValuesMapping,
    OnyxFormDraftKey,
    OnyxFormKey,
    OnyxFormValuesMapping,
    OnyxKey,
    OnyxPagesKey,
    OnyxValueKey,
    OnyxValues,
    OnyxDerivedKey,
    OnyxDerivedValuesMapping,
};<|MERGE_RESOLUTION|>--- conflicted
+++ resolved
@@ -1208,11 +1208,8 @@
     [ONYXKEYS.SHOULD_BILL_WHEN_DOWNGRADING]: boolean | undefined;
     [ONYXKEYS.BILLING_RECEIPT_DETAILS]: OnyxTypes.BillingReceiptDetails;
     [ONYXKEYS.NVP_SIDE_PANEL]: OnyxTypes.SidePanel;
-<<<<<<< HEAD
     [ONYXKEYS.NVP_DISMISSED_DECLINE_USE_EXPLANATION]: boolean;
-=======
     [ONYXKEYS.NVP_PRIVATE_VACATION_DELEGATE]: OnyxTypes.VacationDelegate;
->>>>>>> 6ae83b0a
     [ONYXKEYS.SCHEDULE_CALL_DRAFT]: OnyxTypes.ScheduleCallDraft;
     [ONYXKEYS.IS_FORCED_TO_CHANGE_CURRENCY]: boolean | undefined;
     [ONYXKEYS.IS_COMING_FROM_GLOBAL_REIMBURSEMENTS_FLOW]: boolean | undefined;
