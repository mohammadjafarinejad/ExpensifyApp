--- conflicted
+++ resolved
@@ -24,10 +24,7 @@
     SETTINGS_PROFILE: 'settings/profile',
     SETTINGS_PREFERENCES: 'settings/preferences',
     SETTINGS_SECURITY: 'settings/security',
-<<<<<<< HEAD
     SETTINGS_CLOSE: 'settings/security/closeAccount',
-=======
->>>>>>> 3f13de8f
     SETTINGS_PASSWORD: 'settings/security/password',
     SETTINGS_ABOUT: 'settings/about',
     SETTINGS_APP_DOWNLOAD_LINKS: 'settings/about/app-download-links',
