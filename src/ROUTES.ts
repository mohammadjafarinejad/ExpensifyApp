--- conflicted
+++ resolved
@@ -558,19 +558,17 @@
         route: 'workspace/:policyID/tags',
         getRoute: (policyID: string) => `workspace/${policyID}/tags` as const,
     },
-<<<<<<< HEAD
+    WORKSPACE_MEMBER_DETAILS: {
+        route: 'workspace/:policyID/members/:accountID',
+        getRoute: (policyID: string, accountID: number, backTo?: string) => getUrlWithBackToParam(`workspace/${policyID}/members/${accountID}`, backTo),
+    },
+    WORKSPACE_MEMBER_ROLE_SELECTION: {
+        route: 'workspace/:policyID/members/:accountID/role-selection',
+        getRoute: (policyID: string, accountID: number, backTo?: string) => getUrlWithBackToParam(`workspace/${policyID}/members/${accountID}/role-selection`, backTo),
+    },
     WORKSPACE_DISTANCE_RATES: {
         route: 'workspace/:policyID/distance-rates',
         getRoute: (policyID: string) => `workspace/${policyID}/distance-rates` as const,
-=======
-    WORKSPACE_MEMBER_DETAILS: {
-        route: 'workspace/:policyID/members/:accountID',
-        getRoute: (policyID: string, accountID: number, backTo?: string) => getUrlWithBackToParam(`workspace/${policyID}/members/${accountID}`, backTo),
-    },
-    WORKSPACE_MEMBER_ROLE_SELECTION: {
-        route: 'workspace/:policyID/members/:accountID/role-selection',
-        getRoute: (policyID: string, accountID: number, backTo?: string) => getUrlWithBackToParam(`workspace/${policyID}/members/${accountID}/role-selection`, backTo),
->>>>>>> 86a99042
     },
 
     // Referral program promotion
