--- conflicted
+++ resolved
@@ -28,9 +28,10 @@
         return url;
     }
 
-    const {source, type, reportID, accountID, isAuthTokenRequired, fileName, attachmentLink} = params;
+    const {source, attachmentID, type, reportID, accountID, isAuthTokenRequired, fileName, attachmentLink} = params;
 
     const sourceParam = `?source=${encodeURIComponent(source)}`;
+    const attachmentIDParam = attachmentID ? `&attachmentID=${attachmentID}` : '';
     const typeParam = type ? `&type=${type as string}` : '';
     const reportIDParam = reportID ? `&reportID=${reportID}` : '';
     const accountIDParam = accountID ? `&accountID=${accountID}` : '';
@@ -38,7 +39,7 @@
     const fileNameParam = fileName ? `&fileName=${fileName}` : '';
     const attachmentLinkParam = attachmentLink ? `&attachmentLink=${attachmentLink}` : '';
 
-    return `${url}${sourceParam}${typeParam}${reportIDParam}${accountIDParam}${authTokenParam}${fileNameParam}${attachmentLinkParam} ` as const;
+    return `${url}${sourceParam}${typeParam}${reportIDParam}${attachmentIDParam}${accountIDParam}${authTokenParam}${fileNameParam}${attachmentLinkParam} ` as const;
 }
 
 const PUBLIC_SCREENS_ROUTES = {
@@ -454,33 +455,7 @@
     },
     ATTACHMENTS: {
         route: 'attachment',
-<<<<<<< HEAD
         getRoute: (params?: AttachmentRouteParams) => getAttachmentRoute('attachment', params),
-=======
-        getRoute: (
-            reportID: string | undefined,
-            attachmentID: string | undefined,
-            type: ValueOf<typeof CONST.ATTACHMENT_TYPE>,
-            url: string,
-            accountID?: number,
-            isAuthTokenRequired?: boolean,
-            fileName?: string,
-            attachmentLink?: string,
-            hashKey?: number,
-        ) => {
-            const reportParam = reportID ? `&reportID=${reportID}` : '';
-            const accountParam = accountID ? `&accountID=${accountID}` : '';
-            const authTokenParam = isAuthTokenRequired ? '&isAuthTokenRequired=true' : '';
-            const fileNameParam = fileName ? `&fileName=${fileName}` : '';
-            const attachmentLinkParam = attachmentLink ? `&attachmentLink=${attachmentLink}` : '';
-            const attachmentIDParam = attachmentID ? `&attachmentID=${attachmentID}` : '';
-            const hashKeyParam = hashKey ? `&hashKey=${hashKey}` : '';
-
-            return `attachment?source=${encodeURIComponent(url)}&type=${
-                type as string
-            }${reportParam}${attachmentIDParam}${accountParam}${authTokenParam}${fileNameParam}${attachmentLinkParam}${hashKeyParam}` as const;
-        },
->>>>>>> 76d3b13e
     },
     REPORT_PARTICIPANTS: {
         route: 'r/:reportID/participants',
