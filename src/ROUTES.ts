import type {TupleToUnion, ValueOf} from 'type-fest';
import type {SearchQueryString} from './components/Search/types';
import type CONST from './CONST';
import type {IOUAction, IOUType} from './CONST';
import type {IOURequestType} from './libs/actions/IOU';
import type {ConnectionName, SageIntacctMappingName} from './types/onyx/Policy';
import type AssertTypesNotEqual from './types/utils/AssertTypesNotEqual';

// This is a file containing constants for all the routes we want to be able to go to

/**
 * Builds a URL with an encoded URI component for the `backTo` param which can be added to the end of URLs
 */
function getUrlWithBackToParam<TUrl extends string>(url: TUrl, backTo?: string): `${TUrl}` | `${TUrl}?backTo=${string}` | `${TUrl}&backTo=${string}` {
    const backToParam = backTo ? (`${url.includes('?') ? '&' : '?'}backTo=${encodeURIComponent(backTo)}` as const) : '';
    return `${url}${backToParam}` as const;
}

const PUBLIC_SCREENS_ROUTES = {
    // If the user opens this route, we'll redirect them to the path saved in the last visited path or to the home page if the last visited path is empty.
    ROOT: '',
    TRANSITION_BETWEEN_APPS: 'transition',
    CONNECTION_COMPLETE: 'connection-complete',
    VALIDATE_LOGIN: 'v/:accountID/:validateCode',
    UNLINK_LOGIN: 'u/:accountID/:validateCode',
    APPLE_SIGN_IN: 'sign-in-with-apple',
    GOOGLE_SIGN_IN: 'sign-in-with-google',
    SAML_SIGN_IN: 'sign-in-with-saml',
} as const;

const ROUTES = {
    ...PUBLIC_SCREENS_ROUTES,
    // This route renders the list of reports.
    HOME: 'home',

    SEARCH_CENTRAL_PANE: {
        route: 'search',
        getRoute: ({query}: {query: SearchQueryString}) => `search?q=${query}` as const,
    },
    SEARCH_ADVANCED_FILTERS: 'search/filters',
    SEARCH_ADVANCED_FILTERS_DATE: 'search/filters/date',
    SEARCH_ADVANCED_FILTERS_CURRENCY: 'search/filters/currency',
    SEARCH_ADVANCED_FILTERS_MERCHANT: 'search/filters/merchant',
    SEARCH_ADVANCED_FILTERS_DESCRIPTION: 'search/filters/description',
    SEARCH_ADVANCED_FILTERS_REPORT_ID: 'search/filters/reportID',
    SEARCH_ADVANCED_FILTERS_AMOUNT: 'search/filters/amount',
    SEARCH_ADVANCED_FILTERS_CATEGORY: 'search/filters/category',
    SEARCH_ADVANCED_FILTERS_KEYWORD: 'search/filters/keyword',
    SEARCH_ADVANCED_FILTERS_CARD: 'search/filters/card',
    SEARCH_ADVANCED_FILTERS_TAX_RATE: 'search/filters/taxRate',
    SEARCH_ADVANCED_FILTERS_EXPENSE_TYPE: 'search/filters/expenseType',
    SEARCH_ADVANCED_FILTERS_TAG: 'search/filters/tag',
    SEARCH_ADVANCED_FILTERS_FROM: 'search/filters/from',
    SEARCH_ADVANCED_FILTERS_TO: 'search/filters/to',
    SEARCH_ADVANCED_FILTERS_IN: 'search/filters/in',
    SEARCH_ADVANCED_FILTERS_HAS: 'search/filters/has',
    SEARCH_ADVANCED_FILTERS_IS: 'search/filters/is',

    SEARCH_REPORT: {
        route: 'search/view/:reportID/:reportActionID?',
        getRoute: (reportID: string, reportActionID?: string) => {
            if (reportActionID) {
                return `search/view/${reportID}/${reportActionID}` as const;
            }
            return `search/view/${reportID}` as const;
        },
    },
    TRANSACTION_HOLD_REASON_RHP: 'search/hold',

    // This is a utility route used to go to the user's concierge chat, or the sign-in page if the user's not authenticated
    CONCIERGE: 'concierge',
    TRACK_EXPENSE: 'track-expense',
    SUBMIT_EXPENSE: 'submit-expense',
    FLAG_COMMENT: {
        route: 'flag/:reportID/:reportActionID',
        getRoute: (reportID: string, reportActionID: string) => `flag/${reportID}/${reportActionID}` as const,
    },
    CHAT_FINDER: 'chat-finder',
    PROFILE: {
        route: 'a/:accountID',
        getRoute: (accountID?: string | number, backTo?: string, login?: string) => {
            const baseRoute = getUrlWithBackToParam(`a/${accountID}`, backTo);
            const loginParam = login ? `?login=${encodeURIComponent(login)}` : '';
            return `${baseRoute}${loginParam}` as const;
        },
    },
    PROFILE_AVATAR: {
        route: 'a/:accountID/avatar',
        getRoute: (accountID: string | number) => `a/${accountID}/avatar` as const,
    },

    GET_ASSISTANCE: {
        route: 'get-assistance/:taskID',
        getRoute: (taskID: string, backTo: string) => getUrlWithBackToParam(`get-assistance/${taskID}`, backTo),
    },
    DESKTOP_SIGN_IN_REDIRECT: 'desktop-signin-redirect',

    // This is a special validation URL that will take the user to /workspace/new after validation. This is used
    // when linking users from e.com in order to share a session in this app.
    ENABLE_PAYMENTS: 'enable-payments',
    WALLET_STATEMENT_WITH_DATE: 'statements/:yearMonth',
    SIGN_IN_MODAL: 'sign-in-modal',

    BANK_ACCOUNT: 'bank-account',
    BANK_ACCOUNT_NEW: 'bank-account/new',
    BANK_ACCOUNT_PERSONAL: 'bank-account/personal',
    BANK_ACCOUNT_WITH_STEP_TO_OPEN: {
        route: 'bank-account/:stepToOpen?',
        getRoute: (stepToOpen = '', policyID = '', backTo?: string) => getUrlWithBackToParam(`bank-account/${stepToOpen}?policyID=${policyID}`, backTo),
    },
    WORKSPACE_SWITCHER: 'workspace-switcher',
    SETTINGS: 'settings',
    SETTINGS_PROFILE: 'settings/profile',
    SETTINGS_CHANGE_CURRENCY: 'settings/add-payment-card/change-currency',
    SETTINGS_SHARE_CODE: 'settings/shareCode',
    SETTINGS_DISPLAY_NAME: 'settings/profile/display-name',
    SETTINGS_TIMEZONE: 'settings/profile/timezone',
    SETTINGS_TIMEZONE_SELECT: 'settings/profile/timezone/select',
    SETTINGS_PRONOUNS: 'settings/profile/pronouns',
    SETTINGS_PREFERENCES: 'settings/preferences',
    SETTINGS_SUBSCRIPTION: 'settings/subscription',
    SETTINGS_SUBSCRIPTION_SIZE: {
        route: 'settings/subscription/subscription-size',
        getRoute: (canChangeSize: 0 | 1) => `settings/subscription/subscription-size?canChangeSize=${canChangeSize}` as const,
    },
    SETTINGS_SUBSCRIPTION_ADD_PAYMENT_CARD: 'settings/subscription/add-payment-card',
    SETTINGS_SUBSCRIPTION_CHANGE_BILLING_CURRENCY: 'settings/subscription/change-billing-currency',
    SETTINGS_SUBSCRIPTION_CHANGE_PAYMENT_CURRENCY: 'settings/subscription/add-payment-card/change-payment-currency',
    SETTINGS_SUBSCRIPTION_DISABLE_AUTO_RENEW_SURVEY: 'settings/subscription/disable-auto-renew-survey',
    SETTINGS_SUBSCRIPTION_REQUEST_EARLY_CANCELLATION: 'settings/subscription/request-early-cancellation-survey',
    SETTINGS_PRIORITY_MODE: 'settings/preferences/priority-mode',
    SETTINGS_LANGUAGE: 'settings/preferences/language',
    SETTINGS_THEME: 'settings/preferences/theme',
    SETTINGS_WORKSPACES: 'settings/workspaces',
    SETTINGS_SECURITY: 'settings/security',
    SETTINGS_CLOSE: 'settings/security/closeAccount',
    SETTINGS_ABOUT: 'settings/about',
    SETTINGS_APP_DOWNLOAD_LINKS: 'settings/about/app-download-links',
    SETTINGS_WALLET: 'settings/wallet',
    SETTINGS_WALLET_DOMAINCARD: {
        route: 'settings/wallet/card/:cardID?',
        getRoute: (cardID: string) => `settings/wallet/card/${cardID}` as const,
    },
    SETTINGS_REPORT_FRAUD: {
        route: 'settings/wallet/card/:cardID/report-virtual-fraud',
        getRoute: (cardID: string) => `settings/wallet/card/${cardID}/report-virtual-fraud` as const,
    },
    SETTINGS_WALLET_CARD_GET_PHYSICAL_NAME: {
        route: 'settings/wallet/card/:domain/get-physical/name',
        getRoute: (domain: string) => `settings/wallet/card/${domain}/get-physical/name` as const,
    },
    SETTINGS_WALLET_CARD_GET_PHYSICAL_PHONE: {
        route: 'settings/wallet/card/:domain/get-physical/phone',
        getRoute: (domain: string) => `settings/wallet/card/${domain}/get-physical/phone` as const,
    },
    SETTINGS_WALLET_CARD_GET_PHYSICAL_ADDRESS: {
        route: 'settings/wallet/card/:domain/get-physical/address',
        getRoute: (domain: string) => `settings/wallet/card/${domain}/get-physical/address` as const,
    },
    SETTINGS_WALLET_CARD_GET_PHYSICAL_CONFIRM: {
        route: 'settings/wallet/card/:domain/get-physical/confirm',
        getRoute: (domain: string) => `settings/wallet/card/${domain}/get-physical/confirm` as const,
    },
    SETTINGS_ADD_DEBIT_CARD: 'settings/wallet/add-debit-card',
    SETTINGS_ADD_BANK_ACCOUNT: 'settings/wallet/add-bank-account',
    SETTINGS_ENABLE_PAYMENTS: 'settings/wallet/enable-payments',
    SETTINGS_WALLET_CARD_DIGITAL_DETAILS_UPDATE_ADDRESS: {
        route: 'settings/wallet/card/:domain/digital-details/update-address',
        getRoute: (domain: string) => `settings/wallet/card/${domain}/digital-details/update-address` as const,
    },
    SETTINGS_WALLET_TRANSFER_BALANCE: 'settings/wallet/transfer-balance',
    SETTINGS_WALLET_CHOOSE_TRANSFER_ACCOUNT: 'settings/wallet/choose-transfer-account',
    SETTINGS_WALLET_REPORT_CARD_LOST_OR_DAMAGED: {
        route: 'settings/wallet/card/:cardID/report-card-lost-or-damaged',
        getRoute: (cardID: string) => `settings/wallet/card/${cardID}/report-card-lost-or-damaged` as const,
    },
    SETTINGS_WALLET_CARD_ACTIVATE: {
        route: 'settings/wallet/card/:cardID/activate',
        getRoute: (cardID: string) => `settings/wallet/card/${cardID}/activate` as const,
    },
    SETTINGS_LEGAL_NAME: 'settings/profile/legal-name',
    SETTINGS_DATE_OF_BIRTH: 'settings/profile/date-of-birth',
    SETTINGS_ADDRESS: 'settings/profile/address',
    SETTINGS_ADDRESS_COUNTRY: {
        route: 'settings/profile/address/country',
        getRoute: (country: string, backTo?: string) => getUrlWithBackToParam(`settings/profile/address/country?country=${country}`, backTo),
    },
    SETTINGS_ADDRESS_STATE: {
        route: 'settings/profile/address/state',

        getRoute: (state?: string, backTo?: string, label?: string) =>
            `${getUrlWithBackToParam(`settings/profile/address/state${state ? `?state=${encodeURIComponent(state)}` : ''}`, backTo)}${
                // the label param can be an empty string so we cannot use a nullish ?? operator
                // eslint-disable-next-line @typescript-eslint/prefer-nullish-coalescing
                label ? `${backTo || state ? '&' : '?'}label=${encodeURIComponent(label)}` : ''
            }` as const,
    },
    SETTINGS_CONTACT_METHODS: {
        route: 'settings/profile/contact-methods',
        getRoute: (backTo?: string) => getUrlWithBackToParam('settings/profile/contact-methods', backTo),
    },
    SETTINGS_CONTACT_METHOD_DETAILS: {
        route: 'settings/profile/contact-methods/:contactMethod/details',
        getRoute: (contactMethod: string, backTo?: string) => getUrlWithBackToParam(`settings/profile/contact-methods/${encodeURIComponent(contactMethod)}/details`, backTo),
    },
    SETINGS_CONTACT_METHOD_VALIDATE_ACTION: 'settings/profile/contact-methods/validate-action',
    SETTINGS_NEW_CONTACT_METHOD: {
        route: 'settings/profile/contact-methods/new',
        getRoute: (backTo?: string) => getUrlWithBackToParam('settings/profile/contact-methods/new', backTo),
    },
    SETTINGS_2FA: {
        route: 'settings/security/two-factor-auth',
        getRoute: (backTo?: string, forwardTo?: string) =>
            getUrlWithBackToParam(forwardTo ? `settings/security/two-factor-auth?forwardTo=${encodeURIComponent(forwardTo)}` : 'settings/security/two-factor-auth', backTo),
    },
    SETTINGS_STATUS: 'settings/profile/status',

    SETTINGS_STATUS_CLEAR_AFTER: 'settings/profile/status/clear-after',
    SETTINGS_STATUS_CLEAR_AFTER_DATE: 'settings/profile/status/clear-after/date',
    SETTINGS_STATUS_CLEAR_AFTER_TIME: 'settings/profile/status/clear-after/time',
    SETTINGS_TROUBLESHOOT: 'settings/troubleshoot',
    SETTINGS_CONSOLE: {
        route: 'settings/troubleshoot/console',
        getRoute: (backTo?: string) => getUrlWithBackToParam(`settings/troubleshoot/console`, backTo),
    },
    SETTINGS_SHARE_LOG: {
        route: 'settings/troubleshoot/console/share-log',
        getRoute: (source: string) => `settings/troubleshoot/console/share-log?source=${encodeURI(source)}` as const,
    },

    SETTINGS_EXIT_SURVEY_REASON: 'settings/exit-survey/reason',
    SETTINGS_EXIT_SURVEY_RESPONSE: {
        route: 'settings/exit-survey/response',
        getRoute: (reason?: ValueOf<typeof CONST.EXIT_SURVEY.REASONS>, backTo?: string) =>
            getUrlWithBackToParam(`settings/exit-survey/response${reason ? `?reason=${encodeURIComponent(reason)}` : ''}`, backTo),
    },
    SETTINGS_EXIT_SURVEY_CONFIRM: {
        route: 'settings/exit-survey/confirm',
        getRoute: (backTo?: string) => getUrlWithBackToParam('settings/exit-survey/confirm', backTo),
    },

    SETTINGS_SAVE_THE_WORLD: 'settings/teachersunite',

    KEYBOARD_SHORTCUTS: 'keyboard-shortcuts',

    NEW: 'new',
    NEW_CHAT: 'new/chat',
    NEW_CHAT_CONFIRM: 'new/chat/confirm',
    NEW_CHAT_EDIT_NAME: 'new/chat/confirm/name/edit',
    NEW_ROOM: 'new/room',

    REPORT: 'r',
    REPORT_WITH_ID: {
        route: 'r/:reportID?/:reportActionID?',
        getRoute: (reportID: string, reportActionID?: string, referrer?: string) => {
            const baseRoute = reportActionID ? (`r/${reportID}/${reportActionID}` as const) : (`r/${reportID}` as const);
            const referrerParam = referrer ? `?referrer=${encodeURIComponent(referrer)}` : '';
            return `${baseRoute}${referrerParam}` as const;
        },
    },
    REPORT_AVATAR: {
        route: 'r/:reportID/avatar',
        getRoute: (reportID: string, policyID?: string) => {
            if (policyID) {
                return `r/${reportID}/avatar?policyID=${policyID}` as const;
            }
            return `r/${reportID}/avatar` as const;
        },
    },
    EDIT_CURRENCY_REQUEST: {
        route: 'r/:threadReportID/edit/currency',
        getRoute: (threadReportID: string, currency: string, backTo: string) => `r/${threadReportID}/edit/currency?currency=${currency}&backTo=${backTo}` as const,
    },
    EDIT_REPORT_FIELD_REQUEST: {
        route: 'r/:reportID/edit/policyField/:policyID/:fieldID',
        getRoute: (reportID: string, policyID: string, fieldID: string) => `r/${reportID}/edit/policyField/${policyID}/${fieldID}` as const,
    },
    REPORT_WITH_ID_DETAILS_SHARE_CODE: {
        route: 'r/:reportID/details/shareCode',
        getRoute: (reportID: string) => `r/${reportID}/details/shareCode` as const,
    },
    ATTACHMENTS: {
        route: 'attachment',
        getRoute: (reportID: string, type: ValueOf<typeof CONST.ATTACHMENT_TYPE>, url: string, accountID?: number) =>
            `attachment?source=${encodeURIComponent(url)}&type=${type}${reportID ? `&reportID=${reportID}` : ''}${accountID ? `&accountID=${accountID}` : ''}` as const,
    },
    REPORT_PARTICIPANTS: {
        route: 'r/:reportID/participants',
        getRoute: (reportID: string) => `r/${reportID}/participants` as const,
    },
    REPORT_PARTICIPANTS_INVITE: {
        route: 'r/:reportID/participants/invite',
        getRoute: (reportID: string) => `r/${reportID}/participants/invite` as const,
    },
    REPORT_PARTICIPANTS_DETAILS: {
        route: 'r/:reportID/participants/:accountID',
        getRoute: (reportID: string, accountID: number) => `r/${reportID}/participants/${accountID}` as const,
    },
    REPORT_PARTICIPANTS_ROLE_SELECTION: {
        route: 'r/:reportID/participants/:accountID/role',
        getRoute: (reportID: string, accountID: number) => `r/${reportID}/participants/${accountID}/role` as const,
    },
    REPORT_WITH_ID_DETAILS: {
        route: 'r/:reportID/details',
        getRoute: (reportID: string, backTo?: string) => getUrlWithBackToParam(`r/${reportID}/details`, backTo),
    },
    REPORT_WITH_ID_DETAILS_EXPORT: {
        route: 'r/:reportID/details/export/:connectionName',
        getRoute: (reportID: string, connectionName: ConnectionName) => `r/${reportID}/details/export/${connectionName}` as const,
    },
    REPORT_SETTINGS: {
        route: 'r/:reportID/settings',
        getRoute: (reportID: string) => `r/${reportID}/settings` as const,
    },
    REPORT_SETTINGS_NAME: {
        route: 'r/:reportID/settings/name',
        getRoute: (reportID: string) => `r/${reportID}/settings/name` as const,
    },
    REPORT_SETTINGS_NOTIFICATION_PREFERENCES: {
        route: 'r/:reportID/settings/notification-preferences',
        getRoute: (reportID: string) => `r/${reportID}/settings/notification-preferences` as const,
    },
    REPORT_SETTINGS_WRITE_CAPABILITY: {
        route: 'r/:reportID/settings/who-can-post',
        getRoute: (reportID: string) => `r/${reportID}/settings/who-can-post` as const,
    },
    REPORT_SETTINGS_VISIBILITY: {
        route: 'r/:reportID/settings/visibility',
        getRoute: (reportID: string) => `r/${reportID}/settings/visibility` as const,
    },
    SPLIT_BILL_DETAILS: {
        route: 'r/:reportID/split/:reportActionID',
        getRoute: (reportID: string, reportActionID: string) => `r/${reportID}/split/${reportActionID}` as const,
    },
    TASK_TITLE: {
        route: 'r/:reportID/title',
        getRoute: (reportID: string) => `r/${reportID}/title` as const,
    },
    REPORT_DESCRIPTION: {
        route: 'r/:reportID/description',
        getRoute: (reportID: string) => `r/${reportID}/description` as const,
    },
    TASK_ASSIGNEE: {
        route: 'r/:reportID/assignee',
        getRoute: (reportID: string) => `r/${reportID}/assignee` as const,
    },
    PRIVATE_NOTES_LIST: {
        route: 'r/:reportID/notes',
        getRoute: (reportID: string) => `r/${reportID}/notes` as const,
    },
    PRIVATE_NOTES_EDIT: {
        route: 'r/:reportID/notes/:accountID/edit',
        getRoute: (reportID: string, accountID: string | number) => `r/${reportID}/notes/${accountID}/edit` as const,
    },
    ROOM_MEMBERS: {
        route: 'r/:reportID/members',
        getRoute: (reportID: string) => `r/${reportID}/members` as const,
    },
    ROOM_INVITE: {
        route: 'r/:reportID/invite/:role?',
        getRoute: (reportID: string, role?: string) => `r/${reportID}/invite/${role ?? ''}` as const,
    },
    MONEY_REQUEST_HOLD_REASON: {
        route: ':type/edit/reason/:transactionID?',
        getRoute: (type: ValueOf<typeof CONST.POLICY.TYPE>, transactionID: string, reportID: string, backTo: string) =>
            `${type}/edit/reason/${transactionID}?backTo=${backTo}&reportID=${reportID}` as const,
    },
    MONEY_REQUEST_CREATE: {
        route: ':action/:iouType/start/:transactionID/:reportID',
        getRoute: (action: IOUAction, iouType: IOUType, transactionID: string, reportID: string) => `${action as string}/${iouType as string}/start/${transactionID}/${reportID}` as const,
    },
    MONEY_REQUEST_STEP_SEND_FROM: {
        route: 'create/:iouType/from/:transactionID/:reportID',
        getRoute: (iouType: ValueOf<typeof CONST.IOU.TYPE>, transactionID: string, reportID: string, backTo = '') =>
            getUrlWithBackToParam(`create/${iouType as string}/from/${transactionID}/${reportID}`, backTo),
    },
    MONEY_REQUEST_STEP_COMPANY_INFO: {
        route: 'create/:iouType/company-info/:transactionID/:reportID',
        getRoute: (iouType: ValueOf<typeof CONST.IOU.TYPE>, transactionID: string, reportID: string, backTo = '') =>
            getUrlWithBackToParam(`create/${iouType as string}/company-info/${transactionID}/${reportID}`, backTo),
    },
    MONEY_REQUEST_STEP_CONFIRMATION: {
        route: ':action/:iouType/confirmation/:transactionID/:reportID',
        getRoute: (action: IOUAction, iouType: IOUType, transactionID: string, reportID: string, participantsAutoAssigned?: boolean) =>
            `${action as string}/${iouType as string}/confirmation/${transactionID}/${reportID}${participantsAutoAssigned ? '?participantsAutoAssigned=true' : ''}` as const,
    },
    MONEY_REQUEST_STEP_AMOUNT: {
        route: ':action/:iouType/amount/:transactionID/:reportID',
        getRoute: (action: IOUAction, iouType: IOUType, transactionID: string, reportID: string, backTo = '') =>
            getUrlWithBackToParam(`${action as string}/${iouType as string}/amount/${transactionID}/${reportID}`, backTo),
    },
    MONEY_REQUEST_STEP_TAX_RATE: {
        route: ':action/:iouType/taxRate/:transactionID/:reportID?',
        getRoute: (action: IOUAction, iouType: IOUType, transactionID: string, reportID: string, backTo = '') =>
            getUrlWithBackToParam(`${action as string}/${iouType as string}/taxRate/${transactionID}/${reportID}`, backTo),
    },
    MONEY_REQUEST_STEP_TAX_AMOUNT: {
        route: ':action/:iouType/taxAmount/:transactionID/:reportID?',
        getRoute: (action: IOUAction, iouType: IOUType, transactionID: string, reportID: string, backTo = '') =>
            getUrlWithBackToParam(`${action as string}/${iouType as string}/taxAmount/${transactionID}/${reportID}`, backTo),
    },
    MONEY_REQUEST_STEP_CATEGORY: {
        route: ':action/:iouType/category/:transactionID/:reportID/:reportActionID?',
        getRoute: (action: IOUAction, iouType: IOUType, transactionID: string, reportID: string, backTo = '', reportActionID?: string) =>
            getUrlWithBackToParam(`${action as string}/${iouType as string}/category/${transactionID}/${reportID}${reportActionID ? `/${reportActionID}` : ''}`, backTo),
    },
    SETTINGS_CATEGORIES_ROOT: {
        route: 'settings/:policyID/categories',
        getRoute: (policyID: string, backTo = '') => getUrlWithBackToParam(`settings/${policyID}/categories`, backTo),
    },
    SETTINGS_CATEGORY_SETTINGS: {
        route: 'settings/:policyID/categories/:categoryName',
        getRoute: (policyID: string, categoryName: string, backTo = '') => getUrlWithBackToParam(`settings/${policyID}/categories/${encodeURIComponent(categoryName)}`, backTo),
    },
    SETTINGS_CATEGORIES_SETTINGS: {
        route: 'settings/:policyID/categories/settings',
        getRoute: (policyID: string, backTo = '') => getUrlWithBackToParam(`settings/${policyID}/categories/settings`, backTo),
    },
    SETTINGS_CATEGORY_CREATE: {
        route: 'settings/:policyID/categories/new',
        getRoute: (policyID: string, backTo = '') => getUrlWithBackToParam(`settings/${policyID}/categories/new`, backTo),
    },
    SETTINGS_CATEGORY_EDIT: {
        route: 'settings/:policyID/categories/:categoryName/edit',
        getRoute: (policyID: string, categoryName: string, backTo = '') =>
            getUrlWithBackToParam(`settings/workspaces/${policyID}/categories/${encodeURIComponent(categoryName)}/edit`, backTo),
    },
    MONEY_REQUEST_STEP_CURRENCY: {
        route: ':action/:iouType/currency/:transactionID/:reportID/:pageIndex?',
        getRoute: (action: IOUAction, iouType: IOUType, transactionID: string, reportID: string, pageIndex = '', currency = '', backTo = '') =>
            getUrlWithBackToParam(`${action as string}/${iouType as string}/currency/${transactionID}/${reportID}/${pageIndex}?currency=${currency}`, backTo),
    },
    MONEY_REQUEST_STEP_DATE: {
        route: ':action/:iouType/date/:transactionID/:reportID/:reportActionID?',
        getRoute: (action: IOUAction, iouType: IOUType, transactionID: string, reportID: string, backTo = '', reportActionID?: string) =>
            getUrlWithBackToParam(`${action as string}/${iouType as string}/date/${transactionID}/${reportID}${reportActionID ? `/${reportActionID}` : ''}`, backTo),
    },
    MONEY_REQUEST_STEP_DESCRIPTION: {
        route: ':action/:iouType/description/:transactionID/:reportID/:reportActionID?',
        getRoute: (action: IOUAction, iouType: IOUType, transactionID: string, reportID: string, backTo = '', reportActionID?: string) =>
            getUrlWithBackToParam(`${action as string}/${iouType as string}/description/${transactionID}/${reportID}${reportActionID ? `/${reportActionID}` : ''}`, backTo),
    },
    MONEY_REQUEST_STEP_DISTANCE: {
        route: ':action/:iouType/distance/:transactionID/:reportID',
        getRoute: (action: IOUAction, iouType: IOUType, transactionID: string, reportID: string, backTo = '') =>
            getUrlWithBackToParam(`${action as string}/${iouType as string}/distance/${transactionID}/${reportID}`, backTo),
    },
    MONEY_REQUEST_STEP_DISTANCE_RATE: {
        route: ':action/:iouType/distanceRate/:transactionID/:reportID',
        getRoute: (action: ValueOf<typeof CONST.IOU.ACTION>, iouType: ValueOf<typeof CONST.IOU.TYPE>, transactionID: string, reportID: string, backTo = '') =>
            getUrlWithBackToParam(`${action}/${iouType}/distanceRate/${transactionID}/${reportID}`, backTo),
    },
    MONEY_REQUEST_STEP_MERCHANT: {
        route: ':action/:iouType/merchant/:transactionID/:reportID',
        getRoute: (action: IOUAction, iouType: IOUType, transactionID: string, reportID: string, backTo = '') =>
            getUrlWithBackToParam(`${action as string}/${iouType as string}/merchant/${transactionID}/${reportID}`, backTo),
    },
    MONEY_REQUEST_STEP_PARTICIPANTS: {
        route: ':action/:iouType/participants/:transactionID/:reportID',
        getRoute: (iouType: IOUType, transactionID: string, reportID: string, backTo = '', action: IOUAction = 'create') =>
            getUrlWithBackToParam(`${action as string}/${iouType as string}/participants/${transactionID}/${reportID}`, backTo),
    },
    MONEY_REQUEST_STEP_SPLIT_PAYER: {
        route: ':action/:iouType/confirmation/:transactionID/:reportID/payer',
        getRoute: (action: ValueOf<typeof CONST.IOU.ACTION>, iouType: ValueOf<typeof CONST.IOU.TYPE>, transactionID: string, reportID: string, backTo = '') =>
            getUrlWithBackToParam(`${action}/${iouType}/confirmation/${transactionID}/${reportID}/payer`, backTo),
    },
    MONEY_REQUEST_STEP_SCAN: {
        route: ':action/:iouType/scan/:transactionID/:reportID',
        getRoute: (action: IOUAction, iouType: IOUType, transactionID: string, reportID: string, backTo = '') =>
            getUrlWithBackToParam(`${action as string}/${iouType as string}/scan/${transactionID}/${reportID}`, backTo),
    },
    MONEY_REQUEST_STEP_TAG: {
        route: ':action/:iouType/tag/:orderWeight/:transactionID/:reportID/:reportActionID?',
        getRoute: (action: IOUAction, iouType: IOUType, orderWeight: number, transactionID: string, reportID: string, backTo = '', reportActionID?: string) =>
            getUrlWithBackToParam(`${action as string}/${iouType as string}/tag/${orderWeight}/${transactionID}/${reportID}${reportActionID ? `/${reportActionID}` : ''}`, backTo),
    },
    MONEY_REQUEST_STEP_WAYPOINT: {
        route: ':action/:iouType/waypoint/:transactionID/:reportID/:pageIndex',
        getRoute: (action: IOUAction, iouType: IOUType, transactionID: string, reportID?: string, pageIndex = '', backTo = '') =>
            getUrlWithBackToParam(`${action as string}/${iouType as string}/waypoint/${transactionID}/${reportID}/${pageIndex}`, backTo),
    },
    // This URL is used as a redirect to one of the create tabs below. This is so that we can message users with a link
    // straight to those flows without needing to have optimistic transaction and report IDs.
    MONEY_REQUEST_START: {
        route: 'start/:iouType/:iouRequestType',
        getRoute: (iouType: IOUType, iouRequestType: IOURequestType) => `start/${iouType as string}/${iouRequestType}` as const,
    },
    MONEY_REQUEST_CREATE_TAB_DISTANCE: {
        route: ':action/:iouType/start/:transactionID/:reportID/distance',
        getRoute: (action: IOUAction, iouType: IOUType, transactionID: string, reportID: string) => `create/${iouType as string}/start/${transactionID}/${reportID}/distance` as const,
    },
    MONEY_REQUEST_CREATE_TAB_MANUAL: {
        route: ':action/:iouType/start/:transactionID/:reportID/manual',
        getRoute: (action: IOUAction, iouType: IOUType, transactionID: string, reportID: string) =>
            `${action as string}/${iouType as string}/start/${transactionID}/${reportID}/manual` as const,
    },
    MONEY_REQUEST_CREATE_TAB_SCAN: {
        route: ':action/:iouType/start/:transactionID/:reportID/scan',
        getRoute: (action: IOUAction, iouType: IOUType, transactionID: string, reportID: string) => `create/${iouType as string}/start/${transactionID}/${reportID}/scan` as const,
    },

    MONEY_REQUEST_STATE_SELECTOR: {
        route: 'submit/state',

        getRoute: (state?: string, backTo?: string, label?: string) =>
            `${getUrlWithBackToParam(`submit/state${state ? `?state=${encodeURIComponent(state)}` : ''}`, backTo)}${
                // the label param can be an empty string so we cannot use a nullish ?? operator
                // eslint-disable-next-line @typescript-eslint/prefer-nullish-coalescing
                label ? `${backTo || state ? '&' : '?'}label=${encodeURIComponent(label)}` : ''
            }` as const,
    },
    IOU_REQUEST: 'submit/new',
    IOU_SEND: 'pay/new',
    IOU_SEND_ADD_BANK_ACCOUNT: 'pay/new/add-bank-account',
    IOU_SEND_ADD_DEBIT_CARD: 'pay/new/add-debit-card',
    IOU_SEND_ENABLE_PAYMENTS: 'pay/new/enable-payments',

    NEW_TASK: 'new/task',
    NEW_TASK_ASSIGNEE: 'new/task/assignee',
    NEW_TASK_SHARE_DESTINATION: 'new/task/share-destination',
    NEW_TASK_DETAILS: 'new/task/details',
    NEW_TASK_TITLE: 'new/task/title',
    NEW_TASK_DESCRIPTION: 'new/task/description',

    TEACHERS_UNITE: 'settings/teachersunite',
    I_KNOW_A_TEACHER: 'settings/teachersunite/i-know-a-teacher',
    I_AM_A_TEACHER: 'settings/teachersunite/i-am-a-teacher',
    INTRO_SCHOOL_PRINCIPAL: 'settings/teachersunite/intro-school-principal',

    ERECEIPT: {
        route: 'eReceipt/:transactionID',
        getRoute: (transactionID: string) => `eReceipt/${transactionID}` as const,
    },

    WORKSPACE_NEW: 'workspace/new',
    WORKSPACE_NEW_ROOM: 'workspace/new-room',
    WORKSPACE_INITIAL: {
        route: 'settings/workspaces/:policyID',
        getRoute: (policyID: string, backTo?: string) => `${getUrlWithBackToParam(`settings/workspaces/${policyID}`, backTo)}` as const,
    },
    WORKSPACE_INVITE: {
        route: 'settings/workspaces/:policyID/invite',
        getRoute: (policyID: string) => `settings/workspaces/${policyID}/invite` as const,
    },
    WORKSPACE_INVITE_MESSAGE: {
        route: 'settings/workspaces/:policyID/invite-message',
        getRoute: (policyID: string) => `settings/workspaces/${policyID}/invite-message` as const,
    },
    WORKSPACE_PROFILE: {
        route: 'settings/workspaces/:policyID/profile',
        getRoute: (policyID: string) => `settings/workspaces/${policyID}/profile` as const,
    },
    WORKSPACE_PROFILE_ADDRESS: {
        route: 'settings/workspaces/:policyID/profile/address',
        getRoute: (policyID: string, backTo?: string) => getUrlWithBackToParam(`settings/workspaces/${policyID}/profile/address` as const, backTo),
    },
    WORKSPACE_ACCOUNTING: {
        route: 'settings/workspaces/:policyID/accounting',
        getRoute: (policyID: string) => `settings/workspaces/${policyID}/accounting` as const,
    },
    WORKSPACE_PROFILE_CURRENCY: {
        route: 'settings/workspaces/:policyID/profile/currency',
        getRoute: (policyID: string) => `settings/workspaces/${policyID}/profile/currency` as const,
    },
    POLICY_ACCOUNTING_QUICKBOOKS_ONLINE_EXPORT: {
        route: 'settings/workspaces/:policyID/accounting/quickbooks-online/export',
        getRoute: (policyID: string) => `settings/workspaces/${policyID}/accounting/quickbooks-online/export` as const,
    },
    POLICY_ACCOUNTING_QUICKBOOKS_ONLINE_COMPANY_CARD_EXPENSE_ACCOUNT: {
        route: 'settings/workspaces/:policyID/accounting/quickbooks-online/export/company-card-expense-account',
        getRoute: (policyID: string) => `settings/workspaces/${policyID}/accounting/quickbooks-online/export/company-card-expense-account` as const,
    },
    POLICY_ACCOUNTING_QUICKBOOKS_ONLINE_COMPANY_CARD_EXPENSE_ACCOUNT_SELECT: {
        route: 'settings/workspaces/:policyID/accounting/quickbooks-online/export/company-card-expense-account/account-select',
        getRoute: (policyID: string) => `settings/workspaces/${policyID}/accounting/quickbooks-online/export/company-card-expense-account/account-select` as const,
    },
    POLICY_ACCOUNTING_QUICKBOOKS_ONLINE_NON_REIMBURSABLE_DEFAULT_VENDOR_SELECT: {
        route: 'settings/workspaces/:policyID/accounting/quickbooks-online/export/company-card-expense-account/default-vendor-select',
        getRoute: (policyID: string) => `settings/workspaces/${policyID}/accounting/quickbooks-online/export/company-card-expense-account/default-vendor-select` as const,
    },
    POLICY_ACCOUNTING_QUICKBOOKS_ONLINE_COMPANY_CARD_EXPENSE_SELECT: {
        route: 'settings/workspaces/:policyID/accounting/quickbooks-online/export/company-card-expense-account/card-select',
        getRoute: (policyID: string) => `settings/workspaces/${policyID}/accounting/quickbooks-online/export/company-card-expense-account/card-select` as const,
    },
    POLICY_ACCOUNTING_QUICKBOOKS_ONLINE_INVOICE_ACCOUNT_SELECT: {
        route: 'settings/workspaces/:policyID/accounting/quickbooks-online/export/invoice-account-select',
        getRoute: (policyID: string) => `settings/workspaces/${policyID}/accounting/quickbooks-online/export/invoice-account-select` as const,
    },
    POLICY_ACCOUNTING_QUICKBOOKS_ONLINE_PREFERRED_EXPORTER: {
        route: 'settings/workspaces/:policyID/accounting/quickbooks-online/export/preferred-exporter',
        getRoute: (policyID: string) => `settings/workspaces/${policyID}/accounting/quickbooks-online/export/preferred-exporter` as const,
    },
    POLICY_ACCOUNTING_QUICKBOOKS_ONLINE_EXPORT_OUT_OF_POCKET_EXPENSES: {
        route: 'settings/workspaces/:policyID/accounting/quickbooks-online/export/out-of-pocket-expense',
        getRoute: (policyID: string) => `settings/workspaces/${policyID}/accounting/quickbooks-online/export/out-of-pocket-expense` as const,
    },
    POLICY_ACCOUNTING_QUICKBOOKS_ONLINE_EXPORT_OUT_OF_POCKET_EXPENSES_ACCOUNT_SELECT: {
        route: 'settings/workspaces/:policyID/accounting/quickbooks-online/export/out-of-pocket-expense/account-select',
        getRoute: (policyID: string) => `settings/workspaces/${policyID}/accounting/quickbooks-online/export/out-of-pocket-expense/account-select` as const,
    },
    POLICY_ACCOUNTING_QUICKBOOKS_ONLINE_EXPORT_OUT_OF_POCKET_EXPENSES_SELECT: {
        route: 'settings/workspaces/:policyID/accounting/quickbooks-online/export/out-of-pocket-expense/entity-select',
        getRoute: (policyID: string) => `settings/workspaces/${policyID}/accounting/quickbooks-online/export/out-of-pocket-expense/entity-select` as const,
    },
    POLICY_ACCOUNTING_QUICKBOOKS_ONLINE_EXPORT_DATE_SELECT: {
        route: 'settings/workspaces/:policyID/accounting/quickbooks-online/export/date-select',
        getRoute: (policyID: string) => `settings/workspaces/${policyID}/accounting/quickbooks-online/export/date-select` as const,
    },
    WORKSPACE_PROFILE_NAME: {
        route: 'settings/workspaces/:policyID/profile/name',
        getRoute: (policyID: string) => `settings/workspaces/${policyID}/profile/name` as const,
    },
    WORKSPACE_PROFILE_DESCRIPTION: {
        route: 'settings/workspaces/:policyID/profile/description',
        getRoute: (policyID: string) => `settings/workspaces/${policyID}/profile/description` as const,
    },
    WORKSPACE_PROFILE_SHARE: {
        route: 'settings/workspaces/:policyID/profile/share',
        getRoute: (policyID: string) => `settings/workspaces/${policyID}/profile/share` as const,
    },
    WORKSPACE_AVATAR: {
        route: 'settings/workspaces/:policyID/avatar',
        getRoute: (policyID: string) => `settings/workspaces/${policyID}/avatar` as const,
    },
    WORKSPACE_JOIN_USER: {
        route: 'settings/workspaces/:policyID/join',
        getRoute: (policyID: string, inviterEmail: string) => `settings/workspaces/${policyID}/join?email=${inviterEmail}` as const,
    },
    WORKSPACE_SETTINGS_CURRENCY: {
        route: 'settings/workspaces/:policyID/settings/currency',
        getRoute: (policyID: string) => `settings/workspaces/${policyID}/settings/currency` as const,
    },
    WORKSPACE_WORKFLOWS: {
        route: 'settings/workspaces/:policyID/workflows',
        getRoute: (policyID: string) => `settings/workspaces/${policyID}/workflows` as const,
    },
    WORKSPACE_WORKFLOWS_APPROVALS_NEW: {
        route: 'settings/workspaces/:policyID/workflows/approvals/new',
        getRoute: (policyID: string) => `settings/workspaces/${policyID}/workflows/approvals/new` as const,
    },
    WORKSPACE_WORKFLOWS_APPROVALS_EDIT: {
        route: 'settings/workspaces/:policyID/workflows/approvals/:firstApproverEmail/edit',
        getRoute: (policyID: string, firstApproverEmail: string) => `settings/workspaces/${policyID}/workflows/approvals/${encodeURIComponent(firstApproverEmail)}/edit` as const,
    },
    WORKSPACE_WORKFLOWS_APPROVALS_EXPENSES_FROM: {
        route: 'settings/workspaces/:policyID/workflows/approvals/expenses-from',
        getRoute: (policyID: string, backTo?: string) => getUrlWithBackToParam(`settings/workspaces/${policyID}/workflows/approvals/expenses-from` as const, backTo),
    },
    WORKSPACE_WORKFLOWS_APPROVALS_APPROVER: {
        route: 'settings/workspaces/:policyID/workflows/approvals/approver',
        getRoute: (policyID: string, approverIndex?: number, backTo?: string) =>
            getUrlWithBackToParam(`settings/workspaces/${policyID}/workflows/approvals/approver${approverIndex !== undefined ? `?approverIndex=${approverIndex}` : ''}` as const, backTo),
    },
    WORKSPACE_WORKFLOWS_PAYER: {
        route: 'settings/workspaces/:policyID/workflows/payer',
        getRoute: (policyId: string) => `settings/workspaces/${policyId}/workflows/payer` as const,
    },
    WORKSPACE_WORKFLOWS_AUTOREPORTING_FREQUENCY: {
        route: 'settings/workspaces/:policyID/workflows/auto-reporting-frequency',
        getRoute: (policyID: string) => `settings/workspaces/${policyID}/workflows/auto-reporting-frequency` as const,
    },
    WORKSPACE_WORKFLOWS_AUTOREPORTING_MONTHLY_OFFSET: {
        route: 'settings/workspaces/:policyID/workflows/auto-reporting-frequency/monthly-offset',
        getRoute: (policyID: string) => `settings/workspaces/${policyID}/workflows/auto-reporting-frequency/monthly-offset` as const,
    },
    WORKSPACE_CARD: {
        route: 'settings/workspaces/:policyID/card',
        getRoute: (policyID: string) => `settings/workspaces/${policyID}/card` as const,
    },
    WORKSPACE_REIMBURSE: {
        route: 'settings/workspaces/:policyID/reimburse',
        getRoute: (policyID: string) => `settings/workspaces/${policyID}/reimburse` as const,
    },
    WORKSPACE_RATE_AND_UNIT: {
        route: 'settings/workspaces/:policyID/rateandunit',
        getRoute: (policyID: string) => `settings/workspaces/${policyID}/rateandunit` as const,
    },
    WORKSPACE_RATE_AND_UNIT_RATE: {
        route: 'settings/workspaces/:policyID/rateandunit/rate',
        getRoute: (policyID: string) => `settings/workspaces/${policyID}/rateandunit/rate` as const,
    },
    WORKSPACE_RATE_AND_UNIT_UNIT: {
        route: 'settings/workspaces/:policyID/rateandunit/unit',
        getRoute: (policyID: string) => `settings/workspaces/${policyID}/rateandunit/unit` as const,
    },
    WORKSPACE_BILLS: {
        route: 'settings/workspaces/:policyID/bills',
        getRoute: (policyID: string) => `settings/workspaces/${policyID}/bills` as const,
    },
    WORKSPACE_INVOICES: {
        route: 'settings/workspaces/:policyID/invoices',
        getRoute: (policyID: string) => `settings/workspaces/${policyID}/invoices` as const,
    },
    WORKSPACE_INVOICES_COMPANY_NAME: {
        route: 'settings/workspaces/:policyID/invoices/company-name',
        getRoute: (policyID: string) => `settings/workspaces/${policyID}/invoices/company-name` as const,
    },
    WORKSPACE_INVOICES_COMPANY_WEBSITE: {
        route: 'settings/workspaces/:policyID/invoices/company-website',
        getRoute: (policyID: string) => `settings/workspaces/${policyID}/invoices/company-website` as const,
    },
    WORKSPACE_TRAVEL: {
        route: 'settings/workspaces/:policyID/travel',
        getRoute: (policyID: string) => `settings/workspaces/${policyID}/travel` as const,
    },
    WORKSPACE_MEMBERS: {
        route: 'settings/workspaces/:policyID/members',
        getRoute: (policyID: string) => `settings/workspaces/${policyID}/members` as const,
    },
    POLICY_ACCOUNTING: {
        route: 'settings/workspaces/:policyID/accounting',
        getRoute: (policyID: string, newConnectionName?: ConnectionName, integrationToDisconnect?: ConnectionName, shouldDisconnectIntegrationBeforeConnecting?: boolean) => {
            let queryParams = '';
            if (newConnectionName) {
                queryParams += `?newConnectionName=${newConnectionName}`;
                if (integrationToDisconnect) {
                    queryParams += `&integrationToDisconnect=${integrationToDisconnect}`;
                }
                if (shouldDisconnectIntegrationBeforeConnecting !== undefined) {
                    queryParams += `&shouldDisconnectIntegrationBeforeConnecting=${shouldDisconnectIntegrationBeforeConnecting}`;
                }
            }
            return `settings/workspaces/${policyID}/accounting${queryParams}` as const;
        },
    },
    WORKSPACE_ACCOUNTING_QUICKBOOKS_ONLINE_ADVANCED: {
        route: 'settings/workspaces/:policyID/accounting/quickbooks-online/advanced',
        getRoute: (policyID: string) => `settings/workspaces/${policyID}/accounting/quickbooks-online/advanced` as const,
    },
    WORKSPACE_ACCOUNTING_QUICKBOOKS_ONLINE_ACCOUNT_SELECTOR: {
        route: 'settings/workspaces/:policyID/accounting/quickbooks-online/account-selector',
        getRoute: (policyID: string) => `settings/workspaces/${policyID}/accounting/quickbooks-online/account-selector` as const,
    },
    WORKSPACE_ACCOUNTING_QUICKBOOKS_ONLINE_INVOICE_ACCOUNT_SELECTOR: {
        route: 'settings/workspaces/:policyID/accounting/quickbooks-online/invoice-account-selector',
        getRoute: (policyID: string) => `settings/workspaces/${policyID}/accounting/quickbooks-online/invoice-account-selector` as const,
    },
    WORKSPACE_ACCOUNTING_CARD_RECONCILIATION: {
        route: 'settings/workspaces/:policyID/accounting/:connection/card-reconciliation',
        getRoute: (policyID: string, connection?: ValueOf<typeof CONST.POLICY.CONNECTIONS.ROUTE>) => `settings/workspaces/${policyID}/accounting/${connection}/card-reconciliation` as const,
    },
    WORKSPACE_ACCOUNTING_RECONCILIATION_ACCOUNT_SETTINGS: {
        route: 'settings/workspaces/:policyID/accounting/:connection/card-reconciliation/account',
        getRoute: (policyID: string, connection?: ValueOf<typeof CONST.POLICY.CONNECTIONS.ROUTE>) =>
            `settings/workspaces/${policyID}/accounting/${connection}/card-reconciliation/account` as const,
    },
    WORKSPACE_CATEGORIES: {
        route: 'settings/workspaces/:policyID/categories',
        getRoute: (policyID: string) => `settings/workspaces/${policyID}/categories` as const,
    },
    WORKSPACE_CATEGORY_SETTINGS: {
        route: 'settings/workspaces/:policyID/categories/:categoryName',
        getRoute: (policyID: string, categoryName: string) => `settings/workspaces/${policyID}/categories/${encodeURIComponent(categoryName)}` as const,
    },
    WORKSPACE_UPGRADE: {
        route: 'settings/workspaces/:policyID/upgrade/:featureName',
        getRoute: (policyID: string, featureName: string, backTo?: string) =>
            getUrlWithBackToParam(`settings/workspaces/${policyID}/upgrade/${encodeURIComponent(featureName)}` as const, backTo),
    },
    WORKSPACE_CATEGORIES_SETTINGS: {
        route: 'settings/workspaces/:policyID/categories/settings',
        getRoute: (policyID: string) => `settings/workspaces/${policyID}/categories/settings` as const,
    },
    WORKSPACE_CATEGORIES_IMPORT: {
        route: 'settings/workspaces/:policyID/categories/import',
        getRoute: (policyID: string) => `settings/workspaces/${policyID}/categories/import` as const,
    },
    WORKSPACE_CATEGORIES_IMPORTED: {
        route: 'settings/workspaces/:policyID/categories/imported',
        getRoute: (policyID: string) => `settings/workspaces/${policyID}/categories/imported` as const,
    },
    WORKSPACE_CATEGORY_CREATE: {
        route: 'settings/workspaces/:policyID/categories/new',
        getRoute: (policyID: string) => `settings/workspaces/${policyID}/categories/new` as const,
    },
    WORKSPACE_CATEGORY_EDIT: {
        route: 'settings/workspaces/:policyID/categories/:categoryName/edit',
        getRoute: (policyID: string, categoryName: string) => `settings/workspaces/${policyID}/categories/${encodeURIComponent(categoryName)}/edit` as const,
    },
    WORKSPACE_CATEGORY_PAYROLL_CODE: {
        route: 'settings/workspaces/:policyID/categories/:categoryName/payroll-code',
        getRoute: (policyID: string, categoryName: string) => `settings/workspaces/${policyID}/categories/${encodeURIComponent(categoryName)}/payroll-code` as const,
    },
    WORKSPACE_CATEGORY_GL_CODE: {
        route: 'settings/workspaces/:policyID/categories/:categoryName/gl-code',
        getRoute: (policyID: string, categoryName: string) => `settings/workspaces/${policyID}/categories/${encodeURIComponent(categoryName)}/gl-code` as const,
    },
    WORKSPACE_MORE_FEATURES: {
        route: 'settings/workspaces/:policyID/more-features',
        getRoute: (policyID: string) => `settings/workspaces/${policyID}/more-features` as const,
    },
    WORKSPACE_TAGS: {
        route: 'settings/workspaces/:policyID/tags',
        getRoute: (policyID: string) => `settings/workspaces/${policyID}/tags` as const,
    },
    WORKSPACE_TAG_CREATE: {
        route: 'settings/workspaces/:policyID/tags/new',
        getRoute: (policyID: string) => `settings/workspaces/${policyID}/tags/new` as const,
    },
    WORKSPACE_TAGS_SETTINGS: {
        route: 'settings/workspaces/:policyID/tags/settings',
        getRoute: (policyID: string) => `settings/workspaces/${policyID}/tags/settings` as const,
    },
    WORKSPACE_EDIT_TAGS: {
        route: 'settings/workspaces/:policyID/tags/:orderWeight/edit',
        getRoute: (policyID: string, orderWeight: number) => `settings/workspaces/${policyID}/tags/${orderWeight}/edit` as const,
    },
    WORKSPACE_TAG_EDIT: {
        route: 'settings/workspaces/:policyID/tag/:orderWeight/:tagName/edit',
        getRoute: (policyID: string, orderWeight: number, tagName: string) => `settings/workspaces/${policyID}/tag/${orderWeight}/${encodeURIComponent(tagName)}/edit` as const,
    },
    WORKSPACE_TAG_SETTINGS: {
        route: 'settings/workspaces/:policyID/tag/:orderWeight/:tagName',
        getRoute: (policyID: string, orderWeight: number, tagName: string) => `settings/workspaces/${policyID}/tag/${orderWeight}/${encodeURIComponent(tagName)}` as const,
    },
    WORKSPACE_TAG_LIST_VIEW: {
        route: 'settings/workspaces/:policyID/tag-list/:orderWeight',
        getRoute: (policyID: string, orderWeight: number) => `settings/workspaces/${policyID}/tag-list/${orderWeight}` as const,
    },
    WORKSPACE_TAG_GL_CODE: {
        route: 'settings/workspaces/:policyID/tag/:orderWeight/:tagName/gl-code',
        getRoute: (policyID: string, orderWeight: number, tagName: string) => `settings/workspaces/${policyID}/tag/${orderWeight}/${encodeURIComponent(tagName)}/gl-code` as const,
    },
    WORKSPACE_TAXES: {
        route: 'settings/workspaces/:policyID/taxes',
        getRoute: (policyID: string) => `settings/workspaces/${policyID}/taxes` as const,
    },
    WORKSPACE_TAXES_SETTINGS: {
        route: 'settings/workspaces/:policyID/taxes/settings',
        getRoute: (policyID: string) => `settings/workspaces/${policyID}/taxes/settings` as const,
    },
    WORKSPACE_TAXES_SETTINGS_WORKSPACE_CURRENCY_DEFAULT: {
        route: 'settings/workspaces/:policyID/taxes/settings/workspace-currency',
        getRoute: (policyID: string) => `settings/workspaces/${policyID}/taxes/settings/workspace-currency` as const,
    },
    WORKSPACE_TAXES_SETTINGS_FOREIGN_CURRENCY_DEFAULT: {
        route: 'settings/workspaces/:policyID/taxes/settings/foreign-currency',
        getRoute: (policyID: string) => `settings/workspaces/${policyID}/taxes/settings/foreign-currency` as const,
    },
    WORKSPACE_TAXES_SETTINGS_CUSTOM_TAX_NAME: {
        route: 'settings/workspaces/:policyID/taxes/settings/tax-name',
        getRoute: (policyID: string) => `settings/workspaces/${policyID}/taxes/settings/tax-name` as const,
    },
    WORKSPACE_MEMBER_DETAILS: {
        route: 'settings/workspaces/:policyID/members/:accountID',
        getRoute: (policyID: string, accountID: number) => `settings/workspaces/${policyID}/members/${accountID}` as const,
    },
    WORKSPACE_MEMBER_ROLE_SELECTION: {
        route: 'settings/workspaces/:policyID/members/:accountID/role-selection',
        getRoute: (policyID: string, accountID: number) => `settings/workspaces/${policyID}/members/${accountID}/role-selection` as const,
    },
    WORKSPACE_OWNER_CHANGE_SUCCESS: {
        route: 'settings/workspaces/:policyID/change-owner/:accountID/success',
        getRoute: (policyID: string, accountID: number) => `settings/workspaces/${policyID}/change-owner/${accountID}/success` as const,
    },
    WORKSPACE_OWNER_CHANGE_ERROR: {
        route: 'settings/workspaces/:policyID/change-owner/:accountID/failure',
        getRoute: (policyID: string, accountID: number) => `settings/workspaces/${policyID}/change-owner/${accountID}/failure` as const,
    },
    WORKSPACE_OWNER_CHANGE_CHECK: {
        route: 'settings/workspaces/:policyID/change-owner/:accountID/:error',
        getRoute: (policyID: string, accountID: number, error: ValueOf<typeof CONST.POLICY.OWNERSHIP_ERRORS>) =>
            `settings/workspaces/${policyID}/change-owner/${accountID}/${error as string}` as const,
    },
    WORKSPACE_TAX_CREATE: {
        route: 'settings/workspaces/:policyID/taxes/new',
        getRoute: (policyID: string) => `settings/workspaces/${policyID}/taxes/new` as const,
    },
    WORKSPACE_TAX_EDIT: {
        route: 'settings/workspaces/:policyID/tax/:taxID',
        getRoute: (policyID: string, taxID: string) => `settings/workspaces/${policyID}/tax/${encodeURIComponent(taxID)}` as const,
    },
    WORKSPACE_TAX_NAME: {
        route: 'settings/workspaces/:policyID/tax/:taxID/name',
        getRoute: (policyID: string, taxID: string) => `settings/workspaces/${policyID}/tax/${encodeURIComponent(taxID)}/name` as const,
    },
    WORKSPACE_TAX_VALUE: {
        route: 'settings/workspaces/:policyID/tax/:taxID/value',
        getRoute: (policyID: string, taxID: string) => `settings/workspaces/${policyID}/tax/${encodeURIComponent(taxID)}/value` as const,
    },
    WORKSPACE_TAX_CODE: {
        route: 'settings/workspaces/:policyID/tax/:taxID/tax-code',
        getRoute: (policyID: string, taxID: string) => `settings/workspaces/${policyID}/tax/${encodeURIComponent(taxID)}/tax-code` as const,
    },
    WORKSPACE_REPORT_FIELDS: {
        route: 'settings/workspaces/:policyID/reportFields',
        getRoute: (policyID: string) => `settings/workspaces/${policyID}/reportFields` as const,
    },
    WORKSPACE_CREATE_REPORT_FIELD: {
        route: 'settings/workspaces/:policyID/reportFields/new',
        getRoute: (policyID: string) => `settings/workspaces/${policyID}/reportFields/new` as const,
    },
    WORKSPACE_REPORT_FIELDS_SETTINGS: {
        route: 'settings/workspaces/:policyID/reportFields/:reportFieldID/edit',
        getRoute: (policyID: string, reportFieldID: string) => `settings/workspaces/${policyID}/reportFields/${encodeURIComponent(reportFieldID)}/edit` as const,
    },
    WORKSPACE_REPORT_FIELDS_LIST_VALUES: {
        route: 'settings/workspaces/:policyID/reportFields/listValues/:reportFieldID?',
        getRoute: (policyID: string, reportFieldID?: string) => `settings/workspaces/${policyID}/reportFields/listValues/${encodeURIComponent(reportFieldID ?? '')}` as const,
    },
    WORKSPACE_REPORT_FIELDS_ADD_VALUE: {
        route: 'settings/workspaces/:policyID/reportFields/addValue/:reportFieldID?',
        getRoute: (policyID: string, reportFieldID?: string) => `settings/workspaces/${policyID}/reportFields/addValue/${encodeURIComponent(reportFieldID ?? '')}` as const,
    },
    WORKSPACE_REPORT_FIELDS_VALUE_SETTINGS: {
        route: 'settings/workspaces/:policyID/reportFields/:valueIndex/:reportFieldID?',
        getRoute: (policyID: string, valueIndex: number, reportFieldID?: string) =>
            `settings/workspaces/${policyID}/reportFields/${valueIndex}/${encodeURIComponent(reportFieldID ?? '')}` as const,
    },
    WORKSPACE_REPORT_FIELDS_EDIT_VALUE: {
        route: 'settings/workspaces/:policyID/reportFields/new/:valueIndex/edit',
        getRoute: (policyID: string, valueIndex: number) => `settings/workspaces/${policyID}/reportFields/new/${valueIndex}/edit` as const,
    },
    WORKSPACE_EDIT_REPORT_FIELDS_INITIAL_VALUE: {
        route: 'settings/workspaces/:policyID/reportFields/:reportFieldID/edit/initialValue',
        getRoute: (policyID: string, reportFieldID: string) => `settings/workspaces/${policyID}/reportFields/${encodeURIComponent(reportFieldID)}/edit/initialValue` as const,
    },
    WORKSPACE_COMPANY_CARDS_SELECT_FEED: {
        route: 'settings/workspaces/:policyID/company-cards/select-feed',
        getRoute: (policyID: string) => `settings/workspaces/${policyID}/company-cards/select-feed` as const,
    },
    WORKSPACE_EXPENSIFY_CARD: {
        route: 'settings/workspaces/:policyID/expensify-card',
        getRoute: (policyID: string) => `settings/workspaces/${policyID}/expensify-card` as const,
    },
    WORKSPACE_COMPANY_CARDS: {
        route: 'settings/workspaces/:policyID/company-cards',
        getRoute: (policyID: string) => `settings/workspaces/${policyID}/company-cards` as const,
    },
<<<<<<< HEAD
    WORKSPACE_COMPANY_CARD_DETAILS: {
        route: 'settings/workspaces/:policyID/company-cards/:cardID',
        getRoute: (policyID: string, cardID: string, backTo?: string) => getUrlWithBackToParam(`settings/workspaces/${policyID}/company-cards/${cardID}`, backTo),
    },
    WORKSPACE_COMPANY_CARD_NAME: {
        route: 'settings/workspaces/:policyID/company-cards/:cardID/edit/name',
        getRoute: (policyID: string, cardID: string) => `settings/workspaces/${policyID}/company-cards/${cardID}/edit/name` as const,
    },
    WORKSPACE_COMPANY_CARD_EXPORT: {
        route: 'settings/workspaces/:policyID/company-cards/:cardID/edit/export',
        getRoute: (policyID: string, cardID: string) => `settings/workspaces/${policyID}/company-cards/${cardID}/edit/export` as const,
=======
    WORKSPACE_COMPANY_CARDS_ASSIGN_CARD: {
        route: 'settings/workspaces/:policyID/company-cards/:feed/assign-card',
        getRoute: (policyID: string, feed: string) => `settings/workspaces/${policyID}/company-cards/${feed}/assign-card` as const,
>>>>>>> d3c995a1
    },
    WORKSPACE_EXPENSIFY_CARD_DETAILS: {
        route: 'settings/workspaces/:policyID/expensify-card/:cardID',
        getRoute: (policyID: string, cardID: string, backTo?: string) => getUrlWithBackToParam(`settings/workspaces/${policyID}/expensify-card/${cardID}`, backTo),
    },
    WORKSPACE_EXPENSIFY_CARD_NAME: {
        route: 'settings/workspaces/:policyID/expensify-card/:cardID/edit/name',
        getRoute: (policyID: string, cardID: string) => `settings/workspaces/${policyID}/expensify-card/${cardID}/edit/name` as const,
    },
    WORKSPACE_EXPENSIFY_CARD_LIMIT: {
        route: 'settings/workspaces/:policyID/expensify-card/:cardID/edit/limit',
        getRoute: (policyID: string, cardID: string) => `settings/workspaces/${policyID}/expensify-card/${cardID}/edit/limit` as const,
    },
    WORKSPACE_EXPENSIFY_CARD_LIMIT_TYPE: {
        route: 'settings/workspaces/:policyID/expensify-card/:cardID/edit/limit-type',
        getRoute: (policyID: string, cardID: string) => `settings/workspaces/${policyID}/expensify-card/${cardID}/edit/limit-type` as const,
    },
    WORKSPACE_EXPENSIFY_CARD_ISSUE_NEW: {
        route: 'settings/workspaces/:policyID/expensify-card/issue-new',
        getRoute: (policyID: string, backTo?: string) => getUrlWithBackToParam(`settings/workspaces/${policyID}/expensify-card/issue-new`, backTo),
    },
    WORKSPACE_EXPENSIFY_CARD_BANK_ACCOUNT: {
        route: 'settings/workspaces/:policyID/expensify-card/choose-bank-account',
        getRoute: (policyID: string) => `settings/workspaces/${policyID}/expensify-card/choose-bank-account` as const,
    },
    WORKSPACE_EXPENSIFY_CARD_SETTINGS: {
        route: 'settings/workspaces/:policyID/expensify-card/settings',
        getRoute: (policyID: string) => `settings/workspaces/${policyID}/expensify-card/settings` as const,
    },
    WORKSPACE_EXPENSIFY_CARD_SETTINGS_ACCOUNT: {
        route: 'settings/workspaces/:policyID/expensify-card/settings/account',
        getRoute: (policyID: string) => `settings/workspaces/${policyID}/expensify-card/settings/account` as const,
    },
    WORKSPACE_EXPENSIFY_CARD_SETTINGS_FREQUENCY: {
        route: 'settings/workspaces/:policyID/expensify-card/settings/frequency',
        getRoute: (policyID: string) => `settings/workspaces/${policyID}/expensify-card/settings/frequency` as const,
    },
    WORKSPACE_COMPANY_CARDS_SETTINGS: {
        route: 'settings/workspaces/:policyID/company-cards/settings',
        getRoute: (policyID: string) => `settings/workspaces/${policyID}/company-cards/settings` as const,
    },
    WORKSPACE_COMPANY_CARDS_SETTINGS_FEED_NAME: {
        route: 'settings/workspaces/:policyID/company-cards/settings/feed-name',
        getRoute: (policyID: string) => `settings/workspaces/${policyID}/company-cards/settings/feed-name` as const,
    },
    WORKSPACE_RULES: {
        route: 'settings/workspaces/:policyID/rules',
        getRoute: (policyID: string) => `settings/workspaces/${policyID}/rules` as const,
    },
    WORKSPACE_DISTANCE_RATES: {
        route: 'settings/workspaces/:policyID/distance-rates',
        getRoute: (policyID: string) => `settings/workspaces/${policyID}/distance-rates` as const,
    },
    WORKSPACE_CREATE_DISTANCE_RATE: {
        route: 'settings/workspaces/:policyID/distance-rates/new',
        getRoute: (policyID: string) => `settings/workspaces/${policyID}/distance-rates/new` as const,
    },
    WORKSPACE_DISTANCE_RATES_SETTINGS: {
        route: 'settings/workspaces/:policyID/distance-rates/settings',
        getRoute: (policyID: string) => `settings/workspaces/${policyID}/distance-rates/settings` as const,
    },
    WORKSPACE_DISTANCE_RATE_DETAILS: {
        route: 'settings/workspaces/:policyID/distance-rates/:rateID',
        getRoute: (policyID: string, rateID: string) => `settings/workspaces/${policyID}/distance-rates/${rateID}` as const,
    },
    WORKSPACE_DISTANCE_RATE_EDIT: {
        route: 'settings/workspaces/:policyID/distance-rates/:rateID/edit',
        getRoute: (policyID: string, rateID: string) => `settings/workspaces/${policyID}/distance-rates/${rateID}/edit` as const,
    },
    WORKSPACE_DISTANCE_RATE_TAX_RECLAIMABLE_ON_EDIT: {
        route: 'settings/workspaces/:policyID/distance-rates/:rateID/tax-reclaimable/edit',
        getRoute: (policyID: string, rateID: string) => `settings/workspaces/${policyID}/distance-rates/${rateID}/tax-reclaimable/edit` as const,
    },
    WORKSPACE_DISTANCE_RATE_TAX_RATE_EDIT: {
        route: 'settings/workspaces/:policyID/distance-rates/:rateID/tax-rate/edit',
        getRoute: (policyID: string, rateID: string) => `settings/workspaces/${policyID}/distance-rates/${rateID}/tax-rate/edit` as const,
    },
    RULES_CUSTOM_NAME: {
        route: 'settings/workspaces/:policyID/rules/name',
        getRoute: (policyID: string) => `settings/workspaces/${policyID}/rules/name` as const,
    },
    RULES_AUTO_APPROVE_REPORTS_UNDER: {
        route: 'settings/workspaces/:policyID/rules/auto-approve',
        getRoute: (policyID: string) => `settings/workspaces/${policyID}/rules/auto-approve` as const,
    },
    RULES_RANDOM_REPORT_AUDIT: {
        route: 'settings/workspaces/:policyID/rules/audit',
        getRoute: (policyID: string) => `settings/workspaces/${policyID}/rules/audit` as const,
    },
    RULES_AUTO_PAY_REPORTS_UNDER: {
        route: 'settings/workspaces/:policyID/rules/auto-pay',
        getRoute: (policyID: string) => `settings/workspaces/${policyID}/rules/auto-pay` as const,
    },
    RULES_RECEIPT_REQUIRED_AMOUNT: {
        route: 'settings/workspaces/:policyID/rules/receipt-required-amount',
        getRoute: (policyID: string) => `settings/workspaces/${policyID}/rules/receipt-required-amount` as const,
    },
    RULES_MAX_EXPENSE_AMOUNT: {
        route: 'settings/workspaces/:policyID/rules/max-expense-amount',
        getRoute: (policyID: string) => `settings/workspaces/${policyID}/rules/max-expense-amount` as const,
    },
    RULES_MAX_EXPENSE_AGE: {
        route: 'settings/workspaces/:policyID/rules/max-expense-age',
        getRoute: (policyID: string) => `settings/workspaces/${policyID}/rules/max-expense-age` as const,
    },
    RULES_BILLABLE_DEFAULT: {
        route: 'settings/workspaces/:policyID/rules/billable',
        getRoute: (policyID: string) => `settings/workspaces/${policyID}/rules/billable` as const,
    },
    // Referral program promotion
    REFERRAL_DETAILS_MODAL: {
        route: 'referral/:contentType',
        getRoute: (contentType: string, backTo?: string) => getUrlWithBackToParam(`referral/${contentType}`, backTo),
    },
    PROCESS_MONEY_REQUEST_HOLD: 'hold-expense-educational',
    TRAVEL_MY_TRIPS: 'travel',
    TRAVEL_TCS: 'travel/terms',
    TRACK_TRAINING_MODAL: 'track-training',
    ONBOARDING_ROOT: {
        route: 'onboarding',
        getRoute: (backTo?: string) => getUrlWithBackToParam(`onboarding`, backTo),
    },
    ONBOARDING_PERSONAL_DETAILS: {
        route: 'onboarding/personal-details',
        getRoute: (backTo?: string) => getUrlWithBackToParam(`onboarding/personal-details`, backTo),
    },
    ONBOARDING_WORK: {
        route: 'onboarding/work',
        getRoute: (backTo?: string) => getUrlWithBackToParam(`onboarding/work`, backTo),
    },
    ONBOARDING_PURPOSE: {
        route: 'onboarding/purpose',
        getRoute: (backTo?: string) => getUrlWithBackToParam(`onboarding/purpose`, backTo),
    },
    WELCOME_VIDEO_ROOT: 'onboarding/welcome-video',
    EXPLANATION_MODAL_ROOT: 'onboarding/explanation',

    TRANSACTION_RECEIPT: {
        route: 'r/:reportID/transaction/:transactionID/receipt',
        getRoute: (reportID: string, transactionID: string, readonly = false) => `r/${reportID}/transaction/${transactionID}/receipt${readonly ? '?readonly=true' : ''}` as const,
    },
    TRANSACTION_DUPLICATE_REVIEW_PAGE: {
        route: 'r/:threadReportID/duplicates/review',
        getRoute: (threadReportID: string) => `r/${threadReportID}/duplicates/review` as const,
    },
    TRANSACTION_DUPLICATE_REVIEW_MERCHANT_PAGE: {
        route: 'r/:threadReportID/duplicates/review/merchant',
        getRoute: (threadReportID: string) => `r/${threadReportID}/duplicates/review/merchant` as const,
    },
    TRANSACTION_DUPLICATE_REVIEW_CATEGORY_PAGE: {
        route: 'r/:threadReportID/duplicates/review/category',
        getRoute: (threadReportID: string) => `r/${threadReportID}/duplicates/review/category` as const,
    },
    TRANSACTION_DUPLICATE_REVIEW_TAG_PAGE: {
        route: 'r/:threadReportID/duplicates/review/tag',
        getRoute: (threadReportID: string) => `r/${threadReportID}/duplicates/review/tag` as const,
    },
    TRANSACTION_DUPLICATE_REVIEW_TAX_CODE_PAGE: {
        route: 'r/:threadReportID/duplicates/review/tax-code',
        getRoute: (threadReportID: string) => `r/${threadReportID}/duplicates/review/tax-code` as const,
    },
    TRANSACTION_DUPLICATE_REVIEW_DESCRIPTION_PAGE: {
        route: 'r/:threadReportID/duplicates/review/description',
        getRoute: (threadReportID: string) => `r/${threadReportID}/duplicates/review/description` as const,
    },
    TRANSACTION_DUPLICATE_REVIEW_REIMBURSABLE_PAGE: {
        route: 'r/:threadReportID/duplicates/review/reimbursable',
        getRoute: (threadReportID: string) => `r/${threadReportID}/duplicates/review/reimbursable` as const,
    },
    TRANSACTION_DUPLICATE_REVIEW_BILLABLE_PAGE: {
        route: 'r/:threadReportID/duplicates/review/billable',
        getRoute: (threadReportID: string) => `r/${threadReportID}/duplicates/review/billable` as const,
    },
    TRANSACTION_DUPLICATE_CONFIRMATION_PAGE: {
        route: 'r/:threadReportID/duplicates/confirm',
        getRoute: (threadReportID: string) => `r/${threadReportID}/duplicates/confirm` as const,
    },
    POLICY_ACCOUNTING_XERO_IMPORT: {
        route: 'settings/workspaces/:policyID/accounting/xero/import',
        getRoute: (policyID: string) => `settings/workspaces/${policyID}/accounting/xero/import` as const,
    },
    POLICY_ACCOUNTING_XERO_CHART_OF_ACCOUNTS: {
        route: 'settings/workspaces/:policyID/accounting/xero/import/accounts',
        getRoute: (policyID: string) => `settings/workspaces/${policyID}/accounting/xero/import/accounts` as const,
    },
    POLICY_ACCOUNTING_XERO_ORGANIZATION: {
        route: 'settings/workspaces/:policyID/accounting/xero/organization/:currentOrganizationID',
        getRoute: (policyID: string, currentOrganizationID: string) => `settings/workspaces/${policyID}/accounting/xero/organization/${currentOrganizationID}` as const,
    },
    POLICY_ACCOUNTING_XERO_TRACKING_CATEGORIES: {
        route: 'settings/workspaces/:policyID/accounting/xero/import/tracking-categories',
        getRoute: (policyID: string) => `settings/workspaces/${policyID}/accounting/xero/import/tracking-categories` as const,
    },
    POLICY_ACCOUNTING_XERO_TRACKING_CATEGORIES_MAP: {
        route: 'settings/workspaces/:policyID/accounting/xero/import/tracking-categories/mapping/:categoryId/:categoryName',
        getRoute: (policyID: string, categoryId: string, categoryName: string) =>
            `settings/workspaces/${policyID}/accounting/xero/import/tracking-categories/mapping/${categoryId}/${encodeURIComponent(categoryName)}` as const,
    },
    POLICY_ACCOUNTING_XERO_CUSTOMER: {
        route: 'settings/workspaces/:policyID/accounting/xero/import/customers',
        getRoute: (policyID: string) => `settings/workspaces/${policyID}/accounting/xero/import/customers` as const,
    },
    POLICY_ACCOUNTING_XERO_TAXES: {
        route: 'settings/workspaces/:policyID/accounting/xero/import/taxes',
        getRoute: (policyID: string) => `settings/workspaces/${policyID}/accounting/xero/import/taxes` as const,
    },
    POLICY_ACCOUNTING_XERO_EXPORT: {
        route: 'settings/workspaces/:policyID/accounting/xero/export',
        getRoute: (policyID: string) => `settings/workspaces/${policyID}/accounting/xero/export` as const,
    },
    POLICY_ACCOUNTING_XERO_PREFERRED_EXPORTER_SELECT: {
        route: 'settings/workspaces/:policyID/connections/xero/export/preferred-exporter/select',
        getRoute: (policyID: string) => `settings/workspaces/${policyID}/connections/xero/export/preferred-exporter/select` as const,
    },
    POLICY_ACCOUNTING_XERO_EXPORT_PURCHASE_BILL_DATE_SELECT: {
        route: 'settings/workspaces/:policyID/accounting/xero/export/purchase-bill-date-select',
        getRoute: (policyID: string) => `settings/workspaces/${policyID}/accounting/xero/export/purchase-bill-date-select` as const,
    },
    POLICY_ACCOUNTING_XERO_EXPORT_BANK_ACCOUNT_SELECT: {
        route: 'settings/workspaces/:policyID/accounting/xero/export/bank-account-select',
        getRoute: (policyID: string) => `settings/workspaces/${policyID}/accounting/xero/export/bank-account-select` as const,
    },
    POLICY_ACCOUNTING_XERO_ADVANCED: {
        route: 'settings/workspaces/:policyID/accounting/xero/advanced',
        getRoute: (policyID: string) => `settings/workspaces/${policyID}/accounting/xero/advanced` as const,
    },
    POLICY_ACCOUNTING_XERO_BILL_STATUS_SELECTOR: {
        route: 'settings/workspaces/:policyID/accounting/xero/export/purchase-bill-status-selector',
        getRoute: (policyID: string) => `settings/workspaces/${policyID}/accounting/xero/export/purchase-bill-status-selector` as const,
    },
    POLICY_ACCOUNTING_XERO_INVOICE_SELECTOR: {
        route: 'settings/workspaces/:policyID/accounting/xero/advanced/invoice-account-selector',
        getRoute: (policyID: string) => `settings/workspaces/${policyID}/accounting/xero/advanced/invoice-account-selector` as const,
    },
    POLICY_ACCOUNTING_XERO_BILL_PAYMENT_ACCOUNT_SELECTOR: {
        route: 'settings/workspaces/:policyID/accounting/xero/advanced/bill-payment-account-selector',
        getRoute: (policyID: string) => `settings/workspaces/${policyID}/accounting/xero/advanced/bill-payment-account-selector` as const,
    },
    POLICY_ACCOUNTING_QUICKBOOKS_ONLINE_IMPORT: {
        route: 'settings/workspaces/:policyID/accounting/quickbooks-online/import',
        getRoute: (policyID: string) => `settings/workspaces/${policyID}/accounting/quickbooks-online/import` as const,
    },
    POLICY_ACCOUNTING_QUICKBOOKS_ONLINE_CHART_OF_ACCOUNTS: {
        route: 'settings/workspaces/:policyID/accounting/quickbooks-online/import/accounts',
        getRoute: (policyID: string) => `settings/workspaces/${policyID}/accounting/quickbooks-online/import/accounts` as const,
    },
    POLICY_ACCOUNTING_QUICKBOOKS_ONLINE_CLASSES: {
        route: 'settings/workspaces/:policyID/accounting/quickbooks-online/import/classes',
        getRoute: (policyID: string) => `settings/workspaces/${policyID}/accounting/quickbooks-online/import/classes` as const,
    },
    POLICY_ACCOUNTING_QUICKBOOKS_ONLINE_CUSTOMERS: {
        route: 'settings/workspaces/:policyID/accounting/quickbooks-online/import/customers',
        getRoute: (policyID: string) => `settings/workspaces/${policyID}/accounting/quickbooks-online/import/customers` as const,
    },
    POLICY_ACCOUNTING_QUICKBOOKS_ONLINE_LOCATIONS: {
        route: 'settings/workspaces/:policyID/accounting/quickbooks-online/import/locations',
        getRoute: (policyID: string) => `settings/workspaces/${policyID}/accounting/quickbooks-online/import/locations` as const,
    },
    POLICY_ACCOUNTING_QUICKBOOKS_ONLINE_TAXES: {
        route: 'settings/workspaces/:policyID/accounting/quickbooks-online/import/taxes',
        getRoute: (policyID: string) => `settings/workspaces/${policyID}/accounting/quickbooks-online/import/taxes` as const,
    },
    RESTRICTED_ACTION: {
        route: 'restricted-action/workspace/:policyID',
        getRoute: (policyID: string) => `restricted-action/workspace/${policyID}` as const,
    },
    POLICY_ACCOUNTING_NETSUITE_SUBSIDIARY_SELECTOR: {
        route: 'settings/workspaces/:policyID/accounting/netsuite/subsidiary-selector',
        getRoute: (policyID: string) => `settings/workspaces/${policyID}/accounting/netsuite/subsidiary-selector` as const,
    },
    POLICY_ACCOUNTING_NETSUITE_EXISTING_CONNECTIONS: {
        route: 'settings/workspaces/:policyID/accounting/netsuite/existing-connections',
        getRoute: (policyID: string) => `settings/workspaces/${policyID}/accounting/netsuite/existing-connections` as const,
    },
    POLICY_ACCOUNTING_NETSUITE_TOKEN_INPUT: {
        route: 'settings/workspaces/:policyID/accounting/netsuite/token-input',
        getRoute: (policyID: string) => `settings/workspaces/${policyID}/accounting/netsuite/token-input` as const,
    },
    POLICY_ACCOUNTING_NETSUITE_IMPORT: {
        route: 'settings/workspaces/:policyID/accounting/netsuite/import',
        getRoute: (policyID: string) => `settings/workspaces/${policyID}/accounting/netsuite/import` as const,
    },
    POLICY_ACCOUNTING_NETSUITE_IMPORT_MAPPING: {
        route: 'settings/workspaces/:policyID/accounting/netsuite/import/mapping/:importField',
        getRoute: (policyID: string, importField: TupleToUnion<typeof CONST.NETSUITE_CONFIG.IMPORT_FIELDS>) =>
            `settings/workspaces/${policyID}/accounting/netsuite/import/mapping/${importField}` as const,
    },
    POLICY_ACCOUNTING_NETSUITE_IMPORT_CUSTOM_FIELD_MAPPING: {
        route: 'settings/workspaces/:policyID/accounting/netsuite/import/custom/:importCustomField',
        getRoute: (policyID: string, importCustomField: ValueOf<typeof CONST.NETSUITE_CONFIG.IMPORT_CUSTOM_FIELDS>) =>
            `settings/workspaces/${policyID}/accounting/netsuite/import/custom/${importCustomField}` as const,
    },
    POLICY_ACCOUNTING_NETSUITE_IMPORT_CUSTOM_FIELD_VIEW: {
        route: 'settings/workspaces/:policyID/accounting/netsuite/import/custom/:importCustomField/view/:valueIndex',
        getRoute: (policyID: string, importCustomField: ValueOf<typeof CONST.NETSUITE_CONFIG.IMPORT_CUSTOM_FIELDS>, valueIndex: number) =>
            `settings/workspaces/${policyID}/accounting/netsuite/import/custom/${importCustomField}/view/${valueIndex}` as const,
    },
    POLICY_ACCOUNTING_NETSUITE_IMPORT_CUSTOM_FIELD_EDIT: {
        route: 'settings/workspaces/:policyID/accounting/netsuite/import/custom/:importCustomField/edit/:valueIndex/:fieldName',
        getRoute: (policyID: string, importCustomField: ValueOf<typeof CONST.NETSUITE_CONFIG.IMPORT_CUSTOM_FIELDS>, valueIndex: number, fieldName: string) =>
            `settings/workspaces/${policyID}/accounting/netsuite/import/custom/${importCustomField}/edit/${valueIndex}/${fieldName}` as const,
    },
    POLICY_ACCOUNTING_NETSUITE_IMPORT_CUSTOM_LIST_ADD: {
        route: 'settings/workspaces/:policyID/accounting/netsuite/import/custom-list/new',
        getRoute: (policyID: string) => `settings/workspaces/${policyID}/accounting/netsuite/import/custom-list/new` as const,
    },
    POLICY_ACCOUNTING_NETSUITE_IMPORT_CUSTOM_SEGMENT_ADD: {
        route: 'settings/workspaces/:policyID/accounting/netsuite/import/custom-segment/new',
        getRoute: (policyID: string) => `settings/workspaces/${policyID}/accounting/netsuite/import/custom-segment/new` as const,
    },
    POLICY_ACCOUNTING_NETSUITE_IMPORT_CUSTOMERS_OR_PROJECTS: {
        route: 'settings/workspaces/:policyID/accounting/netsuite/import/customer-projects',
        getRoute: (policyID: string) => `settings/workspaces/${policyID}/accounting/netsuite/import/customer-projects` as const,
    },
    POLICY_ACCOUNTING_NETSUITE_IMPORT_CUSTOMERS_OR_PROJECTS_SELECT: {
        route: 'settings/workspaces/:policyID/accounting/netsuite/import/customer-projects/select',
        getRoute: (policyID: string) => `settings/workspaces/${policyID}/accounting/netsuite/import/customer-projects/select` as const,
    },
    POLICY_ACCOUNTING_NETSUITE_EXPORT: {
        route: 'settings/workspaces/:policyID/connections/netsuite/export/',
        getRoute: (policyID: string) => `settings/workspaces/${policyID}/connections/netsuite/export/` as const,
    },
    POLICY_ACCOUNTING_NETSUITE_PREFERRED_EXPORTER_SELECT: {
        route: 'settings/workspaces/:policyID/connections/netsuite/export/preferred-exporter/select',
        getRoute: (policyID: string) => `settings/workspaces/${policyID}/connections/netsuite/export/preferred-exporter/select` as const,
    },
    POLICY_ACCOUNTING_NETSUITE_DATE_SELECT: {
        route: 'settings/workspaces/:policyID/connections/netsuite/export/date/select',
        getRoute: (policyID: string) => `settings/workspaces/${policyID}/connections/netsuite/export/date/select` as const,
    },
    POLICY_ACCOUNTING_NETSUITE_EXPORT_EXPENSES: {
        route: 'settings/workspaces/:policyID/connections/netsuite/export/expenses/:expenseType',
        getRoute: (policyID: string, expenseType: ValueOf<typeof CONST.NETSUITE_EXPENSE_TYPE>) =>
            `settings/workspaces/${policyID}/connections/netsuite/export/expenses/${expenseType}` as const,
    },
    POLICY_ACCOUNTING_NETSUITE_EXPORT_EXPENSES_DESTINATION_SELECT: {
        route: 'settings/workspaces/:policyID/connections/netsuite/export/expenses/:expenseType/destination/select',
        getRoute: (policyID: string, expenseType: ValueOf<typeof CONST.NETSUITE_EXPENSE_TYPE>) =>
            `settings/workspaces/${policyID}/connections/netsuite/export/expenses/${expenseType}/destination/select` as const,
    },
    POLICY_ACCOUNTING_NETSUITE_EXPORT_EXPENSES_VENDOR_SELECT: {
        route: 'settings/workspaces/:policyID/connections/netsuite/export/expenses/:expenseType/vendor/select',
        getRoute: (policyID: string, expenseType: ValueOf<typeof CONST.NETSUITE_EXPENSE_TYPE>) =>
            `settings/workspaces/${policyID}/connections/netsuite/export/expenses/${expenseType}/vendor/select` as const,
    },
    POLICY_ACCOUNTING_NETSUITE_EXPORT_EXPENSES_PAYABLE_ACCOUNT_SELECT: {
        route: 'settings/workspaces/:policyID/connections/netsuite/export/expenses/:expenseType/payable-account/select',
        getRoute: (policyID: string, expenseType: ValueOf<typeof CONST.NETSUITE_EXPENSE_TYPE>) =>
            `settings/workspaces/${policyID}/connections/netsuite/export/expenses/${expenseType}/payable-account/select` as const,
    },
    POLICY_ACCOUNTING_NETSUITE_EXPORT_EXPENSES_JOURNAL_POSTING_PREFERENCE_SELECT: {
        route: 'settings/workspaces/:policyID/connections/netsuite/export/expenses/:expenseType/journal-posting-preference/select',
        getRoute: (policyID: string, expenseType: ValueOf<typeof CONST.NETSUITE_EXPENSE_TYPE>) =>
            `settings/workspaces/${policyID}/connections/netsuite/export/expenses/${expenseType}/journal-posting-preference/select` as const,
    },
    POLICY_ACCOUNTING_NETSUITE_RECEIVABLE_ACCOUNT_SELECT: {
        route: 'settings/workspaces/:policyID/connections/netsuite/export/receivable-account/select',
        getRoute: (policyID: string) => `settings/workspaces/${policyID}/connections/netsuite/export/receivable-account/select` as const,
    },
    POLICY_ACCOUNTING_NETSUITE_INVOICE_ITEM_PREFERENCE_SELECT: {
        route: 'settings/workspaces/:policyID/connections/netsuite/export/invoice-item-preference/select',
        getRoute: (policyID: string) => `settings/workspaces/${policyID}/connections/netsuite/export/invoice-item-preference/select` as const,
    },
    POLICY_ACCOUNTING_NETSUITE_INVOICE_ITEM_SELECT: {
        route: 'settings/workspaces/:policyID/connections/netsuite/export/invoice-item-preference/invoice-item/select',
        getRoute: (policyID: string) => `settings/workspaces/${policyID}/connections/netsuite/export/invoice-item-preference/invoice-item/select` as const,
    },
    POLICY_ACCOUNTING_NETSUITE_TAX_POSTING_ACCOUNT_SELECT: {
        route: 'settings/workspaces/:policyID/connections/netsuite/export/tax-posting-account/select',
        getRoute: (policyID: string) => `settings/workspaces/${policyID}/connections/netsuite/export/tax-posting-account/select` as const,
    },
    POLICY_ACCOUNTING_NETSUITE_PROVINCIAL_TAX_POSTING_ACCOUNT_SELECT: {
        route: 'settings/workspaces/:policyID/connections/netsuite/export/provincial-tax-posting-account/select',
        getRoute: (policyID: string) => `settings/workspaces/${policyID}/connections/netsuite/export/provincial-tax-posting-account/select` as const,
    },
    POLICY_ACCOUNTING_NETSUITE_ADVANCED: {
        route: 'settings/workspaces/:policyID/connections/netsuite/advanced/',
        getRoute: (policyID: string) => `settings/workspaces/${policyID}/connections/netsuite/advanced/` as const,
    },
    POLICY_ACCOUNTING_NETSUITE_REIMBURSEMENT_ACCOUNT_SELECT: {
        route: 'settings/workspaces/:policyID/connections/netsuite/advanced/reimbursement-account/select',
        getRoute: (policyID: string) => `settings/workspaces/${policyID}/connections/netsuite/advanced/reimbursement-account/select` as const,
    },
    POLICY_ACCOUNTING_NETSUITE_COLLECTION_ACCOUNT_SELECT: {
        route: 'settings/workspaces/:policyID/connections/netsuite/advanced/collection-account/select',
        getRoute: (policyID: string) => `settings/workspaces/${policyID}/connections/netsuite/advanced/collection-account/select` as const,
    },
    POLICY_ACCOUNTING_NETSUITE_EXPENSE_REPORT_APPROVAL_LEVEL_SELECT: {
        route: 'settings/workspaces/:policyID/connections/netsuite/advanced/expense-report-approval-level/select',
        getRoute: (policyID: string) => `settings/workspaces/${policyID}/connections/netsuite/advanced/expense-report-approval-level/select` as const,
    },
    POLICY_ACCOUNTING_NETSUITE_VENDOR_BILL_APPROVAL_LEVEL_SELECT: {
        route: 'settings/workspaces/:policyID/connections/netsuite/advanced/vendor-bill-approval-level/select',
        getRoute: (policyID: string) => `settings/workspaces/${policyID}/connections/netsuite/advanced/vendor-bill-approval-level/select` as const,
    },
    POLICY_ACCOUNTING_NETSUITE_JOURNAL_ENTRY_APPROVAL_LEVEL_SELECT: {
        route: 'settings/workspaces/:policyID/connections/netsuite/advanced/journal-entry-approval-level/select',
        getRoute: (policyID: string) => `settings/workspaces/${policyID}/connections/netsuite/advanced/journal-entry-approval-level/select` as const,
    },
    POLICY_ACCOUNTING_NETSUITE_APPROVAL_ACCOUNT_SELECT: {
        route: 'settings/workspaces/:policyID/connections/netsuite/advanced/approval-account/select',
        getRoute: (policyID: string) => `settings/workspaces/${policyID}/connections/netsuite/advanced/approval-account/select` as const,
    },
    POLICY_ACCOUNTING_NETSUITE_CUSTOM_FORM_ID: {
        route: 'settings/workspaces/:policyID/connections/netsuite/advanced/custom-form-id/:expenseType',
        getRoute: (policyID: string, expenseType: ValueOf<typeof CONST.NETSUITE_EXPENSE_TYPE>) =>
            `settings/workspaces/${policyID}/connections/netsuite/advanced/custom-form-id/${expenseType}` as const,
    },
    POLICY_ACCOUNTING_SAGE_INTACCT_PREREQUISITES: {
        route: 'settings/workspaces/:policyID/accounting/sage-intacct/prerequisites',
        getRoute: (policyID: string) => `settings/workspaces/${policyID}/accounting/sage-intacct/prerequisites` as const,
    },
    POLICY_ACCOUNTING_SAGE_INTACCT_ENTER_CREDENTIALS: {
        route: 'settings/workspaces/:policyID/accounting/sage-intacct/enter-credentials',
        getRoute: (policyID: string) => `settings/workspaces/${policyID}/accounting/sage-intacct/enter-credentials` as const,
    },
    POLICY_ACCOUNTING_SAGE_INTACCT_EXISTING_CONNECTIONS: {
        route: 'settings/workspaces/:policyID/accounting/sage-intacct/existing-connections',
        getRoute: (policyID: string) => `settings/workspaces/${policyID}/accounting/sage-intacct/existing-connections` as const,
    },
    POLICY_ACCOUNTING_SAGE_INTACCT_ENTITY: {
        route: 'settings/workspaces/:policyID/accounting/sage-intacct/entity',
        getRoute: (policyID: string) => `settings/workspaces/${policyID}/accounting/sage-intacct/entity` as const,
    },
    POLICY_ACCOUNTING_SAGE_INTACCT_IMPORT: {
        route: 'settings/workspaces/:policyID/accounting/sage-intacct/import',
        getRoute: (policyID: string) => `settings/workspaces/${policyID}/accounting/sage-intacct/import` as const,
    },
    POLICY_ACCOUNTING_SAGE_INTACCT_TOGGLE_MAPPINGS: {
        route: 'settings/workspaces/:policyID/accounting/sage-intacct/import/toggle-mapping/:mapping',
        getRoute: (policyID: string, mapping: SageIntacctMappingName) => `settings/workspaces/${policyID}/accounting/sage-intacct/import/toggle-mapping/${mapping}` as const,
    },
    POLICY_ACCOUNTING_SAGE_INTACCT_MAPPINGS_TYPE: {
        route: 'settings/workspaces/:policyID/accounting/sage-intacct/import/mapping-type/:mapping',
        getRoute: (policyID: string, mapping: string) => `settings/workspaces/${policyID}/accounting/sage-intacct/import/mapping-type/${mapping}` as const,
    },
    POLICY_ACCOUNTING_SAGE_INTACCT_USER_DIMENSIONS: {
        route: 'settings/workspaces/:policyID/accounting/sage-intacct/import/user-dimensions',
        getRoute: (policyID: string) => `settings/workspaces/${policyID}/accounting/sage-intacct/import/user-dimensions` as const,
    },
    POLICY_ACCOUNTING_SAGE_INTACCT_ADD_USER_DIMENSION: {
        route: 'settings/workspaces/:policyID/accounting/sage-intacct/import/add-user-dimension',
        getRoute: (policyID: string) => `settings/workspaces/${policyID}/accounting/sage-intacct/import/add-user-dimension` as const,
    },
    POLICY_ACCOUNTING_SAGE_INTACCT_EDIT_USER_DIMENSION: {
        route: 'settings/workspaces/:policyID/accounting/sage-intacct/import/edit-user-dimension/:dimensionName',
        getRoute: (policyID: string, dimensionName: string) => `settings/workspaces/${policyID}/accounting/sage-intacct/import/edit-user-dimension/${dimensionName}` as const,
    },
    POLICY_ACCOUNTING_SAGE_INTACCT_EXPORT: {
        route: 'settings/workspaces/:policyID/accounting/sage-intacct/export',
        getRoute: (policyID: string) => `settings/workspaces/${policyID}/accounting/sage-intacct/export` as const,
    },
    POLICY_ACCOUNTING_SAGE_INTACCT_PREFERRED_EXPORTER: {
        route: 'settings/workspaces/:policyID/accounting/sage-intacct/export/preferred-exporter',
        getRoute: (policyID: string) => `settings/workspaces/${policyID}/accounting/sage-intacct/export/preferred-exporter` as const,
    },
    POLICY_ACCOUNTING_SAGE_INTACCT_EXPORT_DATE: {
        route: 'settings/workspaces/:policyID/accounting/sage-intacct/export/date',
        getRoute: (policyID: string) => `settings/workspaces/${policyID}/accounting/sage-intacct/export/date` as const,
    },
    POLICY_ACCOUNTING_SAGE_INTACCT_REIMBURSABLE_EXPENSES: {
        route: 'settings/workspaces/:policyID/accounting/sage-intacct/export/reimbursable',
        getRoute: (policyID: string) => `settings/workspaces/${policyID}/accounting/sage-intacct/export/reimbursable` as const,
    },
    POLICY_ACCOUNTING_SAGE_INTACCT_NON_REIMBURSABLE_EXPENSES: {
        route: 'settings/workspaces/:policyID/accounting/sage-intacct/export/nonreimbursable',
        getRoute: (policyID: string) => `settings/workspaces/${policyID}/accounting/sage-intacct/export/nonreimbursable` as const,
    },
    POLICY_ACCOUNTING_SAGE_INTACCT_DEFAULT_VENDOR: {
        route: 'settings/workspaces/:policyID/accounting/sage-intacct/export/:reimbursable/default-vendor',
        getRoute: (policyID: string, reimbursable: string) => `settings/workspaces/${policyID}/accounting/sage-intacct/export/${reimbursable}/default-vendor` as const,
    },
    POLICY_ACCOUNTING_SAGE_INTACCT_NON_REIMBURSABLE_CREDIT_CARD_ACCOUNT: {
        route: 'settings/workspaces/:policyID/accounting/sage-intacct/export/nonreimbursable/credit-card-account',
        getRoute: (policyID: string) => `settings/workspaces/${policyID}/accounting/sage-intacct/export/nonreimbursable/credit-card-account` as const,
    },
    POLICY_ACCOUNTING_SAGE_INTACCT_ADVANCED: {
        route: 'settings/workspaces/:policyID/accounting/sage-intacct/advanced',
        getRoute: (policyID: string) => `settings/workspaces/${policyID}/accounting/sage-intacct/advanced` as const,
    },
    POLICY_ACCOUNTING_SAGE_INTACCT_PAYMENT_ACCOUNT: {
        route: 'settings/workspaces/:policyID/accounting/sage-intacct/advanced/payment-account',
        getRoute: (policyID: string) => `settings/workspaces/${policyID}/accounting/sage-intacct/advanced/payment-account` as const,
    },
} as const;

/**
 * Proxy routes can be used to generate a correct url with dynamic values
 *
 * It will be used by HybridApp, that has no access to methods generating dynamic routes in NewDot
 */
const HYBRID_APP_ROUTES = {
    MONEY_REQUEST_CREATE: '/request/new/scan',
    MONEY_REQUEST_SUBMIT_CREATE: '/submit/new/scan',
} as const;

export {HYBRID_APP_ROUTES, getUrlWithBackToParam, PUBLIC_SCREENS_ROUTES};
export default ROUTES;

// eslint-disable-next-line @typescript-eslint/no-explicit-any
type ExtractRouteName<TRoute> = TRoute extends {getRoute: (...args: any[]) => infer TRouteName} ? TRouteName : TRoute;

/**
 * Represents all routes in the app as a union of literal strings.
 */
type Route = {
    [K in keyof typeof ROUTES]: ExtractRouteName<(typeof ROUTES)[K]>;
}[keyof typeof ROUTES];

type RoutesValidationError = 'Error: One or more routes defined within `ROUTES` have not correctly used `as const` in their `getRoute` function return value.';

// eslint-disable-next-line @typescript-eslint/no-unused-vars
type RouteIsPlainString = AssertTypesNotEqual<string, Route, RoutesValidationError>;

type HybridAppRoute = (typeof HYBRID_APP_ROUTES)[keyof typeof HYBRID_APP_ROUTES];

export type {HybridAppRoute, Route};<|MERGE_RESOLUTION|>--- conflicted
+++ resolved
@@ -928,11 +928,14 @@
         route: 'settings/workspaces/:policyID/company-cards',
         getRoute: (policyID: string) => `settings/workspaces/${policyID}/company-cards` as const,
     },
-<<<<<<< HEAD
     WORKSPACE_COMPANY_CARD_DETAILS: {
         route: 'settings/workspaces/:policyID/company-cards/:cardID',
         getRoute: (policyID: string, cardID: string, backTo?: string) => getUrlWithBackToParam(`settings/workspaces/${policyID}/company-cards/${cardID}`, backTo),
     },
+    WORKSPACE_COMPANY_CARDS_ASSIGN_CARD: {
+        route: 'settings/workspaces/:policyID/company-cards/:feed/assign-card',
+        getRoute: (policyID: string, feed: string) => `settings/workspaces/${policyID}/company-cards/${feed}/assign-card` as const,
+    },
     WORKSPACE_COMPANY_CARD_NAME: {
         route: 'settings/workspaces/:policyID/company-cards/:cardID/edit/name',
         getRoute: (policyID: string, cardID: string) => `settings/workspaces/${policyID}/company-cards/${cardID}/edit/name` as const,
@@ -940,11 +943,6 @@
     WORKSPACE_COMPANY_CARD_EXPORT: {
         route: 'settings/workspaces/:policyID/company-cards/:cardID/edit/export',
         getRoute: (policyID: string, cardID: string) => `settings/workspaces/${policyID}/company-cards/${cardID}/edit/export` as const,
-=======
-    WORKSPACE_COMPANY_CARDS_ASSIGN_CARD: {
-        route: 'settings/workspaces/:policyID/company-cards/:feed/assign-card',
-        getRoute: (policyID: string, feed: string) => `settings/workspaces/${policyID}/company-cards/${feed}/assign-card` as const,
->>>>>>> d3c995a1
     },
     WORKSPACE_EXPENSIFY_CARD_DETAILS: {
         route: 'settings/workspaces/:policyID/expensify-card/:cardID',
