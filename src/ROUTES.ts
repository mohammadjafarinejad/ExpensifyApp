import type {TupleToUnion, ValueOf} from 'type-fest';
import type {SearchQueryString} from './components/Search/types';
import type CONST from './CONST';
import type {IOUAction, IOUType} from './CONST';
import type {IOURequestType} from './libs/actions/IOU';
import Log from './libs/Log';
import type {ReportsSplitNavigatorParamList} from './libs/Navigation/types';
import type {ReimbursementAccountStepToOpen} from './libs/ReimbursementAccountUtils';
import type SCREENS from './SCREENS';
import type {ExitReason} from './types/form/ExitSurveyReasonForm';
import type {ConnectionName, SageIntacctMappingName} from './types/onyx/Policy';
import type {CustomFieldType} from './types/onyx/PolicyEmployee';
import type AssertTypesNotEqual from './types/utils/AssertTypesNotEqual';

// This is a file containing constants for all the routes we want to be able to go to

/**
 * Builds a URL with an encoded URI component for the `backTo` param which can be added to the end of URLs
 */
function getUrlWithBackToParam<TUrl extends string>(url: TUrl, backTo?: string, shouldEncodeURIComponent = true): `${TUrl}` {
    const backToParam = backTo ? (`${url.includes('?') ? '&' : '?'}backTo=${shouldEncodeURIComponent ? encodeURIComponent(backTo) : backTo}` as const) : '';
    return `${url}${backToParam}` as `${TUrl}`;
}

const PUBLIC_SCREENS_ROUTES = {
    // If the user opens this route, we'll redirect them to the path saved in the last visited path or to the home page if the last visited path is empty.
    ROOT: '',
    TRANSITION_BETWEEN_APPS: 'transition',
    CONNECTION_COMPLETE: 'connection-complete',
    BANK_CONNECTION_COMPLETE: 'bank-connection-complete',
    VALIDATE_LOGIN: 'v/:accountID/:validateCode',
    UNLINK_LOGIN: 'u/:accountID/:validateCode',
    APPLE_SIGN_IN: 'sign-in-with-apple',
    GOOGLE_SIGN_IN: 'sign-in-with-google',
    SAML_SIGN_IN: 'sign-in-with-saml',
} as const;

const ROUTES = {
    ...PUBLIC_SCREENS_ROUTES,
    // This route renders the list of reports.
    HOME: 'home',

    WORKSPACES_LIST: {route: 'settings/workspaces', getRoute: (backTo?: string) => getUrlWithBackToParam('settings/workspaces', backTo)},

    SEARCH_ROOT: {
        route: 'search',
        getRoute: ({query, name}: {query: SearchQueryString; name?: string}) => {
            return `search?q=${encodeURIComponent(query)}${name ? `&name=${name}` : ''}` as const;
        },
    },
    SEARCH_SAVED_SEARCH_RENAME: {
        route: 'search/saved-search/rename',
        getRoute: ({name, jsonQuery}: {name: string; jsonQuery: SearchQueryString}) => `search/saved-search/rename?name=${name}&q=${jsonQuery}` as const,
    },
    SEARCH_ADVANCED_FILTERS: 'search/filters',
    SEARCH_ADVANCED_FILTERS_DATE: 'search/filters/date',
    SEARCH_ADVANCED_FILTERS_CURRENCY: 'search/filters/currency',
    SEARCH_ADVANCED_FILTERS_MERCHANT: 'search/filters/merchant',
    SEARCH_ADVANCED_FILTERS_DESCRIPTION: 'search/filters/description',
    SEARCH_ADVANCED_FILTERS_REPORT_ID: 'search/filters/reportID',
    SEARCH_ADVANCED_FILTERS_AMOUNT: 'search/filters/amount',
    SEARCH_ADVANCED_FILTERS_CATEGORY: 'search/filters/category',
    SEARCH_ADVANCED_FILTERS_KEYWORD: 'search/filters/keyword',
    SEARCH_ADVANCED_FILTERS_CARD: 'search/filters/card',
    SEARCH_ADVANCED_FILTERS_TAX_RATE: 'search/filters/taxRate',
    SEARCH_ADVANCED_FILTERS_EXPENSE_TYPE: 'search/filters/expenseType',
    SEARCH_ADVANCED_FILTERS_TAG: 'search/filters/tag',
    SEARCH_ADVANCED_FILTERS_FROM: 'search/filters/from',
    SEARCH_ADVANCED_FILTERS_TO: 'search/filters/to',
    SEARCH_ADVANCED_FILTERS_IN: 'search/filters/in',
    SEARCH_ADVANCED_FILTERS_SUBMITTED: 'search/filters/submitted',
    SEARCH_ADVANCED_FILTERS_APPROVED: 'search/filters/approved',
    SEARCH_ADVANCED_FILTERS_PAID: 'search/filters/paid',
    SEARCH_ADVANCED_FILTERS_EXPORTED: 'search/filters/exported',
    SEARCH_ADVANCED_FILTERS_POSTED: 'search/filters/posted',
    SEARCH_ADVANCED_FILTERS_TITLE: 'search/filters/title',
    SEARCH_ADVANCED_FILTERS_ASSIGNEE: 'search/filters/assignee',
    SEARCH_ADVANCED_FILTERS_REIMBURSABLE: 'search/filters/reimbursable',
    SEARCH_ADVANCED_FILTERS_BILLABLE: 'search/filters/billable',
    SEARCH_ADVANCED_FILTERS_WORKSPACE: 'search/filters/workspace',
    SEARCH_REPORT: {
        route: 'search/view/:reportID/:reportActionID?',
        getRoute: ({
            reportID,
            reportActionID,
            backTo,
            moneyRequestReportActionID,
            transactionID,
        }: {
            reportID: string | undefined;
            reportActionID?: string;
            backTo?: string;
            moneyRequestReportActionID?: string;
            transactionID?: string;
        }) => {
            if (!reportID) {
                Log.warn('Invalid reportID is used to build the SEARCH_REPORT route');
            }
            const baseRoute = reportActionID ? (`search/view/${reportID}/${reportActionID}` as const) : (`search/view/${reportID}` as const);

            const queryParams = [];

            // When we are opening a transaction thread but don't have the transaction thread report created yet we need to pass the moneyRequestReportActionID and transactionID so we can send those to the OpenReport call and create the transaction report
            if (transactionID) {
                queryParams.push(`transactionID=${transactionID}`);
            }
            if (moneyRequestReportActionID) {
                queryParams.push(`moneyRequestReportActionID=${moneyRequestReportActionID}`);
            }

            const queryString = queryParams.length > 0 ? (`${baseRoute}?${queryParams.join('&')}` as const) : baseRoute;
            return getUrlWithBackToParam(queryString, backTo);
        },
    },
    SEARCH_MONEY_REQUEST_REPORT: {
        route: 'search/r/:reportID',
        getRoute: ({reportID, backTo}: {reportID: string; backTo?: string}) => {
            const baseRoute = `search/r/${reportID}` as const;
            return getUrlWithBackToParam(baseRoute, backTo);
        },
    },
    SEARCH_MONEY_REQUEST_REPORT_HOLD_TRANSACTIONS: {
        route: 'search/r/:reportID/hold',
        getRoute: ({reportID, backTo}: {reportID: string; backTo?: string}) => {
            const baseRoute = `search/r/${reportID}/hold` as const;
            return getUrlWithBackToParam(baseRoute, backTo);
        },
    },
    TRANSACTION_HOLD_REASON_RHP: 'search/hold',
    MOVE_TRANSACTIONS_SEARCH_RHP: 'search/move-transactions',

    // This is a utility route used to go to the user's concierge chat, or the sign-in page if the user's not authenticated
    CONCIERGE: 'concierge',
    TRACK_EXPENSE: 'track-expense',
    SUBMIT_EXPENSE: 'submit-expense',
    FLAG_COMMENT: {
        route: 'flag/:reportID/:reportActionID',
        getRoute: (reportID: string, reportActionID: string, backTo?: string) => getUrlWithBackToParam(`flag/${reportID}/${reportActionID}` as const, backTo),
    },
    PROFILE: {
        route: 'a/:accountID',
        getRoute: (accountID?: number, backTo?: string, login?: string) => {
            const baseRoute = getUrlWithBackToParam(`a/${accountID}`, backTo);
            const loginParam = login ? `?login=${encodeURIComponent(login)}` : '';
            return `${baseRoute}${loginParam}` as const;
        },
    },
    PROFILE_AVATAR: {
        route: 'a/:accountID/avatar',
        getRoute: (accountID: number) => `a/${accountID}/avatar` as const,
    },

    DESKTOP_SIGN_IN_REDIRECT: 'desktop-signin-redirect',

    // This is a special validation URL that will take the user to /workspace/new after validation. This is used
    // when linking users from e.com in order to share a session in this app.
    ENABLE_PAYMENTS: 'enable-payments',
    WALLET_STATEMENT_WITH_DATE: 'statements/:yearMonth',
    SIGN_IN_MODAL: 'sign-in-modal',
    REQUIRE_TWO_FACTOR_AUTH: '2fa-required',

    BANK_ACCOUNT: 'bank-account',
    BANK_ACCOUNT_NEW: 'bank-account/new',
    BANK_ACCOUNT_PERSONAL: 'bank-account/personal',
    BANK_ACCOUNT_WITH_STEP_TO_OPEN: {
        route: 'bank-account/:stepToOpen?',
        getRoute: (policyID: string | undefined, stepToOpen: ReimbursementAccountStepToOpen = '', backTo?: string) => {
            if (!policyID) {
                Log.warn('Invalid policyID is used to build the BANK_ACCOUNT_WITH_STEP_TO_OPEN route');
            }
            return getUrlWithBackToParam(`bank-account/${stepToOpen}?policyID=${policyID}`, backTo);
        },
    },
    PUBLIC_CONSOLE_DEBUG: {
        route: 'troubleshoot/console',
        getRoute: (backTo?: string) => getUrlWithBackToParam(`troubleshoot/console`, backTo),
    },
    SETTINGS: 'settings',
    SETTINGS_PROFILE: {
        route: 'settings/profile',
        getRoute: (backTo?: string) => getUrlWithBackToParam('settings/profile', backTo),
    },
    SETTINGS_CHANGE_CURRENCY: 'settings/add-payment-card/change-currency',
    SETTINGS_SHARE_CODE: 'settings/shareCode',
    SETTINGS_DISPLAY_NAME: 'settings/profile/display-name',
    SETTINGS_TIMEZONE: 'settings/profile/timezone',
    SETTINGS_TIMEZONE_SELECT: 'settings/profile/timezone/select',
    SETTINGS_PRONOUNS: 'settings/profile/pronouns',
    SETTINGS_PREFERENCES: 'settings/preferences',
    SETTINGS_SUBSCRIPTION: {
        route: 'settings/subscription',
        getRoute: (backTo?: string) => getUrlWithBackToParam('settings/subscription', backTo),
    },
    SETTINGS_SUBSCRIPTION_SIZE: {
        route: 'settings/subscription/subscription-size',
        getRoute: (canChangeSize: 0 | 1) => `settings/subscription/subscription-size?canChangeSize=${canChangeSize as number}` as const,
    },
    SETTINGS_SUBSCRIPTION_SETTINGS_DETAILS: 'settings/subscription/details',
    SETTINGS_SUBSCRIPTION_ADD_PAYMENT_CARD: 'settings/subscription/add-payment-card',
    SETTINGS_SUBSCRIPTION_CHANGE_BILLING_CURRENCY: 'settings/subscription/change-billing-currency',
    SETTINGS_SUBSCRIPTION_CHANGE_PAYMENT_CURRENCY: 'settings/subscription/add-payment-card/change-payment-currency',
    SETTINGS_SUBSCRIPTION_DISABLE_AUTO_RENEW_SURVEY: 'settings/subscription/disable-auto-renew-survey',
    SETTINGS_SUBSCRIPTION_REQUEST_EARLY_CANCELLATION: 'settings/subscription/request-early-cancellation-survey',
    SETTINGS_PRIORITY_MODE: 'settings/preferences/priority-mode',
    SETTINGS_LANGUAGE: 'settings/preferences/language',
    SETTINGS_PAYMENT_CURRENCY: 'setting/preferences/payment-currency',
    SETTINGS_THEME: 'settings/preferences/theme',
    SETTINGS_SECURITY: 'settings/security',
    SETTINGS_CLOSE: 'settings/security/closeAccount',
    SETTINGS_MERGE_ACCOUNTS: {
        route: 'settings/security/merge-accounts',
        getRoute: (email?: string) => `settings/security/merge-accounts${email ? `?email=${encodeURIComponent(email)}` : ''}` as const,
    },
    SETTINGS_MERGE_ACCOUNTS_MAGIC_CODE: {
        route: 'settings/security/merge-accounts/:login/magic-code',
        getRoute: (login: string) => `settings/security/merge-accounts/${encodeURIComponent(login)}/magic-code` as const,
    },
    SETTINGS_MERGE_ACCOUNTS_RESULT: {
        route: 'settings/security/merge-accounts/:login/result/:result',
        getRoute: (login: string, result: string, backTo?: string) => getUrlWithBackToParam(`settings/security/merge-accounts/${encodeURIComponent(login)}/result/${result}`, backTo),
    },
    SETTINGS_LOCK_ACCOUNT: 'settings/security/lock-account',
    SETTINGS_UNLOCK_ACCOUNT: 'settings/security/unlock-account',
    SETTINGS_FAILED_TO_LOCK_ACCOUNT: 'settings/security/failed-to-lock-account',
    SETTINGS_ADD_DELEGATE: 'settings/security/delegate',
    SETTINGS_DELEGATE_ROLE: {
        route: 'settings/security/delegate/:login/role/:role',
        getRoute: (login: string, role?: string, backTo?: string) => getUrlWithBackToParam(`settings/security/delegate/${encodeURIComponent(login)}/role/${role}`, backTo),
    },
    SETTINGS_UPDATE_DELEGATE_ROLE: {
        route: 'settings/security/delegate/:login/update-role/:currentRole',
        getRoute: (login: string, currentRole: string) => `settings/security/delegate/${encodeURIComponent(login)}/update-role/${currentRole}` as const,
    },
    SETTINGS_DELEGATE_CONFIRM: {
        route: 'settings/security/delegate/:login/role/:role/confirm',
        getRoute: (login: string, role: string, showValidateActionModal?: boolean) => {
            const validateActionModalParam = showValidateActionModal ? `?showValidateActionModal=true` : '';
            return `settings/security/delegate/${encodeURIComponent(login)}/role/${role}/confirm${validateActionModalParam}` as const;
        },
    },
    SETTINGS_ABOUT: 'settings/about',
    SETTINGS_APP_DOWNLOAD_LINKS: 'settings/about/app-download-links',
    SETTINGS_WALLET: 'settings/wallet',
    SETTINGS_WALLET_DOMAIN_CARD: {
        route: 'settings/wallet/card/:cardID?',
        getRoute: (cardID: string) => `settings/wallet/card/${cardID}` as const,
    },
    SETTINGS_DOMAIN_CARD_DETAIL: {
        route: 'settings/card/:cardID?',
        getRoute: (cardID: string) => `settings/card/${cardID}` as const,
    },
    SETTINGS_REPORT_FRAUD: {
        route: 'settings/wallet/card/:cardID/report-virtual-fraud',
        getRoute: (cardID: string, backTo?: string) => getUrlWithBackToParam(`settings/wallet/card/${cardID}/report-virtual-fraud`, backTo),
    },
    SETTINGS_REPORT_FRAUD_CONFIRMATION: {
        route: 'settings/wallet/card/:cardID/report-virtual-fraud-confirm',
        getRoute: (cardID: string) => `settings/wallet/card/${cardID}/report-virtual-fraud-confirm` as const,
    },
    SETTINGS_DOMAIN_CARD_REPORT_FRAUD: {
        route: 'settings/card/:cardID/report-virtual-fraud',
        getRoute: (cardID: string) => `settings/card/${cardID}/report-virtual-fraud` as const,
    },
    SETTINGS_ADD_DEBIT_CARD: 'settings/wallet/add-debit-card',
    SETTINGS_ADD_BANK_ACCOUNT: {
        route: 'settings/wallet/add-bank-account',
        getRoute: (backTo?: string) => getUrlWithBackToParam('settings/wallet/add-bank-account', backTo),
    },
    SETTINGS_ADD_US_BANK_ACCOUNT: 'settings/wallet/add-us-bank-account',
    SETTINGS_ENABLE_PAYMENTS: 'settings/wallet/enable-payments',
    SETTINGS_WALLET_CARD_DIGITAL_DETAILS_UPDATE_ADDRESS: {
        route: 'settings/wallet/card/:domain/digital-details/update-address',
        getRoute: (domain: string) => `settings/wallet/card/${domain}/digital-details/update-address` as const,
    },
    SETTINGS_WALLET_TRANSFER_BALANCE: 'settings/wallet/transfer-balance',
    SETTINGS_WALLET_CHOOSE_TRANSFER_ACCOUNT: 'settings/wallet/choose-transfer-account',
    SETTINGS_WALLET_REPORT_CARD_LOST_OR_DAMAGED: {
        route: 'settings/wallet/card/:cardID/report-card-lost-or-damaged',
        getRoute: (cardID: string) => `settings/wallet/card/${cardID}/report-card-lost-or-damaged` as const,
    },
    SETTINGS_WALLET_CARD_ACTIVATE: {
        route: 'settings/wallet/card/:cardID/activate',
        getRoute: (cardID: string) => `settings/wallet/card/${cardID}/activate` as const,
    },
    SETTINGS_LEGAL_NAME: 'settings/profile/legal-name',
    SETTINGS_DATE_OF_BIRTH: 'settings/profile/date-of-birth',
    SETTINGS_PHONE_NUMBER: 'settings/profile/phone',
    SETTINGS_ADDRESS: 'settings/profile/address',
    SETTINGS_ADDRESS_COUNTRY: {
        route: 'settings/profile/address/country',
        getRoute: (country: string, backTo?: string) => getUrlWithBackToParam(`settings/profile/address/country?country=${country}`, backTo),
    },
    SETTINGS_ADDRESS_STATE: {
        route: 'settings/profile/address/state',

        getRoute: (state?: string, backTo?: string, label?: string) =>
            `${getUrlWithBackToParam(`settings/profile/address/state${state ? `?state=${encodeURIComponent(state)}` : ''}`, backTo)}${
                // the label param can be an empty string so we cannot use a nullish ?? operator
                // eslint-disable-next-line @typescript-eslint/prefer-nullish-coalescing
                label ? `${backTo || state ? '&' : '?'}label=${encodeURIComponent(label)}` : ''
            }` as const,
    },
    SETTINGS_CONTACT_METHODS: {
        route: 'settings/profile/contact-methods',
        getRoute: (backTo?: string) => getUrlWithBackToParam('settings/profile/contact-methods', backTo),
    },
    SETTINGS_CONTACT_METHOD_DETAILS: {
        route: 'settings/profile/contact-methods/:contactMethod/details',
        getRoute: (contactMethod: string, backTo?: string, shouldSkipInitialValidation?: boolean) => {
            const encodedMethod = encodeURIComponent(contactMethod);
            return getUrlWithBackToParam(`settings/profile/contact-methods/${encodedMethod}/details${shouldSkipInitialValidation ? `?shouldSkipInitialValidation=true` : ``}`, backTo);
        },
    },
    SETTINGS_NEW_CONTACT_METHOD: {
        route: 'settings/profile/contact-methods/new',
        getRoute: (backTo?: string) => getUrlWithBackToParam('settings/profile/contact-methods/new', backTo),
    },
    SETTINGS_CONTACT_METHOD_VERIFY_ACCOUNT: {
        route: 'settings/profile/contact-methods/verify',
        getRoute: (backTo?: string, forwardTo?: string) =>
            getUrlWithBackToParam(forwardTo ? `settings/profile/contact-methods/verify?forwardTo=${encodeURIComponent(forwardTo)}` : 'settings/profile/contact-methods/verify', backTo),
    },

    SETTINGS_2FA_ROOT: {
        route: 'settings/security/two-factor-auth',
        getRoute: (backTo?: string, forwardTo?: string) =>
            getUrlWithBackToParam(forwardTo ? `settings/security/two-factor-auth?forwardTo=${encodeURIComponent(forwardTo)}` : 'settings/security/two-factor-auth', backTo),
    },
    SETTINGS_2FA_VERIFY: {
        route: 'settings/security/two-factor-auth/verify',
        getRoute: (backTo?: string, forwardTo?: string) =>
            getUrlWithBackToParam(forwardTo ? `settings/security/two-factor-auth/verify?forwardTo=${encodeURIComponent(forwardTo)}` : 'settings/security/two-factor-auth/verify', backTo),
    },
    SETTINGS_2FA_SUCCESS: {
        route: 'settings/security/two-factor-auth/success',
        getRoute: (backTo?: string, forwardTo?: string) =>
            getUrlWithBackToParam(forwardTo ? `settings/security/two-factor-auth/success?forwardTo=${encodeURIComponent(forwardTo)}` : 'settings/security/two-factor-auth/success', backTo),
    },
    SETTINGS_2FA_DISABLED: 'settings/security/two-factor-auth/disabled',
    SETTINGS_2FA_DISABLE: 'settings/security/two-factor-auth/disable',

    SETTINGS_STATUS: 'settings/profile/status',

    SETTINGS_STATUS_CLEAR_AFTER: 'settings/profile/status/clear-after',
    SETTINGS_STATUS_CLEAR_AFTER_DATE: 'settings/profile/status/clear-after/date',
    SETTINGS_STATUS_CLEAR_AFTER_TIME: 'settings/profile/status/clear-after/time',
    SETTINGS_TROUBLESHOOT: 'settings/troubleshoot',
    SETTINGS_CONSOLE: {
        route: 'settings/troubleshoot/console',
        getRoute: (backTo?: string) => getUrlWithBackToParam(`settings/troubleshoot/console`, backTo),
    },
    SETTINGS_SHARE_LOG: {
        route: 'settings/troubleshoot/console/share-log',
        getRoute: (source: string) => `settings/troubleshoot/console/share-log?source=${encodeURI(source)}` as const,
    },

    SETTINGS_EXIT_SURVEY_REASON: {
        route: 'settings/exit-survey/reason',
        getRoute: (backTo?: string) => getUrlWithBackToParam('settings/exit-survey/reason', backTo),
    },
    SETTINGS_EXIT_SURVEY_RESPONSE: {
        route: 'settings/exit-survey/response',
        getRoute: (reason?: ExitReason, backTo?: string) => getUrlWithBackToParam(`settings/exit-survey/response${reason ? `?reason=${encodeURIComponent(reason)}` : ''}`, backTo),
    },
    SETTINGS_EXIT_SURVEY_CONFIRM: {
        route: 'settings/exit-survey/confirm',
        getRoute: (backTo?: string) => getUrlWithBackToParam('settings/exit-survey/confirm', backTo),
    },

    SETTINGS_SAVE_THE_WORLD: 'settings/teachersunite',

    KEYBOARD_SHORTCUTS: 'keyboard-shortcuts',

    NEW: 'new',
    NEW_CHAT: 'new/chat',
    NEW_CHAT_CONFIRM: 'new/chat/confirm',
    NEW_CHAT_EDIT_NAME: 'new/chat/confirm/name/edit',
    NEW_ROOM: 'new/room',

    NEW_REPORT_WORKSPACE_SELECTION: 'new-report-workspace-selection',
    REPORT: 'r',
    REPORT_WITH_ID: {
        route: 'r/:reportID?/:reportActionID?',
        getRoute: (reportID: string | undefined, reportActionID?: string, referrer?: string, moneyRequestReportActionID?: string, transactionID?: string, backTo?: string) => {
            if (!reportID) {
                Log.warn('Invalid reportID is used to build the REPORT_WITH_ID route');
            }
            const baseRoute = reportActionID ? (`r/${reportID}/${reportActionID}` as const) : (`r/${reportID}` as const);

            const queryParams: string[] = [];
            if (referrer) {
                queryParams.push(`referrer=${encodeURIComponent(referrer)}`);
            }

            // When we are opening a transaction thread but don't have the transaction report created yet we need to pass the moneyRequestReportActionID and transactionID so we can send those to the OpenReport call and create the transaction report
            if (moneyRequestReportActionID && transactionID) {
                queryParams.push(`moneyRequestReportActionID=${moneyRequestReportActionID}`);
                queryParams.push(`transactionID=${transactionID}`);
            }

            const queryString = queryParams.length > 0 ? `?${queryParams.join('&')}` : '';

            return getUrlWithBackToParam(`${baseRoute}${queryString}` as const, backTo);
        },
    },
    REPORT_ADD_ATTACHMENT: {
        route: 'r/:reportID/attachment/add',
        getRoute: (reportID: string, params?: AttachmentRouteParams) => {
            // eslint-disable-next-line @typescript-eslint/naming-convention
            const {reportID: _reportIDParam, ...restParams} = params ?? {};
            return getAttachmentRoute(`r/${reportID}/attachment/add`, restParams);
        },
    },
    REPORT_AVATAR: {
        route: 'r/:reportID/avatar',
        getRoute: (reportID: string, policyID?: string) => {
            if (policyID) {
                return `r/${reportID}/avatar?policyID=${policyID}` as const;
            }
            return `r/${reportID}/avatar` as const;
        },
    },
    EDIT_CURRENCY_REQUEST: {
        route: 'r/:threadReportID/edit/currency',
        getRoute: (threadReportID: string, currency: string, backTo: string) => `r/${threadReportID}/edit/currency?currency=${currency}&backTo=${backTo}` as const,
    },
    EDIT_REPORT_FIELD_REQUEST: {
        route: 'r/:reportID/edit/policyField/:policyID/:fieldID',
        getRoute: (reportID: string | undefined, policyID: string | undefined, fieldID: string, backTo?: string) => {
            if (!policyID || !reportID) {
                Log.warn('Invalid policyID or reportID is used to build the EDIT_REPORT_FIELD_REQUEST route', {
                    policyID,
                    reportID,
                });
            }
            return getUrlWithBackToParam(`r/${reportID}/edit/policyField/${policyID}/${encodeURIComponent(fieldID)}` as const, backTo);
        },
    },
    REPORT_WITH_ID_DETAILS_SHARE_CODE: {
        route: 'r/:reportID/details/shareCode',
        getRoute: (reportID: string | undefined, backTo?: string) => {
            if (!reportID) {
                Log.warn('Invalid reportID is used to build the REPORT_WITH_ID_DETAILS_SHARE_CODE route');
            }
            return getUrlWithBackToParam(`r/${reportID}/details/shareCode` as const, backTo);
        },
    },
    ATTACHMENTS: {
        route: 'attachment',
<<<<<<< HEAD
        getRoute: (params?: AttachmentRouteParams) => getAttachmentRoute('attachment', params),
=======
        getRoute: (
            reportID: string | undefined,
            attachmentID: string | undefined,
            type: ValueOf<typeof CONST.ATTACHMENT_TYPE> | undefined,
            url: string,
            accountID?: number,
            isAuthTokenRequired?: boolean,
            fileName?: string,
            attachmentLink?: string,
            hashKey?: number,
        ) => {
            const typeParam = type ? `&type=${type}` : '';
            const reportParam = reportID ? `&reportID=${reportID}` : '';
            const accountParam = accountID ? `&accountID=${accountID}` : '';
            const authTokenParam = isAuthTokenRequired ? '&isAuthTokenRequired=true' : '';
            const fileNameParam = fileName ? `&fileName=${fileName}` : '';
            const attachmentLinkParam = attachmentLink ? `&attachmentLink=${attachmentLink}` : '';
            const attachmentIDParam = attachmentID ? `&attachmentID=${attachmentID}` : '';
            const hashKeyParam = hashKey ? `&hashKey=${hashKey}` : '';

            return `attachment?source=${encodeURIComponent(url)}${typeParam}${reportParam}${attachmentIDParam}${accountParam}${authTokenParam}${fileNameParam}${attachmentLinkParam}${hashKeyParam}` as const;
        },
>>>>>>> f1779d10
    },
    REPORT_PARTICIPANTS: {
        route: 'r/:reportID/participants',
        getRoute: (reportID: string, backTo?: string) => getUrlWithBackToParam(`r/${reportID}/participants` as const, backTo),
    },
    REPORT_PARTICIPANTS_INVITE: {
        route: 'r/:reportID/participants/invite',
        getRoute: (reportID: string, backTo?: string) => getUrlWithBackToParam(`r/${reportID}/participants/invite` as const, backTo),
    },
    REPORT_PARTICIPANTS_DETAILS: {
        route: 'r/:reportID/participants/:accountID',
        getRoute: (reportID: string, accountID: number, backTo?: string) => getUrlWithBackToParam(`r/${reportID}/participants/${accountID}` as const, backTo),
    },
    REPORT_PARTICIPANTS_ROLE_SELECTION: {
        route: 'r/:reportID/participants/:accountID/role',
        getRoute: (reportID: string, accountID: number, backTo?: string) => getUrlWithBackToParam(`r/${reportID}/participants/${accountID}/role` as const, backTo),
    },
    REPORT_WITH_ID_DETAILS: {
        route: 'r/:reportID/details',
        getRoute: (reportID: string | number | undefined, backTo?: string) => {
            if (!reportID) {
                Log.warn('Invalid reportID is used to build the REPORT_WITH_ID_DETAILS route');
            }
            return getUrlWithBackToParam(`r/${reportID}/details`, backTo);
        },
    },
    REPORT_WITH_ID_DETAILS_EXPORT: {
        route: 'r/:reportID/details/export/:connectionName',
        getRoute: (reportID: string, connectionName: ConnectionName, backTo?: string) => getUrlWithBackToParam(`r/${reportID}/details/export/${connectionName as string}` as const, backTo),
    },
    REPORT_WITH_ID_CHANGE_WORKSPACE: {
        route: 'r/:reportID/change-workspace',
        getRoute: (reportID: string, backTo?: string) => getUrlWithBackToParam(`r/${reportID}/change-workspace` as const, backTo),
    },
    REPORT_SETTINGS: {
        route: 'r/:reportID/settings',
        getRoute: (reportID: string, backTo?: string) => getUrlWithBackToParam(`r/${reportID}/settings` as const, backTo),
    },
    REPORT_SETTINGS_NAME: {
        route: 'r/:reportID/settings/name',
        getRoute: (reportID: string, backTo?: string) => getUrlWithBackToParam(`r/${reportID}/settings/name` as const, backTo),
    },
    REPORT_SETTINGS_NOTIFICATION_PREFERENCES: {
        route: 'r/:reportID/settings/notification-preferences',
        getRoute: (reportID: string, backTo?: string) => getUrlWithBackToParam(`r/${reportID}/settings/notification-preferences` as const, backTo),
    },
    REPORT_SETTINGS_WRITE_CAPABILITY: {
        route: 'r/:reportID/settings/who-can-post',
        getRoute: (reportID: string, backTo?: string) => getUrlWithBackToParam(`r/${reportID}/settings/who-can-post` as const, backTo),
    },
    REPORT_SETTINGS_VISIBILITY: {
        route: 'r/:reportID/settings/visibility',
        getRoute: (reportID: string, backTo?: string) => getUrlWithBackToParam(`r/${reportID}/settings/visibility` as const, backTo),
    },
    SPLIT_BILL_DETAILS: {
        route: 'r/:reportID/split/:reportActionID',
        getRoute: (reportID: string | undefined, reportActionID: string, backTo?: string) => {
            if (!reportID) {
                Log.warn('Invalid reportID is used to build the SPLIT_BILL_DETAILS route');
            }
            return getUrlWithBackToParam(`r/${reportID}/split/${reportActionID}` as const, backTo);
        },
    },
    TASK_TITLE: {
        route: 'r/:reportID/title',
        getRoute: (reportID: string | undefined, backTo?: string) => {
            if (!reportID) {
                Log.warn('Invalid reportID is used to build the TASK_TITLE route');
            }
            return getUrlWithBackToParam(`r/${reportID}/title` as const, backTo);
        },
    },
    REPORT_DESCRIPTION: {
        route: 'r/:reportID/description',
        getRoute: (reportID: string | undefined, backTo?: string) => {
            if (!reportID) {
                Log.warn('Invalid reportID is used to build the REPORT_DESCRIPTION route');
            }
            return getUrlWithBackToParam(`r/${reportID}/description` as const, backTo);
        },
    },
    TASK_ASSIGNEE: {
        route: 'r/:reportID/assignee',
        getRoute: (reportID: string | undefined, backTo?: string) => {
            if (!reportID) {
                Log.warn('Invalid reportID is used to build the TASK_ASSIGNEE route');
            }
            return getUrlWithBackToParam(`r/${reportID}/assignee` as const, backTo);
        },
    },
    PRIVATE_NOTES_LIST: {
        route: 'r/:reportID/notes',
        getRoute: (reportID: string, backTo?: string) => getUrlWithBackToParam(`r/${reportID}/notes` as const, backTo),
    },
    PRIVATE_NOTES_EDIT: {
        route: 'r/:reportID/notes/:accountID/edit',
        getRoute: (reportID: string, accountID: number, backTo?: string) => getUrlWithBackToParam(`r/${reportID}/notes/${accountID}/edit` as const, backTo),
    },
    ROOM_MEMBERS: {
        route: 'r/:reportID/members',
        getRoute: (reportID: string, backTo?: string) => getUrlWithBackToParam(`r/${reportID}/members` as const, backTo),
    },
    ROOM_MEMBER_DETAILS: {
        route: 'r/:reportID/members/:accountID',
        getRoute: (reportID: string, accountID: number, backTo?: string) => getUrlWithBackToParam(`r/${reportID}/members/${accountID}` as const, backTo),
    },
    ROOM_INVITE: {
        route: 'r/:reportID/invite',
        getRoute: (reportID: string | undefined, backTo?: string) => {
            if (!reportID) {
                Log.warn('Invalid reportID is used to build the ROOM_INVITE route');
            }
            return getUrlWithBackToParam(`r/${reportID}/invite` as const, backTo);
        },
    },
    SPLIT_EXPENSE: {
        route: 'create/split-expense/overview/:reportID/:transactionID/:splitExpenseTransactionID?',
        getRoute: (reportID: string | undefined, originalTransactionID: string | undefined, splitExpenseTransactionID?: string, backTo?: string) => {
            if (!reportID || !originalTransactionID) {
                Log.warn(`Invalid ${reportID}(reportID) or ${originalTransactionID}(transactionID) is used to build the SPLIT_EXPENSE route`);
            }
            return getUrlWithBackToParam(`create/split-expense/overview/${reportID}/${originalTransactionID}${splitExpenseTransactionID ? `/${splitExpenseTransactionID}` : ''}`, backTo);
        },
    },
    SPLIT_EXPENSE_EDIT: {
        route: 'edit/split-expense/overview/:reportID/:transactionID/:splitExpenseTransactionID?',
        getRoute: (reportID: string | undefined, originalTransactionID: string | undefined, splitExpenseTransactionID?: string, backTo?: string) => {
            if (!reportID || !originalTransactionID) {
                Log.warn(`Invalid ${reportID}(reportID) or ${originalTransactionID}(transactionID) is used to build the SPLIT_EXPENSE_EDIT route`);
            }
            return getUrlWithBackToParam(`edit/split-expense/overview/${reportID}/${originalTransactionID}${splitExpenseTransactionID ? `/${splitExpenseTransactionID}` : ''}`, backTo);
        },
    },
    MONEY_REQUEST_HOLD_REASON: {
        route: ':type/edit/reason/:transactionID?/:searchHash?',
        getRoute: (type: ValueOf<typeof CONST.POLICY.TYPE>, transactionID: string, reportID: string, backTo: string, searchHash?: number) => {
            const route = searchHash
                ? (`${type as string}/edit/reason/${transactionID}/${searchHash}/?backTo=${backTo}&reportID=${reportID}` as const)
                : (`${type as string}/edit/reason/${transactionID}/?backTo=${backTo}&reportID=${reportID}` as const);
            return route;
        },
    },
    MONEY_REQUEST_CREATE: {
        route: ':action/:iouType/start/:transactionID/:reportID/:backToReport?',
        getRoute: (action: IOUAction, iouType: IOUType, transactionID: string, reportID: string, backToReport?: string) =>
            `${action as string}/${iouType as string}/start/${transactionID}/${reportID}/${backToReport ?? ''}` as const,
    },
    MONEY_REQUEST_STEP_SEND_FROM: {
        route: 'create/:iouType/from/:transactionID/:reportID',
        getRoute: (iouType: IOUType, transactionID: string, reportID: string, backTo = '') => getUrlWithBackToParam(`create/${iouType as string}/from/${transactionID}/${reportID}`, backTo),
    },
    MONEY_REQUEST_STEP_COMPANY_INFO: {
        route: 'create/:iouType/company-info/:transactionID/:reportID',
        getRoute: (iouType: IOUType, transactionID: string, reportID: string, backTo = '') =>
            getUrlWithBackToParam(`create/${iouType as string}/company-info/${transactionID}/${reportID}`, backTo),
    },
    MONEY_REQUEST_STEP_CONFIRMATION: {
        route: ':action/:iouType/confirmation/:transactionID/:reportID/:backToReport?',
        getRoute: (action: IOUAction, iouType: IOUType, transactionID: string, reportID: string | undefined, backToReport?: string, participantsAutoAssigned?: boolean) =>
            `${action as string}/${iouType as string}/confirmation/${transactionID}/${reportID}/${backToReport ?? ''}${
                participantsAutoAssigned ? '?participantsAutoAssigned=true' : ''
            }` as const,
    },
    MONEY_REQUEST_STEP_AMOUNT: {
        route: ':action/:iouType/amount/:transactionID/:reportID/:pageIndex?/:backToReport?',
        getRoute: (action: IOUAction, iouType: IOUType, transactionID: string | undefined, reportID: string | undefined, pageIndex: string, backTo = '') => {
            if (!transactionID || !reportID) {
                Log.warn('Invalid transactionID or reportID is used to build the MONEY_REQUEST_STEP_AMOUNT route');
            }
            return getUrlWithBackToParam(`${action as string}/${iouType as string}/amount/${transactionID}/${reportID}/${pageIndex}`, backTo);
        },
    },
    MONEY_REQUEST_STEP_TAX_RATE: {
        route: ':action/:iouType/taxRate/:transactionID/:reportID?',
        getRoute: (action: IOUAction, iouType: IOUType, transactionID: string | undefined, reportID: string | undefined, backTo = '') => {
            if (!transactionID || !reportID) {
                Log.warn('Invalid transactionID or reportID is used to build the MONEY_REQUEST_STEP_TAX_RATE route');
            }
            return getUrlWithBackToParam(`${action as string}/${iouType as string}/taxRate/${transactionID}/${reportID}`, backTo);
        },
    },
    MONEY_REQUEST_STEP_TAX_AMOUNT: {
        route: ':action/:iouType/taxAmount/:transactionID/:reportID?',
        getRoute: (action: IOUAction, iouType: IOUType, transactionID: string | undefined, reportID: string | undefined, backTo = '') => {
            if (!transactionID || !reportID) {
                Log.warn('Invalid transactionID or reportID is used to build the MONEY_REQUEST_STEP_TAX_AMOUNT route');
            }
            return getUrlWithBackToParam(`${action as string}/${iouType as string}/taxAmount/${transactionID}/${reportID}`, backTo);
        },
    },
    MONEY_REQUEST_STEP_CATEGORY: {
        route: ':action/:iouType/category/:transactionID/:reportID/:reportActionID?',
        getRoute: (action: IOUAction, iouType: IOUType, transactionID: string | undefined, reportID: string | undefined, backTo = '', reportActionID?: string) => {
            if (!transactionID || !reportID) {
                Log.warn('Invalid transactionID or reportID is used to build the MONEY_REQUEST_STEP_CATEGORY route');
            }
            return getUrlWithBackToParam(`${action as string}/${iouType as string}/category/${transactionID}/${reportID}${reportActionID ? `/${reportActionID}` : ''}`, backTo);
        },
    },
    MONEY_REQUEST_ATTENDEE: {
        route: ':action/:iouType/attendees/:transactionID/:reportID',
        getRoute: (action: IOUAction, iouType: IOUType, transactionID: string | undefined, reportID: string | undefined, backTo = '') => {
            if (!transactionID || !reportID) {
                Log.warn('Invalid transactionID or reportID is used to build the MONEY_REQUEST_ATTENDEE route');
            }
            return getUrlWithBackToParam(`${action as string}/${iouType as string}/attendees/${transactionID}/${reportID}`, backTo);
        },
    },
    MONEY_REQUEST_ACCOUNTANT: {
        route: ':action/:iouType/accountant/:transactionID/:reportID',
        getRoute: (action: IOUAction, iouType: IOUType, transactionID: string | undefined, reportID: string | undefined, backTo = '') => {
            if (!transactionID || !reportID) {
                Log.warn('Invalid transactionID or reportID is used to build the MONEY_REQUEST_ACCOUNTANT route');
            }
            return getUrlWithBackToParam(`${action as string}/${iouType as string}/accountant/${transactionID}/${reportID}`, backTo);
        },
    },
    MONEY_REQUEST_UPGRADE: {
        route: ':action/:iouType/upgrade/:transactionID/:reportID',
        getRoute: (action: IOUAction, iouType: IOUType, transactionID: string, reportID: string, backTo = '') =>
            getUrlWithBackToParam(`${action as string}/${iouType as string}/upgrade/${transactionID}/${reportID}`, backTo),
    },
    MONEY_REQUEST_STEP_DESTINATION: {
        route: ':action/:iouType/destination/:transactionID/:reportID',
        getRoute: (action: IOUAction, iouType: IOUType, transactionID: string, reportID: string, backTo = '') =>
            getUrlWithBackToParam(`${action as string}/${iouType as string}/destination/${transactionID}/${reportID}`, backTo),
    },
    MONEY_REQUEST_STEP_TIME: {
        route: ':action/:iouType/time/:transactionID/:reportID',
        getRoute: (action: IOUAction, iouType: IOUType, transactionID: string, reportID: string, backTo = '') =>
            getUrlWithBackToParam(`${action as string}/${iouType as string}/time/${transactionID}/${reportID}`, backTo),
    },
    MONEY_REQUEST_STEP_SUBRATE: {
        route: ':action/:iouType/subrate/:transactionID/:reportID/:pageIndex',
        getRoute: (action: IOUAction, iouType: IOUType, transactionID: string, reportID: string, backTo = '') =>
            getUrlWithBackToParam(`${action as string}/${iouType as string}/subrate/${transactionID}/${reportID}/0`, backTo),
    },
    MONEY_REQUEST_STEP_DESTINATION_EDIT: {
        route: ':action/:iouType/destination/:transactionID/:reportID/edit',
        getRoute: (action: IOUAction, iouType: IOUType, transactionID: string, reportID: string, backTo = '') =>
            getUrlWithBackToParam(`${action as string}/${iouType as string}/destination/${transactionID}/${reportID}/edit`, backTo),
    },
    MONEY_REQUEST_STEP_TIME_EDIT: {
        route: ':action/:iouType/time/:transactionID/:reportID/edit',
        getRoute: (action: IOUAction, iouType: IOUType, transactionID: string, reportID: string, backTo = '') =>
            getUrlWithBackToParam(`${action as string}/${iouType as string}/time/${transactionID}/${reportID}/edit`, backTo),
    },
    MONEY_REQUEST_STEP_SUBRATE_EDIT: {
        route: ':action/:iouType/subrate/:transactionID/:reportID/edit/:pageIndex',
        getRoute: (action: IOUAction, iouType: IOUType, transactionID: string, reportID: string, pageIndex = 0, backTo = '') =>
            getUrlWithBackToParam(`${action as string}/${iouType as string}/subrate/${transactionID}/${reportID}/edit/${pageIndex}`, backTo),
    },
    MONEY_REQUEST_STEP_REPORT: {
        route: ':action/:iouType/report/:transactionID/:reportID',
        getRoute: (action: IOUAction, iouType: IOUType, transactionID: string, reportID: string, backTo = '') =>
            getUrlWithBackToParam(`${action as string}/${iouType as string}/report/${transactionID}/${reportID}`, backTo),
    },
    MONEY_REQUEST_EDIT_REPORT: {
        route: ':action/:iouType/report/:reportID/edit',
        getRoute: (action: IOUAction, iouType: IOUType, reportID?: string, backTo = '') => {
            if (!reportID) {
                Log.warn('Invalid reportID while building route MONEY_REQUEST_EDIT_REPORT');
            }
            return getUrlWithBackToParam(`${action as string}/${iouType as string}/report/${reportID}/edit`, backTo);
        },
    },
    SETTINGS_TAGS_ROOT: {
        route: 'settings/:policyID/tags',
        getRoute: (policyID: string | undefined, backTo = '') => {
            if (!policyID) {
                Log.warn('Invalid policyID while building route SETTINGS_TAGS_ROOT');
            }
            return getUrlWithBackToParam(`settings/${policyID}/tags`, backTo);
        },
    },
    SETTINGS_TAGS_SETTINGS: {
        route: 'settings/:policyID/tags/settings',
        getRoute: (policyID: string, backTo = '') => getUrlWithBackToParam(`settings/${policyID}/tags/settings` as const, backTo),
    },
    SETTINGS_TAGS_EDIT: {
        route: 'settings/:policyID/tags/:orderWeight/edit',
        getRoute: (policyID: string, orderWeight: number, backTo = '') => getUrlWithBackToParam(`settings/${policyID}/tags/${orderWeight}/edit` as const, backTo),
    },
    SETTINGS_TAG_CREATE: {
        route: 'settings/:policyID/tags/new',
        getRoute: (policyID: string, backTo = '') => getUrlWithBackToParam(`settings/${policyID}/tags/new` as const, backTo),
    },
    SETTINGS_TAG_EDIT: {
        route: 'settings/:policyID/tag/:orderWeight/:tagName/edit',
        getRoute: (policyID: string, orderWeight: number, tagName: string, backTo = '') =>
            getUrlWithBackToParam(`settings/${policyID}/tag/${orderWeight}/${encodeURIComponent(tagName)}/edit` as const, backTo),
    },
    SETTINGS_TAG_SETTINGS: {
        route: 'settings/:policyID/tag/:orderWeight/:tagName',
        getRoute: (policyID: string, orderWeight: number, tagName: string, backTo = '') =>
            getUrlWithBackToParam(`settings/${policyID}/tag/${orderWeight}/${encodeURIComponent(tagName)}` as const, backTo),
    },
    SETTINGS_TAG_APPROVER: {
        route: 'settings/:policyID/tag/:orderWeight/:tagName/approver',
        getRoute: (policyID: string, orderWeight: number, tagName: string, backTo = '') =>
            getUrlWithBackToParam(`settings/${policyID}/tag/${orderWeight}/${encodeURIComponent(tagName)}/approver` as const, backTo),
    },
    SETTINGS_TAG_LIST_VIEW: {
        route: 'settings/:policyID/tag-list/:orderWeight',
        getRoute: (policyID: string, orderWeight: number, backTo = '') => getUrlWithBackToParam(`settings/${policyID}/tag-list/${orderWeight}` as const, backTo),
    },
    SETTINGS_TAG_GL_CODE: {
        route: 'settings/:policyID/tag/:orderWeight/:tagName/gl-code',
        getRoute: (policyID: string, orderWeight: number, tagName: string, backTo = '') =>
            getUrlWithBackToParam(`settings/${policyID}/tag/${orderWeight}/${encodeURIComponent(tagName)}/gl-code` as const, backTo),
    },
    SETTINGS_TAGS_IMPORT: {
        route: 'settings/:policyID/tags/import',
        getRoute: (policyID: string, backTo = '') => getUrlWithBackToParam(`settings/${policyID}/tags/import` as const, backTo),
    },
    SETTINGS_TAGS_IMPORTED: {
        route: 'settings/:policyID/tags/imported',
        getRoute: (policyID: string, backTo = '') => getUrlWithBackToParam(`settings/${policyID}/tags/imported` as const, backTo),
    },
    SETTINGS_CATEGORIES_ROOT: {
        route: 'settings/:policyID/categories',
        getRoute: (policyID: string, backTo = '') => getUrlWithBackToParam(`settings/${policyID}/categories`, backTo),
    },
    SETTINGS_CATEGORY_SETTINGS: {
        route: 'settings/:policyID/category/:categoryName',
        getRoute: (policyID: string, categoryName: string, backTo = '') => getUrlWithBackToParam(`settings/${policyID}/category/${encodeURIComponent(categoryName)}`, backTo),
    },
    SETTINGS_CATEGORIES_SETTINGS: {
        route: 'settings/:policyID/categories/settings',
        getRoute: (policyID: string, backTo = '') => getUrlWithBackToParam(`settings/${policyID}/categories/settings`, backTo),
    },
    SETTINGS_CATEGORY_CREATE: {
        route: 'settings/:policyID/categories/new',
        getRoute: (policyID: string, backTo = '') => getUrlWithBackToParam(`settings/${policyID}/categories/new`, backTo),
    },
    SETTINGS_CATEGORY_EDIT: {
        route: 'settings/:policyID/category/:categoryName/edit',
        getRoute: (policyID: string, categoryName: string, backTo = '') => getUrlWithBackToParam(`settings/${policyID}/category/${encodeURIComponent(categoryName)}/edit`, backTo),
    },
    SETTINGS_CATEGORIES_IMPORT: {
        route: 'settings/:policyID/categories/import',
        getRoute: (policyID: string, backTo = '') => getUrlWithBackToParam(`settings/${policyID}/categories/import` as const, backTo),
    },
    SETTINGS_CATEGORIES_IMPORTED: {
        route: 'settings/:policyID/categories/imported',
        getRoute: (policyID: string, backTo = '') => getUrlWithBackToParam(`settings/${policyID}/categories/imported` as const, backTo),
    },
    SETTINGS_CATEGORY_PAYROLL_CODE: {
        route: 'settings/:policyID/category/:categoryName/payroll-code',
        getRoute: (policyID: string, categoryName: string, backTo = '') =>
            getUrlWithBackToParam(`settings/${policyID}/category/${encodeURIComponent(categoryName)}/payroll-code` as const, backTo),
    },
    SETTINGS_CATEGORY_GL_CODE: {
        route: 'settings/:policyID/category/:categoryName/gl-code',
        getRoute: (policyID: string, categoryName: string, backTo = '') =>
            getUrlWithBackToParam(`settings/${policyID}/category/${encodeURIComponent(categoryName)}/gl-code` as const, backTo),
    },
    MONEY_REQUEST_STEP_CURRENCY: {
        route: ':action/:iouType/currency/:transactionID/:reportID/:pageIndex?',
        getRoute: (action: IOUAction, iouType: IOUType, transactionID: string, reportID: string, pageIndex = '', currency = '', backTo = '') =>
            getUrlWithBackToParam(`${action as string}/${iouType as string}/currency/${transactionID}/${reportID}/${pageIndex}?currency=${currency}`, backTo),
    },
    MONEY_REQUEST_STEP_DATE: {
        route: ':action/:iouType/date/:transactionID/:reportID/:reportActionID?',
        getRoute: (action: IOUAction, iouType: IOUType, transactionID: string | undefined, reportID: string | undefined, backTo = '', reportActionID?: string) => {
            if (!transactionID || !reportID) {
                Log.warn('Invalid transactionID or reportID is used to build the MONEY_REQUEST_STEP_DATE route');
            }
            return getUrlWithBackToParam(`${action as string}/${iouType as string}/date/${transactionID}/${reportID}${reportActionID ? `/${reportActionID}` : ''}`, backTo);
        },
    },
    MONEY_REQUEST_STEP_DESCRIPTION: {
        route: ':action/:iouType/description/:transactionID/:reportID/:reportActionID?',
        getRoute: (action: IOUAction, iouType: IOUType, transactionID: string | undefined, reportID: string | undefined, backTo = '', reportActionID?: string) => {
            if (!transactionID || !reportID) {
                Log.warn('Invalid transactionID or reportID is used to build the MONEY_REQUEST_STEP_DESCRIPTION route');
            }
            return getUrlWithBackToParam(`${action as string}/${iouType as string}/description/${transactionID}/${reportID}${reportActionID ? `/${reportActionID}` : ''}`, backTo);
        },
    },
    MONEY_REQUEST_STEP_DISTANCE: {
        route: ':action/:iouType/distance/:transactionID/:reportID',
        getRoute: (action: IOUAction, iouType: IOUType, transactionID: string | undefined, reportID: string | undefined, backTo = '') => {
            if (!transactionID || !reportID) {
                Log.warn('Invalid transactionID or reportID is used to build the MONEY_REQUEST_STEP_DISTANCE route');
            }
            return getUrlWithBackToParam(`${action as string}/${iouType as string}/distance/${transactionID}/${reportID}`, backTo);
        },
    },
    MONEY_REQUEST_STEP_DISTANCE_RATE: {
        route: ':action/:iouType/distanceRate/:transactionID/:reportID',
        getRoute: (action: IOUAction, iouType: IOUType, transactionID: string | undefined, reportID: string | undefined, backTo = '') => {
            if (!transactionID || !reportID) {
                Log.warn('Invalid transactionID or reportID is used to build the MONEY_REQUEST_STEP_DISTANCE_RATE route');
            }
            return getUrlWithBackToParam(`${action as string}/${iouType as string}/distanceRate/${transactionID}/${reportID}`, backTo);
        },
    },
    MONEY_REQUEST_STEP_MERCHANT: {
        route: ':action/:iouType/merchant/:transactionID/:reportID',
        getRoute: (action: IOUAction, iouType: IOUType, transactionID: string | undefined, reportID: string | undefined, backTo = '') => {
            if (!transactionID || !reportID) {
                Log.warn('Invalid transactionID or reportID is used to build the MONEY_REQUEST_STEP_MERCHANT route');
            }
            return getUrlWithBackToParam(`${action as string}/${iouType as string}/merchant/${transactionID}/${reportID}`, backTo);
        },
    },
    MONEY_REQUEST_STEP_PARTICIPANTS: {
        route: ':action/:iouType/participants/:transactionID/:reportID',
        getRoute: (iouType: IOUType, transactionID: string | undefined, reportID: string | undefined, backTo = '', action: IOUAction = 'create') =>
            getUrlWithBackToParam(`${action as string}/${iouType as string}/participants/${transactionID}/${reportID}`, backTo),
    },
    MONEY_REQUEST_STEP_SPLIT_PAYER: {
        route: ':action/:iouType/confirmation/:transactionID/:reportID/payer',
        getRoute: (action: IOUAction, iouType: IOUType, transactionID: string, reportID: string, backTo = '') =>
            getUrlWithBackToParam(`${action as string}/${iouType as string}/confirmation/${transactionID}/${reportID}/payer`, backTo),
    },
    MONEY_REQUEST_STEP_SCAN: {
        route: ':action/:iouType/scan/:transactionID/:reportID',
        getRoute: (action: IOUAction, iouType: IOUType, transactionID: string | undefined, reportID: string | undefined, backTo = '') => {
            if (!transactionID || !reportID) {
                Log.warn('Invalid transactionID or reportID is used to build the MONEY_REQUEST_STEP_SCAN route');
            }
            return getUrlWithBackToParam(`${action as string}/${iouType as string}/scan/${transactionID}/${reportID}`, backTo);
        },
    },
    MONEY_REQUEST_STEP_TAG: {
        route: ':action/:iouType/tag/:orderWeight/:transactionID/:reportID/:reportActionID?',
        getRoute: (action: IOUAction, iouType: IOUType, orderWeight: number, transactionID: string, reportID?: string, backTo = '', reportActionID?: string) =>
            getUrlWithBackToParam(
                `${action as string}/${iouType as string}/tag/${orderWeight}/${transactionID}${reportID ? `/${reportID}` : ''}${reportActionID ? `/${reportActionID}` : ''}`,
                backTo,
            ),
    },
    MONEY_REQUEST_STEP_WAYPOINT: {
        route: ':action/:iouType/waypoint/:transactionID/:reportID/:pageIndex',
        getRoute: (action: IOUAction, iouType: IOUType, transactionID: string, reportID?: string, pageIndex = '', backTo = '') =>
            getUrlWithBackToParam(`${action as string}/${iouType as string}/waypoint/${transactionID}/${reportID}/${pageIndex}`, backTo),
    },
    // This URL is used as a redirect to one of the create tabs below. This is so that we can message users with a link
    // straight to those flows without needing to have optimistic transaction and report IDs.
    MONEY_REQUEST_START: {
        route: 'start/:iouType/:iouRequestType',
        getRoute: (iouType: IOUType, iouRequestType: IOURequestType) => `start/${iouType as string}/${iouRequestType as string}` as const,
    },
    MONEY_REQUEST_CREATE_TAB_DISTANCE: {
        route: ':action/:iouType/start/:transactionID/:reportID/distance/:backToReport?',
        getRoute: (action: IOUAction, iouType: IOUType, transactionID: string, reportID: string, backToReport?: string) =>
            `create/${iouType as string}/start/${transactionID}/${reportID}/distance/${backToReport ?? ''}` as const,
    },
    MONEY_REQUEST_CREATE_TAB_MANUAL: {
        route: ':action/:iouType/start/:transactionID/:reportID/manual/:backToReport?',
        getRoute: (action: IOUAction, iouType: IOUType, transactionID: string, reportID: string, backToReport?: string) =>
            `${action as string}/${iouType as string}/start/${transactionID}/${reportID}/manual/${backToReport ?? ''}` as const,
    },
    MONEY_REQUEST_CREATE_TAB_SCAN: {
        route: ':action/:iouType/start/:transactionID/:reportID/scan/:backToReport?',
        getRoute: (action: IOUAction, iouType: IOUType, transactionID: string, reportID: string, backToReport?: string) =>
            `create/${iouType as string}/start/${transactionID}/${reportID}/scan/${backToReport ?? ''}` as const,
    },
    MONEY_REQUEST_CREATE_TAB_PER_DIEM: {
        route: ':action/:iouType/start/:transactionID/:reportID/per-diem/:backToReport?',
        getRoute: (action: IOUAction, iouType: IOUType, transactionID: string, reportID: string, backToReport?: string) =>
            `create/${iouType as string}/start/${transactionID}/${reportID}/per-diem/${backToReport ?? ''}` as const,
    },

    MONEY_REQUEST_STATE_SELECTOR: {
        route: 'submit/state',

        getRoute: (state?: string, backTo?: string, label?: string) =>
            `${getUrlWithBackToParam(`submit/state${state ? `?state=${encodeURIComponent(state)}` : ''}`, backTo)}${
                // the label param can be an empty string so we cannot use a nullish ?? operator
                // eslint-disable-next-line @typescript-eslint/prefer-nullish-coalescing
                label ? `${backTo || state ? '&' : '?'}label=${encodeURIComponent(label)}` : ''
            }` as const,
    },
    IOU_SEND_ADD_BANK_ACCOUNT: 'pay/new/add-bank-account',
    IOU_SEND_ADD_DEBIT_CARD: 'pay/new/add-debit-card',
    IOU_SEND_ENABLE_PAYMENTS: 'pay/new/enable-payments',

    NEW_TASK: {
        route: 'new/task',
        getRoute: (backTo?: string) => getUrlWithBackToParam('new/task', backTo),
    },
    NEW_TASK_ASSIGNEE: {
        route: 'new/task/assignee',
        getRoute: (backTo?: string) => getUrlWithBackToParam('new/task/assignee', backTo),
    },
    NEW_TASK_SHARE_DESTINATION: 'new/task/share-destination',
    NEW_TASK_DETAILS: {
        route: 'new/task/details',
        getRoute: (backTo?: string) => getUrlWithBackToParam('new/task/details', backTo),
    },
    NEW_TASK_TITLE: {
        route: 'new/task/title',
        getRoute: (backTo?: string) => getUrlWithBackToParam('new/task/title', backTo),
    },
    NEW_TASK_DESCRIPTION: {
        route: 'new/task/description',
        getRoute: (backTo?: string) => getUrlWithBackToParam('new/task/description', backTo),
    },

    TEACHERS_UNITE: 'settings/teachersunite',
    I_KNOW_A_TEACHER: 'settings/teachersunite/i-know-a-teacher',
    I_AM_A_TEACHER: 'settings/teachersunite/i-am-a-teacher',
    INTRO_SCHOOL_PRINCIPAL: 'settings/teachersunite/intro-school-principal',

    ERECEIPT: {
        route: 'eReceipt/:transactionID',
        getRoute: (transactionID: string) => `eReceipt/${transactionID}` as const,
    },

    WORKSPACE_NEW: 'workspace/new',
    WORKSPACE_NEW_ROOM: 'workspace/new-room',
    WORKSPACE_INITIAL: {
        route: 'settings/workspaces/:policyID',
        getRoute: (policyID: string | undefined, backTo?: string) => {
            if (!policyID) {
                Log.warn('Invalid policyID is used to build the WORKSPACE_INITIAL route');
            }
            return `${getUrlWithBackToParam(`settings/workspaces/${policyID}`, backTo)}` as const;
        },
    },
    WORKSPACE_INVITE: {
        route: 'settings/workspaces/:policyID/invite',
        getRoute: (policyID: string, backTo?: string) => `${getUrlWithBackToParam(`settings/workspaces/${policyID}/invite`, backTo)}` as const,
    },
    WORKSPACE_INVITE_MESSAGE: {
        route: 'settings/workspaces/:policyID/invite-message',
        getRoute: (policyID: string, backTo?: string) => `${getUrlWithBackToParam(`settings/workspaces/${policyID}/invite-message`, backTo)}` as const,
    },
    WORKSPACE_INVITE_MESSAGE_ROLE: {
        route: 'settings/workspaces/:policyID/invite-message/role',
        getRoute: (policyID: string, backTo?: string) => `${getUrlWithBackToParam(`settings/workspaces/${policyID}/invite-message/role`, backTo)}` as const,
    },
    WORKSPACE_OVERVIEW: {
        route: 'settings/workspaces/:policyID/overview',
        getRoute: (policyID: string | undefined, backTo?: string) => {
            if (!policyID) {
                Log.warn('Invalid policyID is used to build the WORKSPACE_OVERVIEW route');
            }
            return getUrlWithBackToParam(`settings/workspaces/${policyID}/overview` as const, backTo);
        },
    },
    WORKSPACE_OVERVIEW_ADDRESS: {
        route: 'settings/workspaces/:policyID/overview/address',
        getRoute: (policyID: string | undefined, backTo?: string) => {
            if (!policyID) {
                Log.warn('Invalid policyID is used to build the WORKSPACE_OVERVIEW_ADDRESS route');
            }
            return getUrlWithBackToParam(`settings/workspaces/${policyID}/overview/address` as const, backTo);
        },
    },
    WORKSPACE_OVERVIEW_PLAN: {
        route: 'settings/workspaces/:policyID/overview/plan',
        getRoute: (policyID: string, backTo?: string) => getUrlWithBackToParam(`settings/workspaces/${policyID}/overview/plan` as const, backTo),
    },
    WORKSPACE_ACCOUNTING: {
        route: 'settings/workspaces/:policyID/accounting',
        getRoute: (policyID: string) => `settings/workspaces/${policyID}/accounting` as const,
    },
    WORKSPACE_OVERVIEW_CURRENCY: {
        route: 'settings/workspaces/:policyID/overview/currency',
        getRoute: (policyID: string) => `settings/workspaces/${policyID}/overview/currency` as const,
    },
    POLICY_ACCOUNTING_QUICKBOOKS_ONLINE_EXPORT: {
        route: 'settings/workspaces/:policyID/accounting/quickbooks-online/export',
        getRoute: (policyID: string | undefined, backTo?: string) => {
            if (!policyID) {
                Log.warn('Invalid policyID is used to build the POLICY_ACCOUNTING_QUICKBOOKS_ONLINE_EXPORT route');
            }
            return getUrlWithBackToParam(`settings/workspaces/${policyID}/accounting/quickbooks-online/export` as const, backTo, false);
        },
    },
    POLICY_ACCOUNTING_QUICKBOOKS_ONLINE_COMPANY_CARD_EXPENSE_ACCOUNT: {
        route: 'settings/workspaces/:policyID/accounting/quickbooks-online/export/company-card-expense-account',
        getRoute: (policyID: string, backTo?: string) =>
            getUrlWithBackToParam(`settings/workspaces/${policyID}/accounting/quickbooks-online/export/company-card-expense-account` as const, backTo),
    },
    POLICY_ACCOUNTING_QUICKBOOKS_ONLINE_COMPANY_CARD_EXPENSE_ACCOUNT_SELECT: {
        route: 'settings/workspaces/:policyID/accounting/quickbooks-online/export/company-card-expense-account/account-select',
        getRoute: (policyID: string | undefined, backTo?: string) => {
            if (!policyID) {
                Log.warn('Invalid policyID is used to build the POLICY_ACCOUNTING_QUICKBOOKS_ONLINE_COMPANY_CARD_EXPENSE_ACCOUNT_SELECT route');
            }
            return getUrlWithBackToParam(`settings/workspaces/${policyID}/accounting/quickbooks-online/export/company-card-expense-account/account-select` as const, backTo);
        },
    },
    POLICY_ACCOUNTING_QUICKBOOKS_ONLINE_NON_REIMBURSABLE_DEFAULT_VENDOR_SELECT: {
        route: 'settings/workspaces/:policyID/accounting/quickbooks-online/export/company-card-expense-account/default-vendor-select',
        getRoute: (policyID: string | undefined) => {
            if (!policyID) {
                Log.warn('Invalid policyID is used to build the POLICY_ACCOUNTING_QUICKBOOKS_ONLINE_NON_REIMBURSABLE_DEFAULT_VENDOR_SELECT route');
            }
            return `settings/workspaces/${policyID}/accounting/quickbooks-online/export/company-card-expense-account/default-vendor-select` as const;
        },
    },
    POLICY_ACCOUNTING_QUICKBOOKS_ONLINE_COMPANY_CARD_EXPENSE_SELECT: {
        route: 'settings/workspaces/:policyID/accounting/quickbooks-online/export/company-card-expense-account/card-select',
        getRoute: (policyID: string | undefined, backTo?: string) => {
            if (!policyID) {
                Log.warn('Invalid policyID is used to build the POLICY_ACCOUNTING_QUICKBOOKS_ONLINE_COMPANY_CARD_EXPENSE_SELECT route');
            }
            return getUrlWithBackToParam(`settings/workspaces/${policyID}/accounting/quickbooks-online/export/company-card-expense-account/card-select` as const, backTo);
        },
    },
    POLICY_ACCOUNTING_QUICKBOOKS_ONLINE_INVOICE_ACCOUNT_SELECT: {
        route: 'settings/workspaces/:policyID/accounting/quickbooks-online/export/invoice-account-select',
        getRoute: (policyID: string, backTo?: string) => getUrlWithBackToParam(`settings/workspaces/${policyID}/accounting/quickbooks-online/export/invoice-account-select` as const, backTo),
    },
    POLICY_ACCOUNTING_QUICKBOOKS_ONLINE_PREFERRED_EXPORTER: {
        route: 'settings/workspaces/:policyID/accounting/quickbooks-online/export/preferred-exporter',
        getRoute: (policyID: string, backTo?: string) => getUrlWithBackToParam(`settings/workspaces/${policyID}/accounting/quickbooks-online/export/preferred-exporter` as const, backTo),
    },
    POLICY_ACCOUNTING_QUICKBOOKS_ONLINE_EXPORT_OUT_OF_POCKET_EXPENSES: {
        route: 'settings/workspaces/:policyID/accounting/quickbooks-online/export/out-of-pocket-expense',
        getRoute: (policyID: string, backTo?: string) => getUrlWithBackToParam(`settings/workspaces/${policyID}/accounting/quickbooks-online/export/out-of-pocket-expense` as const, backTo),
    },
    POLICY_ACCOUNTING_QUICKBOOKS_ONLINE_EXPORT_OUT_OF_POCKET_EXPENSES_ACCOUNT_SELECT: {
        route: 'settings/workspaces/:policyID/accounting/quickbooks-online/export/out-of-pocket-expense/account-select',
        getRoute: (policyID: string, backTo?: string) =>
            getUrlWithBackToParam(`settings/workspaces/${policyID}/accounting/quickbooks-online/export/out-of-pocket-expense/account-select` as const, backTo),
    },
    POLICY_ACCOUNTING_QUICKBOOKS_ONLINE_EXPORT_OUT_OF_POCKET_EXPENSES_SELECT: {
        route: 'settings/workspaces/:policyID/accounting/quickbooks-online/export/out-of-pocket-expense/entity-select',
        getRoute: (policyID: string, backTo?: string) =>
            getUrlWithBackToParam(`settings/workspaces/${policyID}/accounting/quickbooks-online/export/out-of-pocket-expense/entity-select` as const, backTo),
    },
    POLICY_ACCOUNTING_QUICKBOOKS_ONLINE_EXPORT_DATE_SELECT: {
        route: 'settings/workspaces/:policyID/accounting/quickbooks-online/export/date-select',
        getRoute: (policyID: string, backTo?: string) => getUrlWithBackToParam(`settings/workspaces/${policyID}/accounting/quickbooks-online/export/date-select` as const, backTo),
    },
    POLICY_ACCOUNTING_QUICKBOOKS_DESKTOP_COMPANY_CARD_EXPENSE_ACCOUNT_SELECT: {
        route: 'settings/workspaces/:policyID/accounting/quickbooks-desktop/export/company-card-expense-account/account-select',
        getRoute: (policyID?: string, backTo?: string) => {
            if (!policyID) {
                Log.warn('Invalid policyID is used to build the POLICY_ACCOUNTING_QUICKBOOKS_DESKTOP_COMPANY_CARD_EXPENSE_ACCOUNT_SELECT route');
            }
            return getUrlWithBackToParam(`settings/workspaces/${policyID}/accounting/quickbooks-desktop/export/company-card-expense-account/account-select` as const, backTo);
        },
    },
    POLICY_ACCOUNTING_QUICKBOOKS_DESKTOP_COMPANY_CARD_EXPENSE_SELECT: {
        route: 'settings/workspaces/:policyID/accounting/quickbooks-desktop/export/company-card-expense-account/card-select',
        getRoute: (policyID?: string, backTo?: string) => {
            if (!policyID) {
                Log.warn('Invalid policyID is used to build the POLICY_ACCOUNTING_QUICKBOOKS_DESKTOP_COMPANY_CARD_EXPENSE_SELECT route');
            }
            return getUrlWithBackToParam(`settings/workspaces/${policyID}/accounting/quickbooks-desktop/export/company-card-expense-account/card-select` as const, backTo);
        },
    },
    POLICY_ACCOUNTING_QUICKBOOKS_DESKTOP_NON_REIMBURSABLE_DEFAULT_VENDOR_SELECT: {
        route: 'settings/workspaces/:policyID/accounting/quickbooks-desktop/export/company-card-expense-account/default-vendor-select',
        getRoute: (policyID?: string) => {
            if (!policyID) {
                Log.warn('Invalid policyID is used to build the POLICY_ACCOUNTING_QUICKBOOKS_DESKTOP_NON_REIMBURSABLE_DEFAULT_VENDOR_SELECT route');
            }
            return `settings/workspaces/${policyID}/accounting/quickbooks-desktop/export/company-card-expense-account/default-vendor-select` as const;
        },
    },
    POLICY_ACCOUNTING_QUICKBOOKS_DESKTOP_COMPANY_CARD_EXPENSE_ACCOUNT: {
        route: 'settings/workspaces/:policyID/accounting/quickbooks-desktop/export/company-card-expense-account',
        getRoute: (policyID?: string, backTo?: string) => {
            if (!policyID) {
                Log.warn('Invalid policyID is used to build the POLICY_ACCOUNTING_QUICKBOOKS_DESKTOP_COMPANY_CARD_EXPENSE_ACCOUNT route');
            }
            return getUrlWithBackToParam(`settings/workspaces/${policyID}/accounting/quickbooks-desktop/export/company-card-expense-account` as const, backTo);
        },
    },
    WORKSPACE_ACCOUNTING_QUICKBOOKS_DESKTOP_ADVANCED: {
        route: 'settings/workspaces/:policyID/accounting/quickbooks-desktop/advanced',
        getRoute: (policyID: string) => `settings/workspaces/${policyID}/accounting/quickbooks-desktop/advanced` as const,
    },
    POLICY_ACCOUNTING_QUICKBOOKS_DESKTOP_EXPORT_DATE_SELECT: {
        route: 'settings/workspaces/:policyID/accounting/quickbooks-desktop/export/date-select',
        getRoute: (policyID?: string, backTo?: string) => {
            if (!policyID) {
                Log.warn('Invalid policyID is used to build the POLICY_ACCOUNTING_QUICKBOOKS_DESKTOP_EXPORT_DATE_SELECT route');
            }
            return getUrlWithBackToParam(`settings/workspaces/${policyID}/accounting/quickbooks-desktop/export/date-select` as const, backTo);
        },
    },
    POLICY_ACCOUNTING_QUICKBOOKS_DESKTOP_PREFERRED_EXPORTER: {
        route: 'settings/workspaces/:policyID/accounting/quickbooks-desktop/export/preferred-exporter',
        getRoute: (policyID?: string, backTo?: string) => {
            if (!policyID) {
                Log.warn('Invalid policyID is used to build the POLICY_ACCOUNTING_QUICKBOOKS_DESKTOP_PREFERRED_EXPORTER route');
            }
            return getUrlWithBackToParam(`settings/workspaces/${policyID}/accounting/quickbooks-desktop/export/preferred-exporter` as const, backTo);
        },
    },
    POLICY_ACCOUNTING_QUICKBOOKS_DESKTOP_EXPORT_OUT_OF_POCKET_EXPENSES: {
        route: 'settings/workspaces/:policyID/accounting/quickbooks-desktop/export/out-of-pocket-expense',
        getRoute: (policyID?: string, backTo?: string) => {
            if (!policyID) {
                Log.warn('Invalid policyID is used to build the POLICY_ACCOUNTING_QUICKBOOKS_DESKTOP_EXPORT_OUT_OF_POCKET_EXPENSES route');
            }
            return getUrlWithBackToParam(`settings/workspaces/${policyID}/accounting/quickbooks-desktop/export/out-of-pocket-expense` as const, backTo);
        },
    },
    POLICY_ACCOUNTING_QUICKBOOKS_DESKTOP_EXPORT_OUT_OF_POCKET_EXPENSES_ACCOUNT_SELECT: {
        route: 'settings/workspaces/:policyID/accounting/quickbooks-desktop/export/out-of-pocket-expense/account-select',
        getRoute: (policyID?: string, backTo?: string) => {
            if (!policyID) {
                Log.warn('Invalid policyID is used to build the POLICY_ACCOUNTING_QUICKBOOKS_DESKTOP_EXPORT_OUT_OF_POCKET_EXPENSES_ACCOUNT_SELECT route');
            }
            return getUrlWithBackToParam(`settings/workspaces/${policyID}/accounting/quickbooks-desktop/export/out-of-pocket-expense/account-select` as const, backTo);
        },
    },
    POLICY_ACCOUNTING_QUICKBOOKS_DESKTOP_EXPORT_OUT_OF_POCKET_EXPENSES_SELECT: {
        route: 'settings/workspaces/:policyID/accounting/quickbooks-desktop/export/out-of-pocket-expense/entity-select',
        getRoute: (policyID?: string, backTo?: string) => {
            if (!policyID) {
                Log.warn('Invalid policyID is used to build the POLICY_ACCOUNTING_QUICKBOOKS_DESKTOP_EXPORT_OUT_OF_POCKET_EXPENSES_SELECT route');
            }
            return getUrlWithBackToParam(`settings/workspaces/${policyID}/accounting/quickbooks-desktop/export/out-of-pocket-expense/entity-select` as const, backTo);
        },
    },
    POLICY_ACCOUNTING_QUICKBOOKS_DESKTOP_EXPORT: {
        route: 'settings/workspaces/:policyID/accounting/quickbooks-desktop/export',
        getRoute: (policyID: string | undefined, backTo?: string) => {
            if (!policyID) {
                Log.warn('Invalid policyID is used to build the POLICY_ACCOUNTING_QUICKBOOKS_DESKTOP_EXPORT route');
            }
            return getUrlWithBackToParam(`settings/workspaces/${policyID}/accounting/quickbooks-desktop/export` as const, backTo, false);
        },
    },
    POLICY_ACCOUNTING_QUICKBOOKS_DESKTOP_SETUP_MODAL: {
        route: 'settings/workspaces/:policyID/accounting/quickbooks-desktop/setup-modal',
        getRoute: (policyID: string) => `settings/workspaces/${policyID}/accounting/quickbooks-desktop/setup-modal` as const,
    },
    POLICY_ACCOUNTING_QUICKBOOKS_DESKTOP_SETUP_REQUIRED_DEVICE_MODAL: {
        route: 'settings/workspaces/:policyID/accounting/quickbooks-desktop/setup-required-device',
        getRoute: (policyID: string) => `settings/workspaces/${policyID}/accounting/quickbooks-desktop/setup-required-device` as const,
    },
    POLICY_ACCOUNTING_QUICKBOOKS_DESKTOP_TRIGGER_FIRST_SYNC: {
        route: 'settings/workspaces/:policyID/accounting/quickbooks-desktop/trigger-first-sync',
        getRoute: (policyID: string) => `settings/workspaces/${policyID}/accounting/quickbooks-desktop/trigger-first-sync` as const,
    },
    POLICY_ACCOUNTING_QUICKBOOKS_DESKTOP_IMPORT: {
        route: 'settings/workspaces/:policyID/accounting/quickbooks-desktop/import',
        getRoute: (policyID: string) => `settings/workspaces/${policyID}/accounting/quickbooks-desktop/import` as const,
    },
    POLICY_ACCOUNTING_QUICKBOOKS_DESKTOP_CHART_OF_ACCOUNTS: {
        route: 'settings/workspaces/:policyID/accounting/quickbooks-desktop/import/accounts',
        getRoute: (policyID: string) => `settings/workspaces/${policyID}/accounting/quickbooks-desktop/import/accounts` as const,
    },
    POLICY_ACCOUNTING_QUICKBOOKS_DESKTOP_CLASSES: {
        route: 'settings/workspaces/:policyID/accounting/quickbooks-desktop/import/classes',
        getRoute: (policyID: string) => `settings/workspaces/${policyID}/accounting/quickbooks-desktop/import/classes` as const,
    },
    POLICY_ACCOUNTING_QUICKBOOKS_DESKTOP_CLASSES_DISPLAYED_AS: {
        route: 'settings/workspaces/:policyID/accounting/quickbooks-desktop/import/classes/displayed_as',
        getRoute: (policyID: string) => `settings/workspaces/${policyID}/accounting/quickbooks-desktop/import/classes/displayed_as` as const,
    },
    POLICY_ACCOUNTING_QUICKBOOKS_DESKTOP_CUSTOMERS: {
        route: 'settings/workspaces/:policyID/accounting/quickbooks-desktop/import/customers',
        getRoute: (policyID: string) => `settings/workspaces/${policyID}/accounting/quickbooks-desktop/import/customers` as const,
    },
    POLICY_ACCOUNTING_QUICKBOOKS_DESKTOP_CUSTOMERS_DISPLAYED_AS: {
        route: 'settings/workspaces/:policyID/accounting/quickbooks-desktop/import/customers/displayed_as',
        getRoute: (policyID: string) => `settings/workspaces/${policyID}/accounting/quickbooks-desktop/import/customers/displayed_as` as const,
    },
    POLICY_ACCOUNTING_QUICKBOOKS_DESKTOP_ITEMS: {
        route: 'settings/workspaces/:policyID/accounting/quickbooks-desktop/import/items',
        getRoute: (policyID: string) => `settings/workspaces/${policyID}/accounting/quickbooks-desktop/import/items` as const,
    },
    WORKSPACE_OVERVIEW_NAME: {
        route: 'settings/workspaces/:policyID/overview/name',
        getRoute: (policyID: string) => `settings/workspaces/${policyID}/overview/name` as const,
    },
    WORKSPACE_OVERVIEW_DESCRIPTION: {
        route: 'settings/workspaces/:policyID/overview/description',
        getRoute: (policyID: string | undefined) => {
            if (!policyID) {
                Log.warn('Invalid policyID is used to build the WORKSPACE_OVERVIEW_DESCRIPTION route');
            }
            return `settings/workspaces/${policyID}/overview/description` as const;
        },
    },
    WORKSPACE_OVERVIEW_SHARE: {
        route: 'settings/workspaces/:policyID/overview/share',
        getRoute: (policyID: string) => `settings/workspaces/${policyID}/overview/share` as const,
    },
    WORKSPACE_AVATAR: {
        route: 'settings/workspaces/:policyID/avatar',
        getRoute: (policyID: string) => `settings/workspaces/${policyID}/avatar` as const,
    },
    WORKSPACE_JOIN_USER: {
        route: 'settings/workspaces/:policyID/join',
        getRoute: (policyID: string, inviterEmail: string) => `settings/workspaces/${policyID}/join?email=${inviterEmail}` as const,
    },
    WORKSPACE_SETTINGS_CURRENCY: {
        route: 'settings/workspaces/:policyID/settings/currency',
        getRoute: (policyID: string) => `settings/workspaces/${policyID}/settings/currency` as const,
    },
    WORKSPACE_WORKFLOWS: {
        route: 'settings/workspaces/:policyID/workflows',
        getRoute: (policyID: string | undefined) => {
            if (!policyID) {
                Log.warn('Invalid policyID is used to build the WORKSPACE_WORKFLOWS route');
            }
            return `settings/workspaces/${policyID}/workflows` as const;
        },
    },
    WORKSPACE_WORKFLOWS_APPROVALS_NEW: {
        route: 'settings/workspaces/:policyID/workflows/approvals/new',
        getRoute: (policyID: string) => `settings/workspaces/${policyID}/workflows/approvals/new` as const,
    },
    WORKSPACE_WORKFLOWS_APPROVALS_EDIT: {
        route: 'settings/workspaces/:policyID/workflows/approvals/:firstApproverEmail/edit',
        getRoute: (policyID: string, firstApproverEmail: string) => `settings/workspaces/${policyID}/workflows/approvals/${encodeURIComponent(firstApproverEmail)}/edit` as const,
    },
    WORKSPACE_WORKFLOWS_APPROVALS_EXPENSES_FROM: {
        route: 'settings/workspaces/:policyID/workflows/approvals/expenses-from',
        getRoute: (policyID: string, backTo?: string) => getUrlWithBackToParam(`settings/workspaces/${policyID}/workflows/approvals/expenses-from` as const, backTo),
    },
    WORKSPACE_WORKFLOWS_APPROVALS_APPROVER: {
        route: 'settings/workspaces/:policyID/workflows/approvals/approver',
        getRoute: (policyID: string, approverIndex: number, backTo?: string) =>
            getUrlWithBackToParam(`settings/workspaces/${policyID}/workflows/approvals/approver?approverIndex=${approverIndex}` as const, backTo),
    },
    WORKSPACE_WORKFLOWS_PAYER: {
        route: 'settings/workspaces/:policyID/workflows/payer',
        getRoute: (policyId: string) => `settings/workspaces/${policyId}/workflows/payer` as const,
    },
    WORKSPACE_WORKFLOWS_AUTOREPORTING_FREQUENCY: {
        route: 'settings/workspaces/:policyID/workflows/auto-reporting-frequency',
        getRoute: (policyID: string) => `settings/workspaces/${policyID}/workflows/auto-reporting-frequency` as const,
    },
    WORKSPACE_WORKFLOWS_AUTOREPORTING_MONTHLY_OFFSET: {
        route: 'settings/workspaces/:policyID/workflows/auto-reporting-frequency/monthly-offset',
        getRoute: (policyID: string | undefined) => {
            if (!policyID) {
                Log.warn('Invalid policyID is used to build the WORKSPACE_WORKFLOWS_AUTOREPORTING_MONTHLY_OFFSET route');
            }
            return `settings/workspaces/${policyID}/workflows/auto-reporting-frequency/monthly-offset` as const;
        },
    },
    WORKSPACE_INVOICES: {
        route: 'settings/workspaces/:policyID/invoices',
        getRoute: (policyID: string | undefined) => {
            if (!policyID) {
                Log.warn('Invalid policyID is used to build the WORKSPACE_INVOICES route');
            }
            return `settings/workspaces/${policyID}/invoices` as const;
        },
    },
    WORKSPACE_INVOICES_COMPANY_NAME: {
        route: 'settings/workspaces/:policyID/invoices/company-name',
        getRoute: (policyID: string) => `settings/workspaces/${policyID}/invoices/company-name` as const,
    },
    WORKSPACE_INVOICES_COMPANY_WEBSITE: {
        route: 'settings/workspaces/:policyID/invoices/company-website',
        getRoute: (policyID: string) => `settings/workspaces/${policyID}/invoices/company-website` as const,
    },
    WORKSPACE_MEMBERS: {
        route: 'settings/workspaces/:policyID/members',
        getRoute: (policyID: string | undefined) => {
            if (!policyID) {
                Log.warn('Invalid policyID is used to build the WORKSPACE_MEMBERS route');
            }
            return `settings/workspaces/${policyID}/members` as const;
        },
    },
    WORKSPACE_MEMBERS_IMPORT: {
        route: 'settings/workspaces/:policyID/members/import',
        getRoute: (policyID: string) => `settings/workspaces/${policyID}/members/import` as const,
    },
    WORKSPACE_MEMBERS_IMPORTED: {
        route: 'settings/workspaces/:policyID/members/imported',
        getRoute: (policyID: string) => `settings/workspaces/${policyID}/members/imported` as const,
    },
    POLICY_ACCOUNTING: {
        route: 'settings/workspaces/:policyID/accounting',
        getRoute: (policyID: string | undefined, newConnectionName?: ConnectionName, integrationToDisconnect?: ConnectionName, shouldDisconnectIntegrationBeforeConnecting?: boolean) => {
            if (!policyID) {
                Log.warn('Invalid policyID is used to build the POLICY_ACCOUNTING route');
            }

            let queryParams = '';
            if (newConnectionName) {
                queryParams += `?newConnectionName=${newConnectionName}`;
                if (integrationToDisconnect) {
                    queryParams += `&integrationToDisconnect=${integrationToDisconnect}`;
                }
                if (shouldDisconnectIntegrationBeforeConnecting !== undefined) {
                    queryParams += `&shouldDisconnectIntegrationBeforeConnecting=${shouldDisconnectIntegrationBeforeConnecting}`;
                }
            }
            return `settings/workspaces/${policyID}/accounting${queryParams}` as const;
        },
    },
    WORKSPACE_ACCOUNTING_QUICKBOOKS_ONLINE_ADVANCED: {
        route: 'settings/workspaces/:policyID/accounting/quickbooks-online/advanced',
        getRoute: (policyID: string | undefined) => {
            if (!policyID) {
                Log.warn('Invalid policyID is used to build the WORKSPACE_ACCOUNTING_QUICKBOOKS_ONLINE_ADVANCED route');
            }
            return `settings/workspaces/${policyID}/accounting/quickbooks-online/advanced` as const;
        },
    },
    WORKSPACE_ACCOUNTING_QUICKBOOKS_ONLINE_ACCOUNT_SELECTOR: {
        route: 'settings/workspaces/:policyID/accounting/quickbooks-online/account-selector',
        getRoute: (policyID: string | undefined) => `settings/workspaces/${policyID}/accounting/quickbooks-online/account-selector` as const,
    },
    WORKSPACE_ACCOUNTING_QUICKBOOKS_ONLINE_INVOICE_ACCOUNT_SELECTOR: {
        route: 'settings/workspaces/:policyID/accounting/quickbooks-online/invoice-account-selector',
        getRoute: (policyID: string | undefined) => `settings/workspaces/${policyID}/accounting/quickbooks-online/invoice-account-selector` as const,
    },
    WORKSPACE_ACCOUNTING_QUICKBOOKS_ONLINE_AUTO_SYNC: {
        route: 'settings/workspaces/:policyID/connections/quickbooks-online/advanced/autosync',
        getRoute: (policyID: string | undefined, backTo?: string) =>
            getUrlWithBackToParam(`settings/workspaces/${policyID}/connections/quickbooks-online/advanced/autosync` as const, backTo),
    },
    WORKSPACE_ACCOUNTING_QUICKBOOKS_ONLINE_ACCOUNTING_METHOD: {
        route: 'settings/workspaces/:policyID/connections/quickbooks-online/advanced/autosync/accounting-method',
        getRoute: (policyID: string | undefined, backTo?: string) =>
            getUrlWithBackToParam(`settings/workspaces/${policyID}/connections/quickbooks-online/advanced/autosync/accounting-method` as const, backTo),
    },
    WORKSPACE_ACCOUNTING_CARD_RECONCILIATION: {
        route: 'settings/workspaces/:policyID/accounting/:connection/card-reconciliation',
        getRoute: (policyID: string, connection?: ValueOf<typeof CONST.POLICY.CONNECTIONS.ROUTE>) =>
            `settings/workspaces/${policyID}/accounting/${connection as string}/card-reconciliation` as const,
    },
    WORKSPACE_ACCOUNTING_RECONCILIATION_ACCOUNT_SETTINGS: {
        route: 'settings/workspaces/:policyID/accounting/:connection/card-reconciliation/account',
        getRoute: (policyID: string | undefined, connection?: ValueOf<typeof CONST.POLICY.CONNECTIONS.ROUTE>) => {
            if (!policyID) {
                Log.warn('Invalid policyID is used to build the WORKSPACE_ACCOUNTING_RECONCILIATION_ACCOUNT_SETTINGS route');
            }
            return `settings/workspaces/${policyID}/accounting/${connection as string}/card-reconciliation/account` as const;
        },
    },
    WORKSPACE_CATEGORIES: {
        route: 'settings/workspaces/:policyID/categories',
        getRoute: (policyID: string | undefined) => {
            if (!policyID) {
                Log.warn('Invalid policyID is used to build the WORKSPACE_CATEGORIES route');
            }
            return `settings/workspaces/${policyID}/categories` as const;
        },
    },
    WORKSPACE_CATEGORY_SETTINGS: {
        route: 'settings/workspaces/:policyID/category/:categoryName',
        getRoute: (policyID: string, categoryName: string) => `settings/workspaces/${policyID}/category/${encodeURIComponent(categoryName)}` as const,
    },
    WORKSPACE_UPGRADE: {
        route: 'settings/workspaces/:policyID?/upgrade/:featureName?',
        getRoute: (policyID?: string, featureName?: string, backTo?: string) =>
            getUrlWithBackToParam(
                policyID ? (`settings/workspaces/${policyID}/upgrade/${encodeURIComponent(featureName ?? '')}` as const) : (`settings/workspaces/upgrade` as const),
                backTo,
            ),
    },
    WORKSPACE_DOWNGRADE: {
        route: 'settings/workspaces/:policyID?/downgrade/',
        getRoute: (policyID?: string, backTo?: string) =>
            getUrlWithBackToParam(policyID ? (`settings/workspaces/${policyID}/downgrade/` as const) : (`settings/workspaces/downgrade` as const), backTo),
    },
    WORKSPACE_PAY_AND_DOWNGRADE: {
        route: 'settings/workspaces/pay-and-downgrade/',
        getRoute: (backTo?: string) => getUrlWithBackToParam(`settings/workspaces/pay-and-downgrade` as const, backTo),
    },
    WORKSPACE_CATEGORIES_SETTINGS: {
        route: 'settings/workspaces/:policyID/categories/settings',
        getRoute: (policyID: string) => `settings/workspaces/${policyID}/categories/settings` as const,
    },
    WORKSPACE_CATEGORIES_IMPORT: {
        route: 'settings/workspaces/:policyID/categories/import',
        getRoute: (policyID: string) => `settings/workspaces/${policyID}/categories/import` as const,
    },
    WORKSPACE_CATEGORIES_IMPORTED: {
        route: 'settings/workspaces/:policyID/categories/imported',
        getRoute: (policyID: string) => `settings/workspaces/${policyID}/categories/imported` as const,
    },
    WORKSPACE_CATEGORY_CREATE: {
        route: 'settings/workspaces/:policyID/categories/new',
        getRoute: (policyID: string) => `settings/workspaces/${policyID}/categories/new` as const,
    },
    WORKSPACE_CATEGORY_EDIT: {
        route: 'settings/workspaces/:policyID/category/:categoryName/edit',
        getRoute: (policyID: string, categoryName: string) => `settings/workspaces/${policyID}/category/${encodeURIComponent(categoryName)}/edit` as const,
    },
    WORKSPACE_CATEGORY_PAYROLL_CODE: {
        route: 'settings/workspaces/:policyID/category/:categoryName/payroll-code',
        getRoute: (policyID: string, categoryName: string) => `settings/workspaces/${policyID}/category/${encodeURIComponent(categoryName)}/payroll-code` as const,
    },
    WORKSPACE_CATEGORY_GL_CODE: {
        route: 'settings/workspaces/:policyID/category/:categoryName/gl-code',
        getRoute: (policyID: string, categoryName: string) => `settings/workspaces/${policyID}/category/${encodeURIComponent(categoryName)}/gl-code` as const,
    },
    WORKSPACE_CATEGORY_DEFAULT_TAX_RATE: {
        route: 'settings/workspaces/:policyID/category/:categoryName/tax-rate',
        getRoute: (policyID: string, categoryName: string) => `settings/workspaces/${policyID}/category/${encodeURIComponent(categoryName)}/tax-rate` as const,
    },
    WORKSPACE_CATEGORY_FLAG_AMOUNTS_OVER: {
        route: 'settings/workspaces/:policyID/category/:categoryName/flag-amounts',
        getRoute: (policyID: string, categoryName: string) => `settings/workspaces/${policyID}/category/${encodeURIComponent(categoryName)}/flag-amounts` as const,
    },
    WORKSPACE_CATEGORY_DESCRIPTION_HINT: {
        route: 'settings/workspaces/:policyID/category/:categoryName/description-hint',
        getRoute: (policyID: string, categoryName: string) => `settings/workspaces/${policyID}/category/${encodeURIComponent(categoryName)}/description-hint` as const,
    },
    WORKSPACE_CATEGORY_REQUIRE_RECEIPTS_OVER: {
        route: 'settings/workspaces/:policyID/category/:categoryName/require-receipts-over',
        getRoute: (policyID: string, categoryName: string) => `settings/workspaces/${policyID}/category/${encodeURIComponent(categoryName)}/require-receipts-over` as const,
    },
    WORKSPACE_CATEGORY_APPROVER: {
        route: 'settings/workspaces/:policyID/category/:categoryName/approver',
        getRoute: (policyID: string, categoryName: string) => `settings/workspaces/${policyID}/category/${encodeURIComponent(categoryName)}/approver` as const,
    },
    WORKSPACE_MORE_FEATURES: {
        route: 'settings/workspaces/:policyID/more-features',
        getRoute: (policyID: string | undefined) => {
            if (!policyID) {
                Log.warn('Invalid policyID is used to build the WORKSPACE_MORE_FEATURES route');
            }
            return `settings/workspaces/${policyID}/more-features` as const;
        },
    },
    WORKSPACE_TAGS: {
        route: 'settings/workspaces/:policyID/tags',
        getRoute: (policyID: string | undefined) => {
            if (!policyID) {
                Log.warn('Invalid policyID is used to build the WORKSPACE_TAGS route');
            }
            return `settings/workspaces/${policyID}/tags` as const;
        },
    },
    WORKSPACE_TAG_CREATE: {
        route: 'settings/workspaces/:policyID/tags/new',
        getRoute: (policyID: string) => `settings/workspaces/${policyID}/tags/new` as const,
    },
    WORKSPACE_TAGS_SETTINGS: {
        route: 'settings/workspaces/:policyID/tags/settings',
        getRoute: (policyID: string) => `settings/workspaces/${policyID}/tags/settings` as const,
    },
    WORKSPACE_EDIT_TAGS: {
        route: 'settings/workspaces/:policyID/tags/:orderWeight/edit',
        getRoute: (policyID: string, orderWeight: number, backTo?: string) => getUrlWithBackToParam(`settings/workspaces/${policyID}/tags/${orderWeight}/edit` as const, backTo),
    },
    WORKSPACE_TAG_EDIT: {
        route: 'settings/workspaces/:policyID/tag/:orderWeight/:tagName/edit',
        getRoute: (policyID: string, orderWeight: number, tagName: string) => `settings/workspaces/${policyID}/tag/${orderWeight}/${encodeURIComponent(tagName)}/edit` as const,
    },
    WORKSPACE_TAG_SETTINGS: {
        route: 'settings/workspaces/:policyID/tag/:orderWeight/:tagName',
        getRoute: (policyID: string, orderWeight: number, tagName: string) => `settings/workspaces/${policyID}/tag/${orderWeight}/${encodeURIComponent(tagName)}` as const,
    },
    WORKSPACE_TAG_APPROVER: {
        route: 'settings/workspaces/:policyID/tag/:orderWeight/:tagName/approver',
        getRoute: (policyID: string, orderWeight: number, tagName: string) => `settings/workspaces/${policyID}/tag/${orderWeight}/${encodeURIComponent(tagName)}/approver` as const,
    },
    WORKSPACE_TAG_LIST_VIEW: {
        route: 'settings/workspaces/:policyID/tag-list/:orderWeight',
        getRoute: (policyID: string, orderWeight: number) => `settings/workspaces/${policyID}/tag-list/${orderWeight}` as const,
    },
    WORKSPACE_TAG_GL_CODE: {
        route: 'settings/workspaces/:policyID/tag/:orderWeight/:tagName/gl-code',
        getRoute: (policyID: string, orderWeight: number, tagName: string) => `settings/workspaces/${policyID}/tag/${orderWeight}/${encodeURIComponent(tagName)}/gl-code` as const,
    },
    WORKSPACE_TAGS_IMPORT: {
        route: 'settings/workspaces/:policyID/tags/import',
        getRoute: (policyID: string) => `settings/workspaces/${policyID}/tags/import` as const,
    },
    WORKSPACE_MULTI_LEVEL_TAGS_IMPORT_SETTINGS: {
        route: 'settings/workspaces/:policyID/tags/import/multi-level',
        getRoute: (policyID: string) => `settings/workspaces/${policyID}/tags/import/multi-level` as const,
    },
    WORKSPACE_TAGS_IMPORT_OPTIONS: {
        route: 'settings/workspaces/:policyID/tags/import/import-options',
        getRoute: (policyID: string) => `settings/workspaces/${policyID}/tags/import/import-options` as const,
    },
    WORKSPACE_TAGS_IMPORTED: {
        route: 'settings/workspaces/:policyID/tags/imported',
        getRoute: (policyID: string) => `settings/workspaces/${policyID}/tags/imported` as const,
    },
    WORKSPACE_TAGS_IMPORTED_MULTI_LEVEL: {
        route: 'settings/workspaces/:policyID/tags/imported/multi-level',
        getRoute: (policyID: string) => `settings/workspaces/${policyID}/tags/imported/multi-level` as const,
    },
    WORKSPACE_TAXES: {
        route: 'settings/workspaces/:policyID/taxes',
        getRoute: (policyID: string | undefined) => {
            if (!policyID) {
                Log.warn('Invalid policyID is used to build the WORKSPACE_TAXES route');
            }
            return `settings/workspaces/${policyID}/taxes` as const;
        },
    },
    WORKSPACE_TAXES_SETTINGS: {
        route: 'settings/workspaces/:policyID/taxes/settings',
        getRoute: (policyID: string) => `settings/workspaces/${policyID}/taxes/settings` as const,
    },
    WORKSPACE_TAXES_SETTINGS_WORKSPACE_CURRENCY_DEFAULT: {
        route: 'settings/workspaces/:policyID/taxes/settings/workspace-currency',
        getRoute: (policyID: string) => `settings/workspaces/${policyID}/taxes/settings/workspace-currency` as const,
    },
    WORKSPACE_TAXES_SETTINGS_FOREIGN_CURRENCY_DEFAULT: {
        route: 'settings/workspaces/:policyID/taxes/settings/foreign-currency',
        getRoute: (policyID: string) => `settings/workspaces/${policyID}/taxes/settings/foreign-currency` as const,
    },
    WORKSPACE_TAXES_SETTINGS_CUSTOM_TAX_NAME: {
        route: 'settings/workspaces/:policyID/taxes/settings/tax-name',
        getRoute: (policyID: string) => `settings/workspaces/${policyID}/taxes/settings/tax-name` as const,
    },
    WORKSPACE_MEMBER_DETAILS: {
        route: 'settings/workspaces/:policyID/members/:accountID',
        getRoute: (policyID: string, accountID: number) => `settings/workspaces/${policyID}/members/${accountID}` as const,
    },
    WORKSPACE_CUSTOM_FIELDS: {
        route: 'settings/workspaces/:policyID/members/:accountID/:customFieldType',
        getRoute: (policyID: string, accountID: number, customFieldType: CustomFieldType) => `/settings/workspaces/${policyID}/members/${accountID}/${customFieldType}` as const,
    },
    WORKSPACE_MEMBER_NEW_CARD: {
        route: 'settings/workspaces/:policyID/members/:accountID/new-card',
        getRoute: (policyID: string, accountID: number) => `settings/workspaces/${policyID}/members/${accountID}/new-card` as const,
    },
    WORKSPACE_MEMBER_ROLE_SELECTION: {
        route: 'settings/workspaces/:policyID/members/:accountID/role-selection',
        getRoute: (policyID: string, accountID: number) => `settings/workspaces/${policyID}/members/${accountID}/role-selection` as const,
    },
    WORKSPACE_OWNER_CHANGE_SUCCESS: {
        route: 'settings/workspaces/:policyID/change-owner/:accountID/success',
        getRoute: (policyID: string, accountID: number) => `settings/workspaces/${policyID}/change-owner/${accountID}/success` as const,
    },
    WORKSPACE_OWNER_CHANGE_ERROR: {
        route: 'settings/workspaces/:policyID/change-owner/:accountID/failure',
        getRoute: (policyID: string, accountID: number) => `settings/workspaces/${policyID}/change-owner/${accountID}/failure` as const,
    },
    WORKSPACE_OWNER_CHANGE_CHECK: {
        route: 'settings/workspaces/:policyID/change-owner/:accountID/:error',
        getRoute: (policyID: string, accountID: number, error: ValueOf<typeof CONST.POLICY.OWNERSHIP_ERRORS>) =>
            `settings/workspaces/${policyID}/change-owner/${accountID}/${error as string}` as const,
    },
    WORKSPACE_TAX_CREATE: {
        route: 'settings/workspaces/:policyID/taxes/new',
        getRoute: (policyID: string) => `settings/workspaces/${policyID}/taxes/new` as const,
    },
    WORKSPACE_TAX_EDIT: {
        route: 'settings/workspaces/:policyID/tax/:taxID',
        getRoute: (policyID: string, taxID: string) => `settings/workspaces/${policyID}/tax/${encodeURIComponent(taxID)}` as const,
    },
    WORKSPACE_TAX_NAME: {
        route: 'settings/workspaces/:policyID/tax/:taxID/name',
        getRoute: (policyID: string, taxID: string) => `settings/workspaces/${policyID}/tax/${encodeURIComponent(taxID)}/name` as const,
    },
    WORKSPACE_TAX_VALUE: {
        route: 'settings/workspaces/:policyID/tax/:taxID/value',
        getRoute: (policyID: string, taxID: string) => `settings/workspaces/${policyID}/tax/${encodeURIComponent(taxID)}/value` as const,
    },
    WORKSPACE_TAX_CODE: {
        route: 'settings/workspaces/:policyID/tax/:taxID/tax-code',
        getRoute: (policyID: string, taxID: string) => `settings/workspaces/${policyID}/tax/${encodeURIComponent(taxID)}/tax-code` as const,
    },
    WORKSPACE_REPORT_FIELDS: {
        route: 'settings/workspaces/:policyID/reportFields',
        getRoute: (policyID: string | undefined) => {
            if (!policyID) {
                Log.warn('Invalid policyID is used to build the WORKSPACE_REPORT_FIELDS route');
            }
            return `settings/workspaces/${policyID}/reportFields` as const;
        },
    },
    WORKSPACE_CREATE_REPORT_FIELD: {
        route: 'settings/workspaces/:policyID/reportFields/new',
        getRoute: (policyID: string) => `settings/workspaces/${policyID}/reportFields/new` as const,
    },
    WORKSPACE_REPORT_FIELDS_SETTINGS: {
        route: 'settings/workspaces/:policyID/reportFields/:reportFieldID/edit',
        getRoute: (policyID: string, reportFieldID: string) => `settings/workspaces/${policyID}/reportFields/${encodeURIComponent(reportFieldID)}/edit` as const,
    },
    WORKSPACE_REPORT_FIELDS_LIST_VALUES: {
        route: 'settings/workspaces/:policyID/reportFields/listValues/:reportFieldID?',
        getRoute: (policyID: string, reportFieldID?: string) => `settings/workspaces/${policyID}/reportFields/listValues/${reportFieldID ? encodeURIComponent(reportFieldID) : ''}` as const,
    },
    WORKSPACE_REPORT_FIELDS_ADD_VALUE: {
        route: 'settings/workspaces/:policyID/reportFields/addValue/:reportFieldID?',
        getRoute: (policyID: string, reportFieldID?: string) => `settings/workspaces/${policyID}/reportFields/addValue/${reportFieldID ? encodeURIComponent(reportFieldID) : ''}` as const,
    },
    WORKSPACE_REPORT_FIELDS_VALUE_SETTINGS: {
        route: 'settings/workspaces/:policyID/reportFields/:valueIndex/:reportFieldID?',
        getRoute: (policyID: string, valueIndex: number, reportFieldID?: string) =>
            `settings/workspaces/${policyID}/reportFields/${valueIndex}/${reportFieldID ? encodeURIComponent(reportFieldID) : ''}` as const,
    },
    WORKSPACE_REPORT_FIELDS_EDIT_VALUE: {
        route: 'settings/workspaces/:policyID/reportFields/new/:valueIndex/edit',
        getRoute: (policyID: string, valueIndex: number) => `settings/workspaces/${policyID}/reportFields/new/${valueIndex}/edit` as const,
    },
    WORKSPACE_EDIT_REPORT_FIELDS_INITIAL_VALUE: {
        route: 'settings/workspaces/:policyID/reportFields/:reportFieldID/edit/initialValue',
        getRoute: (policyID: string, reportFieldID: string) => `settings/workspaces/${policyID}/reportFields/${encodeURIComponent(reportFieldID)}/edit/initialValue` as const,
    },
    WORKSPACE_COMPANY_CARDS: {
        route: 'settings/workspaces/:policyID/company-cards',
        getRoute: (policyID: string | undefined) => {
            if (!policyID) {
                Log.warn('Invalid policyID is used to build the WORKSPACE_COMPANY_CARDS route');
            }
            return `settings/workspaces/${policyID}/company-cards` as const;
        },
    },
    WORKSPACE_COMPANY_CARDS_BANK_CONNECTION: {
        route: 'settings/workspaces/:policyID/company-cards/:bankName/bank-connection',
        getRoute: (policyID: string | undefined, bankName: string, backTo: string) => {
            if (!policyID) {
                Log.warn('Invalid policyID is used to build the WORKSPACE_COMPANY_CARDS_BANK_CONNECTION route');
            }
            return getUrlWithBackToParam(`settings/workspaces/${policyID}/company-cards/${bankName}/bank-connection`, backTo);
        },
    },
    WORKSPACE_COMPANY_CARDS_ADD_NEW: {
        route: 'settings/workspaces/:policyID/company-cards/add-card-feed',
        getRoute: (policyID: string, backTo?: string) => getUrlWithBackToParam(`settings/workspaces/${policyID}/company-cards/add-card-feed`, backTo),
    },
    WORKSPACE_COMPANY_CARDS_SELECT_FEED: {
        route: 'settings/workspaces/:policyID/company-cards/select-feed',
        getRoute: (policyID: string) => `settings/workspaces/${policyID}/company-cards/select-feed` as const,
    },
    WORKSPACE_COMPANY_CARDS_ASSIGN_CARD: {
        route: 'settings/workspaces/:policyID/company-cards/:feed/assign-card',
        getRoute: (policyID: string, feed: string, backTo?: string) => getUrlWithBackToParam(`settings/workspaces/${policyID}/company-cards/${feed}/assign-card`, backTo),
    },
    WORKSPACE_COMPANY_CARDS_TRANSACTION_START_DATE: {
        route: 'settings/workspaces/:policyID/company-cards/:feed/assign-card/transaction-start-date',
        getRoute: (policyID: string, feed: string, backTo?: string) =>
            getUrlWithBackToParam(`settings/workspaces/${policyID}/company-cards/${feed}/assign-card/transaction-start-date`, backTo),
    },
    WORKSPACE_COMPANY_CARD_DETAILS: {
        route: 'settings/workspaces/:policyID/company-cards/:bank/:cardID',
        getRoute: (policyID: string, cardID: string, bank: string, backTo?: string) => getUrlWithBackToParam(`settings/workspaces/${policyID}/company-cards/${bank}/${cardID}`, backTo),
    },
    WORKSPACE_COMPANY_CARD_NAME: {
        route: 'settings/workspaces/:policyID/company-cards/:bank/:cardID/edit/name',
        getRoute: (policyID: string, cardID: string, bank: string) => `settings/workspaces/${policyID}/company-cards/${bank}/${cardID}/edit/name` as const,
    },
    WORKSPACE_COMPANY_CARD_EXPORT: {
        route: 'settings/workspaces/:policyID/company-cards/:bank/:cardID/edit/export',
        getRoute: (policyID: string, cardID: string, bank: string, backTo?: string) =>
            getUrlWithBackToParam(`settings/workspaces/${policyID}/company-cards/${bank}/${cardID}/edit/export`, backTo, false),
    },
    WORKSPACE_EXPENSIFY_CARD: {
        route: 'settings/workspaces/:policyID/expensify-card',
        getRoute: (policyID: string | undefined) => {
            if (!policyID) {
                Log.warn('Invalid policyID is used to build the WORKSPACE_EXPENSIFY_CARD route');
            }
            return `settings/workspaces/${policyID}/expensify-card` as const;
        },
    },
    WORKSPACE_EXPENSIFY_CARD_DETAILS: {
        route: 'settings/workspaces/:policyID/expensify-card/:cardID',
        getRoute: (policyID: string, cardID: string, backTo?: string) => getUrlWithBackToParam(`settings/workspaces/${policyID}/expensify-card/${cardID}`, backTo),
    },
    EXPENSIFY_CARD_DETAILS: {
        route: 'settings/:policyID/expensify-card/:cardID',
        getRoute: (policyID: string, cardID: string, backTo?: string) => getUrlWithBackToParam(`settings/${policyID}/expensify-card/${cardID}`, backTo),
    },
    WORKSPACE_EXPENSIFY_CARD_NAME: {
        route: 'settings/workspaces/:policyID/expensify-card/:cardID/edit/name',
        getRoute: (policyID: string, cardID: string, backTo?: string) => getUrlWithBackToParam(`settings/workspaces/${policyID}/expensify-card/${cardID}/edit/name`, backTo),
    },
    EXPENSIFY_CARD_NAME: {
        route: 'settings/:policyID/expensify-card/:cardID/edit/name',
        getRoute: (policyID: string, cardID: string, backTo?: string) => getUrlWithBackToParam(`settings/${policyID}/expensify-card/${cardID}/edit/name`, backTo),
    },
    WORKSPACE_EXPENSIFY_CARD_LIMIT: {
        route: 'settings/workspaces/:policyID/expensify-card/:cardID/edit/limit',
        getRoute: (policyID: string, cardID: string, backTo?: string) => getUrlWithBackToParam(`settings/workspaces/${policyID}/expensify-card/${cardID}/edit/limit`, backTo),
    },
    EXPENSIFY_CARD_LIMIT: {
        route: 'settings/:policyID/expensify-card/:cardID/edit/limit',
        getRoute: (policyID: string, cardID: string, backTo?: string) => getUrlWithBackToParam(`settings/${policyID}/expensify-card/${cardID}/edit/limit`, backTo),
    },
    WORKSPACE_EXPENSIFY_CARD_LIMIT_TYPE: {
        route: 'settings/workspaces/:policyID/expensify-card/:cardID/edit/limit-type',
        getRoute: (policyID: string, cardID: string, backTo?: string) => getUrlWithBackToParam(`settings/workspaces/${policyID}/expensify-card/${cardID}/edit/limit-type`, backTo),
    },
    EXPENSIFY_CARD_LIMIT_TYPE: {
        route: 'settings/:policyID/expensify-card/:cardID/edit/limit-type',
        getRoute: (policyID: string, cardID: string, backTo?: string) => getUrlWithBackToParam(`settings/${policyID}/expensify-card/${cardID}/edit/limit-type`, backTo),
    },
    WORKSPACE_EXPENSIFY_CARD_ISSUE_NEW: {
        route: 'settings/workspaces/:policyID/expensify-card/issue-new',
        getRoute: (policyID: string, backTo?: string) => getUrlWithBackToParam(`settings/workspaces/${policyID}/expensify-card/issue-new`, backTo),
    },
    WORKSPACE_EXPENSIFY_CARD_BANK_ACCOUNT: {
        route: 'settings/workspaces/:policyID/expensify-card/choose-bank-account',
        getRoute: (policyID: string | undefined) => {
            if (!policyID) {
                Log.warn('Invalid policyID is used to build the WORKSPACE_EXPENSIFY_CARD_BANK_ACCOUNT route');
            }
            return `settings/workspaces/${policyID}/expensify-card/choose-bank-account` as const;
        },
    },
    WORKSPACE_EXPENSIFY_CARD_SETTINGS: {
        route: 'settings/workspaces/:policyID/expensify-card/settings',
        getRoute: (policyID: string) => `settings/workspaces/${policyID}/expensify-card/settings` as const,
    },
    WORKSPACE_EXPENSIFY_CARD_SETTINGS_ACCOUNT: {
        route: 'settings/workspaces/:policyID/expensify-card/settings/account',
        getRoute: (policyID: string, backTo?: string) => getUrlWithBackToParam(`settings/workspaces/${policyID}/expensify-card/settings/account`, backTo),
    },
    WORKSPACE_EXPENSIFY_CARD_SELECT_FEED: {
        route: 'settings/workspaces/:policyID/expensify-card/select-feed',
        getRoute: (policyID: string, backTo?: string) => getUrlWithBackToParam(`settings/workspaces/${policyID}/expensify-card/select-feed`, backTo),
    },
    WORKSPACE_EXPENSIFY_CARD_SETTINGS_FREQUENCY: {
        route: 'settings/workspaces/:policyID/expensify-card/settings/frequency',
        getRoute: (policyID: string) => `settings/workspaces/${policyID}/expensify-card/settings/frequency` as const,
    },
    WORKSPACE_COMPANY_CARDS_SETTINGS: {
        route: 'settings/workspaces/:policyID/company-cards/settings',
        getRoute: (policyID: string) => `settings/workspaces/${policyID}/company-cards/settings` as const,
    },
    WORKSPACE_COMPANY_CARDS_SETTINGS_FEED_NAME: {
        route: 'settings/workspaces/:policyID/company-cards/settings/feed-name',
        getRoute: (policyID: string) => `settings/workspaces/${policyID}/company-cards/settings/feed-name` as const,
    },
    WORKSPACE_RULES: {
        route: 'settings/workspaces/:policyID/rules',
        getRoute: (policyID: string | undefined) => {
            if (!policyID) {
                Log.warn('Invalid policyID is used to build the WORKSPACE_RULES route');
            }
            return `settings/workspaces/${policyID}/rules` as const;
        },
    },
    WORKSPACE_DISTANCE_RATES: {
        route: 'settings/workspaces/:policyID/distance-rates',
        getRoute: (policyID: string | undefined) => {
            if (!policyID) {
                Log.warn('Invalid policyID is used to build the WORKSPACE_DISTANCE_RATES route');
            }
            return `settings/workspaces/${policyID}/distance-rates` as const;
        },
    },
    WORKSPACE_CREATE_DISTANCE_RATE: {
        route: 'settings/workspaces/:policyID/distance-rates/new',
        getRoute: (policyID: string) => `settings/workspaces/${policyID}/distance-rates/new` as const,
    },
    WORKSPACE_DISTANCE_RATES_SETTINGS: {
        route: 'settings/workspaces/:policyID/distance-rates/settings',
        getRoute: (policyID: string) => `settings/workspaces/${policyID}/distance-rates/settings` as const,
    },
    WORKSPACE_DISTANCE_RATE_DETAILS: {
        route: 'settings/workspaces/:policyID/distance-rates/:rateID',
        getRoute: (policyID: string, rateID: string) => `settings/workspaces/${policyID}/distance-rates/${rateID}` as const,
    },
    WORKSPACE_DISTANCE_RATE_EDIT: {
        route: 'settings/workspaces/:policyID/distance-rates/:rateID/edit',
        getRoute: (policyID: string, rateID: string) => `settings/workspaces/${policyID}/distance-rates/${rateID}/edit` as const,
    },
    WORKSPACE_DISTANCE_RATE_TAX_RECLAIMABLE_ON_EDIT: {
        route: 'settings/workspaces/:policyID/distance-rates/:rateID/tax-reclaimable/edit',
        getRoute: (policyID: string, rateID: string) => `settings/workspaces/${policyID}/distance-rates/${rateID}/tax-reclaimable/edit` as const,
    },
    WORKSPACE_DISTANCE_RATE_TAX_RATE_EDIT: {
        route: 'settings/workspaces/:policyID/distance-rates/:rateID/tax-rate/edit',
        getRoute: (policyID: string, rateID: string) => `settings/workspaces/${policyID}/distance-rates/${rateID}/tax-rate/edit` as const,
    },
    WORKSPACE_PER_DIEM: {
        route: 'settings/workspaces/:policyID/per-diem',
        getRoute: (policyID: string | undefined, backTo?: string) => {
            if (!policyID) {
                Log.warn('Invalid policyID is used to build the WORKSPACE_PER_DIEM route');
            }
            return getUrlWithBackToParam(`settings/workspaces/${policyID}/per-diem`, backTo);
        },
    },
    WORKSPACE_PER_DIEM_IMPORT: {
        route: 'settings/workspaces/:policyID/per-diem/import',
        getRoute: (policyID: string) => `settings/workspaces/${policyID}/per-diem/import` as const,
    },
    WORKSPACE_PER_DIEM_IMPORTED: {
        route: 'settings/workspaces/:policyID/per-diem/imported',
        getRoute: (policyID: string) => `settings/workspaces/${policyID}/per-diem/imported` as const,
    },
    WORKSPACE_PER_DIEM_SETTINGS: {
        route: 'settings/workspaces/:policyID/per-diem/settings',
        getRoute: (policyID: string) => `settings/workspaces/${policyID}/per-diem/settings` as const,
    },
    WORKSPACE_PER_DIEM_DETAILS: {
        route: 'settings/workspaces/:policyID/per-diem/details/:rateID/:subRateID',
        getRoute: (policyID: string, rateID: string, subRateID: string) => `settings/workspaces/${policyID}/per-diem/details/${rateID}/${subRateID}` as const,
    },
    WORKSPACE_PER_DIEM_EDIT_DESTINATION: {
        route: 'settings/workspaces/:policyID/per-diem/edit/destination/:rateID/:subRateID',
        getRoute: (policyID: string, rateID: string, subRateID: string) => `settings/workspaces/${policyID}/per-diem/edit/destination/${rateID}/${subRateID}` as const,
    },
    WORKSPACE_PER_DIEM_EDIT_SUBRATE: {
        route: 'settings/workspaces/:policyID/per-diem/edit/subrate/:rateID/:subRateID',
        getRoute: (policyID: string, rateID: string, subRateID: string) => `settings/workspaces/${policyID}/per-diem/edit/subrate/${rateID}/${subRateID}` as const,
    },
    WORKSPACE_PER_DIEM_EDIT_AMOUNT: {
        route: 'settings/workspaces/:policyID/per-diem/edit/amount/:rateID/:subRateID',
        getRoute: (policyID: string, rateID: string, subRateID: string) => `settings/workspaces/${policyID}/per-diem/edit/amount/${rateID}/${subRateID}` as const,
    },
    WORKSPACE_PER_DIEM_EDIT_CURRENCY: {
        route: 'settings/workspaces/:policyID/per-diem/edit/currency/:rateID/:subRateID',
        getRoute: (policyID: string, rateID: string, subRateID: string) => `settings/workspaces/${policyID}/per-diem/edit/currency/${rateID}/${subRateID}` as const,
    },
    RULES_CUSTOM_NAME: {
        route: 'settings/workspaces/:policyID/rules/name',
        getRoute: (policyID: string) => `settings/workspaces/${policyID}/rules/name` as const,
    },
    RULES_AUTO_APPROVE_REPORTS_UNDER: {
        route: 'settings/workspaces/:policyID/rules/auto-approve',
        getRoute: (policyID: string) => `settings/workspaces/${policyID}/rules/auto-approve` as const,
    },
    RULES_RANDOM_REPORT_AUDIT: {
        route: 'settings/workspaces/:policyID/rules/audit',
        getRoute: (policyID: string) => `settings/workspaces/${policyID}/rules/audit` as const,
    },
    RULES_AUTO_PAY_REPORTS_UNDER: {
        route: 'settings/workspaces/:policyID/rules/auto-pay',
        getRoute: (policyID: string) => `settings/workspaces/${policyID}/rules/auto-pay` as const,
    },
    RULES_RECEIPT_REQUIRED_AMOUNT: {
        route: 'settings/workspaces/:policyID/rules/receipt-required-amount',
        getRoute: (policyID: string) => `settings/workspaces/${policyID}/rules/receipt-required-amount` as const,
    },
    RULES_MAX_EXPENSE_AMOUNT: {
        route: 'settings/workspaces/:policyID/rules/max-expense-amount',
        getRoute: (policyID: string) => `settings/workspaces/${policyID}/rules/max-expense-amount` as const,
    },
    RULES_MAX_EXPENSE_AGE: {
        route: 'settings/workspaces/:policyID/rules/max-expense-age',
        getRoute: (policyID: string) => `settings/workspaces/${policyID}/rules/max-expense-age` as const,
    },
    RULES_BILLABLE_DEFAULT: {
        route: 'settings/workspaces/:policyID/rules/billable',
        getRoute: (policyID: string) => `settings/workspaces/${policyID}/rules/billable` as const,
    },
    RULES_PROHIBITED_DEFAULT: {
        route: 'settings/workspaces/:policyID/rules/prohibited',
        getRoute: (policyID: string) => `settings/workspaces/${policyID}/rules/prohibited` as const,
    },
    RULES_CUSTOM: {
        route: 'settings/workspaces/:policyID/rules/custom',
        getRoute: (policyID: string) => `settings/workspaces/${policyID}/rules/custom` as const,
    },
    // Referral program promotion
    REFERRAL_DETAILS_MODAL: {
        route: 'referral/:contentType',
        getRoute: (contentType: string, backTo?: string) => getUrlWithBackToParam(`referral/${contentType}`, backTo),
    },
    SHARE_ROOT: 'share/root',
    SHARE_ROOT_SHARE: 'share/root/share',
    SHARE_ROOT_SUBMIT: 'share/root/submit',
    SHARE_DETAILS: {
        route: 'share/share-details/:reportOrAccountID',
        getRoute: (reportOrAccountID: string) => `share/share-details/${reportOrAccountID}` as const,
    },
    SHARE_SUBMIT_DETAILS: {
        route: 'share/submit-details/:reportOrAccountID',
        getRoute: (reportOrAccountID: string) => `share/submit-details/${reportOrAccountID}` as const,
    },

    PROCESS_MONEY_REQUEST_HOLD: {
        route: 'hold-expense-educational',
        getRoute: (backTo?: string) => getUrlWithBackToParam('hold-expense-educational', backTo),
    },
    CHANGE_POLICY_EDUCATIONAL: {
        route: 'change-workspace-educational',
        getRoute: (backTo?: string) => getUrlWithBackToParam('change-workspace-educational', backTo),
    },
    TRAVEL_MY_TRIPS: 'travel',
    TRAVEL_TCS: {
        route: 'travel/terms/:domain/accept',
        getRoute: (domain: string, backTo?: string) => getUrlWithBackToParam(`travel/terms/${domain}/accept`, backTo),
    },
    TRAVEL_UPGRADE: {
        route: 'travel/upgrade',
        getRoute: (backTo?: string) => getUrlWithBackToParam('travel/upgrade', backTo),
    },
    TRACK_TRAINING_MODAL: 'track-training',
    TRAVEL_TRIP_SUMMARY: {
        route: 'r/:reportID/trip/:transactionID',
        getRoute: (reportID: string | undefined, transactionID: string | undefined, backTo?: string) => {
            if (!reportID || !transactionID) {
                Log.warn('Invalid reportID or transactionID is used to build the TRAVEL_TRIP_SUMMARY route');
            }
            return getUrlWithBackToParam(`r/${reportID}/trip/${transactionID}`, backTo);
        },
    },
    TRAVEL_TRIP_DETAILS: {
        route: 'r/:reportID/trip/:transactionID/:reservationIndex',
        getRoute: (reportID: string | undefined, transactionID: string | undefined, reservationIndex: number, backTo?: string) => {
            if (!reportID || !transactionID) {
                Log.warn('Invalid reportID or transactionID is used to build the TRAVEL_TRIP_DETAILS route');
            }
            return getUrlWithBackToParam(`r/${reportID}/trip/${transactionID}/${reservationIndex}`, backTo);
        },
    },
    TRAVEL_DOMAIN_SELECTOR: {
        route: 'travel/domain-selector',
        getRoute: (backTo?: string) => getUrlWithBackToParam(`travel/domain-selector`, backTo),
    },
    TRAVEL_DOMAIN_PERMISSION_INFO: {
        route: 'travel/domain-permission/:domain/info',
        getRoute: (domain?: string, backTo?: string) => getUrlWithBackToParam(`travel/domain-permission/${domain}/info`, backTo),
    },
    TRAVEL_PUBLIC_DOMAIN_ERROR: {
        route: 'travel/public-domain-error',
        getRoute: (backTo?: string) => getUrlWithBackToParam(`travel/public-domain-error`, backTo),
    },
    TRAVEL_WORKSPACE_ADDRESS: {
        route: 'travel/:domain/workspace-address',
        getRoute: (domain: string, backTo?: string) => getUrlWithBackToParam(`travel/${domain}/workspace-address`, backTo),
    },
    ONBOARDING_ROOT: {
        route: 'onboarding',
        getRoute: (backTo?: string) => getUrlWithBackToParam(`onboarding`, backTo),
    },
    ONBOARDING_PERSONAL_DETAILS: {
        route: 'onboarding/personal-details',
        getRoute: (backTo?: string) => getUrlWithBackToParam(`onboarding/personal-details`, backTo),
    },
    ONBOARDING_PRIVATE_DOMAIN: {
        route: 'onboarding/private-domain',
        getRoute: (backTo?: string) => getUrlWithBackToParam(`onboarding/private-domain`, backTo),
    },
    ONBOARDING_EMPLOYEES: {
        route: 'onboarding/employees',
        getRoute: (backTo?: string) => getUrlWithBackToParam(`onboarding/employees`, backTo),
    },
    ONBOARDING_ACCOUNTING: {
        route: 'onboarding/accounting',
        getRoute: (backTo?: string) => getUrlWithBackToParam(`onboarding/accounting`, backTo),
    },
    ONBOARDING_PURPOSE: {
        route: 'onboarding/purpose',
        getRoute: (backTo?: string) => getUrlWithBackToParam(`onboarding/purpose`, backTo),
    },
    ONBOARDING_WORKSPACES: {
        route: 'onboarding/join-workspaces',
        getRoute: (backTo?: string) => getUrlWithBackToParam(`onboarding/join-workspaces`, backTo),
    },
    ONBOARDING_WORK_EMAIL: {
        route: 'onboarding/work-email',
        getRoute: (backTo?: string) => getUrlWithBackToParam(`onboarding/work-email`, backTo),
    },
    ONBOARDING_WORK_EMAIL_VALIDATION: {
        route: 'onboarding/work-email-validation',
        getRoute: (backTo?: string) => getUrlWithBackToParam(`onboarding/work-email-validation`, backTo),
    },
    WELCOME_VIDEO_ROOT: 'onboarding/welcome-video',
    EXPLANATION_MODAL_ROOT: 'onboarding/explanation',
    TEST_DRIVE_MODAL_ROOT: {
        route: 'onboarding/test-drive',
        getRoute: (bossEmail?: string) => `onboarding/test-drive${bossEmail ? `?bossEmail=${encodeURIComponent(bossEmail)}` : ''}` as const,
    },
    TEST_DRIVE_DEMO_ROOT: 'onboarding/test-drive/demo',
    WORKSPACE_CONFIRMATION: {
        route: 'workspace/confirmation',
        getRoute: (backTo?: string) => getUrlWithBackToParam(`workspace/confirmation`, backTo),
    },
    MIGRATED_USER_WELCOME_MODAL: {
        route: 'onboarding/migrated-user-welcome',
        getRoute: (shouldOpenSearch?: boolean) => getUrlWithBackToParam(`onboarding/migrated-user-welcome?${shouldOpenSearch ? 'shouldOpenSearch=true' : ''}`, undefined, false),
    },

    TRANSACTION_RECEIPT: {
        route: 'r/:reportID/transaction/:transactionID/receipt/:action?/:iouType?',
        getRoute: (reportID: string | undefined, transactionID: string | undefined, readonly = false, isFromReviewDuplicates = false, action?: IOUAction, iouType?: IOUType) => {
            if (!reportID) {
                Log.warn('Invalid reportID is used to build the TRANSACTION_RECEIPT route');
            }
            if (!transactionID) {
                Log.warn('Invalid transactionID is used to build the TRANSACTION_RECEIPT route');
            }
            return `r/${reportID}/transaction/${transactionID}/receipt${action ? `/${action}` : ''}${iouType ? `/${iouType}` : ''}?readonly=${readonly}${
                isFromReviewDuplicates ? '&isFromReviewDuplicates=true' : ''
            }` as const;
        },
    },

    TRANSACTION_DUPLICATE_REVIEW_PAGE: {
        route: 'r/:threadReportID/duplicates/review',
        getRoute: (threadReportID: string | undefined, backTo?: string) => getUrlWithBackToParam(`r/${threadReportID}/duplicates/review` as const, backTo),
    },
    TRANSACTION_DUPLICATE_REVIEW_MERCHANT_PAGE: {
        route: 'r/:threadReportID/duplicates/review/merchant',
        getRoute: (threadReportID: string, backTo?: string) => getUrlWithBackToParam(`r/${threadReportID}/duplicates/review/merchant` as const, backTo),
    },
    TRANSACTION_DUPLICATE_REVIEW_CATEGORY_PAGE: {
        route: 'r/:threadReportID/duplicates/review/category',
        getRoute: (threadReportID: string, backTo?: string) => getUrlWithBackToParam(`r/${threadReportID}/duplicates/review/category` as const, backTo),
    },
    TRANSACTION_DUPLICATE_REVIEW_TAG_PAGE: {
        route: 'r/:threadReportID/duplicates/review/tag',
        getRoute: (threadReportID: string, backTo?: string) => getUrlWithBackToParam(`r/${threadReportID}/duplicates/review/tag` as const, backTo),
    },
    TRANSACTION_DUPLICATE_REVIEW_TAX_CODE_PAGE: {
        route: 'r/:threadReportID/duplicates/review/tax-code',
        getRoute: (threadReportID: string, backTo?: string) => getUrlWithBackToParam(`r/${threadReportID}/duplicates/review/tax-code` as const, backTo),
    },
    TRANSACTION_DUPLICATE_REVIEW_DESCRIPTION_PAGE: {
        route: 'r/:threadReportID/duplicates/review/description',
        getRoute: (threadReportID: string, backTo?: string) => getUrlWithBackToParam(`r/${threadReportID}/duplicates/review/description` as const, backTo),
    },
    TRANSACTION_DUPLICATE_REVIEW_REIMBURSABLE_PAGE: {
        route: 'r/:threadReportID/duplicates/review/reimbursable',
        getRoute: (threadReportID: string, backTo?: string) => getUrlWithBackToParam(`r/${threadReportID}/duplicates/review/reimbursable` as const, backTo),
    },
    TRANSACTION_DUPLICATE_REVIEW_BILLABLE_PAGE: {
        route: 'r/:threadReportID/duplicates/review/billable',
        getRoute: (threadReportID: string, backTo?: string) => getUrlWithBackToParam(`r/${threadReportID}/duplicates/review/billable` as const, backTo),
    },
    TRANSACTION_DUPLICATE_CONFIRMATION_PAGE: {
        route: 'r/:threadReportID/duplicates/confirm',
        getRoute: (threadReportID: string, backTo?: string) => getUrlWithBackToParam(`r/${threadReportID}/duplicates/confirm` as const, backTo),
    },
    POLICY_ACCOUNTING_XERO_IMPORT: {
        route: 'settings/workspaces/:policyID/accounting/xero/import',
        getRoute: (policyID: string) => `settings/workspaces/${policyID}/accounting/xero/import` as const,
    },
    POLICY_ACCOUNTING_XERO_CHART_OF_ACCOUNTS: {
        route: 'settings/workspaces/:policyID/accounting/xero/import/accounts',
        getRoute: (policyID: string) => `settings/workspaces/${policyID}/accounting/xero/import/accounts` as const,
    },
    POLICY_ACCOUNTING_XERO_ORGANIZATION: {
        route: 'settings/workspaces/:policyID/accounting/xero/organization/:currentOrganizationID',
        getRoute: (policyID: string | undefined, currentOrganizationID: string | undefined) => {
            if (!policyID || !currentOrganizationID) {
                Log.warn('Invalid policyID is used to build the POLICY_ACCOUNTING_XERO_ORGANIZATION route');
            }
            return `settings/workspaces/${policyID}/accounting/xero/organization/${currentOrganizationID}` as const;
        },
    },
    POLICY_ACCOUNTING_XERO_TRACKING_CATEGORIES: {
        route: 'settings/workspaces/:policyID/accounting/xero/import/tracking-categories',
        getRoute: (policyID: string) => `settings/workspaces/${policyID}/accounting/xero/import/tracking-categories` as const,
    },
    POLICY_ACCOUNTING_XERO_TRACKING_CATEGORIES_MAP: {
        route: 'settings/workspaces/:policyID/accounting/xero/import/tracking-categories/mapping/:categoryId/:categoryName',
        getRoute: (policyID: string, categoryId: string, categoryName: string) =>
            `settings/workspaces/${policyID}/accounting/xero/import/tracking-categories/mapping/${categoryId}/${encodeURIComponent(categoryName)}` as const,
    },
    POLICY_ACCOUNTING_XERO_CUSTOMER: {
        route: 'settings/workspaces/:policyID/accounting/xero/import/customers',
        getRoute: (policyID: string) => `settings/workspaces/${policyID}/accounting/xero/import/customers` as const,
    },
    POLICY_ACCOUNTING_XERO_TAXES: {
        route: 'settings/workspaces/:policyID/accounting/xero/import/taxes',
        getRoute: (policyID: string) => `settings/workspaces/${policyID}/accounting/xero/import/taxes` as const,
    },
    POLICY_ACCOUNTING_XERO_EXPORT: {
        route: 'settings/workspaces/:policyID/accounting/xero/export',
        getRoute: (policyID: string, backTo?: string) => getUrlWithBackToParam(`settings/workspaces/${policyID}/accounting/xero/export` as const, backTo, false),
    },
    POLICY_ACCOUNTING_XERO_PREFERRED_EXPORTER_SELECT: {
        route: 'settings/workspaces/:policyID/connections/xero/export/preferred-exporter/select',
        getRoute: (policyID: string, backTo?: string) => getUrlWithBackToParam(`settings/workspaces/${policyID}/connections/xero/export/preferred-exporter/select` as const, backTo),
    },
    POLICY_ACCOUNTING_XERO_EXPORT_PURCHASE_BILL_DATE_SELECT: {
        route: 'settings/workspaces/:policyID/accounting/xero/export/purchase-bill-date-select',
        getRoute: (policyID: string, backTo?: string) => getUrlWithBackToParam(`settings/workspaces/${policyID}/accounting/xero/export/purchase-bill-date-select` as const, backTo),
    },
    POLICY_ACCOUNTING_XERO_EXPORT_BANK_ACCOUNT_SELECT: {
        route: 'settings/workspaces/:policyID/accounting/xero/export/bank-account-select',
        getRoute: (policyID: string, backTo?: string) => getUrlWithBackToParam(`settings/workspaces/${policyID}/accounting/xero/export/bank-account-select` as const, backTo),
    },
    POLICY_ACCOUNTING_XERO_ADVANCED: {
        route: 'settings/workspaces/:policyID/accounting/xero/advanced',
        getRoute: (policyID: string | undefined) => {
            if (!policyID) {
                Log.warn('Invalid policyID is used to build the POLICY_ACCOUNTING_XERO_ADVANCED route');
            }
            return `settings/workspaces/${policyID}/accounting/xero/advanced` as const;
        },
    },
    POLICY_ACCOUNTING_XERO_BILL_STATUS_SELECTOR: {
        route: 'settings/workspaces/:policyID/accounting/xero/export/purchase-bill-status-selector',
        getRoute: (policyID: string, backTo?: string) => getUrlWithBackToParam(`settings/workspaces/${policyID}/accounting/xero/export/purchase-bill-status-selector` as const, backTo),
    },
    POLICY_ACCOUNTING_XERO_INVOICE_SELECTOR: {
        route: 'settings/workspaces/:policyID/accounting/xero/advanced/invoice-account-selector',
        getRoute: (policyID: string) => `settings/workspaces/${policyID}/accounting/xero/advanced/invoice-account-selector` as const,
    },
    POLICY_ACCOUNTING_XERO_BILL_PAYMENT_ACCOUNT_SELECTOR: {
        route: 'settings/workspaces/:policyID/accounting/xero/advanced/bill-payment-account-selector',
        getRoute: (policyID: string) => `settings/workspaces/${policyID}/accounting/xero/advanced/bill-payment-account-selector` as const,
    },
    POLICY_ACCOUNTING_QUICKBOOKS_ONLINE_IMPORT: {
        route: 'settings/workspaces/:policyID/accounting/quickbooks-online/import',
        getRoute: (policyID: string) => `settings/workspaces/${policyID}/accounting/quickbooks-online/import` as const,
    },
    POLICY_ACCOUNTING_QUICKBOOKS_ONLINE_CHART_OF_ACCOUNTS: {
        route: 'settings/workspaces/:policyID/accounting/quickbooks-online/import/accounts',
        getRoute: (policyID: string) => `settings/workspaces/${policyID}/accounting/quickbooks-online/import/accounts` as const,
    },
    POLICY_ACCOUNTING_QUICKBOOKS_ONLINE_CLASSES: {
        route: 'settings/workspaces/:policyID/accounting/quickbooks-online/import/classes',
        getRoute: (policyID: string) => `settings/workspaces/${policyID}/accounting/quickbooks-online/import/classes` as const,
    },
    POLICY_ACCOUNTING_QUICKBOOKS_ONLINE_CLASSES_DISPLAYED_AS: {
        route: 'settings/workspaces/:policyID/accounting/quickbooks-online/import/classes/displayed-as',
        getRoute: (policyID: string) => `settings/workspaces/${policyID}/accounting/quickbooks-online/import/classes/displayed-as` as const,
    },
    POLICY_ACCOUNTING_QUICKBOOKS_ONLINE_CUSTOMERS: {
        route: 'settings/workspaces/:policyID/accounting/quickbooks-online/import/customers',
        getRoute: (policyID: string) => `settings/workspaces/${policyID}/accounting/quickbooks-online/import/customers` as const,
    },
    POLICY_ACCOUNTING_QUICKBOOKS_ONLINE_CUSTOMERS_DISPLAYED_AS: {
        route: 'settings/workspaces/:policyID/accounting/quickbooks-online/import/customers/displayed-as',
        getRoute: (policyID: string) => `settings/workspaces/${policyID}/accounting/quickbooks-online/import/customers/displayed-as` as const,
    },
    POLICY_ACCOUNTING_QUICKBOOKS_ONLINE_LOCATIONS: {
        route: 'settings/workspaces/:policyID/accounting/quickbooks-online/import/locations',
        getRoute: (policyID: string) => `settings/workspaces/${policyID}/accounting/quickbooks-online/import/locations` as const,
    },
    POLICY_ACCOUNTING_QUICKBOOKS_ONLINE_LOCATIONS_DISPLAYED_AS: {
        route: 'settings/workspaces/:policyID/accounting/quickbooks-online/import/locations/displayed-as',
        getRoute: (policyID: string) => `settings/workspaces/${policyID}/accounting/quickbooks-online/import/locations/displayed-as` as const,
    },
    POLICY_ACCOUNTING_QUICKBOOKS_ONLINE_TAXES: {
        route: 'settings/workspaces/:policyID/accounting/quickbooks-online/import/taxes',
        getRoute: (policyID: string) => `settings/workspaces/${policyID}/accounting/quickbooks-online/import/taxes` as const,
    },
    RESTRICTED_ACTION: {
        route: 'restricted-action/workspace/:policyID',
        getRoute: (policyID: string) => `restricted-action/workspace/${policyID}` as const,
    },
    MISSING_PERSONAL_DETAILS: 'missing-personal-details',
    POLICY_ACCOUNTING_NETSUITE_SUBSIDIARY_SELECTOR: {
        route: 'settings/workspaces/:policyID/accounting/netsuite/subsidiary-selector',
        getRoute: (policyID: string | undefined) => {
            if (!policyID) {
                Log.warn('Invalid policyID is used to build the POLICY_ACCOUNTING_NETSUITE_SUBSIDIARY_SELECTOR route');
            }
            return `settings/workspaces/${policyID}/accounting/netsuite/subsidiary-selector` as const;
        },
    },
    POLICY_ACCOUNTING_NETSUITE_EXISTING_CONNECTIONS: {
        route: 'settings/workspaces/:policyID/accounting/netsuite/existing-connections',
        getRoute: (policyID: string) => `settings/workspaces/${policyID}/accounting/netsuite/existing-connections` as const,
    },
    POLICY_ACCOUNTING_NETSUITE_TOKEN_INPUT: {
        route: 'settings/workspaces/:policyID/accounting/netsuite/token-input',
        getRoute: (policyID: string) => `settings/workspaces/${policyID}/accounting/netsuite/token-input` as const,
    },
    POLICY_ACCOUNTING_NETSUITE_IMPORT: {
        route: 'settings/workspaces/:policyID/accounting/netsuite/import',
        getRoute: (policyID: string) => `settings/workspaces/${policyID}/accounting/netsuite/import` as const,
    },
    POLICY_ACCOUNTING_NETSUITE_IMPORT_MAPPING: {
        route: 'settings/workspaces/:policyID/accounting/netsuite/import/mapping/:importField',
        getRoute: (policyID: string, importField: TupleToUnion<typeof CONST.NETSUITE_CONFIG.IMPORT_FIELDS>) =>
            `settings/workspaces/${policyID}/accounting/netsuite/import/mapping/${importField as string}` as const,
    },
    POLICY_ACCOUNTING_NETSUITE_IMPORT_CUSTOM_FIELD_MAPPING: {
        route: 'settings/workspaces/:policyID/accounting/netsuite/import/custom/:importCustomField',
        getRoute: (policyID: string, importCustomField: ValueOf<typeof CONST.NETSUITE_CONFIG.IMPORT_CUSTOM_FIELDS>) =>
            `settings/workspaces/${policyID}/accounting/netsuite/import/custom/${importCustomField as string}` as const,
    },
    POLICY_ACCOUNTING_NETSUITE_IMPORT_CUSTOM_FIELD_VIEW: {
        route: 'settings/workspaces/:policyID/accounting/netsuite/import/custom/:importCustomField/view/:valueIndex',
        getRoute: (policyID: string, importCustomField: ValueOf<typeof CONST.NETSUITE_CONFIG.IMPORT_CUSTOM_FIELDS>, valueIndex: number) =>
            `settings/workspaces/${policyID}/accounting/netsuite/import/custom/${importCustomField as string}/view/${valueIndex}` as const,
    },
    POLICY_ACCOUNTING_NETSUITE_IMPORT_CUSTOM_FIELD_EDIT: {
        route: 'settings/workspaces/:policyID/accounting/netsuite/import/custom/:importCustomField/edit/:valueIndex/:fieldName',
        getRoute: (policyID: string, importCustomField: ValueOf<typeof CONST.NETSUITE_CONFIG.IMPORT_CUSTOM_FIELDS>, valueIndex: number, fieldName: string) =>
            `settings/workspaces/${policyID}/accounting/netsuite/import/custom/${importCustomField as string}/edit/${valueIndex}/${fieldName}` as const,
    },
    POLICY_ACCOUNTING_NETSUITE_IMPORT_CUSTOM_LIST_ADD: {
        route: 'settings/workspaces/:policyID/accounting/netsuite/import/custom-list/new',
        getRoute: (policyID: string) => `settings/workspaces/${policyID}/accounting/netsuite/import/custom-list/new` as const,
    },
    POLICY_ACCOUNTING_NETSUITE_IMPORT_CUSTOM_SEGMENT_ADD: {
        route: 'settings/workspaces/:policyID/accounting/netsuite/import/custom-segment/new',
        getRoute: (policyID: string) => `settings/workspaces/${policyID}/accounting/netsuite/import/custom-segment/new` as const,
    },
    POLICY_ACCOUNTING_NETSUITE_IMPORT_CUSTOMERS_OR_PROJECTS: {
        route: 'settings/workspaces/:policyID/accounting/netsuite/import/customer-projects',
        getRoute: (policyID: string) => `settings/workspaces/${policyID}/accounting/netsuite/import/customer-projects` as const,
    },
    POLICY_ACCOUNTING_NETSUITE_IMPORT_CUSTOMERS_OR_PROJECTS_SELECT: {
        route: 'settings/workspaces/:policyID/accounting/netsuite/import/customer-projects/select',
        getRoute: (policyID: string) => `settings/workspaces/${policyID}/accounting/netsuite/import/customer-projects/select` as const,
    },
    POLICY_ACCOUNTING_NETSUITE_EXPORT: {
        route: 'settings/workspaces/:policyID/connections/netsuite/export/',
        getRoute: (policyID: string | undefined, backTo?: string) => {
            if (!policyID) {
                Log.warn('Invalid policyID is used to build the POLICY_ACCOUNTING_NETSUITE_EXPORT route');
            }
            return getUrlWithBackToParam(`settings/workspaces/${policyID}/connections/netsuite/export/` as const, backTo, false);
        },
    },
    POLICY_ACCOUNTING_NETSUITE_PREFERRED_EXPORTER_SELECT: {
        route: 'settings/workspaces/:policyID/connections/netsuite/export/preferred-exporter/select',
        getRoute: (policyID: string, backTo?: string) => getUrlWithBackToParam(`settings/workspaces/${policyID}/connections/netsuite/export/preferred-exporter/select` as const, backTo),
    },
    POLICY_ACCOUNTING_NETSUITE_DATE_SELECT: {
        route: 'settings/workspaces/:policyID/connections/netsuite/export/date/select',
        getRoute: (policyID: string, backTo?: string) => getUrlWithBackToParam(`settings/workspaces/${policyID}/connections/netsuite/export/date/select` as const, backTo),
    },
    POLICY_ACCOUNTING_NETSUITE_EXPORT_EXPENSES: {
        route: 'settings/workspaces/:policyID/connections/netsuite/export/expenses/:expenseType',
        getRoute: (policyID: string | undefined, expenseType: ValueOf<typeof CONST.NETSUITE_EXPENSE_TYPE>, backTo?: string) => {
            if (!policyID) {
                Log.warn('Invalid policyID is used to build the POLICY_ACCOUNTING_NETSUITE_EXPORT_EXPENSES route');
            }
            return getUrlWithBackToParam(`settings/workspaces/${policyID}/connections/netsuite/export/expenses/${expenseType as string}` as const, backTo);
        },
    },
    POLICY_ACCOUNTING_NETSUITE_EXPORT_EXPENSES_DESTINATION_SELECT: {
        route: 'settings/workspaces/:policyID/connections/netsuite/export/expenses/:expenseType/destination/select',
        getRoute: (policyID: string, expenseType: ValueOf<typeof CONST.NETSUITE_EXPENSE_TYPE>, backTo?: string) =>
            getUrlWithBackToParam(`settings/workspaces/${policyID}/connections/netsuite/export/expenses/${expenseType as string}/destination/select` as const, backTo),
    },
    POLICY_ACCOUNTING_NETSUITE_EXPORT_EXPENSES_VENDOR_SELECT: {
        route: 'settings/workspaces/:policyID/connections/netsuite/export/expenses/:expenseType/vendor/select',
        getRoute: (policyID: string, expenseType: ValueOf<typeof CONST.NETSUITE_EXPENSE_TYPE>, backTo?: string) =>
            getUrlWithBackToParam(`settings/workspaces/${policyID}/connections/netsuite/export/expenses/${expenseType as string}/vendor/select` as const, backTo),
    },
    POLICY_ACCOUNTING_NETSUITE_EXPORT_EXPENSES_PAYABLE_ACCOUNT_SELECT: {
        route: 'settings/workspaces/:policyID/connections/netsuite/export/expenses/:expenseType/payable-account/select',
        getRoute: (policyID: string, expenseType: ValueOf<typeof CONST.NETSUITE_EXPENSE_TYPE>, backTo?: string) =>
            getUrlWithBackToParam(`settings/workspaces/${policyID}/connections/netsuite/export/expenses/${expenseType as string}/payable-account/select` as const, backTo),
    },
    POLICY_ACCOUNTING_NETSUITE_EXPORT_EXPENSES_JOURNAL_POSTING_PREFERENCE_SELECT: {
        route: 'settings/workspaces/:policyID/connections/netsuite/export/expenses/:expenseType/journal-posting-preference/select',
        getRoute: (policyID: string, expenseType: ValueOf<typeof CONST.NETSUITE_EXPENSE_TYPE>, backTo?: string) =>
            getUrlWithBackToParam(`settings/workspaces/${policyID}/connections/netsuite/export/expenses/${expenseType as string}/journal-posting-preference/select` as const, backTo),
    },
    POLICY_ACCOUNTING_NETSUITE_RECEIVABLE_ACCOUNT_SELECT: {
        route: 'settings/workspaces/:policyID/connections/netsuite/export/receivable-account/select',
        getRoute: (policyID: string, backTo?: string) => getUrlWithBackToParam(`settings/workspaces/${policyID}/connections/netsuite/export/receivable-account/select` as const, backTo),
    },
    POLICY_ACCOUNTING_NETSUITE_INVOICE_ITEM_PREFERENCE_SELECT: {
        route: 'settings/workspaces/:policyID/connections/netsuite/export/invoice-item-preference/select',
        getRoute: (policyID: string | undefined, backTo?: string) => {
            if (!policyID) {
                Log.warn('Invalid policyID is used to build the POLICY_ACCOUNTING_NETSUITE_INVOICE_ITEM_PREFERENCE_SELECT route');
            }
            return getUrlWithBackToParam(`settings/workspaces/${policyID}/connections/netsuite/export/invoice-item-preference/select` as const, backTo);
        },
    },
    POLICY_ACCOUNTING_NETSUITE_INVOICE_ITEM_SELECT: {
        route: 'settings/workspaces/:policyID/connections/netsuite/export/invoice-item-preference/invoice-item/select',
        getRoute: (policyID: string | undefined) => {
            if (!policyID) {
                Log.warn('Invalid policyID is used to build the POLICY_ACCOUNTING_NETSUITE_INVOICE_ITEM_SELECT route');
            }
            return `settings/workspaces/${policyID}/connections/netsuite/export/invoice-item-preference/invoice-item/select` as const;
        },
    },
    POLICY_ACCOUNTING_NETSUITE_TAX_POSTING_ACCOUNT_SELECT: {
        route: 'settings/workspaces/:policyID/connections/netsuite/export/tax-posting-account/select',
        getRoute: (policyID: string) => `settings/workspaces/${policyID}/connections/netsuite/export/tax-posting-account/select` as const,
    },
    POLICY_ACCOUNTING_NETSUITE_PROVINCIAL_TAX_POSTING_ACCOUNT_SELECT: {
        route: 'settings/workspaces/:policyID/connections/netsuite/export/provincial-tax-posting-account/select',
        getRoute: (policyID: string) => `settings/workspaces/${policyID}/connections/netsuite/export/provincial-tax-posting-account/select` as const,
    },
    POLICY_ACCOUNTING_NETSUITE_ADVANCED: {
        route: 'settings/workspaces/:policyID/connections/netsuite/advanced/',
        getRoute: (policyID: string | undefined) => {
            if (!policyID) {
                Log.warn('Invalid policyID is used to build the POLICY_ACCOUNTING_NETSUITE_ADVANCED route');
            }
            return `settings/workspaces/${policyID}/connections/netsuite/advanced/` as const;
        },
    },
    POLICY_ACCOUNTING_NETSUITE_REIMBURSEMENT_ACCOUNT_SELECT: {
        route: 'settings/workspaces/:policyID/connections/netsuite/advanced/reimbursement-account/select',
        getRoute: (policyID: string) => `settings/workspaces/${policyID}/connections/netsuite/advanced/reimbursement-account/select` as const,
    },
    POLICY_ACCOUNTING_NETSUITE_COLLECTION_ACCOUNT_SELECT: {
        route: 'settings/workspaces/:policyID/connections/netsuite/advanced/collection-account/select',
        getRoute: (policyID: string) => `settings/workspaces/${policyID}/connections/netsuite/advanced/collection-account/select` as const,
    },
    POLICY_ACCOUNTING_NETSUITE_EXPENSE_REPORT_APPROVAL_LEVEL_SELECT: {
        route: 'settings/workspaces/:policyID/connections/netsuite/advanced/expense-report-approval-level/select',
        getRoute: (policyID: string) => `settings/workspaces/${policyID}/connections/netsuite/advanced/expense-report-approval-level/select` as const,
    },
    POLICY_ACCOUNTING_NETSUITE_VENDOR_BILL_APPROVAL_LEVEL_SELECT: {
        route: 'settings/workspaces/:policyID/connections/netsuite/advanced/vendor-bill-approval-level/select',
        getRoute: (policyID: string) => `settings/workspaces/${policyID}/connections/netsuite/advanced/vendor-bill-approval-level/select` as const,
    },
    POLICY_ACCOUNTING_NETSUITE_JOURNAL_ENTRY_APPROVAL_LEVEL_SELECT: {
        route: 'settings/workspaces/:policyID/connections/netsuite/advanced/journal-entry-approval-level/select',
        getRoute: (policyID: string) => `settings/workspaces/${policyID}/connections/netsuite/advanced/journal-entry-approval-level/select` as const,
    },
    POLICY_ACCOUNTING_NETSUITE_APPROVAL_ACCOUNT_SELECT: {
        route: 'settings/workspaces/:policyID/connections/netsuite/advanced/approval-account/select',
        getRoute: (policyID: string) => `settings/workspaces/${policyID}/connections/netsuite/advanced/approval-account/select` as const,
    },
    POLICY_ACCOUNTING_NETSUITE_CUSTOM_FORM_ID: {
        route: 'settings/workspaces/:policyID/connections/netsuite/advanced/custom-form-id/:expenseType',
        getRoute: (policyID: string, expenseType: ValueOf<typeof CONST.NETSUITE_EXPENSE_TYPE>) =>
            `settings/workspaces/${policyID}/connections/netsuite/advanced/custom-form-id/${expenseType as string}` as const,
    },
    POLICY_ACCOUNTING_NETSUITE_AUTO_SYNC: {
        route: 'settings/workspaces/:policyID/connections/netsuite/advanced/autosync',
        getRoute: (policyID: string | undefined, backTo?: string) => {
            if (!policyID) {
                Log.warn('Invalid policyID is used to build the POLICY_ACCOUNTING_NETSUITE_AUTO_SYNC route');
            }
            return getUrlWithBackToParam(`settings/workspaces/${policyID}/connections/netsuite/advanced/autosync` as const, backTo);
        },
    },
    POLICY_ACCOUNTING_NETSUITE_ACCOUNTING_METHOD: {
        route: 'settings/workspaces/:policyID/connections/netsuite/advanced/autosync/accounting-method',
        getRoute: (policyID: string | undefined, backTo?: string) => {
            if (!policyID) {
                Log.warn('Invalid policyID is used to build the POLICY_ACCOUNTING_NETSUITE_ACCOUNTING_METHOD route');
            }
            return getUrlWithBackToParam(`settings/workspaces/${policyID}/connections/netsuite/advanced/autosync/accounting-method` as const, backTo);
        },
    },
    POLICY_ACCOUNTING_SAGE_INTACCT_PREREQUISITES: {
        route: 'settings/workspaces/:policyID/accounting/sage-intacct/prerequisites',
        getRoute: (policyID: string, backTo?: string) => getUrlWithBackToParam(`settings/workspaces/${policyID}/accounting/sage-intacct/prerequisites` as const, backTo),
    },
    POLICY_ACCOUNTING_SAGE_INTACCT_ENTER_CREDENTIALS: {
        route: 'settings/workspaces/:policyID/accounting/sage-intacct/enter-credentials',
        getRoute: (policyID: string) => `settings/workspaces/${policyID}/accounting/sage-intacct/enter-credentials` as const,
    },
    POLICY_ACCOUNTING_SAGE_INTACCT_EXISTING_CONNECTIONS: {
        route: 'settings/workspaces/:policyID/accounting/sage-intacct/existing-connections',
        getRoute: (policyID: string) => `settings/workspaces/${policyID}/accounting/sage-intacct/existing-connections` as const,
    },
    POLICY_ACCOUNTING_SAGE_INTACCT_ENTITY: {
        route: 'settings/workspaces/:policyID/accounting/sage-intacct/entity',
        getRoute: (policyID: string | undefined) => {
            if (!policyID) {
                Log.warn('Invalid policyID is used to build the POLICY_ACCOUNTING_SAGE_INTACCT_ENTITY route');
            }
            return `settings/workspaces/${policyID}/accounting/sage-intacct/entity` as const;
        },
    },
    POLICY_ACCOUNTING_SAGE_INTACCT_IMPORT: {
        route: 'settings/workspaces/:policyID/accounting/sage-intacct/import',
        getRoute: (policyID: string | undefined) => `settings/workspaces/${policyID}/accounting/sage-intacct/import` as const,
    },
    POLICY_ACCOUNTING_SAGE_INTACCT_TOGGLE_MAPPINGS: {
        route: 'settings/workspaces/:policyID/accounting/sage-intacct/import/toggle-mapping/:mapping',
        getRoute: (policyID: string | undefined, mapping: SageIntacctMappingName) =>
            `settings/workspaces/${policyID}/accounting/sage-intacct/import/toggle-mapping/${mapping as string}` as const,
    },
    POLICY_ACCOUNTING_SAGE_INTACCT_MAPPINGS_TYPE: {
        route: 'settings/workspaces/:policyID/accounting/sage-intacct/import/mapping-type/:mapping',
        getRoute: (policyID: string, mapping: string) => `settings/workspaces/${policyID}/accounting/sage-intacct/import/mapping-type/${mapping}` as const,
    },
    POLICY_ACCOUNTING_SAGE_INTACCT_IMPORT_TAX: {
        route: 'settings/workspaces/:policyID/accounting/sage-intacct/import/tax',
        getRoute: (policyID: string | undefined) => `settings/workspaces/${policyID}/accounting/sage-intacct/import/tax` as const,
    },
    POLICY_ACCOUNTING_SAGE_INTACCT_IMPORT_TAX_MAPPING: {
        route: 'settings/workspaces/:policyID/accounting/sage-intacct/import/tax/mapping',
        getRoute: (policyID: string | undefined) => `settings/workspaces/${policyID}/accounting/sage-intacct/import/tax/mapping` as const,
    },
    POLICY_ACCOUNTING_SAGE_INTACCT_USER_DIMENSIONS: {
        route: 'settings/workspaces/:policyID/accounting/sage-intacct/import/user-dimensions',
        getRoute: (policyID: string | undefined) => `settings/workspaces/${policyID}/accounting/sage-intacct/import/user-dimensions` as const,
    },
    POLICY_ACCOUNTING_SAGE_INTACCT_ADD_USER_DIMENSION: {
        route: 'settings/workspaces/:policyID/accounting/sage-intacct/import/add-user-dimension',
        getRoute: (policyID: string) => `settings/workspaces/${policyID}/accounting/sage-intacct/import/add-user-dimension` as const,
    },
    POLICY_ACCOUNTING_SAGE_INTACCT_EDIT_USER_DIMENSION: {
        route: 'settings/workspaces/:policyID/accounting/sage-intacct/import/edit-user-dimension/:dimensionName',
        getRoute: (policyID: string, dimensionName: string) => `settings/workspaces/${policyID}/accounting/sage-intacct/import/edit-user-dimension/${dimensionName}` as const,
    },
    POLICY_ACCOUNTING_SAGE_INTACCT_EXPORT: {
        route: 'settings/workspaces/:policyID/accounting/sage-intacct/export',
        getRoute: (policyID: string, backTo?: string) => getUrlWithBackToParam(`settings/workspaces/${policyID}/accounting/sage-intacct/export` as const, backTo, false),
    },
    POLICY_ACCOUNTING_SAGE_INTACCT_PREFERRED_EXPORTER: {
        route: 'settings/workspaces/:policyID/accounting/sage-intacct/export/preferred-exporter',
        getRoute: (policyID: string, backTo?: string) => getUrlWithBackToParam(`settings/workspaces/${policyID}/accounting/sage-intacct/export/preferred-exporter` as const, backTo),
    },
    POLICY_ACCOUNTING_SAGE_INTACCT_EXPORT_DATE: {
        route: 'settings/workspaces/:policyID/accounting/sage-intacct/export/date',
        getRoute: (policyID: string, backTo?: string) => getUrlWithBackToParam(`settings/workspaces/${policyID}/accounting/sage-intacct/export/date` as const, backTo),
    },
    POLICY_ACCOUNTING_SAGE_INTACCT_REIMBURSABLE_EXPENSES: {
        route: 'settings/workspaces/:policyID/accounting/sage-intacct/export/reimbursable',
        getRoute: (policyID: string, backTo?: string) => getUrlWithBackToParam(`settings/workspaces/${policyID}/accounting/sage-intacct/export/reimbursable` as const, backTo),
    },
    POLICY_ACCOUNTING_SAGE_INTACCT_NON_REIMBURSABLE_EXPENSES: {
        route: 'settings/workspaces/:policyID/accounting/sage-intacct/export/nonreimbursable',
        getRoute: (policyID: string, backTo?: string) => getUrlWithBackToParam(`settings/workspaces/${policyID}/accounting/sage-intacct/export/nonreimbursable` as const, backTo),
    },
    POLICY_ACCOUNTING_SAGE_INTACCT_REIMBURSABLE_DESTINATION: {
        route: 'settings/workspaces/:policyID/accounting/sage-intacct/export/reimbursable/destination',
        getRoute: (policyID: string, backTo?: string) => getUrlWithBackToParam(`settings/workspaces/${policyID}/accounting/sage-intacct/export/reimbursable/destination` as const, backTo),
    },
    POLICY_ACCOUNTING_SAGE_INTACCT_NON_REIMBURSABLE_DESTINATION: {
        route: 'settings/workspaces/:policyID/accounting/sage-intacct/export/nonreimbursable/destination',
        getRoute: (policyID: string, backTo?: string) => getUrlWithBackToParam(`settings/workspaces/${policyID}/accounting/sage-intacct/export/nonreimbursable/destination` as const, backTo),
    },
    POLICY_ACCOUNTING_SAGE_INTACCT_DEFAULT_VENDOR: {
        route: 'settings/workspaces/:policyID/accounting/sage-intacct/export/:reimbursable/default-vendor',
        getRoute: (policyID: string, reimbursable: string, backTo?: string) =>
            getUrlWithBackToParam(`settings/workspaces/${policyID}/accounting/sage-intacct/export/${reimbursable}/default-vendor` as const, backTo),
    },
    POLICY_ACCOUNTING_SAGE_INTACCT_NON_REIMBURSABLE_CREDIT_CARD_ACCOUNT: {
        route: 'settings/workspaces/:policyID/accounting/sage-intacct/export/nonreimbursable/credit-card-account',
        getRoute: (policyID: string, backTo?: string) =>
            getUrlWithBackToParam(`settings/workspaces/${policyID}/accounting/sage-intacct/export/nonreimbursable/credit-card-account` as const, backTo),
    },
    POLICY_ACCOUNTING_SAGE_INTACCT_ADVANCED: {
        route: 'settings/workspaces/:policyID/accounting/sage-intacct/advanced',
        getRoute: (policyID: string | undefined) => {
            if (!policyID) {
                Log.warn('Invalid policyID is used to build the POLICY_ACCOUNTING_SAGE_INTACCT_ADVANCED route');
            }
            return `settings/workspaces/${policyID}/accounting/sage-intacct/advanced` as const;
        },
    },
    POLICY_ACCOUNTING_SAGE_INTACCT_PAYMENT_ACCOUNT: {
        route: 'settings/workspaces/:policyID/accounting/sage-intacct/advanced/payment-account',
        getRoute: (policyID: string) => `settings/workspaces/${policyID}/accounting/sage-intacct/advanced/payment-account` as const,
    },
    ADD_UNREPORTED_EXPENSE: {
        route: 'search/r/:reportID/add-unreported-expense/:backToReport?',
        getRoute: (reportID: string | undefined, backToReport?: string) => `search/r/${reportID}/add-unreported-expense/${backToReport ?? ''}` as const,
    },
    DEBUG_REPORT: {
        route: 'debug/report/:reportID',
        getRoute: (reportID: string | undefined) => `debug/report/${reportID}` as const,
    },
    DEBUG_REPORT_TAB_DETAILS: {
        route: 'debug/report/:reportID/details',
        getRoute: (reportID: string) => `debug/report/${reportID}/details` as const,
    },
    DEBUG_REPORT_TAB_JSON: {
        route: 'debug/report/:reportID/json',
        getRoute: (reportID: string) => `debug/report/${reportID}/json` as const,
    },
    DEBUG_REPORT_TAB_ACTIONS: {
        route: 'debug/report/:reportID/actions',
        getRoute: (reportID: string) => `debug/report/${reportID}/actions` as const,
    },
    DEBUG_REPORT_ACTION: {
        route: 'debug/report/:reportID/actions/:reportActionID',
        getRoute: (reportID: string | undefined, reportActionID: string) => {
            if (!reportID) {
                Log.warn('Invalid reportID is used to build the DEBUG_REPORT_ACTION route');
            }
            return `debug/report/${reportID}/actions/${reportActionID}` as const;
        },
    },
    DEBUG_REPORT_ACTION_CREATE: {
        route: 'debug/report/:reportID/actions/create',
        getRoute: (reportID: string) => `debug/report/${reportID}/actions/create` as const,
    },
    DEBUG_REPORT_ACTION_TAB_DETAILS: {
        route: 'debug/report/:reportID/actions/:reportActionID/details',
        getRoute: (reportID: string, reportActionID: string) => `debug/report/${reportID}/actions/${reportActionID}/details` as const,
    },
    DEBUG_REPORT_ACTION_TAB_JSON: {
        route: 'debug/report/:reportID/actions/:reportActionID/json',
        getRoute: (reportID: string, reportActionID: string) => `debug/report/${reportID}/actions/${reportActionID}/json` as const,
    },
    DEBUG_REPORT_ACTION_TAB_PREVIEW: {
        route: 'debug/report/:reportID/actions/:reportActionID/preview',
        getRoute: (reportID: string, reportActionID: string) => `debug/report/${reportID}/actions/${reportActionID}/preview` as const,
    },
    DETAILS_CONSTANT_PICKER_PAGE: {
        route: 'debug/:formType/details/constant/:fieldName',
        getRoute: (formType: string, fieldName: string, fieldValue?: string, policyID?: string, backTo?: string) =>
            getUrlWithBackToParam(`debug/${formType}/details/constant/${fieldName}?fieldValue=${fieldValue}&policyID=${policyID}`, backTo),
    },
    DETAILS_DATE_TIME_PICKER_PAGE: {
        route: 'debug/details/datetime/:fieldName',
        getRoute: (fieldName: string, fieldValue?: string, backTo?: string) => getUrlWithBackToParam(`debug/details/datetime/${fieldName}?fieldValue=${fieldValue}`, backTo),
    },
    DEBUG_TRANSACTION: {
        route: 'debug/transaction/:transactionID',
        getRoute: (transactionID: string) => `debug/transaction/${transactionID}` as const,
    },
    DEBUG_TRANSACTION_TAB_DETAILS: {
        route: 'debug/transaction/:transactionID/details',
        getRoute: (transactionID: string) => `debug/transaction/${transactionID}/details` as const,
    },
    DEBUG_TRANSACTION_TAB_JSON: {
        route: 'debug/transaction/:transactionID/json',
        getRoute: (transactionID: string) => `debug/transaction/${transactionID}/json` as const,
    },
    DEBUG_TRANSACTION_TAB_VIOLATIONS: {
        route: 'debug/transaction/:transactionID/violations',
        getRoute: (transactionID: string) => `debug/transaction/${transactionID}/violations` as const,
    },
    DEBUG_TRANSACTION_VIOLATION_CREATE: {
        route: 'debug/transaction/:transactionID/violations/create',
        getRoute: (transactionID: string) => `debug/transaction/${transactionID}/violations/create` as const,
    },
    DEBUG_TRANSACTION_VIOLATION: {
        route: 'debug/transaction/:transactionID/violations/:index',
        getRoute: (transactionID: string, index: string) => `debug/transaction/${transactionID}/violations/${index}` as const,
    },
    DEBUG_TRANSACTION_VIOLATION_TAB_DETAILS: {
        route: 'debug/transaction/:transactionID/violations/:index/details',
        getRoute: (transactionID: string, index: string) => `debug/transaction/${transactionID}/violations/${index}/details` as const,
    },
    DEBUG_TRANSACTION_VIOLATION_TAB_JSON: {
        route: 'debug/transaction/:transactionID/violations/:index/json',
        getRoute: (transactionID: string, index: string) => `debug/transaction/${transactionID}/violations/${index}/json` as const,
    },
    SCHEDULE_CALL_BOOK: {
        route: 'r/:reportID/schedule-call/book',
        getRoute: (reportID: string) => `r/${reportID}/schedule-call/book` as const,
    },
    SCHEDULE_CALL_CONFIRMATION: {
        route: 'r/:reportID/schedule-call/confirmation',
        getRoute: (reportID: string) => `r/${reportID}/schedule-call/confirmation` as const,
    },
} as const;

/**
 * Proxy routes can be used to generate a correct url with dynamic values
 *
 * It will be used by HybridApp, that has no access to methods generating dynamic routes in NewDot
 */
const HYBRID_APP_ROUTES = {
    MONEY_REQUEST_CREATE: '/request/new/scan',
    MONEY_REQUEST_CREATE_TAB_SCAN: '/submit/new/scan',
    MONEY_REQUEST_CREATE_TAB_MANUAL: '/submit/new/manual',
    MONEY_REQUEST_CREATE_TAB_DISTANCE: '/submit/new/distance',
} as const;

export {HYBRID_APP_ROUTES, getUrlWithBackToParam, PUBLIC_SCREENS_ROUTES};
export default ROUTES;

type AttachmentsRoute = typeof ROUTES.ATTACHMENTS.route;
type ReportAddAttachmentRoute = `r/${string}/attachment/add`;
type AttachmentRoutes = AttachmentsRoute | ReportAddAttachmentRoute;
type AttachmentRouteParams = ReportsSplitNavigatorParamList[typeof SCREENS.ATTACHMENTS];

function getAttachmentRoute(url: AttachmentRoutes, params?: AttachmentRouteParams) {
    if (!params?.source) {
        return url;
    }

    const {source, attachmentID, type, reportID, accountID, isAuthTokenRequired, fileName, attachmentLink} = params;

    const sourceParam = `?source=${encodeURIComponent(source)}`;
    const attachmentIDParam = attachmentID ? `&attachmentID=${attachmentID}` : '';
    const typeParam = type ? `&type=${type as string}` : '';
    const reportIDParam = reportID ? `&reportID=${reportID}` : '';
    const accountIDParam = accountID ? `&accountID=${accountID}` : '';
    const authTokenParam = isAuthTokenRequired ? '&isAuthTokenRequired=true' : '';
    const fileNameParam = fileName ? `&fileName=${fileName}` : '';
    const attachmentLinkParam = attachmentLink ? `&attachmentLink=${attachmentLink}` : '';

    return `${url}${sourceParam}${typeParam}${reportIDParam}${attachmentIDParam}${accountIDParam}${authTokenParam}${fileNameParam}${attachmentLinkParam} ` as const;
}

// eslint-disable-next-line @typescript-eslint/no-explicit-any
type ExtractRouteName<TRoute> = TRoute extends {getRoute: (...args: any[]) => infer TRouteName} ? TRouteName : TRoute;

/**
 * Represents all routes in the app as a union of literal strings.
 */
type Route = {
    [K in keyof typeof ROUTES]: ExtractRouteName<(typeof ROUTES)[K]>;
}[keyof typeof ROUTES];

type RoutesValidationError = 'Error: One or more routes defined within `ROUTES` have not correctly used `as const` in their `getRoute` function return value.';

/**
 * Represents all routes in the app as a union of literal strings.
 *
 * If TS throws on this line, it implies that one or more routes defined within `ROUTES` have not correctly used
 * `as const` in their `getRoute` function return value.
 */
// eslint-disable-next-line @typescript-eslint/no-unused-vars
type RouteIsPlainString = AssertTypesNotEqual<string, Route, RoutesValidationError>;

type HybridAppRoute = (typeof HYBRID_APP_ROUTES)[keyof typeof HYBRID_APP_ROUTES];

export type {HybridAppRoute, Route};<|MERGE_RESOLUTION|>--- conflicted
+++ resolved
@@ -447,32 +447,7 @@
     },
     ATTACHMENTS: {
         route: 'attachment',
-<<<<<<< HEAD
         getRoute: (params?: AttachmentRouteParams) => getAttachmentRoute('attachment', params),
-=======
-        getRoute: (
-            reportID: string | undefined,
-            attachmentID: string | undefined,
-            type: ValueOf<typeof CONST.ATTACHMENT_TYPE> | undefined,
-            url: string,
-            accountID?: number,
-            isAuthTokenRequired?: boolean,
-            fileName?: string,
-            attachmentLink?: string,
-            hashKey?: number,
-        ) => {
-            const typeParam = type ? `&type=${type}` : '';
-            const reportParam = reportID ? `&reportID=${reportID}` : '';
-            const accountParam = accountID ? `&accountID=${accountID}` : '';
-            const authTokenParam = isAuthTokenRequired ? '&isAuthTokenRequired=true' : '';
-            const fileNameParam = fileName ? `&fileName=${fileName}` : '';
-            const attachmentLinkParam = attachmentLink ? `&attachmentLink=${attachmentLink}` : '';
-            const attachmentIDParam = attachmentID ? `&attachmentID=${attachmentID}` : '';
-            const hashKeyParam = hashKey ? `&hashKey=${hashKey}` : '';
-
-            return `attachment?source=${encodeURIComponent(url)}${typeParam}${reportParam}${attachmentIDParam}${accountParam}${authTokenParam}${fileNameParam}${attachmentLinkParam}${hashKeyParam}` as const;
-        },
->>>>>>> f1779d10
     },
     REPORT_PARTICIPANTS: {
         route: 'r/:reportID/participants',
