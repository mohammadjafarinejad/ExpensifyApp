import type {TupleToUnion, ValueOf} from 'type-fest';
import type {SearchQueryString} from './components/Search/types';
import type CONST from './CONST';
import type {IOUAction, IOUType} from './CONST';
import type {IOURequestType} from './libs/actions/IOU';
import type {ConnectionName, SageIntacctMappingName} from './types/onyx/Policy';
import type AssertTypesNotEqual from './types/utils/AssertTypesNotEqual';

// This is a file containing constants for all the routes we want to be able to go to

/**
 * Builds a URL with an encoded URI component for the `backTo` param which can be added to the end of URLs
 */
function getUrlWithBackToParam<TUrl extends string>(url: TUrl, backTo?: string): `${TUrl}` | `${TUrl}?backTo=${string}` | `${TUrl}&backTo=${string}` {
    const backToParam = backTo ? (`${url.includes('?') ? '&' : '?'}backTo=${encodeURIComponent(backTo)}` as const) : '';
    return `${url}${backToParam}` as const;
}

const PUBLIC_SCREENS_ROUTES = {
    // If the user opens this route, we'll redirect them to the path saved in the last visited path or to the home page if the last visited path is empty.
    ROOT: '',
    TRANSITION_BETWEEN_APPS: 'transition',
    CONNECTION_COMPLETE: 'connection-complete',
    VALIDATE_LOGIN: 'v/:accountID/:validateCode',
    UNLINK_LOGIN: 'u/:accountID/:validateCode',
    APPLE_SIGN_IN: 'sign-in-with-apple',
    GOOGLE_SIGN_IN: 'sign-in-with-google',
    SAML_SIGN_IN: 'sign-in-with-saml',
} as const;

const ROUTES = {
    ...PUBLIC_SCREENS_ROUTES,
    // This route renders the list of reports.
    HOME: 'home',

    SEARCH_CENTRAL_PANE: {
        route: 'search',
        getRoute: ({query, isCustomQuery = false, policyIDs}: {query: SearchQueryString; isCustomQuery?: boolean; policyIDs?: string}) =>
            `search?q=${query}&isCustomQuery=${isCustomQuery}${policyIDs ? `&policyIDs=${policyIDs}` : ''}` as const,
    },
    SEARCH_ADVANCED_FILTERS: 'search/filters',
    SEARCH_ADVANCED_FILTERS_DATE: 'search/filters/date',
    SEARCH_ADVANCED_FILTERS_CURRENCY: 'search/filters/currency',
    SEARCH_ADVANCED_FILTERS_MERCHANT: 'search/filters/merchant',
    SEARCH_ADVANCED_FILTERS_DESCRIPTION: 'search/filters/description',
    SEARCH_ADVANCED_FILTERS_REPORT_ID: 'search/filters/reportID',
    SEARCH_ADVANCED_FILTERS_CATEGORY: 'search/filters/category',
    SEARCH_ADVANCED_FILTERS_KEYWORD: 'search/filters/keyword',
    SEARCH_ADVANCED_FILTERS_CARD: 'search/filters/card',
    SEARCH_ADVANCED_FILTERS_TAX_RATE: 'search/filters/taxRate',
    SEARCH_ADVANCED_FILTERS_EXPENSE_TYPE: 'search/filters/expenseType',
    SEARCH_ADVANCED_FILTERS_TAG: 'search/filters/tag',
    SEARCH_REPORT: {
        route: 'search/view/:reportID',
        getRoute: (reportID: string) => `search/view/${reportID}` as const,
    },
    TRANSACTION_HOLD_REASON_RHP: 'search/hold',

    // This is a utility route used to go to the user's concierge chat, or the sign-in page if the user's not authenticated
    CONCIERGE: 'concierge',
    TRACK_EXPENSE: 'track-expense',
    SUBMIT_EXPENSE: 'submit-expense',
    FLAG_COMMENT: {
        route: 'flag/:reportID/:reportActionID',
        getRoute: (reportID: string, reportActionID: string) => `flag/${reportID}/${reportActionID}` as const,
    },
    CHAT_FINDER: 'chat-finder',
    PROFILE: {
        route: 'a/:accountID',
        getRoute: (accountID?: string | number, backTo?: string, login?: string) => {
            const baseRoute = getUrlWithBackToParam(`a/${accountID}`, backTo);
            const loginParam = login ? `?login=${encodeURIComponent(login)}` : '';
            return `${baseRoute}${loginParam}` as const;
        },
    },
    PROFILE_AVATAR: {
        route: 'a/:accountID/avatar',
        getRoute: (accountID: string | number) => `a/${accountID}/avatar` as const,
    },

    GET_ASSISTANCE: {
        route: 'get-assistance/:taskID',
        getRoute: (taskID: string, backTo: string) => getUrlWithBackToParam(`get-assistance/${taskID}`, backTo),
    },
    DESKTOP_SIGN_IN_REDIRECT: 'desktop-signin-redirect',

    // This is a special validation URL that will take the user to /workspace/new after validation. This is used
    // when linking users from e.com in order to share a session in this app.
    ENABLE_PAYMENTS: 'enable-payments',
    WALLET_STATEMENT_WITH_DATE: 'statements/:yearMonth',
    SIGN_IN_MODAL: 'sign-in-modal',

    BANK_ACCOUNT: 'bank-account',
    BANK_ACCOUNT_NEW: 'bank-account/new',
    BANK_ACCOUNT_PERSONAL: 'bank-account/personal',
    BANK_ACCOUNT_WITH_STEP_TO_OPEN: {
        route: 'bank-account/:stepToOpen?',
        getRoute: (stepToOpen = '', policyID = '', backTo?: string) => getUrlWithBackToParam(`bank-account/${stepToOpen}?policyID=${policyID}`, backTo),
    },
    WORKSPACE_SWITCHER: 'workspace-switcher',
    SETTINGS: 'settings',
    SETTINGS_PROFILE: 'settings/profile',
    SETTINGS_CHANGE_CURRENCY: 'settings/add-payment-card/change-currency',
    SETTINGS_SHARE_CODE: 'settings/shareCode',
    SETTINGS_DISPLAY_NAME: 'settings/profile/display-name',
    SETTINGS_TIMEZONE: 'settings/profile/timezone',
    SETTINGS_TIMEZONE_SELECT: 'settings/profile/timezone/select',
    SETTINGS_PRONOUNS: 'settings/profile/pronouns',
    SETTINGS_PREFERENCES: 'settings/preferences',
    SETTINGS_SUBSCRIPTION: 'settings/subscription',
    SETTINGS_SUBSCRIPTION_SIZE: {
        route: 'settings/subscription/subscription-size',
        getRoute: (canChangeSize: 0 | 1) => `settings/subscription/subscription-size?canChangeSize=${canChangeSize}` as const,
    },
    SETTINGS_SUBSCRIPTION_ADD_PAYMENT_CARD: 'settings/subscription/add-payment-card',
    SETTINGS_SUBSCRIPTION_CHANGE_BILLING_CURRENCY: 'settings/subscription/change-billing-currency',
    SETTINGS_SUBSCRIPTION_CHANGE_PAYMENT_CURRENCY: 'settings/subscription/add-payment-card/change-payment-currency',
    SETTINGS_SUBSCRIPTION_DISABLE_AUTO_RENEW_SURVEY: 'settings/subscription/disable-auto-renew-survey',
    SETTINGS_SUBSCRIPTION_REQUEST_EARLY_CANCELLATION: 'settings/subscription/request-early-cancellation-survey',
    SETTINGS_PRIORITY_MODE: 'settings/preferences/priority-mode',
    SETTINGS_LANGUAGE: 'settings/preferences/language',
    SETTINGS_THEME: 'settings/preferences/theme',
    SETTINGS_WORKSPACES: 'settings/workspaces',
    SETTINGS_SECURITY: 'settings/security',
    SETTINGS_CLOSE: 'settings/security/closeAccount',
    SETTINGS_ABOUT: 'settings/about',
    SETTINGS_APP_DOWNLOAD_LINKS: 'settings/about/app-download-links',
    SETTINGS_WALLET: 'settings/wallet',
    SETTINGS_WALLET_DOMAINCARD: {
        route: 'settings/wallet/card/:cardID?',
        getRoute: (cardID: string) => `settings/wallet/card/${cardID}` as const,
    },
    SETTINGS_REPORT_FRAUD: {
        route: 'settings/wallet/card/:cardID/report-virtual-fraud',
        getRoute: (cardID: string) => `settings/wallet/card/${cardID}/report-virtual-fraud` as const,
    },
    SETTINGS_WALLET_CARD_GET_PHYSICAL_NAME: {
        route: 'settings/wallet/card/:domain/get-physical/name',
        getRoute: (domain: string) => `settings/wallet/card/${domain}/get-physical/name` as const,
    },
    SETTINGS_WALLET_CARD_GET_PHYSICAL_PHONE: {
        route: 'settings/wallet/card/:domain/get-physical/phone',
        getRoute: (domain: string) => `settings/wallet/card/${domain}/get-physical/phone` as const,
    },
    SETTINGS_WALLET_CARD_GET_PHYSICAL_ADDRESS: {
        route: 'settings/wallet/card/:domain/get-physical/address',
        getRoute: (domain: string) => `settings/wallet/card/${domain}/get-physical/address` as const,
    },
    SETTINGS_WALLET_CARD_GET_PHYSICAL_CONFIRM: {
        route: 'settings/wallet/card/:domain/get-physical/confirm',
        getRoute: (domain: string) => `settings/wallet/card/${domain}/get-physical/confirm` as const,
    },
    SETTINGS_ADD_DEBIT_CARD: 'settings/wallet/add-debit-card',
    SETTINGS_ADD_BANK_ACCOUNT: 'settings/wallet/add-bank-account',
    SETTINGS_ENABLE_PAYMENTS: 'settings/wallet/enable-payments',
    SETTINGS_WALLET_CARD_DIGITAL_DETAILS_UPDATE_ADDRESS: {
        route: 'settings/wallet/card/:domain/digital-details/update-address',
        getRoute: (domain: string) => `settings/wallet/card/${domain}/digital-details/update-address` as const,
    },
    SETTINGS_WALLET_TRANSFER_BALANCE: 'settings/wallet/transfer-balance',
    SETTINGS_WALLET_CHOOSE_TRANSFER_ACCOUNT: 'settings/wallet/choose-transfer-account',
    SETTINGS_WALLET_REPORT_CARD_LOST_OR_DAMAGED: {
        route: 'settings/wallet/card/:cardID/report-card-lost-or-damaged',
        getRoute: (cardID: string) => `settings/wallet/card/${cardID}/report-card-lost-or-damaged` as const,
    },
    SETTINGS_WALLET_CARD_ACTIVATE: {
        route: 'settings/wallet/card/:cardID/activate',
        getRoute: (cardID: string) => `settings/wallet/card/${cardID}/activate` as const,
    },
    SETTINGS_LEGAL_NAME: 'settings/profile/legal-name',
    SETTINGS_DATE_OF_BIRTH: 'settings/profile/date-of-birth',
    SETTINGS_ADDRESS: 'settings/profile/address',
    SETTINGS_ADDRESS_COUNTRY: {
        route: 'settings/profile/address/country',
        getRoute: (country: string, backTo?: string) => getUrlWithBackToParam(`settings/profile/address/country?country=${country}`, backTo),
    },
    SETTINGS_ADDRESS_STATE: {
        route: 'settings/profile/address/state',

        getRoute: (state?: string, backTo?: string, label?: string) =>
            `${getUrlWithBackToParam(`settings/profile/address/state${state ? `?state=${encodeURIComponent(state)}` : ''}`, backTo)}${
                // the label param can be an empty string so we cannot use a nullish ?? operator
                // eslint-disable-next-line @typescript-eslint/prefer-nullish-coalescing
                label ? `${backTo || state ? '&' : '?'}label=${encodeURIComponent(label)}` : ''
            }` as const,
    },
    SETTINGS_CONTACT_METHODS: {
        route: 'settings/profile/contact-methods',
        getRoute: (backTo?: string) => getUrlWithBackToParam('settings/profile/contact-methods', backTo),
    },
    SETTINGS_CONTACT_METHOD_DETAILS: {
        route: 'settings/profile/contact-methods/:contactMethod/details',
        getRoute: (contactMethod: string) => `settings/profile/contact-methods/${encodeURIComponent(contactMethod)}/details` as const,
    },
    SETTINGS_NEW_CONTACT_METHOD: {
        route: 'settings/profile/contact-methods/new',
        getRoute: (backTo?: string) => getUrlWithBackToParam('settings/profile/contact-methods/new', backTo),
    },
    SETTINGS_2FA: {
        route: 'settings/security/two-factor-auth',
        getRoute: (backTo?: string, forwardTo?: string) =>
            getUrlWithBackToParam(forwardTo ? `settings/security/two-factor-auth?forwardTo=${encodeURIComponent(forwardTo)}` : 'settings/security/two-factor-auth', backTo),
    },
    SETTINGS_STATUS: 'settings/profile/status',

    SETTINGS_STATUS_CLEAR_AFTER: 'settings/profile/status/clear-after',
    SETTINGS_STATUS_CLEAR_AFTER_DATE: 'settings/profile/status/clear-after/date',
    SETTINGS_STATUS_CLEAR_AFTER_TIME: 'settings/profile/status/clear-after/time',
    SETTINGS_TROUBLESHOOT: 'settings/troubleshoot',
    SETTINGS_CONSOLE: {
        route: 'settings/troubleshoot/console',
        getRoute: (backTo?: string) => getUrlWithBackToParam(`settings/troubleshoot/console`, backTo),
    },
    SETTINGS_SHARE_LOG: {
        route: 'settings/troubleshoot/console/share-log',
        getRoute: (source: string) => `settings/troubleshoot/console/share-log?source=${encodeURI(source)}` as const,
    },

    SETTINGS_EXIT_SURVEY_REASON: 'settings/exit-survey/reason',
    SETTINGS_EXIT_SURVEY_RESPONSE: {
        route: 'settings/exit-survey/response',
        getRoute: (reason?: ValueOf<typeof CONST.EXIT_SURVEY.REASONS>, backTo?: string) =>
            getUrlWithBackToParam(`settings/exit-survey/response${reason ? `?reason=${encodeURIComponent(reason)}` : ''}`, backTo),
    },
    SETTINGS_EXIT_SURVEY_CONFIRM: {
        route: 'settings/exit-survey/confirm',
        getRoute: (backTo?: string) => getUrlWithBackToParam('settings/exit-survey/confirm', backTo),
    },

    SETTINGS_SAVE_THE_WORLD: 'settings/teachersunite',

    KEYBOARD_SHORTCUTS: 'keyboard-shortcuts',

    NEW: 'new',
    NEW_CHAT: 'new/chat',
    NEW_CHAT_CONFIRM: 'new/chat/confirm',
    NEW_CHAT_EDIT_NAME: 'new/chat/confirm/name/edit',
    NEW_ROOM: 'new/room',

    REPORT: 'r',
    REPORT_WITH_ID: {
        route: 'r/:reportID?/:reportActionID?',
        getRoute: (reportID: string, reportActionID?: string, referrer?: string) => {
            const baseRoute = reportActionID ? (`r/${reportID}/${reportActionID}` as const) : (`r/${reportID}` as const);
            const referrerParam = referrer ? `?referrer=${encodeURIComponent(referrer)}` : '';
            return `${baseRoute}${referrerParam}` as const;
        },
    },
    REPORT_AVATAR: {
        route: 'r/:reportID/avatar',
        getRoute: (reportID: string, policyID?: string) => {
            if (policyID) {
                return `r/${reportID}/avatar?policyID=${policyID}` as const;
            }
            return `r/${reportID}/avatar` as const;
        },
    },
    EDIT_CURRENCY_REQUEST: {
        route: 'r/:threadReportID/edit/currency',
        getRoute: (threadReportID: string, currency: string, backTo: string) => `r/${threadReportID}/edit/currency?currency=${currency}&backTo=${backTo}` as const,
    },
    EDIT_REPORT_FIELD_REQUEST: {
        route: 'r/:reportID/edit/policyField/:policyID/:fieldID',
        getRoute: (reportID: string, policyID: string, fieldID: string) => `r/${reportID}/edit/policyField/${policyID}/${fieldID}` as const,
    },
    REPORT_WITH_ID_DETAILS_SHARE_CODE: {
        route: 'r/:reportID/details/shareCode',
        getRoute: (reportID: string) => `r/${reportID}/details/shareCode` as const,
    },
    ATTACHMENTS: {
        route: 'attachment',
        getRoute: (reportID: string, type: ValueOf<typeof CONST.ATTACHMENT_TYPE>, url: string, accountID?: number) =>
            `attachment?source=${encodeURIComponent(url)}&type=${type}${reportID ? `&reportID=${reportID}` : ''}${accountID ? `&accountID=${accountID}` : ''}` as const,
    },
    REPORT_PARTICIPANTS: {
        route: 'r/:reportID/participants',
        getRoute: (reportID: string) => `r/${reportID}/participants` as const,
    },
    REPORT_PARTICIPANTS_INVITE: {
        route: 'r/:reportID/participants/invite',
        getRoute: (reportID: string) => `r/${reportID}/participants/invite` as const,
    },
    REPORT_PARTICIPANTS_DETAILS: {
        route: 'r/:reportID/participants/:accountID',
        getRoute: (reportID: string, accountID: number) => `r/${reportID}/participants/${accountID}` as const,
    },
    REPORT_PARTICIPANTS_ROLE_SELECTION: {
        route: 'r/:reportID/participants/:accountID/role',
        getRoute: (reportID: string, accountID: number) => `r/${reportID}/participants/${accountID}/role` as const,
    },
    REPORT_WITH_ID_DETAILS: {
        route: 'r/:reportID/details',
        getRoute: (reportID: string, backTo?: string) => getUrlWithBackToParam(`r/${reportID}/details`, backTo),
    },
    REPORT_WITH_ID_DETAILS_EXPORT: {
        route: 'r/:reportID/details/export/:connectionName',
        getRoute: (reportID: string, connectionName: ConnectionName) => `r/${reportID}/details/export/${connectionName}` as const,
    },
    REPORT_SETTINGS: {
        route: 'r/:reportID/settings',
        getRoute: (reportID: string) => `r/${reportID}/settings` as const,
    },
    REPORT_SETTINGS_NAME: {
        route: 'r/:reportID/settings/name',
        getRoute: (reportID: string) => `r/${reportID}/settings/name` as const,
    },
    REPORT_SETTINGS_NOTIFICATION_PREFERENCES: {
        route: 'r/:reportID/settings/notification-preferences',
        getRoute: (reportID: string) => `r/${reportID}/settings/notification-preferences` as const,
    },
    REPORT_SETTINGS_WRITE_CAPABILITY: {
        route: 'r/:reportID/settings/who-can-post',
        getRoute: (reportID: string) => `r/${reportID}/settings/who-can-post` as const,
    },
    REPORT_SETTINGS_VISIBILITY: {
        route: 'r/:reportID/settings/visibility',
        getRoute: (reportID: string) => `r/${reportID}/settings/visibility` as const,
    },
    SPLIT_BILL_DETAILS: {
        route: 'r/:reportID/split/:reportActionID',
        getRoute: (reportID: string, reportActionID: string) => `r/${reportID}/split/${reportActionID}` as const,
    },
    TASK_TITLE: {
        route: 'r/:reportID/title',
        getRoute: (reportID: string) => `r/${reportID}/title` as const,
    },
    REPORT_DESCRIPTION: {
        route: 'r/:reportID/description',
        getRoute: (reportID: string) => `r/${reportID}/description` as const,
    },
    TASK_ASSIGNEE: {
        route: 'r/:reportID/assignee',
        getRoute: (reportID: string) => `r/${reportID}/assignee` as const,
    },
    PRIVATE_NOTES_LIST: {
        route: 'r/:reportID/notes',
        getRoute: (reportID: string) => `r/${reportID}/notes` as const,
    },
    PRIVATE_NOTES_EDIT: {
        route: 'r/:reportID/notes/:accountID/edit',
        getRoute: (reportID: string, accountID: string | number) => `r/${reportID}/notes/${accountID}/edit` as const,
    },
    ROOM_MEMBERS: {
        route: 'r/:reportID/members',
        getRoute: (reportID: string) => `r/${reportID}/members` as const,
    },
    ROOM_INVITE: {
        route: 'r/:reportID/invite/:role?',
        getRoute: (reportID: string, role?: string) => `r/${reportID}/invite/${role}` as const,
    },
    MONEY_REQUEST_HOLD_REASON: {
        route: ':type/edit/reason/:transactionID?',
        getRoute: (type: ValueOf<typeof CONST.POLICY.TYPE>, transactionID: string, reportID: string, backTo: string) =>
            `${type}/edit/reason/${transactionID}?backTo=${backTo}&reportID=${reportID}` as const,
    },
    MONEY_REQUEST_CREATE: {
        route: ':action/:iouType/start/:transactionID/:reportID',
        getRoute: (action: IOUAction, iouType: IOUType, transactionID: string, reportID: string) => `${action as string}/${iouType as string}/start/${transactionID}/${reportID}` as const,
    },
    MONEY_REQUEST_STEP_SEND_FROM: {
        route: 'create/:iouType/from/:transactionID/:reportID',
        getRoute: (iouType: ValueOf<typeof CONST.IOU.TYPE>, transactionID: string, reportID: string, backTo = '') =>
            getUrlWithBackToParam(`create/${iouType as string}/from/${transactionID}/${reportID}`, backTo),
    },
    MONEY_REQUEST_STEP_COMPANY_INFO: {
        route: 'create/:iouType/company-info/:transactionID/:reportID',
        getRoute: (iouType: ValueOf<typeof CONST.IOU.TYPE>, transactionID: string, reportID: string, backTo = '') =>
            getUrlWithBackToParam(`create/${iouType as string}/company-info/${transactionID}/${reportID}`, backTo),
    },
    MONEY_REQUEST_STEP_CONFIRMATION: {
        route: ':action/:iouType/confirmation/:transactionID/:reportID',
        getRoute: (action: IOUAction, iouType: IOUType, transactionID: string, reportID: string, participantsAutoAssigned?: boolean) =>
            `${action as string}/${iouType as string}/confirmation/${transactionID}/${reportID}${participantsAutoAssigned ? '?participantsAutoAssigned=true' : ''}` as const,
    },
    MONEY_REQUEST_STEP_AMOUNT: {
        route: ':action/:iouType/amount/:transactionID/:reportID',
        getRoute: (action: IOUAction, iouType: IOUType, transactionID: string, reportID: string, backTo = '') =>
            getUrlWithBackToParam(`${action as string}/${iouType as string}/amount/${transactionID}/${reportID}`, backTo),
    },
    MONEY_REQUEST_STEP_TAX_RATE: {
        route: ':action/:iouType/taxRate/:transactionID/:reportID?',
        getRoute: (action: IOUAction, iouType: IOUType, transactionID: string, reportID: string, backTo = '') =>
            getUrlWithBackToParam(`${action as string}/${iouType as string}/taxRate/${transactionID}/${reportID}`, backTo),
    },
    MONEY_REQUEST_STEP_TAX_AMOUNT: {
        route: ':action/:iouType/taxAmount/:transactionID/:reportID?',
        getRoute: (action: IOUAction, iouType: IOUType, transactionID: string, reportID: string, backTo = '') =>
            getUrlWithBackToParam(`${action as string}/${iouType as string}/taxAmount/${transactionID}/${reportID}`, backTo),
    },
    MONEY_REQUEST_STEP_CATEGORY: {
        route: ':action/:iouType/category/:transactionID/:reportID/:reportActionID?',
        getRoute: (action: IOUAction, iouType: IOUType, transactionID: string, reportID: string, backTo = '', reportActionID?: string) =>
            getUrlWithBackToParam(`${action as string}/${iouType as string}/category/${transactionID}/${reportID}${reportActionID ? `/${reportActionID}` : ''}`, backTo),
    },
    SETTINGS_CATEGORIES_ROOT: {
        route: 'settings/:policyID/categories',
        getRoute: (policyID: string, backTo = '') => getUrlWithBackToParam(`settings/${policyID}/categories`, backTo),
    },
    SETTINGS_CATEGORY_SETTINGS: {
        route: 'settings/:policyID/categories/:categoryName',
        getRoute: (policyID: string, categoryName: string, backTo = '') => getUrlWithBackToParam(`settings/${policyID}/categories/${encodeURIComponent(categoryName)}`, backTo),
    },
    SETTINGS_CATEGORIES_SETTINGS: {
        route: 'settings/:policyID/categories/settings',
        getRoute: (policyID: string, backTo = '') => getUrlWithBackToParam(`settings/${policyID}/categories/settings`, backTo),
    },
    SETTINGS_CATEGORY_CREATE: {
        route: 'settings/:policyID/categories/new',
        getRoute: (policyID: string, backTo = '') => getUrlWithBackToParam(`settings/${policyID}/categories/new`, backTo),
    },
    SETTINGS_CATEGORY_EDIT: {
        route: 'settings/:policyID/categories/:categoryName/edit',
        getRoute: (policyID: string, categoryName: string, backTo = '') =>
            getUrlWithBackToParam(`settings/workspaces/${policyID}/categories/${encodeURIComponent(categoryName)}/edit`, backTo),
    },
    MONEY_REQUEST_STEP_CURRENCY: {
        route: ':action/:iouType/currency/:transactionID/:reportID/:pageIndex?',
        getRoute: (action: IOUAction, iouType: IOUType, transactionID: string, reportID: string, pageIndex = '', currency = '', backTo = '') =>
            getUrlWithBackToParam(`${action as string}/${iouType as string}/currency/${transactionID}/${reportID}/${pageIndex}?currency=${currency}`, backTo),
    },
    MONEY_REQUEST_STEP_DATE: {
        route: ':action/:iouType/date/:transactionID/:reportID/:reportActionID?',
        getRoute: (action: IOUAction, iouType: IOUType, transactionID: string, reportID: string, backTo = '', reportActionID?: string) =>
            getUrlWithBackToParam(`${action as string}/${iouType as string}/date/${transactionID}/${reportID}${reportActionID ? `/${reportActionID}` : ''}`, backTo),
    },
    MONEY_REQUEST_STEP_DESCRIPTION: {
        route: ':action/:iouType/description/:transactionID/:reportID/:reportActionID?',
        getRoute: (action: IOUAction, iouType: IOUType, transactionID: string, reportID: string, backTo = '', reportActionID?: string) =>
            getUrlWithBackToParam(`${action as string}/${iouType as string}/description/${transactionID}/${reportID}${reportActionID ? `/${reportActionID}` : ''}`, backTo),
    },
    MONEY_REQUEST_STEP_DISTANCE: {
        route: ':action/:iouType/distance/:transactionID/:reportID',
        getRoute: (action: IOUAction, iouType: IOUType, transactionID: string, reportID: string, backTo = '') =>
            getUrlWithBackToParam(`${action as string}/${iouType as string}/distance/${transactionID}/${reportID}`, backTo),
    },
    MONEY_REQUEST_STEP_DISTANCE_RATE: {
        route: ':action/:iouType/distanceRate/:transactionID/:reportID',
        getRoute: (action: ValueOf<typeof CONST.IOU.ACTION>, iouType: ValueOf<typeof CONST.IOU.TYPE>, transactionID: string, reportID: string, backTo = '') =>
            getUrlWithBackToParam(`${action}/${iouType}/distanceRate/${transactionID}/${reportID}`, backTo),
    },
    MONEY_REQUEST_STEP_MERCHANT: {
        route: ':action/:iouType/merchant/:transactionID/:reportID',
        getRoute: (action: IOUAction, iouType: IOUType, transactionID: string, reportID: string, backTo = '') =>
            getUrlWithBackToParam(`${action as string}/${iouType as string}/merchant/${transactionID}/${reportID}`, backTo),
    },
    MONEY_REQUEST_STEP_PARTICIPANTS: {
        route: ':action/:iouType/participants/:transactionID/:reportID',
        getRoute: (iouType: IOUType, transactionID: string, reportID: string, backTo = '', action: IOUAction = 'create') =>
            getUrlWithBackToParam(`${action as string}/${iouType as string}/participants/${transactionID}/${reportID}`, backTo),
    },
    MONEY_REQUEST_STEP_SPLIT_PAYER: {
        route: ':action/:iouType/confirmation/:transactionID/:reportID/payer',
        getRoute: (action: ValueOf<typeof CONST.IOU.ACTION>, iouType: ValueOf<typeof CONST.IOU.TYPE>, transactionID: string, reportID: string, backTo = '') =>
            getUrlWithBackToParam(`${action}/${iouType}/confirmation/${transactionID}/${reportID}/payer`, backTo),
    },
    MONEY_REQUEST_STEP_SCAN: {
        route: ':action/:iouType/scan/:transactionID/:reportID',
        getRoute: (action: IOUAction, iouType: IOUType, transactionID: string, reportID: string, backTo = '') =>
            getUrlWithBackToParam(`${action as string}/${iouType as string}/scan/${transactionID}/${reportID}`, backTo),
    },
    MONEY_REQUEST_STEP_TAG: {
        route: ':action/:iouType/tag/:orderWeight/:transactionID/:reportID/:reportActionID?',
        getRoute: (action: IOUAction, iouType: IOUType, orderWeight: number, transactionID: string, reportID: string, backTo = '', reportActionID?: string) =>
            getUrlWithBackToParam(`${action as string}/${iouType as string}/tag/${orderWeight}/${transactionID}/${reportID}${reportActionID ? `/${reportActionID}` : ''}`, backTo),
    },
    MONEY_REQUEST_STEP_WAYPOINT: {
        route: ':action/:iouType/waypoint/:transactionID/:reportID/:pageIndex',
        getRoute: (action: IOUAction, iouType: IOUType, transactionID: string, reportID?: string, pageIndex = '', backTo = '') =>
            getUrlWithBackToParam(`${action as string}/${iouType as string}/waypoint/${transactionID}/${reportID}/${pageIndex}`, backTo),
    },
    // This URL is used as a redirect to one of the create tabs below. This is so that we can message users with a link
    // straight to those flows without needing to have optimistic transaction and report IDs.
    MONEY_REQUEST_START: {
        route: 'start/:iouType/:iouRequestType',
        getRoute: (iouType: IOUType, iouRequestType: IOURequestType) => `start/${iouType as string}/${iouRequestType}` as const,
    },
    MONEY_REQUEST_CREATE_TAB_DISTANCE: {
        route: ':action/:iouType/start/:transactionID/:reportID/distance',
        getRoute: (action: IOUAction, iouType: IOUType, transactionID: string, reportID: string) => `create/${iouType as string}/start/${transactionID}/${reportID}/distance` as const,
    },
    MONEY_REQUEST_CREATE_TAB_MANUAL: {
        route: ':action/:iouType/start/:transactionID/:reportID/manual',
        getRoute: (action: IOUAction, iouType: IOUType, transactionID: string, reportID: string) =>
            `${action as string}/${iouType as string}/start/${transactionID}/${reportID}/manual` as const,
    },
    MONEY_REQUEST_CREATE_TAB_SCAN: {
        route: ':action/:iouType/start/:transactionID/:reportID/scan',
        getRoute: (action: IOUAction, iouType: IOUType, transactionID: string, reportID: string) => `create/${iouType as string}/start/${transactionID}/${reportID}/scan` as const,
    },

    MONEY_REQUEST_STATE_SELECTOR: {
        route: 'submit/state',

        getRoute: (state?: string, backTo?: string, label?: string) =>
            `${getUrlWithBackToParam(`submit/state${state ? `?state=${encodeURIComponent(state)}` : ''}`, backTo)}${
                // the label param can be an empty string so we cannot use a nullish ?? operator
                // eslint-disable-next-line @typescript-eslint/prefer-nullish-coalescing
                label ? `${backTo || state ? '&' : '?'}label=${encodeURIComponent(label)}` : ''
            }` as const,
    },
    IOU_REQUEST: 'submit/new',
    IOU_SEND: 'pay/new',
    IOU_SEND_ADD_BANK_ACCOUNT: 'pay/new/add-bank-account',
    IOU_SEND_ADD_DEBIT_CARD: 'pay/new/add-debit-card',
    IOU_SEND_ENABLE_PAYMENTS: 'pay/new/enable-payments',

    NEW_TASK: 'new/task',
    NEW_TASK_ASSIGNEE: 'new/task/assignee',
    NEW_TASK_SHARE_DESTINATION: 'new/task/share-destination',
    NEW_TASK_DETAILS: 'new/task/details',
    NEW_TASK_TITLE: 'new/task/title',
    NEW_TASK_DESCRIPTION: 'new/task/description',

    TEACHERS_UNITE: 'settings/teachersunite',
    I_KNOW_A_TEACHER: 'settings/teachersunite/i-know-a-teacher',
    I_AM_A_TEACHER: 'settings/teachersunite/i-am-a-teacher',
    INTRO_SCHOOL_PRINCIPAL: 'settings/teachersunite/intro-school-principal',

    ERECEIPT: {
        route: 'eReceipt/:transactionID',
        getRoute: (transactionID: string) => `eReceipt/${transactionID}` as const,
    },

    WORKSPACE_NEW: 'workspace/new',
    WORKSPACE_NEW_ROOM: 'workspace/new-room',
    WORKSPACE_INITIAL: {
        route: 'settings/workspaces/:policyID',
        getRoute: (policyID: string) => `settings/workspaces/${policyID}` as const,
    },
    WORKSPACE_INVITE: {
        route: 'settings/workspaces/:policyID/invite',
        getRoute: (policyID: string) => `settings/workspaces/${policyID}/invite` as const,
    },
    WORKSPACE_INVITE_MESSAGE: {
        route: 'settings/workspaces/:policyID/invite-message',
        getRoute: (policyID: string) => `settings/workspaces/${policyID}/invite-message` as const,
    },
    WORKSPACE_PROFILE: {
        route: 'settings/workspaces/:policyID/profile',
        getRoute: (policyID: string) => `settings/workspaces/${policyID}/profile` as const,
    },
    WORKSPACE_PROFILE_ADDRESS: {
        route: 'settings/workspaces/:policyID/profile/address',
        getRoute: (policyID: string) => `settings/workspaces/${policyID}/profile/address` as const,
    },
    WORKSPACE_ACCOUNTING: {
        route: 'settings/workspaces/:policyID/accounting',
        getRoute: (policyID: string) => `settings/workspaces/${policyID}/accounting` as const,
    },
    WORKSPACE_PROFILE_CURRENCY: {
        route: 'settings/workspaces/:policyID/profile/currency',
        getRoute: (policyID: string) => `settings/workspaces/${policyID}/profile/currency` as const,
    },
    POLICY_ACCOUNTING_QUICKBOOKS_ONLINE_EXPORT: {
        route: 'settings/workspaces/:policyID/accounting/quickbooks-online/export',
        getRoute: (policyID: string) => `settings/workspaces/${policyID}/accounting/quickbooks-online/export` as const,
    },
    POLICY_ACCOUNTING_QUICKBOOKS_ONLINE_COMPANY_CARD_EXPENSE_ACCOUNT: {
        route: 'settings/workspaces/:policyID/accounting/quickbooks-online/export/company-card-expense-account',
        getRoute: (policyID: string) => `settings/workspaces/${policyID}/accounting/quickbooks-online/export/company-card-expense-account` as const,
    },
    POLICY_ACCOUNTING_QUICKBOOKS_ONLINE_COMPANY_CARD_EXPENSE_ACCOUNT_SELECT: {
        route: 'settings/workspaces/:policyID/accounting/quickbooks-online/export/company-card-expense-account/account-select',
        getRoute: (policyID: string) => `settings/workspaces/${policyID}/accounting/quickbooks-online/export/company-card-expense-account/account-select` as const,
    },
    POLICY_ACCOUNTING_QUICKBOOKS_ONLINE_NON_REIMBURSABLE_DEFAULT_VENDOR_SELECT: {
        route: 'settings/workspaces/:policyID/accounting/quickbooks-online/export/company-card-expense-account/default-vendor-select',
        getRoute: (policyID: string) => `settings/workspaces/${policyID}/accounting/quickbooks-online/export/company-card-expense-account/default-vendor-select` as const,
    },
    POLICY_ACCOUNTING_QUICKBOOKS_ONLINE_COMPANY_CARD_EXPENSE_SELECT: {
        route: 'settings/workspaces/:policyID/accounting/quickbooks-online/export/company-card-expense-account/card-select',
        getRoute: (policyID: string) => `settings/workspaces/${policyID}/accounting/quickbooks-online/export/company-card-expense-account/card-select` as const,
    },
    POLICY_ACCOUNTING_QUICKBOOKS_ONLINE_INVOICE_ACCOUNT_SELECT: {
        route: 'settings/workspaces/:policyID/accounting/quickbooks-online/export/invoice-account-select',
        getRoute: (policyID: string) => `settings/workspaces/${policyID}/accounting/quickbooks-online/export/invoice-account-select` as const,
    },
    POLICY_ACCOUNTING_QUICKBOOKS_ONLINE_PREFERRED_EXPORTER: {
        route: 'settings/workspaces/:policyID/accounting/quickbooks-online/export/preferred-exporter',
        getRoute: (policyID: string) => `settings/workspaces/${policyID}/accounting/quickbooks-online/export/preferred-exporter` as const,
    },
    POLICY_ACCOUNTING_QUICKBOOKS_ONLINE_EXPORT_OUT_OF_POCKET_EXPENSES: {
        route: 'settings/workspaces/:policyID/accounting/quickbooks-online/export/out-of-pocket-expense',
        getRoute: (policyID: string) => `settings/workspaces/${policyID}/accounting/quickbooks-online/export/out-of-pocket-expense` as const,
    },
    POLICY_ACCOUNTING_QUICKBOOKS_ONLINE_EXPORT_OUT_OF_POCKET_EXPENSES_ACCOUNT_SELECT: {
        route: 'settings/workspaces/:policyID/accounting/quickbooks-online/export/out-of-pocket-expense/account-select',
        getRoute: (policyID: string) => `settings/workspaces/${policyID}/accounting/quickbooks-online/export/out-of-pocket-expense/account-select` as const,
    },
    POLICY_ACCOUNTING_QUICKBOOKS_ONLINE_EXPORT_OUT_OF_POCKET_EXPENSES_SELECT: {
        route: 'settings/workspaces/:policyID/accounting/quickbooks-online/export/out-of-pocket-expense/entity-select',
        getRoute: (policyID: string) => `settings/workspaces/${policyID}/accounting/quickbooks-online/export/out-of-pocket-expense/entity-select` as const,
    },
    POLICY_ACCOUNTING_QUICKBOOKS_ONLINE_EXPORT_DATE_SELECT: {
        route: 'settings/workspaces/:policyID/accounting/quickbooks-online/export/date-select',
        getRoute: (policyID: string) => `settings/workspaces/${policyID}/accounting/quickbooks-online/export/date-select` as const,
    },
    WORKSPACE_PROFILE_NAME: {
        route: 'settings/workspaces/:policyID/profile/name',
        getRoute: (policyID: string) => `settings/workspaces/${policyID}/profile/name` as const,
    },
    WORKSPACE_PROFILE_DESCRIPTION: {
        route: 'settings/workspaces/:policyID/profile/description',
        getRoute: (policyID: string) => `settings/workspaces/${policyID}/profile/description` as const,
    },
    WORKSPACE_PROFILE_SHARE: {
        route: 'settings/workspaces/:policyID/profile/share',
        getRoute: (policyID: string) => `settings/workspaces/${policyID}/profile/share` as const,
    },
    WORKSPACE_AVATAR: {
        route: 'settings/workspaces/:policyID/avatar',
        getRoute: (policyID: string) => `settings/workspaces/${policyID}/avatar` as const,
    },
    WORKSPACE_JOIN_USER: {
        route: 'settings/workspaces/:policyID/join',
        getRoute: (policyID: string, inviterEmail: string) => `settings/workspaces/${policyID}/join?email=${inviterEmail}` as const,
    },
    WORKSPACE_SETTINGS_CURRENCY: {
        route: 'settings/workspaces/:policyID/settings/currency',
        getRoute: (policyID: string) => `settings/workspaces/${policyID}/settings/currency` as const,
    },
    WORKSPACE_WORKFLOWS: {
        route: 'settings/workspaces/:policyID/workflows',
        getRoute: (policyID: string) => `settings/workspaces/${policyID}/workflows` as const,
    },
    WORKSPACE_WORKFLOWS_APPROVALS_NEW: {
        route: 'settings/workspaces/:policyID/workflows/approvals/new',
        getRoute: (policyID: string) => `settings/workspaces/${policyID}/workflows/approvals/new` as const,
    },
    WORKSPACE_WORKFLOWS_APPROVALS_EDIT: {
        route: 'settings/workspaces/:policyID/workflows/approvals/:firstApproverEmail/edit',
        getRoute: (policyID: string, firstApproverEmail: string) => `settings/workspaces/${policyID}/workflows/approvals/${encodeURIComponent(firstApproverEmail)}/edit` as const,
    },
    WORKSPACE_WORKFLOWS_APPROVALS_EXPENSES_FROM: {
        route: 'settings/workspaces/:policyID/workflows/approvals/expenses-from',
        getRoute: (policyID: string) => `settings/workspaces/${policyID}/workflows/approvals/expenses-from` as const,
    },
    WORKSPACE_WORKFLOWS_APPROVALS_APPROVER: {
        route: 'settings/workspaces/:policyID/workflows/approvals/approver',
        getRoute: (policyID: string, approverIndex?: number) =>
            `settings/workspaces/${policyID}/workflows/approvals/approver${approverIndex !== undefined ? `?approverIndex=${approverIndex}` : ''}` as const,
    },
    WORKSPACE_WORKFLOWS_PAYER: {
        route: 'settings/workspaces/:policyID/workflows/payer',
        getRoute: (policyId: string) => `settings/workspaces/${policyId}/workflows/payer` as const,
    },
    WORKSPACE_WORKFLOWS_AUTOREPORTING_FREQUENCY: {
        route: 'settings/workspaces/:policyID/workflows/auto-reporting-frequency',
        getRoute: (policyID: string) => `settings/workspaces/${policyID}/workflows/auto-reporting-frequency` as const,
    },
    WORKSPACE_WORKFLOWS_AUTOREPORTING_MONTHLY_OFFSET: {
        route: 'settings/workspaces/:policyID/workflows/auto-reporting-frequency/monthly-offset',
        getRoute: (policyID: string) => `settings/workspaces/${policyID}/workflows/auto-reporting-frequency/monthly-offset` as const,
    },
    WORKSPACE_CARD: {
        route: 'settings/workspaces/:policyID/card',
        getRoute: (policyID: string) => `settings/workspaces/${policyID}/card` as const,
    },
    WORKSPACE_REIMBURSE: {
        route: 'settings/workspaces/:policyID/reimburse',
        getRoute: (policyID: string) => `settings/workspaces/${policyID}/reimburse` as const,
    },
    WORKSPACE_RATE_AND_UNIT: {
        route: 'settings/workspaces/:policyID/rateandunit',
        getRoute: (policyID: string) => `settings/workspaces/${policyID}/rateandunit` as const,
    },
    WORKSPACE_RATE_AND_UNIT_RATE: {
        route: 'settings/workspaces/:policyID/rateandunit/rate',
        getRoute: (policyID: string) => `settings/workspaces/${policyID}/rateandunit/rate` as const,
    },
    WORKSPACE_RATE_AND_UNIT_UNIT: {
        route: 'settings/workspaces/:policyID/rateandunit/unit',
        getRoute: (policyID: string) => `settings/workspaces/${policyID}/rateandunit/unit` as const,
    },
    WORKSPACE_BILLS: {
        route: 'settings/workspaces/:policyID/bills',
        getRoute: (policyID: string) => `settings/workspaces/${policyID}/bills` as const,
    },
    WORKSPACE_INVOICES: {
        route: 'settings/workspaces/:policyID/invoices',
        getRoute: (policyID: string) => `settings/workspaces/${policyID}/invoices` as const,
    },
<<<<<<< HEAD
    WORKSPACE_INVOICES_TRANSFER_BALANCE: {
        route: 'settings/workspaces/:policyID/invoices/transfer-balance',
        getRoute: (policyID: string) => `settings/workspaces/${policyID}/invoices/transfer-balance` as const,
=======
    WORKSPACE_INVOICES_COMPANY_NAME: {
        route: 'settings/workspaces/:policyID/invoices/company-name',
        getRoute: (policyID: string) => `settings/workspaces/${policyID}/invoices/company-name` as const,
    },
    WORKSPACE_INVOICES_COMPANY_WEBSITE: {
        route: 'settings/workspaces/:policyID/invoices/company-website',
        getRoute: (policyID: string) => `settings/workspaces/${policyID}/invoices/company-website` as const,
>>>>>>> 55ded555
    },
    WORKSPACE_TRAVEL: {
        route: 'settings/workspaces/:policyID/travel',
        getRoute: (policyID: string) => `settings/workspaces/${policyID}/travel` as const,
    },
    WORKSPACE_MEMBERS: {
        route: 'settings/workspaces/:policyID/members',
        getRoute: (policyID: string) => `settings/workspaces/${policyID}/members` as const,
    },
    POLICY_ACCOUNTING: {
        route: 'settings/workspaces/:policyID/accounting',
        getRoute: (policyID: string) => `settings/workspaces/${policyID}/accounting` as const,
    },
    WORKSPACE_ACCOUNTING_QUICKBOOKS_ONLINE_ADVANCED: {
        route: 'settings/workspaces/:policyID/accounting/quickbooks-online/advanced',
        getRoute: (policyID: string) => `settings/workspaces/${policyID}/accounting/quickbooks-online/advanced` as const,
    },
    WORKSPACE_ACCOUNTING_QUICKBOOKS_ONLINE_ACCOUNT_SELECTOR: {
        route: 'settings/workspaces/:policyID/accounting/quickbooks-online/account-selector',
        getRoute: (policyID: string) => `settings/workspaces/${policyID}/accounting/quickbooks-online/account-selector` as const,
    },
    WORKSPACE_ACCOUNTING_QUICKBOOKS_ONLINE_INVOICE_ACCOUNT_SELECTOR: {
        route: 'settings/workspaces/:policyID/accounting/quickbooks-online/invoice-account-selector',
        getRoute: (policyID: string) => `settings/workspaces/${policyID}/accounting/quickbooks-online/invoice-account-selector` as const,
    },
    WORKSPACE_ACCOUNTING_CARD_RECONCILIATION: {
        route: 'settings/workspaces/:policyID/accounting/:connection/card-reconciliation',
        getRoute: (policyID: string, connection?: ConnectionName) => `settings/workspaces/${policyID}/accounting/${connection}/card-reconciliation` as const,
    },
    WORKSPACE_ACCOUNTING_RECONCILIATION_ACCOUNT_SETTINGS: {
        route: 'settings/workspaces/:policyID/accounting/:connection/card-reconciliation/account',
        getRoute: (policyID: string, connection?: ConnectionName) => `settings/workspaces/${policyID}/accounting/${connection}/card-reconciliation/account` as const,
    },
    WORKSPACE_CATEGORIES: {
        route: 'settings/workspaces/:policyID/categories',
        getRoute: (policyID: string) => `settings/workspaces/${policyID}/categories` as const,
    },
    WORKSPACE_CATEGORY_SETTINGS: {
        route: 'settings/workspaces/:policyID/categories/:categoryName',
        getRoute: (policyID: string, categoryName: string) => `settings/workspaces/${policyID}/categories/${encodeURIComponent(categoryName)}` as const,
    },
    WORKSPACE_UPGRADE: {
        route: 'settings/workspaces/:policyID/upgrade/:featureName',
        getRoute: (policyID: string, featureName: string, backTo?: string) =>
            getUrlWithBackToParam(`settings/workspaces/${policyID}/upgrade/${encodeURIComponent(featureName)}` as const, backTo),
    },
    WORKSPACE_CATEGORIES_SETTINGS: {
        route: 'settings/workspaces/:policyID/categories/settings',
        getRoute: (policyID: string) => `settings/workspaces/${policyID}/categories/settings` as const,
    },
    WORKSPACE_CATEGORY_CREATE: {
        route: 'settings/workspaces/:policyID/categories/new',
        getRoute: (policyID: string) => `settings/workspaces/${policyID}/categories/new` as const,
    },
    WORKSPACE_CATEGORY_EDIT: {
        route: 'settings/workspaces/:policyID/categories/:categoryName/edit',
        getRoute: (policyID: string, categoryName: string) => `settings/workspaces/${policyID}/categories/${encodeURIComponent(categoryName)}/edit` as const,
    },
    WORKSPACE_CATEGORY_PAYROLL_CODE: {
        route: 'settings/workspaces/:policyID/categories/:categoryName/payroll-code',
        getRoute: (policyID: string, categoryName: string) => `settings/workspaces/${policyID}/categories/${encodeURIComponent(categoryName)}/payroll-code` as const,
    },
    WORKSPACE_CATEGORY_GL_CODE: {
        route: 'settings/workspaces/:policyID/categories/:categoryName/gl-code',
        getRoute: (policyID: string, categoryName: string) => `settings/workspaces/${policyID}/categories/${encodeURIComponent(categoryName)}/gl-code` as const,
    },
    WORKSPACE_MORE_FEATURES: {
        route: 'settings/workspaces/:policyID/more-features',
        getRoute: (policyID: string) => `settings/workspaces/${policyID}/more-features` as const,
    },
    WORKSPACE_TAGS: {
        route: 'settings/workspaces/:policyID/tags',
        getRoute: (policyID: string) => `settings/workspaces/${policyID}/tags` as const,
    },
    WORKSPACE_TAG_CREATE: {
        route: 'settings/workspaces/:policyID/tags/new',
        getRoute: (policyID: string) => `settings/workspaces/${policyID}/tags/new` as const,
    },
    WORKSPACE_TAGS_SETTINGS: {
        route: 'settings/workspaces/:policyID/tags/settings',
        getRoute: (policyID: string) => `settings/workspaces/${policyID}/tags/settings` as const,
    },
    WORKSPACE_EDIT_TAGS: {
        route: 'settings/workspaces/:policyID/tags/:orderWeight/edit',
        getRoute: (policyID: string, orderWeight: number) => `settings/workspaces/${policyID}/tags/${orderWeight}/edit` as const,
    },
    WORKSPACE_TAG_EDIT: {
        route: 'settings/workspaces/:policyID/tag/:orderWeight/:tagName/edit',
        getRoute: (policyID: string, orderWeight: number, tagName: string) => `settings/workspaces/${policyID}/tag/${orderWeight}/${encodeURIComponent(tagName)}/edit` as const,
    },
    WORKSPACE_TAG_SETTINGS: {
        route: 'settings/workspaces/:policyID/tag/:orderWeight/:tagName',
        getRoute: (policyID: string, orderWeight: number, tagName: string) => `settings/workspaces/${policyID}/tag/${orderWeight}/${encodeURIComponent(tagName)}` as const,
    },
    WORKSPACE_TAG_LIST_VIEW: {
        route: 'settings/workspaces/:policyID/tag-list/:orderWeight',
        getRoute: (policyID: string, orderWeight: number) => `settings/workspaces/${policyID}/tag-list/${orderWeight}` as const,
    },
    WORKSPACE_TAG_GL_CODE: {
        route: 'settings/workspaces/:policyID/tag/:orderWeight/:tagName/gl-code',
        getRoute: (policyID: string, orderWeight: number, tagName: string) => `settings/workspaces/${policyID}/tag/${orderWeight}/${encodeURIComponent(tagName)}/gl-code` as const,
    },
    WORKSPACE_TAXES: {
        route: 'settings/workspaces/:policyID/taxes',
        getRoute: (policyID: string) => `settings/workspaces/${policyID}/taxes` as const,
    },
    WORKSPACE_TAXES_SETTINGS: {
        route: 'settings/workspaces/:policyID/taxes/settings',
        getRoute: (policyID: string) => `settings/workspaces/${policyID}/taxes/settings` as const,
    },
    WORKSPACE_TAXES_SETTINGS_WORKSPACE_CURRENCY_DEFAULT: {
        route: 'settings/workspaces/:policyID/taxes/settings/workspace-currency',
        getRoute: (policyID: string) => `settings/workspaces/${policyID}/taxes/settings/workspace-currency` as const,
    },
    WORKSPACE_TAXES_SETTINGS_FOREIGN_CURRENCY_DEFAULT: {
        route: 'settings/workspaces/:policyID/taxes/settings/foreign-currency',
        getRoute: (policyID: string) => `settings/workspaces/${policyID}/taxes/settings/foreign-currency` as const,
    },
    WORKSPACE_TAXES_SETTINGS_CUSTOM_TAX_NAME: {
        route: 'settings/workspaces/:policyID/taxes/settings/tax-name',
        getRoute: (policyID: string) => `settings/workspaces/${policyID}/taxes/settings/tax-name` as const,
    },
    WORKSPACE_MEMBER_DETAILS: {
        route: 'settings/workspaces/:policyID/members/:accountID',
        getRoute: (policyID: string, accountID: number) => `settings/workspaces/${policyID}/members/${accountID}` as const,
    },
    WORKSPACE_MEMBER_ROLE_SELECTION: {
        route: 'settings/workspaces/:policyID/members/:accountID/role-selection',
        getRoute: (policyID: string, accountID: number) => `settings/workspaces/${policyID}/members/${accountID}/role-selection` as const,
    },
    WORKSPACE_OWNER_CHANGE_SUCCESS: {
        route: 'settings/workspaces/:policyID/change-owner/:accountID/success',
        getRoute: (policyID: string, accountID: number) => `settings/workspaces/${policyID}/change-owner/${accountID}/success` as const,
    },
    WORKSPACE_OWNER_CHANGE_ERROR: {
        route: 'settings/workspaces/:policyID/change-owner/:accountID/failure',
        getRoute: (policyID: string, accountID: number) => `settings/workspaces/${policyID}/change-owner/${accountID}/failure` as const,
    },
    WORKSPACE_OWNER_CHANGE_CHECK: {
        route: 'settings/workspaces/:policyID/change-owner/:accountID/:error',
        getRoute: (policyID: string, accountID: number, error: ValueOf<typeof CONST.POLICY.OWNERSHIP_ERRORS>) =>
            `settings/workspaces/${policyID}/change-owner/${accountID}/${error as string}` as const,
    },
    WORKSPACE_TAX_CREATE: {
        route: 'settings/workspaces/:policyID/taxes/new',
        getRoute: (policyID: string) => `settings/workspaces/${policyID}/taxes/new` as const,
    },
    WORKSPACE_TAX_EDIT: {
        route: 'settings/workspaces/:policyID/tax/:taxID',
        getRoute: (policyID: string, taxID: string) => `settings/workspaces/${policyID}/tax/${encodeURIComponent(taxID)}` as const,
    },
    WORKSPACE_TAX_NAME: {
        route: 'settings/workspaces/:policyID/tax/:taxID/name',
        getRoute: (policyID: string, taxID: string) => `settings/workspaces/${policyID}/tax/${encodeURIComponent(taxID)}/name` as const,
    },
    WORKSPACE_TAX_VALUE: {
        route: 'settings/workspaces/:policyID/tax/:taxID/value',
        getRoute: (policyID: string, taxID: string) => `settings/workspaces/${policyID}/tax/${encodeURIComponent(taxID)}/value` as const,
    },
    WORKSPACE_TAX_CODE: {
        route: 'settings/workspaces/:policyID/tax/:taxID/tax-code',
        getRoute: (policyID: string, taxID: string) => `settings/workspaces/${policyID}/tax/${encodeURIComponent(taxID)}/tax-code` as const,
    },
    WORKSPACE_REPORT_FIELDS: {
        route: 'settings/workspaces/:policyID/reportFields',
        getRoute: (policyID: string) => `settings/workspaces/${policyID}/reportFields` as const,
    },
    WORKSPACE_CREATE_REPORT_FIELD: {
        route: 'settings/workspaces/:policyID/reportFields/new',
        getRoute: (policyID: string) => `settings/workspaces/${policyID}/reportFields/new` as const,
    },
    WORKSPACE_REPORT_FIELDS_SETTINGS: {
        route: 'settings/workspaces/:policyID/reportFields/:reportFieldID/edit',
        getRoute: (policyID: string, reportFieldID: string) => `settings/workspaces/${policyID}/reportFields/${encodeURIComponent(reportFieldID)}/edit` as const,
    },
    WORKSPACE_REPORT_FIELDS_LIST_VALUES: {
        route: 'settings/workspaces/:policyID/reportFields/listValues/:reportFieldID?',
        getRoute: (policyID: string, reportFieldID?: string) => `settings/workspaces/${policyID}/reportFields/listValues/${encodeURIComponent(reportFieldID ?? '')}` as const,
    },
    WORKSPACE_REPORT_FIELDS_ADD_VALUE: {
        route: 'settings/workspaces/:policyID/reportFields/addValue/:reportFieldID?',
        getRoute: (policyID: string, reportFieldID?: string) => `settings/workspaces/${policyID}/reportFields/addValue/${encodeURIComponent(reportFieldID ?? '')}` as const,
    },
    WORKSPACE_REPORT_FIELDS_VALUE_SETTINGS: {
        route: 'settings/workspaces/:policyID/reportFields/:valueIndex/:reportFieldID?',
        getRoute: (policyID: string, valueIndex: number, reportFieldID?: string) =>
            `settings/workspaces/${policyID}/reportFields/${valueIndex}/${encodeURIComponent(reportFieldID ?? '')}` as const,
    },
    WORKSPACE_REPORT_FIELDS_EDIT_VALUE: {
        route: 'settings/workspaces/:policyID/reportFields/new/:valueIndex/edit',
        getRoute: (policyID: string, valueIndex: number) => `settings/workspaces/${policyID}/reportFields/new/${valueIndex}/edit` as const,
    },
    WORKSPACE_EDIT_REPORT_FIELDS_INITIAL_VALUE: {
        route: 'settings/workspaces/:policyID/reportFields/:reportFieldID/edit/initialValue',
        getRoute: (policyID: string, reportFieldID: string) => `settings/workspaces/${policyID}/reportFields/${encodeURIComponent(reportFieldID)}/edit/initialValue` as const,
    },
    WORKSPACE_EXPENSIFY_CARD: {
        route: 'settings/workspaces/:policyID/expensify-card',
        getRoute: (policyID: string) => `settings/workspaces/${policyID}/expensify-card` as const,
    },
    WORKSPACE_EXPENSIFY_CARD_DETAILS: {
        route: 'settings/workspaces/:policyID/expensify-card/:cardID',
        getRoute: (policyID: string, cardID: string, backTo?: string) => getUrlWithBackToParam(`settings/workspaces/${policyID}/expensify-card/${cardID}`, backTo),
    },
    WORKSPACE_EXPENSIFY_CARD_NAME: {
        route: 'settings/workspaces/:policyID/expensify-card/:cardID/edit/name',
        getRoute: (policyID: string, cardID: string) => `settings/workspaces/${policyID}/expensify-card/${cardID}/edit/name` as const,
    },
    WORKSPACE_EXPENSIFY_CARD_LIMIT: {
        route: 'settings/workspaces/:policyID/expensify-card/:cardID/edit/limit',
        getRoute: (policyID: string, cardID: string) => `settings/workspaces/${policyID}/expensify-card/${cardID}/edit/limit` as const,
    },
    WORKSPACE_EXPENSIFY_CARD_LIMIT_TYPE: {
        route: 'settings/workspaces/:policyID/expensify-card/:cardID/edit/limit-type',
        getRoute: (policyID: string, cardID: string) => `settings/workspaces/${policyID}/expensify-card/${cardID}/edit/limit-type` as const,
    },
    WORKSPACE_EXPENSIFY_CARD_ISSUE_NEW: {
        route: 'settings/workspaces/:policyID/expensify-card/issue-new',
        getRoute: (policyID: string) => `settings/workspaces/${policyID}/expensify-card/issue-new` as const,
    },
    WORKSPACE_EXPENSIFY_CARD_BANK_ACCOUNT: {
        route: 'settings/workspaces/:policyID/expensify-card/choose-bank-account',
        getRoute: (policyID: string) => `settings/workspaces/${policyID}/expensify-card/choose-bank-account` as const,
    },
    WORKSPACE_EXPENSIFY_CARD_SETTINGS: {
        route: 'settings/workspaces/:policyID/expensify-card/settings',
        getRoute: (policyID: string) => `settings/workspaces/${policyID}/expensify-card/settings` as const,
    },
    WORKSPACE_EXPENSIFY_CARD_SETTINGS_ACCOUNT: {
        route: 'settings/workspaces/:policyID/expensify-card/settings/account',
        getRoute: (policyID: string) => `settings/workspaces/${policyID}/expensify-card/settings/account` as const,
    },
    WORKSPACE_EXPENSIFY_CARD_SETTINGS_FREQUENCY: {
        route: 'settings/workspaces/:policyID/expensify-card/settings/frequency',
        getRoute: (policyID: string) => `settings/workspaces/${policyID}/expensify-card/settings/frequency` as const,
    },
    WORKSPACE_DISTANCE_RATES: {
        route: 'settings/workspaces/:policyID/distance-rates',
        getRoute: (policyID: string) => `settings/workspaces/${policyID}/distance-rates` as const,
    },
    WORKSPACE_CREATE_DISTANCE_RATE: {
        route: 'settings/workspaces/:policyID/distance-rates/new',
        getRoute: (policyID: string) => `settings/workspaces/${policyID}/distance-rates/new` as const,
    },
    WORKSPACE_DISTANCE_RATES_SETTINGS: {
        route: 'settings/workspaces/:policyID/distance-rates/settings',
        getRoute: (policyID: string) => `settings/workspaces/${policyID}/distance-rates/settings` as const,
    },
    WORKSPACE_DISTANCE_RATE_DETAILS: {
        route: 'settings/workspaces/:policyID/distance-rates/:rateID',
        getRoute: (policyID: string, rateID: string) => `settings/workspaces/${policyID}/distance-rates/${rateID}` as const,
    },
    WORKSPACE_DISTANCE_RATE_EDIT: {
        route: 'settings/workspaces/:policyID/distance-rates/:rateID/edit',
        getRoute: (policyID: string, rateID: string) => `settings/workspaces/${policyID}/distance-rates/${rateID}/edit` as const,
    },
    WORKSPACE_DISTANCE_RATE_TAX_RECLAIMABLE_ON_EDIT: {
        route: 'settings/workspaces/:policyID/distance-rates/:rateID/tax-reclaimable/edit',
        getRoute: (policyID: string, rateID: string) => `settings/workspaces/${policyID}/distance-rates/${rateID}/tax-reclaimable/edit` as const,
    },
    WORKSPACE_DISTANCE_RATE_TAX_RATE_EDIT: {
        route: 'settings/workspaces/:policyID/distance-rates/:rateID/tax-rate/edit',
        getRoute: (policyID: string, rateID: string) => `settings/workspaces/${policyID}/distance-rates/${rateID}/tax-rate/edit` as const,
    },
    // Referral program promotion
    REFERRAL_DETAILS_MODAL: {
        route: 'referral/:contentType',
        getRoute: (contentType: string, backTo?: string) => getUrlWithBackToParam(`referral/${contentType}`, backTo),
    },
    PROCESS_MONEY_REQUEST_HOLD: 'hold-expense-educational',
    TRAVEL_MY_TRIPS: 'travel',
    TRAVEL_TCS: 'travel/terms',
    TRACK_TRAINING_MODAL: 'track-training',
    ONBOARDING_ROOT: {
        route: 'onboarding',
        getRoute: (backTo?: string) => getUrlWithBackToParam(`onboarding`, backTo),
    },
    ONBOARDING_PERSONAL_DETAILS: {
        route: 'onboarding/personal-details',
        getRoute: (backTo?: string) => getUrlWithBackToParam(`onboarding/personal-details`, backTo),
    },
    ONBOARDING_WORK: {
        route: 'onboarding/work',
        getRoute: (backTo?: string) => getUrlWithBackToParam(`onboarding/work`, backTo),
    },
    ONBOARDING_PURPOSE: {
        route: 'onboarding/purpose',
        getRoute: (backTo?: string) => getUrlWithBackToParam(`onboarding/purpose`, backTo),
    },
    WELCOME_VIDEO_ROOT: 'onboarding/welcome-video',
    EXPLANATION_MODAL_ROOT: 'onboarding/explanation',

    TRANSACTION_RECEIPT: {
        route: 'r/:reportID/transaction/:transactionID/receipt',
        getRoute: (reportID: string, transactionID: string) => `r/${reportID}/transaction/${transactionID}/receipt` as const,
    },
    TRANSACTION_DUPLICATE_REVIEW_PAGE: {
        route: 'r/:threadReportID/duplicates/review',
        getRoute: (threadReportID: string) => `r/${threadReportID}/duplicates/review` as const,
    },
    TRANSACTION_DUPLICATE_REVIEW_MERCHANT_PAGE: {
        route: 'r/:threadReportID/duplicates/review/merchant',
        getRoute: (threadReportID: string) => `r/${threadReportID}/duplicates/review/merchant` as const,
    },
    TRANSACTION_DUPLICATE_REVIEW_CATEGORY_PAGE: {
        route: 'r/:threadReportID/duplicates/review/category',
        getRoute: (threadReportID: string) => `r/${threadReportID}/duplicates/review/category` as const,
    },
    TRANSACTION_DUPLICATE_REVIEW_TAG_PAGE: {
        route: 'r/:threadReportID/duplicates/review/tag',
        getRoute: (threadReportID: string) => `r/${threadReportID}/duplicates/review/tag` as const,
    },
    TRANSACTION_DUPLICATE_REVIEW_TAX_CODE_PAGE: {
        route: 'r/:threadReportID/duplicates/review/tax-code',
        getRoute: (threadReportID: string) => `r/${threadReportID}/duplicates/review/tax-code` as const,
    },
    TRANSACTION_DUPLICATE_REVIEW_DESCRIPTION_PAGE: {
        route: 'r/:threadReportID/duplicates/review/description',
        getRoute: (threadReportID: string) => `r/${threadReportID}/duplicates/review/description` as const,
    },
    TRANSACTION_DUPLICATE_REVIEW_REIMBURSABLE_PAGE: {
        route: 'r/:threadReportID/duplicates/review/reimbursable',
        getRoute: (threadReportID: string) => `r/${threadReportID}/duplicates/review/reimbursable` as const,
    },
    TRANSACTION_DUPLICATE_REVIEW_BILLABLE_PAGE: {
        route: 'r/:threadReportID/duplicates/review/billable',
        getRoute: (threadReportID: string) => `r/${threadReportID}/duplicates/review/billable` as const,
    },
    TRANSACTION_DUPLICATE_CONFIRMATION_PAGE: {
        route: 'r/:threadReportID/duplicates/confirm',
        getRoute: (threadReportID: string) => `r/${threadReportID}/duplicates/confirm` as const,
    },
    POLICY_ACCOUNTING_XERO_IMPORT: {
        route: 'settings/workspaces/:policyID/accounting/xero/import',
        getRoute: (policyID: string) => `settings/workspaces/${policyID}/accounting/xero/import` as const,
    },
    POLICY_ACCOUNTING_XERO_CHART_OF_ACCOUNTS: {
        route: 'settings/workspaces/:policyID/accounting/xero/import/accounts',
        getRoute: (policyID: string) => `settings/workspaces/${policyID}/accounting/xero/import/accounts` as const,
    },
    POLICY_ACCOUNTING_XERO_ORGANIZATION: {
        route: 'settings/workspaces/:policyID/accounting/xero/organization/:currentOrganizationID',
        getRoute: (policyID: string, currentOrganizationID: string) => `settings/workspaces/${policyID}/accounting/xero/organization/${currentOrganizationID}` as const,
    },
    POLICY_ACCOUNTING_XERO_TRACKING_CATEGORIES: {
        route: 'settings/workspaces/:policyID/accounting/xero/import/tracking-categories',
        getRoute: (policyID: string) => `settings/workspaces/${policyID}/accounting/xero/import/tracking-categories` as const,
    },
    POLICY_ACCOUNTING_XERO_TRACKING_CATEGORIES_MAP: {
        route: 'settings/workspaces/:policyID/accounting/xero/import/tracking-categories/mapping/:categoryId/:categoryName',
        getRoute: (policyID: string, categoryId: string, categoryName: string) =>
            `settings/workspaces/${policyID}/accounting/xero/import/tracking-categories/mapping/${categoryId}/${encodeURIComponent(categoryName)}` as const,
    },
    POLICY_ACCOUNTING_XERO_CUSTOMER: {
        route: 'settings/workspaces/:policyID/accounting/xero/import/customers',
        getRoute: (policyID: string) => `settings/workspaces/${policyID}/accounting/xero/import/customers` as const,
    },
    POLICY_ACCOUNTING_XERO_TAXES: {
        route: 'settings/workspaces/:policyID/accounting/xero/import/taxes',
        getRoute: (policyID: string) => `settings/workspaces/${policyID}/accounting/xero/import/taxes` as const,
    },
    POLICY_ACCOUNTING_XERO_EXPORT: {
        route: 'settings/workspaces/:policyID/accounting/xero/export',
        getRoute: (policyID: string) => `settings/workspaces/${policyID}/accounting/xero/export` as const,
    },
    POLICY_ACCOUNTING_XERO_PREFERRED_EXPORTER_SELECT: {
        route: 'settings/workspaces/:policyID/connections/xero/export/preferred-exporter/select',
        getRoute: (policyID: string) => `settings/workspaces/${policyID}/connections/xero/export/preferred-exporter/select` as const,
    },
    POLICY_ACCOUNTING_XERO_EXPORT_PURCHASE_BILL_DATE_SELECT: {
        route: 'settings/workspaces/:policyID/accounting/xero/export/purchase-bill-date-select',
        getRoute: (policyID: string) => `settings/workspaces/${policyID}/accounting/xero/export/purchase-bill-date-select` as const,
    },
    POLICY_ACCOUNTING_XERO_EXPORT_BANK_ACCOUNT_SELECT: {
        route: 'settings/workspaces/:policyID/accounting/xero/export/bank-account-select',
        getRoute: (policyID: string) => `settings/workspaces/${policyID}/accounting/xero/export/bank-account-select` as const,
    },
    POLICY_ACCOUNTING_XERO_ADVANCED: {
        route: 'settings/workspaces/:policyID/accounting/xero/advanced',
        getRoute: (policyID: string) => `settings/workspaces/${policyID}/accounting/xero/advanced` as const,
    },
    POLICY_ACCOUNTING_XERO_BILL_STATUS_SELECTOR: {
        route: 'settings/workspaces/:policyID/accounting/xero/export/purchase-bill-status-selector',
        getRoute: (policyID: string) => `settings/workspaces/${policyID}/accounting/xero/export/purchase-bill-status-selector` as const,
    },
    POLICY_ACCOUNTING_XERO_INVOICE_SELECTOR: {
        route: 'settings/workspaces/:policyID/accounting/xero/advanced/invoice-account-selector',
        getRoute: (policyID: string) => `settings/workspaces/${policyID}/accounting/xero/advanced/invoice-account-selector` as const,
    },
    POLICY_ACCOUNTING_XERO_BILL_PAYMENT_ACCOUNT_SELECTOR: {
        route: 'settings/workspaces/:policyID/accounting/xero/advanced/bill-payment-account-selector',
        getRoute: (policyID: string) => `settings/workspaces/${policyID}/accounting/xero/advanced/bill-payment-account-selector` as const,
    },
    POLICY_ACCOUNTING_QUICKBOOKS_ONLINE_IMPORT: {
        route: 'settings/workspaces/:policyID/accounting/quickbooks-online/import',
        getRoute: (policyID: string) => `settings/workspaces/${policyID}/accounting/quickbooks-online/import` as const,
    },
    POLICY_ACCOUNTING_QUICKBOOKS_ONLINE_CHART_OF_ACCOUNTS: {
        route: 'settings/workspaces/:policyID/accounting/quickbooks-online/import/accounts',
        getRoute: (policyID: string) => `settings/workspaces/${policyID}/accounting/quickbooks-online/import/accounts` as const,
    },
    POLICY_ACCOUNTING_QUICKBOOKS_ONLINE_CLASSES: {
        route: 'settings/workspaces/:policyID/accounting/quickbooks-online/import/classes',
        getRoute: (policyID: string) => `settings/workspaces/${policyID}/accounting/quickbooks-online/import/classes` as const,
    },
    POLICY_ACCOUNTING_QUICKBOOKS_ONLINE_CUSTOMERS: {
        route: 'settings/workspaces/:policyID/accounting/quickbooks-online/import/customers',
        getRoute: (policyID: string) => `settings/workspaces/${policyID}/accounting/quickbooks-online/import/customers` as const,
    },
    POLICY_ACCOUNTING_QUICKBOOKS_ONLINE_LOCATIONS: {
        route: 'settings/workspaces/:policyID/accounting/quickbooks-online/import/locations',
        getRoute: (policyID: string) => `settings/workspaces/${policyID}/accounting/quickbooks-online/import/locations` as const,
    },
    POLICY_ACCOUNTING_QUICKBOOKS_ONLINE_TAXES: {
        route: 'settings/workspaces/:policyID/accounting/quickbooks-online/import/taxes',
        getRoute: (policyID: string) => `settings/workspaces/${policyID}/accounting/quickbooks-online/import/taxes` as const,
    },
    RESTRICTED_ACTION: {
        route: 'restricted-action/workspace/:policyID',
        getRoute: (policyID: string) => `restricted-action/workspace/${policyID}` as const,
    },
    POLICY_ACCOUNTING_NETSUITE_SUBSIDIARY_SELECTOR: {
        route: 'settings/workspaces/:policyID/accounting/netsuite/subsidiary-selector',
        getRoute: (policyID: string) => `settings/workspaces/${policyID}/accounting/netsuite/subsidiary-selector` as const,
    },
    POLICY_ACCOUNTING_NETSUITE_EXISTING_CONNECTIONS: {
        route: 'settings/workspaces/:policyID/accounting/netsuite/existing-connections',
        getRoute: (policyID: string) => `settings/workspaces/${policyID}/accounting/netsuite/existing-connections` as const,
    },
    POLICY_ACCOUNTING_NETSUITE_TOKEN_INPUT: {
        route: 'settings/workspaces/:policyID/accounting/netsuite/token-input',
        getRoute: (policyID: string) => `settings/workspaces/${policyID}/accounting/netsuite/token-input` as const,
    },
    POLICY_ACCOUNTING_NETSUITE_IMPORT: {
        route: 'settings/workspaces/:policyID/accounting/netsuite/import',
        getRoute: (policyID: string) => `settings/workspaces/${policyID}/accounting/netsuite/import` as const,
    },
    POLICY_ACCOUNTING_NETSUITE_IMPORT_MAPPING: {
        route: 'settings/workspaces/:policyID/accounting/netsuite/import/mapping/:importField',
        getRoute: (policyID: string, importField: TupleToUnion<typeof CONST.NETSUITE_CONFIG.IMPORT_FIELDS>) =>
            `settings/workspaces/${policyID}/accounting/netsuite/import/mapping/${importField}` as const,
    },
    POLICY_ACCOUNTING_NETSUITE_IMPORT_CUSTOM_FIELD_MAPPING: {
        route: 'settings/workspaces/:policyID/accounting/netsuite/import/custom/:importCustomField',
        getRoute: (policyID: string, importCustomField: ValueOf<typeof CONST.NETSUITE_CONFIG.IMPORT_CUSTOM_FIELDS>) =>
            `settings/workspaces/${policyID}/accounting/netsuite/import/custom/${importCustomField}` as const,
    },
    POLICY_ACCOUNTING_NETSUITE_IMPORT_CUSTOM_FIELD_VIEW: {
        route: 'settings/workspaces/:policyID/accounting/netsuite/import/custom/:importCustomField/view/:valueIndex',
        getRoute: (policyID: string, importCustomField: ValueOf<typeof CONST.NETSUITE_CONFIG.IMPORT_CUSTOM_FIELDS>, valueIndex: number) =>
            `settings/workspaces/${policyID}/accounting/netsuite/import/custom/${importCustomField}/view/${valueIndex}` as const,
    },
    POLICY_ACCOUNTING_NETSUITE_IMPORT_CUSTOM_FIELD_EDIT: {
        route: 'settings/workspaces/:policyID/accounting/netsuite/import/custom/:importCustomField/edit/:valueIndex/:fieldName',
        getRoute: (policyID: string, importCustomField: ValueOf<typeof CONST.NETSUITE_CONFIG.IMPORT_CUSTOM_FIELDS>, valueIndex: number, fieldName: string) =>
            `settings/workspaces/${policyID}/accounting/netsuite/import/custom/${importCustomField}/edit/${valueIndex}/${fieldName}` as const,
    },
    POLICY_ACCOUNTING_NETSUITE_IMPORT_CUSTOM_LIST_ADD: {
        route: 'settings/workspaces/:policyID/accounting/netsuite/import/custom-list/new',
        getRoute: (policyID: string) => `settings/workspaces/${policyID}/accounting/netsuite/import/custom-list/new` as const,
    },
    POLICY_ACCOUNTING_NETSUITE_IMPORT_CUSTOM_SEGMENT_ADD: {
        route: 'settings/workspaces/:policyID/accounting/netsuite/import/custom-segment/new',
        getRoute: (policyID: string) => `settings/workspaces/${policyID}/accounting/netsuite/import/custom-segment/new` as const,
    },
    POLICY_ACCOUNTING_NETSUITE_IMPORT_CUSTOMERS_OR_PROJECTS: {
        route: 'settings/workspaces/:policyID/accounting/netsuite/import/customer-projects',
        getRoute: (policyID: string) => `settings/workspaces/${policyID}/accounting/netsuite/import/customer-projects` as const,
    },
    POLICY_ACCOUNTING_NETSUITE_IMPORT_CUSTOMERS_OR_PROJECTS_SELECT: {
        route: 'settings/workspaces/:policyID/accounting/netsuite/import/customer-projects/select',
        getRoute: (policyID: string) => `settings/workspaces/${policyID}/accounting/netsuite/import/customer-projects/select` as const,
    },
    POLICY_ACCOUNTING_NETSUITE_EXPORT: {
        route: 'settings/workspaces/:policyID/connections/netsuite/export/',
        getRoute: (policyID: string) => `settings/workspaces/${policyID}/connections/netsuite/export/` as const,
    },
    POLICY_ACCOUNTING_NETSUITE_PREFERRED_EXPORTER_SELECT: {
        route: 'settings/workspaces/:policyID/connections/netsuite/export/preferred-exporter/select',
        getRoute: (policyID: string) => `settings/workspaces/${policyID}/connections/netsuite/export/preferred-exporter/select` as const,
    },
    POLICY_ACCOUNTING_NETSUITE_DATE_SELECT: {
        route: 'settings/workspaces/:policyID/connections/netsuite/export/date/select',
        getRoute: (policyID: string) => `settings/workspaces/${policyID}/connections/netsuite/export/date/select` as const,
    },
    POLICY_ACCOUNTING_NETSUITE_EXPORT_EXPENSES: {
        route: 'settings/workspaces/:policyID/connections/netsuite/export/expenses/:expenseType',
        getRoute: (policyID: string, expenseType: ValueOf<typeof CONST.NETSUITE_EXPENSE_TYPE>) =>
            `settings/workspaces/${policyID}/connections/netsuite/export/expenses/${expenseType}` as const,
    },
    POLICY_ACCOUNTING_NETSUITE_EXPORT_EXPENSES_DESTINATION_SELECT: {
        route: 'settings/workspaces/:policyID/connections/netsuite/export/expenses/:expenseType/destination/select',
        getRoute: (policyID: string, expenseType: ValueOf<typeof CONST.NETSUITE_EXPENSE_TYPE>) =>
            `settings/workspaces/${policyID}/connections/netsuite/export/expenses/${expenseType}/destination/select` as const,
    },
    POLICY_ACCOUNTING_NETSUITE_EXPORT_EXPENSES_VENDOR_SELECT: {
        route: 'settings/workspaces/:policyID/connections/netsuite/export/expenses/:expenseType/vendor/select',
        getRoute: (policyID: string, expenseType: ValueOf<typeof CONST.NETSUITE_EXPENSE_TYPE>) =>
            `settings/workspaces/${policyID}/connections/netsuite/export/expenses/${expenseType}/vendor/select` as const,
    },
    POLICY_ACCOUNTING_NETSUITE_EXPORT_EXPENSES_PAYABLE_ACCOUNT_SELECT: {
        route: 'settings/workspaces/:policyID/connections/netsuite/export/expenses/:expenseType/payable-account/select',
        getRoute: (policyID: string, expenseType: ValueOf<typeof CONST.NETSUITE_EXPENSE_TYPE>) =>
            `settings/workspaces/${policyID}/connections/netsuite/export/expenses/${expenseType}/payable-account/select` as const,
    },
    POLICY_ACCOUNTING_NETSUITE_EXPORT_EXPENSES_JOURNAL_POSTING_PREFERENCE_SELECT: {
        route: 'settings/workspaces/:policyID/connections/netsuite/export/expenses/:expenseType/journal-posting-preference/select',
        getRoute: (policyID: string, expenseType: ValueOf<typeof CONST.NETSUITE_EXPENSE_TYPE>) =>
            `settings/workspaces/${policyID}/connections/netsuite/export/expenses/${expenseType}/journal-posting-preference/select` as const,
    },
    POLICY_ACCOUNTING_NETSUITE_RECEIVABLE_ACCOUNT_SELECT: {
        route: 'settings/workspaces/:policyID/connections/netsuite/export/receivable-account/select',
        getRoute: (policyID: string) => `settings/workspaces/${policyID}/connections/netsuite/export/receivable-account/select` as const,
    },
    POLICY_ACCOUNTING_NETSUITE_INVOICE_ITEM_PREFERENCE_SELECT: {
        route: 'settings/workspaces/:policyID/connections/netsuite/export/invoice-item-preference/select',
        getRoute: (policyID: string) => `settings/workspaces/${policyID}/connections/netsuite/export/invoice-item-preference/select` as const,
    },
    POLICY_ACCOUNTING_NETSUITE_INVOICE_ITEM_SELECT: {
        route: 'settings/workspaces/:policyID/connections/netsuite/export/invoice-item-preference/invoice-item/select',
        getRoute: (policyID: string) => `settings/workspaces/${policyID}/connections/netsuite/export/invoice-item-preference/invoice-item/select` as const,
    },
    POLICY_ACCOUNTING_NETSUITE_TAX_POSTING_ACCOUNT_SELECT: {
        route: 'settings/workspaces/:policyID/connections/netsuite/export/tax-posting-account/select',
        getRoute: (policyID: string) => `settings/workspaces/${policyID}/connections/netsuite/export/tax-posting-account/select` as const,
    },
    POLICY_ACCOUNTING_NETSUITE_PROVINCIAL_TAX_POSTING_ACCOUNT_SELECT: {
        route: 'settings/workspaces/:policyID/connections/netsuite/export/provincial-tax-posting-account/select',
        getRoute: (policyID: string) => `settings/workspaces/${policyID}/connections/netsuite/export/provincial-tax-posting-account/select` as const,
    },
    POLICY_ACCOUNTING_NETSUITE_ADVANCED: {
        route: 'settings/workspaces/:policyID/connections/netsuite/advanced/',
        getRoute: (policyID: string) => `settings/workspaces/${policyID}/connections/netsuite/advanced/` as const,
    },
    POLICY_ACCOUNTING_NETSUITE_REIMBURSEMENT_ACCOUNT_SELECT: {
        route: 'settings/workspaces/:policyID/connections/netsuite/advanced/reimbursement-account/select',
        getRoute: (policyID: string) => `settings/workspaces/${policyID}/connections/netsuite/advanced/reimbursement-account/select` as const,
    },
    POLICY_ACCOUNTING_NETSUITE_COLLECTION_ACCOUNT_SELECT: {
        route: 'settings/workspaces/:policyID/connections/netsuite/advanced/collection-account/select',
        getRoute: (policyID: string) => `settings/workspaces/${policyID}/connections/netsuite/advanced/collection-account/select` as const,
    },
    POLICY_ACCOUNTING_NETSUITE_EXPENSE_REPORT_APPROVAL_LEVEL_SELECT: {
        route: 'settings/workspaces/:policyID/connections/netsuite/advanced/expense-report-approval-level/select',
        getRoute: (policyID: string) => `settings/workspaces/${policyID}/connections/netsuite/advanced/expense-report-approval-level/select` as const,
    },
    POLICY_ACCOUNTING_NETSUITE_VENDOR_BILL_APPROVAL_LEVEL_SELECT: {
        route: 'settings/workspaces/:policyID/connections/netsuite/advanced/vendor-bill-approval-level/select',
        getRoute: (policyID: string) => `settings/workspaces/${policyID}/connections/netsuite/advanced/vendor-bill-approval-level/select` as const,
    },
    POLICY_ACCOUNTING_NETSUITE_JOURNAL_ENTRY_APPROVAL_LEVEL_SELECT: {
        route: 'settings/workspaces/:policyID/connections/netsuite/advanced/journal-entry-approval-level/select',
        getRoute: (policyID: string) => `settings/workspaces/${policyID}/connections/netsuite/advanced/journal-entry-approval-level/select` as const,
    },
    POLICY_ACCOUNTING_NETSUITE_APPROVAL_ACCOUNT_SELECT: {
        route: 'settings/workspaces/:policyID/connections/netsuite/advanced/approval-account/select',
        getRoute: (policyID: string) => `settings/workspaces/${policyID}/connections/netsuite/advanced/approval-account/select` as const,
    },
    POLICY_ACCOUNTING_NETSUITE_CUSTOM_FORM_ID: {
        route: 'settings/workspaces/:policyID/connections/netsuite/advanced/custom-form-id/:expenseType',
        getRoute: (policyID: string, expenseType: ValueOf<typeof CONST.NETSUITE_EXPENSE_TYPE>) =>
            `settings/workspaces/${policyID}/connections/netsuite/advanced/custom-form-id/${expenseType}` as const,
    },
    POLICY_ACCOUNTING_SAGE_INTACCT_PREREQUISITES: {
        route: 'settings/workspaces/:policyID/accounting/sage-intacct/prerequisites',
        getRoute: (policyID: string) => `settings/workspaces/${policyID}/accounting/sage-intacct/prerequisites` as const,
    },
    POLICY_ACCOUNTING_SAGE_INTACCT_ENTER_CREDENTIALS: {
        route: 'settings/workspaces/:policyID/accounting/sage-intacct/enter-credentials',
        getRoute: (policyID: string) => `settings/workspaces/${policyID}/accounting/sage-intacct/enter-credentials` as const,
    },
    POLICY_ACCOUNTING_SAGE_INTACCT_EXISTING_CONNECTIONS: {
        route: 'settings/workspaces/:policyID/accounting/sage-intacct/existing-connections',
        getRoute: (policyID: string) => `settings/workspaces/${policyID}/accounting/sage-intacct/existing-connections` as const,
    },
    POLICY_ACCOUNTING_SAGE_INTACCT_ENTITY: {
        route: 'settings/workspaces/:policyID/accounting/sage-intacct/entity',
        getRoute: (policyID: string) => `settings/workspaces/${policyID}/accounting/sage-intacct/entity` as const,
    },
    POLICY_ACCOUNTING_SAGE_INTACCT_IMPORT: {
        route: 'settings/workspaces/:policyID/accounting/sage-intacct/import',
        getRoute: (policyID: string) => `settings/workspaces/${policyID}/accounting/sage-intacct/import` as const,
    },
    POLICY_ACCOUNTING_SAGE_INTACCT_TOGGLE_MAPPINGS: {
        route: 'settings/workspaces/:policyID/accounting/sage-intacct/import/toggle-mapping/:mapping',
        getRoute: (policyID: string, mapping: SageIntacctMappingName) => `settings/workspaces/${policyID}/accounting/sage-intacct/import/toggle-mapping/${mapping}` as const,
    },
    POLICY_ACCOUNTING_SAGE_INTACCT_MAPPINGS_TYPE: {
        route: 'settings/workspaces/:policyID/accounting/sage-intacct/import/mapping-type/:mapping',
        getRoute: (policyID: string, mapping: string) => `settings/workspaces/${policyID}/accounting/sage-intacct/import/mapping-type/${mapping}` as const,
    },
    POLICY_ACCOUNTING_SAGE_INTACCT_USER_DIMENSIONS: {
        route: 'settings/workspaces/:policyID/accounting/sage-intacct/import/user-dimensions',
        getRoute: (policyID: string) => `settings/workspaces/${policyID}/accounting/sage-intacct/import/user-dimensions` as const,
    },
    POLICY_ACCOUNTING_SAGE_INTACCT_ADD_USER_DIMENSION: {
        route: 'settings/workspaces/:policyID/accounting/sage-intacct/import/add-user-dimension',
        getRoute: (policyID: string) => `settings/workspaces/${policyID}/accounting/sage-intacct/import/add-user-dimension` as const,
    },
    POLICY_ACCOUNTING_SAGE_INTACCT_EDIT_USER_DIMENSION: {
        route: 'settings/workspaces/:policyID/accounting/sage-intacct/import/edit-user-dimension/:dimensionName',
        getRoute: (policyID: string, dimensionName: string) => `settings/workspaces/${policyID}/accounting/sage-intacct/import/edit-user-dimension/${dimensionName}` as const,
    },
    POLICY_ACCOUNTING_SAGE_INTACCT_EXPORT: {
        route: 'settings/workspaces/:policyID/accounting/sage-intacct/export',
        getRoute: (policyID: string) => `settings/workspaces/${policyID}/accounting/sage-intacct/export` as const,
    },
    POLICY_ACCOUNTING_SAGE_INTACCT_PREFERRED_EXPORTER: {
        route: 'settings/workspaces/:policyID/accounting/sage-intacct/export/preferred-exporter',
        getRoute: (policyID: string) => `settings/workspaces/${policyID}/accounting/sage-intacct/export/preferred-exporter` as const,
    },
    POLICY_ACCOUNTING_SAGE_INTACCT_EXPORT_DATE: {
        route: 'settings/workspaces/:policyID/accounting/sage-intacct/export/date',
        getRoute: (policyID: string) => `settings/workspaces/${policyID}/accounting/sage-intacct/export/date` as const,
    },
    POLICY_ACCOUNTING_SAGE_INTACCT_REIMBURSABLE_EXPENSES: {
        route: 'settings/workspaces/:policyID/accounting/sage-intacct/export/reimbursable',
        getRoute: (policyID: string) => `settings/workspaces/${policyID}/accounting/sage-intacct/export/reimbursable` as const,
    },
    POLICY_ACCOUNTING_SAGE_INTACCT_NON_REIMBURSABLE_EXPENSES: {
        route: 'settings/workspaces/:policyID/accounting/sage-intacct/export/nonreimbursable',
        getRoute: (policyID: string) => `settings/workspaces/${policyID}/accounting/sage-intacct/export/nonreimbursable` as const,
    },
    POLICY_ACCOUNTING_SAGE_INTACCT_DEFAULT_VENDOR: {
        route: 'settings/workspaces/:policyID/accounting/sage-intacct/export/:reimbursable/default-vendor',
        getRoute: (policyID: string, reimbursable: string) => `settings/workspaces/${policyID}/accounting/sage-intacct/export/${reimbursable}/default-vendor` as const,
    },
    POLICY_ACCOUNTING_SAGE_INTACCT_NON_REIMBURSABLE_CREDIT_CARD_ACCOUNT: {
        route: 'settings/workspaces/:policyID/accounting/sage-intacct/export/nonreimbursable/credit-card-account',
        getRoute: (policyID: string) => `settings/workspaces/${policyID}/accounting/sage-intacct/export/nonreimbursable/credit-card-account` as const,
    },
    POLICY_ACCOUNTING_SAGE_INTACCT_ADVANCED: {
        route: 'settings/workspaces/:policyID/accounting/sage-intacct/advanced',
        getRoute: (policyID: string) => `settings/workspaces/${policyID}/accounting/sage-intacct/advanced` as const,
    },
    POLICY_ACCOUNTING_SAGE_INTACCT_PAYMENT_ACCOUNT: {
        route: 'settings/workspaces/:policyID/accounting/sage-intacct/advanced/payment-account',
        getRoute: (policyID: string) => `settings/workspaces/${policyID}/accounting/sage-intacct/advanced/payment-account` as const,
    },
} as const;

/**
 * Proxy routes can be used to generate a correct url with dynamic values
 *
 * It will be used by HybridApp, that has no access to methods generating dynamic routes in NewDot
 */
const HYBRID_APP_ROUTES = {
    MONEY_REQUEST_CREATE: '/request/new/scan',
    MONEY_REQUEST_SUBMIT_CREATE: '/submit/new/scan',
} as const;

export {HYBRID_APP_ROUTES, getUrlWithBackToParam, PUBLIC_SCREENS_ROUTES};
export default ROUTES;

// eslint-disable-next-line @typescript-eslint/no-explicit-any
type ExtractRouteName<TRoute> = TRoute extends {getRoute: (...args: any[]) => infer TRouteName} ? TRouteName : TRoute;

/**
 * Represents all routes in the app as a union of literal strings.
 */
type Route = {
    [K in keyof typeof ROUTES]: ExtractRouteName<(typeof ROUTES)[K]>;
}[keyof typeof ROUTES];

type RoutesValidationError = 'Error: One or more routes defined within `ROUTES` have not correctly used `as const` in their `getRoute` function return value.';

// eslint-disable-next-line @typescript-eslint/no-unused-vars
type RouteIsPlainString = AssertTypesNotEqual<string, Route, RoutesValidationError>;

type HybridAppRoute = (typeof HYBRID_APP_ROUTES)[keyof typeof HYBRID_APP_ROUTES];

export type {HybridAppRoute, Route};<|MERGE_RESOLUTION|>--- conflicted
+++ resolved
@@ -680,11 +680,10 @@
         route: 'settings/workspaces/:policyID/invoices',
         getRoute: (policyID: string) => `settings/workspaces/${policyID}/invoices` as const,
     },
-<<<<<<< HEAD
     WORKSPACE_INVOICES_TRANSFER_BALANCE: {
         route: 'settings/workspaces/:policyID/invoices/transfer-balance',
         getRoute: (policyID: string) => `settings/workspaces/${policyID}/invoices/transfer-balance` as const,
-=======
+    },
     WORKSPACE_INVOICES_COMPANY_NAME: {
         route: 'settings/workspaces/:policyID/invoices/company-name',
         getRoute: (policyID: string) => `settings/workspaces/${policyID}/invoices/company-name` as const,
@@ -692,7 +691,6 @@
     WORKSPACE_INVOICES_COMPANY_WEBSITE: {
         route: 'settings/workspaces/:policyID/invoices/company-website',
         getRoute: (policyID: string) => `settings/workspaces/${policyID}/invoices/company-website` as const,
->>>>>>> 55ded555
     },
     WORKSPACE_TRAVEL: {
         route: 'settings/workspaces/:policyID/travel',
