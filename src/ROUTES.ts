--- conflicted
+++ resolved
@@ -960,19 +960,14 @@
         route: 'settings/workspaces/:policyID/accounting/netsuite/subsidiary-selector',
         getRoute: (policyID: string) => `settings/workspaces/${policyID}/accounting/netsuite/subsidiary-selector` as const,
     },
-<<<<<<< HEAD
-=======
     POLICY_ACCOUNTING_NETSUITE_TOKEN_INPUT: {
         route: 'settings/workspaces/:policyID/accounting/netsuite/token-input',
         getRoute: (policyID: string) => `settings/workspaces/${policyID}/accounting/netsuite/token-input` as const,
     },
->>>>>>> 77d380ce
     POLICY_ACCOUNTING_NETSUITE_IMPORT: {
         route: 'settings/workspaces/:policyID/accounting/netsuite/import',
         getRoute: (policyID: string) => `settings/workspaces/${policyID}/accounting/netsuite/import` as const,
     },
-<<<<<<< HEAD
-=======
     POLICY_ACCOUNTING_NETSUITE_IMPORT_MAPPING: {
         route: 'settings/workspaces/:policyID/accounting/netsuite/import/mapping/:importField',
         getRoute: (policyID: string, importField: TupleToUnion<typeof CONST.NETSUITE_CONFIG.IMPORT_FIELDS>) =>
@@ -986,7 +981,6 @@
         route: 'settings/workspaces/:policyID/accounting/netsuite/import/customer-projects/select',
         getRoute: (policyID: string) => `settings/workspaces/${policyID}/accounting/netsuite/import/customer-projects/select` as const,
     },
->>>>>>> 77d380ce
     POLICY_ACCOUNTING_NETSUITE_EXPORT: {
         route: 'settings/workspaces/:policyID/connections/netsuite/export/',
         getRoute: (policyID: string) => `settings/workspaces/${policyID}/connections/netsuite/export/` as const,
@@ -1044,13 +1038,10 @@
         route: 'settings/workspaces/:policyID/connections/netsuite/export/provincial-tax-posting-account/select',
         getRoute: (policyID: string) => `settings/workspaces/${policyID}/connections/netsuite/export/provincial-tax-posting-account/select` as const,
     },
-<<<<<<< HEAD
-=======
     POLICY_ACCOUNTING_NETSUITE_ADVANCED: {
         route: 'settings/workspaces/:policyID/connections/netsuite/advanced/',
         getRoute: (policyID: string) => `settings/workspaces/${policyID}/connections/netsuite/advanced/` as const,
     },
->>>>>>> 77d380ce
     POLICY_ACCOUNTING_SAGE_INTACCT_PREREQUISITES: {
         route: 'settings/workspaces/:policyID/accounting/sage-intacct/prerequisites',
         getRoute: (policyID: string) => `settings/workspaces/${policyID}/accounting/sage-intacct/prerequisites` as const,
