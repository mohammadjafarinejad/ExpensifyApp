--- conflicted
+++ resolved
@@ -951,21 +951,6 @@
             }` as const,
     },
     DISTANCE_REQUEST_CREATE: {
-<<<<<<< HEAD
-        route: ':action/:iouType/start/:transactionID/:reportID/distance/:backToReport?',
-        getRoute: (action: IOUAction, iouType: IOUType, transactionID: string, reportID: string, backToReport?: string) =>
-            `${action as string}/${iouType as string}/start/${transactionID}/${reportID}/distance/${backToReport ?? ''}` as const,
-    },
-    DISTANCE_REQUEST_CREATE_TAB_MAP: {
-        route: 'distance-map/:backToReport?',
-        getRoute: (action: IOUAction, iouType: IOUType, transactionID: string, reportID: string, backToReport?: string) =>
-            `${action as string}/${iouType as string}/start/${transactionID}/${reportID}/distance/distance-map/${backToReport ?? ''}` as const,
-    },
-    DISTANCE_REQUEST_CREATE_TAB_MANUAL: {
-        route: 'distance-manual/:backToReport?',
-        getRoute: (action: IOUAction, iouType: IOUType, transactionID: string, reportID: string, backToReport?: string) =>
-            `${action as string}/${iouType as string}/start/${transactionID}/${reportID}/distance/distance-manual/${backToReport ?? ''}` as const,
-=======
         route: ':action/:iouType/start/:transactionID/:reportID/distance-new/:backToReport?',
         getRoute: (action: IOUAction, iouType: IOUType, transactionID: string, reportID: string, backToReport?: string) =>
             `${action as string}/${iouType as string}/start/${transactionID}/${reportID}/distance-new/${backToReport ?? ''}` as const,
@@ -979,7 +964,6 @@
         route: 'manual/:backToReport?',
         getRoute: (action: IOUAction, iouType: IOUType, transactionID: string, reportID: string, backToReport?: string) =>
             `${action as string}/${iouType as string}/start/${transactionID}/${reportID}/distance-new/manual/${backToReport ?? ''}` as const,
->>>>>>> c3864b0b
     },
     IOU_SEND_ADD_BANK_ACCOUNT: 'pay/new/add-bank-account',
     IOU_SEND_ADD_DEBIT_CARD: 'pay/new/add-debit-card',
@@ -2695,28 +2679,10 @@
         getRoute: (reportID: string) => `r/${reportID}/schedule-call/confirmation` as const,
     },
 
-<<<<<<< HEAD
-    TEST_TOOLS_MODAL: 'test-tools',
-} as const;
-
-/**
- * Proxy routes can be used to generate a correct url with dynamic values
- *
- * It will be used by HybridApp, that has no access to methods generating dynamic routes in NewDot
- */
-const HYBRID_APP_ROUTES = {
-    MONEY_REQUEST_CREATE: '/request/new/scan',
-    MONEY_REQUEST_CREATE_TAB_SCAN: '/submit/new/scan',
-    MONEY_REQUEST_CREATE_TAB_MANUAL: '/submit/new/manual',
-    MONEY_REQUEST_CREATE_TAB_DISTANCE: '/submit/new/distance',
-    DISTANCE_REQUEST_CREATE_TAB_MAP: '/submit/new/distance/distance-map',
-    DISTANCE_REQUEST_CREATE_TAB_MANUAL: '/submit/new/distance/distance-manual',
-=======
     TEST_TOOLS_MODAL: {
         route: 'test-tools',
         getRoute: (backTo?: string) => getUrlWithBackToParam('test-tools' as const, backTo),
     },
->>>>>>> c3864b0b
 } as const;
 
 /**
