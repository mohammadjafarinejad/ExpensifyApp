--- conflicted
+++ resolved
@@ -242,16 +242,7 @@
     SETTINGS_ABOUT: 'settings/about',
     SETTINGS_APP_DOWNLOAD_LINKS: 'settings/about/app-download-links',
     SETTINGS_WALLET: 'settings/wallet',
-<<<<<<< HEAD
-    SETTINGS_WALLET_DOMAINCARD: {
-=======
-    SETTINGS_WALLET_VERIFY_ACCOUNT: {
-        route: 'settings/wallet/verify',
-        getRoute: (backTo?: string, forwardTo?: string) =>
-            getUrlWithBackToParam(forwardTo ? `settings/wallet/verify?forwardTo=${encodeURIComponent(forwardTo)}` : 'settings/wallet/verify', backTo),
-    },
     SETTINGS_WALLET_DOMAIN_CARD: {
->>>>>>> 20a1a6f4
         route: 'settings/wallet/card/:cardID?',
         getRoute: (cardID: string) => `settings/wallet/card/${cardID}` as const,
     },
