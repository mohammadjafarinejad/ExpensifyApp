--- conflicted
+++ resolved
@@ -68,14 +68,11 @@
     SEARCH_ADVANCED_FILTERS_PAID: 'search/filters/paid',
     SEARCH_ADVANCED_FILTERS_EXPORTED: 'search/filters/exported',
     SEARCH_ADVANCED_FILTERS_POSTED: 'search/filters/posted',
-<<<<<<< HEAD
     SEARCH_ADVANCED_FILTERS_TITLE: 'search/filters/title',
     SEARCH_ADVANCED_FILTERS_ASSIGNEE: 'search/filters/assignee',
     SEARCH_ADVANCED_FILTERS_CREATED_BY: 'search/filters/createdBy',
-=======
     SEARCH_ADVANCED_FILTERS_REIMBURSABLE: 'search/filters/reimbursable',
     SEARCH_ADVANCED_FILTERS_BILLABLE: 'search/filters/billable',
->>>>>>> c8835dcd
     SEARCH_ADVANCED_FILTERS_WORKSPACE: 'search/filters/workspace',
     SEARCH_REPORT: {
         route: 'search/view/:reportID/:reportActionID?',
