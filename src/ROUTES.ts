--- conflicted
+++ resolved
@@ -2160,31 +2160,12 @@
         getRoute: (policyID: string, backTo?: string) => getUrlWithBackToParam(`workspaces/${policyID}/accounting/xero/export/purchase-bill-status-selector` as const, backTo),
     },
     POLICY_ACCOUNTING_XERO_INVOICE_SELECTOR: {
-<<<<<<< HEAD
-        route: 'settings/workspaces/:policyID/accounting/xero/advanced/invoice-account-selector',
-        getRoute: (policyID: string | undefined) => {
-            if (!policyID) {
-                Log.warn('Invalid policyID is used to build the POLICY_ACCOUNTING_XERO_INVOICE_SELECTOR route');
-            }
-            return `settings/workspaces/${policyID}/accounting/xero/advanced/invoice-account-selector` as const;
-        },
-    },
-    POLICY_ACCOUNTING_XERO_BILL_PAYMENT_ACCOUNT_SELECTOR: {
-        route: 'settings/workspaces/:policyID/accounting/xero/advanced/bill-payment-account-selector',
-        getRoute: (policyID: string | undefined) => {
-            if (!policyID) {
-                Log.warn('Invalid policyID is used to build the POLICY_ACCOUNTING_XERO_BILL_PAYMENT_ACCOUNT_SELECTOR route');
-            }
-            return `settings/workspaces/${policyID}/accounting/xero/advanced/bill-payment-account-selector` as const;
-        },
-=======
         route: 'workspaces/:policyID/accounting/xero/advanced/invoice-account-selector',
         getRoute: (policyID: string) => `workspaces/${policyID}/accounting/xero/advanced/invoice-account-selector` as const,
     },
     POLICY_ACCOUNTING_XERO_BILL_PAYMENT_ACCOUNT_SELECTOR: {
         route: 'workspaces/:policyID/accounting/xero/advanced/bill-payment-account-selector',
         getRoute: (policyID: string) => `workspaces/${policyID}/accounting/xero/advanced/bill-payment-account-selector` as const,
->>>>>>> 99e31a58
     },
     POLICY_ACCOUNTING_QUICKBOOKS_ONLINE_IMPORT: {
         route: 'workspaces/:policyID/accounting/quickbooks-online/import',
