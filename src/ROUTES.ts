--- conflicted
+++ resolved
@@ -1110,11 +1110,7 @@
         route: 'settings/workspaces/:policyID/categories',
         getRoute: (policyID: string | undefined) => {
             if (!policyID) {
-<<<<<<< HEAD
-                Log.warn('Invalid policyID while building route WORKSPACE_CATEGORIES');
-=======
                 Log.warn('Invalid policyID is used to build the WORKSPACE_CATEGORIES route');
->>>>>>> bbe73a22
             }
             return `settings/workspaces/${policyID}/categories` as const;
         },
@@ -1184,11 +1180,7 @@
         route: 'settings/workspaces/:policyID/more-features',
         getRoute: (policyID: string | undefined) => {
             if (!policyID) {
-<<<<<<< HEAD
-                Log.warn('Invalid policyID while building route WORKSPACE_MORE_FEATURES');
-=======
                 Log.warn('Invalid policyID is used to build the WORKSPACE_MORE_FEATURES route');
->>>>>>> bbe73a22
             }
             return `settings/workspaces/${policyID}/more-features` as const;
         },
@@ -1197,11 +1189,7 @@
         route: 'settings/workspaces/:policyID/tags',
         getRoute: (policyID: string | undefined) => {
             if (!policyID) {
-<<<<<<< HEAD
-                Log.warn('Invalid policyID while building route WORKSPACE_TAGS');
-=======
                 Log.warn('Invalid policyID is used to build the WORKSPACE_TAGS route');
->>>>>>> bbe73a22
             }
             return `settings/workspaces/${policyID}/tags` as const;
         },
