import type {IsEqual, ValueOf} from 'type-fest';
import type CONST from './CONST';

// This is a file containing constants for all the routes we want to be able to go to

/**
 * Builds a URL with an encoded URI component for the `backTo` param which can be added to the end of URLs
 */
function getUrlWithBackToParam<TUrl extends string>(url: TUrl, backTo?: string): `${TUrl}` | `${TUrl}?backTo=${string}` | `${TUrl}&backTo=${string}` {
    const backToParam = backTo ? (`${url.includes('?') ? '&' : '?'}backTo=${encodeURIComponent(backTo)}` as const) : '';
    return `${url}${backToParam}` as const;
}

const ROUTES = {
    // If the user opens this route, we'll redirect them to the path saved in the last visited path or to the home page if the last visited path is empty.
    ROOT: '',

    // This route renders the list of reports.
    HOME: 'home',

    ALL_SETTINGS: 'all-settings',

    // This is a utility route used to go to the user's concierge chat, or the sign-in page if the user's not authenticated
    CONCIERGE: 'concierge',
    FLAG_COMMENT: {
        route: 'flag/:reportID/:reportActionID',
        getRoute: (reportID: string, reportActionID: string) => `flag/${reportID}/${reportActionID}` as const,
    },
    SEARCH: 'search',
    DETAILS: {
        route: 'details',
        getRoute: (login: string) => `details?login=${encodeURIComponent(login)}` as const,
    },
    PROFILE: {
        route: 'a/:accountID',
        getRoute: (accountID: string | number, backTo?: string) => getUrlWithBackToParam(`a/${accountID}`, backTo),
    },
    PROFILE_AVATAR: {
        route: 'a/:accountID/avatar',
        getRoute: (accountID: string) => `a/${accountID}/avatar` as const,
    },

    TRANSITION_BETWEEN_APPS: 'transition',
    VALIDATE_LOGIN: 'v/:accountID/:validateCode',
    GET_ASSISTANCE: {
        route: 'get-assistance/:taskID',
        getRoute: (taskID: string, backTo: string) => getUrlWithBackToParam(`get-assistance/${taskID}`, backTo),
    },
    UNLINK_LOGIN: 'u/:accountID/:validateCode',
    APPLE_SIGN_IN: 'sign-in-with-apple',
    GOOGLE_SIGN_IN: 'sign-in-with-google',
    DESKTOP_SIGN_IN_REDIRECT: 'desktop-signin-redirect',
    SAML_SIGN_IN: 'sign-in-with-saml',

    // This is a special validation URL that will take the user to /workspace/new after validation. This is used
    // when linking users from e.com in order to share a session in this app.
    ENABLE_PAYMENTS: 'enable-payments',
    WALLET_STATEMENT_WITH_DATE: 'statements/:yearMonth',
    SIGN_IN_MODAL: 'sign-in-modal',

    BANK_ACCOUNT: 'bank-account',
    BANK_ACCOUNT_NEW: 'bank-account/new',
    BANK_ACCOUNT_PERSONAL: 'bank-account/personal',
    BANK_ACCOUNT_WITH_STEP_TO_OPEN: {
        route: 'bank-account/:stepToOpen?',
        getRoute: (stepToOpen = '', policyID = '', backTo?: string) => getUrlWithBackToParam(`bank-account/${stepToOpen}?policyID=${policyID}`, backTo),
    },
    WORKSPACE_SWITCHER: 'workspace-switcher',
    SETTINGS: 'settings',
    SETTINGS_PROFILE: 'settings/profile',
    SETTINGS_SHARE_CODE: 'settings/shareCode',
    SETTINGS_DISPLAY_NAME: 'settings/profile/display-name',
    SETTINGS_TIMEZONE: 'settings/profile/timezone',
    SETTINGS_TIMEZONE_SELECT: 'settings/profile/timezone/select',
    SETTINGS_PRONOUNS: 'settings/profile/pronouns',
    SETTINGS_PREFERENCES: 'settings/preferences',
    SETTINGS_PRIORITY_MODE: 'settings/preferences/priority-mode',
    SETTINGS_LANGUAGE: 'settings/preferences/language',
    SETTINGS_THEME: 'settings/preferences/theme',
    SETTINGS_WORKSPACES: 'settings/workspaces',
    SETTINGS_SECURITY: 'settings/security',
    SETTINGS_CLOSE: 'settings/security/closeAccount',
    SETTINGS_ABOUT: 'settings/about',
    SETTINGS_APP_DOWNLOAD_LINKS: 'settings/about/app-download-links',
    SETTINGS_WALLET: 'settings/wallet',
    SETTINGS_WALLET_DOMAINCARD: {
        route: 'settings/wallet/card/:domain',
        getRoute: (domain: string) => `settings/wallet/card/${domain}` as const,
    },
    SETTINGS_REPORT_FRAUD: {
        route: 'settings/wallet/card/:domain/report-virtual-fraud',
        getRoute: (domain: string) => `settings/wallet/card/${domain}/report-virtual-fraud` as const,
    },
    SETTINGS_WALLET_CARD_GET_PHYSICAL_NAME: {
        route: 'settings/wallet/card/:domain/get-physical/name',
        getRoute: (domain: string) => `settings/wallet/card/${domain}/get-physical/name` as const,
    },
    SETTINGS_WALLET_CARD_GET_PHYSICAL_PHONE: {
        route: 'settings/wallet/card/:domain/get-physical/phone',
        getRoute: (domain: string) => `settings/wallet/card/${domain}/get-physical/phone` as const,
    },
    SETTINGS_WALLET_CARD_GET_PHYSICAL_ADDRESS: {
        route: 'settings/wallet/card/:domain/get-physical/address',
        getRoute: (domain: string) => `settings/wallet/card/${domain}/get-physical/address` as const,
    },
    SETTINGS_WALLET_CARD_GET_PHYSICAL_CONFIRM: {
        route: 'settings/wallet/card/:domain/get-physical/confirm',
        getRoute: (domain: string) => `settings/wallet/card/${domain}/get-physical/confirm` as const,
    },
    SETTINGS_ADD_DEBIT_CARD: 'settings/wallet/add-debit-card',
    SETTINGS_ADD_BANK_ACCOUNT: 'settings/wallet/add-bank-account',
    SETTINGS_ENABLE_PAYMENTS: 'settings/wallet/enable-payments',
    SETTINGS_WALLET_CARD_DIGITAL_DETAILS_UPDATE_ADDRESS: {
        route: 'settings/wallet/card/:domain/digital-details/update-address',
        getRoute: (domain: string) => `settings/wallet/card/${domain}/digital-details/update-address` as const,
    },
    SETTINGS_WALLET_TRANSFER_BALANCE: 'settings/wallet/transfer-balance',
    SETTINGS_WALLET_CHOOSE_TRANSFER_ACCOUNT: 'settings/wallet/choose-transfer-account',
    SETTINGS_WALLET_REPORT_CARD_LOST_OR_DAMAGED: {
        route: 'settings/wallet/card/:domain/report-card-lost-or-damaged',
        getRoute: (domain: string) => `settings/wallet/card/${domain}/report-card-lost-or-damaged` as const,
    },
    SETTINGS_WALLET_CARD_ACTIVATE: {
        route: 'settings/wallet/card/:domain/activate',
        getRoute: (domain: string) => `settings/wallet/card/${domain}/activate` as const,
    },
    SETTINGS_LEGAL_NAME: 'settings/profile/legal-name',
    SETTINGS_DATE_OF_BIRTH: 'settings/profile/date-of-birth',
    SETTINGS_ADDRESS: 'settings/profile/address',
    SETTINGS_ADDRESS_COUNTRY: {
        route: 'settings/profile/address/country',
        getRoute: (country: string, backTo?: string) => getUrlWithBackToParam(`settings/profile/address/country?country=${country}`, backTo),
    },
    SETTINGS_CONTACT_METHODS: {
        route: 'settings/profile/contact-methods',
        getRoute: (backTo?: string) => getUrlWithBackToParam('settings/profile/contact-methods', backTo),
    },
    SETTINGS_CONTACT_METHOD_DETAILS: {
        route: 'settings/profile/contact-methods/:contactMethod/details',
        getRoute: (contactMethod: string) => `settings/profile/contact-methods/${encodeURIComponent(contactMethod)}/details` as const,
    },
    SETTINGS_NEW_CONTACT_METHOD: {
        route: 'settings/profile/contact-methods/new',
        getRoute: (backTo?: string) => getUrlWithBackToParam('settings/profile/contact-methods/new', backTo),
    },
    SETTINGS_2FA: {
        route: 'settings/security/two-factor-auth',
        getRoute: (backTo?: string) => getUrlWithBackToParam('settings/security/two-factor-auth', backTo),
    },
    SETTINGS_STATUS: 'settings/profile/status',

    SETTINGS_STATUS_CLEAR_AFTER: 'settings/profile/status/clear-after',
    SETTINGS_STATUS_CLEAR_AFTER_DATE: 'settings/profile/status/clear-after/date',
    SETTINGS_STATUS_CLEAR_AFTER_TIME: 'settings/profile/status/clear-after/time',
    SETTINGS_TROUBLESHOOT: 'settings/troubleshoot',
    SETTINGS_CONSOLE: 'settings/troubleshoot/console',
    SETTINGS_SHARE_LOG: {
        route: 'settings/troubleshoot/console/share-log',
        getRoute: (source: string) => `settings/troubleshoot/console/share-log?source=${encodeURI(source)}` as const,
    },

    SETTINGS_EXIT_SURVEY_REASON: 'settings/exit-survey/reason',
    SETTINGS_EXIT_SURVEY_RESPONSE: {
        route: 'settings/exit-survey/response',
        getRoute: (reason?: ValueOf<typeof CONST.EXIT_SURVEY.REASONS>, backTo?: string) =>
            getUrlWithBackToParam(`settings/exit-survey/response${reason ? `?reason=${encodeURIComponent(reason)}` : ''}`, backTo),
    },
    SETTINGS_EXIT_SURVEY_CONFIRM: {
        route: 'settings/exit-survey/confirm',
        getRoute: (backTo?: string) => getUrlWithBackToParam('settings/exit-survey/confirm', backTo),
    },

    KEYBOARD_SHORTCUTS: 'keyboard-shortcuts',

    NEW: 'new',
    NEW_CHAT: 'new/chat',
    NEW_ROOM: 'new/room',

    REPORT: 'r',
    REPORT_WITH_ID: {
        route: 'r/:reportID?/:reportActionID?',
        getRoute: (reportID: string) => `r/${reportID}` as const,
    },
    REPORT_AVATAR: {
        route: 'r/:reportID/avatar',
        getRoute: (reportID: string) => `r/${reportID}/avatar` as const,
    },
    EDIT_REQUEST: {
        route: 'r/:threadReportID/edit/:field/:tagIndex?',
        getRoute: (threadReportID: string, field: ValueOf<typeof CONST.EDIT_REQUEST_FIELD>, tagIndex?: number) =>
            `r/${threadReportID}/edit/${field}${typeof tagIndex === 'number' ? `/${tagIndex}` : ''}` as const,
    },
    EDIT_CURRENCY_REQUEST: {
        route: 'r/:threadReportID/edit/currency',
        getRoute: (threadReportID: string, currency: string, backTo: string) => `r/${threadReportID}/edit/currency?currency=${currency}&backTo=${backTo}` as const,
    },
    EDIT_REPORT_FIELD_REQUEST: {
        route: 'r/:reportID/edit/policyField/:policyID/:fieldID',
        getRoute: (reportID: string, policyID: string, fieldID: string) => `r/${reportID}/edit/policyField/${policyID}/${fieldID}` as const,
    },
    REPORT_WITH_ID_DETAILS_SHARE_CODE: {
        route: 'r/:reportID/details/shareCode',
        getRoute: (reportID: string) => `r/${reportID}/details/shareCode` as const,
    },
    REPORT_ATTACHMENTS: {
        route: 'r/:reportID/attachment',
        getRoute: (reportID: string, source: string) => `r/${reportID}/attachment?source=${encodeURI(source)}` as const,
    },
    REPORT_PARTICIPANTS: {
        route: 'r/:reportID/participants',
        getRoute: (reportID: string) => `r/${reportID}/participants` as const,
    },
    REPORT_WITH_ID_DETAILS: {
        route: 'r/:reportID/details',
        getRoute: (reportID: string, backTo?: string) => getUrlWithBackToParam(`r/${reportID}/details`, backTo),
    },
    REPORT_SETTINGS: {
        route: 'r/:reportID/settings',
        getRoute: (reportID: string) => `r/${reportID}/settings` as const,
    },
    REPORT_SETTINGS_ROOM_NAME: {
        route: 'r/:reportID/settings/room-name',
        getRoute: (reportID: string) => `r/${reportID}/settings/room-name` as const,
    },
    REPORT_SETTINGS_NOTIFICATION_PREFERENCES: {
        route: 'r/:reportID/settings/notification-preferences',
        getRoute: (reportID: string) => `r/${reportID}/settings/notification-preferences` as const,
    },
    REPORT_SETTINGS_WRITE_CAPABILITY: {
        route: 'r/:reportID/settings/who-can-post',
        getRoute: (reportID: string) => `r/${reportID}/settings/who-can-post` as const,
    },
    REPORT_SETTINGS_VISIBILITY: {
        route: 'r/:reportID/settings/visibility',
        getRoute: (reportID: string) => `r/${reportID}/settings/visibility` as const,
    },
    SPLIT_BILL_DETAILS: {
        route: 'r/:reportID/split/:reportActionID',
        getRoute: (reportID: string, reportActionID: string) => `r/${reportID}/split/${reportActionID}` as const,
    },
    EDIT_SPLIT_BILL: {
        route: `r/:reportID/split/:reportActionID/edit/:field/:tagIndex?`,
        getRoute: (reportID: string, reportActionID: string, field: ValueOf<typeof CONST.EDIT_REQUEST_FIELD>, tagIndex?: number) =>
            `r/${reportID}/split/${reportActionID}/edit/${field}${typeof tagIndex === 'number' ? `/${tagIndex}` : ''}` as const,
    },
    EDIT_SPLIT_BILL_CURRENCY: {
        route: 'r/:reportID/split/:reportActionID/edit/currency',
        getRoute: (reportID: string, reportActionID: string, currency: string, backTo: string) =>
            `r/${reportID}/split/${reportActionID}/edit/currency?currency=${currency}&backTo=${backTo}` as const,
    },
    TASK_TITLE: {
        route: 'r/:reportID/title',
        getRoute: (reportID: string) => `r/${reportID}/title` as const,
    },
    REPORT_DESCRIPTION: {
        route: 'r/:reportID/description',
        getRoute: (reportID: string) => `r/${reportID}/description` as const,
    },
    TASK_ASSIGNEE: {
        route: 'r/:reportID/assignee',
        getRoute: (reportID: string) => `r/${reportID}/assignee` as const,
    },
    PRIVATE_NOTES_LIST: {
        route: 'r/:reportID/notes',
        getRoute: (reportID: string) => `r/${reportID}/notes` as const,
    },
    PRIVATE_NOTES_EDIT: {
        route: 'r/:reportID/notes/:accountID/edit',
        getRoute: (reportID: string, accountID: string | number) => `r/${reportID}/notes/${accountID}/edit` as const,
    },
    ROOM_MEMBERS: {
        route: 'r/:reportID/members',
        getRoute: (reportID: string) => `r/${reportID}/members` as const,
    },
    ROOM_INVITE: {
        route: 'r/:reportID/invite',
        getRoute: (reportID: string) => `r/${reportID}/invite` as const,
    },

    // To see the available iouType, please refer to CONST.IOU.TYPE
    MONEY_REQUEST: {
        route: ':iouType/new/:reportID?',
        getRoute: (iouType: string, reportID = '') => `${iouType}/new/${reportID}` as const,
    },
    MONEY_REQUEST_AMOUNT: {
        route: ':iouType/new/amount/:reportID?',
        getRoute: (iouType: string, reportID = '') => `${iouType}/new/amount/${reportID}` as const,
    },
    MONEY_REQUEST_PARTICIPANTS: {
        route: ':iouType/new/participants/:reportID?',
        getRoute: (iouType: string, reportID = '') => `${iouType}/new/participants/${reportID}` as const,
    },
    MONEY_REQUEST_CONFIRMATION: {
        route: ':iouType/new/confirmation/:reportID?',
        getRoute: (iouType: string, reportID = '') => `${iouType}/new/confirmation/${reportID}` as const,
    },
    MONEY_REQUEST_CURRENCY: {
        route: ':iouType/new/currency/:reportID?',
        getRoute: (iouType: string, reportID: string, currency: string, backTo: string) => `${iouType}/new/currency/${reportID}?currency=${currency}&backTo=${backTo}` as const,
    },
    MONEY_REQUEST_HOLD_REASON: {
        route: ':iouType/edit/reason/:transactionID?',
        getRoute: (iouType: string, transactionID: string, reportID: string, backTo: string) => `${iouType}/edit/reason/${transactionID}?backTo=${backTo}&reportID=${reportID}` as const,
    },
    MONEY_REQUEST_MERCHANT: {
        route: ':iouType/new/merchant/:reportID?',
        getRoute: (iouType: string, reportID = '') => `${iouType}/new/merchant/${reportID}` as const,
    },
    MONEY_REQUEST_RECEIPT: {
        route: ':iouType/new/receipt/:reportID?',
        getRoute: (iouType: string, reportID = '') => `${iouType}/new/receipt/${reportID}` as const,
    },
    MONEY_REQUEST_DISTANCE: {
        route: ':iouType/new/address/:reportID?',
        getRoute: (iouType: string, reportID = '') => `${iouType}/new/address/${reportID}` as const,
    },
    MONEY_REQUEST_DISTANCE_TAB: {
        route: ':iouType/new/:reportID?/distance',
        getRoute: (iouType: string, reportID = '') => `${iouType}/new/${reportID}/distance` as const,
    },
    MONEY_REQUEST_MANUAL_TAB: ':iouType/new/:reportID?/manual',
    MONEY_REQUEST_SCAN_TAB: ':iouType/new/:reportID?/scan',

    MONEY_REQUEST_CREATE: {
        route: 'create/:iouType/start/:transactionID/:reportID',
        getRoute: (iouType: ValueOf<typeof CONST.IOU.TYPE>, transactionID: string, reportID: string) => `create/${iouType}/start/${transactionID}/${reportID}` as const,
    },
    MONEY_REQUEST_STEP_CONFIRMATION: {
        route: 'create/:iouType/confirmation/:transactionID/:reportID',
        getRoute: (iouType: ValueOf<typeof CONST.IOU.TYPE>, transactionID: string, reportID: string) => `create/${iouType}/confirmation/${transactionID}/${reportID}` as const,
    },
    MONEY_REQUEST_STEP_AMOUNT: {
        route: 'create/:iouType/amount/:transactionID/:reportID',
        getRoute: (iouType: ValueOf<typeof CONST.IOU.TYPE>, transactionID: string, reportID: string, backTo = '') =>
            getUrlWithBackToParam(`create/${iouType}/amount/${transactionID}/${reportID}`, backTo),
    },
    MONEY_REQUEST_STEP_TAX_RATE: {
        route: 'create/:iouType/taxRate/:transactionID/:reportID?',
        getRoute: (iouType: ValueOf<typeof CONST.IOU.TYPE>, transactionID: string, reportID: string, backTo: string) =>
            getUrlWithBackToParam(`create/${iouType}/taxRate/${transactionID}/${reportID}`, backTo),
    },
    MONEY_REQUEST_STEP_TAX_AMOUNT: {
        route: 'create/:iouType/taxAmount/:transactionID/:reportID?',
        getRoute: (iouType: ValueOf<typeof CONST.IOU.TYPE>, transactionID: string, reportID: string, backTo: string) =>
            getUrlWithBackToParam(`create/${iouType}/taxAmount/${transactionID}/${reportID}`, backTo),
    },
    MONEY_REQUEST_STEP_CATEGORY: {
        route: ':action/:iouType/category/:transactionID/:reportID',
        getRoute: (action: ValueOf<typeof CONST.IOU.ACTION>, iouType: ValueOf<typeof CONST.IOU.TYPE>, transactionID: string, reportID: string, backTo = '') =>
            getUrlWithBackToParam(`${action}/${iouType}/category/${transactionID}/${reportID}`, backTo),
    },
    MONEY_REQUEST_STEP_CURRENCY: {
        route: 'create/:iouType/currency/:transactionID/:reportID/:pageIndex?',
        getRoute: (iouType: ValueOf<typeof CONST.IOU.TYPE>, transactionID: string, reportID: string, pageIndex = '', backTo = '') =>
            getUrlWithBackToParam(`create/${iouType}/currency/${transactionID}/${reportID}/${pageIndex}`, backTo),
    },
    MONEY_REQUEST_STEP_DATE: {
        route: ':action/:iouType/date/:transactionID/:reportID',
        getRoute: (action: ValueOf<typeof CONST.IOU.ACTION>, iouType: ValueOf<typeof CONST.IOU.TYPE>, transactionID: string, reportID: string, backTo = '') =>
            getUrlWithBackToParam(`${action}/${iouType}/date/${transactionID}/${reportID}`, backTo),
    },
    MONEY_REQUEST_STEP_DESCRIPTION: {
        route: ':action/:iouType/description/:transactionID/:reportID',
        getRoute: (action: ValueOf<typeof CONST.IOU.ACTION>, iouType: ValueOf<typeof CONST.IOU.TYPE>, transactionID: string, reportID: string, backTo = '') =>
            getUrlWithBackToParam(`${action}/${iouType}/description/${transactionID}/${reportID}`, backTo),
    },
    MONEY_REQUEST_STEP_DISTANCE: {
        route: 'create/:iouType/distance/:transactionID/:reportID',
        getRoute: (iouType: ValueOf<typeof CONST.IOU.TYPE>, transactionID: string, reportID: string, backTo = '') =>
            getUrlWithBackToParam(`create/${iouType}/distance/${transactionID}/${reportID}`, backTo),
    },
    MONEY_REQUEST_STEP_MERCHANT: {
        route: ':action/:iouType/merchant/:transactionID/:reportID',
        getRoute: (action: ValueOf<typeof CONST.IOU.ACTION>, iouType: ValueOf<typeof CONST.IOU.TYPE>, transactionID: string, reportID: string, backTo = '') =>
            getUrlWithBackToParam(`${action}/${iouType}/merchant/${transactionID}/${reportID}`, backTo),
    },
    MONEY_REQUEST_STEP_PARTICIPANTS: {
        route: 'create/:iouType/participants/:transactionID/:reportID',
        getRoute: (iouType: ValueOf<typeof CONST.IOU.TYPE>, transactionID: string, reportID: string, backTo = '') =>
            getUrlWithBackToParam(`create/${iouType}/participants/${transactionID}/${reportID}`, backTo),
    },
    MONEY_REQUEST_STEP_SCAN: {
        route: ':action/:iouType/scan/:transactionID/:reportID',
        getRoute: (action: ValueOf<typeof CONST.IOU.ACTION>, iouType: ValueOf<typeof CONST.IOU.TYPE>, transactionID: string, reportID: string, backTo = '') =>
            getUrlWithBackToParam(`${action}/${iouType}/scan/${transactionID}/${reportID}`, backTo),
    },
    MONEY_REQUEST_STEP_TAG: {
        route: ':action/:iouType/tag/:tagIndex/:transactionID/:reportID',
        getRoute: (action: ValueOf<typeof CONST.IOU.ACTION>, iouType: ValueOf<typeof CONST.IOU.TYPE>, tagIndex: number, transactionID: string, reportID: string, backTo = '') =>
            getUrlWithBackToParam(`${action}/${iouType}/tag/${tagIndex}/${transactionID}/${reportID}`, backTo),
    },
    MONEY_REQUEST_STEP_WAYPOINT: {
        route: ':action/:iouType/waypoint/:transactionID/:reportID/:pageIndex',
        getRoute: (action: ValueOf<typeof CONST.IOU.ACTION>, iouType: ValueOf<typeof CONST.IOU.TYPE>, transactionID: string, reportID: string, pageIndex = '', backTo = '') =>
            getUrlWithBackToParam(`${action}/${iouType}/waypoint/${transactionID}/${reportID}/${pageIndex}`, backTo),
    },
    // This URL is used as a redirect to one of the create tabs below. This is so that we can message users with a link
    // straight to those flows without needing to have optimistic transaction and report IDs.
    MONEY_REQUEST_START: {
        route: 'start/:iouType/:iouRequestType',
        getRoute: (iouType: ValueOf<typeof CONST.IOU.TYPE>, iouRequestType: ValueOf<typeof CONST.IOU.REQUEST_TYPE>) => `start/${iouType}/${iouRequestType}` as const,
    },
    MONEY_REQUEST_CREATE_TAB_DISTANCE: {
        route: 'create/:iouType/start/:transactionID/:reportID/distance',
        getRoute: (iouType: ValueOf<typeof CONST.IOU.TYPE>, transactionID: string, reportID: string) => `create/${iouType}/start/${transactionID}/${reportID}/distance` as const,
    },
    MONEY_REQUEST_CREATE_TAB_MANUAL: {
        route: 'create/:iouType/start/:transactionID/:reportID/manual',
        getRoute: (iouType: ValueOf<typeof CONST.IOU.TYPE>, transactionID: string, reportID: string) => `create/${iouType}/start/${transactionID}/${reportID}/manual` as const,
    },
    MONEY_REQUEST_CREATE_TAB_SCAN: {
        route: 'create/:iouType/start/:transactionID/:reportID/scan',
        getRoute: (iouType: ValueOf<typeof CONST.IOU.TYPE>, transactionID: string, reportID: string) => `create/${iouType}/start/${transactionID}/${reportID}/scan` as const,
    },

    IOU_REQUEST: 'request/new',
    IOU_SEND: 'send/new',
    IOU_SEND_ADD_BANK_ACCOUNT: 'send/new/add-bank-account',
    IOU_SEND_ADD_DEBIT_CARD: 'send/new/add-debit-card',
    IOU_SEND_ENABLE_PAYMENTS: 'send/new/enable-payments',

    NEW_TASK: 'new/task',
    NEW_TASK_ASSIGNEE: 'new/task/assignee',
    NEW_TASK_SHARE_DESTINATION: 'new/task/share-destination',
    NEW_TASK_DETAILS: 'new/task/details',
    NEW_TASK_TITLE: 'new/task/title',
    NEW_TASK_DESCRIPTION: 'new/task/description',

    ONBOARD: 'onboard',
    ONBOARD_MANAGE_EXPENSES: 'onboard/manage-expenses',
    ONBOARD_EXPENSIFY_CLASSIC: 'onboard/expensify-classic',

    TEACHERS_UNITE: 'teachersunite',
    I_KNOW_A_TEACHER: 'teachersunite/i-know-a-teacher',
    I_AM_A_TEACHER: 'teachersunite/i-am-a-teacher',
    INTRO_SCHOOL_PRINCIPAL: 'teachersunite/intro-school-principal',

    ERECEIPT: {
        route: 'eReceipt/:transactionID',
        getRoute: (transactionID: string) => `eReceipt/${transactionID}` as const,
    },

    WORKSPACE_NEW: 'workspace/new',
    WORKSPACE_NEW_ROOM: 'workspace/new-room',
    WORKSPACE_INITIAL: {
        route: 'workspace/:policyID',
        getRoute: (policyID: string) => `workspace/${policyID}` as const,
    },
    WORKSPACE_INVITE: {
        route: 'workspace/:policyID/invite',
        getRoute: (policyID: string) => `workspace/${policyID}/invite` as const,
    },
    WORKSPACE_INVITE_MESSAGE: {
        route: 'workspace/:policyID/invite-message',
        getRoute: (policyID: string) => `workspace/${policyID}/invite-message` as const,
    },
    WORKSPACE_PROFILE: {
        route: 'workspace/:policyID/profile',
        getRoute: (policyID: string) => `workspace/${policyID}/profile` as const,
    },
    WORKSPACE_PROFILE_CURRENCY: {
        route: 'workspace/:policyID/profile/currency',
        getRoute: (policyID: string) => `workspace/${policyID}/profile/currency` as const,
    },
    WORKSPACE_PROFILE_NAME: {
        route: 'workspace/:policyID/profile/name',
        getRoute: (policyID: string) => `workspace/${policyID}/profile/name` as const,
    },
    WORKSPACE_PROFILE_DESCRIPTION: {
        route: 'workspace/:policyID/profile/description',
        getRoute: (policyID: string) => `workspace/${policyID}/profile/description` as const,
    },
    WORKSPACE_PROFILE_SHARE: {
        route: 'workspace/:policyID/profile/share',
        getRoute: (policyID: string) => `workspace/${policyID}/profile/share` as const,
    },
    WORKSPACE_AVATAR: {
        route: 'workspace/:policyID/avatar',
        getRoute: (policyID: string) => `workspace/${policyID}/avatar` as const,
    },
    WORKSPACE_JOIN_USER: {
        route: 'workspace/:policyID/join',
        getRoute: (policyID: string, inviterEmail: string) => `workspace/${policyID}/join?email=${inviterEmail}` as const,
    },
    WORKSPACE_SETTINGS_CURRENCY: {
        route: 'workspace/:policyID/settings/currency',
        getRoute: (policyID: string) => `workspace/${policyID}/settings/currency` as const,
    },
    WORKSPACE_WORKFLOWS: {
        route: 'workspace/:policyID/workflows',
        getRoute: (policyID: string) => `workspace/${policyID}/workflows` as const,
    },
    WORKSPACE_WORKFLOWS_APPROVER: {
        route: 'workspace/:policyID/settings/workflows/approver',
        getRoute: (policyId: string) => `workspace/${policyId}/settings/workflows/approver` as const,
    },
    WORKSPACE_WORKFLOWS_AUTOREPORTING_FREQUENCY: {
        route: 'workspace/:policyID/settings/workflows/auto-reporting-frequency',
        getRoute: (policyID: string) => `workspace/${policyID}/settings/workflows/auto-reporting-frequency` as const,
    },
    WORKSPACE_WORKFLOWS_AUTOREPORTING_MONTHLY_OFFSET: {
        route: 'workspace/:policyID/settings/workflows/auto-reporting-frequency/monthly-offset',
        getRoute: (policyID: string) => `workspace/${policyID}/settings/workflows/auto-reporting-frequency/monthly-offset` as const,
    },
    WORKSPACE_CARD: {
        route: 'workspace/:policyID/card',
        getRoute: (policyID: string) => `workspace/${policyID}/card` as const,
    },
    WORKSPACE_REIMBURSE: {
        route: 'workspace/:policyID/reimburse',
        getRoute: (policyID: string) => `workspace/${policyID}/reimburse` as const,
    },
    WORKSPACE_RATE_AND_UNIT: {
        route: 'workspace/:policyID/rateandunit',
        getRoute: (policyID: string) => `workspace/${policyID}/rateandunit` as const,
    },
    WORKSPACE_RATE_AND_UNIT_RATE: {
        route: 'workspace/:policyID/rateandunit/rate',
        getRoute: (policyID: string) => `workspace/${policyID}/rateandunit/rate` as const,
    },
    WORKSPACE_RATE_AND_UNIT_UNIT: {
        route: 'workspace/:policyID/rateandunit/unit',
        getRoute: (policyID: string) => `workspace/${policyID}/rateandunit/unit` as const,
    },
    WORKSPACE_BILLS: {
        route: 'workspace/:policyID/bills',
        getRoute: (policyID: string) => `workspace/${policyID}/bills` as const,
    },
    WORKSPACE_INVOICES: {
        route: 'workspace/:policyID/invoices',
        getRoute: (policyID: string) => `workspace/${policyID}/invoices` as const,
    },
    WORKSPACE_TRAVEL: {
        route: 'workspace/:policyID/travel',
        getRoute: (policyID: string) => `workspace/${policyID}/travel` as const,
    },
    WORKSPACE_MEMBERS: {
        route: 'workspace/:policyID/members',
        getRoute: (policyID: string) => `workspace/${policyID}/members` as const,
    },
    WORKSPACE_CATEGORIES: {
        route: 'workspace/:policyID/categories',
        getRoute: (policyID: string) => `workspace/${policyID}/categories` as const,
    },
    WORKSPACE_CATEGORY_SETTINGS: {
        route: 'workspace/:policyID/categories/:categoryName',
        getRoute: (policyID: string, categoryName: string) => `workspace/${policyID}/categories/${encodeURI(categoryName)}` as const,
    },
    WORKSPACE_CATEGORIES_SETTINGS: {
        route: 'workspace/:policyID/categories/settings',
        getRoute: (policyID: string) => `workspace/${policyID}/categories/settings` as const,
    },
    WORKSPACE_CATEGORY_CREATE: {
        route: 'workspace/:policyID/categories/new',
        getRoute: (policyID: string) => `workspace/${policyID}/categories/new` as const,
    },
    WORKSPACE_TAGS: {
        route: 'workspace/:policyID/tags',
        getRoute: (policyID: string) => `workspace/${policyID}/tags` as const,
    },
<<<<<<< HEAD
    WORKSPACE_TAXES: {
        route: 'workspace/:policyID/taxes',
        getRoute: (policyID: string) => `workspace/${policyID}/taxes` as const,
    },
=======
    WORKSPACE_MEMBER_DETAILS: {
        route: 'workspace/:policyID/members/:accountID',
        getRoute: (policyID: string, accountID: number, backTo?: string) => getUrlWithBackToParam(`workspace/${policyID}/members/${accountID}`, backTo),
    },
    WORKSPACE_MEMBER_ROLE_SELECTION: {
        route: 'workspace/:policyID/members/:accountID/role-selection',
        getRoute: (policyID: string, accountID: number, backTo?: string) => getUrlWithBackToParam(`workspace/${policyID}/members/${accountID}/role-selection`, backTo),
    },

>>>>>>> 86a99042
    // Referral program promotion
    REFERRAL_DETAILS_MODAL: {
        route: 'referral/:contentType',
        getRoute: (contentType: string, backTo?: string) => getUrlWithBackToParam(`referral/${contentType}`, backTo),
    },
    PROCESS_MONEY_REQUEST_HOLD: 'hold-request-educational',
} as const;

/**
 * Proxy routes can be used to generate a correct url with dynamic values
 *
 * It will be used by HybridApp, that has no access to methods generating dynamic routes in NewDot
 */
const HYBRID_APP_ROUTES = {
    MONEY_REQUEST_CREATE: '/request/new/scan',
} as const;

export {getUrlWithBackToParam, HYBRID_APP_ROUTES};
export default ROUTES;

// eslint-disable-next-line @typescript-eslint/no-explicit-any
type ExtractRouteName<TRoute> = TRoute extends {getRoute: (...args: any[]) => infer TRouteName} ? TRouteName : TRoute;

type AllRoutes = {
    [K in keyof typeof ROUTES]: ExtractRouteName<(typeof ROUTES)[K]>;
}[keyof typeof ROUTES];

type RouteIsPlainString = IsEqual<AllRoutes, string>;

/**
 * Represents all routes in the app as a union of literal strings.
 *
 * If this type resolves to `never`, it implies that one or more routes defined within `ROUTES` have not correctly used
 * `as const` in their `getRoute` function return value.
 */
type Route = RouteIsPlainString extends true ? never : AllRoutes;

type HybridAppRoute = (typeof HYBRID_APP_ROUTES)[keyof typeof HYBRID_APP_ROUTES];

export type {Route, HybridAppRoute, AllRoutes};<|MERGE_RESOLUTION|>--- conflicted
+++ resolved
@@ -558,12 +558,10 @@
         route: 'workspace/:policyID/tags',
         getRoute: (policyID: string) => `workspace/${policyID}/tags` as const,
     },
-<<<<<<< HEAD
     WORKSPACE_TAXES: {
         route: 'workspace/:policyID/taxes',
         getRoute: (policyID: string) => `workspace/${policyID}/taxes` as const,
     },
-=======
     WORKSPACE_MEMBER_DETAILS: {
         route: 'workspace/:policyID/members/:accountID',
         getRoute: (policyID: string, accountID: number, backTo?: string) => getUrlWithBackToParam(`workspace/${policyID}/members/${accountID}`, backTo),
@@ -572,8 +570,6 @@
         route: 'workspace/:policyID/members/:accountID/role-selection',
         getRoute: (policyID: string, accountID: number, backTo?: string) => getUrlWithBackToParam(`workspace/${policyID}/members/${accountID}/role-selection`, backTo),
     },
-
->>>>>>> 86a99042
     // Referral program promotion
     REFERRAL_DETAILS_MODAL: {
         route: 'referral/:contentType',
