--- conflicted
+++ resolved
@@ -940,7 +940,18 @@
         route: 'restricted-action/workspace/:policyID',
         getRoute: (policyID: string) => `restricted-action/workspace/${policyID}` as const,
     },
-<<<<<<< HEAD
+    POLICY_ACCOUNTING_SAGE_INTACCT_PREREQUISITES: {
+        route: 'settings/workspaces/:policyID/accounting/sage-intacct/prerequisites',
+        getRoute: (policyID: string) => `settings/workspaces/${policyID}/accounting/sage-intacct/prerequisites` as const,
+    },
+    POLICY_ACCOUNTING_SAGE_INTACCT_ENTER_CREDENTIALS: {
+        route: 'settings/workspaces/:policyID/accounting/sage-intacct/enter-credentials',
+        getRoute: (policyID: string) => `settings/workspaces/${policyID}/accounting/sage-intacct/enter-credentials` as const,
+    },
+    POLICY_ACCOUNTING_SAGE_INTACCT_EXISTING_CONNECTIONS: {
+        route: 'settings/workspaces/:policyID/accounting/sage-intacct/existing-connections',
+        getRoute: (policyID: string) => `settings/workspaces/${policyID}/accounting/sage-intacct/existing-connections` as const,
+    },
     POLICY_ACCOUNTING_SAGE_INTACCT_EXPORT: {
         route: 'settings/workspaces/:policyID/accounting/sage-intacct/export',
         getRoute: (policyID: string) => `settings/workspaces/${policyID}/accounting/sage-intacct/export` as const,
@@ -968,19 +979,6 @@
     POLICY_ACCOUNTING_SAGE_INTACCT_NON_REIMBURSABLE_CREDIT_CARD_ACCOUNT: {
         route: 'settings/workspaces/:policyID/connections/sage-intacct/export/non-reimbursable/credit-card-account',
         getRoute: (policyID: string) => `settings/workspaces/${policyID}/connections/sage-intacct/export/non-reimbursable/credit-card-account` as const,
-=======
-    POLICY_ACCOUNTING_SAGE_INTACCT_PREREQUISITES: {
-        route: 'settings/workspaces/:policyID/accounting/sage-intacct/prerequisites',
-        getRoute: (policyID: string) => `settings/workspaces/${policyID}/accounting/sage-intacct/prerequisites` as const,
-    },
-    POLICY_ACCOUNTING_SAGE_INTACCT_ENTER_CREDENTIALS: {
-        route: 'settings/workspaces/:policyID/accounting/sage-intacct/enter-credentials',
-        getRoute: (policyID: string) => `settings/workspaces/${policyID}/accounting/sage-intacct/enter-credentials` as const,
-    },
-    POLICY_ACCOUNTING_SAGE_INTACCT_EXISTING_CONNECTIONS: {
-        route: 'settings/workspaces/:policyID/accounting/sage-intacct/existing-connections',
-        getRoute: (policyID: string) => `settings/workspaces/${policyID}/accounting/sage-intacct/existing-connections` as const,
->>>>>>> d489ba44
     },
 } as const;
 
