--- conflicted
+++ resolved
@@ -1110,7 +1110,7 @@
     },
     WORKSPACE_ACCOUNTING_QUICKBOOKS_ONLINE_ADVANCED: {
         route: 'settings/workspaces/:policyID/accounting/quickbooks-online/advanced',
-        getRoute: (policyID?: string) => `settings/workspaces/${policyID}/accounting/quickbooks-online/advanced` as const,
+        getRoute: (policyID: string) => `settings/workspaces/${policyID}/accounting/quickbooks-online/advanced` as const,
     },
     WORKSPACE_ACCOUNTING_QUICKBOOKS_ONLINE_ACCOUNT_SELECTOR: {
         route: 'settings/workspaces/:policyID/accounting/quickbooks-online/account-selector',
@@ -1127,7 +1127,7 @@
     },
     WORKSPACE_ACCOUNTING_RECONCILIATION_ACCOUNT_SETTINGS: {
         route: 'settings/workspaces/:policyID/accounting/:connection/card-reconciliation/account',
-        getRoute: (policyID?: string, connection?: ValueOf<typeof CONST.POLICY.CONNECTIONS.ROUTE>) =>
+        getRoute: (policyID: string, connection?: ValueOf<typeof CONST.POLICY.CONNECTIONS.ROUTE>) =>
             `settings/workspaces/${policyID}/accounting/${connection as string}/card-reconciliation/account` as const,
     },
     WORKSPACE_ACCOUNTING_MULTI_CONNECTION_SELECTOR: {
@@ -1957,16 +1957,12 @@
     },
     POLICY_ACCOUNTING_NETSUITE_ADVANCED: {
         route: 'settings/workspaces/:policyID/connections/netsuite/advanced/',
-<<<<<<< HEAD
-        getRoute: (policyID?: string) => `settings/workspaces/${policyID}/connections/netsuite/advanced/` as const,
-=======
         getRoute: (policyID: string | undefined) => {
             if (!policyID) {
                 Log.warn('Invalid policyID is used to build the POLICY_ACCOUNTING_NETSUITE_ADVANCED route');
             }
             return `settings/workspaces/${policyID}/connections/netsuite/advanced/` as const;
         },
->>>>>>> 4fe7c70e
     },
     POLICY_ACCOUNTING_NETSUITE_REIMBURSEMENT_ACCOUNT_SELECT: {
         route: 'settings/workspaces/:policyID/connections/netsuite/advanced/reimbursement-account/select',
@@ -2132,7 +2128,7 @@
     },
     POLICY_ACCOUNTING_SAGE_INTACCT_ADVANCED: {
         route: 'settings/workspaces/:policyID/accounting/sage-intacct/advanced',
-        getRoute: (policyID?: string) => `settings/workspaces/${policyID}/accounting/sage-intacct/advanced` as const,
+        getRoute: (policyID: string) => `settings/workspaces/${policyID}/accounting/sage-intacct/advanced` as const,
     },
     POLICY_ACCOUNTING_SAGE_INTACCT_PAYMENT_ACCOUNT: {
         route: 'settings/workspaces/:policyID/accounting/sage-intacct/advanced/payment-account',
