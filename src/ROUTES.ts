--- conflicted
+++ resolved
@@ -1855,7 +1855,6 @@
             return getUrlWithBackToParam(`workspaces/${policyID}/per-diem`, backTo);
         },
     },
-<<<<<<< HEAD
     WORKSPACE_DUPLICATE: {
         route: 'workspace/:policyID/duplicate',
         getRoute: (policyID: string) => `workspace/${policyID}/duplicate` as const,
@@ -1863,7 +1862,7 @@
     WORKSPACE_DUPLICATE_SELECT_FEATURES: {
         route: 'workspace/:policyID/duplicate/select-features',
         getRoute: (policyID: string) => `workspace/${policyID}/duplicate/select-features` as const,
-=======
+    },
     WORKSPACE_RECEIPT_PARTNERS: {
         route: 'workspaces/:policyID/receipt-partners',
         getRoute: (policyID: string | undefined, backTo?: string) => {
@@ -1872,7 +1871,6 @@
             }
             return getUrlWithBackToParam(`workspaces/${policyID}/receipt-partners`, backTo);
         },
->>>>>>> 6f6f981a
     },
     WORKSPACE_PER_DIEM_IMPORT: {
         route: 'workspaces/:policyID/per-diem/import',
