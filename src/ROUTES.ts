--- conflicted
+++ resolved
@@ -226,11 +226,7 @@
     SETTINGS_LOCK_ACCOUNT: 'settings/security/lock-account',
     SETTINGS_UNLOCK_ACCOUNT: 'settings/security/unlock-account',
     SETTINGS_FAILED_TO_LOCK_ACCOUNT: 'settings/security/failed-to-lock-account',
-<<<<<<< HEAD
-    SETTINGS_DELEGATE_VERIFY_ACCOUNT: 'settings/security/delegate/verify-account',
-=======
     SETTINGS_DELEGATE_VERIFY_ACCOUNT: `settings/security/delegate/${VERIFY_ACCOUNT}`,
->>>>>>> 6166cf34
     SETTINGS_ADD_DELEGATE: 'settings/security/delegate',
     SETTINGS_DELEGATE_ROLE: {
         route: 'settings/security/delegate/:login/role/:role',
@@ -2766,11 +2762,7 @@
     [SCREENS.WORKSPACE.INITIAL]: ['backTo'],
 } as const;
 
-<<<<<<< HEAD
-export {PUBLIC_SCREENS_ROUTES, SHARED_ROUTE_PARAMS};
-=======
 export {PUBLIC_SCREENS_ROUTES, SHARED_ROUTE_PARAMS, VERIFY_ACCOUNT};
->>>>>>> 6166cf34
 export default ROUTES;
 
 type AttachmentsRoute = typeof ROUTES.ATTACHMENTS.route;
