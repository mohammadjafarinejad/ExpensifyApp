import type {TupleToUnion, ValueOf} from 'type-fest';
import type CONST from './CONST';
import type {IOUAction, IOUType} from './CONST';
import type {IOURequestType} from './libs/actions/IOU';
import type {AuthScreensParamList} from './libs/Navigation/types';
import type {ConnectionName, SageIntacctMappingName} from './types/onyx/Policy';
import type {SearchQuery} from './types/onyx/SearchResults';
import type AssertTypesNotEqual from './types/utils/AssertTypesNotEqual';

// This is a file containing constants for all the routes we want to be able to go to

/**
 * Builds a URL with an encoded URI component for the `backTo` param which can be added to the end of URLs
 */
function getUrlWithBackToParam<TUrl extends string>(url: TUrl, backTo?: string): `${TUrl}` | `${TUrl}?backTo=${string}` | `${TUrl}&backTo=${string}` {
    const backToParam = backTo ? (`${url.includes('?') ? '&' : '?'}backTo=${encodeURIComponent(backTo)}` as const) : '';
    return `${url}${backToParam}` as const;
}

const PUBLIC_SCREENS_ROUTES = {
    // If the user opens this route, we'll redirect them to the path saved in the last visited path or to the home page if the last visited path is empty.
    ROOT: '',
    TRANSITION_BETWEEN_APPS: 'transition',
    CONNECTION_COMPLETE: 'connection-complete',
    VALIDATE_LOGIN: 'v/:accountID/:validateCode',
    UNLINK_LOGIN: 'u/:accountID/:validateCode',
    APPLE_SIGN_IN: 'sign-in-with-apple',
    GOOGLE_SIGN_IN: 'sign-in-with-google',
    SAML_SIGN_IN: 'sign-in-with-saml',
} as const;

const ROUTES = {
    ...PUBLIC_SCREENS_ROUTES,
    // This route renders the list of reports.
    HOME: 'home',

    ALL_SETTINGS: 'all-settings',

    SEARCH: {
        route: '/search/:query',
        getRoute: (searchQuery: SearchQuery, queryParams?: AuthScreensParamList['Search_Central_Pane']) => {
            const {sortBy, sortOrder} = queryParams ?? {};

            if (!sortBy && !sortOrder) {
                return `search/${searchQuery}` as const;
            }

            return `search/${searchQuery}?sortBy=${sortBy}&sortOrder=${sortOrder}` as const;
        },
    },

    SEARCH_ADVANCED_FILTERS: 'search/filters',

    SEARCH_ADVANCED_FILTERS_DATE: 'search/filters/date',

    SEARCH_ADVANCED_FILTERS_TYPE: 'search/filters/type',

    SEARCH_REPORT: {
        route: 'search/:query/view/:reportID',
        getRoute: (query: string, reportID: string) => `search/${query}/view/${reportID}` as const,
    },

    TRANSACTION_HOLD_REASON_RHP: {
        route: 'search/:query/hold',
        getRoute: (query: string) => `search/${query}/hold` as const,
    },

    // This is a utility route used to go to the user's concierge chat, or the sign-in page if the user's not authenticated
    CONCIERGE: 'concierge',
    FLAG_COMMENT: {
        route: 'flag/:reportID/:reportActionID',
        getRoute: (reportID: string, reportActionID: string) => `flag/${reportID}/${reportActionID}` as const,
    },
    CHAT_FINDER: 'chat-finder',
    PROFILE: {
        route: 'a/:accountID',
        getRoute: (accountID?: string | number, backTo?: string, login?: string) => {
            const baseRoute = getUrlWithBackToParam(`a/${accountID}`, backTo);
            const loginParam = login ? `?login=${encodeURIComponent(login)}` : '';
            return `${baseRoute}${loginParam}` as const;
        },
    },
    PROFILE_AVATAR: {
        route: 'a/:accountID/avatar',
        getRoute: (accountID: string | number) => `a/${accountID}/avatar` as const,
    },

    GET_ASSISTANCE: {
        route: 'get-assistance/:taskID',
        getRoute: (taskID: string, backTo: string) => getUrlWithBackToParam(`get-assistance/${taskID}`, backTo),
    },
    DESKTOP_SIGN_IN_REDIRECT: 'desktop-signin-redirect',

    // This is a special validation URL that will take the user to /workspace/new after validation. This is used
    // when linking users from e.com in order to share a session in this app.
    ENABLE_PAYMENTS: 'enable-payments',
    WALLET_STATEMENT_WITH_DATE: 'statements/:yearMonth',
    SIGN_IN_MODAL: 'sign-in-modal',

    BANK_ACCOUNT: 'bank-account',
    BANK_ACCOUNT_NEW: 'bank-account/new',
    BANK_ACCOUNT_PERSONAL: 'bank-account/personal',
    BANK_ACCOUNT_WITH_STEP_TO_OPEN: {
        route: 'bank-account/:stepToOpen?',
        getRoute: (stepToOpen = '', policyID = '', backTo?: string) => getUrlWithBackToParam(`bank-account/${stepToOpen}?policyID=${policyID}`, backTo),
    },
    WORKSPACE_SWITCHER: 'workspace-switcher',
    SETTINGS: 'settings',
    SETTINGS_PROFILE: 'settings/profile',
    SETTINGS_CHANGE_CURRENCY: 'settings/add-payment-card/change-currency',
    SETTINGS_SHARE_CODE: 'settings/shareCode',
    SETTINGS_DISPLAY_NAME: 'settings/profile/display-name',
    SETTINGS_TIMEZONE: 'settings/profile/timezone',
    SETTINGS_TIMEZONE_SELECT: 'settings/profile/timezone/select',
    SETTINGS_PRONOUNS: 'settings/profile/pronouns',
    SETTINGS_PREFERENCES: 'settings/preferences',
    SETTINGS_SUBSCRIPTION: 'settings/subscription',
    SETTINGS_SUBSCRIPTION_SIZE: {
        route: 'settings/subscription/subscription-size',
        getRoute: (canChangeSize: 0 | 1) => `settings/subscription/subscription-size?canChangeSize=${canChangeSize}` as const,
    },
    SETTINGS_SUBSCRIPTION_ADD_PAYMENT_CARD: 'settings/subscription/add-payment-card',
    SETTINGS_SUBSCRIPTION_CHANGE_BILLING_CURRENCY: 'settings/subscription/change-billing-currency',
    SETTINGS_SUBSCRIPTION_CHANGE_PAYMENT_CURRENCY: 'settings/subscription/add-payment-card/change-payment-currency',
    SETTINGS_SUBSCRIPTION_DISABLE_AUTO_RENEW_SURVEY: 'settings/subscription/disable-auto-renew-survey',
    SETTINGS_PRIORITY_MODE: 'settings/preferences/priority-mode',
    SETTINGS_LANGUAGE: 'settings/preferences/language',
    SETTINGS_THEME: 'settings/preferences/theme',
    SETTINGS_WORKSPACES: 'settings/workspaces',
    SETTINGS_SECURITY: 'settings/security',
    SETTINGS_CLOSE: 'settings/security/closeAccount',
    SETTINGS_ABOUT: 'settings/about',
    SETTINGS_APP_DOWNLOAD_LINKS: 'settings/about/app-download-links',
    SETTINGS_WALLET: 'settings/wallet',
    SETTINGS_WALLET_DOMAINCARD: {
        route: 'settings/wallet/card/:cardID?',
        getRoute: (cardID: string) => `settings/wallet/card/${cardID}` as const,
    },
    SETTINGS_REPORT_FRAUD: {
        route: 'settings/wallet/card/:cardID/report-virtual-fraud',
        getRoute: (cardID: string) => `settings/wallet/card/${cardID}/report-virtual-fraud` as const,
    },
    SETTINGS_WALLET_CARD_GET_PHYSICAL_NAME: {
        route: 'settings/wallet/card/:domain/get-physical/name',
        getRoute: (domain: string) => `settings/wallet/card/${domain}/get-physical/name` as const,
    },
    SETTINGS_WALLET_CARD_GET_PHYSICAL_PHONE: {
        route: 'settings/wallet/card/:domain/get-physical/phone',
        getRoute: (domain: string) => `settings/wallet/card/${domain}/get-physical/phone` as const,
    },
    SETTINGS_WALLET_CARD_GET_PHYSICAL_ADDRESS: {
        route: 'settings/wallet/card/:domain/get-physical/address',
        getRoute: (domain: string) => `settings/wallet/card/${domain}/get-physical/address` as const,
    },
    SETTINGS_WALLET_CARD_GET_PHYSICAL_CONFIRM: {
        route: 'settings/wallet/card/:domain/get-physical/confirm',
        getRoute: (domain: string) => `settings/wallet/card/${domain}/get-physical/confirm` as const,
    },
    SETTINGS_ADD_DEBIT_CARD: 'settings/wallet/add-debit-card',
    SETTINGS_ADD_BANK_ACCOUNT: 'settings/wallet/add-bank-account',
    SETTINGS_ENABLE_PAYMENTS: 'settings/wallet/enable-payments',
    SETTINGS_WALLET_CARD_DIGITAL_DETAILS_UPDATE_ADDRESS: {
        route: 'settings/wallet/card/:domain/digital-details/update-address',
        getRoute: (domain: string) => `settings/wallet/card/${domain}/digital-details/update-address` as const,
    },
    SETTINGS_WALLET_TRANSFER_BALANCE: 'settings/wallet/transfer-balance',
    SETTINGS_WALLET_CHOOSE_TRANSFER_ACCOUNT: 'settings/wallet/choose-transfer-account',
    SETTINGS_WALLET_REPORT_CARD_LOST_OR_DAMAGED: {
        route: 'settings/wallet/card/:cardID/report-card-lost-or-damaged',
        getRoute: (cardID: string) => `settings/wallet/card/${cardID}/report-card-lost-or-damaged` as const,
    },
    SETTINGS_WALLET_CARD_ACTIVATE: {
        route: 'settings/wallet/card/:cardID/activate',
        getRoute: (cardID: string) => `settings/wallet/card/${cardID}/activate` as const,
    },
    SETTINGS_LEGAL_NAME: 'settings/profile/legal-name',
    SETTINGS_DATE_OF_BIRTH: 'settings/profile/date-of-birth',
    SETTINGS_ADDRESS: 'settings/profile/address',
    SETTINGS_ADDRESS_COUNTRY: {
        route: 'settings/profile/address/country',
        getRoute: (country: string, backTo?: string) => getUrlWithBackToParam(`settings/profile/address/country?country=${country}`, backTo),
    },
    SETTINGS_ADDRESS_STATE: {
        route: 'settings/profile/address/state',

        getRoute: (state?: string, backTo?: string, label?: string) =>
            `${getUrlWithBackToParam(`settings/profile/address/state${state ? `?state=${encodeURIComponent(state)}` : ''}`, backTo)}${
                // the label param can be an empty string so we cannot use a nullish ?? operator
                // eslint-disable-next-line @typescript-eslint/prefer-nullish-coalescing
                label ? `${backTo || state ? '&' : '?'}label=${encodeURIComponent(label)}` : ''
            }` as const,
    },
    SETTINGS_CONTACT_METHODS: {
        route: 'settings/profile/contact-methods',
        getRoute: (backTo?: string) => getUrlWithBackToParam('settings/profile/contact-methods', backTo),
    },
    SETTINGS_CONTACT_METHOD_DETAILS: {
        route: 'settings/profile/contact-methods/:contactMethod/details',
        getRoute: (contactMethod: string) => `settings/profile/contact-methods/${encodeURIComponent(contactMethod)}/details` as const,
    },
    SETTINGS_NEW_CONTACT_METHOD: {
        route: 'settings/profile/contact-methods/new',
        getRoute: (backTo?: string) => getUrlWithBackToParam('settings/profile/contact-methods/new', backTo),
    },
    SETTINGS_2FA: {
        route: 'settings/security/two-factor-auth',
        getRoute: (backTo?: string) => getUrlWithBackToParam('settings/security/two-factor-auth', backTo),
    },
    SETTINGS_STATUS: 'settings/profile/status',

    SETTINGS_STATUS_CLEAR_AFTER: 'settings/profile/status/clear-after',
    SETTINGS_STATUS_CLEAR_AFTER_DATE: 'settings/profile/status/clear-after/date',
    SETTINGS_STATUS_CLEAR_AFTER_TIME: 'settings/profile/status/clear-after/time',
    SETTINGS_TROUBLESHOOT: 'settings/troubleshoot',
    SETTINGS_CONSOLE: {
        route: 'settings/troubleshoot/console',
        getRoute: (backTo?: string) => getUrlWithBackToParam(`settings/troubleshoot/console`, backTo),
    },
    SETTINGS_SHARE_LOG: {
        route: 'settings/troubleshoot/console/share-log',
        getRoute: (source: string) => `settings/troubleshoot/console/share-log?source=${encodeURI(source)}` as const,
    },

    SETTINGS_EXIT_SURVEY_REASON: 'settings/exit-survey/reason',
    SETTINGS_EXIT_SURVEY_RESPONSE: {
        route: 'settings/exit-survey/response',
        getRoute: (reason?: ValueOf<typeof CONST.EXIT_SURVEY.REASONS>, backTo?: string) =>
            getUrlWithBackToParam(`settings/exit-survey/response${reason ? `?reason=${encodeURIComponent(reason)}` : ''}`, backTo),
    },
    SETTINGS_EXIT_SURVEY_CONFIRM: {
        route: 'settings/exit-survey/confirm',
        getRoute: (backTo?: string) => getUrlWithBackToParam('settings/exit-survey/confirm', backTo),
    },

    SETTINGS_SAVE_THE_WORLD: 'settings/teachersunite',

    KEYBOARD_SHORTCUTS: 'keyboard-shortcuts',

    NEW: 'new',
    NEW_CHAT: 'new/chat',
    NEW_CHAT_CONFIRM: 'new/chat/confirm',
    NEW_CHAT_EDIT_NAME: 'new/chat/confirm/name/edit',
    NEW_ROOM: 'new/room',

    REPORT: 'r',
    REPORT_WITH_ID: {
        route: 'r/:reportID?/:reportActionID?',
        getRoute: (reportID: string, reportActionID?: string, referrer?: string) => {
            const baseRoute = reportActionID ? (`r/${reportID}/${reportActionID}` as const) : (`r/${reportID}` as const);
            const referrerParam = referrer ? `?referrer=${encodeURIComponent(referrer)}` : '';
            return `${baseRoute}${referrerParam}` as const;
        },
    },
    REPORT_AVATAR: {
        route: 'r/:reportID/avatar',
        getRoute: (reportID: string) => `r/${reportID}/avatar` as const,
    },
    EDIT_CURRENCY_REQUEST: {
        route: 'r/:threadReportID/edit/currency',
        getRoute: (threadReportID: string, currency: string, backTo: string) => `r/${threadReportID}/edit/currency?currency=${currency}&backTo=${backTo}` as const,
    },
    EDIT_REPORT_FIELD_REQUEST: {
        route: 'r/:reportID/edit/policyField/:policyID/:fieldID',
        getRoute: (reportID: string, policyID: string, fieldID: string) => `r/${reportID}/edit/policyField/${policyID}/${fieldID}` as const,
    },
    REPORT_WITH_ID_DETAILS_SHARE_CODE: {
        route: 'r/:reportID/details/shareCode',
        getRoute: (reportID: string) => `r/${reportID}/details/shareCode` as const,
    },
    ATTACHMENTS: {
        route: 'attachment',
        getRoute: (reportID: string, type: ValueOf<typeof CONST.ATTACHMENT_TYPE>, url: string, accountID?: number) =>
            `attachment?source=${encodeURIComponent(url)}&type=${type}${reportID ? `&reportID=${reportID}` : ''}${accountID ? `&accountID=${accountID}` : ''}` as const,
    },
    REPORT_PARTICIPANTS: {
        route: 'r/:reportID/participants',
        getRoute: (reportID: string) => `r/${reportID}/participants` as const,
    },
    REPORT_PARTICIPANTS_INVITE: {
        route: 'r/:reportID/participants/invite',
        getRoute: (reportID: string) => `r/${reportID}/participants/invite` as const,
    },
    REPORT_PARTICIPANTS_DETAILS: {
        route: 'r/:reportID/participants/:accountID',
        getRoute: (reportID: string, accountID: number) => `r/${reportID}/participants/${accountID}` as const,
    },
    REPORT_PARTICIPANTS_ROLE_SELECTION: {
        route: 'r/:reportID/participants/:accountID/role',
        getRoute: (reportID: string, accountID: number) => `r/${reportID}/participants/${accountID}/role` as const,
    },
    REPORT_WITH_ID_DETAILS: {
        route: 'r/:reportID/details',
        getRoute: (reportID: string, backTo?: string) => getUrlWithBackToParam(`r/${reportID}/details`, backTo),
    },
    REPORT_WITH_ID_DETAILS_EXPORT: {
        route: 'r/:reportID/details/export/:connectionName',
        getRoute: (reportID: string, connectionName: ConnectionName) => `r/${reportID}/details/export/${connectionName}` as const,
    },
    REPORT_SETTINGS: {
        route: 'r/:reportID/settings',
        getRoute: (reportID: string) => `r/${reportID}/settings` as const,
    },
    REPORT_SETTINGS_NAME: {
        route: 'r/:reportID/settings/name',
        getRoute: (reportID: string) => `r/${reportID}/settings/name` as const,
    },
    REPORT_SETTINGS_NOTIFICATION_PREFERENCES: {
        route: 'r/:reportID/settings/notification-preferences',
        getRoute: (reportID: string) => `r/${reportID}/settings/notification-preferences` as const,
    },
    REPORT_SETTINGS_WRITE_CAPABILITY: {
        route: 'r/:reportID/settings/who-can-post',
        getRoute: (reportID: string) => `r/${reportID}/settings/who-can-post` as const,
    },
    REPORT_SETTINGS_VISIBILITY: {
        route: 'r/:reportID/settings/visibility',
        getRoute: (reportID: string) => `r/${reportID}/settings/visibility` as const,
    },
    SPLIT_BILL_DETAILS: {
        route: 'r/:reportID/split/:reportActionID',
        getRoute: (reportID: string, reportActionID: string) => `r/${reportID}/split/${reportActionID}` as const,
    },
    TASK_TITLE: {
        route: 'r/:reportID/title',
        getRoute: (reportID: string) => `r/${reportID}/title` as const,
    },
    REPORT_DESCRIPTION: {
        route: 'r/:reportID/description',
        getRoute: (reportID: string) => `r/${reportID}/description` as const,
    },
    TASK_ASSIGNEE: {
        route: 'r/:reportID/assignee',
        getRoute: (reportID: string) => `r/${reportID}/assignee` as const,
    },
    PRIVATE_NOTES_LIST: {
        route: 'r/:reportID/notes',
        getRoute: (reportID: string) => `r/${reportID}/notes` as const,
    },
    PRIVATE_NOTES_EDIT: {
        route: 'r/:reportID/notes/:accountID/edit',
        getRoute: (reportID: string, accountID: string | number) => `r/${reportID}/notes/${accountID}/edit` as const,
    },
    ROOM_MEMBERS: {
        route: 'r/:reportID/members',
        getRoute: (reportID: string) => `r/${reportID}/members` as const,
    },
    ROOM_INVITE: {
        route: 'r/:reportID/invite/:role?',
        getRoute: (reportID: string, role?: string) => `r/${reportID}/invite/${role}` as const,
    },
    MONEY_REQUEST_HOLD_REASON: {
        route: ':type/edit/reason/:transactionID?',
        getRoute: (type: ValueOf<typeof CONST.POLICY.TYPE>, transactionID: string, reportID: string, backTo: string) =>
            `${type}/edit/reason/${transactionID}?backTo=${backTo}&reportID=${reportID}` as const,
    },
    MONEY_REQUEST_CREATE: {
        route: ':action/:iouType/start/:transactionID/:reportID',
        getRoute: (action: IOUAction, iouType: IOUType, transactionID: string, reportID: string) => `${action as string}/${iouType as string}/start/${transactionID}/${reportID}` as const,
    },
    MONEY_REQUEST_STEP_SEND_FROM: {
        route: 'create/:iouType/from/:transactionID/:reportID',
        getRoute: (iouType: ValueOf<typeof CONST.IOU.TYPE>, transactionID: string, reportID: string, backTo = '') =>
            getUrlWithBackToParam(`create/${iouType as string}/from/${transactionID}/${reportID}`, backTo),
    },
    MONEY_REQUEST_STEP_CONFIRMATION: {
        route: ':action/:iouType/confirmation/:transactionID/:reportID',
        getRoute: (action: IOUAction, iouType: IOUType, transactionID: string, reportID: string) =>
            `${action as string}/${iouType as string}/confirmation/${transactionID}/${reportID}` as const,
    },
    MONEY_REQUEST_STEP_AMOUNT: {
        route: ':action/:iouType/amount/:transactionID/:reportID',
        getRoute: (action: IOUAction, iouType: IOUType, transactionID: string, reportID: string, backTo = '') =>
            getUrlWithBackToParam(`${action as string}/${iouType as string}/amount/${transactionID}/${reportID}`, backTo),
    },
    MONEY_REQUEST_STEP_TAX_RATE: {
        route: ':action/:iouType/taxRate/:transactionID/:reportID?',
        getRoute: (action: IOUAction, iouType: IOUType, transactionID: string, reportID: string, backTo = '') =>
            getUrlWithBackToParam(`${action as string}/${iouType as string}/taxRate/${transactionID}/${reportID}`, backTo),
    },
    MONEY_REQUEST_STEP_TAX_AMOUNT: {
        route: ':action/:iouType/taxAmount/:transactionID/:reportID?',
        getRoute: (action: IOUAction, iouType: IOUType, transactionID: string, reportID: string, backTo = '') =>
            getUrlWithBackToParam(`${action as string}/${iouType as string}/taxAmount/${transactionID}/${reportID}`, backTo),
    },
    MONEY_REQUEST_STEP_CATEGORY: {
        route: ':action/:iouType/category/:transactionID/:reportID/:reportActionID?',
        getRoute: (action: IOUAction, iouType: IOUType, transactionID: string, reportID: string, backTo = '', reportActionID?: string) =>
            getUrlWithBackToParam(`${action as string}/${iouType as string}/category/${transactionID}/${reportID}${reportActionID ? `/${reportActionID}` : ''}`, backTo),
    },
    SETTINGS_CATEGORIES_ROOT: {
        route: 'settings/:policyID/categories',
        getRoute: (policyID: string, backTo = '') => getUrlWithBackToParam(`settings/${policyID}/categories`, backTo),
    },
    SETTINGS_CATEGORY_SETTINGS: {
        route: 'settings/:policyID/categories/:categoryName',
        getRoute: (policyID: string, categoryName: string, backTo = '') => getUrlWithBackToParam(`settings/${policyID}/categories/${encodeURIComponent(categoryName)}`, backTo),
    },
    SETTINGS_CATEGORIES_SETTINGS: {
        route: 'settings/:policyID/categories/settings',
        getRoute: (policyID: string, backTo = '') => getUrlWithBackToParam(`settings/${policyID}/categories/settings`, backTo),
    },
    SETTINGS_CATEGORY_CREATE: {
        route: 'settings/:policyID/categories/new',
        getRoute: (policyID: string, backTo = '') => getUrlWithBackToParam(`settings/${policyID}/categories/new`, backTo),
    },
    SETTINGS_CATEGORY_EDIT: {
        route: 'settings/:policyID/categories/:categoryName/edit',
        getRoute: (policyID: string, categoryName: string, backTo = '') =>
            getUrlWithBackToParam(`settings/workspaces/${policyID}/categories/${encodeURIComponent(categoryName)}/edit`, backTo),
    },
    MONEY_REQUEST_STEP_CURRENCY: {
        route: ':action/:iouType/currency/:transactionID/:reportID/:pageIndex?',
        getRoute: (action: IOUAction, iouType: IOUType, transactionID: string, reportID: string, pageIndex = '', currency = '', backTo = '') =>
            getUrlWithBackToParam(`${action as string}/${iouType as string}/currency/${transactionID}/${reportID}/${pageIndex}?currency=${currency}`, backTo),
    },
    MONEY_REQUEST_STEP_DATE: {
        route: ':action/:iouType/date/:transactionID/:reportID/:reportActionID?',
        getRoute: (action: IOUAction, iouType: IOUType, transactionID: string, reportID: string, backTo = '', reportActionID?: string) =>
            getUrlWithBackToParam(`${action as string}/${iouType as string}/date/${transactionID}/${reportID}${reportActionID ? `/${reportActionID}` : ''}`, backTo),
    },
    MONEY_REQUEST_STEP_DESCRIPTION: {
        route: ':action/:iouType/description/:transactionID/:reportID/:reportActionID?',
        getRoute: (action: IOUAction, iouType: IOUType, transactionID: string, reportID: string, backTo = '', reportActionID?: string) =>
            getUrlWithBackToParam(`${action as string}/${iouType as string}/description/${transactionID}/${reportID}${reportActionID ? `/${reportActionID}` : ''}`, backTo),
    },
    MONEY_REQUEST_STEP_DISTANCE: {
        route: ':action/:iouType/distance/:transactionID/:reportID',
        getRoute: (action: IOUAction, iouType: IOUType, transactionID: string, reportID: string, backTo = '') =>
            getUrlWithBackToParam(`${action as string}/${iouType as string}/distance/${transactionID}/${reportID}`, backTo),
    },
    MONEY_REQUEST_STEP_DISTANCE_RATE: {
        route: ':action/:iouType/distanceRate/:transactionID/:reportID',
        getRoute: (action: ValueOf<typeof CONST.IOU.ACTION>, iouType: ValueOf<typeof CONST.IOU.TYPE>, transactionID: string, reportID: string, backTo = '') =>
            getUrlWithBackToParam(`${action}/${iouType}/distanceRate/${transactionID}/${reportID}`, backTo),
    },
    MONEY_REQUEST_STEP_MERCHANT: {
        route: ':action/:iouType/merchant/:transactionID/:reportID',
        getRoute: (action: IOUAction, iouType: IOUType, transactionID: string, reportID: string, backTo = '') =>
            getUrlWithBackToParam(`${action as string}/${iouType as string}/merchant/${transactionID}/${reportID}`, backTo),
    },
    MONEY_REQUEST_STEP_PARTICIPANTS: {
        route: ':action/:iouType/participants/:transactionID/:reportID',
        getRoute: (iouType: IOUType, transactionID: string, reportID: string, backTo = '', action: IOUAction = 'create') =>
            getUrlWithBackToParam(`${action as string}/${iouType as string}/participants/${transactionID}/${reportID}`, backTo),
    },
    MONEY_REQUEST_STEP_SPLIT_PAYER: {
        route: ':action/:iouType/confirmation/:transactionID/:reportID/payer',
        getRoute: (action: ValueOf<typeof CONST.IOU.ACTION>, iouType: ValueOf<typeof CONST.IOU.TYPE>, transactionID: string, reportID: string, backTo = '') =>
            getUrlWithBackToParam(`${action}/${iouType}/confirmation/${transactionID}/${reportID}/payer`, backTo),
    },
    MONEY_REQUEST_STEP_SCAN: {
        route: ':action/:iouType/scan/:transactionID/:reportID',
        getRoute: (action: IOUAction, iouType: IOUType, transactionID: string, reportID: string, backTo = '') =>
            getUrlWithBackToParam(`${action as string}/${iouType as string}/scan/${transactionID}/${reportID}`, backTo),
    },
    MONEY_REQUEST_STEP_TAG: {
        route: ':action/:iouType/tag/:orderWeight/:transactionID/:reportID/:reportActionID?',
        getRoute: (action: IOUAction, iouType: IOUType, orderWeight: number, transactionID: string, reportID: string, backTo = '', reportActionID?: string) =>
            getUrlWithBackToParam(`${action as string}/${iouType as string}/tag/${orderWeight}/${transactionID}/${reportID}${reportActionID ? `/${reportActionID}` : ''}`, backTo),
    },
    MONEY_REQUEST_STEP_WAYPOINT: {
        route: ':action/:iouType/waypoint/:transactionID/:reportID/:pageIndex',
        getRoute: (action: IOUAction, iouType: IOUType, transactionID: string, reportID?: string, pageIndex = '', backTo = '') =>
            getUrlWithBackToParam(`${action as string}/${iouType as string}/waypoint/${transactionID}/${reportID}/${pageIndex}`, backTo),
    },
    // This URL is used as a redirect to one of the create tabs below. This is so that we can message users with a link
    // straight to those flows without needing to have optimistic transaction and report IDs.
    MONEY_REQUEST_START: {
        route: 'start/:iouType/:iouRequestType',
        getRoute: (iouType: IOUType, iouRequestType: IOURequestType) => `start/${iouType as string}/${iouRequestType}` as const,
    },
    MONEY_REQUEST_CREATE_TAB_DISTANCE: {
        route: ':action/:iouType/start/:transactionID/:reportID/distance',
        getRoute: (action: IOUAction, iouType: IOUType, transactionID: string, reportID: string) => `create/${iouType as string}/start/${transactionID}/${reportID}/distance` as const,
    },
    MONEY_REQUEST_CREATE_TAB_MANUAL: {
        route: ':action/:iouType/start/:transactionID/:reportID/manual',
        getRoute: (action: IOUAction, iouType: IOUType, transactionID: string, reportID: string) =>
            `${action as string}/${iouType as string}/start/${transactionID}/${reportID}/manual` as const,
    },
    MONEY_REQUEST_CREATE_TAB_SCAN: {
        route: ':action/:iouType/start/:transactionID/:reportID/scan',
        getRoute: (action: IOUAction, iouType: IOUType, transactionID: string, reportID: string) => `create/${iouType as string}/start/${transactionID}/${reportID}/scan` as const,
    },

    MONEY_REQUEST_STATE_SELECTOR: {
        route: 'submit/state',

        getRoute: (state?: string, backTo?: string, label?: string) =>
            `${getUrlWithBackToParam(`submit/state${state ? `?state=${encodeURIComponent(state)}` : ''}`, backTo)}${
                // the label param can be an empty string so we cannot use a nullish ?? operator
                // eslint-disable-next-line @typescript-eslint/prefer-nullish-coalescing
                label ? `${backTo || state ? '&' : '?'}label=${encodeURIComponent(label)}` : ''
            }` as const,
    },
    IOU_REQUEST: 'submit/new',
    IOU_SEND: 'pay/new',
    IOU_SEND_ADD_BANK_ACCOUNT: 'pay/new/add-bank-account',
    IOU_SEND_ADD_DEBIT_CARD: 'pay/new/add-debit-card',
    IOU_SEND_ENABLE_PAYMENTS: 'pay/new/enable-payments',

    NEW_TASK: 'new/task',
    NEW_TASK_ASSIGNEE: 'new/task/assignee',
    NEW_TASK_SHARE_DESTINATION: 'new/task/share-destination',
    NEW_TASK_DETAILS: 'new/task/details',
    NEW_TASK_TITLE: 'new/task/title',
    NEW_TASK_DESCRIPTION: 'new/task/description',

    TEACHERS_UNITE: 'settings/teachersunite',
    I_KNOW_A_TEACHER: 'settings/teachersunite/i-know-a-teacher',
    I_AM_A_TEACHER: 'settings/teachersunite/i-am-a-teacher',
    INTRO_SCHOOL_PRINCIPAL: 'settings/teachersunite/intro-school-principal',

    ERECEIPT: {
        route: 'eReceipt/:transactionID',
        getRoute: (transactionID: string) => `eReceipt/${transactionID}` as const,
    },

    WORKSPACE_NEW: 'workspace/new',
    WORKSPACE_NEW_ROOM: 'workspace/new-room',
    WORKSPACE_INITIAL: {
        route: 'settings/workspaces/:policyID',
        getRoute: (policyID: string) => `settings/workspaces/${policyID}` as const,
    },
    WORKSPACE_INVITE: {
        route: 'settings/workspaces/:policyID/invite',
        getRoute: (policyID: string) => `settings/workspaces/${policyID}/invite` as const,
    },
    WORKSPACE_INVITE_MESSAGE: {
        route: 'settings/workspaces/:policyID/invite-message',
        getRoute: (policyID: string) => `settings/workspaces/${policyID}/invite-message` as const,
    },
    WORKSPACE_PROFILE: {
        route: 'settings/workspaces/:policyID/profile',
        getRoute: (policyID: string) => `settings/workspaces/${policyID}/profile` as const,
    },
    WORKSPACE_PROFILE_ADDRESS: {
        route: 'settings/workspaces/:policyID/profile/address',
        getRoute: (policyID: string) => `settings/workspaces/${policyID}/profile/address` as const,
    },
    WORKSPACE_ACCOUNTING: {
        route: 'settings/workspaces/:policyID/accounting',
        getRoute: (policyID: string) => `settings/workspaces/${policyID}/accounting` as const,
    },
    WORKSPACE_PROFILE_CURRENCY: {
        route: 'settings/workspaces/:policyID/profile/currency',
        getRoute: (policyID: string) => `settings/workspaces/${policyID}/profile/currency` as const,
    },
    POLICY_ACCOUNTING_QUICKBOOKS_ONLINE_EXPORT: {
        route: 'settings/workspaces/:policyID/accounting/quickbooks-online/export',
        getRoute: (policyID: string) => `settings/workspaces/${policyID}/accounting/quickbooks-online/export` as const,
    },
    POLICY_ACCOUNTING_QUICKBOOKS_ONLINE_COMPANY_CARD_EXPENSE_ACCOUNT: {
        route: 'settings/workspaces/:policyID/accounting/quickbooks-online/export/company-card-expense-account',
        getRoute: (policyID: string) => `settings/workspaces/${policyID}/accounting/quickbooks-online/export/company-card-expense-account` as const,
    },
    POLICY_ACCOUNTING_QUICKBOOKS_ONLINE_COMPANY_CARD_EXPENSE_ACCOUNT_SELECT: {
        route: 'settings/workspaces/:policyID/accounting/quickbooks-online/export/company-card-expense-account/account-select',
        getRoute: (policyID: string) => `settings/workspaces/${policyID}/accounting/quickbooks-online/export/company-card-expense-account/account-select` as const,
    },
    POLICY_ACCOUNTING_QUICKBOOKS_ONLINE_NON_REIMBURSABLE_DEFAULT_VENDOR_SELECT: {
        route: 'settings/workspaces/:policyID/accounting/quickbooks-online/export/company-card-expense-account/default-vendor-select',
        getRoute: (policyID: string) => `settings/workspaces/${policyID}/accounting/quickbooks-online/export/company-card-expense-account/default-vendor-select` as const,
    },
    POLICY_ACCOUNTING_QUICKBOOKS_ONLINE_COMPANY_CARD_EXPENSE_SELECT: {
        route: 'settings/workspaces/:policyID/accounting/quickbooks-online/export/company-card-expense-account/card-select',
        getRoute: (policyID: string) => `settings/workspaces/${policyID}/accounting/quickbooks-online/export/company-card-expense-account/card-select` as const,
    },
    POLICY_ACCOUNTING_QUICKBOOKS_ONLINE_INVOICE_ACCOUNT_SELECT: {
        route: 'settings/workspaces/:policyID/accounting/quickbooks-online/export/invoice-account-select',
        getRoute: (policyID: string) => `settings/workspaces/${policyID}/accounting/quickbooks-online/export/invoice-account-select` as const,
    },
    POLICY_ACCOUNTING_QUICKBOOKS_ONLINE_PREFERRED_EXPORTER: {
        route: 'settings/workspaces/:policyID/accounting/quickbooks-online/export/preferred-exporter',
        getRoute: (policyID: string) => `settings/workspaces/${policyID}/accounting/quickbooks-online/export/preferred-exporter` as const,
    },
    POLICY_ACCOUNTING_QUICKBOOKS_ONLINE_EXPORT_OUT_OF_POCKET_EXPENSES: {
        route: 'settings/workspaces/:policyID/accounting/quickbooks-online/export/out-of-pocket-expense',
        getRoute: (policyID: string) => `settings/workspaces/${policyID}/accounting/quickbooks-online/export/out-of-pocket-expense` as const,
    },
    POLICY_ACCOUNTING_QUICKBOOKS_ONLINE_EXPORT_OUT_OF_POCKET_EXPENSES_ACCOUNT_SELECT: {
        route: 'settings/workspaces/:policyID/accounting/quickbooks-online/export/out-of-pocket-expense/account-select',
        getRoute: (policyID: string) => `settings/workspaces/${policyID}/accounting/quickbooks-online/export/out-of-pocket-expense/account-select` as const,
    },
    POLICY_ACCOUNTING_QUICKBOOKS_ONLINE_EXPORT_OUT_OF_POCKET_EXPENSES_SELECT: {
        route: 'settings/workspaces/:policyID/accounting/quickbooks-online/export/out-of-pocket-expense/entity-select',
        getRoute: (policyID: string) => `settings/workspaces/${policyID}/accounting/quickbooks-online/export/out-of-pocket-expense/entity-select` as const,
    },
    POLICY_ACCOUNTING_QUICKBOOKS_ONLINE_EXPORT_DATE_SELECT: {
        route: 'settings/workspaces/:policyID/accounting/quickbooks-online/export/date-select',
        getRoute: (policyID: string) => `settings/workspaces/${policyID}/accounting/quickbooks-online/export/date-select` as const,
    },
    WORKSPACE_PROFILE_NAME: {
        route: 'settings/workspaces/:policyID/profile/name',
        getRoute: (policyID: string) => `settings/workspaces/${policyID}/profile/name` as const,
    },
    WORKSPACE_PROFILE_DESCRIPTION: {
        route: 'settings/workspaces/:policyID/profile/description',
        getRoute: (policyID: string) => `settings/workspaces/${policyID}/profile/description` as const,
    },
    WORKSPACE_PROFILE_SHARE: {
        route: 'settings/workspaces/:policyID/profile/share',
        getRoute: (policyID: string) => `settings/workspaces/${policyID}/profile/share` as const,
    },
    WORKSPACE_AVATAR: {
        route: 'settings/workspaces/:policyID/avatar',
        getRoute: (policyID: string) => `settings/workspaces/${policyID}/avatar` as const,
    },
    WORKSPACE_JOIN_USER: {
        route: 'settings/workspaces/:policyID/join',
        getRoute: (policyID: string, inviterEmail: string) => `settings/workspaces/${policyID}/join?email=${inviterEmail}` as const,
    },
    WORKSPACE_SETTINGS_CURRENCY: {
        route: 'settings/workspaces/:policyID/settings/currency',
        getRoute: (policyID: string) => `settings/workspaces/${policyID}/settings/currency` as const,
    },
    WORKSPACE_WORKFLOWS: {
        route: 'settings/workspaces/:policyID/workflows',
        getRoute: (policyID: string) => `settings/workspaces/${policyID}/workflows` as const,
    },
    WORKSPACE_WORKFLOWS_PAYER: {
        route: 'workspace/:policyID/settings/workflows/payer',
        getRoute: (policyId: string) => `workspace/${policyId}/settings/workflows/payer` as const,
    },
    WORKSPACE_WORKFLOWS_APPROVER: {
        route: 'settings/workspaces/:policyID/settings/workflows/approver',
        getRoute: (policyID: string) => `settings/workspaces/${policyID}/settings/workflows/approver` as const,
    },
    WORKSPACE_WORKFLOWS_AUTOREPORTING_FREQUENCY: {
        route: 'settings/workspaces/:policyID/settings/workflows/auto-reporting-frequency',
        getRoute: (policyID: string) => `settings/workspaces/${policyID}/settings/workflows/auto-reporting-frequency` as const,
    },
    WORKSPACE_WORKFLOWS_AUTOREPORTING_MONTHLY_OFFSET: {
        route: 'settings/workspaces/:policyID/settings/workflows/auto-reporting-frequency/monthly-offset',
        getRoute: (policyID: string) => `settings/workspaces/${policyID}/settings/workflows/auto-reporting-frequency/monthly-offset` as const,
    },
    WORKSPACE_CARD: {
        route: 'settings/workspaces/:policyID/card',
        getRoute: (policyID: string) => `settings/workspaces/${policyID}/card` as const,
    },
    WORKSPACE_REIMBURSE: {
        route: 'settings/workspaces/:policyID/reimburse',
        getRoute: (policyID: string) => `settings/workspaces/${policyID}/reimburse` as const,
    },
    WORKSPACE_RATE_AND_UNIT: {
        route: 'settings/workspaces/:policyID/rateandunit',
        getRoute: (policyID: string) => `settings/workspaces/${policyID}/rateandunit` as const,
    },
    WORKSPACE_RATE_AND_UNIT_RATE: {
        route: 'settings/workspaces/:policyID/rateandunit/rate',
        getRoute: (policyID: string) => `settings/workspaces/${policyID}/rateandunit/rate` as const,
    },
    WORKSPACE_RATE_AND_UNIT_UNIT: {
        route: 'settings/workspaces/:policyID/rateandunit/unit',
        getRoute: (policyID: string) => `settings/workspaces/${policyID}/rateandunit/unit` as const,
    },
    WORKSPACE_BILLS: {
        route: 'settings/workspaces/:policyID/bills',
        getRoute: (policyID: string) => `settings/workspaces/${policyID}/bills` as const,
    },
    WORKSPACE_INVOICES: {
        route: 'settings/workspaces/:policyID/invoices',
        getRoute: (policyID: string) => `settings/workspaces/${policyID}/invoices` as const,
    },
    WORKSPACE_TRAVEL: {
        route: 'settings/workspaces/:policyID/travel',
        getRoute: (policyID: string) => `settings/workspaces/${policyID}/travel` as const,
    },
    WORKSPACE_MEMBERS: {
        route: 'settings/workspaces/:policyID/members',
        getRoute: (policyID: string) => `settings/workspaces/${policyID}/members` as const,
    },
    POLICY_ACCOUNTING: {
        route: 'settings/workspaces/:policyID/accounting',
        getRoute: (policyID: string) => `settings/workspaces/${policyID}/accounting` as const,
    },
    WORKSPACE_ACCOUNTING_QUICKBOOKS_ONLINE_ADVANCED: {
        route: 'settings/workspaces/:policyID/accounting/quickbooks-online/advanced',
        getRoute: (policyID: string) => `settings/workspaces/${policyID}/accounting/quickbooks-online/advanced` as const,
    },
    WORKSPACE_ACCOUNTING_QUICKBOOKS_ONLINE_ACCOUNT_SELECTOR: {
        route: 'settings/workspaces/:policyID/accounting/quickbooks-online/account-selector',
        getRoute: (policyID: string) => `settings/workspaces/${policyID}/accounting/quickbooks-online/account-selector` as const,
    },
    WORKSPACE_ACCOUNTING_QUICKBOOKS_ONLINE_INVOICE_ACCOUNT_SELECTOR: {
        route: 'settings/workspaces/:policyID/accounting/quickbooks-online/invoice-account-selector',
        getRoute: (policyID: string) => `settings/workspaces/${policyID}/accounting/quickbooks-online/invoice-account-selector` as const,
    },
    WORKSPACE_ACCOUNTING_CARD_RECONCILIATION: {
        route: 'settings/workspaces/:policyID/accounting/:connection/card-reconciliation',
        getRoute: (policyID: string, connection: ValueOf<typeof CONST.POLICY.CONNECTIONS.NAME>) => `settings/workspaces/${policyID}/accounting/${connection}/card-reconciliation` as const,
    },
    WORKSPACE_ACCOUNTING_RECONCILIATION_ACCOUNT_SETTINGS: {
        route: 'settings/workspaces/:policyID/accounting/:connection/card-reconciliation/account',
        getRoute: (policyID: string, connection: ValueOf<typeof CONST.POLICY.CONNECTIONS.NAME>) =>
            `settings/workspaces/${policyID}/accounting/${connection}/card-reconciliation/account` as const,
    },
    WORKSPACE_CATEGORIES: {
        route: 'settings/workspaces/:policyID/categories',
        getRoute: (policyID: string) => `settings/workspaces/${policyID}/categories` as const,
    },
    WORKSPACE_CATEGORY_SETTINGS: {
        route: 'settings/workspaces/:policyID/categories/:categoryName',
        getRoute: (policyID: string, categoryName: string) => `settings/workspaces/${policyID}/categories/${encodeURIComponent(categoryName)}` as const,
    },
    WORKSPACE_UPGRADE: {
        route: 'settings/workspaces/:policyID/upgrade/:featureName',
        getRoute: (policyID: string, featureName: string, backTo?: string) =>
            getUrlWithBackToParam(`settings/workspaces/${policyID}/upgrade/${encodeURIComponent(featureName)}` as const, backTo),
    },
    WORKSPACE_CATEGORIES_SETTINGS: {
        route: 'settings/workspaces/:policyID/categories/settings',
        getRoute: (policyID: string) => `settings/workspaces/${policyID}/categories/settings` as const,
    },
    WORKSPACE_CATEGORY_CREATE: {
        route: 'settings/workspaces/:policyID/categories/new',
        getRoute: (policyID: string) => `settings/workspaces/${policyID}/categories/new` as const,
    },
    WORKSPACE_CATEGORY_EDIT: {
        route: 'settings/workspaces/:policyID/categories/:categoryName/edit',
        getRoute: (policyID: string, categoryName: string) => `settings/workspaces/${policyID}/categories/${encodeURIComponent(categoryName)}/edit` as const,
    },
    WORKSPACE_CATEGORY_PAYROLL_CODE: {
        route: 'settings/workspaces/:policyID/categories/:categoryName/payroll-code',
        getRoute: (policyID: string, categoryName: string) => `settings/workspaces/${policyID}/categories/${encodeURIComponent(categoryName)}/payroll-code` as const,
    },
    WORKSPACE_CATEGORY_GL_CODE: {
        route: 'settings/workspaces/:policyID/categories/:categoryName/gl-code',
        getRoute: (policyID: string, categoryName: string) => `settings/workspaces/${policyID}/categories/${encodeURIComponent(categoryName)}/gl-code` as const,
    },
    WORKSPACE_MORE_FEATURES: {
        route: 'settings/workspaces/:policyID/more-features',
        getRoute: (policyID: string) => `settings/workspaces/${policyID}/more-features` as const,
    },
    WORKSPACE_TAGS: {
        route: 'settings/workspaces/:policyID/tags',
        getRoute: (policyID: string) => `settings/workspaces/${policyID}/tags` as const,
    },
    WORKSPACE_TAG_CREATE: {
        route: 'settings/workspaces/:policyID/tags/new',
        getRoute: (policyID: string) => `settings/workspaces/${policyID}/tags/new` as const,
    },
    WORKSPACE_TAGS_SETTINGS: {
        route: 'settings/workspaces/:policyID/tags/settings',
        getRoute: (policyID: string) => `settings/workspaces/${policyID}/tags/settings` as const,
    },
    WORKSPACE_EDIT_TAGS: {
        route: 'settings/workspaces/:policyID/tags/:orderWeight/edit',
        getRoute: (policyID: string, orderWeight: number) => `settings/workspaces/${policyID}/tags/${orderWeight}/edit` as const,
    },
    WORKSPACE_TAG_EDIT: {
        route: 'settings/workspaces/:policyID/tag/:orderWeight/:tagName/edit',
        getRoute: (policyID: string, orderWeight: number, tagName: string) => `settings/workspaces/${policyID}/tag/${orderWeight}/${encodeURIComponent(tagName)}/edit` as const,
    },
    WORKSPACE_TAG_SETTINGS: {
        route: 'settings/workspaces/:policyID/tag/:orderWeight/:tagName',
        getRoute: (policyID: string, orderWeight: number, tagName: string) => `settings/workspaces/${policyID}/tag/${orderWeight}/${encodeURIComponent(tagName)}` as const,
    },
    WORKSPACE_TAG_LIST_VIEW: {
        route: 'settings/workspaces/:policyID/tag-list/:orderWeight',
        getRoute: (policyID: string, orderWeight: number) => `settings/workspaces/${policyID}/tag-list/${orderWeight}` as const,
    },
    WORKSPACE_TAG_GL_CODE: {
        route: 'settings/workspaces/:policyID/tag/:orderWeight/:tagName/gl-code',
        getRoute: (policyID: string, orderWeight: number, tagName: string) => `settings/workspaces/${policyID}/tag/${orderWeight}/${encodeURIComponent(tagName)}/gl-code` as const,
    },
    WORKSPACE_TAXES: {
        route: 'settings/workspaces/:policyID/taxes',
        getRoute: (policyID: string) => `settings/workspaces/${policyID}/taxes` as const,
    },
    WORKSPACE_TAXES_SETTINGS: {
        route: 'settings/workspaces/:policyID/taxes/settings',
        getRoute: (policyID: string) => `settings/workspaces/${policyID}/taxes/settings` as const,
    },
    WORKSPACE_TAXES_SETTINGS_WORKSPACE_CURRENCY_DEFAULT: {
        route: 'settings/workspaces/:policyID/taxes/settings/workspace-currency',
        getRoute: (policyID: string) => `settings/workspaces/${policyID}/taxes/settings/workspace-currency` as const,
    },
    WORKSPACE_TAXES_SETTINGS_FOREIGN_CURRENCY_DEFAULT: {
        route: 'settings/workspaces/:policyID/taxes/settings/foreign-currency',
        getRoute: (policyID: string) => `settings/workspaces/${policyID}/taxes/settings/foreign-currency` as const,
    },
    WORKSPACE_TAXES_SETTINGS_CUSTOM_TAX_NAME: {
        route: 'settings/workspaces/:policyID/taxes/settings/tax-name',
        getRoute: (policyID: string) => `settings/workspaces/${policyID}/taxes/settings/tax-name` as const,
    },
    WORKSPACE_MEMBER_DETAILS: {
        route: 'settings/workspaces/:policyID/members/:accountID',
        getRoute: (policyID: string, accountID: number) => `settings/workspaces/${policyID}/members/${accountID}` as const,
    },
    WORKSPACE_MEMBER_ROLE_SELECTION: {
        route: 'settings/workspaces/:policyID/members/:accountID/role-selection',
        getRoute: (policyID: string, accountID: number) => `settings/workspaces/${policyID}/members/${accountID}/role-selection` as const,
    },
    WORKSPACE_OWNER_CHANGE_SUCCESS: {
        route: 'settings/workspaces/:policyID/change-owner/:accountID/success',
        getRoute: (policyID: string, accountID: number) => `settings/workspaces/${policyID}/change-owner/${accountID}/success` as const,
    },
    WORKSPACE_OWNER_CHANGE_ERROR: {
        route: 'settings/workspaces/:policyID/change-owner/:accountID/failure',
        getRoute: (policyID: string, accountID: number) => `settings/workspaces/${policyID}/change-owner/${accountID}/failure` as const,
    },
    WORKSPACE_OWNER_CHANGE_CHECK: {
        route: 'settings/workspaces/:policyID/change-owner/:accountID/:error',
        getRoute: (policyID: string, accountID: number, error: ValueOf<typeof CONST.POLICY.OWNERSHIP_ERRORS>) =>
            `settings/workspaces/${policyID}/change-owner/${accountID}/${error as string}` as const,
    },
    WORKSPACE_TAX_CREATE: {
        route: 'settings/workspaces/:policyID/taxes/new',
        getRoute: (policyID: string) => `settings/workspaces/${policyID}/taxes/new` as const,
    },
    WORKSPACE_TAX_EDIT: {
        route: 'settings/workspaces/:policyID/tax/:taxID',
        getRoute: (policyID: string, taxID: string) => `settings/workspaces/${policyID}/tax/${encodeURIComponent(taxID)}` as const,
    },
    WORKSPACE_TAX_NAME: {
        route: 'settings/workspaces/:policyID/tax/:taxID/name',
        getRoute: (policyID: string, taxID: string) => `settings/workspaces/${policyID}/tax/${encodeURIComponent(taxID)}/name` as const,
    },
    WORKSPACE_TAX_VALUE: {
        route: 'settings/workspaces/:policyID/tax/:taxID/value',
        getRoute: (policyID: string, taxID: string) => `settings/workspaces/${policyID}/tax/${encodeURIComponent(taxID)}/value` as const,
    },
    WORKSPACE_TAX_CODE: {
        route: 'settings/workspaces/:policyID/tax/:taxID/tax-code',
        getRoute: (policyID: string, taxID: string) => `settings/workspaces/${policyID}/tax/${encodeURIComponent(taxID)}/tax-code` as const,
    },
    WORKSPACE_REPORT_FIELDS: {
        route: 'settings/workspaces/:policyID/reportFields',
        getRoute: (policyID: string) => `settings/workspaces/${policyID}/reportFields` as const,
    },
    WORKSPACE_CREATE_REPORT_FIELD: {
        route: 'settings/workspaces/:policyID/reportFields/new',
        getRoute: (policyID: string) => `settings/workspaces/${policyID}/reportFields/new` as const,
    },
    WORKSPACE_REPORT_FIELDS_SETTINGS: {
        route: 'settings/workspaces/:policyID/reportFields/:reportFieldID/edit',
        getRoute: (policyID: string, reportFieldID: string) => `settings/workspaces/${policyID}/reportFields/${encodeURIComponent(reportFieldID)}/edit` as const,
    },
    WORKSPACE_REPORT_FIELDS_LIST_VALUES: {
        route: 'settings/workspaces/:policyID/reportFields/listValues/:reportFieldID?',
        getRoute: (policyID: string, reportFieldID?: string) => `settings/workspaces/${policyID}/reportFields/listValues/${encodeURIComponent(reportFieldID ?? '')}` as const,
    },
    WORKSPACE_REPORT_FIELDS_ADD_VALUE: {
        route: 'settings/workspaces/:policyID/reportFields/addValue/:reportFieldID?',
        getRoute: (policyID: string, reportFieldID?: string) => `settings/workspaces/${policyID}/reportFields/addValue/${encodeURIComponent(reportFieldID ?? '')}` as const,
    },
    WORKSPACE_REPORT_FIELDS_VALUE_SETTINGS: {
        route: 'settings/workspaces/:policyID/reportFields/:valueIndex/:reportFieldID?',
        getRoute: (policyID: string, valueIndex: number, reportFieldID?: string) =>
            `settings/workspaces/${policyID}/reportFields/${valueIndex}/${encodeURIComponent(reportFieldID ?? '')}` as const,
    },
    WORKSPACE_REPORT_FIELDS_EDIT_VALUE: {
        route: 'settings/workspaces/:policyID/reportFields/new/:valueIndex/edit',
        getRoute: (policyID: string, valueIndex: number) => `settings/workspaces/${policyID}/reportFields/new/${valueIndex}/edit` as const,
    },
    WORKSPACE_EDIT_REPORT_FIELDS_INITIAL_VALUE: {
        route: 'settings/workspaces/:policyID/reportFields/:reportFieldID/edit/initialValue',
        getRoute: (policyID: string, reportFieldID: string) => `settings/workspaces/${policyID}/reportFields/${encodeURIComponent(reportFieldID)}/edit/initialValue` as const,
    },
    WORKSPACE_EXPENSIFY_CARD: {
        route: 'settings/workspaces/:policyID/expensify-card',
        getRoute: (policyID: string) => `settings/workspaces/${policyID}/expensify-card` as const,
    },
    WORKSPACE_EXPENSIFY_CARD_DETAILS: {
        route: 'settings/workspaces/:policyID/expensify-card/:cardID',
        getRoute: (policyID: string, cardID: string, backTo?: string) => getUrlWithBackToParam(`settings/workspaces/${policyID}/expensify-card/${cardID}`, backTo),
    },
    WORKSPACE_EXPENSIFY_CARD_NAME: {
        route: 'settings/workspaces/:policyID/expensify-card/:cardID/edit/name',
        getRoute: (policyID: string, cardID: string) => `settings/workspaces/${policyID}/expensify-card/${cardID}/edit/name` as const,
    },
<<<<<<< HEAD
    WORKSPACE_EXPENSIFY_CARD_LIMIT_TYPE: {
        route: 'settings/workspaces/:policyID/expensify-card/:cardID/edit/limit-type',
        getRoute: (policyID: string, cardID: string) => `settings/workspaces/${policyID}/expensify-card/${cardID}/edit/limit-type` as const,
=======
    WORKSPACE_EXPENSIFY_CARD_LIMIT: {
        route: 'settings/workspaces/:policyID/expensify-card/:cardID/edit/limit',
        getRoute: (policyID: string, cardID: string) => `settings/workspaces/${policyID}/expensify-card/${cardID}/edit/limit` as const,
>>>>>>> 54fdb245
    },
    WORKSPACE_EXPENSIFY_CARD_ISSUE_NEW: {
        route: 'settings/workspaces/:policyID/expensify-card/issue-new',
        getRoute: (policyID: string) => `settings/workspaces/${policyID}/expensify-card/issue-new` as const,
    },
    WORKSPACE_EXPENSIFY_CARD_BANK_ACCOUNT: {
        route: 'settings/workspaces/:policyID/expensify-card/choose-bank-account',
        getRoute: (policyID: string) => `settings/workspaces/${policyID}/expensify-card/choose-bank-account` as const,
    },
    WORKSPACE_DISTANCE_RATES: {
        route: 'settings/workspaces/:policyID/distance-rates',
        getRoute: (policyID: string) => `settings/workspaces/${policyID}/distance-rates` as const,
    },
    WORKSPACE_CREATE_DISTANCE_RATE: {
        route: 'settings/workspaces/:policyID/distance-rates/new',
        getRoute: (policyID: string) => `settings/workspaces/${policyID}/distance-rates/new` as const,
    },
    WORKSPACE_DISTANCE_RATES_SETTINGS: {
        route: 'settings/workspaces/:policyID/distance-rates/settings',
        getRoute: (policyID: string) => `settings/workspaces/${policyID}/distance-rates/settings` as const,
    },
    WORKSPACE_DISTANCE_RATE_DETAILS: {
        route: 'settings/workspaces/:policyID/distance-rates/:rateID',
        getRoute: (policyID: string, rateID: string) => `settings/workspaces/${policyID}/distance-rates/${rateID}` as const,
    },
    WORKSPACE_DISTANCE_RATE_EDIT: {
        route: 'settings/workspaces/:policyID/distance-rates/:rateID/edit',
        getRoute: (policyID: string, rateID: string) => `settings/workspaces/${policyID}/distance-rates/${rateID}/edit` as const,
    },
    WORKSPACE_DISTANCE_RATE_TAX_RECLAIMABLE_ON_EDIT: {
        route: 'settings/workspaces/:policyID/distance-rates/:rateID/tax-reclaimable/edit',
        getRoute: (policyID: string, rateID: string) => `settings/workspaces/${policyID}/distance-rates/${rateID}/tax-reclaimable/edit` as const,
    },
    WORKSPACE_DISTANCE_RATE_TAX_RATE_EDIT: {
        route: 'settings/workspaces/:policyID/distance-rates/:rateID/tax-rate/edit',
        getRoute: (policyID: string, rateID: string) => `settings/workspaces/${policyID}/distance-rates/${rateID}/tax-rate/edit` as const,
    },
    // Referral program promotion
    REFERRAL_DETAILS_MODAL: {
        route: 'referral/:contentType',
        getRoute: (contentType: string, backTo?: string) => getUrlWithBackToParam(`referral/${contentType}`, backTo),
    },
    PROCESS_MONEY_REQUEST_HOLD: 'hold-expense-educational',
    TRAVEL_MY_TRIPS: 'travel',
    TRAVEL_TCS: 'travel/terms',
    TRACK_TRAINING_MODAL: 'track-training',
    ONBOARDING_ROOT: 'onboarding',
    ONBOARDING_PERSONAL_DETAILS: 'onboarding/personal-details',
    ONBOARDING_WORK: 'onboarding/work',
    ONBOARDING_PURPOSE: 'onboarding/purpose',
    WELCOME_VIDEO_ROOT: 'onboarding/welcome-video',
    EXPLANATION_MODAL_ROOT: 'onboarding/explanation',

    TRANSACTION_RECEIPT: {
        route: 'r/:reportID/transaction/:transactionID/receipt',
        getRoute: (reportID: string, transactionID: string) => `r/${reportID}/transaction/${transactionID}/receipt` as const,
    },
    TRANSACTION_DUPLICATE_REVIEW_PAGE: {
        route: 'r/:threadReportID/duplicates/review',
        getRoute: (threadReportID: string) => `r/${threadReportID}/duplicates/review` as const,
    },
    TRANSACTION_DUPLICATE_REVIEW_MERCHANT_PAGE: {
        route: 'r/:threadReportID/duplicates/review/merchant',
        getRoute: (threadReportID: string) => `r/${threadReportID}/duplicates/review/merchant` as const,
    },
    TRANSACTION_DUPLICATE_REVIEW_CATEGORY_PAGE: {
        route: 'r/:threadReportID/duplicates/review/category',
        getRoute: (threadReportID: string) => `r/${threadReportID}/duplicates/review/category` as const,
    },
    TRANSACTION_DUPLICATE_REVIEW_TAG_PAGE: {
        route: 'r/:threadReportID/duplicates/review/tag',
        getRoute: (threadReportID: string) => `r/${threadReportID}/duplicates/review/tag` as const,
    },
    TRANSACTION_DUPLICATE_REVIEW_TAX_CODE_PAGE: {
        route: 'r/:threadReportID/duplicates/review/tax-code',
        getRoute: (threadReportID: string) => `r/${threadReportID}/duplicates/review/tax-code` as const,
    },
    TRANSACTION_DUPLICATE_REVIEW_DESCRIPTION_PAGE: {
        route: 'r/:threadReportID/duplicates/confirm',
        getRoute: (threadReportID: string) => `r/${threadReportID}/duplicates/confirm` as const,
    },
    TRANSACTION_DUPLICATE_REVIEW_REIMBURSABLE_PAGE: {
        route: 'r/:threadReportID/duplicates/review/reimbursable',
        getRoute: (threadReportID: string) => `r/${threadReportID}/duplicates/review/reimbursable` as const,
    },
    TRANSACTION_DUPLICATE_REVIEW_BILLABLE_PAGE: {
        route: 'r/:threadReportID/duplicates/review/billable',
        getRoute: (threadReportID: string) => `r/${threadReportID}/duplicates/review/billable` as const,
    },

    POLICY_ACCOUNTING_XERO_IMPORT: {
        route: 'settings/workspaces/:policyID/accounting/xero/import',
        getRoute: (policyID: string) => `settings/workspaces/${policyID}/accounting/xero/import` as const,
    },
    POLICY_ACCOUNTING_XERO_CHART_OF_ACCOUNTS: {
        route: 'settings/workspaces/:policyID/accounting/xero/import/accounts',
        getRoute: (policyID: string) => `settings/workspaces/${policyID}/accounting/xero/import/accounts` as const,
    },
    POLICY_ACCOUNTING_XERO_ORGANIZATION: {
        route: 'settings/workspaces/:policyID/accounting/xero/organization/:currentOrganizationID',
        getRoute: (policyID: string, currentOrganizationID: string) => `settings/workspaces/${policyID}/accounting/xero/organization/${currentOrganizationID}` as const,
    },
    POLICY_ACCOUNTING_XERO_TRACKING_CATEGORIES: {
        route: 'settings/workspaces/:policyID/accounting/xero/import/tracking-categories',
        getRoute: (policyID: string) => `settings/workspaces/${policyID}/accounting/xero/import/tracking-categories` as const,
    },
    POLICY_ACCOUNTING_XERO_TRACKING_CATEGORIES_MAP: {
        route: 'settings/workspaces/:policyID/accounting/xero/import/tracking-categories/mapping/:categoryId/:categoryName',
        getRoute: (policyID: string, categoryId: string, categoryName: string) =>
            `settings/workspaces/${policyID}/accounting/xero/import/tracking-categories/mapping/${categoryId}/${encodeURIComponent(categoryName)}` as const,
    },
    POLICY_ACCOUNTING_XERO_CUSTOMER: {
        route: 'settings/workspaces/:policyID/accounting/xero/import/customers',
        getRoute: (policyID: string) => `settings/workspaces/${policyID}/accounting/xero/import/customers` as const,
    },
    POLICY_ACCOUNTING_XERO_TAXES: {
        route: 'settings/workspaces/:policyID/accounting/xero/import/taxes',
        getRoute: (policyID: string) => `settings/workspaces/${policyID}/accounting/xero/import/taxes` as const,
    },
    POLICY_ACCOUNTING_XERO_EXPORT: {
        route: 'settings/workspaces/:policyID/accounting/xero/export',
        getRoute: (policyID: string) => `settings/workspaces/${policyID}/accounting/xero/export` as const,
    },
    POLICY_ACCOUNTING_XERO_PREFERRED_EXPORTER_SELECT: {
        route: 'settings/workspaces/:policyID/connections/xero/export/preferred-exporter/select',
        getRoute: (policyID: string) => `settings/workspaces/${policyID}/connections/xero/export/preferred-exporter/select` as const,
    },
    POLICY_ACCOUNTING_XERO_EXPORT_PURCHASE_BILL_DATE_SELECT: {
        route: 'settings/workspaces/:policyID/accounting/xero/export/purchase-bill-date-select',
        getRoute: (policyID: string) => `settings/workspaces/${policyID}/accounting/xero/export/purchase-bill-date-select` as const,
    },
    POLICY_ACCOUNTING_XERO_EXPORT_BANK_ACCOUNT_SELECT: {
        route: 'settings/workspaces/:policyID/accounting/xero/export/bank-account-select',
        getRoute: (policyID: string) => `settings/workspaces/${policyID}/accounting/xero/export/bank-account-select` as const,
    },
    POLICY_ACCOUNTING_XERO_ADVANCED: {
        route: 'settings/workspaces/:policyID/accounting/xero/advanced',
        getRoute: (policyID: string) => `settings/workspaces/${policyID}/accounting/xero/advanced` as const,
    },
    POLICY_ACCOUNTING_XERO_BILL_STATUS_SELECTOR: {
        route: 'settings/workspaces/:policyID/accounting/xero/export/purchase-bill-status-selector',
        getRoute: (policyID: string) => `settings/workspaces/${policyID}/accounting/xero/export/purchase-bill-status-selector` as const,
    },
    POLICY_ACCOUNTING_XERO_INVOICE_SELECTOR: {
        route: 'settings/workspaces/:policyID/accounting/xero/advanced/invoice-account-selector',
        getRoute: (policyID: string) => `settings/workspaces/${policyID}/accounting/xero/advanced/invoice-account-selector` as const,
    },
    POLICY_ACCOUNTING_XERO_BILL_PAYMENT_ACCOUNT_SELECTOR: {
        route: 'settings/workspaces/:policyID/accounting/xero/advanced/bill-payment-account-selector',
        getRoute: (policyID: string) => `settings/workspaces/${policyID}/accounting/xero/advanced/bill-payment-account-selector` as const,
    },
    POLICY_ACCOUNTING_QUICKBOOKS_ONLINE_IMPORT: {
        route: 'settings/workspaces/:policyID/accounting/quickbooks-online/import',
        getRoute: (policyID: string) => `settings/workspaces/${policyID}/accounting/quickbooks-online/import` as const,
    },
    POLICY_ACCOUNTING_QUICKBOOKS_ONLINE_CHART_OF_ACCOUNTS: {
        route: 'settings/workspaces/:policyID/accounting/quickbooks-online/import/accounts',
        getRoute: (policyID: string) => `settings/workspaces/${policyID}/accounting/quickbooks-online/import/accounts` as const,
    },
    POLICY_ACCOUNTING_QUICKBOOKS_ONLINE_CLASSES: {
        route: 'settings/workspaces/:policyID/accounting/quickbooks-online/import/classes',
        getRoute: (policyID: string) => `settings/workspaces/${policyID}/accounting/quickbooks-online/import/classes` as const,
    },
    POLICY_ACCOUNTING_QUICKBOOKS_ONLINE_CUSTOMERS: {
        route: 'settings/workspaces/:policyID/accounting/quickbooks-online/import/customers',
        getRoute: (policyID: string) => `settings/workspaces/${policyID}/accounting/quickbooks-online/import/customers` as const,
    },
    POLICY_ACCOUNTING_QUICKBOOKS_ONLINE_LOCATIONS: {
        route: 'settings/workspaces/:policyID/accounting/quickbooks-online/import/locations',
        getRoute: (policyID: string) => `settings/workspaces/${policyID}/accounting/quickbooks-online/import/locations` as const,
    },
    POLICY_ACCOUNTING_QUICKBOOKS_ONLINE_TAXES: {
        route: 'settings/workspaces/:policyID/accounting/quickbooks-online/import/taxes',
        getRoute: (policyID: string) => `settings/workspaces/${policyID}/accounting/quickbooks-online/import/taxes` as const,
    },
    RESTRICTED_ACTION: {
        route: 'restricted-action/workspace/:policyID',
        getRoute: (policyID: string) => `restricted-action/workspace/${policyID}` as const,
    },
    POLICY_ACCOUNTING_NETSUITE_SUBSIDIARY_SELECTOR: {
        route: 'settings/workspaces/:policyID/accounting/netsuite/subsidiary-selector',
        getRoute: (policyID: string) => `settings/workspaces/${policyID}/accounting/netsuite/subsidiary-selector` as const,
    },
    POLICY_ACCOUNTING_NETSUITE_EXISTING_CONNECTIONS: {
        route: 'settings/workspaces/:policyID/accounting/netsuite/existing-connections',
        getRoute: (policyID: string) => `settings/workspaces/${policyID}/accounting/netsuite/existing-connections` as const,
    },
    POLICY_ACCOUNTING_NETSUITE_TOKEN_INPUT: {
        route: 'settings/workspaces/:policyID/accounting/netsuite/token-input',
        getRoute: (policyID: string) => `settings/workspaces/${policyID}/accounting/netsuite/token-input` as const,
    },
    POLICY_ACCOUNTING_NETSUITE_IMPORT: {
        route: 'settings/workspaces/:policyID/accounting/netsuite/import',
        getRoute: (policyID: string) => `settings/workspaces/${policyID}/accounting/netsuite/import` as const,
    },
    POLICY_ACCOUNTING_NETSUITE_IMPORT_MAPPING: {
        route: 'settings/workspaces/:policyID/accounting/netsuite/import/mapping/:importField',
        getRoute: (policyID: string, importField: TupleToUnion<typeof CONST.NETSUITE_CONFIG.IMPORT_FIELDS>) =>
            `settings/workspaces/${policyID}/accounting/netsuite/import/mapping/${importField}` as const,
    },
    POLICY_ACCOUNTING_NETSUITE_IMPORT_CUSTOM_FIELD_MAPPING: {
        route: 'settings/workspaces/:policyID/accounting/netsuite/import/custom/:importCustomField',
        getRoute: (policyID: string, importCustomField: ValueOf<typeof CONST.NETSUITE_CONFIG.IMPORT_CUSTOM_FIELDS>) =>
            `settings/workspaces/${policyID}/accounting/netsuite/import/custom/${importCustomField}` as const,
    },
    POLICY_ACCOUNTING_NETSUITE_IMPORT_CUSTOM_FIELD_VIEW: {
        route: 'settings/workspaces/:policyID/accounting/netsuite/import/custom/:importCustomField/view/:valueIndex',
        getRoute: (policyID: string, importCustomField: ValueOf<typeof CONST.NETSUITE_CONFIG.IMPORT_CUSTOM_FIELDS>, valueIndex: number) =>
            `settings/workspaces/${policyID}/accounting/netsuite/import/custom/${importCustomField}/view/${valueIndex}` as const,
    },
    POLICY_ACCOUNTING_NETSUITE_IMPORT_CUSTOM_FIELD_EDIT: {
        route: 'settings/workspaces/:policyID/accounting/netsuite/import/custom/:importCustomField/edit/:valueIndex/:fieldName',
        getRoute: (policyID: string, importCustomField: ValueOf<typeof CONST.NETSUITE_CONFIG.IMPORT_CUSTOM_FIELDS>, valueIndex: number, fieldName: string) =>
            `settings/workspaces/${policyID}/accounting/netsuite/import/custom/${importCustomField}/edit/${valueIndex}/${fieldName}` as const,
    },
    POLICY_ACCOUNTING_NETSUITE_IMPORT_CUSTOM_LIST_ADD: {
        route: 'settings/workspaces/:policyID/accounting/netsuite/import/custom-list/new',
        getRoute: (policyID: string) => `settings/workspaces/${policyID}/accounting/netsuite/import/custom-list/new` as const,
    },
    POLICY_ACCOUNTING_NETSUITE_IMPORT_CUSTOM_SEGMENT_ADD: {
        route: 'settings/workspaces/:policyID/accounting/netsuite/import/custom-segment/new',
        getRoute: (policyID: string) => `settings/workspaces/${policyID}/accounting/netsuite/import/custom-segment/new` as const,
    },
    POLICY_ACCOUNTING_NETSUITE_IMPORT_CUSTOMERS_OR_PROJECTS: {
        route: 'settings/workspaces/:policyID/accounting/netsuite/import/customer-projects',
        getRoute: (policyID: string) => `settings/workspaces/${policyID}/accounting/netsuite/import/customer-projects` as const,
    },
    POLICY_ACCOUNTING_NETSUITE_IMPORT_CUSTOMERS_OR_PROJECTS_SELECT: {
        route: 'settings/workspaces/:policyID/accounting/netsuite/import/customer-projects/select',
        getRoute: (policyID: string) => `settings/workspaces/${policyID}/accounting/netsuite/import/customer-projects/select` as const,
    },
    POLICY_ACCOUNTING_NETSUITE_EXPORT: {
        route: 'settings/workspaces/:policyID/connections/netsuite/export/',
        getRoute: (policyID: string) => `settings/workspaces/${policyID}/connections/netsuite/export/` as const,
    },
    POLICY_ACCOUNTING_NETSUITE_PREFERRED_EXPORTER_SELECT: {
        route: 'settings/workspaces/:policyID/connections/netsuite/export/preferred-exporter/select',
        getRoute: (policyID: string) => `settings/workspaces/${policyID}/connections/netsuite/export/preferred-exporter/select` as const,
    },
    POLICY_ACCOUNTING_NETSUITE_DATE_SELECT: {
        route: 'settings/workspaces/:policyID/connections/netsuite/export/date/select',
        getRoute: (policyID: string) => `settings/workspaces/${policyID}/connections/netsuite/export/date/select` as const,
    },
    POLICY_ACCOUNTING_NETSUITE_EXPORT_EXPENSES: {
        route: 'settings/workspaces/:policyID/connections/netsuite/export/expenses/:expenseType',
        getRoute: (policyID: string, expenseType: ValueOf<typeof CONST.NETSUITE_EXPENSE_TYPE>) =>
            `settings/workspaces/${policyID}/connections/netsuite/export/expenses/${expenseType}` as const,
    },
    POLICY_ACCOUNTING_NETSUITE_EXPORT_EXPENSES_DESTINATION_SELECT: {
        route: 'settings/workspaces/:policyID/connections/netsuite/export/expenses/:expenseType/destination/select',
        getRoute: (policyID: string, expenseType: ValueOf<typeof CONST.NETSUITE_EXPENSE_TYPE>) =>
            `settings/workspaces/${policyID}/connections/netsuite/export/expenses/${expenseType}/destination/select` as const,
    },
    POLICY_ACCOUNTING_NETSUITE_EXPORT_EXPENSES_VENDOR_SELECT: {
        route: 'settings/workspaces/:policyID/connections/netsuite/export/expenses/:expenseType/vendor/select',
        getRoute: (policyID: string, expenseType: ValueOf<typeof CONST.NETSUITE_EXPENSE_TYPE>) =>
            `settings/workspaces/${policyID}/connections/netsuite/export/expenses/${expenseType}/vendor/select` as const,
    },
    POLICY_ACCOUNTING_NETSUITE_EXPORT_EXPENSES_PAYABLE_ACCOUNT_SELECT: {
        route: 'settings/workspaces/:policyID/connections/netsuite/export/expenses/:expenseType/payable-account/select',
        getRoute: (policyID: string, expenseType: ValueOf<typeof CONST.NETSUITE_EXPENSE_TYPE>) =>
            `settings/workspaces/${policyID}/connections/netsuite/export/expenses/${expenseType}/payable-account/select` as const,
    },
    POLICY_ACCOUNTING_NETSUITE_EXPORT_EXPENSES_JOURNAL_POSTING_PREFERENCE_SELECT: {
        route: 'settings/workspaces/:policyID/connections/netsuite/export/expenses/:expenseType/journal-posting-preference/select',
        getRoute: (policyID: string, expenseType: ValueOf<typeof CONST.NETSUITE_EXPENSE_TYPE>) =>
            `settings/workspaces/${policyID}/connections/netsuite/export/expenses/${expenseType}/journal-posting-preference/select` as const,
    },
    POLICY_ACCOUNTING_NETSUITE_RECEIVABLE_ACCOUNT_SELECT: {
        route: 'settings/workspaces/:policyID/connections/netsuite/export/receivable-account/select',
        getRoute: (policyID: string) => `settings/workspaces/${policyID}/connections/netsuite/export/receivable-account/select` as const,
    },
    POLICY_ACCOUNTING_NETSUITE_INVOICE_ITEM_PREFERENCE_SELECT: {
        route: 'settings/workspaces/:policyID/connections/netsuite/export/invoice-item-preference/select',
        getRoute: (policyID: string) => `settings/workspaces/${policyID}/connections/netsuite/export/invoice-item-preference/select` as const,
    },
    POLICY_ACCOUNTING_NETSUITE_INVOICE_ITEM_SELECT: {
        route: 'settings/workspaces/:policyID/connections/netsuite/export/invoice-item-preference/invoice-item/select',
        getRoute: (policyID: string) => `settings/workspaces/${policyID}/connections/netsuite/export/invoice-item-preference/invoice-item/select` as const,
    },
    POLICY_ACCOUNTING_NETSUITE_TAX_POSTING_ACCOUNT_SELECT: {
        route: 'settings/workspaces/:policyID/connections/netsuite/export/tax-posting-account/select',
        getRoute: (policyID: string) => `settings/workspaces/${policyID}/connections/netsuite/export/tax-posting-account/select` as const,
    },
    POLICY_ACCOUNTING_NETSUITE_PROVINCIAL_TAX_POSTING_ACCOUNT_SELECT: {
        route: 'settings/workspaces/:policyID/connections/netsuite/export/provincial-tax-posting-account/select',
        getRoute: (policyID: string) => `settings/workspaces/${policyID}/connections/netsuite/export/provincial-tax-posting-account/select` as const,
    },
    POLICY_ACCOUNTING_NETSUITE_ADVANCED: {
        route: 'settings/workspaces/:policyID/connections/netsuite/advanced/',
        getRoute: (policyID: string) => `settings/workspaces/${policyID}/connections/netsuite/advanced/` as const,
    },
    POLICY_ACCOUNTING_NETSUITE_REIMBURSEMENT_ACCOUNT_SELECT: {
        route: 'settings/workspaces/:policyID/connections/netsuite/advanced/reimbursement-account/select',
        getRoute: (policyID: string) => `settings/workspaces/${policyID}/connections/netsuite/advanced/reimbursement-account/select` as const,
    },
    POLICY_ACCOUNTING_NETSUITE_COLLECTION_ACCOUNT_SELECT: {
        route: 'settings/workspaces/:policyID/connections/netsuite/advanced/collection-account/select',
        getRoute: (policyID: string) => `settings/workspaces/${policyID}/connections/netsuite/advanced/collection-account/select` as const,
    },
    POLICY_ACCOUNTING_NETSUITE_EXPENSE_REPORT_APPROVAL_LEVEL_SELECT: {
        route: 'settings/workspaces/:policyID/connections/netsuite/advanced/expense-report-approval-level/select',
        getRoute: (policyID: string) => `settings/workspaces/${policyID}/connections/netsuite/advanced/expense-report-approval-level/select` as const,
    },
    POLICY_ACCOUNTING_NETSUITE_VENDOR_BILL_APPROVAL_LEVEL_SELECT: {
        route: 'settings/workspaces/:policyID/connections/netsuite/advanced/vendor-bill-approval-level/select',
        getRoute: (policyID: string) => `settings/workspaces/${policyID}/connections/netsuite/advanced/vendor-bill-approval-level/select` as const,
    },
    POLICY_ACCOUNTING_NETSUITE_JOURNAL_ENTRY_APPROVAL_LEVEL_SELECT: {
        route: 'settings/workspaces/:policyID/connections/netsuite/advanced/journal-entry-approval-level/select',
        getRoute: (policyID: string) => `settings/workspaces/${policyID}/connections/netsuite/advanced/journal-entry-approval-level/select` as const,
    },
    POLICY_ACCOUNTING_NETSUITE_APPROVAL_ACCOUNT_SELECT: {
        route: 'settings/workspaces/:policyID/connections/netsuite/advanced/approval-account/select',
        getRoute: (policyID: string) => `settings/workspaces/${policyID}/connections/netsuite/advanced/approval-account/select` as const,
    },
    POLICY_ACCOUNTING_NETSUITE_CUSTOM_FORM_ID: {
        route: 'settings/workspaces/:policyID/connections/netsuite/advanced/custom-form-id/:expenseType',
        getRoute: (policyID: string, expenseType: ValueOf<typeof CONST.NETSUITE_EXPENSE_TYPE>) =>
            `settings/workspaces/${policyID}/connections/netsuite/advanced/custom-form-id/${expenseType}` as const,
    },
    POLICY_ACCOUNTING_SAGE_INTACCT_PREREQUISITES: {
        route: 'settings/workspaces/:policyID/accounting/sage-intacct/prerequisites',
        getRoute: (policyID: string) => `settings/workspaces/${policyID}/accounting/sage-intacct/prerequisites` as const,
    },
    POLICY_ACCOUNTING_SAGE_INTACCT_ENTER_CREDENTIALS: {
        route: 'settings/workspaces/:policyID/accounting/sage-intacct/enter-credentials',
        getRoute: (policyID: string) => `settings/workspaces/${policyID}/accounting/sage-intacct/enter-credentials` as const,
    },
    POLICY_ACCOUNTING_SAGE_INTACCT_EXISTING_CONNECTIONS: {
        route: 'settings/workspaces/:policyID/accounting/sage-intacct/existing-connections',
        getRoute: (policyID: string) => `settings/workspaces/${policyID}/accounting/sage-intacct/existing-connections` as const,
    },
    POLICY_ACCOUNTING_SAGE_INTACCT_ENTITY: {
        route: 'settings/workspaces/:policyID/accounting/sage-intacct/entity',
        getRoute: (policyID: string) => `settings/workspaces/${policyID}/accounting/sage-intacct/entity` as const,
    },
    POLICY_ACCOUNTING_SAGE_INTACCT_IMPORT: {
        route: 'settings/workspaces/:policyID/accounting/sage-intacct/import',
        getRoute: (policyID: string) => `settings/workspaces/${policyID}/accounting/sage-intacct/import` as const,
    },
    POLICY_ACCOUNTING_SAGE_INTACCT_TOGGLE_MAPPINGS: {
        route: 'settings/workspaces/:policyID/accounting/sage-intacct/import/toggle-mapping/:mapping',
        getRoute: (policyID: string, mapping: SageIntacctMappingName) => `settings/workspaces/${policyID}/accounting/sage-intacct/import/toggle-mapping/${mapping}` as const,
    },
    POLICY_ACCOUNTING_SAGE_INTACCT_MAPPINGS_TYPE: {
        route: 'settings/workspaces/:policyID/accounting/sage-intacct/import/mapping-type/:mapping',
        getRoute: (policyID: string, mapping: string) => `settings/workspaces/${policyID}/accounting/sage-intacct/import/mapping-type/${mapping}` as const,
    },
    POLICY_ACCOUNTING_SAGE_INTACCT_USER_DIMENSIONS: {
        route: 'settings/workspaces/:policyID/accounting/sage-intacct/import/user-dimensions',
        getRoute: (policyID: string) => `settings/workspaces/${policyID}/accounting/sage-intacct/import/user-dimensions` as const,
    },
    POLICY_ACCOUNTING_SAGE_INTACCT_ADD_USER_DIMENSION: {
        route: 'settings/workspaces/:policyID/accounting/sage-intacct/import/add-user-dimension',
        getRoute: (policyID: string) => `settings/workspaces/${policyID}/accounting/sage-intacct/import/add-user-dimension` as const,
    },
    POLICY_ACCOUNTING_SAGE_INTACCT_EDIT_USER_DIMENSION: {
        route: 'settings/workspaces/:policyID/accounting/sage-intacct/import/edit-user-dimension/:dimensionName',
        getRoute: (policyID: string, dimensionName: string) => `settings/workspaces/${policyID}/accounting/sage-intacct/import/edit-user-dimension/${dimensionName}` as const,
    },
    POLICY_ACCOUNTING_SAGE_INTACCT_EXPORT: {
        route: 'settings/workspaces/:policyID/accounting/sage-intacct/export',
        getRoute: (policyID: string) => `settings/workspaces/${policyID}/accounting/sage-intacct/export` as const,
    },
    POLICY_ACCOUNTING_SAGE_INTACCT_PREFERRED_EXPORTER: {
        route: 'settings/workspaces/:policyID/accounting/sage-intacct/export/preferred-exporter',
        getRoute: (policyID: string) => `settings/workspaces/${policyID}/accounting/sage-intacct/export/preferred-exporter` as const,
    },
    POLICY_ACCOUNTING_SAGE_INTACCT_EXPORT_DATE: {
        route: 'settings/workspaces/:policyID/accounting/sage-intacct/export/date',
        getRoute: (policyID: string) => `settings/workspaces/${policyID}/accounting/sage-intacct/export/date` as const,
    },
    POLICY_ACCOUNTING_SAGE_INTACCT_REIMBURSABLE_EXPENSES: {
        route: 'settings/workspaces/:policyID/accounting/sage-intacct/export/reimbursable',
        getRoute: (policyID: string) => `settings/workspaces/${policyID}/accounting/sage-intacct/export/reimbursable` as const,
    },
    POLICY_ACCOUNTING_SAGE_INTACCT_NON_REIMBURSABLE_EXPENSES: {
        route: 'settings/workspaces/:policyID/accounting/sage-intacct/export/nonreimbursable',
        getRoute: (policyID: string) => `settings/workspaces/${policyID}/accounting/sage-intacct/export/nonreimbursable` as const,
    },
    POLICY_ACCOUNTING_SAGE_INTACCT_DEFAULT_VENDOR: {
        route: 'settings/workspaces/:policyID/accounting/sage-intacct/export/:reimbursable/default-vendor',
        getRoute: (policyID: string, reimbursable: string) => `settings/workspaces/${policyID}/accounting/sage-intacct/export/${reimbursable}/default-vendor` as const,
    },
    POLICY_ACCOUNTING_SAGE_INTACCT_NON_REIMBURSABLE_CREDIT_CARD_ACCOUNT: {
        route: 'settings/workspaces/:policyID/accounting/sage-intacct/export/nonreimbursable/credit-card-account',
        getRoute: (policyID: string) => `settings/workspaces/${policyID}/accounting/sage-intacct/export/nonreimbursable/credit-card-account` as const,
    },
    POLICY_ACCOUNTING_SAGE_INTACCT_ADVANCED: {
        route: 'settings/workspaces/:policyID/accounting/sage-intacct/advanced',
        getRoute: (policyID: string) => `settings/workspaces/${policyID}/accounting/sage-intacct/advanced` as const,
    },
    POLICY_ACCOUNTING_SAGE_INTACCT_PAYMENT_ACCOUNT: {
        route: 'settings/workspaces/:policyID/accounting/sage-intacct/advanced/payment-account',
        getRoute: (policyID: string) => `settings/workspaces/${policyID}/accounting/sage-intacct/advanced/payment-account` as const,
    },
} as const;

/**
 * Proxy routes can be used to generate a correct url with dynamic values
 *
 * It will be used by HybridApp, that has no access to methods generating dynamic routes in NewDot
 */
const HYBRID_APP_ROUTES = {
    MONEY_REQUEST_CREATE: '/request/new/scan',
    MONEY_REQUEST_SUBMIT_CREATE: '/submit/new/scan',
} as const;

export {HYBRID_APP_ROUTES, getUrlWithBackToParam, PUBLIC_SCREENS_ROUTES};
export default ROUTES;

// eslint-disable-next-line @typescript-eslint/no-explicit-any
type ExtractRouteName<TRoute> = TRoute extends {getRoute: (...args: any[]) => infer TRouteName} ? TRouteName : TRoute;

/**
 * Represents all routes in the app as a union of literal strings.
 */
type Route = {
    [K in keyof typeof ROUTES]: ExtractRouteName<(typeof ROUTES)[K]>;
}[keyof typeof ROUTES];

type RoutesValidationError = 'Error: One or more routes defined within `ROUTES` have not correctly used `as const` in their `getRoute` function return value.';

// eslint-disable-next-line @typescript-eslint/no-unused-vars
type RouteIsPlainString = AssertTypesNotEqual<string, Route, RoutesValidationError>;

type HybridAppRoute = (typeof HYBRID_APP_ROUTES)[keyof typeof HYBRID_APP_ROUTES];

export type {HybridAppRoute, Route};<|MERGE_RESOLUTION|>--- conflicted
+++ resolved
@@ -870,15 +870,13 @@
         route: 'settings/workspaces/:policyID/expensify-card/:cardID/edit/name',
         getRoute: (policyID: string, cardID: string) => `settings/workspaces/${policyID}/expensify-card/${cardID}/edit/name` as const,
     },
-<<<<<<< HEAD
+    WORKSPACE_EXPENSIFY_CARD_LIMIT: {
+        route: 'settings/workspaces/:policyID/expensify-card/:cardID/edit/limit',
+        getRoute: (policyID: string, cardID: string) => `settings/workspaces/${policyID}/expensify-card/${cardID}/edit/limit` as const,
+    },
     WORKSPACE_EXPENSIFY_CARD_LIMIT_TYPE: {
         route: 'settings/workspaces/:policyID/expensify-card/:cardID/edit/limit-type',
         getRoute: (policyID: string, cardID: string) => `settings/workspaces/${policyID}/expensify-card/${cardID}/edit/limit-type` as const,
-=======
-    WORKSPACE_EXPENSIFY_CARD_LIMIT: {
-        route: 'settings/workspaces/:policyID/expensify-card/:cardID/edit/limit',
-        getRoute: (policyID: string, cardID: string) => `settings/workspaces/${policyID}/expensify-card/${cardID}/edit/limit` as const,
->>>>>>> 54fdb245
     },
     WORKSPACE_EXPENSIFY_CARD_ISSUE_NEW: {
         route: 'settings/workspaces/:policyID/expensify-card/issue-new',
