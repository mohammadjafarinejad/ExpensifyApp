--- conflicted
+++ resolved
@@ -437,21 +437,10 @@
     NEW_TASK_TITLE: 'new/task/title',
     NEW_TASK_DESCRIPTION: 'new/task/description',
 
-<<<<<<< HEAD
-    TEACHERS_UNITE: 'teachersunite',
-    I_KNOW_A_TEACHER: 'teachersunite/i-know-a-teacher',
-    I_AM_A_TEACHER: 'teachersunite/i-am-a-teacher',
-    INTRO_SCHOOL_PRINCIPAL: 'teachersunite/intro-school-principal',
-=======
-    ONBOARD: 'onboard',
-    ONBOARD_MANAGE_EXPENSES: 'onboard/manage-expenses',
-    ONBOARD_EXPENSIFY_CLASSIC: 'onboard/expensify-classic',
-
     TEACHERS_UNITE: 'settings/teachersunite',
     I_KNOW_A_TEACHER: 'settings/teachersunite/i-know-a-teacher',
     I_AM_A_TEACHER: 'settings/teachersunite/i-am-a-teacher',
     INTRO_SCHOOL_PRINCIPAL: 'settings/teachersunite/intro-school-principal',
->>>>>>> b0c41789
 
     ERECEIPT: {
         route: 'eReceipt/:transactionID',
