--- conflicted
+++ resolved
@@ -310,23 +310,22 @@
     },
     ATTACHMENTS: {
         route: 'attachment',
-<<<<<<< HEAD
-        getRoute: (reportID: string, type: ValueOf<typeof CONST.ATTACHMENT_TYPE>, url: string, accountID?: number, isAuthTokenRequired?: boolean, attachmentLink?: string) => {
-            const reportParam = reportID ? `&reportID=${reportID}` : '';
-            const accountParam = accountID ? `&accountID=${accountID}` : '';
-            const authTokenParam = isAuthTokenRequired ? '&isAuthTokenRequired=true' : '';
-            const attachmentLinkParam = attachmentLink ? `&attachmentLink=${attachmentLink}` : '';
-
-            return `attachment?source=${encodeURIComponent(url)}&type=${type}${reportParam}${accountParam}${authTokenParam}${attachmentLinkParam}` as const;
-=======
-        getRoute: (reportID: string, type: ValueOf<typeof CONST.ATTACHMENT_TYPE>, url: string, accountID?: number, isAuthTokenRequired?: boolean, fileName?: string) => {
+        getRoute: (
+            reportID: string,
+            type: ValueOf<typeof CONST.ATTACHMENT_TYPE>,
+            url: string,
+            accountID?: number,
+            isAuthTokenRequired?: boolean,
+            fileName?: string,
+            attachmentLink?: string,
+        ) => {
             const reportParam = reportID ? `&reportID=${reportID}` : '';
             const accountParam = accountID ? `&accountID=${accountID}` : '';
             const authTokenParam = isAuthTokenRequired ? '&isAuthTokenRequired=true' : '';
             const fileNameParam = fileName ? `&fileName=${fileName}` : '';
-
-            return `attachment?source=${encodeURIComponent(url)}&type=${type}${reportParam}${accountParam}${authTokenParam}${fileNameParam}` as const;
->>>>>>> be4d7f50
+            const attachmentLinkParam = attachmentLink ? `&attachmentLink=${attachmentLink}` : '';
+
+            return `attachment?source=${encodeURIComponent(url)}&type=${type}${reportParam}${accountParam}${authTokenParam}${fileNameParam}${attachmentLinkParam}` as const;
         },
     },
     REPORT_PARTICIPANTS: {
