--- conflicted
+++ resolved
@@ -68,13 +68,10 @@
     SEARCH_ADVANCED_FILTERS_PAID: 'search/filters/paid',
     SEARCH_ADVANCED_FILTERS_EXPORTED: 'search/filters/exported',
     SEARCH_ADVANCED_FILTERS_POSTED: 'search/filters/posted',
-<<<<<<< HEAD
     SEARCH_ADVANCED_FILTERS_TITLE: 'search/filters/title',
     SEARCH_ADVANCED_FILTERS_ASSIGNEE: 'search/filters/assignee',
     SEARCH_ADVANCED_FILTERS_CREATED_BY: 'search/filters/createdBy',
-=======
     SEARCH_ADVANCED_FILTERS_WORKSPACE: 'search/filters/workspace',
->>>>>>> ced3ba84
     SEARCH_REPORT: {
         route: 'search/view/:reportID/:reportActionID?',
         getRoute: ({
