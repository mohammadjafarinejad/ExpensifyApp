--- conflicted
+++ resolved
@@ -364,19 +364,7 @@
     REPORT: 'r',
     REPORT_WITH_ID: {
         route: 'r/:reportID?/:reportActionID?',
-<<<<<<< HEAD
-        getRoute: (
-            reportID: string | undefined,
-            reportActionID?: string,
-            referrer?: string,
-            moneyRequestReportActionID?: string,
-            transactionID?: string,
-            backTo?: string,
-            iouReportID?: string,
-        ) => {
-=======
         getRoute: (reportID: string | undefined, reportActionID?: string, referrer?: string, backTo?: string) => {
->>>>>>> f20a6b84
             if (!reportID) {
                 Log.warn('Invalid reportID is used to build the REPORT_WITH_ID route');
             }
@@ -387,16 +375,6 @@
                 queryParams.push(`referrer=${encodeURIComponent(referrer)}`);
             }
 
-<<<<<<< HEAD
-            // When we are opening a transaction thread but don't have the transaction report created yet we need to pass the moneyRequestReportActionID and transactionID so we can send those to the OpenReport call and create the transaction report
-            if (moneyRequestReportActionID && transactionID && iouReportID) {
-                queryParams.push(`moneyRequestReportActionID=${moneyRequestReportActionID}`);
-                queryParams.push(`transactionID=${transactionID}`);
-                queryParams.push(`iouReportID=${iouReportID}`);
-            }
-
-=======
->>>>>>> f20a6b84
             const queryString = queryParams.length > 0 ? `?${queryParams.join('&')}` : '';
 
             return getUrlWithBackToParam(`${baseRoute}${queryString}` as const, backTo);
