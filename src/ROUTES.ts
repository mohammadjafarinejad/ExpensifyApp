--- conflicted
+++ resolved
@@ -782,18 +782,11 @@
             isCategorizing?: boolean;
             isReporting?: boolean;
             shouldSubmitExpense?: boolean;
-<<<<<<< HEAD
-        }) => {
-            const {action, iouType, transactionID, reportID, backTo = '', isCategorizing = false, isReporting = false, shouldSubmitExpense = false} = params;
-
-            const baseURL = `${action as string}/${iouType as string}/upgrade/${transactionID}/${reportID}` as const;
-=======
             featureName?: string;
         }) => {
             const {action, iouType, transactionID, reportID, backTo = '', isCategorizing = false, isReporting = false, shouldSubmitExpense = false, featureName} = params;
             const featureNameParam = featureName ? `/${featureName}` : '';
             const baseURL = `${action as string}/${iouType as string}/upgrade/${transactionID}/${reportID}${featureNameParam}` as const;
->>>>>>> cb0389c5
 
             const queryParams: Record<string, string> = {};
             if (isCategorizing) {
