import type {TupleToUnion, ValueOf} from 'type-fest';
import type {SearchQueryString} from './components/Search/types';
import type CONST from './CONST';
import type {IOUAction, IOUType} from './CONST';
import type {IOURequestType} from './libs/actions/IOU';
import Log from './libs/Log';
import type {ExitReason} from './types/form/ExitSurveyReasonForm';
import type {ConnectionName, SageIntacctMappingName} from './types/onyx/Policy';
import type AssertTypesNotEqual from './types/utils/AssertTypesNotEqual';

// This is a file containing constants for all the routes we want to be able to go to

/**
 * Builds a URL with an encoded URI component for the `backTo` param which can be added to the end of URLs
 */
function getUrlWithBackToParam<TUrl extends string>(url: TUrl, backTo?: string, shouldEncodeURIComponent = true): `${TUrl}` {
    const backToParam = backTo ? (`${url.includes('?') ? '&' : '?'}backTo=${shouldEncodeURIComponent ? encodeURIComponent(backTo) : backTo}` as const) : '';
    return `${url}${backToParam}` as `${TUrl}`;
}

const PUBLIC_SCREENS_ROUTES = {
    // If the user opens this route, we'll redirect them to the path saved in the last visited path or to the home page if the last visited path is empty.
    ROOT: '',
    TRANSITION_BETWEEN_APPS: 'transition',
    CONNECTION_COMPLETE: 'connection-complete',
    BANK_CONNECTION_COMPLETE: 'bank-connection-complete',
    VALIDATE_LOGIN: 'v/:accountID/:validateCode',
    UNLINK_LOGIN: 'u/:accountID/:validateCode',
    APPLE_SIGN_IN: 'sign-in-with-apple',
    GOOGLE_SIGN_IN: 'sign-in-with-google',
    SAML_SIGN_IN: 'sign-in-with-saml',
} as const;

const ROUTES = {
    ...PUBLIC_SCREENS_ROUTES,
    // This route renders the list of reports.
    HOME: 'home',

    SEARCH_CENTRAL_PANE: {
        route: 'search',
        getRoute: ({query, name}: {query: SearchQueryString; name?: string}) => `search?q=${encodeURIComponent(query)}${name ? `&name=${name}` : ''}` as const,
    },
    SEARCH_SAVED_SEARCH_RENAME: {
        route: 'search/saved-search/rename',
        getRoute: ({name, jsonQuery}: {name: string; jsonQuery: SearchQueryString}) => `search/saved-search/rename?name=${name}&q=${jsonQuery}` as const,
    },
    SEARCH_ADVANCED_FILTERS: 'search/filters',
    SEARCH_ADVANCED_FILTERS_DATE: 'search/filters/date',
    SEARCH_ADVANCED_FILTERS_CURRENCY: 'search/filters/currency',
    SEARCH_ADVANCED_FILTERS_MERCHANT: 'search/filters/merchant',
    SEARCH_ADVANCED_FILTERS_DESCRIPTION: 'search/filters/description',
    SEARCH_ADVANCED_FILTERS_REPORT_ID: 'search/filters/reportID',
    SEARCH_ADVANCED_FILTERS_AMOUNT: 'search/filters/amount',
    SEARCH_ADVANCED_FILTERS_CATEGORY: 'search/filters/category',
    SEARCH_ADVANCED_FILTERS_KEYWORD: 'search/filters/keyword',
    SEARCH_ADVANCED_FILTERS_CARD: 'search/filters/card',
    SEARCH_ADVANCED_FILTERS_TAX_RATE: 'search/filters/taxRate',
    SEARCH_ADVANCED_FILTERS_EXPENSE_TYPE: 'search/filters/expenseType',
    SEARCH_ADVANCED_FILTERS_TAG: 'search/filters/tag',
    SEARCH_ADVANCED_FILTERS_FROM: 'search/filters/from',
    SEARCH_ADVANCED_FILTERS_TO: 'search/filters/to',
    SEARCH_ADVANCED_FILTERS_IN: 'search/filters/in',
    SEARCH_ADVANCED_FILTERS_SUBMITTED: 'search/filters/submitted',
    SEARCH_ADVANCED_FILTERS_APPROVED: 'search/filters/approved',
    SEARCH_ADVANCED_FILTERS_PAID: 'search/filters/paid',
    SEARCH_ADVANCED_FILTERS_EXPORTED: 'search/filters/exported',
    SEARCH_ADVANCED_FILTERS_POSTED: 'search/filters/posted',
    SEARCH_REPORT: {
        route: 'search/view/:reportID/:reportActionID?',
        getRoute: ({reportID, reportActionID, backTo}: {reportID: string; reportActionID?: string; backTo?: string}) => {
            const baseRoute = reportActionID ? (`search/view/${reportID}/${reportActionID}` as const) : (`search/view/${reportID}` as const);
            return getUrlWithBackToParam(baseRoute, backTo);
        },
    },
    TRANSACTION_HOLD_REASON_RHP: 'search/hold',

    // This is a utility route used to go to the user's concierge chat, or the sign-in page if the user's not authenticated
    CONCIERGE: 'concierge',
    TRACK_EXPENSE: 'track-expense',
    SUBMIT_EXPENSE: 'submit-expense',
    FLAG_COMMENT: {
        route: 'flag/:reportID/:reportActionID',
        getRoute: (reportID: string, reportActionID: string, backTo?: string) => getUrlWithBackToParam(`flag/${reportID}/${reportActionID}` as const, backTo),
    },
    PROFILE: {
        route: 'a/:accountID',
        getRoute: (accountID?: number, backTo?: string, login?: string) => {
            const baseRoute = getUrlWithBackToParam(`a/${accountID}`, backTo);
            const loginParam = login ? `?login=${encodeURIComponent(login)}` : '';
            return `${baseRoute}${loginParam}` as const;
        },
    },
    PROFILE_AVATAR: {
        route: 'a/:accountID/avatar',
        getRoute: (accountID: number) => `a/${accountID}/avatar` as const,
    },

    GET_ASSISTANCE: {
        route: 'get-assistance/:taskID',
        getRoute: (taskID: string, backTo: string) => getUrlWithBackToParam(`get-assistance/${taskID}`, backTo),
    },
    DESKTOP_SIGN_IN_REDIRECT: 'desktop-signin-redirect',

    // This is a special validation URL that will take the user to /workspace/new after validation. This is used
    // when linking users from e.com in order to share a session in this app.
    ENABLE_PAYMENTS: 'enable-payments',
    WALLET_STATEMENT_WITH_DATE: 'statements/:yearMonth',
    SIGN_IN_MODAL: 'sign-in-modal',

    BANK_ACCOUNT: 'bank-account',
    BANK_ACCOUNT_NEW: 'bank-account/new',
    BANK_ACCOUNT_PERSONAL: 'bank-account/personal',
    BANK_ACCOUNT_WITH_STEP_TO_OPEN: {
        route: 'bank-account/:stepToOpen?',
        getRoute: (stepToOpen = '', policyID = '', backTo?: string) => getUrlWithBackToParam(`bank-account/${stepToOpen}?policyID=${policyID}`, backTo),
    },
    WORKSPACE_SWITCHER: 'workspace-switcher',
    SETTINGS: 'settings',
    SETTINGS_PROFILE: 'settings/profile',
    SETTINGS_CHANGE_CURRENCY: 'settings/add-payment-card/change-currency',
    SETTINGS_SHARE_CODE: 'settings/shareCode',
    SETTINGS_DISPLAY_NAME: 'settings/profile/display-name',
    SETTINGS_TIMEZONE: 'settings/profile/timezone',
    SETTINGS_TIMEZONE_SELECT: 'settings/profile/timezone/select',
    SETTINGS_PRONOUNS: 'settings/profile/pronouns',
    SETTINGS_PREFERENCES: 'settings/preferences',
    SETTINGS_SUBSCRIPTION: 'settings/subscription',
    SETTINGS_SUBSCRIPTION_SIZE: {
        route: 'settings/subscription/subscription-size',
        getRoute: (canChangeSize: 0 | 1) => `settings/subscription/subscription-size?canChangeSize=${canChangeSize as number}` as const,
    },
    SETTINGS_SUBSCRIPTION_ADD_PAYMENT_CARD: 'settings/subscription/add-payment-card',
    SETTINGS_SUBSCRIPTION_CHANGE_BILLING_CURRENCY: 'settings/subscription/change-billing-currency',
    SETTINGS_SUBSCRIPTION_CHANGE_PAYMENT_CURRENCY: 'settings/subscription/add-payment-card/change-payment-currency',
    SETTINGS_SUBSCRIPTION_DISABLE_AUTO_RENEW_SURVEY: 'settings/subscription/disable-auto-renew-survey',
    SETTINGS_SUBSCRIPTION_REQUEST_EARLY_CANCELLATION: 'settings/subscription/request-early-cancellation-survey',
    SETTINGS_PRIORITY_MODE: 'settings/preferences/priority-mode',
    SETTINGS_LANGUAGE: 'settings/preferences/language',
    SETTINGS_THEME: 'settings/preferences/theme',
    SETTINGS_WORKSPACES: 'settings/workspaces',
    SETTINGS_SECURITY: 'settings/security',
    SETTINGS_CLOSE: 'settings/security/closeAccount',
    SETTINGS_ADD_DELEGATE: 'settings/security/delegate',
    SETTINGS_DELEGATE_ROLE: {
        route: 'settings/security/delegate/:login/role/:role',
        getRoute: (login: string, role?: string, backTo?: string) => getUrlWithBackToParam(`settings/security/delegate/${encodeURIComponent(login)}/role/${role}`, backTo),
    },
    SETTINGS_UPDATE_DELEGATE_ROLE: {
        route: 'settings/security/delegate/:login/update-role/:currentRole',
        getRoute: (login: string, currentRole: string) => `settings/security/delegate/${encodeURIComponent(login)}/update-role/${currentRole}` as const,
    },
    SETTINGS_UPDATE_DELEGATE_ROLE_MAGIC_CODE: {
        route: 'settings/security/delegate/:login/update-role/:role/magic-code',
        getRoute: (login: string, role: string) => `settings/security/delegate/${encodeURIComponent(login)}/update-role/${role}/magic-code` as const,
    },
    SETTINGS_DELEGATE_CONFIRM: {
        route: 'settings/security/delegate/:login/role/:role/confirm',
        getRoute: (login: string, role: string, showValidateActionModal?: boolean) => {
            const validateActionModalParam = showValidateActionModal ? `?showValidateActionModal=true` : '';
            return `settings/security/delegate/${encodeURIComponent(login)}/role/${role}/confirm${validateActionModalParam}` as const;
        },
    },
    SETTINGS_ABOUT: 'settings/about',
    SETTINGS_APP_DOWNLOAD_LINKS: 'settings/about/app-download-links',
    SETTINGS_WALLET: 'settings/wallet',
    SETTINGS_WALLET_VERIFY_ACCOUNT: {
        route: 'settings/wallet/verify',
        getRoute: (backTo?: string, forwardTo?: string) =>
            getUrlWithBackToParam(forwardTo ? `settings/wallet/verify?forwardTo=${encodeURIComponent(forwardTo)}` : 'settings/wallet/verify', backTo),
    },
    SETTINGS_WALLET_DOMAINCARD: {
        route: 'settings/wallet/card/:cardID?',
        getRoute: (cardID: string) => `settings/wallet/card/${cardID}` as const,
    },
    SETTINGS_DOMAINCARD_DETAIL: {
        route: 'settings/card/:cardID?',
        getRoute: (cardID: string) => `settings/card/${cardID}` as const,
    },
    SETTINGS_REPORT_FRAUD: {
        route: 'settings/wallet/card/:cardID/report-virtual-fraud',
        getRoute: (cardID: string) => `settings/wallet/card/${cardID}/report-virtual-fraud` as const,
    },
    SETTINGS_DOMAINCARD_REPORT_FRAUD: {
        route: 'settings/card/:cardID/report-virtual-fraud',
        getRoute: (cardID: string) => `settings/card/${cardID}/report-virtual-fraud` as const,
    },
    SETTINGS_WALLET_CARD_GET_PHYSICAL_NAME: {
        route: 'settings/wallet/card/:domain/get-physical/name',
        getRoute: (domain: string) => `settings/wallet/card/${domain}/get-physical/name` as const,
    },
    SETTINGS_WALLET_CARD_GET_PHYSICAL_PHONE: {
        route: 'settings/wallet/card/:domain/get-physical/phone',
        getRoute: (domain: string) => `settings/wallet/card/${domain}/get-physical/phone` as const,
    },
    SETTINGS_WALLET_CARD_GET_PHYSICAL_ADDRESS: {
        route: 'settings/wallet/card/:domain/get-physical/address',
        getRoute: (domain: string) => `settings/wallet/card/${domain}/get-physical/address` as const,
    },
    SETTINGS_WALLET_CARD_GET_PHYSICAL_CONFIRM: {
        route: 'settings/wallet/card/:domain/get-physical/confirm',
        getRoute: (domain: string) => `settings/wallet/card/${domain}/get-physical/confirm` as const,
    },
    SETTINGS_ADD_DEBIT_CARD: 'settings/wallet/add-debit-card',
    SETTINGS_ADD_BANK_ACCOUNT: 'settings/wallet/add-bank-account',
    SETTINGS_ADD_US_BANK_ACCOUNT: 'settings/wallet/add-us-bank-account',
    SETTINGS_ENABLE_PAYMENTS: 'settings/wallet/enable-payments',
    SETTINGS_WALLET_CARD_DIGITAL_DETAILS_UPDATE_ADDRESS: {
        route: 'settings/wallet/card/:domain/digital-details/update-address',
        getRoute: (domain: string) => `settings/wallet/card/${domain}/digital-details/update-address` as const,
    },
    SETTINGS_WALLET_TRANSFER_BALANCE: 'settings/wallet/transfer-balance',
    SETTINGS_WALLET_CHOOSE_TRANSFER_ACCOUNT: 'settings/wallet/choose-transfer-account',
    SETTINGS_WALLET_REPORT_CARD_LOST_OR_DAMAGED: {
        route: 'settings/wallet/card/:cardID/report-card-lost-or-damaged',
        getRoute: (cardID: string) => `settings/wallet/card/${cardID}/report-card-lost-or-damaged` as const,
    },
    SETTINGS_WALLET_CARD_ACTIVATE: {
        route: 'settings/wallet/card/:cardID/activate',
        getRoute: (cardID: string) => `settings/wallet/card/${cardID}/activate` as const,
    },
    SETTINGS_LEGAL_NAME: 'settings/profile/legal-name',
    SETTINGS_DATE_OF_BIRTH: 'settings/profile/date-of-birth',
    SETTINGS_PHONE_NUMBER: 'settings/profile/phone',
    SETTINGS_ADDRESS: 'settings/profile/address',
    SETTINGS_ADDRESS_COUNTRY: {
        route: 'settings/profile/address/country',
        getRoute: (country: string, backTo?: string) => getUrlWithBackToParam(`settings/profile/address/country?country=${country}`, backTo),
    },
    SETTINGS_ADDRESS_STATE: {
        route: 'settings/profile/address/state',

        getRoute: (state?: string, backTo?: string, label?: string) =>
            `${getUrlWithBackToParam(`settings/profile/address/state${state ? `?state=${encodeURIComponent(state)}` : ''}`, backTo)}${
                // the label param can be an empty string so we cannot use a nullish ?? operator
                // eslint-disable-next-line @typescript-eslint/prefer-nullish-coalescing
                label ? `${backTo || state ? '&' : '?'}label=${encodeURIComponent(label)}` : ''
            }` as const,
    },
    SETTINGS_CONTACT_METHODS: {
        route: 'settings/profile/contact-methods',
        getRoute: (backTo?: string) => getUrlWithBackToParam('settings/profile/contact-methods', backTo),
    },
    SETTINGS_CONTACT_METHOD_DETAILS: {
        route: 'settings/profile/contact-methods/:contactMethod/details',
        getRoute: (contactMethod: string, backTo?: string) => getUrlWithBackToParam(`settings/profile/contact-methods/${encodeURIComponent(contactMethod)}/details`, backTo),
    },
    SETTINGS_NEW_CONTACT_METHOD: {
        route: 'settings/profile/contact-methods/new',
        getRoute: (backTo?: string) => getUrlWithBackToParam('settings/profile/contact-methods/new', backTo),
    },
    SETTINGS_2FA: {
        route: 'settings/security/two-factor-auth',
        getRoute: (backTo?: string, forwardTo?: string) =>
            getUrlWithBackToParam(forwardTo ? `settings/security/two-factor-auth?forwardTo=${encodeURIComponent(forwardTo)}` : 'settings/security/two-factor-auth', backTo),
    },
    SETTINGS_STATUS: 'settings/profile/status',

    SETTINGS_STATUS_CLEAR_AFTER: 'settings/profile/status/clear-after',
    SETTINGS_STATUS_CLEAR_AFTER_DATE: 'settings/profile/status/clear-after/date',
    SETTINGS_STATUS_CLEAR_AFTER_TIME: 'settings/profile/status/clear-after/time',
    SETTINGS_TROUBLESHOOT: 'settings/troubleshoot',
    SETTINGS_CONSOLE: {
        route: 'settings/troubleshoot/console',
        getRoute: (backTo?: string) => getUrlWithBackToParam(`settings/troubleshoot/console`, backTo),
    },
    SETTINGS_SHARE_LOG: {
        route: 'settings/troubleshoot/console/share-log',
        getRoute: (source: string) => `settings/troubleshoot/console/share-log?source=${encodeURI(source)}` as const,
    },

    SETTINGS_EXIT_SURVEY_REASON: {
        route: 'settings/exit-survey/reason',
        getRoute: (backTo?: string) => getUrlWithBackToParam('settings/exit-survey/reason', backTo),
    },
    SETTINGS_EXIT_SURVERY_BOOK_CALL: {
        route: 'settings/exit-survey/book-call',
        getRoute: (backTo?: string) => getUrlWithBackToParam('settings/exit-survey/book-call', backTo),
    },
    SETTINGS_EXIT_SURVEY_RESPONSE: {
        route: 'settings/exit-survey/response',
        getRoute: (reason?: ExitReason, backTo?: string) => getUrlWithBackToParam(`settings/exit-survey/response${reason ? `?reason=${encodeURIComponent(reason)}` : ''}`, backTo),
    },
    SETTINGS_EXIT_SURVEY_CONFIRM: {
        route: 'settings/exit-survey/confirm',
        getRoute: (backTo?: string) => getUrlWithBackToParam('settings/exit-survey/confirm', backTo),
    },

    SETTINGS_SAVE_THE_WORLD: 'settings/teachersunite',

    KEYBOARD_SHORTCUTS: 'keyboard-shortcuts',

    NEW: 'new',
    NEW_CHAT: 'new/chat',
    NEW_CHAT_CONFIRM: 'new/chat/confirm',
    NEW_CHAT_EDIT_NAME: 'new/chat/confirm/name/edit',
    NEW_ROOM: 'new/room',

    REPORT: 'r',
    REPORT_WITH_ID: {
        route: 'r/:reportID?/:reportActionID?',
        getRoute: (reportID: string | undefined, reportActionID?: string, referrer?: string) => {
            if (!reportID) {
                Log.warn('Invalid reportID is used to build the REPORT_WITH_ID route');
            }
            const baseRoute = reportActionID ? (`r/${reportID}/${reportActionID}` as const) : (`r/${reportID}` as const);
            const referrerParam = referrer ? `?referrer=${encodeURIComponent(referrer)}` : '';
            return `${baseRoute}${referrerParam}` as const;
        },
    },
    REPORT_AVATAR: {
        route: 'r/:reportID/avatar',
        getRoute: (reportID: string, policyID?: string) => {
            if (policyID) {
                return `r/${reportID}/avatar?policyID=${policyID}` as const;
            }
            return `r/${reportID}/avatar` as const;
        },
    },
    EDIT_CURRENCY_REQUEST: {
        route: 'r/:threadReportID/edit/currency',
        getRoute: (threadReportID: string, currency: string, backTo: string) => `r/${threadReportID}/edit/currency?currency=${currency}&backTo=${backTo}` as const,
    },
    EDIT_REPORT_FIELD_REQUEST: {
        route: 'r/:reportID/edit/policyField/:policyID/:fieldID',
        getRoute: (reportID: string, policyID: string, fieldID: string, backTo?: string) =>
            getUrlWithBackToParam(`r/${reportID}/edit/policyField/${policyID}/${encodeURIComponent(fieldID)}` as const, backTo),
    },
    REPORT_WITH_ID_DETAILS_SHARE_CODE: {
        route: 'r/:reportID/details/shareCode',
        getRoute: (reportID: string, backTo?: string) => getUrlWithBackToParam(`r/${reportID}/details/shareCode` as const, backTo),
    },
    ATTACHMENTS: {
        route: 'attachment',
        getRoute: (
            reportID: string | undefined,
            type: ValueOf<typeof CONST.ATTACHMENT_TYPE>,
            url: string,
            accountID?: number,
            isAuthTokenRequired?: boolean,
            fileName?: string,
            attachmentLink?: string,
        ) => {
            const reportParam = reportID ? `&reportID=${reportID}` : '';
            const accountParam = accountID ? `&accountID=${accountID}` : '';
            const authTokenParam = isAuthTokenRequired ? '&isAuthTokenRequired=true' : '';
            const fileNameParam = fileName ? `&fileName=${fileName}` : '';
            const attachmentLinkParam = attachmentLink ? `&attachmentLink=${attachmentLink}` : '';

            return `attachment?source=${encodeURIComponent(url)}&type=${type as string}${reportParam}${accountParam}${authTokenParam}${fileNameParam}${attachmentLinkParam}` as const;
        },
    },
    REPORT_PARTICIPANTS: {
        route: 'r/:reportID/participants',
        getRoute: (reportID: string, backTo?: string) => getUrlWithBackToParam(`r/${reportID}/participants` as const, backTo),
    },
    REPORT_PARTICIPANTS_INVITE: {
        route: 'r/:reportID/participants/invite',
        getRoute: (reportID: string, backTo?: string) => getUrlWithBackToParam(`r/${reportID}/participants/invite` as const, backTo),
    },
    REPORT_PARTICIPANTS_DETAILS: {
        route: 'r/:reportID/participants/:accountID',
        getRoute: (reportID: string, accountID: number, backTo?: string) => getUrlWithBackToParam(`r/${reportID}/participants/${accountID}` as const, backTo),
    },
    REPORT_PARTICIPANTS_ROLE_SELECTION: {
        route: 'r/:reportID/participants/:accountID/role',
        getRoute: (reportID: string, accountID: number, backTo?: string) => getUrlWithBackToParam(`r/${reportID}/participants/${accountID}/role` as const, backTo),
    },
    REPORT_WITH_ID_DETAILS: {
        route: 'r/:reportID/details',
        getRoute: (reportID: string | undefined, backTo?: string) => {
            if (!reportID) {
                Log.warn('Invalid reportID is used to build the REPORT_WITH_ID_DETAILS route');
            }
            return getUrlWithBackToParam(`r/${reportID}/details`, backTo);
        },
    },
    REPORT_WITH_ID_DETAILS_EXPORT: {
        route: 'r/:reportID/details/export/:connectionName',
        getRoute: (reportID: string, connectionName: ConnectionName, backTo?: string) => getUrlWithBackToParam(`r/${reportID}/details/export/${connectionName as string}` as const, backTo),
    },
    REPORT_SETTINGS: {
        route: 'r/:reportID/settings',
        getRoute: (reportID: string, backTo?: string) => getUrlWithBackToParam(`r/${reportID}/settings` as const, backTo),
    },
    REPORT_SETTINGS_NAME: {
        route: 'r/:reportID/settings/name',
        getRoute: (reportID: string, backTo?: string) => getUrlWithBackToParam(`r/${reportID}/settings/name` as const, backTo),
    },
    REPORT_SETTINGS_NOTIFICATION_PREFERENCES: {
        route: 'r/:reportID/settings/notification-preferences',
        getRoute: (reportID: string, backTo?: string) => getUrlWithBackToParam(`r/${reportID}/settings/notification-preferences` as const, backTo),
    },
    REPORT_SETTINGS_WRITE_CAPABILITY: {
        route: 'r/:reportID/settings/who-can-post',
        getRoute: (reportID: string, backTo?: string) => getUrlWithBackToParam(`r/${reportID}/settings/who-can-post` as const, backTo),
    },
    REPORT_SETTINGS_VISIBILITY: {
        route: 'r/:reportID/settings/visibility',
        getRoute: (reportID: string, backTo?: string) => getUrlWithBackToParam(`r/${reportID}/settings/visibility` as const, backTo),
    },
    SPLIT_BILL_DETAILS: {
        route: 'r/:reportID/split/:reportActionID',
        getRoute: (reportID: string, reportActionID: string, backTo?: string) => getUrlWithBackToParam(`r/${reportID}/split/${reportActionID}` as const, backTo),
    },
    TASK_TITLE: {
        route: 'r/:reportID/title',
        getRoute: (reportID: string, backTo?: string) => getUrlWithBackToParam(`r/${reportID}/title` as const, backTo),
    },
    REPORT_DESCRIPTION: {
        route: 'r/:reportID/description',
        getRoute: (reportID: string | undefined, backTo?: string) => {
            if (!reportID) {
                Log.warn('Invalid reportID is used to build the REPORT_DESCRIPTION route');
            }
            return getUrlWithBackToParam(`r/${reportID}/description` as const, backTo);
        },
    },
    TASK_ASSIGNEE: {
        route: 'r/:reportID/assignee',
        getRoute: (reportID: string, backTo?: string) => getUrlWithBackToParam(`r/${reportID}/assignee` as const, backTo),
    },
    PRIVATE_NOTES_LIST: {
        route: 'r/:reportID/notes',
        getRoute: (reportID: string, backTo?: string) => getUrlWithBackToParam(`r/${reportID}/notes` as const, backTo),
    },
    PRIVATE_NOTES_EDIT: {
        route: 'r/:reportID/notes/:accountID/edit',
        getRoute: (reportID: string, accountID: number, backTo?: string) => getUrlWithBackToParam(`r/${reportID}/notes/${accountID}/edit` as const, backTo),
    },
    ROOM_MEMBERS: {
        route: 'r/:reportID/members',
        getRoute: (reportID: string, backTo?: string) => getUrlWithBackToParam(`r/${reportID}/members` as const, backTo),
    },
    ROOM_MEMBER_DETAILS: {
        route: 'r/:reportID/members/:accountID',
        getRoute: (reportID: string, accountID: number, backTo?: string) => getUrlWithBackToParam(`r/${reportID}/members/${accountID}` as const, backTo),
    },
    ROOM_INVITE: {
        route: 'r/:reportID/invite/:role?',
        getRoute: (reportID: string | undefined, role?: string, backTo?: string) => {
            if (!reportID) {
                Log.warn('Invalid reportID is used to build the ROOM_INVITE route');
            }
            const route = role ? (`r/${reportID}/invite/${role}` as const) : (`r/${reportID}/invite` as const);
            return getUrlWithBackToParam(route, backTo);
        },
    },
    MONEY_REQUEST_HOLD_REASON: {
        route: ':type/edit/reason/:transactionID?/:searchHash?',
        getRoute: (type: ValueOf<typeof CONST.POLICY.TYPE>, transactionID: string, reportID: string, backTo: string, searchHash?: number) => {
            const route = searchHash
                ? (`${type as string}/edit/reason/${transactionID}/${searchHash}/?backTo=${backTo}&reportID=${reportID}` as const)
                : (`${type as string}/edit/reason/${transactionID}/?backTo=${backTo}&reportID=${reportID}` as const);
            return route;
        },
    },
    MONEY_REQUEST_CREATE: {
        route: ':action/:iouType/start/:transactionID/:reportID',
        getRoute: (action: IOUAction, iouType: IOUType, transactionID: string, reportID: string) => `${action as string}/${iouType as string}/start/${transactionID}/${reportID}` as const,
    },
    MONEY_REQUEST_STEP_SEND_FROM: {
        route: 'create/:iouType/from/:transactionID/:reportID',
        getRoute: (iouType: IOUType, transactionID: string, reportID: string, backTo = '') => getUrlWithBackToParam(`create/${iouType as string}/from/${transactionID}/${reportID}`, backTo),
    },
    MONEY_REQUEST_STEP_COMPANY_INFO: {
        route: 'create/:iouType/company-info/:transactionID/:reportID',
        getRoute: (iouType: IOUType, transactionID: string, reportID: string, backTo = '') =>
            getUrlWithBackToParam(`create/${iouType as string}/company-info/${transactionID}/${reportID}`, backTo),
    },
    MONEY_REQUEST_STEP_CONFIRMATION: {
        route: ':action/:iouType/confirmation/:transactionID/:reportID',
        getRoute: (action: IOUAction, iouType: IOUType, transactionID: string, reportID: string, participantsAutoAssigned?: boolean) =>
            `${action as string}/${iouType as string}/confirmation/${transactionID}/${reportID}${participantsAutoAssigned ? '?participantsAutoAssigned=true' : ''}` as const,
    },
    MONEY_REQUEST_STEP_AMOUNT: {
        route: ':action/:iouType/amount/:transactionID/:reportID/:pageIndex?',
        getRoute: (action: IOUAction, iouType: IOUType, transactionID: string, reportID: string, pageIndex: string, backTo = '') =>
            getUrlWithBackToParam(`${action as string}/${iouType as string}/amount/${transactionID}/${reportID}/${pageIndex}`, backTo),
    },
    MONEY_REQUEST_STEP_TAX_RATE: {
        route: ':action/:iouType/taxRate/:transactionID/:reportID?',
        getRoute: (action: IOUAction, iouType: IOUType, transactionID: string, reportID: string, backTo = '') =>
            getUrlWithBackToParam(`${action as string}/${iouType as string}/taxRate/${transactionID}/${reportID}`, backTo),
    },
    MONEY_REQUEST_STEP_TAX_AMOUNT: {
        route: ':action/:iouType/taxAmount/:transactionID/:reportID?',
        getRoute: (action: IOUAction, iouType: IOUType, transactionID: string, reportID: string, backTo = '') =>
            getUrlWithBackToParam(`${action as string}/${iouType as string}/taxAmount/${transactionID}/${reportID}`, backTo),
    },
    MONEY_REQUEST_STEP_CATEGORY: {
        route: ':action/:iouType/category/:transactionID/:reportID/:reportActionID?',
        getRoute: (action: IOUAction, iouType: IOUType, transactionID: string, reportID: string, backTo = '', reportActionID?: string) =>
            getUrlWithBackToParam(`${action as string}/${iouType as string}/category/${transactionID}/${reportID}${reportActionID ? `/${reportActionID}` : ''}`, backTo),
    },
    MONEY_REQUEST_ATTENDEE: {
        route: ':action/:iouType/attendees/:transactionID/:reportID',
        getRoute: (action: IOUAction, iouType: IOUType, transactionID: string, reportID: string, backTo = '') =>
            getUrlWithBackToParam(`${action as string}/${iouType as string}/attendees/${transactionID}/${reportID}`, backTo),
    },
    MONEY_REQUEST_UPGRADE: {
        route: ':action/:iouType/upgrade/:transactionID/:reportID',
        getRoute: (action: IOUAction, iouType: IOUType, transactionID: string, reportID: string, backTo = '') =>
            getUrlWithBackToParam(`${action as string}/${iouType as string}/upgrade/${transactionID}/${reportID}`, backTo),
    },
    MONEY_REQUEST_STEP_DESTINATION: {
        route: ':action/:iouType/destination/:transactionID/:reportID',
        getRoute: (action: IOUAction, iouType: IOUType, transactionID: string, reportID: string, backTo = '') =>
            getUrlWithBackToParam(`${action as string}/${iouType as string}/destination/${transactionID}/${reportID}`, backTo),
    },
    MONEY_REQUEST_STEP_TIME: {
        route: ':action/:iouType/time/:transactionID/:reportID',
        getRoute: (action: IOUAction, iouType: IOUType, transactionID: string, reportID: string, backTo = '') =>
            getUrlWithBackToParam(`${action as string}/${iouType as string}/time/${transactionID}/${reportID}`, backTo),
    },
    MONEY_REQUEST_STEP_SUBRATE: {
        route: ':action/:iouType/subrate/:transactionID/:reportID/:pageIndex',
        getRoute: (action: IOUAction, iouType: IOUType, transactionID: string, reportID: string, backTo = '') =>
            getUrlWithBackToParam(`${action as string}/${iouType as string}/subrate/${transactionID}/${reportID}/0`, backTo),
    },
    MONEY_REQUEST_STEP_DESTINATION_EDIT: {
        route: ':action/:iouType/destination/:transactionID/:reportID/edit',
        getRoute: (action: IOUAction, iouType: IOUType, transactionID: string, reportID: string, backTo = '') =>
            getUrlWithBackToParam(`${action as string}/${iouType as string}/destination/${transactionID}/${reportID}/edit`, backTo),
    },
    MONEY_REQUEST_STEP_TIME_EDIT: {
        route: ':action/:iouType/time/:transactionID/:reportID/edit',
        getRoute: (action: IOUAction, iouType: IOUType, transactionID: string, reportID: string, backTo = '') =>
            getUrlWithBackToParam(`${action as string}/${iouType as string}/time/${transactionID}/${reportID}/edit`, backTo),
    },
    MONEY_REQUEST_STEP_SUBRATE_EDIT: {
        route: ':action/:iouType/subrate/:transactionID/:reportID/edit/:pageIndex',
        getRoute: (action: IOUAction, iouType: IOUType, transactionID: string, reportID: string, pageIndex = 0, backTo = '') =>
            getUrlWithBackToParam(`${action as string}/${iouType as string}/subrate/${transactionID}/${reportID}/edit/${pageIndex}`, backTo),
    },
    SETTINGS_TAGS_ROOT: {
        route: 'settings/:policyID/tags',
        getRoute: (policyID: string, backTo = '') => getUrlWithBackToParam(`settings/${policyID}/tags`, backTo),
    },
    SETTINGS_TAGS_SETTINGS: {
        route: 'settings/:policyID/tags/settings',
        getRoute: (policyID: string, backTo = '') => getUrlWithBackToParam(`settings/${policyID}/tags/settings` as const, backTo),
    },
    SETTINGS_TAGS_EDIT: {
        route: 'settings/:policyID/tags/:orderWeight/edit',
        getRoute: (policyID: string, orderWeight: number, backTo = '') => getUrlWithBackToParam(`settings/${policyID}/tags/${orderWeight}/edit` as const, backTo),
    },
    SETTINGS_TAG_CREATE: {
        route: 'settings/:policyID/tags/new',
        getRoute: (policyID: string, backTo = '') => getUrlWithBackToParam(`settings/${policyID}/tags/new` as const, backTo),
    },
    SETTINGS_TAG_EDIT: {
        route: 'settings/:policyID/tag/:orderWeight/:tagName/edit',
        getRoute: (policyID: string, orderWeight: number, tagName: string, backTo = '') =>
            getUrlWithBackToParam(`settings/${policyID}/tag/${orderWeight}/${encodeURIComponent(tagName)}/edit` as const, backTo),
    },
    SETTINGS_TAG_SETTINGS: {
        route: 'settings/:policyID/tag/:orderWeight/:tagName',
        getRoute: (policyID: string, orderWeight: number, tagName: string, backTo = '') =>
            getUrlWithBackToParam(`settings/${policyID}/tag/${orderWeight}/${encodeURIComponent(tagName)}` as const, backTo),
    },
    SETTINGS_TAG_APPROVER: {
        route: 'settings/:policyID/tag/:orderWeight/:tagName/approver',
        getRoute: (policyID: string, orderWeight: number, tagName: string, backTo = '') =>
            getUrlWithBackToParam(`settings/${policyID}/tag/${orderWeight}/${encodeURIComponent(tagName)}/approver` as const, backTo),
    },
    SETTINGS_TAG_LIST_VIEW: {
        route: 'settings/:policyID/tag-list/:orderWeight',
        getRoute: (policyID: string, orderWeight: number, backTo = '') => getUrlWithBackToParam(`settings/${policyID}/tag-list/${orderWeight}` as const, backTo),
    },
    SETTINGS_TAG_GL_CODE: {
        route: 'settings/:policyID/tag/:orderWeight/:tagName/gl-code',
        getRoute: (policyID: string, orderWeight: number, tagName: string, backTo = '') =>
            getUrlWithBackToParam(`settings/${policyID}/tag/${orderWeight}/${encodeURIComponent(tagName)}/gl-code` as const, backTo),
    },
    SETTINGS_TAGS_IMPORT: {
        route: 'settings/:policyID/tags/import',
        getRoute: (policyID: string, backTo = '') => getUrlWithBackToParam(`settings/${policyID}/tags/import` as const, backTo),
    },
    SETTINGS_TAGS_IMPORTED: {
        route: 'settings/:policyID/tags/imported',
        getRoute: (policyID: string, backTo = '') => getUrlWithBackToParam(`settings/${policyID}/tags/imported` as const, backTo),
    },
    SETTINGS_CATEGORIES_ROOT: {
        route: 'settings/:policyID/categories',
        getRoute: (policyID: string, backTo = '') => getUrlWithBackToParam(`settings/${policyID}/categories`, backTo),
    },
    SETTINGS_CATEGORY_SETTINGS: {
        route: 'settings/:policyID/category/:categoryName',
        getRoute: (policyID: string, categoryName: string, backTo = '') => getUrlWithBackToParam(`settings/${policyID}/category/${encodeURIComponent(categoryName)}`, backTo),
    },
    SETTINGS_CATEGORIES_SETTINGS: {
        route: 'settings/:policyID/categories/settings',
        getRoute: (policyID: string, backTo = '') => getUrlWithBackToParam(`settings/${policyID}/categories/settings`, backTo),
    },
    SETTINGS_CATEGORY_CREATE: {
        route: 'settings/:policyID/categories/new',
        getRoute: (policyID: string, backTo = '') => getUrlWithBackToParam(`settings/${policyID}/categories/new`, backTo),
    },
    SETTINGS_CATEGORY_EDIT: {
        route: 'settings/:policyID/category/:categoryName/edit',
        getRoute: (policyID: string, categoryName: string, backTo = '') => getUrlWithBackToParam(`settings/${policyID}/category/${encodeURIComponent(categoryName)}/edit`, backTo),
    },
    SETTINGS_CATEGORIES_IMPORT: {
        route: 'settings/:policyID/categories/import',
        getRoute: (policyID: string, backTo = '') => getUrlWithBackToParam(`settings/${policyID}/categories/import` as const, backTo),
    },
    SETTINGS_CATEGORIES_IMPORTED: {
        route: 'settings/:policyID/categories/imported',
        getRoute: (policyID: string, backTo = '') => getUrlWithBackToParam(`settings/${policyID}/categories/imported` as const, backTo),
    },
    SETTINGS_CATEGORY_PAYROLL_CODE: {
        route: 'settings/:policyID/category/:categoryName/payroll-code',
        getRoute: (policyID: string, categoryName: string, backTo = '') =>
            getUrlWithBackToParam(`settings/${policyID}/category/${encodeURIComponent(categoryName)}/payroll-code` as const, backTo),
    },
    SETTINGS_CATEGORY_GL_CODE: {
        route: 'settings/:policyID/category/:categoryName/gl-code',
        getRoute: (policyID: string, categoryName: string, backTo = '') =>
            getUrlWithBackToParam(`settings/${policyID}/category/${encodeURIComponent(categoryName)}/gl-code` as const, backTo),
    },
    MONEY_REQUEST_STEP_CURRENCY: {
        route: ':action/:iouType/currency/:transactionID/:reportID/:pageIndex?',
        getRoute: (action: IOUAction, iouType: IOUType, transactionID: string, reportID: string, pageIndex = '', currency = '', backTo = '') =>
            getUrlWithBackToParam(`${action as string}/${iouType as string}/currency/${transactionID}/${reportID}/${pageIndex}?currency=${currency}`, backTo),
    },
    MONEY_REQUEST_STEP_DATE: {
        route: ':action/:iouType/date/:transactionID/:reportID/:reportActionID?',
        getRoute: (action: IOUAction, iouType: IOUType, transactionID: string, reportID: string, backTo = '', reportActionID?: string) =>
            getUrlWithBackToParam(`${action as string}/${iouType as string}/date/${transactionID}/${reportID}${reportActionID ? `/${reportActionID}` : ''}`, backTo),
    },
    MONEY_REQUEST_STEP_DESCRIPTION: {
        route: ':action/:iouType/description/:transactionID/:reportID/:reportActionID?',
        getRoute: (action: IOUAction, iouType: IOUType, transactionID: string, reportID: string, backTo = '', reportActionID?: string) =>
            getUrlWithBackToParam(`${action as string}/${iouType as string}/description/${transactionID}/${reportID}${reportActionID ? `/${reportActionID}` : ''}`, backTo),
    },
    MONEY_REQUEST_STEP_DISTANCE: {
        route: ':action/:iouType/distance/:transactionID/:reportID',
        getRoute: (action: IOUAction, iouType: IOUType, transactionID: string, reportID: string, backTo = '') =>
            getUrlWithBackToParam(`${action as string}/${iouType as string}/distance/${transactionID}/${reportID}`, backTo),
    },
    MONEY_REQUEST_STEP_DISTANCE_RATE: {
        route: ':action/:iouType/distanceRate/:transactionID/:reportID',
        getRoute: (action: IOUAction, iouType: IOUType, transactionID: string, reportID: string, backTo = '') =>
            getUrlWithBackToParam(`${action as string}/${iouType as string}/distanceRate/${transactionID}/${reportID}`, backTo),
    },
    MONEY_REQUEST_STEP_MERCHANT: {
        route: ':action/:iouType/merchant/:transactionID/:reportID',
        getRoute: (action: IOUAction, iouType: IOUType, transactionID: string, reportID: string, backTo = '') =>
            getUrlWithBackToParam(`${action as string}/${iouType as string}/merchant/${transactionID}/${reportID}`, backTo),
    },
    MONEY_REQUEST_STEP_PARTICIPANTS: {
        route: ':action/:iouType/participants/:transactionID/:reportID',
        getRoute: (iouType: IOUType, transactionID: string, reportID: string, backTo = '', action: IOUAction = 'create') =>
            getUrlWithBackToParam(`${action as string}/${iouType as string}/participants/${transactionID}/${reportID}`, backTo),
    },
    MONEY_REQUEST_STEP_SPLIT_PAYER: {
        route: ':action/:iouType/confirmation/:transactionID/:reportID/payer',
        getRoute: (action: IOUAction, iouType: IOUType, transactionID: string, reportID: string, backTo = '') =>
            getUrlWithBackToParam(`${action as string}/${iouType as string}/confirmation/${transactionID}/${reportID}/payer`, backTo),
    },
    MONEY_REQUEST_STEP_SCAN: {
        route: ':action/:iouType/scan/:transactionID/:reportID',
        getRoute: (action: IOUAction, iouType: IOUType, transactionID: string | undefined, reportID: string | undefined, backTo = '') => {
            if (!transactionID || !reportID) {
                Log.warn('Invalid transactionID or reportID is used to build the MONEY_REQUEST_STEP_SCAN route');
            }
            return getUrlWithBackToParam(`${action as string}/${iouType as string}/scan/${transactionID}/${reportID}`, backTo);
        },
    },
    MONEY_REQUEST_STEP_TAG: {
        route: ':action/:iouType/tag/:orderWeight/:transactionID/:reportID/:reportActionID?',
        getRoute: (action: IOUAction, iouType: IOUType, orderWeight: number, transactionID: string, reportID: string, backTo = '', reportActionID?: string) =>
            getUrlWithBackToParam(`${action as string}/${iouType as string}/tag/${orderWeight}/${transactionID}/${reportID}${reportActionID ? `/${reportActionID}` : ''}`, backTo),
    },
    MONEY_REQUEST_STEP_WAYPOINT: {
        route: ':action/:iouType/waypoint/:transactionID/:reportID/:pageIndex',
        getRoute: (action: IOUAction, iouType: IOUType, transactionID: string, reportID?: string, pageIndex = '', backTo = '') =>
            getUrlWithBackToParam(`${action as string}/${iouType as string}/waypoint/${transactionID}/${reportID}/${pageIndex}`, backTo),
    },
    // This URL is used as a redirect to one of the create tabs below. This is so that we can message users with a link
    // straight to those flows without needing to have optimistic transaction and report IDs.
    MONEY_REQUEST_START: {
        route: 'start/:iouType/:iouRequestType',
        getRoute: (iouType: IOUType, iouRequestType: IOURequestType) => `start/${iouType as string}/${iouRequestType as string}` as const,
    },
    MONEY_REQUEST_CREATE_TAB_DISTANCE: {
        route: ':action/:iouType/start/:transactionID/:reportID/distance',
        getRoute: (action: IOUAction, iouType: IOUType, transactionID: string, reportID: string) => `create/${iouType as string}/start/${transactionID}/${reportID}/distance` as const,
    },
    MONEY_REQUEST_CREATE_TAB_MANUAL: {
        route: ':action/:iouType/start/:transactionID/:reportID/manual',
        getRoute: (action: IOUAction, iouType: IOUType, transactionID: string, reportID: string) =>
            `${action as string}/${iouType as string}/start/${transactionID}/${reportID}/manual` as const,
    },
    MONEY_REQUEST_CREATE_TAB_SCAN: {
        route: ':action/:iouType/start/:transactionID/:reportID/scan',
        getRoute: (action: IOUAction, iouType: IOUType, transactionID: string, reportID: string) => `create/${iouType as string}/start/${transactionID}/${reportID}/scan` as const,
    },
    MONEY_REQUEST_CREATE_TAB_PER_DIEM: {
        route: ':action/:iouType/start/:transactionID/:reportID/per-diem',
        getRoute: (action: IOUAction, iouType: IOUType, transactionID: string, reportID: string) => `create/${iouType as string}/start/${transactionID}/${reportID}/per-diem` as const,
    },

    MONEY_REQUEST_STATE_SELECTOR: {
        route: 'submit/state',

        getRoute: (state?: string, backTo?: string, label?: string) =>
            `${getUrlWithBackToParam(`submit/state${state ? `?state=${encodeURIComponent(state)}` : ''}`, backTo)}${
                // the label param can be an empty string so we cannot use a nullish ?? operator
                // eslint-disable-next-line @typescript-eslint/prefer-nullish-coalescing
                label ? `${backTo || state ? '&' : '?'}label=${encodeURIComponent(label)}` : ''
            }` as const,
    },
    IOU_REQUEST: 'submit/new',
    IOU_SEND: 'pay/new',
    IOU_SEND_ADD_BANK_ACCOUNT: 'pay/new/add-bank-account',
    IOU_SEND_ADD_DEBIT_CARD: 'pay/new/add-debit-card',
    IOU_SEND_ENABLE_PAYMENTS: 'pay/new/enable-payments',

    NEW_TASK: {
        route: 'new/task',
        getRoute: (backTo?: string) => getUrlWithBackToParam('new/task', backTo),
    },
    NEW_TASK_ASSIGNEE: {
        route: 'new/task/assignee',
        getRoute: (backTo?: string) => getUrlWithBackToParam('new/task/assignee', backTo),
    },
    NEW_TASK_SHARE_DESTINATION: 'new/task/share-destination',
    NEW_TASK_DETAILS: {
        route: 'new/task/details',
        getRoute: (backTo?: string) => getUrlWithBackToParam('new/task/details', backTo),
    },
    NEW_TASK_TITLE: {
        route: 'new/task/title',
        getRoute: (backTo?: string) => getUrlWithBackToParam('new/task/title', backTo),
    },
    NEW_TASK_DESCRIPTION: {
        route: 'new/task/description',
        getRoute: (backTo?: string) => getUrlWithBackToParam('new/task/description', backTo),
    },

    TEACHERS_UNITE: 'settings/teachersunite',
    I_KNOW_A_TEACHER: 'settings/teachersunite/i-know-a-teacher',
    I_AM_A_TEACHER: 'settings/teachersunite/i-am-a-teacher',
    INTRO_SCHOOL_PRINCIPAL: 'settings/teachersunite/intro-school-principal',

    ERECEIPT: {
        route: 'eReceipt/:transactionID',
        getRoute: (transactionID: string) => `eReceipt/${transactionID}` as const,
    },

    WORKSPACE_NEW: 'workspace/new',
    WORKSPACE_NEW_ROOM: 'workspace/new-room',
    WORKSPACE_INITIAL: {
        route: 'settings/workspaces/:policyID',
        getRoute: (policyID: string | undefined, backTo?: string) => {
            if (!policyID) {
                Log.warn('Invalid policyID while building route WORKSPACE_INITIAL');
            }
            return `${getUrlWithBackToParam(`settings/workspaces/${policyID}`, backTo)}` as const;
        },
    },
    WORKSPACE_INVITE: {
        route: 'settings/workspaces/:policyID/invite',
        getRoute: (policyID: string, backTo?: string) => `${getUrlWithBackToParam(`settings/workspaces/${policyID}/invite`, backTo)}` as const,
    },
    WORKSPACE_INVITE_MESSAGE: {
        route: 'settings/workspaces/:policyID/invite-message',
        getRoute: (policyID: string, backTo?: string) => `${getUrlWithBackToParam(`settings/workspaces/${policyID}/invite-message`, backTo)}` as const,
    },
    WORKSPACE_PROFILE: {
        route: 'settings/workspaces/:policyID/profile',
        getRoute: (policyID: string) => `settings/workspaces/${policyID}/profile` as const,
    },
    WORKSPACE_PROFILE_ADDRESS: {
        route: 'settings/workspaces/:policyID/profile/address',
        getRoute: (policyID: string | undefined, backTo?: string) => {
            if (!policyID) {
                Log.warn('Invalid policyID is used to build the WORKSPACE_PROFILE_ADDRESS route');
            }
            return getUrlWithBackToParam(`settings/workspaces/${policyID}/profile/address` as const, backTo);
        },
    },
    WORKSPACE_PROFILE_PLAN: {
        route: 'settings/workspaces/:policyID/profile/plan',
        getRoute: (policyID: string, backTo?: string) => getUrlWithBackToParam(`settings/workspaces/${policyID}/profile/plan` as const, backTo),
    },
    WORKSPACE_ACCOUNTING: {
        route: 'settings/workspaces/:policyID/accounting',
        getRoute: (policyID: string) => `settings/workspaces/${policyID}/accounting` as const,
    },
    WORKSPACE_PROFILE_CURRENCY: {
        route: 'settings/workspaces/:policyID/profile/currency',
        getRoute: (policyID: string) => `settings/workspaces/${policyID}/profile/currency` as const,
    },
    POLICY_ACCOUNTING_QUICKBOOKS_ONLINE_EXPORT: {
        route: 'settings/workspaces/:policyID/accounting/quickbooks-online/export',
        getRoute: (policyID: string, backTo?: string) => getUrlWithBackToParam(`settings/workspaces/${policyID}/accounting/quickbooks-online/export` as const, backTo, false),
    },
    POLICY_ACCOUNTING_QUICKBOOKS_ONLINE_COMPANY_CARD_EXPENSE_ACCOUNT: {
        route: 'settings/workspaces/:policyID/accounting/quickbooks-online/export/company-card-expense-account',
        getRoute: (policyID: string) => `settings/workspaces/${policyID}/accounting/quickbooks-online/export/company-card-expense-account` as const,
    },
    POLICY_ACCOUNTING_QUICKBOOKS_ONLINE_COMPANY_CARD_EXPENSE_ACCOUNT_SELECT: {
        route: 'settings/workspaces/:policyID/accounting/quickbooks-online/export/company-card-expense-account/account-select',
        getRoute: (policyID: string) => `settings/workspaces/${policyID}/accounting/quickbooks-online/export/company-card-expense-account/account-select` as const,
    },
    POLICY_ACCOUNTING_QUICKBOOKS_ONLINE_NON_REIMBURSABLE_DEFAULT_VENDOR_SELECT: {
        route: 'settings/workspaces/:policyID/accounting/quickbooks-online/export/company-card-expense-account/default-vendor-select',
        getRoute: (policyID: string) => `settings/workspaces/${policyID}/accounting/quickbooks-online/export/company-card-expense-account/default-vendor-select` as const,
    },
    POLICY_ACCOUNTING_QUICKBOOKS_ONLINE_COMPANY_CARD_EXPENSE_SELECT: {
        route: 'settings/workspaces/:policyID/accounting/quickbooks-online/export/company-card-expense-account/card-select',
        getRoute: (policyID: string) => `settings/workspaces/${policyID}/accounting/quickbooks-online/export/company-card-expense-account/card-select` as const,
    },
    POLICY_ACCOUNTING_QUICKBOOKS_ONLINE_INVOICE_ACCOUNT_SELECT: {
        route: 'settings/workspaces/:policyID/accounting/quickbooks-online/export/invoice-account-select',
        getRoute: (policyID: string) => `settings/workspaces/${policyID}/accounting/quickbooks-online/export/invoice-account-select` as const,
    },
    POLICY_ACCOUNTING_QUICKBOOKS_ONLINE_PREFERRED_EXPORTER: {
        route: 'settings/workspaces/:policyID/accounting/quickbooks-online/export/preferred-exporter',
        getRoute: (policyID: string) => `settings/workspaces/${policyID}/accounting/quickbooks-online/export/preferred-exporter` as const,
    },
    POLICY_ACCOUNTING_QUICKBOOKS_ONLINE_EXPORT_OUT_OF_POCKET_EXPENSES: {
        route: 'settings/workspaces/:policyID/accounting/quickbooks-online/export/out-of-pocket-expense',
        getRoute: (policyID: string) => `settings/workspaces/${policyID}/accounting/quickbooks-online/export/out-of-pocket-expense` as const,
    },
    POLICY_ACCOUNTING_QUICKBOOKS_ONLINE_EXPORT_OUT_OF_POCKET_EXPENSES_ACCOUNT_SELECT: {
        route: 'settings/workspaces/:policyID/accounting/quickbooks-online/export/out-of-pocket-expense/account-select',
        getRoute: (policyID: string) => `settings/workspaces/${policyID}/accounting/quickbooks-online/export/out-of-pocket-expense/account-select` as const,
    },
    POLICY_ACCOUNTING_QUICKBOOKS_ONLINE_EXPORT_OUT_OF_POCKET_EXPENSES_SELECT: {
        route: 'settings/workspaces/:policyID/accounting/quickbooks-online/export/out-of-pocket-expense/entity-select',
        getRoute: (policyID: string) => `settings/workspaces/${policyID}/accounting/quickbooks-online/export/out-of-pocket-expense/entity-select` as const,
    },
    POLICY_ACCOUNTING_QUICKBOOKS_ONLINE_EXPORT_DATE_SELECT: {
        route: 'settings/workspaces/:policyID/accounting/quickbooks-online/export/date-select',
        getRoute: (policyID: string) => `settings/workspaces/${policyID}/accounting/quickbooks-online/export/date-select` as const,
    },
    POLICY_ACCOUNTING_QUICKBOOKS_DESKTOP_COMPANY_CARD_EXPENSE_ACCOUNT_SELECT: {
        route: 'settings/workspaces/:policyID/accounting/quickbooks-desktop/export/company-card-expense-account/account-select',
        getRoute: (policyID: string) => `settings/workspaces/${policyID}/accounting/quickbooks-desktop/export/company-card-expense-account/account-select` as const,
    },
    POLICY_ACCOUNTING_QUICKBOOKS_DESKTOP_COMPANY_CARD_EXPENSE_SELECT: {
        route: 'settings/workspaces/:policyID/accounting/quickbooks-desktop/export/company-card-expense-account/card-select',
        getRoute: (policyID: string) => `settings/workspaces/${policyID}/accounting/quickbooks-desktop/export/company-card-expense-account/card-select` as const,
    },
    POLICY_ACCOUNTING_QUICKBOOKS_DESKTOP_NON_REIMBURSABLE_DEFAULT_VENDOR_SELECT: {
        route: 'settings/workspaces/:policyID/accounting/quickbooks-desktop/export/company-card-expense-account/default-vendor-select',
        getRoute: (policyID: string) => `settings/workspaces/${policyID}/accounting/quickbooks-desktop/export/company-card-expense-account/default-vendor-select` as const,
    },
    POLICY_ACCOUNTING_QUICKBOOKS_DESKTOP_COMPANY_CARD_EXPENSE_ACCOUNT: {
        route: 'settings/workspaces/:policyID/accounting/quickbooks-desktop/export/company-card-expense-account',
        getRoute: (policyID: string) => `settings/workspaces/${policyID}/accounting/quickbooks-desktop/export/company-card-expense-account` as const,
    },
    WORKSPACE_ACCOUNTING_QUICKBOOKS_DESKTOP_ADVANCED: {
        route: 'settings/workspaces/:policyID/accounting/quickbooks-desktop/advanced',
        getRoute: (policyID: string) => `settings/workspaces/${policyID}/accounting/quickbooks-desktop/advanced` as const,
    },
    POLICY_ACCOUNTING_QUICKBOOKS_DESKTOP_EXPORT_DATE_SELECT: {
        route: 'settings/workspaces/:policyID/accounting/quickbooks-desktop/export/date-select',
        getRoute: (policyID: string) => `settings/workspaces/${policyID}/accounting/quickbooks-desktop/export/date-select` as const,
    },
    POLICY_ACCOUNTING_QUICKBOOKS_DESKTOP_PREFERRED_EXPORTER: {
        route: 'settings/workspaces/:policyID/accounting/quickbooks-desktop/export/preferred-exporter',
        getRoute: (policyID: string) => `settings/workspaces/${policyID}/accounting/quickbooks-desktop/export/preferred-exporter` as const,
    },
    POLICY_ACCOUNTING_QUICKBOOKS_DESKTOP_EXPORT_OUT_OF_POCKET_EXPENSES: {
        route: 'settings/workspaces/:policyID/accounting/quickbooks-desktop/export/out-of-pocket-expense',
        getRoute: (policyID: string) => `settings/workspaces/${policyID}/accounting/quickbooks-desktop/export/out-of-pocket-expense` as const,
    },
    POLICY_ACCOUNTING_QUICKBOOKS_DESKTOP_EXPORT_OUT_OF_POCKET_EXPENSES_ACCOUNT_SELECT: {
        route: 'settings/workspaces/:policyID/accounting/quickbooks-desktop/export/out-of-pocket-expense/account-select',
        getRoute: (policyID: string) => `settings/workspaces/${policyID}/accounting/quickbooks-desktop/export/out-of-pocket-expense/account-select` as const,
    },
    POLICY_ACCOUNTING_QUICKBOOKS_DESKTOP_EXPORT_OUT_OF_POCKET_EXPENSES_SELECT: {
        route: 'settings/workspaces/:policyID/accounting/quickbooks-desktop/export/out-of-pocket-expense/entity-select',
        getRoute: (policyID: string) => `settings/workspaces/${policyID}/accounting/quickbooks-desktop/export/out-of-pocket-expense/entity-select` as const,
    },
    POLICY_ACCOUNTING_QUICKBOOKS_DESKTOP_EXPORT: {
        route: 'settings/workspaces/:policyID/accounting/quickbooks-desktop/export',
        getRoute: (policyID: string) => `settings/workspaces/${policyID}/accounting/quickbooks-desktop/export` as const,
    },
    POLICY_ACCOUNTING_QUICKBOOKS_DESKTOP_SETUP_MODAL: {
        route: 'settings/workspaces/:policyID/accounting/quickbooks-desktop/setup-modal',
        getRoute: (policyID: string) => `settings/workspaces/${policyID}/accounting/quickbooks-desktop/setup-modal` as const,
    },
    POLICY_ACCOUNTING_QUICKBOOKS_DESKTOP_SETUP_REQUIRED_DEVICE_MODAL: {
        route: 'settings/workspaces/:policyID/accounting/quickbooks-desktop/setup-required-device',
        getRoute: (policyID: string) => `settings/workspaces/${policyID}/accounting/quickbooks-desktop/setup-required-device` as const,
    },
    POLICY_ACCOUNTING_QUICKBOOKS_DESKTOP_TRIGGER_FIRST_SYNC: {
        route: 'settings/workspaces/:policyID/accounting/quickbooks-desktop/trigger-first-sync',
        getRoute: (policyID: string) => `settings/workspaces/${policyID}/accounting/quickbooks-desktop/trigger-first-sync` as const,
    },
    POLICY_ACCOUNTING_QUICKBOOKS_DESKTOP_IMPORT: {
        route: 'settings/workspaces/:policyID/accounting/quickbooks-desktop/import',
        getRoute: (policyID: string) => `settings/workspaces/${policyID}/accounting/quickbooks-desktop/import` as const,
    },
    POLICY_ACCOUNTING_QUICKBOOKS_DESKTOP_CHART_OF_ACCOUNTS: {
        route: 'settings/workspaces/:policyID/accounting/quickbooks-desktop/import/accounts',
        getRoute: (policyID: string) => `settings/workspaces/${policyID}/accounting/quickbooks-desktop/import/accounts` as const,
    },
    POLICY_ACCOUNTING_QUICKBOOKS_DESKTOP_CLASSES: {
        route: 'settings/workspaces/:policyID/accounting/quickbooks-desktop/import/classes',
        getRoute: (policyID: string) => `settings/workspaces/${policyID}/accounting/quickbooks-desktop/import/classes` as const,
    },
    POLICY_ACCOUNTING_QUICKBOOKS_DESKTOP_CLASSES_DISPLAYED_AS: {
        route: 'settings/workspaces/:policyID/accounting/quickbooks-desktop/import/classes/displayed_as',
        getRoute: (policyID: string) => `settings/workspaces/${policyID}/accounting/quickbooks-desktop/import/classes/displayed_as` as const,
    },
    POLICY_ACCOUNTING_QUICKBOOKS_DESKTOP_CUSTOMERS: {
        route: 'settings/workspaces/:policyID/accounting/quickbooks-desktop/import/customers',
        getRoute: (policyID: string) => `settings/workspaces/${policyID}/accounting/quickbooks-desktop/import/customers` as const,
    },
    POLICY_ACCOUNTING_QUICKBOOKS_DESKTOP_CUSTOMERS_DISPLAYED_AS: {
        route: 'settings/workspaces/:policyID/accounting/quickbooks-desktop/import/customers/displayed_as',
        getRoute: (policyID: string) => `settings/workspaces/${policyID}/accounting/quickbooks-desktop/import/customers/displayed_as` as const,
    },
    POLICY_ACCOUNTING_QUICKBOOKS_DESKTOP_ITEMS: {
        route: 'settings/workspaces/:policyID/accounting/quickbooks-desktop/import/items',
        getRoute: (policyID: string) => `settings/workspaces/${policyID}/accounting/quickbooks-desktop/import/items` as const,
    },
    WORKSPACE_PROFILE_NAME: {
        route: 'settings/workspaces/:policyID/profile/name',
        getRoute: (policyID: string) => `settings/workspaces/${policyID}/profile/name` as const,
    },
    WORKSPACE_PROFILE_DESCRIPTION: {
        route: 'settings/workspaces/:policyID/profile/description',
        getRoute: (policyID: string | undefined) => {
            if (!policyID) {
                Log.warn('Invalid policyID is used to build the WORKSPACE_PROFILE_DESCRIPTION route');
            }
            return `settings/workspaces/${policyID}/profile/description` as const;
        },
    },
    WORKSPACE_PROFILE_SHARE: {
        route: 'settings/workspaces/:policyID/profile/share',
        getRoute: (policyID: string) => `settings/workspaces/${policyID}/profile/share` as const,
    },
    WORKSPACE_AVATAR: {
        route: 'settings/workspaces/:policyID/avatar',
        getRoute: (policyID: string) => `settings/workspaces/${policyID}/avatar` as const,
    },
    WORKSPACE_JOIN_USER: {
        route: 'settings/workspaces/:policyID/join',
        getRoute: (policyID: string, inviterEmail: string) => `settings/workspaces/${policyID}/join?email=${inviterEmail}` as const,
    },
    WORKSPACE_SETTINGS_CURRENCY: {
        route: 'settings/workspaces/:policyID/settings/currency',
        getRoute: (policyID: string) => `settings/workspaces/${policyID}/settings/currency` as const,
    },
    WORKSPACE_WORKFLOWS: {
        route: 'settings/workspaces/:policyID/workflows',
        getRoute: (policyID: string) => `settings/workspaces/${policyID}/workflows` as const,
    },
    WORKSPACE_WORKFLOWS_APPROVALS_NEW: {
        route: 'settings/workspaces/:policyID/workflows/approvals/new',
        getRoute: (policyID: string) => `settings/workspaces/${policyID}/workflows/approvals/new` as const,
    },
    WORKSPACE_WORKFLOWS_APPROVALS_EDIT: {
        route: 'settings/workspaces/:policyID/workflows/approvals/:firstApproverEmail/edit',
        getRoute: (policyID: string, firstApproverEmail: string) => `settings/workspaces/${policyID}/workflows/approvals/${encodeURIComponent(firstApproverEmail)}/edit` as const,
    },
    WORKSPACE_WORKFLOWS_APPROVALS_EXPENSES_FROM: {
        route: 'settings/workspaces/:policyID/workflows/approvals/expenses-from',
        getRoute: (policyID: string, backTo?: string) => getUrlWithBackToParam(`settings/workspaces/${policyID}/workflows/approvals/expenses-from` as const, backTo),
    },
    WORKSPACE_WORKFLOWS_APPROVALS_APPROVER: {
        route: 'settings/workspaces/:policyID/workflows/approvals/approver',
        getRoute: (policyID: string, approverIndex: number, backTo?: string) =>
            getUrlWithBackToParam(`settings/workspaces/${policyID}/workflows/approvals/approver?approverIndex=${approverIndex}` as const, backTo),
    },
    WORKSPACE_WORKFLOWS_PAYER: {
        route: 'settings/workspaces/:policyID/workflows/payer',
        getRoute: (policyId: string) => `settings/workspaces/${policyId}/workflows/payer` as const,
    },
    WORKSPACE_WORKFLOWS_AUTOREPORTING_FREQUENCY: {
        route: 'settings/workspaces/:policyID/workflows/auto-reporting-frequency',
        getRoute: (policyID: string) => `settings/workspaces/${policyID}/workflows/auto-reporting-frequency` as const,
    },
    WORKSPACE_WORKFLOWS_AUTOREPORTING_MONTHLY_OFFSET: {
        route: 'settings/workspaces/:policyID/workflows/auto-reporting-frequency/monthly-offset',
        getRoute: (policyID: string) => `settings/workspaces/${policyID}/workflows/auto-reporting-frequency/monthly-offset` as const,
    },
    WORKSPACE_INVOICES: {
        route: 'settings/workspaces/:policyID/invoices',
        getRoute: (policyID: string) => `settings/workspaces/${policyID}/invoices` as const,
    },
    WORKSPACE_INVOICES_COMPANY_NAME: {
        route: 'settings/workspaces/:policyID/invoices/company-name',
        getRoute: (policyID: string) => `settings/workspaces/${policyID}/invoices/company-name` as const,
    },
    WORKSPACE_INVOICES_COMPANY_WEBSITE: {
        route: 'settings/workspaces/:policyID/invoices/company-website',
        getRoute: (policyID: string) => `settings/workspaces/${policyID}/invoices/company-website` as const,
    },
    WORKSPACE_MEMBERS: {
        route: 'settings/workspaces/:policyID/members',
        getRoute: (policyID: string | undefined) => {
            if (!policyID) {
                Log.warn('Invalid policyID while building route WORKSPACE_MEMBERS');
            }
            return `settings/workspaces/${policyID}/members` as const;
        },
    },
    WORKSPACE_MEMBERS_IMPORT: {
        route: 'settings/workspaces/:policyID/members/import',
        getRoute: (policyID: string) => `settings/workspaces/${policyID}/members/import` as const,
    },
    WORKSPACE_MEMBERS_IMPORTED: {
        route: 'settings/workspaces/:policyID/members/imported',
        getRoute: (policyID: string) => `settings/workspaces/${policyID}/members/imported` as const,
    },
    POLICY_ACCOUNTING: {
        route: 'settings/workspaces/:policyID/accounting',
        getRoute: (policyID: string | undefined, newConnectionName?: ConnectionName, integrationToDisconnect?: ConnectionName, shouldDisconnectIntegrationBeforeConnecting?: boolean) => {
            if (!policyID) {
                Log.warn('Invalid policyID while building route POLICY_ACCOUNTING');
            }
            let queryParams = '';
            if (newConnectionName) {
                queryParams += `?newConnectionName=${newConnectionName}`;
                if (integrationToDisconnect) {
                    queryParams += `&integrationToDisconnect=${integrationToDisconnect}`;
                }
                if (shouldDisconnectIntegrationBeforeConnecting !== undefined) {
                    queryParams += `&shouldDisconnectIntegrationBeforeConnecting=${shouldDisconnectIntegrationBeforeConnecting}`;
                }
            }
            return `settings/workspaces/${policyID}/accounting${queryParams}` as const;
        },
    },
    WORKSPACE_ACCOUNTING_QUICKBOOKS_ONLINE_ADVANCED: {
        route: 'settings/workspaces/:policyID/accounting/quickbooks-online/advanced',
        getRoute: (policyID: string) => `settings/workspaces/${policyID}/accounting/quickbooks-online/advanced` as const,
    },
    WORKSPACE_ACCOUNTING_QUICKBOOKS_ONLINE_ACCOUNT_SELECTOR: {
        route: 'settings/workspaces/:policyID/accounting/quickbooks-online/account-selector',
        getRoute: (policyID: string) => `settings/workspaces/${policyID}/accounting/quickbooks-online/account-selector` as const,
    },
    WORKSPACE_ACCOUNTING_QUICKBOOKS_ONLINE_INVOICE_ACCOUNT_SELECTOR: {
        route: 'settings/workspaces/:policyID/accounting/quickbooks-online/invoice-account-selector',
        getRoute: (policyID: string) => `settings/workspaces/${policyID}/accounting/quickbooks-online/invoice-account-selector` as const,
    },
    WORKSPACE_ACCOUNTING_CARD_RECONCILIATION: {
        route: 'settings/workspaces/:policyID/accounting/:connection/card-reconciliation',
        getRoute: (policyID: string, connection?: ValueOf<typeof CONST.POLICY.CONNECTIONS.ROUTE>) =>
            `settings/workspaces/${policyID}/accounting/${connection as string}/card-reconciliation` as const,
    },
    WORKSPACE_ACCOUNTING_RECONCILIATION_ACCOUNT_SETTINGS: {
        route: 'settings/workspaces/:policyID/accounting/:connection/card-reconciliation/account',
        getRoute: (policyID: string, connection?: ValueOf<typeof CONST.POLICY.CONNECTIONS.ROUTE>) =>
            `settings/workspaces/${policyID}/accounting/${connection as string}/card-reconciliation/account` as const,
    },
    WORKSPACE_CATEGORIES: {
        route: 'settings/workspaces/:policyID/categories',
        getRoute: (policyID: string | undefined) => {
            if (!policyID) {
                Log.warn('Invalid policyID while building route WORKSPACE_CATEGORIES');
            }
            return `settings/workspaces/${policyID}/categories` as const;
        },
    },
    WORKSPACE_CATEGORY_SETTINGS: {
        route: 'settings/workspaces/:policyID/category/:categoryName',
        getRoute: (policyID: string, categoryName: string) => `settings/workspaces/${policyID}/category/${encodeURIComponent(categoryName)}` as const,
    },
    WORKSPACE_UPGRADE: {
        route: 'settings/workspaces/:policyID?/upgrade/:featureName?',
        getRoute: (policyID?: string, featureName?: string, backTo?: string) =>
            policyID ? getUrlWithBackToParam(`settings/workspaces/${policyID}/upgrade/${encodeURIComponent(featureName ?? '')}` as const, backTo) : (`settings/workspaces/upgrade` as const),
    },
    WORKSPACE_DOWNGRADE: {
        route: 'settings/workspaces/:policyID?/downgrade/',
        getRoute: (policyID?: string) => (policyID ? (`settings/workspaces/${policyID}/downgrade/` as const) : `settings/workspaces/downgrade`),
    },
    WORKSPACE_CATEGORIES_SETTINGS: {
        route: 'settings/workspaces/:policyID/categories/settings',
        getRoute: (policyID: string) => `settings/workspaces/${policyID}/categories/settings` as const,
    },
    WORKSPACE_CATEGORIES_IMPORT: {
        route: 'settings/workspaces/:policyID/categories/import',
        getRoute: (policyID: string) => `settings/workspaces/${policyID}/categories/import` as const,
    },
    WORKSPACE_CATEGORIES_IMPORTED: {
        route: 'settings/workspaces/:policyID/categories/imported',
        getRoute: (policyID: string) => `settings/workspaces/${policyID}/categories/imported` as const,
    },
    WORKSPACE_CATEGORY_CREATE: {
        route: 'settings/workspaces/:policyID/categories/new',
        getRoute: (policyID: string) => `settings/workspaces/${policyID}/categories/new` as const,
    },
    WORKSPACE_CATEGORY_EDIT: {
        route: 'settings/workspaces/:policyID/category/:categoryName/edit',
        getRoute: (policyID: string, categoryName: string) => `settings/workspaces/${policyID}/category/${encodeURIComponent(categoryName)}/edit` as const,
    },
    WORKSPACE_CATEGORY_PAYROLL_CODE: {
        route: 'settings/workspaces/:policyID/category/:categoryName/payroll-code',
        getRoute: (policyID: string, categoryName: string) => `settings/workspaces/${policyID}/category/${encodeURIComponent(categoryName)}/payroll-code` as const,
    },
    WORKSPACE_CATEGORY_GL_CODE: {
        route: 'settings/workspaces/:policyID/category/:categoryName/gl-code',
        getRoute: (policyID: string, categoryName: string) => `settings/workspaces/${policyID}/category/${encodeURIComponent(categoryName)}/gl-code` as const,
    },
    WORSKPACE_CATEGORY_DEFAULT_TAX_RATE: {
        route: 'settings/workspaces/:policyID/category/:categoryName/tax-rate',
        getRoute: (policyID: string, categoryName: string) => `settings/workspaces/${policyID}/category/${encodeURIComponent(categoryName)}/tax-rate` as const,
    },
    WORSKPACE_CATEGORY_FLAG_AMOUNTS_OVER: {
        route: 'settings/workspaces/:policyID/category/:categoryName/flag-amounts',
        getRoute: (policyID: string, categoryName: string) => `settings/workspaces/${policyID}/category/${encodeURIComponent(categoryName)}/flag-amounts` as const,
    },
    WORSKPACE_CATEGORY_DESCRIPTION_HINT: {
        route: 'settings/workspaces/:policyID/category/:categoryName/description-hint',
        getRoute: (policyID: string, categoryName: string) => `settings/workspaces/${policyID}/category/${encodeURIComponent(categoryName)}/description-hint` as const,
    },
    WORSKPACE_CATEGORY_REQUIRE_RECEIPTS_OVER: {
        route: 'settings/workspaces/:policyID/category/:categoryName/require-receipts-over',
        getRoute: (policyID: string, categoryName: string) => `settings/workspaces/${policyID}/category/${encodeURIComponent(categoryName)}/require-receipts-over` as const,
    },
    WORSKPACE_CATEGORY_APPROVER: {
        route: 'settings/workspaces/:policyID/category/:categoryName/approver',
        getRoute: (policyID: string, categoryName: string) => `settings/workspaces/${policyID}/category/${encodeURIComponent(categoryName)}/approver` as const,
    },
    WORKSPACE_MORE_FEATURES: {
        route: 'settings/workspaces/:policyID/more-features',
        getRoute: (policyID: string | undefined) => {
            if (!policyID) {
                Log.warn('Invalid policyID while building route WORKSPACE_MORE_FEATURES');
            }
            return `settings/workspaces/${policyID}/more-features` as const;
        },
    },
    WORKSPACE_TAGS: {
        route: 'settings/workspaces/:policyID/tags',
        getRoute: (policyID: string) => `settings/workspaces/${policyID}/tags` as const,
    },
    WORKSPACE_TAG_CREATE: {
        route: 'settings/workspaces/:policyID/tags/new',
        getRoute: (policyID: string) => `settings/workspaces/${policyID}/tags/new` as const,
    },
    WORKSPACE_TAGS_SETTINGS: {
        route: 'settings/workspaces/:policyID/tags/settings',
        getRoute: (policyID: string) => `settings/workspaces/${policyID}/tags/settings` as const,
    },
    WORKSPACE_EDIT_TAGS: {
        route: 'settings/workspaces/:policyID/tags/:orderWeight/edit',
        getRoute: (policyID: string, orderWeight: number) => `settings/workspaces/${policyID}/tags/${orderWeight}/edit` as const,
    },
    WORKSPACE_TAG_EDIT: {
        route: 'settings/workspaces/:policyID/tag/:orderWeight/:tagName/edit',
        getRoute: (policyID: string, orderWeight: number, tagName: string) => `settings/workspaces/${policyID}/tag/${orderWeight}/${encodeURIComponent(tagName)}/edit` as const,
    },
    WORKSPACE_TAG_SETTINGS: {
        route: 'settings/workspaces/:policyID/tag/:orderWeight/:tagName',
        getRoute: (policyID: string, orderWeight: number, tagName: string) => `settings/workspaces/${policyID}/tag/${orderWeight}/${encodeURIComponent(tagName)}` as const,
    },
    WORKSPACE_TAG_APPROVER: {
        route: 'settings/workspaces/:policyID/tag/:orderWeight/:tagName/approver',
        getRoute: (policyID: string, orderWeight: number, tagName: string) => `settings/workspaces/${policyID}/tag/${orderWeight}/${encodeURIComponent(tagName)}/approver` as const,
    },
    WORKSPACE_TAG_LIST_VIEW: {
        route: 'settings/workspaces/:policyID/tag-list/:orderWeight',
        getRoute: (policyID: string, orderWeight: number) => `settings/workspaces/${policyID}/tag-list/${orderWeight}` as const,
    },
    WORKSPACE_TAG_GL_CODE: {
        route: 'settings/workspaces/:policyID/tag/:orderWeight/:tagName/gl-code',
        getRoute: (policyID: string, orderWeight: number, tagName: string) => `settings/workspaces/${policyID}/tag/${orderWeight}/${encodeURIComponent(tagName)}/gl-code` as const,
    },
    WORKSPACE_TAGS_IMPORT: {
        route: 'settings/workspaces/:policyID/tags/import',
        getRoute: (policyID: string) => `settings/workspaces/${policyID}/tags/import` as const,
    },
    WORKSPACE_TAGS_IMPORTED: {
        route: 'settings/workspaces/:policyID/tags/imported',
        getRoute: (policyID: string) => `settings/workspaces/${policyID}/tags/imported` as const,
    },
    WORKSPACE_TAXES: {
        route: 'settings/workspaces/:policyID/taxes',
        getRoute: (policyID: string) => `settings/workspaces/${policyID}/taxes` as const,
    },
    WORKSPACE_TAXES_SETTINGS: {
        route: 'settings/workspaces/:policyID/taxes/settings',
        getRoute: (policyID: string) => `settings/workspaces/${policyID}/taxes/settings` as const,
    },
    WORKSPACE_TAXES_SETTINGS_WORKSPACE_CURRENCY_DEFAULT: {
        route: 'settings/workspaces/:policyID/taxes/settings/workspace-currency',
        getRoute: (policyID: string) => `settings/workspaces/${policyID}/taxes/settings/workspace-currency` as const,
    },
    WORKSPACE_TAXES_SETTINGS_FOREIGN_CURRENCY_DEFAULT: {
        route: 'settings/workspaces/:policyID/taxes/settings/foreign-currency',
        getRoute: (policyID: string) => `settings/workspaces/${policyID}/taxes/settings/foreign-currency` as const,
    },
    WORKSPACE_TAXES_SETTINGS_CUSTOM_TAX_NAME: {
        route: 'settings/workspaces/:policyID/taxes/settings/tax-name',
        getRoute: (policyID: string) => `settings/workspaces/${policyID}/taxes/settings/tax-name` as const,
    },
    WORKSPACE_MEMBER_DETAILS: {
        route: 'settings/workspaces/:policyID/members/:accountID',
        getRoute: (policyID: string, accountID: number) => `settings/workspaces/${policyID}/members/${accountID}` as const,
    },
    WORKSPACE_MEMBER_NEW_CARD: {
        route: 'settings/workspaces/:policyID/members/:accountID/new-card',
        getRoute: (policyID: string, accountID: number) => `settings/workspaces/${policyID}/members/${accountID}/new-card` as const,
    },
    WORKSPACE_MEMBER_ROLE_SELECTION: {
        route: 'settings/workspaces/:policyID/members/:accountID/role-selection',
        getRoute: (policyID: string, accountID: number) => `settings/workspaces/${policyID}/members/${accountID}/role-selection` as const,
    },
    WORKSPACE_OWNER_CHANGE_SUCCESS: {
        route: 'settings/workspaces/:policyID/change-owner/:accountID/success',
        getRoute: (policyID: string, accountID: number) => `settings/workspaces/${policyID}/change-owner/${accountID}/success` as const,
    },
    WORKSPACE_OWNER_CHANGE_ERROR: {
        route: 'settings/workspaces/:policyID/change-owner/:accountID/failure',
        getRoute: (policyID: string, accountID: number) => `settings/workspaces/${policyID}/change-owner/${accountID}/failure` as const,
    },
    WORKSPACE_OWNER_CHANGE_CHECK: {
        route: 'settings/workspaces/:policyID/change-owner/:accountID/:error',
        getRoute: (policyID: string, accountID: number, error: ValueOf<typeof CONST.POLICY.OWNERSHIP_ERRORS>) =>
            `settings/workspaces/${policyID}/change-owner/${accountID}/${error as string}` as const,
    },
    WORKSPACE_TAX_CREATE: {
        route: 'settings/workspaces/:policyID/taxes/new',
        getRoute: (policyID: string) => `settings/workspaces/${policyID}/taxes/new` as const,
    },
    WORKSPACE_TAX_EDIT: {
        route: 'settings/workspaces/:policyID/tax/:taxID',
        getRoute: (policyID: string, taxID: string) => `settings/workspaces/${policyID}/tax/${encodeURIComponent(taxID)}` as const,
    },
    WORKSPACE_TAX_NAME: {
        route: 'settings/workspaces/:policyID/tax/:taxID/name',
        getRoute: (policyID: string, taxID: string) => `settings/workspaces/${policyID}/tax/${encodeURIComponent(taxID)}/name` as const,
    },
    WORKSPACE_TAX_VALUE: {
        route: 'settings/workspaces/:policyID/tax/:taxID/value',
        getRoute: (policyID: string, taxID: string) => `settings/workspaces/${policyID}/tax/${encodeURIComponent(taxID)}/value` as const,
    },
    WORKSPACE_TAX_CODE: {
        route: 'settings/workspaces/:policyID/tax/:taxID/tax-code',
        getRoute: (policyID: string, taxID: string) => `settings/workspaces/${policyID}/tax/${encodeURIComponent(taxID)}/tax-code` as const,
    },
    WORKSPACE_REPORT_FIELDS: {
        route: 'settings/workspaces/:policyID/reportFields',
        getRoute: (policyID: string) => `settings/workspaces/${policyID}/reportFields` as const,
    },
    WORKSPACE_CREATE_REPORT_FIELD: {
        route: 'settings/workspaces/:policyID/reportFields/new',
        getRoute: (policyID: string) => `settings/workspaces/${policyID}/reportFields/new` as const,
    },
    WORKSPACE_REPORT_FIELDS_SETTINGS: {
        route: 'settings/workspaces/:policyID/reportFields/:reportFieldID/edit',
        getRoute: (policyID: string, reportFieldID: string) => `settings/workspaces/${policyID}/reportFields/${encodeURIComponent(reportFieldID)}/edit` as const,
    },
    WORKSPACE_REPORT_FIELDS_LIST_VALUES: {
        route: 'settings/workspaces/:policyID/reportFields/listValues/:reportFieldID?',
        getRoute: (policyID: string, reportFieldID?: string) => `settings/workspaces/${policyID}/reportFields/listValues/${reportFieldID ? encodeURIComponent(reportFieldID) : ''}` as const,
    },
    WORKSPACE_REPORT_FIELDS_ADD_VALUE: {
        route: 'settings/workspaces/:policyID/reportFields/addValue/:reportFieldID?',
        getRoute: (policyID: string, reportFieldID?: string) => `settings/workspaces/${policyID}/reportFields/addValue/${reportFieldID ? encodeURIComponent(reportFieldID) : ''}` as const,
    },
    WORKSPACE_REPORT_FIELDS_VALUE_SETTINGS: {
        route: 'settings/workspaces/:policyID/reportFields/:valueIndex/:reportFieldID?',
        getRoute: (policyID: string, valueIndex: number, reportFieldID?: string) =>
            `settings/workspaces/${policyID}/reportFields/${valueIndex}/${reportFieldID ? encodeURIComponent(reportFieldID) : ''}` as const,
    },
    WORKSPACE_REPORT_FIELDS_EDIT_VALUE: {
        route: 'settings/workspaces/:policyID/reportFields/new/:valueIndex/edit',
        getRoute: (policyID: string, valueIndex: number) => `settings/workspaces/${policyID}/reportFields/new/${valueIndex}/edit` as const,
    },
    WORKSPACE_EDIT_REPORT_FIELDS_INITIAL_VALUE: {
        route: 'settings/workspaces/:policyID/reportFields/:reportFieldID/edit/initialValue',
        getRoute: (policyID: string, reportFieldID: string) => `settings/workspaces/${policyID}/reportFields/${encodeURIComponent(reportFieldID)}/edit/initialValue` as const,
    },
    WORKSPACE_COMPANY_CARDS: {
        route: 'settings/workspaces/:policyID/company-cards',
        getRoute: (policyID: string | undefined) => {
            if (!policyID) {
                Log.warn('Invalid policyID is used to build the WORKSPACE_COMPANY_CARDS route');
            }
            return `settings/workspaces/${policyID}/company-cards` as const;
        },
    },
    WORKSPACE_COMPANY_CARDS_ADD_NEW: {
        route: 'settings/workspaces/:policyID/company-cards/add-card-feed',
        getRoute: (policyID: string) => `settings/workspaces/${policyID}/company-cards/add-card-feed` as const,
    },
    WORKSPACE_COMPANY_CARDS_SELECT_FEED: {
        route: 'settings/workspaces/:policyID/company-cards/select-feed',
        getRoute: (policyID: string) => `settings/workspaces/${policyID}/company-cards/select-feed` as const,
    },
    WORKSPACE_COMPANY_CARDS_ASSIGN_CARD: {
        route: 'settings/workspaces/:policyID/company-cards/:feed/assign-card',
        getRoute: (policyID: string, feed: string, backTo?: string) => getUrlWithBackToParam(`settings/workspaces/${policyID}/company-cards/${feed}/assign-card`, backTo),
    },
    WORKSPACE_COMPANY_CARD_DETAILS: {
        route: 'settings/workspaces/:policyID/company-cards/:bank/:cardID',
        getRoute: (policyID: string, cardID: string, bank: string, backTo?: string) => getUrlWithBackToParam(`settings/workspaces/${policyID}/company-cards/${bank}/${cardID}`, backTo),
    },
    WORKSPACE_COMPANY_CARD_NAME: {
        route: 'settings/workspaces/:policyID/company-cards/:bank/:cardID/edit/name',
        getRoute: (policyID: string, cardID: string, bank: string) => `settings/workspaces/${policyID}/company-cards/${bank}/${cardID}/edit/name` as const,
    },
    WORKSPACE_COMPANY_CARD_EXPORT: {
        route: 'settings/workspaces/:policyID/company-cards/:bank/:cardID/edit/export',
        getRoute: (policyID: string, cardID: string, bank: string, backTo?: string) =>
            getUrlWithBackToParam(`settings/workspaces/${policyID}/company-cards/${bank}/${cardID}/edit/export`, backTo, false),
    },
    WORKSPACE_EXPENSIFY_CARD: {
        route: 'settings/workspaces/:policyID/expensify-card',
        getRoute: (policyID: string) => `settings/workspaces/${policyID}/expensify-card` as const,
    },
    WORKSPACE_EXPENSIFY_CARD_DETAILS: {
        route: 'settings/workspaces/:policyID/expensify-card/:cardID',
        getRoute: (policyID: string, cardID: string, backTo?: string) => getUrlWithBackToParam(`settings/workspaces/${policyID}/expensify-card/${cardID}`, backTo),
    },
    EXPENSIFY_CARD_DETAILS: {
        route: 'settings/:policyID/expensify-card/:cardID',
        getRoute: (policyID: string, cardID: string, backTo?: string) => getUrlWithBackToParam(`settings/${policyID}/expensify-card/${cardID}`, backTo),
    },
    WORKSPACE_EXPENSIFY_CARD_NAME: {
        route: 'settings/workspaces/:policyID/expensify-card/:cardID/edit/name',
        getRoute: (policyID: string, cardID: string) => `settings/workspaces/${policyID}/expensify-card/${cardID}/edit/name` as const,
    },
    EXPENSIFY_CARD_NAME: {
        route: 'settings/:policyID/expensify-card/:cardID/edit/name',
        getRoute: (policyID: string, cardID: string) => `settings/${policyID}/expensify-card/${cardID}/edit/name` as const,
    },
    WORKSPACE_EXPENSIFY_CARD_LIMIT: {
        route: 'settings/workspaces/:policyID/expensify-card/:cardID/edit/limit',
        getRoute: (policyID: string, cardID: string) => `settings/workspaces/${policyID}/expensify-card/${cardID}/edit/limit` as const,
    },
    EXPENSIFY_CARD_LIMIT: {
        route: 'settings/:policyID/expensify-card/:cardID/edit/limit',
        getRoute: (policyID: string, cardID: string) => `settings/${policyID}/expensify-card/${cardID}/edit/limit` as const,
    },
    WORKSPACE_EXPENSIFY_CARD_LIMIT_TYPE: {
        route: 'settings/workspaces/:policyID/expensify-card/:cardID/edit/limit-type',
        getRoute: (policyID: string, cardID: string) => `settings/workspaces/${policyID}/expensify-card/${cardID}/edit/limit-type` as const,
    },
    EXPENSIFY_CARD_LIMIT_TYPE: {
        route: 'settings/:policyID/expensify-card/:cardID/edit/limit-type',
        getRoute: (policyID: string, cardID: string) => `settings/${policyID}/expensify-card/${cardID}/edit/limit-type` as const,
    },
    WORKSPACE_EXPENSIFY_CARD_ISSUE_NEW: {
        route: 'settings/workspaces/:policyID/expensify-card/issue-new',
        getRoute: (policyID: string, backTo?: string) => getUrlWithBackToParam(`settings/workspaces/${policyID}/expensify-card/issue-new`, backTo),
    },
    WORKSPACE_EXPENSIFY_CARD_BANK_ACCOUNT: {
        route: 'settings/workspaces/:policyID/expensify-card/choose-bank-account',
        getRoute: (policyID: string) => `settings/workspaces/${policyID}/expensify-card/choose-bank-account` as const,
    },
    WORKSPACE_EXPENSIFY_CARD_SETTINGS: {
        route: 'settings/workspaces/:policyID/expensify-card/settings',
        getRoute: (policyID: string) => `settings/workspaces/${policyID}/expensify-card/settings` as const,
    },
    WORKSPACE_EXPENSIFY_CARD_SETTINGS_ACCOUNT: {
        route: 'settings/workspaces/:policyID/expensify-card/settings/account',
        getRoute: (policyID: string) => `settings/workspaces/${policyID}/expensify-card/settings/account` as const,
    },
    WORKSPACE_EXPENSIFY_CARD_SETTINGS_FREQUENCY: {
        route: 'settings/workspaces/:policyID/expensify-card/settings/frequency',
        getRoute: (policyID: string) => `settings/workspaces/${policyID}/expensify-card/settings/frequency` as const,
    },
    WORKSPACE_COMPANY_CARDS_SETTINGS: {
        route: 'settings/workspaces/:policyID/company-cards/settings',
        getRoute: (policyID: string) => `settings/workspaces/${policyID}/company-cards/settings` as const,
    },
    WORKSPACE_COMPANY_CARDS_SETTINGS_FEED_NAME: {
        route: 'settings/workspaces/:policyID/company-cards/settings/feed-name',
        getRoute: (policyID: string) => `settings/workspaces/${policyID}/company-cards/settings/feed-name` as const,
    },
    WORKSPACE_RULES: {
        route: 'settings/workspaces/:policyID/rules',
        getRoute: (policyID: string) => `settings/workspaces/${policyID}/rules` as const,
    },
    WORKSPACE_DISTANCE_RATES: {
        route: 'settings/workspaces/:policyID/distance-rates',
        getRoute: (policyID: string) => `settings/workspaces/${policyID}/distance-rates` as const,
    },
    WORKSPACE_CREATE_DISTANCE_RATE: {
        route: 'settings/workspaces/:policyID/distance-rates/new',
        getRoute: (policyID: string) => `settings/workspaces/${policyID}/distance-rates/new` as const,
    },
    WORKSPACE_DISTANCE_RATES_SETTINGS: {
        route: 'settings/workspaces/:policyID/distance-rates/settings',
        getRoute: (policyID: string) => `settings/workspaces/${policyID}/distance-rates/settings` as const,
    },
    WORKSPACE_DISTANCE_RATE_DETAILS: {
        route: 'settings/workspaces/:policyID/distance-rates/:rateID',
        getRoute: (policyID: string, rateID: string) => `settings/workspaces/${policyID}/distance-rates/${rateID}` as const,
    },
    WORKSPACE_DISTANCE_RATE_EDIT: {
        route: 'settings/workspaces/:policyID/distance-rates/:rateID/edit',
        getRoute: (policyID: string, rateID: string) => `settings/workspaces/${policyID}/distance-rates/${rateID}/edit` as const,
    },
    WORKSPACE_DISTANCE_RATE_TAX_RECLAIMABLE_ON_EDIT: {
        route: 'settings/workspaces/:policyID/distance-rates/:rateID/tax-reclaimable/edit',
        getRoute: (policyID: string, rateID: string) => `settings/workspaces/${policyID}/distance-rates/${rateID}/tax-reclaimable/edit` as const,
    },
    WORKSPACE_DISTANCE_RATE_TAX_RATE_EDIT: {
        route: 'settings/workspaces/:policyID/distance-rates/:rateID/tax-rate/edit',
        getRoute: (policyID: string, rateID: string) => `settings/workspaces/${policyID}/distance-rates/${rateID}/tax-rate/edit` as const,
    },
    WORKSPACE_PER_DIEM: {
        route: 'settings/workspaces/:policyID/per-diem',
        getRoute: (policyID: string) => `settings/workspaces/${policyID}/per-diem` as const,
    },
    WORKSPACE_PER_DIEM_IMPORT: {
        route: 'settings/workspaces/:policyID/per-diem/import',
        getRoute: (policyID: string) => `settings/workspaces/${policyID}/per-diem/import` as const,
    },
    WORKSPACE_PER_DIEM_IMPORTED: {
        route: 'settings/workspaces/:policyID/per-diem/imported',
        getRoute: (policyID: string) => `settings/workspaces/${policyID}/per-diem/imported` as const,
    },
    WORKSPACE_PER_DIEM_SETTINGS: {
        route: 'settings/workspaces/:policyID/per-diem/settings',
        getRoute: (policyID: string) => `settings/workspaces/${policyID}/per-diem/settings` as const,
    },
    WORKSPACE_PER_DIEM_DETAILS: {
        route: 'settings/workspaces/:policyID/per-diem/details/:rateID/:subRateID',
        getRoute: (policyID: string, rateID: string, subRateID: string) => `settings/workspaces/${policyID}/per-diem/details/${rateID}/${subRateID}` as const,
    },
    WORKSPACE_PER_DIEM_EDIT_DESTINATION: {
        route: 'settings/workspaces/:policyID/per-diem/edit/destination/:rateID/:subRateID',
        getRoute: (policyID: string, rateID: string, subRateID: string) => `settings/workspaces/${policyID}/per-diem/edit/destination/${rateID}/${subRateID}` as const,
    },
    WORKSPACE_PER_DIEM_EDIT_SUBRATE: {
        route: 'settings/workspaces/:policyID/per-diem/edit/subrate/:rateID/:subRateID',
        getRoute: (policyID: string, rateID: string, subRateID: string) => `settings/workspaces/${policyID}/per-diem/edit/subrate/${rateID}/${subRateID}` as const,
    },
    WORKSPACE_PER_DIEM_EDIT_AMOUNT: {
        route: 'settings/workspaces/:policyID/per-diem/edit/amount/:rateID/:subRateID',
        getRoute: (policyID: string, rateID: string, subRateID: string) => `settings/workspaces/${policyID}/per-diem/edit/amount/${rateID}/${subRateID}` as const,
    },
    WORKSPACE_PER_DIEM_EDIT_CURRENCY: {
        route: 'settings/workspaces/:policyID/per-diem/edit/currency/:rateID/:subRateID',
        getRoute: (policyID: string, rateID: string, subRateID: string) => `settings/workspaces/${policyID}/per-diem/edit/currency/${rateID}/${subRateID}` as const,
    },
    RULES_CUSTOM_NAME: {
        route: 'settings/workspaces/:policyID/rules/name',
        getRoute: (policyID: string) => `settings/workspaces/${policyID}/rules/name` as const,
    },
    RULES_AUTO_APPROVE_REPORTS_UNDER: {
        route: 'settings/workspaces/:policyID/rules/auto-approve',
        getRoute: (policyID: string) => `settings/workspaces/${policyID}/rules/auto-approve` as const,
    },
    RULES_RANDOM_REPORT_AUDIT: {
        route: 'settings/workspaces/:policyID/rules/audit',
        getRoute: (policyID: string) => `settings/workspaces/${policyID}/rules/audit` as const,
    },
    RULES_AUTO_PAY_REPORTS_UNDER: {
        route: 'settings/workspaces/:policyID/rules/auto-pay',
        getRoute: (policyID: string) => `settings/workspaces/${policyID}/rules/auto-pay` as const,
    },
    RULES_RECEIPT_REQUIRED_AMOUNT: {
        route: 'settings/workspaces/:policyID/rules/receipt-required-amount',
        getRoute: (policyID: string) => `settings/workspaces/${policyID}/rules/receipt-required-amount` as const,
    },
    RULES_MAX_EXPENSE_AMOUNT: {
        route: 'settings/workspaces/:policyID/rules/max-expense-amount',
        getRoute: (policyID: string) => `settings/workspaces/${policyID}/rules/max-expense-amount` as const,
    },
    RULES_MAX_EXPENSE_AGE: {
        route: 'settings/workspaces/:policyID/rules/max-expense-age',
        getRoute: (policyID: string) => `settings/workspaces/${policyID}/rules/max-expense-age` as const,
    },
    RULES_BILLABLE_DEFAULT: {
        route: 'settings/workspaces/:policyID/rules/billable',
        getRoute: (policyID: string) => `settings/workspaces/${policyID}/rules/billable` as const,
    },
    // Referral program promotion
    REFERRAL_DETAILS_MODAL: {
        route: 'referral/:contentType',
        getRoute: (contentType: string, backTo?: string) => getUrlWithBackToParam(`referral/${contentType}`, backTo),
    },
    PROCESS_MONEY_REQUEST_HOLD: {
        route: 'hold-expense-educational',
        getRoute: (backTo?: string) => getUrlWithBackToParam('hold-expense-educational', backTo),
    },
    TRAVEL_MY_TRIPS: 'travel',
    TRAVEL_TCS: 'travel/terms',
    TRACK_TRAINING_MODAL: 'track-training',
    TRAVEL_TRIP_SUMMARY: {
        route: 'r/:reportID/trip/:transactionID',
        getRoute: (reportID: string, transactionID: string, backTo?: string) => getUrlWithBackToParam(`r/${reportID}/trip/${transactionID}`, backTo),
    },
    TRAVEL_TRIP_DETAILS: {
        route: 'r/:reportID/trip/:transactionID/:reservationIndex',
        getRoute: (reportID: string, transactionID: string, reservationIndex: number, backTo?: string) =>
            getUrlWithBackToParam(`r/${reportID}/trip/${transactionID}/${reservationIndex}`, backTo),
    },
    ONBOARDING_ROOT: {
        route: 'onboarding',
        getRoute: (backTo?: string) => getUrlWithBackToParam(`onboarding`, backTo),
    },
    ONBOARDING_PERSONAL_DETAILS: {
        route: 'onboarding/personal-details',
        getRoute: (backTo?: string) => getUrlWithBackToParam(`onboarding/personal-details`, backTo),
    },
    ONBOARDING_PRIVATE_DOMAIN: {
        route: 'onboarding/private-domain',
        getRoute: (backTo?: string) => getUrlWithBackToParam(`onboarding/private-domain`, backTo),
    },
    ONBOARDING_EMPLOYEES: {
        route: 'onboarding/employees',
        getRoute: (backTo?: string) => getUrlWithBackToParam(`onboarding/employees`, backTo),
    },
    ONBOARDING_ACCOUNTING: {
        route: 'onboarding/accounting',
        getRoute: (backTo?: string) => getUrlWithBackToParam(`onboarding/accounting`, backTo),
    },
    ONBOARDING_PURPOSE: {
        route: 'onboarding/purpose',
        getRoute: (backTo?: string) => getUrlWithBackToParam(`onboarding/purpose`, backTo),
    },
    ONBOARDING_WORKSPACES: {
        route: 'onboarding/join-workspaces',
        getRoute: (backTo?: string) => getUrlWithBackToParam(`onboarding/join-workspaces`, backTo),
    },
    WELCOME_VIDEO_ROOT: 'onboarding/welcome-video',
    EXPLANATION_MODAL_ROOT: 'onboarding/explanation',
    WORKSPACE_CONFIRMATION: {
        route: 'workspace/confirmation',
        getRoute: (backTo?: string) => getUrlWithBackToParam(`workspace/confirmation`, backTo),
    },
    MIGRATED_USER_WELCOME_MODAL: 'onboarding/migrated-user-welcome',

    TRANSACTION_RECEIPT: {
        route: 'r/:reportID/transaction/:transactionID/receipt',
        getRoute: (reportID: string, transactionID: string, readonly = false, isFromReviewDuplicates = false) =>
            `r/${reportID}/transaction/${transactionID}/receipt?readonly=${readonly}${isFromReviewDuplicates ? '&isFromReviewDuplicates=true' : ''}` as const,
    },

    TRANSACTION_DUPLICATE_REVIEW_PAGE: {
        route: 'r/:threadReportID/duplicates/review',
        getRoute: (threadReportID: string | undefined, backTo?: string) => getUrlWithBackToParam(`r/${threadReportID}/duplicates/review` as const, backTo),
    },
    TRANSACTION_DUPLICATE_REVIEW_MERCHANT_PAGE: {
        route: 'r/:threadReportID/duplicates/review/merchant',
        getRoute: (threadReportID: string, backTo?: string) => getUrlWithBackToParam(`r/${threadReportID}/duplicates/review/merchant` as const, backTo),
    },
    TRANSACTION_DUPLICATE_REVIEW_CATEGORY_PAGE: {
        route: 'r/:threadReportID/duplicates/review/category',
        getRoute: (threadReportID: string, backTo?: string) => getUrlWithBackToParam(`r/${threadReportID}/duplicates/review/category` as const, backTo),
    },
    TRANSACTION_DUPLICATE_REVIEW_TAG_PAGE: {
        route: 'r/:threadReportID/duplicates/review/tag',
        getRoute: (threadReportID: string, backTo?: string) => getUrlWithBackToParam(`r/${threadReportID}/duplicates/review/tag` as const, backTo),
    },
    TRANSACTION_DUPLICATE_REVIEW_TAX_CODE_PAGE: {
        route: 'r/:threadReportID/duplicates/review/tax-code',
        getRoute: (threadReportID: string, backTo?: string) => getUrlWithBackToParam(`r/${threadReportID}/duplicates/review/tax-code` as const, backTo),
    },
    TRANSACTION_DUPLICATE_REVIEW_DESCRIPTION_PAGE: {
        route: 'r/:threadReportID/duplicates/review/description',
        getRoute: (threadReportID: string, backTo?: string) => getUrlWithBackToParam(`r/${threadReportID}/duplicates/review/description` as const, backTo),
    },
    TRANSACTION_DUPLICATE_REVIEW_REIMBURSABLE_PAGE: {
        route: 'r/:threadReportID/duplicates/review/reimbursable',
        getRoute: (threadReportID: string, backTo?: string) => getUrlWithBackToParam(`r/${threadReportID}/duplicates/review/reimbursable` as const, backTo),
    },
    TRANSACTION_DUPLICATE_REVIEW_BILLABLE_PAGE: {
        route: 'r/:threadReportID/duplicates/review/billable',
        getRoute: (threadReportID: string, backTo?: string) => getUrlWithBackToParam(`r/${threadReportID}/duplicates/review/billable` as const, backTo),
    },
    TRANSACTION_DUPLICATE_CONFIRMATION_PAGE: {
        route: 'r/:threadReportID/duplicates/confirm',
        getRoute: (threadReportID: string, backTo?: string) => getUrlWithBackToParam(`r/${threadReportID}/duplicates/confirm` as const, backTo),
    },
    POLICY_ACCOUNTING_XERO_IMPORT: {
        route: 'settings/workspaces/:policyID/accounting/xero/import',
        getRoute: (policyID: string) => `settings/workspaces/${policyID}/accounting/xero/import` as const,
    },
    POLICY_ACCOUNTING_XERO_CHART_OF_ACCOUNTS: {
        route: 'settings/workspaces/:policyID/accounting/xero/import/accounts',
        getRoute: (policyID: string) => `settings/workspaces/${policyID}/accounting/xero/import/accounts` as const,
    },
    POLICY_ACCOUNTING_XERO_ORGANIZATION: {
        route: 'settings/workspaces/:policyID/accounting/xero/organization/:currentOrganizationID',
        getRoute: (policyID: string, currentOrganizationID: string) => `settings/workspaces/${policyID}/accounting/xero/organization/${currentOrganizationID}` as const,
    },
    POLICY_ACCOUNTING_XERO_TRACKING_CATEGORIES: {
        route: 'settings/workspaces/:policyID/accounting/xero/import/tracking-categories',
        getRoute: (policyID: string) => `settings/workspaces/${policyID}/accounting/xero/import/tracking-categories` as const,
    },
    POLICY_ACCOUNTING_XERO_TRACKING_CATEGORIES_MAP: {
        route: 'settings/workspaces/:policyID/accounting/xero/import/tracking-categories/mapping/:categoryId/:categoryName',
        getRoute: (policyID: string, categoryId: string, categoryName: string) =>
            `settings/workspaces/${policyID}/accounting/xero/import/tracking-categories/mapping/${categoryId}/${encodeURIComponent(categoryName)}` as const,
    },
    POLICY_ACCOUNTING_XERO_CUSTOMER: {
        route: 'settings/workspaces/:policyID/accounting/xero/import/customers',
        getRoute: (policyID: string) => `settings/workspaces/${policyID}/accounting/xero/import/customers` as const,
    },
    POLICY_ACCOUNTING_XERO_TAXES: {
        route: 'settings/workspaces/:policyID/accounting/xero/import/taxes',
        getRoute: (policyID: string) => `settings/workspaces/${policyID}/accounting/xero/import/taxes` as const,
    },
    POLICY_ACCOUNTING_XERO_EXPORT: {
        route: 'settings/workspaces/:policyID/accounting/xero/export',
<<<<<<< HEAD
        getRoute: (policyID: string, backTo?: string) => getUrlWithBackToParam(`settings/workspaces/${policyID}/accounting/xero/export` as const, backTo),
=======
        getRoute: (policyID: string, backTo?: string) => getUrlWithBackToParam(`settings/workspaces/${policyID}/accounting/xero/export` as const, backTo, false),
>>>>>>> d1f82bac
    },
    POLICY_ACCOUNTING_XERO_PREFERRED_EXPORTER_SELECT: {
        route: 'settings/workspaces/:policyID/connections/xero/export/preferred-exporter/select',
        getRoute: (policyID: string) => `settings/workspaces/${policyID}/connections/xero/export/preferred-exporter/select` as const,
    },
    POLICY_ACCOUNTING_XERO_EXPORT_PURCHASE_BILL_DATE_SELECT: {
        route: 'settings/workspaces/:policyID/accounting/xero/export/purchase-bill-date-select',
        getRoute: (policyID: string) => `settings/workspaces/${policyID}/accounting/xero/export/purchase-bill-date-select` as const,
    },
    POLICY_ACCOUNTING_XERO_EXPORT_BANK_ACCOUNT_SELECT: {
        route: 'settings/workspaces/:policyID/accounting/xero/export/bank-account-select',
        getRoute: (policyID: string) => `settings/workspaces/${policyID}/accounting/xero/export/bank-account-select` as const,
    },
    POLICY_ACCOUNTING_XERO_ADVANCED: {
        route: 'settings/workspaces/:policyID/accounting/xero/advanced',
        getRoute: (policyID: string) => `settings/workspaces/${policyID}/accounting/xero/advanced` as const,
    },
    POLICY_ACCOUNTING_XERO_BILL_STATUS_SELECTOR: {
        route: 'settings/workspaces/:policyID/accounting/xero/export/purchase-bill-status-selector',
        getRoute: (policyID: string) => `settings/workspaces/${policyID}/accounting/xero/export/purchase-bill-status-selector` as const,
    },
    POLICY_ACCOUNTING_XERO_INVOICE_SELECTOR: {
        route: 'settings/workspaces/:policyID/accounting/xero/advanced/invoice-account-selector',
        getRoute: (policyID: string) => `settings/workspaces/${policyID}/accounting/xero/advanced/invoice-account-selector` as const,
    },
    POLICY_ACCOUNTING_XERO_BILL_PAYMENT_ACCOUNT_SELECTOR: {
        route: 'settings/workspaces/:policyID/accounting/xero/advanced/bill-payment-account-selector',
        getRoute: (policyID: string) => `settings/workspaces/${policyID}/accounting/xero/advanced/bill-payment-account-selector` as const,
    },
    POLICY_ACCOUNTING_QUICKBOOKS_ONLINE_IMPORT: {
        route: 'settings/workspaces/:policyID/accounting/quickbooks-online/import',
        getRoute: (policyID: string) => `settings/workspaces/${policyID}/accounting/quickbooks-online/import` as const,
    },
    POLICY_ACCOUNTING_QUICKBOOKS_ONLINE_CHART_OF_ACCOUNTS: {
        route: 'settings/workspaces/:policyID/accounting/quickbooks-online/import/accounts',
        getRoute: (policyID: string) => `settings/workspaces/${policyID}/accounting/quickbooks-online/import/accounts` as const,
    },
    POLICY_ACCOUNTING_QUICKBOOKS_ONLINE_CLASSES: {
        route: 'settings/workspaces/:policyID/accounting/quickbooks-online/import/classes',
        getRoute: (policyID: string) => `settings/workspaces/${policyID}/accounting/quickbooks-online/import/classes` as const,
    },
    POLICY_ACCOUNTING_QUICKBOOKS_ONLINE_CLASSES_DISPLAYED_AS: {
        route: 'settings/workspaces/:policyID/accounting/quickbooks-online/import/classes/displayed-as',
        getRoute: (policyID: string) => `settings/workspaces/${policyID}/accounting/quickbooks-online/import/classes/displayed-as` as const,
    },
    POLICY_ACCOUNTING_QUICKBOOKS_ONLINE_CUSTOMERS: {
        route: 'settings/workspaces/:policyID/accounting/quickbooks-online/import/customers',
        getRoute: (policyID: string) => `settings/workspaces/${policyID}/accounting/quickbooks-online/import/customers` as const,
    },
    POLICY_ACCOUNTING_QUICKBOOKS_ONLINE_CUSTOMERS_DISPLAYED_AS: {
        route: 'settings/workspaces/:policyID/accounting/quickbooks-online/import/customers/displayed-as',
        getRoute: (policyID: string) => `settings/workspaces/${policyID}/accounting/quickbooks-online/import/customers/displayed-as` as const,
    },
    POLICY_ACCOUNTING_QUICKBOOKS_ONLINE_LOCATIONS: {
        route: 'settings/workspaces/:policyID/accounting/quickbooks-online/import/locations',
        getRoute: (policyID: string) => `settings/workspaces/${policyID}/accounting/quickbooks-online/import/locations` as const,
    },
    POLICY_ACCOUNTING_QUICKBOOKS_ONLINE_LOCATIONS_DISPLAYED_AS: {
        route: 'settings/workspaces/:policyID/accounting/quickbooks-online/import/locations/displayed-as',
        getRoute: (policyID: string) => `settings/workspaces/${policyID}/accounting/quickbooks-online/import/locations/displayed-as` as const,
    },
    POLICY_ACCOUNTING_QUICKBOOKS_ONLINE_TAXES: {
        route: 'settings/workspaces/:policyID/accounting/quickbooks-online/import/taxes',
        getRoute: (policyID: string) => `settings/workspaces/${policyID}/accounting/quickbooks-online/import/taxes` as const,
    },
    RESTRICTED_ACTION: {
        route: 'restricted-action/workspace/:policyID',
        getRoute: (policyID: string) => `restricted-action/workspace/${policyID}` as const,
    },
    MISSING_PERSONAL_DETAILS: 'missing-personal-details',
    POLICY_ACCOUNTING_NETSUITE_SUBSIDIARY_SELECTOR: {
        route: 'settings/workspaces/:policyID/accounting/netsuite/subsidiary-selector',
        getRoute: (policyID: string) => `settings/workspaces/${policyID}/accounting/netsuite/subsidiary-selector` as const,
    },
    POLICY_ACCOUNTING_NETSUITE_EXISTING_CONNECTIONS: {
        route: 'settings/workspaces/:policyID/accounting/netsuite/existing-connections',
        getRoute: (policyID: string) => `settings/workspaces/${policyID}/accounting/netsuite/existing-connections` as const,
    },
    POLICY_ACCOUNTING_NETSUITE_TOKEN_INPUT: {
        route: 'settings/workspaces/:policyID/accounting/netsuite/token-input',
        getRoute: (policyID: string) => `settings/workspaces/${policyID}/accounting/netsuite/token-input` as const,
    },
    POLICY_ACCOUNTING_NETSUITE_IMPORT: {
        route: 'settings/workspaces/:policyID/accounting/netsuite/import',
        getRoute: (policyID: string) => `settings/workspaces/${policyID}/accounting/netsuite/import` as const,
    },
    POLICY_ACCOUNTING_NETSUITE_IMPORT_MAPPING: {
        route: 'settings/workspaces/:policyID/accounting/netsuite/import/mapping/:importField',
        getRoute: (policyID: string, importField: TupleToUnion<typeof CONST.NETSUITE_CONFIG.IMPORT_FIELDS>) =>
            `settings/workspaces/${policyID}/accounting/netsuite/import/mapping/${importField as string}` as const,
    },
    POLICY_ACCOUNTING_NETSUITE_IMPORT_CUSTOM_FIELD_MAPPING: {
        route: 'settings/workspaces/:policyID/accounting/netsuite/import/custom/:importCustomField',
        getRoute: (policyID: string, importCustomField: ValueOf<typeof CONST.NETSUITE_CONFIG.IMPORT_CUSTOM_FIELDS>) =>
            `settings/workspaces/${policyID}/accounting/netsuite/import/custom/${importCustomField as string}` as const,
    },
    POLICY_ACCOUNTING_NETSUITE_IMPORT_CUSTOM_FIELD_VIEW: {
        route: 'settings/workspaces/:policyID/accounting/netsuite/import/custom/:importCustomField/view/:valueIndex',
        getRoute: (policyID: string, importCustomField: ValueOf<typeof CONST.NETSUITE_CONFIG.IMPORT_CUSTOM_FIELDS>, valueIndex: number) =>
            `settings/workspaces/${policyID}/accounting/netsuite/import/custom/${importCustomField as string}/view/${valueIndex}` as const,
    },
    POLICY_ACCOUNTING_NETSUITE_IMPORT_CUSTOM_FIELD_EDIT: {
        route: 'settings/workspaces/:policyID/accounting/netsuite/import/custom/:importCustomField/edit/:valueIndex/:fieldName',
        getRoute: (policyID: string, importCustomField: ValueOf<typeof CONST.NETSUITE_CONFIG.IMPORT_CUSTOM_FIELDS>, valueIndex: number, fieldName: string) =>
            `settings/workspaces/${policyID}/accounting/netsuite/import/custom/${importCustomField as string}/edit/${valueIndex}/${fieldName}` as const,
    },
    POLICY_ACCOUNTING_NETSUITE_IMPORT_CUSTOM_LIST_ADD: {
        route: 'settings/workspaces/:policyID/accounting/netsuite/import/custom-list/new',
        getRoute: (policyID: string) => `settings/workspaces/${policyID}/accounting/netsuite/import/custom-list/new` as const,
    },
    POLICY_ACCOUNTING_NETSUITE_IMPORT_CUSTOM_SEGMENT_ADD: {
        route: 'settings/workspaces/:policyID/accounting/netsuite/import/custom-segment/new',
        getRoute: (policyID: string) => `settings/workspaces/${policyID}/accounting/netsuite/import/custom-segment/new` as const,
    },
    POLICY_ACCOUNTING_NETSUITE_IMPORT_CUSTOMERS_OR_PROJECTS: {
        route: 'settings/workspaces/:policyID/accounting/netsuite/import/customer-projects',
        getRoute: (policyID: string) => `settings/workspaces/${policyID}/accounting/netsuite/import/customer-projects` as const,
    },
    POLICY_ACCOUNTING_NETSUITE_IMPORT_CUSTOMERS_OR_PROJECTS_SELECT: {
        route: 'settings/workspaces/:policyID/accounting/netsuite/import/customer-projects/select',
        getRoute: (policyID: string) => `settings/workspaces/${policyID}/accounting/netsuite/import/customer-projects/select` as const,
    },
    POLICY_ACCOUNTING_NETSUITE_EXPORT: {
        route: 'settings/workspaces/:policyID/connections/netsuite/export/',
        getRoute: (policyID: string, backTo?: string) => getUrlWithBackToParam(`settings/workspaces/${policyID}/connections/netsuite/export/` as const, backTo, false),
    },
    POLICY_ACCOUNTING_NETSUITE_PREFERRED_EXPORTER_SELECT: {
        route: 'settings/workspaces/:policyID/connections/netsuite/export/preferred-exporter/select',
        getRoute: (policyID: string) => `settings/workspaces/${policyID}/connections/netsuite/export/preferred-exporter/select` as const,
    },
    POLICY_ACCOUNTING_NETSUITE_DATE_SELECT: {
        route: 'settings/workspaces/:policyID/connections/netsuite/export/date/select',
        getRoute: (policyID: string) => `settings/workspaces/${policyID}/connections/netsuite/export/date/select` as const,
    },
    POLICY_ACCOUNTING_NETSUITE_EXPORT_EXPENSES: {
        route: 'settings/workspaces/:policyID/connections/netsuite/export/expenses/:expenseType',
        getRoute: (policyID: string, expenseType: ValueOf<typeof CONST.NETSUITE_EXPENSE_TYPE>) =>
            `settings/workspaces/${policyID}/connections/netsuite/export/expenses/${expenseType as string}` as const,
    },
    POLICY_ACCOUNTING_NETSUITE_EXPORT_EXPENSES_DESTINATION_SELECT: {
        route: 'settings/workspaces/:policyID/connections/netsuite/export/expenses/:expenseType/destination/select',
        getRoute: (policyID: string, expenseType: ValueOf<typeof CONST.NETSUITE_EXPENSE_TYPE>) =>
            `settings/workspaces/${policyID}/connections/netsuite/export/expenses/${expenseType as string}/destination/select` as const,
    },
    POLICY_ACCOUNTING_NETSUITE_EXPORT_EXPENSES_VENDOR_SELECT: {
        route: 'settings/workspaces/:policyID/connections/netsuite/export/expenses/:expenseType/vendor/select',
        getRoute: (policyID: string, expenseType: ValueOf<typeof CONST.NETSUITE_EXPENSE_TYPE>) =>
            `settings/workspaces/${policyID}/connections/netsuite/export/expenses/${expenseType as string}/vendor/select` as const,
    },
    POLICY_ACCOUNTING_NETSUITE_EXPORT_EXPENSES_PAYABLE_ACCOUNT_SELECT: {
        route: 'settings/workspaces/:policyID/connections/netsuite/export/expenses/:expenseType/payable-account/select',
        getRoute: (policyID: string, expenseType: ValueOf<typeof CONST.NETSUITE_EXPENSE_TYPE>) =>
            `settings/workspaces/${policyID}/connections/netsuite/export/expenses/${expenseType as string}/payable-account/select` as const,
    },
    POLICY_ACCOUNTING_NETSUITE_EXPORT_EXPENSES_JOURNAL_POSTING_PREFERENCE_SELECT: {
        route: 'settings/workspaces/:policyID/connections/netsuite/export/expenses/:expenseType/journal-posting-preference/select',
        getRoute: (policyID: string, expenseType: ValueOf<typeof CONST.NETSUITE_EXPENSE_TYPE>) =>
            `settings/workspaces/${policyID}/connections/netsuite/export/expenses/${expenseType as string}/journal-posting-preference/select` as const,
    },
    POLICY_ACCOUNTING_NETSUITE_RECEIVABLE_ACCOUNT_SELECT: {
        route: 'settings/workspaces/:policyID/connections/netsuite/export/receivable-account/select',
        getRoute: (policyID: string) => `settings/workspaces/${policyID}/connections/netsuite/export/receivable-account/select` as const,
    },
    POLICY_ACCOUNTING_NETSUITE_INVOICE_ITEM_PREFERENCE_SELECT: {
        route: 'settings/workspaces/:policyID/connections/netsuite/export/invoice-item-preference/select',
        getRoute: (policyID: string) => `settings/workspaces/${policyID}/connections/netsuite/export/invoice-item-preference/select` as const,
    },
    POLICY_ACCOUNTING_NETSUITE_INVOICE_ITEM_SELECT: {
        route: 'settings/workspaces/:policyID/connections/netsuite/export/invoice-item-preference/invoice-item/select',
        getRoute: (policyID: string) => `settings/workspaces/${policyID}/connections/netsuite/export/invoice-item-preference/invoice-item/select` as const,
    },
    POLICY_ACCOUNTING_NETSUITE_TAX_POSTING_ACCOUNT_SELECT: {
        route: 'settings/workspaces/:policyID/connections/netsuite/export/tax-posting-account/select',
        getRoute: (policyID: string) => `settings/workspaces/${policyID}/connections/netsuite/export/tax-posting-account/select` as const,
    },
    POLICY_ACCOUNTING_NETSUITE_PROVINCIAL_TAX_POSTING_ACCOUNT_SELECT: {
        route: 'settings/workspaces/:policyID/connections/netsuite/export/provincial-tax-posting-account/select',
        getRoute: (policyID: string) => `settings/workspaces/${policyID}/connections/netsuite/export/provincial-tax-posting-account/select` as const,
    },
    POLICY_ACCOUNTING_NETSUITE_ADVANCED: {
        route: 'settings/workspaces/:policyID/connections/netsuite/advanced/',
        getRoute: (policyID: string) => `settings/workspaces/${policyID}/connections/netsuite/advanced/` as const,
    },
    POLICY_ACCOUNTING_NETSUITE_REIMBURSEMENT_ACCOUNT_SELECT: {
        route: 'settings/workspaces/:policyID/connections/netsuite/advanced/reimbursement-account/select',
        getRoute: (policyID: string) => `settings/workspaces/${policyID}/connections/netsuite/advanced/reimbursement-account/select` as const,
    },
    POLICY_ACCOUNTING_NETSUITE_COLLECTION_ACCOUNT_SELECT: {
        route: 'settings/workspaces/:policyID/connections/netsuite/advanced/collection-account/select',
        getRoute: (policyID: string) => `settings/workspaces/${policyID}/connections/netsuite/advanced/collection-account/select` as const,
    },
    POLICY_ACCOUNTING_NETSUITE_EXPENSE_REPORT_APPROVAL_LEVEL_SELECT: {
        route: 'settings/workspaces/:policyID/connections/netsuite/advanced/expense-report-approval-level/select',
        getRoute: (policyID: string) => `settings/workspaces/${policyID}/connections/netsuite/advanced/expense-report-approval-level/select` as const,
    },
    POLICY_ACCOUNTING_NETSUITE_VENDOR_BILL_APPROVAL_LEVEL_SELECT: {
        route: 'settings/workspaces/:policyID/connections/netsuite/advanced/vendor-bill-approval-level/select',
        getRoute: (policyID: string) => `settings/workspaces/${policyID}/connections/netsuite/advanced/vendor-bill-approval-level/select` as const,
    },
    POLICY_ACCOUNTING_NETSUITE_JOURNAL_ENTRY_APPROVAL_LEVEL_SELECT: {
        route: 'settings/workspaces/:policyID/connections/netsuite/advanced/journal-entry-approval-level/select',
        getRoute: (policyID: string) => `settings/workspaces/${policyID}/connections/netsuite/advanced/journal-entry-approval-level/select` as const,
    },
    POLICY_ACCOUNTING_NETSUITE_APPROVAL_ACCOUNT_SELECT: {
        route: 'settings/workspaces/:policyID/connections/netsuite/advanced/approval-account/select',
        getRoute: (policyID: string) => `settings/workspaces/${policyID}/connections/netsuite/advanced/approval-account/select` as const,
    },
    POLICY_ACCOUNTING_NETSUITE_CUSTOM_FORM_ID: {
        route: 'settings/workspaces/:policyID/connections/netsuite/advanced/custom-form-id/:expenseType',
        getRoute: (policyID: string, expenseType: ValueOf<typeof CONST.NETSUITE_EXPENSE_TYPE>) =>
            `settings/workspaces/${policyID}/connections/netsuite/advanced/custom-form-id/${expenseType as string}` as const,
    },
    POLICY_ACCOUNTING_NETSUITE_AUTO_SYNC: {
        route: 'settings/workspaces/:policyID/connections/netsuite/advanced/autosync',
        getRoute: (policyID: string) => `settings/workspaces/${policyID}/connections/netsuite/advanced/autosync` as const,
    },
    POLICY_ACCOUNTING_NETSUITE_ACCOUNTING_METHOD: {
        route: 'settings/workspaces/:policyID/connections/netsuite/advanced/autosync/accounting-method',
        getRoute: (policyID: string) => `settings/workspaces/${policyID}/connections/netsuite/advanced/autosync/accounting-method` as const,
    },
    POLICY_ACCOUNTING_SAGE_INTACCT_PREREQUISITES: {
        route: 'settings/workspaces/:policyID/accounting/sage-intacct/prerequisites',
        getRoute: (policyID: string) => `settings/workspaces/${policyID}/accounting/sage-intacct/prerequisites` as const,
    },
    POLICY_ACCOUNTING_SAGE_INTACCT_ENTER_CREDENTIALS: {
        route: 'settings/workspaces/:policyID/accounting/sage-intacct/enter-credentials',
        getRoute: (policyID: string) => `settings/workspaces/${policyID}/accounting/sage-intacct/enter-credentials` as const,
    },
    POLICY_ACCOUNTING_SAGE_INTACCT_EXISTING_CONNECTIONS: {
        route: 'settings/workspaces/:policyID/accounting/sage-intacct/existing-connections',
        getRoute: (policyID: string) => `settings/workspaces/${policyID}/accounting/sage-intacct/existing-connections` as const,
    },
    POLICY_ACCOUNTING_SAGE_INTACCT_ENTITY: {
        route: 'settings/workspaces/:policyID/accounting/sage-intacct/entity',
        getRoute: (policyID: string) => `settings/workspaces/${policyID}/accounting/sage-intacct/entity` as const,
    },
    POLICY_ACCOUNTING_SAGE_INTACCT_IMPORT: {
        route: 'settings/workspaces/:policyID/accounting/sage-intacct/import',
        getRoute: (policyID: string) => `settings/workspaces/${policyID}/accounting/sage-intacct/import` as const,
    },
    POLICY_ACCOUNTING_SAGE_INTACCT_TOGGLE_MAPPINGS: {
        route: 'settings/workspaces/:policyID/accounting/sage-intacct/import/toggle-mapping/:mapping',
        getRoute: (policyID: string, mapping: SageIntacctMappingName) => `settings/workspaces/${policyID}/accounting/sage-intacct/import/toggle-mapping/${mapping as string}` as const,
    },
    POLICY_ACCOUNTING_SAGE_INTACCT_MAPPINGS_TYPE: {
        route: 'settings/workspaces/:policyID/accounting/sage-intacct/import/mapping-type/:mapping',
        getRoute: (policyID: string, mapping: string) => `settings/workspaces/${policyID}/accounting/sage-intacct/import/mapping-type/${mapping}` as const,
    },
    POLICY_ACCOUNTING_SAGE_INTACCT_USER_DIMENSIONS: {
        route: 'settings/workspaces/:policyID/accounting/sage-intacct/import/user-dimensions',
        getRoute: (policyID: string) => `settings/workspaces/${policyID}/accounting/sage-intacct/import/user-dimensions` as const,
    },
    POLICY_ACCOUNTING_SAGE_INTACCT_ADD_USER_DIMENSION: {
        route: 'settings/workspaces/:policyID/accounting/sage-intacct/import/add-user-dimension',
        getRoute: (policyID: string) => `settings/workspaces/${policyID}/accounting/sage-intacct/import/add-user-dimension` as const,
    },
    POLICY_ACCOUNTING_SAGE_INTACCT_EDIT_USER_DIMENSION: {
        route: 'settings/workspaces/:policyID/accounting/sage-intacct/import/edit-user-dimension/:dimensionName',
        getRoute: (policyID: string, dimensionName: string) => `settings/workspaces/${policyID}/accounting/sage-intacct/import/edit-user-dimension/${dimensionName}` as const,
    },
    POLICY_ACCOUNTING_SAGE_INTACCT_EXPORT: {
        route: 'settings/workspaces/:policyID/accounting/sage-intacct/export',
        getRoute: (policyID: string, backTo?: string) => getUrlWithBackToParam(`settings/workspaces/${policyID}/accounting/sage-intacct/export` as const, backTo, false),
    },
    POLICY_ACCOUNTING_SAGE_INTACCT_PREFERRED_EXPORTER: {
        route: 'settings/workspaces/:policyID/accounting/sage-intacct/export/preferred-exporter',
        getRoute: (policyID: string) => `settings/workspaces/${policyID}/accounting/sage-intacct/export/preferred-exporter` as const,
    },
    POLICY_ACCOUNTING_SAGE_INTACCT_EXPORT_DATE: {
        route: 'settings/workspaces/:policyID/accounting/sage-intacct/export/date',
        getRoute: (policyID: string) => `settings/workspaces/${policyID}/accounting/sage-intacct/export/date` as const,
    },
    POLICY_ACCOUNTING_SAGE_INTACCT_REIMBURSABLE_EXPENSES: {
        route: 'settings/workspaces/:policyID/accounting/sage-intacct/export/reimbursable',
        getRoute: (policyID: string) => `settings/workspaces/${policyID}/accounting/sage-intacct/export/reimbursable` as const,
    },
    POLICY_ACCOUNTING_SAGE_INTACCT_NON_REIMBURSABLE_EXPENSES: {
        route: 'settings/workspaces/:policyID/accounting/sage-intacct/export/nonreimbursable',
        getRoute: (policyID: string) => `settings/workspaces/${policyID}/accounting/sage-intacct/export/nonreimbursable` as const,
    },
    POLICY_ACCOUNTING_SAGE_INTACCT_REIMBURSABLE_DESTINATION: {
        route: 'settings/workspaces/:policyID/accounting/sage-intacct/export/reimbursable/destination',
        getRoute: (policyID: string) => `settings/workspaces/${policyID}/accounting/sage-intacct/export/reimbursable/destination` as const,
    },
    POLICY_ACCOUNTING_SAGE_INTACCT_NON_REIMBURSABLE_DESTINATION: {
        route: 'settings/workspaces/:policyID/accounting/sage-intacct/export/nonreimbursable/destination',
        getRoute: (policyID: string) => `settings/workspaces/${policyID}/accounting/sage-intacct/export/nonreimbursable/destination` as const,
    },
    POLICY_ACCOUNTING_SAGE_INTACCT_DEFAULT_VENDOR: {
        route: 'settings/workspaces/:policyID/accounting/sage-intacct/export/:reimbursable/default-vendor',
        getRoute: (policyID: string, reimbursable: string) => `settings/workspaces/${policyID}/accounting/sage-intacct/export/${reimbursable}/default-vendor` as const,
    },
    POLICY_ACCOUNTING_SAGE_INTACCT_NON_REIMBURSABLE_CREDIT_CARD_ACCOUNT: {
        route: 'settings/workspaces/:policyID/accounting/sage-intacct/export/nonreimbursable/credit-card-account',
        getRoute: (policyID: string) => `settings/workspaces/${policyID}/accounting/sage-intacct/export/nonreimbursable/credit-card-account` as const,
    },
    POLICY_ACCOUNTING_SAGE_INTACCT_ADVANCED: {
        route: 'settings/workspaces/:policyID/accounting/sage-intacct/advanced',
        getRoute: (policyID: string) => `settings/workspaces/${policyID}/accounting/sage-intacct/advanced` as const,
    },
    POLICY_ACCOUNTING_SAGE_INTACCT_PAYMENT_ACCOUNT: {
        route: 'settings/workspaces/:policyID/accounting/sage-intacct/advanced/payment-account',
        getRoute: (policyID: string) => `settings/workspaces/${policyID}/accounting/sage-intacct/advanced/payment-account` as const,
    },
    DEBUG_REPORT: {
        route: 'debug/report/:reportID',
        getRoute: (reportID: string) => `debug/report/${reportID}` as const,
    },
    DEBUG_REPORT_TAB_DETAILS: {
        route: 'debug/report/:reportID/details',
        getRoute: (reportID: string) => `debug/report/${reportID}/details` as const,
    },
    DEBUG_REPORT_TAB_JSON: {
        route: 'debug/report/:reportID/json',
        getRoute: (reportID: string) => `debug/report/${reportID}/json` as const,
    },
    DEBUG_REPORT_TAB_ACTIONS: {
        route: 'debug/report/:reportID/actions',
        getRoute: (reportID: string) => `debug/report/${reportID}/actions` as const,
    },
    DEBUG_REPORT_ACTION: {
        route: 'debug/report/:reportID/actions/:reportActionID',
        getRoute: (reportID: string, reportActionID: string) => `debug/report/${reportID}/actions/${reportActionID}` as const,
    },
    DEBUG_REPORT_ACTION_CREATE: {
        route: 'debug/report/:reportID/actions/create',
        getRoute: (reportID: string) => `debug/report/${reportID}/actions/create` as const,
    },
    DEBUG_REPORT_ACTION_TAB_DETAILS: {
        route: 'debug/report/:reportID/actions/:reportActionID/details',
        getRoute: (reportID: string, reportActionID: string) => `debug/report/${reportID}/actions/${reportActionID}/details` as const,
    },
    DEBUG_REPORT_ACTION_TAB_JSON: {
        route: 'debug/report/:reportID/actions/:reportActionID/json',
        getRoute: (reportID: string, reportActionID: string) => `debug/report/${reportID}/actions/${reportActionID}/json` as const,
    },
    DEBUG_REPORT_ACTION_TAB_PREVIEW: {
        route: 'debug/report/:reportID/actions/:reportActionID/preview',
        getRoute: (reportID: string, reportActionID: string) => `debug/report/${reportID}/actions/${reportActionID}/preview` as const,
    },
    DETAILS_CONSTANT_PICKER_PAGE: {
        route: 'debug/:formType/details/constant/:fieldName',
        getRoute: (formType: string, fieldName: string, fieldValue?: string, policyID?: string, backTo?: string) =>
            getUrlWithBackToParam(`debug/${formType}/details/constant/${fieldName}?fieldValue=${fieldValue}&policyID=${policyID}`, backTo),
    },
    DETAILS_DATE_TIME_PICKER_PAGE: {
        route: 'debug/details/datetime/:fieldName',
        getRoute: (fieldName: string, fieldValue?: string, backTo?: string) => getUrlWithBackToParam(`debug/details/datetime/${fieldName}?fieldValue=${fieldValue}`, backTo),
    },
    DEBUG_TRANSACTION: {
        route: 'debug/transaction/:transactionID',
        getRoute: (transactionID: string) => `debug/transaction/${transactionID}` as const,
    },
    DEBUG_TRANSACTION_TAB_DETAILS: {
        route: 'debug/transaction/:transactionID/details',
        getRoute: (transactionID: string) => `debug/transaction/${transactionID}/details` as const,
    },
    DEBUG_TRANSACTION_TAB_JSON: {
        route: 'debug/transaction/:transactionID/json',
        getRoute: (transactionID: string) => `debug/transaction/${transactionID}/json` as const,
    },
    DEBUG_TRANSACTION_TAB_VIOLATIONS: {
        route: 'debug/transaction/:transactionID/violations',
        getRoute: (transactionID: string) => `debug/transaction/${transactionID}/violations` as const,
    },
    DEBUG_TRANSACTION_VIOLATION_CREATE: {
        route: 'debug/transaction/:transactionID/violations/create',
        getRoute: (transactionID: string) => `debug/transaction/${transactionID}/violations/create` as const,
    },
    DEBUG_TRANSACTION_VIOLATION: {
        route: 'debug/transaction/:transactionID/violations/:index',
        getRoute: (transactionID: string, index: string) => `debug/transaction/${transactionID}/violations/${index}` as const,
    },
    DEBUG_TRANSACTION_VIOLATION_TAB_DETAILS: {
        route: 'debug/transaction/:transactionID/violations/:index/details',
        getRoute: (transactionID: string, index: string) => `debug/transaction/${transactionID}/violations/${index}/details` as const,
    },
    DEBUG_TRANSACTION_VIOLATION_TAB_JSON: {
        route: 'debug/transaction/:transactionID/violations/:index/json',
        getRoute: (transactionID: string, index: string) => `debug/transaction/${transactionID}/violations/${index}/json` as const,
    },
} as const;

/**
 * Proxy routes can be used to generate a correct url with dynamic values
 *
 * It will be used by HybridApp, that has no access to methods generating dynamic routes in NewDot
 */
const HYBRID_APP_ROUTES = {
    MONEY_REQUEST_CREATE: '/request/new/scan',
    MONEY_REQUEST_CREATE_TAB_SCAN: '/submit/new/scan',
    MONEY_REQUEST_CREATE_TAB_MANUAL: '/submit/new/manual',
    MONEY_REQUEST_CREATE_TAB_DISTANCE: '/submit/new/distance',
} as const;

export {HYBRID_APP_ROUTES, getUrlWithBackToParam, PUBLIC_SCREENS_ROUTES};
export default ROUTES;

// eslint-disable-next-line @typescript-eslint/no-explicit-any
type ExtractRouteName<TRoute> = TRoute extends {getRoute: (...args: any[]) => infer TRouteName} ? TRouteName : TRoute;

/**
 * Represents all routes in the app as a union of literal strings.
 */
type Route = {
    [K in keyof typeof ROUTES]: ExtractRouteName<(typeof ROUTES)[K]>;
}[keyof typeof ROUTES];

type RoutesValidationError = 'Error: One or more routes defined within `ROUTES` have not correctly used `as const` in their `getRoute` function return value.';

/**
 * Represents all routes in the app as a union of literal strings.
 *
 * If TS throws on this line, it implies that one or more routes defined within `ROUTES` have not correctly used
 * `as const` in their `getRoute` function return value.
 */
// eslint-disable-next-line @typescript-eslint/no-unused-vars
type RouteIsPlainString = AssertTypesNotEqual<string, Route, RoutesValidationError>;

type HybridAppRoute = (typeof HYBRID_APP_ROUTES)[keyof typeof HYBRID_APP_ROUTES];

export type {HybridAppRoute, Route};<|MERGE_RESOLUTION|>--- conflicted
+++ resolved
@@ -1602,11 +1602,7 @@
     },
     POLICY_ACCOUNTING_XERO_EXPORT: {
         route: 'settings/workspaces/:policyID/accounting/xero/export',
-<<<<<<< HEAD
-        getRoute: (policyID: string, backTo?: string) => getUrlWithBackToParam(`settings/workspaces/${policyID}/accounting/xero/export` as const, backTo),
-=======
         getRoute: (policyID: string, backTo?: string) => getUrlWithBackToParam(`settings/workspaces/${policyID}/accounting/xero/export` as const, backTo, false),
->>>>>>> d1f82bac
     },
     POLICY_ACCOUNTING_XERO_PREFERRED_EXPORTER_SELECT: {
         route: 'settings/workspaces/:policyID/connections/xero/export/preferred-exporter/select',
