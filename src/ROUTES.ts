import type {TupleToUnion, ValueOf} from 'type-fest';
import type {SearchQueryString} from './components/Search/types';
import type CONST from './CONST';
import type {IOUAction, IOUType} from './CONST';
import type {IOURequestType} from './libs/actions/IOU';
import Log from './libs/Log';
import type {ReimbursementAccountStepToOpen} from './libs/ReimbursementAccountUtils';
import type {ExitReason} from './types/form/ExitSurveyReasonForm';
import type {ConnectionName, SageIntacctMappingName} from './types/onyx/Policy';
import type AssertTypesNotEqual from './types/utils/AssertTypesNotEqual';

// This is a file containing constants for all the routes we want to be able to go to

/**
 * Builds a URL with an encoded URI component for the `backTo` param which can be added to the end of URLs
 */
function getUrlWithBackToParam<TUrl extends string>(url: TUrl, backTo?: string, shouldEncodeURIComponent = true): `${TUrl}` {
    const backToParam = backTo ? (`${url.includes('?') ? '&' : '?'}backTo=${shouldEncodeURIComponent ? encodeURIComponent(backTo) : backTo}` as const) : '';
    return `${url}${backToParam}` as `${TUrl}`;
}

const PUBLIC_SCREENS_ROUTES = {
    // If the user opens this route, we'll redirect them to the path saved in the last visited path or to the home page if the last visited path is empty.
    ROOT: '',
    TRANSITION_BETWEEN_APPS: 'transition',
    CONNECTION_COMPLETE: 'connection-complete',
    BANK_CONNECTION_COMPLETE: 'bank-connection-complete',
    VALIDATE_LOGIN: 'v/:accountID/:validateCode',
    UNLINK_LOGIN: 'u/:accountID/:validateCode',
    APPLE_SIGN_IN: 'sign-in-with-apple',
    GOOGLE_SIGN_IN: 'sign-in-with-google',
    SAML_SIGN_IN: 'sign-in-with-saml',
} as const;

const ROUTES = {
    ...PUBLIC_SCREENS_ROUTES,
    // This route renders the list of reports.
    HOME: 'home',

    SEARCH_ROOT: {
        route: 'search',
        getRoute: ({query, name}: {query: SearchQueryString; name?: string}) => {
            return `search?q=${encodeURIComponent(query)}${name ? `&name=${name}` : ''}` as const;
        },
    },
    SEARCH_SAVED_SEARCH_RENAME: {
        route: 'search/saved-search/rename',
        getRoute: ({name, jsonQuery}: {name: string; jsonQuery: SearchQueryString}) => `search/saved-search/rename?name=${name}&q=${jsonQuery}` as const,
    },
    SEARCH_ADVANCED_FILTERS: 'search/filters',
    SEARCH_ADVANCED_FILTERS_DATE: 'search/filters/date',
    SEARCH_ADVANCED_FILTERS_CURRENCY: 'search/filters/currency',
    SEARCH_ADVANCED_FILTERS_MERCHANT: 'search/filters/merchant',
    SEARCH_ADVANCED_FILTERS_DESCRIPTION: 'search/filters/description',
    SEARCH_ADVANCED_FILTERS_REPORT_ID: 'search/filters/reportID',
    SEARCH_ADVANCED_FILTERS_AMOUNT: 'search/filters/amount',
    SEARCH_ADVANCED_FILTERS_CATEGORY: 'search/filters/category',
    SEARCH_ADVANCED_FILTERS_KEYWORD: 'search/filters/keyword',
    SEARCH_ADVANCED_FILTERS_CARD: 'search/filters/card',
    SEARCH_ADVANCED_FILTERS_TAX_RATE: 'search/filters/taxRate',
    SEARCH_ADVANCED_FILTERS_EXPENSE_TYPE: 'search/filters/expenseType',
    SEARCH_ADVANCED_FILTERS_TAG: 'search/filters/tag',
    SEARCH_ADVANCED_FILTERS_FROM: 'search/filters/from',
    SEARCH_ADVANCED_FILTERS_TO: 'search/filters/to',
    SEARCH_ADVANCED_FILTERS_IN: 'search/filters/in',
    SEARCH_ADVANCED_FILTERS_SUBMITTED: 'search/filters/submitted',
    SEARCH_ADVANCED_FILTERS_APPROVED: 'search/filters/approved',
    SEARCH_ADVANCED_FILTERS_PAID: 'search/filters/paid',
    SEARCH_ADVANCED_FILTERS_EXPORTED: 'search/filters/exported',
    SEARCH_ADVANCED_FILTERS_POSTED: 'search/filters/posted',
<<<<<<< HEAD
    SEARCH_ADVANCED_FILTERS_REIMBURSABLE: 'search/filters/reimbursable',
    SEARCH_ADVANCED_FILTERS_BILLABLE: 'search/filters/billable',
=======
    SEARCH_ADVANCED_FILTERS_WORKSPACE: 'search/filters/workspace',
>>>>>>> 86484815
    SEARCH_REPORT: {
        route: 'search/view/:reportID/:reportActionID?',
        getRoute: ({
            reportID,
            reportActionID,
            backTo,
            moneyRequestReportActionID,
            transactionID,
        }: {
            reportID: string | undefined;
            reportActionID?: string;
            backTo?: string;
            moneyRequestReportActionID?: string;
            transactionID?: string;
        }) => {
            if (!reportID) {
                Log.warn('Invalid reportID is used to build the SEARCH_REPORT route');
            }
            const baseRoute = reportActionID ? (`search/view/${reportID}/${reportActionID}` as const) : (`search/view/${reportID}` as const);

            const queryParams = [];

            // When we are opening a transaction thread but don't have the transaction report created yet we need to pass the moneyRequestReportActionID and transactionID so we can send those to the OpenReport call and create the transaction report
            if (moneyRequestReportActionID && transactionID) {
                queryParams.push(`moneyRequestReportActionID=${moneyRequestReportActionID}`);
                queryParams.push(`transactionID=${transactionID}`);
            }

            const queryString = queryParams.length > 0 ? (`${baseRoute}?${queryParams.join('&')}` as const) : baseRoute;

            return getUrlWithBackToParam(queryString, backTo);
        },
    },
    SEARCH_MONEY_REQUEST_REPORT: {
        route: 'search/r/:reportID',
        getRoute: ({reportID, backTo}: {reportID: string; backTo?: string}) => {
            const baseRoute = `search/r/${reportID}` as const;
            return getUrlWithBackToParam(baseRoute, backTo);
        },
    },
    SEARCH_MONEY_REQUEST_REPORT_HOLD_TRANSACTIONS: {
        route: 'search/r/:reportID/hold',
        getRoute: ({reportID, backTo}: {reportID: string; backTo?: string}) => {
            const baseRoute = `search/r/${reportID}/hold` as const;
            return getUrlWithBackToParam(baseRoute, backTo);
        },
    },
    TRANSACTION_HOLD_REASON_RHP: 'search/hold',

    // This is a utility route used to go to the user's concierge chat, or the sign-in page if the user's not authenticated
    CONCIERGE: 'concierge',
    TRACK_EXPENSE: 'track-expense',
    SUBMIT_EXPENSE: 'submit-expense',
    FLAG_COMMENT: {
        route: 'flag/:reportID/:reportActionID',
        getRoute: (reportID: string, reportActionID: string, backTo?: string) => getUrlWithBackToParam(`flag/${reportID}/${reportActionID}` as const, backTo),
    },
    PROFILE: {
        route: 'a/:accountID',
        getRoute: (accountID?: number, backTo?: string, login?: string) => {
            const baseRoute = getUrlWithBackToParam(`a/${accountID}`, backTo);
            const loginParam = login ? `?login=${encodeURIComponent(login)}` : '';
            return `${baseRoute}${loginParam}` as const;
        },
    },
    PROFILE_AVATAR: {
        route: 'a/:accountID/avatar',
        getRoute: (accountID: number) => `a/${accountID}/avatar` as const,
    },

    DESKTOP_SIGN_IN_REDIRECT: 'desktop-signin-redirect',

    // This is a special validation URL that will take the user to /workspace/new after validation. This is used
    // when linking users from e.com in order to share a session in this app.
    ENABLE_PAYMENTS: 'enable-payments',
    WALLET_STATEMENT_WITH_DATE: 'statements/:yearMonth',
    SIGN_IN_MODAL: 'sign-in-modal',
    REQUIRE_TWO_FACTOR_AUTH: '2fa-required',

    BANK_ACCOUNT: 'bank-account',
    BANK_ACCOUNT_NEW: 'bank-account/new',
    BANK_ACCOUNT_PERSONAL: 'bank-account/personal',
    BANK_ACCOUNT_WITH_STEP_TO_OPEN: {
        route: 'bank-account/:stepToOpen?',
        getRoute: (policyID: string | undefined, stepToOpen: ReimbursementAccountStepToOpen = '', backTo?: string) => {
            if (!policyID) {
                Log.warn('Invalid policyID is used to build the BANK_ACCOUNT_WITH_STEP_TO_OPEN route');
            }
            return getUrlWithBackToParam(`bank-account/${stepToOpen}?policyID=${policyID}`, backTo);
        },
    },
    WORKSPACE_SWITCHER: 'workspace-switcher',
    PUBLIC_CONSOLE_DEBUG: {
        route: 'troubleshoot/console',
        getRoute: (backTo?: string) => getUrlWithBackToParam(`troubleshoot/console`, backTo),
    },
    SETTINGS: 'settings',
    SETTINGS_PROFILE: {
        route: 'settings/profile',
        getRoute: (backTo?: string) => getUrlWithBackToParam('settings/profile', backTo),
    },
    SETTINGS_CHANGE_CURRENCY: 'settings/add-payment-card/change-currency',
    SETTINGS_SHARE_CODE: 'settings/shareCode',
    SETTINGS_DISPLAY_NAME: 'settings/profile/display-name',
    SETTINGS_TIMEZONE: 'settings/profile/timezone',
    SETTINGS_TIMEZONE_SELECT: 'settings/profile/timezone/select',
    SETTINGS_PRONOUNS: 'settings/profile/pronouns',
    SETTINGS_PREFERENCES: 'settings/preferences',
    SETTINGS_SUBSCRIPTION: {
        route: 'settings/subscription',
        getRoute: (backTo?: string) => getUrlWithBackToParam('settings/subscription', backTo),
    },
    SETTINGS_SUBSCRIPTION_SIZE: {
        route: 'settings/subscription/subscription-size',
        getRoute: (canChangeSize: 0 | 1) => `settings/subscription/subscription-size?canChangeSize=${canChangeSize as number}` as const,
    },
    SETTINGS_SUBSCRIPTION_ADD_PAYMENT_CARD: 'settings/subscription/add-payment-card',
    SETTINGS_SUBSCRIPTION_CHANGE_BILLING_CURRENCY: 'settings/subscription/change-billing-currency',
    SETTINGS_SUBSCRIPTION_CHANGE_PAYMENT_CURRENCY: 'settings/subscription/add-payment-card/change-payment-currency',
    SETTINGS_SUBSCRIPTION_DISABLE_AUTO_RENEW_SURVEY: 'settings/subscription/disable-auto-renew-survey',
    SETTINGS_SUBSCRIPTION_REQUEST_EARLY_CANCELLATION: 'settings/subscription/request-early-cancellation-survey',
    SETTINGS_PRIORITY_MODE: 'settings/preferences/priority-mode',
    SETTINGS_LANGUAGE: 'settings/preferences/language',
    SETTINGS_PAYMENT_CURRENCY: 'setting/preferences/payment-currency',
    SETTINGS_THEME: 'settings/preferences/theme',
    SETTINGS_WORKSPACES: {route: 'settings/workspaces', getRoute: (backTo?: string) => getUrlWithBackToParam('settings/workspaces', backTo)},
    SETTINGS_SECURITY: 'settings/security',
    SETTINGS_CLOSE: 'settings/security/closeAccount',
    SETTINGS_MERGE_ACCOUNTS: {
        route: 'settings/security/merge-accounts',
        getRoute: (email?: string) => `settings/security/merge-accounts${email ? `?email=${encodeURIComponent(email)}` : ''}` as const,
    },
    SETTINGS_MERGE_ACCOUNTS_MAGIC_CODE: {
        route: 'settings/security/merge-accounts/:login/magic-code',
        getRoute: (login: string) => `settings/security/merge-accounts/${encodeURIComponent(login)}/magic-code` as const,
    },
    SETTINGS_MERGE_ACCOUNTS_RESULT: {
        route: 'settings/security/merge-accounts/:login/result/:result',
        getRoute: (login: string, result: string, backTo?: string) => getUrlWithBackToParam(`settings/security/merge-accounts/${encodeURIComponent(login)}/result/${result}`, backTo),
    },
    SETTINGS_ADD_DELEGATE: 'settings/security/delegate',
    SETTINGS_DELEGATE_ROLE: {
        route: 'settings/security/delegate/:login/role/:role',
        getRoute: (login: string, role?: string, backTo?: string) => getUrlWithBackToParam(`settings/security/delegate/${encodeURIComponent(login)}/role/${role}`, backTo),
    },
    SETTINGS_UPDATE_DELEGATE_ROLE: {
        route: 'settings/security/delegate/:login/update-role/:currentRole',
        getRoute: (login: string, currentRole: string) => `settings/security/delegate/${encodeURIComponent(login)}/update-role/${currentRole}` as const,
    },
    SETTINGS_DELEGATE_CONFIRM: {
        route: 'settings/security/delegate/:login/role/:role/confirm',
        getRoute: (login: string, role: string, showValidateActionModal?: boolean) => {
            const validateActionModalParam = showValidateActionModal ? `?showValidateActionModal=true` : '';
            return `settings/security/delegate/${encodeURIComponent(login)}/role/${role}/confirm${validateActionModalParam}` as const;
        },
    },
    SETTINGS_ABOUT: 'settings/about',
    SETTINGS_APP_DOWNLOAD_LINKS: 'settings/about/app-download-links',
    SETTINGS_WALLET: 'settings/wallet',
    SETTINGS_WALLET_VERIFY_ACCOUNT: {
        route: 'settings/wallet/verify',
        getRoute: (backTo?: string, forwardTo?: string) =>
            getUrlWithBackToParam(forwardTo ? `settings/wallet/verify?forwardTo=${encodeURIComponent(forwardTo)}` : 'settings/wallet/verify', backTo),
    },
    SETTINGS_WALLET_DOMAINCARD: {
        route: 'settings/wallet/card/:cardID?',
        getRoute: (cardID: string) => `settings/wallet/card/${cardID}` as const,
    },
    SETTINGS_DOMAINCARD_DETAIL: {
        route: 'settings/card/:cardID?',
        getRoute: (cardID: string) => `settings/card/${cardID}` as const,
    },
    SETTINGS_REPORT_FRAUD: {
        route: 'settings/wallet/card/:cardID/report-virtual-fraud',
        getRoute: (cardID: string) => `settings/wallet/card/${cardID}/report-virtual-fraud` as const,
    },
    SETTINGS_REPORT_FRAUD_CONFIRMATION: {
        route: 'settings/wallet/card/:cardID/report-virtual-fraud-confirm',
        getRoute: (cardID: string) => `settings/wallet/card/${cardID}/report-virtual-fraud-confirm` as const,
    },
    SETTINGS_DOMAINCARD_REPORT_FRAUD: {
        route: 'settings/card/:cardID/report-virtual-fraud',
        getRoute: (cardID: string) => `settings/card/${cardID}/report-virtual-fraud` as const,
    },
    SETTINGS_ADD_DEBIT_CARD: 'settings/wallet/add-debit-card',
    SETTINGS_ADD_BANK_ACCOUNT: 'settings/wallet/add-bank-account',
    SETTINGS_ADD_US_BANK_ACCOUNT: 'settings/wallet/add-us-bank-account',
    SETTINGS_ENABLE_PAYMENTS: 'settings/wallet/enable-payments',
    SETTINGS_WALLET_CARD_DIGITAL_DETAILS_UPDATE_ADDRESS: {
        route: 'settings/wallet/card/:domain/digital-details/update-address',
        getRoute: (domain: string) => `settings/wallet/card/${domain}/digital-details/update-address` as const,
    },
    SETTINGS_WALLET_TRANSFER_BALANCE: 'settings/wallet/transfer-balance',
    SETTINGS_WALLET_CHOOSE_TRANSFER_ACCOUNT: 'settings/wallet/choose-transfer-account',
    SETTINGS_WALLET_REPORT_CARD_LOST_OR_DAMAGED: {
        route: 'settings/wallet/card/:cardID/report-card-lost-or-damaged',
        getRoute: (cardID: string) => `settings/wallet/card/${cardID}/report-card-lost-or-damaged` as const,
    },
    SETTINGS_WALLET_CARD_ACTIVATE: {
        route: 'settings/wallet/card/:cardID/activate',
        getRoute: (cardID: string) => `settings/wallet/card/${cardID}/activate` as const,
    },
    SETTINGS_LEGAL_NAME: 'settings/profile/legal-name',
    SETTINGS_DATE_OF_BIRTH: 'settings/profile/date-of-birth',
    SETTINGS_PHONE_NUMBER: 'settings/profile/phone',
    SETTINGS_ADDRESS: 'settings/profile/address',
    SETTINGS_ADDRESS_COUNTRY: {
        route: 'settings/profile/address/country',
        getRoute: (country: string, backTo?: string) => getUrlWithBackToParam(`settings/profile/address/country?country=${country}`, backTo),
    },
    SETTINGS_ADDRESS_STATE: {
        route: 'settings/profile/address/state',

        getRoute: (state?: string, backTo?: string, label?: string) =>
            `${getUrlWithBackToParam(`settings/profile/address/state${state ? `?state=${encodeURIComponent(state)}` : ''}`, backTo)}${
                // the label param can be an empty string so we cannot use a nullish ?? operator
                // eslint-disable-next-line @typescript-eslint/prefer-nullish-coalescing
                label ? `${backTo || state ? '&' : '?'}label=${encodeURIComponent(label)}` : ''
            }` as const,
    },
    SETTINGS_CONTACT_METHODS: {
        route: 'settings/profile/contact-methods',
        getRoute: (backTo?: string) => getUrlWithBackToParam('settings/profile/contact-methods', backTo),
    },
    SETTINGS_CONTACT_METHOD_DETAILS: {
        route: 'settings/profile/contact-methods/:contactMethod/details',
        getRoute: (contactMethod: string, backTo?: string) => getUrlWithBackToParam(`settings/profile/contact-methods/${encodeURIComponent(contactMethod)}/details`, backTo),
    },
    SETTINGS_NEW_CONTACT_METHOD: {
        route: 'settings/profile/contact-methods/new',
        getRoute: (backTo?: string) => getUrlWithBackToParam('settings/profile/contact-methods/new', backTo),
    },

    SETTINGS_2FA_ROOT: {
        route: 'settings/security/two-factor-auth',
        getRoute: (backTo?: string, forwardTo?: string) =>
            getUrlWithBackToParam(forwardTo ? `settings/security/two-factor-auth?forwardTo=${encodeURIComponent(forwardTo)}` : 'settings/security/two-factor-auth', backTo),
    },
    SETTINGS_2FA_VERIFY: {
        route: 'settings/security/two-factor-auth/verify',
        getRoute: (backTo?: string, forwardTo?: string) =>
            getUrlWithBackToParam(forwardTo ? `settings/security/two-factor-auth/verify?forwardTo=${encodeURIComponent(forwardTo)}` : 'settings/security/two-factor-auth/verify', backTo),
    },
    SETTINGS_2FA_SUCCESS: {
        route: 'settings/security/two-factor-auth/success',
        getRoute: (backTo?: string, forwardTo?: string) =>
            getUrlWithBackToParam(forwardTo ? `settings/security/two-factor-auth/success?forwardTo=${encodeURIComponent(forwardTo)}` : 'settings/security/two-factor-auth/success', backTo),
    },
    SETTINGS_2FA_DISABLED: 'settings/security/two-factor-auth/disabled',
    SETTINGS_2FA_DISABLE: 'settings/security/two-factor-auth/disable',

    SETTINGS_STATUS: 'settings/profile/status',

    SETTINGS_STATUS_CLEAR_AFTER: 'settings/profile/status/clear-after',
    SETTINGS_STATUS_CLEAR_AFTER_DATE: 'settings/profile/status/clear-after/date',
    SETTINGS_STATUS_CLEAR_AFTER_TIME: 'settings/profile/status/clear-after/time',
    SETTINGS_TROUBLESHOOT: 'settings/troubleshoot',
    SETTINGS_CONSOLE: {
        route: 'settings/troubleshoot/console',
        getRoute: (backTo?: string) => getUrlWithBackToParam(`settings/troubleshoot/console`, backTo),
    },
    SETTINGS_SHARE_LOG: {
        route: 'settings/troubleshoot/console/share-log',
        getRoute: (source: string) => `settings/troubleshoot/console/share-log?source=${encodeURI(source)}` as const,
    },

    SETTINGS_EXIT_SURVEY_REASON: {
        route: 'settings/exit-survey/reason',
        getRoute: (backTo?: string) => getUrlWithBackToParam('settings/exit-survey/reason', backTo),
    },
    SETTINGS_EXIT_SURVERY_BOOK_CALL: {
        route: 'settings/exit-survey/book-call',
        getRoute: (backTo?: string) => getUrlWithBackToParam('settings/exit-survey/book-call', backTo),
    },
    SETTINGS_EXIT_SURVEY_RESPONSE: {
        route: 'settings/exit-survey/response',
        getRoute: (reason?: ExitReason, backTo?: string) => getUrlWithBackToParam(`settings/exit-survey/response${reason ? `?reason=${encodeURIComponent(reason)}` : ''}`, backTo),
    },
    SETTINGS_EXIT_SURVEY_CONFIRM: {
        route: 'settings/exit-survey/confirm',
        getRoute: (backTo?: string) => getUrlWithBackToParam('settings/exit-survey/confirm', backTo),
    },

    SETTINGS_SAVE_THE_WORLD: 'settings/teachersunite',

    KEYBOARD_SHORTCUTS: 'keyboard-shortcuts',

    NEW: 'new',
    NEW_CHAT: 'new/chat',
    NEW_CHAT_CONFIRM: 'new/chat/confirm',
    NEW_CHAT_EDIT_NAME: 'new/chat/confirm/name/edit',
    NEW_ROOM: 'new/room',

    NEW_REPORT_WORKSPACE_SELECTION: 'new-report-workspace-selection',
    REPORT: 'r',
    REPORT_WITH_ID: {
        route: 'r/:reportID?/:reportActionID?',
        getRoute: (reportID: string | undefined, reportActionID?: string, referrer?: string, moneyRequestReportActionID?: string, transactionID?: string) => {
            if (!reportID) {
                Log.warn('Invalid reportID is used to build the REPORT_WITH_ID route');
            }
            const baseRoute = reportActionID ? (`r/${reportID}/${reportActionID}` as const) : (`r/${reportID}` as const);

            const queryParams: string[] = [];
            if (referrer) {
                queryParams.push(`referrer=${encodeURIComponent(referrer)}`);
            }

            // When we are opening a transaction thread but don't have the transaction report created yet we need to pass the moneyRequestReportActionID and transactionID so we can send those to the OpenReport call and create the transaction report
            if (moneyRequestReportActionID && transactionID) {
                queryParams.push(`moneyRequestReportActionID=${moneyRequestReportActionID}`);
                queryParams.push(`transactionID=${transactionID}`);
            }

            const queryString = queryParams.length > 0 ? `?${queryParams.join('&')}` : '';

            return `${baseRoute}${queryString}` as const;
        },
    },
    REPORT_AVATAR: {
        route: 'r/:reportID/avatar',
        getRoute: (reportID: string, policyID?: string) => {
            if (policyID) {
                return `r/${reportID}/avatar?policyID=${policyID}` as const;
            }
            return `r/${reportID}/avatar` as const;
        },
    },
    EDIT_CURRENCY_REQUEST: {
        route: 'r/:threadReportID/edit/currency',
        getRoute: (threadReportID: string, currency: string, backTo: string) => `r/${threadReportID}/edit/currency?currency=${currency}&backTo=${backTo}` as const,
    },
    EDIT_REPORT_FIELD_REQUEST: {
        route: 'r/:reportID/edit/policyField/:policyID/:fieldID',
        getRoute: (reportID: string | undefined, policyID: string | undefined, fieldID: string, backTo?: string) => {
            if (!policyID || !reportID) {
                Log.warn('Invalid policyID or reportID is used to build the EDIT_REPORT_FIELD_REQUEST route', {
                    policyID,
                    reportID,
                });
            }
            return getUrlWithBackToParam(`r/${reportID}/edit/policyField/${policyID}/${encodeURIComponent(fieldID)}` as const, backTo);
        },
    },
    REPORT_WITH_ID_DETAILS_SHARE_CODE: {
        route: 'r/:reportID/details/shareCode',
        getRoute: (reportID: string | undefined, backTo?: string) => {
            if (!reportID) {
                Log.warn('Invalid reportID is used to build the REPORT_WITH_ID_DETAILS_SHARE_CODE route');
            }
            return getUrlWithBackToParam(`r/${reportID}/details/shareCode` as const, backTo);
        },
    },
    ATTACHMENTS: {
        route: 'attachment',
        getRoute: (
            reportID: string | undefined,
            attachmentID: string | undefined,
            type: ValueOf<typeof CONST.ATTACHMENT_TYPE>,
            url: string,
            accountID?: number,
            isAuthTokenRequired?: boolean,
            fileName?: string,
            attachmentLink?: string,
        ) => {
            const reportParam = reportID ? `&reportID=${reportID}` : '';
            const accountParam = accountID ? `&accountID=${accountID}` : '';
            const authTokenParam = isAuthTokenRequired ? '&isAuthTokenRequired=true' : '';
            const fileNameParam = fileName ? `&fileName=${fileName}` : '';
            const attachmentLinkParam = attachmentLink ? `&attachmentLink=${attachmentLink}` : '';
            const attachmentIDParam = attachmentID ? `&attachmentID=${attachmentID}` : '';

            return `attachment?source=${encodeURIComponent(url)}&type=${
                type as string
            }${reportParam}${attachmentIDParam}${accountParam}${authTokenParam}${fileNameParam}${attachmentLinkParam}` as const;
        },
    },
    REPORT_PARTICIPANTS: {
        route: 'r/:reportID/participants',
        getRoute: (reportID: string, backTo?: string) => getUrlWithBackToParam(`r/${reportID}/participants` as const, backTo),
    },
    REPORT_PARTICIPANTS_INVITE: {
        route: 'r/:reportID/participants/invite',
        getRoute: (reportID: string, backTo?: string) => getUrlWithBackToParam(`r/${reportID}/participants/invite` as const, backTo),
    },
    REPORT_PARTICIPANTS_DETAILS: {
        route: 'r/:reportID/participants/:accountID',
        getRoute: (reportID: string, accountID: number, backTo?: string) => getUrlWithBackToParam(`r/${reportID}/participants/${accountID}` as const, backTo),
    },
    REPORT_PARTICIPANTS_ROLE_SELECTION: {
        route: 'r/:reportID/participants/:accountID/role',
        getRoute: (reportID: string, accountID: number, backTo?: string) => getUrlWithBackToParam(`r/${reportID}/participants/${accountID}/role` as const, backTo),
    },
    REPORT_WITH_ID_DETAILS: {
        route: 'r/:reportID/details',
        getRoute: (reportID: string | undefined, backTo?: string) => {
            if (!reportID) {
                Log.warn('Invalid reportID is used to build the REPORT_WITH_ID_DETAILS route');
            }
            return getUrlWithBackToParam(`r/${reportID}/details`, backTo);
        },
    },
    REPORT_WITH_ID_DETAILS_EXPORT: {
        route: 'r/:reportID/details/export/:connectionName',
        getRoute: (reportID: string, connectionName: ConnectionName, backTo?: string) => getUrlWithBackToParam(`r/${reportID}/details/export/${connectionName as string}` as const, backTo),
    },
    REPORT_WITH_ID_CHANGE_WORKSPACE: {
        route: 'r/:reportID/change-workspace',
        getRoute: (reportID: string, backTo?: string) => getUrlWithBackToParam(`r/${reportID}/change-workspace` as const, backTo),
    },
    REPORT_SETTINGS: {
        route: 'r/:reportID/settings',
        getRoute: (reportID: string, backTo?: string) => getUrlWithBackToParam(`r/${reportID}/settings` as const, backTo),
    },
    REPORT_SETTINGS_NAME: {
        route: 'r/:reportID/settings/name',
        getRoute: (reportID: string, backTo?: string) => getUrlWithBackToParam(`r/${reportID}/settings/name` as const, backTo),
    },
    REPORT_SETTINGS_NOTIFICATION_PREFERENCES: {
        route: 'r/:reportID/settings/notification-preferences',
        getRoute: (reportID: string, backTo?: string) => getUrlWithBackToParam(`r/${reportID}/settings/notification-preferences` as const, backTo),
    },
    REPORT_SETTINGS_WRITE_CAPABILITY: {
        route: 'r/:reportID/settings/who-can-post',
        getRoute: (reportID: string, backTo?: string) => getUrlWithBackToParam(`r/${reportID}/settings/who-can-post` as const, backTo),
    },
    REPORT_SETTINGS_VISIBILITY: {
        route: 'r/:reportID/settings/visibility',
        getRoute: (reportID: string, backTo?: string) => getUrlWithBackToParam(`r/${reportID}/settings/visibility` as const, backTo),
    },
    SPLIT_BILL_DETAILS: {
        route: 'r/:reportID/split/:reportActionID',
        getRoute: (reportID: string | undefined, reportActionID: string, backTo?: string) => {
            if (!reportID) {
                Log.warn('Invalid reportID is used to build the SPLIT_BILL_DETAILS route');
            }
            return getUrlWithBackToParam(`r/${reportID}/split/${reportActionID}` as const, backTo);
        },
    },
    TASK_TITLE: {
        route: 'r/:reportID/title',
        getRoute: (reportID: string | undefined, backTo?: string) => {
            if (!reportID) {
                Log.warn('Invalid reportID is used to build the TASK_TITLE route');
            }
            return getUrlWithBackToParam(`r/${reportID}/title` as const, backTo);
        },
    },
    REPORT_DESCRIPTION: {
        route: 'r/:reportID/description',
        getRoute: (reportID: string | undefined, backTo?: string) => {
            if (!reportID) {
                Log.warn('Invalid reportID is used to build the REPORT_DESCRIPTION route');
            }
            return getUrlWithBackToParam(`r/${reportID}/description` as const, backTo);
        },
    },
    TASK_ASSIGNEE: {
        route: 'r/:reportID/assignee',
        getRoute: (reportID: string | undefined, backTo?: string) => {
            if (!reportID) {
                Log.warn('Invalid reportID is used to build the TASK_ASSIGNEE route');
            }
            return getUrlWithBackToParam(`r/${reportID}/assignee` as const, backTo);
        },
    },
    PRIVATE_NOTES_LIST: {
        route: 'r/:reportID/notes',
        getRoute: (reportID: string, backTo?: string) => getUrlWithBackToParam(`r/${reportID}/notes` as const, backTo),
    },
    PRIVATE_NOTES_EDIT: {
        route: 'r/:reportID/notes/:accountID/edit',
        getRoute: (reportID: string, accountID: number, backTo?: string) => getUrlWithBackToParam(`r/${reportID}/notes/${accountID}/edit` as const, backTo),
    },
    ROOM_MEMBERS: {
        route: 'r/:reportID/members',
        getRoute: (reportID: string, backTo?: string) => getUrlWithBackToParam(`r/${reportID}/members` as const, backTo),
    },
    ROOM_MEMBER_DETAILS: {
        route: 'r/:reportID/members/:accountID',
        getRoute: (reportID: string, accountID: number, backTo?: string) => getUrlWithBackToParam(`r/${reportID}/members/${accountID}` as const, backTo),
    },
    ROOM_INVITE: {
        route: 'r/:reportID/invite/:role?',
        getRoute: (reportID: string | undefined, role?: string, backTo?: string) => {
            if (!reportID) {
                Log.warn('Invalid reportID is used to build the ROOM_INVITE route');
            }
            const route = role ? (`r/${reportID}/invite/${role}` as const) : (`r/${reportID}/invite` as const);
            return getUrlWithBackToParam(route, backTo);
        },
    },
    MONEY_REQUEST_HOLD_REASON: {
        route: ':type/edit/reason/:transactionID?/:searchHash?',
        getRoute: (type: ValueOf<typeof CONST.POLICY.TYPE>, transactionID: string, reportID: string, backTo: string, searchHash?: number) => {
            const route = searchHash
                ? (`${type as string}/edit/reason/${transactionID}/${searchHash}/?backTo=${backTo}&reportID=${reportID}` as const)
                : (`${type as string}/edit/reason/${transactionID}/?backTo=${backTo}&reportID=${reportID}` as const);
            return route;
        },
    },
    MONEY_REQUEST_CREATE: {
        route: ':action/:iouType/start/:transactionID/:reportID',
        getRoute: (action: IOUAction, iouType: IOUType, transactionID: string, reportID: string) => `${action as string}/${iouType as string}/start/${transactionID}/${reportID}` as const,
    },
    MONEY_REQUEST_STEP_SEND_FROM: {
        route: 'create/:iouType/from/:transactionID/:reportID',
        getRoute: (iouType: IOUType, transactionID: string, reportID: string, backTo = '') => getUrlWithBackToParam(`create/${iouType as string}/from/${transactionID}/${reportID}`, backTo),
    },
    MONEY_REQUEST_STEP_COMPANY_INFO: {
        route: 'create/:iouType/company-info/:transactionID/:reportID',
        getRoute: (iouType: IOUType, transactionID: string, reportID: string, backTo = '') =>
            getUrlWithBackToParam(`create/${iouType as string}/company-info/${transactionID}/${reportID}`, backTo),
    },
    MONEY_REQUEST_STEP_CONFIRMATION: {
        route: ':action/:iouType/confirmation/:transactionID/:reportID',
        getRoute: (action: IOUAction, iouType: IOUType, transactionID: string, reportID: string | undefined, participantsAutoAssigned?: boolean) =>
            `${action as string}/${iouType as string}/confirmation/${transactionID}/${reportID}${participantsAutoAssigned ? '?participantsAutoAssigned=true' : ''}` as const,
    },
    MONEY_REQUEST_STEP_AMOUNT: {
        route: ':action/:iouType/amount/:transactionID/:reportID/:pageIndex?',
        getRoute: (action: IOUAction, iouType: IOUType, transactionID: string | undefined, reportID: string | undefined, pageIndex: string, backTo = '') => {
            if (!transactionID || !reportID) {
                Log.warn('Invalid transactionID or reportID is used to build the MONEY_REQUEST_STEP_AMOUNT route');
            }
            return getUrlWithBackToParam(`${action as string}/${iouType as string}/amount/${transactionID}/${reportID}/${pageIndex}`, backTo);
        },
    },
    MONEY_REQUEST_STEP_TAX_RATE: {
        route: ':action/:iouType/taxRate/:transactionID/:reportID?',
        getRoute: (action: IOUAction, iouType: IOUType, transactionID: string | undefined, reportID: string | undefined, backTo = '') => {
            if (!transactionID || !reportID) {
                Log.warn('Invalid transactionID or reportID is used to build the MONEY_REQUEST_STEP_TAX_RATE route');
            }
            return getUrlWithBackToParam(`${action as string}/${iouType as string}/taxRate/${transactionID}/${reportID}`, backTo);
        },
    },
    MONEY_REQUEST_STEP_TAX_AMOUNT: {
        route: ':action/:iouType/taxAmount/:transactionID/:reportID?',
        getRoute: (action: IOUAction, iouType: IOUType, transactionID: string | undefined, reportID: string | undefined, backTo = '') => {
            if (!transactionID || !reportID) {
                Log.warn('Invalid transactionID or reportID is used to build the MONEY_REQUEST_STEP_TAX_AMOUNT route');
            }
            return getUrlWithBackToParam(`${action as string}/${iouType as string}/taxAmount/${transactionID}/${reportID}`, backTo);
        },
    },
    MONEY_REQUEST_STEP_CATEGORY: {
        route: ':action/:iouType/category/:transactionID/:reportID/:reportActionID?',
        getRoute: (action: IOUAction, iouType: IOUType, transactionID: string | undefined, reportID: string | undefined, backTo = '', reportActionID?: string) => {
            if (!transactionID || !reportID) {
                Log.warn('Invalid transactionID or reportID is used to build the MONEY_REQUEST_STEP_CATEGORY route');
            }
            return getUrlWithBackToParam(`${action as string}/${iouType as string}/category/${transactionID}/${reportID}${reportActionID ? `/${reportActionID}` : ''}`, backTo);
        },
    },
    MONEY_REQUEST_ATTENDEE: {
        route: ':action/:iouType/attendees/:transactionID/:reportID',
        getRoute: (action: IOUAction, iouType: IOUType, transactionID: string | undefined, reportID: string | undefined, backTo = '') => {
            if (!transactionID || !reportID) {
                Log.warn('Invalid transactionID or reportID is used to build the MONEY_REQUEST_ATTENDEE route');
            }
            return getUrlWithBackToParam(`${action as string}/${iouType as string}/attendees/${transactionID}/${reportID}`, backTo);
        },
    },
    MONEY_REQUEST_UPGRADE: {
        route: ':action/:iouType/upgrade/:transactionID/:reportID',
        getRoute: (action: IOUAction, iouType: IOUType, transactionID: string, reportID: string, backTo = '') =>
            getUrlWithBackToParam(`${action as string}/${iouType as string}/upgrade/${transactionID}/${reportID}`, backTo),
    },
    MONEY_REQUEST_STEP_DESTINATION: {
        route: ':action/:iouType/destination/:transactionID/:reportID',
        getRoute: (action: IOUAction, iouType: IOUType, transactionID: string, reportID: string, backTo = '') =>
            getUrlWithBackToParam(`${action as string}/${iouType as string}/destination/${transactionID}/${reportID}`, backTo),
    },
    MONEY_REQUEST_STEP_TIME: {
        route: ':action/:iouType/time/:transactionID/:reportID',
        getRoute: (action: IOUAction, iouType: IOUType, transactionID: string, reportID: string, backTo = '') =>
            getUrlWithBackToParam(`${action as string}/${iouType as string}/time/${transactionID}/${reportID}`, backTo),
    },
    MONEY_REQUEST_STEP_SUBRATE: {
        route: ':action/:iouType/subrate/:transactionID/:reportID/:pageIndex',
        getRoute: (action: IOUAction, iouType: IOUType, transactionID: string, reportID: string, backTo = '') =>
            getUrlWithBackToParam(`${action as string}/${iouType as string}/subrate/${transactionID}/${reportID}/0`, backTo),
    },
    MONEY_REQUEST_STEP_DESTINATION_EDIT: {
        route: ':action/:iouType/destination/:transactionID/:reportID/edit',
        getRoute: (action: IOUAction, iouType: IOUType, transactionID: string, reportID: string, backTo = '') =>
            getUrlWithBackToParam(`${action as string}/${iouType as string}/destination/${transactionID}/${reportID}/edit`, backTo),
    },
    MONEY_REQUEST_STEP_TIME_EDIT: {
        route: ':action/:iouType/time/:transactionID/:reportID/edit',
        getRoute: (action: IOUAction, iouType: IOUType, transactionID: string, reportID: string, backTo = '') =>
            getUrlWithBackToParam(`${action as string}/${iouType as string}/time/${transactionID}/${reportID}/edit`, backTo),
    },
    MONEY_REQUEST_STEP_SUBRATE_EDIT: {
        route: ':action/:iouType/subrate/:transactionID/:reportID/edit/:pageIndex',
        getRoute: (action: IOUAction, iouType: IOUType, transactionID: string, reportID: string, pageIndex = 0, backTo = '') =>
            getUrlWithBackToParam(`${action as string}/${iouType as string}/subrate/${transactionID}/${reportID}/edit/${pageIndex}`, backTo),
    },
    SETTINGS_TAGS_ROOT: {
        route: 'settings/:policyID/tags',
        getRoute: (policyID: string | undefined, backTo = '') => {
            if (!policyID) {
                Log.warn('Invalid policyID while building route SETTINGS_TAGS_ROOT');
            }
            return getUrlWithBackToParam(`settings/${policyID}/tags`, backTo);
        },
    },
    SETTINGS_TAGS_SETTINGS: {
        route: 'settings/:policyID/tags/settings',
        getRoute: (policyID: string, backTo = '') => getUrlWithBackToParam(`settings/${policyID}/tags/settings` as const, backTo),
    },
    SETTINGS_TAGS_EDIT: {
        route: 'settings/:policyID/tags/:orderWeight/edit',
        getRoute: (policyID: string, orderWeight: number, backTo = '') => getUrlWithBackToParam(`settings/${policyID}/tags/${orderWeight}/edit` as const, backTo),
    },
    SETTINGS_TAG_CREATE: {
        route: 'settings/:policyID/tags/new',
        getRoute: (policyID: string, backTo = '') => getUrlWithBackToParam(`settings/${policyID}/tags/new` as const, backTo),
    },
    SETTINGS_TAG_EDIT: {
        route: 'settings/:policyID/tag/:orderWeight/:tagName/edit',
        getRoute: (policyID: string, orderWeight: number, tagName: string, backTo = '') =>
            getUrlWithBackToParam(`settings/${policyID}/tag/${orderWeight}/${encodeURIComponent(tagName)}/edit` as const, backTo),
    },
    SETTINGS_TAG_SETTINGS: {
        route: 'settings/:policyID/tag/:orderWeight/:tagName',
        getRoute: (policyID: string, orderWeight: number, tagName: string, backTo = '') =>
            getUrlWithBackToParam(`settings/${policyID}/tag/${orderWeight}/${encodeURIComponent(tagName)}` as const, backTo),
    },
    SETTINGS_TAG_APPROVER: {
        route: 'settings/:policyID/tag/:orderWeight/:tagName/approver',
        getRoute: (policyID: string, orderWeight: number, tagName: string, backTo = '') =>
            getUrlWithBackToParam(`settings/${policyID}/tag/${orderWeight}/${encodeURIComponent(tagName)}/approver` as const, backTo),
    },
    SETTINGS_TAG_LIST_VIEW: {
        route: 'settings/:policyID/tag-list/:orderWeight',
        getRoute: (policyID: string, orderWeight: number, backTo = '') => getUrlWithBackToParam(`settings/${policyID}/tag-list/${orderWeight}` as const, backTo),
    },
    SETTINGS_TAG_GL_CODE: {
        route: 'settings/:policyID/tag/:orderWeight/:tagName/gl-code',
        getRoute: (policyID: string, orderWeight: number, tagName: string, backTo = '') =>
            getUrlWithBackToParam(`settings/${policyID}/tag/${orderWeight}/${encodeURIComponent(tagName)}/gl-code` as const, backTo),
    },
    SETTINGS_TAGS_IMPORT: {
        route: 'settings/:policyID/tags/import',
        getRoute: (policyID: string, backTo = '') => getUrlWithBackToParam(`settings/${policyID}/tags/import` as const, backTo),
    },
    SETTINGS_TAGS_IMPORTED: {
        route: 'settings/:policyID/tags/imported',
        getRoute: (policyID: string, backTo = '') => getUrlWithBackToParam(`settings/${policyID}/tags/imported` as const, backTo),
    },
    SETTINGS_CATEGORIES_ROOT: {
        route: 'settings/:policyID/categories',
        getRoute: (policyID: string, backTo = '') => getUrlWithBackToParam(`settings/${policyID}/categories`, backTo),
    },
    SETTINGS_CATEGORY_SETTINGS: {
        route: 'settings/:policyID/category/:categoryName',
        getRoute: (policyID: string, categoryName: string, backTo = '') => getUrlWithBackToParam(`settings/${policyID}/category/${encodeURIComponent(categoryName)}`, backTo),
    },
    SETTINGS_CATEGORIES_SETTINGS: {
        route: 'settings/:policyID/categories/settings',
        getRoute: (policyID: string, backTo = '') => getUrlWithBackToParam(`settings/${policyID}/categories/settings`, backTo),
    },
    SETTINGS_CATEGORY_CREATE: {
        route: 'settings/:policyID/categories/new',
        getRoute: (policyID: string, backTo = '') => getUrlWithBackToParam(`settings/${policyID}/categories/new`, backTo),
    },
    SETTINGS_CATEGORY_EDIT: {
        route: 'settings/:policyID/category/:categoryName/edit',
        getRoute: (policyID: string, categoryName: string, backTo = '') => getUrlWithBackToParam(`settings/${policyID}/category/${encodeURIComponent(categoryName)}/edit`, backTo),
    },
    SETTINGS_CATEGORIES_IMPORT: {
        route: 'settings/:policyID/categories/import',
        getRoute: (policyID: string, backTo = '') => getUrlWithBackToParam(`settings/${policyID}/categories/import` as const, backTo),
    },
    SETTINGS_CATEGORIES_IMPORTED: {
        route: 'settings/:policyID/categories/imported',
        getRoute: (policyID: string, backTo = '') => getUrlWithBackToParam(`settings/${policyID}/categories/imported` as const, backTo),
    },
    SETTINGS_CATEGORY_PAYROLL_CODE: {
        route: 'settings/:policyID/category/:categoryName/payroll-code',
        getRoute: (policyID: string, categoryName: string, backTo = '') =>
            getUrlWithBackToParam(`settings/${policyID}/category/${encodeURIComponent(categoryName)}/payroll-code` as const, backTo),
    },
    SETTINGS_CATEGORY_GL_CODE: {
        route: 'settings/:policyID/category/:categoryName/gl-code',
        getRoute: (policyID: string, categoryName: string, backTo = '') =>
            getUrlWithBackToParam(`settings/${policyID}/category/${encodeURIComponent(categoryName)}/gl-code` as const, backTo),
    },
    MONEY_REQUEST_STEP_CURRENCY: {
        route: ':action/:iouType/currency/:transactionID/:reportID/:pageIndex?',
        getRoute: (action: IOUAction, iouType: IOUType, transactionID: string, reportID: string, pageIndex = '', currency = '', backTo = '') =>
            getUrlWithBackToParam(`${action as string}/${iouType as string}/currency/${transactionID}/${reportID}/${pageIndex}?currency=${currency}`, backTo),
    },
    MONEY_REQUEST_STEP_DATE: {
        route: ':action/:iouType/date/:transactionID/:reportID/:reportActionID?',
        getRoute: (action: IOUAction, iouType: IOUType, transactionID: string | undefined, reportID: string | undefined, backTo = '', reportActionID?: string) => {
            if (!transactionID || !reportID) {
                Log.warn('Invalid transactionID or reportID is used to build the MONEY_REQUEST_STEP_DATE route');
            }
            return getUrlWithBackToParam(`${action as string}/${iouType as string}/date/${transactionID}/${reportID}${reportActionID ? `/${reportActionID}` : ''}`, backTo);
        },
    },
    MONEY_REQUEST_STEP_DESCRIPTION: {
        route: ':action/:iouType/description/:transactionID/:reportID/:reportActionID?',
        getRoute: (action: IOUAction, iouType: IOUType, transactionID: string | undefined, reportID: string | undefined, backTo = '', reportActionID?: string) => {
            if (!transactionID || !reportID) {
                Log.warn('Invalid transactionID or reportID is used to build the MONEY_REQUEST_STEP_DESCRIPTION route');
            }
            return getUrlWithBackToParam(`${action as string}/${iouType as string}/description/${transactionID}/${reportID}${reportActionID ? `/${reportActionID}` : ''}`, backTo);
        },
    },
    MONEY_REQUEST_STEP_DISTANCE: {
        route: ':action/:iouType/distance/:transactionID/:reportID',
        getRoute: (action: IOUAction, iouType: IOUType, transactionID: string | undefined, reportID: string | undefined, backTo = '') => {
            if (!transactionID || !reportID) {
                Log.warn('Invalid transactionID or reportID is used to build the MONEY_REQUEST_STEP_DISTANCE route');
            }
            return getUrlWithBackToParam(`${action as string}/${iouType as string}/distance/${transactionID}/${reportID}`, backTo);
        },
    },
    MONEY_REQUEST_STEP_DISTANCE_RATE: {
        route: ':action/:iouType/distanceRate/:transactionID/:reportID',
        getRoute: (action: IOUAction, iouType: IOUType, transactionID: string | undefined, reportID: string | undefined, backTo = '') => {
            if (!transactionID || !reportID) {
                Log.warn('Invalid transactionID or reportID is used to build the MONEY_REQUEST_STEP_DISTANCE_RATE route');
            }
            return getUrlWithBackToParam(`${action as string}/${iouType as string}/distanceRate/${transactionID}/${reportID}`, backTo);
        },
    },
    MONEY_REQUEST_STEP_MERCHANT: {
        route: ':action/:iouType/merchant/:transactionID/:reportID',
        getRoute: (action: IOUAction, iouType: IOUType, transactionID: string | undefined, reportID: string | undefined, backTo = '') => {
            if (!transactionID || !reportID) {
                Log.warn('Invalid transactionID or reportID is used to build the MONEY_REQUEST_STEP_MERCHANT route');
            }
            return getUrlWithBackToParam(`${action as string}/${iouType as string}/merchant/${transactionID}/${reportID}`, backTo);
        },
    },
    MONEY_REQUEST_STEP_PARTICIPANTS: {
        route: ':action/:iouType/participants/:transactionID/:reportID',
        getRoute: (iouType: IOUType, transactionID: string | undefined, reportID: string | undefined, backTo = '', action: IOUAction = 'create') =>
            getUrlWithBackToParam(`${action as string}/${iouType as string}/participants/${transactionID}/${reportID}`, backTo),
    },
    MONEY_REQUEST_STEP_SPLIT_PAYER: {
        route: ':action/:iouType/confirmation/:transactionID/:reportID/payer',
        getRoute: (action: IOUAction, iouType: IOUType, transactionID: string, reportID: string, backTo = '') =>
            getUrlWithBackToParam(`${action as string}/${iouType as string}/confirmation/${transactionID}/${reportID}/payer`, backTo),
    },
    MONEY_REQUEST_STEP_SCAN: {
        route: ':action/:iouType/scan/:transactionID/:reportID',
        getRoute: (action: IOUAction, iouType: IOUType, transactionID: string | undefined, reportID: string | undefined, backTo = '') => {
            if (!transactionID || !reportID) {
                Log.warn('Invalid transactionID or reportID is used to build the MONEY_REQUEST_STEP_SCAN route');
            }
            return getUrlWithBackToParam(`${action as string}/${iouType as string}/scan/${transactionID}/${reportID}`, backTo);
        },
    },
    MONEY_REQUEST_STEP_TAG: {
        route: ':action/:iouType/tag/:orderWeight/:transactionID/:reportID/:reportActionID?',
        getRoute: (action: IOUAction, iouType: IOUType, orderWeight: number, transactionID: string, reportID?: string, backTo = '', reportActionID?: string) =>
            getUrlWithBackToParam(
                `${action as string}/${iouType as string}/tag/${orderWeight}/${transactionID}${reportID ? `/${reportID}` : ''}${reportActionID ? `/${reportActionID}` : ''}`,
                backTo,
            ),
    },
    MONEY_REQUEST_STEP_WAYPOINT: {
        route: ':action/:iouType/waypoint/:transactionID/:reportID/:pageIndex',
        getRoute: (action: IOUAction, iouType: IOUType, transactionID: string, reportID?: string, pageIndex = '', backTo = '') =>
            getUrlWithBackToParam(`${action as string}/${iouType as string}/waypoint/${transactionID}/${reportID}/${pageIndex}`, backTo),
    },
    // This URL is used as a redirect to one of the create tabs below. This is so that we can message users with a link
    // straight to those flows without needing to have optimistic transaction and report IDs.
    MONEY_REQUEST_START: {
        route: 'start/:iouType/:iouRequestType',
        getRoute: (iouType: IOUType, iouRequestType: IOURequestType) => `start/${iouType as string}/${iouRequestType as string}` as const,
    },
    MONEY_REQUEST_CREATE_TAB_DISTANCE: {
        route: ':action/:iouType/start/:transactionID/:reportID/distance',
        getRoute: (action: IOUAction, iouType: IOUType, transactionID: string, reportID: string) => `create/${iouType as string}/start/${transactionID}/${reportID}/distance` as const,
    },
    MONEY_REQUEST_CREATE_TAB_MANUAL: {
        route: ':action/:iouType/start/:transactionID/:reportID/manual',
        getRoute: (action: IOUAction, iouType: IOUType, transactionID: string, reportID: string) =>
            `${action as string}/${iouType as string}/start/${transactionID}/${reportID}/manual` as const,
    },
    MONEY_REQUEST_CREATE_TAB_SCAN: {
        route: ':action/:iouType/start/:transactionID/:reportID/scan',
        getRoute: (action: IOUAction, iouType: IOUType, transactionID: string, reportID: string) => `create/${iouType as string}/start/${transactionID}/${reportID}/scan` as const,
    },
    MONEY_REQUEST_CREATE_TAB_PER_DIEM: {
        route: ':action/:iouType/start/:transactionID/:reportID/per-diem',
        getRoute: (action: IOUAction, iouType: IOUType, transactionID: string, reportID: string) => `create/${iouType as string}/start/${transactionID}/${reportID}/per-diem` as const,
    },

    MONEY_REQUEST_STATE_SELECTOR: {
        route: 'submit/state',

        getRoute: (state?: string, backTo?: string, label?: string) =>
            `${getUrlWithBackToParam(`submit/state${state ? `?state=${encodeURIComponent(state)}` : ''}`, backTo)}${
                // the label param can be an empty string so we cannot use a nullish ?? operator
                // eslint-disable-next-line @typescript-eslint/prefer-nullish-coalescing
                label ? `${backTo || state ? '&' : '?'}label=${encodeURIComponent(label)}` : ''
            }` as const,
    },
    IOU_REQUEST: 'submit/new',
    IOU_SEND: 'pay/new',
    IOU_SEND_ADD_BANK_ACCOUNT: 'pay/new/add-bank-account',
    IOU_SEND_ADD_DEBIT_CARD: 'pay/new/add-debit-card',
    IOU_SEND_ENABLE_PAYMENTS: 'pay/new/enable-payments',

    NEW_TASK: {
        route: 'new/task',
        getRoute: (backTo?: string) => getUrlWithBackToParam('new/task', backTo),
    },
    NEW_TASK_ASSIGNEE: {
        route: 'new/task/assignee',
        getRoute: (backTo?: string) => getUrlWithBackToParam('new/task/assignee', backTo),
    },
    NEW_TASK_SHARE_DESTINATION: 'new/task/share-destination',
    NEW_TASK_DETAILS: {
        route: 'new/task/details',
        getRoute: (backTo?: string) => getUrlWithBackToParam('new/task/details', backTo),
    },
    NEW_TASK_TITLE: {
        route: 'new/task/title',
        getRoute: (backTo?: string) => getUrlWithBackToParam('new/task/title', backTo),
    },
    NEW_TASK_DESCRIPTION: {
        route: 'new/task/description',
        getRoute: (backTo?: string) => getUrlWithBackToParam('new/task/description', backTo),
    },

    TEACHERS_UNITE: 'settings/teachersunite',
    I_KNOW_A_TEACHER: 'settings/teachersunite/i-know-a-teacher',
    I_AM_A_TEACHER: 'settings/teachersunite/i-am-a-teacher',
    INTRO_SCHOOL_PRINCIPAL: 'settings/teachersunite/intro-school-principal',

    ERECEIPT: {
        route: 'eReceipt/:transactionID',
        getRoute: (transactionID: string) => `eReceipt/${transactionID}` as const,
    },

    WORKSPACE_NEW: 'workspace/new',
    WORKSPACE_NEW_ROOM: 'workspace/new-room',
    WORKSPACE_INITIAL: {
        route: 'settings/workspaces/:policyID',
        getRoute: (policyID: string | undefined, backTo?: string) => {
            if (!policyID) {
                Log.warn('Invalid policyID is used to build the WORKSPACE_INITIAL route');
            }
            return `${getUrlWithBackToParam(`settings/workspaces/${policyID}`, backTo)}` as const;
        },
    },
    WORKSPACE_INVITE: {
        route: 'settings/workspaces/:policyID/invite',
        getRoute: (policyID: string, backTo?: string) => `${getUrlWithBackToParam(`settings/workspaces/${policyID}/invite`, backTo)}` as const,
    },
    WORKSPACE_INVITE_MESSAGE: {
        route: 'settings/workspaces/:policyID/invite-message',
        getRoute: (policyID: string, backTo?: string) => `${getUrlWithBackToParam(`settings/workspaces/${policyID}/invite-message`, backTo)}` as const,
    },
    WORKSPACE_OVERVIEW: {
        route: 'settings/workspaces/:policyID/overview',
        getRoute: (policyID: string | undefined, backTo?: string) => {
            if (!policyID) {
                Log.warn('Invalid policyID is used to build the WORKSPACE_OVERVIEW route');
            }
            return getUrlWithBackToParam(`settings/workspaces/${policyID}/overview` as const, backTo);
        },
    },
    WORKSPACE_OVERVIEW_ADDRESS: {
        route: 'settings/workspaces/:policyID/overview/address',
        getRoute: (policyID: string | undefined, backTo?: string) => {
            if (!policyID) {
                Log.warn('Invalid policyID is used to build the WORKSPACE_OVERVIEW_ADDRESS route');
            }
            return getUrlWithBackToParam(`settings/workspaces/${policyID}/overview/address` as const, backTo);
        },
    },
    WORKSPACE_OVERVIEW_PLAN: {
        route: 'settings/workspaces/:policyID/overview/plan',
        getRoute: (policyID: string, backTo?: string) => getUrlWithBackToParam(`settings/workspaces/${policyID}/overview/plan` as const, backTo),
    },
    WORKSPACE_ACCOUNTING: {
        route: 'settings/workspaces/:policyID/accounting',
        getRoute: (policyID: string) => `settings/workspaces/${policyID}/accounting` as const,
    },
    WORKSPACE_OVERVIEW_CURRENCY: {
        route: 'settings/workspaces/:policyID/overview/currency',
        getRoute: (policyID: string) => `settings/workspaces/${policyID}/overview/currency` as const,
    },
    POLICY_ACCOUNTING_QUICKBOOKS_ONLINE_EXPORT: {
        route: 'settings/workspaces/:policyID/accounting/quickbooks-online/export',
        getRoute: (policyID: string | undefined, backTo?: string) => {
            if (!policyID) {
                Log.warn('Invalid policyID is used to build the POLICY_ACCOUNTING_QUICKBOOKS_ONLINE_EXPORT route');
            }
            return getUrlWithBackToParam(`settings/workspaces/${policyID}/accounting/quickbooks-online/export` as const, backTo, false);
        },
    },
    POLICY_ACCOUNTING_QUICKBOOKS_ONLINE_COMPANY_CARD_EXPENSE_ACCOUNT: {
        route: 'settings/workspaces/:policyID/accounting/quickbooks-online/export/company-card-expense-account',
        getRoute: (policyID: string, backTo?: string) =>
            getUrlWithBackToParam(`settings/workspaces/${policyID}/accounting/quickbooks-online/export/company-card-expense-account` as const, backTo),
    },
    POLICY_ACCOUNTING_QUICKBOOKS_ONLINE_COMPANY_CARD_EXPENSE_ACCOUNT_SELECT: {
        route: 'settings/workspaces/:policyID/accounting/quickbooks-online/export/company-card-expense-account/account-select',
        getRoute: (policyID: string | undefined, backTo?: string) => {
            if (!policyID) {
                Log.warn('Invalid policyID is used to build the POLICY_ACCOUNTING_QUICKBOOKS_ONLINE_COMPANY_CARD_EXPENSE_ACCOUNT_SELECT route');
            }
            return getUrlWithBackToParam(`settings/workspaces/${policyID}/accounting/quickbooks-online/export/company-card-expense-account/account-select` as const, backTo);
        },
    },
    POLICY_ACCOUNTING_QUICKBOOKS_ONLINE_NON_REIMBURSABLE_DEFAULT_VENDOR_SELECT: {
        route: 'settings/workspaces/:policyID/accounting/quickbooks-online/export/company-card-expense-account/default-vendor-select',
        getRoute: (policyID: string | undefined) => {
            if (!policyID) {
                Log.warn('Invalid policyID is used to build the POLICY_ACCOUNTING_QUICKBOOKS_ONLINE_NON_REIMBURSABLE_DEFAULT_VENDOR_SELECT route');
            }
            return `settings/workspaces/${policyID}/accounting/quickbooks-online/export/company-card-expense-account/default-vendor-select` as const;
        },
    },
    POLICY_ACCOUNTING_QUICKBOOKS_ONLINE_COMPANY_CARD_EXPENSE_SELECT: {
        route: 'settings/workspaces/:policyID/accounting/quickbooks-online/export/company-card-expense-account/card-select',
        getRoute: (policyID: string | undefined, backTo?: string) => {
            if (!policyID) {
                Log.warn('Invalid policyID is used to build the POLICY_ACCOUNTING_QUICKBOOKS_ONLINE_COMPANY_CARD_EXPENSE_SELECT route');
            }
            return getUrlWithBackToParam(`settings/workspaces/${policyID}/accounting/quickbooks-online/export/company-card-expense-account/card-select` as const, backTo);
        },
    },
    POLICY_ACCOUNTING_QUICKBOOKS_ONLINE_INVOICE_ACCOUNT_SELECT: {
        route: 'settings/workspaces/:policyID/accounting/quickbooks-online/export/invoice-account-select',
        getRoute: (policyID: string, backTo?: string) => getUrlWithBackToParam(`settings/workspaces/${policyID}/accounting/quickbooks-online/export/invoice-account-select` as const, backTo),
    },
    POLICY_ACCOUNTING_QUICKBOOKS_ONLINE_PREFERRED_EXPORTER: {
        route: 'settings/workspaces/:policyID/accounting/quickbooks-online/export/preferred-exporter',
        getRoute: (policyID: string, backTo?: string) => getUrlWithBackToParam(`settings/workspaces/${policyID}/accounting/quickbooks-online/export/preferred-exporter` as const, backTo),
    },
    POLICY_ACCOUNTING_QUICKBOOKS_ONLINE_EXPORT_OUT_OF_POCKET_EXPENSES: {
        route: 'settings/workspaces/:policyID/accounting/quickbooks-online/export/out-of-pocket-expense',
        getRoute: (policyID: string, backTo?: string) => getUrlWithBackToParam(`settings/workspaces/${policyID}/accounting/quickbooks-online/export/out-of-pocket-expense` as const, backTo),
    },
    POLICY_ACCOUNTING_QUICKBOOKS_ONLINE_EXPORT_OUT_OF_POCKET_EXPENSES_ACCOUNT_SELECT: {
        route: 'settings/workspaces/:policyID/accounting/quickbooks-online/export/out-of-pocket-expense/account-select',
        getRoute: (policyID: string, backTo?: string) =>
            getUrlWithBackToParam(`settings/workspaces/${policyID}/accounting/quickbooks-online/export/out-of-pocket-expense/account-select` as const, backTo),
    },
    POLICY_ACCOUNTING_QUICKBOOKS_ONLINE_EXPORT_OUT_OF_POCKET_EXPENSES_SELECT: {
        route: 'settings/workspaces/:policyID/accounting/quickbooks-online/export/out-of-pocket-expense/entity-select',
        getRoute: (policyID: string, backTo?: string) =>
            getUrlWithBackToParam(`settings/workspaces/${policyID}/accounting/quickbooks-online/export/out-of-pocket-expense/entity-select` as const, backTo),
    },
    POLICY_ACCOUNTING_QUICKBOOKS_ONLINE_EXPORT_DATE_SELECT: {
        route: 'settings/workspaces/:policyID/accounting/quickbooks-online/export/date-select',
        getRoute: (policyID: string, backTo?: string) => getUrlWithBackToParam(`settings/workspaces/${policyID}/accounting/quickbooks-online/export/date-select` as const, backTo),
    },
    POLICY_ACCOUNTING_QUICKBOOKS_DESKTOP_COMPANY_CARD_EXPENSE_ACCOUNT_SELECT: {
        route: 'settings/workspaces/:policyID/accounting/quickbooks-desktop/export/company-card-expense-account/account-select',
        getRoute: (policyID: string) => `settings/workspaces/${policyID}/accounting/quickbooks-desktop/export/company-card-expense-account/account-select` as const,
    },
    POLICY_ACCOUNTING_QUICKBOOKS_DESKTOP_COMPANY_CARD_EXPENSE_SELECT: {
        route: 'settings/workspaces/:policyID/accounting/quickbooks-desktop/export/company-card-expense-account/card-select',
        getRoute: (policyID: string) => `settings/workspaces/${policyID}/accounting/quickbooks-desktop/export/company-card-expense-account/card-select` as const,
    },
    POLICY_ACCOUNTING_QUICKBOOKS_DESKTOP_NON_REIMBURSABLE_DEFAULT_VENDOR_SELECT: {
        route: 'settings/workspaces/:policyID/accounting/quickbooks-desktop/export/company-card-expense-account/default-vendor-select',
        getRoute: (policyID: string) => `settings/workspaces/${policyID}/accounting/quickbooks-desktop/export/company-card-expense-account/default-vendor-select` as const,
    },
    POLICY_ACCOUNTING_QUICKBOOKS_DESKTOP_COMPANY_CARD_EXPENSE_ACCOUNT: {
        route: 'settings/workspaces/:policyID/accounting/quickbooks-desktop/export/company-card-expense-account',
        getRoute: (policyID: string) => `settings/workspaces/${policyID}/accounting/quickbooks-desktop/export/company-card-expense-account` as const,
    },
    WORKSPACE_ACCOUNTING_QUICKBOOKS_DESKTOP_ADVANCED: {
        route: 'settings/workspaces/:policyID/accounting/quickbooks-desktop/advanced',
        getRoute: (policyID: string) => `settings/workspaces/${policyID}/accounting/quickbooks-desktop/advanced` as const,
    },
    POLICY_ACCOUNTING_QUICKBOOKS_DESKTOP_EXPORT_DATE_SELECT: {
        route: 'settings/workspaces/:policyID/accounting/quickbooks-desktop/export/date-select',
        getRoute: (policyID: string) => `settings/workspaces/${policyID}/accounting/quickbooks-desktop/export/date-select` as const,
    },
    POLICY_ACCOUNTING_QUICKBOOKS_DESKTOP_PREFERRED_EXPORTER: {
        route: 'settings/workspaces/:policyID/accounting/quickbooks-desktop/export/preferred-exporter',
        getRoute: (policyID: string) => `settings/workspaces/${policyID}/accounting/quickbooks-desktop/export/preferred-exporter` as const,
    },
    POLICY_ACCOUNTING_QUICKBOOKS_DESKTOP_EXPORT_OUT_OF_POCKET_EXPENSES: {
        route: 'settings/workspaces/:policyID/accounting/quickbooks-desktop/export/out-of-pocket-expense',
        getRoute: (policyID: string) => `settings/workspaces/${policyID}/accounting/quickbooks-desktop/export/out-of-pocket-expense` as const,
    },
    POLICY_ACCOUNTING_QUICKBOOKS_DESKTOP_EXPORT_OUT_OF_POCKET_EXPENSES_ACCOUNT_SELECT: {
        route: 'settings/workspaces/:policyID/accounting/quickbooks-desktop/export/out-of-pocket-expense/account-select',
        getRoute: (policyID: string) => `settings/workspaces/${policyID}/accounting/quickbooks-desktop/export/out-of-pocket-expense/account-select` as const,
    },
    POLICY_ACCOUNTING_QUICKBOOKS_DESKTOP_EXPORT_OUT_OF_POCKET_EXPENSES_SELECT: {
        route: 'settings/workspaces/:policyID/accounting/quickbooks-desktop/export/out-of-pocket-expense/entity-select',
        getRoute: (policyID: string) => `settings/workspaces/${policyID}/accounting/quickbooks-desktop/export/out-of-pocket-expense/entity-select` as const,
    },
    POLICY_ACCOUNTING_QUICKBOOKS_DESKTOP_EXPORT: {
        route: 'settings/workspaces/:policyID/accounting/quickbooks-desktop/export',
        getRoute: (policyID: string) => `settings/workspaces/${policyID}/accounting/quickbooks-desktop/export` as const,
    },
    POLICY_ACCOUNTING_QUICKBOOKS_DESKTOP_SETUP_MODAL: {
        route: 'settings/workspaces/:policyID/accounting/quickbooks-desktop/setup-modal',
        getRoute: (policyID: string) => `settings/workspaces/${policyID}/accounting/quickbooks-desktop/setup-modal` as const,
    },
    POLICY_ACCOUNTING_QUICKBOOKS_DESKTOP_SETUP_REQUIRED_DEVICE_MODAL: {
        route: 'settings/workspaces/:policyID/accounting/quickbooks-desktop/setup-required-device',
        getRoute: (policyID: string) => `settings/workspaces/${policyID}/accounting/quickbooks-desktop/setup-required-device` as const,
    },
    POLICY_ACCOUNTING_QUICKBOOKS_DESKTOP_TRIGGER_FIRST_SYNC: {
        route: 'settings/workspaces/:policyID/accounting/quickbooks-desktop/trigger-first-sync',
        getRoute: (policyID: string) => `settings/workspaces/${policyID}/accounting/quickbooks-desktop/trigger-first-sync` as const,
    },
    POLICY_ACCOUNTING_QUICKBOOKS_DESKTOP_IMPORT: {
        route: 'settings/workspaces/:policyID/accounting/quickbooks-desktop/import',
        getRoute: (policyID: string) => `settings/workspaces/${policyID}/accounting/quickbooks-desktop/import` as const,
    },
    POLICY_ACCOUNTING_QUICKBOOKS_DESKTOP_CHART_OF_ACCOUNTS: {
        route: 'settings/workspaces/:policyID/accounting/quickbooks-desktop/import/accounts',
        getRoute: (policyID: string) => `settings/workspaces/${policyID}/accounting/quickbooks-desktop/import/accounts` as const,
    },
    POLICY_ACCOUNTING_QUICKBOOKS_DESKTOP_CLASSES: {
        route: 'settings/workspaces/:policyID/accounting/quickbooks-desktop/import/classes',
        getRoute: (policyID: string) => `settings/workspaces/${policyID}/accounting/quickbooks-desktop/import/classes` as const,
    },
    POLICY_ACCOUNTING_QUICKBOOKS_DESKTOP_CLASSES_DISPLAYED_AS: {
        route: 'settings/workspaces/:policyID/accounting/quickbooks-desktop/import/classes/displayed_as',
        getRoute: (policyID: string) => `settings/workspaces/${policyID}/accounting/quickbooks-desktop/import/classes/displayed_as` as const,
    },
    POLICY_ACCOUNTING_QUICKBOOKS_DESKTOP_CUSTOMERS: {
        route: 'settings/workspaces/:policyID/accounting/quickbooks-desktop/import/customers',
        getRoute: (policyID: string) => `settings/workspaces/${policyID}/accounting/quickbooks-desktop/import/customers` as const,
    },
    POLICY_ACCOUNTING_QUICKBOOKS_DESKTOP_CUSTOMERS_DISPLAYED_AS: {
        route: 'settings/workspaces/:policyID/accounting/quickbooks-desktop/import/customers/displayed_as',
        getRoute: (policyID: string) => `settings/workspaces/${policyID}/accounting/quickbooks-desktop/import/customers/displayed_as` as const,
    },
    POLICY_ACCOUNTING_QUICKBOOKS_DESKTOP_ITEMS: {
        route: 'settings/workspaces/:policyID/accounting/quickbooks-desktop/import/items',
        getRoute: (policyID: string) => `settings/workspaces/${policyID}/accounting/quickbooks-desktop/import/items` as const,
    },
    WORKSPACE_OVERVIEW_NAME: {
        route: 'settings/workspaces/:policyID/overview/name',
        getRoute: (policyID: string) => `settings/workspaces/${policyID}/overview/name` as const,
    },
    WORKSPACE_OVERVIEW_DESCRIPTION: {
        route: 'settings/workspaces/:policyID/overview/description',
        getRoute: (policyID: string | undefined) => {
            if (!policyID) {
                Log.warn('Invalid policyID is used to build the WORKSPACE_OVERVIEW_DESCRIPTION route');
            }
            return `settings/workspaces/${policyID}/overview/description` as const;
        },
    },
    WORKSPACE_OVERVIEW_SHARE: {
        route: 'settings/workspaces/:policyID/overview/share',
        getRoute: (policyID: string) => `settings/workspaces/${policyID}/overview/share` as const,
    },
    WORKSPACE_AVATAR: {
        route: 'settings/workspaces/:policyID/avatar',
        getRoute: (policyID: string) => `settings/workspaces/${policyID}/avatar` as const,
    },
    WORKSPACE_JOIN_USER: {
        route: 'settings/workspaces/:policyID/join',
        getRoute: (policyID: string, inviterEmail: string) => `settings/workspaces/${policyID}/join?email=${inviterEmail}` as const,
    },
    WORKSPACE_SETTINGS_CURRENCY: {
        route: 'settings/workspaces/:policyID/settings/currency',
        getRoute: (policyID: string) => `settings/workspaces/${policyID}/settings/currency` as const,
    },
    WORKSPACE_WORKFLOWS: {
        route: 'settings/workspaces/:policyID/workflows',
        getRoute: (policyID: string | undefined) => {
            if (!policyID) {
                Log.warn('Invalid policyID is used to build the WORKSPACE_WORKFLOWS route');
            }
            return `settings/workspaces/${policyID}/workflows` as const;
        },
    },
    WORKSPACE_WORKFLOWS_APPROVALS_NEW: {
        route: 'settings/workspaces/:policyID/workflows/approvals/new',
        getRoute: (policyID: string) => `settings/workspaces/${policyID}/workflows/approvals/new` as const,
    },
    WORKSPACE_WORKFLOWS_APPROVALS_EDIT: {
        route: 'settings/workspaces/:policyID/workflows/approvals/:firstApproverEmail/edit',
        getRoute: (policyID: string, firstApproverEmail: string) => `settings/workspaces/${policyID}/workflows/approvals/${encodeURIComponent(firstApproverEmail)}/edit` as const,
    },
    WORKSPACE_WORKFLOWS_APPROVALS_EXPENSES_FROM: {
        route: 'settings/workspaces/:policyID/workflows/approvals/expenses-from',
        getRoute: (policyID: string, backTo?: string) => getUrlWithBackToParam(`settings/workspaces/${policyID}/workflows/approvals/expenses-from` as const, backTo),
    },
    WORKSPACE_WORKFLOWS_APPROVALS_APPROVER: {
        route: 'settings/workspaces/:policyID/workflows/approvals/approver',
        getRoute: (policyID: string, approverIndex: number, backTo?: string) =>
            getUrlWithBackToParam(`settings/workspaces/${policyID}/workflows/approvals/approver?approverIndex=${approverIndex}` as const, backTo),
    },
    WORKSPACE_WORKFLOWS_PAYER: {
        route: 'settings/workspaces/:policyID/workflows/payer',
        getRoute: (policyId: string) => `settings/workspaces/${policyId}/workflows/payer` as const,
    },
    WORKSPACE_WORKFLOWS_AUTOREPORTING_FREQUENCY: {
        route: 'settings/workspaces/:policyID/workflows/auto-reporting-frequency',
        getRoute: (policyID: string) => `settings/workspaces/${policyID}/workflows/auto-reporting-frequency` as const,
    },
    WORKSPACE_WORKFLOWS_AUTOREPORTING_MONTHLY_OFFSET: {
        route: 'settings/workspaces/:policyID/workflows/auto-reporting-frequency/monthly-offset',
        getRoute: (policyID: string) => `settings/workspaces/${policyID}/workflows/auto-reporting-frequency/monthly-offset` as const,
    },
    WORKSPACE_INVOICES: {
        route: 'settings/workspaces/:policyID/invoices',
        getRoute: (policyID: string | undefined) => {
            if (!policyID) {
                Log.warn('Invalid policyID is used to build the WORKSPACE_INVOICES route');
            }
            return `settings/workspaces/${policyID}/invoices` as const;
        },
    },
    WORKSPACE_INVOICES_COMPANY_NAME: {
        route: 'settings/workspaces/:policyID/invoices/company-name',
        getRoute: (policyID: string) => `settings/workspaces/${policyID}/invoices/company-name` as const,
    },
    WORKSPACE_INVOICES_COMPANY_WEBSITE: {
        route: 'settings/workspaces/:policyID/invoices/company-website',
        getRoute: (policyID: string) => `settings/workspaces/${policyID}/invoices/company-website` as const,
    },
    WORKSPACE_MEMBERS: {
        route: 'settings/workspaces/:policyID/members',
        getRoute: (policyID: string | undefined) => {
            if (!policyID) {
                Log.warn('Invalid policyID is used to build the WORKSPACE_MEMBERS route');
            }
            return `settings/workspaces/${policyID}/members` as const;
        },
    },
    WORKSPACE_MEMBERS_IMPORT: {
        route: 'settings/workspaces/:policyID/members/import',
        getRoute: (policyID: string) => `settings/workspaces/${policyID}/members/import` as const,
    },
    WORKSPACE_MEMBERS_IMPORTED: {
        route: 'settings/workspaces/:policyID/members/imported',
        getRoute: (policyID: string) => `settings/workspaces/${policyID}/members/imported` as const,
    },
    POLICY_ACCOUNTING: {
        route: 'settings/workspaces/:policyID/accounting',
        getRoute: (policyID: string | undefined, newConnectionName?: ConnectionName, integrationToDisconnect?: ConnectionName, shouldDisconnectIntegrationBeforeConnecting?: boolean) => {
            if (!policyID) {
                Log.warn('Invalid policyID is used to build the POLICY_ACCOUNTING route');
            }

            let queryParams = '';
            if (newConnectionName) {
                queryParams += `?newConnectionName=${newConnectionName}`;
                if (integrationToDisconnect) {
                    queryParams += `&integrationToDisconnect=${integrationToDisconnect}`;
                }
                if (shouldDisconnectIntegrationBeforeConnecting !== undefined) {
                    queryParams += `&shouldDisconnectIntegrationBeforeConnecting=${shouldDisconnectIntegrationBeforeConnecting}`;
                }
            }
            return `settings/workspaces/${policyID}/accounting${queryParams}` as const;
        },
    },
    WORKSPACE_ACCOUNTING_QUICKBOOKS_ONLINE_ADVANCED: {
        route: 'settings/workspaces/:policyID/accounting/quickbooks-online/advanced',
        getRoute: (policyID: string | undefined) => {
            if (!policyID) {
                Log.warn('Invalid policyID is used to build the WORKSPACE_ACCOUNTING_QUICKBOOKS_ONLINE_ADVANCED route');
            }
            return `settings/workspaces/${policyID}/accounting/quickbooks-online/advanced` as const;
        },
    },
    WORKSPACE_ACCOUNTING_QUICKBOOKS_ONLINE_ACCOUNT_SELECTOR: {
        route: 'settings/workspaces/:policyID/accounting/quickbooks-online/account-selector',
        getRoute: (policyID: string) => `settings/workspaces/${policyID}/accounting/quickbooks-online/account-selector` as const,
    },
    WORKSPACE_ACCOUNTING_QUICKBOOKS_ONLINE_INVOICE_ACCOUNT_SELECTOR: {
        route: 'settings/workspaces/:policyID/accounting/quickbooks-online/invoice-account-selector',
        getRoute: (policyID: string) => `settings/workspaces/${policyID}/accounting/quickbooks-online/invoice-account-selector` as const,
    },
    WORKSPACE_ACCOUNTING_CARD_RECONCILIATION: {
        route: 'settings/workspaces/:policyID/accounting/:connection/card-reconciliation',
        getRoute: (policyID: string, connection?: ValueOf<typeof CONST.POLICY.CONNECTIONS.ROUTE>) =>
            `settings/workspaces/${policyID}/accounting/${connection as string}/card-reconciliation` as const,
    },
    WORKSPACE_ACCOUNTING_RECONCILIATION_ACCOUNT_SETTINGS: {
        route: 'settings/workspaces/:policyID/accounting/:connection/card-reconciliation/account',
        getRoute: (policyID: string | undefined, connection?: ValueOf<typeof CONST.POLICY.CONNECTIONS.ROUTE>) => {
            if (!policyID) {
                Log.warn('Invalid policyID is used to build the WORKSPACE_ACCOUNTING_RECONCILIATION_ACCOUNT_SETTINGS route');
            }
            return `settings/workspaces/${policyID}/accounting/${connection as string}/card-reconciliation/account` as const;
        },
    },
    WORKSPACE_CATEGORIES: {
        route: 'settings/workspaces/:policyID/categories',
        getRoute: (policyID: string | undefined) => {
            if (!policyID) {
                Log.warn('Invalid policyID is used to build the WORKSPACE_CATEGORIES route');
            }
            return `settings/workspaces/${policyID}/categories` as const;
        },
    },
    WORKSPACE_CATEGORY_SETTINGS: {
        route: 'settings/workspaces/:policyID/category/:categoryName',
        getRoute: (policyID: string, categoryName: string) => `settings/workspaces/${policyID}/category/${encodeURIComponent(categoryName)}` as const,
    },
    WORKSPACE_UPGRADE: {
        route: 'settings/workspaces/:policyID?/upgrade/:featureName?',
        getRoute: (policyID?: string, featureName?: string, backTo?: string) =>
            getUrlWithBackToParam(
                policyID ? (`settings/workspaces/${policyID}/upgrade/${encodeURIComponent(featureName ?? '')}` as const) : (`settings/workspaces/upgrade` as const),
                backTo,
            ),
    },
    WORKSPACE_DOWNGRADE: {
        route: 'settings/workspaces/:policyID?/downgrade/',
        getRoute: (policyID?: string, backTo?: string) =>
            getUrlWithBackToParam(policyID ? (`settings/workspaces/${policyID}/downgrade/` as const) : (`settings/workspaces/downgrade` as const), backTo),
    },
    WORKSPACE_CATEGORIES_SETTINGS: {
        route: 'settings/workspaces/:policyID/categories/settings',
        getRoute: (policyID: string) => `settings/workspaces/${policyID}/categories/settings` as const,
    },
    WORKSPACE_CATEGORIES_IMPORT: {
        route: 'settings/workspaces/:policyID/categories/import',
        getRoute: (policyID: string) => `settings/workspaces/${policyID}/categories/import` as const,
    },
    WORKSPACE_CATEGORIES_IMPORTED: {
        route: 'settings/workspaces/:policyID/categories/imported',
        getRoute: (policyID: string) => `settings/workspaces/${policyID}/categories/imported` as const,
    },
    WORKSPACE_CATEGORY_CREATE: {
        route: 'settings/workspaces/:policyID/categories/new',
        getRoute: (policyID: string) => `settings/workspaces/${policyID}/categories/new` as const,
    },
    WORKSPACE_CATEGORY_EDIT: {
        route: 'settings/workspaces/:policyID/category/:categoryName/edit',
        getRoute: (policyID: string, categoryName: string) => `settings/workspaces/${policyID}/category/${encodeURIComponent(categoryName)}/edit` as const,
    },
    WORKSPACE_CATEGORY_PAYROLL_CODE: {
        route: 'settings/workspaces/:policyID/category/:categoryName/payroll-code',
        getRoute: (policyID: string, categoryName: string) => `settings/workspaces/${policyID}/category/${encodeURIComponent(categoryName)}/payroll-code` as const,
    },
    WORKSPACE_CATEGORY_GL_CODE: {
        route: 'settings/workspaces/:policyID/category/:categoryName/gl-code',
        getRoute: (policyID: string, categoryName: string) => `settings/workspaces/${policyID}/category/${encodeURIComponent(categoryName)}/gl-code` as const,
    },
    WORSKPACE_CATEGORY_DEFAULT_TAX_RATE: {
        route: 'settings/workspaces/:policyID/category/:categoryName/tax-rate',
        getRoute: (policyID: string, categoryName: string) => `settings/workspaces/${policyID}/category/${encodeURIComponent(categoryName)}/tax-rate` as const,
    },
    WORSKPACE_CATEGORY_FLAG_AMOUNTS_OVER: {
        route: 'settings/workspaces/:policyID/category/:categoryName/flag-amounts',
        getRoute: (policyID: string, categoryName: string) => `settings/workspaces/${policyID}/category/${encodeURIComponent(categoryName)}/flag-amounts` as const,
    },
    WORSKPACE_CATEGORY_DESCRIPTION_HINT: {
        route: 'settings/workspaces/:policyID/category/:categoryName/description-hint',
        getRoute: (policyID: string, categoryName: string) => `settings/workspaces/${policyID}/category/${encodeURIComponent(categoryName)}/description-hint` as const,
    },
    WORSKPACE_CATEGORY_REQUIRE_RECEIPTS_OVER: {
        route: 'settings/workspaces/:policyID/category/:categoryName/require-receipts-over',
        getRoute: (policyID: string, categoryName: string) => `settings/workspaces/${policyID}/category/${encodeURIComponent(categoryName)}/require-receipts-over` as const,
    },
    WORSKPACE_CATEGORY_APPROVER: {
        route: 'settings/workspaces/:policyID/category/:categoryName/approver',
        getRoute: (policyID: string, categoryName: string) => `settings/workspaces/${policyID}/category/${encodeURIComponent(categoryName)}/approver` as const,
    },
    WORKSPACE_MORE_FEATURES: {
        route: 'settings/workspaces/:policyID/more-features',
        getRoute: (policyID: string | undefined) => {
            if (!policyID) {
                Log.warn('Invalid policyID is used to build the WORKSPACE_MORE_FEATURES route');
            }
            return `settings/workspaces/${policyID}/more-features` as const;
        },
    },
    WORKSPACE_TAGS: {
        route: 'settings/workspaces/:policyID/tags',
        getRoute: (policyID: string | undefined) => {
            if (!policyID) {
                Log.warn('Invalid policyID is used to build the WORKSPACE_TAGS route');
            }
            return `settings/workspaces/${policyID}/tags` as const;
        },
    },
    WORKSPACE_TAG_CREATE: {
        route: 'settings/workspaces/:policyID/tags/new',
        getRoute: (policyID: string) => `settings/workspaces/${policyID}/tags/new` as const,
    },
    WORKSPACE_TAGS_SETTINGS: {
        route: 'settings/workspaces/:policyID/tags/settings',
        getRoute: (policyID: string) => `settings/workspaces/${policyID}/tags/settings` as const,
    },
    WORKSPACE_EDIT_TAGS: {
        route: 'settings/workspaces/:policyID/tags/:orderWeight/edit',
        getRoute: (policyID: string, orderWeight: number, backTo?: string) => getUrlWithBackToParam(`settings/workspaces/${policyID}/tags/${orderWeight}/edit` as const, backTo),
    },
    WORKSPACE_TAG_EDIT: {
        route: 'settings/workspaces/:policyID/tag/:orderWeight/:tagName/edit',
        getRoute: (policyID: string, orderWeight: number, tagName: string) => `settings/workspaces/${policyID}/tag/${orderWeight}/${encodeURIComponent(tagName)}/edit` as const,
    },
    WORKSPACE_TAG_SETTINGS: {
        route: 'settings/workspaces/:policyID/tag/:orderWeight/:tagName',
        getRoute: (policyID: string, orderWeight: number, tagName: string) => `settings/workspaces/${policyID}/tag/${orderWeight}/${encodeURIComponent(tagName)}` as const,
    },
    WORKSPACE_TAG_APPROVER: {
        route: 'settings/workspaces/:policyID/tag/:orderWeight/:tagName/approver',
        getRoute: (policyID: string, orderWeight: number, tagName: string) => `settings/workspaces/${policyID}/tag/${orderWeight}/${encodeURIComponent(tagName)}/approver` as const,
    },
    WORKSPACE_TAG_LIST_VIEW: {
        route: 'settings/workspaces/:policyID/tag-list/:orderWeight',
        getRoute: (policyID: string, orderWeight: number) => `settings/workspaces/${policyID}/tag-list/${orderWeight}` as const,
    },
    WORKSPACE_TAG_GL_CODE: {
        route: 'settings/workspaces/:policyID/tag/:orderWeight/:tagName/gl-code',
        getRoute: (policyID: string, orderWeight: number, tagName: string) => `settings/workspaces/${policyID}/tag/${orderWeight}/${encodeURIComponent(tagName)}/gl-code` as const,
    },
    WORKSPACE_TAGS_IMPORT: {
        route: 'settings/workspaces/:policyID/tags/import',
        getRoute: (policyID: string) => `settings/workspaces/${policyID}/tags/import` as const,
    },
    WORKSPACE_TAGS_IMPORTED: {
        route: 'settings/workspaces/:policyID/tags/imported',
        getRoute: (policyID: string) => `settings/workspaces/${policyID}/tags/imported` as const,
    },
    WORKSPACE_TAXES: {
        route: 'settings/workspaces/:policyID/taxes',
        getRoute: (policyID: string | undefined) => {
            if (!policyID) {
                Log.warn('Invalid policyID is used to build the WORKSPACE_TAXES route');
            }
            return `settings/workspaces/${policyID}/taxes` as const;
        },
    },
    WORKSPACE_TAXES_SETTINGS: {
        route: 'settings/workspaces/:policyID/taxes/settings',
        getRoute: (policyID: string) => `settings/workspaces/${policyID}/taxes/settings` as const,
    },
    WORKSPACE_TAXES_SETTINGS_WORKSPACE_CURRENCY_DEFAULT: {
        route: 'settings/workspaces/:policyID/taxes/settings/workspace-currency',
        getRoute: (policyID: string) => `settings/workspaces/${policyID}/taxes/settings/workspace-currency` as const,
    },
    WORKSPACE_TAXES_SETTINGS_FOREIGN_CURRENCY_DEFAULT: {
        route: 'settings/workspaces/:policyID/taxes/settings/foreign-currency',
        getRoute: (policyID: string) => `settings/workspaces/${policyID}/taxes/settings/foreign-currency` as const,
    },
    WORKSPACE_TAXES_SETTINGS_CUSTOM_TAX_NAME: {
        route: 'settings/workspaces/:policyID/taxes/settings/tax-name',
        getRoute: (policyID: string) => `settings/workspaces/${policyID}/taxes/settings/tax-name` as const,
    },
    WORKSPACE_MEMBER_DETAILS: {
        route: 'settings/workspaces/:policyID/members/:accountID',
        getRoute: (policyID: string, accountID: number) => `settings/workspaces/${policyID}/members/${accountID}` as const,
    },
    WORKSPACE_MEMBER_NEW_CARD: {
        route: 'settings/workspaces/:policyID/members/:accountID/new-card',
        getRoute: (policyID: string, accountID: number) => `settings/workspaces/${policyID}/members/${accountID}/new-card` as const,
    },
    WORKSPACE_MEMBER_ROLE_SELECTION: {
        route: 'settings/workspaces/:policyID/members/:accountID/role-selection',
        getRoute: (policyID: string, accountID: number) => `settings/workspaces/${policyID}/members/${accountID}/role-selection` as const,
    },
    WORKSPACE_OWNER_CHANGE_SUCCESS: {
        route: 'settings/workspaces/:policyID/change-owner/:accountID/success',
        getRoute: (policyID: string, accountID: number) => `settings/workspaces/${policyID}/change-owner/${accountID}/success` as const,
    },
    WORKSPACE_OWNER_CHANGE_ERROR: {
        route: 'settings/workspaces/:policyID/change-owner/:accountID/failure',
        getRoute: (policyID: string, accountID: number) => `settings/workspaces/${policyID}/change-owner/${accountID}/failure` as const,
    },
    WORKSPACE_OWNER_CHANGE_CHECK: {
        route: 'settings/workspaces/:policyID/change-owner/:accountID/:error',
        getRoute: (policyID: string, accountID: number, error: ValueOf<typeof CONST.POLICY.OWNERSHIP_ERRORS>) =>
            `settings/workspaces/${policyID}/change-owner/${accountID}/${error as string}` as const,
    },
    WORKSPACE_TAX_CREATE: {
        route: 'settings/workspaces/:policyID/taxes/new',
        getRoute: (policyID: string) => `settings/workspaces/${policyID}/taxes/new` as const,
    },
    WORKSPACE_TAX_EDIT: {
        route: 'settings/workspaces/:policyID/tax/:taxID',
        getRoute: (policyID: string, taxID: string) => `settings/workspaces/${policyID}/tax/${encodeURIComponent(taxID)}` as const,
    },
    WORKSPACE_TAX_NAME: {
        route: 'settings/workspaces/:policyID/tax/:taxID/name',
        getRoute: (policyID: string, taxID: string) => `settings/workspaces/${policyID}/tax/${encodeURIComponent(taxID)}/name` as const,
    },
    WORKSPACE_TAX_VALUE: {
        route: 'settings/workspaces/:policyID/tax/:taxID/value',
        getRoute: (policyID: string, taxID: string) => `settings/workspaces/${policyID}/tax/${encodeURIComponent(taxID)}/value` as const,
    },
    WORKSPACE_TAX_CODE: {
        route: 'settings/workspaces/:policyID/tax/:taxID/tax-code',
        getRoute: (policyID: string, taxID: string) => `settings/workspaces/${policyID}/tax/${encodeURIComponent(taxID)}/tax-code` as const,
    },
    WORKSPACE_REPORT_FIELDS: {
        route: 'settings/workspaces/:policyID/reportFields',
        getRoute: (policyID: string | undefined) => {
            if (!policyID) {
                Log.warn('Invalid policyID is used to build the WORKSPACE_REPORT_FIELDS route');
            }
            return `settings/workspaces/${policyID}/reportFields` as const;
        },
    },
    WORKSPACE_CREATE_REPORT_FIELD: {
        route: 'settings/workspaces/:policyID/reportFields/new',
        getRoute: (policyID: string) => `settings/workspaces/${policyID}/reportFields/new` as const,
    },
    WORKSPACE_REPORT_FIELDS_SETTINGS: {
        route: 'settings/workspaces/:policyID/reportFields/:reportFieldID/edit',
        getRoute: (policyID: string, reportFieldID: string) => `settings/workspaces/${policyID}/reportFields/${encodeURIComponent(reportFieldID)}/edit` as const,
    },
    WORKSPACE_REPORT_FIELDS_LIST_VALUES: {
        route: 'settings/workspaces/:policyID/reportFields/listValues/:reportFieldID?',
        getRoute: (policyID: string, reportFieldID?: string) => `settings/workspaces/${policyID}/reportFields/listValues/${reportFieldID ? encodeURIComponent(reportFieldID) : ''}` as const,
    },
    WORKSPACE_REPORT_FIELDS_ADD_VALUE: {
        route: 'settings/workspaces/:policyID/reportFields/addValue/:reportFieldID?',
        getRoute: (policyID: string, reportFieldID?: string) => `settings/workspaces/${policyID}/reportFields/addValue/${reportFieldID ? encodeURIComponent(reportFieldID) : ''}` as const,
    },
    WORKSPACE_REPORT_FIELDS_VALUE_SETTINGS: {
        route: 'settings/workspaces/:policyID/reportFields/:valueIndex/:reportFieldID?',
        getRoute: (policyID: string, valueIndex: number, reportFieldID?: string) =>
            `settings/workspaces/${policyID}/reportFields/${valueIndex}/${reportFieldID ? encodeURIComponent(reportFieldID) : ''}` as const,
    },
    WORKSPACE_REPORT_FIELDS_EDIT_VALUE: {
        route: 'settings/workspaces/:policyID/reportFields/new/:valueIndex/edit',
        getRoute: (policyID: string, valueIndex: number) => `settings/workspaces/${policyID}/reportFields/new/${valueIndex}/edit` as const,
    },
    WORKSPACE_EDIT_REPORT_FIELDS_INITIAL_VALUE: {
        route: 'settings/workspaces/:policyID/reportFields/:reportFieldID/edit/initialValue',
        getRoute: (policyID: string, reportFieldID: string) => `settings/workspaces/${policyID}/reportFields/${encodeURIComponent(reportFieldID)}/edit/initialValue` as const,
    },
    WORKSPACE_COMPANY_CARDS: {
        route: 'settings/workspaces/:policyID/company-cards',
        getRoute: (policyID: string | undefined) => {
            if (!policyID) {
                Log.warn('Invalid policyID is used to build the WORKSPACE_COMPANY_CARDS route');
            }
            return `settings/workspaces/${policyID}/company-cards` as const;
        },
    },
    WORKSPACE_COMPANY_CARDS_BANK_CONNECTION: {
        route: 'settings/workspaces/:policyID/company-cards/:bankName/bank-connection',
        getRoute: (policyID: string | undefined, bankName: string, backTo: string) => {
            if (!policyID) {
                Log.warn('Invalid policyID is used to build the WORKSPACE_COMPANY_CARDS_BANK_CONNECTION route');
            }
            return getUrlWithBackToParam(`settings/workspaces/${policyID}/company-cards/${bankName}/bank-connection`, backTo);
        },
    },
    WORKSPACE_COMPANY_CARDS_ADD_NEW: {
        route: 'settings/workspaces/:policyID/company-cards/add-card-feed',
        getRoute: (policyID: string, backTo?: string) => getUrlWithBackToParam(`settings/workspaces/${policyID}/company-cards/add-card-feed`, backTo),
    },
    WORKSPACE_COMPANY_CARDS_SELECT_FEED: {
        route: 'settings/workspaces/:policyID/company-cards/select-feed',
        getRoute: (policyID: string) => `settings/workspaces/${policyID}/company-cards/select-feed` as const,
    },
    WORKSPACE_COMPANY_CARDS_ASSIGN_CARD: {
        route: 'settings/workspaces/:policyID/company-cards/:feed/assign-card',
        getRoute: (policyID: string, feed: string, backTo?: string) => getUrlWithBackToParam(`settings/workspaces/${policyID}/company-cards/${feed}/assign-card`, backTo),
    },
    WORKSPACE_COMPANY_CARDS_TRANSACTION_START_DATE: {
        route: 'settings/workspaces/:policyID/company-cards/:feed/assign-card/transaction-start-date',
        getRoute: (policyID: string, feed: string, backTo?: string) =>
            getUrlWithBackToParam(`settings/workspaces/${policyID}/company-cards/${feed}/assign-card/transaction-start-date`, backTo),
    },
    WORKSPACE_COMPANY_CARD_DETAILS: {
        route: 'settings/workspaces/:policyID/company-cards/:bank/:cardID',
        getRoute: (policyID: string, cardID: string, bank: string, backTo?: string) => getUrlWithBackToParam(`settings/workspaces/${policyID}/company-cards/${bank}/${cardID}`, backTo),
    },
    WORKSPACE_COMPANY_CARD_NAME: {
        route: 'settings/workspaces/:policyID/company-cards/:bank/:cardID/edit/name',
        getRoute: (policyID: string, cardID: string, bank: string) => `settings/workspaces/${policyID}/company-cards/${bank}/${cardID}/edit/name` as const,
    },
    WORKSPACE_COMPANY_CARD_EXPORT: {
        route: 'settings/workspaces/:policyID/company-cards/:bank/:cardID/edit/export',
        getRoute: (policyID: string, cardID: string, bank: string, backTo?: string) =>
            getUrlWithBackToParam(`settings/workspaces/${policyID}/company-cards/${bank}/${cardID}/edit/export`, backTo, false),
    },
    WORKSPACE_EXPENSIFY_CARD: {
        route: 'settings/workspaces/:policyID/expensify-card',
        getRoute: (policyID: string | undefined) => {
            if (!policyID) {
                Log.warn('Invalid policyID is used to build the WORKSPACE_EXPENSIFY_CARD route');
            }
            return `settings/workspaces/${policyID}/expensify-card` as const;
        },
    },
    WORKSPACE_EXPENSIFY_CARD_DETAILS: {
        route: 'settings/workspaces/:policyID/expensify-card/:cardID',
        getRoute: (policyID: string, cardID: string, backTo?: string) => getUrlWithBackToParam(`settings/workspaces/${policyID}/expensify-card/${cardID}`, backTo),
    },
    EXPENSIFY_CARD_DETAILS: {
        route: 'settings/:policyID/expensify-card/:cardID',
        getRoute: (policyID: string, cardID: string, backTo?: string) => getUrlWithBackToParam(`settings/${policyID}/expensify-card/${cardID}`, backTo),
    },
    WORKSPACE_EXPENSIFY_CARD_NAME: {
        route: 'settings/workspaces/:policyID/expensify-card/:cardID/edit/name',
        getRoute: (policyID: string, cardID: string, backTo?: string) => getUrlWithBackToParam(`settings/workspaces/${policyID}/expensify-card/${cardID}/edit/name`, backTo),
    },
    EXPENSIFY_CARD_NAME: {
        route: 'settings/:policyID/expensify-card/:cardID/edit/name',
        getRoute: (policyID: string, cardID: string, backTo?: string) => getUrlWithBackToParam(`settings/${policyID}/expensify-card/${cardID}/edit/name`, backTo),
    },
    WORKSPACE_EXPENSIFY_CARD_LIMIT: {
        route: 'settings/workspaces/:policyID/expensify-card/:cardID/edit/limit',
        getRoute: (policyID: string, cardID: string, backTo?: string) => getUrlWithBackToParam(`settings/workspaces/${policyID}/expensify-card/${cardID}/edit/limit`, backTo),
    },
    EXPENSIFY_CARD_LIMIT: {
        route: 'settings/:policyID/expensify-card/:cardID/edit/limit',
        getRoute: (policyID: string, cardID: string, backTo?: string) => getUrlWithBackToParam(`settings/${policyID}/expensify-card/${cardID}/edit/limit`, backTo),
    },
    WORKSPACE_EXPENSIFY_CARD_LIMIT_TYPE: {
        route: 'settings/workspaces/:policyID/expensify-card/:cardID/edit/limit-type',
        getRoute: (policyID: string, cardID: string, backTo?: string) => getUrlWithBackToParam(`settings/workspaces/${policyID}/expensify-card/${cardID}/edit/limit-type`, backTo),
    },
    EXPENSIFY_CARD_LIMIT_TYPE: {
        route: 'settings/:policyID/expensify-card/:cardID/edit/limit-type',
        getRoute: (policyID: string, cardID: string, backTo?: string) => getUrlWithBackToParam(`settings/${policyID}/expensify-card/${cardID}/edit/limit-type`, backTo),
    },
    WORKSPACE_EXPENSIFY_CARD_ISSUE_NEW: {
        route: 'settings/workspaces/:policyID/expensify-card/issue-new',
        getRoute: (policyID: string, backTo?: string) => getUrlWithBackToParam(`settings/workspaces/${policyID}/expensify-card/issue-new`, backTo),
    },
    WORKSPACE_EXPENSIFY_CARD_BANK_ACCOUNT: {
        route: 'settings/workspaces/:policyID/expensify-card/choose-bank-account',
        getRoute: (policyID: string | undefined) => {
            if (!policyID) {
                Log.warn('Invalid policyID is used to build the WORKSPACE_EXPENSIFY_CARD_BANK_ACCOUNT route');
            }
            return `settings/workspaces/${policyID}/expensify-card/choose-bank-account` as const;
        },
    },
    WORKSPACE_EXPENSIFY_CARD_SETTINGS: {
        route: 'settings/workspaces/:policyID/expensify-card/settings',
        getRoute: (policyID: string) => `settings/workspaces/${policyID}/expensify-card/settings` as const,
    },
    WORKSPACE_EXPENSIFY_CARD_SETTINGS_ACCOUNT: {
        route: 'settings/workspaces/:policyID/expensify-card/settings/account',
        getRoute: (policyID: string, backTo?: string) => getUrlWithBackToParam(`settings/workspaces/${policyID}/expensify-card/settings/account`, backTo),
    },
    WORKSPACE_EXPENSIFY_CARD_SETTINGS_FREQUENCY: {
        route: 'settings/workspaces/:policyID/expensify-card/settings/frequency',
        getRoute: (policyID: string) => `settings/workspaces/${policyID}/expensify-card/settings/frequency` as const,
    },
    WORKSPACE_COMPANY_CARDS_SETTINGS: {
        route: 'settings/workspaces/:policyID/company-cards/settings',
        getRoute: (policyID: string) => `settings/workspaces/${policyID}/company-cards/settings` as const,
    },
    WORKSPACE_COMPANY_CARDS_SETTINGS_FEED_NAME: {
        route: 'settings/workspaces/:policyID/company-cards/settings/feed-name',
        getRoute: (policyID: string) => `settings/workspaces/${policyID}/company-cards/settings/feed-name` as const,
    },
    WORKSPACE_RULES: {
        route: 'settings/workspaces/:policyID/rules',
        getRoute: (policyID: string | undefined) => {
            if (!policyID) {
                Log.warn('Invalid policyID is used to build the WORKSPACE_RULES route');
            }
            return `settings/workspaces/${policyID}/rules` as const;
        },
    },
    WORKSPACE_DISTANCE_RATES: {
        route: 'settings/workspaces/:policyID/distance-rates',
        getRoute: (policyID: string | undefined) => {
            if (!policyID) {
                Log.warn('Invalid policyID is used to build the WORKSPACE_DISTANCE_RATES route');
            }
            return `settings/workspaces/${policyID}/distance-rates` as const;
        },
    },
    WORKSPACE_CREATE_DISTANCE_RATE: {
        route: 'settings/workspaces/:policyID/distance-rates/new',
        getRoute: (policyID: string) => `settings/workspaces/${policyID}/distance-rates/new` as const,
    },
    WORKSPACE_DISTANCE_RATES_SETTINGS: {
        route: 'settings/workspaces/:policyID/distance-rates/settings',
        getRoute: (policyID: string) => `settings/workspaces/${policyID}/distance-rates/settings` as const,
    },
    WORKSPACE_DISTANCE_RATE_DETAILS: {
        route: 'settings/workspaces/:policyID/distance-rates/:rateID',
        getRoute: (policyID: string, rateID: string) => `settings/workspaces/${policyID}/distance-rates/${rateID}` as const,
    },
    WORKSPACE_DISTANCE_RATE_EDIT: {
        route: 'settings/workspaces/:policyID/distance-rates/:rateID/edit',
        getRoute: (policyID: string, rateID: string) => `settings/workspaces/${policyID}/distance-rates/${rateID}/edit` as const,
    },
    WORKSPACE_DISTANCE_RATE_TAX_RECLAIMABLE_ON_EDIT: {
        route: 'settings/workspaces/:policyID/distance-rates/:rateID/tax-reclaimable/edit',
        getRoute: (policyID: string, rateID: string) => `settings/workspaces/${policyID}/distance-rates/${rateID}/tax-reclaimable/edit` as const,
    },
    WORKSPACE_DISTANCE_RATE_TAX_RATE_EDIT: {
        route: 'settings/workspaces/:policyID/distance-rates/:rateID/tax-rate/edit',
        getRoute: (policyID: string, rateID: string) => `settings/workspaces/${policyID}/distance-rates/${rateID}/tax-rate/edit` as const,
    },
    WORKSPACE_PER_DIEM: {
        route: 'settings/workspaces/:policyID/per-diem',
        getRoute: (policyID: string | undefined) => {
            if (!policyID) {
                Log.warn('Invalid policyID is used to build the WORKSPACE_PER_DIEM route');
            }
            return `settings/workspaces/${policyID}/per-diem` as const;
        },
    },
    WORKSPACE_PER_DIEM_IMPORT: {
        route: 'settings/workspaces/:policyID/per-diem/import',
        getRoute: (policyID: string) => `settings/workspaces/${policyID}/per-diem/import` as const,
    },
    WORKSPACE_PER_DIEM_IMPORTED: {
        route: 'settings/workspaces/:policyID/per-diem/imported',
        getRoute: (policyID: string) => `settings/workspaces/${policyID}/per-diem/imported` as const,
    },
    WORKSPACE_PER_DIEM_SETTINGS: {
        route: 'settings/workspaces/:policyID/per-diem/settings',
        getRoute: (policyID: string) => `settings/workspaces/${policyID}/per-diem/settings` as const,
    },
    WORKSPACE_PER_DIEM_DETAILS: {
        route: 'settings/workspaces/:policyID/per-diem/details/:rateID/:subRateID',
        getRoute: (policyID: string, rateID: string, subRateID: string) => `settings/workspaces/${policyID}/per-diem/details/${rateID}/${subRateID}` as const,
    },
    WORKSPACE_PER_DIEM_EDIT_DESTINATION: {
        route: 'settings/workspaces/:policyID/per-diem/edit/destination/:rateID/:subRateID',
        getRoute: (policyID: string, rateID: string, subRateID: string) => `settings/workspaces/${policyID}/per-diem/edit/destination/${rateID}/${subRateID}` as const,
    },
    WORKSPACE_PER_DIEM_EDIT_SUBRATE: {
        route: 'settings/workspaces/:policyID/per-diem/edit/subrate/:rateID/:subRateID',
        getRoute: (policyID: string, rateID: string, subRateID: string) => `settings/workspaces/${policyID}/per-diem/edit/subrate/${rateID}/${subRateID}` as const,
    },
    WORKSPACE_PER_DIEM_EDIT_AMOUNT: {
        route: 'settings/workspaces/:policyID/per-diem/edit/amount/:rateID/:subRateID',
        getRoute: (policyID: string, rateID: string, subRateID: string) => `settings/workspaces/${policyID}/per-diem/edit/amount/${rateID}/${subRateID}` as const,
    },
    WORKSPACE_PER_DIEM_EDIT_CURRENCY: {
        route: 'settings/workspaces/:policyID/per-diem/edit/currency/:rateID/:subRateID',
        getRoute: (policyID: string, rateID: string, subRateID: string) => `settings/workspaces/${policyID}/per-diem/edit/currency/${rateID}/${subRateID}` as const,
    },
    RULES_CUSTOM_NAME: {
        route: 'settings/workspaces/:policyID/rules/name',
        getRoute: (policyID: string) => `settings/workspaces/${policyID}/rules/name` as const,
    },
    RULES_AUTO_APPROVE_REPORTS_UNDER: {
        route: 'settings/workspaces/:policyID/rules/auto-approve',
        getRoute: (policyID: string) => `settings/workspaces/${policyID}/rules/auto-approve` as const,
    },
    RULES_RANDOM_REPORT_AUDIT: {
        route: 'settings/workspaces/:policyID/rules/audit',
        getRoute: (policyID: string) => `settings/workspaces/${policyID}/rules/audit` as const,
    },
    RULES_AUTO_PAY_REPORTS_UNDER: {
        route: 'settings/workspaces/:policyID/rules/auto-pay',
        getRoute: (policyID: string) => `settings/workspaces/${policyID}/rules/auto-pay` as const,
    },
    RULES_RECEIPT_REQUIRED_AMOUNT: {
        route: 'settings/workspaces/:policyID/rules/receipt-required-amount',
        getRoute: (policyID: string) => `settings/workspaces/${policyID}/rules/receipt-required-amount` as const,
    },
    RULES_MAX_EXPENSE_AMOUNT: {
        route: 'settings/workspaces/:policyID/rules/max-expense-amount',
        getRoute: (policyID: string) => `settings/workspaces/${policyID}/rules/max-expense-amount` as const,
    },
    RULES_MAX_EXPENSE_AGE: {
        route: 'settings/workspaces/:policyID/rules/max-expense-age',
        getRoute: (policyID: string) => `settings/workspaces/${policyID}/rules/max-expense-age` as const,
    },
    RULES_BILLABLE_DEFAULT: {
        route: 'settings/workspaces/:policyID/rules/billable',
        getRoute: (policyID: string) => `settings/workspaces/${policyID}/rules/billable` as const,
    },
    RULES_PROHIBITED_DEFAULT: {
        route: 'settings/workspaces/:policyID/rules/prohibited',
        getRoute: (policyID: string) => `settings/workspaces/${policyID}/rules/prohibited` as const,
    },
    RULES_CUSTOM: {
        route: 'settings/workspaces/:policyID/rules/custom',
        getRoute: (policyID: string) => `settings/workspaces/${policyID}/rules/custom` as const,
    },
    // Referral program promotion
    REFERRAL_DETAILS_MODAL: {
        route: 'referral/:contentType',
        getRoute: (contentType: string, backTo?: string) => getUrlWithBackToParam(`referral/${contentType}`, backTo),
    },
    SHARE_ROOT: 'share/root',
    SHARE_DETAILS: {
        route: 'share/share-details/:reportOrAccountID',
        getRoute: (reportOrAccountID: string) => `share/share-details/${reportOrAccountID}` as const,
    },
    SHARE_SUBMIT_DETAILS: {
        route: 'share/submit-details/:reportOrAccountID',
        getRoute: (reportOrAccountID: string) => `share/submit-details/${reportOrAccountID}` as const,
    },

    PROCESS_MONEY_REQUEST_HOLD: {
        route: 'hold-expense-educational',
        getRoute: (backTo?: string) => getUrlWithBackToParam('hold-expense-educational', backTo),
    },
    CHANGE_POLICY_EDUCATIONAL: {
        route: 'change-workspace-educational',
        getRoute: (backTo?: string) => getUrlWithBackToParam('change-workspace-educational', backTo),
    },
    TRAVEL_MY_TRIPS: 'travel',
    TRAVEL_TCS: {
        route: 'travel/terms/:domain/accept',
        getRoute: (domain: string, backTo?: string) => getUrlWithBackToParam(`travel/terms/${domain}/accept`, backTo),
    },
    TRAVEL_UPGRADE: 'travel/upgrade',
    TRACK_TRAINING_MODAL: 'track-training',
    TRAVEL_TRIP_SUMMARY: {
        route: 'r/:reportID/trip/:transactionID',
        getRoute: (reportID: string | undefined, transactionID: string | undefined, backTo?: string) => {
            if (!reportID || !transactionID) {
                Log.warn('Invalid reportID or transactionID is used to build the TRAVEL_TRIP_SUMMARY route');
            }
            return getUrlWithBackToParam(`r/${reportID}/trip/${transactionID}`, backTo);
        },
    },
    TRAVEL_TRIP_DETAILS: {
        route: 'r/:reportID/trip/:transactionID/:reservationIndex',
        getRoute: (reportID: string | undefined, transactionID: string | undefined, reservationIndex: number, backTo?: string) => {
            if (!reportID || !transactionID) {
                Log.warn('Invalid reportID or transactionID is used to build the TRAVEL_TRIP_DETAILS route');
            }
            return getUrlWithBackToParam(`r/${reportID}/trip/${transactionID}/${reservationIndex}`, backTo);
        },
    },
    TRAVEL_DOMAIN_SELECTOR: 'travel/domain-selector',
    TRAVEL_DOMAIN_PERMISSION_INFO: {
        route: 'travel/domain-permission/:domain/info',
        getRoute: (domain?: string, backTo?: string) => getUrlWithBackToParam(`travel/domain-permission/${domain}/info`, backTo),
    },
    TRAVEL_PUBLIC_DOMAIN_ERROR: 'travel/public-domain-error',
    TRAVEL_WORKSPACE_ADDRESS: {
        route: 'travel/:domain/workspace-address',
        getRoute: (domain: string, backTo?: string) => getUrlWithBackToParam(`travel/${domain}/workspace-address`, backTo),
    },
    ONBOARDING_ROOT: {
        route: 'onboarding',
        getRoute: (backTo?: string) => getUrlWithBackToParam(`onboarding`, backTo),
    },
    ONBOARDING_PERSONAL_DETAILS: {
        route: 'onboarding/personal-details',
        getRoute: (backTo?: string) => getUrlWithBackToParam(`onboarding/personal-details`, backTo),
    },
    ONBOARDING_PRIVATE_DOMAIN: {
        route: 'onboarding/private-domain',
        getRoute: (backTo?: string) => getUrlWithBackToParam(`onboarding/private-domain`, backTo),
    },
    ONBOARDING_EMPLOYEES: {
        route: 'onboarding/employees',
        getRoute: (backTo?: string) => getUrlWithBackToParam(`onboarding/employees`, backTo),
    },
    ONBOARDING_ACCOUNTING: {
        route: 'onboarding/accounting',
        getRoute: (backTo?: string) => getUrlWithBackToParam(`onboarding/accounting`, backTo),
    },
    ONBOARDING_PURPOSE: {
        route: 'onboarding/purpose',
        getRoute: (backTo?: string) => getUrlWithBackToParam(`onboarding/purpose`, backTo),
    },
    ONBOARDING_WORKSPACES: {
        route: 'onboarding/join-workspaces',
        getRoute: (backTo?: string) => getUrlWithBackToParam(`onboarding/join-workspaces`, backTo),
    },
    WELCOME_VIDEO_ROOT: 'onboarding/welcome-video',
    EXPLANATION_MODAL_ROOT: 'onboarding/explanation',
    WORKSPACE_CONFIRMATION: {
        route: 'workspace/confirmation',
        getRoute: (backTo?: string) => getUrlWithBackToParam(`workspace/confirmation`, backTo),
    },
    MIGRATED_USER_WELCOME_MODAL: 'onboarding/migrated-user-welcome',

    TRANSACTION_RECEIPT: {
        route: 'r/:reportID/transaction/:transactionID/receipt/:action?/:iouType?',
        getRoute: (reportID: string | undefined, transactionID: string | undefined, readonly = false, isFromReviewDuplicates = false, action?: IOUAction, iouType?: IOUType) => {
            if (!reportID) {
                Log.warn('Invalid reportID is used to build the TRANSACTION_RECEIPT route');
            }
            if (!transactionID) {
                Log.warn('Invalid transactionID is used to build the TRANSACTION_RECEIPT route');
            }
            return `r/${reportID}/transaction/${transactionID}/receipt${action ? `/${action}` : ''}${iouType ? `/${iouType}` : ''}?readonly=${readonly}${
                isFromReviewDuplicates ? '&isFromReviewDuplicates=true' : ''
            }` as const;
        },
    },

    TRANSACTION_DUPLICATE_REVIEW_PAGE: {
        route: 'r/:threadReportID/duplicates/review',
        getRoute: (threadReportID: string | undefined, backTo?: string) => getUrlWithBackToParam(`r/${threadReportID}/duplicates/review` as const, backTo),
    },
    TRANSACTION_DUPLICATE_REVIEW_MERCHANT_PAGE: {
        route: 'r/:threadReportID/duplicates/review/merchant',
        getRoute: (threadReportID: string, backTo?: string) => getUrlWithBackToParam(`r/${threadReportID}/duplicates/review/merchant` as const, backTo),
    },
    TRANSACTION_DUPLICATE_REVIEW_CATEGORY_PAGE: {
        route: 'r/:threadReportID/duplicates/review/category',
        getRoute: (threadReportID: string, backTo?: string) => getUrlWithBackToParam(`r/${threadReportID}/duplicates/review/category` as const, backTo),
    },
    TRANSACTION_DUPLICATE_REVIEW_TAG_PAGE: {
        route: 'r/:threadReportID/duplicates/review/tag',
        getRoute: (threadReportID: string, backTo?: string) => getUrlWithBackToParam(`r/${threadReportID}/duplicates/review/tag` as const, backTo),
    },
    TRANSACTION_DUPLICATE_REVIEW_TAX_CODE_PAGE: {
        route: 'r/:threadReportID/duplicates/review/tax-code',
        getRoute: (threadReportID: string, backTo?: string) => getUrlWithBackToParam(`r/${threadReportID}/duplicates/review/tax-code` as const, backTo),
    },
    TRANSACTION_DUPLICATE_REVIEW_DESCRIPTION_PAGE: {
        route: 'r/:threadReportID/duplicates/review/description',
        getRoute: (threadReportID: string, backTo?: string) => getUrlWithBackToParam(`r/${threadReportID}/duplicates/review/description` as const, backTo),
    },
    TRANSACTION_DUPLICATE_REVIEW_REIMBURSABLE_PAGE: {
        route: 'r/:threadReportID/duplicates/review/reimbursable',
        getRoute: (threadReportID: string, backTo?: string) => getUrlWithBackToParam(`r/${threadReportID}/duplicates/review/reimbursable` as const, backTo),
    },
    TRANSACTION_DUPLICATE_REVIEW_BILLABLE_PAGE: {
        route: 'r/:threadReportID/duplicates/review/billable',
        getRoute: (threadReportID: string, backTo?: string) => getUrlWithBackToParam(`r/${threadReportID}/duplicates/review/billable` as const, backTo),
    },
    TRANSACTION_DUPLICATE_CONFIRMATION_PAGE: {
        route: 'r/:threadReportID/duplicates/confirm',
        getRoute: (threadReportID: string, backTo?: string) => getUrlWithBackToParam(`r/${threadReportID}/duplicates/confirm` as const, backTo),
    },
    POLICY_ACCOUNTING_XERO_IMPORT: {
        route: 'settings/workspaces/:policyID/accounting/xero/import',
        getRoute: (policyID: string) => `settings/workspaces/${policyID}/accounting/xero/import` as const,
    },
    POLICY_ACCOUNTING_XERO_CHART_OF_ACCOUNTS: {
        route: 'settings/workspaces/:policyID/accounting/xero/import/accounts',
        getRoute: (policyID: string) => `settings/workspaces/${policyID}/accounting/xero/import/accounts` as const,
    },
    POLICY_ACCOUNTING_XERO_ORGANIZATION: {
        route: 'settings/workspaces/:policyID/accounting/xero/organization/:currentOrganizationID',
        getRoute: (policyID: string | undefined, currentOrganizationID: string | undefined) => {
            if (!policyID || !currentOrganizationID) {
                Log.warn('Invalid policyID is used to build the POLICY_ACCOUNTING_XERO_ORGANIZATION route');
            }
            return `settings/workspaces/${policyID}/accounting/xero/organization/${currentOrganizationID}` as const;
        },
    },
    POLICY_ACCOUNTING_XERO_TRACKING_CATEGORIES: {
        route: 'settings/workspaces/:policyID/accounting/xero/import/tracking-categories',
        getRoute: (policyID: string) => `settings/workspaces/${policyID}/accounting/xero/import/tracking-categories` as const,
    },
    POLICY_ACCOUNTING_XERO_TRACKING_CATEGORIES_MAP: {
        route: 'settings/workspaces/:policyID/accounting/xero/import/tracking-categories/mapping/:categoryId/:categoryName',
        getRoute: (policyID: string, categoryId: string, categoryName: string) =>
            `settings/workspaces/${policyID}/accounting/xero/import/tracking-categories/mapping/${categoryId}/${encodeURIComponent(categoryName)}` as const,
    },
    POLICY_ACCOUNTING_XERO_CUSTOMER: {
        route: 'settings/workspaces/:policyID/accounting/xero/import/customers',
        getRoute: (policyID: string) => `settings/workspaces/${policyID}/accounting/xero/import/customers` as const,
    },
    POLICY_ACCOUNTING_XERO_TAXES: {
        route: 'settings/workspaces/:policyID/accounting/xero/import/taxes',
        getRoute: (policyID: string) => `settings/workspaces/${policyID}/accounting/xero/import/taxes` as const,
    },
    POLICY_ACCOUNTING_XERO_EXPORT: {
        route: 'settings/workspaces/:policyID/accounting/xero/export',
        getRoute: (policyID: string, backTo?: string) => getUrlWithBackToParam(`settings/workspaces/${policyID}/accounting/xero/export` as const, backTo, false),
    },
    POLICY_ACCOUNTING_XERO_PREFERRED_EXPORTER_SELECT: {
        route: 'settings/workspaces/:policyID/connections/xero/export/preferred-exporter/select',
        getRoute: (policyID: string, backTo?: string) => getUrlWithBackToParam(`settings/workspaces/${policyID}/connections/xero/export/preferred-exporter/select` as const, backTo),
    },
    POLICY_ACCOUNTING_XERO_EXPORT_PURCHASE_BILL_DATE_SELECT: {
        route: 'settings/workspaces/:policyID/accounting/xero/export/purchase-bill-date-select',
        getRoute: (policyID: string, backTo?: string) => getUrlWithBackToParam(`settings/workspaces/${policyID}/accounting/xero/export/purchase-bill-date-select` as const, backTo),
    },
    POLICY_ACCOUNTING_XERO_EXPORT_BANK_ACCOUNT_SELECT: {
        route: 'settings/workspaces/:policyID/accounting/xero/export/bank-account-select',
        getRoute: (policyID: string, backTo?: string) => getUrlWithBackToParam(`settings/workspaces/${policyID}/accounting/xero/export/bank-account-select` as const, backTo),
    },
    POLICY_ACCOUNTING_XERO_ADVANCED: {
        route: 'settings/workspaces/:policyID/accounting/xero/advanced',
        getRoute: (policyID: string | undefined) => {
            if (!policyID) {
                Log.warn('Invalid policyID is used to build the POLICY_ACCOUNTING_XERO_ADVANCED route');
            }
            return `settings/workspaces/${policyID}/accounting/xero/advanced` as const;
        },
    },
    POLICY_ACCOUNTING_XERO_BILL_STATUS_SELECTOR: {
        route: 'settings/workspaces/:policyID/accounting/xero/export/purchase-bill-status-selector',
        getRoute: (policyID: string, backTo?: string) => getUrlWithBackToParam(`settings/workspaces/${policyID}/accounting/xero/export/purchase-bill-status-selector` as const, backTo),
    },
    POLICY_ACCOUNTING_XERO_INVOICE_SELECTOR: {
        route: 'settings/workspaces/:policyID/accounting/xero/advanced/invoice-account-selector',
        getRoute: (policyID: string) => `settings/workspaces/${policyID}/accounting/xero/advanced/invoice-account-selector` as const,
    },
    POLICY_ACCOUNTING_XERO_BILL_PAYMENT_ACCOUNT_SELECTOR: {
        route: 'settings/workspaces/:policyID/accounting/xero/advanced/bill-payment-account-selector',
        getRoute: (policyID: string) => `settings/workspaces/${policyID}/accounting/xero/advanced/bill-payment-account-selector` as const,
    },
    POLICY_ACCOUNTING_QUICKBOOKS_ONLINE_IMPORT: {
        route: 'settings/workspaces/:policyID/accounting/quickbooks-online/import',
        getRoute: (policyID: string) => `settings/workspaces/${policyID}/accounting/quickbooks-online/import` as const,
    },
    POLICY_ACCOUNTING_QUICKBOOKS_ONLINE_CHART_OF_ACCOUNTS: {
        route: 'settings/workspaces/:policyID/accounting/quickbooks-online/import/accounts',
        getRoute: (policyID: string) => `settings/workspaces/${policyID}/accounting/quickbooks-online/import/accounts` as const,
    },
    POLICY_ACCOUNTING_QUICKBOOKS_ONLINE_CLASSES: {
        route: 'settings/workspaces/:policyID/accounting/quickbooks-online/import/classes',
        getRoute: (policyID: string) => `settings/workspaces/${policyID}/accounting/quickbooks-online/import/classes` as const,
    },
    POLICY_ACCOUNTING_QUICKBOOKS_ONLINE_CLASSES_DISPLAYED_AS: {
        route: 'settings/workspaces/:policyID/accounting/quickbooks-online/import/classes/displayed-as',
        getRoute: (policyID: string) => `settings/workspaces/${policyID}/accounting/quickbooks-online/import/classes/displayed-as` as const,
    },
    POLICY_ACCOUNTING_QUICKBOOKS_ONLINE_CUSTOMERS: {
        route: 'settings/workspaces/:policyID/accounting/quickbooks-online/import/customers',
        getRoute: (policyID: string) => `settings/workspaces/${policyID}/accounting/quickbooks-online/import/customers` as const,
    },
    POLICY_ACCOUNTING_QUICKBOOKS_ONLINE_CUSTOMERS_DISPLAYED_AS: {
        route: 'settings/workspaces/:policyID/accounting/quickbooks-online/import/customers/displayed-as',
        getRoute: (policyID: string) => `settings/workspaces/${policyID}/accounting/quickbooks-online/import/customers/displayed-as` as const,
    },
    POLICY_ACCOUNTING_QUICKBOOKS_ONLINE_LOCATIONS: {
        route: 'settings/workspaces/:policyID/accounting/quickbooks-online/import/locations',
        getRoute: (policyID: string) => `settings/workspaces/${policyID}/accounting/quickbooks-online/import/locations` as const,
    },
    POLICY_ACCOUNTING_QUICKBOOKS_ONLINE_LOCATIONS_DISPLAYED_AS: {
        route: 'settings/workspaces/:policyID/accounting/quickbooks-online/import/locations/displayed-as',
        getRoute: (policyID: string) => `settings/workspaces/${policyID}/accounting/quickbooks-online/import/locations/displayed-as` as const,
    },
    POLICY_ACCOUNTING_QUICKBOOKS_ONLINE_TAXES: {
        route: 'settings/workspaces/:policyID/accounting/quickbooks-online/import/taxes',
        getRoute: (policyID: string) => `settings/workspaces/${policyID}/accounting/quickbooks-online/import/taxes` as const,
    },
    RESTRICTED_ACTION: {
        route: 'restricted-action/workspace/:policyID',
        getRoute: (policyID: string) => `restricted-action/workspace/${policyID}` as const,
    },
    MISSING_PERSONAL_DETAILS: 'missing-personal-details',
    POLICY_ACCOUNTING_NETSUITE_SUBSIDIARY_SELECTOR: {
        route: 'settings/workspaces/:policyID/accounting/netsuite/subsidiary-selector',
        getRoute: (policyID: string | undefined) => {
            if (!policyID) {
                Log.warn('Invalid policyID is used to build the POLICY_ACCOUNTING_NETSUITE_SUBSIDIARY_SELECTOR route');
            }
            return `settings/workspaces/${policyID}/accounting/netsuite/subsidiary-selector` as const;
        },
    },
    POLICY_ACCOUNTING_NETSUITE_EXISTING_CONNECTIONS: {
        route: 'settings/workspaces/:policyID/accounting/netsuite/existing-connections',
        getRoute: (policyID: string) => `settings/workspaces/${policyID}/accounting/netsuite/existing-connections` as const,
    },
    POLICY_ACCOUNTING_NETSUITE_TOKEN_INPUT: {
        route: 'settings/workspaces/:policyID/accounting/netsuite/token-input',
        getRoute: (policyID: string) => `settings/workspaces/${policyID}/accounting/netsuite/token-input` as const,
    },
    POLICY_ACCOUNTING_NETSUITE_IMPORT: {
        route: 'settings/workspaces/:policyID/accounting/netsuite/import',
        getRoute: (policyID: string) => `settings/workspaces/${policyID}/accounting/netsuite/import` as const,
    },
    POLICY_ACCOUNTING_NETSUITE_IMPORT_MAPPING: {
        route: 'settings/workspaces/:policyID/accounting/netsuite/import/mapping/:importField',
        getRoute: (policyID: string, importField: TupleToUnion<typeof CONST.NETSUITE_CONFIG.IMPORT_FIELDS>) =>
            `settings/workspaces/${policyID}/accounting/netsuite/import/mapping/${importField as string}` as const,
    },
    POLICY_ACCOUNTING_NETSUITE_IMPORT_CUSTOM_FIELD_MAPPING: {
        route: 'settings/workspaces/:policyID/accounting/netsuite/import/custom/:importCustomField',
        getRoute: (policyID: string, importCustomField: ValueOf<typeof CONST.NETSUITE_CONFIG.IMPORT_CUSTOM_FIELDS>) =>
            `settings/workspaces/${policyID}/accounting/netsuite/import/custom/${importCustomField as string}` as const,
    },
    POLICY_ACCOUNTING_NETSUITE_IMPORT_CUSTOM_FIELD_VIEW: {
        route: 'settings/workspaces/:policyID/accounting/netsuite/import/custom/:importCustomField/view/:valueIndex',
        getRoute: (policyID: string, importCustomField: ValueOf<typeof CONST.NETSUITE_CONFIG.IMPORT_CUSTOM_FIELDS>, valueIndex: number) =>
            `settings/workspaces/${policyID}/accounting/netsuite/import/custom/${importCustomField as string}/view/${valueIndex}` as const,
    },
    POLICY_ACCOUNTING_NETSUITE_IMPORT_CUSTOM_FIELD_EDIT: {
        route: 'settings/workspaces/:policyID/accounting/netsuite/import/custom/:importCustomField/edit/:valueIndex/:fieldName',
        getRoute: (policyID: string, importCustomField: ValueOf<typeof CONST.NETSUITE_CONFIG.IMPORT_CUSTOM_FIELDS>, valueIndex: number, fieldName: string) =>
            `settings/workspaces/${policyID}/accounting/netsuite/import/custom/${importCustomField as string}/edit/${valueIndex}/${fieldName}` as const,
    },
    POLICY_ACCOUNTING_NETSUITE_IMPORT_CUSTOM_LIST_ADD: {
        route: 'settings/workspaces/:policyID/accounting/netsuite/import/custom-list/new',
        getRoute: (policyID: string) => `settings/workspaces/${policyID}/accounting/netsuite/import/custom-list/new` as const,
    },
    POLICY_ACCOUNTING_NETSUITE_IMPORT_CUSTOM_SEGMENT_ADD: {
        route: 'settings/workspaces/:policyID/accounting/netsuite/import/custom-segment/new',
        getRoute: (policyID: string) => `settings/workspaces/${policyID}/accounting/netsuite/import/custom-segment/new` as const,
    },
    POLICY_ACCOUNTING_NETSUITE_IMPORT_CUSTOMERS_OR_PROJECTS: {
        route: 'settings/workspaces/:policyID/accounting/netsuite/import/customer-projects',
        getRoute: (policyID: string) => `settings/workspaces/${policyID}/accounting/netsuite/import/customer-projects` as const,
    },
    POLICY_ACCOUNTING_NETSUITE_IMPORT_CUSTOMERS_OR_PROJECTS_SELECT: {
        route: 'settings/workspaces/:policyID/accounting/netsuite/import/customer-projects/select',
        getRoute: (policyID: string) => `settings/workspaces/${policyID}/accounting/netsuite/import/customer-projects/select` as const,
    },
    POLICY_ACCOUNTING_NETSUITE_EXPORT: {
        route: 'settings/workspaces/:policyID/connections/netsuite/export/',
        getRoute: (policyID: string | undefined, backTo?: string) => {
            if (!policyID) {
                Log.warn('Invalid policyID is used to build the POLICY_ACCOUNTING_NETSUITE_EXPORT route');
            }
            return getUrlWithBackToParam(`settings/workspaces/${policyID}/connections/netsuite/export/` as const, backTo, false);
        },
    },
    POLICY_ACCOUNTING_NETSUITE_PREFERRED_EXPORTER_SELECT: {
        route: 'settings/workspaces/:policyID/connections/netsuite/export/preferred-exporter/select',
        getRoute: (policyID: string, backTo?: string) => getUrlWithBackToParam(`settings/workspaces/${policyID}/connections/netsuite/export/preferred-exporter/select` as const, backTo),
    },
    POLICY_ACCOUNTING_NETSUITE_DATE_SELECT: {
        route: 'settings/workspaces/:policyID/connections/netsuite/export/date/select',
        getRoute: (policyID: string, backTo?: string) => getUrlWithBackToParam(`settings/workspaces/${policyID}/connections/netsuite/export/date/select` as const, backTo),
    },
    POLICY_ACCOUNTING_NETSUITE_EXPORT_EXPENSES: {
        route: 'settings/workspaces/:policyID/connections/netsuite/export/expenses/:expenseType',
        getRoute: (policyID: string | undefined, expenseType: ValueOf<typeof CONST.NETSUITE_EXPENSE_TYPE>, backTo?: string) => {
            if (!policyID) {
                Log.warn('Invalid policyID is used to build the POLICY_ACCOUNTING_NETSUITE_EXPORT_EXPENSES route');
            }
            return getUrlWithBackToParam(`settings/workspaces/${policyID}/connections/netsuite/export/expenses/${expenseType as string}` as const, backTo);
        },
    },
    POLICY_ACCOUNTING_NETSUITE_EXPORT_EXPENSES_DESTINATION_SELECT: {
        route: 'settings/workspaces/:policyID/connections/netsuite/export/expenses/:expenseType/destination/select',
        getRoute: (policyID: string, expenseType: ValueOf<typeof CONST.NETSUITE_EXPENSE_TYPE>, backTo?: string) =>
            getUrlWithBackToParam(`settings/workspaces/${policyID}/connections/netsuite/export/expenses/${expenseType as string}/destination/select` as const, backTo),
    },
    POLICY_ACCOUNTING_NETSUITE_EXPORT_EXPENSES_VENDOR_SELECT: {
        route: 'settings/workspaces/:policyID/connections/netsuite/export/expenses/:expenseType/vendor/select',
        getRoute: (policyID: string, expenseType: ValueOf<typeof CONST.NETSUITE_EXPENSE_TYPE>, backTo?: string) =>
            getUrlWithBackToParam(`settings/workspaces/${policyID}/connections/netsuite/export/expenses/${expenseType as string}/vendor/select` as const, backTo),
    },
    POLICY_ACCOUNTING_NETSUITE_EXPORT_EXPENSES_PAYABLE_ACCOUNT_SELECT: {
        route: 'settings/workspaces/:policyID/connections/netsuite/export/expenses/:expenseType/payable-account/select',
        getRoute: (policyID: string, expenseType: ValueOf<typeof CONST.NETSUITE_EXPENSE_TYPE>, backTo?: string) =>
            getUrlWithBackToParam(`settings/workspaces/${policyID}/connections/netsuite/export/expenses/${expenseType as string}/payable-account/select` as const, backTo),
    },
    POLICY_ACCOUNTING_NETSUITE_EXPORT_EXPENSES_JOURNAL_POSTING_PREFERENCE_SELECT: {
        route: 'settings/workspaces/:policyID/connections/netsuite/export/expenses/:expenseType/journal-posting-preference/select',
        getRoute: (policyID: string, expenseType: ValueOf<typeof CONST.NETSUITE_EXPENSE_TYPE>, backTo?: string) =>
            getUrlWithBackToParam(`settings/workspaces/${policyID}/connections/netsuite/export/expenses/${expenseType as string}/journal-posting-preference/select` as const, backTo),
    },
    POLICY_ACCOUNTING_NETSUITE_RECEIVABLE_ACCOUNT_SELECT: {
        route: 'settings/workspaces/:policyID/connections/netsuite/export/receivable-account/select',
        getRoute: (policyID: string, backTo?: string) => getUrlWithBackToParam(`settings/workspaces/${policyID}/connections/netsuite/export/receivable-account/select` as const, backTo),
    },
    POLICY_ACCOUNTING_NETSUITE_INVOICE_ITEM_PREFERENCE_SELECT: {
        route: 'settings/workspaces/:policyID/connections/netsuite/export/invoice-item-preference/select',
        getRoute: (policyID: string | undefined, backTo?: string) => {
            if (!policyID) {
                Log.warn('Invalid policyID is used to build the POLICY_ACCOUNTING_NETSUITE_INVOICE_ITEM_PREFERENCE_SELECT route');
            }
            return getUrlWithBackToParam(`settings/workspaces/${policyID}/connections/netsuite/export/invoice-item-preference/select` as const, backTo);
        },
    },
    POLICY_ACCOUNTING_NETSUITE_INVOICE_ITEM_SELECT: {
        route: 'settings/workspaces/:policyID/connections/netsuite/export/invoice-item-preference/invoice-item/select',
        getRoute: (policyID: string | undefined) => {
            if (!policyID) {
                Log.warn('Invalid policyID is used to build the POLICY_ACCOUNTING_NETSUITE_INVOICE_ITEM_SELECT route');
            }
            return `settings/workspaces/${policyID}/connections/netsuite/export/invoice-item-preference/invoice-item/select` as const;
        },
    },
    POLICY_ACCOUNTING_NETSUITE_TAX_POSTING_ACCOUNT_SELECT: {
        route: 'settings/workspaces/:policyID/connections/netsuite/export/tax-posting-account/select',
        getRoute: (policyID: string) => `settings/workspaces/${policyID}/connections/netsuite/export/tax-posting-account/select` as const,
    },
    POLICY_ACCOUNTING_NETSUITE_PROVINCIAL_TAX_POSTING_ACCOUNT_SELECT: {
        route: 'settings/workspaces/:policyID/connections/netsuite/export/provincial-tax-posting-account/select',
        getRoute: (policyID: string) => `settings/workspaces/${policyID}/connections/netsuite/export/provincial-tax-posting-account/select` as const,
    },
    POLICY_ACCOUNTING_NETSUITE_ADVANCED: {
        route: 'settings/workspaces/:policyID/connections/netsuite/advanced/',
        getRoute: (policyID: string | undefined) => {
            if (!policyID) {
                Log.warn('Invalid policyID is used to build the POLICY_ACCOUNTING_NETSUITE_ADVANCED route');
            }
            return `settings/workspaces/${policyID}/connections/netsuite/advanced/` as const;
        },
    },
    POLICY_ACCOUNTING_NETSUITE_REIMBURSEMENT_ACCOUNT_SELECT: {
        route: 'settings/workspaces/:policyID/connections/netsuite/advanced/reimbursement-account/select',
        getRoute: (policyID: string) => `settings/workspaces/${policyID}/connections/netsuite/advanced/reimbursement-account/select` as const,
    },
    POLICY_ACCOUNTING_NETSUITE_COLLECTION_ACCOUNT_SELECT: {
        route: 'settings/workspaces/:policyID/connections/netsuite/advanced/collection-account/select',
        getRoute: (policyID: string) => `settings/workspaces/${policyID}/connections/netsuite/advanced/collection-account/select` as const,
    },
    POLICY_ACCOUNTING_NETSUITE_EXPENSE_REPORT_APPROVAL_LEVEL_SELECT: {
        route: 'settings/workspaces/:policyID/connections/netsuite/advanced/expense-report-approval-level/select',
        getRoute: (policyID: string) => `settings/workspaces/${policyID}/connections/netsuite/advanced/expense-report-approval-level/select` as const,
    },
    POLICY_ACCOUNTING_NETSUITE_VENDOR_BILL_APPROVAL_LEVEL_SELECT: {
        route: 'settings/workspaces/:policyID/connections/netsuite/advanced/vendor-bill-approval-level/select',
        getRoute: (policyID: string) => `settings/workspaces/${policyID}/connections/netsuite/advanced/vendor-bill-approval-level/select` as const,
    },
    POLICY_ACCOUNTING_NETSUITE_JOURNAL_ENTRY_APPROVAL_LEVEL_SELECT: {
        route: 'settings/workspaces/:policyID/connections/netsuite/advanced/journal-entry-approval-level/select',
        getRoute: (policyID: string) => `settings/workspaces/${policyID}/connections/netsuite/advanced/journal-entry-approval-level/select` as const,
    },
    POLICY_ACCOUNTING_NETSUITE_APPROVAL_ACCOUNT_SELECT: {
        route: 'settings/workspaces/:policyID/connections/netsuite/advanced/approval-account/select',
        getRoute: (policyID: string) => `settings/workspaces/${policyID}/connections/netsuite/advanced/approval-account/select` as const,
    },
    POLICY_ACCOUNTING_NETSUITE_CUSTOM_FORM_ID: {
        route: 'settings/workspaces/:policyID/connections/netsuite/advanced/custom-form-id/:expenseType',
        getRoute: (policyID: string, expenseType: ValueOf<typeof CONST.NETSUITE_EXPENSE_TYPE>) =>
            `settings/workspaces/${policyID}/connections/netsuite/advanced/custom-form-id/${expenseType as string}` as const,
    },
    POLICY_ACCOUNTING_NETSUITE_AUTO_SYNC: {
        route: 'settings/workspaces/:policyID/connections/netsuite/advanced/autosync',
        getRoute: (policyID: string) => `settings/workspaces/${policyID}/connections/netsuite/advanced/autosync` as const,
    },
    POLICY_ACCOUNTING_NETSUITE_ACCOUNTING_METHOD: {
        route: 'settings/workspaces/:policyID/connections/netsuite/advanced/autosync/accounting-method',
        getRoute: (policyID: string) => `settings/workspaces/${policyID}/connections/netsuite/advanced/autosync/accounting-method` as const,
    },
    POLICY_ACCOUNTING_SAGE_INTACCT_PREREQUISITES: {
        route: 'settings/workspaces/:policyID/accounting/sage-intacct/prerequisites',
        getRoute: (policyID: string, backTo?: string) => getUrlWithBackToParam(`settings/workspaces/${policyID}/accounting/sage-intacct/prerequisites` as const, backTo),
    },
    POLICY_ACCOUNTING_SAGE_INTACCT_ENTER_CREDENTIALS: {
        route: 'settings/workspaces/:policyID/accounting/sage-intacct/enter-credentials',
        getRoute: (policyID: string) => `settings/workspaces/${policyID}/accounting/sage-intacct/enter-credentials` as const,
    },
    POLICY_ACCOUNTING_SAGE_INTACCT_EXISTING_CONNECTIONS: {
        route: 'settings/workspaces/:policyID/accounting/sage-intacct/existing-connections',
        getRoute: (policyID: string) => `settings/workspaces/${policyID}/accounting/sage-intacct/existing-connections` as const,
    },
    POLICY_ACCOUNTING_SAGE_INTACCT_ENTITY: {
        route: 'settings/workspaces/:policyID/accounting/sage-intacct/entity',
        getRoute: (policyID: string | undefined) => {
            if (!policyID) {
                Log.warn('Invalid policyID is used to build the POLICY_ACCOUNTING_SAGE_INTACCT_ENTITY route');
            }
            return `settings/workspaces/${policyID}/accounting/sage-intacct/entity` as const;
        },
    },
    POLICY_ACCOUNTING_SAGE_INTACCT_IMPORT: {
        route: 'settings/workspaces/:policyID/accounting/sage-intacct/import',
        getRoute: (policyID: string) => `settings/workspaces/${policyID}/accounting/sage-intacct/import` as const,
    },
    POLICY_ACCOUNTING_SAGE_INTACCT_TOGGLE_MAPPINGS: {
        route: 'settings/workspaces/:policyID/accounting/sage-intacct/import/toggle-mapping/:mapping',
        getRoute: (policyID: string, mapping: SageIntacctMappingName) => `settings/workspaces/${policyID}/accounting/sage-intacct/import/toggle-mapping/${mapping as string}` as const,
    },
    POLICY_ACCOUNTING_SAGE_INTACCT_MAPPINGS_TYPE: {
        route: 'settings/workspaces/:policyID/accounting/sage-intacct/import/mapping-type/:mapping',
        getRoute: (policyID: string, mapping: string) => `settings/workspaces/${policyID}/accounting/sage-intacct/import/mapping-type/${mapping}` as const,
    },
    POLICY_ACCOUNTING_SAGE_INTACCT_USER_DIMENSIONS: {
        route: 'settings/workspaces/:policyID/accounting/sage-intacct/import/user-dimensions',
        getRoute: (policyID: string) => `settings/workspaces/${policyID}/accounting/sage-intacct/import/user-dimensions` as const,
    },
    POLICY_ACCOUNTING_SAGE_INTACCT_ADD_USER_DIMENSION: {
        route: 'settings/workspaces/:policyID/accounting/sage-intacct/import/add-user-dimension',
        getRoute: (policyID: string) => `settings/workspaces/${policyID}/accounting/sage-intacct/import/add-user-dimension` as const,
    },
    POLICY_ACCOUNTING_SAGE_INTACCT_EDIT_USER_DIMENSION: {
        route: 'settings/workspaces/:policyID/accounting/sage-intacct/import/edit-user-dimension/:dimensionName',
        getRoute: (policyID: string, dimensionName: string) => `settings/workspaces/${policyID}/accounting/sage-intacct/import/edit-user-dimension/${dimensionName}` as const,
    },
    POLICY_ACCOUNTING_SAGE_INTACCT_EXPORT: {
        route: 'settings/workspaces/:policyID/accounting/sage-intacct/export',
        getRoute: (policyID: string, backTo?: string) => getUrlWithBackToParam(`settings/workspaces/${policyID}/accounting/sage-intacct/export` as const, backTo, false),
    },
    POLICY_ACCOUNTING_SAGE_INTACCT_PREFERRED_EXPORTER: {
        route: 'settings/workspaces/:policyID/accounting/sage-intacct/export/preferred-exporter',
        getRoute: (policyID: string, backTo?: string) => getUrlWithBackToParam(`settings/workspaces/${policyID}/accounting/sage-intacct/export/preferred-exporter` as const, backTo),
    },
    POLICY_ACCOUNTING_SAGE_INTACCT_EXPORT_DATE: {
        route: 'settings/workspaces/:policyID/accounting/sage-intacct/export/date',
        getRoute: (policyID: string, backTo?: string) => getUrlWithBackToParam(`settings/workspaces/${policyID}/accounting/sage-intacct/export/date` as const, backTo),
    },
    POLICY_ACCOUNTING_SAGE_INTACCT_REIMBURSABLE_EXPENSES: {
        route: 'settings/workspaces/:policyID/accounting/sage-intacct/export/reimbursable',
        getRoute: (policyID: string, backTo?: string) => getUrlWithBackToParam(`settings/workspaces/${policyID}/accounting/sage-intacct/export/reimbursable` as const, backTo),
    },
    POLICY_ACCOUNTING_SAGE_INTACCT_NON_REIMBURSABLE_EXPENSES: {
        route: 'settings/workspaces/:policyID/accounting/sage-intacct/export/nonreimbursable',
        getRoute: (policyID: string, backTo?: string) => getUrlWithBackToParam(`settings/workspaces/${policyID}/accounting/sage-intacct/export/nonreimbursable` as const, backTo),
    },
    POLICY_ACCOUNTING_SAGE_INTACCT_REIMBURSABLE_DESTINATION: {
        route: 'settings/workspaces/:policyID/accounting/sage-intacct/export/reimbursable/destination',
        getRoute: (policyID: string, backTo?: string) => getUrlWithBackToParam(`settings/workspaces/${policyID}/accounting/sage-intacct/export/reimbursable/destination` as const, backTo),
    },
    POLICY_ACCOUNTING_SAGE_INTACCT_NON_REIMBURSABLE_DESTINATION: {
        route: 'settings/workspaces/:policyID/accounting/sage-intacct/export/nonreimbursable/destination',
        getRoute: (policyID: string, backTo?: string) => getUrlWithBackToParam(`settings/workspaces/${policyID}/accounting/sage-intacct/export/nonreimbursable/destination` as const, backTo),
    },
    POLICY_ACCOUNTING_SAGE_INTACCT_DEFAULT_VENDOR: {
        route: 'settings/workspaces/:policyID/accounting/sage-intacct/export/:reimbursable/default-vendor',
        getRoute: (policyID: string, reimbursable: string, backTo?: string) =>
            getUrlWithBackToParam(`settings/workspaces/${policyID}/accounting/sage-intacct/export/${reimbursable}/default-vendor` as const, backTo),
    },
    POLICY_ACCOUNTING_SAGE_INTACCT_NON_REIMBURSABLE_CREDIT_CARD_ACCOUNT: {
        route: 'settings/workspaces/:policyID/accounting/sage-intacct/export/nonreimbursable/credit-card-account',
        getRoute: (policyID: string, backTo?: string) =>
            getUrlWithBackToParam(`settings/workspaces/${policyID}/accounting/sage-intacct/export/nonreimbursable/credit-card-account` as const, backTo),
    },
    POLICY_ACCOUNTING_SAGE_INTACCT_ADVANCED: {
        route: 'settings/workspaces/:policyID/accounting/sage-intacct/advanced',
        getRoute: (policyID: string | undefined) => {
            if (!policyID) {
                Log.warn('Invalid policyID is used to build the POLICY_ACCOUNTING_SAGE_INTACCT_ADVANCED route');
            }
            return `settings/workspaces/${policyID}/accounting/sage-intacct/advanced` as const;
        },
    },
    POLICY_ACCOUNTING_SAGE_INTACCT_PAYMENT_ACCOUNT: {
        route: 'settings/workspaces/:policyID/accounting/sage-intacct/advanced/payment-account',
        getRoute: (policyID: string) => `settings/workspaces/${policyID}/accounting/sage-intacct/advanced/payment-account` as const,
    },
    DEBUG_REPORT: {
        route: 'debug/report/:reportID',
        getRoute: (reportID: string | undefined) => `debug/report/${reportID}` as const,
    },
    DEBUG_REPORT_TAB_DETAILS: {
        route: 'debug/report/:reportID/details',
        getRoute: (reportID: string) => `debug/report/${reportID}/details` as const,
    },
    DEBUG_REPORT_TAB_JSON: {
        route: 'debug/report/:reportID/json',
        getRoute: (reportID: string) => `debug/report/${reportID}/json` as const,
    },
    DEBUG_REPORT_TAB_ACTIONS: {
        route: 'debug/report/:reportID/actions',
        getRoute: (reportID: string) => `debug/report/${reportID}/actions` as const,
    },
    DEBUG_REPORT_ACTION: {
        route: 'debug/report/:reportID/actions/:reportActionID',
        getRoute: (reportID: string | undefined, reportActionID: string) => {
            if (!reportID) {
                Log.warn('Invalid reportID is used to build the DEBUG_REPORT_ACTION route');
            }
            return `debug/report/${reportID}/actions/${reportActionID}` as const;
        },
    },
    DEBUG_REPORT_ACTION_CREATE: {
        route: 'debug/report/:reportID/actions/create',
        getRoute: (reportID: string) => `debug/report/${reportID}/actions/create` as const,
    },
    DEBUG_REPORT_ACTION_TAB_DETAILS: {
        route: 'debug/report/:reportID/actions/:reportActionID/details',
        getRoute: (reportID: string, reportActionID: string) => `debug/report/${reportID}/actions/${reportActionID}/details` as const,
    },
    DEBUG_REPORT_ACTION_TAB_JSON: {
        route: 'debug/report/:reportID/actions/:reportActionID/json',
        getRoute: (reportID: string, reportActionID: string) => `debug/report/${reportID}/actions/${reportActionID}/json` as const,
    },
    DEBUG_REPORT_ACTION_TAB_PREVIEW: {
        route: 'debug/report/:reportID/actions/:reportActionID/preview',
        getRoute: (reportID: string, reportActionID: string) => `debug/report/${reportID}/actions/${reportActionID}/preview` as const,
    },
    DETAILS_CONSTANT_PICKER_PAGE: {
        route: 'debug/:formType/details/constant/:fieldName',
        getRoute: (formType: string, fieldName: string, fieldValue?: string, policyID?: string, backTo?: string) =>
            getUrlWithBackToParam(`debug/${formType}/details/constant/${fieldName}?fieldValue=${fieldValue}&policyID=${policyID}`, backTo),
    },
    DETAILS_DATE_TIME_PICKER_PAGE: {
        route: 'debug/details/datetime/:fieldName',
        getRoute: (fieldName: string, fieldValue?: string, backTo?: string) => getUrlWithBackToParam(`debug/details/datetime/${fieldName}?fieldValue=${fieldValue}`, backTo),
    },
    DEBUG_TRANSACTION: {
        route: 'debug/transaction/:transactionID',
        getRoute: (transactionID: string) => `debug/transaction/${transactionID}` as const,
    },
    DEBUG_TRANSACTION_TAB_DETAILS: {
        route: 'debug/transaction/:transactionID/details',
        getRoute: (transactionID: string) => `debug/transaction/${transactionID}/details` as const,
    },
    DEBUG_TRANSACTION_TAB_JSON: {
        route: 'debug/transaction/:transactionID/json',
        getRoute: (transactionID: string) => `debug/transaction/${transactionID}/json` as const,
    },
    DEBUG_TRANSACTION_TAB_VIOLATIONS: {
        route: 'debug/transaction/:transactionID/violations',
        getRoute: (transactionID: string) => `debug/transaction/${transactionID}/violations` as const,
    },
    DEBUG_TRANSACTION_VIOLATION_CREATE: {
        route: 'debug/transaction/:transactionID/violations/create',
        getRoute: (transactionID: string) => `debug/transaction/${transactionID}/violations/create` as const,
    },
    DEBUG_TRANSACTION_VIOLATION: {
        route: 'debug/transaction/:transactionID/violations/:index',
        getRoute: (transactionID: string, index: string) => `debug/transaction/${transactionID}/violations/${index}` as const,
    },
    DEBUG_TRANSACTION_VIOLATION_TAB_DETAILS: {
        route: 'debug/transaction/:transactionID/violations/:index/details',
        getRoute: (transactionID: string, index: string) => `debug/transaction/${transactionID}/violations/${index}/details` as const,
    },
    DEBUG_TRANSACTION_VIOLATION_TAB_JSON: {
        route: 'debug/transaction/:transactionID/violations/:index/json',
        getRoute: (transactionID: string, index: string) => `debug/transaction/${transactionID}/violations/${index}/json` as const,
    },
} as const;

/**
 * Proxy routes can be used to generate a correct url with dynamic values
 *
 * It will be used by HybridApp, that has no access to methods generating dynamic routes in NewDot
 */
const HYBRID_APP_ROUTES = {
    MONEY_REQUEST_CREATE: '/request/new/scan',
    MONEY_REQUEST_CREATE_TAB_SCAN: '/submit/new/scan',
    MONEY_REQUEST_CREATE_TAB_MANUAL: '/submit/new/manual',
    MONEY_REQUEST_CREATE_TAB_DISTANCE: '/submit/new/distance',
} as const;

export {HYBRID_APP_ROUTES, getUrlWithBackToParam, PUBLIC_SCREENS_ROUTES};
export default ROUTES;

// eslint-disable-next-line @typescript-eslint/no-explicit-any
type ExtractRouteName<TRoute> = TRoute extends {getRoute: (...args: any[]) => infer TRouteName} ? TRouteName : TRoute;

/**
 * Represents all routes in the app as a union of literal strings.
 */
type Route = {
    [K in keyof typeof ROUTES]: ExtractRouteName<(typeof ROUTES)[K]>;
}[keyof typeof ROUTES];

type RoutesValidationError = 'Error: One or more routes defined within `ROUTES` have not correctly used `as const` in their `getRoute` function return value.';

/**
 * Represents all routes in the app as a union of literal strings.
 *
 * If TS throws on this line, it implies that one or more routes defined within `ROUTES` have not correctly used
 * `as const` in their `getRoute` function return value.
 */
// eslint-disable-next-line @typescript-eslint/no-unused-vars
type RouteIsPlainString = AssertTypesNotEqual<string, Route, RoutesValidationError>;

type HybridAppRoute = (typeof HYBRID_APP_ROUTES)[keyof typeof HYBRID_APP_ROUTES];

export type {HybridAppRoute, Route};<|MERGE_RESOLUTION|>--- conflicted
+++ resolved
@@ -68,12 +68,9 @@
     SEARCH_ADVANCED_FILTERS_PAID: 'search/filters/paid',
     SEARCH_ADVANCED_FILTERS_EXPORTED: 'search/filters/exported',
     SEARCH_ADVANCED_FILTERS_POSTED: 'search/filters/posted',
-<<<<<<< HEAD
     SEARCH_ADVANCED_FILTERS_REIMBURSABLE: 'search/filters/reimbursable',
     SEARCH_ADVANCED_FILTERS_BILLABLE: 'search/filters/billable',
-=======
     SEARCH_ADVANCED_FILTERS_WORKSPACE: 'search/filters/workspace',
->>>>>>> 86484815
     SEARCH_REPORT: {
         route: 'search/view/:reportID/:reportActionID?',
         getRoute: ({
