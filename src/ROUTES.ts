import type {TupleToUnion, ValueOf} from 'type-fest';
import type {SearchQueryString} from './components/Search/types';
import type CONST from './CONST';
import type {IOUAction, IOUType} from './CONST';
import type {IOURequestType} from './libs/actions/IOU';
import type {ConnectionName, SageIntacctMappingName} from './types/onyx/Policy';
import type AssertTypesNotEqual from './types/utils/AssertTypesNotEqual';

// This is a file containing constants for all the routes we want to be able to go to

/**
 * Builds a URL with an encoded URI component for the `backTo` param which can be added to the end of URLs
 */
function getUrlWithBackToParam<TUrl extends string>(url: TUrl, backTo?: string): `${TUrl}` | `${TUrl}?backTo=${string}` | `${TUrl}&backTo=${string}` {
    const backToParam = backTo ? (`${url.includes('?') ? '&' : '?'}backTo=${encodeURIComponent(backTo)}` as const) : '';
    return `${url}${backToParam}` as const;
}

const PUBLIC_SCREENS_ROUTES = {
    // If the user opens this route, we'll redirect them to the path saved in the last visited path or to the home page if the last visited path is empty.
    ROOT: '',
    TRANSITION_BETWEEN_APPS: 'transition',
    CONNECTION_COMPLETE: 'connection-complete',
    BANK_CONNECTION_COMPLETE: 'bank-connection-complete',
    VALIDATE_LOGIN: 'v/:accountID/:validateCode',
    UNLINK_LOGIN: 'u/:accountID/:validateCode',
    APPLE_SIGN_IN: 'sign-in-with-apple',
    GOOGLE_SIGN_IN: 'sign-in-with-google',
    SAML_SIGN_IN: 'sign-in-with-saml',
} as const;

const ROUTES = {
    ...PUBLIC_SCREENS_ROUTES,
    // This route renders the list of reports.
    HOME: 'home',

    SEARCH_CENTRAL_PANE: {
        route: 'search',
        getRoute: ({query, name}: {query: SearchQueryString; name?: string}) => `search?q=${encodeURIComponent(query)}${name ? `&name=${name}` : ''}` as const,
    },
    SEARCH_SAVED_SEARCH_RENAME: {
        route: 'search/saved-search/rename',
        getRoute: ({name, jsonQuery}: {name: string; jsonQuery: SearchQueryString}) => `search/saved-search/rename?name=${name}&q=${jsonQuery}` as const,
    },
    SEARCH_ADVANCED_FILTERS: 'search/filters',
    SEARCH_ADVANCED_FILTERS_DATE: 'search/filters/date',
    SEARCH_ADVANCED_FILTERS_CURRENCY: 'search/filters/currency',
    SEARCH_ADVANCED_FILTERS_MERCHANT: 'search/filters/merchant',
    SEARCH_ADVANCED_FILTERS_DESCRIPTION: 'search/filters/description',
    SEARCH_ADVANCED_FILTERS_REPORT_ID: 'search/filters/reportID',
    SEARCH_ADVANCED_FILTERS_AMOUNT: 'search/filters/amount',
    SEARCH_ADVANCED_FILTERS_CATEGORY: 'search/filters/category',
    SEARCH_ADVANCED_FILTERS_KEYWORD: 'search/filters/keyword',
    SEARCH_ADVANCED_FILTERS_CARD: 'search/filters/card',
    SEARCH_ADVANCED_FILTERS_TAX_RATE: 'search/filters/taxRate',
    SEARCH_ADVANCED_FILTERS_EXPENSE_TYPE: 'search/filters/expenseType',
    SEARCH_ADVANCED_FILTERS_TAG: 'search/filters/tag',
    SEARCH_ADVANCED_FILTERS_FROM: 'search/filters/from',
    SEARCH_ADVANCED_FILTERS_TO: 'search/filters/to',
    SEARCH_ADVANCED_FILTERS_IN: 'search/filters/in',
    SEARCH_ADVANCED_FILTERS_SUBMITTED: 'search/filters/submitted',
    SEARCH_ADVANCED_FILTERS_APPROVED: 'search/filters/approved',
    SEARCH_ADVANCED_FILTERS_PAID: 'search/filters/paid',
    SEARCH_ADVANCED_FILTERS_EXPORTED: 'search/filters/exported',
    SEARCH_ADVANCED_FILTERS_POSTED: 'search/filters/posted',
    SEARCH_REPORT: {
        route: 'search/view/:reportID/:reportActionID?',
        getRoute: ({reportID, reportActionID, backTo}: {reportID: string; reportActionID?: string; backTo?: string}) => {
            const baseRoute = reportActionID ? (`search/view/${reportID}/${reportActionID}` as const) : (`search/view/${reportID}` as const);
            return getUrlWithBackToParam(baseRoute, backTo);
        },
    },
    TRANSACTION_HOLD_REASON_RHP: 'search/hold',

    // This is a utility route used to go to the user's concierge chat, or the sign-in page if the user's not authenticated
    CONCIERGE: 'concierge',
    TRACK_EXPENSE: 'track-expense',
    SUBMIT_EXPENSE: 'submit-expense',
    FLAG_COMMENT: {
        route: 'flag/:reportID/:reportActionID',
        getRoute: (reportID: string, reportActionID: string, backTo?: string) => getUrlWithBackToParam(`flag/${reportID}/${reportActionID}` as const, backTo),
    },
    PROFILE: {
        route: 'a/:accountID',
        getRoute: (accountID?: string | number, backTo?: string, login?: string) => {
            const baseRoute = getUrlWithBackToParam(`a/${accountID}`, backTo);
            const loginParam = login ? `?login=${encodeURIComponent(login)}` : '';
            return `${baseRoute}${loginParam}` as const;
        },
    },
    PROFILE_AVATAR: {
        route: 'a/:accountID/avatar',
        getRoute: (accountID: string | number) => `a/${accountID}/avatar` as const,
    },

    GET_ASSISTANCE: {
        route: 'get-assistance/:taskID',
        getRoute: (taskID: string, backTo: string) => getUrlWithBackToParam(`get-assistance/${taskID}`, backTo),
    },
    DESKTOP_SIGN_IN_REDIRECT: 'desktop-signin-redirect',

    // This is a special validation URL that will take the user to /workspace/new after validation. This is used
    // when linking users from e.com in order to share a session in this app.
    ENABLE_PAYMENTS: 'enable-payments',
    WALLET_STATEMENT_WITH_DATE: 'statements/:yearMonth',
    SIGN_IN_MODAL: 'sign-in-modal',

    BANK_ACCOUNT: 'bank-account',
    BANK_ACCOUNT_NEW: 'bank-account/new',
    BANK_ACCOUNT_PERSONAL: 'bank-account/personal',
    BANK_ACCOUNT_WITH_STEP_TO_OPEN: {
        route: 'bank-account/:stepToOpen?',
        getRoute: (stepToOpen = '', policyID = '', backTo?: string) => getUrlWithBackToParam(`bank-account/${stepToOpen}?policyID=${policyID}`, backTo),
    },
    WORKSPACE_SWITCHER: 'workspace-switcher',
    SETTINGS: 'settings',
    SETTINGS_PROFILE: 'settings/profile',
    SETTINGS_CHANGE_CURRENCY: 'settings/add-payment-card/change-currency',
    SETTINGS_SHARE_CODE: 'settings/shareCode',
    SETTINGS_DISPLAY_NAME: 'settings/profile/display-name',
    SETTINGS_TIMEZONE: 'settings/profile/timezone',
    SETTINGS_TIMEZONE_SELECT: 'settings/profile/timezone/select',
    SETTINGS_PRONOUNS: 'settings/profile/pronouns',
    SETTINGS_PREFERENCES: 'settings/preferences',
    SETTINGS_SUBSCRIPTION: 'settings/subscription',
    SETTINGS_SUBSCRIPTION_SIZE: {
        route: 'settings/subscription/subscription-size',
        getRoute: (canChangeSize: 0 | 1) => `settings/subscription/subscription-size?canChangeSize=${canChangeSize}` as const,
    },
    SETTINGS_SUBSCRIPTION_ADD_PAYMENT_CARD: 'settings/subscription/add-payment-card',
    SETTINGS_SUBSCRIPTION_CHANGE_BILLING_CURRENCY: 'settings/subscription/change-billing-currency',
    SETTINGS_SUBSCRIPTION_CHANGE_PAYMENT_CURRENCY: 'settings/subscription/add-payment-card/change-payment-currency',
    SETTINGS_SUBSCRIPTION_DISABLE_AUTO_RENEW_SURVEY: 'settings/subscription/disable-auto-renew-survey',
    SETTINGS_SUBSCRIPTION_REQUEST_EARLY_CANCELLATION: 'settings/subscription/request-early-cancellation-survey',
    SETTINGS_PRIORITY_MODE: 'settings/preferences/priority-mode',
    SETTINGS_LANGUAGE: 'settings/preferences/language',
    SETTINGS_THEME: 'settings/preferences/theme',
    SETTINGS_WORKSPACES: 'settings/workspaces',
    SETTINGS_SECURITY: 'settings/security',
    SETTINGS_CLOSE: 'settings/security/closeAccount',
    SETTINGS_ADD_DELEGATE: 'settings/security/delegate',
    SETTINGS_DELEGATE_ROLE: {
        route: 'settings/security/delegate/:login/role/:role',
        getRoute: (login: string, role?: string) => `settings/security/delegate/${encodeURIComponent(login)}/role/${role}` as const,
    },
    SETTINGS_UPDATE_DELEGATE_ROLE: {
        route: 'settings/security/delegate/:login/update-role/:currentRole',
        getRoute: (login: string, currentRole: string) => `settings/security/delegate/${encodeURIComponent(login)}/update-role/${currentRole}` as const,
    },
    SETTINGS_UPDATE_DELEGATE_ROLE_MAGIC_CODE: {
        route: 'settings/security/delegate/:login/update-role/:role/magic-code',
        getRoute: (login: string, role: string) => `settings/security/delegate/${encodeURIComponent(login)}/update-role/${role}/magic-code` as const,
    },
    SETTINGS_DELEGATE_CONFIRM: {
        route: 'settings/security/delegate/:login/role/:role/confirm',
        getRoute: (login: string, role: string, showValidateActionModal?: boolean) => {
            const validateActionModalParam = showValidateActionModal ? `?showValidateActionModal=true` : '';
            return `settings/security/delegate/${encodeURIComponent(login)}/role/${role}/confirm${validateActionModalParam}` as const;
        },
    },
    SETTINGS_ABOUT: 'settings/about',
    SETTINGS_APP_DOWNLOAD_LINKS: 'settings/about/app-download-links',
    SETTINGS_WALLET: 'settings/wallet',
    SETTINGS_WALLET_VERIFY_ACCOUNT: {
        route: 'settings/wallet/verify',
        getRoute: (backTo?: string, forwardTo?: string) =>
            getUrlWithBackToParam(forwardTo ? `settings/wallet/verify?forwardTo=${encodeURIComponent(forwardTo)}` : 'settings/wallet/verify', backTo),
    },
    SETTINGS_WALLET_DOMAINCARD: {
        route: 'settings/wallet/card/:cardID?',
        getRoute: (cardID: string) => `settings/wallet/card/${cardID}` as const,
    },
    SETTINGS_DOMAINCARD_DETAIL: {
        route: 'settings/card/:cardID?',
        getRoute: (cardID: string) => `settings/card/${cardID}` as const,
    },
    SETTINGS_REPORT_FRAUD: {
        route: 'settings/wallet/card/:cardID/report-virtual-fraud',
        getRoute: (cardID: string) => `settings/wallet/card/${cardID}/report-virtual-fraud` as const,
    },
    SETTINGS_DOMAINCARD_REPORT_FRAUD: {
        route: 'settings/card/:cardID/report-virtual-fraud',
        getRoute: (cardID: string) => `settings/card/${cardID}/report-virtual-fraud` as const,
    },
    SETTINGS_WALLET_CARD_GET_PHYSICAL_NAME: {
        route: 'settings/wallet/card/:domain/get-physical/name',
        getRoute: (domain: string) => `settings/wallet/card/${domain}/get-physical/name` as const,
    },
    SETTINGS_WALLET_CARD_GET_PHYSICAL_PHONE: {
        route: 'settings/wallet/card/:domain/get-physical/phone',
        getRoute: (domain: string) => `settings/wallet/card/${domain}/get-physical/phone` as const,
    },
    SETTINGS_WALLET_CARD_GET_PHYSICAL_ADDRESS: {
        route: 'settings/wallet/card/:domain/get-physical/address',
        getRoute: (domain: string) => `settings/wallet/card/${domain}/get-physical/address` as const,
    },
    SETTINGS_WALLET_CARD_GET_PHYSICAL_CONFIRM: {
        route: 'settings/wallet/card/:domain/get-physical/confirm',
        getRoute: (domain: string) => `settings/wallet/card/${domain}/get-physical/confirm` as const,
    },
    SETTINGS_ADD_DEBIT_CARD: 'settings/wallet/add-debit-card',
    SETTINGS_ADD_BANK_ACCOUNT: 'settings/wallet/add-bank-account',
    SETTINGS_ENABLE_PAYMENTS: 'settings/wallet/enable-payments',
    SETTINGS_WALLET_CARD_DIGITAL_DETAILS_UPDATE_ADDRESS: {
        route: 'settings/wallet/card/:domain/digital-details/update-address',
        getRoute: (domain: string) => `settings/wallet/card/${domain}/digital-details/update-address` as const,
    },
    SETTINGS_WALLET_TRANSFER_BALANCE: 'settings/wallet/transfer-balance',
    SETTINGS_WALLET_CHOOSE_TRANSFER_ACCOUNT: 'settings/wallet/choose-transfer-account',
    SETTINGS_WALLET_REPORT_CARD_LOST_OR_DAMAGED: {
        route: 'settings/wallet/card/:cardID/report-card-lost-or-damaged',
        getRoute: (cardID: string) => `settings/wallet/card/${cardID}/report-card-lost-or-damaged` as const,
    },
    SETTINGS_WALLET_CARD_ACTIVATE: {
        route: 'settings/wallet/card/:cardID/activate',
        getRoute: (cardID: string) => `settings/wallet/card/${cardID}/activate` as const,
    },
    SETTINGS_LEGAL_NAME: 'settings/profile/legal-name',
    SETTINGS_DATE_OF_BIRTH: 'settings/profile/date-of-birth',
    SETTINGS_PHONE_NUMBER: 'settings/profile/phone',
    SETTINGS_ADDRESS: 'settings/profile/address',
    SETTINGS_ADDRESS_COUNTRY: {
        route: 'settings/profile/address/country',
        getRoute: (country: string, backTo?: string) => getUrlWithBackToParam(`settings/profile/address/country?country=${country}`, backTo),
    },
    SETTINGS_ADDRESS_STATE: {
        route: 'settings/profile/address/state',

        getRoute: (state?: string, backTo?: string, label?: string) =>
            `${getUrlWithBackToParam(`settings/profile/address/state${state ? `?state=${encodeURIComponent(state)}` : ''}`, backTo)}${
                // the label param can be an empty string so we cannot use a nullish ?? operator
                // eslint-disable-next-line @typescript-eslint/prefer-nullish-coalescing
                label ? `${backTo || state ? '&' : '?'}label=${encodeURIComponent(label)}` : ''
            }` as const,
    },
    SETTINGS_CONTACT_METHODS: {
        route: 'settings/profile/contact-methods',
        getRoute: (backTo?: string) => getUrlWithBackToParam('settings/profile/contact-methods', backTo),
    },
    SETTINGS_CONTACT_METHOD_DETAILS: {
        route: 'settings/profile/contact-methods/:contactMethod/details',
        getRoute: (contactMethod: string, backTo?: string) => getUrlWithBackToParam(`settings/profile/contact-methods/${encodeURIComponent(contactMethod)}/details`, backTo),
    },
    SETTINGS_NEW_CONTACT_METHOD: {
        route: 'settings/profile/contact-methods/new',
        getRoute: (backTo?: string) => getUrlWithBackToParam('settings/profile/contact-methods/new', backTo),
    },
    SETTINGS_2FA: {
        route: 'settings/security/two-factor-auth',
        getRoute: (backTo?: string, forwardTo?: string) =>
            getUrlWithBackToParam(forwardTo ? `settings/security/two-factor-auth?forwardTo=${encodeURIComponent(forwardTo)}` : 'settings/security/two-factor-auth', backTo),
    },
    SETTINGS_STATUS: 'settings/profile/status',

    SETTINGS_STATUS_CLEAR_AFTER: 'settings/profile/status/clear-after',
    SETTINGS_STATUS_CLEAR_AFTER_DATE: 'settings/profile/status/clear-after/date',
    SETTINGS_STATUS_CLEAR_AFTER_TIME: 'settings/profile/status/clear-after/time',
    SETTINGS_TROUBLESHOOT: 'settings/troubleshoot',
    SETTINGS_CONSOLE: {
        route: 'settings/troubleshoot/console',
        getRoute: (backTo?: string) => getUrlWithBackToParam(`settings/troubleshoot/console`, backTo),
    },
    SETTINGS_SHARE_LOG: {
        route: 'settings/troubleshoot/console/share-log',
        getRoute: (source: string) => `settings/troubleshoot/console/share-log?source=${encodeURI(source)}` as const,
    },

    SETTINGS_EXIT_SURVEY_REASON: {
        route: 'settings/exit-survey/reason',
        getRoute: (backTo?: string) => getUrlWithBackToParam('settings/exit-survey/reason', backTo),
    },
    SETTINGS_EXIT_SURVERY_BOOK_CALL: {
        route: 'settings/exit-survey/book-call',
        getRoute: (backTo?: string) => getUrlWithBackToParam('settings/exit-survey/book-call', backTo),
    },
    SETTINGS_EXIT_SURVEY_RESPONSE: {
        route: 'settings/exit-survey/response',
        getRoute: (reason?: ValueOf<typeof CONST.EXIT_SURVEY.REASONS>, backTo?: string) =>
            getUrlWithBackToParam(`settings/exit-survey/response${reason ? `?reason=${encodeURIComponent(reason)}` : ''}`, backTo),
    },
    SETTINGS_EXIT_SURVEY_CONFIRM: {
        route: 'settings/exit-survey/confirm',
        getRoute: (backTo?: string) => getUrlWithBackToParam('settings/exit-survey/confirm', backTo),
    },

    SETTINGS_SAVE_THE_WORLD: 'settings/teachersunite',

    KEYBOARD_SHORTCUTS: 'keyboard-shortcuts',

    NEW: 'new',
    NEW_CHAT: 'new/chat',
    NEW_CHAT_CONFIRM: 'new/chat/confirm',
    NEW_CHAT_EDIT_NAME: 'new/chat/confirm/name/edit',
    NEW_ROOM: 'new/room',

    REPORT: 'r',
    REPORT_WITH_ID: {
        route: 'r/:reportID?/:reportActionID?',
        getRoute: (reportID: string, reportActionID?: string, referrer?: string) => {
            const baseRoute = reportActionID ? (`r/${reportID}/${reportActionID}` as const) : (`r/${reportID}` as const);
            const referrerParam = referrer ? `?referrer=${encodeURIComponent(referrer)}` : '';
            return `${baseRoute}${referrerParam}` as const;
        },
    },
    REPORT_AVATAR: {
        route: 'r/:reportID/avatar',
        getRoute: (reportID: string, policyID?: string) => {
            if (policyID) {
                return `r/${reportID}/avatar?policyID=${policyID}` as const;
            }
            return `r/${reportID}/avatar` as const;
        },
    },
    EDIT_CURRENCY_REQUEST: {
        route: 'r/:threadReportID/edit/currency',
        getRoute: (threadReportID: string, currency: string, backTo: string) => `r/${threadReportID}/edit/currency?currency=${currency}&backTo=${backTo}` as const,
    },
    EDIT_REPORT_FIELD_REQUEST: {
        route: 'r/:reportID/edit/policyField/:policyID/:fieldID',
        getRoute: (reportID: string, policyID: string, fieldID: string, backTo?: string) =>
            getUrlWithBackToParam(`r/${reportID}/edit/policyField/${policyID}/${encodeURIComponent(fieldID)}` as const, backTo),
    },
    REPORT_WITH_ID_DETAILS_SHARE_CODE: {
        route: 'r/:reportID/details/shareCode',
        getRoute: (reportID: string, backTo?: string) => getUrlWithBackToParam(`r/${reportID}/details/shareCode` as const, backTo),
    },
    ATTACHMENTS: {
        route: 'attachment',
        getRoute: (
            reportID: string,
            type: ValueOf<typeof CONST.ATTACHMENT_TYPE>,
            url: string,
            accountID?: number,
            isAuthTokenRequired?: boolean,
            fileName?: string,
            attachmentLink?: string,
        ) => {
            const reportParam = reportID ? `&reportID=${reportID}` : '';
            const accountParam = accountID ? `&accountID=${accountID}` : '';
            const authTokenParam = isAuthTokenRequired ? '&isAuthTokenRequired=true' : '';
            const fileNameParam = fileName ? `&fileName=${fileName}` : '';
            const attachmentLinkParam = attachmentLink ? `&attachmentLink=${attachmentLink}` : '';

            return `attachment?source=${encodeURIComponent(url)}&type=${type}${reportParam}${accountParam}${authTokenParam}${fileNameParam}${attachmentLinkParam}` as const;
        },
    },
    REPORT_PARTICIPANTS: {
        route: 'r/:reportID/participants',
        getRoute: (reportID: string, backTo?: string) => getUrlWithBackToParam(`r/${reportID}/participants` as const, backTo),
    },
    REPORT_PARTICIPANTS_INVITE: {
        route: 'r/:reportID/participants/invite',
        getRoute: (reportID: string, backTo?: string) => getUrlWithBackToParam(`r/${reportID}/participants/invite` as const, backTo),
    },
    REPORT_PARTICIPANTS_DETAILS: {
        route: 'r/:reportID/participants/:accountID',
        getRoute: (reportID: string, accountID: number, backTo?: string) => getUrlWithBackToParam(`r/${reportID}/participants/${accountID}` as const, backTo),
    },
    REPORT_PARTICIPANTS_ROLE_SELECTION: {
        route: 'r/:reportID/participants/:accountID/role',
        getRoute: (reportID: string, accountID: number, backTo?: string) => getUrlWithBackToParam(`r/${reportID}/participants/${accountID}/role` as const, backTo),
    },
    REPORT_WITH_ID_DETAILS: {
        route: 'r/:reportID/details',
        getRoute: (reportID: string, backTo?: string) => getUrlWithBackToParam(`r/${reportID}/details`, backTo),
    },
    REPORT_WITH_ID_DETAILS_EXPORT: {
        route: 'r/:reportID/details/export/:connectionName',
        getRoute: (reportID: string, connectionName: ConnectionName, backTo?: string) => getUrlWithBackToParam(`r/${reportID}/details/export/${connectionName}` as const, backTo),
    },
    REPORT_SETTINGS: {
        route: 'r/:reportID/settings',
        getRoute: (reportID: string, backTo?: string) => getUrlWithBackToParam(`r/${reportID}/settings` as const, backTo),
    },
    REPORT_SETTINGS_NAME: {
        route: 'r/:reportID/settings/name',
        getRoute: (reportID: string, backTo?: string) => getUrlWithBackToParam(`r/${reportID}/settings/name` as const, backTo),
    },
    REPORT_SETTINGS_NOTIFICATION_PREFERENCES: {
        route: 'r/:reportID/settings/notification-preferences',
        getRoute: (reportID: string, backTo?: string) => getUrlWithBackToParam(`r/${reportID}/settings/notification-preferences` as const, backTo),
    },
    REPORT_SETTINGS_WRITE_CAPABILITY: {
        route: 'r/:reportID/settings/who-can-post',
        getRoute: (reportID: string, backTo?: string) => getUrlWithBackToParam(`r/${reportID}/settings/who-can-post` as const, backTo),
    },
    REPORT_SETTINGS_VISIBILITY: {
        route: 'r/:reportID/settings/visibility',
        getRoute: (reportID: string, backTo?: string) => getUrlWithBackToParam(`r/${reportID}/settings/visibility` as const, backTo),
    },
    SPLIT_BILL_DETAILS: {
        route: 'r/:reportID/split/:reportActionID',
        getRoute: (reportID: string, reportActionID: string, backTo?: string) => getUrlWithBackToParam(`r/${reportID}/split/${reportActionID}` as const, backTo),
    },
    TASK_TITLE: {
        route: 'r/:reportID/title',
        getRoute: (reportID: string, backTo?: string) => getUrlWithBackToParam(`r/${reportID}/title` as const, backTo),
    },
    REPORT_DESCRIPTION: {
        route: 'r/:reportID/description',
        getRoute: (reportID: string, backTo?: string) => getUrlWithBackToParam(`r/${reportID}/description` as const, backTo),
    },
    TASK_ASSIGNEE: {
        route: 'r/:reportID/assignee',
        getRoute: (reportID: string, backTo?: string) => getUrlWithBackToParam(`r/${reportID}/assignee` as const, backTo),
    },
    PRIVATE_NOTES_LIST: {
        route: 'r/:reportID/notes',
        getRoute: (reportID: string, backTo?: string) => getUrlWithBackToParam(`r/${reportID}/notes` as const, backTo),
    },
    PRIVATE_NOTES_EDIT: {
        route: 'r/:reportID/notes/:accountID/edit',
        getRoute: (reportID: string, accountID: string | number, backTo?: string) => getUrlWithBackToParam(`r/${reportID}/notes/${accountID}/edit` as const, backTo),
    },
    ROOM_MEMBERS: {
        route: 'r/:reportID/members',
        getRoute: (reportID: string, backTo?: string) => getUrlWithBackToParam(`r/${reportID}/members` as const, backTo),
    },
    ROOM_MEMBER_DETAILS: {
        route: 'r/:reportID/members/:accountID',
        getRoute: (reportID: string, accountID: string | number, backTo?: string) => getUrlWithBackToParam(`r/${reportID}/members/${accountID}` as const, backTo),
    },
    ROOM_INVITE: {
        route: 'r/:reportID/invite/:role?',
        getRoute: (reportID: string, role?: string, backTo?: string) => {
            const route = role ? (`r/${reportID}/invite/${role}` as const) : (`r/${reportID}/invite` as const);
            return getUrlWithBackToParam(route, backTo);
        },
    },
    MONEY_REQUEST_HOLD_REASON: {
        route: ':type/edit/reason/:transactionID?/:searchHash?',
        getRoute: (type: ValueOf<typeof CONST.POLICY.TYPE>, transactionID: string, reportID: string, backTo: string, searchHash?: number) => {
            const route = searchHash
                ? (`${type}/edit/reason/${transactionID}/${searchHash}/?backTo=${backTo}&reportID=${reportID}` as const)
                : (`${type}/edit/reason/${transactionID}/?backTo=${backTo}&reportID=${reportID}` as const);
            return route;
        },
    },
    MONEY_REQUEST_CREATE: {
        route: ':action/:iouType/start/:transactionID/:reportID',
        getRoute: (action: IOUAction, iouType: IOUType, transactionID: string, reportID: string) => `${action as string}/${iouType as string}/start/${transactionID}/${reportID}` as const,
    },
    MONEY_REQUEST_STEP_SEND_FROM: {
        route: 'create/:iouType/from/:transactionID/:reportID',
        getRoute: (iouType: ValueOf<typeof CONST.IOU.TYPE>, transactionID: string, reportID: string, backTo = '') =>
            getUrlWithBackToParam(`create/${iouType as string}/from/${transactionID}/${reportID}`, backTo),
    },
    MONEY_REQUEST_STEP_COMPANY_INFO: {
        route: 'create/:iouType/company-info/:transactionID/:reportID',
        getRoute: (iouType: ValueOf<typeof CONST.IOU.TYPE>, transactionID: string, reportID: string, backTo = '') =>
            getUrlWithBackToParam(`create/${iouType as string}/company-info/${transactionID}/${reportID}`, backTo),
    },
    MONEY_REQUEST_STEP_CONFIRMATION: {
        route: ':action/:iouType/confirmation/:transactionID/:reportID',
        getRoute: (action: IOUAction, iouType: IOUType, transactionID: string, reportID: string, participantsAutoAssigned?: boolean) =>
            `${action as string}/${iouType as string}/confirmation/${transactionID}/${reportID}${participantsAutoAssigned ? '?participantsAutoAssigned=true' : ''}` as const,
    },
    MONEY_REQUEST_STEP_AMOUNT: {
        route: ':action/:iouType/amount/:transactionID/:reportID/:pageIndex?',
        getRoute: (action: IOUAction, iouType: IOUType, transactionID: string, reportID: string, pageIndex: string, backTo = '') =>
            getUrlWithBackToParam(`${action as string}/${iouType as string}/amount/${transactionID}/${reportID}/${pageIndex}`, backTo),
    },
    MONEY_REQUEST_STEP_TAX_RATE: {
        route: ':action/:iouType/taxRate/:transactionID/:reportID?',
        getRoute: (action: IOUAction, iouType: IOUType, transactionID: string, reportID: string, backTo = '') =>
            getUrlWithBackToParam(`${action as string}/${iouType as string}/taxRate/${transactionID}/${reportID}`, backTo),
    },
    MONEY_REQUEST_STEP_TAX_AMOUNT: {
        route: ':action/:iouType/taxAmount/:transactionID/:reportID?',
        getRoute: (action: IOUAction, iouType: IOUType, transactionID: string, reportID: string, backTo = '') =>
            getUrlWithBackToParam(`${action as string}/${iouType as string}/taxAmount/${transactionID}/${reportID}`, backTo),
    },
    MONEY_REQUEST_STEP_CATEGORY: {
        route: ':action/:iouType/category/:transactionID/:reportID/:reportActionID?',
        getRoute: (action: IOUAction, iouType: IOUType, transactionID: string, reportID: string, backTo = '', reportActionID?: string) =>
            getUrlWithBackToParam(`${action as string}/${iouType as string}/category/${transactionID}/${reportID}${reportActionID ? `/${reportActionID}` : ''}`, backTo),
    },
    MONEY_REQUEST_ATTENDEE: {
        route: ':action/:iouType/attendees/:transactionID/:reportID',
        getRoute: (action: IOUAction, iouType: IOUType, transactionID: string, reportID: string, backTo = '') =>
            getUrlWithBackToParam(`${action as string}/${iouType as string}/attendees/${transactionID}/${reportID}`, backTo),
    },
    MONEY_REQUEST_UPGRADE: {
        route: ':action/:iouType/upgrade/:transactionID/:reportID',
        getRoute: (action: IOUAction, iouType: IOUType, transactionID: string, reportID: string, backTo = '') =>
            getUrlWithBackToParam(`${action as string}/${iouType as string}/upgrade/${transactionID}/${reportID}`, backTo),
    },
    SETTINGS_TAGS_ROOT: {
        route: 'settings/:policyID/tags',
        getRoute: (policyID: string, backTo = '') => getUrlWithBackToParam(`settings/${policyID}/tags`, backTo),
    },
    SETTINGS_TAGS_SETTINGS: {
        route: 'settings/:policyID/tags/settings',
        getRoute: (policyID: string, backTo = '') => getUrlWithBackToParam(`settings/${policyID}/tags/settings` as const, backTo),
    },
    SETTINGS_TAGS_EDIT: {
        route: 'settings/:policyID/tags/:orderWeight/edit',
        getRoute: (policyID: string, orderWeight: number, backTo = '') => getUrlWithBackToParam(`settings/${policyID}/tags/${orderWeight}/edit` as const, backTo),
    },
    SETTINGS_TAG_CREATE: {
        route: 'settings/:policyID/tags/new',
        getRoute: (policyID: string, backTo = '') => getUrlWithBackToParam(`settings/${policyID}/tags/new` as const, backTo),
    },
    SETTINGS_TAG_EDIT: {
        route: 'settings/:policyID/tag/:orderWeight/:tagName/edit',
        getRoute: (policyID: string, orderWeight: number, tagName: string, backTo = '') =>
            getUrlWithBackToParam(`settings/${policyID}/tag/${orderWeight}/${encodeURIComponent(tagName)}/edit` as const, backTo),
    },
    SETTINGS_TAG_SETTINGS: {
        route: 'settings/:policyID/tag/:orderWeight/:tagName',
        getRoute: (policyID: string, orderWeight: number, tagName: string, backTo = '') =>
            getUrlWithBackToParam(`settings/${policyID}/tag/${orderWeight}/${encodeURIComponent(tagName)}` as const, backTo),
    },
    SETTINGS_TAG_APPROVER: {
        route: 'settings/:policyID/tag/:orderWeight/:tagName/approver',
        getRoute: (policyID: string, orderWeight: number, tagName: string, backTo = '') =>
            getUrlWithBackToParam(`settings/${policyID}/tag/${orderWeight}/${encodeURIComponent(tagName)}/approver` as const, backTo),
    },
    SETTINGS_TAG_LIST_VIEW: {
        route: 'settings/:policyID/tag-list/:orderWeight',
        getRoute: (policyID: string, orderWeight: number, backTo = '') => getUrlWithBackToParam(`settings/${policyID}/tag-list/${orderWeight}` as const, backTo),
    },
    SETTINGS_TAG_GL_CODE: {
        route: 'settings/:policyID/tag/:orderWeight/:tagName/gl-code',
        getRoute: (policyID: string, orderWeight: number, tagName: string, backTo = '') =>
            getUrlWithBackToParam(`settings/${policyID}/tag/${orderWeight}/${encodeURIComponent(tagName)}/gl-code` as const, backTo),
    },
    SETTINGS_TAGS_IMPORT: {
        route: 'settings/:policyID/tags/import',
        getRoute: (policyID: string, backTo = '') => getUrlWithBackToParam(`settings/${policyID}/tags/import` as const, backTo),
    },
    SETTINGS_TAGS_IMPORTED: {
        route: 'settings/:policyID/tags/imported',
        getRoute: (policyID: string, backTo = '') => getUrlWithBackToParam(`settings/${policyID}/tags/imported` as const, backTo),
    },
    SETTINGS_CATEGORIES_ROOT: {
        route: 'settings/:policyID/categories',
        getRoute: (policyID: string, backTo = '') => getUrlWithBackToParam(`settings/${policyID}/categories`, backTo),
    },
    SETTINGS_CATEGORY_SETTINGS: {
        route: 'settings/:policyID/category/:categoryName',
        getRoute: (policyID: string, categoryName: string, backTo = '') => getUrlWithBackToParam(`settings/${policyID}/category/${encodeURIComponent(categoryName)}`, backTo),
    },
    SETTINGS_CATEGORIES_SETTINGS: {
        route: 'settings/:policyID/categories/settings',
        getRoute: (policyID: string, backTo = '') => getUrlWithBackToParam(`settings/${policyID}/categories/settings`, backTo),
    },
    SETTINGS_CATEGORY_CREATE: {
        route: 'settings/:policyID/categories/new',
        getRoute: (policyID: string, backTo = '') => getUrlWithBackToParam(`settings/${policyID}/categories/new`, backTo),
    },
    SETTINGS_CATEGORY_EDIT: {
        route: 'settings/:policyID/category/:categoryName/edit',
        getRoute: (policyID: string, categoryName: string, backTo = '') => getUrlWithBackToParam(`settings/${policyID}/category/${encodeURIComponent(categoryName)}/edit`, backTo),
    },
    SETTINGS_CATEGORIES_IMPORT: {
        route: 'settings/:policyID/categories/import',
        getRoute: (policyID: string, backTo = '') => getUrlWithBackToParam(`settings/${policyID}/categories/import` as const, backTo),
    },
    SETTINGS_CATEGORIES_IMPORTED: {
        route: 'settings/:policyID/categories/imported',
        getRoute: (policyID: string, backTo = '') => getUrlWithBackToParam(`settings/${policyID}/categories/imported` as const, backTo),
    },
    SETTINGS_CATEGORY_PAYROLL_CODE: {
        route: 'settings/:policyID/category/:categoryName/payroll-code',
        getRoute: (policyID: string, categoryName: string, backTo = '') =>
            getUrlWithBackToParam(`settings/${policyID}/category/${encodeURIComponent(categoryName)}/payroll-code` as const, backTo),
    },
    SETTINGS_CATEGORY_GL_CODE: {
        route: 'settings/:policyID/category/:categoryName/gl-code',
        getRoute: (policyID: string, categoryName: string, backTo = '') =>
            getUrlWithBackToParam(`settings/${policyID}/category/${encodeURIComponent(categoryName)}/gl-code` as const, backTo),
    },
    MONEY_REQUEST_STEP_CURRENCY: {
        route: ':action/:iouType/currency/:transactionID/:reportID/:pageIndex?',
        getRoute: (action: IOUAction, iouType: IOUType, transactionID: string, reportID: string, pageIndex = '', currency = '', backTo = '') =>
            getUrlWithBackToParam(`${action as string}/${iouType as string}/currency/${transactionID}/${reportID}/${pageIndex}?currency=${currency}`, backTo),
    },
    MONEY_REQUEST_STEP_DATE: {
        route: ':action/:iouType/date/:transactionID/:reportID/:reportActionID?',
        getRoute: (action: IOUAction, iouType: IOUType, transactionID: string, reportID: string, backTo = '', reportActionID?: string) =>
            getUrlWithBackToParam(`${action as string}/${iouType as string}/date/${transactionID}/${reportID}${reportActionID ? `/${reportActionID}` : ''}`, backTo),
    },
    MONEY_REQUEST_STEP_DESCRIPTION: {
        route: ':action/:iouType/description/:transactionID/:reportID/:reportActionID?',
        getRoute: (action: IOUAction, iouType: IOUType, transactionID: string, reportID: string, backTo = '', reportActionID?: string) =>
            getUrlWithBackToParam(`${action as string}/${iouType as string}/description/${transactionID}/${reportID}${reportActionID ? `/${reportActionID}` : ''}`, backTo),
    },
    MONEY_REQUEST_STEP_DISTANCE: {
        route: ':action/:iouType/distance/:transactionID/:reportID',
        getRoute: (action: IOUAction, iouType: IOUType, transactionID: string, reportID: string, backTo = '') =>
            getUrlWithBackToParam(`${action as string}/${iouType as string}/distance/${transactionID}/${reportID}`, backTo),
    },
    MONEY_REQUEST_STEP_DISTANCE_RATE: {
        route: ':action/:iouType/distanceRate/:transactionID/:reportID',
        getRoute: (action: ValueOf<typeof CONST.IOU.ACTION>, iouType: ValueOf<typeof CONST.IOU.TYPE>, transactionID: string, reportID: string, backTo = '') =>
            getUrlWithBackToParam(`${action}/${iouType}/distanceRate/${transactionID}/${reportID}`, backTo),
    },
    MONEY_REQUEST_STEP_MERCHANT: {
        route: ':action/:iouType/merchant/:transactionID/:reportID',
        getRoute: (action: IOUAction, iouType: IOUType, transactionID: string, reportID: string, backTo = '') =>
            getUrlWithBackToParam(`${action as string}/${iouType as string}/merchant/${transactionID}/${reportID}`, backTo),
    },
    MONEY_REQUEST_STEP_PARTICIPANTS: {
        route: ':action/:iouType/participants/:transactionID/:reportID',
        getRoute: (iouType: IOUType, transactionID: string, reportID: string, backTo = '', action: IOUAction = 'create') =>
            getUrlWithBackToParam(`${action as string}/${iouType as string}/participants/${transactionID}/${reportID}`, backTo),
    },
    MONEY_REQUEST_STEP_SPLIT_PAYER: {
        route: ':action/:iouType/confirmation/:transactionID/:reportID/payer',
        getRoute: (action: ValueOf<typeof CONST.IOU.ACTION>, iouType: ValueOf<typeof CONST.IOU.TYPE>, transactionID: string, reportID: string, backTo = '') =>
            getUrlWithBackToParam(`${action}/${iouType}/confirmation/${transactionID}/${reportID}/payer`, backTo),
    },
    MONEY_REQUEST_STEP_SCAN: {
        route: ':action/:iouType/scan/:transactionID/:reportID',
        getRoute: (action: IOUAction, iouType: IOUType, transactionID: string, reportID: string, backTo = '') =>
            getUrlWithBackToParam(`${action as string}/${iouType as string}/scan/${transactionID}/${reportID}`, backTo),
    },
    MONEY_REQUEST_STEP_TAG: {
        route: ':action/:iouType/tag/:orderWeight/:transactionID/:reportID/:reportActionID?',
        getRoute: (action: IOUAction, iouType: IOUType, orderWeight: number, transactionID: string, reportID: string, backTo = '', reportActionID?: string) =>
            getUrlWithBackToParam(`${action as string}/${iouType as string}/tag/${orderWeight}/${transactionID}/${reportID}${reportActionID ? `/${reportActionID}` : ''}`, backTo),
    },
    MONEY_REQUEST_STEP_WAYPOINT: {
        route: ':action/:iouType/waypoint/:transactionID/:reportID/:pageIndex',
        getRoute: (action: IOUAction, iouType: IOUType, transactionID: string, reportID?: string, pageIndex = '', backTo = '') =>
            getUrlWithBackToParam(`${action as string}/${iouType as string}/waypoint/${transactionID}/${reportID}/${pageIndex}`, backTo),
    },
    // This URL is used as a redirect to one of the create tabs below. This is so that we can message users with a link
    // straight to those flows without needing to have optimistic transaction and report IDs.
    MONEY_REQUEST_START: {
        route: 'start/:iouType/:iouRequestType',
        getRoute: (iouType: IOUType, iouRequestType: IOURequestType) => `start/${iouType as string}/${iouRequestType}` as const,
    },
    MONEY_REQUEST_CREATE_TAB_DISTANCE: {
        route: ':action/:iouType/start/:transactionID/:reportID/distance',
        getRoute: (action: IOUAction, iouType: IOUType, transactionID: string, reportID: string) => `create/${iouType as string}/start/${transactionID}/${reportID}/distance` as const,
    },
    MONEY_REQUEST_CREATE_TAB_MANUAL: {
        route: ':action/:iouType/start/:transactionID/:reportID/manual',
        getRoute: (action: IOUAction, iouType: IOUType, transactionID: string, reportID: string) =>
            `${action as string}/${iouType as string}/start/${transactionID}/${reportID}/manual` as const,
    },
    MONEY_REQUEST_CREATE_TAB_SCAN: {
        route: ':action/:iouType/start/:transactionID/:reportID/scan',
        getRoute: (action: IOUAction, iouType: IOUType, transactionID: string, reportID: string) => `create/${iouType as string}/start/${transactionID}/${reportID}/scan` as const,
    },

    MONEY_REQUEST_STATE_SELECTOR: {
        route: 'submit/state',

        getRoute: (state?: string, backTo?: string, label?: string) =>
            `${getUrlWithBackToParam(`submit/state${state ? `?state=${encodeURIComponent(state)}` : ''}`, backTo)}${
                // the label param can be an empty string so we cannot use a nullish ?? operator
                // eslint-disable-next-line @typescript-eslint/prefer-nullish-coalescing
                label ? `${backTo || state ? '&' : '?'}label=${encodeURIComponent(label)}` : ''
            }` as const,
    },
    IOU_REQUEST: 'submit/new',
    IOU_SEND: 'pay/new',
    IOU_SEND_ADD_BANK_ACCOUNT: 'pay/new/add-bank-account',
    IOU_SEND_ADD_DEBIT_CARD: 'pay/new/add-debit-card',
    IOU_SEND_ENABLE_PAYMENTS: 'pay/new/enable-payments',

    NEW_TASK: {
        route: 'new/task',
        getRoute: (backTo?: string) => getUrlWithBackToParam('new/task', backTo),
    },
    NEW_TASK_ASSIGNEE: {
        route: 'new/task/assignee',
        getRoute: (backTo?: string) => getUrlWithBackToParam('new/task/assignee', backTo),
    },
    NEW_TASK_SHARE_DESTINATION: 'new/task/share-destination',
    NEW_TASK_DETAILS: {
        route: 'new/task/details',
        getRoute: (backTo?: string) => getUrlWithBackToParam('new/task/details', backTo),
    },
    NEW_TASK_TITLE: {
        route: 'new/task/title',
        getRoute: (backTo?: string) => getUrlWithBackToParam('new/task/title', backTo),
    },
    NEW_TASK_DESCRIPTION: {
        route: 'new/task/description',
        getRoute: (backTo?: string) => getUrlWithBackToParam('new/task/description', backTo),
    },

    TEACHERS_UNITE: 'settings/teachersunite',
    I_KNOW_A_TEACHER: 'settings/teachersunite/i-know-a-teacher',
    I_AM_A_TEACHER: 'settings/teachersunite/i-am-a-teacher',
    INTRO_SCHOOL_PRINCIPAL: 'settings/teachersunite/intro-school-principal',

    ERECEIPT: {
        route: 'eReceipt/:transactionID',
        getRoute: (transactionID: string) => `eReceipt/${transactionID}` as const,
    },

    WORKSPACE_NEW: 'workspace/new',
    WORKSPACE_NEW_ROOM: 'workspace/new-room',
    WORKSPACE_INITIAL: {
        route: 'settings/workspaces/:policyID',
        getRoute: (policyID: string, backTo?: string) => `${getUrlWithBackToParam(`settings/workspaces/${policyID}`, backTo)}` as const,
    },
    WORKSPACE_INVITE: {
        route: 'settings/workspaces/:policyID/invite',
        getRoute: (policyID: string) => `settings/workspaces/${policyID}/invite` as const,
    },
    WORKSPACE_INVITE_MESSAGE: {
        route: 'settings/workspaces/:policyID/invite-message',
        getRoute: (policyID: string) => `settings/workspaces/${policyID}/invite-message` as const,
    },
    WORKSPACE_PROFILE: {
        route: 'settings/workspaces/:policyID/profile',
        getRoute: (policyID: string) => `settings/workspaces/${policyID}/profile` as const,
    },
    WORKSPACE_PROFILE_ADDRESS: {
        route: 'settings/workspaces/:policyID/profile/address',
        getRoute: (policyID: string, backTo?: string) => getUrlWithBackToParam(`settings/workspaces/${policyID}/profile/address` as const, backTo),
    },
    WORKSPACE_PROFILE_PLAN: {
        route: 'settings/workspaces/:policyID/profile/plan',
        getRoute: (policyID: string, backTo?: string) => getUrlWithBackToParam(`settings/workspaces/${policyID}/profile/plan` as const, backTo),
    },
    WORKSPACE_ACCOUNTING: {
        route: 'settings/workspaces/:policyID/accounting',
        getRoute: (policyID: string) => `settings/workspaces/${policyID}/accounting` as const,
    },
    WORKSPACE_PROFILE_CURRENCY: {
        route: 'settings/workspaces/:policyID/profile/currency',
        getRoute: (policyID: string) => `settings/workspaces/${policyID}/profile/currency` as const,
    },
    POLICY_ACCOUNTING_QUICKBOOKS_ONLINE_EXPORT: {
        route: 'settings/workspaces/:policyID/accounting/quickbooks-online/export',
        getRoute: (policyID: string) => `settings/workspaces/${policyID}/accounting/quickbooks-online/export` as const,
    },
    POLICY_ACCOUNTING_QUICKBOOKS_ONLINE_COMPANY_CARD_EXPENSE_ACCOUNT: {
        route: 'settings/workspaces/:policyID/accounting/quickbooks-online/export/company-card-expense-account',
        getRoute: (policyID: string) => `settings/workspaces/${policyID}/accounting/quickbooks-online/export/company-card-expense-account` as const,
    },
    POLICY_ACCOUNTING_QUICKBOOKS_ONLINE_COMPANY_CARD_EXPENSE_ACCOUNT_SELECT: {
        route: 'settings/workspaces/:policyID/accounting/quickbooks-online/export/company-card-expense-account/account-select',
        getRoute: (policyID: string) => `settings/workspaces/${policyID}/accounting/quickbooks-online/export/company-card-expense-account/account-select` as const,
    },
    POLICY_ACCOUNTING_QUICKBOOKS_ONLINE_NON_REIMBURSABLE_DEFAULT_VENDOR_SELECT: {
        route: 'settings/workspaces/:policyID/accounting/quickbooks-online/export/company-card-expense-account/default-vendor-select',
        getRoute: (policyID: string) => `settings/workspaces/${policyID}/accounting/quickbooks-online/export/company-card-expense-account/default-vendor-select` as const,
    },
    POLICY_ACCOUNTING_QUICKBOOKS_ONLINE_COMPANY_CARD_EXPENSE_SELECT: {
        route: 'settings/workspaces/:policyID/accounting/quickbooks-online/export/company-card-expense-account/card-select',
        getRoute: (policyID: string) => `settings/workspaces/${policyID}/accounting/quickbooks-online/export/company-card-expense-account/card-select` as const,
    },
    POLICY_ACCOUNTING_QUICKBOOKS_ONLINE_INVOICE_ACCOUNT_SELECT: {
        route: 'settings/workspaces/:policyID/accounting/quickbooks-online/export/invoice-account-select',
        getRoute: (policyID: string) => `settings/workspaces/${policyID}/accounting/quickbooks-online/export/invoice-account-select` as const,
    },
    POLICY_ACCOUNTING_QUICKBOOKS_ONLINE_PREFERRED_EXPORTER: {
        route: 'settings/workspaces/:policyID/accounting/quickbooks-online/export/preferred-exporter',
        getRoute: (policyID: string) => `settings/workspaces/${policyID}/accounting/quickbooks-online/export/preferred-exporter` as const,
    },
    POLICY_ACCOUNTING_QUICKBOOKS_ONLINE_EXPORT_OUT_OF_POCKET_EXPENSES: {
        route: 'settings/workspaces/:policyID/accounting/quickbooks-online/export/out-of-pocket-expense',
        getRoute: (policyID: string) => `settings/workspaces/${policyID}/accounting/quickbooks-online/export/out-of-pocket-expense` as const,
    },
    POLICY_ACCOUNTING_QUICKBOOKS_ONLINE_EXPORT_OUT_OF_POCKET_EXPENSES_ACCOUNT_SELECT: {
        route: 'settings/workspaces/:policyID/accounting/quickbooks-online/export/out-of-pocket-expense/account-select',
        getRoute: (policyID: string) => `settings/workspaces/${policyID}/accounting/quickbooks-online/export/out-of-pocket-expense/account-select` as const,
    },
    POLICY_ACCOUNTING_QUICKBOOKS_ONLINE_EXPORT_OUT_OF_POCKET_EXPENSES_SELECT: {
        route: 'settings/workspaces/:policyID/accounting/quickbooks-online/export/out-of-pocket-expense/entity-select',
        getRoute: (policyID: string) => `settings/workspaces/${policyID}/accounting/quickbooks-online/export/out-of-pocket-expense/entity-select` as const,
    },
    POLICY_ACCOUNTING_QUICKBOOKS_ONLINE_EXPORT_DATE_SELECT: {
        route: 'settings/workspaces/:policyID/accounting/quickbooks-online/export/date-select',
        getRoute: (policyID: string) => `settings/workspaces/${policyID}/accounting/quickbooks-online/export/date-select` as const,
    },
    POLICY_ACCOUNTING_QUICKBOOKS_DESKTOP_COMPANY_CARD_EXPENSE_ACCOUNT_SELECT: {
        route: 'settings/workspaces/:policyID/accounting/quickbooks-desktop/export/company-card-expense-account/account-select',
        getRoute: (policyID: string) => `settings/workspaces/${policyID}/accounting/quickbooks-desktop/export/company-card-expense-account/account-select` as const,
    },
    POLICY_ACCOUNTING_QUICKBOOKS_DESKTOP_COMPANY_CARD_EXPENSE_SELECT: {
        route: 'settings/workspaces/:policyID/accounting/quickbooks-desktop/export/company-card-expense-account/card-select',
        getRoute: (policyID: string) => `settings/workspaces/${policyID}/accounting/quickbooks-desktop/export/company-card-expense-account/card-select` as const,
    },
    POLICY_ACCOUNTING_QUICKBOOKS_DESKTOP_NON_REIMBURSABLE_DEFAULT_VENDOR_SELECT: {
        route: 'settings/workspaces/:policyID/accounting/quickbooks-desktop/export/company-card-expense-account/default-vendor-select',
        getRoute: (policyID: string) => `settings/workspaces/${policyID}/accounting/quickbooks-desktop/export/company-card-expense-account/default-vendor-select` as const,
    },
    POLICY_ACCOUNTING_QUICKBOOKS_DESKTOP_COMPANY_CARD_EXPENSE_ACCOUNT: {
        route: 'settings/workspaces/:policyID/accounting/quickbooks-desktop/export/company-card-expense-account',
        getRoute: (policyID: string) => `settings/workspaces/${policyID}/accounting/quickbooks-desktop/export/company-card-expense-account` as const,
    },
    WORKSPACE_ACCOUNTING_QUICKBOOKS_DESKTOP_ADVANCED: {
        route: 'settings/workspaces/:policyID/accounting/quickbooks-desktop/advanced',
        getRoute: (policyID: string) => `settings/workspaces/${policyID}/accounting/quickbooks-desktop/advanced` as const,
    },
    POLICY_ACCOUNTING_QUICKBOOKS_DESKTOP_EXPORT_DATE_SELECT: {
        route: 'settings/workspaces/:policyID/accounting/quickbooks-desktop/export/date-select',
        getRoute: (policyID: string) => `settings/workspaces/${policyID}/accounting/quickbooks-desktop/export/date-select` as const,
    },
    POLICY_ACCOUNTING_QUICKBOOKS_DESKTOP_PREFERRED_EXPORTER: {
        route: 'settings/workspaces/:policyID/accounting/quickbooks-desktop/export/preferred-exporter',
        getRoute: (policyID: string) => `settings/workspaces/${policyID}/accounting/quickbooks-desktop/export/preferred-exporter` as const,
    },
    POLICY_ACCOUNTING_QUICKBOOKS_DESKTOP_EXPORT_OUT_OF_POCKET_EXPENSES: {
        route: 'settings/workspaces/:policyID/accounting/quickbooks-desktop/export/out-of-pocket-expense',
        getRoute: (policyID: string) => `settings/workspaces/${policyID}/accounting/quickbooks-desktop/export/out-of-pocket-expense` as const,
    },
    POLICY_ACCOUNTING_QUICKBOOKS_DESKTOP_EXPORT_OUT_OF_POCKET_EXPENSES_ACCOUNT_SELECT: {
        route: 'settings/workspaces/:policyID/accounting/quickbooks-desktop/export/out-of-pocket-expense/account-select',
        getRoute: (policyID: string) => `settings/workspaces/${policyID}/accounting/quickbooks-desktop/export/out-of-pocket-expense/account-select` as const,
    },
    POLICY_ACCOUNTING_QUICKBOOKS_DESKTOP_EXPORT_OUT_OF_POCKET_EXPENSES_SELECT: {
        route: 'settings/workspaces/:policyID/accounting/quickbooks-desktop/export/out-of-pocket-expense/entity-select',
        getRoute: (policyID: string) => `settings/workspaces/${policyID}/accounting/quickbooks-desktop/export/out-of-pocket-expense/entity-select` as const,
    },
    POLICY_ACCOUNTING_QUICKBOOKS_DESKTOP_EXPORT: {
        route: 'settings/workspaces/:policyID/accounting/quickbooks-desktop/export',
        getRoute: (policyID: string) => `settings/workspaces/${policyID}/accounting/quickbooks-desktop/export` as const,
    },
    POLICY_ACCOUNTING_QUICKBOOKS_DESKTOP_SETUP_MODAL: {
        route: 'settings/workspaces/:policyID/accounting/quickbooks-desktop/setup-modal',
        getRoute: (policyID: string) => `settings/workspaces/${policyID}/accounting/quickbooks-desktop/setup-modal` as const,
    },
    POLICY_ACCOUNTING_QUICKBOOKS_DESKTOP_SETUP_REQUIRED_DEVICE_MODAL: {
        route: 'settings/workspaces/:policyID/accounting/quickbooks-desktop/setup-required-device',
        getRoute: (policyID: string) => `settings/workspaces/${policyID}/accounting/quickbooks-desktop/setup-required-device` as const,
    },
    POLICY_ACCOUNTING_QUICKBOOKS_DESKTOP_TRIGGER_FIRST_SYNC: {
        route: 'settings/workspaces/:policyID/accounting/quickbooks-desktop/trigger-first-sync',
        getRoute: (policyID: string) => `settings/workspaces/${policyID}/accounting/quickbooks-desktop/trigger-first-sync` as const,
    },
    POLICY_ACCOUNTING_QUICKBOOKS_DESKTOP_IMPORT: {
        route: 'settings/workspaces/:policyID/accounting/quickbooks-desktop/import',
        getRoute: (policyID: string) => `settings/workspaces/${policyID}/accounting/quickbooks-desktop/import` as const,
    },
    POLICY_ACCOUNTING_QUICKBOOKS_DESKTOP_CHART_OF_ACCOUNTS: {
        route: 'settings/workspaces/:policyID/accounting/quickbooks-desktop/import/accounts',
        getRoute: (policyID: string) => `settings/workspaces/${policyID}/accounting/quickbooks-desktop/import/accounts` as const,
    },
    POLICY_ACCOUNTING_QUICKBOOKS_DESKTOP_CLASSES: {
        route: 'settings/workspaces/:policyID/accounting/quickbooks-desktop/import/classes',
        getRoute: (policyID: string) => `settings/workspaces/${policyID}/accounting/quickbooks-desktop/import/classes` as const,
    },
    POLICY_ACCOUNTING_QUICKBOOKS_DESKTOP_CLASSES_DISPLAYED_AS: {
        route: 'settings/workspaces/:policyID/accounting/quickbooks-desktop/import/classes/displayed_as',
        getRoute: (policyID: string) => `settings/workspaces/${policyID}/accounting/quickbooks-desktop/import/classes/displayed_as` as const,
    },
    POLICY_ACCOUNTING_QUICKBOOKS_DESKTOP_CUSTOMERS: {
        route: 'settings/workspaces/:policyID/accounting/quickbooks-desktop/import/customers',
        getRoute: (policyID: string) => `settings/workspaces/${policyID}/accounting/quickbooks-desktop/import/customers` as const,
    },
    POLICY_ACCOUNTING_QUICKBOOKS_DESKTOP_CUSTOMERS_DISPLAYED_AS: {
        route: 'settings/workspaces/:policyID/accounting/quickbooks-desktop/import/customers/displayed_as',
        getRoute: (policyID: string) => `settings/workspaces/${policyID}/accounting/quickbooks-desktop/import/customers/displayed_as` as const,
    },
    POLICY_ACCOUNTING_QUICKBOOKS_DESKTOP_ITEMS: {
        route: 'settings/workspaces/:policyID/accounting/quickbooks-desktop/import/items',
        getRoute: (policyID: string) => `settings/workspaces/${policyID}/accounting/quickbooks-desktop/import/items` as const,
    },
    WORKSPACE_PROFILE_NAME: {
        route: 'settings/workspaces/:policyID/profile/name',
        getRoute: (policyID: string) => `settings/workspaces/${policyID}/profile/name` as const,
    },
    WORKSPACE_PROFILE_DESCRIPTION: {
        route: 'settings/workspaces/:policyID/profile/description',
        getRoute: (policyID: string) => `settings/workspaces/${policyID}/profile/description` as const,
    },
    WORKSPACE_PROFILE_SHARE: {
        route: 'settings/workspaces/:policyID/profile/share',
        getRoute: (policyID: string) => `settings/workspaces/${policyID}/profile/share` as const,
    },
    WORKSPACE_AVATAR: {
        route: 'settings/workspaces/:policyID/avatar',
        getRoute: (policyID: string) => `settings/workspaces/${policyID}/avatar` as const,
    },
    WORKSPACE_JOIN_USER: {
        route: 'settings/workspaces/:policyID/join',
        getRoute: (policyID: string, inviterEmail: string) => `settings/workspaces/${policyID}/join?email=${inviterEmail}` as const,
    },
    WORKSPACE_SETTINGS_CURRENCY: {
        route: 'settings/workspaces/:policyID/settings/currency',
        getRoute: (policyID: string) => `settings/workspaces/${policyID}/settings/currency` as const,
    },
    WORKSPACE_WORKFLOWS: {
        route: 'settings/workspaces/:policyID/workflows',
        getRoute: (policyID: string) => `settings/workspaces/${policyID}/workflows` as const,
    },
    WORKSPACE_WORKFLOWS_APPROVALS_NEW: {
        route: 'settings/workspaces/:policyID/workflows/approvals/new',
        getRoute: (policyID: string) => `settings/workspaces/${policyID}/workflows/approvals/new` as const,
    },
    WORKSPACE_WORKFLOWS_APPROVALS_EDIT: {
        route: 'settings/workspaces/:policyID/workflows/approvals/:firstApproverEmail/edit',
        getRoute: (policyID: string, firstApproverEmail: string) => `settings/workspaces/${policyID}/workflows/approvals/${encodeURIComponent(firstApproverEmail)}/edit` as const,
    },
    WORKSPACE_WORKFLOWS_APPROVALS_EXPENSES_FROM: {
        route: 'settings/workspaces/:policyID/workflows/approvals/expenses-from',
        getRoute: (policyID: string, backTo?: string) => getUrlWithBackToParam(`settings/workspaces/${policyID}/workflows/approvals/expenses-from` as const, backTo),
    },
    WORKSPACE_WORKFLOWS_APPROVALS_APPROVER: {
        route: 'settings/workspaces/:policyID/workflows/approvals/approver',
        getRoute: (policyID: string, approverIndex: number, backTo?: string) =>
            getUrlWithBackToParam(`settings/workspaces/${policyID}/workflows/approvals/approver?approverIndex=${approverIndex}` as const, backTo),
    },
    WORKSPACE_WORKFLOWS_PAYER: {
        route: 'settings/workspaces/:policyID/workflows/payer',
        getRoute: (policyId: string) => `settings/workspaces/${policyId}/workflows/payer` as const,
    },
    WORKSPACE_WORKFLOWS_AUTOREPORTING_FREQUENCY: {
        route: 'settings/workspaces/:policyID/workflows/auto-reporting-frequency',
        getRoute: (policyID: string) => `settings/workspaces/${policyID}/workflows/auto-reporting-frequency` as const,
    },
    WORKSPACE_WORKFLOWS_AUTOREPORTING_MONTHLY_OFFSET: {
        route: 'settings/workspaces/:policyID/workflows/auto-reporting-frequency/monthly-offset',
        getRoute: (policyID: string) => `settings/workspaces/${policyID}/workflows/auto-reporting-frequency/monthly-offset` as const,
    },
    WORKSPACE_INVOICES: {
        route: 'settings/workspaces/:policyID/invoices',
        getRoute: (policyID: string) => `settings/workspaces/${policyID}/invoices` as const,
    },
    WORKSPACE_INVOICES_COMPANY_NAME: {
        route: 'settings/workspaces/:policyID/invoices/company-name',
        getRoute: (policyID: string) => `settings/workspaces/${policyID}/invoices/company-name` as const,
    },
    WORKSPACE_INVOICES_COMPANY_WEBSITE: {
        route: 'settings/workspaces/:policyID/invoices/company-website',
        getRoute: (policyID: string) => `settings/workspaces/${policyID}/invoices/company-website` as const,
    },
    WORKSPACE_MEMBERS: {
        route: 'settings/workspaces/:policyID/members',
        getRoute: (policyID: string) => `settings/workspaces/${policyID}/members` as const,
    },
    WORKSPACE_MEMBERS_IMPORT: {
        route: 'settings/workspaces/:policyID/members/import',
        getRoute: (policyID: string) => `settings/workspaces/${policyID}/members/import` as const,
    },
    WORKSPACE_MEMBERS_IMPORTED: {
        route: 'settings/workspaces/:policyID/members/imported',
        getRoute: (policyID: string) => `settings/workspaces/${policyID}/members/imported` as const,
    },
    POLICY_ACCOUNTING: {
        route: 'settings/workspaces/:policyID/accounting',
        getRoute: (policyID: string, newConnectionName?: ConnectionName, integrationToDisconnect?: ConnectionName, shouldDisconnectIntegrationBeforeConnecting?: boolean) => {
            let queryParams = '';
            if (newConnectionName) {
                queryParams += `?newConnectionName=${newConnectionName}`;
                if (integrationToDisconnect) {
                    queryParams += `&integrationToDisconnect=${integrationToDisconnect}`;
                }
                if (shouldDisconnectIntegrationBeforeConnecting !== undefined) {
                    queryParams += `&shouldDisconnectIntegrationBeforeConnecting=${shouldDisconnectIntegrationBeforeConnecting}`;
                }
            }
            return `settings/workspaces/${policyID}/accounting${queryParams}` as const;
        },
    },
    WORKSPACE_ACCOUNTING_QUICKBOOKS_ONLINE_ADVANCED: {
        route: 'settings/workspaces/:policyID/accounting/quickbooks-online/advanced',
        getRoute: (policyID: string) => `settings/workspaces/${policyID}/accounting/quickbooks-online/advanced` as const,
    },
    WORKSPACE_ACCOUNTING_QUICKBOOKS_ONLINE_ACCOUNT_SELECTOR: {
        route: 'settings/workspaces/:policyID/accounting/quickbooks-online/account-selector',
        getRoute: (policyID: string) => `settings/workspaces/${policyID}/accounting/quickbooks-online/account-selector` as const,
    },
    WORKSPACE_ACCOUNTING_QUICKBOOKS_ONLINE_INVOICE_ACCOUNT_SELECTOR: {
        route: 'settings/workspaces/:policyID/accounting/quickbooks-online/invoice-account-selector',
        getRoute: (policyID: string) => `settings/workspaces/${policyID}/accounting/quickbooks-online/invoice-account-selector` as const,
    },
    WORKSPACE_ACCOUNTING_CARD_RECONCILIATION: {
        route: 'settings/workspaces/:policyID/accounting/:connection/card-reconciliation',
        getRoute: (policyID: string, connection?: ValueOf<typeof CONST.POLICY.CONNECTIONS.ROUTE>) => `settings/workspaces/${policyID}/accounting/${connection}/card-reconciliation` as const,
    },
    WORKSPACE_ACCOUNTING_RECONCILIATION_ACCOUNT_SETTINGS: {
        route: 'settings/workspaces/:policyID/accounting/:connection/card-reconciliation/account',
        getRoute: (policyID: string, connection?: ValueOf<typeof CONST.POLICY.CONNECTIONS.ROUTE>) =>
            `settings/workspaces/${policyID}/accounting/${connection}/card-reconciliation/account` as const,
    },
    WORKSPACE_CATEGORIES: {
        route: 'settings/workspaces/:policyID/categories',
        getRoute: (policyID: string) => `settings/workspaces/${policyID}/categories` as const,
    },
    WORKSPACE_CATEGORY_SETTINGS: {
        route: 'settings/workspaces/:policyID/category/:categoryName',
        getRoute: (policyID: string, categoryName: string) => `settings/workspaces/${policyID}/category/${encodeURIComponent(categoryName)}` as const,
    },
    WORKSPACE_UPGRADE: {
        route: 'settings/workspaces/:policyID/upgrade/:featureName?',
        getRoute: (policyID: string, featureName?: string, backTo?: string) =>
            getUrlWithBackToParam(`settings/workspaces/${policyID}/upgrade/${encodeURIComponent(featureName ?? '')}` as const, backTo),
    },
    WORKSPACE_DOWNGRADE: {
        route: 'settings/workspaces/:policyID/downgrade/',
        getRoute: (policyID: string) => `settings/workspaces/${policyID}/downgrade/` as const,
    },
    WORKSPACE_CATEGORIES_SETTINGS: {
        route: 'settings/workspaces/:policyID/categories/settings',
        getRoute: (policyID: string) => `settings/workspaces/${policyID}/categories/settings` as const,
    },
    WORKSPACE_CATEGORIES_IMPORT: {
        route: 'settings/workspaces/:policyID/categories/import',
        getRoute: (policyID: string) => `settings/workspaces/${policyID}/categories/import` as const,
    },
    WORKSPACE_CATEGORIES_IMPORTED: {
        route: 'settings/workspaces/:policyID/categories/imported',
        getRoute: (policyID: string) => `settings/workspaces/${policyID}/categories/imported` as const,
    },
    WORKSPACE_CATEGORY_CREATE: {
        route: 'settings/workspaces/:policyID/categories/new',
        getRoute: (policyID: string) => `settings/workspaces/${policyID}/categories/new` as const,
    },
    WORKSPACE_CATEGORY_EDIT: {
        route: 'settings/workspaces/:policyID/category/:categoryName/edit',
        getRoute: (policyID: string, categoryName: string) => `settings/workspaces/${policyID}/category/${encodeURIComponent(categoryName)}/edit` as const,
    },
    WORKSPACE_CATEGORY_PAYROLL_CODE: {
        route: 'settings/workspaces/:policyID/category/:categoryName/payroll-code',
        getRoute: (policyID: string, categoryName: string) => `settings/workspaces/${policyID}/category/${encodeURIComponent(categoryName)}/payroll-code` as const,
    },
    WORKSPACE_CATEGORY_GL_CODE: {
        route: 'settings/workspaces/:policyID/category/:categoryName/gl-code',
        getRoute: (policyID: string, categoryName: string) => `settings/workspaces/${policyID}/category/${encodeURIComponent(categoryName)}/gl-code` as const,
    },
    WORSKPACE_CATEGORY_DEFAULT_TAX_RATE: {
        route: 'settings/workspaces/:policyID/category/:categoryName/tax-rate',
        getRoute: (policyID: string, categoryName: string) => `settings/workspaces/${policyID}/category/${encodeURIComponent(categoryName)}/tax-rate` as const,
    },
    WORSKPACE_CATEGORY_FLAG_AMOUNTS_OVER: {
        route: 'settings/workspaces/:policyID/category/:categoryName/flag-amounts',
        getRoute: (policyID: string, categoryName: string) => `settings/workspaces/${policyID}/category/${encodeURIComponent(categoryName)}/flag-amounts` as const,
    },
    WORSKPACE_CATEGORY_DESCRIPTION_HINT: {
        route: 'settings/workspaces/:policyID/category/:categoryName/description-hint',
        getRoute: (policyID: string, categoryName: string) => `settings/workspaces/${policyID}/category/${encodeURIComponent(categoryName)}/description-hint` as const,
    },
    WORSKPACE_CATEGORY_REQUIRE_RECEIPTS_OVER: {
        route: 'settings/workspaces/:policyID/category/:categoryName/require-receipts-over',
        getRoute: (policyID: string, categoryName: string) => `settings/workspaces/${policyID}/category/${encodeURIComponent(categoryName)}/require-receipts-over` as const,
    },
    WORSKPACE_CATEGORY_APPROVER: {
        route: 'settings/workspaces/:policyID/category/:categoryName/approver',
        getRoute: (policyID: string, categoryName: string) => `settings/workspaces/${policyID}/category/${encodeURIComponent(categoryName)}/approver` as const,
    },
    WORKSPACE_MORE_FEATURES: {
        route: 'settings/workspaces/:policyID/more-features',
        getRoute: (policyID: string) => `settings/workspaces/${policyID}/more-features` as const,
    },
    WORKSPACE_TAGS: {
        route: 'settings/workspaces/:policyID/tags',
        getRoute: (policyID: string) => `settings/workspaces/${policyID}/tags` as const,
    },
    WORKSPACE_TAG_CREATE: {
        route: 'settings/workspaces/:policyID/tags/new',
        getRoute: (policyID: string) => `settings/workspaces/${policyID}/tags/new` as const,
    },
    WORKSPACE_TAGS_SETTINGS: {
        route: 'settings/workspaces/:policyID/tags/settings',
        getRoute: (policyID: string) => `settings/workspaces/${policyID}/tags/settings` as const,
    },
    WORKSPACE_EDIT_TAGS: {
        route: 'settings/workspaces/:policyID/tags/:orderWeight/edit',
        getRoute: (policyID: string, orderWeight: number) => `settings/workspaces/${policyID}/tags/${orderWeight}/edit` as const,
    },
    WORKSPACE_TAG_EDIT: {
        route: 'settings/workspaces/:policyID/tag/:orderWeight/:tagName/edit',
        getRoute: (policyID: string, orderWeight: number, tagName: string) => `settings/workspaces/${policyID}/tag/${orderWeight}/${encodeURIComponent(tagName)}/edit` as const,
    },
    WORKSPACE_TAG_SETTINGS: {
        route: 'settings/workspaces/:policyID/tag/:orderWeight/:tagName',
        getRoute: (policyID: string, orderWeight: number, tagName: string) => `settings/workspaces/${policyID}/tag/${orderWeight}/${encodeURIComponent(tagName)}` as const,
    },
    WORKSPACE_TAG_APPROVER: {
        route: 'settings/workspaces/:policyID/tag/:orderWeight/:tagName/approver',
        getRoute: (policyID: string, orderWeight: number, tagName: string) => `settings/workspaces/${policyID}/tag/${orderWeight}/${encodeURIComponent(tagName)}/approver` as const,
    },
    WORKSPACE_TAG_LIST_VIEW: {
        route: 'settings/workspaces/:policyID/tag-list/:orderWeight',
        getRoute: (policyID: string, orderWeight: number) => `settings/workspaces/${policyID}/tag-list/${orderWeight}` as const,
    },
    WORKSPACE_TAG_GL_CODE: {
        route: 'settings/workspaces/:policyID/tag/:orderWeight/:tagName/gl-code',
        getRoute: (policyID: string, orderWeight: number, tagName: string) => `settings/workspaces/${policyID}/tag/${orderWeight}/${encodeURIComponent(tagName)}/gl-code` as const,
    },
    WORKSPACE_TAGS_IMPORT: {
        route: 'settings/workspaces/:policyID/tags/import',
        getRoute: (policyID: string) => `settings/workspaces/${policyID}/tags/import` as const,
    },
    WORKSPACE_TAGS_IMPORTED: {
        route: 'settings/workspaces/:policyID/tags/imported',
        getRoute: (policyID: string) => `settings/workspaces/${policyID}/tags/imported` as const,
    },
    WORKSPACE_TAXES: {
        route: 'settings/workspaces/:policyID/taxes',
        getRoute: (policyID: string) => `settings/workspaces/${policyID}/taxes` as const,
    },
    WORKSPACE_TAXES_SETTINGS: {
        route: 'settings/workspaces/:policyID/taxes/settings',
        getRoute: (policyID: string) => `settings/workspaces/${policyID}/taxes/settings` as const,
    },
    WORKSPACE_TAXES_SETTINGS_WORKSPACE_CURRENCY_DEFAULT: {
        route: 'settings/workspaces/:policyID/taxes/settings/workspace-currency',
        getRoute: (policyID: string) => `settings/workspaces/${policyID}/taxes/settings/workspace-currency` as const,
    },
    WORKSPACE_TAXES_SETTINGS_FOREIGN_CURRENCY_DEFAULT: {
        route: 'settings/workspaces/:policyID/taxes/settings/foreign-currency',
        getRoute: (policyID: string) => `settings/workspaces/${policyID}/taxes/settings/foreign-currency` as const,
    },
    WORKSPACE_TAXES_SETTINGS_CUSTOM_TAX_NAME: {
        route: 'settings/workspaces/:policyID/taxes/settings/tax-name',
        getRoute: (policyID: string) => `settings/workspaces/${policyID}/taxes/settings/tax-name` as const,
    },
    WORKSPACE_MEMBER_DETAILS: {
        route: 'settings/workspaces/:policyID/members/:accountID',
        getRoute: (policyID: string, accountID: number) => `settings/workspaces/${policyID}/members/${accountID}` as const,
    },
    WORKSPACE_MEMBER_NEW_CARD: {
        route: 'settings/workspaces/:policyID/members/:accountID/new-card',
        getRoute: (policyID: string, accountID: number) => `settings/workspaces/${policyID}/members/${accountID}/new-card` as const,
    },
    WORKSPACE_MEMBER_ROLE_SELECTION: {
        route: 'settings/workspaces/:policyID/members/:accountID/role-selection',
        getRoute: (policyID: string, accountID: number) => `settings/workspaces/${policyID}/members/${accountID}/role-selection` as const,
    },
    WORKSPACE_OWNER_CHANGE_SUCCESS: {
        route: 'settings/workspaces/:policyID/change-owner/:accountID/success',
        getRoute: (policyID: string, accountID: number) => `settings/workspaces/${policyID}/change-owner/${accountID}/success` as const,
    },
    WORKSPACE_OWNER_CHANGE_ERROR: {
        route: 'settings/workspaces/:policyID/change-owner/:accountID/failure',
        getRoute: (policyID: string, accountID: number) => `settings/workspaces/${policyID}/change-owner/${accountID}/failure` as const,
    },
    WORKSPACE_OWNER_CHANGE_CHECK: {
        route: 'settings/workspaces/:policyID/change-owner/:accountID/:error',
        getRoute: (policyID: string, accountID: number, error: ValueOf<typeof CONST.POLICY.OWNERSHIP_ERRORS>) =>
            `settings/workspaces/${policyID}/change-owner/${accountID}/${error as string}` as const,
    },
    WORKSPACE_TAX_CREATE: {
        route: 'settings/workspaces/:policyID/taxes/new',
        getRoute: (policyID: string) => `settings/workspaces/${policyID}/taxes/new` as const,
    },
    WORKSPACE_TAX_EDIT: {
        route: 'settings/workspaces/:policyID/tax/:taxID',
        getRoute: (policyID: string, taxID: string) => `settings/workspaces/${policyID}/tax/${encodeURIComponent(taxID)}` as const,
    },
    WORKSPACE_TAX_NAME: {
        route: 'settings/workspaces/:policyID/tax/:taxID/name',
        getRoute: (policyID: string, taxID: string) => `settings/workspaces/${policyID}/tax/${encodeURIComponent(taxID)}/name` as const,
    },
    WORKSPACE_TAX_VALUE: {
        route: 'settings/workspaces/:policyID/tax/:taxID/value',
        getRoute: (policyID: string, taxID: string) => `settings/workspaces/${policyID}/tax/${encodeURIComponent(taxID)}/value` as const,
    },
    WORKSPACE_TAX_CODE: {
        route: 'settings/workspaces/:policyID/tax/:taxID/tax-code',
        getRoute: (policyID: string, taxID: string) => `settings/workspaces/${policyID}/tax/${encodeURIComponent(taxID)}/tax-code` as const,
    },
    WORKSPACE_REPORT_FIELDS: {
        route: 'settings/workspaces/:policyID/reportFields',
        getRoute: (policyID: string) => `settings/workspaces/${policyID}/reportFields` as const,
    },
    WORKSPACE_CREATE_REPORT_FIELD: {
        route: 'settings/workspaces/:policyID/reportFields/new',
        getRoute: (policyID: string) => `settings/workspaces/${policyID}/reportFields/new` as const,
    },
    WORKSPACE_REPORT_FIELDS_SETTINGS: {
        route: 'settings/workspaces/:policyID/reportFields/:reportFieldID/edit',
        getRoute: (policyID: string, reportFieldID: string) => `settings/workspaces/${policyID}/reportFields/${encodeURIComponent(reportFieldID)}/edit` as const,
    },
    WORKSPACE_REPORT_FIELDS_LIST_VALUES: {
        route: 'settings/workspaces/:policyID/reportFields/listValues/:reportFieldID?',
<<<<<<< HEAD
        getRoute: (policyID: string, reportFieldID = '') => `settings/workspaces/${policyID}/reportFields/listValues/${encodeURIComponent(reportFieldID)}` as const,
    },
    WORKSPACE_REPORT_FIELDS_ADD_VALUE: {
        route: 'settings/workspaces/:policyID/reportFields/addValue/:reportFieldID?',
        getRoute: (policyID: string, reportFieldID = '') => `settings/workspaces/${policyID}/reportFields/addValue/${encodeURIComponent(reportFieldID)}` as const,
    },
    WORKSPACE_REPORT_FIELDS_VALUE_SETTINGS: {
        route: 'settings/workspaces/:policyID/reportFields/:valueIndex/:reportFieldID?',
        getRoute: (policyID: string, valueIndex: number, reportFieldID = '') => `settings/workspaces/${policyID}/reportFields/${valueIndex}/${encodeURIComponent(reportFieldID)}` as const,
=======
        getRoute: (policyID: string, reportFieldID?: string) => `settings/workspaces/${policyID}/reportFields/listValues/${reportFieldID ? encodeURIComponent(reportFieldID) : ''}` as const,
    },
    WORKSPACE_REPORT_FIELDS_ADD_VALUE: {
        route: 'settings/workspaces/:policyID/reportFields/addValue/:reportFieldID?',
        getRoute: (policyID: string, reportFieldID?: string) => `settings/workspaces/${policyID}/reportFields/addValue/${reportFieldID ? encodeURIComponent(reportFieldID) : ''}` as const,
    },
    WORKSPACE_REPORT_FIELDS_VALUE_SETTINGS: {
        route: 'settings/workspaces/:policyID/reportFields/:valueIndex/:reportFieldID?',
        getRoute: (policyID: string, valueIndex: number, reportFieldID?: string) =>
            `settings/workspaces/${policyID}/reportFields/${valueIndex}/${reportFieldID ? encodeURIComponent(reportFieldID) : ''}` as const,
>>>>>>> 2199bc86
    },
    WORKSPACE_REPORT_FIELDS_EDIT_VALUE: {
        route: 'settings/workspaces/:policyID/reportFields/new/:valueIndex/edit',
        getRoute: (policyID: string, valueIndex: number) => `settings/workspaces/${policyID}/reportFields/new/${valueIndex}/edit` as const,
    },
    WORKSPACE_EDIT_REPORT_FIELDS_INITIAL_VALUE: {
        route: 'settings/workspaces/:policyID/reportFields/:reportFieldID/edit/initialValue',
        getRoute: (policyID: string, reportFieldID: string) => `settings/workspaces/${policyID}/reportFields/${encodeURIComponent(reportFieldID)}/edit/initialValue` as const,
    },
    WORKSPACE_COMPANY_CARDS: {
        route: 'settings/workspaces/:policyID/company-cards',
        getRoute: (policyID: string) => `settings/workspaces/${policyID}/company-cards` as const,
    },
    WORKSPACE_COMPANY_CARDS_ADD_NEW: {
        route: 'settings/workspaces/:policyID/company-cards/add-card-feed',
        getRoute: (policyID: string) => `settings/workspaces/${policyID}/company-cards/add-card-feed` as const,
    },
    WORKSPACE_COMPANY_CARDS_SELECT_FEED: {
        route: 'settings/workspaces/:policyID/company-cards/select-feed',
        getRoute: (policyID: string) => `settings/workspaces/${policyID}/company-cards/select-feed` as const,
    },
    WORKSPACE_COMPANY_CARDS_ASSIGN_CARD: {
        route: 'settings/workspaces/:policyID/company-cards/:feed/assign-card',
        getRoute: (policyID: string, feed: string, backTo?: string) => getUrlWithBackToParam(`settings/workspaces/${policyID}/company-cards/${feed}/assign-card`, backTo),
    },
    WORKSPACE_COMPANY_CARD_DETAILS: {
        route: 'settings/workspaces/:policyID/company-cards/:bank/:cardID',
        getRoute: (policyID: string, cardID: string, bank: string, backTo?: string) => getUrlWithBackToParam(`settings/workspaces/${policyID}/company-cards/${bank}/${cardID}`, backTo),
    },
    WORKSPACE_COMPANY_CARD_NAME: {
        route: 'settings/workspaces/:policyID/company-cards/:bank/:cardID/edit/name',
        getRoute: (policyID: string, cardID: string, bank: string) => `settings/workspaces/${policyID}/company-cards/${bank}/${cardID}/edit/name` as const,
    },
    WORKSPACE_COMPANY_CARD_EXPORT: {
        route: 'settings/workspaces/:policyID/company-cards/:bank/:cardID/edit/export',
        getRoute: (policyID: string, cardID: string, bank: string) => `settings/workspaces/${policyID}/company-cards/${bank}/${cardID}/edit/export` as const,
    },
    WORKSPACE_EXPENSIFY_CARD: {
        route: 'settings/workspaces/:policyID/expensify-card',
        getRoute: (policyID: string) => `settings/workspaces/${policyID}/expensify-card` as const,
    },
    WORKSPACE_EXPENSIFY_CARD_DETAILS: {
        route: 'settings/workspaces/:policyID/expensify-card/:cardID',
        getRoute: (policyID: string, cardID: string, backTo?: string) => getUrlWithBackToParam(`settings/workspaces/${policyID}/expensify-card/${cardID}`, backTo),
    },
    EXPENSIFY_CARD_DETAILS: {
        route: 'settings/:policyID/expensify-card/:cardID',
        getRoute: (policyID: string, cardID: string, backTo?: string) => getUrlWithBackToParam(`settings/${policyID}/expensify-card/${cardID}`, backTo),
    },
    WORKSPACE_EXPENSIFY_CARD_NAME: {
        route: 'settings/workspaces/:policyID/expensify-card/:cardID/edit/name',
        getRoute: (policyID: string, cardID: string) => `settings/workspaces/${policyID}/expensify-card/${cardID}/edit/name` as const,
    },
    EXPENSIFY_CARD_NAME: {
        route: 'settings/:policyID/expensify-card/:cardID/edit/name',
        getRoute: (policyID: string, cardID: string) => `settings/${policyID}/expensify-card/${cardID}/edit/name` as const,
    },
    WORKSPACE_EXPENSIFY_CARD_LIMIT: {
        route: 'settings/workspaces/:policyID/expensify-card/:cardID/edit/limit',
        getRoute: (policyID: string, cardID: string) => `settings/workspaces/${policyID}/expensify-card/${cardID}/edit/limit` as const,
    },
    EXPENSIFY_CARD_LIMIT: {
        route: 'settings/:policyID/expensify-card/:cardID/edit/limit',
        getRoute: (policyID: string, cardID: string) => `settings/${policyID}/expensify-card/${cardID}/edit/limit` as const,
    },
    WORKSPACE_EXPENSIFY_CARD_LIMIT_TYPE: {
        route: 'settings/workspaces/:policyID/expensify-card/:cardID/edit/limit-type',
        getRoute: (policyID: string, cardID: string) => `settings/workspaces/${policyID}/expensify-card/${cardID}/edit/limit-type` as const,
    },
    EXPENSIFY_CARD_LIMIT_TYPE: {
        route: 'settings/:policyID/expensify-card/:cardID/edit/limit-type',
        getRoute: (policyID: string, cardID: string) => `settings/${policyID}/expensify-card/${cardID}/edit/limit-type` as const,
    },
    WORKSPACE_EXPENSIFY_CARD_ISSUE_NEW: {
        route: 'settings/workspaces/:policyID/expensify-card/issue-new',
        getRoute: (policyID: string, backTo?: string) => getUrlWithBackToParam(`settings/workspaces/${policyID}/expensify-card/issue-new`, backTo),
    },
    WORKSPACE_EXPENSIFY_CARD_BANK_ACCOUNT: {
        route: 'settings/workspaces/:policyID/expensify-card/choose-bank-account',
        getRoute: (policyID: string) => `settings/workspaces/${policyID}/expensify-card/choose-bank-account` as const,
    },
    WORKSPACE_EXPENSIFY_CARD_SETTINGS: {
        route: 'settings/workspaces/:policyID/expensify-card/settings',
        getRoute: (policyID: string) => `settings/workspaces/${policyID}/expensify-card/settings` as const,
    },
    WORKSPACE_EXPENSIFY_CARD_SETTINGS_ACCOUNT: {
        route: 'settings/workspaces/:policyID/expensify-card/settings/account',
        getRoute: (policyID: string) => `settings/workspaces/${policyID}/expensify-card/settings/account` as const,
    },
    WORKSPACE_EXPENSIFY_CARD_SETTINGS_FREQUENCY: {
        route: 'settings/workspaces/:policyID/expensify-card/settings/frequency',
        getRoute: (policyID: string) => `settings/workspaces/${policyID}/expensify-card/settings/frequency` as const,
    },
    WORKSPACE_COMPANY_CARDS_SETTINGS: {
        route: 'settings/workspaces/:policyID/company-cards/settings',
        getRoute: (policyID: string) => `settings/workspaces/${policyID}/company-cards/settings` as const,
    },
    WORKSPACE_COMPANY_CARDS_SETTINGS_FEED_NAME: {
        route: 'settings/workspaces/:policyID/company-cards/settings/feed-name',
        getRoute: (policyID: string) => `settings/workspaces/${policyID}/company-cards/settings/feed-name` as const,
    },
    WORKSPACE_RULES: {
        route: 'settings/workspaces/:policyID/rules',
        getRoute: (policyID: string) => `settings/workspaces/${policyID}/rules` as const,
    },
    WORKSPACE_DISTANCE_RATES: {
        route: 'settings/workspaces/:policyID/distance-rates',
        getRoute: (policyID: string) => `settings/workspaces/${policyID}/distance-rates` as const,
    },
    WORKSPACE_CREATE_DISTANCE_RATE: {
        route: 'settings/workspaces/:policyID/distance-rates/new',
        getRoute: (policyID: string) => `settings/workspaces/${policyID}/distance-rates/new` as const,
    },
    WORKSPACE_DISTANCE_RATES_SETTINGS: {
        route: 'settings/workspaces/:policyID/distance-rates/settings',
        getRoute: (policyID: string) => `settings/workspaces/${policyID}/distance-rates/settings` as const,
    },
    WORKSPACE_DISTANCE_RATE_DETAILS: {
        route: 'settings/workspaces/:policyID/distance-rates/:rateID',
        getRoute: (policyID: string, rateID: string) => `settings/workspaces/${policyID}/distance-rates/${rateID}` as const,
    },
    WORKSPACE_DISTANCE_RATE_EDIT: {
        route: 'settings/workspaces/:policyID/distance-rates/:rateID/edit',
        getRoute: (policyID: string, rateID: string) => `settings/workspaces/${policyID}/distance-rates/${rateID}/edit` as const,
    },
    WORKSPACE_DISTANCE_RATE_TAX_RECLAIMABLE_ON_EDIT: {
        route: 'settings/workspaces/:policyID/distance-rates/:rateID/tax-reclaimable/edit',
        getRoute: (policyID: string, rateID: string) => `settings/workspaces/${policyID}/distance-rates/${rateID}/tax-reclaimable/edit` as const,
    },
    WORKSPACE_DISTANCE_RATE_TAX_RATE_EDIT: {
        route: 'settings/workspaces/:policyID/distance-rates/:rateID/tax-rate/edit',
        getRoute: (policyID: string, rateID: string) => `settings/workspaces/${policyID}/distance-rates/${rateID}/tax-rate/edit` as const,
    },
    WORKSPACE_PER_DIEM: {
        route: 'settings/workspaces/:policyID/per-diem',
        getRoute: (policyID: string) => `settings/workspaces/${policyID}/per-diem` as const,
    },
    WORKSPACE_PER_DIEM_IMPORT: {
        route: 'settings/workspaces/:policyID/per-diem/import',
        getRoute: (policyID: string) => `settings/workspaces/${policyID}/per-diem/import` as const,
    },
    WORKSPACE_PER_DIEM_IMPORTED: {
        route: 'settings/workspaces/:policyID/per-diem/imported',
        getRoute: (policyID: string) => `settings/workspaces/${policyID}/per-diem/imported` as const,
    },
    WORKSPACE_PER_DIEM_SETTINGS: {
        route: 'settings/workspaces/:policyID/per-diem/settings',
        getRoute: (policyID: string) => `settings/workspaces/${policyID}/per-diem/settings` as const,
    },
    WORKSPACE_PER_DIEM_DETAILS: {
        route: 'settings/workspaces/:policyID/per-diem/details/:rateID/:subRateID',
        getRoute: (policyID: string, rateID: string, subRateID: string) => `settings/workspaces/${policyID}/per-diem/details/${rateID}/${subRateID}` as const,
    },
    WORKSPACE_PER_DIEM_EDIT_DESTINATION: {
        route: 'settings/workspaces/:policyID/per-diem/edit/destination/:rateID/:subRateID',
        getRoute: (policyID: string, rateID: string, subRateID: string) => `settings/workspaces/${policyID}/per-diem/edit/destination/${rateID}/${subRateID}` as const,
    },
    WORKSPACE_PER_DIEM_EDIT_SUBRATE: {
        route: 'settings/workspaces/:policyID/per-diem/edit/subrate/:rateID/:subRateID',
        getRoute: (policyID: string, rateID: string, subRateID: string) => `settings/workspaces/${policyID}/per-diem/edit/subrate/${rateID}/${subRateID}` as const,
    },
    WORKSPACE_PER_DIEM_EDIT_AMOUNT: {
        route: 'settings/workspaces/:policyID/per-diem/edit/amount/:rateID/:subRateID',
        getRoute: (policyID: string, rateID: string, subRateID: string) => `settings/workspaces/${policyID}/per-diem/edit/amount/${rateID}/${subRateID}` as const,
    },
    WORKSPACE_PER_DIEM_EDIT_CURRENCY: {
        route: 'settings/workspaces/:policyID/per-diem/edit/currency/:rateID/:subRateID',
        getRoute: (policyID: string, rateID: string, subRateID: string) => `settings/workspaces/${policyID}/per-diem/edit/currency/${rateID}/${subRateID}` as const,
    },
    RULES_CUSTOM_NAME: {
        route: 'settings/workspaces/:policyID/rules/name',
        getRoute: (policyID: string) => `settings/workspaces/${policyID}/rules/name` as const,
    },
    RULES_AUTO_APPROVE_REPORTS_UNDER: {
        route: 'settings/workspaces/:policyID/rules/auto-approve',
        getRoute: (policyID: string) => `settings/workspaces/${policyID}/rules/auto-approve` as const,
    },
    RULES_RANDOM_REPORT_AUDIT: {
        route: 'settings/workspaces/:policyID/rules/audit',
        getRoute: (policyID: string) => `settings/workspaces/${policyID}/rules/audit` as const,
    },
    RULES_AUTO_PAY_REPORTS_UNDER: {
        route: 'settings/workspaces/:policyID/rules/auto-pay',
        getRoute: (policyID: string) => `settings/workspaces/${policyID}/rules/auto-pay` as const,
    },
    RULES_RECEIPT_REQUIRED_AMOUNT: {
        route: 'settings/workspaces/:policyID/rules/receipt-required-amount',
        getRoute: (policyID: string) => `settings/workspaces/${policyID}/rules/receipt-required-amount` as const,
    },
    RULES_MAX_EXPENSE_AMOUNT: {
        route: 'settings/workspaces/:policyID/rules/max-expense-amount',
        getRoute: (policyID: string) => `settings/workspaces/${policyID}/rules/max-expense-amount` as const,
    },
    RULES_MAX_EXPENSE_AGE: {
        route: 'settings/workspaces/:policyID/rules/max-expense-age',
        getRoute: (policyID: string) => `settings/workspaces/${policyID}/rules/max-expense-age` as const,
    },
    RULES_BILLABLE_DEFAULT: {
        route: 'settings/workspaces/:policyID/rules/billable',
        getRoute: (policyID: string) => `settings/workspaces/${policyID}/rules/billable` as const,
    },
    // Referral program promotion
    REFERRAL_DETAILS_MODAL: {
        route: 'referral/:contentType',
        getRoute: (contentType: string, backTo?: string) => getUrlWithBackToParam(`referral/${contentType}`, backTo),
    },
    PROCESS_MONEY_REQUEST_HOLD: {
        route: 'hold-expense-educational',
        getRoute: (backTo?: string) => getUrlWithBackToParam('hold-expense-educational', backTo),
    },
    TRAVEL_MY_TRIPS: 'travel',
    TRAVEL_TCS: 'travel/terms',
    TRACK_TRAINING_MODAL: 'track-training',
    TRAVEL_TRIP_SUMMARY: {
        route: 'r/:reportID/trip/:transactionID',
        getRoute: (reportID: string, transactionID: string, backTo?: string) => getUrlWithBackToParam(`r/${reportID}/trip/${transactionID}`, backTo),
    },
    TRAVEL_TRIP_DETAILS: {
        route: 'r/:reportID/trip/:transactionID/:reservationIndex',
        getRoute: (reportID: string, transactionID: string, reservationIndex: number, backTo?: string) =>
            getUrlWithBackToParam(`r/${reportID}/trip/${transactionID}/${reservationIndex}`, backTo),
    },
    ONBOARDING_ROOT: {
        route: 'onboarding',
        getRoute: (backTo?: string) => getUrlWithBackToParam(`onboarding`, backTo),
    },
    ONBOARDING_PERSONAL_DETAILS: {
        route: 'onboarding/personal-details',
        getRoute: (backTo?: string) => getUrlWithBackToParam(`onboarding/personal-details`, backTo),
    },
    ONBOARDING_PRIVATE_DOMAIN: {
        route: 'onboarding/private-domain',
        getRoute: (backTo?: string) => getUrlWithBackToParam(`onboarding/private-domain`, backTo),
    },
    ONBOARDING_EMPLOYEES: {
        route: 'onboarding/employees',
        getRoute: (backTo?: string) => getUrlWithBackToParam(`onboarding/employees`, backTo),
    },
    ONBOARDING_ACCOUNTING: {
        route: 'onboarding/accounting',
        getRoute: (backTo?: string) => getUrlWithBackToParam(`onboarding/accounting`, backTo),
    },
    ONBOARDING_PURPOSE: {
        route: 'onboarding/purpose',
        getRoute: (backTo?: string) => getUrlWithBackToParam(`onboarding/purpose`, backTo),
    },
    ONBOARDING_WORKSPACES: {
        route: 'onboarding/join-workspaces',
        getRoute: (backTo?: string) => getUrlWithBackToParam(`onboarding/join-workspaces`, backTo),
    },
    WELCOME_VIDEO_ROOT: 'onboarding/welcome-video',
    EXPLANATION_MODAL_ROOT: 'onboarding/explanation',
    MIGRATED_USER_WELCOME_MODAL: 'onboarding/migrated-user-welcome',

    TRANSACTION_RECEIPT: {
        route: 'r/:reportID/transaction/:transactionID/receipt',
        getRoute: (reportID: string, transactionID: string, readonly = false, isFromReviewDuplicates = false) =>
            `r/${reportID}/transaction/${transactionID}/receipt?readonly=${readonly}${isFromReviewDuplicates ? '&isFromReviewDuplicates=true' : ''}` as const,
    },

    TRANSACTION_DUPLICATE_REVIEW_PAGE: {
        route: 'r/:threadReportID/duplicates/review',
        getRoute: (threadReportID: string, backTo?: string) => getUrlWithBackToParam(`r/${threadReportID}/duplicates/review` as const, backTo),
    },
    TRANSACTION_DUPLICATE_REVIEW_MERCHANT_PAGE: {
        route: 'r/:threadReportID/duplicates/review/merchant',
        getRoute: (threadReportID: string, backTo?: string) => getUrlWithBackToParam(`r/${threadReportID}/duplicates/review/merchant` as const, backTo),
    },
    TRANSACTION_DUPLICATE_REVIEW_CATEGORY_PAGE: {
        route: 'r/:threadReportID/duplicates/review/category',
        getRoute: (threadReportID: string, backTo?: string) => getUrlWithBackToParam(`r/${threadReportID}/duplicates/review/category` as const, backTo),
    },
    TRANSACTION_DUPLICATE_REVIEW_TAG_PAGE: {
        route: 'r/:threadReportID/duplicates/review/tag',
        getRoute: (threadReportID: string, backTo?: string) => getUrlWithBackToParam(`r/${threadReportID}/duplicates/review/tag` as const, backTo),
    },
    TRANSACTION_DUPLICATE_REVIEW_TAX_CODE_PAGE: {
        route: 'r/:threadReportID/duplicates/review/tax-code',
        getRoute: (threadReportID: string, backTo?: string) => getUrlWithBackToParam(`r/${threadReportID}/duplicates/review/tax-code` as const, backTo),
    },
    TRANSACTION_DUPLICATE_REVIEW_DESCRIPTION_PAGE: {
        route: 'r/:threadReportID/duplicates/review/description',
        getRoute: (threadReportID: string, backTo?: string) => getUrlWithBackToParam(`r/${threadReportID}/duplicates/review/description` as const, backTo),
    },
    TRANSACTION_DUPLICATE_REVIEW_REIMBURSABLE_PAGE: {
        route: 'r/:threadReportID/duplicates/review/reimbursable',
        getRoute: (threadReportID: string, backTo?: string) => getUrlWithBackToParam(`r/${threadReportID}/duplicates/review/reimbursable` as const, backTo),
    },
    TRANSACTION_DUPLICATE_REVIEW_BILLABLE_PAGE: {
        route: 'r/:threadReportID/duplicates/review/billable',
        getRoute: (threadReportID: string, backTo?: string) => getUrlWithBackToParam(`r/${threadReportID}/duplicates/review/billable` as const, backTo),
    },
    TRANSACTION_DUPLICATE_CONFIRMATION_PAGE: {
        route: 'r/:threadReportID/duplicates/confirm',
        getRoute: (threadReportID: string, backTo?: string) => getUrlWithBackToParam(`r/${threadReportID}/duplicates/confirm` as const, backTo),
    },
    POLICY_ACCOUNTING_XERO_IMPORT: {
        route: 'settings/workspaces/:policyID/accounting/xero/import',
        getRoute: (policyID: string) => `settings/workspaces/${policyID}/accounting/xero/import` as const,
    },
    POLICY_ACCOUNTING_XERO_CHART_OF_ACCOUNTS: {
        route: 'settings/workspaces/:policyID/accounting/xero/import/accounts',
        getRoute: (policyID: string) => `settings/workspaces/${policyID}/accounting/xero/import/accounts` as const,
    },
    POLICY_ACCOUNTING_XERO_ORGANIZATION: {
        route: 'settings/workspaces/:policyID/accounting/xero/organization/:currentOrganizationID',
        getRoute: (policyID: string, currentOrganizationID: string) => `settings/workspaces/${policyID}/accounting/xero/organization/${currentOrganizationID}` as const,
    },
    POLICY_ACCOUNTING_XERO_TRACKING_CATEGORIES: {
        route: 'settings/workspaces/:policyID/accounting/xero/import/tracking-categories',
        getRoute: (policyID: string) => `settings/workspaces/${policyID}/accounting/xero/import/tracking-categories` as const,
    },
    POLICY_ACCOUNTING_XERO_TRACKING_CATEGORIES_MAP: {
        route: 'settings/workspaces/:policyID/accounting/xero/import/tracking-categories/mapping/:categoryId/:categoryName',
        getRoute: (policyID: string, categoryId: string, categoryName: string) =>
            `settings/workspaces/${policyID}/accounting/xero/import/tracking-categories/mapping/${categoryId}/${encodeURIComponent(categoryName)}` as const,
    },
    POLICY_ACCOUNTING_XERO_CUSTOMER: {
        route: 'settings/workspaces/:policyID/accounting/xero/import/customers',
        getRoute: (policyID: string) => `settings/workspaces/${policyID}/accounting/xero/import/customers` as const,
    },
    POLICY_ACCOUNTING_XERO_TAXES: {
        route: 'settings/workspaces/:policyID/accounting/xero/import/taxes',
        getRoute: (policyID: string) => `settings/workspaces/${policyID}/accounting/xero/import/taxes` as const,
    },
    POLICY_ACCOUNTING_XERO_EXPORT: {
        route: 'settings/workspaces/:policyID/accounting/xero/export',
        getRoute: (policyID: string) => `settings/workspaces/${policyID}/accounting/xero/export` as const,
    },
    POLICY_ACCOUNTING_XERO_PREFERRED_EXPORTER_SELECT: {
        route: 'settings/workspaces/:policyID/connections/xero/export/preferred-exporter/select',
        getRoute: (policyID: string) => `settings/workspaces/${policyID}/connections/xero/export/preferred-exporter/select` as const,
    },
    POLICY_ACCOUNTING_XERO_EXPORT_PURCHASE_BILL_DATE_SELECT: {
        route: 'settings/workspaces/:policyID/accounting/xero/export/purchase-bill-date-select',
        getRoute: (policyID: string) => `settings/workspaces/${policyID}/accounting/xero/export/purchase-bill-date-select` as const,
    },
    POLICY_ACCOUNTING_XERO_EXPORT_BANK_ACCOUNT_SELECT: {
        route: 'settings/workspaces/:policyID/accounting/xero/export/bank-account-select',
        getRoute: (policyID: string) => `settings/workspaces/${policyID}/accounting/xero/export/bank-account-select` as const,
    },
    POLICY_ACCOUNTING_XERO_ADVANCED: {
        route: 'settings/workspaces/:policyID/accounting/xero/advanced',
        getRoute: (policyID: string) => `settings/workspaces/${policyID}/accounting/xero/advanced` as const,
    },
    POLICY_ACCOUNTING_XERO_BILL_STATUS_SELECTOR: {
        route: 'settings/workspaces/:policyID/accounting/xero/export/purchase-bill-status-selector',
        getRoute: (policyID: string) => `settings/workspaces/${policyID}/accounting/xero/export/purchase-bill-status-selector` as const,
    },
    POLICY_ACCOUNTING_XERO_INVOICE_SELECTOR: {
        route: 'settings/workspaces/:policyID/accounting/xero/advanced/invoice-account-selector',
        getRoute: (policyID: string) => `settings/workspaces/${policyID}/accounting/xero/advanced/invoice-account-selector` as const,
    },
    POLICY_ACCOUNTING_XERO_BILL_PAYMENT_ACCOUNT_SELECTOR: {
        route: 'settings/workspaces/:policyID/accounting/xero/advanced/bill-payment-account-selector',
        getRoute: (policyID: string) => `settings/workspaces/${policyID}/accounting/xero/advanced/bill-payment-account-selector` as const,
    },
    POLICY_ACCOUNTING_QUICKBOOKS_ONLINE_IMPORT: {
        route: 'settings/workspaces/:policyID/accounting/quickbooks-online/import',
        getRoute: (policyID: string) => `settings/workspaces/${policyID}/accounting/quickbooks-online/import` as const,
    },
    POLICY_ACCOUNTING_QUICKBOOKS_ONLINE_CHART_OF_ACCOUNTS: {
        route: 'settings/workspaces/:policyID/accounting/quickbooks-online/import/accounts',
        getRoute: (policyID: string) => `settings/workspaces/${policyID}/accounting/quickbooks-online/import/accounts` as const,
    },
    POLICY_ACCOUNTING_QUICKBOOKS_ONLINE_CLASSES: {
        route: 'settings/workspaces/:policyID/accounting/quickbooks-online/import/classes',
        getRoute: (policyID: string) => `settings/workspaces/${policyID}/accounting/quickbooks-online/import/classes` as const,
    },
    POLICY_ACCOUNTING_QUICKBOOKS_ONLINE_CLASSES_DISPLAYED_AS: {
        route: 'settings/workspaces/:policyID/accounting/quickbooks-online/import/classes/displayed-as',
        getRoute: (policyID: string) => `settings/workspaces/${policyID}/accounting/quickbooks-online/import/classes/displayed-as` as const,
    },
    POLICY_ACCOUNTING_QUICKBOOKS_ONLINE_CUSTOMERS: {
        route: 'settings/workspaces/:policyID/accounting/quickbooks-online/import/customers',
        getRoute: (policyID: string) => `settings/workspaces/${policyID}/accounting/quickbooks-online/import/customers` as const,
    },
    POLICY_ACCOUNTING_QUICKBOOKS_ONLINE_CUSTOMERS_DISPLAYED_AS: {
        route: 'settings/workspaces/:policyID/accounting/quickbooks-online/import/customers/displayed-as',
        getRoute: (policyID: string) => `settings/workspaces/${policyID}/accounting/quickbooks-online/import/customers/displayed-as` as const,
    },
    POLICY_ACCOUNTING_QUICKBOOKS_ONLINE_LOCATIONS: {
        route: 'settings/workspaces/:policyID/accounting/quickbooks-online/import/locations',
        getRoute: (policyID: string) => `settings/workspaces/${policyID}/accounting/quickbooks-online/import/locations` as const,
    },
    POLICY_ACCOUNTING_QUICKBOOKS_ONLINE_LOCATIONS_DISPLAYED_AS: {
        route: 'settings/workspaces/:policyID/accounting/quickbooks-online/import/locations/displayed-as',
        getRoute: (policyID: string) => `settings/workspaces/${policyID}/accounting/quickbooks-online/import/locations/displayed-as` as const,
    },
    POLICY_ACCOUNTING_QUICKBOOKS_ONLINE_TAXES: {
        route: 'settings/workspaces/:policyID/accounting/quickbooks-online/import/taxes',
        getRoute: (policyID: string) => `settings/workspaces/${policyID}/accounting/quickbooks-online/import/taxes` as const,
    },
    RESTRICTED_ACTION: {
        route: 'restricted-action/workspace/:policyID',
        getRoute: (policyID: string) => `restricted-action/workspace/${policyID}` as const,
    },
    MISSING_PERSONAL_DETAILS: 'missing-personal-details',
    POLICY_ACCOUNTING_NETSUITE_SUBSIDIARY_SELECTOR: {
        route: 'settings/workspaces/:policyID/accounting/netsuite/subsidiary-selector',
        getRoute: (policyID: string) => `settings/workspaces/${policyID}/accounting/netsuite/subsidiary-selector` as const,
    },
    POLICY_ACCOUNTING_NETSUITE_EXISTING_CONNECTIONS: {
        route: 'settings/workspaces/:policyID/accounting/netsuite/existing-connections',
        getRoute: (policyID: string) => `settings/workspaces/${policyID}/accounting/netsuite/existing-connections` as const,
    },
    POLICY_ACCOUNTING_NETSUITE_TOKEN_INPUT: {
        route: 'settings/workspaces/:policyID/accounting/netsuite/token-input',
        getRoute: (policyID: string) => `settings/workspaces/${policyID}/accounting/netsuite/token-input` as const,
    },
    POLICY_ACCOUNTING_NETSUITE_IMPORT: {
        route: 'settings/workspaces/:policyID/accounting/netsuite/import',
        getRoute: (policyID: string) => `settings/workspaces/${policyID}/accounting/netsuite/import` as const,
    },
    POLICY_ACCOUNTING_NETSUITE_IMPORT_MAPPING: {
        route: 'settings/workspaces/:policyID/accounting/netsuite/import/mapping/:importField',
        getRoute: (policyID: string, importField: TupleToUnion<typeof CONST.NETSUITE_CONFIG.IMPORT_FIELDS>) =>
            `settings/workspaces/${policyID}/accounting/netsuite/import/mapping/${importField}` as const,
    },
    POLICY_ACCOUNTING_NETSUITE_IMPORT_CUSTOM_FIELD_MAPPING: {
        route: 'settings/workspaces/:policyID/accounting/netsuite/import/custom/:importCustomField',
        getRoute: (policyID: string, importCustomField: ValueOf<typeof CONST.NETSUITE_CONFIG.IMPORT_CUSTOM_FIELDS>) =>
            `settings/workspaces/${policyID}/accounting/netsuite/import/custom/${importCustomField}` as const,
    },
    POLICY_ACCOUNTING_NETSUITE_IMPORT_CUSTOM_FIELD_VIEW: {
        route: 'settings/workspaces/:policyID/accounting/netsuite/import/custom/:importCustomField/view/:valueIndex',
        getRoute: (policyID: string, importCustomField: ValueOf<typeof CONST.NETSUITE_CONFIG.IMPORT_CUSTOM_FIELDS>, valueIndex: number) =>
            `settings/workspaces/${policyID}/accounting/netsuite/import/custom/${importCustomField}/view/${valueIndex}` as const,
    },
    POLICY_ACCOUNTING_NETSUITE_IMPORT_CUSTOM_FIELD_EDIT: {
        route: 'settings/workspaces/:policyID/accounting/netsuite/import/custom/:importCustomField/edit/:valueIndex/:fieldName',
        getRoute: (policyID: string, importCustomField: ValueOf<typeof CONST.NETSUITE_CONFIG.IMPORT_CUSTOM_FIELDS>, valueIndex: number, fieldName: string) =>
            `settings/workspaces/${policyID}/accounting/netsuite/import/custom/${importCustomField}/edit/${valueIndex}/${fieldName}` as const,
    },
    POLICY_ACCOUNTING_NETSUITE_IMPORT_CUSTOM_LIST_ADD: {
        route: 'settings/workspaces/:policyID/accounting/netsuite/import/custom-list/new',
        getRoute: (policyID: string) => `settings/workspaces/${policyID}/accounting/netsuite/import/custom-list/new` as const,
    },
    POLICY_ACCOUNTING_NETSUITE_IMPORT_CUSTOM_SEGMENT_ADD: {
        route: 'settings/workspaces/:policyID/accounting/netsuite/import/custom-segment/new',
        getRoute: (policyID: string) => `settings/workspaces/${policyID}/accounting/netsuite/import/custom-segment/new` as const,
    },
    POLICY_ACCOUNTING_NETSUITE_IMPORT_CUSTOMERS_OR_PROJECTS: {
        route: 'settings/workspaces/:policyID/accounting/netsuite/import/customer-projects',
        getRoute: (policyID: string) => `settings/workspaces/${policyID}/accounting/netsuite/import/customer-projects` as const,
    },
    POLICY_ACCOUNTING_NETSUITE_IMPORT_CUSTOMERS_OR_PROJECTS_SELECT: {
        route: 'settings/workspaces/:policyID/accounting/netsuite/import/customer-projects/select',
        getRoute: (policyID: string) => `settings/workspaces/${policyID}/accounting/netsuite/import/customer-projects/select` as const,
    },
    POLICY_ACCOUNTING_NETSUITE_EXPORT: {
        route: 'settings/workspaces/:policyID/connections/netsuite/export/',
        getRoute: (policyID: string) => `settings/workspaces/${policyID}/connections/netsuite/export/` as const,
    },
    POLICY_ACCOUNTING_NETSUITE_PREFERRED_EXPORTER_SELECT: {
        route: 'settings/workspaces/:policyID/connections/netsuite/export/preferred-exporter/select',
        getRoute: (policyID: string) => `settings/workspaces/${policyID}/connections/netsuite/export/preferred-exporter/select` as const,
    },
    POLICY_ACCOUNTING_NETSUITE_DATE_SELECT: {
        route: 'settings/workspaces/:policyID/connections/netsuite/export/date/select',
        getRoute: (policyID: string) => `settings/workspaces/${policyID}/connections/netsuite/export/date/select` as const,
    },
    POLICY_ACCOUNTING_NETSUITE_EXPORT_EXPENSES: {
        route: 'settings/workspaces/:policyID/connections/netsuite/export/expenses/:expenseType',
        getRoute: (policyID: string, expenseType: ValueOf<typeof CONST.NETSUITE_EXPENSE_TYPE>) =>
            `settings/workspaces/${policyID}/connections/netsuite/export/expenses/${expenseType}` as const,
    },
    POLICY_ACCOUNTING_NETSUITE_EXPORT_EXPENSES_DESTINATION_SELECT: {
        route: 'settings/workspaces/:policyID/connections/netsuite/export/expenses/:expenseType/destination/select',
        getRoute: (policyID: string, expenseType: ValueOf<typeof CONST.NETSUITE_EXPENSE_TYPE>) =>
            `settings/workspaces/${policyID}/connections/netsuite/export/expenses/${expenseType}/destination/select` as const,
    },
    POLICY_ACCOUNTING_NETSUITE_EXPORT_EXPENSES_VENDOR_SELECT: {
        route: 'settings/workspaces/:policyID/connections/netsuite/export/expenses/:expenseType/vendor/select',
        getRoute: (policyID: string, expenseType: ValueOf<typeof CONST.NETSUITE_EXPENSE_TYPE>) =>
            `settings/workspaces/${policyID}/connections/netsuite/export/expenses/${expenseType}/vendor/select` as const,
    },
    POLICY_ACCOUNTING_NETSUITE_EXPORT_EXPENSES_PAYABLE_ACCOUNT_SELECT: {
        route: 'settings/workspaces/:policyID/connections/netsuite/export/expenses/:expenseType/payable-account/select',
        getRoute: (policyID: string, expenseType: ValueOf<typeof CONST.NETSUITE_EXPENSE_TYPE>) =>
            `settings/workspaces/${policyID}/connections/netsuite/export/expenses/${expenseType}/payable-account/select` as const,
    },
    POLICY_ACCOUNTING_NETSUITE_EXPORT_EXPENSES_JOURNAL_POSTING_PREFERENCE_SELECT: {
        route: 'settings/workspaces/:policyID/connections/netsuite/export/expenses/:expenseType/journal-posting-preference/select',
        getRoute: (policyID: string, expenseType: ValueOf<typeof CONST.NETSUITE_EXPENSE_TYPE>) =>
            `settings/workspaces/${policyID}/connections/netsuite/export/expenses/${expenseType}/journal-posting-preference/select` as const,
    },
    POLICY_ACCOUNTING_NETSUITE_RECEIVABLE_ACCOUNT_SELECT: {
        route: 'settings/workspaces/:policyID/connections/netsuite/export/receivable-account/select',
        getRoute: (policyID: string) => `settings/workspaces/${policyID}/connections/netsuite/export/receivable-account/select` as const,
    },
    POLICY_ACCOUNTING_NETSUITE_INVOICE_ITEM_PREFERENCE_SELECT: {
        route: 'settings/workspaces/:policyID/connections/netsuite/export/invoice-item-preference/select',
        getRoute: (policyID: string) => `settings/workspaces/${policyID}/connections/netsuite/export/invoice-item-preference/select` as const,
    },
    POLICY_ACCOUNTING_NETSUITE_INVOICE_ITEM_SELECT: {
        route: 'settings/workspaces/:policyID/connections/netsuite/export/invoice-item-preference/invoice-item/select',
        getRoute: (policyID: string) => `settings/workspaces/${policyID}/connections/netsuite/export/invoice-item-preference/invoice-item/select` as const,
    },
    POLICY_ACCOUNTING_NETSUITE_TAX_POSTING_ACCOUNT_SELECT: {
        route: 'settings/workspaces/:policyID/connections/netsuite/export/tax-posting-account/select',
        getRoute: (policyID: string) => `settings/workspaces/${policyID}/connections/netsuite/export/tax-posting-account/select` as const,
    },
    POLICY_ACCOUNTING_NETSUITE_PROVINCIAL_TAX_POSTING_ACCOUNT_SELECT: {
        route: 'settings/workspaces/:policyID/connections/netsuite/export/provincial-tax-posting-account/select',
        getRoute: (policyID: string) => `settings/workspaces/${policyID}/connections/netsuite/export/provincial-tax-posting-account/select` as const,
    },
    POLICY_ACCOUNTING_NETSUITE_ADVANCED: {
        route: 'settings/workspaces/:policyID/connections/netsuite/advanced/',
        getRoute: (policyID: string) => `settings/workspaces/${policyID}/connections/netsuite/advanced/` as const,
    },
    POLICY_ACCOUNTING_NETSUITE_REIMBURSEMENT_ACCOUNT_SELECT: {
        route: 'settings/workspaces/:policyID/connections/netsuite/advanced/reimbursement-account/select',
        getRoute: (policyID: string) => `settings/workspaces/${policyID}/connections/netsuite/advanced/reimbursement-account/select` as const,
    },
    POLICY_ACCOUNTING_NETSUITE_COLLECTION_ACCOUNT_SELECT: {
        route: 'settings/workspaces/:policyID/connections/netsuite/advanced/collection-account/select',
        getRoute: (policyID: string) => `settings/workspaces/${policyID}/connections/netsuite/advanced/collection-account/select` as const,
    },
    POLICY_ACCOUNTING_NETSUITE_EXPENSE_REPORT_APPROVAL_LEVEL_SELECT: {
        route: 'settings/workspaces/:policyID/connections/netsuite/advanced/expense-report-approval-level/select',
        getRoute: (policyID: string) => `settings/workspaces/${policyID}/connections/netsuite/advanced/expense-report-approval-level/select` as const,
    },
    POLICY_ACCOUNTING_NETSUITE_VENDOR_BILL_APPROVAL_LEVEL_SELECT: {
        route: 'settings/workspaces/:policyID/connections/netsuite/advanced/vendor-bill-approval-level/select',
        getRoute: (policyID: string) => `settings/workspaces/${policyID}/connections/netsuite/advanced/vendor-bill-approval-level/select` as const,
    },
    POLICY_ACCOUNTING_NETSUITE_JOURNAL_ENTRY_APPROVAL_LEVEL_SELECT: {
        route: 'settings/workspaces/:policyID/connections/netsuite/advanced/journal-entry-approval-level/select',
        getRoute: (policyID: string) => `settings/workspaces/${policyID}/connections/netsuite/advanced/journal-entry-approval-level/select` as const,
    },
    POLICY_ACCOUNTING_NETSUITE_APPROVAL_ACCOUNT_SELECT: {
        route: 'settings/workspaces/:policyID/connections/netsuite/advanced/approval-account/select',
        getRoute: (policyID: string) => `settings/workspaces/${policyID}/connections/netsuite/advanced/approval-account/select` as const,
    },
    POLICY_ACCOUNTING_NETSUITE_CUSTOM_FORM_ID: {
        route: 'settings/workspaces/:policyID/connections/netsuite/advanced/custom-form-id/:expenseType',
        getRoute: (policyID: string, expenseType: ValueOf<typeof CONST.NETSUITE_EXPENSE_TYPE>) =>
            `settings/workspaces/${policyID}/connections/netsuite/advanced/custom-form-id/${expenseType}` as const,
    },
    POLICY_ACCOUNTING_NETSUITE_AUTO_SYNC: {
        route: 'settings/workspaces/:policyID/connections/netsuite/advanced/autosync',
        getRoute: (policyID: string) => `settings/workspaces/${policyID}/connections/netsuite/advanced/autosync` as const,
    },
    POLICY_ACCOUNTING_NETSUITE_ACCOUNTING_METHOD: {
        route: 'settings/workspaces/:policyID/connections/netsuite/advanced/autosync/accounting-method',
        getRoute: (policyID: string) => `settings/workspaces/${policyID}/connections/netsuite/advanced/autosync/accounting-method` as const,
    },
    POLICY_ACCOUNTING_SAGE_INTACCT_PREREQUISITES: {
        route: 'settings/workspaces/:policyID/accounting/sage-intacct/prerequisites',
        getRoute: (policyID: string) => `settings/workspaces/${policyID}/accounting/sage-intacct/prerequisites` as const,
    },
    POLICY_ACCOUNTING_SAGE_INTACCT_ENTER_CREDENTIALS: {
        route: 'settings/workspaces/:policyID/accounting/sage-intacct/enter-credentials',
        getRoute: (policyID: string) => `settings/workspaces/${policyID}/accounting/sage-intacct/enter-credentials` as const,
    },
    POLICY_ACCOUNTING_SAGE_INTACCT_EXISTING_CONNECTIONS: {
        route: 'settings/workspaces/:policyID/accounting/sage-intacct/existing-connections',
        getRoute: (policyID: string) => `settings/workspaces/${policyID}/accounting/sage-intacct/existing-connections` as const,
    },
    POLICY_ACCOUNTING_SAGE_INTACCT_ENTITY: {
        route: 'settings/workspaces/:policyID/accounting/sage-intacct/entity',
        getRoute: (policyID: string) => `settings/workspaces/${policyID}/accounting/sage-intacct/entity` as const,
    },
    POLICY_ACCOUNTING_SAGE_INTACCT_IMPORT: {
        route: 'settings/workspaces/:policyID/accounting/sage-intacct/import',
        getRoute: (policyID: string) => `settings/workspaces/${policyID}/accounting/sage-intacct/import` as const,
    },
    POLICY_ACCOUNTING_SAGE_INTACCT_TOGGLE_MAPPINGS: {
        route: 'settings/workspaces/:policyID/accounting/sage-intacct/import/toggle-mapping/:mapping',
        getRoute: (policyID: string, mapping: SageIntacctMappingName) => `settings/workspaces/${policyID}/accounting/sage-intacct/import/toggle-mapping/${mapping}` as const,
    },
    POLICY_ACCOUNTING_SAGE_INTACCT_MAPPINGS_TYPE: {
        route: 'settings/workspaces/:policyID/accounting/sage-intacct/import/mapping-type/:mapping',
        getRoute: (policyID: string, mapping: string) => `settings/workspaces/${policyID}/accounting/sage-intacct/import/mapping-type/${mapping}` as const,
    },
    POLICY_ACCOUNTING_SAGE_INTACCT_USER_DIMENSIONS: {
        route: 'settings/workspaces/:policyID/accounting/sage-intacct/import/user-dimensions',
        getRoute: (policyID: string) => `settings/workspaces/${policyID}/accounting/sage-intacct/import/user-dimensions` as const,
    },
    POLICY_ACCOUNTING_SAGE_INTACCT_ADD_USER_DIMENSION: {
        route: 'settings/workspaces/:policyID/accounting/sage-intacct/import/add-user-dimension',
        getRoute: (policyID: string) => `settings/workspaces/${policyID}/accounting/sage-intacct/import/add-user-dimension` as const,
    },
    POLICY_ACCOUNTING_SAGE_INTACCT_EDIT_USER_DIMENSION: {
        route: 'settings/workspaces/:policyID/accounting/sage-intacct/import/edit-user-dimension/:dimensionName',
        getRoute: (policyID: string, dimensionName: string) => `settings/workspaces/${policyID}/accounting/sage-intacct/import/edit-user-dimension/${dimensionName}` as const,
    },
    POLICY_ACCOUNTING_SAGE_INTACCT_EXPORT: {
        route: 'settings/workspaces/:policyID/accounting/sage-intacct/export',
        getRoute: (policyID: string) => `settings/workspaces/${policyID}/accounting/sage-intacct/export` as const,
    },
    POLICY_ACCOUNTING_SAGE_INTACCT_PREFERRED_EXPORTER: {
        route: 'settings/workspaces/:policyID/accounting/sage-intacct/export/preferred-exporter',
        getRoute: (policyID: string) => `settings/workspaces/${policyID}/accounting/sage-intacct/export/preferred-exporter` as const,
    },
    POLICY_ACCOUNTING_SAGE_INTACCT_EXPORT_DATE: {
        route: 'settings/workspaces/:policyID/accounting/sage-intacct/export/date',
        getRoute: (policyID: string) => `settings/workspaces/${policyID}/accounting/sage-intacct/export/date` as const,
    },
    POLICY_ACCOUNTING_SAGE_INTACCT_REIMBURSABLE_EXPENSES: {
        route: 'settings/workspaces/:policyID/accounting/sage-intacct/export/reimbursable',
        getRoute: (policyID: string) => `settings/workspaces/${policyID}/accounting/sage-intacct/export/reimbursable` as const,
    },
    POLICY_ACCOUNTING_SAGE_INTACCT_NON_REIMBURSABLE_EXPENSES: {
        route: 'settings/workspaces/:policyID/accounting/sage-intacct/export/nonreimbursable',
        getRoute: (policyID: string) => `settings/workspaces/${policyID}/accounting/sage-intacct/export/nonreimbursable` as const,
    },
    POLICY_ACCOUNTING_SAGE_INTACCT_REIMBURSABLE_DESTINATION: {
        route: 'settings/workspaces/:policyID/accounting/sage-intacct/export/reimbursable/destination',
        getRoute: (policyID: string) => `settings/workspaces/${policyID}/accounting/sage-intacct/export/reimbursable/destination` as const,
    },
    POLICY_ACCOUNTING_SAGE_INTACCT_NON_REIMBURSABLE_DESTINATION: {
        route: 'settings/workspaces/:policyID/accounting/sage-intacct/export/nonreimbursable/destination',
        getRoute: (policyID: string) => `settings/workspaces/${policyID}/accounting/sage-intacct/export/nonreimbursable/destination` as const,
    },
    POLICY_ACCOUNTING_SAGE_INTACCT_DEFAULT_VENDOR: {
        route: 'settings/workspaces/:policyID/accounting/sage-intacct/export/:reimbursable/default-vendor',
        getRoute: (policyID: string, reimbursable: string) => `settings/workspaces/${policyID}/accounting/sage-intacct/export/${reimbursable}/default-vendor` as const,
    },
    POLICY_ACCOUNTING_SAGE_INTACCT_NON_REIMBURSABLE_CREDIT_CARD_ACCOUNT: {
        route: 'settings/workspaces/:policyID/accounting/sage-intacct/export/nonreimbursable/credit-card-account',
        getRoute: (policyID: string) => `settings/workspaces/${policyID}/accounting/sage-intacct/export/nonreimbursable/credit-card-account` as const,
    },
    POLICY_ACCOUNTING_SAGE_INTACCT_ADVANCED: {
        route: 'settings/workspaces/:policyID/accounting/sage-intacct/advanced',
        getRoute: (policyID: string) => `settings/workspaces/${policyID}/accounting/sage-intacct/advanced` as const,
    },
    POLICY_ACCOUNTING_SAGE_INTACCT_PAYMENT_ACCOUNT: {
        route: 'settings/workspaces/:policyID/accounting/sage-intacct/advanced/payment-account',
        getRoute: (policyID: string) => `settings/workspaces/${policyID}/accounting/sage-intacct/advanced/payment-account` as const,
    },
    DEBUG_REPORT: {
        route: 'debug/report/:reportID',
        getRoute: (reportID = '') => `debug/report/${reportID}` as const,
    },
    DEBUG_REPORT_TAB_DETAILS: {
        route: 'debug/report/:reportID/details',
        getRoute: (reportID: string) => `debug/report/${reportID}/details` as const,
    },
    DEBUG_REPORT_TAB_JSON: {
        route: 'debug/report/:reportID/json',
        getRoute: (reportID: string) => `debug/report/${reportID}/json` as const,
    },
    DEBUG_REPORT_TAB_ACTIONS: {
        route: 'debug/report/:reportID/actions',
        getRoute: (reportID: string) => `debug/report/${reportID}/actions` as const,
    },
    DEBUG_REPORT_ACTION: {
        route: 'debug/report/:reportID/actions/:reportActionID',
        getRoute: (reportID: string, reportActionID: string) => `debug/report/${reportID}/actions/${reportActionID}` as const,
    },
    DEBUG_REPORT_ACTION_CREATE: {
        route: 'debug/report/:reportID/actions/create',
        getRoute: (reportID: string) => `debug/report/${reportID}/actions/create` as const,
    },
    DEBUG_REPORT_ACTION_TAB_DETAILS: {
        route: 'debug/report/:reportID/actions/:reportActionID/details',
        getRoute: (reportID: string, reportActionID: string) => `debug/report/${reportID}/actions/${reportActionID}/details` as const,
    },
    DEBUG_REPORT_ACTION_TAB_JSON: {
        route: 'debug/report/:reportID/actions/:reportActionID/json',
        getRoute: (reportID: string, reportActionID: string) => `debug/report/${reportID}/actions/${reportActionID}/json` as const,
    },
    DEBUG_REPORT_ACTION_TAB_PREVIEW: {
        route: 'debug/report/:reportID/actions/:reportActionID/preview',
        getRoute: (reportID: string, reportActionID: string) => `debug/report/${reportID}/actions/${reportActionID}/preview` as const,
    },
    DETAILS_CONSTANT_PICKER_PAGE: {
        route: 'debug/:formType/details/constant/:fieldName',
        getRoute: (formType: string, fieldName: string, fieldValue?: string, policyID?: string, backTo?: string) =>
            getUrlWithBackToParam(`debug/${formType}/details/constant/${fieldName}?fieldValue=${fieldValue}&policyID=${policyID}`, backTo),
    },
    DETAILS_DATE_TIME_PICKER_PAGE: {
        route: 'debug/details/datetime/:fieldName',
        getRoute: (fieldName: string, fieldValue?: string, backTo?: string) => getUrlWithBackToParam(`debug/details/datetime/${fieldName}?fieldValue=${fieldValue}`, backTo),
    },
    DEBUG_TRANSACTION: {
        route: 'debug/transaction/:transactionID',
        getRoute: (transactionID: string) => `debug/transaction/${transactionID}` as const,
    },
    DEBUG_TRANSACTION_TAB_DETAILS: {
        route: 'debug/transaction/:transactionID/details',
        getRoute: (transactionID: string) => `debug/transaction/${transactionID}/details` as const,
    },
    DEBUG_TRANSACTION_TAB_JSON: {
        route: 'debug/transaction/:transactionID/json',
        getRoute: (transactionID: string) => `debug/transaction/${transactionID}/json` as const,
    },
    DEBUG_TRANSACTION_TAB_VIOLATIONS: {
        route: 'debug/transaction/:transactionID/violations',
        getRoute: (transactionID: string) => `debug/transaction/${transactionID}/violations` as const,
    },
    DEBUG_TRANSACTION_VIOLATION_CREATE: {
        route: 'debug/transaction/:transactionID/violations/create',
        getRoute: (transactionID: string) => `debug/transaction/${transactionID}/violations/create` as const,
    },
    DEBUG_TRANSACTION_VIOLATION: {
        route: 'debug/transaction/:transactionID/violations/:index',
        getRoute: (transactionID: string, index: string) => `debug/transaction/${transactionID}/violations/${index}` as const,
    },
    DEBUG_TRANSACTION_VIOLATION_TAB_DETAILS: {
        route: 'debug/transaction/:transactionID/violations/:index/details',
        getRoute: (transactionID: string, index: string) => `debug/transaction/${transactionID}/violations/${index}/details` as const,
    },
    DEBUG_TRANSACTION_VIOLATION_TAB_JSON: {
        route: 'debug/transaction/:transactionID/violations/:index/json',
        getRoute: (transactionID: string, index: string) => `debug/transaction/${transactionID}/violations/${index}/json` as const,
    },
} as const;

/**
 * Proxy routes can be used to generate a correct url with dynamic values
 *
 * It will be used by HybridApp, that has no access to methods generating dynamic routes in NewDot
 */
const HYBRID_APP_ROUTES = {
    MONEY_REQUEST_CREATE: '/request/new/scan',
    MONEY_REQUEST_CREATE_TAB_SCAN: '/submit/new/scan',
    MONEY_REQUEST_CREATE_TAB_MANUAL: '/submit/new/manual',
    MONEY_REQUEST_CREATE_TAB_DISTANCE: '/submit/new/distance',
} as const;

export {HYBRID_APP_ROUTES, getUrlWithBackToParam, PUBLIC_SCREENS_ROUTES};
export default ROUTES;

// eslint-disable-next-line @typescript-eslint/no-explicit-any
type ExtractRouteName<TRoute> = TRoute extends {getRoute: (...args: any[]) => infer TRouteName} ? TRouteName : TRoute;

/**
 * Represents all routes in the app as a union of literal strings.
 */
type Route = {
    [K in keyof typeof ROUTES]: ExtractRouteName<(typeof ROUTES)[K]>;
}[keyof typeof ROUTES];

type RoutesValidationError = 'Error: One or more routes defined within `ROUTES` have not correctly used `as const` in their `getRoute` function return value.';

/**
 * Represents all routes in the app as a union of literal strings.
 *
 * If TS throws on this line, it implies that one or more routes defined within `ROUTES` have not correctly used
 * `as const` in their `getRoute` function return value.
 */
// eslint-disable-next-line @typescript-eslint/no-unused-vars
type RouteIsPlainString = AssertTypesNotEqual<string, Route, RoutesValidationError>;

type HybridAppRoute = (typeof HYBRID_APP_ROUTES)[keyof typeof HYBRID_APP_ROUTES];

export type {HybridAppRoute, Route};<|MERGE_RESOLUTION|>--- conflicted
+++ resolved
@@ -1166,17 +1166,6 @@
     },
     WORKSPACE_REPORT_FIELDS_LIST_VALUES: {
         route: 'settings/workspaces/:policyID/reportFields/listValues/:reportFieldID?',
-<<<<<<< HEAD
-        getRoute: (policyID: string, reportFieldID = '') => `settings/workspaces/${policyID}/reportFields/listValues/${encodeURIComponent(reportFieldID)}` as const,
-    },
-    WORKSPACE_REPORT_FIELDS_ADD_VALUE: {
-        route: 'settings/workspaces/:policyID/reportFields/addValue/:reportFieldID?',
-        getRoute: (policyID: string, reportFieldID = '') => `settings/workspaces/${policyID}/reportFields/addValue/${encodeURIComponent(reportFieldID)}` as const,
-    },
-    WORKSPACE_REPORT_FIELDS_VALUE_SETTINGS: {
-        route: 'settings/workspaces/:policyID/reportFields/:valueIndex/:reportFieldID?',
-        getRoute: (policyID: string, valueIndex: number, reportFieldID = '') => `settings/workspaces/${policyID}/reportFields/${valueIndex}/${encodeURIComponent(reportFieldID)}` as const,
-=======
         getRoute: (policyID: string, reportFieldID?: string) => `settings/workspaces/${policyID}/reportFields/listValues/${reportFieldID ? encodeURIComponent(reportFieldID) : ''}` as const,
     },
     WORKSPACE_REPORT_FIELDS_ADD_VALUE: {
@@ -1187,7 +1176,6 @@
         route: 'settings/workspaces/:policyID/reportFields/:valueIndex/:reportFieldID?',
         getRoute: (policyID: string, valueIndex: number, reportFieldID?: string) =>
             `settings/workspaces/${policyID}/reportFields/${valueIndex}/${reportFieldID ? encodeURIComponent(reportFieldID) : ''}` as const,
->>>>>>> 2199bc86
     },
     WORKSPACE_REPORT_FIELDS_EDIT_VALUE: {
         route: 'settings/workspaces/:policyID/reportFields/new/:valueIndex/edit',
@@ -1822,7 +1810,7 @@
     },
     DEBUG_REPORT: {
         route: 'debug/report/:reportID',
-        getRoute: (reportID = '') => `debug/report/${reportID}` as const,
+        getRoute: (reportID: string) => `debug/report/${reportID}` as const,
     },
     DEBUG_REPORT_TAB_DETAILS: {
         route: 'debug/report/:reportID/details',
