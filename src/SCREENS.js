/**
 * This is a file containing constants for all of the screen names. In most cases, we should use the routes for
 * navigation. But there are situations where we may need to access screen names directly.
 */
export default {
    HOME: 'Home',
    LOADING: 'Loading',
    REPORT: 'Report',
    REPORT_ATTACHMENTS: 'ReportAttachments',
    NOT_FOUND: 'not-found',
<<<<<<< HEAD
    TRANSITION_BETWEEN_APPS: 'TransitionBetweenApps',
=======
    TRANSITION_FROM_OLD_DOT: 'TransitionFromOldDot',
    SETTINGS: {
        PREFERENCES: 'Settings_Preferences',
    },
>>>>>>> 5a07bc0d
};<|MERGE_RESOLUTION|>--- conflicted
+++ resolved
@@ -8,12 +8,8 @@
     REPORT: 'Report',
     REPORT_ATTACHMENTS: 'ReportAttachments',
     NOT_FOUND: 'not-found',
-<<<<<<< HEAD
     TRANSITION_BETWEEN_APPS: 'TransitionBetweenApps',
-=======
-    TRANSITION_FROM_OLD_DOT: 'TransitionFromOldDot',
     SETTINGS: {
         PREFERENCES: 'Settings_Preferences',
     },
->>>>>>> 5a07bc0d
 };