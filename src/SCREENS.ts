--- conflicted
+++ resolved
@@ -215,11 +215,8 @@
         REPORT_EXPORT: 'Report_Export',
         MISSING_PERSONAL_DETAILS: 'MissingPersonalDetails',
         DEBUG: 'Debug',
-<<<<<<< HEAD
         SPLIT_EXPENSE: 'Split_Expense',
-=======
         SCHEDULE_CALL: 'ScheduleCall',
->>>>>>> 406eb74b
     },
     PUBLIC_CONSOLE_DEBUG: 'Console_Debug',
     ONBOARDING_MODAL: {
