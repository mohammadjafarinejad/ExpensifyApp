/**
 * This is a file containing constants for all of the screen names. In most cases, we should use the routes for
 * navigation. But there are situations where we may need to access screen names directly.
 */
import type DeepValueOf from './types/utils/DeepValueOf';

const PROTECTED_SCREENS = {
    HOME: 'Home',
    CONCIERGE: 'Concierge',
    ATTACHMENTS: 'Attachments',
    TRACK_EXPENSE: 'TrackExpense',
    SUBMIT_EXPENSE: 'SubmitExpense',
} as const;

const SCREENS = {
    ...PROTECTED_SCREENS,
    REPORT: 'Report',
    PROFILE_AVATAR: 'ProfileAvatar',
    WORKSPACE_AVATAR: 'WorkspaceAvatar',
    REPORT_AVATAR: 'ReportAvatar',
    NOT_FOUND: 'not-found',
    TRANSITION_BETWEEN_APPS: 'TransitionBetweenApps',
    VALIDATE_LOGIN: 'ValidateLogin',
    CONNECTION_COMPLETE: 'ConnectionComplete',
    UNLINK_LOGIN: 'UnlinkLogin',
    SETTINGS_CENTRAL_PANE: 'SettingsCentralPane',
    TRAVEL: {
        MY_TRIPS: 'Travel_MyTrips',
        TCS: 'Travel_TCS',
    },
    SEARCH: {
        CENTRAL_PANE: 'Search_Central_Pane',
        REPORT_RHP: 'Search_Report_RHP',
        ADVANCED_FILTERS_RHP: 'Search_Advanced_Filters_RHP',
        ADVANCED_FILTERS_DATE_RHP: 'Search_Advanced_Filters_Date_RHP',
        ADVANCED_FILTERS_CURRENCY_RHP: 'Search_Advanced_Filters_Currency_RHP',
        ADVANCED_FILTERS_DESCRIPTION_RHP: 'Search_Advanced_Filters_Description_RHP',
        ADVANCED_FILTERS_MERCHANT_RHP: 'Search_Advanced_Filters_Merchant_RHP',
        ADVANCED_FILTERS_REPORT_ID_RHP: 'Search_Advanced_Filters_ReportID_RHP',
        ADVANCED_FILTERS_AMOUNT_RHP: 'Search_Advanced_Filters_Amount_RHP',
        ADVANCED_FILTERS_CATEGORY_RHP: 'Search_Advanced_Filters_Category_RHP',
        ADVANCED_FILTERS_KEYWORD_RHP: 'Search_Advanced_Filters_Keyword_RHP',
        ADVANCED_FILTERS_CARD_RHP: 'Search_Advanced_Filters_Card_RHP',
        ADVANCED_FILTERS_TAX_RATE_RHP: 'Search_Advanced_Filters_Tax_Rate_RHP',
        ADVANCED_FILTERS_EXPENSE_TYPE_RHP: 'Search_Advanced_Filters_Expense_Type_RHP',
        ADVANCED_FILTERS_TAG_RHP: 'Search_Advanced_Filters_Tag_RHP',
        ADVANCED_FILTERS_FROM_RHP: 'Search_Advanced_Filters_From_RHP',
        ADVANCED_FILTERS_TO_RHP: 'Search_Advanced_Filters_To_RHP',
        ADVANCED_FILTERS_IN_RHP: 'Search_Advanced_Filters_In_RHP',
        ADVANCED_FILTERS_HAS_RHP: 'Search_Advanced_Filters_Has_RHP',
        ADVANCED_FILTERS_IS_RHP: 'Search_Advanced_Filters_Is_RHP',
        TRANSACTION_HOLD_REASON_RHP: 'Search_Transaction_Hold_Reason_RHP',
        BOTTOM_TAB: 'Search_Bottom_Tab',
    },
    SETTINGS: {
        ROOT: 'Settings_Root',
        SHARE_CODE: 'Settings_Share_Code',
        WORKSPACES: 'Settings_Workspaces',
        SECURITY: 'Settings_Security',
        ABOUT: 'Settings_About',
        SAVE_THE_WORLD: 'Settings_TeachersUnite',
        APP_DOWNLOAD_LINKS: 'Settings_App_Download_Links',
        ADD_DEBIT_CARD: 'Settings_Add_Debit_Card',
        ADD_PAYMENT_CARD_CHANGE_CURRENCY: 'Settings_Add_Payment_Card_Change_Currency',
        ADD_BANK_ACCOUNT: 'Settings_Add_Bank_Account',
        CLOSE: 'Settings_Close',
        TWO_FACTOR_AUTH: 'Settings_TwoFactorAuth',
        REPORT_CARD_LOST_OR_DAMAGED: 'Settings_ReportCardLostOrDamaged',
        TROUBLESHOOT: 'Settings_Troubleshoot',
        CONSOLE: 'Settings_Console',
        SHARE_LOG: 'Share_Log',

        PROFILE: {
            ROOT: 'Settings_Profile',
            DISPLAY_NAME: 'Settings_Display_Name',
            CONTACT_METHODS: 'Settings_ContactMethods',
            CONTACT_METHOD_DETAILS: 'Settings_ContactMethodDetails',
            CONTACT_METHOD_VALIDATE_ACTION: 'Settings_ValidateContactMethodAction',
            NEW_CONTACT_METHOD: 'Settings_NewContactMethod',
            STATUS_CLEAR_AFTER: 'Settings_Status_Clear_After',
            STATUS_CLEAR_AFTER_DATE: 'Settings_Status_Clear_After_Date',
            STATUS_CLEAR_AFTER_TIME: 'Settings_Status_Clear_After_Time',
            STATUS: 'Settings_Status',
            PRONOUNS: 'Settings_Pronouns',
            TIMEZONE: 'Settings_Timezone',
            TIMEZONE_SELECT: 'Settings_Timezone_Select',
            LEGAL_NAME: 'Settings_LegalName',
            DATE_OF_BIRTH: 'Settings_DateOfBirth',
            ADDRESS: 'Settings_Address',
            ADDRESS_COUNTRY: 'Settings_Address_Country',
            ADDRESS_STATE: 'Settings_Address_State',
        },

        PREFERENCES: {
            ROOT: 'Settings_Preferences',
            PRIORITY_MODE: 'Settings_Preferences_PriorityMode',
            LANGUAGE: 'Settings_Preferences_Language',
            THEME: 'Settings_Preferences_Theme',
        },

        WALLET: {
            ROOT: 'Settings_Wallet',
            DOMAIN_CARD: 'Settings_Wallet_DomainCard',
            CARD_GET_PHYSICAL: {
                NAME: 'Settings_Card_Get_Physical_Name',
                PHONE: 'Settings_Card_Get_Physical_Phone',
                ADDRESS: 'Settings_Card_Get_Physical_Address',
                CONFIRM: 'Settings_Card_Get_Physical_Confirm',
            },
            TRANSFER_BALANCE: 'Settings_Wallet_Transfer_Balance',
            CHOOSE_TRANSFER_ACCOUNT: 'Settings_Wallet_Choose_Transfer_Account',
            ENABLE_PAYMENTS: 'Settings_Wallet_EnablePayments',
            CARD_ACTIVATE: 'Settings_Wallet_Card_Activate',
            REPORT_VIRTUAL_CARD_FRAUD: 'Settings_Wallet_ReportVirtualCardFraud',
            CARDS_DIGITAL_DETAILS_UPDATE_ADDRESS: 'Settings_Wallet_Cards_Digital_Details_Update_Address',
        },

        EXIT_SURVEY: {
            REASON: 'Settings_ExitSurvey_Reason',
            RESPONSE: 'Settings_ExitSurvey_Response',
            CONFIRM: 'Settings_ExitSurvey_Confirm',
        },

        SUBSCRIPTION: {
            ROOT: 'Settings_Subscription',
            SIZE: 'Settings_Subscription_Size',
            ADD_PAYMENT_CARD: 'Settings_Subscription_Add_Payment_Card',
            DISABLE_AUTO_RENEW_SURVEY: 'Settings_Subscription_DisableAutoRenewSurvey',
            CHANGE_BILLING_CURRENCY: 'Settings_Subscription_Change_Billing_Currency',
            CHANGE_PAYMENT_CURRENCY: 'Settings_Subscription_Change_Payment_Currency',
            REQUEST_EARLY_CANCELLATION: 'Settings_Subscription_RequestEarlyCancellation',
        },
        DELEGATE: {
            ADD_DELEGATE: 'Settings_Delegate_Add',
            DELEGATE_ROLE: 'Settings_Delegate_Role',
            DELEGATE_CONFIRM: 'Settings_Delegate_Confirm',
<<<<<<< HEAD
=======
            DELEGATE_MAGIC_CODE: 'Settings_Delegate_Magic_Code',
>>>>>>> aa5dabe3
        },
    },
    SAVE_THE_WORLD: {
        ROOT: 'SaveTheWorld_Root',
    },
    LEFT_MODAL: {
        CHAT_FINDER: 'ChatFinder',
        WORKSPACE_SWITCHER: 'WorkspaceSwitcher',
    },
    RIGHT_MODAL: {
        SETTINGS: 'Settings',
        NEW_CHAT: 'NewChat',
        DETAILS: 'Details',
        PROFILE: 'Profile',
        REPORT_DETAILS: 'Report_Details',
        REPORT_SETTINGS: 'Report_Settings',
        REPORT_DESCRIPTION: 'Report_Description',
        PARTICIPANTS: 'Participants',
        MONEY_REQUEST: 'MoneyRequest',
        NEW_TASK: 'NewTask',
        TEACHERS_UNITE: 'TeachersUnite',
        TASK_DETAILS: 'Task_Details',
        ENABLE_PAYMENTS: 'EnablePayments',
        SPLIT_DETAILS: 'SplitDetails',
        ADD_PERSONAL_BANK_ACCOUNT: 'AddPersonalBankAccount',
        WALLET_STATEMENT: 'Wallet_Statement',
        FLAG_COMMENT: 'Flag_Comment',
        EDIT_REQUEST: 'EditRequest',
        SIGN_IN: 'SignIn',
        PRIVATE_NOTES: 'Private_Notes',
        ROOM_MEMBERS: 'RoomMembers',
        ROOM_MEMBER_DETAILS: 'RoomMembers_Details',
        ROOM_INVITE: 'RoomInvite',
        REFERRAL: 'Referral',
        PROCESS_MONEY_REQUEST_HOLD: 'ProcessMoneyRequestHold',
        TRANSACTION_DUPLICATE: 'TransactionDuplicate',
        TRAVEL: 'Travel',
        SEARCH_REPORT: 'SearchReport',
        SEARCH_ADVANCED_FILTERS: 'SearchAdvancedFilters',
        SETTINGS_CATEGORIES: 'SettingsCategories',
        RESTRICTED_ACTION: 'RestrictedAction',
        REPORT_EXPORT: 'Report_Export',
    },
    ONBOARDING_MODAL: {
        ONBOARDING: 'Onboarding',
    },
    SIGN_IN_WITH_APPLE_DESKTOP: 'AppleSignInDesktop',
    SIGN_IN_WITH_GOOGLE_DESKTOP: 'GoogleSignInDesktop',
    DESKTOP_SIGN_IN_REDIRECT: 'DesktopSignInRedirect',
    SAML_SIGN_IN: 'SAMLSignIn',
    WORKSPACE_JOIN_USER: 'WorkspaceJoinUser',

    MONEY_REQUEST: {
        CREATE: 'Money_Request_Create',
        HOLD: 'Money_Request_Hold_Reason',
        STEP_CONFIRMATION: 'Money_Request_Step_Confirmation',
        START: 'Money_Request_Start',
        STEP_AMOUNT: 'Money_Request_Step_Amount',
        STEP_CATEGORY: 'Money_Request_Step_Category',
        STEP_CURRENCY: 'Money_Request_Step_Currency',
        STEP_DATE: 'Money_Request_Step_Date',
        STEP_DESCRIPTION: 'Money_Request_Step_Description',
        STEP_DISTANCE: 'Money_Request_Step_Distance',
        STEP_DISTANCE_RATE: 'Money_Request_Step_Rate',
        STEP_MERCHANT: 'Money_Request_Step_Merchant',
        STEP_PARTICIPANTS: 'Money_Request_Step_Participants',
        STEP_SCAN: 'Money_Request_Step_Scan',
        STEP_TAG: 'Money_Request_Step_Tag',
        STEP_WAYPOINT: 'Money_Request_Step_Waypoint',
        STEP_TAX_AMOUNT: 'Money_Request_Step_Tax_Amount',
        STEP_TAX_RATE: 'Money_Request_Step_Tax_Rate',
        STEP_SPLIT_PAYER: 'Money_Request_Step_Split_Payer',
        STEP_SEND_FROM: 'Money_Request_Step_Send_From',
        STEP_COMPANY_INFO: 'Money_Request_Step_Company_Info',
        CURRENCY: 'Money_Request_Currency',
        WAYPOINT: 'Money_Request_Waypoint',
        EDIT_WAYPOINT: 'Money_Request_Edit_Waypoint',
        RECEIPT: 'Money_Request_Receipt',
        STATE_SELECTOR: 'Money_Request_State_Selector',
    },

    TRANSACTION_DUPLICATE: {
        REVIEW: 'Transaction_Duplicate_Review',
        MERCHANT: 'Transaction_Duplicate_Merchant',
        CATEGORY: 'Transaction_Duplicate_Category',
        TAG: 'Transaction_Duplicate_Tag',
        DESCRIPTION: 'Transaction_Duplicate_Description',
        TAX_CODE: 'Transaction_Duplicate_Tax_Code',
        REIMBURSABLE: 'Transaction_Duplicate_Reimburable',
        BILLABLE: 'Transaction_Duplicate_Billable',
        CONFIRMATION: 'Transaction_Duplicate_Confirmation',
    },

    IOU_SEND: {
        ADD_BANK_ACCOUNT: 'IOU_Send_Add_Bank_Account',
        ADD_DEBIT_CARD: 'IOU_Send_Add_Debit_Card',
        ENABLE_PAYMENTS: 'IOU_Send_Enable_Payments',
    },

    SETTINGS_CATEGORIES: {
        SETTINGS_CATEGORY_SETTINGS: 'Settings_Category_Settings',
        SETTINGS_CATEGORIES_SETTINGS: 'Settings_Categories_Settings',
        SETTINGS_CATEGORY_CREATE: 'Settings_Category_Create',
        SETTINGS_CATEGORY_EDIT: 'Settings_Category_Edit',
        SETTINGS_CATEGORIES_ROOT: 'Settings_Categories',
    },

    REPORT_SETTINGS: {
        ROOT: 'Report_Settings_Root',
        NAME: 'Report_Settings_Name',
        NOTIFICATION_PREFERENCES: 'Report_Settings_Notification_Preferences',
        WRITE_CAPABILITY: 'Report_Settings_Write_Capability',
        VISIBILITY: 'Report_Settings_Visibility',
    },

    NEW_TASK: {
        ROOT: 'NewTask_Root',
        TASK_ASSIGNEE_SELECTOR: 'NewTask_TaskAssigneeSelector',
        TASK_SHARE_DESTINATION_SELECTOR: 'NewTask_TaskShareDestinationSelector',
        DETAILS: 'NewTask_Details',
        TITLE: 'NewTask_Title',
        DESCRIPTION: 'NewTask_Description',
    },

    TASK: {
        TITLE: 'Task_Title',
        ASSIGNEE: 'Task_Assignee',
    },

    PRIVATE_NOTES: {
        LIST: 'PrivateNotes_List',
        EDIT: 'PrivateNotes_Edit',
    },

    REPORT_DETAILS: {
        ROOT: 'Report_Details_Root',
        SHARE_CODE: 'Report_Details_Share_Code',
        EXPORT: 'Report_Details_Export',
    },

    WORKSPACE: {
        ACCOUNTING: {
            ROOT: 'Policy_Accounting',
            QUICKBOOKS_ONLINE_IMPORT: 'Policy_Accounting_Quickbooks_Online_Import',
            QUICKBOOKS_ONLINE_CHART_OF_ACCOUNTS: 'Policy_Accounting_Quickbooks_Online_Import_Chart_Of_Accounts',
            QUICKBOOKS_ONLINE_CLASSES: 'Policy_Accounting_Quickbooks_Online_Import_Classes',
            QUICKBOOKS_ONLINE_CUSTOMERS: 'Policy_Accounting_Quickbooks_Online_Import_Customers',
            QUICKBOOKS_ONLINE_LOCATIONS: 'Policy_Accounting_Quickbooks_Online_Import_Locations',
            QUICKBOOKS_ONLINE_TAXES: 'Policy_Accounting_Quickbooks_Online_Import_Taxes',
            QUICKBOOKS_ONLINE_EXPORT: 'Workspace_Accounting_Quickbooks_Online_Export',
            QUICKBOOKS_ONLINE_EXPORT_DATE_SELECT: 'Workspace_Accounting_Quickbooks_Online_Export_Date_Select',
            QUICKBOOKS_ONLINE_EXPORT_INVOICE_ACCOUNT_SELECT: 'Workspace_Accounting_Quickbooks_Online_Export_Invoice_Account_Select',
            QUICKBOOKS_ONLINE_COMPANY_CARD_EXPENSE_ACCOUNT: 'Workspace_Accounting_Quickbooks_Online_Export_Company_Card_Expense',
            QUICKBOOKS_ONLINE_COMPANY_CARD_EXPENSE_ACCOUNT_SELECT: 'Workspace_Accounting_Quickbooks_Online_Export_Company_Card_Expense_Account_Select',
            QUICKBOOKS_ONLINE_NON_REIMBURSABLE_DEFAULT_VENDOR_SELECT: 'Workspace_Accounting_Quickbooks_Online_Export_Non_Reimbursable_Default_Vendor_Select',
            QUICKBOOKS_ONLINE_COMPANY_CARD_EXPENSE_ACCOUNT_COMPANY_CARD_SELECT: 'Workspace_Accounting_Quickbooks_Online_Export_Company_Card_Expense_Select',
            QUICKBOOKS_ONLINE_EXPORT_PREFERRED_EXPORTER: 'Workspace_Accounting_Quickbooks_Online_Export_Preferred_Exporter',
            QUICKBOOKS_ONLINE_EXPORT_OUT_OF_POCKET_EXPENSES: 'Workspace_Accounting_Quickbooks_Online_Export_Out_Of_Pocket_Expenses',
            QUICKBOOKS_ONLINE_EXPORT_OUT_OF_POCKET_EXPENSES_SELECT: 'Workspace_Accounting_Quickbooks_Online_Export_Out_Of_Pocket_Expenses_Select',
            QUICKBOOKS_ONLINE_EXPORT_OUT_OF_POCKET_EXPENSES_ACCOUNT_SELECT: 'Workspace_Accounting_Quickbooks_Online_Export_Out_Of_Pocket_Expenses_Account_Select',
            QUICKBOOKS_ONLINE_ADVANCED: 'Policy_Accounting_Quickbooks_Online_Advanced',
            QUICKBOOKS_ONLINE_ACCOUNT_SELECTOR: 'Policy_Accounting_Quickbooks_Online_Account_Selector',
            QUICKBOOKS_ONLINE_INVOICE_ACCOUNT_SELECTOR: 'Policy_Accounting_Quickbooks_Online_Invoice_Account_Selector',
            XERO_IMPORT: 'Policy_Accounting_Xero_Import',
            XERO_ORGANIZATION: 'Policy_Accounting_Xero_Customers',
            XERO_CHART_OF_ACCOUNTS: 'Policy_Accounting_Xero_Import_Chart_Of_Accounts',
            XERO_CUSTOMER: 'Policy_Acounting_Xero_Import_Customer',
            XERO_TAXES: 'Policy_Accounting_Xero_Taxes',
            XERO_TRACKING_CATEGORIES: 'Policy_Accounting_Xero_Tracking_Categories',
            XERO_MAP_TRACKING_CATEGORY: 'Policy_Accounting_Xero_Map_Tracking_Category',
            XERO_EXPORT: 'Policy_Accounting_Xero_Export',
            XERO_EXPORT_PURCHASE_BILL_DATE_SELECT: 'Policy_Accounting_Xero_Export_Purchase_Bill_Date_Select',
            XERO_ADVANCED: 'Policy_Accounting_Xero_Advanced',
            XERO_BILL_STATUS_SELECTOR: 'Policy_Accounting_Xero_Export_Bill_Status_Selector',
            XERO_INVOICE_ACCOUNT_SELECTOR: 'Policy_Accounting_Xero_Invoice_Account_Selector',
            XERO_EXPORT_PREFERRED_EXPORTER_SELECT: 'Workspace_Accounting_Xero_Export_Preferred_Exporter_Select',
            XERO_BILL_PAYMENT_ACCOUNT_SELECTOR: 'Policy_Accounting_Xero_Bill_Payment_Account_Selector',
            XERO_EXPORT_BANK_ACCOUNT_SELECT: 'Policy_Accounting_Xero_Export_Bank_Account_Select',
            NETSUITE_IMPORT_MAPPING: 'Policy_Accounting_NetSuite_Import_Mapping',
            NETSUITE_IMPORT_CUSTOM_FIELD: 'Policy_Accounting_NetSuite_Import_Custom_Field',
            NETSUITE_IMPORT_CUSTOM_FIELD_VIEW: 'Policy_Accounting_NetSuite_Import_Custom_Field_View',
            NETSUITE_IMPORT_CUSTOM_FIELD_EDIT: 'Policy_Accounting_NetSuite_Import_Custom_Field_Edit',
            NETSUITE_IMPORT_CUSTOM_LIST_ADD: 'Policy_Accounting_NetSuite_Import_Custom_List_Add',
            NETSUITE_IMPORT_CUSTOM_SEGMENT_ADD: 'Policy_Accounting_NetSuite_Import_Custom_Segment_Add',
            NETSUITE_IMPORT_CUSTOMERS_OR_PROJECTS: 'Policy_Accounting_NetSuite_Import_CustomersOrProjects',
            NETSUITE_IMPORT_CUSTOMERS_OR_PROJECTS_SELECT: 'Policy_Accounting_NetSuite_Import_CustomersOrProjects_Select',
            NETSUITE_REUSE_EXISTING_CONNECTIONS: 'Policy_Accounting_NetSuite_Reuse_Existing_Connections',
            NETSUITE_TOKEN_INPUT: 'Policy_Accounting_NetSuite_Token_Input',
            NETSUITE_SUBSIDIARY_SELECTOR: 'Policy_Accounting_NetSuite_Subsidiary_Selector',
            NETSUITE_IMPORT: 'Policy_Accounting_NetSuite_Import',
            NETSUITE_EXPORT: 'Policy_Accounting_NetSuite_Export',
            NETSUITE_PREFERRED_EXPORTER_SELECT: 'Policy_Accounting_NetSuite_Preferred_Exporter_Select',
            NETSUITE_DATE_SELECT: 'Policy_Accounting_NetSuite_Date_Select',
            NETSUITE_EXPORT_EXPENSES: 'Policy_Accounting_NetSuite_Export_Expenses',
            NETSUITE_EXPORT_EXPENSES_DESTINATION_SELECT: 'Policy_Accounting_NetSuite_Export_Expenses_Destination_Select',
            NETSUITE_EXPORT_EXPENSES_VENDOR_SELECT: 'Policy_Accounting_NetSuite_Export_Expenses_Vendor_Select',
            NETSUITE_EXPORT_EXPENSES_PAYABLE_ACCOUNT_SELECT: 'Policy_Accounting_NetSuite_Export_Expenses_Payable_Account_Select',
            NETSUITE_EXPORT_EXPENSES_JOURNAL_POSTING_PREFERENCE_SELECT: 'Policy_Accounting_NetSuite_Export_Expenses_Journal_Posting_Preference_Select',
            NETSUITE_RECEIVABLE_ACCOUNT_SELECT: 'Policy_Accounting_NetSuite_Receivable_Account_Select',
            NETSUITE_INVOICE_ITEM_PREFERENCE_SELECT: 'Policy_Accounting_NetSuite_Invoice_Item_Preference_Select',
            NETSUITE_INVOICE_ITEM_SELECT: 'Policy_Accounting_NetSuite_Invoice_Item_Select',
            NETSUITE_TAX_POSTING_ACCOUNT_SELECT: 'Policy_Accounting_NetSuite_Tax_Posting_Account_Select',
            NETSUITE_PROVINCIAL_TAX_POSTING_ACCOUNT_SELECT: 'Policy_Accounting_NetSuite_Provincial_Tax_Posting_Account_Select',
            NETSUITE_ADVANCED: 'Policy_Accounting_NetSuite_Advanced',
            NETSUITE_REIMBURSEMENT_ACCOUNT_SELECT: 'Policy_Accounting_NetSuite_Reimbursement_Account_Select',
            NETSUITE_COLLECTION_ACCOUNT_SELECT: 'Policy_Accounting_NetSuite_Collection_Account_Select',
            NETSUITE_EXPENSE_REPORT_APPROVAL_LEVEL_SELECT: 'Policy_Accounting_NetSuite_Expense_Report_Approval_Level_Select',
            NETSUITE_VENDOR_BILL_APPROVAL_LEVEL_SELECT: 'Policy_Accounting_NetSuite_Vendor_Bill_Approval_Level_Select',
            NETSUITE_JOURNAL_ENTRY_APPROVAL_LEVEL_SELECT: 'Policy_Accounting_NetSuite_Journal_Entry_Approval_Level_Select',
            NETSUITE_APPROVAL_ACCOUNT_SELECT: 'Policy_Accounting_NetSuite_Approval_Account_Select',
            NETSUITE_CUSTOM_FORM_ID: 'Policy_Accounting_NetSuite_Custom_Form_ID',
            SAGE_INTACCT_PREREQUISITES: 'Policy_Accounting_Sage_Intacct_Prerequisites',
            ENTER_SAGE_INTACCT_CREDENTIALS: 'Policy_Enter_Sage_Intacct_Credentials',
            EXISTING_SAGE_INTACCT_CONNECTIONS: 'Policy_Existing_Sage_Intacct_Connections',
            SAGE_INTACCT_ENTITY: 'Policy_Sage_Intacct_Entity',
            SAGE_INTACCT_IMPORT: 'Policy_Accounting_Sage_Intacct_Import',
            SAGE_INTACCT_TOGGLE_MAPPING: 'Policy_Accounting_Sage_Intacct_Toggle_Mapping',
            SAGE_INTACCT_MAPPING_TYPE: 'Policy_Accounting_Sage_Intacct_Mapping_Type',
            SAGE_INTACCT_USER_DIMENSIONS: 'Policy_Accounting_Sage_Intacct_User_Dimensions',
            SAGE_INTACCT_ADD_USER_DIMENSION: 'Policy_Accounting_Sage_Intacct_Add_User_Dimension',
            SAGE_INTACCT_EDIT_USER_DIMENSION: 'Policy_Accounting_Sage_Intacct_Edit_User_Dimension',
            SAGE_INTACCT_EXPORT: 'Policy_Accounting_Sage_Intacct_Export',
            SAGE_INTACCT_PREFERRED_EXPORTER: 'Policy_Accounting_Sage_Intacct_Preferred_Exporter',
            SAGE_INTACCT_EXPORT_DATE: 'Policy_Accounting_Sage_Intacct_Export_Date',
            SAGE_INTACCT_REIMBURSABLE_EXPENSES: 'Policy_Accounting_Sage_Intacct_Reimbursable_Expenses',
            SAGE_INTACCT_NON_REIMBURSABLE_EXPENSES: 'Policy_Accounting_Sage_Intacct_Non_Reimbursable_Expenses',
            SAGE_INTACCT_DEFAULT_VENDOR: 'Policy_Accounting_Sage_Intacct_Default_Vendor',
            SAGE_INTACCT_NON_REIMBURSABLE_CREDIT_CARD_ACCOUNT: 'Policy_Accounting_Sage_Intacct_Non_Reimbursable_Credit_Card_Account',
            SAGE_INTACCT_ADVANCED: 'Policy_Accounting_Sage_Intacct_Advanced',
            SAGE_INTACCT_PAYMENT_ACCOUNT: 'Policy_Accounting_Sage_Intacct_Payment_Account',
            CARD_RECONCILIATION: 'Policy_Accounting_Card_Reconciliation',
            RECONCILIATION_ACCOUNT_SETTINGS: 'Policy_Accounting_Reconciliation_Account_Settings',
        },
        INITIAL: 'Workspace_Initial',
        PROFILE: 'Workspace_Profile',
        CARD: 'Workspace_Card',
        REIMBURSE: 'Workspace_Reimburse',
        RATE_AND_UNIT: 'Workspace_RateAndUnit',
        RATE_AND_UNIT_RATE: 'Workspace_RateAndUnit_Rate',
        RATE_AND_UNIT_UNIT: 'Workspace_RateAndUnit_Unit',
        COMPANY_CARDS: 'Workspace_CompanyCards',
        COMPANY_CARDS_ASSIGN_CARD: 'Workspace_CompanyCards_AssignCard',
        COMPANY_CARDS_SELECT_FEED: 'Workspace_CompanyCards_Select_Feed',
        COMPANY_CARDS_SETTINGS: 'Workspace_CompanyCards_Settings',
        COMPANY_CARDS_SETTINGS_FEED_NAME: 'Workspace_CompanyCards_Settings_Feed_Name',
        EXPENSIFY_CARD: 'Workspace_ExpensifyCard',
        EXPENSIFY_CARD_DETAILS: 'Workspace_ExpensifyCard_Details',
        EXPENSIFY_CARD_LIMIT: 'Workspace_ExpensifyCard_Limit',
        EXPENSIFY_CARD_ISSUE_NEW: 'Workspace_ExpensifyCard_New',
        EXPENSIFY_CARD_NAME: 'Workspace_ExpensifyCard_Name',
        EXPENSIFY_CARD_LIMIT_TYPE: 'Workspace_ExpensifyCard_LimitType',
        EXPENSIFY_CARD_BANK_ACCOUNT: 'Workspace_ExpensifyCard_BankAccount',
        EXPENSIFY_CARD_SETTINGS: 'Workspace_ExpensifyCard_Settings',
        EXPENSIFY_CARD_SETTINGS_ACCOUNT: 'Workspace_ExpensifyCard_Settings_Account',
        EXPENSIFY_CARD_SETTINGS_FREQUENCY: 'Workspace_ExpensifyCard_Settings_Frequency',
        BILLS: 'Workspace_Bills',
        INVOICES: 'Workspace_Invoices',
        INVOICES_COMPANY_NAME: 'Workspace_Invoices_Company_Name',
        INVOICES_COMPANY_WEBSITE: 'Workspace_Invoices_Company_Website',
        TRAVEL: 'Workspace_Travel',
        MEMBERS: 'Workspace_Members',
        INVITE: 'Workspace_Invite',
        INVITE_MESSAGE: 'Workspace_Invite_Message',
        CATEGORIES: 'Workspace_Categories',
        TAGS: 'Workspace_Tags',
        TAGS_SETTINGS: 'Tags_Settings',
        TAGS_EDIT: 'Tags_Edit',
        TAG_EDIT: 'Tag_Edit',
        TAXES: 'Workspace_Taxes',
        REPORT_FIELDS: 'Workspace_ReportFields',
        REPORT_FIELDS_SETTINGS: 'Workspace_ReportFields_Settings',
        REPORT_FIELDS_CREATE: 'Workspace_ReportFields_Create',
        REPORT_FIELDS_LIST_VALUES: 'Workspace_ReportFields_ListValues',
        REPORT_FIELDS_ADD_VALUE: 'Workspace_ReportFields_AddValue',
        REPORT_FIELDS_VALUE_SETTINGS: 'Workspace_ReportFields_ValueSettings',
        REPORT_FIELDS_EDIT_VALUE: 'Workspace_ReportFields_EditValue',
        REPORT_FIELDS_EDIT_INITIAL_VALUE: 'Workspace_ReportFields_EditInitialValue',
        TAX_EDIT: 'Workspace_Tax_Edit',
        TAX_NAME: 'Workspace_Tax_Name',
        TAX_VALUE: 'Workspace_Tax_Value',
        TAX_CODE: 'Workspace_Tax_Code',
        TAXES_SETTINGS: 'Workspace_Taxes_Settings',
        TAXES_SETTINGS_CUSTOM_TAX_NAME: 'Workspace_Taxes_Settings_CustomTaxName',
        TAXES_SETTINGS_WORKSPACE_CURRENCY_DEFAULT: 'Workspace_Taxes_Settings_WorkspaceCurrency',
        TAXES_SETTINGS_FOREIGN_CURRENCY_DEFAULT: 'Workspace_Taxes_Settings_ForeignCurrency',
        TAX_CREATE: 'Workspace_Tax_Create',
        TAG_CREATE: 'Tag_Create',
        TAG_SETTINGS: 'Tag_Settings',
        TAG_LIST_VIEW: 'Tag_List_View',
        TAG_GL_CODE: 'Tag_GL_Code',
        CURRENCY: 'Workspace_Profile_Currency',
        ADDRESS: 'Workspace_Profile_Address',
        WORKFLOWS: 'Workspace_Workflows',
        WORKFLOWS_PAYER: 'Workspace_Workflows_Payer',
        WORKFLOWS_APPROVALS_NEW: 'Workspace_Approvals_New',
        WORKFLOWS_APPROVALS_EDIT: 'Workspace_Approvals_Edit',
        WORKFLOWS_APPROVALS_EXPENSES_FROM: 'Workspace_Workflows_Approvals_Expenses_From',
        WORKFLOWS_APPROVALS_APPROVER: 'Workspace_Workflows_Approvals_Approver',
        WORKFLOWS_AUTO_REPORTING_FREQUENCY: 'Workspace_Workflows_Auto_Reporting_Frequency',
        WORKFLOWS_AUTO_REPORTING_MONTHLY_OFFSET: 'Workspace_Workflows_Auto_Reporting_Monthly_Offset',
        DESCRIPTION: 'Workspace_Profile_Description',
        SHARE: 'Workspace_Profile_Share',
        NAME: 'Workspace_Profile_Name',
        CATEGORY_CREATE: 'Category_Create',
        CATEGORY_EDIT: 'Category_Edit',
        CATEGORY_PAYROLL_CODE: 'Category_Payroll_Code',
        CATEGORY_GL_CODE: 'Category_GL_Code',
        CATEGORY_SETTINGS: 'Category_Settings',
        CATEGORY_DEFAULT_TAX_RATE: 'Category_Default_Tax_Rate',
        CATEGORY_FLAG_AMOUNTS_OVER: 'Category_Flag_Amounts_Over',
        CATEGORY_DESCRIPTION_HINT: 'Category_Description_Hint',
        CATEGORY_APPROVER: 'Category_Approver',
        CATEGORY_REQUIRE_RECEIPTS_OVER: 'Category_Require_Receipts_Over',
        CATEGORIES_SETTINGS: 'Categories_Settings',
        CATEGORIES_IMPORT: 'Categories_Import',
        CATEGORIES_IMPORTED: 'Categories_Imported',
        MORE_FEATURES: 'Workspace_More_Features',
        MEMBER_DETAILS: 'Workspace_Member_Details',
        OWNER_CHANGE_CHECK: 'Workspace_Owner_Change_Check',
        OWNER_CHANGE_SUCCESS: 'Workspace_Owner_Change_Success',
        OWNER_CHANGE_ERROR: 'Workspace_Owner_Change_Error',
        DISTANCE_RATES: 'Distance_Rates',
        CREATE_DISTANCE_RATE: 'Create_Distance_Rate',
        DISTANCE_RATES_SETTINGS: 'Distance_Rates_Settings',
        DISTANCE_RATE_DETAILS: 'Distance_Rate_Details',
        DISTANCE_RATE_EDIT: 'Distance_Rate_Edit',
        DISTANCE_RATE_TAX_RECLAIMABLE_ON_EDIT: 'Distance_Rate_Tax_Reclaimable_On_Edit',
        DISTANCE_RATE_TAX_RATE_EDIT: 'Distance_Rate_Tax_Rate_Edit',
        UPGRADE: 'Workspace_Upgrade',
        RULES: 'Policy_Rules',
        RULES_CUSTOM_NAME: 'Rules_Custom_Name',
        RULES_AUTO_APPROVE_REPORTS_UNDER: 'Rules_Auto_Approve_Reports_Under',
        RULES_RANDOM_REPORT_AUDIT: 'Rules_Random_Report_Audit',
        RULES_AUTO_PAY_REPORTS_UNDER: 'Rules_AutoPay_Reports_Under',
        RULES_RECEIPT_REQUIRED_AMOUNT: 'Rules_Receipt_Required_Amount',
        RULES_MAX_EXPENSE_AMOUNT: 'Rules_Max_Expense_Amount',
        RULES_MAX_EXPENSE_AGE: 'Rules_Max_Expense_Age',
        RULES_BILLABLE_DEFAULT: 'Rules_Billable_Default',
    },

    EDIT_REQUEST: {
        CURRENCY: 'EditRequest_Currency',
        REPORT_FIELD: 'EditRequest_ReportField',
    },

    NEW_CHAT: {
        ROOT: 'NewChat_Root',
        NEW_CHAT: 'chat',
        NEW_CHAT_CONFIRM: 'NewChat_Confirm',
        NEW_CHAT_EDIT_NAME: 'NewChat_Edit_Name',
        NEW_ROOM: 'room',
    },

    SPLIT_DETAILS: {
        ROOT: 'SplitDetails_Root',
        EDIT_REQUEST: 'SplitDetails_Edit_Request',
        EDIT_CURRENCY: 'SplitDetails_Edit_Currency',
    },

    ONBOARDING: {
        PERSONAL_DETAILS: 'Onboarding_Personal_Details',
        PURPOSE: 'Onboarding_Purpose',
        WORK: 'Onboarding_Work',
    },

    WELCOME_VIDEO: {
        ROOT: 'Welcome_Video_Root',
    },

    EXPLANATION_MODAL: {
        ROOT: 'Explanation_Modal_Root',
    },

    I_KNOW_A_TEACHER: 'I_Know_A_Teacher',
    INTRO_SCHOOL_PRINCIPAL: 'Intro_School_Principal',
    I_AM_A_TEACHER: 'I_Am_A_Teacher',
    ENABLE_PAYMENTS_ROOT: 'EnablePayments_Root',
    ADD_PERSONAL_BANK_ACCOUNT_ROOT: 'AddPersonalBankAccount_Root',
    REIMBURSEMENT_ACCOUNT_ROOT: 'Reimbursement_Account_Root',
    WALLET_STATEMENT_ROOT: 'WalletStatement_Root',
    SIGN_IN_ROOT: 'SignIn_Root',
    DETAILS_ROOT: 'Details_Root',
    PROFILE_ROOT: 'Profile_Root',
    PROCESS_MONEY_REQUEST_HOLD_ROOT: 'ProcessMoneyRequestHold_Root',
    REPORT_DESCRIPTION_ROOT: 'Report_Description_Root',
    REPORT_PARTICIPANTS: {
        ROOT: 'ReportParticipants_Root',
        INVITE: 'ReportParticipants_Invite',
        DETAILS: 'ReportParticipants_Details',
        ROLE: 'ReportParticipants_Role',
    },
    ROOM_MEMBERS: {
        ROOT: 'RoomMembers_Root',
        INVITE: 'RoomMembers_Invite',
        DETAILS: 'RoomMember_Details',
    },
    FLAG_COMMENT_ROOT: 'FlagComment_Root',
    REIMBURSEMENT_ACCOUNT: 'ReimbursementAccount',
    GET_ASSISTANCE: 'GetAssistance',
    REFERRAL_DETAILS: 'Referral_Details',
    KEYBOARD_SHORTCUTS: 'KeyboardShortcuts',
    TRANSACTION_RECEIPT: 'TransactionReceipt',
    FEATURE_TRAINING_ROOT: 'FeatureTraining_Root',
    RESTRICTED_ACTION_ROOT: 'RestrictedAction_Root',
} as const;

type Screen = DeepValueOf<typeof SCREENS>;

export default SCREENS;
export {PROTECTED_SCREENS};
export type {Screen};<|MERGE_RESOLUTION|>--- conflicted
+++ resolved
@@ -134,10 +134,7 @@
             ADD_DELEGATE: 'Settings_Delegate_Add',
             DELEGATE_ROLE: 'Settings_Delegate_Role',
             DELEGATE_CONFIRM: 'Settings_Delegate_Confirm',
-<<<<<<< HEAD
-=======
             DELEGATE_MAGIC_CODE: 'Settings_Delegate_Magic_Code',
->>>>>>> aa5dabe3
         },
     },
     SAVE_THE_WORLD: {
