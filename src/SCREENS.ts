--- conflicted
+++ resolved
@@ -303,13 +303,10 @@
             QUICKBOOKS_ONLINE_ADVANCED: 'Policy_Accounting_Quickbooks_Online_Advanced',
             QUICKBOOKS_ONLINE_ACCOUNT_SELECTOR: 'Policy_Accounting_Quickbooks_Online_Account_Selector',
             QUICKBOOKS_ONLINE_INVOICE_ACCOUNT_SELECTOR: 'Policy_Accounting_Quickbooks_Online_Invoice_Account_Selector',
-<<<<<<< HEAD
             QUICKBOOKS_DESKTOP_EXPORT_OUT_OF_POCKET_EXPENSES: 'Workspace_Accounting_Quickbooks_Desktop_Export_Out_Of_Pocket_Expenses',
             QUICKBOOKS_DESKTOP_EXPORT_OUT_OF_POCKET_EXPENSES_SELECT: 'Workspace_Accounting_Quickbooks_Desktop_Export_Out_Of_Pocket_Expenses_Select',
             QUICKBOOKS_DESKTOP_EXPORT_OUT_OF_POCKET_EXPENSES_ACCOUNT_SELECT: 'Workspace_Accounting_Quickbooks_Desktop_Export_Out_Of_Pocket_Expenses_Account_Select',
-=======
             QUICKBOOKS_DESKTOP_EXPORT: 'Workspace_Accounting_Quickbooks_Desktop_Export',
->>>>>>> 7981265d
             XERO_IMPORT: 'Policy_Accounting_Xero_Import',
             XERO_ORGANIZATION: 'Policy_Accounting_Xero_Customers',
             XERO_CHART_OF_ACCOUNTS: 'Policy_Accounting_Xero_Import_Chart_Of_Accounts',
