--- conflicted
+++ resolved
@@ -315,9 +315,6 @@
             SAGE_INTACCT_PREREQUISITES: 'Policy_Accounting_Sage_Intacct_Prerequisites',
             ENTER_SAGE_INTACCT_CREDENTIALS: 'Policy_Enter_Sage_Intacct_Credentials',
             EXISTING_SAGE_INTACCT_CONNECTIONS: 'Policy_Existing_Sage_Intacct_Connections',
-<<<<<<< HEAD
-            RECONCILIATION_ACCOUNT_SETTINGS: 'Policy_Accounting_Reconciliation_Account_Settings',
-=======
             SAGE_INTACCT_IMPORT: 'Policy_Accounting_Sage_Intacct_Import',
             SAGE_INTACCT_TOGGLE_MAPPING: 'Policy_Accounting_Sage_Intacct_Toggle_Mapping',
             SAGE_INTACCT_MAPPING_TYPE: 'Policy_Accounting_Sage_Intacct_Mapping_Type',
@@ -333,7 +330,7 @@
             SAGE_INTACCT_NON_REIMBURSABLE_CREDIT_CARD_ACCOUNT: 'Policy_Accounting_Sage_Intacct_Non_Reimbursable_Credit_Card_Account',
             SAGE_INTACCT_ADVANCED: 'Policy_Accounting_Sage_Intacct_Advanced',
             SAGE_INTACCT_PAYMENT_ACCOUNT: 'Policy_Accounting_Sage_Intacct_Payment_Account',
->>>>>>> c973e622
+            RECONCILIATION_ACCOUNT_SETTINGS: 'Policy_Accounting_Reconciliation_Account_Settings',
         },
         INITIAL: 'Workspace_Initial',
         PROFILE: 'Workspace_Profile',
