/**
 * This is a file containing constants for all of the screen names. In most cases, we should use the routes for
 * navigation. But there are situations where we may need to access screen names directly.
 */
import DeepValueOf from './types/utils/DeepValueOf';

const PROTECTED_SCREENS = {
    HOME: 'Home',
    CONCIERGE: 'Concierge',
    REPORT_ATTACHMENTS: 'ReportAttachments',
} as const;

const SCREENS = {
    ...PROTECTED_SCREENS,
    REPORT: 'Report',
    NOT_FOUND: 'not-found',
    TRANSITION_BETWEEN_APPS: 'TransitionBetweenApps',
    VALIDATE_LOGIN: 'ValidateLogin',
    UNLINK_LOGIN: 'UnlinkLogin',
    SETTINGS: {
        ROOT: 'Settings_Root',
        SHARE_CODE: 'Settings_Share_Code',
        WORKSPACES: 'Settings_Workspaces',
        SECURITY: 'Settings_Security',
        ABOUT: 'Settings_About',
        APP_DOWNLOAD_LINKS: 'Settings_App_Download_Links',
        LOUNGE_ACCESS: 'Settings_Lounge_Access',
        ADD_DEBIT_CARD: 'Settings_Add_Debit_Card',
        ADD_BANK_ACCOUNT: 'Settings_Add_Bank_Account',
        CLOSE: 'Settings_Close',
        TWO_FACTOR_AUTH: 'Settings_TwoFactorAuth',
        REPORT_CARD_LOST_OR_DAMAGED: 'Settings_ReportCardLostOrDamaged',

        PROFILE: {
            ROOT: 'Settings_Profile',
            DISPLAY_NAME: 'Settings_Display_Name',
            CONTACT_METHODS: 'Settings_ContactMethods',
            CONTACT_METHOD_DETAILS: 'Settings_ContactMethodDetails',
            NEW_CONTACT_METHOD: 'Settings_NewContactMethod',
            STATUS: 'Settings_Status',
            STATUS_SET: 'Settings_Status_Set',
            PRONOUNS: 'Settings_Pronouns',
            TIMEZONE: 'Settings_Timezone',
            TIMEZONE_SELECT: 'Settings_Timezone_Select',

            PERSONAL_DETAILS: {
                INITIAL: 'Settings_PersonalDetails_Initial',
                LEGAL_NAME: 'Settings_PersonalDetails_LegalName',
                DATE_OF_BIRTH: 'Settings_PersonalDetails_DateOfBirth',
                ADDRESS: 'Settings_PersonalDetails_Address',
                ADDRESS_COUNTRY: 'Settings_PersonalDetails_Address_Country',
            },
        },

        PREFERENCES: {
            ROOT: 'Settings_Preferences',
            PRIORITY_MODE: 'Settings_Preferences_PriorityMode',
            LANGUAGE: 'Settings_Preferences_Language',
            THEME: 'Settings_Preferences_Theme',
        },

        WALLET: {
            ROOT: 'Settings_Wallet',
            DOMAIN_CARD: 'Settings_Wallet_DomainCard',
            CARD_GET_PHYSICAL: {
                NAME: 'Settings_Card_Get_Physical_Name',
                PHONE: 'Settings_Card_Get_Physical_Phone',
                ADDRESS: 'Settings_Card_Get_Physical_Address',
                CONFIRM: 'Settings_Card_Get_Physical_Confirm',
            },
            TRANSFER_BALANCE: 'Settings_Wallet_Transfer_Balance',
            CHOOSE_TRANSFER_ACCOUNT: 'Settings_Wallet_Choose_Transfer_Account',
            ENABLE_PAYMENTS: 'Settings_Wallet_EnablePayments',
            CARD_ACTIVATE: 'Settings_Wallet_Card_Activate',
            REPORT_VIRTUAL_CARD_FRAUD: 'Settings_Wallet_ReportVirtualCardFraud',
            CARDS_DIGITAL_DETAILS_UPDATE_ADDRESS: 'Settings_Wallet_Cards_Digital_Details_Update_Address',
        },
    },
    SAVE_THE_WORLD: {
        ROOT: 'SaveTheWorld_Root',
    },
    RIGHT_MODAL: {
        SETTINGS: 'Settings',
        NEW_CHAT: 'NewChat',
        SEARCH: 'Search',
        DETAILS: 'Details',
        PROFILE: 'Profile',
        REPORT_DETAILS: 'Report_Details',
        REPORT_SETTINGS: 'Report_Settings',
        REPORT_WELCOME_MESSAGE: 'Report_WelcomeMessage',
        PARTICIPANTS: 'Participants',
        MONEY_REQUEST: 'MoneyRequest',
        NEW_TASK: 'NewTask',
        TEACHERS_UNITE: 'TeachersUnite',
        TASK_DETAILS: 'Task_Details',
        ENABLE_PAYMENTS: 'EnablePayments',
        SPLIT_DETAILS: 'SplitDetails',
        ADD_PERSONAL_BANK_ACCOUNT: 'AddPersonalBankAccount',
        WALLET_STATEMENT: 'Wallet_Statement',
        FLAG_COMMENT: 'Flag_Comment',
        EDIT_REQUEST: 'EditRequest',
        SIGN_IN: 'SignIn',
        PRIVATE_NOTES: 'Private_Notes',
        ROOM_MEMBERS: 'RoomMembers',
        ROOM_INVITE: 'RoomInvite',
        REFERRAL: 'Referral',
    },
    SIGN_IN_WITH_APPLE_DESKTOP: 'AppleSignInDesktop',
    SIGN_IN_WITH_GOOGLE_DESKTOP: 'GoogleSignInDesktop',
    DESKTOP_SIGN_IN_REDIRECT: 'DesktopSignInRedirect',
    SAML_SIGN_IN: 'SAMLSignIn',

    MONEY_REQUEST: {
<<<<<<< HEAD
        MANUAL_TAB: 'manual',
        SCAN_TAB: 'scan',
        DISTANCE_TAB: 'distance',
=======
        CREATE: 'Money_Request_Create',
        STEP_CONFIRMATION: 'Money_Request_Step_Confirmation',
        STEP_AMOUNT: 'Money_Request_Step_Amount',
        STEP_CATEGORY: 'Money_Request_Step_Category',
        STEP_CURRENCY: 'Money_Request_Step_Currency',
        STEP_DATE: 'Money_Request_Step_Date',
        STEP_DESCRIPTION: 'Money_Request_Step_Description',
        STEP_DISTANCE: 'Money_Request_Step_Distance',
        STEP_MERCHANT: 'Money_Request_Step_Merchant',
        STEP_PARTICIPANTS: 'Money_Request_Step_Participants',
        STEP_SCAN: 'Money_Request_Step_Scan',
        STEP_TAG: 'Money_Request_Step_Tag',
        STEP_WAYPOINT: 'Money_Request_Step_Waypoint',
>>>>>>> 269e8668
        ROOT: 'Money_Request',
        AMOUNT: 'Money_Request_Amount',
        PARTICIPANTS: 'Money_Request_Participants',
        CONFIRMATION: 'Money_Request_Confirmation',
        CURRENCY: 'Money_Request_Currency',
        DATE: 'Money_Request_Date',
        DESCRIPTION: 'Money_Request_Description',
        CATEGORY: 'Money_Request_Category',
        TAG: 'Money_Request_Tag',
        MERCHANT: 'Money_Request_Merchant',
        WAYPOINT: 'Money_Request_Waypoint',
        EDIT_WAYPOINT: 'Money_Request_Edit_Waypoint',
        DISTANCE: 'Money_Request_Distance',
        RECEIPT: 'Money_Request_Receipt',
    },

    IOU_SEND: {
        ADD_BANK_ACCOUNT: 'IOU_Send_Add_Bank_Account',
        ADD_DEBIT_CARD: 'IOU_Send_Add_Debit_Card',
        ENABLE_PAYMENTS: 'IOU_Send_Enable_Payments',
    },

    REPORT_SETTINGS: {
        ROOT: 'Report_Settings_Root',
        ROOM_NAME: 'Report_Settings_Room_Name',
        NOTIFICATION_PREFERENCES: 'Report_Settings_Notification_Preferences',
        WRITE_CAPABILITY: 'Report_Settings_Write_Capability',
    },

    NEW_TASK: {
        ROOT: 'NewTask_Root',
        TASK_ASSIGNEE_SELECTOR: 'NewTask_TaskAssigneeSelector',
        TASK_SHARE_DESTINATION_SELECTOR: 'NewTask_TaskShareDestinationSelector',
        DETAILS: 'NewTask_Details',
        TITLE: 'NewTask_Title',
        DESCRIPTION: 'NewTask_Description',
    },

    TASK: {
        TITLE: 'Task_Title',
        DESCRIPTION: 'Task_Description',
        ASSIGNEE: 'Task_Assignee',
    },

    PRIVATE_NOTES: {
        VIEW: 'PrivateNotes_View',
        LIST: 'PrivateNotes_List',
        EDIT: 'PrivateNotes_Edit',
    },

    REPORT_DETAILS: {
        ROOT: 'Report_Details_Root',
        SHARE_CODE: 'Report_Details_Share_Code',
    },

    WORKSPACE: {
        INITIAL: 'Workspace_Initial',
        SETTINGS: 'Workspace_Settings',
        CARD: 'Workspace_Card',
        REIMBURSE: 'Workspace_Reimburse',
        RATE_AND_UNIT: 'Workspace_RateAndUnit',
        BILLS: 'Workspace_Bills',
        INVOICES: 'Workspace_Invoices',
        TRAVEL: 'Workspace_Travel',
        MEMBERS: 'Workspace_Members',
        INVITE: 'Workspace_Invite',
        INVITE_MESSAGE: 'Workspace_Invite_Message',
        CURRENCY: 'Workspace_Settings_Currency',
    },

    EDIT_REQUEST: {
        ROOT: 'EditRequest_Root',
        CURRENCY: 'EditRequest_Currency',
    },

    NEW_CHAT: {
        ROOT: 'NewChat_Root',
        NEW_CHAT: 'chat',
        NEW_ROOM: 'room',
    },

    SPLIT_DETAILS: {
        ROOT: 'SplitDetails_Root',
        EDIT_REQUEST: 'SplitDetails_Edit_Request',
        EDIT_CURRENCY: 'SplitDetails_Edit_Currency',
    },

    I_KNOW_A_TEACHER: 'I_Know_A_Teacher',
    INTRO_SCHOOL_PRINCIPAL: 'Intro_School_Principal',
    I_AM_A_TEACHER: 'I_Am_A_Teacher',
    ENABLE_PAYMENTS_ROOT: 'EnablePayments_Root',
    ADD_PERSONAL_BANK_ACCOUNT_ROOT: 'AddPersonalBankAccount_Root',
    REIMBURSEMENT_ACCOUNT_ROOT: 'Reimbursement_Account_Root',
    WALLET_STATEMENT_ROOT: 'WalletStatement_Root',
    SIGN_IN_ROOT: 'SignIn_Root',
    DETAILS_ROOT: 'Details_Root',
    PROFILE_ROOT: 'Profile_Root',
    REPORT_WELCOME_MESSAGE_ROOT: 'Report_WelcomeMessage_Root',
    REPORT_PARTICIPANTS_ROOT: 'ReportParticipants_Root',
    ROOM_MEMBERS_ROOT: 'RoomMembers_Root',
    ROOM_INVITE_ROOT: 'RoomInvite_Root',
    SEARCH_ROOT: 'Search_Root',
    FLAG_COMMENT_ROOT: 'FlagComment_Root',
    REIMBURSEMENT_ACCOUNT: 'ReimbursementAccount',
    GET_ASSISTANCE: 'GetAssistance',
    REFERRAL_DETAILS: 'Referral_Details',
    KEYBOARD_SHORTCUTS: 'KeyboardShortcuts',
} as const;

type Screen = DeepValueOf<typeof SCREENS>;

export default SCREENS;
export {PROTECTED_SCREENS};
export type {Screen};<|MERGE_RESOLUTION|>--- conflicted
+++ resolved
@@ -111,11 +111,9 @@
     SAML_SIGN_IN: 'SAMLSignIn',
 
     MONEY_REQUEST: {
-<<<<<<< HEAD
         MANUAL_TAB: 'manual',
         SCAN_TAB: 'scan',
         DISTANCE_TAB: 'distance',
-=======
         CREATE: 'Money_Request_Create',
         STEP_CONFIRMATION: 'Money_Request_Step_Confirmation',
         STEP_AMOUNT: 'Money_Request_Step_Amount',
@@ -129,7 +127,6 @@
         STEP_SCAN: 'Money_Request_Step_Scan',
         STEP_TAG: 'Money_Request_Step_Tag',
         STEP_WAYPOINT: 'Money_Request_Step_Waypoint',
->>>>>>> 269e8668
         ROOT: 'Money_Request',
         AMOUNT: 'Money_Request_Amount',
         PARTICIPANTS: 'Money_Request_Participants',
