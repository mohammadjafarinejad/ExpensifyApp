/**
 * This is a file containing constants for all of the screen names. In most cases, we should use the routes for
 * navigation. But there are situations where we may need to access screen names directly.
 */
import type DeepValueOf from './types/utils/DeepValueOf';

const PROTECTED_SCREENS = {
    HOME: 'Home',
    CONCIERGE: 'Concierge',
    REPORT_ATTACHMENTS: 'ReportAttachments',
} as const;

const SCREENS = {
    ...PROTECTED_SCREENS,
    ALL_SETTINGS: 'AllSettings',
    REPORT: 'Report',
    PROFILE_AVATAR: 'ProfileAvatar',
    WORKSPACE_AVATAR: 'WorkspaceAvatar',
    REPORT_AVATAR: 'ReportAvatar',
    NOT_FOUND: 'not-found',
    TRANSITION_BETWEEN_APPS: 'TransitionBetweenApps',
    VALIDATE_LOGIN: 'ValidateLogin',
    UNLINK_LOGIN: 'UnlinkLogin',
    SETTINGS_CENTRAL_PANE: 'SettingsCentralPane',
    SETTINGS: {
        ROOT: 'Settings_Root',
        SHARE_CODE: 'Settings_Share_Code',
        WORKSPACES: 'Settings_Workspaces',
        SECURITY: 'Settings_Security',
        ABOUT: 'Settings_About',
        APP_DOWNLOAD_LINKS: 'Settings_App_Download_Links',
        ADD_DEBIT_CARD: 'Settings_Add_Debit_Card',
        ADD_BANK_ACCOUNT: 'Settings_Add_Bank_Account',
        CLOSE: 'Settings_Close',
        TWO_FACTOR_AUTH: 'Settings_TwoFactorAuth',
        REPORT_CARD_LOST_OR_DAMAGED: 'Settings_ReportCardLostOrDamaged',
        TROUBLESHOOT: 'Settings_Troubleshoot',
        CONSOLE: 'Settings_Console',
        SHARE_LOG: 'Share_Log',

        PROFILE: {
            ROOT: 'Settings_Profile',
            DISPLAY_NAME: 'Settings_Display_Name',
            CONTACT_METHODS: 'Settings_ContactMethods',
            CONTACT_METHOD_DETAILS: 'Settings_ContactMethodDetails',
            NEW_CONTACT_METHOD: 'Settings_NewContactMethod',
            STATUS_CLEAR_AFTER: 'Settings_Status_Clear_After',
            STATUS_CLEAR_AFTER_DATE: 'Settings_Status_Clear_After_Date',
            STATUS_CLEAR_AFTER_TIME: 'Settings_Status_Clear_After_Time',
            STATUS: 'Settings_Status',
            PRONOUNS: 'Settings_Pronouns',
            TIMEZONE: 'Settings_Timezone',
            TIMEZONE_SELECT: 'Settings_Timezone_Select',
            LEGAL_NAME: 'Settings_LegalName',
            DATE_OF_BIRTH: 'Settings_DateOfBirth',
            ADDRESS: 'Settings_Address',
            ADDRESS_COUNTRY: 'Settings_Address_Country',
        },

        PREFERENCES: {
            ROOT: 'Settings_Preferences',
            PRIORITY_MODE: 'Settings_Preferences_PriorityMode',
            LANGUAGE: 'Settings_Preferences_Language',
            THEME: 'Settings_Preferences_Theme',
        },

        WALLET: {
            ROOT: 'Settings_Wallet',
            DOMAIN_CARD: 'Settings_Wallet_DomainCard',
            CARD_GET_PHYSICAL: {
                NAME: 'Settings_Card_Get_Physical_Name',
                PHONE: 'Settings_Card_Get_Physical_Phone',
                ADDRESS: 'Settings_Card_Get_Physical_Address',
                CONFIRM: 'Settings_Card_Get_Physical_Confirm',
            },
            TRANSFER_BALANCE: 'Settings_Wallet_Transfer_Balance',
            CHOOSE_TRANSFER_ACCOUNT: 'Settings_Wallet_Choose_Transfer_Account',
            ENABLE_PAYMENTS: 'Settings_Wallet_EnablePayments',
            CARD_ACTIVATE: 'Settings_Wallet_Card_Activate',
            REPORT_VIRTUAL_CARD_FRAUD: 'Settings_Wallet_ReportVirtualCardFraud',
            CARDS_DIGITAL_DETAILS_UPDATE_ADDRESS: 'Settings_Wallet_Cards_Digital_Details_Update_Address',
        },
    },
    SAVE_THE_WORLD: {
        ROOT: 'SaveTheWorld_Root',
    },
    LEFT_MODAL: {
        SEARCH: 'Search',
        WORKSPACE_SWITCHER: 'WorkspaceSwitcher',
    },
    WORKSPACE_SWITCHER: {
        ROOT: 'WorkspaceSwitcher_Root',
    },
    RIGHT_MODAL: {
        SETTINGS: 'Settings',
        NEW_CHAT: 'NewChat',
        DETAILS: 'Details',
        PROFILE: 'Profile',
        REPORT_DETAILS: 'Report_Details',
        REPORT_SETTINGS: 'Report_Settings',
        REPORT_DESCRIPTION: 'Report_Description',
        PARTICIPANTS: 'Participants',
        MONEY_REQUEST: 'MoneyRequest',
        NEW_TASK: 'NewTask',
        ONBOARD_ENGAGEMENT: 'Onboard_Engagement',
        TEACHERS_UNITE: 'TeachersUnite',
        TASK_DETAILS: 'Task_Details',
        ENABLE_PAYMENTS: 'EnablePayments',
        SPLIT_DETAILS: 'SplitDetails',
        ADD_PERSONAL_BANK_ACCOUNT: 'AddPersonalBankAccount',
        WALLET_STATEMENT: 'Wallet_Statement',
        FLAG_COMMENT: 'Flag_Comment',
        EDIT_REQUEST: 'EditRequest',
        SIGN_IN: 'SignIn',
        PRIVATE_NOTES: 'Private_Notes',
        ROOM_MEMBERS: 'RoomMembers',
        ROOM_INVITE: 'RoomInvite',
        REFERRAL: 'Referral',
        PROCESS_MONEY_REQUEST_HOLD: 'ProcessMoneyRequestHold',
    },
    ONBOARDING_MODAL: {
        ONBOARDING: 'Onboarding',
    },
    SIGN_IN_WITH_APPLE_DESKTOP: 'AppleSignInDesktop',
    SIGN_IN_WITH_GOOGLE_DESKTOP: 'GoogleSignInDesktop',
    DESKTOP_SIGN_IN_REDIRECT: 'DesktopSignInRedirect',
    SAML_SIGN_IN: 'SAMLSignIn',

    MONEY_REQUEST: {
        MANUAL_TAB: 'manual',
        SCAN_TAB: 'scan',
        DISTANCE_TAB: 'distance',
        CREATE: 'Money_Request_Create',
        HOLD: 'Money_Request_Hold_Reason',
        STEP_CONFIRMATION: 'Money_Request_Step_Confirmation',
        START: 'Money_Request_Start',
        STEP_AMOUNT: 'Money_Request_Step_Amount',
        STEP_CATEGORY: 'Money_Request_Step_Category',
        STEP_CURRENCY: 'Money_Request_Step_Currency',
        STEP_DATE: 'Money_Request_Step_Date',
        STEP_DESCRIPTION: 'Money_Request_Step_Description',
        STEP_DISTANCE: 'Money_Request_Step_Distance',
        STEP_MERCHANT: 'Money_Request_Step_Merchant',
        STEP_PARTICIPANTS: 'Money_Request_Step_Participants',
        STEP_SCAN: 'Money_Request_Step_Scan',
        STEP_TAG: 'Money_Request_Step_Tag',
        STEP_WAYPOINT: 'Money_Request_Step_Waypoint',
        STEP_TAX_AMOUNT: 'Money_Request_Step_Tax_Amount',
        STEP_TAX_RATE: 'Money_Request_Step_Tax_Rate',
        ROOT: 'Money_Request',
        AMOUNT: 'Money_Request_Amount',
        PARTICIPANTS: 'Money_Request_Participants',
        CONFIRMATION: 'Money_Request_Confirmation',
        CURRENCY: 'Money_Request_Currency',
        CATEGORY: 'Money_Request_Category',
        WAYPOINT: 'Money_Request_Waypoint',
        EDIT_WAYPOINT: 'Money_Request_Edit_Waypoint',
        DISTANCE: 'Money_Request_Distance',
        RECEIPT: 'Money_Request_Receipt',
    },

    IOU_SEND: {
        ADD_BANK_ACCOUNT: 'IOU_Send_Add_Bank_Account',
        ADD_DEBIT_CARD: 'IOU_Send_Add_Debit_Card',
        ENABLE_PAYMENTS: 'IOU_Send_Enable_Payments',
    },

    REPORT_SETTINGS: {
        ROOT: 'Report_Settings_Root',
        ROOM_NAME: 'Report_Settings_Room_Name',
        NOTIFICATION_PREFERENCES: 'Report_Settings_Notification_Preferences',
        WRITE_CAPABILITY: 'Report_Settings_Write_Capability',
        VISIBILITY: 'Report_Settings_Visibility',
    },

    NEW_TASK: {
        ROOT: 'NewTask_Root',
        TASK_ASSIGNEE_SELECTOR: 'NewTask_TaskAssigneeSelector',
        TASK_SHARE_DESTINATION_SELECTOR: 'NewTask_TaskShareDestinationSelector',
        DETAILS: 'NewTask_Details',
        TITLE: 'NewTask_Title',
        DESCRIPTION: 'NewTask_Description',
    },

    TASK: {
        TITLE: 'Task_Title',
        ASSIGNEE: 'Task_Assignee',
    },

    PRIVATE_NOTES: {
        LIST: 'PrivateNotes_List',
        EDIT: 'PrivateNotes_Edit',
    },

    REPORT_DETAILS: {
        ROOT: 'Report_Details_Root',
        SHARE_CODE: 'Report_Details_Share_Code',
    },

    WORKSPACE: {
        INITIAL: 'Workspace_Initial',
        PROFILE: 'Workspace_Profile',
        CARD: 'Workspace_Card',
        REIMBURSE: 'Workspace_Reimburse',
        RATE_AND_UNIT: 'Workspace_RateAndUnit',
        RATE_AND_UNIT_RATE: 'Workspace_RateAndUnit_Rate',
        RATE_AND_UNIT_UNIT: 'Workspace_RateAndUnit_Unit',
        BILLS: 'Workspace_Bills',
        INVOICES: 'Workspace_Invoices',
        TRAVEL: 'Workspace_Travel',
        MEMBERS: 'Workspace_Members',
        INVITE: 'Workspace_Invite',
        INVITE_MESSAGE: 'Workspace_Invite_Message',
        CURRENCY: 'Workspace_Profile_Currency',
        DESCRIPTION: 'Workspace_Profile_Description',
        NAME: 'Workspace_Profile_Name',
    },

    EDIT_REQUEST: {
        ROOT: 'EditRequest_Root',
        CURRENCY: 'EditRequest_Currency',
        REPORT_FIELD: 'EditRequest_ReportField',
    },

    NEW_CHAT: {
        ROOT: 'NewChat_Root',
        NEW_CHAT: 'chat',
        NEW_ROOM: 'room',
    },

    SPLIT_DETAILS: {
        ROOT: 'SplitDetails_Root',
        EDIT_REQUEST: 'SplitDetails_Edit_Request',
        EDIT_CURRENCY: 'SplitDetails_Edit_Currency',
    },

    ONBOARDING: {
        PERSONAL_DETAILS: 'Onboarding_Personal_Details',
        PURPOSE: 'Onboarding_Purpose',
    },
<<<<<<< HEAD
    
=======
>>>>>>> 48b37cf1
    ONBOARD_ENGAGEMENT: {
        ROOT: 'Onboard_Engagement_Root',
        MANAGE_TEAMS_EXPENSES: 'Manage_Teams_Expenses',
        EXPENSIFY_CLASSIC: 'Expenisfy_Classic',
    },

    I_KNOW_A_TEACHER: 'I_Know_A_Teacher',
    INTRO_SCHOOL_PRINCIPAL: 'Intro_School_Principal',
    I_AM_A_TEACHER: 'I_Am_A_Teacher',
    ENABLE_PAYMENTS_ROOT: 'EnablePayments_Root',
    ADD_PERSONAL_BANK_ACCOUNT_ROOT: 'AddPersonalBankAccount_Root',
    REIMBURSEMENT_ACCOUNT_ROOT: 'Reimbursement_Account_Root',
    WALLET_STATEMENT_ROOT: 'WalletStatement_Root',
    SIGN_IN_ROOT: 'SignIn_Root',
    DETAILS_ROOT: 'Details_Root',
    PROFILE_ROOT: 'Profile_Root',
    PROCESS_MONEY_REQUEST_HOLD_ROOT: 'ProcessMoneyRequestHold_Root',
    REPORT_DESCRIPTION_ROOT: 'Report_Description_Root',
    REPORT_PARTICIPANTS_ROOT: 'ReportParticipants_Root',
    ROOM_MEMBERS_ROOT: 'RoomMembers_Root',
    ROOM_INVITE_ROOT: 'RoomInvite_Root',
    SEARCH_ROOT: 'Search_Root',
    FLAG_COMMENT_ROOT: 'FlagComment_Root',
    REIMBURSEMENT_ACCOUNT: 'ReimbursementAccount',
    GET_ASSISTANCE: 'GetAssistance',
    REFERRAL_DETAILS: 'Referral_Details',
    KEYBOARD_SHORTCUTS: 'KeyboardShortcuts',
} as const;

type Screen = DeepValueOf<typeof SCREENS>;

export default SCREENS;
export {PROTECTED_SCREENS};
export type {Screen};<|MERGE_RESOLUTION|>--- conflicted
+++ resolved
@@ -238,10 +238,7 @@
         PERSONAL_DETAILS: 'Onboarding_Personal_Details',
         PURPOSE: 'Onboarding_Purpose',
     },
-<<<<<<< HEAD
-    
-=======
->>>>>>> 48b37cf1
+
     ONBOARD_ENGAGEMENT: {
         ROOT: 'Onboard_Engagement_Root',
         MANAGE_TEAMS_EXPENSES: 'Manage_Teams_Expenses',
