/**
 * This is a file containing constants for all of the screen names. In most cases, we should use the routes for
 * navigation. But there are situations where we may need to access screen names directly.
 */
import type DeepValueOf from './types/utils/DeepValueOf';

const PROTECTED_SCREENS = {
    HOME: 'Home',
    CONCIERGE: 'Concierge',
    ATTACHMENTS: 'Attachments',
    TRACK_EXPENSE: 'TrackExpense',
    SUBMIT_EXPENSE: 'SubmitExpense',
} as const;

const SCREENS = {
    ...PROTECTED_SCREENS,
    REPORT: 'Report',
    PROFILE_AVATAR: 'ProfileAvatar',
    WORKSPACE_AVATAR: 'WorkspaceAvatar',
    REPORT_AVATAR: 'ReportAvatar',
    NOT_FOUND: 'not-found',
    TRANSITION_BETWEEN_APPS: 'TransitionBetweenApps',
    VALIDATE_LOGIN: 'ValidateLogin',
    CONNECTION_COMPLETE: 'ConnectionComplete',
    UNLINK_LOGIN: 'UnlinkLogin',
    SETTINGS_CENTRAL_PANE: 'SettingsCentralPane',
    TRAVEL: {
        MY_TRIPS: 'Travel_MyTrips',
        TCS: 'Travel_TCS',
    },
    SEARCH: {
        CENTRAL_PANE: 'Search_Central_Pane',
        REPORT_RHP: 'Search_Report_RHP',
        ADVANCED_FILTERS_RHP: 'Search_Advanced_Filters_RHP',
        ADVANCED_FILTERS_DATE_RHP: 'Search_Advanced_Filters_Date_RHP',
        ADVANCED_FILTERS_CURRENCY_RHP: 'Search_Advanced_Filters_Currency_RHP',
        ADVANCED_FILTERS_DESCRIPTION_RHP: 'Search_Advanced_Filters_Description_RHP',
        ADVANCED_FILTERS_MERCHANT_RHP: 'Search_Advanced_Filters_Merchant_RHP',
        ADVANCED_FILTERS_REPORT_ID_RHP: 'Search_Advanced_Filters_ReportID_RHP',
        ADVANCED_FILTERS_AMOUNT_RHP: 'Search_Advanced_Filters_Amount_RHP',
        ADVANCED_FILTERS_CATEGORY_RHP: 'Search_Advanced_Filters_Category_RHP',
        ADVANCED_FILTERS_KEYWORD_RHP: 'Search_Advanced_Filters_Keyword_RHP',
        ADVANCED_FILTERS_CARD_RHP: 'Search_Advanced_Filters_Card_RHP',
        ADVANCED_FILTERS_TAX_RATE_RHP: 'Search_Advanced_Filters_Tax_Rate_RHP',
        ADVANCED_FILTERS_EXPENSE_TYPE_RHP: 'Search_Advanced_Filters_Expense_Type_RHP',
        ADVANCED_FILTERS_TAG_RHP: 'Search_Advanced_Filters_Tag_RHP',
        ADVANCED_FILTERS_FROM_RHP: 'Search_Advanced_Filters_From_RHP',
        ADVANCED_FILTERS_TO_RHP: 'Search_Advanced_Filters_To_RHP',
        TRANSACTION_HOLD_REASON_RHP: 'Search_Transaction_Hold_Reason_RHP',
        BOTTOM_TAB: 'Search_Bottom_Tab',
    },
    SETTINGS: {
        ROOT: 'Settings_Root',
        SHARE_CODE: 'Settings_Share_Code',
        WORKSPACES: 'Settings_Workspaces',
        SECURITY: 'Settings_Security',
        ABOUT: 'Settings_About',
        SAVE_THE_WORLD: 'Settings_TeachersUnite',
        APP_DOWNLOAD_LINKS: 'Settings_App_Download_Links',
        ADD_DEBIT_CARD: 'Settings_Add_Debit_Card',
        ADD_PAYMENT_CARD_CHANGE_CURRENCY: 'Settings_Add_Payment_Card_Change_Currency',
        ADD_BANK_ACCOUNT: 'Settings_Add_Bank_Account',
        CLOSE: 'Settings_Close',
        TWO_FACTOR_AUTH: 'Settings_TwoFactorAuth',
        REPORT_CARD_LOST_OR_DAMAGED: 'Settings_ReportCardLostOrDamaged',
        TROUBLESHOOT: 'Settings_Troubleshoot',
        CONSOLE: 'Settings_Console',
        SHARE_LOG: 'Share_Log',

        PROFILE: {
            ROOT: 'Settings_Profile',
            DISPLAY_NAME: 'Settings_Display_Name',
            CONTACT_METHODS: 'Settings_ContactMethods',
            CONTACT_METHOD_DETAILS: 'Settings_ContactMethodDetails',
            NEW_CONTACT_METHOD: 'Settings_NewContactMethod',
            STATUS_CLEAR_AFTER: 'Settings_Status_Clear_After',
            STATUS_CLEAR_AFTER_DATE: 'Settings_Status_Clear_After_Date',
            STATUS_CLEAR_AFTER_TIME: 'Settings_Status_Clear_After_Time',
            STATUS: 'Settings_Status',
            PRONOUNS: 'Settings_Pronouns',
            TIMEZONE: 'Settings_Timezone',
            TIMEZONE_SELECT: 'Settings_Timezone_Select',
            LEGAL_NAME: 'Settings_LegalName',
            DATE_OF_BIRTH: 'Settings_DateOfBirth',
            ADDRESS: 'Settings_Address',
            ADDRESS_COUNTRY: 'Settings_Address_Country',
            ADDRESS_STATE: 'Settings_Address_State',
        },

        PREFERENCES: {
            ROOT: 'Settings_Preferences',
            PRIORITY_MODE: 'Settings_Preferences_PriorityMode',
            LANGUAGE: 'Settings_Preferences_Language',
            THEME: 'Settings_Preferences_Theme',
        },

        WALLET: {
            ROOT: 'Settings_Wallet',
            DOMAIN_CARD: 'Settings_Wallet_DomainCard',
            CARD_GET_PHYSICAL: {
                NAME: 'Settings_Card_Get_Physical_Name',
                PHONE: 'Settings_Card_Get_Physical_Phone',
                ADDRESS: 'Settings_Card_Get_Physical_Address',
                CONFIRM: 'Settings_Card_Get_Physical_Confirm',
            },
            TRANSFER_BALANCE: 'Settings_Wallet_Transfer_Balance',
            CHOOSE_TRANSFER_ACCOUNT: 'Settings_Wallet_Choose_Transfer_Account',
            ENABLE_PAYMENTS: 'Settings_Wallet_EnablePayments',
            CARD_ACTIVATE: 'Settings_Wallet_Card_Activate',
            REPORT_VIRTUAL_CARD_FRAUD: 'Settings_Wallet_ReportVirtualCardFraud',
            CARDS_DIGITAL_DETAILS_UPDATE_ADDRESS: 'Settings_Wallet_Cards_Digital_Details_Update_Address',
        },

        EXIT_SURVEY: {
            REASON: 'Settings_ExitSurvey_Reason',
            RESPONSE: 'Settings_ExitSurvey_Response',
            CONFIRM: 'Settings_ExitSurvey_Confirm',
        },

        SUBSCRIPTION: {
            ROOT: 'Settings_Subscription',
            SIZE: 'Settings_Subscription_Size',
            ADD_PAYMENT_CARD: 'Settings_Subscription_Add_Payment_Card',
            DISABLE_AUTO_RENEW_SURVEY: 'Settings_Subscription_DisableAutoRenewSurvey',
            CHANGE_BILLING_CURRENCY: 'Settings_Subscription_Change_Billing_Currency',
            CHANGE_PAYMENT_CURRENCY: 'Settings_Subscription_Change_Payment_Currency',
            REQUEST_EARLY_CANCELLATION: 'Settings_Subscription_RequestEarlyCancellation',
        },
    },
    SAVE_THE_WORLD: {
        ROOT: 'SaveTheWorld_Root',
    },
    LEFT_MODAL: {
        CHAT_FINDER: 'ChatFinder',
        WORKSPACE_SWITCHER: 'WorkspaceSwitcher',
    },
    RIGHT_MODAL: {
        SETTINGS: 'Settings',
        NEW_CHAT: 'NewChat',
        DETAILS: 'Details',
        PROFILE: 'Profile',
        REPORT_DETAILS: 'Report_Details',
        REPORT_SETTINGS: 'Report_Settings',
        REPORT_DESCRIPTION: 'Report_Description',
        PARTICIPANTS: 'Participants',
        MONEY_REQUEST: 'MoneyRequest',
        NEW_TASK: 'NewTask',
        TEACHERS_UNITE: 'TeachersUnite',
        TASK_DETAILS: 'Task_Details',
        ENABLE_PAYMENTS: 'EnablePayments',
        SPLIT_DETAILS: 'SplitDetails',
        ADD_PERSONAL_BANK_ACCOUNT: 'AddPersonalBankAccount',
        WALLET_STATEMENT: 'Wallet_Statement',
        FLAG_COMMENT: 'Flag_Comment',
        EDIT_REQUEST: 'EditRequest',
        SIGN_IN: 'SignIn',
        PRIVATE_NOTES: 'Private_Notes',
        ROOM_MEMBERS: 'RoomMembers',
        ROOM_INVITE: 'RoomInvite',
        REFERRAL: 'Referral',
        PROCESS_MONEY_REQUEST_HOLD: 'ProcessMoneyRequestHold',
        TRANSACTION_DUPLICATE: 'TransactionDuplicate',
        TRAVEL: 'Travel',
        SEARCH_REPORT: 'SearchReport',
        SEARCH_ADVANCED_FILTERS: 'SearchAdvancedFilters',
        SETTINGS_CATEGORIES: 'SettingsCategories',
        RESTRICTED_ACTION: 'RestrictedAction',
        REPORT_EXPORT: 'Report_Export',
    },
    ONBOARDING_MODAL: {
        ONBOARDING: 'Onboarding',
    },
    SIGN_IN_WITH_APPLE_DESKTOP: 'AppleSignInDesktop',
    SIGN_IN_WITH_GOOGLE_DESKTOP: 'GoogleSignInDesktop',
    DESKTOP_SIGN_IN_REDIRECT: 'DesktopSignInRedirect',
    SAML_SIGN_IN: 'SAMLSignIn',
    WORKSPACE_JOIN_USER: 'WorkspaceJoinUser',

    MONEY_REQUEST: {
        CREATE: 'Money_Request_Create',
        HOLD: 'Money_Request_Hold_Reason',
        STEP_CONFIRMATION: 'Money_Request_Step_Confirmation',
        START: 'Money_Request_Start',
        STEP_AMOUNT: 'Money_Request_Step_Amount',
        STEP_CATEGORY: 'Money_Request_Step_Category',
        STEP_CURRENCY: 'Money_Request_Step_Currency',
        STEP_DATE: 'Money_Request_Step_Date',
        STEP_DESCRIPTION: 'Money_Request_Step_Description',
        STEP_DISTANCE: 'Money_Request_Step_Distance',
        STEP_DISTANCE_RATE: 'Money_Request_Step_Rate',
        STEP_MERCHANT: 'Money_Request_Step_Merchant',
        STEP_PARTICIPANTS: 'Money_Request_Step_Participants',
        STEP_SCAN: 'Money_Request_Step_Scan',
        STEP_TAG: 'Money_Request_Step_Tag',
        STEP_WAYPOINT: 'Money_Request_Step_Waypoint',
        STEP_TAX_AMOUNT: 'Money_Request_Step_Tax_Amount',
        STEP_TAX_RATE: 'Money_Request_Step_Tax_Rate',
        STEP_SPLIT_PAYER: 'Money_Request_Step_Split_Payer',
        STEP_SEND_FROM: 'Money_Request_Step_Send_From',
        STEP_COMPANY_INFO: 'Money_Request_Step_Company_Info',
        CURRENCY: 'Money_Request_Currency',
        WAYPOINT: 'Money_Request_Waypoint',
        EDIT_WAYPOINT: 'Money_Request_Edit_Waypoint',
        RECEIPT: 'Money_Request_Receipt',
        STATE_SELECTOR: 'Money_Request_State_Selector',
    },

    TRANSACTION_DUPLICATE: {
        REVIEW: 'Transaction_Duplicate_Review',
        MERCHANT: 'Transaction_Duplicate_Merchant',
        CATEGORY: 'Transaction_Duplicate_Category',
        TAG: 'Transaction_Duplicate_Tag',
        DESCRIPTION: 'Transaction_Duplicate_Description',
        TAX_CODE: 'Transaction_Duplicate_Tax_Code',
        REIMBURSABLE: 'Transaction_Duplicate_Reimburable',
        BILLABLE: 'Transaction_Duplicate_Billable',
        CONFIRMATION: 'Transaction_Duplicate_Confirmation',
    },

    IOU_SEND: {
        ADD_BANK_ACCOUNT: 'IOU_Send_Add_Bank_Account',
        ADD_DEBIT_CARD: 'IOU_Send_Add_Debit_Card',
        ENABLE_PAYMENTS: 'IOU_Send_Enable_Payments',
    },

    SETTINGS_CATEGORIES: {
        SETTINGS_CATEGORY_SETTINGS: 'Settings_Category_Settings',
        SETTINGS_CATEGORIES_SETTINGS: 'Settings_Categories_Settings',
        SETTINGS_CATEGORY_CREATE: 'Settings_Category_Create',
        SETTINGS_CATEGORY_EDIT: 'Settings_Category_Edit',
        SETTINGS_CATEGORIES_ROOT: 'Settings_Categories',
    },

    REPORT_SETTINGS: {
        ROOT: 'Report_Settings_Root',
        NAME: 'Report_Settings_Name',
        NOTIFICATION_PREFERENCES: 'Report_Settings_Notification_Preferences',
        WRITE_CAPABILITY: 'Report_Settings_Write_Capability',
        VISIBILITY: 'Report_Settings_Visibility',
    },

    NEW_TASK: {
        ROOT: 'NewTask_Root',
        TASK_ASSIGNEE_SELECTOR: 'NewTask_TaskAssigneeSelector',
        TASK_SHARE_DESTINATION_SELECTOR: 'NewTask_TaskShareDestinationSelector',
        DETAILS: 'NewTask_Details',
        TITLE: 'NewTask_Title',
        DESCRIPTION: 'NewTask_Description',
    },

    TASK: {
        TITLE: 'Task_Title',
        ASSIGNEE: 'Task_Assignee',
    },

    PRIVATE_NOTES: {
        LIST: 'PrivateNotes_List',
        EDIT: 'PrivateNotes_Edit',
    },

    REPORT_DETAILS: {
        ROOT: 'Report_Details_Root',
        SHARE_CODE: 'Report_Details_Share_Code',
        EXPORT: 'Report_Details_Export',
    },

    WORKSPACE: {
        ACCOUNTING: {
            ROOT: 'Policy_Accounting',
            QUICKBOOKS_ONLINE_IMPORT: 'Policy_Accounting_Quickbooks_Online_Import',
            QUICKBOOKS_ONLINE_CHART_OF_ACCOUNTS: 'Policy_Accounting_Quickbooks_Online_Import_Chart_Of_Accounts',
            QUICKBOOKS_ONLINE_CLASSES: 'Policy_Accounting_Quickbooks_Online_Import_Classes',
            QUICKBOOKS_ONLINE_CUSTOMERS: 'Policy_Accounting_Quickbooks_Online_Import_Customers',
            QUICKBOOKS_ONLINE_LOCATIONS: 'Policy_Accounting_Quickbooks_Online_Import_Locations',
            QUICKBOOKS_ONLINE_TAXES: 'Policy_Accounting_Quickbooks_Online_Import_Taxes',
            QUICKBOOKS_ONLINE_EXPORT: 'Workspace_Accounting_Quickbooks_Online_Export',
            QUICKBOOKS_ONLINE_EXPORT_DATE_SELECT: 'Workspace_Accounting_Quickbooks_Online_Export_Date_Select',
            QUICKBOOKS_ONLINE_EXPORT_INVOICE_ACCOUNT_SELECT: 'Workspace_Accounting_Quickbooks_Online_Export_Invoice_Account_Select',
            QUICKBOOKS_ONLINE_COMPANY_CARD_EXPENSE_ACCOUNT: 'Workspace_Accounting_Quickbooks_Online_Export_Company_Card_Expense',
            QUICKBOOKS_ONLINE_COMPANY_CARD_EXPENSE_ACCOUNT_SELECT: 'Workspace_Accounting_Quickbooks_Online_Export_Company_Card_Expense_Account_Select',
            QUICKBOOKS_ONLINE_NON_REIMBURSABLE_DEFAULT_VENDOR_SELECT: 'Workspace_Accounting_Quickbooks_Online_Export_Non_Reimbursable_Default_Vendor_Select',
            QUICKBOOKS_ONLINE_COMPANY_CARD_EXPENSE_ACCOUNT_COMPANY_CARD_SELECT: 'Workspace_Accounting_Quickbooks_Online_Export_Company_Card_Expense_Select',
            QUICKBOOKS_ONLINE_EXPORT_PREFERRED_EXPORTER: 'Workspace_Accounting_Quickbooks_Online_Export_Preferred_Exporter',
            QUICKBOOKS_ONLINE_EXPORT_OUT_OF_POCKET_EXPENSES: 'Workspace_Accounting_Quickbooks_Online_Export_Out_Of_Pocket_Expenses',
            QUICKBOOKS_ONLINE_EXPORT_OUT_OF_POCKET_EXPENSES_SELECT: 'Workspace_Accounting_Quickbooks_Online_Export_Out_Of_Pocket_Expenses_Select',
            QUICKBOOKS_ONLINE_EXPORT_OUT_OF_POCKET_EXPENSES_ACCOUNT_SELECT: 'Workspace_Accounting_Quickbooks_Online_Export_Out_Of_Pocket_Expenses_Account_Select',
            QUICKBOOKS_ONLINE_ADVANCED: 'Policy_Accounting_Quickbooks_Online_Advanced',
            QUICKBOOKS_ONLINE_ACCOUNT_SELECTOR: 'Policy_Accounting_Quickbooks_Online_Account_Selector',
            QUICKBOOKS_ONLINE_INVOICE_ACCOUNT_SELECTOR: 'Policy_Accounting_Quickbooks_Online_Invoice_Account_Selector',
            XERO_IMPORT: 'Policy_Accounting_Xero_Import',
            XERO_ORGANIZATION: 'Policy_Accounting_Xero_Customers',
            XERO_CHART_OF_ACCOUNTS: 'Policy_Accounting_Xero_Import_Chart_Of_Accounts',
            XERO_CUSTOMER: 'Policy_Acounting_Xero_Import_Customer',
            XERO_TAXES: 'Policy_Accounting_Xero_Taxes',
            XERO_TRACKING_CATEGORIES: 'Policy_Accounting_Xero_Tracking_Categories',
            XERO_MAP_TRACKING_CATEGORY: 'Policy_Accounting_Xero_Map_Tracking_Category',
            XERO_EXPORT: 'Policy_Accounting_Xero_Export',
            XERO_EXPORT_PURCHASE_BILL_DATE_SELECT: 'Policy_Accounting_Xero_Export_Purchase_Bill_Date_Select',
            XERO_ADVANCED: 'Policy_Accounting_Xero_Advanced',
            XERO_BILL_STATUS_SELECTOR: 'Policy_Accounting_Xero_Export_Bill_Status_Selector',
            XERO_INVOICE_ACCOUNT_SELECTOR: 'Policy_Accounting_Xero_Invoice_Account_Selector',
            XERO_EXPORT_PREFERRED_EXPORTER_SELECT: 'Workspace_Accounting_Xero_Export_Preferred_Exporter_Select',
            XERO_BILL_PAYMENT_ACCOUNT_SELECTOR: 'Policy_Accounting_Xero_Bill_Payment_Account_Selector',
            XERO_EXPORT_BANK_ACCOUNT_SELECT: 'Policy_Accounting_Xero_Export_Bank_Account_Select',
            NETSUITE_IMPORT_MAPPING: 'Policy_Accounting_NetSuite_Import_Mapping',
            NETSUITE_IMPORT_CUSTOM_FIELD: 'Policy_Accounting_NetSuite_Import_Custom_Field',
            NETSUITE_IMPORT_CUSTOM_FIELD_VIEW: 'Policy_Accounting_NetSuite_Import_Custom_Field_View',
            NETSUITE_IMPORT_CUSTOM_FIELD_EDIT: 'Policy_Accounting_NetSuite_Import_Custom_Field_Edit',
            NETSUITE_IMPORT_CUSTOM_LIST_ADD: 'Policy_Accounting_NetSuite_Import_Custom_List_Add',
            NETSUITE_IMPORT_CUSTOM_SEGMENT_ADD: 'Policy_Accounting_NetSuite_Import_Custom_Segment_Add',
            NETSUITE_IMPORT_CUSTOMERS_OR_PROJECTS: 'Policy_Accounting_NetSuite_Import_CustomersOrProjects',
            NETSUITE_IMPORT_CUSTOMERS_OR_PROJECTS_SELECT: 'Policy_Accounting_NetSuite_Import_CustomersOrProjects_Select',
            NETSUITE_REUSE_EXISTING_CONNECTIONS: 'Policy_Accounting_NetSuite_Reuse_Existing_Connections',
            NETSUITE_TOKEN_INPUT: 'Policy_Accounting_NetSuite_Token_Input',
            NETSUITE_SUBSIDIARY_SELECTOR: 'Policy_Accounting_NetSuite_Subsidiary_Selector',
            NETSUITE_IMPORT: 'Policy_Accounting_NetSuite_Import',
            NETSUITE_EXPORT: 'Policy_Accounting_NetSuite_Export',
            NETSUITE_PREFERRED_EXPORTER_SELECT: 'Policy_Accounting_NetSuite_Preferred_Exporter_Select',
            NETSUITE_DATE_SELECT: 'Policy_Accounting_NetSuite_Date_Select',
            NETSUITE_EXPORT_EXPENSES: 'Policy_Accounting_NetSuite_Export_Expenses',
            NETSUITE_EXPORT_EXPENSES_DESTINATION_SELECT: 'Policy_Accounting_NetSuite_Export_Expenses_Destination_Select',
            NETSUITE_EXPORT_EXPENSES_VENDOR_SELECT: 'Policy_Accounting_NetSuite_Export_Expenses_Vendor_Select',
            NETSUITE_EXPORT_EXPENSES_PAYABLE_ACCOUNT_SELECT: 'Policy_Accounting_NetSuite_Export_Expenses_Payable_Account_Select',
            NETSUITE_EXPORT_EXPENSES_JOURNAL_POSTING_PREFERENCE_SELECT: 'Policy_Accounting_NetSuite_Export_Expenses_Journal_Posting_Preference_Select',
            NETSUITE_RECEIVABLE_ACCOUNT_SELECT: 'Policy_Accounting_NetSuite_Receivable_Account_Select',
            NETSUITE_INVOICE_ITEM_PREFERENCE_SELECT: 'Policy_Accounting_NetSuite_Invoice_Item_Preference_Select',
            NETSUITE_INVOICE_ITEM_SELECT: 'Policy_Accounting_NetSuite_Invoice_Item_Select',
            NETSUITE_TAX_POSTING_ACCOUNT_SELECT: 'Policy_Accounting_NetSuite_Tax_Posting_Account_Select',
            NETSUITE_PROVINCIAL_TAX_POSTING_ACCOUNT_SELECT: 'Policy_Accounting_NetSuite_Provincial_Tax_Posting_Account_Select',
            NETSUITE_ADVANCED: 'Policy_Accounting_NetSuite_Advanced',
            NETSUITE_REIMBURSEMENT_ACCOUNT_SELECT: 'Policy_Accounting_NetSuite_Reimbursement_Account_Select',
            NETSUITE_COLLECTION_ACCOUNT_SELECT: 'Policy_Accounting_NetSuite_Collection_Account_Select',
            NETSUITE_EXPENSE_REPORT_APPROVAL_LEVEL_SELECT: 'Policy_Accounting_NetSuite_Expense_Report_Approval_Level_Select',
            NETSUITE_VENDOR_BILL_APPROVAL_LEVEL_SELECT: 'Policy_Accounting_NetSuite_Vendor_Bill_Approval_Level_Select',
            NETSUITE_JOURNAL_ENTRY_APPROVAL_LEVEL_SELECT: 'Policy_Accounting_NetSuite_Journal_Entry_Approval_Level_Select',
            NETSUITE_APPROVAL_ACCOUNT_SELECT: 'Policy_Accounting_NetSuite_Approval_Account_Select',
            NETSUITE_CUSTOM_FORM_ID: 'Policy_Accounting_NetSuite_Custom_Form_ID',
            SAGE_INTACCT_PREREQUISITES: 'Policy_Accounting_Sage_Intacct_Prerequisites',
            ENTER_SAGE_INTACCT_CREDENTIALS: 'Policy_Enter_Sage_Intacct_Credentials',
            EXISTING_SAGE_INTACCT_CONNECTIONS: 'Policy_Existing_Sage_Intacct_Connections',
            SAGE_INTACCT_ENTITY: 'Policy_Sage_Intacct_Entity',
            SAGE_INTACCT_IMPORT: 'Policy_Accounting_Sage_Intacct_Import',
            SAGE_INTACCT_TOGGLE_MAPPING: 'Policy_Accounting_Sage_Intacct_Toggle_Mapping',
            SAGE_INTACCT_MAPPING_TYPE: 'Policy_Accounting_Sage_Intacct_Mapping_Type',
            SAGE_INTACCT_USER_DIMENSIONS: 'Policy_Accounting_Sage_Intacct_User_Dimensions',
            SAGE_INTACCT_ADD_USER_DIMENSION: 'Policy_Accounting_Sage_Intacct_Add_User_Dimension',
            SAGE_INTACCT_EDIT_USER_DIMENSION: 'Policy_Accounting_Sage_Intacct_Edit_User_Dimension',
            SAGE_INTACCT_EXPORT: 'Policy_Accounting_Sage_Intacct_Export',
            SAGE_INTACCT_PREFERRED_EXPORTER: 'Policy_Accounting_Sage_Intacct_Preferred_Exporter',
            SAGE_INTACCT_EXPORT_DATE: 'Policy_Accounting_Sage_Intacct_Export_Date',
            SAGE_INTACCT_REIMBURSABLE_EXPENSES: 'Policy_Accounting_Sage_Intacct_Reimbursable_Expenses',
            SAGE_INTACCT_NON_REIMBURSABLE_EXPENSES: 'Policy_Accounting_Sage_Intacct_Non_Reimbursable_Expenses',
            SAGE_INTACCT_DEFAULT_VENDOR: 'Policy_Accounting_Sage_Intacct_Default_Vendor',
            SAGE_INTACCT_NON_REIMBURSABLE_CREDIT_CARD_ACCOUNT: 'Policy_Accounting_Sage_Intacct_Non_Reimbursable_Credit_Card_Account',
            SAGE_INTACCT_ADVANCED: 'Policy_Accounting_Sage_Intacct_Advanced',
            SAGE_INTACCT_PAYMENT_ACCOUNT: 'Policy_Accounting_Sage_Intacct_Payment_Account',
            CARD_RECONCILIATION: 'Policy_Accounting_Card_Reconciliation',
            RECONCILIATION_ACCOUNT_SETTINGS: 'Policy_Accounting_Reconciliation_Account_Settings',
        },
        INITIAL: 'Workspace_Initial',
        PROFILE: 'Workspace_Profile',
        CARD: 'Workspace_Card',
        REIMBURSE: 'Workspace_Reimburse',
        RATE_AND_UNIT: 'Workspace_RateAndUnit',
        RATE_AND_UNIT_RATE: 'Workspace_RateAndUnit_Rate',
        RATE_AND_UNIT_UNIT: 'Workspace_RateAndUnit_Unit',
        COMPANY_CARDS: 'Workspace_CompanyCards',
<<<<<<< HEAD
        COMPANY_CARDS_SETTINGS: 'Workspace_CompanyCards_Settings',
        COMPANY_CARDS_SETTINGS_FEED_NAME: 'Workspace_CompanyCards_Settings_Feed_Name',
        COMPANY_CARDS_SETTINGS_TRANSACTION_LIABILITY: 'Workspace_CompanyCards_Settings_Transaction_Liability',
=======
        COMPANY_CARDS_SELECT_FEED: 'Workspace_CompanyCards_Select_Feed',
>>>>>>> 6697c267
        EXPENSIFY_CARD: 'Workspace_ExpensifyCard',
        EXPENSIFY_CARD_DETAILS: 'Workspace_ExpensifyCard_Details',
        EXPENSIFY_CARD_LIMIT: 'Workspace_ExpensifyCard_Limit',
        EXPENSIFY_CARD_ISSUE_NEW: 'Workspace_ExpensifyCard_New',
        EXPENSIFY_CARD_NAME: 'Workspace_ExpensifyCard_Name',
        EXPENSIFY_CARD_LIMIT_TYPE: 'Workspace_ExpensifyCard_LimitType',
        EXPENSIFY_CARD_BANK_ACCOUNT: 'Workspace_ExpensifyCard_BankAccount',
        EXPENSIFY_CARD_SETTINGS: 'Workspace_ExpensifyCard_Settings',
        EXPENSIFY_CARD_SETTINGS_ACCOUNT: 'Workspace_ExpensifyCard_Settings_Account',
        EXPENSIFY_CARD_SETTINGS_FREQUENCY: 'Workspace_ExpensifyCard_Settings_Frequency',
        BILLS: 'Workspace_Bills',
        INVOICES: 'Workspace_Invoices',
        INVOICES_COMPANY_NAME: 'Workspace_Invoices_Company_Name',
        INVOICES_COMPANY_WEBSITE: 'Workspace_Invoices_Company_Website',
        TRAVEL: 'Workspace_Travel',
        MEMBERS: 'Workspace_Members',
        INVITE: 'Workspace_Invite',
        INVITE_MESSAGE: 'Workspace_Invite_Message',
        CATEGORIES: 'Workspace_Categories',
        TAGS: 'Workspace_Tags',
        TAGS_SETTINGS: 'Tags_Settings',
        TAGS_EDIT: 'Tags_Edit',
        TAG_EDIT: 'Tag_Edit',
        TAXES: 'Workspace_Taxes',
        REPORT_FIELDS: 'Workspace_ReportFields',
        REPORT_FIELDS_SETTINGS: 'Workspace_ReportFields_Settings',
        REPORT_FIELDS_CREATE: 'Workspace_ReportFields_Create',
        REPORT_FIELDS_LIST_VALUES: 'Workspace_ReportFields_ListValues',
        REPORT_FIELDS_ADD_VALUE: 'Workspace_ReportFields_AddValue',
        REPORT_FIELDS_VALUE_SETTINGS: 'Workspace_ReportFields_ValueSettings',
        REPORT_FIELDS_EDIT_VALUE: 'Workspace_ReportFields_EditValue',
        REPORT_FIELDS_EDIT_INITIAL_VALUE: 'Workspace_ReportFields_EditInitialValue',
        TAX_EDIT: 'Workspace_Tax_Edit',
        TAX_NAME: 'Workspace_Tax_Name',
        TAX_VALUE: 'Workspace_Tax_Value',
        TAX_CODE: 'Workspace_Tax_Code',
        TAXES_SETTINGS: 'Workspace_Taxes_Settings',
        TAXES_SETTINGS_CUSTOM_TAX_NAME: 'Workspace_Taxes_Settings_CustomTaxName',
        TAXES_SETTINGS_WORKSPACE_CURRENCY_DEFAULT: 'Workspace_Taxes_Settings_WorkspaceCurrency',
        TAXES_SETTINGS_FOREIGN_CURRENCY_DEFAULT: 'Workspace_Taxes_Settings_ForeignCurrency',
        TAX_CREATE: 'Workspace_Tax_Create',
        TAG_CREATE: 'Tag_Create',
        TAG_SETTINGS: 'Tag_Settings',
        TAG_LIST_VIEW: 'Tag_List_View',
        TAG_GL_CODE: 'Tag_GL_Code',
        CURRENCY: 'Workspace_Profile_Currency',
        ADDRESS: 'Workspace_Profile_Address',
        WORKFLOWS: 'Workspace_Workflows',
        WORKFLOWS_PAYER: 'Workspace_Workflows_Payer',
        WORKFLOWS_APPROVALS_NEW: 'Workspace_Approvals_New',
        WORKFLOWS_APPROVALS_EDIT: 'Workspace_Approvals_Edit',
        WORKFLOWS_APPROVALS_EXPENSES_FROM: 'Workspace_Workflows_Approvals_Expenses_From',
        WORKFLOWS_APPROVALS_APPROVER: 'Workspace_Workflows_Approvals_Approver',
        WORKFLOWS_AUTO_REPORTING_FREQUENCY: 'Workspace_Workflows_Auto_Reporting_Frequency',
        WORKFLOWS_AUTO_REPORTING_MONTHLY_OFFSET: 'Workspace_Workflows_Auto_Reporting_Monthly_Offset',
        DESCRIPTION: 'Workspace_Profile_Description',
        SHARE: 'Workspace_Profile_Share',
        NAME: 'Workspace_Profile_Name',
        CATEGORY_CREATE: 'Category_Create',
        CATEGORY_EDIT: 'Category_Edit',
        CATEGORY_PAYROLL_CODE: 'Category_Payroll_Code',
        CATEGORY_GL_CODE: 'Category_GL_Code',
        CATEGORY_SETTINGS: 'Category_Settings',
        CATEGORIES_SETTINGS: 'Categories_Settings',
        MORE_FEATURES: 'Workspace_More_Features',
        MEMBER_DETAILS: 'Workspace_Member_Details',
        OWNER_CHANGE_CHECK: 'Workspace_Owner_Change_Check',
        OWNER_CHANGE_SUCCESS: 'Workspace_Owner_Change_Success',
        OWNER_CHANGE_ERROR: 'Workspace_Owner_Change_Error',
        DISTANCE_RATES: 'Distance_Rates',
        CREATE_DISTANCE_RATE: 'Create_Distance_Rate',
        DISTANCE_RATES_SETTINGS: 'Distance_Rates_Settings',
        DISTANCE_RATE_DETAILS: 'Distance_Rate_Details',
        DISTANCE_RATE_EDIT: 'Distance_Rate_Edit',
        DISTANCE_RATE_TAX_RECLAIMABLE_ON_EDIT: 'Distance_Rate_Tax_Reclaimable_On_Edit',
        DISTANCE_RATE_TAX_RATE_EDIT: 'Distance_Rate_Tax_Rate_Edit',
        UPGRADE: 'Workspace_Upgrade',
        RULES: 'Policy_Rules',
        RULES_RECEIPT_REQUIRED_AMOUNT: 'Rules_Receipt_Required_Amount',
        RULES_MAX_EXPENSE_AMOUNT: 'Rules_Max_Expense_Amount',
        RULES_MAX_EXPENSE_AGE: 'Rules_Max_Expense_Age',
        RULES_BILLABLE_DEFAULT: 'Rules_Billable_Default',
    },

    EDIT_REQUEST: {
        CURRENCY: 'EditRequest_Currency',
        REPORT_FIELD: 'EditRequest_ReportField',
    },

    NEW_CHAT: {
        ROOT: 'NewChat_Root',
        NEW_CHAT: 'chat',
        NEW_CHAT_CONFIRM: 'NewChat_Confirm',
        NEW_CHAT_EDIT_NAME: 'NewChat_Edit_Name',
        NEW_ROOM: 'room',
    },

    SPLIT_DETAILS: {
        ROOT: 'SplitDetails_Root',
        EDIT_REQUEST: 'SplitDetails_Edit_Request',
        EDIT_CURRENCY: 'SplitDetails_Edit_Currency',
    },

    ONBOARDING: {
        PERSONAL_DETAILS: 'Onboarding_Personal_Details',
        PURPOSE: 'Onboarding_Purpose',
        WORK: 'Onboarding_Work',
    },

    WELCOME_VIDEO: {
        ROOT: 'Welcome_Video_Root',
    },

    EXPLANATION_MODAL: {
        ROOT: 'Explanation_Modal_Root',
    },

    I_KNOW_A_TEACHER: 'I_Know_A_Teacher',
    INTRO_SCHOOL_PRINCIPAL: 'Intro_School_Principal',
    I_AM_A_TEACHER: 'I_Am_A_Teacher',
    ENABLE_PAYMENTS_ROOT: 'EnablePayments_Root',
    ADD_PERSONAL_BANK_ACCOUNT_ROOT: 'AddPersonalBankAccount_Root',
    REIMBURSEMENT_ACCOUNT_ROOT: 'Reimbursement_Account_Root',
    WALLET_STATEMENT_ROOT: 'WalletStatement_Root',
    SIGN_IN_ROOT: 'SignIn_Root',
    DETAILS_ROOT: 'Details_Root',
    PROFILE_ROOT: 'Profile_Root',
    PROCESS_MONEY_REQUEST_HOLD_ROOT: 'ProcessMoneyRequestHold_Root',
    REPORT_DESCRIPTION_ROOT: 'Report_Description_Root',
    REPORT_PARTICIPANTS: {
        ROOT: 'ReportParticipants_Root',
        INVITE: 'ReportParticipants_Invite',
        DETAILS: 'ReportParticipants_Details',
        ROLE: 'ReportParticipants_Role',
    },
    ROOM_MEMBERS_ROOT: 'RoomMembers_Root',
    ROOM_INVITE_ROOT: 'RoomInvite_Root',
    FLAG_COMMENT_ROOT: 'FlagComment_Root',
    REIMBURSEMENT_ACCOUNT: 'ReimbursementAccount',
    GET_ASSISTANCE: 'GetAssistance',
    REFERRAL_DETAILS: 'Referral_Details',
    KEYBOARD_SHORTCUTS: 'KeyboardShortcuts',
    TRANSACTION_RECEIPT: 'TransactionReceipt',
    FEATURE_TRAINING_ROOT: 'FeatureTraining_Root',
    RESTRICTED_ACTION_ROOT: 'RestrictedAction_Root',
} as const;

type Screen = DeepValueOf<typeof SCREENS>;

export default SCREENS;
export {PROTECTED_SCREENS};
export type {Screen};<|MERGE_RESOLUTION|>--- conflicted
+++ resolved
@@ -365,13 +365,10 @@
         RATE_AND_UNIT_RATE: 'Workspace_RateAndUnit_Rate',
         RATE_AND_UNIT_UNIT: 'Workspace_RateAndUnit_Unit',
         COMPANY_CARDS: 'Workspace_CompanyCards',
-<<<<<<< HEAD
+        COMPANY_CARDS_SELECT_FEED: 'Workspace_CompanyCards_Select_Feed',
         COMPANY_CARDS_SETTINGS: 'Workspace_CompanyCards_Settings',
         COMPANY_CARDS_SETTINGS_FEED_NAME: 'Workspace_CompanyCards_Settings_Feed_Name',
         COMPANY_CARDS_SETTINGS_TRANSACTION_LIABILITY: 'Workspace_CompanyCards_Settings_Transaction_Liability',
-=======
-        COMPANY_CARDS_SELECT_FEED: 'Workspace_CompanyCards_Select_Feed',
->>>>>>> 6697c267
         EXPENSIFY_CARD: 'Workspace_ExpensifyCard',
         EXPENSIFY_CARD_DETAILS: 'Workspace_ExpensifyCard_Details',
         EXPENSIFY_CARD_LIMIT: 'Workspace_ExpensifyCard_Limit',
