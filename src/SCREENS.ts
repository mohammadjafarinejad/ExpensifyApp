/**
 * This is a file containing constants for all of the screen names. In most cases, we should use the routes for
 * navigation. But there are situations where we may need to access screen names directly.
 */
import type DeepValueOf from './types/utils/DeepValueOf';

const PROTECTED_SCREENS = {
    HOME: 'Home',
    CONCIERGE: 'Concierge',
    ATTACHMENTS: 'Attachments',
} as const;

const SCREENS = {
    ...PROTECTED_SCREENS,
    ALL_SETTINGS: 'AllSettings',
    REPORT: 'Report',
    PROFILE_AVATAR: 'ProfileAvatar',
    WORKSPACE_AVATAR: 'WorkspaceAvatar',
    REPORT_AVATAR: 'ReportAvatar',
    NOT_FOUND: 'not-found',
    TRANSITION_BETWEEN_APPS: 'TransitionBetweenApps',
    VALIDATE_LOGIN: 'ValidateLogin',
    CONNECTION_COMPLETE: 'ConnectionComplete',
    UNLINK_LOGIN: 'UnlinkLogin',
    SETTINGS_CENTRAL_PANE: 'SettingsCentralPane',
    TRAVEL: {
        MY_TRIPS: 'Travel_MyTrips',
        TCS: 'Travel_TCS',
    },
    SEARCH: {
        CENTRAL_PANE: 'Search_Central_Pane',
        REPORT_RHP: 'Search_Report_RHP',
        TRANSACTION_HOLD_REASON_RHP: 'Search_Transaction_Hold_Reason_RHP',
        BOTTOM_TAB: 'Search_Bottom_Tab',
    },
    SETTINGS: {
        ROOT: 'Settings_Root',
        SHARE_CODE: 'Settings_Share_Code',
        WORKSPACES: 'Settings_Workspaces',
        SECURITY: 'Settings_Security',
        ABOUT: 'Settings_About',
        SAVE_THE_WORLD: 'Settings_TeachersUnite',
        APP_DOWNLOAD_LINKS: 'Settings_App_Download_Links',
        ADD_DEBIT_CARD: 'Settings_Add_Debit_Card',
        ADD_PAYMENT_CARD_CHANGE_CURRENCY: 'Settings_Add_Payment_Card_Change_Currency',
        ADD_BANK_ACCOUNT: 'Settings_Add_Bank_Account',
        CLOSE: 'Settings_Close',
        TWO_FACTOR_AUTH: 'Settings_TwoFactorAuth',
        REPORT_CARD_LOST_OR_DAMAGED: 'Settings_ReportCardLostOrDamaged',
        TROUBLESHOOT: 'Settings_Troubleshoot',
        CONSOLE: 'Settings_Console',
        SHARE_LOG: 'Share_Log',

        PROFILE: {
            ROOT: 'Settings_Profile',
            DISPLAY_NAME: 'Settings_Display_Name',
            CONTACT_METHODS: 'Settings_ContactMethods',
            CONTACT_METHOD_DETAILS: 'Settings_ContactMethodDetails',
            NEW_CONTACT_METHOD: 'Settings_NewContactMethod',
            STATUS_CLEAR_AFTER: 'Settings_Status_Clear_After',
            STATUS_CLEAR_AFTER_DATE: 'Settings_Status_Clear_After_Date',
            STATUS_CLEAR_AFTER_TIME: 'Settings_Status_Clear_After_Time',
            STATUS: 'Settings_Status',
            PRONOUNS: 'Settings_Pronouns',
            TIMEZONE: 'Settings_Timezone',
            TIMEZONE_SELECT: 'Settings_Timezone_Select',
            LEGAL_NAME: 'Settings_LegalName',
            DATE_OF_BIRTH: 'Settings_DateOfBirth',
            ADDRESS: 'Settings_Address',
            ADDRESS_COUNTRY: 'Settings_Address_Country',
            ADDRESS_STATE: 'Settings_Address_State',
        },

        PREFERENCES: {
            ROOT: 'Settings_Preferences',
            PRIORITY_MODE: 'Settings_Preferences_PriorityMode',
            LANGUAGE: 'Settings_Preferences_Language',
            THEME: 'Settings_Preferences_Theme',
        },

        WALLET: {
            ROOT: 'Settings_Wallet',
            DOMAIN_CARD: 'Settings_Wallet_DomainCard',
            CARD_GET_PHYSICAL: {
                NAME: 'Settings_Card_Get_Physical_Name',
                PHONE: 'Settings_Card_Get_Physical_Phone',
                ADDRESS: 'Settings_Card_Get_Physical_Address',
                CONFIRM: 'Settings_Card_Get_Physical_Confirm',
            },
            TRANSFER_BALANCE: 'Settings_Wallet_Transfer_Balance',
            CHOOSE_TRANSFER_ACCOUNT: 'Settings_Wallet_Choose_Transfer_Account',
            ENABLE_PAYMENTS: 'Settings_Wallet_EnablePayments',
            CARD_ACTIVATE: 'Settings_Wallet_Card_Activate',
            REPORT_VIRTUAL_CARD_FRAUD: 'Settings_Wallet_ReportVirtualCardFraud',
            CARDS_DIGITAL_DETAILS_UPDATE_ADDRESS: 'Settings_Wallet_Cards_Digital_Details_Update_Address',
        },

        EXIT_SURVEY: {
            REASON: 'Settings_ExitSurvey_Reason',
            RESPONSE: 'Settings_ExitSurvey_Response',
            CONFIRM: 'Settings_ExitSurvey_Confirm',
        },

        SUBSCRIPTION: {
            ROOT: 'Settings_Subscription',
            SIZE: 'Settings_Subscription_Size',
            ADD_PAYMENT_CARD: 'Settings_Subscription_Add_Payment_Card',
            DISABLE_AUTO_RENEW_SURVEY: 'Settings_Subscription_DisableAutoRenewSurvey',
            CHANGE_BILLING_CURRENCY: 'Settings_Subscription_Change_Billing_Currency',
            CHANGE_PAYMENT_CURRENCY: 'Settings_Subscription_Change_Payment_Currency',
        },
    },
    SAVE_THE_WORLD: {
        ROOT: 'SaveTheWorld_Root',
    },
    LEFT_MODAL: {
        CHAT_FINDER: 'ChatFinder',
        WORKSPACE_SWITCHER: 'WorkspaceSwitcher',
    },
    RIGHT_MODAL: {
        SETTINGS: 'Settings',
        NEW_CHAT: 'NewChat',
        DETAILS: 'Details',
        PROFILE: 'Profile',
        REPORT_DETAILS: 'Report_Details',
        REPORT_SETTINGS: 'Report_Settings',
        REPORT_DESCRIPTION: 'Report_Description',
        PARTICIPANTS: 'Participants',
        MONEY_REQUEST: 'MoneyRequest',
        NEW_TASK: 'NewTask',
        TEACHERS_UNITE: 'TeachersUnite',
        TASK_DETAILS: 'Task_Details',
        ENABLE_PAYMENTS: 'EnablePayments',
        SPLIT_DETAILS: 'SplitDetails',
        ADD_PERSONAL_BANK_ACCOUNT: 'AddPersonalBankAccount',
        WALLET_STATEMENT: 'Wallet_Statement',
        FLAG_COMMENT: 'Flag_Comment',
        EDIT_REQUEST: 'EditRequest',
        SIGN_IN: 'SignIn',
        PRIVATE_NOTES: 'Private_Notes',
        ROOM_MEMBERS: 'RoomMembers',
        ROOM_INVITE: 'RoomInvite',
        REFERRAL: 'Referral',
        PROCESS_MONEY_REQUEST_HOLD: 'ProcessMoneyRequestHold',
        TRANSACTION_DUPLICATE: 'TransactionDuplicate',
        TRAVEL: 'Travel',
        SEARCH_REPORT: 'SearchReport',
        SETTINGS_CATEGORIES: 'SettingsCategories',
        RESTRICTED_ACTION: 'RestrictedAction',
    },
    ONBOARDING_MODAL: {
        ONBOARDING: 'Onboarding',
    },
    SIGN_IN_WITH_APPLE_DESKTOP: 'AppleSignInDesktop',
    SIGN_IN_WITH_GOOGLE_DESKTOP: 'GoogleSignInDesktop',
    DESKTOP_SIGN_IN_REDIRECT: 'DesktopSignInRedirect',
    SAML_SIGN_IN: 'SAMLSignIn',
    WORKSPACE_JOIN_USER: 'WorkspaceJoinUser',

    MONEY_REQUEST: {
        CREATE: 'Money_Request_Create',
        HOLD: 'Money_Request_Hold_Reason',
        STEP_CONFIRMATION: 'Money_Request_Step_Confirmation',
        START: 'Money_Request_Start',
        STEP_AMOUNT: 'Money_Request_Step_Amount',
        STEP_CATEGORY: 'Money_Request_Step_Category',
        STEP_CURRENCY: 'Money_Request_Step_Currency',
        STEP_DATE: 'Money_Request_Step_Date',
        STEP_DESCRIPTION: 'Money_Request_Step_Description',
        STEP_DISTANCE: 'Money_Request_Step_Distance',
        STEP_DISTANCE_RATE: 'Money_Request_Step_Rate',
        STEP_MERCHANT: 'Money_Request_Step_Merchant',
        STEP_PARTICIPANTS: 'Money_Request_Step_Participants',
        STEP_SCAN: 'Money_Request_Step_Scan',
        STEP_TAG: 'Money_Request_Step_Tag',
        STEP_WAYPOINT: 'Money_Request_Step_Waypoint',
        STEP_TAX_AMOUNT: 'Money_Request_Step_Tax_Amount',
        STEP_TAX_RATE: 'Money_Request_Step_Tax_Rate',
        STEP_SPLIT_PAYER: 'Money_Request_Step_Split_Payer',
        STEP_SEND_FROM: 'Money_Request_Step_Send_From',
        CURRENCY: 'Money_Request_Currency',
        WAYPOINT: 'Money_Request_Waypoint',
        EDIT_WAYPOINT: 'Money_Request_Edit_Waypoint',
        RECEIPT: 'Money_Request_Receipt',
        STATE_SELECTOR: 'Money_Request_State_Selector',
    },

    TRANSACTION_DUPLICATE: {
        REVIEW: 'Transaction_Duplicate_Review',
        MERCHANT: 'Transaction_Duplicate_Merchant',
        CATEGORY: 'Transaction_Duplicate_Category',
        TAG: 'Transaction_Duplicate_Tag',
        DESCRIPTION: 'Transaction_Duplicate_Description',
        TAX_CODE: 'Transaction_Duplicate_Tax_Code',
        REIMBURSABLE: 'Transaction_Duplicate_Reimburable',
        BILLABLE: 'Transaction_Duplicate_Billable',
    },

    IOU_SEND: {
        ADD_BANK_ACCOUNT: 'IOU_Send_Add_Bank_Account',
        ADD_DEBIT_CARD: 'IOU_Send_Add_Debit_Card',
        ENABLE_PAYMENTS: 'IOU_Send_Enable_Payments',
    },

    SETTINGS_CATEGORIES: {
        SETTINGS_CATEGORY_SETTINGS: 'Settings_Category_Settings',
        SETTINGS_CATEGORIES_SETTINGS: 'Settings_Categories_Settings',
        SETTINGS_CATEGORY_CREATE: 'Settings_Category_Create',
        SETTINGS_CATEGORY_EDIT: 'Settings_Category_Edit',
        SETTINGS_CATEGORIES_ROOT: 'Settings_Categories',
    },

    REPORT_SETTINGS: {
        ROOT: 'Report_Settings_Root',
        NAME: 'Report_Settings_Name',
        NOTIFICATION_PREFERENCES: 'Report_Settings_Notification_Preferences',
        WRITE_CAPABILITY: 'Report_Settings_Write_Capability',
        VISIBILITY: 'Report_Settings_Visibility',
    },

    NEW_TASK: {
        ROOT: 'NewTask_Root',
        TASK_ASSIGNEE_SELECTOR: 'NewTask_TaskAssigneeSelector',
        TASK_SHARE_DESTINATION_SELECTOR: 'NewTask_TaskShareDestinationSelector',
        DETAILS: 'NewTask_Details',
        TITLE: 'NewTask_Title',
        DESCRIPTION: 'NewTask_Description',
    },

    TASK: {
        TITLE: 'Task_Title',
        ASSIGNEE: 'Task_Assignee',
    },

    PRIVATE_NOTES: {
        LIST: 'PrivateNotes_List',
        EDIT: 'PrivateNotes_Edit',
    },

    REPORT_DETAILS: {
        ROOT: 'Report_Details_Root',
        SHARE_CODE: 'Report_Details_Share_Code',
    },

    WORKSPACE: {
        ACCOUNTING: {
            ROOT: 'Policy_Accounting',
            QUICKBOOKS_ONLINE_IMPORT: 'Policy_Accounting_Quickbooks_Online_Import',
            QUICKBOOKS_ONLINE_CHART_OF_ACCOUNTS: 'Policy_Accounting_Quickbooks_Online_Import_Chart_Of_Accounts',
            QUICKBOOKS_ONLINE_CLASSES: 'Policy_Accounting_Quickbooks_Online_Import_Classes',
            QUICKBOOKS_ONLINE_CUSTOMERS: 'Policy_Accounting_Quickbooks_Online_Import_Customers',
            QUICKBOOKS_ONLINE_LOCATIONS: 'Policy_Accounting_Quickbooks_Online_Import_Locations',
            QUICKBOOKS_ONLINE_TAXES: 'Policy_Accounting_Quickbooks_Online_Import_Taxes',
            QUICKBOOKS_ONLINE_EXPORT: 'Workspace_Accounting_Quickbooks_Online_Export',
            QUICKBOOKS_ONLINE_CARD_RECONCILIATION: 'Workspace_Accounting_Quickbooks_Online_Card_Reconciliation',
            QUICKBOOKS_ONLINE_EXPORT_DATE_SELECT: 'Workspace_Accounting_Quickbooks_Online_Export_Date_Select',
            QUICKBOOKS_ONLINE_EXPORT_INVOICE_ACCOUNT_SELECT: 'Workspace_Accounting_Quickbooks_Online_Export_Invoice_Account_Select',
            QUICKBOOKS_ONLINE_COMPANY_CARD_EXPENSE_ACCOUNT: 'Workspace_Accounting_Quickbooks_Online_Export_Company_Card_Expense',
            QUICKBOOKS_ONLINE_COMPANY_CARD_EXPENSE_ACCOUNT_SELECT: 'Workspace_Accounting_Quickbooks_Online_Export_Company_Card_Expense_Account_Select',
            QUICKBOOKS_ONLINE_NON_REIMBURSABLE_DEFAULT_VENDOR_SELECT: 'Workspace_Accounting_Quickbooks_Online_Export_Non_Reimbursable_Default_Vendor_Select',
            QUICKBOOKS_ONLINE_COMPANY_CARD_EXPENSE_ACCOUNT_COMPANY_CARD_SELECT: 'Workspace_Accounting_Quickbooks_Online_Export_Company_Card_Expense_Select',
            QUICKBOOKS_ONLINE_EXPORT_PREFERRED_EXPORTER: 'Workspace_Accounting_Quickbooks_Online_Export_Preferred_Exporter',
            QUICKBOOKS_ONLINE_EXPORT_OUT_OF_POCKET_EXPENSES: 'Workspace_Accounting_Quickbooks_Online_Export_Out_Of_Pocket_Expenses',
            QUICKBOOKS_ONLINE_EXPORT_OUT_OF_POCKET_EXPENSES_SELECT: 'Workspace_Accounting_Quickbooks_Online_Export_Out_Of_Pocket_Expenses_Select',
            QUICKBOOKS_ONLINE_EXPORT_OUT_OF_POCKET_EXPENSES_ACCOUNT_SELECT: 'Workspace_Accounting_Quickbooks_Online_Export_Out_Of_Pocket_Expenses_Account_Select',
            QUICKBOOKS_ONLINE_ADVANCED: 'Policy_Accounting_Quickbooks_Online_Advanced',
            QUICKBOOKS_ONLINE_ACCOUNT_SELECTOR: 'Policy_Accounting_Quickbooks_Online_Account_Selector',
            QUICKBOOKS_ONLINE_INVOICE_ACCOUNT_SELECTOR: 'Policy_Accounting_Quickbooks_Online_Invoice_Account_Selector',
            XERO_IMPORT: 'Policy_Accounting_Xero_Import',
            XERO_ORGANIZATION: 'Policy_Accounting_Xero_Customers',
            XERO_CHART_OF_ACCOUNTS: 'Policy_Accounting_Xero_Import_Chart_Of_Accounts',
            XERO_CUSTOMER: 'Policy_Acounting_Xero_Import_Customer',
            XERO_TAXES: 'Policy_Accounting_Xero_Taxes',
            XERO_CARD_RECONCILIATION: 'Policy_Accounting_Xero_Card_Reconciliation',
            XERO_TRACKING_CATEGORIES: 'Policy_Accounting_Xero_Tracking_Categories',
            XERO_MAP_TRACKING_CATEGORY: 'Policy_Accounting_Xero_Map_Tracking_Category',
            XERO_EXPORT: 'Policy_Accounting_Xero_Export',
            XERO_EXPORT_PURCHASE_BILL_DATE_SELECT: 'Policy_Accounting_Xero_Export_Purchase_Bill_Date_Select',
            XERO_ADVANCED: 'Policy_Accounting_Xero_Advanced',
            XERO_BILL_STATUS_SELECTOR: 'Policy_Accounting_Xero_Export_Bill_Status_Selector',
            XERO_INVOICE_ACCOUNT_SELECTOR: 'Policy_Accounting_Xero_Invoice_Account_Selector',
            XERO_EXPORT_PREFERRED_EXPORTER_SELECT: 'Workspace_Accounting_Xero_Export_Preferred_Exporter_Select',
            XERO_BILL_PAYMENT_ACCOUNT_SELECTOR: 'Policy_Accounting_Xero_Bill_Payment_Account_Selector',
            XERO_EXPORT_BANK_ACCOUNT_SELECT: 'Policy_Accounting_Xero_Export_Bank_Account_Select',
            NETSUITE_IMPORT_MAPPING: 'Policy_Accounting_NetSuite_Import_Mapping',
            NETSUITE_IMPORT_CUSTOM_FIELD: 'Policy_Accounting_NetSuite_Import_Custom_Field',
            NETSUITE_IMPORT_CUSTOM_FIELD_VIEW: 'Policy_Accounting_NetSuite_Import_Custom_Field_View',
            NETSUITE_IMPORT_CUSTOM_FIELD_EDIT: 'Policy_Accounting_NetSuite_Import_Custom_Field_Edit',
            NETSUITE_IMPORT_CUSTOM_LIST_ADD: 'Policy_Accounting_NetSuite_Import_Custom_List_Add',
            NETSUITE_IMPORT_CUSTOM_SEGMENT_ADD: 'Policy_Accounting_NetSuite_Import_Custom_Segment_Add',
            NETSUITE_IMPORT_CUSTOMERS_OR_PROJECTS: 'Policy_Accounting_NetSuite_Import_CustomersOrProjects',
            NETSUITE_IMPORT_CUSTOMERS_OR_PROJECTS_SELECT: 'Policy_Accounting_NetSuite_Import_CustomersOrProjects_Select',
            NETSUITE_TOKEN_INPUT: 'Policy_Accounting_NetSuite_Token_Input',
            NETSUITE_SUBSIDIARY_SELECTOR: 'Policy_Accounting_NetSuite_Subsidiary_Selector',
            NETSUITE_IMPORT: 'Policy_Accounting_NetSuite_Import',
            NETSUITE_EXPORT: 'Policy_Accounting_NetSuite_Export',
            NETSUITE_CARD_RECONCILIATION: 'Policy_Accounting_NetSuite_Card_Reconciliation',
            NETSUITE_PREFERRED_EXPORTER_SELECT: 'Policy_Accounting_NetSuite_Preferred_Exporter_Select',
            NETSUITE_DATE_SELECT: 'Policy_Accounting_NetSuite_Date_Select',
            NETSUITE_EXPORT_EXPENSES: 'Policy_Accounting_NetSuite_Export_Expenses',
            NETSUITE_EXPORT_EXPENSES_DESTINATION_SELECT: 'Policy_Accounting_NetSuite_Export_Expenses_Destination_Select',
            NETSUITE_EXPORT_EXPENSES_VENDOR_SELECT: 'Policy_Accounting_NetSuite_Export_Expenses_Vendor_Select',
            NETSUITE_EXPORT_EXPENSES_PAYABLE_ACCOUNT_SELECT: 'Policy_Accounting_NetSuite_Export_Expenses_Payable_Account_Select',
            NETSUITE_EXPORT_EXPENSES_JOURNAL_POSTING_PREFERENCE_SELECT: 'Policy_Accounting_NetSuite_Export_Expenses_Journal_Posting_Preference_Select',
            NETSUITE_RECEIVABLE_ACCOUNT_SELECT: 'Policy_Accounting_NetSuite_Receivable_Account_Select',
            NETSUITE_INVOICE_ITEM_PREFERENCE_SELECT: 'Policy_Accounting_NetSuite_Invoice_Item_Preference_Select',
            NETSUITE_INVOICE_ITEM_SELECT: 'Policy_Accounting_NetSuite_Invoice_Item_Select',
            NETSUITE_TAX_POSTING_ACCOUNT_SELECT: 'Policy_Accounting_NetSuite_Tax_Posting_Account_Select',
            NETSUITE_PROVINCIAL_TAX_POSTING_ACCOUNT_SELECT: 'Policy_Accounting_NetSuite_Provincial_Tax_Posting_Account_Select',
            NETSUITE_ADVANCED: 'Policy_Accounting_NetSuite_Advanced',
            NETSUITE_REIMBURSEMENT_ACCOUNT_SELECT: 'Policy_Accounting_NetSuite_Reimbursement_Account_Select',
            NETSUITE_COLLECTION_ACCOUNT_SELECT: 'Policy_Accounting_NetSuite_Collection_Account_Select',
            NETSUITE_EXPENSE_REPORT_APPROVAL_LEVEL_SELECT: 'Policy_Accounting_NetSuite_Expense_Report_Approval_Level_Select',
            NETSUITE_VENDOR_BILL_APPROVAL_LEVEL_SELECT: 'Policy_Accounting_NetSuite_Vendor_Bill_Approval_Level_Select',
            NETSUITE_JOURNAL_ENTRY_APPROVAL_LEVEL_SELECT: 'Policy_Accounting_NetSuite_Journal_Entry_Approval_Level_Select',
            NETSUITE_APPROVAL_ACCOUNT_SELECT: 'Policy_Accounting_NetSuite_Approval_Account_Select',
            NETSUITE_CUSTOM_FORM_ID: 'Policy_Accounting_NetSuite_Custom_Form_ID',
            SAGE_INTACCT_PREREQUISITES: 'Policy_Accounting_Sage_Intacct_Prerequisites',
            ENTER_SAGE_INTACCT_CREDENTIALS: 'Policy_Enter_Sage_Intacct_Credentials',
            EXISTING_SAGE_INTACCT_CONNECTIONS: 'Policy_Existing_Sage_Intacct_Connections',
            SAGE_INTACCT_IMPORT: 'Policy_Accounting_Sage_Intacct_Import',
            SAGE_INTACCT_TOGGLE_MAPPING: 'Policy_Accounting_Sage_Intacct_Toggle_Mapping',
            SAGE_INTACCT_MAPPING_TYPE: 'Policy_Accounting_Sage_Intacct_Mapping_Type',
            SAGE_INTACCT_USER_DIMENSIONS: 'Policy_Accounting_Sage_Intacct_User_Dimensions',
            SAGE_INTACCT_ADD_USER_DIMENSION: 'Policy_Accounting_Sage_Intacct_Add_User_Dimension',
            SAGE_INTACCT_EDIT_USER_DIMENSION: 'Policy_Accounting_Sage_Intacct_Edit_User_Dimension',
            SAGE_INTACCT_EXPORT: 'Policy_Accounting_Sage_Intacct_Export',
            SAGE_INTACCT_PREFERRED_EXPORTER: 'Policy_Accounting_Sage_Intacct_Preferred_Exporter',
            SAGE_INTACCT_EXPORT_DATE: 'Policy_Accounting_Sage_Intacct_Export_Date',
            SAGE_INTACCT_REIMBURSABLE_EXPENSES: 'Policy_Accounting_Sage_Intacct_Reimbursable_Expenses',
            SAGE_INTACCT_NON_REIMBURSABLE_EXPENSES: 'Policy_Accounting_Sage_Intacct_Non_Reimbursable_Expenses',
            SAGE_INTACCT_DEFAULT_VENDOR: 'Policy_Accounting_Sage_Intacct_Default_Vendor',
            SAGE_INTACCT_NON_REIMBURSABLE_CREDIT_CARD_ACCOUNT: 'Policy_Accounting_Sage_Intacct_Non_Reimbursable_Credit_Card_Account',
            SAGE_INTACCT_ADVANCED: 'Policy_Accounting_Sage_Intacct_Advanced',
            SAGE_INTACCT_PAYMENT_ACCOUNT: 'Policy_Accounting_Sage_Intacct_Payment_Account',
<<<<<<< HEAD
            SAGE_INTACCT_CARD_RECONCILIATION: 'Policy_Sage_Intacct_Card_Reconciliation',
=======
            RECONCILIATION_ACCOUNT_SETTINGS: 'Policy_Accounting_Reconciliation_Account_Settings',
>>>>>>> a19ef988
        },
        INITIAL: 'Workspace_Initial',
        PROFILE: 'Workspace_Profile',
        CARD: 'Workspace_Card',
        REIMBURSE: 'Workspace_Reimburse',
        RATE_AND_UNIT: 'Workspace_RateAndUnit',
        RATE_AND_UNIT_RATE: 'Workspace_RateAndUnit_Rate',
        RATE_AND_UNIT_UNIT: 'Workspace_RateAndUnit_Unit',
        EXPENSIFY_CARD: 'Workspace_ExpensifyCard',
        EXPENSIFY_CARD_ISSUE_NEW: 'Workspace_ExpensifyCard_New',
        BILLS: 'Workspace_Bills',
        INVOICES: 'Workspace_Invoices',
        TRAVEL: 'Workspace_Travel',
        MEMBERS: 'Workspace_Members',
        INVITE: 'Workspace_Invite',
        INVITE_MESSAGE: 'Workspace_Invite_Message',
        CATEGORIES: 'Workspace_Categories',
        TAGS: 'Workspace_Tags',
        TAGS_SETTINGS: 'Tags_Settings',
        TAGS_EDIT: 'Tags_Edit',
        TAG_EDIT: 'Tag_Edit',
        TAXES: 'Workspace_Taxes',
        REPORT_FIELDS: 'Workspace_ReportFields',
        REPORT_FIELDS_SETTINGS: 'Workspace_ReportFields_Settings',
        REPORT_FIELDS_CREATE: 'Workspace_ReportFields_Create',
        REPORT_FIELDS_LIST_VALUES: 'Workspace_ReportFields_ListValues',
        REPORT_FIELDS_ADD_VALUE: 'Workspace_ReportFields_AddValue',
        REPORT_FIELDS_VALUE_SETTINGS: 'Workspace_ReportFields_ValueSettings',
        REPORT_FIELDS_EDIT_VALUE: 'Workspace_ReportFields_EditValue',
        REPORT_FIELDS_EDIT_INITIAL_VALUE: 'Workspace_ReportFields_EditInitialValue',
        TAX_EDIT: 'Workspace_Tax_Edit',
        TAX_NAME: 'Workspace_Tax_Name',
        TAX_VALUE: 'Workspace_Tax_Value',
        TAXES_SETTINGS: 'Workspace_Taxes_Settings',
        TAXES_SETTINGS_CUSTOM_TAX_NAME: 'Workspace_Taxes_Settings_CustomTaxName',
        TAXES_SETTINGS_WORKSPACE_CURRENCY_DEFAULT: 'Workspace_Taxes_Settings_WorkspaceCurrency',
        TAXES_SETTINGS_FOREIGN_CURRENCY_DEFAULT: 'Workspace_Taxes_Settings_ForeignCurrency',
        TAX_CREATE: 'Workspace_Tax_Create',
        TAG_CREATE: 'Tag_Create',
        TAG_SETTINGS: 'Tag_Settings',
        TAG_LIST_VIEW: 'Tag_List_View',
        CURRENCY: 'Workspace_Profile_Currency',
        ADDRESS: 'Workspace_Profile_Address',
        WORKFLOWS: 'Workspace_Workflows',
        WORKFLOWS_PAYER: 'Workspace_Workflows_Payer',
        WORKFLOWS_APPROVER: 'Workspace_Workflows_Approver',
        WORKFLOWS_AUTO_REPORTING_FREQUENCY: 'Workspace_Workflows_Auto_Reporting_Frequency',
        WORKFLOWS_AUTO_REPORTING_MONTHLY_OFFSET: 'Workspace_Workflows_Auto_Reporting_Monthly_Offset',
        DESCRIPTION: 'Workspace_Profile_Description',
        SHARE: 'Workspace_Profile_Share',
        NAME: 'Workspace_Profile_Name',
        CATEGORY_CREATE: 'Category_Create',
        CATEGORY_EDIT: 'Category_Edit',
        CATEGORY_SETTINGS: 'Category_Settings',
        CATEGORIES_SETTINGS: 'Categories_Settings',
        MORE_FEATURES: 'Workspace_More_Features',
        MEMBER_DETAILS: 'Workspace_Member_Details',
        OWNER_CHANGE_CHECK: 'Workspace_Owner_Change_Check',
        OWNER_CHANGE_SUCCESS: 'Workspace_Owner_Change_Success',
        OWNER_CHANGE_ERROR: 'Workspace_Owner_Change_Error',
        DISTANCE_RATES: 'Distance_Rates',
        CREATE_DISTANCE_RATE: 'Create_Distance_Rate',
        DISTANCE_RATES_SETTINGS: 'Distance_Rates_Settings',
        DISTANCE_RATE_DETAILS: 'Distance_Rate_Details',
        DISTANCE_RATE_EDIT: 'Distance_Rate_Edit',
        DISTANCE_RATE_TAX_RECLAIMABLE_ON_EDIT: 'Distance_Rate_Tax_Reclaimable_On_Edit',
        DISTANCE_RATE_TAX_RATE_EDIT: 'Distance_Rate_Tax_Rate_Edit',
        UPGRADE: 'Workspace_Upgrade',
    },

    EDIT_REQUEST: {
        CURRENCY: 'EditRequest_Currency',
        REPORT_FIELD: 'EditRequest_ReportField',
    },

    NEW_CHAT: {
        ROOT: 'NewChat_Root',
        NEW_CHAT: 'chat',
        NEW_CHAT_CONFIRM: 'NewChat_Confirm',
        NEW_CHAT_EDIT_NAME: 'NewChat_Edit_Name',
        NEW_ROOM: 'room',
    },

    SPLIT_DETAILS: {
        ROOT: 'SplitDetails_Root',
        EDIT_REQUEST: 'SplitDetails_Edit_Request',
        EDIT_CURRENCY: 'SplitDetails_Edit_Currency',
    },

    ONBOARDING: {
        PERSONAL_DETAILS: 'Onboarding_Personal_Details',
        PURPOSE: 'Onboarding_Purpose',
        WORK: 'Onboarding_Work',
    },

    WELCOME_VIDEO: {
        ROOT: 'Welcome_Video_Root',
    },

    EXPLANATION_MODAL: {
        ROOT: 'Explanation_Modal_Root',
    },

    I_KNOW_A_TEACHER: 'I_Know_A_Teacher',
    INTRO_SCHOOL_PRINCIPAL: 'Intro_School_Principal',
    I_AM_A_TEACHER: 'I_Am_A_Teacher',
    ENABLE_PAYMENTS_ROOT: 'EnablePayments_Root',
    ADD_PERSONAL_BANK_ACCOUNT_ROOT: 'AddPersonalBankAccount_Root',
    REIMBURSEMENT_ACCOUNT_ROOT: 'Reimbursement_Account_Root',
    WALLET_STATEMENT_ROOT: 'WalletStatement_Root',
    SIGN_IN_ROOT: 'SignIn_Root',
    DETAILS_ROOT: 'Details_Root',
    PROFILE_ROOT: 'Profile_Root',
    PROCESS_MONEY_REQUEST_HOLD_ROOT: 'ProcessMoneyRequestHold_Root',
    REPORT_DESCRIPTION_ROOT: 'Report_Description_Root',
    REPORT_PARTICIPANTS: {
        ROOT: 'ReportParticipants_Root',
        INVITE: 'ReportParticipants_Invite',
        DETAILS: 'ReportParticipants_Details',
        ROLE: 'ReportParticipants_Role',
    },
    ROOM_MEMBERS_ROOT: 'RoomMembers_Root',
    ROOM_INVITE_ROOT: 'RoomInvite_Root',
    FLAG_COMMENT_ROOT: 'FlagComment_Root',
    REIMBURSEMENT_ACCOUNT: 'ReimbursementAccount',
    GET_ASSISTANCE: 'GetAssistance',
    REFERRAL_DETAILS: 'Referral_Details',
    KEYBOARD_SHORTCUTS: 'KeyboardShortcuts',
    TRANSACTION_RECEIPT: 'TransactionReceipt',
    FEATURE_TRAINING_ROOT: 'FeatureTraining_Root',
    RESTRICTED_ACTION_ROOT: 'RestrictedAction_Root',
} as const;

type Screen = DeepValueOf<typeof SCREENS>;

export default SCREENS;
export {PROTECTED_SCREENS};
export type {Screen};<|MERGE_RESOLUTION|>--- conflicted
+++ resolved
@@ -333,11 +333,8 @@
             SAGE_INTACCT_NON_REIMBURSABLE_CREDIT_CARD_ACCOUNT: 'Policy_Accounting_Sage_Intacct_Non_Reimbursable_Credit_Card_Account',
             SAGE_INTACCT_ADVANCED: 'Policy_Accounting_Sage_Intacct_Advanced',
             SAGE_INTACCT_PAYMENT_ACCOUNT: 'Policy_Accounting_Sage_Intacct_Payment_Account',
-<<<<<<< HEAD
             SAGE_INTACCT_CARD_RECONCILIATION: 'Policy_Sage_Intacct_Card_Reconciliation',
-=======
             RECONCILIATION_ACCOUNT_SETTINGS: 'Policy_Accounting_Reconciliation_Account_Settings',
->>>>>>> a19ef988
         },
         INITIAL: 'Workspace_Initial',
         PROFILE: 'Workspace_Profile',
