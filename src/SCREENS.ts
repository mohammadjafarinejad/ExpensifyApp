--- conflicted
+++ resolved
@@ -13,13 +13,9 @@
     ...PROTECTED_SCREENS,
     LOADING: 'Loading',
     REPORT: 'Report',
-<<<<<<< HEAD
     PROFILE_AVATAR: 'ProfileAvatar',
     WORKSPACE_AVATAR: 'WorkspaceAvatar',
     REPORT_AVATAR: 'ReportAvatar',
-    REPORT_ATTACHMENTS: 'ReportAttachments',
-=======
->>>>>>> ff4c947d
     NOT_FOUND: 'not-found',
     TRANSITION_BETWEEN_APPS: 'TransitionBetweenApps',
     VALIDATE_LOGIN: 'ValidateLogin',
