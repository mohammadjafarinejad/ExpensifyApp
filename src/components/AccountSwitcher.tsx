import {accountIDSelector} from '@selectors/Session';
import {Str} from 'expensify-common';
import React, {useRef, useState} from 'react';
import {View} from 'react-native';
import useCurrentUserPersonalDetails from '@hooks/useCurrentUserPersonalDetails';
import useLocalize from '@hooks/useLocalize';
import useNetwork from '@hooks/useNetwork';
import useOnyx from '@hooks/useOnyx';
import useResponsiveLayout from '@hooks/useResponsiveLayout';
import useTheme from '@hooks/useTheme';
import useThemeStyles from '@hooks/useThemeStyles';
import useWindowDimensions from '@hooks/useWindowDimensions';
import {clearDelegatorErrors, connect, disconnect} from '@libs/actions/Delegate';
import {close} from '@libs/actions/Modal';
import {getLatestError} from '@libs/ErrorUtils';
import {getPersonalDetailByEmail} from '@libs/PersonalDetailsUtils';
import TextWithEmojiFragment from '@pages/home/report/comment/TextWithEmojiFragment';
import variables from '@styles/variables';
import CONST from '@src/CONST';
import ONYXKEYS from '@src/ONYXKEYS';
import type {PersonalDetails} from '@src/types/onyx';
import type {Errors} from '@src/types/onyx/OnyxCommon';
import Avatar from './Avatar';
import ConfirmModal from './ConfirmModal';
import Icon from './Icon';
import * as Expensicons from './Icon/Expensicons';
import type {PopoverMenuItem} from './PopoverMenu';
import PopoverMenu from './PopoverMenu';
import {PressableWithFeedback} from './Pressable';
import {useProductTrainingContext} from './ProductTrainingContext';
import Text from './Text';
import Tooltip from './Tooltip';
import EducationalTooltip from './Tooltip/EducationalTooltip';

type AccountSwitcherProps = {
    /* Whether the screen is focused. Used to hide the product training tooltip */
    isScreenFocused: boolean;
};

function AccountSwitcher({isScreenFocused}: AccountSwitcherProps) {
    const currentUserPersonalDetails = useCurrentUserPersonalDetails();
    const styles = useThemeStyles();
    const theme = useTheme();
    const {translate, formatPhoneNumber} = useLocalize();
    const {isOffline} = useNetwork();
    const {shouldUseNarrowLayout} = useResponsiveLayout();
    const [account] = useOnyx(ONYXKEYS.ACCOUNT, {canBeMissing: true});
    const [accountID] = useOnyx(ONYXKEYS.SESSION, {canBeMissing: false, selector: accountIDSelector});
    const [isDebugModeEnabled] = useOnyx(ONYXKEYS.IS_DEBUG_MODE_ENABLED, {canBeMissing: true});
    const [credentials] = useOnyx(ONYXKEYS.CREDENTIALS, {canBeMissing: true});
<<<<<<< HEAD
    const [stashedCredentials] = useOnyx(ONYXKEYS.STASHED_CREDENTIALS, {canBeMissing: true});
    const [session] = useOnyx(ONYXKEYS.SESSION, {canBeMissing: true});
=======
    const [stashedCredentials = CONST.EMPTY_OBJECT] = useOnyx(ONYXKEYS.STASHED_CREDENTIALS, {canBeMissing: true});
>>>>>>> f05f7b7f

    const buttonRef = useRef<HTMLDivElement>(null);
    const {windowHeight} = useWindowDimensions();

    const [shouldShowDelegatorMenu, setShouldShowDelegatorMenu] = useState(false);
    const [shouldShowOfflineModal, setShouldShowOfflineModal] = useState(false);
    const delegators = account?.delegatedAccess?.delegators ?? [];

    const isActingAsDelegate = !!account?.delegatedAccess?.delegate;
    const canSwitchAccounts = delegators.length > 0 || isActingAsDelegate;
    const displayName = currentUserPersonalDetails?.displayName ?? '';
    const doesDisplayNameContainEmojis = new RegExp(CONST.REGEX.EMOJIS, CONST.REGEX.EMOJIS.flags.concat('g')).test(displayName);

    const {shouldShowProductTrainingTooltip, renderProductTrainingTooltip, hideProductTrainingTooltip} = useProductTrainingContext(
        CONST.PRODUCT_TRAINING_TOOLTIP_NAMES.ACCOUNT_SWITCHER,
        isScreenFocused && canSwitchAccounts,
    );

    const onPressSwitcher = () => {
        hideProductTrainingTooltip();
        setShouldShowDelegatorMenu(!shouldShowDelegatorMenu);
    };

    const TooltipToRender = shouldShowProductTrainingTooltip ? EducationalTooltip : Tooltip;
    const tooltipProps = shouldShowProductTrainingTooltip
        ? {
              shouldRender: shouldShowProductTrainingTooltip,
              renderTooltipContent: renderProductTrainingTooltip,
              anchorAlignment: {
                  horizontal: CONST.MODAL.ANCHOR_ORIGIN_HORIZONTAL.LEFT,
                  vertical: CONST.MODAL.ANCHOR_ORIGIN_VERTICAL.TOP,
              },
              shiftVertical: variables.accountSwitcherTooltipShiftVertical,
              shiftHorizontal: variables.accountSwitcherTooltipShiftHorizontal,
              wrapperStyle: styles.productTrainingTooltipWrapper,
              onTooltipPress: onPressSwitcher,
          }
        : {
              text: translate('delegate.copilotAccess'),
              shiftVertical: 8,
              shiftHorizontal: 8,
              anchorAlignment: {horizontal: CONST.MODAL.ANCHOR_ORIGIN_HORIZONTAL.LEFT, vertical: CONST.MODAL.ANCHOR_ORIGIN_VERTICAL.BOTTOM},
              shouldRender: canSwitchAccounts,
          };

    const createBaseMenuItem = (
        personalDetails: PersonalDetails | undefined,
        errors?: Errors,
        additionalProps: Partial<Omit<PopoverMenuItem, 'icon' | 'iconType'>> = {},
    ): PopoverMenuItem => {
        const error = Object.values(errors ?? {}).at(0) ?? '';
        return {
            text: personalDetails?.displayName ?? personalDetails?.login ?? '',
            description: Str.removeSMSDomain(personalDetails?.login ?? ''),
            avatarID: personalDetails?.accountID ?? CONST.DEFAULT_NUMBER_ID,
            icon: personalDetails?.avatar ?? '',
            iconType: CONST.ICON_TYPE_AVATAR,
            outerWrapperStyle: shouldUseNarrowLayout ? {} : styles.accountSwitcherPopover,
            numberOfLinesDescription: 1,
            errorText: error ?? '',
            shouldShowRedDotIndicator: !!error,
            errorTextStyle: styles.mt2,
            ...additionalProps,
        };
    };

    const menuItems = (): PopoverMenuItem[] => {
        const currentUserMenuItem = createBaseMenuItem(currentUserPersonalDetails, undefined, {
            shouldShowRightIcon: true,
            iconRight: Expensicons.Checkmark,
            success: true,
            isSelected: true,
        });

        if (isActingAsDelegate) {
            const delegateEmail = account?.delegatedAccess?.delegate ?? '';

            // Avoid duplicating the current user in the list when switching accounts
            if (delegateEmail === currentUserPersonalDetails.login) {
                return [currentUserMenuItem];
            }

            const delegatePersonalDetails = getPersonalDetailByEmail(delegateEmail);
            const error = getLatestError(account?.delegatedAccess?.errorFields?.disconnect);

            return [
                createBaseMenuItem(delegatePersonalDetails, error, {
                    onSelected: () => {
                        if (isOffline) {
                            close(() => setShouldShowOfflineModal(true));
                            return;
                        }
                        disconnect({stashedCredentials});
                    },
                }),
                currentUserMenuItem,
            ];
        }

        const delegatorMenuItems: PopoverMenuItem[] = delegators
            .filter(({email}) => email !== currentUserPersonalDetails.login)
            .map(({email, role}) => {
                const errorFields = account?.delegatedAccess?.errorFields ?? {};
                const error = getLatestError(errorFields?.connect?.[email]);
                const personalDetails = getPersonalDetailByEmail(email);
                return createBaseMenuItem(personalDetails, error, {
                    badgeText: translate('delegate.role', {role}),
                    onSelected: () => {
                        if (isOffline) {
                            close(() => setShouldShowOfflineModal(true));
                            return;
                        }
                        connect({email, delegatedAccess: account?.delegatedAccess, credentials, session});
                    },
                });
            });

        return [currentUserMenuItem, ...delegatorMenuItems];
    };

    const hideDelegatorMenu = () => {
        setShouldShowDelegatorMenu(false);
        clearDelegatorErrors({delegatedAccess: account?.delegatedAccess});
    };

    return (
        <>
            {/* eslint-disable-next-line react/jsx-props-no-spreading */}
            <TooltipToRender {...tooltipProps}>
                <PressableWithFeedback
                    accessible
                    accessibilityLabel={translate('common.profile')}
                    onPress={onPressSwitcher}
                    ref={buttonRef}
                    interactive={canSwitchAccounts}
                    pressDimmingValue={canSwitchAccounts ? undefined : 1}
                    wrapperStyle={[styles.flexGrow1, styles.flex1, styles.mnw0, styles.justifyContentCenter]}
                >
                    <View style={[styles.flexRow, styles.gap3, styles.alignItemsCenter]}>
                        <Avatar
                            type={CONST.ICON_TYPE_AVATAR}
                            size={CONST.AVATAR_SIZE.DEFAULT}
                            avatarID={currentUserPersonalDetails?.accountID}
                            source={currentUserPersonalDetails?.avatar}
                            fallbackIcon={currentUserPersonalDetails.fallbackIcon}
                        />
                        <View style={[styles.flex1, styles.flexShrink1, styles.flexBasis0, styles.justifyContentCenter, styles.gap1]}>
                            <View style={[styles.flexRow, styles.gap1]}>
                                {doesDisplayNameContainEmojis ? (
                                    <Text numberOfLines={1}>
                                        <TextWithEmojiFragment
                                            message={displayName}
                                            style={[styles.textBold, styles.textLarge, styles.flexShrink1, styles.lineHeightXLarge]}
                                        />
                                    </Text>
                                ) : (
                                    <Text
                                        numberOfLines={1}
                                        style={[styles.textBold, styles.textLarge, styles.flexShrink1, styles.lineHeightXLarge]}
                                    >
                                        {formatPhoneNumber(displayName)}
                                    </Text>
                                )}
                                {!!canSwitchAccounts && (
                                    <View style={styles.justifyContentCenter}>
                                        <Icon
                                            fill={theme.icon}
                                            src={Expensicons.CaretUpDown}
                                            height={variables.iconSizeSmall}
                                            width={variables.iconSizeSmall}
                                        />
                                    </View>
                                )}
                            </View>
                            <Text
                                numberOfLines={1}
                                style={[styles.colorMuted, styles.fontSizeLabel]}
                            >
                                {Str.removeSMSDomain(currentUserPersonalDetails?.login ?? '')}
                            </Text>
                            {!!isDebugModeEnabled && (
                                <Text
                                    style={[styles.textLabelSupporting, styles.mt1, styles.w100]}
                                    numberOfLines={1}
                                >
                                    AccountID: {accountID}
                                </Text>
                            )}
                        </View>
                    </View>
                </PressableWithFeedback>
            </TooltipToRender>

            {!!canSwitchAccounts && (
                <PopoverMenu
                    isVisible={shouldShowDelegatorMenu}
                    onClose={hideDelegatorMenu}
                    onItemSelected={hideDelegatorMenu}
                    anchorRef={buttonRef}
                    anchorPosition={CONST.POPOVER_ACCOUNT_SWITCHER_POSITION}
                    anchorAlignment={{
                        horizontal: CONST.MODAL.ANCHOR_ORIGIN_HORIZONTAL.LEFT,
                        vertical: CONST.MODAL.ANCHOR_ORIGIN_VERTICAL.TOP,
                    }}
                    menuItems={menuItems()}
                    headerText={translate('delegate.switchAccount')}
                    containerStyles={[{maxHeight: windowHeight / 2}, styles.pb0, styles.mw100, shouldUseNarrowLayout ? {} : styles.wFitContent]}
                    headerStyles={styles.pt0}
                    innerContainerStyle={styles.pb0}
                    scrollContainerStyle={styles.pb4}
                    shouldUseScrollView
                    shouldUpdateFocusedIndex={false}
                />
            )}
            <ConfirmModal
                title={translate('common.youAppearToBeOffline')}
                isVisible={shouldShowOfflineModal}
                onConfirm={() => setShouldShowOfflineModal(false)}
                onCancel={() => setShouldShowOfflineModal(false)}
                confirmText={translate('common.buttonConfirm')}
                prompt={translate('common.offlinePrompt')}
                shouldShowCancelButton={false}
            />
        </>
    );
}

AccountSwitcher.displayName = 'AccountSwitcher';

export default AccountSwitcher;<|MERGE_RESOLUTION|>--- conflicted
+++ resolved
@@ -48,12 +48,8 @@
     const [accountID] = useOnyx(ONYXKEYS.SESSION, {canBeMissing: false, selector: accountIDSelector});
     const [isDebugModeEnabled] = useOnyx(ONYXKEYS.IS_DEBUG_MODE_ENABLED, {canBeMissing: true});
     const [credentials] = useOnyx(ONYXKEYS.CREDENTIALS, {canBeMissing: true});
-<<<<<<< HEAD
-    const [stashedCredentials] = useOnyx(ONYXKEYS.STASHED_CREDENTIALS, {canBeMissing: true});
+    const [stashedCredentials = CONST.EMPTY_OBJECT] = useOnyx(ONYXKEYS.STASHED_CREDENTIALS, {canBeMissing: true});
     const [session] = useOnyx(ONYXKEYS.SESSION, {canBeMissing: true});
-=======
-    const [stashedCredentials = CONST.EMPTY_OBJECT] = useOnyx(ONYXKEYS.STASHED_CREDENTIALS, {canBeMissing: true});
->>>>>>> f05f7b7f
 
     const buttonRef = useRef<HTMLDivElement>(null);
     const {windowHeight} = useWindowDimensions();
