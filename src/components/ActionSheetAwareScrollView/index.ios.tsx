--- conflicted
+++ resolved
@@ -4,15 +4,9 @@
 import type {ScrollView, ScrollViewProps} from 'react-native';
 import Reanimated, {useAnimatedRef, useAnimatedStyle} from 'react-native-reanimated';
 import {Actions, ActionSheetAwareScrollViewContext, ActionSheetAwareScrollViewProvider} from './ActionSheetAwareScrollViewContext';
-<<<<<<< HEAD
-import useActionSheetKeyboardSpace from './useActionSheetKeyboardSpace';
-
-const ActionSheetAwareScrollView = forwardRef<ScrollView, PropsWithChildren<ScrollViewProps>>(({style, children, ...rest}, ref) => {
-=======
 import useActionSheetKeyboardSpacing from './useActionSheetKeyboardSpacing';
 
 const ActionSheetAwareScrollView = forwardRef<ScrollView, PropsWithChildren<ScrollViewProps>>(({children, ...props}, ref) => {
->>>>>>> bca94c10
     const scrollViewAnimatedRef = useAnimatedRef<Reanimated.ScrollView>();
 
     const onRef = useCallback(
@@ -29,19 +23,6 @@
         [ref, scrollViewAnimatedRef],
     );
 
-<<<<<<< HEAD
-    const {animatedStyle} = useActionSheetKeyboardSpace({position});
-
-    return (
-        <Reanimated.ScrollView
-            ref={onRef}
-            // eslint-disable-next-line react/jsx-props-no-spreading
-            {...rest}
-            style={[style, animatedStyle]}
-        >
-            {children}
-        </Reanimated.ScrollView>
-=======
     const spacing = useActionSheetKeyboardSpacing(scrollViewAnimatedRef);
     const animatedStyle = useAnimatedStyle(() => ({
         paddingBottom: spacing.get(),
@@ -57,7 +38,6 @@
                 {children}
             </Reanimated.ScrollView>
         </Reanimated.View>
->>>>>>> bca94c10
     );
 });
 
