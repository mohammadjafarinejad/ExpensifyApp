--- conflicted
+++ resolved
@@ -1,21 +1,12 @@
 import React, {forwardRef, useCallback} from 'react';
 // eslint-disable-next-line no-restricted-imports
 import type {ScrollView} from 'react-native';
-<<<<<<< HEAD
-import Reanimated, {useAnimatedRef, useScrollViewOffset} from 'react-native-reanimated';
-import {Actions, ActionSheetAwareScrollViewContext, ActionSheetAwareScrollViewProvider} from './ActionSheetAwareScrollViewContext';
-import type {ActionSheetAwareScrollViewProps, RenderScrollComponentType} from './types';
-import useActionSheetKeyboardSpace from './useActionSheetKeyboardSpace';
-
-const ActionSheetAwareScrollView = forwardRef<ScrollView, PropsWithChildren<ActionSheetAwareScrollViewProps>>(({style, children, isInvertedScrollView, ...rest}, ref) => {
-=======
 import Reanimated, {useAnimatedRef, useAnimatedStyle} from 'react-native-reanimated';
 import {Actions, ActionSheetAwareScrollViewContext, ActionSheetAwareScrollViewProvider} from './ActionSheetAwareScrollViewContext';
 import type {ActionSheetAwareScrollViewProps, RenderActionSheetAwareScrollViewComponent} from './types';
 import useActionSheetKeyboardSpacing from './useActionSheetKeyboardSpacing';
 
-const ActionSheetAwareScrollView = forwardRef<ScrollView, ActionSheetAwareScrollViewProps>(({style, children, ...props}, ref) => {
->>>>>>> ae3b0770
+const ActionSheetAwareScrollView = forwardRef<ScrollView, ActionSheetAwareScrollViewProps>(({style, children, isInvertedScrollView, ...props}, ref) => {
     const scrollViewAnimatedRef = useAnimatedRef<Reanimated.ScrollView>();
 
     const onRef = useCallback(
@@ -32,14 +23,17 @@
         [ref, scrollViewAnimatedRef],
     );
 
-<<<<<<< HEAD
-    const {animatedStyle} = useActionSheetKeyboardSpace({position, isInvertedScrollView});
-=======
     const spacing = useActionSheetKeyboardSpacing(scrollViewAnimatedRef);
-    const animatedStyle = useAnimatedStyle(() => ({
-        paddingTop: spacing.get(),
-    }));
->>>>>>> ae3b0770
+    const animatedStyle = useAnimatedStyle(() =>
+        isInvertedScrollView
+            ? {
+                  paddingTop: spacing.get(),
+              }
+            : {
+                  // On non-inverted scroll views we use bottom to ensure that content is displayed above the context menu / keyboard
+                  bottom: spacing.get(),
+              },
+    );
 
     return (
         <Reanimated.ScrollView
@@ -60,11 +54,7 @@
  * @param props - props that will be passed to the ScrollView from FlatList
  * @returns - ActionSheetAwareScrollView
  */
-<<<<<<< HEAD
-const renderScrollComponent: RenderScrollComponentType = (props: ActionSheetAwareScrollViewProps) => {
-=======
 const renderScrollComponent: RenderActionSheetAwareScrollViewComponent = (props) => {
->>>>>>> ae3b0770
     // eslint-disable-next-line react/jsx-props-no-spreading
     return <ActionSheetAwareScrollView {...props} />;
 };
