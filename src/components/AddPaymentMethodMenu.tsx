--- conflicted
+++ resolved
@@ -6,11 +6,7 @@
 import useOnyx from '@hooks/useOnyx';
 import {completePaymentOnboarding} from '@libs/actions/IOU';
 import {hasRequestFromCurrentAccount} from '@libs/ReportActionsUtils';
-<<<<<<< HEAD
-import {isExpenseReport, isIOUReport as isIOUReportUtils} from '@libs/ReportUtils';
-=======
 import {isExpenseReport, isIOUReport} from '@libs/ReportUtils';
->>>>>>> 842dec95
 import CONST from '@src/CONST';
 import ONYXKEYS from '@src/ONYXKEYS';
 import type {AnchorPosition} from '@src/styles';
@@ -66,14 +62,8 @@
 
     // Users can choose to pay with business bank account in case of Expense reports or in case of P2P IOU report
     // which then starts a bottom up flow and creates a Collect workspace where the payer is an admin and payee is an employee.
-<<<<<<< HEAD
-    const isIOUReport = isIOUReportUtils(iouReport);
-    const canUseBusinessBankAccount =
-        isExpenseReport(iouReport) || (isIOUReport && !hasRequestFromCurrentAccount(iouReport?.reportID ?? String(CONST.DEFAULT_NUMBER_ID), session?.accountID ?? CONST.DEFAULT_NUMBER_ID));
-=======
     const isIOU = isIOUReport(iouReport);
     const canUseBusinessBankAccount = isExpenseReport(iouReport) || (isIOU && !hasRequestFromCurrentAccount(iouReport?.reportID, session?.accountID ?? CONST.DEFAULT_NUMBER_ID));
->>>>>>> 842dec95
 
     const canUsePersonalBankAccount = shouldShowPersonalBankAccountOption || isIOU;
 
