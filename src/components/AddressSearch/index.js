--- conflicted
+++ resolved
@@ -292,7 +292,6 @@
                             <Text style={[styles.textLabel, styles.colorMuted, styles.pv4, styles.ph3, styles.overflowAuto]}>{props.translate('common.noResultsFound')}</Text>
                         )
                     }
-<<<<<<< HEAD
                     listLoaderComponent={
                         <View style={[styles.flex1, styles.autoCompleteSuggestionContainer, styles.ph3]}>
                             <ActivityIndicator
@@ -301,13 +300,12 @@
                             />
                             <Text style={[styles.textLabel, styles.colorMuted, styles.pv4, styles.ph3, styles.overflowAuto]}>{props.translate('common.loading')}</Text>
                         </View>
-=======
+                    }
                     renderHeaderComponent={() =>
                         !props.value &&
                         props.predefinedPlaces && (
                             <Text style={[styles.textLabel, styles.colorMuted, styles.pt2, styles.ph3, styles.overflowAuto]}>{props.translate('common.recentDestinations')}</Text>
                         )
->>>>>>> 5c9171a4
                     }
                     onPress={(data, details) => {
                         saveLocationDetails(data, details);
