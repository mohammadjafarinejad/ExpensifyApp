--- conflicted
+++ resolved
@@ -538,17 +538,7 @@
                         }}
                         styles={{
                             textInputContainer: [styles.flexColumn],
-<<<<<<< HEAD
                             listView: [StyleUtils.getGoogleListViewStyle(displayListViewBorder), styles.overflowAuto, styles.borderLeft, styles.borderRight, { maxHeight: 'calc(100vh - 250px)' }, !isFocused && { height: 0 }],
-=======
-                            listView: [
-                                StyleUtils.getGoogleListViewStyle(styles, displayListViewBorder),
-                                styles.overflowAuto,
-                                styles.borderLeft,
-                                styles.borderRight,
-                                !isFocused && {height: 0},
-                            ],
->>>>>>> cc4add5b
                             row: [styles.pv4, styles.ph3, styles.overflowAuto],
                             description: [styles.googleSearchText],
                             separator: [styles.googleSearchSeparator],
