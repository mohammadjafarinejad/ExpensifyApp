--- conflicted
+++ resolved
@@ -22,12 +22,6 @@
     toggleNegative?: () => void;
 } & Partial<BaseTextInputProps>;
 
-<<<<<<< HEAD
-function AmountWithoutCurrencyInput(
-    {value: amount, shouldAllowNegative = false, inputID, name, defaultValue, accessibilityLabel, role, label, onInputChange, allowFlippingAmount, toggleNegative, ...rest}: AmountFormProps,
-    ref: ForwardedRef<BaseTextInputRef>,
-) {
-=======
 function AmountWithoutCurrencyInput({
     value: amount,
     shouldAllowNegative = false,
@@ -38,10 +32,11 @@
     role,
     label,
     onInputChange,
+    allowFlippingAmount,
+    toggleNegative,
     ref,
     ...rest
 }: AmountFormProps) {
->>>>>>> 55c4c909
     const {toLocaleDigit} = useLocalize();
     const separator = useMemo(
         () =>
