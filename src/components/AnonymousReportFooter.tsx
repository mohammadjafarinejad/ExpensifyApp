import React from 'react';
<<<<<<< HEAD
import {Text, View} from 'react-native';
import {withOnyx} from 'react-native-onyx';
import type {OnyxEntry} from 'react-native-onyx/lib/types';
=======
import {View} from 'react-native';
import {withOnyx} from 'react-native-onyx';
import type {OnyxEntry} from 'react-native-onyx';
>>>>>>> f6ba7513
import useLocalize from '@hooks/useLocalize';
import useThemeStyles from '@hooks/useThemeStyles';
import * as Session from '@userActions/Session';
import ONYXKEYS from '@src/ONYXKEYS';
import type {Policy, Report} from '@src/types/onyx';
import AvatarWithDisplayName from './AvatarWithDisplayName';
import Button from './Button';
import ExpensifyWordmark from './ExpensifyWordmark';
import Text from './Text';

type AnonymousReportFooterPropsWithOnyx = {
    /** The policy which the user has access to and which the report is tied to */
    policy: OnyxEntry<Policy>;
};

type AnonymousReportFooterProps = AnonymousReportFooterPropsWithOnyx & {
    /** The report currently being looked at */
    report: OnyxEntry<Report>;

    /** Whether the small screen size layout should be used */
    isSmallSizeLayout?: boolean;
};

function AnonymousReportFooter({isSmallSizeLayout = false, report, policy}: AnonymousReportFooterProps) {
    const styles = useThemeStyles();
    const {translate} = useLocalize();

    return (
        <View style={styles.anonymousRoomFooter(isSmallSizeLayout)}>
            <View style={[styles.flexRow, styles.flexShrink1]}>
                <AvatarWithDisplayName
                    report={report}
                    isAnonymous
                    shouldEnableDetailPageNavigation
                    policy={policy}
                />
            </View>
            <View style={styles.anonymousRoomFooterWordmarkAndLogoContainer(isSmallSizeLayout)}>
                <View style={[isSmallSizeLayout ? styles.mr1 : styles.mr4, styles.flexShrink1]}>
                    <View style={[isSmallSizeLayout ? styles.alignItemsStart : styles.alignItemsEnd]}>
                        <ExpensifyWordmark style={styles.anonymousRoomFooterLogo} />
                    </View>
                    <Text style={styles.anonymousRoomFooterLogoTaglineText}>{translate('anonymousReportFooter.logoTagline')}</Text>
                </View>
                <View style={[styles.anonymousRoomFooterSignInButton]}>
                    <Button
                        medium
                        success
                        text={translate('common.signIn')}
                        onPress={() => Session.signOutAndRedirectToSignIn()}
                    />
                </View>
            </View>
        </View>
    );
}

AnonymousReportFooter.displayName = 'AnonymousReportFooter';

export default withOnyx<AnonymousReportFooterProps, AnonymousReportFooterPropsWithOnyx>({
    policy: {
        key: ({report}) => `${ONYXKEYS.COLLECTION.POLICY}${report?.policyID}`,
    },
})(AnonymousReportFooter);<|MERGE_RESOLUTION|>--- conflicted
+++ resolved
@@ -1,13 +1,7 @@
 import React from 'react';
-<<<<<<< HEAD
-import {Text, View} from 'react-native';
-import {withOnyx} from 'react-native-onyx';
-import type {OnyxEntry} from 'react-native-onyx/lib/types';
-=======
 import {View} from 'react-native';
 import {withOnyx} from 'react-native-onyx';
 import type {OnyxEntry} from 'react-native-onyx';
->>>>>>> f6ba7513
 import useLocalize from '@hooks/useLocalize';
 import useThemeStyles from '@hooks/useThemeStyles';
 import * as Session from '@userActions/Session';
