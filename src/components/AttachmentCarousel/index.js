--- conflicted
+++ resolved
@@ -1,9 +1,5 @@
 import React from 'react';
-<<<<<<< HEAD
-import {View, PixelRatio} from 'react-native';
-=======
-import {View, FlatList, PixelRatio, Keyboard} from 'react-native';
->>>>>>> 5f5dd023
+import {View, PixelRatio, Keyboard} from 'react-native';
 import PropTypes from 'prop-types';
 import {withOnyx} from 'react-native-onyx';
 import _ from 'underscore';
@@ -138,6 +134,13 @@
         _.forEach(actions, (action) => htmlParser.write(_.get(action, ['message', 0, 'html'])));
         htmlParser.end();
 
+        // Inverting the list for touchscreen devices that can swipe or have an animation when scrolling
+        // promotes the natural feeling of swiping left/right to go to the next/previous image
+        // We don't want to invert the list for desktop/web because this interferes with mouse
+        // wheel or trackpad scrolling (in cases like document preview where you can scroll vertically)
+        if (this.canUseTouchScreen) {
+            attachments.reverse();
+        }
         const page = _.findIndex(attachments, (a) => a.source === this.props.source);
         if (page === -1) {
             throw new Error('Attachment not found');
@@ -148,11 +151,7 @@
             attachments,
             shouldShowArrow: this.canUseTouchScreen,
             containerWidth: 0,
-<<<<<<< HEAD
-=======
-            isZoomed: false,
             activeSource: null,
->>>>>>> 5f5dd023
         };
     }
 
@@ -166,61 +165,24 @@
         // to get the index of the current page
         const entry = _.first(viewableItems);
         if (!entry) {
+            // eslint-disable-next-line react/no-unused-state
             this.setState({activeSource: null});
             return;
         }
 
         const page = entry.index;
         this.props.onNavigate(entry.item);
-<<<<<<< HEAD
         // eslint-disable-next-line react/no-unused-state
-        this.setState({page});
-=======
-        this.setState({page, isZoomed: false, activeSource: entry.item.source});
->>>>>>> 5f5dd023
+        this.setState({page, activeSource: entry.item.source});
     }
 
     /**
      * Updates the page state by index when the user navigates between attachments
      * @param {number} index
      */
-<<<<<<< HEAD
     updatePageByIndex(index) {
         // eslint-disable-next-line react/no-unused-state
         this.setState({page: index});
-=======
-    renderCell(props) {
-        // Use window width instead of layout width to address the issue in https://github.com/Expensify/App/issues/17760
-        // considering horizontal margin and border width in centered modal
-        const modalStyles = styles.centeredModalStyles(this.props.isSmallScreenWidth, true);
-        const style = [props.style, styles.h100, {width: PixelRatio.roundToNearestPixel(this.props.windowWidth - (modalStyles.marginHorizontal + modalStyles.borderWidth) * 2)}];
-
-        return (
-            <View
-                // eslint-disable-next-line react/jsx-props-no-spreading
-                {...props}
-                style={style}
-            />
-        );
-    }
-
-    /**
-     * Defines how a single attachment should be rendered
-     * @param {{ isAuthTokenRequired: Boolean, source: String, file: { name: String } }} item
-     * @returns {JSX.Element}
-     */
-    renderItem({item}) {
-        return (
-            <AttachmentView
-                isFocused={this.state.activeSource === item.source}
-                source={item.source}
-                file={item.file}
-                isAuthTokenRequired={item.isAuthTokenRequired}
-                onScaleChanged={this.canUseTouchScreen ? this.updateZoomState : undefined}
-                onPress={this.canUseTouchScreen ? this.toggleArrowsVisibility : undefined}
-            />
-        );
->>>>>>> 5f5dd023
     }
 
     render() {
@@ -232,7 +194,6 @@
                 onMouseEnter={() => !this.canUseTouchScreen && this.toggleArrowsVisibility(true)}
                 onMouseLeave={() => !this.canUseTouchScreen && this.toggleArrowsVisibility(false)}
             >
-<<<<<<< HEAD
                 <AttachmentCarouselView
                     carouselState={this.state}
                     updatePage={this.updatePage}
@@ -241,84 +202,6 @@
                     autoHideArrow={this.autoHideArrow}
                     cancelAutoHideArrow={this.cancelAutoHideArrow}
                 />
-=======
-                {this.state.shouldShowArrow && (
-                    <>
-                        {!isBackDisabled && (
-                            <Tooltip text={this.props.translate('common.previous')}>
-                                <View style={[styles.attachmentArrow, this.props.isSmallScreenWidth ? styles.l2 : styles.l8]}>
-                                    <Button
-                                        small
-                                        innerStyles={[styles.arrowIcon]}
-                                        icon={Expensicons.BackArrow}
-                                        iconFill={themeColors.text}
-                                        iconStyles={[styles.mr0]}
-                                        onPress={() => {
-                                            this.cycleThroughAttachments(-1);
-                                            this.autoHideArrow();
-                                        }}
-                                        onPressIn={this.cancelAutoHideArrow}
-                                        onPressOut={this.autoHideArrow}
-                                    />
-                                </View>
-                            </Tooltip>
-                        )}
-                        {!isForwardDisabled && (
-                            <Tooltip text={this.props.translate('common.next')}>
-                                <View style={[styles.attachmentArrow, this.props.isSmallScreenWidth ? styles.r2 : styles.r8]}>
-                                    <Button
-                                        small
-                                        innerStyles={[styles.arrowIcon]}
-                                        icon={Expensicons.ArrowRight}
-                                        iconFill={themeColors.text}
-                                        iconStyles={[styles.mr0]}
-                                        onPress={() => {
-                                            this.cycleThroughAttachments(1);
-                                            this.autoHideArrow();
-                                        }}
-                                        onPressIn={this.cancelAutoHideArrow}
-                                        onPressOut={this.autoHideArrow}
-                                    />
-                                </View>
-                            </Tooltip>
-                        )}
-                    </>
-                )}
-
-                {this.state.containerWidth > 0 && (
-                    <FlatList
-                        keyboardShouldPersistTaps="handled"
-                        listKey="AttachmentCarousel"
-                        horizontal
-                        decelerationRate="fast"
-                        showsHorizontalScrollIndicator={false}
-                        bounces={false}
-                        // Scroll only one image at a time no matter how fast the user swipes
-                        disableIntervalMomentum
-                        pagingEnabled
-                        snapToAlignment="start"
-                        snapToInterval={this.state.containerWidth}
-                        // Enable scrolling by swiping on mobile (touch) devices only
-                        // disable scroll for desktop/browsers because they add their scrollbars
-                        // Enable scrolling FlatList only when PDF is not in a zoomed state
-                        scrollEnabled={this.canUseTouchScreen && !this.state.isZoomed}
-                        ref={this.scrollRef}
-                        initialScrollIndex={this.state.page}
-                        initialNumToRender={3}
-                        windowSize={5}
-                        maxToRenderPerBatch={3}
-                        data={this.state.attachments}
-                        CellRendererComponent={this.renderCell}
-                        renderItem={this.renderItem}
-                        getItemLayout={this.getItemLayout}
-                        keyExtractor={(item) => item.source}
-                        viewabilityConfig={this.viewabilityConfig}
-                        onViewableItemsChanged={this.updatePage}
-                    />
-                )}
-
-                <CarouselActions onCycleThroughAttachments={this.cycleThroughAttachments} />
->>>>>>> 5f5dd023
             </View>
         );
     }
