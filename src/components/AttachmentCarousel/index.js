import React from 'react';
import {View, FlatList} from 'react-native';
import PropTypes from 'prop-types';
import {withOnyx} from 'react-native-onyx';
import _ from 'underscore';
import * as Expensicons from '../Icon/Expensicons';
import styles from '../../styles/styles';
import themeColors from '../../styles/themes/default';
import CarouselActions from './CarouselActions';
import Button from '../Button';
import * as ReportActionsUtils from '../../libs/ReportActionsUtils';
import AttachmentView from '../AttachmentView';
import addEncryptedAuthTokenToURL from '../../libs/addEncryptedAuthTokenToURL';
import * as DeviceCapabilities from '../../libs/DeviceCapabilities';
import CONST from '../../CONST';
import ONYXKEYS from '../../ONYXKEYS';
import reportActionPropTypes from '../../pages/home/report/reportActionPropTypes';
import tryResolveUrlFromApiRoot from '../../libs/tryResolveUrlFromApiRoot';
import Tooltip from '../Tooltip';
import withLocalize, {withLocalizePropTypes} from '../withLocalize';
import compose from '../../libs/compose';
import withWindowDimensions from '../withWindowDimensions';

const propTypes = {
    /** source is used to determine the starting index in the array of attachments */
    source: PropTypes.string,

    /** Callback to update the parent modal's state with a source and name from the attachments array */
    onNavigate: PropTypes.func,

    /** Object of report actions for this report */
    reportActions: PropTypes.objectOf(PropTypes.shape(reportActionPropTypes)),

    ...withLocalizePropTypes,
};

const defaultProps = {
    source: '',
    reportActions: {},
    onNavigate: () => {},
};

class AttachmentCarousel extends React.Component {
    constructor(props) {
        super(props);

        this.scrollRef = React.createRef();
        this.canUseTouchScreen = DeviceCapabilities.canUseTouchScreen();
        this.viewabilityConfig = {
            // To facilitate paging through the attachments, we want to consider an item "viewable" when it is
            // more than 90% visible. When that happens we update the page index in the state.
            itemVisiblePercentThreshold: 95,
        };

        this.cycleThroughAttachments = this.cycleThroughAttachments.bind(this);
        this.autoHideArrow = this.autoHideArrow.bind(this);
        this.cancelAutoHideArrow = this.cancelAutoHideArrow.bind(this);
        this.getItemLayout = this.getItemLayout.bind(this);
        this.renderItem = this.renderItem.bind(this);
        this.renderCell = this.renderCell.bind(this);
        this.updatePage = this.updatePage.bind(this);
        this.updateZoomState = this.updateZoomState.bind(this);
        this.toggleArrowsVisibility = this.toggleArrowsVisibility.bind(this);

        this.state = {
            attachments: [],
            source: this.props.source,
            shouldShowArrow: this.canUseTouchScreen,
            containerWidth: 0,
            isZoomed: false,
        };
    }

    componentDidMount() {
        this.makeStateWithReports();
        this.autoHideArrow();
    }

    componentDidUpdate(prevProps) {
        const previousReportActionsCount = _.size(prevProps.reportActions);
        const currentReportActionsCount = _.size(this.props.reportActions);
        if (previousReportActionsCount === currentReportActionsCount) {
            return;
        }

        this.makeStateWithReports();
    }

    /**
     * Helps to navigate between next/previous attachments
     * @param {Object} attachmentItem
     * @returns {Object}
     */
    getAttachment(attachmentItem) {
        const source = _.get(attachmentItem, 'source', '');
        const file = _.get(attachmentItem, 'file', {name: ''});

        return {
            source,
            file,
        };
    }

    /**
     * Calculate items layout information to optimize scrolling performance
     * @param {*} data
     * @param {Number} index
     * @returns {{offset: Number, length: Number, index: Number}}
     */
    getItemLayout(data, index) {
        return {
            length: this.state.containerWidth,
            offset: this.state.containerWidth * index,
            index,
        };
    }

    /**
     * On a touch screen device, automatically hide the arrows
     * if there is no interaction for 3 seconds.
     */
    autoHideArrow() {
        if (!this.canUseTouchScreen) {
            return;
        }
        this.cancelAutoHideArrow();
        this.autoHideArrowTimeout = setTimeout(() => {
            this.toggleArrowsVisibility(false);
        }, CONST.ARROW_HIDE_DELAY);
    }

    /**
     * Cancels the automatic hiding of the arrows.
     */
    cancelAutoHideArrow() {
        clearTimeout(this.autoHideArrowTimeout);
    }

    /**
     * Toggles the visibility of the arrows
     * @param {Boolean} shouldShowArrow
     */
    toggleArrowsVisibility(shouldShowArrow) {
        // Don't toggle arrows in a zoomed state
        if (this.state.isZoomed) {
            return;
        }
        this.setState(
            (current) => {
                const newShouldShowArrow = _.isBoolean(shouldShowArrow) ? shouldShowArrow : !current.shouldShowArrow;
                return {shouldShowArrow: newShouldShowArrow};
            },
            () => {
                if (this.state.shouldShowArrow) {
                    this.autoHideArrow();
                } else {
                    this.cancelAutoHideArrow();
                }
            },
        );
    }

    /**
     * Updates zoomed state to enable/disable panning the PDF
     * @param {Number} scale current PDF scale
     */
    updateZoomState(scale) {
        const isZoomed = scale > 1;
        if (isZoomed === this.state.isZoomed) {
            return;
        }
        if (isZoomed) {
            this.toggleArrowsVisibility(false);
        }
        this.setState({isZoomed});
    }

    /**
     * Map report actions to attachment items
     */
    makeStateWithReports() {
        let page = 0;
        const actions = ReportActionsUtils.getSortedReportActions(_.values(this.props.reportActions), true);

        /**
         * Looping to filter out attachments and retrieve the src URL and name of attachments.
         */
        const attachments = [];
        _.forEach(actions, ({originalMessage, message}) => {
            // Check for attachment which hasn't been deleted
            if (!originalMessage || !originalMessage.html || _.some(message, (m) => m.isEdited)) {
                return;
            }
            const matches = [...originalMessage.html.matchAll(CONST.REGEX.ATTACHMENT_DATA)];

            // matchAll captured both source url and name of the attachment
            if (matches.length === 2) {
                const [originalSource, name] = _.map(matches, (m) => m[2]);

                // Update the image URL so the images can be accessed depending on the config environment.
                // Eg: while using Ngrok the image path is from an Ngrok URL and not an Expensify URL.
                const source = tryResolveUrlFromApiRoot(originalSource);
                if (source === this.state.source) {
                    page = attachments.length;
                }

                attachments.push({source, file: {name}});
            }
        });

        this.setState({
            page,
            attachments,
        });
    }

    /**
     * Increments or decrements the index to get another selected item
     * @param {Number} deltaSlide
     */
    cycleThroughAttachments(deltaSlide) {
        const nextIndex = this.state.page - deltaSlide;
        const nextItem = this.state.attachments[nextIndex];

        if (!nextItem) {
            return;
        }

        // The sliding transition is a bit too much on web, because of the wider and bigger images,
        // so we only enable it for mobile
        this.scrollRef.current.scrollToIndex({index: nextIndex, animated: this.canUseTouchScreen});
    }

    /**
     * Updates the page state when the user navigates between attachments
     * @param {Array<{item: *, index: Number}>} viewableItems
     */
    updatePage({viewableItems}) {
        // Since we can have only one item in view at a time, we can use the first item in the array
        // to get the index of the current page
        const entry = _.first(viewableItems);
        if (!entry) {
            return;
        }

        const page = entry.index;
        const {source, file} = this.getAttachment(entry.item);
        this.props.onNavigate({source: addEncryptedAuthTokenToURL(source), file});
        this.setState({page, source, isZoomed: false});
    }

    /**
     * Defines how a container for a single attachment should be rendered
     * @param {Object} props
     * @returns {JSX.Element}
     */
    renderCell(props) {
        const style = [props.style, styles.h100, {width: this.state.containerWidth}];

<<<<<<< HEAD
        // eslint-disable-next-line react/jsx-props-no-spreading
        return (
            <View
=======
        return (
            <View
                // eslint-disable-next-line react/jsx-props-no-spreading
>>>>>>> 6d17cc80
                {...props}
                style={style}
            />
        );
    }

    /**
     * Defines how a single attachment should be rendered
     * @param {{ source: String, file: { name: String } }} item
     * @returns {JSX.Element}
     */
    renderItem({item}) {
        const authSource = addEncryptedAuthTokenToURL(item.source);
        if (!this.canUseTouchScreen) {
            return (
                <AttachmentView
                    source={authSource}
                    file={item.file}
                />
            );
        }

        return (
            <AttachmentView
                source={authSource}
                file={item.file}
                onScaleChanged={this.updateZoomState}
                onPress={this.toggleArrowsVisibility}
            />
        );
    }

    render() {
        const isForwardDisabled = this.state.page === 0;
        const isBackDisabled = this.state.page === _.size(this.state.attachments) - 1;

        return (
            <View
                style={[styles.attachmentModalArrowsContainer, styles.flex1]}
                onLayout={({nativeEvent}) => this.setState({containerWidth: nativeEvent.layout.width + 1})}
                onMouseEnter={() => !this.canUseTouchScreen && this.toggleArrowsVisibility(true)}
                onMouseLeave={() => !this.canUseTouchScreen && this.toggleArrowsVisibility(false)}
            >
                {this.state.shouldShowArrow && (
                    <>
                        {!isBackDisabled && (
                            <View style={[styles.attachmentArrow, this.props.isSmallScreenWidth ? styles.l2 : styles.l8]}>
                                <Tooltip text={this.props.translate('common.previous')}>
                                    <Button
                                        small
                                        innerStyles={[styles.arrowIcon]}
                                        icon={Expensicons.BackArrow}
                                        iconFill={themeColors.text}
                                        iconStyles={[styles.mr0]}
                                        onPress={() => {
                                            this.cycleThroughAttachments(-1);
                                            this.autoHideArrow();
                                        }}
                                        onPressIn={this.cancelAutoHideArrow}
                                        onPressOut={this.autoHideArrow}
                                    />
                                </Tooltip>
                            </View>
                        )}
                        {!isForwardDisabled && (
                            <View style={[styles.attachmentArrow, this.props.isSmallScreenWidth ? styles.r2 : styles.r8]}>
                                <Tooltip text={this.props.translate('common.next')}>
                                    <Button
                                        small
                                        innerStyles={[styles.arrowIcon]}
                                        icon={Expensicons.ArrowRight}
                                        iconFill={themeColors.text}
                                        iconStyles={[styles.mr0]}
                                        onPress={() => {
                                            this.cycleThroughAttachments(1);
                                            this.autoHideArrow();
                                        }}
                                        onPressIn={this.cancelAutoHideArrow}
                                        onPressOut={this.autoHideArrow}
                                    />
                                </Tooltip>
                            </View>
                        )}
                    </>
                )}

                {this.state.containerWidth > 0 && (
                    <FlatList
                        listKey="AttachmentCarousel"
                        horizontal
                        // Inverting the list for touchscreen devices that can swipe or have an animation when scrolling
                        // promotes the natural feeling of swiping left/right to go to the next/previous image
                        // We don't want to invert the list for desktop/web because this interferes with mouse
                        // wheel or trackpad scrolling (in cases like document preview where you can scroll vertically)
                        inverted={this.canUseTouchScreen}
                        decelerationRate="fast"
                        showsHorizontalScrollIndicator={false}
                        bounces={false}
                        // Scroll only one image at a time no matter how fast the user swipes
                        disableIntervalMomentum
                        pagingEnabled
                        snapToAlignment="start"
                        snapToInterval={this.state.containerWidth}
                        // Enable scrolling by swiping on mobile (touch) devices only
                        // disable scroll for desktop/browsers because they add their scrollbars
                        // Enable scrolling FlatList only when PDF is not in a zoomed state
                        scrollEnabled={this.canUseTouchScreen && !this.state.isZoomed}
                        ref={this.scrollRef}
                        initialScrollIndex={this.state.page}
                        initialNumToRender={3}
                        windowSize={5}
                        maxToRenderPerBatch={3}
                        data={this.state.attachments}
                        CellRendererComponent={this.renderCell}
                        renderItem={this.renderItem}
                        getItemLayout={this.getItemLayout}
                        keyExtractor={(item) => item.source}
                        viewabilityConfig={this.viewabilityConfig}
                        onViewableItemsChanged={this.updatePage}
                    />
                )}

                <CarouselActions onCycleThroughAttachments={this.cycleThroughAttachments} />
            </View>
        );
    }
}

AttachmentCarousel.propTypes = propTypes;
AttachmentCarousel.defaultProps = defaultProps;

export default compose(
    withOnyx({
        reportActions: {
            key: ({reportID}) => `${ONYXKEYS.COLLECTION.REPORT_ACTIONS}${reportID}`,
            canEvict: false,
        },
    }),
    withLocalize,
    withWindowDimensions,
)(AttachmentCarousel);<|MERGE_RESOLUTION|>--- conflicted
+++ resolved
@@ -257,15 +257,9 @@
     renderCell(props) {
         const style = [props.style, styles.h100, {width: this.state.containerWidth}];
 
-<<<<<<< HEAD
-        // eslint-disable-next-line react/jsx-props-no-spreading
-        return (
-            <View
-=======
         return (
             <View
                 // eslint-disable-next-line react/jsx-props-no-spreading
->>>>>>> 6d17cc80
                 {...props}
                 style={style}
             />
