import React, {useState, useCallback} from 'react';
import PropTypes from 'prop-types';
import {View, Animated, Keyboard} from 'react-native';
import Str from 'expensify-common/lib/str';
import lodashGet from 'lodash/get';
import lodashExtend from 'lodash/extend';
import _ from 'underscore';
import CONST from '../CONST';
import Modal from './Modal';
import AttachmentView from './AttachmentView';
import AttachmentCarousel from './AttachmentCarousel';
import styles from '../styles/styles';
import * as StyleUtils from '../styles/StyleUtils';
import * as FileUtils from '../libs/fileDownload/FileUtils';
import themeColors from '../styles/themes/default';
import compose from '../libs/compose';
import withWindowDimensions, {windowDimensionsPropTypes} from './withWindowDimensions';
import Button from './Button';
import HeaderWithBackButton from './HeaderWithBackButton';
import fileDownload from '../libs/fileDownload';
import withLocalize, {withLocalizePropTypes} from './withLocalize';
import ConfirmModal from './ConfirmModal';
import HeaderGap from './HeaderGap';
import SafeAreaConsumer from './SafeAreaConsumer';
import addEncryptedAuthTokenToURL from '../libs/addEncryptedAuthTokenToURL';
import reportPropTypes from '../pages/reportPropTypes';

/**
 * Modal render prop component that exposes modal launching triggers that can be used
 * to display a full size image or PDF modally with optional confirmation button.
 */

const propTypes = {
    /** Optional source (URL, SVG function) for the image shown. If not passed in via props must be specified when modal is opened. */
    source: PropTypes.oneOfType([PropTypes.string, PropTypes.func]),

    /** Optional callback to fire when we want to preview an image and approve it for use. */
    onConfirm: PropTypes.func,

    /** Whether the modal should be open by default */
    defaultOpen: PropTypes.bool,

    /** Optional callback to fire when we want to do something after modal show. */
    onModalShow: PropTypes.func,

    /** Optional callback to fire when we want to do something after modal hide. */
    onModalHide: PropTypes.func,

    /** Optional original filename when uploading */
    originalFileName: PropTypes.string,

    /** A function as a child to pass modal launching methods to */
    children: PropTypes.func,

    /** Whether source url requires authentication */
    isAuthTokenRequired: PropTypes.bool,

    /** Determines if download Button should be shown or not */
    allowDownload: PropTypes.bool,

    /** Title shown in the header of the modal */
    headerTitle: PropTypes.string,

    /** The report that has this attachment */
    report: reportPropTypes,

    ...withLocalizePropTypes,

    ...windowDimensionsPropTypes,
};

const defaultProps = {
    source: '',
    onConfirm: null,
    defaultOpen: false,
    originalFileName: '',
    children: null,
    isAuthTokenRequired: false,
    allowDownload: false,
    headerTitle: null,
    report: {},
    onModalShow: () => {},
    onModalHide: () => {},
};

<<<<<<< HEAD
class AttachmentModal extends PureComponent {
    constructor(props) {
        super(props);

        this.state = {
            isModalOpen: this.props.defaultOpen,
            shouldLoadAttachment: false,
            isAttachmentInvalid: false,
            isAuthTokenRequired: props.isAuthTokenRequired,
            attachmentInvalidReasonTitle: null,
            attachmentInvalidReason: null,
            source: props.source,
            modalType: CONST.MODAL.MODAL_TYPE.CENTERED_UNSWIPEABLE,
            isConfirmButtonDisabled: false,
            confirmButtonFadeAnimation: new Animated.Value(1),
            file: props.originalFileName
                ? {
                      name: props.originalFileName,
                  }
                : undefined,
        };

        this.submitAndClose = this.submitAndClose.bind(this);
        this.closeConfirmModal = this.closeConfirmModal.bind(this);
        this.onNavigate = this.onNavigate.bind(this);
        this.downloadAttachment = this.downloadAttachment.bind(this);
        this.validateAndDisplayFileToUpload = this.validateAndDisplayFileToUpload.bind(this);
        this.updateConfirmButtonVisibility = this.updateConfirmButtonVisibility.bind(this);
    }
=======
function AttachmentModal(props) {
    const [isModalOpen, setIsModalOpen] = useState(false);
    const [shouldLoadAttachment, setShouldLoadAttachment] = useState(false);
    const [isAttachmentInvalid, setIsAttachmentInvalid] = useState(false);
    const [isAuthTokenRequired] = useState(props.isAuthTokenRequired);
    const [attachmentInvalidReasonTitle, setAttachmentInvalidReasonTitle] = useState(null);
    const [attachmentInvalidReason, setAttachmentInvalidReason] = useState(null);
    const [source, setSource] = useState(props.source);
    const [modalType, setModalType] = useState(CONST.MODAL.MODAL_TYPE.CENTERED_UNSWIPEABLE);
    const [isConfirmButtonDisabled, setIsConfirmButtonDisabled] = useState(false);
    const [confirmButtonFadeAnimation] = useState(new Animated.Value(1));
    const [file, setFile] = useState(
        props.originalFileName
            ? {
                  name: props.originalFileName,
              }
            : undefined,
    );
>>>>>>> c819a321

    /**
     * Keeps the attachment source in sync with the attachment displayed currently in the carousel.
     * @param {{ source: String, isAuthTokenRequired: Boolean, file: { name: string } }} attachment
     */
    const onNavigate = useCallback((attachment) => {
        setSource(attachment.source);
        setFile(attachment.file);
    }, []);

    /**
     * If our attachment is a PDF, return the unswipeable Modal type.
     * @param {String} sourceURL
     * @param {Object} _file
     * @returns {String}
     */
    const getModalType = useCallback(
        (sourceURL, _file) =>
            sourceURL && (Str.isPDF(sourceURL) || (_file && Str.isPDF(_file.name || props.translate('attachmentView.unknownFilename'))))
                ? CONST.MODAL.MODAL_TYPE.CENTERED_UNSWIPEABLE
                : CONST.MODAL.MODAL_TYPE.CENTERED,
        // eslint-disable-next-line react-hooks/exhaustive-deps
        [props.translate],
    );
    /**
     * Download the currently viewed attachment.
     */
    const downloadAttachment = useCallback(() => {
        let sourceURL = source;
        if (isAuthTokenRequired) {
            sourceURL = addEncryptedAuthTokenToURL(sourceURL);
        }

        fileDownload(sourceURL, file.name);

        // At ios, if the keyboard is open while opening the attachment, then after downloading
        // the attachment keyboard will show up. So, to fix it we need to dismiss the keyboard.
        Keyboard.dismiss();
    }, [isAuthTokenRequired, source, file]);

    /**
     * Execute the onConfirm callback and close the modal.
     */
    const submitAndClose = useCallback(() => {
        // If the modal has already been closed or the confirm button is disabled
        // do not submit.
        if (!isModalOpen || isConfirmButtonDisabled) {
            return;
        }

        if (props.onConfirm) {
            props.onConfirm(lodashExtend(file, {source}));
        }

        setIsModalOpen(false);
        // eslint-disable-next-line react-hooks/exhaustive-deps
    }, [isModalOpen, isConfirmButtonDisabled, props.onConfirm, file, source]);

    /**
     * Close the confirm modal.
     */
    const closeConfirmModal = useCallback(() => {
        setIsAttachmentInvalid(false);
    }, []);
    /**
     * @param {Object} _file
     * @returns {Boolean}
     */
    const isValidFile = useCallback(
        (_file) => {
            const {fileExtension} = FileUtils.splitExtensionFromFileName(lodashGet(_file, 'name', ''));
            if (_.contains(CONST.API_ATTACHMENT_VALIDATIONS.UNALLOWED_EXTENSIONS, fileExtension.toLowerCase())) {
                const invalidReason = props.translate('attachmentPicker.notAllowedExtension');

                setIsAttachmentInvalid(true);
                setAttachmentInvalidReasonTitle(props.translate('attachmentPicker.wrongFileType'));
                setAttachmentInvalidReason(invalidReason);
                return false;
            }

            if (lodashGet(_file, 'size', 0) > CONST.API_ATTACHMENT_VALIDATIONS.MAX_SIZE) {
                setIsAttachmentInvalid(true);
                setAttachmentInvalidReasonTitle(props.translate('attachmentPicker.attachmentTooLarge'));
                setAttachmentInvalidReason(props.translate('attachmentPicker.sizeExceeded'));
                return false;
            }

            if (lodashGet(_file, 'size', 0) < CONST.API_ATTACHMENT_VALIDATIONS.MIN_SIZE) {
                setIsAttachmentInvalid(true);
                setAttachmentInvalidReasonTitle(props.translate('attachmentPicker.attachmentTooSmall'));
                setAttachmentInvalidReason(props.translate('attachmentPicker.sizeNotMet'));
                return false;
            }

            return true;
        },
        // eslint-disable-next-line react-hooks/exhaustive-deps
        [props.translate],
    );
    /**
     * @param {Object} _file
     */
    const validateAndDisplayFileToUpload = useCallback(
        (_file) => {
            if (!_file) {
                return;
            }

            if (!isValidFile(_file)) {
                return;
            }

            if (_file instanceof File) {
                const inputSource = URL.createObjectURL(_file);
                const inputModalType = getModalType(inputSource, _file);
                setIsModalOpen(true);
                setSource(inputSource);
                setFile(_file);
                setModalType(inputModalType);
            } else {
                const inputModalType = getModalType(_file.uri, _file);
                setIsModalOpen(true);
                setSource(_file.uri);
                setFile(_file);
                setModalType(inputModalType);
            }
        },
        [isValidFile, getModalType],
    );

    /**
     * In order to gracefully hide/show the confirm button when the keyboard
     * opens/closes, apply an animation to fade the confirm button out/in. And since
     * we're only updating the opacity of the confirm button, we must also conditionally
     * disable it.
     *
     * @param {Boolean} shouldFadeOut If true, fade out confirm button. Otherwise fade in.
     */
    const updateConfirmButtonVisibility = useCallback(
        (shouldFadeOut) => {
            setIsConfirmButtonDisabled(shouldFadeOut);
            const toValue = shouldFadeOut ? 0 : 1;

            Animated.timing(confirmButtonFadeAnimation, {
                toValue,
                duration: 100,
                useNativeDriver: true,
            }).start();
        },
        [confirmButtonFadeAnimation],
    );

    /**
     * close the modal
     */
    const closeModal = useCallback(() => {
        setIsModalOpen(false);
    }, []);

    /**
     *  open the modal
     */
    const openModal = useCallback(() => {
        setIsModalOpen(true);
    }, []);

    const sourceForAttachmentView = props.source || source;
    return (
        <>
            <Modal
                type={modalType}
                onSubmit={submitAndClose}
                onClose={closeModal}
                isVisible={isModalOpen}
                backgroundColor={themeColors.componentBG}
                onModalShow={() => {
                    props.onModalShow();
                    setShouldLoadAttachment(true);
                }}
                onModalHide={(e) => {
                    props.onModalHide(e);
                    setShouldLoadAttachment(false);
                }}
                propagateSwipe
            >
                {props.isSmallScreenWidth && <HeaderGap />}
                <HeaderWithBackButton
                    title={props.headerTitle || props.translate('common.attachment')}
                    shouldShowBorderBottom
                    shouldShowDownloadButton={props.allowDownload}
                    onDownloadButtonPress={() => downloadAttachment(source)}
                    shouldShowCloseButton={!props.isSmallScreenWidth}
                    shouldShowBackButton={props.isSmallScreenWidth}
                    onBackButtonPress={closeModal}
                    onCloseButtonPress={closeModal}
                />
                <View style={styles.imageModalImageCenterContainer}>
                    {!_.isEmpty(props.report) ? (
                        <AttachmentCarousel
                            report={props.report}
                            onNavigate={onNavigate}
                            source={props.source}
                            onToggleKeyboard={updateConfirmButtonVisibility}
                        />
                    ) : (
                        Boolean(sourceForAttachmentView) &&
                        shouldLoadAttachment && (
                            <AttachmentView
                                containerStyles={[styles.mh5]}
                                source={sourceForAttachmentView}
                                isAuthTokenRequired={isAuthTokenRequired}
                                file={file}
                                onToggleKeyboard={updateConfirmButtonVisibility}
                            />
                        )
                    )}
                </View>
                {/* If we have an onConfirm method show a confirmation button */}
                {Boolean(props.onConfirm) && (
                    <SafeAreaConsumer>
                        {({safeAreaPaddingBottomStyle}) => (
                            <Animated.View style={[StyleUtils.fade(confirmButtonFadeAnimation), safeAreaPaddingBottomStyle]}>
                                <Button
                                    success
                                    style={[styles.buttonConfirm, props.isSmallScreenWidth ? {} : styles.attachmentButtonBigScreen]}
                                    textStyles={[styles.buttonConfirmText]}
                                    text={props.translate('common.send')}
                                    onPress={submitAndClose}
                                    disabled={isConfirmButtonDisabled}
                                    pressOnEnter
                                />
                            </Animated.View>
                        )}
<<<<<<< HEAD
                    </View>
                    {/* If we have an onConfirm method show a confirmation button */}
                    {Boolean(this.props.onConfirm) && (
                        <SafeAreaConsumer>
                            {({safeAreaPaddingBottomStyle}) => (
                                <Animated.View style={[StyleUtils.fade(this.state.confirmButtonFadeAnimation), safeAreaPaddingBottomStyle]}>
                                    <Button
                                        success
                                        style={[styles.buttonConfirm, this.props.isSmallScreenWidth ? {} : styles.attachmentButtonBigScreen]}
                                        textStyles={[styles.buttonConfirmText]}
                                        text={this.props.translate('common.send')}
                                        onPress={this.submitAndClose}
                                        disabled={this.state.isConfirmButtonDisabled}
                                        pressOnEnter
                                    />
                                </Animated.View>
                            )}
                        </SafeAreaConsumer>
                    )}
                </Modal>

                <ConfirmModal
                    title={this.state.attachmentInvalidReasonTitle}
                    onConfirm={this.closeConfirmModal}
                    onCancel={this.closeConfirmModal}
                    isVisible={this.state.isAttachmentInvalid}
                    prompt={this.state.attachmentInvalidReason}
                    confirmText={this.props.translate('common.close')}
                    shouldShowCancelButton={false}
                />

                {this.props.children &&
                    this.props.children({
                        displayFileInModal: this.validateAndDisplayFileToUpload,
                        show: () => {
                            this.setState({isModalOpen: true});
                        },
                    })}
            </>
        );
    }
=======
                    </SafeAreaConsumer>
                )}
            </Modal>

            <ConfirmModal
                title={attachmentInvalidReasonTitle}
                onConfirm={closeConfirmModal}
                onCancel={closeConfirmModal}
                isVisible={isAttachmentInvalid}
                prompt={attachmentInvalidReason}
                confirmText={props.translate('common.close')}
                shouldShowCancelButton={false}
            />

            {props.children({
                displayFileInModal: validateAndDisplayFileToUpload,
                show: openModal,
            })}
        </>
    );
>>>>>>> c819a321
}

AttachmentModal.propTypes = propTypes;
AttachmentModal.defaultProps = defaultProps;
AttachmentModal.displayName = 'AttachmentModal';
export default compose(withWindowDimensions, withLocalize)(AttachmentModal);<|MERGE_RESOLUTION|>--- conflicted
+++ resolved
@@ -83,39 +83,8 @@
     onModalHide: () => {},
 };
 
-<<<<<<< HEAD
-class AttachmentModal extends PureComponent {
-    constructor(props) {
-        super(props);
-
-        this.state = {
-            isModalOpen: this.props.defaultOpen,
-            shouldLoadAttachment: false,
-            isAttachmentInvalid: false,
-            isAuthTokenRequired: props.isAuthTokenRequired,
-            attachmentInvalidReasonTitle: null,
-            attachmentInvalidReason: null,
-            source: props.source,
-            modalType: CONST.MODAL.MODAL_TYPE.CENTERED_UNSWIPEABLE,
-            isConfirmButtonDisabled: false,
-            confirmButtonFadeAnimation: new Animated.Value(1),
-            file: props.originalFileName
-                ? {
-                      name: props.originalFileName,
-                  }
-                : undefined,
-        };
-
-        this.submitAndClose = this.submitAndClose.bind(this);
-        this.closeConfirmModal = this.closeConfirmModal.bind(this);
-        this.onNavigate = this.onNavigate.bind(this);
-        this.downloadAttachment = this.downloadAttachment.bind(this);
-        this.validateAndDisplayFileToUpload = this.validateAndDisplayFileToUpload.bind(this);
-        this.updateConfirmButtonVisibility = this.updateConfirmButtonVisibility.bind(this);
-    }
-=======
 function AttachmentModal(props) {
-    const [isModalOpen, setIsModalOpen] = useState(false);
+    const [isModalOpen, setIsModalOpen] = useState(props.defaultOpen);
     const [shouldLoadAttachment, setShouldLoadAttachment] = useState(false);
     const [isAttachmentInvalid, setIsAttachmentInvalid] = useState(false);
     const [isAuthTokenRequired] = useState(props.isAuthTokenRequired);
@@ -132,7 +101,6 @@
               }
             : undefined,
     );
->>>>>>> c819a321
 
     /**
      * Keeps the attachment source in sync with the attachment displayed currently in the carousel.
@@ -366,49 +334,6 @@
                                 />
                             </Animated.View>
                         )}
-<<<<<<< HEAD
-                    </View>
-                    {/* If we have an onConfirm method show a confirmation button */}
-                    {Boolean(this.props.onConfirm) && (
-                        <SafeAreaConsumer>
-                            {({safeAreaPaddingBottomStyle}) => (
-                                <Animated.View style={[StyleUtils.fade(this.state.confirmButtonFadeAnimation), safeAreaPaddingBottomStyle]}>
-                                    <Button
-                                        success
-                                        style={[styles.buttonConfirm, this.props.isSmallScreenWidth ? {} : styles.attachmentButtonBigScreen]}
-                                        textStyles={[styles.buttonConfirmText]}
-                                        text={this.props.translate('common.send')}
-                                        onPress={this.submitAndClose}
-                                        disabled={this.state.isConfirmButtonDisabled}
-                                        pressOnEnter
-                                    />
-                                </Animated.View>
-                            )}
-                        </SafeAreaConsumer>
-                    )}
-                </Modal>
-
-                <ConfirmModal
-                    title={this.state.attachmentInvalidReasonTitle}
-                    onConfirm={this.closeConfirmModal}
-                    onCancel={this.closeConfirmModal}
-                    isVisible={this.state.isAttachmentInvalid}
-                    prompt={this.state.attachmentInvalidReason}
-                    confirmText={this.props.translate('common.close')}
-                    shouldShowCancelButton={false}
-                />
-
-                {this.props.children &&
-                    this.props.children({
-                        displayFileInModal: this.validateAndDisplayFileToUpload,
-                        show: () => {
-                            this.setState({isModalOpen: true});
-                        },
-                    })}
-            </>
-        );
-    }
-=======
                     </SafeAreaConsumer>
                 )}
             </Modal>
@@ -423,13 +348,13 @@
                 shouldShowCancelButton={false}
             />
 
-            {props.children({
-                displayFileInModal: validateAndDisplayFileToUpload,
-                show: openModal,
-            })}
+            {props.children &&
+                props.children({
+                    displayFileInModal: validateAndDisplayFileToUpload,
+                    show: openModal,
+                })}
         </>
     );
->>>>>>> c819a321
 }
 
 AttachmentModal.propTypes = propTypes;
