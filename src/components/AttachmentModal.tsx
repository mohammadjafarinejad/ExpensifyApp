import {Str} from 'expensify-common';
import React, {memo, useCallback, useEffect, useMemo, useRef, useState} from 'react';
import {InteractionManager, Keyboard, View} from 'react-native';
import {GestureHandlerRootView} from 'react-native-gesture-handler';
import {useOnyx} from 'react-native-onyx';
import type {OnyxEntry} from 'react-native-onyx';
import Animated, {FadeIn, LayoutAnimationConfig, useSharedValue} from 'react-native-reanimated';
import type {ValueOf} from 'type-fest';
import useLocalize from '@hooks/useLocalize';
import useNetwork from '@hooks/useNetwork';
import useResponsiveLayout from '@hooks/useResponsiveLayout';
import useThemeStyles from '@hooks/useThemeStyles';
import useWindowDimensions from '@hooks/useWindowDimensions';
import addEncryptedAuthTokenToURL from '@libs/addEncryptedAuthTokenToURL';
import attachmentModalHandler from '@libs/AttachmentModalHandler';
import fileDownload from '@libs/fileDownload';
import {cleanFileName, getFileName, validateImageForCorruption} from '@libs/fileDownload/FileUtils';
import Navigation from '@libs/Navigation/Navigation';
import {getOriginalMessage, getReportAction, isMoneyRequestAction} from '@libs/ReportActionsUtils';
import {hasEReceipt, hasMissingSmartscanFields, hasReceipt, hasReceiptSource, isReceiptBeingScanned} from '@libs/TransactionUtils';
import type {AvatarSource} from '@libs/UserUtils';
import variables from '@styles/variables';
import {detachReceipt} from '@userActions/IOU';
import type {IOUAction, IOUType} from '@src/CONST';
import CONST from '@src/CONST';
import type {TranslationPaths} from '@src/languages/types';
import ONYXKEYS from '@src/ONYXKEYS';
import ROUTES from '@src/ROUTES';
import type * as OnyxTypes from '@src/types/onyx';
import {isEmptyObject} from '@src/types/utils/EmptyObject';
import type ModalType from '@src/types/utils/ModalType';
import viewRef from '@src/types/utils/viewRef';
import AttachmentCarousel from './Attachments/AttachmentCarousel';
import AttachmentCarouselPagerContext from './Attachments/AttachmentCarousel/Pager/AttachmentCarouselPagerContext';
import AttachmentView from './Attachments/AttachmentView';
import type {Attachment} from './Attachments/types';
import BlockingView from './BlockingViews/BlockingView';
import Button from './Button';
import ConfirmModal from './ConfirmModal';
import FullScreenLoadingIndicator from './FullscreenLoadingIndicator';
import HeaderGap from './HeaderGap';
import HeaderWithBackButton from './HeaderWithBackButton';
import * as Expensicons from './Icon/Expensicons';
import * as Illustrations from './Icon/Illustrations';
import Modal from './Modal';
import SafeAreaConsumer from './SafeAreaConsumer';

/**
 * Modal render prop component that exposes modal launching triggers that can be used
 * to display a full size image or PDF modally with optional confirmation button.
 */

type ImagePickerResponse = {
    height?: number;
    name: string;
    size?: number | null;
    type: string;
    uri: string;
    width?: number;
};

type FileObject = Partial<File | ImagePickerResponse>;

type ChildrenProps = {
    displayFileInModal: (data: FileObject) => void;
    show: () => void;
};

type AttachmentModalProps = {
    /** Optional source (URL, SVG function) for the image shown. If not passed in via props must be specified when modal is opened. */
    source?: AvatarSource;

    /** The id of the attachment. */
    attachmentID?: string;

    /** Optional callback to fire when we want to preview an image and approve it for use. */
    onConfirm?: ((file: FileObject) => void) | null;

    /** Whether the modal should be open by default */
    defaultOpen?: boolean;

    /** Trigger when we explicity click close button in ProfileAttachment modal */
    onModalClose?: () => void;

    /** Optional original filename when uploading */
    originalFileName?: string;

    /** Whether source url requires authentication */
    isAuthTokenRequired?: boolean;

    /** Determines if download Button should be shown or not */
    allowDownload?: boolean;

    /** Determines if the receipt comes from track expense action */
    isTrackExpenseAction?: boolean;

    /** Title shown in the header of the modal */
    headerTitle?: string;

    /** The report that has this attachment */
    report?: OnyxEntry<OnyxTypes.Report>;

    /** The ID of the current report */
    reportID?: string;

    /** The type of the attachment */
    type?: ValueOf<typeof CONST.ATTACHMENT_TYPE>;

    /** If the attachment originates from a note, the accountID will represent the author of that note. */
    accountID?: number;

    /** Optional callback to fire when we want to do something after modal show. */
    onModalShow?: () => void;

    /** Optional callback to fire when we want to do something after modal hide. */
    onModalHide?: () => void;

    /** The data is loading or not */
    isLoading?: boolean;

    /** Should display not found page or not */
    shouldShowNotFoundPage?: boolean;

    /** Optional callback to fire when we want to do something after attachment carousel changes. */
    onCarouselAttachmentChange?: (attachment: Attachment) => void;

    /** Denotes whether it is a workspace avatar or not */
    isWorkspaceAvatar?: boolean;

    /** Denotes whether it can be an icon (ex: SVG) */
    maybeIcon?: boolean;

    /** Whether it is a receipt attachment or not */
    isReceiptAttachment?: boolean;

    /** A function as a child to pass modal launching methods to */
    children?: React.FC<ChildrenProps>;

    /** The iou action of the expense creation flow of which we are displaying the receipt for. */
    iouAction?: IOUAction;

    /** The iou type of the expense creation flow of which we are displaying the receipt for. */
    iouType?: IOUType;

    /** The id of the draft transaction linked to the receipt. */
    draftTransactionID?: string;

    fallbackSource?: AvatarSource;

    canEditReceipt?: boolean;

    canDeleteReceipt?: boolean;

    shouldDisableSendButton?: boolean;

    attachmentLink?: string;
};

function AttachmentModal({
    source = '',
    onConfirm,
    defaultOpen = false,
    originalFileName = '',
    isAuthTokenRequired = false,
    allowDownload = false,
    isTrackExpenseAction = false,
    report,
    reportID,
    onModalShow = () => {},
    onModalHide = () => {},
    onCarouselAttachmentChange = () => {},
    isReceiptAttachment = false,
    isWorkspaceAvatar = false,
    maybeIcon = false,
    headerTitle,
    children,
    fallbackSource,
    canEditReceipt = false,
    canDeleteReceipt = false,
    onModalClose = () => {},
    isLoading = false,
    shouldShowNotFoundPage = false,
    type = undefined,
    attachmentID,
    accountID = undefined,
    shouldDisableSendButton = false,
    draftTransactionID,
    iouAction,
    iouType: iouTypeProp,
    attachmentLink = '',
}: AttachmentModalProps) {
    const styles = useThemeStyles();
    const [isModalOpen, setIsModalOpen] = useState(defaultOpen);
    const [shouldLoadAttachment, setShouldLoadAttachment] = useState(false);
    const [isAttachmentInvalid, setIsAttachmentInvalid] = useState(false);
    const [isDeleteReceiptConfirmModalVisible, setIsDeleteReceiptConfirmModalVisible] = useState(false);
    const [isAuthTokenRequiredState, setIsAuthTokenRequiredState] = useState(isAuthTokenRequired);
    const [attachmentInvalidReasonTitle, setAttachmentInvalidReasonTitle] = useState<TranslationPaths | null>(null);
    const [attachmentInvalidReason, setAttachmentInvalidReason] = useState<TranslationPaths | null>(null);
    const [sourceState, setSourceState] = useState<AvatarSource>(() => source);
    const [modalType, setModalType] = useState<ModalType>(CONST.MODAL.MODAL_TYPE.CENTERED_UNSWIPEABLE);
    const [isConfirmButtonDisabled, setIsConfirmButtonDisabled] = useState(false);
    const [isDownloadButtonReadyToBeShown, setIsDownloadButtonReadyToBeShown] = React.useState(true);
    const isPDFLoadError = useRef(false);
    const isReplaceReceipt = useRef(false);
    const {windowWidth} = useWindowDimensions();
    const {shouldUseNarrowLayout} = useResponsiveLayout();
    const nope = useSharedValue(false);
    const isOverlayModalVisible = (isReceiptAttachment && isDeleteReceiptConfirmModalVisible) || (!isReceiptAttachment && isAttachmentInvalid);
    const iouType = useMemo(() => iouTypeProp ?? (isTrackExpenseAction ? CONST.IOU.TYPE.TRACK : CONST.IOU.TYPE.SUBMIT), [isTrackExpenseAction, iouTypeProp]);
    const parentReportAction = getReportAction(report?.parentReportID, report?.parentReportActionID);
    // eslint-disable-next-line @typescript-eslint/prefer-nullish-coalescing
    const transactionID = (isMoneyRequestAction(parentReportAction) && getOriginalMessage(parentReportAction)?.IOUTransactionID) || CONST.DEFAULT_NUMBER_ID;
    const [transaction] = useOnyx(`${ONYXKEYS.COLLECTION.TRANSACTION}${transactionID}`, {canBeMissing: true});
    const [currentAttachmentLink, setCurrentAttachmentLink] = useState(attachmentLink);

    const [file, setFile] = useState<FileObject | undefined>(
        originalFileName
            ? {
                  name: originalFileName,
              }
            : undefined,
    );
    const {translate} = useLocalize();
    const {isOffline} = useNetwork();

    const isLocalSource = typeof sourceState === 'string' && /^file:|^blob:/.test(sourceState);

    useEffect(() => {
        setFile(originalFileName ? {name: originalFileName} : undefined);
    }, [originalFileName]);

    /**
     * Keeps the attachment source in sync with the attachment displayed currently in the carousel.
     */
    const onNavigate = useCallback(
        (attachment: Attachment) => {
            setSourceState(attachment.source);
            setFile(attachment.file);
            setIsAuthTokenRequiredState(attachment.isAuthTokenRequired ?? false);
            onCarouselAttachmentChange(attachment);
            setCurrentAttachmentLink(attachment?.attachmentLink ?? '');
        },
        [onCarouselAttachmentChange],
    );

    /**
     * If our attachment is a PDF, return the unswipeable Modal type.
     */
    const getModalType = useCallback(
        (sourceURL: string, fileObject: FileObject) =>
            sourceURL && (Str.isPDF(sourceURL) || (fileObject && Str.isPDF(fileObject.name ?? translate('attachmentView.unknownFilename'))))
                ? CONST.MODAL.MODAL_TYPE.CENTERED_UNSWIPEABLE
                : CONST.MODAL.MODAL_TYPE.CENTERED,
        [translate],
    );

    const setDownloadButtonVisibility = useCallback(
        (isButtonVisible: boolean) => {
            if (isDownloadButtonReadyToBeShown === isButtonVisible) {
                return;
            }
            setIsDownloadButtonReadyToBeShown(isButtonVisible);
        },
        [isDownloadButtonReadyToBeShown],
    );

    /**
     * Download the currently viewed attachment.
     */
    const downloadAttachment = useCallback(() => {
        let sourceURL = sourceState;
        if (isAuthTokenRequiredState && typeof sourceURL === 'string') {
            sourceURL = addEncryptedAuthTokenToURL(sourceURL);
        }

        if (typeof sourceURL === 'string') {
            const fileName = type === CONST.ATTACHMENT_TYPE.SEARCH ? getFileName(`${sourceURL}`) : file?.name;
            fileDownload(sourceURL, fileName ?? '', undefined, undefined, undefined, undefined, undefined, !draftTransactionID);
        }

        // At ios, if the keyboard is open while opening the attachment, then after downloading
        // the attachment keyboard will show up. So, to fix it we need to dismiss the keyboard.
        Keyboard.dismiss();
    }, [isAuthTokenRequiredState, sourceState, file, type, draftTransactionID]);

    /**
     * Execute the onConfirm callback and close the modal.
     */
    const submitAndClose = useCallback(() => {
        // If the modal has already been closed or the confirm button is disabled
        // do not submit.
        if (!isModalOpen || isConfirmButtonDisabled) {
            return;
        }

        if (onConfirm) {
            onConfirm(Object.assign(file ?? {}, {source: sourceState} as FileObject));
        }

        setIsModalOpen(false);
        // eslint-disable-next-line react-compiler/react-compiler, react-hooks/exhaustive-deps
    }, [isModalOpen, isConfirmButtonDisabled, onConfirm, file, sourceState]);

    /**
     * Close the confirm modals.
     */
    const closeConfirmModal = useCallback(() => {
        setIsAttachmentInvalid(false);
        setIsDeleteReceiptConfirmModalVisible(false);
    }, []);

    /**
     * Detach the receipt and close the modal.
     */
    const deleteAndCloseModal = useCallback(() => {
        detachReceipt(transaction?.transactionID);
        setIsDeleteReceiptConfirmModalVisible(false);
        Navigation.goBack();
    }, [transaction]);

    const isValidFile = useCallback(
        (fileObject: FileObject) =>
            validateImageForCorruption(fileObject)
                .then(() => {
                    if (fileObject.size && fileObject.size > CONST.API_ATTACHMENT_VALIDATIONS.MAX_SIZE) {
                        setIsAttachmentInvalid(true);
                        setAttachmentInvalidReasonTitle('attachmentPicker.attachmentTooLarge');
                        setAttachmentInvalidReason('attachmentPicker.sizeExceeded');
                        return false;
                    }

                    if (fileObject.size && fileObject.size < CONST.API_ATTACHMENT_VALIDATIONS.MIN_SIZE) {
                        setIsAttachmentInvalid(true);
                        setAttachmentInvalidReasonTitle('attachmentPicker.attachmentTooSmall');
                        setAttachmentInvalidReason('attachmentPicker.sizeNotMet');
                        return false;
                    }

                    return true;
                })
                .catch(() => {
                    setIsAttachmentInvalid(true);
                    setAttachmentInvalidReasonTitle('attachmentPicker.attachmentError');
                    setAttachmentInvalidReason('attachmentPicker.errorWhileSelectingCorruptedAttachment');
                    return false;
                }),
        [],
    );

    const isDirectoryCheck = useCallback((data: FileObject) => {
        if ('webkitGetAsEntry' in data && (data as DataTransferItem).webkitGetAsEntry()?.isDirectory) {
            setIsAttachmentInvalid(true);
            setAttachmentInvalidReasonTitle('attachmentPicker.attachmentError');
            setAttachmentInvalidReason('attachmentPicker.folderNotAllowedMessage');
            return false;
        }
        return true;
    }, []);

    const validateAndDisplayFileToUpload = useCallback(
        (data: FileObject) => {
            if (!data || !isDirectoryCheck(data)) {
                return;
            }
            let fileObject = data;
            if ('getAsFile' in data && typeof data.getAsFile === 'function') {
                fileObject = data.getAsFile() as FileObject;
            }
            if (!fileObject) {
                return;
            }

            isValidFile(fileObject).then((isValid) => {
                if (!isValid) {
                    return;
                }
                if (fileObject instanceof File) {
                    /**
                     * Cleaning file name, done here so that it covers all cases:
                     * upload, drag and drop, copy-paste
                     */
                    let updatedFile = fileObject;
                    const cleanName = cleanFileName(updatedFile.name);
                    if (updatedFile.name !== cleanName) {
                        updatedFile = new File([updatedFile], cleanName, {type: updatedFile.type});
                    }
                    const inputSource = URL.createObjectURL(updatedFile);
                    updatedFile.uri = inputSource;
                    const inputModalType = getModalType(inputSource, updatedFile);
                    setIsModalOpen(true);
                    setSourceState(inputSource);
                    setFile(updatedFile);
                    setModalType(inputModalType);
                } else if (fileObject.uri) {
                    const inputModalType = getModalType(fileObject.uri, fileObject);
                    setIsModalOpen(true);
                    setSourceState(fileObject.uri);
                    setFile(fileObject);
                    setModalType(inputModalType);
                }
            });
        },
        [isValidFile, getModalType, isDirectoryCheck],
    );

    /**
     * Closes the modal.
     * @param {boolean} [shouldCallDirectly] If true, directly calls `onModalClose`.
     * This is useful when you plan to continue navigating to another page after closing the modal, to avoid freezing the app due to navigating to another page first and dismissing the modal later.
     * If `shouldCallDirectly` is false or undefined, it calls `attachmentModalHandler.handleModalClose` to close the modal.
     * This ensures smooth modal closing behavior without causing delays in closing.
     */
    const closeModal = useCallback(
        (shouldCallDirectly?: boolean) => {
            setIsModalOpen(false);

            if (typeof onModalClose === 'function') {
                if (shouldCallDirectly) {
                    onModalClose();
                    return;
                }
                attachmentModalHandler.handleModalClose(onModalClose);
            }

            // eslint-disable-next-line react-compiler/react-compiler, react-hooks/exhaustive-deps
        },
        [onModalClose],
    );

    /**
     *  open the modal
     */
    const openModal = useCallback(() => {
        setIsModalOpen(true);
    }, []);

    useEffect(() => {
        setSourceState(() => source);
    }, [source]);

    useEffect(() => {
        setIsAuthTokenRequiredState(isAuthTokenRequired);
    }, [isAuthTokenRequired]);

    const sourceForAttachmentView = sourceState || source;

    const threeDotsMenuItems = useMemo(() => {
        if (!isReceiptAttachment) {
            return [];
        }

        const menuItems = [];
        if (canEditReceipt) {
            // linter keep complain about accessing ref during render
            // eslint-disable-next-line react-compiler/react-compiler
            menuItems.push({
                icon: Expensicons.Camera,
                text: translate('common.replace'),
                onSelected: () => {
                    closeModal(true);
                    // Set the ref to true, so when the modal is hidden, we will navigate to the scan receipt screen
                    isReplaceReceipt.current = true;
                },
            });
        }
        if ((!isOffline && allowDownload && !isLocalSource) || !!draftTransactionID) {
            menuItems.push({
                icon: Expensicons.Download,
                text: translate('common.download'),
                onSelected: () => downloadAttachment(),
            });
        }

        const hasOnlyEReceipt = hasEReceipt(transaction) && !hasReceiptSource(transaction);
        if (!hasOnlyEReceipt && hasReceipt(transaction) && !isReceiptBeingScanned(transaction) && canDeleteReceipt && !hasMissingSmartscanFields(transaction)) {
            menuItems.push({
                icon: Expensicons.Trashcan,
                text: translate('receipt.deleteReceipt'),
                onSelected: () => {
                    setIsDeleteReceiptConfirmModalVisible(true);
                },
                shouldCallAfterModalHide: true,
            });
        }
        return menuItems;
        // eslint-disable-next-line react-compiler/react-compiler, react-hooks/exhaustive-deps
    }, [isReceiptAttachment, transaction, file, sourceState, iouType]);

    const headerTitleNew = headerTitle ?? translate(isReceiptAttachment ? 'common.receipt' : 'common.attachment');
    const shouldShowThreeDotsButton = isReceiptAttachment && isModalOpen && threeDotsMenuItems.length !== 0;
    let shouldShowDownloadButton = false;
    if (!isEmptyObject(report) || type === CONST.ATTACHMENT_TYPE.SEARCH) {
        shouldShowDownloadButton = allowDownload && isDownloadButtonReadyToBeShown && !shouldShowNotFoundPage && !isReceiptAttachment && !isOffline && !isLocalSource;
    }
    const context = useMemo(
        () => ({
            pagerItems: [{source: sourceForAttachmentView, index: 0, isActive: true}],
            activePage: 0,
            pagerRef: undefined,
            isPagerScrolling: nope,
            isScrollEnabled: nope,
            onTap: () => {},
            onScaleChanged: () => {},
            onSwipeDown: closeModal,
        }),
        [closeModal, nope, sourceForAttachmentView],
    );

    const submitRef = useRef<View | HTMLElement>(null);

    return (
        <>
            <Modal
                type={modalType}
                onClose={isOverlayModalVisible ? closeConfirmModal : closeModal}
                isVisible={isModalOpen}
                onModalShow={() => {
                    onModalShow();
                    setShouldLoadAttachment(true);
                }}
                onModalHide={() => {
                    if (!isPDFLoadError.current) {
                        onModalHide();
                    }
                    setShouldLoadAttachment(false);
                    if (isPDFLoadError.current) {
                        setIsAttachmentInvalid(true);
                        setAttachmentInvalidReasonTitle('attachmentPicker.attachmentError');
                        setAttachmentInvalidReason('attachmentPicker.errorWhileSelectingCorruptedAttachment');
                        return;
                    }

                    if (isReplaceReceipt.current) {
<<<<<<< HEAD
                        InteractionManager.runAfterInteractions(() => {
                            Navigation.navigate(
                                ROUTES.MONEY_REQUEST_STEP_SCAN.getRoute(
                                    iouAction ?? CONST.IOU.ACTION.EDIT,
                                    iouType,
                                    draftTransactionID ?? transaction?.transactionID,
                                    report?.reportID,
                                    Navigation.getActiveRouteWithoutParams(),
                                ),
                            );
                        });
=======
                        Navigation.navigate(
                            ROUTES.MONEY_REQUEST_STEP_SCAN.getRoute(
                                iouAction ?? CONST.IOU.ACTION.EDIT,
                                iouType,
                                draftTransactionID ?? transaction?.transactionID,
                                report?.reportID,
                                Navigation.getActiveRoute(),
                            ),
                        );
>>>>>>> 28a46196
                    }
                }}
                propagateSwipe
                initialFocus={() => {
                    if (!submitRef.current) {
                        return false;
                    }
                    return submitRef.current;
                }}
            >
                <GestureHandlerRootView style={styles.flex1}>
                    {shouldUseNarrowLayout && <HeaderGap />}
                    <HeaderWithBackButton
                        title={headerTitleNew}
                        shouldShowBorderBottom
                        shouldShowDownloadButton={shouldShowDownloadButton}
                        onDownloadButtonPress={() => downloadAttachment()}
                        shouldShowCloseButton={!shouldUseNarrowLayout}
                        shouldShowBackButton={shouldUseNarrowLayout}
                        onBackButtonPress={closeModal}
                        onCloseButtonPress={closeModal}
                        shouldShowThreeDotsButton={shouldShowThreeDotsButton}
                        threeDotsAnchorPosition={styles.threeDotsPopoverOffsetAttachmentModal(windowWidth)}
                        threeDotsAnchorAlignment={{
                            horizontal: CONST.MODAL.ANCHOR_ORIGIN_HORIZONTAL.LEFT,
                            vertical: CONST.MODAL.ANCHOR_ORIGIN_VERTICAL.TOP,
                        }}
                        shouldSetModalVisibility={false}
                        threeDotsMenuItems={threeDotsMenuItems}
                        shouldOverlayDots
                        subTitleLink={currentAttachmentLink ?? ''}
                        shouldDisplayHelpButton={false}
                    />
                    <View style={styles.imageModalImageCenterContainer}>
                        {isLoading && <FullScreenLoadingIndicator />}
                        {shouldShowNotFoundPage && !isLoading && (
                            <BlockingView
                                icon={Illustrations.ToddBehindCloud}
                                iconWidth={variables.modalTopIconWidth}
                                iconHeight={variables.modalTopIconHeight}
                                title={translate('notFound.notHere')}
                                subtitle={translate('notFound.pageNotFound')}
                                linkKey="notFound.goBackHome"
                                shouldShowLink
                                onLinkPress={() => Navigation.dismissModal()}
                            />
                        )}
                        {!shouldShowNotFoundPage &&
                            // We shouldn't show carousel arrow in search result attachment
                            (!isEmptyObject(report) && !isReceiptAttachment && type !== CONST.ATTACHMENT_TYPE.SEARCH ? (
                                <AttachmentCarousel
                                    accountID={accountID}
                                    type={type}
                                    attachmentID={attachmentID}
                                    report={report}
                                    onNavigate={onNavigate}
                                    onClose={closeModal}
                                    source={source}
                                    setDownloadButtonVisibility={setDownloadButtonVisibility}
                                    attachmentLink={currentAttachmentLink}
                                />
                            ) : (
                                !!sourceForAttachmentView &&
                                shouldLoadAttachment &&
                                !isLoading && (
                                    <AttachmentCarouselPagerContext.Provider value={context}>
                                        <AttachmentView
                                            containerStyles={[styles.mh5]}
                                            source={sourceForAttachmentView}
                                            isAuthTokenRequired={isAuthTokenRequiredState}
                                            file={file}
                                            onToggleKeyboard={setIsConfirmButtonDisabled}
                                            onPDFLoadError={() => {
                                                isPDFLoadError.current = true;
                                                closeModal();
                                            }}
                                            isWorkspaceAvatar={isWorkspaceAvatar}
                                            maybeIcon={maybeIcon}
                                            fallbackSource={fallbackSource}
                                            isUsedInAttachmentModal
                                            transactionID={transaction?.transactionID}
                                            isUploaded={!isEmptyObject(report)}
                                            reportID={reportID ?? (!isEmptyObject(report) ? report.reportID : undefined)}
                                        />
                                    </AttachmentCarouselPagerContext.Provider>
                                )
                            ))}
                    </View>
                    {/* If we have an onConfirm method show a confirmation button */}
                    <LayoutAnimationConfig skipEntering>
                        {!!onConfirm && !isConfirmButtonDisabled && (
                            <SafeAreaConsumer>
                                {({safeAreaPaddingBottomStyle}) => (
                                    <Animated.View
                                        style={safeAreaPaddingBottomStyle}
                                        entering={FadeIn}
                                    >
                                        <Button
                                            ref={viewRef(submitRef)}
                                            success
                                            large
                                            style={[styles.buttonConfirm, shouldUseNarrowLayout ? {} : styles.attachmentButtonBigScreen]}
                                            textStyles={[styles.buttonConfirmText]}
                                            text={translate('common.send')}
                                            onPress={submitAndClose}
                                            isDisabled={isConfirmButtonDisabled || shouldDisableSendButton}
                                            pressOnEnter
                                        />
                                    </Animated.View>
                                )}
                            </SafeAreaConsumer>
                        )}
                    </LayoutAnimationConfig>
                    {isReceiptAttachment && (
                        <ConfirmModal
                            title={translate('receipt.deleteReceipt')}
                            isVisible={isDeleteReceiptConfirmModalVisible}
                            onConfirm={deleteAndCloseModal}
                            onCancel={closeConfirmModal}
                            prompt={translate('receipt.deleteConfirmation')}
                            confirmText={translate('common.delete')}
                            cancelText={translate('common.cancel')}
                            danger
                        />
                    )}
                </GestureHandlerRootView>
            </Modal>
            {!isReceiptAttachment && (
                <ConfirmModal
                    title={attachmentInvalidReasonTitle ? translate(attachmentInvalidReasonTitle) : ''}
                    onConfirm={closeConfirmModal}
                    onCancel={closeConfirmModal}
                    isVisible={isAttachmentInvalid}
                    prompt={attachmentInvalidReason ? translate(attachmentInvalidReason) : ''}
                    confirmText={translate('common.close')}
                    shouldShowCancelButton={false}
                    onModalHide={() => {
                        if (!isPDFLoadError.current) {
                            return;
                        }
                        isPDFLoadError.current = false;
                        onModalHide?.();
                    }}
                />
            )}

            {children?.({
                displayFileInModal: validateAndDisplayFileToUpload,
                show: openModal,
            })}
        </>
    );
}

AttachmentModal.displayName = 'AttachmentModal';

export default memo(AttachmentModal);

export type {FileObject, ImagePickerResponse};<|MERGE_RESOLUTION|>--- conflicted
+++ resolved
@@ -532,7 +532,6 @@
                     }
 
                     if (isReplaceReceipt.current) {
-<<<<<<< HEAD
                         InteractionManager.runAfterInteractions(() => {
                             Navigation.navigate(
                                 ROUTES.MONEY_REQUEST_STEP_SCAN.getRoute(
@@ -540,21 +539,10 @@
                                     iouType,
                                     draftTransactionID ?? transaction?.transactionID,
                                     report?.reportID,
-                                    Navigation.getActiveRouteWithoutParams(),
+                                    Navigation.getActiveRoute(),
                                 ),
                             );
                         });
-=======
-                        Navigation.navigate(
-                            ROUTES.MONEY_REQUEST_STEP_SCAN.getRoute(
-                                iouAction ?? CONST.IOU.ACTION.EDIT,
-                                iouType,
-                                draftTransactionID ?? transaction?.transactionID,
-                                report?.reportID,
-                                Navigation.getActiveRoute(),
-                            ),
-                        );
->>>>>>> 28a46196
                     }
                 }}
                 propagateSwipe
