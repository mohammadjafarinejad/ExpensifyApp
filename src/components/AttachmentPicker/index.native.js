--- conflicted
+++ resolved
@@ -120,7 +120,6 @@
       *
       * @param {Array<ImagePickerResponse|DocumentPickerResponse>} attachments
       */
-<<<<<<< HEAD
     pickAttachment(attachments = []) {
         if (attachments.length === 0) {
             return;
@@ -134,19 +133,6 @@
         }
 
         const result = getDataForUpload(fileData);
-=======
-    pickAttachment(attachment) {
-        if (!attachment) {
-            return;
-        }
-
-        if (attachment.width === -1 || attachment.height === -1) {
-            this.showImageCorruptionAlert();
-            return;
-        }
-
-        const result = getDataForUpload(attachment);
->>>>>>> 6701446b
         this.completeAttachmentSelection(result);
     }
 
