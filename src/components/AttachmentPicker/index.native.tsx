--- conflicted
+++ resolved
@@ -158,10 +158,6 @@
                         return resolve();
                     }
 
-<<<<<<< HEAD
-                    // Process all assets
-=======
->>>>>>> e16b05ff
                     const processedAssets: Asset[] = [];
                     let processedCount = 0;
 
@@ -201,13 +197,8 @@
                                                 processedAssets.push(convertedAsset);
                                                 checkAllProcessed();
                                             })
-<<<<<<< HEAD
-                                            .catch((err) => {
-                                                console.error(`Error processing HEIC asset: ${asset.uri}`, err);
-=======
                                             .catch((error: Error) => {
                                                 showGeneralAlert(error.message ?? 'An unknown error occurred');
->>>>>>> e16b05ff
                                                 checkAllProcessed();
                                             });
                                     } else {
@@ -215,13 +206,8 @@
                                         checkAllProcessed();
                                     }
                                 })
-<<<<<<< HEAD
-                                .catch((err) => {
-                                    console.error(`Error verifying file format for asset: ${asset.uri}`, err);
-=======
                                 .catch((error: Error) => {
                                     showGeneralAlert(error.message ?? 'An unknown error occurred');
->>>>>>> e16b05ff
                                     checkAllProcessed();
                                 });
                         } else {
@@ -376,15 +362,6 @@
                             if (fileDataObject.width <= 0 || fileDataObject.height <= 0) {
                                 showImageCorruptionAlert();
                                 return null;
-<<<<<<< HEAD
-                            }
-
-                            // Check if the file dimensions indicate corruption
-                            if ((typeof fileDataObject.width === 'number' && fileDataObject.width <= 0) || (typeof fileDataObject.height === 'number' && fileDataObject.height <= 0)) {
-                                showImageCorruptionAlert();
-                                return null;
-=======
->>>>>>> e16b05ff
                             }
 
                             return getDataForUpload(fileDataObject);
@@ -395,15 +372,6 @@
                         });
                 }
 
-<<<<<<< HEAD
-                // For non-image files
-                if ((typeof fileDataObject.width === 'number' && fileDataObject.width <= 0) || (typeof fileDataObject.height === 'number' && fileDataObject.height <= 0)) {
-                    showImageCorruptionAlert();
-                    return Promise.resolve(null);
-                }
-
-=======
->>>>>>> e16b05ff
                 return getDataForUpload(fileDataObject).catch((error: Error) => {
                     showGeneralAlert(error.message);
                     return null;
