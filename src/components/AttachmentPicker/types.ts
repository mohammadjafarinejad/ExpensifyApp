--- conflicted
+++ resolved
@@ -43,14 +43,12 @@
 
     acceptedFileTypes?: Array<ValueOf<typeof CONST.API_ATTACHMENT_VALIDATIONS.ALLOWED_RECEIPT_EXTENSIONS>>;
 
-<<<<<<< HEAD
     shouldHideCameraOption?: boolean;
 
     shouldHideGalleryOption?: boolean;
-=======
+
     /** Whether to validate the image and show the alert or not. */
     shouldValidateImage?: boolean;
->>>>>>> 76c5c815
 };
 
 export default AttachmentPickerProps;