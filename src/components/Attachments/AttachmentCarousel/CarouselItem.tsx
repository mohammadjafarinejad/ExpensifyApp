import React, {useContext, useState} from 'react';
import type {StyleProp, ViewStyle} from 'react-native';
import {View} from 'react-native';
import AttachmentView from '@components/Attachments/AttachmentView';
import type {Attachment} from '@components/Attachments/types';
import Button from '@components/Button';
import * as Expensicons from '@components/Icon/Expensicons';
import PressableWithoutFeedback from '@components/Pressable/PressableWithoutFeedback';
import SafeAreaConsumer from '@components/SafeAreaConsumer';
import Text from '@components/Text';
import useLocalize from '@hooks/useLocalize';
import useThemeStyles from '@hooks/useThemeStyles';
import AttachmentModalContext from '@pages/media/AttachmentModalScreen/AttachmentModalContext';
import CONST from '@src/CONST';

type CarouselItemProps = {
    /** Attachment required information such as the source and file name */
    item: Attachment;

    /** onPress callback */
    onPress?: () => void;

    /** Whether attachment carousel modal is hovered over */
    isModalHovered?: boolean;

    /** Whether the attachment is currently being viewed in the carousel */
    isFocused: boolean;

    /** The reportID related to the attachment */
    reportID?: string;
};

function CarouselItem({item, onPress, isFocused, isModalHovered, reportID}: CarouselItemProps) {
    const styles = useThemeStyles();
    const {translate} = useLocalize();
<<<<<<< HEAD
    const {isAttachmentHidden} = useContext(AttachmentModalContext);
    const [isHidden, setIsHidden] = useState(() => (item.reportActionID ? isAttachmentHidden(item.reportActionID) : item.hasBeenFlagged));
=======
    const {isAttachmentHidden} = useContext(ReportAttachmentsContext);
    const [isHidden, setIsHidden] = useState(() => (item.reportActionID && isAttachmentHidden(item.reportActionID)) ?? item.hasBeenFlagged);
>>>>>>> 76d3b13e

    const renderButton = (style: StyleProp<ViewStyle>) => (
        <Button
            small
            style={style}
            onPress={() => setIsHidden(!isHidden)}
            testID="moderationButton"
        >
            <Text
                style={[styles.buttonSmallText, styles.userSelectNone]}
                dataSet={{[CONST.SELECTION_SCRAPER_HIDDEN_ELEMENT]: true}}
            >
                {isHidden ? translate('moderation.revealMessage') : translate('moderation.hideMessage')}
            </Text>
        </Button>
    );

    if (isHidden) {
        const children = (
            <>
                <Text style={[styles.textLabelSupporting, styles.textAlignCenter, styles.lh20]}>{translate('moderation.flaggedContent')}</Text>
                {renderButton([styles.mt2])}
            </>
        );
        return onPress ? (
            <PressableWithoutFeedback
                style={[styles.attachmentRevealButtonContainer]}
                onPress={onPress}
                accessibilityRole={CONST.ROLE.BUTTON}
                // eslint-disable-next-line @typescript-eslint/prefer-nullish-coalescing
                accessibilityLabel={item.file?.name || translate('attachmentView.unknownFilename')}
            >
                {children}
            </PressableWithoutFeedback>
        ) : (
            <View style={[styles.attachmentRevealButtonContainer]}>{children}</View>
        );
    }

    return (
        <View style={[styles.flex1]}>
            <View style={[styles.imageModalImageCenterContainer]}>
                <AttachmentView
                    source={item.source}
                    previewSource={item.previewSource}
                    file={item.file}
                    isAuthTokenRequired={item.isAuthTokenRequired}
                    onPress={onPress}
                    transactionID={item.transactionID}
                    reportActionID={item.reportActionID}
                    isHovered={isModalHovered}
                    isFocused={isFocused}
                    duration={item.duration}
                    fallbackSource={Expensicons.AttachmentNotFound}
                    reportID={reportID}
                />
            </View>

            {!!item.hasBeenFlagged && (
                <SafeAreaConsumer>
                    {({safeAreaPaddingBottomStyle}) => <View style={[styles.appBG, safeAreaPaddingBottomStyle]}>{renderButton([styles.m4, styles.alignSelfCenter])}</View>}
                </SafeAreaConsumer>
            )}
        </View>
    );
}

CarouselItem.displayName = 'CarouselItem';

export default CarouselItem;<|MERGE_RESOLUTION|>--- conflicted
+++ resolved
@@ -33,13 +33,8 @@
 function CarouselItem({item, onPress, isFocused, isModalHovered, reportID}: CarouselItemProps) {
     const styles = useThemeStyles();
     const {translate} = useLocalize();
-<<<<<<< HEAD
     const {isAttachmentHidden} = useContext(AttachmentModalContext);
-    const [isHidden, setIsHidden] = useState(() => (item.reportActionID ? isAttachmentHidden(item.reportActionID) : item.hasBeenFlagged));
-=======
-    const {isAttachmentHidden} = useContext(ReportAttachmentsContext);
     const [isHidden, setIsHidden] = useState(() => (item.reportActionID && isAttachmentHidden(item.reportActionID)) ?? item.hasBeenFlagged);
->>>>>>> 76d3b13e
 
     const renderButton = (style: StyleProp<ViewStyle>) => (
         <Button
