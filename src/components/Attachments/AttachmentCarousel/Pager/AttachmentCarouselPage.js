/* eslint-disable es/no-optional-chaining */
import React, {useContext, useEffect, useRef, useState} from 'react';
import {ActivityIndicator, PixelRatio, StyleSheet, View} from 'react-native';
import PropTypes from 'prop-types';
import Image from '../../../Image';
import AttachmentCarouselPagerContext from './AttachmentCarouselPagerContext';
import ImageTransformer from './ImageTransformer';
import ImageWrapper from './ImageWrapper';
import * as AttachmentsPropTypes from '../../propTypes';

function getCanvasFitScale({canvasWidth, canvasHeight, imageWidth, imageHeight}) {
    const imageScaleX = canvasWidth / imageWidth;
    const imageScaleY = canvasHeight / imageHeight;

    return {imageScaleX, imageScaleY};
}

const cachedDimensions = new Map();

const pagePropTypes = {
    /** Whether source url requires authentication */
    isAuthTokenRequired: PropTypes.bool,

    /** URL to full-sized attachment or SVG function */
    source: AttachmentsPropTypes.attachmentSourcePropType.isRequired,

    isActive: PropTypes.bool.isRequired,
};

const defaultProps = {
    isAuthTokenRequired: false,
};

function AttachmentCarouselPage({source, isAuthTokenRequired, isActive: initialIsActive}) {
    const {canvasWidth, canvasHeight} = useContext(AttachmentCarouselPagerContext);

    const dimensions = cachedDimensions.get(source);

    const [isActive, setIsActive] = useState(initialIsActive);
    // We delay setting a page to active state by a (few) millisecond(s),
    // to prevent the image transformer from flashing while still rendering
    // Instead, we show the fallback image while the image transformer is loading the image
    useEffect(() => {
        if (initialIsActive) {
            setTimeout(() => setIsActive(true), 1);
        } else {
            setIsActive(false);
        }
    }, [initialIsActive]);

    const [initialActivePageLoad, setInitialActivePageLoad] = useState(isActive);
    const isImageLoaded = useRef(null);
    const [isImageLoading, setIsImageLoading] = useState(false);
    const [isFallbackLoading, setIsFallbackLoading] = useState(false);
    const [showFallback, setShowFallback] = useState(true);

    // We delay hiding the fallback image while image transformer is still rendering
    useEffect(() => {
<<<<<<< HEAD
        if (isImageLoading || showFallback) setShowFallback(true);
        else setTimeout(() => setShowFallback(false), 100);
        // eslint-disable-next-line react-hooks/exhaustive-deps
=======
        if (isImageLoading) {
            setShowFallback(true);
        } else {
            setTimeout(() => setShowFallback(false), 100);
        }
>>>>>>> f39e93f1
    }, [isImageLoading]);

    return (
        <>
            {isActive && (
                <View style={StyleSheet.absoluteFill}>
                    <ImageTransformer
                        isActive
                        imageWidth={dimensions?.imageWidth}
                        imageHeight={dimensions?.imageHeight}
                        scaledImageWidth={dimensions?.scaledImageWidth}
                        scaledImageHeight={dimensions?.scaledImageHeight}
                        minImageScale={dimensions?.minImageScale}
                        imageScaleX={dimensions?.imageScaleX}
                        imageScaleY={dimensions?.imageScaleY}
                    >
                        <Image
                            source={{uri: source}}
                            style={dimensions == null ? undefined : {width: dimensions.imageWidth, height: dimensions.imageHeight}}
                            isAuthTokenRequired={isAuthTokenRequired}
                            onLoadStart={() => {
                                setIsImageLoading(true);
                            }}
                            onLoadEnd={() => {
                                setShowFallback(false);
                                setIsImageLoading(false);
                                isImageLoaded.current = true;
                            }}
                            onLoad={(evt) => {
                                const imageWidth = (evt.nativeEvent?.width || 0) / PixelRatio.get();
                                const imageHeight = (evt.nativeEvent?.height || 0) / PixelRatio.get();

                                const {imageScaleX, imageScaleY} = getCanvasFitScale({canvasWidth, canvasHeight, imageWidth, imageHeight});

                                // Don't update the dimensions if they are already set
                                if (
                                    dimensions?.imageWidth !== imageWidth ||
                                    dimensions?.imageHeight !== imageHeight ||
                                    dimensions?.imageScaleX !== imageScaleX ||
                                    dimensions?.imageScaleY !== imageScaleY
                                ) {
                                    cachedDimensions.set(source, {
                                        ...dimensions,
                                        imageWidth,
                                        imageHeight,
                                        imageScaleX,
                                        imageScaleY,
                                    });
                                }

                                // On the initial render of the active page, the onLoadEnd event is never fired.
                                // That's why we instead set isImageLoading to false in the onLoad event.
                                if (initialActivePageLoad) {
                                    setInitialActivePageLoad(false);
                                    setIsImageLoading(false);
                                    setTimeout(() => setShowFallback(false), 100);
                                    isImageLoaded.current = true;
                                }
                            }}
                        />
                    </ImageTransformer>
                </View>
            )}

            {/* Keep rendering the image without gestures as fallback while ImageTransformer is loading the image */}
            {(showFallback || !isActive) && (
                <ImageWrapper>
                    <Image
                        source={{uri: source}}
                        isAuthTokenRequired={isAuthTokenRequired}
                        onLoadStart={() => {
                            setIsImageLoading(true);
                            if (isImageLoaded.current) return;
                            setIsFallbackLoading(true);
                        }}
                        onLoadEnd={() => {
                            if (isImageLoaded.current) return;
                            setIsFallbackLoading(false);
                        }}
                        onLoad={(evt) => {
                            const imageWidth = evt.nativeEvent.width;
                            const imageHeight = evt.nativeEvent.height;

                            const {imageScaleX, imageScaleY} = getCanvasFitScale({canvasWidth, canvasHeight, imageWidth, imageHeight});
                            const minImageScale = Math.min(imageScaleX, imageScaleY);

                            const scaledImageWidth = imageWidth * minImageScale;
                            const scaledImageHeight = imageHeight * minImageScale;

                            // Don't update the dimensions if they are already set
                            if (dimensions?.scaledImageWidth === scaledImageWidth && dimensions?.scaledImageHeight === scaledImageHeight) {
                                return;
                            }

                            cachedDimensions.set(source, {
                                ...dimensions,
                                scaledImageWidth,
                                scaledImageHeight,
                            });
                        }}
                        style={dimensions == null ? undefined : {width: dimensions.scaledImageWidth, height: dimensions.scaledImageHeight}}
                    />
                </ImageWrapper>
            )}

            {/* Show activity indicator while ImageTransfomer is still loading the image. */}
            {isActive && isFallbackLoading && !isImageLoaded.current && (
                <ActivityIndicator
                    size="large"
                    style={StyleSheet.absoluteFill}
                />
            )}
        </>
    );
}
AttachmentCarouselPage.propTypes = pagePropTypes;
AttachmentCarouselPage.defaultProps = defaultProps;

export default AttachmentCarouselPage;<|MERGE_RESOLUTION|>--- conflicted
+++ resolved
@@ -56,17 +56,9 @@
 
     // We delay hiding the fallback image while image transformer is still rendering
     useEffect(() => {
-<<<<<<< HEAD
         if (isImageLoading || showFallback) setShowFallback(true);
         else setTimeout(() => setShowFallback(false), 100);
         // eslint-disable-next-line react-hooks/exhaustive-deps
-=======
-        if (isImageLoading) {
-            setShowFallback(true);
-        } else {
-            setTimeout(() => setShowFallback(false), 100);
-        }
->>>>>>> f39e93f1
     }, [isImageLoading]);
 
     return (
