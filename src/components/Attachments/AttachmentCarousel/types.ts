--- conflicted
+++ resolved
@@ -15,9 +15,6 @@
     /** The report currently being looked at */
     report: Report;
 
-    /** A callback that is called when swipe-down-to-close gesture happens */
-    onClose: () => void;
-
     /** The id of the current active attachment */
     attachmentID?: string;
 
@@ -33,12 +30,9 @@
     /** If the attachment originates from a note, the accountID will represent the author of that note. */
     accountID?: number;
 
-<<<<<<< HEAD
-=======
     /** A callback that is called when swipe-down-to-close gesture happens */
     onClose?: () => void;
 
->>>>>>> 36a723f1
     attachmentLink?: string;
 
     /** Callback for attachment errors */
