import React from 'react';
import VideoPlayer from '@components/VideoPlayer';
import useResponsiveLayout from '@hooks/useResponsiveLayout';
import useThemeStyles from '@hooks/useThemeStyles';
import type {AttachmentViewProps} from '..';

type AttachmentViewVideoProps = Pick<AttachmentViewProps, 'duration' | 'isHovered'> & {
    /** Video file source URL */
    source: string;

    shouldUseSharedVideoElement?: boolean;
};

function AttachmentViewVideo({source, isHovered = false, shouldUseSharedVideoElement = false, duration = 0}: AttachmentViewVideoProps) {
<<<<<<< HEAD
    const {isSmallScreen} = useResponsiveLayout();
=======
    const {isSmallScreenWidth} = useWindowDimensions();
>>>>>>> 469b1123
    const styles = useThemeStyles();

    return (
        <VideoPlayer
            url={source}
            shouldUseSharedVideoElement={shouldUseSharedVideoElement && !isSmallScreenWidth}
            isVideoHovered={isHovered}
            videoDuration={duration}
            style={[styles.w100, styles.h100]}
        />
    );
}

AttachmentViewVideo.displayName = 'AttachmentViewVideo';

export default React.memo(AttachmentViewVideo);<|MERGE_RESOLUTION|>--- conflicted
+++ resolved
@@ -12,11 +12,7 @@
 };
 
 function AttachmentViewVideo({source, isHovered = false, shouldUseSharedVideoElement = false, duration = 0}: AttachmentViewVideoProps) {
-<<<<<<< HEAD
-    const {isSmallScreen} = useResponsiveLayout();
-=======
-    const {isSmallScreenWidth} = useWindowDimensions();
->>>>>>> 469b1123
+    const {isSmallScreenWidth} = useResponsiveLayout();
     const styles = useThemeStyles();
 
     return (
