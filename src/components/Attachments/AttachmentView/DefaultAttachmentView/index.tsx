--- conflicted
+++ resolved
@@ -25,19 +25,16 @@
 
     icon?: IconAsset;
 
-<<<<<<< HEAD
     /** Whether the attachment is deleted */
     isDeleted?: boolean;
 };
 
 function DefaultAttachmentView({fileName = '', shouldShowLoadingSpinnerIcon = false, shouldShowDownloadIcon, containerStyles, icon, isDeleted}: DefaultAttachmentViewProps) {
-=======
     /** Flag indicating if the attachment is being uploaded. */
     isUploading?: boolean;
 };
 
 function DefaultAttachmentView({fileName = '', shouldShowLoadingSpinnerIcon = false, shouldShowDownloadIcon, containerStyles, icon, isUploading}: DefaultAttachmentViewProps) {
->>>>>>> 793dcaf5
     const theme = useTheme();
     const styles = useThemeStyles();
     const {translate} = useLocalize();
