--- conflicted
+++ resolved
@@ -1,11 +1,6 @@
 import {Str} from 'expensify-common';
-<<<<<<< HEAD
-import React, {memo, useContext, useEffect, useState} from 'react';
+import React, {memo, useEffect, useState} from 'react';
 import type {GestureResponderEvent, ImageURISource, StyleProp, ViewStyle} from 'react-native';
-=======
-import React, {memo, useEffect, useState} from 'react';
-import type {GestureResponderEvent, StyleProp, ViewStyle} from 'react-native';
->>>>>>> 9d8eef29
 import {View} from 'react-native';
 import {useOnyx} from 'react-native-onyx';
 import type {Attachment, AttachmentSource} from '@components/Attachments/types';
