--- conflicted
+++ resolved
@@ -51,13 +51,8 @@
     /** Owner of the avatar. If user, displayName. If workspace, policy name */
     name?: string;
 
-<<<<<<< HEAD
-    /** ID of the Icon */
-    accountID?: number | string;
-=======
-    /** Optional account id if it's user avatar */
+    /** Optional account id if it's user avatar or policy id if it's workspace avatar */
     accountID?: number;
->>>>>>> 5b1c240f
 };
 
 function Avatar({
