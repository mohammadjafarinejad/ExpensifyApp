--- conflicted
+++ resolved
@@ -411,26 +411,15 @@
                                     <Slider sliderValue={translateSlider} onGesture={panSliderGestureEventHandler} />
                                 </Pressable>
                                 <Tooltip text={props.translate('common.rotate')} shiftVertical={-2}>
-<<<<<<< HEAD
                                     <View>
                                         <Button
                                             medium
                                             icon={Expensicons.Rotate}
                                             iconFill={themeColors.inverse}
                                             iconStyles={[styles.mr0]}
-                                            style={[styles.imageCropRotateButton]}
                                             onPress={rotateImage}
                                         />
                                     </View>
-=======
-                                    <Button
-                                        medium
-                                        icon={Expensicons.Rotate}
-                                        iconFill={themeColors.inverse}
-                                        iconStyles={[styles.mr0]}
-                                        onPress={rotateImage}
-                                    />
->>>>>>> 76c93382
                                 </Tooltip>
                             </View>
                         </>
