--- conflicted
+++ resolved
@@ -55,11 +55,7 @@
                 </View>
             )}
             <View style={styles.avatarSelectorListContainer}>
-<<<<<<< HEAD
-                {ALL_CUSTOM_AVATARS_ORDERED.map(({id, local}) => {
-=======
                 {CUSTOM_AVATAR_CATALOG.map(({id, local}) => {
->>>>>>> e95b3e68
                     const isSelected = selected === id;
 
                     return (
