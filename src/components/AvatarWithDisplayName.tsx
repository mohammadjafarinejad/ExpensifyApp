import React, {useCallback, useEffect, useRef} from 'react';
import {View} from 'react-native';
import type {OnyxEntry} from 'react-native-onyx';
import type {ValueOf} from 'type-fest';
import useOnyx from '@hooks/useOnyx';
import useStyleUtils from '@hooks/useStyleUtils';
import useTheme from '@hooks/useTheme';
import useThemeStyles from '@hooks/useThemeStyles';
import Navigation from '@libs/Navigation/Navigation';
import {getPersonalDetailsForAccountIDs} from '@libs/OptionsListUtils';
import {
    getChatRoomSubtitle,
    getDisplayNamesWithTooltips,
    getIcons,
    getParentNavigationSubtitle,
    getReportName,
    isChatThread,
    isExpenseReport,
    isInvoiceReport,
    isIOUReport,
    isMoneyRequest,
    isMoneyRequestReport,
    isTrackExpenseReport,
    navigateToDetailsPage,
    shouldReportShowSubscript,
} from '@libs/ReportUtils';
import CONST from '@src/CONST';
import ONYXKEYS from '@src/ONYXKEYS';
import ROUTES from '@src/ROUTES';
import type {Policy, Report} from '@src/types/onyx';
import type {Icon} from '@src/types/onyx/OnyxCommon';
import {getButtonRole} from './Button/utils';
import DisplayNames from './DisplayNames';
import {FallbackAvatar} from './Icon/Expensicons';
import MultipleAvatars from './MultipleAvatars';
import ParentNavigationSubtitle from './ParentNavigationSubtitle';
import PressableWithoutFeedback from './Pressable/PressableWithoutFeedback';
import SearchReportHeader from './SearchReportHeader';
import type {TransactionListItemType} from './SelectionList/types';
import SubscriptAvatar from './SubscriptAvatar';
import Text from './Text';

type AvatarWithDisplayNameProps = {
    /** The report currently being looked at */
    report: OnyxEntry<Report>;

    /** The policy which the user has access to and which the report is tied to */
    policy?: OnyxEntry<Policy>;

    /** The size of the avatar */
    size?: ValueOf<typeof CONST.AVATAR_SIZE>;

    /** Whether if it's an unauthenticated user */
    isAnonymous?: boolean;

    /** Whether we should enable detail page navigation */
    shouldEnableDetailPageNavigation?: boolean;

    /** Whether we should enable custom title logic designed for search lis */
    useCustomSearchTitleName?: boolean;

    /** Transactions inside report */
    transactions?: TransactionListItemType[];
};

const fallbackIcon: Icon = {
    source: FallbackAvatar,
    type: CONST.ICON_TYPE_AVATAR,
    name: '',
    id: -1,
};

function AvatarWithDisplayName({
    policy,
    report,
    isAnonymous = false,
    size = CONST.AVATAR_SIZE.DEFAULT,
    shouldEnableDetailPageNavigation = false,
    useCustomSearchTitleName = false,
    transactions = [],
}: AvatarWithDisplayNameProps) {
    const [parentReportActions] = useOnyx(`${ONYXKEYS.COLLECTION.REPORT_ACTIONS}${report?.parentReportID}`, {canEvict: false});
    const [personalDetails] = useOnyx(ONYXKEYS.PERSONAL_DETAILS_LIST) ?? CONST.EMPTY_OBJECT;

    const theme = useTheme();
    const styles = useThemeStyles();
    const StyleUtils = useStyleUtils();
    const [parentReport] = useOnyx(`${ONYXKEYS.COLLECTION.REPORT}${report?.parentReportID}`);
    const [invoiceReceiverPolicy] = useOnyx(
        `${ONYXKEYS.COLLECTION.POLICY}${parentReport?.invoiceReceiver && 'policyID' in parentReport.invoiceReceiver ? parentReport.invoiceReceiver.policyID : CONST.DEFAULT_NUMBER_ID}`,
    );
    const title = getReportName(report, undefined, undefined, undefined, invoiceReceiverPolicy);
    const subtitle = getChatRoomSubtitle(report, {isCreateExpenseFlow: true});
    const parentNavigationSubtitleData = getParentNavigationSubtitle(report);
    const isMoneyRequestOrReport = isMoneyRequestReport(report) || isMoneyRequest(report) || isTrackExpenseReport(report) || isInvoiceReport(report);
    const icons = getIcons(report, personalDetails, null, '', -1, policy, invoiceReceiverPolicy);
    const ownerPersonalDetails = getPersonalDetailsForAccountIDs(report?.ownerAccountID ? [report.ownerAccountID] : [], personalDetails);
    const displayNamesWithTooltips = getDisplayNamesWithTooltips(Object.values(ownerPersonalDetails), false);
    const shouldShowSubscriptAvatar = shouldReportShowSubscript(report);
    const avatarBorderColor = isAnonymous ? theme.highlightBG : theme.componentBG;

    const actorAccountID = useRef<number | null>(null);
    useEffect(() => {
        if (!report?.parentReportActionID) {
            return;
        }
        const parentReportAction = parentReportActions?.[report?.parentReportActionID];
        actorAccountID.current = parentReportAction?.actorAccountID ?? CONST.DEFAULT_NUMBER_ID;
    }, [parentReportActions, report]);

    const goToDetailsPage = useCallback(() => {
        navigateToDetailsPage(report, Navigation.getReportRHPActiveRoute());
    }, [report]);

    const showActorDetails = useCallback(() => {
        // We should navigate to the details page if the report is a IOU/expense report
        if (shouldEnableDetailPageNavigation) {
            goToDetailsPage();
            return;
        }

        if (isExpenseReport(report) && report?.ownerAccountID) {
            Navigation.navigate(ROUTES.PROFILE.getRoute(report.ownerAccountID));
            return;
        }

        if (isIOUReport(report) && report?.reportID) {
            Navigation.navigate(ROUTES.REPORT_PARTICIPANTS.getRoute(report.reportID));
            return;
        }

        if (isChatThread(report)) {
            // In an ideal situation account ID won't be 0
            if (actorAccountID.current && actorAccountID.current > 0) {
                Navigation.navigate(ROUTES.PROFILE.getRoute(actorAccountID.current));
                return;
            }
        }

        if (report?.reportID) {
            // Report detail route is added as fallback but based on the current implementation this route won't be executed
            Navigation.navigate(ROUTES.REPORT_WITH_ID_DETAILS.getRoute(report.reportID));
        }
    }, [report, shouldEnableDetailPageNavigation, goToDetailsPage]);
    const headerView = (
        <View style={[styles.appContentHeaderTitle, styles.flex1]}>
            {!!report && !!title && (
                <View style={[styles.flex1, styles.flexRow, styles.alignItemsCenter, styles.justifyContentBetween]}>
                    <PressableWithoutFeedback
                        onPress={showActorDetails}
                        accessibilityLabel={title}
                        role={getButtonRole(true)}
                    >
                        <View accessibilityLabel={title}>
                            {shouldShowSubscriptAvatar ? (
                                <SubscriptAvatar
                                    backgroundColor={avatarBorderColor}
                                    mainAvatar={icons.at(0) ?? fallbackIcon}
                                    secondaryAvatar={icons.at(1)}
                                    size={size}
                                />
                            ) : (
                                <MultipleAvatars
                                    icons={icons}
                                    size={size}
                                    secondAvatarStyle={[StyleUtils.getBackgroundAndBorderStyle(avatarBorderColor)]}
                                />
                            )}
                        </View>
                    </PressableWithoutFeedback>
                    <View style={[styles.flex1, styles.flexColumn]}>
<<<<<<< HEAD
                        {useCustomSearchTitleName ? (
                            <SearchReportHeader
                                report={report}
                                title={title}
                                displayNamesWithTooltips={displayNamesWithTooltips}
                                shouldUseFullTitle={isMoneyRequestOrReport || isAnonymous}
                                transactions={transactions}
                                tooltipEnabled
                            />
                        ) : (
                            <CaretWrapper>
                                <DisplayNames
                                    fullTitle={title}
                                    displayNamesWithTooltips={displayNamesWithTooltips}
                                    tooltipEnabled
                                    numberOfLines={1}
                                    textStyles={[isAnonymous ? styles.headerAnonymousFooter : styles.headerText, styles.pre]}
                                    shouldUseFullTitle={isMoneyRequestOrReport || isAnonymous}
                                />
                            </CaretWrapper>
                        )}
=======
                        <DisplayNames
                            fullTitle={title}
                            displayNamesWithTooltips={displayNamesWithTooltips}
                            tooltipEnabled
                            numberOfLines={1}
                            textStyles={[isAnonymous ? styles.headerAnonymousFooter : styles.headerText, styles.pre]}
                            shouldUseFullTitle={isMoneyRequestOrReport || isAnonymous}
                        />
>>>>>>> 5f5f4a08
                        {Object.keys(parentNavigationSubtitleData).length > 0 && (
                            <ParentNavigationSubtitle
                                parentNavigationSubtitleData={parentNavigationSubtitleData}
                                parentReportID={report?.parentReportID}
                                parentReportActionID={report?.parentReportActionID}
                                pressableStyles={[styles.alignSelfStart, styles.mw100]}
                            />
                        )}
                        {!!subtitle && (
                            <Text
                                style={[styles.sidebarLinkText, styles.optionAlternateText, styles.textLabelSupporting, styles.pre]}
                                numberOfLines={1}
                            >
                                {subtitle}
                            </Text>
                        )}
                    </View>
                </View>
            )}
        </View>
    );

    if (!shouldEnableDetailPageNavigation) {
        return headerView;
    }

    return (
        <PressableWithoutFeedback
            onPress={goToDetailsPage}
            style={[styles.flexRow, styles.alignItemsCenter, styles.flex1]}
            accessibilityLabel={title}
            role={CONST.ROLE.BUTTON}
        >
            {headerView}
        </PressableWithoutFeedback>
    );
}

AvatarWithDisplayName.displayName = 'AvatarWithDisplayName';

export default AvatarWithDisplayName;<|MERGE_RESOLUTION|>--- conflicted
+++ resolved
@@ -169,7 +169,6 @@
                         </View>
                     </PressableWithoutFeedback>
                     <View style={[styles.flex1, styles.flexColumn]}>
-<<<<<<< HEAD
                         {useCustomSearchTitleName ? (
                             <SearchReportHeader
                                 report={report}
@@ -180,27 +179,15 @@
                                 tooltipEnabled
                             />
                         ) : (
-                            <CaretWrapper>
-                                <DisplayNames
-                                    fullTitle={title}
-                                    displayNamesWithTooltips={displayNamesWithTooltips}
-                                    tooltipEnabled
-                                    numberOfLines={1}
-                                    textStyles={[isAnonymous ? styles.headerAnonymousFooter : styles.headerText, styles.pre]}
-                                    shouldUseFullTitle={isMoneyRequestOrReport || isAnonymous}
-                                />
-                            </CaretWrapper>
+                            <DisplayNames
+                                fullTitle={title}
+                                displayNamesWithTooltips={displayNamesWithTooltips}
+                                tooltipEnabled
+                                numberOfLines={1}
+                                textStyles={[isAnonymous ? styles.headerAnonymousFooter : styles.headerText, styles.pre]}
+                                shouldUseFullTitle={isMoneyRequestOrReport || isAnonymous}
+                            />
                         )}
-=======
-                        <DisplayNames
-                            fullTitle={title}
-                            displayNamesWithTooltips={displayNamesWithTooltips}
-                            tooltipEnabled
-                            numberOfLines={1}
-                            textStyles={[isAnonymous ? styles.headerAnonymousFooter : styles.headerText, styles.pre]}
-                            shouldUseFullTitle={isMoneyRequestOrReport || isAnonymous}
-                        />
->>>>>>> 5f5f4a08
                         {Object.keys(parentNavigationSubtitleData).length > 0 && (
                             <ParentNavigationSubtitle
                                 parentNavigationSubtitleData={parentNavigationSubtitleData}
