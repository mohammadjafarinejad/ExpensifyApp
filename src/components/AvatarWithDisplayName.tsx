--- conflicted
+++ resolved
@@ -1,10 +1,6 @@
 import React, {useCallback, useEffect, useRef} from 'react';
 import {View} from 'react-native';
 import type {OnyxEntry} from 'react-native-onyx';
-<<<<<<< HEAD
-=======
-import {useOnyx} from 'react-native-onyx';
->>>>>>> d687284e
 import type {ValueOf} from 'type-fest';
 import useOnyx from '@hooks/useOnyx';
 import useStyleUtils from '@hooks/useStyleUtils';
@@ -67,12 +63,9 @@
 };
 
 function AvatarWithDisplayName({policy, report, isAnonymous = false, size = CONST.AVATAR_SIZE.DEFAULT, shouldEnableDetailPageNavigation = false}: AvatarWithDisplayNameProps) {
-<<<<<<< HEAD
-=======
     const [parentReportActions] = useOnyx(`${ONYXKEYS.COLLECTION.REPORT_ACTIONS}${report?.parentReportID}`, {canEvict: false});
     const [personalDetails] = useOnyx(ONYXKEYS.PERSONAL_DETAILS_LIST) ?? CONST.EMPTY_OBJECT;
 
->>>>>>> d687284e
     const theme = useTheme();
     const styles = useThemeStyles();
     const StyleUtils = useStyleUtils();
@@ -80,19 +73,6 @@
     const [invoiceReceiverPolicy] = useOnyx(
         `${ONYXKEYS.COLLECTION.POLICY}${parentReport?.invoiceReceiver && 'policyID' in parentReport.invoiceReceiver ? parentReport.invoiceReceiver.policyID : CONST.DEFAULT_NUMBER_ID}`,
     );
-<<<<<<< HEAD
-    const [parentReportActions] = useOnyx(`${ONYXKEYS.COLLECTION.REPORT_ACTIONS}${report ? report.parentReportID : '-1'}`, {canEvict: false});
-    const [personalDetails] = useOnyx(ONYXKEYS.PERSONAL_DETAILS_LIST);
-    const title = ReportUtils.getReportName(report, invoiceReceiverPolicy);
-    const subtitle = ReportUtils.getChatRoomSubtitle(report);
-    const parentNavigationSubtitleData = ReportUtils.getParentNavigationSubtitle(report);
-    const isMoneyRequestOrReport =
-        ReportUtils.isMoneyRequestReport(report) || ReportUtils.isMoneyRequest(report) || ReportUtils.isTrackExpenseReport(report) || ReportUtils.isInvoiceReport(report);
-    const icons = ReportUtils.getIcons(report, personalDetails, null, '', -1, policy, invoiceReceiverPolicy);
-    const ownerPersonalDetails = OptionsListUtils.getPersonalDetailsForAccountIDs(report?.ownerAccountID ? [report.ownerAccountID] : [], personalDetails);
-    const displayNamesWithTooltips = ReportUtils.getDisplayNamesWithTooltips(Object.values(ownerPersonalDetails), false);
-    const shouldShowSubscriptAvatar = ReportUtils.shouldReportShowSubscript(report);
-=======
     const title = getReportName(report, undefined, undefined, undefined, invoiceReceiverPolicy);
     const subtitle = getChatRoomSubtitle(report, {isCreateExpenseFlow: true});
     const parentNavigationSubtitleData = getParentNavigationSubtitle(report);
@@ -101,7 +81,6 @@
     const ownerPersonalDetails = getPersonalDetailsForAccountIDs(report?.ownerAccountID ? [report.ownerAccountID] : [], personalDetails);
     const displayNamesWithTooltips = getDisplayNamesWithTooltips(Object.values(ownerPersonalDetails), false);
     const shouldShowSubscriptAvatar = shouldReportShowSubscript(report);
->>>>>>> d687284e
     const avatarBorderColor = isAnonymous ? theme.highlightBG : theme.componentBG;
 
     const actorAccountID = useRef<number | null>(null);
