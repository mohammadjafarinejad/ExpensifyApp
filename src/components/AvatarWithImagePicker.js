import lodashGet from 'lodash/get';
import PropTypes from 'prop-types';
import React from 'react';
import {View} from 'react-native';
import _ from 'underscore';
import * as Browser from '@libs/Browser';
import compose from '@libs/compose';
import * as FileUtils from '@libs/fileDownload/FileUtils';
import getImageResolution from '@libs/fileDownload/getImageResolution';
import SpinningIndicatorAnimation from '@styles/animation/SpinningIndicatorAnimation';
import stylePropTypes from '@styles/stylePropTypes';
import variables from '@styles/variables';
import CONST from '@src/CONST';
import AttachmentModal from './AttachmentModal';
import AttachmentPicker from './AttachmentPicker';
import Avatar from './Avatar';
import AvatarCropModal from './AvatarCropModal/AvatarCropModal';
import DotIndicatorMessage from './DotIndicatorMessage';
import Icon from './Icon';
import * as Expensicons from './Icon/Expensicons';
import OfflineWithFeedback from './OfflineWithFeedback';
import PopoverMenu from './PopoverMenu';
import PressableWithoutFeedback from './Pressable/PressableWithoutFeedback';
import Tooltip from './Tooltip/PopoverAnchorTooltip';
import withLocalize, {withLocalizePropTypes} from './withLocalize';
import withNavigationFocus from './withNavigationFocus';
import withTheme, {withThemePropTypes} from './withTheme';
import withThemeStyles, {withThemeStylesPropTypes} from './withThemeStyles';

const propTypes = {
    /** Avatar source to display */
    source: PropTypes.oneOfType([PropTypes.string, PropTypes.func]),

    /** Additional style props */
    style: stylePropTypes,

    /** Executed once an image has been selected */
    onImageSelected: PropTypes.func,

    /** Execute when the user taps "remove" */
    onImageRemoved: PropTypes.func,

    /** A default avatar component to display when there is no source */
    DefaultAvatar: PropTypes.func,

    /** Whether we are using the default avatar */
    isUsingDefaultAvatar: PropTypes.bool,

    /** The anchor position of the menu */
    anchorPosition: PropTypes.shape({
        top: PropTypes.number,
        right: PropTypes.number,
        bottom: PropTypes.number,
        left: PropTypes.number,
    }).isRequired,

    /** Flag to see if image is being uploaded */
    isUploading: PropTypes.bool,

    /** Size of Indicator */
    size: PropTypes.oneOf([CONST.AVATAR_SIZE.LARGE, CONST.AVATAR_SIZE.DEFAULT]),

    /** A fallback avatar icon to display when there is an error on loading avatar from remote URL. */
    fallbackIcon: PropTypes.oneOfType([PropTypes.func, PropTypes.string]),

    /** Denotes whether it is an avatar or a workspace avatar */
    type: PropTypes.oneOf([CONST.ICON_TYPE_AVATAR, CONST.ICON_TYPE_WORKSPACE]),

    /** Image crop vector mask */
    editorMaskImage: PropTypes.func,

    /** Additional style object for the error row */
    errorRowStyles: stylePropTypes,

    /** A function to run when the X button next to the error is clicked */
    onErrorClose: PropTypes.func,

    /** The type of action that's pending  */
    pendingAction: PropTypes.oneOf(['add', 'update', 'delete']),

    /** The errors to display  */
    // eslint-disable-next-line react/forbid-prop-types
    errors: PropTypes.object,

    /** Title for avatar preview modal */
    headerTitle: PropTypes.string,

    /** Avatar source for avatar preview modal */
    previewSource: PropTypes.oneOfType([PropTypes.string, PropTypes.func]),

    /** File name of the avatar */
    originalFileName: PropTypes.string,

    /** Whether navigation is focused */
    isFocused: PropTypes.bool.isRequired,

    ...withLocalizePropTypes,
    ...withThemeStylesPropTypes,
    ...withThemePropTypes,
};

const defaultProps = {
    source: '',
    onImageSelected: () => {},
    onImageRemoved: () => {},
    style: [],
    DefaultAvatar: () => {},
    isUsingDefaultAvatar: false,
    isUploading: false,
    size: CONST.AVATAR_SIZE.DEFAULT,
    fallbackIcon: Expensicons.FallbackAvatar,
    type: CONST.ICON_TYPE_AVATAR,
    editorMaskImage: undefined,
    errorRowStyles: [],
    onErrorClose: () => {},
    pendingAction: null,
    errors: null,
    headerTitle: '',
    previewSource: '',
    originalFileName: '',
};

class AvatarWithImagePicker extends React.Component {
    constructor(props) {
        super(props);
        this.animation = new SpinningIndicatorAnimation();
        this.setError = this.setError.bind(this);
        this.isValidSize = this.isValidSize.bind(this);
        this.showAvatarCropModal = this.showAvatarCropModal.bind(this);
        this.hideAvatarCropModal = this.hideAvatarCropModal.bind(this);
        this.state = {
            isMenuVisible: false,
            validationError: null,
            phraseParam: {},
            isAvatarCropModalOpen: false,
            imageName: '',
            imageUri: '',
            imageType: '',
        };
        this.anchorRef = React.createRef();
    }

    componentDidMount() {
        if (!this.props.isUploading) {
            return;
        }

        this.animation.start();
    }

    componentDidUpdate(prevProps) {
        if (!prevProps.isFocused && this.props.isFocused) {
            this.setError(null, {});
        }
        if (!prevProps.isUploading && this.props.isUploading) {
            this.animation.start();
        } else if (prevProps.isUploading && !this.props.isUploading) {
            this.animation.stop();
        }
    }

    componentWillUnmount() {
        this.animation.stop();
    }

    /**
     * @param {String} error
     * @param {Object} phraseParam
     */
    setError(error, phraseParam) {
        this.setState({validationError: error, phraseParam});
    }

    /**
     * Check if the attachment extension is allowed.
     *
     * @param {Object} image
     * @returns {Boolean}
     */
    isValidExtension(image) {
        const {fileExtension} = FileUtils.splitExtensionFromFileName(lodashGet(image, 'name', ''));
        return _.contains(CONST.AVATAR_ALLOWED_EXTENSIONS, fileExtension.toLowerCase());
    }

    /**
     * Check if the attachment size is less than allowed size.
     *
     * @param {Object} image
     * @returns {Boolean}
     */
    isValidSize(image) {
        return image && lodashGet(image, 'size', 0) < CONST.AVATAR_MAX_ATTACHMENT_SIZE;
    }

    /**
     * Check if the attachment resolution matches constraints.
     *
     * @param {Object} image
     * @returns {Promise}
     */
    isValidResolution(image) {
        return getImageResolution(image).then(
            (resolution) =>
                resolution.height >= CONST.AVATAR_MIN_HEIGHT_PX &&
                resolution.width >= CONST.AVATAR_MIN_WIDTH_PX &&
                resolution.height <= CONST.AVATAR_MAX_HEIGHT_PX &&
                resolution.width <= CONST.AVATAR_MAX_WIDTH_PX,
        );
    }

    /**
     * Validates if an image has a valid resolution and opens an avatar crop modal
     *
     * @param {Object} image
     */
    showAvatarCropModal(image) {
        if (!this.isValidExtension(image)) {
            this.setError('avatarWithImagePicker.notAllowedExtension', {allowedExtensions: CONST.AVATAR_ALLOWED_EXTENSIONS});
            return;
        }
        if (!this.isValidSize(image)) {
            this.setError('avatarWithImagePicker.sizeExceeded', {maxUploadSizeInMB: CONST.AVATAR_MAX_ATTACHMENT_SIZE / (1024 * 1024)});
            return;
        }

        this.isValidResolution(image).then((isValidResolution) => {
            if (!isValidResolution) {
                this.setError('avatarWithImagePicker.resolutionConstraints', {
                    minHeightInPx: CONST.AVATAR_MIN_HEIGHT_PX,
                    minWidthInPx: CONST.AVATAR_MIN_WIDTH_PX,
                    maxHeightInPx: CONST.AVATAR_MAX_HEIGHT_PX,
                    maxWidthInPx: CONST.AVATAR_MAX_WIDTH_PX,
                });
                return;
            }

            this.setState({
                isAvatarCropModalOpen: true,
                validationError: null,
                phraseParam: {},
                isMenuVisible: false,
                imageUri: image.uri,
                imageName: image.name,
                imageType: image.type,
            });
        });
    }

    hideAvatarCropModal() {
        this.setState({isAvatarCropModalOpen: false});
    }

    render() {
        const DefaultAvatar = this.props.DefaultAvatar;
        const additionalStyles = _.isArray(this.props.style) ? this.props.style : [this.props.style];

        return (
            <View style={[this.props.themeStyles.alignItemsCenter, ...additionalStyles]}>
                <View style={[this.props.themeStyles.pRelative, this.props.themeStyles.avatarLarge]}>
                    <OfflineWithFeedback
                        pendingAction={this.props.pendingAction}
                        errors={this.props.errors}
                        errorRowStyles={this.props.errorRowStyles}
                        onClose={this.props.onErrorClose}
                    >
                        <Tooltip text={this.props.translate('avatarWithImagePicker.editImage')}>
                            <PressableWithoutFeedback
                                onPress={() => this.setState((prev) => ({isMenuVisible: !prev.isMenuVisible}))}
                                role={CONST.ACCESSIBILITY_ROLE.IMAGEBUTTON}
                                accessibilityLabel={this.props.translate('avatarWithImagePicker.editImage')}
                                disabled={this.state.isAvatarCropModalOpen}
                                ref={this.anchorRef}
                            >
                                <View>
                                    {this.props.source ? (
                                        <Avatar
                                            containerStyles={this.props.themeStyles.avatarLarge}
                                            imageStyles={[this.props.themeStyles.avatarLarge, this.props.themeStyles.alignSelfCenter]}
                                            source={this.props.source}
                                            fallbackIcon={this.props.fallbackIcon}
                                            size={this.props.size}
                                            type={this.props.type}
                                        />
                                    ) : (
                                        <DefaultAvatar />
                                    )}
                                </View>
                                <View style={[this.props.themeStyles.smallEditIcon, this.props.themeStyles.smallAvatarEditIcon]}>
                                    <Icon
                                        src={Expensicons.Camera}
                                        width={variables.iconSizeSmall}
                                        height={variables.iconSizeSmall}
                                        fill={this.props.theme.textLight}
                                    />
                                </View>
                            </PressableWithoutFeedback>
                        </Tooltip>
                    </OfflineWithFeedback>
                    <AttachmentModal
                        headerTitle={this.props.headerTitle}
                        source={this.props.previewSource}
                        originalFileName={this.props.originalFileName}
                        fallbackSource={this.props.fallbackIcon}
                    >
                        {({show}) => (
                            <AttachmentPicker type={CONST.ATTACHMENT_PICKER_TYPE.IMAGE}>
                                {({openPicker}) => {
                                    const menuItems = [
                                        {
                                            icon: Expensicons.Upload,
                                            text: this.props.translate('avatarWithImagePicker.uploadPhoto'),
                                            onSelected: () => {
                                                if (Browser.isSafari()) {
                                                    return;
                                                }
                                                openPicker({
                                                    onPicked: this.showAvatarCropModal,
                                                });
                                            },
                                        },
                                    ];

                                    // If current avatar isn't a default avatar, allow Remove Photo option
                                    if (!this.props.isUsingDefaultAvatar) {
                                        menuItems.push({
                                            icon: Expensicons.Trashcan,
                                            text: this.props.translate('avatarWithImagePicker.removePhoto'),
                                            onSelected: () => {
                                                this.setError(null, {});
                                                this.props.onImageRemoved();
                                            },
                                        });

                                        menuItems.push({
                                            icon: Expensicons.Eye,
                                            text: this.props.translate('avatarWithImagePicker.viewPhoto'),
                                            onSelected: () => show(),
                                        });
                                    }
                                    return (
                                        <PopoverMenu
                                            isVisible={this.state.isMenuVisible}
                                            onClose={() => this.setState({isMenuVisible: false})}
                                            onItemSelected={(item, index) => {
                                                this.setState({isMenuVisible: false});
                                                // In order for the file picker to open dynamically, the click
                                                // function must be called from within a event handler that was initiated
                                                // by the user on Safari.
                                                if (index === 0 && Browser.isSafari()) {
                                                    openPicker({
                                                        onPicked: this.showAvatarCropModal,
                                                    });
                                                }
                                            }}
                                            menuItems={menuItems}
                                            anchorPosition={this.props.anchorPosition}
                                            withoutOverlay
                                            anchorRef={this.anchorRef}
                                            anchorAlignment={this.props.anchorAlignment}
                                        />
                                    );
                                }}
                            </AttachmentPicker>
                        )}
                    </AttachmentModal>
                </View>
                {this.state.validationError && (
                    <DotIndicatorMessage
<<<<<<< HEAD
                        style={[styles.mt6]}
                        messages={{0: [this.state.validationError, this.state.phraseParam]}}
=======
                        style={[this.props.themeStyles.mt6]}
                        messages={{0: this.props.translate(this.state.validationError, this.state.phraseParam)}}
>>>>>>> ff4c947d
                        type="error"
                    />
                )}
                <AvatarCropModal
                    onClose={this.hideAvatarCropModal}
                    isVisible={this.state.isAvatarCropModalOpen}
                    onSave={this.props.onImageSelected}
                    imageUri={this.state.imageUri}
                    imageName={this.state.imageName}
                    imageType={this.state.imageType}
                    maskImage={this.props.editorMaskImage}
                />
            </View>
        );
    }
}

AvatarWithImagePicker.propTypes = propTypes;
AvatarWithImagePicker.defaultProps = defaultProps;

export default compose(withLocalize, withNavigationFocus, withThemeStyles, withTheme)(AvatarWithImagePicker);<|MERGE_RESOLUTION|>--- conflicted
+++ resolved
@@ -366,13 +366,8 @@
                 </View>
                 {this.state.validationError && (
                     <DotIndicatorMessage
-<<<<<<< HEAD
-                        style={[styles.mt6]}
+                        style={[this.props.themeStyles.mt6]}
                         messages={{0: [this.state.validationError, this.state.phraseParam]}}
-=======
-                        style={[this.props.themeStyles.mt6]}
-                        messages={{0: this.props.translate(this.state.validationError, this.state.phraseParam)}}
->>>>>>> ff4c947d
                         type="error"
                     />
                 )}
