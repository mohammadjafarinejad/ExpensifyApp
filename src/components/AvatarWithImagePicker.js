--- conflicted
+++ resolved
@@ -89,20 +89,14 @@
     /** Whether navigation is focused */
     isFocused: PropTypes.bool.isRequired,
 
-<<<<<<< HEAD
     /** Executed once click on view photo option */
     onViewPhotoPress: PropTypes.func,
 
-    ...withLocalizePropTypes,
-    ...withThemeStylesPropTypes,
-    ...withThemePropTypes,
-=======
     /** Where the popover should be positioned relative to the anchor points. */
     anchorAlignment: PropTypes.shape({
         horizontal: PropTypes.oneOf(_.values(CONST.MODAL.ANCHOR_ORIGIN_HORIZONTAL)),
         vertical: PropTypes.oneOf(_.values(CONST.MODAL.ANCHOR_ORIGIN_VERTICAL)),
     }),
->>>>>>> 3583f395
 };
 
 const defaultProps = {
@@ -123,14 +117,11 @@
     headerTitle: '',
     previewSource: '',
     originalFileName: '',
-<<<<<<< HEAD
     onViewPhotoPress: undefined,
-=======
     anchorAlignment: {
         horizontal: CONST.MODAL.ANCHOR_ORIGIN_HORIZONTAL.LEFT,
         vertical: CONST.MODAL.ANCHOR_ORIGIN_VERTICAL.TOP,
     },
->>>>>>> 3583f395
 };
 
 function AvatarWithImagePicker({
@@ -154,6 +145,7 @@
     anchorAlignment,
     onImageSelected,
     editorMaskImage,
+    onViewPhotoPress,
 }) {
     const [isMenuVisible, setIsMenuVisible] = useState(false);
     const [errorData, setErrorData] = useState({
@@ -354,7 +346,13 @@
                                     menuItems.push({
                                         icon: Expensicons.Eye,
                                         text: translate('avatarWithImagePicker.viewPhoto'),
-                                        onSelected: show,
+                                        onSelected: () => {
+                                            if (typeof onViewPhotoPress !== 'function') {
+                                                show();
+                                                return;
+                                            }
+                                            onViewPhotoPress();
+                                        },
                                     });
                                 }
 
@@ -371,78 +369,6 @@
                                                 openPicker({
                                                     onPicked: showAvatarCropModal,
                                                 });
-<<<<<<< HEAD
-                                            },
-                                        },
-                                    ];
-
-                                    // If current avatar isn't a default avatar, allow Remove Photo option
-                                    if (!this.props.isUsingDefaultAvatar) {
-                                        menuItems.push({
-                                            icon: Expensicons.Trashcan,
-                                            text: this.props.translate('avatarWithImagePicker.removePhoto'),
-                                            onSelected: () => {
-                                                this.setError(null, {});
-                                                this.props.onImageRemoved();
-                                            },
-                                        });
-
-                                        menuItems.push({
-                                            icon: Expensicons.Eye,
-                                            text: this.props.translate('avatarWithImagePicker.viewPhoto'),
-                                            onSelected: () => {
-                                                if (typeof this.props.onViewPhotoPress !== 'function') {
-                                                    show();
-                                                    return;
-                                                }
-                                                this.props.onViewPhotoPress();
-                                            },
-                                        });
-                                    }
-                                    return (
-                                        <PopoverMenu
-                                            isVisible={this.state.isMenuVisible}
-                                            onClose={() => this.setState({isMenuVisible: false})}
-                                            onItemSelected={(item, index) => {
-                                                this.setState({isMenuVisible: false});
-                                                // In order for the file picker to open dynamically, the click
-                                                // function must be called from within a event handler that was initiated
-                                                // by the user on Safari.
-                                                if (index === 0 && Browser.isSafari()) {
-                                                    openPicker({
-                                                        onPicked: this.showAvatarCropModal,
-                                                    });
-                                                }
-                                            }}
-                                            menuItems={menuItems}
-                                            anchorPosition={this.props.anchorPosition}
-                                            withoutOverlay
-                                            anchorRef={this.anchorRef}
-                                            anchorAlignment={this.props.anchorAlignment}
-                                        />
-                                    );
-                                }}
-                            </AttachmentPicker>
-                        )}
-                    </AttachmentModal>
-                </View>
-                {this.state.validationError && (
-                    <DotIndicatorMessage
-                        style={[this.props.themeStyles.mt6]}
-                        messages={{0: this.props.translate(this.state.validationError, this.state.phraseParam)}}
-                        type="error"
-                    />
-                )}
-                <AvatarCropModal
-                    onClose={this.hideAvatarCropModal}
-                    isVisible={this.state.isAvatarCropModalOpen}
-                    onSave={this.props.onImageSelected}
-                    imageUri={this.state.imageUri}
-                    imageName={this.state.imageName}
-                    imageType={this.state.imageType}
-                    maskImage={this.props.editorMaskImage}
-                />
-=======
                                             }
                                         }}
                                         menuItems={menuItems}
@@ -456,7 +382,6 @@
                         </AttachmentPicker>
                     )}
                 </AttachmentModal>
->>>>>>> 3583f395
             </View>
             {errorData.validationError && (
                 <DotIndicatorMessage
