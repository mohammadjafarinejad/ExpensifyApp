import _ from 'underscore';
import React from 'react';
import {StyleSheet, View} from 'react-native';
import PropTypes from 'prop-types';
import {withOnyx} from 'react-native-onyx';
import Avatar from './Avatar';
import styles from '../styles/styles';
import Tooltip from './Tooltip';
import ONYXKEYS from '../ONYXKEYS';
import policyMemberPropType from '../pages/policyMemberPropType';
import bankAccountPropTypes from './bankAccountPropTypes';
import cardPropTypes from './cardPropTypes';
import userWalletPropTypes from '../pages/EnablePayments/userWalletPropTypes';
import {fullPolicyPropTypes} from '../pages/workspace/withFullPolicy';
import * as PolicyUtils from '../libs/PolicyUtils';
import * as PaymentMethods from '../libs/actions/PaymentMethods';

const propTypes = {
    /** URL for the avatar */
    source: PropTypes.string.isRequired,

    /** Avatar size */
    size: PropTypes.string,

    /** To show a tooltip on hover */
    tooltipText: PropTypes.string,

    /** All the user's policies */
    policies: PropTypes.objectOf(fullPolicyPropTypes.policy),

    /** The employee list of all policies (coming from Onyx) */
    policiesMemberList: PropTypes.objectOf(policyMemberPropType),

    /** The list of this user's policies (coming from Onyx) */
    policies: PropTypes.objectOf(PropTypes.shape({
        /** The ID of the policy */
        id: PropTypes.string,
    })),

    /** List of bank accounts */
    bankAccountList: PropTypes.objectOf(bankAccountPropTypes),

    /** List of cards */
    cardList: PropTypes.objectOf(cardPropTypes),

    /** The user's wallet (coming from Onyx) */
    userWallet: PropTypes.objectOf(userWalletPropTypes),
};

const defaultProps = {
    size: 'default',
    tooltipText: '',
    policies: {},
    policiesMemberList: {},
    policies: {},
    bankAccountList: {},
    cardList: {},
    userWallet: {},
};

const AvatarWithIndicator = (props) => {
    const isLarge = props.size === 'large';
    const indicatorStyles = [
        styles.alignItemsCenter,
        styles.justifyContentCenter,
        isLarge ? styles.statusIndicatorLarge : styles.statusIndicator,
    ];

<<<<<<< HEAD
    const hasPolicyMemberError = _.some(props.policiesMemberList, policyMembers => PolicyUtils.hasPolicyMemberError(policyMembers));
    const hasPaymentMethodError = PaymentMethods.hasPaymentMethodError(props.bankAccountList, props.cardList);
    const hasWalletError = !_.isEmpty(props.userWallet.errors);
    const hasAnyPolicyError = _.some(props.policies, policy => PolicyUtils.hasPolicyError(policy));
=======
    const hasPolicyMemberError = _.some(props.policiesMemberList, policyMembers => Policy.hasPolicyMemberError(policyMembers));
    const hasCustomUnitsError = _.some(props.policies, policy => Policy.hasCustomUnitsError(policy));
    const hasPaymentMethodError = PaymentMethods.hasPaymentMethodError(props.bankAccountList, props.cardList);
    const hasWalletError = !_.isEmpty(props.userWallet.errors);
    const shouldShowIndicator = hasPolicyMemberError || hasPaymentMethodError || hasWalletError || hasCustomUnitsError;

>>>>>>> 8490f922
    return (
        <View style={[isLarge ? styles.avatarLarge : styles.sidebarAvatar]}>
            <Tooltip text={props.tooltipText}>
                <Avatar
                    imageStyles={[isLarge ? styles.avatarLarge : null]}
                    source={props.source}
                    size={props.size}
                />
<<<<<<< HEAD
                {(hasPolicyMemberError || hasPaymentMethodError || hasWalletError || hasAnyPolicyError) && (
=======
                {shouldShowIndicator && (
>>>>>>> 8490f922
                    <View style={StyleSheet.flatten(indicatorStyles)} />
                )}
            </Tooltip>
        </View>
    );
};

AvatarWithIndicator.defaultProps = defaultProps;
AvatarWithIndicator.propTypes = propTypes;
AvatarWithIndicator.displayName = 'AvatarWithIndicator';

export default withOnyx({
    policies: {
        key: ONYXKEYS.COLLECTION.POLICY,
    },
    policiesMemberList: {
        key: ONYXKEYS.COLLECTION.POLICY_MEMBER_LIST,
    },
    policies: {
        key: ONYXKEYS.COLLECTION.POLICY,
    },
    bankAccountList: {
        key: ONYXKEYS.BANK_ACCOUNT_LIST,
    },
    cardList: {
        key: ONYXKEYS.CARD_LIST,
    },
    userWallet: {
        key: ONYXKEYS.USER_WALLET,
    },
})(AvatarWithIndicator);<|MERGE_RESOLUTION|>--- conflicted
+++ resolved
@@ -31,12 +31,6 @@
     /** The employee list of all policies (coming from Onyx) */
     policiesMemberList: PropTypes.objectOf(policyMemberPropType),
 
-    /** The list of this user's policies (coming from Onyx) */
-    policies: PropTypes.objectOf(PropTypes.shape({
-        /** The ID of the policy */
-        id: PropTypes.string,
-    })),
-
     /** List of bank accounts */
     bankAccountList: PropTypes.objectOf(bankAccountPropTypes),
 
@@ -52,7 +46,6 @@
     tooltipText: '',
     policies: {},
     policiesMemberList: {},
-    policies: {},
     bankAccountList: {},
     cardList: {},
     userWallet: {},
@@ -66,19 +59,15 @@
         isLarge ? styles.statusIndicatorLarge : styles.statusIndicator,
     ];
 
-<<<<<<< HEAD
     const hasPolicyMemberError = _.some(props.policiesMemberList, policyMembers => PolicyUtils.hasPolicyMemberError(policyMembers));
     const hasPaymentMethodError = PaymentMethods.hasPaymentMethodError(props.bankAccountList, props.cardList);
     const hasWalletError = !_.isEmpty(props.userWallet.errors);
     const hasAnyPolicyError = _.some(props.policies, policy => PolicyUtils.hasPolicyError(policy));
-=======
-    const hasPolicyMemberError = _.some(props.policiesMemberList, policyMembers => Policy.hasPolicyMemberError(policyMembers));
-    const hasCustomUnitsError = _.some(props.policies, policy => Policy.hasCustomUnitsError(policy));
-    const hasPaymentMethodError = PaymentMethods.hasPaymentMethodError(props.bankAccountList, props.cardList);
-    const hasWalletError = !_.isEmpty(props.userWallet.errors);
-    const shouldShowIndicator = hasPolicyMemberError || hasPaymentMethodError || hasWalletError || hasCustomUnitsError;
+    const hasCustomUnitsError = _.some(props.policies, policy => PolicyUtils.hasCustomUnitsError(policy));
 
->>>>>>> 8490f922
+    // Show the indicator if there is some error.
+    const shouldShowIndicator = _.some([hasPolicyMemberError, hasPaymentMethodError, hasWalletError, hasAnyPolicyError, hasCustomUnitsError]);
+
     return (
         <View style={[isLarge ? styles.avatarLarge : styles.sidebarAvatar]}>
             <Tooltip text={props.tooltipText}>
@@ -87,11 +76,7 @@
                     source={props.source}
                     size={props.size}
                 />
-<<<<<<< HEAD
-                {(hasPolicyMemberError || hasPaymentMethodError || hasWalletError || hasAnyPolicyError) && (
-=======
                 {shouldShowIndicator && (
->>>>>>> 8490f922
                     <View style={StyleSheet.flatten(indicatorStyles)} />
                 )}
             </Tooltip>
@@ -110,9 +95,6 @@
     policiesMemberList: {
         key: ONYXKEYS.COLLECTION.POLICY_MEMBER_LIST,
     },
-    policies: {
-        key: ONYXKEYS.COLLECTION.POLICY,
-    },
     bankAccountList: {
         key: ONYXKEYS.BANK_ACCOUNT_LIST,
     },
