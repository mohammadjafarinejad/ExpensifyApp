--- conflicted
+++ resolved
@@ -10,12 +10,8 @@
 import policyMemberPropType from '../pages/policyMemberPropType';
 import bankAccountPropTypes from './bankAccountPropTypes';
 import cardPropTypes from './cardPropTypes';
-<<<<<<< HEAD
+import userWalletPropTypes from '../pages/EnablePayments/userWalletPropTypes';
 import * as PolicyUtils from '../libs/PolicyUtils';
-=======
-import userWalletPropTypes from '../pages/EnablePayments/userWalletPropTypes';
-import * as Policy from '../libs/actions/Policy';
->>>>>>> e353c754
 import * as PaymentMethods from '../libs/actions/PaymentMethods';
 
 const propTypes = {
@@ -64,11 +60,8 @@
 
     const hasPolicyMemberError = _.some(props.policiesMemberList, policyMembers => PolicyUtils.hasPolicyMemberError(policyMembers));
     const hasPaymentMethodError = PaymentMethods.hasPaymentMethodError(props.bankAccountList, props.cardList);
-<<<<<<< HEAD
+    const hasWalletError = !_.isEmpty(props.userWallet.errors);
     const hasAnyPolicyError = _.some(props.policies, policy => PolicyUtils.hasPolicyError(policy));
-=======
-    const hasWalletError = !_.isEmpty(props.userWallet.errors);
->>>>>>> e353c754
     return (
         <View style={[isLarge ? styles.avatarLarge : styles.sidebarAvatar]}>
             <Tooltip text={props.tooltipText}>
@@ -77,11 +70,7 @@
                     source={props.source}
                     size={props.size}
                 />
-<<<<<<< HEAD
-                {(hasPolicyMemberError || hasPaymentMethodError || hasAnyPolicyError) && (
-=======
-                {(hasPolicyMemberError || hasPaymentMethodError || hasWalletError) && (
->>>>>>> e353c754
+                {(hasPolicyMemberError || hasPaymentMethodError || hasWalletError || hasAnyPolicyError) && (
                     <View style={StyleSheet.flatten(indicatorStyles)} />
                 )}
             </Tooltip>
