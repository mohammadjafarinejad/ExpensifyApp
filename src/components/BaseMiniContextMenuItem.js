--- conflicted
+++ resolved
@@ -71,15 +71,9 @@
 BaseMiniContextMenuItem.defaultProps = defaultProps;
 BaseMiniContextMenuItem.displayName = 'BaseMiniContextMenuItem';
 
-<<<<<<< HEAD
-// eslint-disable-next-line react/jsx-props-no-spreading
-export default React.forwardRef((props, ref) => (
-    <BaseMiniContextMenuItem
-=======
 export default React.forwardRef((props, ref) => (
     <BaseMiniContextMenuItem
         // eslint-disable-next-line react/jsx-props-no-spreading
->>>>>>> 6d17cc80
         {...props}
         innerRef={ref}
     />
