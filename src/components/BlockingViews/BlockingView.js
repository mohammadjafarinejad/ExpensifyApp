import React from 'react';
import {View} from 'react-native';
import PropTypes from 'prop-types';
import styles from '../../styles/styles';
import variables from '../../styles/variables';
import Icon from '../Icon';
import Text from '../Text';
import themeColors from '../../styles/themes/default';
import TextLink from '../TextLink';
import Navigation from '../../libs/Navigation/Navigation';

const propTypes = {
    /** Expensicon for the page */
    icon: PropTypes.func.isRequired,

    /** Color for the icon (should be from theme) */
    iconColor: PropTypes.string,

    /** Title message below the icon */
    title: PropTypes.string.isRequired,

    /** Subtitle message below the title */
    subtitle: PropTypes.string.isRequired,

    /** Link message below the subtitle */
    link: PropTypes.string,

    /** Whether we should show a link to navigate elsewhere */
    shouldShowLink: PropTypes.bool,

    /** The custom icon width */
    iconWidth: PropTypes.number,

    /** The custom icon height */
    iconHeight: PropTypes.number,

    /** Function to call when pressing the navigation link */
    onLinkPress: PropTypes.func,
};

const defaultProps = {
    iconColor: themeColors.offline,
    shouldShowLink: false,
    link: 'notFound.goBackHome',
    iconWidth: variables.iconSizeSuperLarge,
    iconHeight: variables.iconSizeSuperLarge,
    onLinkPress: () => Navigation.dismissModal(true),
};

const BlockingView = (props) => (
    <View style={[styles.flex1, styles.alignItemsCenter, styles.justifyContentCenter, styles.ph10]}>
        <Icon
            src={props.icon}
            fill={props.iconColor}
            width={props.iconWidth}
            height={props.iconHeight}
        />
        <Text style={[styles.notFoundTextHeader]}>{props.title}</Text>
        <Text style={[styles.textAlignCenter]}>{props.subtitle}</Text>
        {props.shouldShowLink ? (
            <TextLink
<<<<<<< HEAD
                onPress={Navigation.goBack}
=======
                onPress={props.onLinkPress}
>>>>>>> 8b973872
                style={[styles.link, styles.mt2]}
            >
                {props.link}
            </TextLink>
        ) : null}
    </View>
);

BlockingView.propTypes = propTypes;
BlockingView.defaultProps = defaultProps;
BlockingView.displayName = 'BlockingView';

export default BlockingView;<|MERGE_RESOLUTION|>--- conflicted
+++ resolved
@@ -44,7 +44,7 @@
     link: 'notFound.goBackHome',
     iconWidth: variables.iconSizeSuperLarge,
     iconHeight: variables.iconSizeSuperLarge,
-    onLinkPress: () => Navigation.dismissModal(true),
+    onLinkPress: () => Navigation.dismissModal(),
 };
 
 const BlockingView = (props) => (
@@ -59,11 +59,7 @@
         <Text style={[styles.textAlignCenter]}>{props.subtitle}</Text>
         {props.shouldShowLink ? (
             <TextLink
-<<<<<<< HEAD
-                onPress={Navigation.goBack}
-=======
                 onPress={props.onLinkPress}
->>>>>>> 8b973872
                 style={[styles.link, styles.mt2]}
             >
                 {props.link}
