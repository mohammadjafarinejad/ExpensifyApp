--- conflicted
+++ resolved
@@ -55,7 +55,7 @@
 };
 
 function BlockingView(props) {
-<<<<<<< HEAD
+    const {translate} = useLocalize();
     function renderContent() {
         return (
             <>
@@ -65,20 +65,17 @@
                 />
                 {props.shouldShowLink ? (
                     <TextLink
-                        suppressHighlighting
+                        // suppressHighlighting
                         onPress={props.onLinkPress}
                         style={[styles.link, styles.mt2]}
                     >
-                        {props.link}
+                        {translate(props.linkKey)}
                     </TextLink>
                 ) : null}
             </>
         );
     }
 
-=======
-    const {translate} = useLocalize();
->>>>>>> 4f412db5
     return (
         <View style={[styles.flex1, styles.alignItemsCenter, styles.justifyContentCenter, styles.ph10]}>
             <Icon
@@ -88,27 +85,12 @@
                 height={props.iconHeight}
             />
             <Text style={[styles.notFoundTextHeader]}>{props.title}</Text>
-<<<<<<< HEAD
 
             {props.shouldEmbedLinkWithSubtitle ? (
                 <Text style={[styles.textAlignCenter]}>{renderContent()}</Text>
             ) : (
                 <View style={[styles.alignItemsCenter, styles.justifyContentCenter]}>{renderContent()}</View>
             )}
-=======
-            <AutoEmailLink
-                style={[styles.textAlignCenter]}
-                text={props.subtitle}
-            />
-            {props.shouldShowLink ? (
-                <TextLink
-                    onPress={props.onLinkPress}
-                    style={[styles.link, styles.mt2]}
-                >
-                    {translate(props.linkKey)}
-                </TextLink>
-            ) : null}
->>>>>>> 4f412db5
         </View>
     );
 }
