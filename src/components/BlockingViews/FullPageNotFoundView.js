import React from 'react';
import PropTypes from 'prop-types';
import {View} from 'react-native';
import BlockingView from './BlockingView';
import * as Illustrations from '../Icon/Illustrations';
import HeaderWithBackButton from '../HeaderWithBackButton';
import Navigation from '../../libs/Navigation/Navigation';
import variables from '../../styles/variables';
import styles from '../../styles/styles';
<<<<<<< HEAD
import ROUTES from '../../ROUTES';
=======
import useLocalize from '../../hooks/useLocalize';
>>>>>>> 06b40f60

const propTypes = {
    /** Child elements */
    children: PropTypes.node,

    /** If true, child components are replaced with a blocking "not found" view */
    shouldShow: PropTypes.bool,

    /** The key in the translations file to use for the title */
    titleKey: PropTypes.string,

    /** The key in the translations file to use for the subtitle */
    subtitleKey: PropTypes.string,

    /** Whether we should show a link to navigate elsewhere */
    shouldShowLink: PropTypes.bool,

    /** Whether we should show the back button on the header */
    shouldShowBackButton: PropTypes.bool,

    /** The key in the translations file to use for the go back link */
    linkKey: PropTypes.string,

    /** Method to trigger when pressing the back button of the header */
    onBackButtonPress: PropTypes.func,

    /** Function to call when pressing the navigation link */
    onLinkPress: PropTypes.func,
};

const defaultProps = {
    children: null,
    shouldShow: false,
    titleKey: 'notFound.notHere',
    subtitleKey: 'notFound.pageNotFound',
    linkKey: 'notFound.goBackHome',
    onBackButtonPress: () => Navigation.goBack(ROUTES.HOME),
    shouldShowLink: true,
    shouldShowBackButton: true,
    onLinkPress: () => Navigation.dismissModal(),
};

// eslint-disable-next-line rulesdir/no-negated-variables
function FullPageNotFoundView({children, shouldShow, titleKey, subtitleKey, linkKey, onBackButtonPress, shouldShowLink, shouldShowBackButton, onLinkPress}) {
    const {translate} = useLocalize();
    if (shouldShow) {
        return (
            <>
                <HeaderWithBackButton
                    onBackButtonPress={onBackButtonPress}
                    shouldShowBackButton={shouldShowBackButton}
                />
                <View style={[styles.flex1, styles.blockingViewContainer]}>
                    <BlockingView
                        icon={Illustrations.ToddBehindCloud}
                        iconWidth={variables.modalTopIconWidth}
                        iconHeight={variables.modalTopIconHeight}
                        title={translate(titleKey)}
                        subtitle={translate(subtitleKey)}
                        linkKey={linkKey}
                        shouldShowLink={shouldShowLink}
                        onLinkPress={onLinkPress}
                    />
                </View>
            </>
        );
    }

    return children;
}

FullPageNotFoundView.propTypes = propTypes;
FullPageNotFoundView.defaultProps = defaultProps;
FullPageNotFoundView.displayName = 'FullPageNotFoundView';

export default FullPageNotFoundView;<|MERGE_RESOLUTION|>--- conflicted
+++ resolved
@@ -7,11 +7,8 @@
 import Navigation from '../../libs/Navigation/Navigation';
 import variables from '../../styles/variables';
 import styles from '../../styles/styles';
-<<<<<<< HEAD
 import ROUTES from '../../ROUTES';
-=======
 import useLocalize from '../../hooks/useLocalize';
->>>>>>> 06b40f60
 
 const propTypes = {
     /** Child elements */
