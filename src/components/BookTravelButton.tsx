--- conflicted
+++ resolved
@@ -13,11 +13,6 @@
 import {openTravelDotLink} from '@libs/openTravelDotLink';
 import {getActivePolicies, getAdminsPrivateEmailDomains, isPaidGroupPolicy} from '@libs/PolicyUtils';
 import colors from '@styles/theme/colors';
-<<<<<<< HEAD
-=======
-import closeReactNativeApp from '@userActions/HybridApp';
-import CONFIG from '@src/CONFIG';
->>>>>>> db7fd7be
 import CONST from '@src/CONST';
 import ONYXKEYS from '@src/ONYXKEYS';
 import ROUTES from '@src/ROUTES';
@@ -70,12 +65,6 @@
     const {login: currentUserLogin} = useCurrentUserPersonalDetails();
     const activePolicies = getActivePolicies(policies, currentUserLogin);
     const groupPaidPolicies = activePolicies.filter((activePolicy) => activePolicy.type !== CONST.POLICY.TYPE.PERSONAL && isPaidGroupPolicy(activePolicy));
-<<<<<<< HEAD
-=======
-    // Flag indicating whether NewDot was launched exclusively for Travel,
-    // e.g., when the user selects "Trips" from the Expensify Classic menu in HybridApp.
-    const [wasNewDotLaunchedJustForTravel] = useOnyx(ONYXKEYS.HYBRID_APP, {selector: (hybridApp) => hybridApp?.isSingleNewDotEntry, canBeMissing: false});
->>>>>>> db7fd7be
 
     const hidePreventionModal = () => setPreventionModalVisibility(false);
     const hideVerificationModal = () => setVerificationModalVisibility(false);
@@ -130,25 +119,7 @@
 
         const isPolicyProvisioned = policy?.travelSettings?.spotnanaCompanyID ?? policy?.travelSettings?.associatedTravelDomainAccountID;
         if (policy?.travelSettings?.hasAcceptedTerms ?? (travelSettings?.hasAcceptedTerms && isPolicyProvisioned)) {
-<<<<<<< HEAD
             openTravelDotLink(policy?.id);
-=======
-            openTravelDotLink(policy?.id)
-                ?.then(() => {
-                    // When a user selects "Trips" in the Expensify Classic menu, the HybridApp opens the ManageTrips page in NewDot.
-                    // The wasNewDotLaunchedJustForTravel flag indicates if NewDot was launched solely for this purpose.
-                    if (!CONFIG.IS_HYBRID_APP || !wasNewDotLaunchedJustForTravel) {
-                        return;
-                    }
-
-                    // Close NewDot if it was opened only for Travel, as its purpose is now fulfilled.
-                    Log.info('[HybridApp] Returning to OldDot after opening TravelDot');
-                    closeReactNativeApp({shouldSignOut: false, shouldSetNVP: false});
-                })
-                ?.catch(() => {
-                    setErrorMessage(translate('travel.errorMessage'));
-                });
->>>>>>> db7fd7be
         } else if (isPolicyProvisioned) {
             navigateToAcceptTerms(CONST.TRAVEL.DEFAULT_DOMAIN);
         } else if (!isBetaEnabled(CONST.BETAS.IS_TRAVEL_VERIFIED)) {
@@ -184,10 +155,6 @@
         styles.link,
         StyleUtils,
         translate,
-<<<<<<< HEAD
-=======
-        wasNewDotLaunchedJustForTravel,
->>>>>>> db7fd7be
         isUserValidated,
     ]);
 
