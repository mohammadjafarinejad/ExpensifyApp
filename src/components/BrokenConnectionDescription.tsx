import React from 'react';
import type {OnyxEntry} from 'react-native-onyx';
import {useOnyx} from 'react-native-onyx';
import useLocalize from '@hooks/useLocalize';
import useThemeStyles from '@hooks/useThemeStyles';
import {isInstantSubmitEnabled, isPolicyAdmin as isPolicyAdminPolicyUtils} from '@libs/PolicyUtils';
import {isCurrentUserSubmitter, isProcessingReport, isReportApproved, isReportManuallyReimbursed} from '@libs/ReportUtils';
import Navigation from '@navigation/Navigation';
import CONST from '@src/CONST';
import ONYXKEYS from '@src/ONYXKEYS';
import ROUTES from '@src/ROUTES';
import type {Policy, Report} from '@src/types/onyx';
import TextLink from './TextLink';

type BrokenConnectionDescriptionProps = {
    /** Transaction id of the corresponding report */
    transactionID: string | undefined;

    /** Current report */
    report: OnyxEntry<Report>;

    /** Policy which the report is tied to */
    policy: OnyxEntry<Policy>;
};

function BrokenConnectionDescription({transactionID, policy, report}: BrokenConnectionDescriptionProps) {
    const styles = useThemeStyles();
    const {translate} = useLocalize();
    const [transactionViolations] = useOnyx(`${ONYXKEYS.COLLECTION.TRANSACTION_VIOLATIONS}${transactionID ?? CONST.DEFAULT_NUMBER_ID}`);

    const brokenConnection530Error = transactionViolations?.find((violation) => violation.data?.rterType === CONST.RTER_VIOLATION_TYPES.BROKEN_CARD_CONNECTION_530);
    const brokenConnectionError = transactionViolations?.find((violation) => violation.data?.rterType === CONST.RTER_VIOLATION_TYPES.BROKEN_CARD_CONNECTION);
    const isPolicyAdmin = isPolicyAdminPolicyUtils(policy);

    if (!brokenConnection530Error && !brokenConnectionError) {
        return '';
    }

    if (brokenConnection530Error) {
        return translate('violations.brokenConnection530Error');
    }

    if (isPolicyAdmin && !isCurrentUserSubmitter(report?.reportID)) {
        return (
            <>
                {`${translate('violations.adminBrokenConnectionError')}`}
                <TextLink
                    style={[styles.textLabelSupporting, styles.link]}
                    onPress={() => Navigation.navigate(ROUTES.WORKSPACE_COMPANY_CARDS.getRoute(policy?.id))}
                >{`${translate('workspace.common.companyCards')}`}</TextLink>
                .
            </>
        );
    }

<<<<<<< HEAD
    if (
        ReportUtils.isReportApproved({reportOrID: report}) ||
        ReportUtils.isReportManuallyReimbursed(report) ||
        (ReportUtils.isProcessingReport(report) && !PolicyUtils.isInstantSubmitEnabled(policy))
    ) {
=======
    if (isReportApproved(report) || isReportManuallyReimbursed(report) || (isProcessingReport(report) && !isInstantSubmitEnabled(policy))) {
>>>>>>> 73a82fe8
        return translate('violations.memberBrokenConnectionError');
    }

    return `${translate('violations.memberBrokenConnectionError')} ${translate('violations.markAsCashToIgnore')}`;
}

BrokenConnectionDescription.displayName = 'BrokenConnectionDescription';

export default BrokenConnectionDescription;<|MERGE_RESOLUTION|>--- conflicted
+++ resolved
@@ -53,15 +53,7 @@
         );
     }
 
-<<<<<<< HEAD
-    if (
-        ReportUtils.isReportApproved({reportOrID: report}) ||
-        ReportUtils.isReportManuallyReimbursed(report) ||
-        (ReportUtils.isProcessingReport(report) && !PolicyUtils.isInstantSubmitEnabled(policy))
-    ) {
-=======
-    if (isReportApproved(report) || isReportManuallyReimbursed(report) || (isProcessingReport(report) && !isInstantSubmitEnabled(policy))) {
->>>>>>> 73a82fe8
+    if (isReportApproved({reportOrID: report}) || isReportManuallyReimbursed(report) || (isProcessingReport(report) && !isInstantSubmitEnabled(policy))) {
         return translate('violations.memberBrokenConnectionError');
     }
 
