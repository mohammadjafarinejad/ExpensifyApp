--- conflicted
+++ resolved
@@ -132,11 +132,7 @@
                 return;
             }
             this.props.onPress();
-<<<<<<< HEAD
-        }, shortcutConfig.descriptionKey, shortcutConfig.modifiers, true, false, this.props.enterKeyEventListenerPriority);
-=======
         }, shortcutConfig.descriptionKey, shortcutConfig.modifiers, true, false, this.props.enterKeyEventListenerPriority, false);
->>>>>>> 9c50db75
     }
 
     componentWillUnmount() {
