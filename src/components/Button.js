--- conflicted
+++ resolved
@@ -127,13 +127,13 @@
             );
     }
 
-<<<<<<< HEAD
     render() {
         return (
             <Pressable
                 onPress={this.props.onPress}
                 disabled={this.props.isLoading || this.props.isDisabled}
                 style={[
+                    this.props.isDisabled ? this.styles.cursorDisabled : {},
                     ...this.additionalStyles,
                 ]}
             >
@@ -161,40 +161,6 @@
         );
     }
 }
-=======
-    return (
-        <Pressable
-            onPress={props.onPress}
-            disabled={props.isLoading || props.isDisabled}
-            style={[
-                props.isDisabled ? styles.cursorDisabled : {},
-                ...additionalStyles,
-            ]}
-        >
-            {({pressed, hovered}) => (
-                <OpacityView
-                    shouldDim={pressed}
-                    style={[
-                        styles.button,
-                        props.small ? styles.buttonSmall : undefined,
-                        props.large ? styles.buttonLarge : undefined,
-                        props.success ? styles.buttonSuccess : undefined,
-                        props.danger ? styles.buttonDanger : undefined,
-                        (props.isDisabled && props.danger) ? styles.buttonDangerDisabled : undefined,
-                        (props.isDisabled && !props.danger) ? styles.buttonDisable : undefined,
-                        (props.success && hovered) ? styles.buttonSuccessHovered : undefined,
-                        (props.danger && hovered) ? styles.buttonDangerHovered : undefined,
-                        props.shouldRemoveRightBorderRadius ? styles.noRightBorderRadius : undefined,
-                        props.shouldRemoveLeftBorderRadius ? styles.noLeftBorderRadius : undefined,
-                    ]}
-                >
-                    {renderContent()}
-                </OpacityView>
-            )}
-        </Pressable>
-    );
-};
->>>>>>> 107b77f9
 
 Button.propTypes = propTypes;
 Button.defaultProps = defaultProps;
