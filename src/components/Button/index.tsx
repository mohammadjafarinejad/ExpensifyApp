import {useIsFocused} from '@react-navigation/native';
import type {ForwardedRef} from 'react';
import React, {useCallback, useMemo, useState} from 'react';
import type {GestureResponderEvent, LayoutChangeEvent, StyleProp, TextStyle, ViewStyle} from 'react-native';
import {ActivityIndicator, StyleSheet, View} from 'react-native';
import Icon from '@components/Icon';
import * as Expensicons from '@components/Icon/Expensicons';
import PressableWithFeedback from '@components/Pressable/PressableWithFeedback';
import Text from '@components/Text';
import withNavigationFallback from '@components/withNavigationFallback';
import useActiveElementRole from '@hooks/useActiveElementRole';
import useKeyboardShortcut from '@hooks/useKeyboardShortcut';
import useStyleUtils from '@hooks/useStyleUtils';
import useTheme from '@hooks/useTheme';
import useThemeStyles from '@hooks/useThemeStyles';
import HapticFeedback from '@libs/HapticFeedback';
import CONST from '@src/CONST';
import type ChildrenProps from '@src/types/utils/ChildrenProps';
import type IconAsset from '@src/types/utils/IconAsset';
import {getButtonRole} from './utils';
import validateSubmitShortcut from './validateSubmitShortcut';

type ButtonProps = Partial<ChildrenProps> & {
    /** Should the press event bubble across multiple instances when Enter key triggers it. */
    allowBubble?: boolean;

    /** The icon asset to display to the right of the text */
    iconRight?: IconAsset;

    /** The fill color to pass into the icon. */
    iconFill?: string;

    /** The fill color to pass into the icon when the button is hovered. */
    iconHoverFill?: string;

    /** Any additional styles to pass to the left icon container. */
    iconStyles?: StyleProp<ViewStyle>;

    /** Any additional styles to pass to the right icon container. */
    iconRightStyles?: StyleProp<ViewStyle>;

    /** Small sized button */
    small?: boolean;

    /** Large sized button */
    large?: boolean;

    /** Medium sized button */
    medium?: boolean;

    /** Indicates whether the button should be disabled and in the loading state */
    isLoading?: boolean;

    /** Indicates whether the button should be disabled */
    isDisabled?: boolean;

    /** Invoked on mount and layout changes */
    onLayout?: (event: LayoutChangeEvent) => void;

    /** A function that is called when the button is clicked on */
    onPress?: (event?: GestureResponderEvent | KeyboardEvent) => void;

    /** A function that is called when the button is long pressed */
    onLongPress?: (event?: GestureResponderEvent) => void;

    /** A function that is called when the button is pressed */
    onPressIn?: (event: GestureResponderEvent) => void;

    /** A function that is called when the button is released */
    onPressOut?: (event: GestureResponderEvent) => void;

    /** Callback that is called when mousedown is triggered. */
    onMouseDown?: (e: React.MouseEvent<Element, MouseEvent>) => void;

    /** Call the onPress function when Enter key is pressed */
    pressOnEnter?: boolean;

    /** The priority to assign the enter key event listener. 0 is the highest priority. */
    enterKeyEventListenerPriority?: number;

    /** Additional styles to add after local styles. Applied to Pressable portion of button */
    style?: StyleProp<ViewStyle>;

    /** Additional styles to add to the component when it's disabled */
    disabledStyle?: StyleProp<ViewStyle>;

    /** Additional button styles. Specific to the OpacityView of the button */
    innerStyles?: StyleProp<ViewStyle>;

    /** Additional text styles */
    textStyles?: StyleProp<TextStyle>;

    /** Additional text styles when the button is hovered */
    textHoverStyles?: StyleProp<TextStyle>;

    /** Whether we should use the default hover style */
    shouldUseDefaultHover?: boolean;

    /** Additional hover styles */
    hoverStyles?: StyleProp<ViewStyle>;

    /** Whether we should use the success theme color */
    success?: boolean;

    /** Whether we should use the danger theme color */
    danger?: boolean;

    /** Whether we should display the button as a link */
    link?: boolean;

    /** Should we remove the right border radius top + bottom? */
    shouldRemoveRightBorderRadius?: boolean;

    /** Should we remove the left border radius top + bottom? */
    shouldRemoveLeftBorderRadius?: boolean;

    /** Should enable the haptic feedback? */
    shouldEnableHapticFeedback?: boolean;

    /** Should disable the long press? */
    isLongPressDisabled?: boolean;

    /** Id to use for this button */
    id?: string;

    /** Used to locate this button in ui tests */
    testID?: string;

    /** Accessibility label for the component */
    accessibilityLabel?: string;

    /** The icon asset to display to the left of the text */
    icon?: IconAsset | null;

    /** The text for the button label */
    text?: string;

    /** Boolean whether to display the right icon */
    shouldShowRightIcon?: boolean;

    /** Whether the button should use split style or not */
    isSplitButton?: boolean;

    /** Whether button's content should be centered */
    isContentCentered?: boolean;

    /** Whether the Enter keyboard listening is active whether or not the screen that contains the button is focused */
    isPressOnEnterActive?: boolean;

    /** Whether is a nested button inside other button, since nesting buttons isn't valid html */
    isNested?: boolean;

    /** The text displays under the first line */
    secondLineText?: string;

    /**
     * Whether the button should have a background layer in the color of theme.appBG.
     * This is needed for buttons that allow content to display under them.
     */
    shouldBlendOpacity?: boolean;
};

type KeyboardShortcutComponentProps = Pick<ButtonProps, 'isDisabled' | 'isLoading' | 'onPress' | 'pressOnEnter' | 'allowBubble' | 'enterKeyEventListenerPriority' | 'isPressOnEnterActive'>;

const accessibilityRoles: string[] = Object.values(CONST.ROLE);

function KeyboardShortcutComponent({
    isDisabled = false,
    isLoading = false,
    onPress = () => {},
    pressOnEnter,
    allowBubble,
    enterKeyEventListenerPriority,
    isPressOnEnterActive = false,
}: KeyboardShortcutComponentProps) {
    const isFocused = useIsFocused();
    const activeElementRole = useActiveElementRole();

    const shouldDisableEnterShortcut = useMemo(() => accessibilityRoles.includes(activeElementRole ?? '') && activeElementRole !== CONST.ROLE.PRESENTATION, [activeElementRole]);

    const keyboardShortcutCallback = useCallback(
        (event?: GestureResponderEvent | KeyboardEvent) => {
            if (!validateSubmitShortcut(isDisabled, isLoading, event)) {
                return;
            }
            onPress();
        },
        [isDisabled, isLoading, onPress],
    );

    const config = useMemo(
        () => ({
            isActive: pressOnEnter && !shouldDisableEnterShortcut && (isFocused || isPressOnEnterActive),
            shouldBubble: allowBubble,
            priority: enterKeyEventListenerPriority,
            shouldPreventDefault: false,
        }),
        // eslint-disable-next-line react-compiler/react-compiler, react-hooks/exhaustive-deps
        [shouldDisableEnterShortcut, isFocused],
    );

    useKeyboardShortcut(CONST.KEYBOARD_SHORTCUTS.ENTER, keyboardShortcutCallback, config);

    return null;
}

KeyboardShortcutComponent.displayName = 'KeyboardShortcutComponent';

function Button(
    {
        allowBubble = false,

        iconRight = Expensicons.ArrowRight,
        iconFill,
        iconHoverFill,
        icon = null,
        iconStyles = [],
        iconRightStyles = [],
        text = '',

        small = false,
        large = false,
        medium = !small && !large,

        isLoading = false,
        isDisabled = false,

        onLayout = () => {},
        onPress = () => {},
        onLongPress = () => {},
        onPressIn = () => {},
        onPressOut = () => {},
        onMouseDown = undefined,

        pressOnEnter = false,
        enterKeyEventListenerPriority = 0,

        style = [],
        disabledStyle,
        innerStyles = [],
        textStyles = [],
        textHoverStyles = [],

        shouldUseDefaultHover = true,
        hoverStyles = undefined,
        success = false,
        danger = false,

        shouldRemoveRightBorderRadius = false,
        shouldRemoveLeftBorderRadius = false,
        shouldEnableHapticFeedback = false,
        isLongPressDisabled = false,
        shouldShowRightIcon = false,

        id = '',
        testID = undefined,
        accessibilityLabel = '',
        isSplitButton = false,
        link = false,
        isContentCentered = false,
        isPressOnEnterActive,
        isNested = false,
        secondLineText = '',
        shouldBlendOpacity = false,
        ...rest
    }: ButtonProps,
    ref: ForwardedRef<View>,
) {
    const theme = useTheme();
    const styles = useThemeStyles();
    const StyleUtils = useStyleUtils();
    const [isHovered, setIsHovered] = useState(false);

    const renderContent = () => {
        if ('children' in rest) {
            return rest.children;
        }

        const primaryText = (
            <Text
                numberOfLines={1}
                style={[
                    isLoading && styles.opacity0,
                    styles.pointerEventsNone,
                    styles.buttonText,
                    small && styles.buttonSmallText,
                    medium && styles.buttonMediumText,
                    large && styles.buttonLargeText,
                    success && styles.buttonSuccessText,
                    danger && styles.buttonDangerText,
                    !!icon && styles.textAlignLeft,
                    !!secondLineText && styles.noPaddingBottom,
                    textStyles,
                    isHovered && textHoverStyles,
                    link && styles.link,
                    link && isHovered && StyleUtils.getColorStyle(theme.linkHover),
                    link && styles.fontWeightNormal,
                    link && styles.fontSizeLabel,
                ]}
                dataSet={{[CONST.SELECTION_SCRAPER_HIDDEN_ELEMENT]: true}}
            >
                {text}
            </Text>
        );

        const textComponent = secondLineText ? (
            <View style={[styles.alignItemsCenter, styles.flexColumn, styles.flexShrink1]}>
                {primaryText}
                <Text style={[isLoading && styles.opacity0, styles.pointerEventsNone, styles.fontWeightNormal, styles.textDoubleDecker]}>{secondLineText}</Text>
            </View>
        ) : (
            primaryText
        );

        const defaultFill = success || danger ? theme.textLight : theme.icon;

        // eslint-disable-next-line @typescript-eslint/prefer-nullish-coalescing
        if (icon || shouldShowRightIcon) {
            return (
                <View style={[isContentCentered ? styles.justifyContentCenter : styles.justifyContentBetween, styles.flexRow]}>
                    <View style={[styles.alignItemsCenter, styles.flexRow, styles.flexShrink1]}>
                        {!!icon && (
                            <View style={[styles.mr2, !text && styles.mr0, iconStyles]}>
                                <Icon
                                    src={icon}
                                    fill={isHovered ? iconHoverFill ?? defaultFill : iconFill ?? defaultFill}
                                    small={small}
                                    medium={medium}
                                    large={large}
                                    isButtonIcon
                                />
                            </View>
                        )}
                        {!!text && textComponent}
                    </View>
                    {shouldShowRightIcon && (
                        <View style={[styles.justifyContentCenter, large ? styles.ml2 : styles.ml1, iconRightStyles]}>
                            {!isSplitButton ? (
                                <Icon
                                    src={iconRight}
                                    fill={isHovered ? iconHoverFill ?? defaultFill : iconFill ?? defaultFill}
                                    small={small}
                                    medium={medium}
                                    large={large}
                                    isButtonIcon
                                />
                            ) : (
                                <Icon
                                    src={iconRight}
                                    fill={isHovered ? iconHoverFill ?? defaultFill : iconFill ?? defaultFill}
                                    small={small}
                                    medium={medium}
                                    large={large}
                                    isButtonIcon
                                />
                            )}
                        </View>
                    )}
                </View>
            );
        }

        return textComponent;
    };

    const buttonStyles = useMemo<StyleProp<ViewStyle>>(
        () => [
            styles.button,
            StyleUtils.getButtonStyleWithIcon(styles, small, medium, large, !!icon, !!(text?.length > 0), shouldShowRightIcon),
            success ? styles.buttonSuccess : undefined,
            danger ? styles.buttonDanger : undefined,
            isDisabled ? styles.buttonOpacityDisabled : undefined,
            isDisabled && !danger && !success ? styles.buttonDisabled : undefined,
            shouldRemoveRightBorderRadius ? styles.noRightBorderRadius : undefined,
            shouldRemoveLeftBorderRadius ? styles.noLeftBorderRadius : undefined,
            text && shouldShowRightIcon ? styles.alignItemsStretch : undefined,
            innerStyles,
            link && styles.bgTransparent,
            getButtonStyle(styles, isNested),
        ],
        [
            StyleUtils,
            danger,
            icon,
            innerStyles,
            isDisabled,
            isNested,
            large,
            link,
            medium,
            shouldRemoveLeftBorderRadius,
            shouldRemoveRightBorderRadius,
            shouldShowRightIcon,
            small,
            styles,
            success,
            text,
        ],
    );

    const buttonForegroundStyle = useMemo<StyleProp<ViewStyle>>(() => {
        if (!shouldBlendOpacity) {
            return undefined;
        }

        const {backgroundColor, opacity} = StyleSheet.flatten(buttonStyles);

        return {
            backgroundColor,
            opacity,
        };
    }, [buttonStyles, shouldBlendOpacity]);

    return (
        <>
            {pressOnEnter && (
                <KeyboardShortcutComponent
                    isDisabled={isDisabled}
                    isLoading={isLoading}
                    allowBubble={allowBubble}
                    onPress={onPress}
                    pressOnEnter={pressOnEnter}
                    enterKeyEventListenerPriority={enterKeyEventListenerPriority}
                    isPressOnEnterActive={isPressOnEnterActive}
                />
            )}
            <PressableWithFeedback
                dataSet={{
                    listener: pressOnEnter ? CONST.KEYBOARD_SHORTCUTS.ENTER.shortcutKey : undefined,
                }}
                ref={ref}
                onLayout={onLayout}
                onPress={(event) => {
                    if (event?.type === 'click') {
                        const currentTarget = event?.currentTarget as HTMLElement;
                        currentTarget?.blur();
                    }

                    if (shouldEnableHapticFeedback) {
                        HapticFeedback.press();
                    }

                    if (isDisabled || isLoading) {
                        return; // Prevent the onPress from being triggered when the button is disabled or in a loading state
                    }
                    return onPress(event);
                }}
                onLongPress={(event) => {
                    if (isLongPressDisabled) {
                        return;
                    }
                    if (shouldEnableHapticFeedback) {
                        HapticFeedback.longPress();
                    }
                    onLongPress(event);
                }}
                onPressIn={onPressIn}
                onPressOut={onPressOut}
                onMouseDown={onMouseDown}
                shouldBlendOpacity={shouldBlendOpacity}
                disabled={isLoading || isDisabled}
                wrapperStyle={[
                    isDisabled ? {...styles.cursorDisabled, ...styles.noSelect} : {},
                    styles.buttonContainer,
                    shouldRemoveRightBorderRadius ? styles.noRightBorderRadius : undefined,
                    shouldRemoveLeftBorderRadius ? styles.noLeftBorderRadius : undefined,
                    style,
                ]}
<<<<<<< HEAD
                style={[buttonStyles, shouldBlendOpacity && {backgroundColor: theme.appBG, opacity: 1, position: 'relative', overflow: 'hidden'}]}
=======
                style={[
                    styles.button,
                    StyleUtils.getButtonStyleWithIcon(styles, small, medium, large, !!icon, !!(text?.length > 0), shouldShowRightIcon),
                    success ? styles.buttonSuccess : undefined,
                    danger ? styles.buttonDanger : undefined,
                    isDisabled ? styles.buttonOpacityDisabled : undefined,
                    isDisabled && !danger && !success ? styles.buttonDisabled : undefined,
                    shouldRemoveRightBorderRadius ? styles.noRightBorderRadius : undefined,
                    shouldRemoveLeftBorderRadius ? styles.noLeftBorderRadius : undefined,
                    text && shouldShowRightIcon ? styles.alignItemsStretch : undefined,
                    innerStyles,
                    link && styles.bgTransparent,
                ]}
                isNested={isNested}
>>>>>>> 4fe7c70e
                hoverStyle={[
                    shouldUseDefaultHover && !isDisabled ? styles.buttonDefaultHovered : undefined,
                    success && !isDisabled ? styles.buttonSuccessHovered : undefined,
                    danger && !isDisabled ? styles.buttonDangerHovered : undefined,
                    hoverStyles,
                ]}
                disabledStyle={disabledStyle}
                id={id}
                testID={testID}
                accessibilityLabel={accessibilityLabel}
                role={getButtonRole(isNested)}
                hoverDimmingValue={1}
                onHoverIn={() => setIsHovered(true)}
                onHoverOut={() => setIsHovered(false)}
            >
                {shouldBlendOpacity && <View style={[StyleSheet.absoluteFill, buttonForegroundStyle]} />}
                {renderContent()}
                {isLoading && (
                    <ActivityIndicator
                        color={success || danger ? theme.textLight : theme.text}
                        style={[styles.pAbsolute, styles.l0, styles.r0]}
                    />
                )}
            </PressableWithFeedback>
        </>
    );
}

Button.displayName = 'Button';

export default withNavigationFallback(React.forwardRef(Button));

export type {ButtonProps};<|MERGE_RESOLUTION|>--- conflicted
+++ resolved
@@ -376,26 +376,8 @@
             text && shouldShowRightIcon ? styles.alignItemsStretch : undefined,
             innerStyles,
             link && styles.bgTransparent,
-            getButtonStyle(styles, isNested),
         ],
-        [
-            StyleUtils,
-            danger,
-            icon,
-            innerStyles,
-            isDisabled,
-            isNested,
-            large,
-            link,
-            medium,
-            shouldRemoveLeftBorderRadius,
-            shouldRemoveRightBorderRadius,
-            shouldShowRightIcon,
-            small,
-            styles,
-            success,
-            text,
-        ],
+        [StyleUtils, danger, icon, innerStyles, isDisabled, large, link, medium, shouldRemoveLeftBorderRadius, shouldRemoveRightBorderRadius, shouldShowRightIcon, small, styles, success, text],
     );
 
     const buttonForegroundStyle = useMemo<StyleProp<ViewStyle>>(() => {
@@ -466,24 +448,8 @@
                     shouldRemoveLeftBorderRadius ? styles.noLeftBorderRadius : undefined,
                     style,
                 ]}
-<<<<<<< HEAD
                 style={[buttonStyles, shouldBlendOpacity && {backgroundColor: theme.appBG, opacity: 1, position: 'relative', overflow: 'hidden'}]}
-=======
-                style={[
-                    styles.button,
-                    StyleUtils.getButtonStyleWithIcon(styles, small, medium, large, !!icon, !!(text?.length > 0), shouldShowRightIcon),
-                    success ? styles.buttonSuccess : undefined,
-                    danger ? styles.buttonDanger : undefined,
-                    isDisabled ? styles.buttonOpacityDisabled : undefined,
-                    isDisabled && !danger && !success ? styles.buttonDisabled : undefined,
-                    shouldRemoveRightBorderRadius ? styles.noRightBorderRadius : undefined,
-                    shouldRemoveLeftBorderRadius ? styles.noLeftBorderRadius : undefined,
-                    text && shouldShowRightIcon ? styles.alignItemsStretch : undefined,
-                    innerStyles,
-                    link && styles.bgTransparent,
-                ]}
                 isNested={isNested}
->>>>>>> 4fe7c70e
                 hoverStyle={[
                     shouldUseDefaultHover && !isDisabled ? styles.buttonDefaultHovered : undefined,
                     success && !isDisabled ? styles.buttonSuccessHovered : undefined,
