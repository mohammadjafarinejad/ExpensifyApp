import type {RefObject} from 'react';
import React, {useEffect, useRef, useState} from 'react';
import type {GestureResponderEvent, StyleProp, ViewStyle} from 'react-native';
import {View} from 'react-native';
import type {ValueOf} from 'type-fest';
import useStyleUtils from '@hooks/useStyleUtils';
import useTheme from '@hooks/useTheme';
import useThemeStyles from '@hooks/useThemeStyles';
import useWindowDimensions from '@hooks/useWindowDimensions';
import type {AnchorPosition} from '@styles/index';
import CONST from '@src/CONST';
import type AnchorAlignment from '@src/types/utils/AnchorAlignment';
import type DeepValueOf from '@src/types/utils/DeepValueOf';
import type IconAsset from '@src/types/utils/IconAsset';
import Button from './Button';
import Icon from './Icon';
import * as Expensicons from './Icon/Expensicons';
import PopoverMenu from './PopoverMenu';

type PaymentType = DeepValueOf<typeof CONST.IOU.PAYMENT_TYPE | typeof CONST.IOU.REPORT_ACTION_TYPE>;

type DropdownOption = {
    value: PaymentType;
    text: string;
    icon?: IconAsset;
    iconWidth?: number;
    iconHeight?: number;
    iconDescription?: string;
};

type ButtonWithDropdownMenuProps = {
    /** Text to display for the menu header */
    menuHeaderText?: string;

    /** Callback to execute when the main button is pressed */
    onPress: (event: GestureResponderEvent | KeyboardEvent | undefined, value: PaymentType) => void;

    /** Callback to execute when a dropdown option is selected */
    onOptionSelected?: (option: DropdownOption) => void;

    /** Call the onPress function on main button when Enter key is pressed */
    pressOnEnter?: boolean;

    /** Whether we should show a loading state for the main button */
    isLoading?: boolean;

    /** The size of button size */
    buttonSize: ValueOf<typeof CONST.DROPDOWN_BUTTON_SIZE>;

    /** Should the confirmation button be disabled? */
    isDisabled?: boolean;

    /** Additional styles to add to the component */
    style?: StyleProp<ViewStyle>;

    /** Menu options to display */
    /** e.g. [{text: 'Pay with Expensify', icon: Wallet}] */
    options: DropdownOption[];

    /** The anchor alignment of the popover menu */
    anchorAlignment?: AnchorAlignment;

    /* ref for the button */
<<<<<<< HEAD
    buttonRef?: RefObject<View>;
=======
    buttonRef: RefObject<View>;

    /** The priority to assign the enter key event listener to buttons. 0 is the highest priority. */
    enterKeyEventListenerPriority?: number;
>>>>>>> 500dd094
};

function ButtonWithDropdownMenu({
    isLoading = false,
    isDisabled = false,
    pressOnEnter = false,
    menuHeaderText = '',
    style,
    buttonSize = CONST.DROPDOWN_BUTTON_SIZE.MEDIUM,
    anchorAlignment = {
        horizontal: CONST.MODAL.ANCHOR_ORIGIN_HORIZONTAL.RIGHT,
        vertical: CONST.MODAL.ANCHOR_ORIGIN_VERTICAL.TOP, // we assume that popover menu opens below the button, anchor is at TOP
    },
    buttonRef,
    onPress,
    options,
    onOptionSelected,
    enterKeyEventListenerPriority = 0,
}: ButtonWithDropdownMenuProps) {
    const theme = useTheme();
    const styles = useThemeStyles();
    const StyleUtils = useStyleUtils();
    const [selectedItemIndex, setSelectedItemIndex] = useState(0);
    const [isMenuVisible, setIsMenuVisible] = useState(false);
    const [popoverAnchorPosition, setPopoverAnchorPosition] = useState<AnchorPosition | null>(null);
    const {windowWidth, windowHeight} = useWindowDimensions();
    const caretButton = useRef<View & HTMLDivElement>(null);
    const selectedItem = options[selectedItemIndex] || options[0];
    const innerStyleDropButton = StyleUtils.getDropDownButtonHeight(buttonSize);
    const isButtonSizeLarge = buttonSize === CONST.DROPDOWN_BUTTON_SIZE.LARGE;

    useEffect(() => {
        if (!caretButton.current) {
            return;
        }
        if (!isMenuVisible) {
            return;
        }
        if ('measureInWindow' in caretButton.current) {
            caretButton.current.measureInWindow((x, y, w, h) => {
                setPopoverAnchorPosition({
                    horizontal: x + w,
                    vertical:
                        anchorAlignment.vertical === CONST.MODAL.ANCHOR_ORIGIN_VERTICAL.TOP
                            ? y + h + CONST.MODAL.POPOVER_MENU_PADDING // if vertical anchorAlignment is TOP, menu will open below the button and we need to add the height of button and padding
                            : y - CONST.MODAL.POPOVER_MENU_PADDING, // if it is BOTTOM, menu will open above the button so NO need to add height but DO subtract padding
                });
            });
        }
    }, [windowWidth, windowHeight, isMenuVisible, anchorAlignment.vertical]);

    return (
        <View>
            {options.length > 1 ? (
                <View style={[styles.flexRow, styles.justifyContentBetween, styles.alignItemsCenter, style]}>
                    <Button
                        success
                        pressOnEnter={pressOnEnter}
                        ref={buttonRef}
                        onPress={(event) => onPress(event, selectedItem.value)}
                        text={selectedItem.text}
                        isDisabled={isDisabled}
                        isLoading={isLoading}
                        shouldRemoveRightBorderRadius
                        style={[styles.flex1, styles.pr0]}
                        large={isButtonSizeLarge}
                        medium={!isButtonSizeLarge}
                        innerStyles={[innerStyleDropButton]}
                        enterKeyEventListenerPriority={enterKeyEventListenerPriority}
                    />

                    <Button
                        ref={caretButton}
                        success
                        isDisabled={isDisabled}
                        style={[styles.pl0]}
                        onPress={() => setIsMenuVisible(!isMenuVisible)}
                        shouldRemoveLeftBorderRadius
                        large={isButtonSizeLarge}
                        medium={!isButtonSizeLarge}
                        innerStyles={[styles.dropDownButtonCartIconContainerPadding, innerStyleDropButton]}
                        enterKeyEventListenerPriority={enterKeyEventListenerPriority}
                    >
                        <View style={[styles.dropDownButtonCartIconView, innerStyleDropButton]}>
                            <View style={[styles.buttonDivider]} />
                            <View style={[styles.dropDownButtonArrowContain]}>
                                <Icon
                                    src={Expensicons.DownArrow}
                                    fill={theme.textLight}
                                />
                            </View>
                        </View>
                    </Button>
                </View>
            ) : (
                <Button
                    success
                    ref={buttonRef}
                    pressOnEnter={pressOnEnter}
                    isDisabled={isDisabled}
                    style={[styles.w100, style]}
                    isLoading={isLoading}
                    text={selectedItem.text}
                    onPress={(event) => onPress(event, options[0].value)}
                    large={isButtonSizeLarge}
                    medium={!isButtonSizeLarge}
                    innerStyles={[innerStyleDropButton]}
                    enterKeyEventListenerPriority={enterKeyEventListenerPriority}
                />
            )}
            {options.length > 1 && popoverAnchorPosition && (
                <PopoverMenu
                    isVisible={isMenuVisible}
                    onClose={() => setIsMenuVisible(false)}
                    onItemSelected={() => setIsMenuVisible(false)}
                    anchorPosition={popoverAnchorPosition}
                    anchorRef={caretButton}
                    withoutOverlay
                    anchorAlignment={anchorAlignment}
                    headerText={menuHeaderText}
                    menuItems={options.map((item, index) => ({
                        ...item,
                        onSelected: () => {
                            onOptionSelected?.(item);
                            setSelectedItemIndex(index);
                        },
                    }))}
                />
            )}
        </View>
    );
}

ButtonWithDropdownMenu.displayName = 'ButtonWithDropdownMenu';

export default React.memo(ButtonWithDropdownMenu);<|MERGE_RESOLUTION|>--- conflicted
+++ resolved
@@ -61,14 +61,10 @@
     anchorAlignment?: AnchorAlignment;
 
     /* ref for the button */
-<<<<<<< HEAD
-    buttonRef?: RefObject<View>;
-=======
     buttonRef: RefObject<View>;
 
     /** The priority to assign the enter key event listener to buttons. 0 is the highest priority. */
     enterKeyEventListenerPriority?: number;
->>>>>>> 500dd094
 };
 
 function ButtonWithDropdownMenu({
