import type {MutableRefObject} from 'react';
import React, {useCallback, useEffect, useRef, useState} from 'react';
import {View} from 'react-native';
import type {GestureResponderEvent} from 'react-native';
import Button from '@components/Button';
import Icon from '@components/Icon';
import * as Expensicons from '@components/Icon/Expensicons';
import PopoverMenu from '@components/PopoverMenu';
import useKeyboardShortcut from '@hooks/useKeyboardShortcut';
import useResponsiveLayout from '@hooks/useResponsiveLayout';
import useStyleUtils from '@hooks/useStyleUtils';
import useTheme from '@hooks/useTheme';
import useThemeStyles from '@hooks/useThemeStyles';
import useWindowDimensions from '@hooks/useWindowDimensions';
import mergeRefs from '@libs/mergeRefs';
import CONST from '@src/CONST';
import type {AnchorPosition} from '@src/styles';
import type {ButtonWithDropdownMenuProps} from './types';

function ButtonWithDropdownMenu<IValueType>({
    success = true,
    isSplitButton = true,
    isLoading = false,
    isDisabled = false,
    pressOnEnter = false,
    shouldAlwaysShowDropdownMenu = false,
    menuHeaderText = '',
    customText,
    style,
    disabledStyle,
    buttonSize = CONST.DROPDOWN_BUTTON_SIZE.MEDIUM,
    anchorAlignment = {
        horizontal: CONST.MODAL.ANCHOR_ORIGIN_HORIZONTAL.RIGHT,
        vertical: CONST.MODAL.ANCHOR_ORIGIN_VERTICAL.TOP, // we assume that popover menu opens below the button, anchor is at TOP
    },
    popoverHorizontalOffsetType,
    buttonRef,
    onPress,
    options,
    onOptionSelected,
    onSubItemSelected,
    onOptionsMenuShow,
    onOptionsMenuHide,
    enterKeyEventListenerPriority = 0,
    wrapperStyle,
    useKeyboardShortcuts = false,
    shouldUseStyleUtilityForAnchorPosition = false,
    defaultSelectedIndex = 0,
    shouldShowSelectedItemCheck = false,
    testID,
    secondLineText = '',
    icon,
    shouldUseModalPaddingStyle = true,
}: ButtonWithDropdownMenuProps<IValueType>) {
    const theme = useTheme();
    const styles = useThemeStyles();
    const StyleUtils = useStyleUtils();
    const [selectedItemIndex, setSelectedItemIndex] = useState(defaultSelectedIndex);
    const [isMenuVisible, setIsMenuVisible] = useState(false);
    // In tests, skip the popover anchor position calculation. The default values are needed for popover menu to be rendered in tests.
    const defaultPopoverAnchorPosition = process.env.NODE_ENV === 'test' ? {horizontal: 100, vertical: 100} : null;
    const [popoverAnchorPosition, setPopoverAnchorPosition] = useState<AnchorPosition | null>(defaultPopoverAnchorPosition);
    const {windowWidth, windowHeight} = useWindowDimensions();
    const dropdownAnchor = useRef<View | null>(null);
    // We need to use isSmallScreenWidth instead of shouldUseNarrowLayout to apply correct popover styles
    // eslint-disable-next-line rulesdir/prefer-shouldUseNarrowLayout-instead-of-isSmallScreenWidth
    const {isSmallScreenWidth} = useResponsiveLayout();
    // eslint-disable-next-line react-compiler/react-compiler
    const dropdownButtonRef = isSplitButton ? buttonRef : mergeRefs(buttonRef, dropdownAnchor);
    const selectedItem = options.at(selectedItemIndex) ?? options.at(0);
    const areAllOptionsDisabled = options.every((option) => option.disabled);
    const innerStyleDropButton = StyleUtils.getDropDownButtonHeight(buttonSize);
    const isButtonSizeLarge = buttonSize === CONST.DROPDOWN_BUTTON_SIZE.LARGE;
    const nullCheckRef = (ref: MutableRefObject<View | null>) => ref ?? null;

    useEffect(() => {
        if (!dropdownAnchor.current) {
            return;
        }
        if (!isMenuVisible) {
            return;
        }
        if ('measureInWindow' in dropdownAnchor.current) {
            dropdownAnchor.current.measureInWindow((x, y, w, h) => {
                let horizontalPosition = x + w;

                if (popoverHorizontalOffsetType === 'left') {
                    horizontalPosition = x;
                } else if (popoverHorizontalOffsetType === 'center') {
                    horizontalPosition = x + w / 2;
                }

                setPopoverAnchorPosition({
                    horizontal: horizontalPosition,
                    vertical:
                        anchorAlignment.vertical === CONST.MODAL.ANCHOR_ORIGIN_VERTICAL.TOP
                            ? y + h + CONST.MODAL.POPOVER_MENU_PADDING // if vertical anchorAlignment is TOP, menu will open below the button and we need to add the height of button and padding
                            : y - CONST.MODAL.POPOVER_MENU_PADDING, // if it is BOTTOM, menu will open above the button so NO need to add height but DO subtract padding
                });
            });
        }
    }, [windowWidth, windowHeight, isMenuVisible, anchorAlignment.vertical, popoverHorizontalOffsetType]);

    useKeyboardShortcut(
        CONST.KEYBOARD_SHORTCUTS.CTRL_ENTER,
        (e) => {
            if (shouldAlwaysShowDropdownMenu || options.length) {
                if (!isSplitButton) {
                    setIsMenuVisible(!isMenuVisible);
                    return;
                }
                if (selectedItem?.value) {
                    onPress(e, selectedItem.value);
                }
            } else {
                const option = options.at(0);
                if (option?.value) {
                    onPress(e, option.value);
                }
            }
        },
        {
            captureOnInputs: true,
            shouldBubble: false,
            isActive: useKeyboardShortcuts,
        },
    );
    const splitButtonWrapperStyle = isSplitButton ? [styles.flexRow, styles.justifyContentBetween, styles.alignItemsCenter] : {};

    const handlePress = useCallback(
        (event?: GestureResponderEvent | KeyboardEvent) => {
            if (!isSplitButton) {
                setIsMenuVisible(!isMenuVisible);
            } else if (selectedItem?.value) {
                onPress(event, selectedItem.value);
            }
        },
        [isMenuVisible, isSplitButton, onPress, selectedItem?.value],
    );

    return (
        <View style={wrapperStyle}>
            {shouldAlwaysShowDropdownMenu || options.length > 1 ? (
                <View style={[splitButtonWrapperStyle, style]}>
                    <Button
                        success={success}
                        pressOnEnter={pressOnEnter}
                        ref={dropdownButtonRef}
                        onPress={handlePress}
                        text={customText ?? selectedItem?.text ?? ''}
                        isDisabled={isDisabled || areAllOptionsDisabled}
                        isLoading={isLoading}
                        shouldRemoveRightBorderRadius
                        style={isSplitButton ? [styles.flex1, styles.pr0] : {}}
                        large={buttonSize === CONST.DROPDOWN_BUTTON_SIZE.LARGE}
                        medium={buttonSize === CONST.DROPDOWN_BUTTON_SIZE.MEDIUM}
                        small={buttonSize === CONST.DROPDOWN_BUTTON_SIZE.SMALL}
                        innerStyles={[innerStyleDropButton, !isSplitButton && styles.dropDownButtonCartIconView]}
                        enterKeyEventListenerPriority={enterKeyEventListenerPriority}
                        iconRight={Expensicons.DownArrow}
                        shouldShowRightIcon={!isSplitButton}
                        isSplitButton={isSplitButton}
                        testID={testID}
                        secondLineText={secondLineText}
                        icon={icon}
                    />

                    {isSplitButton && (
                        <Button
                            ref={dropdownAnchor}
                            success={success}
                            isDisabled={isDisabled}
                            style={[styles.pl0]}
                            onPress={() => setIsMenuVisible(!isMenuVisible)}
                            shouldRemoveLeftBorderRadius
                            large={buttonSize === CONST.DROPDOWN_BUTTON_SIZE.LARGE}
                            medium={buttonSize === CONST.DROPDOWN_BUTTON_SIZE.MEDIUM}
                            small={buttonSize === CONST.DROPDOWN_BUTTON_SIZE.SMALL}
                            innerStyles={[styles.dropDownButtonCartIconContainerPadding, innerStyleDropButton]}
                            enterKeyEventListenerPriority={enterKeyEventListenerPriority}
                        >
                            <View style={[styles.dropDownButtonCartIconView, innerStyleDropButton]}>
                                <View style={[success ? styles.buttonSuccessDivider : styles.buttonDivider]} />
                                <View style={[isButtonSizeLarge ? styles.dropDownLargeButtonArrowContain : styles.dropDownMediumButtonArrowContain]}>
                                    <Icon
                                        medium={isButtonSizeLarge}
                                        small={!isButtonSizeLarge}
                                        src={Expensicons.DownArrow}
                                        fill={success ? theme.buttonSuccessText : theme.icon}
                                    />
                                </View>
                            </View>
                        </Button>
                    )}
                </View>
            ) : (
                <Button
                    success={success}
                    ref={buttonRef}
                    pressOnEnter={pressOnEnter}
                    isDisabled={isDisabled || !!options.at(0)?.disabled}
                    style={[styles.w100, style]}
                    disabledStyle={disabledStyle}
                    isLoading={isLoading}
                    text={selectedItem?.text}
                    onPress={(event) => {
                        const option = options.at(0);
                        return option ? onPress(event, option.value) : undefined;
                    }}
                    large={buttonSize === CONST.DROPDOWN_BUTTON_SIZE.LARGE}
                    medium={buttonSize === CONST.DROPDOWN_BUTTON_SIZE.MEDIUM}
                    small={buttonSize === CONST.DROPDOWN_BUTTON_SIZE.SMALL}
                    innerStyles={[innerStyleDropButton]}
                    enterKeyEventListenerPriority={enterKeyEventListenerPriority}
                    secondLineText={secondLineText}
                    icon={icon}
                />
            )}
            {(shouldAlwaysShowDropdownMenu || options.length > 1) && !!popoverAnchorPosition && (
                <PopoverMenu
                    isVisible={isMenuVisible}
                    onClose={() => {
                        setIsMenuVisible(false);
                        onOptionsMenuHide?.();
                    }}
                    onModalShow={onOptionsMenuShow}
                    onItemSelected={(selectedSubitem, index, event) => {
                        onSubItemSelected?.(selectedSubitem, index, event);
                        setIsMenuVisible(false);
                    }}
                    anchorPosition={shouldUseStyleUtilityForAnchorPosition ? styles.popoverButtonDropdownMenuOffset(windowWidth) : popoverAnchorPosition}
                    shouldShowSelectedItemCheck={shouldShowSelectedItemCheck}
                    // eslint-disable-next-line react-compiler/react-compiler
                    anchorRef={nullCheckRef(dropdownAnchor)}
                    withoutOverlay
                    shouldUseScrollView
<<<<<<< HEAD
                    scrollContainerStyle={isSmallScreenWidth && styles.pv4}
                    shouldUseModalPaddingStyle={false}
=======
                    scrollContainerStyle={shouldUseNarrowLayout && styles.pv4}
                    shouldUseModalPaddingStyle={shouldUseModalPaddingStyle}
>>>>>>> ebd7937c
                    anchorAlignment={anchorAlignment}
                    headerText={menuHeaderText}
                    menuItems={options.map((item, index) => ({
                        ...item,
                        onSelected: item.onSelected
                            ? () => item.onSelected?.()
                            : () => {
                                  onOptionSelected?.(item);
                                  setSelectedItemIndex(index);
                              },
                        shouldCallAfterModalHide: true,
                    }))}
                />
            )}
        </View>
    );
}

ButtonWithDropdownMenu.displayName = 'ButtonWithDropdownMenu';

export default ButtonWithDropdownMenu;<|MERGE_RESOLUTION|>--- conflicted
+++ resolved
@@ -234,13 +234,8 @@
                     anchorRef={nullCheckRef(dropdownAnchor)}
                     withoutOverlay
                     shouldUseScrollView
-<<<<<<< HEAD
                     scrollContainerStyle={isSmallScreenWidth && styles.pv4}
-                    shouldUseModalPaddingStyle={false}
-=======
-                    scrollContainerStyle={shouldUseNarrowLayout && styles.pv4}
                     shouldUseModalPaddingStyle={shouldUseModalPaddingStyle}
->>>>>>> ebd7937c
                     anchorAlignment={anchorAlignment}
                     headerText={menuHeaderText}
                     menuItems={options.map((item, index) => ({
