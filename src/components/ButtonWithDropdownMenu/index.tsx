import type {MutableRefObject} from 'react';
import React, {useCallback, useEffect, useRef, useState} from 'react';
import {View} from 'react-native';
import type {GestureResponderEvent} from 'react-native';
import Button from '@components/Button';
import Icon from '@components/Icon';
import * as Expensicons from '@components/Icon/Expensicons';
import PopoverMenu from '@components/PopoverMenu';
import useKeyboardShortcut from '@hooks/useKeyboardShortcut';
import useResponsiveLayout from '@hooks/useResponsiveLayout';
import useStyleUtils from '@hooks/useStyleUtils';
import useTheme from '@hooks/useTheme';
import useThemeStyles from '@hooks/useThemeStyles';
import useWindowDimensions from '@hooks/useWindowDimensions';
import mergeRefs from '@libs/mergeRefs';
import CONST from '@src/CONST';
import type {AnchorPosition} from '@src/styles';
import type {ButtonWithDropdownMenuProps} from './types';

function ButtonWithDropdownMenu<IValueType>({
    success = true,
    isSplitButton = true,
    isLoading = false,
    isDisabled = false,
    pressOnEnter = false,
    shouldAlwaysShowDropdownMenu = false,
    menuHeaderText = '',
    customText,
    style,
    disabledStyle,
    buttonSize = CONST.DROPDOWN_BUTTON_SIZE.MEDIUM,
    anchorAlignment = {
        horizontal: CONST.MODAL.ANCHOR_ORIGIN_HORIZONTAL.RIGHT,
        vertical: CONST.MODAL.ANCHOR_ORIGIN_VERTICAL.TOP, // we assume that popover menu opens below the button, anchor is at TOP
    },
    popoverHorizontalOffsetType,
    buttonRef,
    onPress,
    options,
    onOptionSelected,
    onSubItemSelected,
    onOptionsMenuShow,
    onOptionsMenuHide,
    enterKeyEventListenerPriority = 0,
    wrapperStyle,
    useKeyboardShortcuts = false,
    shouldUseStyleUtilityForAnchorPosition = false,
    defaultSelectedIndex = 0,
    shouldShowSelectedItemCheck = false,
    testID,
    secondLineText = '',
    icon,
    shouldPopoverUseScrollView = false,
    containerStyles,
    shouldUseModalPaddingStyle = true,
}: ButtonWithDropdownMenuProps<IValueType>) {
    const theme = useTheme();
    const styles = useThemeStyles();
    const StyleUtils = useStyleUtils();
    const [selectedItemIndex, setSelectedItemIndex] = useState(defaultSelectedIndex);
    const [isMenuVisible, setIsMenuVisible] = useState(false);
    // In tests, skip the popover anchor position calculation. The default values are needed for popover menu to be rendered in tests.
    const defaultPopoverAnchorPosition = process.env.NODE_ENV === 'test' ? {horizontal: 100, vertical: 100} : null;
    const [popoverAnchorPosition, setPopoverAnchorPosition] = useState<AnchorPosition | null>(defaultPopoverAnchorPosition);
    const {windowWidth, windowHeight} = useWindowDimensions();
    const dropdownAnchor = useRef<View | null>(null);
    // We need to use isSmallScreenWidth instead of shouldUseNarrowLayout to apply correct popover styles
    // eslint-disable-next-line rulesdir/prefer-shouldUseNarrowLayout-instead-of-isSmallScreenWidth
    const {isSmallScreenWidth} = useResponsiveLayout();
    // eslint-disable-next-line react-compiler/react-compiler
    const dropdownButtonRef = isSplitButton ? buttonRef : mergeRefs(buttonRef, dropdownAnchor);
    const selectedItem = options.at(selectedItemIndex) ?? options.at(0);
    const areAllOptionsDisabled = options.every((option) => option.disabled);
    const innerStyleDropButton = StyleUtils.getDropDownButtonHeight(buttonSize);
    const isButtonSizeLarge = buttonSize === CONST.DROPDOWN_BUTTON_SIZE.LARGE;
    const nullCheckRef = (ref: MutableRefObject<View | null>) => ref ?? null;

    useEffect(() => {
        setSelectedItemIndex(defaultSelectedIndex);
    }, [defaultSelectedIndex]);

    useEffect(() => {
        if (!dropdownAnchor.current) {
            return;
        }
        if (!isMenuVisible) {
            return;
        }
        if ('measureInWindow' in dropdownAnchor.current) {
            dropdownAnchor.current.measureInWindow((x, y, w, h) => {
                let horizontalPosition = x + w;

                if (popoverHorizontalOffsetType === 'left') {
                    horizontalPosition = x;
                } else if (popoverHorizontalOffsetType === 'center') {
                    horizontalPosition = x + w / 2;
                }

                setPopoverAnchorPosition({
                    horizontal: horizontalPosition,
                    vertical:
                        anchorAlignment.vertical === CONST.MODAL.ANCHOR_ORIGIN_VERTICAL.TOP
                            ? y + h + CONST.MODAL.POPOVER_MENU_PADDING // if vertical anchorAlignment is TOP, menu will open below the button and we need to add the height of button and padding
                            : y - CONST.MODAL.POPOVER_MENU_PADDING, // if it is BOTTOM, menu will open above the button so NO need to add height but DO subtract padding
                });
            });
        }
    }, [windowWidth, windowHeight, isMenuVisible, anchorAlignment.vertical, popoverHorizontalOffsetType]);

    useKeyboardShortcut(
        CONST.KEYBOARD_SHORTCUTS.CTRL_ENTER,
        (e) => {
            if (shouldAlwaysShowDropdownMenu || options.length) {
                if (!isSplitButton) {
                    setIsMenuVisible(!isMenuVisible);
                    return;
                }
                if (selectedItem?.value) {
                    onPress(e, selectedItem.value);
                }
            } else {
                const option = options.at(0);
                if (option?.value) {
                    onPress(e, option.value);
                }
            }
        },
        {
            captureOnInputs: true,
            shouldBubble: false,
            isActive: useKeyboardShortcuts,
        },
    );
    const splitButtonWrapperStyle = isSplitButton ? [styles.flexRow, styles.justifyContentBetween, styles.alignItemsCenter] : {};

    const handlePress = useCallback(
        (event?: GestureResponderEvent | KeyboardEvent) => {
            if (!isSplitButton) {
                setIsMenuVisible(!isMenuVisible);
            } else if (selectedItem?.value) {
                onPress(event, selectedItem.value);
            }
        },
        [isMenuVisible, isSplitButton, onPress, selectedItem?.value],
    );

    return (
        <View style={wrapperStyle}>
            {shouldAlwaysShowDropdownMenu || options.length > 1 ? (
                <View style={[splitButtonWrapperStyle, style]}>
                    <Button
                        success={success}
                        pressOnEnter={pressOnEnter}
                        ref={dropdownButtonRef}
                        onPress={handlePress}
                        text={customText ?? selectedItem?.text ?? ''}
                        isDisabled={isDisabled || areAllOptionsDisabled}
                        isLoading={isLoading}
                        shouldRemoveRightBorderRadius
                        style={isSplitButton ? [styles.flex1, styles.pr0] : {}}
                        large={buttonSize === CONST.DROPDOWN_BUTTON_SIZE.LARGE}
                        medium={buttonSize === CONST.DROPDOWN_BUTTON_SIZE.MEDIUM}
                        small={buttonSize === CONST.DROPDOWN_BUTTON_SIZE.SMALL}
                        innerStyles={[innerStyleDropButton, !isSplitButton && styles.dropDownButtonCartIconView]}
                        enterKeyEventListenerPriority={enterKeyEventListenerPriority}
                        iconRight={Expensicons.DownArrow}
                        shouldShowRightIcon={!isSplitButton}
                        isSplitButton={isSplitButton}
                        testID={testID}
                        secondLineText={secondLineText}
                        icon={icon}
                    />

                    {isSplitButton && (
                        <Button
                            ref={dropdownAnchor}
                            success={success}
                            isDisabled={isDisabled}
                            style={[styles.pl0]}
                            onPress={() => setIsMenuVisible(!isMenuVisible)}
                            shouldRemoveLeftBorderRadius
                            large={buttonSize === CONST.DROPDOWN_BUTTON_SIZE.LARGE}
                            medium={buttonSize === CONST.DROPDOWN_BUTTON_SIZE.MEDIUM}
                            small={buttonSize === CONST.DROPDOWN_BUTTON_SIZE.SMALL}
                            innerStyles={[styles.dropDownButtonCartIconContainerPadding, innerStyleDropButton]}
                            enterKeyEventListenerPriority={enterKeyEventListenerPriority}
                        >
                            <View style={[styles.dropDownButtonCartIconView, innerStyleDropButton]}>
                                <View style={[success ? styles.buttonSuccessDivider : styles.buttonDivider]} />
                                <View style={[isButtonSizeLarge ? styles.dropDownLargeButtonArrowContain : styles.dropDownMediumButtonArrowContain]}>
                                    <Icon
                                        medium={isButtonSizeLarge}
                                        small={!isButtonSizeLarge}
                                        src={Expensicons.DownArrow}
                                        fill={success ? theme.buttonSuccessText : theme.icon}
                                    />
                                </View>
                            </View>
                        </Button>
                    )}
                </View>
            ) : (
                <Button
                    success={success}
                    ref={buttonRef}
                    pressOnEnter={pressOnEnter}
                    isDisabled={isDisabled || !!options.at(0)?.disabled}
                    style={[styles.w100, style]}
                    disabledStyle={disabledStyle}
                    isLoading={isLoading}
                    text={selectedItem?.text}
                    onPress={(event) => {
                        const option = options.at(0);
                        return option ? onPress(event, option.value) : undefined;
                    }}
                    large={buttonSize === CONST.DROPDOWN_BUTTON_SIZE.LARGE}
                    medium={buttonSize === CONST.DROPDOWN_BUTTON_SIZE.MEDIUM}
                    small={buttonSize === CONST.DROPDOWN_BUTTON_SIZE.SMALL}
                    innerStyles={[innerStyleDropButton]}
                    enterKeyEventListenerPriority={enterKeyEventListenerPriority}
                    secondLineText={secondLineText}
                    icon={icon}
                />
            )}
            {(shouldAlwaysShowDropdownMenu || options.length > 1) && !!popoverAnchorPosition && (
                <PopoverMenu
                    isVisible={isMenuVisible}
                    onClose={() => {
                        setIsMenuVisible(false);
                        onOptionsMenuHide?.();
                    }}
                    onModalShow={onOptionsMenuShow}
                    onItemSelected={(selectedSubitem, index, event) => {
                        onSubItemSelected?.(selectedSubitem, index, event);
                        setIsMenuVisible(false);
                    }}
                    anchorPosition={shouldUseStyleUtilityForAnchorPosition ? styles.popoverButtonDropdownMenuOffset(windowWidth) : popoverAnchorPosition}
                    shouldShowSelectedItemCheck={shouldShowSelectedItemCheck}
                    // eslint-disable-next-line react-compiler/react-compiler
                    anchorRef={nullCheckRef(dropdownAnchor)}
                    withoutOverlay
<<<<<<< HEAD
                    scrollContainerStyle={shouldUseNarrowLayout && styles.pv4}
=======
                    shouldUseScrollView
                    scrollContainerStyle={!shouldUseModalPaddingStyle && isSmallScreenWidth && styles.pv4}
                    shouldUseModalPaddingStyle={shouldUseModalPaddingStyle}
>>>>>>> 00321522
                    anchorAlignment={anchorAlignment}
                    shouldUseModalPaddingStyle={shouldUseModalPaddingStyle}
                    headerText={menuHeaderText}
                    shouldUseScrollView={shouldPopoverUseScrollView}
                    containerStyles={containerStyles}
                    menuItems={options.map((item, index) => ({
                        ...item,
                        onSelected: item.onSelected
                            ? () => {
                                  item.onSelected?.();
                                  if (item.shouldUpdateSelectedIndex) {
                                      setSelectedItemIndex(index);
                                  }
                              }
                            : () => {
                                  onOptionSelected?.(item);
                                  if (!item.shouldUpdateSelectedIndex && typeof item.shouldUpdateSelectedIndex === 'boolean') {
                                      return;
                                  }

                                  setSelectedItemIndex(index);
                              },
                        shouldCallAfterModalHide: true,
                    }))}
                />
            )}
        </View>
    );
}

ButtonWithDropdownMenu.displayName = 'ButtonWithDropdownMenu';

export default ButtonWithDropdownMenu;<|MERGE_RESOLUTION|>--- conflicted
+++ resolved
@@ -239,13 +239,7 @@
                     // eslint-disable-next-line react-compiler/react-compiler
                     anchorRef={nullCheckRef(dropdownAnchor)}
                     withoutOverlay
-<<<<<<< HEAD
-                    scrollContainerStyle={shouldUseNarrowLayout && styles.pv4}
-=======
-                    shouldUseScrollView
                     scrollContainerStyle={!shouldUseModalPaddingStyle && isSmallScreenWidth && styles.pv4}
-                    shouldUseModalPaddingStyle={shouldUseModalPaddingStyle}
->>>>>>> 00321522
                     anchorAlignment={anchorAlignment}
                     shouldUseModalPaddingStyle={shouldUseModalPaddingStyle}
                     headerText={menuHeaderText}
