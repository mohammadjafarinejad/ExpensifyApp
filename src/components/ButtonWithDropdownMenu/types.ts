import type {RefObject} from 'react';
import type {GestureResponderEvent, StyleProp, TextStyle, View, ViewStyle} from 'react-native';
import type {ValueOf} from 'type-fest';
import type {PopoverMenuItem} from '@components/PopoverMenu';
import type CONST from '@src/CONST';
import type AnchorAlignment from '@src/types/utils/AnchorAlignment';
import type DeepValueOf from '@src/types/utils/DeepValueOf';
import type IconAsset from '@src/types/utils/IconAsset';

type PaymentType = DeepValueOf<typeof CONST.IOU.PAYMENT_TYPE | typeof CONST.IOU.REPORT_ACTION_TYPE>;

type WorkspaceMemberBulkActionType = DeepValueOf<typeof CONST.POLICY.MEMBERS_BULK_ACTION_TYPES>;

type RoomMemberBulkActionType = DeepValueOf<typeof CONST.REPORT.ROOM_MEMBERS_BULK_ACTION_TYPES>;

type WorkspaceDistanceRatesBulkActionType = DeepValueOf<typeof CONST.POLICY.BULK_ACTION_TYPES>;

type WorkspaceTaxRatesBulkActionType = DeepValueOf<typeof CONST.POLICY.BULK_ACTION_TYPES>;

type ReportExportType = DeepValueOf<typeof CONST.REPORT.EXPORT_OPTIONS>;

type OnboardingHelpType = DeepValueOf<typeof CONST.ONBOARDING_HELP>;

type DropdownOption<TValueType> = {
    value: TValueType;
    text: string;
    icon?: IconAsset;
    shouldShowButtonRightIcon?: boolean;
    iconWidth?: number;
    iconHeight?: number;
    iconDescription?: string;
    additionalIconStyles?: StyleProp<ViewStyle>;
    onSelected?: () => void;
    disabled?: boolean;
    iconFill?: string;
    interactive?: boolean;
    numberOfLinesTitle?: number;
    titleStyle?: ViewStyle;
    shouldCloseModalOnSelect?: boolean;
    description?: string;
    descriptionTextStyle?: StyleProp<TextStyle>;
    wrapperStyle?: StyleProp<ViewStyle>;
    displayInDefaultIconColor?: boolean;
    /** Whether the selected index should be updated when the option is selected even if we have onSelected callback */
    shouldUpdateSelectedIndex?: boolean;
    subMenuItems?: PopoverMenuItem[];
    backButtonText?: string;
    avatarSize?: ValueOf<typeof CONST.AVATAR_SIZE>;
    shouldShow?: boolean;
};

type ButtonWithDropdownMenuProps<TValueType> = {
    /** The custom text to display on the main button instead of selected option */
    customText?: string;

    /** Text to display for the menu header */
    menuHeaderText?: string;

    /** Callback to execute when the main button is pressed */
    onPress: (event: GestureResponderEvent | KeyboardEvent | undefined, value: TValueType) => void;

    /** Callback to execute when a dropdown option is selected */
    onOptionSelected?: (option: DropdownOption<TValueType>) => void;

    /** Callback when the options popover is shown */
    onOptionsMenuShow?: () => void;

    /** Callback when the options popover is shown */
    onOptionsMenuHide?: () => void;

    /** Call the onPress function on main button when Enter key is pressed */
    pressOnEnter?: boolean;

    /** Whether we should show a loading state for the main button */
    isLoading?: boolean;

    /** The size of button size */
    buttonSize?: ValueOf<typeof CONST.DROPDOWN_BUTTON_SIZE>;

    /** Should the confirmation button be disabled? */
    isDisabled?: boolean;

    /** Additional styles to add to the component */
    style?: StyleProp<ViewStyle>;

    /** Additional styles to add to the component when it's disabled */
    disabledStyle?: StyleProp<ViewStyle>;

    /** Menu options to display */
    /** e.g. [{text: 'Pay with Expensify', icon: Wallet}] */
    options: Array<DropdownOption<TValueType>>;

    /** The anchor alignment of the popover menu */
    anchorAlignment?: AnchorAlignment;

    /**
     * Determines how the popover menu should be horizontally positioned relative to the button.
     * - 'right': Anchors to the right edge of the button (default)
     * - 'left': Anchors to the left edge of the button
     * - 'center': Anchors to the center of the button
     */
    popoverHorizontalOffsetType?: ValueOf<typeof CONST.MODAL.ANCHOR_ORIGIN_HORIZONTAL>;

    /* ref for the button */
    buttonRef?: RefObject<View | null>;

    /** The priority to assign the enter key event listener to buttons. 0 is the highest priority. */
    enterKeyEventListenerPriority?: number;

    /** Whether the button should use success style or not */
    success?: boolean;

    /** Whether the dropdown menu should be shown even if it has only one option */
    shouldAlwaysShowDropdownMenu?: boolean;

    /** Additional style to add to the wrapper */
    wrapperStyle?: StyleProp<ViewStyle>;

    /** Whether the button should use split style or not */
    isSplitButton?: boolean;

    /** Whether to use keyboard shortcuts for confirmation or not */
    useKeyboardShortcuts?: boolean;

    /** Determines if a style utility function should be used for calculating the PopoverMenu anchor position. */
    shouldUseStyleUtilityForAnchorPosition?: boolean;

    /** Decides which index in menuItems should be selected */
    defaultSelectedIndex?: number;

    /** Whether selected items should be marked as selected */
    shouldShowSelectedItemCheck?: boolean;

    /** Used to locate the component in the tests */
    testID?: string;

    /** The second line text displays under the first line */
    secondLineText?: string;

    /** Callback to execute when a dropdown submenu option is selected */
    onSubItemSelected?: (selectedItem: PopoverMenuItem, index: number, event?: GestureResponderEvent | KeyboardEvent) => void;

    /** Icon for main button */
    icon?: IconAsset;

    /** Whether the popover content should be scrollable */
    shouldPopoverUseScrollView?: boolean;

    /** Container style to be applied to the popover of the dropdown menu */
    containerStyles?: StyleProp<ViewStyle>;

    /** Whether to use modal padding style for the popover menu */
    shouldUseModalPaddingStyle?: boolean;

<<<<<<< HEAD
    /** Whether to use short form for the button */
    shouldUseShortForm?: boolean;
=======
    /** Whether to display the option icon when only one option is available */
    shouldUseOptionIcon?: boolean;
>>>>>>> c73ede0b
};

export type {
    PaymentType,
    WorkspaceMemberBulkActionType,
    RoomMemberBulkActionType,
    WorkspaceDistanceRatesBulkActionType,
    DropdownOption,
    ButtonWithDropdownMenuProps,
    WorkspaceTaxRatesBulkActionType,
    ReportExportType,
    OnboardingHelpType,
};<|MERGE_RESOLUTION|>--- conflicted
+++ resolved
@@ -152,13 +152,11 @@
     /** Whether to use modal padding style for the popover menu */
     shouldUseModalPaddingStyle?: boolean;
 
-<<<<<<< HEAD
     /** Whether to use short form for the button */
     shouldUseShortForm?: boolean;
-=======
+
     /** Whether to display the option icon when only one option is available */
     shouldUseOptionIcon?: boolean;
->>>>>>> c73ede0b
 };
 
 export type {
