--- conflicted
+++ resolved
@@ -142,16 +142,14 @@
     /** Icon for main button */
     icon?: IconAsset;
 
-<<<<<<< HEAD
     /** Whether the popover content should be scrollable */
     shouldPopoverUseScrollView?: boolean;
 
     /** Container style to be applied to the popover of the dropdown menu */
     containerStyles?: StyleProp<ViewStyle>;
-=======
+
     /** Whether to use modal padding style for the popover menu */
     shouldUseModalPaddingStyle?: boolean;
->>>>>>> df3cd38c
 };
 
 export type {
