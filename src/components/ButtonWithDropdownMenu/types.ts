--- conflicted
+++ resolved
@@ -33,13 +33,10 @@
     numberOfLinesTitle?: number;
     titleStyle?: ViewStyle;
     shouldCloseModalOnSelect?: boolean;
-<<<<<<< HEAD
     description?: string;
     descriptionTextStyle?: StyleProp<TextStyle>;
     wrapperStyle?: StyleProp<ViewStyle>;
-=======
     displayInDefaultIconColor?: boolean;
->>>>>>> 9ad4ccbb
     shouldPreserveSelectionAfterHideModal?: boolean;
 };
 
