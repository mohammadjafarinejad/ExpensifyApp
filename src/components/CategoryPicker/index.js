--- conflicted
+++ resolved
@@ -68,19 +68,6 @@
     };
 
     return (
-<<<<<<< HEAD
-        <ScreenWrapper includeSafeAreaPaddingBottom={false}>
-            {({safeAreaPaddingBottomStyle}) => (
-                <OptionsList
-                    optionHoveredStyle={styles.hoveredComponentBG}
-                    contentContainerStyles={[safeAreaPaddingBottomStyle]}
-                    sections={sections}
-                    onSelectRow={navigateBack}
-                    shouldDebounceRowSelect
-                />
-            )}
-        </ScreenWrapper>
-=======
         <OptionsSelector
             optionHoveredStyle={styles.hoveredComponentBG}
             sections={sections}
@@ -95,8 +82,8 @@
             isRowMultilineSupported
             onChangeText={setSearchValue}
             onSelectRow={updateCategory}
+            shouldDebounceRowSelect
         />
->>>>>>> 2ed276bd
     );
 }
 
