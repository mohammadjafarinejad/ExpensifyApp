import React from 'react';
import {View} from 'react-native';
import PropTypes from 'prop-types';
import styles from '../styles/styles';
import themeColors from '../styles/themes/default';
import stylePropTypes from '../styles/stylePropTypes';
import Icon from './Icon';
import * as Expensicons from './Icon/Expensicons';
<<<<<<< HEAD
import CONST from '../CONST';
=======
import PressableWithFeedback from './Pressable/PressableWithFeedback';
>>>>>>> 5009b8d5

const propTypes = {
    /** Whether checkbox is checked */
    isChecked: PropTypes.bool,

    /** A function that is called when the box/label is pressed */
    onPress: PropTypes.func.isRequired,

    /** Should the input be styled for errors  */
    hasError: PropTypes.bool,

    /** Should the input be disabled  */
    disabled: PropTypes.bool,

    /** Children (icon) for Checkbox */
    children: PropTypes.node,

    /** Additional styles to add to checkbox button */
    style: stylePropTypes,

    /** Additional styles to add to checkbox container */
    containerStyle: stylePropTypes,

    /** Callback that is called when mousedown is triggered. */
    onMouseDown: PropTypes.func,

    /** A ref to forward to the Pressable */
    forwardedRef: PropTypes.oneOfType([PropTypes.func, PropTypes.shape({current: PropTypes.instanceOf(React.Component)})]),

    /** An accessibility label for the checkbox */
    accessibilityLabel: PropTypes.string.isRequired,
};

const defaultProps = {
    isChecked: false,
    hasError: false,
    disabled: false,
    style: [],
    containerStyle: [],
    forwardedRef: undefined,
    children: null,
    onMouseDown: undefined,
};

function Checkbox(props) {
    const handleSpaceKey = (event) => {
        if (event.code !== 'Space') {
            return;
        }

        props.onPress();
    };

    const firePressHandlerOnClick = (event) => {
        // Pressable can be triggered with Enter key and by a click. As this is a checkbox,
        // We do not want to toggle it, when Enter key is pressed.
        if (event.type && event.type !== 'click') {
            return;
        }

        props.onPress();
    };

    return (
        <PressableWithFeedback
            disabled={props.disabled}
            onPress={firePressHandlerOnClick}
            onMouseDown={props.onMouseDown}
            ref={props.forwardedRef}
            style={[props.style, styles.checkboxPressable]}
            onKeyDown={handleSpaceKey}
            accessibilityRole={CONST.ACCESSIBILITY_ROLE.CHECKBOX}
            accessibilityState={{checked: props.isChecked}}
            accessibilityLabel={props.accessibilityLabel}
            pressDimmingValue={1}
        >
            {props.children ? (
                props.children
            ) : (
                <View
                    style={[
                        styles.checkboxContainer,
                        props.containerStyle,
                        props.isChecked && styles.checkedContainer,
                        props.hasError && styles.borderColorDanger,
                        props.disabled && styles.cursorDisabled,
                        props.isChecked && styles.borderColorFocus,
                    ]}
                >
                    {props.isChecked && (
                        <Icon
                            src={Expensicons.Checkmark}
                            fill={themeColors.textLight}
                            height={14}
                            width={14}
                        />
                    )}
                </View>
            )}
        </PressableWithFeedback>
    );
}

Checkbox.propTypes = propTypes;
Checkbox.defaultProps = defaultProps;
Checkbox.displayName = 'Checkbox';

export default Checkbox;<|MERGE_RESOLUTION|>--- conflicted
+++ resolved
@@ -6,11 +6,8 @@
 import stylePropTypes from '../styles/stylePropTypes';
 import Icon from './Icon';
 import * as Expensicons from './Icon/Expensicons';
-<<<<<<< HEAD
 import CONST from '../CONST';
-=======
 import PressableWithFeedback from './Pressable/PressableWithFeedback';
->>>>>>> 5009b8d5
 
 const propTypes = {
     /** Whether checkbox is checked */
