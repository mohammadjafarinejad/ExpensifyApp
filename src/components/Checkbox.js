--- conflicted
+++ resolved
@@ -6,11 +6,8 @@
 import stylePropTypes from '../styles/stylePropTypes';
 import Icon from './Icon';
 import * as Expensicons from './Icon/Expensicons';
-<<<<<<< HEAD
 import * as StyleUtils from '../styles/StyleUtils';
-=======
 import CONST from '../CONST';
->>>>>>> e937c43f
 import PressableWithFeedback from './Pressable/PressableWithFeedback';
 
 const propTypes = {
