import PropTypes from 'prop-types';
import React, {useState} from 'react';
import {View} from 'react-native';
import _ from 'underscore';
import styles from '@styles/styles';
import variables from '@styles/variables';
import Checkbox from './Checkbox';
import FormHelpMessage from './FormHelpMessage';
import PressableWithFeedback from './Pressable/PressableWithFeedback';
<<<<<<< HEAD
import refPropTypes from './refPropTypes';
=======
import Text from './Text';
>>>>>>> a094cbb4

/**
 * Returns an error if the required props are not provided
 * @param {Object} props
 * @returns {Error|null}
 */
const requiredPropsCheck = (props) => {
    if (!props.label && !props.LabelComponent) {
        return new Error('One of "label" or "LabelComponent" must be provided');
    }

    if (props.label && typeof props.label !== 'string') {
        return new Error('Prop "label" must be a string');
    }

    if (props.LabelComponent && typeof props.LabelComponent !== 'function') {
        return new Error('Prop "LabelComponent" must be a function');
    }
};

const propTypes = {
    /** Whether the checkbox is checked */
    isChecked: PropTypes.bool,

    /** Called when the checkbox or label is pressed */
    onInputChange: PropTypes.func.isRequired,

    /** Container styles */
    style: PropTypes.oneOfType([PropTypes.arrayOf(PropTypes.object), PropTypes.object]),

    /** Text that appears next to check box */
    label: requiredPropsCheck,

    /** Component to display for label */
    LabelComponent: requiredPropsCheck,

    /** Error text to display */
    errorText: PropTypes.string,

    /** Value for checkbox. This prop is intended to be set by Form.js only */
    value: PropTypes.bool,

    /** The default value for the checkbox */
    defaultValue: PropTypes.bool,

    /** React ref being forwarded to the Checkbox input */
    forwardedRef: refPropTypes,

    /** The ID used to uniquely identify the input in a Form */
    /* eslint-disable-next-line react/no-unused-prop-types */
    inputID: PropTypes.string,

    /** Saves a draft of the input value when used in a form */
    /* eslint-disable-next-line react/no-unused-prop-types */
    shouldSaveDraft: PropTypes.bool,

    /** An accessibility label for the checkbox */
    accessibilityLabel: PropTypes.string,
};

const defaultProps = {
    inputID: undefined,
    style: [],
    label: undefined,
    LabelComponent: undefined,
    errorText: '',
    shouldSaveDraft: false,
    isChecked: false,
    value: false,
    defaultValue: false,
    forwardedRef: () => {},
    accessibilityLabel: undefined,
};

function CheckboxWithLabel(props) {
    // We need to pick the first value that is strictly a boolean
    // https://github.com/Expensify/App/issues/16885#issuecomment-1520846065
    const [isChecked, setIsChecked] = useState(() => _.find([props.value, props.defaultValue, props.isChecked], (value) => _.isBoolean(value)));

    const toggleCheckbox = () => {
        const newState = !isChecked;
        props.onInputChange(newState);
        setIsChecked(newState);
    };

    const LabelComponent = props.LabelComponent;

    return (
        <View style={props.style}>
            <View style={[styles.flexRow, styles.alignItemsCenter, styles.breakWord]}>
                <Checkbox
                    isChecked={isChecked}
                    onPress={toggleCheckbox}
                    label={props.label}
                    style={[styles.checkboxWithLabelCheckboxStyle]}
                    hasError={Boolean(props.errorText)}
                    forwardedRef={props.forwardedRef}
                    accessibilityLabel={props.accessibilityLabel || props.label}
                />
                <PressableWithFeedback
                    focusable={false}
                    accessible={false}
                    onPress={toggleCheckbox}
                    pressDimmingValue={variables.checkboxLabelActiveOpacity}
                    // We want to disable hover dimming
                    hoverDimmingValue={variables.checkboxLabelHoverOpacity}
                    style={[styles.flexRow, styles.alignItemsCenter, styles.noSelect, styles.w100]}
                    wrapperStyle={[styles.ml3, styles.pr2, styles.w100, styles.flexWrap, styles.flexShrink1]}
                >
                    {props.label && <Text style={[styles.ml1]}>{props.label}</Text>}
                    {LabelComponent && <LabelComponent />}
                </PressableWithFeedback>
            </View>
            <FormHelpMessage message={props.errorText} />
        </View>
    );
}

CheckboxWithLabel.propTypes = propTypes;
CheckboxWithLabel.defaultProps = defaultProps;
CheckboxWithLabel.displayName = 'CheckboxWithLabel';

const CheckboxWithLabelWithRef = React.forwardRef((props, ref) => (
    <CheckboxWithLabel
        // eslint-disable-next-line react/jsx-props-no-spreading
        {...props}
        forwardedRef={ref}
    />
));

CheckboxWithLabelWithRef.displayName = 'CheckboxWithLabelWithRef';

export default CheckboxWithLabelWithRef;<|MERGE_RESOLUTION|>--- conflicted
+++ resolved
@@ -7,11 +7,8 @@
 import Checkbox from './Checkbox';
 import FormHelpMessage from './FormHelpMessage';
 import PressableWithFeedback from './Pressable/PressableWithFeedback';
-<<<<<<< HEAD
 import refPropTypes from './refPropTypes';
-=======
 import Text from './Text';
->>>>>>> a094cbb4
 
 /**
  * Returns an error if the required props are not provided
