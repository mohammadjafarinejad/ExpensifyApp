--- conflicted
+++ resolved
@@ -411,40 +411,6 @@
                 >
                     {`${caretContent}`}
                 </Text>
-<<<<<<< HEAD
-            </View>
-        );
-
-        // We're disabling autoCorrect for iOS Safari until Safari fixes this issue. See https://github.com/Expensify/App/issues/8592
-        return (
-            <>
-                <RNTextInput
-                    autoComplete="off"
-                    autoCorrect={!Browser.isMobileSafari()}
-                    placeholderTextColor={themeColors.placeholderText}
-                    ref={(el) => (this.textInput = el)}
-                    selection={this.state.selection}
-                    onChange={this.shouldCallUpdateNumberOfLines}
-                    style={[
-                        propStyles,
-
-                        // We are hiding the scrollbar to prevent it from reducing the text input width,
-                        // so we can get the correct scroll height while calculating the number of lines.
-                        this.state.numberOfLines < this.props.maxLines ? styles.overflowHidden : {},
-                        StyleUtils.getComposeTextAreaPadding(this.props.numberOfLines),
-                    ]}
-                    /* eslint-disable-next-line react/jsx-props-no-spreading */
-                    {...propsWithoutStyles}
-                    onSelectionChange={this.addCursorPositionToSelectionChange}
-                    rows={this.state.numberOfLines}
-                    disabled={this.props.isDisabled}
-                    onKeyPress={this.handleKeyPress}
-                />
-                {this.props.shouldCalculateCaretPosition && renderElementForCaretPosition}
-            </>
-        );
-    }
-=======
             </Text>
         </View>
     );
@@ -477,14 +443,13 @@
                 /* eslint-disable-next-line react/jsx-props-no-spreading */
                 {...props}
                 onSelectionChange={addCursorPositionToSelectionChange}
-                numberOfLines={numberOfLines}
+                rows={numberOfLines}
                 disabled={isDisabled}
                 onKeyPress={handleKeyPress}
             />
             {shouldCalculateCaretPosition && renderElementForCaretPosition}
         </>
     );
->>>>>>> 61ab4bcf
 }
 
 Composer.propTypes = propTypes;
