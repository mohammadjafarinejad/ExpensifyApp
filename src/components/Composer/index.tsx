import type {MarkdownStyle} from '@expensify/react-native-live-markdown';
import lodashDebounce from 'lodash/debounce';
import type {BaseSyntheticEvent, ForwardedRef} from 'react';
import React, {useCallback, useEffect, useImperativeHandle, useMemo, useRef, useState} from 'react';
import {flushSync} from 'react-dom';
// eslint-disable-next-line no-restricted-imports
import type {NativeSyntheticEvent, Text as RNText, TextInput, TextInputKeyPressEventData, TextInputSelectionChangeEventData, ViewStyle} from 'react-native';
import {DeviceEventEmitter, StyleSheet, View} from 'react-native';
import type {AnimatedMarkdownTextInputRef} from '@components/RNMarkdownTextInput';
import RNMarkdownTextInput from '@components/RNMarkdownTextInput';
import Text from '@components/Text';
import useHtmlPaste from '@hooks/useHtmlPaste';
import useIsScrollBarVisible from '@hooks/useIsScrollBarVisible';
import useMarkdownStyle from '@hooks/useMarkdownStyle';
import useStyleUtils from '@hooks/useStyleUtils';
import useTheme from '@hooks/useTheme';
import useThemeStyles from '@hooks/useThemeStyles';
import * as Browser from '@libs/Browser';
import updateIsFullComposerAvailable from '@libs/ComposerUtils/updateIsFullComposerAvailable';
import * as EmojiUtils from '@libs/EmojiUtils';
import * as FileUtils from '@libs/fileDownload/FileUtils';
import isEnterWhileComposition from '@libs/KeyboardShortcut/isEnterWhileComposition';
import ReportActionComposeFocusManager from '@libs/ReportActionComposeFocusManager';
import CONST from '@src/CONST';
import type {ComposerProps} from './types';

/**
 * Retrieves the characters from the specified cursor position up to the next space or new line.
 *
 * @param inputString - The input string.
 * @param cursorPosition - The position of the cursor within the input string.
 * @returns - The substring from the cursor position up to the next space or new line.
 *                     If no space or new line is found, returns the substring from the cursor position to the end of the input string.
 */
const getNextChars = (inputString: string, cursorPosition: number): string => {
    // Get the substring starting from the cursor position
    const subString = inputString.substring(cursorPosition);

    // Find the index of the next space or new line character
    const spaceIndex = subString.search(/[ \n]/);

    if (spaceIndex === -1) {
        return subString;
    }

    // If there is a space or new line, return the substring up to the space or new line
    return subString.substring(0, spaceIndex);
};

const excludeNoStyles: Array<keyof MarkdownStyle> = [];
const excludeReportMentionStyle: Array<keyof MarkdownStyle> = ['mentionReport'];

// Enable Markdown parsing.
// On web we like to have the Text Input field always focused so the user can easily type a new chat
function Composer(
    {
        value,
        defaultValue,
        maxLines = -1,
        onKeyPress = () => {},
        style,
        autoFocus = false,
        shouldCalculateCaretPosition = false,
        isDisabled = false,
        onClear = () => {},
        onPasteFile = () => {},
        onSelectionChange = () => {},
        setIsFullComposerAvailable = () => {},
        checkComposerVisibility = () => false,
        selection: selectionProp = {
            start: 0,
            end: 0,
        },
        isReportActionCompose = false,
        isFullComposerAvailable = false,
        isComposerFullSize = false,
        shouldContainScroll = true,
        isGroupPolicyReport = false,
        ...props
    }: ComposerProps,
    ref: ForwardedRef<TextInput | HTMLInputElement>,
) {
    const textContainsOnlyEmojis = useMemo(() => EmojiUtils.containsOnlyEmojis(value ?? ''), [value]);
    const theme = useTheme();
    const styles = useThemeStyles();
    const markdownStyle = useMarkdownStyle(value, !isGroupPolicyReport ? excludeReportMentionStyle : excludeNoStyles);
    const StyleUtils = useStyleUtils();
    const textRef = useRef<HTMLElement & RNText>(null);
    const textInput = useRef<AnimatedMarkdownTextInputRef | null>(null);
    const [selection, setSelection] = useState<
        | {
              start: number;
              end?: number;
              positionX?: number;
              positionY?: number;
          }
        | undefined
    >({
        start: selectionProp.start,
        end: selectionProp.end,
    });
    const [caretContent, setCaretContent] = useState('');
    const [valueBeforeCaret, setValueBeforeCaret] = useState('');
    const [textInputWidth, setTextInputWidth] = useState<ViewStyle['width']>('');
    const [isRendered, setIsRendered] = useState(false);
    const isScrollBarVisible = useIsScrollBarVisible(textInput, value ?? '');
    const [prevScroll, setPrevScroll] = useState<number | undefined>();
    const isReportFlatListScrolling = useRef(false);

    useEffect(() => {
        if (!!selection && selectionProp.start === selection.start && selectionProp.end === selection.end) {
            return;
        }
        setSelection(selectionProp);
        // eslint-disable-next-line react-compiler/react-compiler, react-hooks/exhaustive-deps
    }, [selectionProp]);

    /**
     *  Adds the cursor position to the selection change event.
     */
    const addCursorPositionToSelectionChange = (event: NativeSyntheticEvent<TextInputSelectionChangeEventData>) => {
        const webEvent = event as BaseSyntheticEvent<TextInputSelectionChangeEventData>;
        if (shouldCalculateCaretPosition && isRendered) {
            // we do flushSync to make sure that the valueBeforeCaret is updated before we calculate the caret position to receive a proper position otherwise we will calculate position for the previous state
            flushSync(() => {
                setValueBeforeCaret((webEvent.target as HTMLInputElement).value.slice(0, webEvent.nativeEvent.selection.start));
                setCaretContent(getNextChars(value ?? '', webEvent.nativeEvent.selection.start));
            });
            const selectionValue = {
                start: webEvent.nativeEvent.selection.start,
                end: webEvent.nativeEvent.selection.end,
                positionX: (textRef.current?.offsetLeft ?? 0) - CONST.SPACE_CHARACTER_WIDTH,
                positionY: textRef.current?.offsetTop,
            };

            onSelectionChange({
                ...webEvent,
                nativeEvent: {
                    ...webEvent.nativeEvent,
                    selection: selectionValue,
                },
            });
            setSelection(selectionValue);
        } else {
            onSelectionChange(webEvent);
            setSelection(webEvent.nativeEvent.selection);
        }
    };

    /**
     * Check the paste event for an attachment, parse the data and call onPasteFile from props with the selected file,
     * Otherwise, convert pasted HTML to Markdown and set it on the composer.
     */
    const handlePaste = useCallback(
        (event: ClipboardEvent) => {
            const isVisible = checkComposerVisibility();
            const isFocused = textInput.current?.isFocused();
            const isContenteditableDivFocused = document.activeElement?.nodeName === 'DIV' && document.activeElement?.hasAttribute('contenteditable');

            if (!(isVisible || isFocused)) {
                return true;
            }

            if (textInput.current !== event.target && !(isContenteditableDivFocused && !event.clipboardData?.files.length)) {
                const eventTarget = event.target as HTMLInputElement | HTMLTextAreaElement | null;
                // To make sure the composer does not capture paste events from other inputs, we check where the event originated
                // If it did originate in another input, we return early to prevent the composer from handling the paste
                const isTargetInput = eventTarget?.nodeName === 'INPUT' || eventTarget?.nodeName === 'TEXTAREA' || eventTarget?.contentEditable === 'true';
                if (isTargetInput || (!isFocused && isContenteditableDivFocused && event.clipboardData?.files.length)) {
                    return true;
                }

                textInput.current?.focus();
            }

            event.preventDefault();

            const TEXT_HTML = 'text/html';

            const clipboardDataHtml = event.clipboardData?.getData(TEXT_HTML) ?? '';

            // If paste contains files, then trigger file management
            if (event.clipboardData?.files.length && event.clipboardData.files.length > 0) {
                // Prevent the default so we do not post the file name into the text box
                onPasteFile(event.clipboardData.files[0]);
                return true;
            }

            // If paste contains base64 image
            if (clipboardDataHtml?.includes(CONST.IMAGE_BASE64_MATCH)) {
                const domparser = new DOMParser();
                const pastedHTML = clipboardDataHtml;
                const embeddedImages = domparser.parseFromString(pastedHTML, TEXT_HTML)?.images;

                if (embeddedImages.length > 0 && embeddedImages[0].src) {
                    const src = embeddedImages[0].src;
                    const file = FileUtils.base64ToFile(src, 'image.png');
                    onPasteFile(file);
                    return true;
                }
            }

            // If paste contains image from Google Workspaces ex: Sheets, Docs, Slide, etc
            if (clipboardDataHtml?.includes(CONST.GOOGLE_DOC_IMAGE_LINK_MATCH)) {
                const domparser = new DOMParser();
                const pastedHTML = clipboardDataHtml;
                const embeddedImages = domparser.parseFromString(pastedHTML, TEXT_HTML).images;

                if (embeddedImages.length > 0 && embeddedImages[0]?.src) {
                    const src = embeddedImages[0].src;
                    if (src.includes(CONST.GOOGLE_DOC_IMAGE_LINK_MATCH)) {
                        fetch(src)
                            .then((response) => response.blob())
                            .then((blob) => {
                                const file = new File([blob], 'image.jpg', {type: 'image/jpeg'});
                                onPasteFile(file);
                            });
                        return true;
                    }
                }
            }
            return false;
        },
        [onPasteFile, checkComposerVisibility],
    );

    useEffect(() => {
        if (!textInput.current) {
            return;
        }
        const debouncedSetPrevScroll = lodashDebounce(() => {
            if (!textInput.current) {
                return;
            }
            setPrevScroll(textInput.current.scrollTop);
        }, 100);

        textInput.current.addEventListener('scroll', debouncedSetPrevScroll);
        return () => {
            textInput.current?.removeEventListener('scroll', debouncedSetPrevScroll);
        };
    }, []);

    useEffect(() => {
        const scrollingListener = DeviceEventEmitter.addListener(CONST.EVENTS.SCROLLING, (scrolling: boolean) => {
            isReportFlatListScrolling.current = scrolling;
        });

        return () => scrollingListener.remove();
    }, []);

    useEffect(() => {
        const handleWheel = (e: MouseEvent) => {
            if (isReportFlatListScrolling.current) {
                e.preventDefault();
                return;
            }
            e.stopPropagation();
        };
        textInput.current?.addEventListener('wheel', handleWheel, {passive: false});

        return () => {
            textInput.current?.removeEventListener('wheel', handleWheel);
        };
    }, []);

    useEffect(() => {
        if (!textInput.current || prevScroll === undefined) {
            return;
        }
        // eslint-disable-next-line react-compiler/react-compiler
        textInput.current.scrollTop = prevScroll;
        // eslint-disable-next-line react-compiler/react-compiler, react-hooks/exhaustive-deps
    }, [isComposerFullSize]);

    useHtmlPaste(textInput, handlePaste, true);

    useEffect(() => {
        setIsRendered(true);

        return () => {
            if (isReportActionCompose) {
                return;
            }
            ReportActionComposeFocusManager.clear();
        };
        // eslint-disable-next-line react-compiler/react-compiler, react-hooks/exhaustive-deps
    }, []);

    const clear = useCallback(() => {
        if (!textInput.current) {
            return;
        }

        const currentText = textInput.current.innerText;
        textInput.current.clear();

        // We need to reset the selection to 0,0 manually after clearing the text input on web
        const selectionEvent = {
            nativeEvent: {
                selection: {
                    start: 0,
                    end: 0,
                },
            },
        } as NativeSyntheticEvent<TextInputSelectionChangeEventData>;
        onSelectionChange(selectionEvent);
        setSelection({start: 0, end: 0});

        onClear(currentText);
    }, [onClear, onSelectionChange]);

    useImperativeHandle(
        ref,
        () => {
            const textInputRef = textInput.current;
            if (!textInputRef) {
                throw new Error('textInputRef is not available. This should never happen and indicates a developer error.');
            }

            return {
                ...textInputRef,
                // Overwrite clear with our custom implementation, which mimics how the native TextInput's clear method works
                clear,
                // We have to redefine these methods as they are inherited by prototype chain and are not accessible directly
                blur: () => textInputRef.blur(),
                focus: () => textInputRef.focus(),
                get scrollTop() {
                    return textInputRef.scrollTop;
                },
            };
        },
        [clear],
    );

    const handleKeyPress = useCallback(
        (e: NativeSyntheticEvent<TextInputKeyPressEventData>) => {
            // Prevent onKeyPress from being triggered if the Enter key is pressed while text is being composed
            if (!onKeyPress || isEnterWhileComposition(e as unknown as KeyboardEvent)) {
                return;
            }

            onKeyPress(e);
        },
        [onKeyPress],
    );

    const renderElementForCaretPosition = (
        <View
            style={{
                position: 'absolute',
                zIndex: -1,
                opacity: 0,
            }}
        >
            <Text style={[StyleSheet.flatten([style, styles.noSelect]), StyleUtils.getComposerMaxHeightStyle(maxLines, isComposerFullSize), {maxWidth: textInputWidth}]}>
                {`${valueBeforeCaret} `}
                <Text
                    numberOfLines={1}
                    ref={textRef}
                >
                    {`${caretContent}`}
                </Text>
            </Text>
        </View>
    );

    const scrollStyleMemo = useMemo(() => {
        if (shouldContainScroll) {
            return isScrollBarVisible ? [styles.overflowScroll, styles.overscrollBehaviorContain] : styles.overflowHidden;
        }
        return styles.overflowAuto;
    }, [shouldContainScroll, styles.overflowAuto, styles.overflowScroll, styles.overscrollBehaviorContain, styles.overflowHidden, isScrollBarVisible]);

    const inputStyleMemo = useMemo(
        () => [
            StyleSheet.flatten([style, {outline: 'none'}]),
            StyleUtils.getComposeTextAreaPadding(isComposerFullSize),
            Browser.isMobileSafari() || Browser.isSafari() ? styles.rtlTextRenderForSafari : {},
            scrollStyleMemo,
            StyleUtils.getComposerMaxHeightStyle(maxLines, isComposerFullSize),
<<<<<<< HEAD
            isComposerFullSize ? ({height: '100%', maxHeight: 'none' as DimensionValue} as TextStyle) : undefined,
            textContainsOnlyEmojis && isFullComposerAvailable ? styles.onlyEmojisTextLineHeight : {},
=======
            isComposerFullSize ? {height: '100%', maxHeight: 'none'} : undefined,
            textContainsOnlyEmojis ? styles.onlyEmojisTextLineHeight : {},
>>>>>>> 82f3ff4a
        ],

        [style, styles.rtlTextRenderForSafari, styles.onlyEmojisTextLineHeight, scrollStyleMemo, isFullComposerAvailable, StyleUtils, maxLines, isComposerFullSize, textContainsOnlyEmojis],
    );

    return (
        <>
            <RNMarkdownTextInput
                autoComplete="off"
                autoCorrect={!Browser.isMobileSafari()}
                placeholderTextColor={theme.placeholderText}
                ref={(el) => (textInput.current = el)}
                selection={selection}
                style={[inputStyleMemo]}
                markdownStyle={markdownStyle}
                value={value}
                defaultValue={defaultValue}
                autoFocus={autoFocus}
                /* eslint-disable-next-line react/jsx-props-no-spreading */
                {...props}
                onSelectionChange={addCursorPositionToSelectionChange}
                onContentSizeChange={(e) => {
                    setTextInputWidth(`${e.nativeEvent.contentSize.width}px`);
                    updateIsFullComposerAvailable({maxLines, isComposerFullSize, isDisabled, setIsFullComposerAvailable}, e, styles);
                }}
                disabled={isDisabled}
                onKeyPress={handleKeyPress}
                onFocus={(e) => {
                    ReportActionComposeFocusManager.onComposerFocus(() => {
                        if (!textInput.current) {
                            return;
                        }

                        textInput.current.focus();
                    });

                    props.onFocus?.(e);
                }}
            />
            {shouldCalculateCaretPosition && renderElementForCaretPosition}
        </>
    );
}

Composer.displayName = 'Composer';

export default React.forwardRef(Composer);<|MERGE_RESOLUTION|>--- conflicted
+++ resolved
@@ -379,13 +379,8 @@
             Browser.isMobileSafari() || Browser.isSafari() ? styles.rtlTextRenderForSafari : {},
             scrollStyleMemo,
             StyleUtils.getComposerMaxHeightStyle(maxLines, isComposerFullSize),
-<<<<<<< HEAD
-            isComposerFullSize ? ({height: '100%', maxHeight: 'none' as DimensionValue} as TextStyle) : undefined,
+            isComposerFullSize ? {height: '100%', maxHeight: 'none'} : undefined,
             textContainsOnlyEmojis && isFullComposerAvailable ? styles.onlyEmojisTextLineHeight : {},
-=======
-            isComposerFullSize ? {height: '100%', maxHeight: 'none'} : undefined,
-            textContainsOnlyEmojis ? styles.onlyEmojisTextLineHeight : {},
->>>>>>> 82f3ff4a
         ],
 
         [style, styles.rtlTextRenderForSafari, styles.onlyEmojisTextLineHeight, scrollStyleMemo, isFullComposerAvailable, StyleUtils, maxLines, isComposerFullSize, textContainsOnlyEmojis],
