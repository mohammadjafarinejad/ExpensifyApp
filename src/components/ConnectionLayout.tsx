import {isEmpty} from 'lodash';
import React, {useMemo} from 'react';
import type {StyleProp, TextStyle, ViewStyle} from 'react-native';
import {View} from 'react-native';
import useLocalize from '@hooks/useLocalize';
import useThemeStyles from '@hooks/useThemeStyles';
import Navigation from '@libs/Navigation/Navigation';
import * as PolicyUtils from '@libs/PolicyUtils';
import type {AccessVariant} from '@pages/workspace/AccessOrNotFoundWrapper';
import AccessOrNotFoundWrapper from '@pages/workspace/AccessOrNotFoundWrapper';
import type {TranslationPaths} from '@src/languages/types';
import type {ConnectionName, PolicyFeatureName} from '@src/types/onyx/Policy';
import HeaderWithBackButton from './HeaderWithBackButton';
import ScreenWrapper from './ScreenWrapper';
import ScrollView from './ScrollView';
import Text from './Text';

type ConnectionLayoutProps = {
    /** Used to set the testID for tests */
    displayName: string;

    /** Header title to be translated for the connection component */
    headerTitle?: TranslationPaths;

    /** The subtitle to show in the header */
    headerSubtitle?: string;

    /** React nodes that will be shown */
    children?: React.ReactNode;

    /** Title to be translated for the connection component */
    title?: TranslationPaths;

    /** The current policyID */
    policyID: string;

    /** Defines which types of access should be verified */
    accessVariants?: AccessVariant[];

    /** The current feature name that the user tries to get access to */
    featureName?: PolicyFeatureName;

    /** The content container style of Scrollview */
    contentContainerStyle?: StyleProp<ViewStyle> | undefined;

    /** Style of the title text */
    titleStyle?: StyleProp<TextStyle> | undefined;

    /** Whether to include safe area padding bottom or not */
    shouldIncludeSafeAreaPaddingBottom?: boolean;

    /** Whether to use ScrollView or not */
    shouldUseScrollView?: boolean;

    /** Used for dynamic header title translation with parameters */
    headerTitleAlreadyTranslated?: string;

    /** Used for dynamic title translation with parameters */
    titleAlreadyTranslated?: string;

    /** Name of the current connection */
    connectionName: ConnectionName;

    /** Whether or not to block user from accessing the page */
    shouldBeBlocked?: boolean;

    /** Whether the screen should load for empty connection */
    isForEmptyConnection?: boolean;

    /** Handler for back button press */
    onBackButtonPress?: () => void;

    /** Whether or not to block user from accessing the page */
    shouldBeBlocked?: boolean;
};

type ConnectionLayoutContentProps = Pick<ConnectionLayoutProps, 'title' | 'titleStyle' | 'children' | 'titleAlreadyTranslated'>;

function ConnectionLayoutContent({title, titleStyle, children, titleAlreadyTranslated}: ConnectionLayoutContentProps) {
    const {translate} = useLocalize();
    const styles = useThemeStyles();
    return (
        <>
            {title && <Text style={[styles.pb5, titleStyle]}>{titleAlreadyTranslated ?? translate(title)}</Text>}
            {children}
        </>
    );
}

function ConnectionLayout({
    displayName,
    headerTitle,
    children,
    title,
    headerSubtitle,
    policyID,
    accessVariants,
    featureName,
    contentContainerStyle,
    titleStyle,
    shouldIncludeSafeAreaPaddingBottom,
    connectionName,
    shouldUseScrollView = true,
    headerTitleAlreadyTranslated,
    titleAlreadyTranslated,
    shouldBeBlocked = false,
    isForEmptyConnection = false,
    onBackButtonPress = () => Navigation.goBack(),
    shouldBeBlocked = false,
}: ConnectionLayoutProps) {
    const {translate} = useLocalize();

    const policy = PolicyUtils.getPolicy(policyID);
    const isConnectionEmpty = isEmpty(policy?.connections?.[connectionName]);

    const renderSelectionContent = useMemo(
        () => (
            <ConnectionLayoutContent
                title={title}
                titleStyle={titleStyle}
                titleAlreadyTranslated={titleAlreadyTranslated}
            >
                {children}
            </ConnectionLayoutContent>
        ),
        [title, titleStyle, children, titleAlreadyTranslated],
    );

    const shouldBlockByConnection = isForEmptyConnection ? !isConnectionEmpty : isConnectionEmpty;

    return (
        <AccessOrNotFoundWrapper
            policyID={policyID}
            accessVariants={accessVariants}
            featureName={featureName}
<<<<<<< HEAD
            shouldBeBlocked={!!shouldBeBlocked || shouldBlockByConnection}
=======
            shouldBeBlocked={(reverseConnectionEmptyCheck ? !isConnectionEmpty : isConnectionEmpty) || shouldBeBlocked}
>>>>>>> 2354386e
        >
            <ScreenWrapper
                includeSafeAreaPaddingBottom={!!shouldIncludeSafeAreaPaddingBottom}
                shouldEnableMaxHeight
                testID={displayName}
            >
                <HeaderWithBackButton
                    title={headerTitleAlreadyTranslated ?? (headerTitle ? translate(headerTitle) : '')}
                    subtitle={headerSubtitle}
                    onBackButtonPress={onBackButtonPress}
                />
                {shouldUseScrollView ? (
                    <ScrollView contentContainerStyle={contentContainerStyle}>{renderSelectionContent}</ScrollView>
                ) : (
                    <View style={contentContainerStyle}>{renderSelectionContent}</View>
                )}
            </ScreenWrapper>
        </AccessOrNotFoundWrapper>
    );
}

ConnectionLayout.displayName = 'ConnectionLayout';
export default ConnectionLayout;<|MERGE_RESOLUTION|>--- conflicted
+++ resolved
@@ -61,9 +61,6 @@
     /** Name of the current connection */
     connectionName: ConnectionName;
 
-    /** Whether or not to block user from accessing the page */
-    shouldBeBlocked?: boolean;
-
     /** Whether the screen should load for empty connection */
     isForEmptyConnection?: boolean;
 
@@ -103,7 +100,6 @@
     shouldUseScrollView = true,
     headerTitleAlreadyTranslated,
     titleAlreadyTranslated,
-    shouldBeBlocked = false,
     isForEmptyConnection = false,
     onBackButtonPress = () => Navigation.goBack(),
     shouldBeBlocked = false,
@@ -133,11 +129,7 @@
             policyID={policyID}
             accessVariants={accessVariants}
             featureName={featureName}
-<<<<<<< HEAD
             shouldBeBlocked={!!shouldBeBlocked || shouldBlockByConnection}
-=======
-            shouldBeBlocked={(reverseConnectionEmptyCheck ? !isConnectionEmpty : isConnectionEmpty) || shouldBeBlocked}
->>>>>>> 2354386e
         >
             <ScreenWrapper
                 includeSafeAreaPaddingBottom={!!shouldIncludeSafeAreaPaddingBottom}
