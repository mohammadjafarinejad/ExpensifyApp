--- conflicted
+++ resolved
@@ -1,10 +1,6 @@
 import {useIsFocused} from '@react-navigation/native';
-<<<<<<< HEAD
+import type {ForwardedRef} from 'react';
 import React, {useEffect, useRef} from 'react';
-=======
->>>>>>> 1ff696b2
-import type {ForwardedRef} from 'react';
-import React, {forwardRef, useEffect, useRef} from 'react';
 import type {View} from 'react-native';
 import useLocalize from '@hooks/useLocalize';
 import useThemeStyles from '@hooks/useThemeStyles';
@@ -32,15 +28,6 @@
     onBlur?: () => void;
 
     /** object to get route details from */
-<<<<<<< HEAD
-    currencySelectorRoute?: typeof ROUTES.SETTINGS_SUBSCRIPTION_CHANGE_PAYMENT_CURRENCY | typeof ROUTES.SETTINGS_CHANGE_CURRENCY;
-
-    /** Reference to the outer element */
-    ref?: ForwardedRef<View>;
-};
-
-function CurrencySelector({errorText = '', value: currency, onInputChange = () => {}, onBlur, currencySelectorRoute = ROUTES.SETTINGS_CHANGE_CURRENCY, ref}: CurrencySelectorProps) {
-=======
     currencySelectorRoute?: typeof ROUTES.SETTINGS_SUBSCRIPTION_CHANGE_PAYMENT_CURRENCY | typeof ROUTES.SETTINGS_CHANGE_CURRENCY | typeof ROUTES.CURRENCY_SELECTION;
 
     /** Label for the input */
@@ -48,6 +35,9 @@
 
     /** Whether to show currency symbol in the title */
     shouldShowCurrencySymbol?: boolean;
+
+    /** Reference to the outer element */
+    ref?: ForwardedRef<View>;
 };
 
 function CurrencySelector(
@@ -59,10 +49,9 @@
         currencySelectorRoute = ROUTES.SETTINGS_CHANGE_CURRENCY,
         label,
         shouldShowCurrencySymbol = false,
+        ref,
     }: CurrencySelectorProps,
-    ref: ForwardedRef<View>,
 ) {
->>>>>>> 1ff696b2
     const styles = useThemeStyles();
     const {translate} = useLocalize();
 
