--- conflicted
+++ resolved
@@ -1,19 +1,11 @@
 import RNDatePicker from '@react-native-community/datetimepicker';
-<<<<<<< HEAD
 import {format} from 'date-fns';
-import TextInput from '../TextInput';
-import CONST from '../../CONST';
-import {propTypes, defaultProps} from './datepickerPropTypes';
-import styles from '../../styles/styles';
-=======
-import moment from 'moment';
 import React, {forwardRef, useCallback, useImperativeHandle, useRef, useState} from 'react';
 import {Keyboard} from 'react-native';
 import TextInput from '@components/TextInput';
 import styles from '@styles/styles';
 import CONST from '@src/CONST';
 import {defaultProps, propTypes} from './datepickerPropTypes';
->>>>>>> 592317f2
 
 function DatePicker({value, defaultValue, label, placeholder, errorText, containerStyles, disabled, onBlur, onInputChange, maxDate, minDate}, outerRef) {
     const ref = useRef();
