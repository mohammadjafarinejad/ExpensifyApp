--- conflicted
+++ resolved
@@ -1,14 +1,9 @@
 import React, {useState, useRef, useCallback, useEffect} from 'react';
 import {Button, View, Keyboard} from 'react-native';
 import RNDatePicker from '@react-native-community/datetimepicker';
-<<<<<<< HEAD
 import {format} from 'date-fns';
 import _ from 'underscore';
-import compose from '../../libs/compose';
-=======
-import moment from 'moment';
 import isFunction from 'lodash/isFunction';
->>>>>>> be44c930
 import TextInput from '../TextInput';
 import Popover from '../Popover';
 import CONST from '../../CONST';
@@ -19,35 +14,16 @@
 import useLocalize from '../../hooks/useLocalize';
 
 function DatePicker({value, defaultValue, innerRef, onInputChange, preferredLocale, minDate, maxDate, label, disabled, onBlur, placeholder, containerStyles, errorText}) {
+    const date = value || defaultValue;
     const [isPickerVisible, setIsPickerVisible] = useState(false);
-    const [selectedDate, setSelectedDate] = useState(moment(value || defaultValue).toDate());
+    const [selectedDate, setSelectedDate] = useState(date ? new Date(date) : new Date());
     const {isKeyboardShown} = useKeyboardState();
     const {translate} = useLocalize();
     const initialValue = useRef(null);
     const inputRef = useRef(null);
 
-<<<<<<< HEAD
-class DatePicker extends React.Component {
-    constructor(props) {
-        super(props);
-
-        this.state = {
-            isPickerVisible: false,
-            selectedDate: props.value || props.defaultValue ? new Date(props.value || props.defaultValue) : new Date(),
-        };
-
-        this.showPicker = this.showPicker.bind(this);
-        this.reset = this.reset.bind(this);
-        this.selectDate = this.selectDate.bind(this);
-        this.updateLocalDate = this.updateLocalDate.bind(this);
-    }
-
-    showPicker() {
-        this.initialValue = this.state.selectedDate;
-=======
     const showPicker = useCallback(() => {
         initialValue.current = selectedDate;
->>>>>>> be44c930
 
         // Opens the popover only after the keyboard is hidden to avoid a "blinking" effect where the keyboard was on iOS
         // See https://github.com/Expensify/App/issues/14084 for more context
@@ -89,18 +65,10 @@
      * Accept the current spinner changes, close the spinner and propagate the change
      * to the parent component (onInputChange)
      */
-<<<<<<< HEAD
-    selectDate() {
-        this.setState({isPickerVisible: false});
-        this.props.onInputChange(format(this.state.selectedDate, CONST.DATE.FNS_FORMAT_STRING));
-    }
-=======
     const selectDate = () => {
         setIsPickerVisible(false);
-        const asMoment = moment(selectedDate, true);
-        onInputChange(asMoment.format(CONST.DATE.MOMENT_FORMAT_STRING));
+        onInputChange(format(selectedDate, CONST.DATE.FNS_FORMAT_STRING));
     };
->>>>>>> be44c930
 
     /**
      * @param {Event} event
@@ -110,39 +78,7 @@
         setSelectedDate(date);
     };
 
-<<<<<<< HEAD
-    render() {
-        const date = this.props.value || this.props.defaultValue;
-        const dateAsText = date ? format(new Date(date), CONST.DATE.FNS_FORMAT_STRING) : '';
-        return (
-            <>
-                <TextInput
-                    forceActiveLabel
-                    label={this.props.label}
-                    accessibilityLabel={this.props.label}
-                    accessibilityRole={CONST.ACCESSIBILITY_ROLE.TEXT}
-                    value={dateAsText}
-                    placeholder={this.props.placeholder}
-                    errorText={this.props.errorText}
-                    containerStyles={this.props.containerStyles}
-                    textInputContainerStyles={this.state.isPickerVisible ? [styles.borderColorFocus] : []}
-                    onPress={this.showPicker}
-                    editable={false}
-                    disabled={this.props.disabled}
-                    onBlur={this.props.onBlur}
-                    ref={(el) => {
-                        if (!_.isFunction(this.props.innerRef)) {
-                            return;
-                        }
-                        if (el && el.focus && typeof el.focus === 'function') {
-                            let inputRef = {...el};
-                            inputRef = {...inputRef, focus: this.showPicker};
-                            this.props.innerRef(inputRef);
-                            return;
-                        }
-=======
-    const dateAsText = value || defaultValue ? moment(value || defaultValue).format(CONST.DATE.MOMENT_FORMAT_STRING) : '';
->>>>>>> be44c930
+    const dateAsText = date ? format(new Date(date), CONST.DATE.FNS_FORMAT_STRING) : '';
 
     return (
         <>
