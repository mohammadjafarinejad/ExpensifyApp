--- conflicted
+++ resolved
@@ -44,11 +44,7 @@
 function DeeplinkWrapper({children, isAuthenticated, autoAuthState, initialUrl}: DeeplinkWrapperProps) {
     const [currentScreen, setCurrentScreen] = useState<string | undefined>();
     const [hasShownPrompt, setHasShownPrompt] = useState(false);
-<<<<<<< HEAD
     const removeListener = useRef<(() => void) | undefined>(undefined);
-    const [isActingAsDelegate] = useOnyx(ONYXKEYS.ACCOUNT, {selector: (account) => !!account?.delegatedAccess?.delegate});
-=======
-    const removeListener = useRef<() => void>();
     const [isActingAsDelegate] = useOnyx(ONYXKEYS.ACCOUNT, {
         selector: (account) => !!account?.delegatedAccess?.delegate,
         canBeMissing: true,
@@ -57,7 +53,6 @@
         selector: (session) => session?.accountID,
         canBeMissing: true,
     });
->>>>>>> 5f5f4a08
     const isActingAsDelegateRef = useRef(isActingAsDelegate);
     const delegatorEmailRef = useRef(getSearchParamFromUrl(getCurrentUrl(), 'delegatorEmail'));
 
