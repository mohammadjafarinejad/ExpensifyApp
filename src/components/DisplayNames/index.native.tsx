--- conflicted
+++ resolved
@@ -8,11 +8,7 @@
 import type DisplayNamesProps from './types';
 
 // As we don't have to show tooltips of the Native platform so we simply render the full display names list.
-<<<<<<< HEAD
-function DisplayNames({accessibilityLabel, fullTitle, textStyles = [], numberOfLines = 1, renderAdditionalText, testID}: DisplayNamesProps) {
-=======
-function DisplayNames({accessibilityLabel, fullTitle, textStyles = [], numberOfLines = 1, renderAdditionalText, forwardedFSClass}: DisplayNamesProps) {
->>>>>>> 96c4f8d2
+function DisplayNames({accessibilityLabel, fullTitle, textStyles = [], numberOfLines = 1, renderAdditionalText, forwardedFSClass, testID}: DisplayNamesProps) {
     const {translate} = useLocalize();
     const titleContainsTextAndCustomEmoji = useMemo(() => containsCustomEmoji(fullTitle) && !containsOnlyCustomEmoji(fullTitle), [fullTitle]);
     return (
@@ -20,12 +16,8 @@
             accessibilityLabel={accessibilityLabel}
             style={textStyles}
             numberOfLines={numberOfLines}
-<<<<<<< HEAD
             testID={`${DisplayNames.displayName}${testID !== undefined ? `-${testID}` : ''}`}
-=======
-            testID={DisplayNames.displayName}
             fsClass={forwardedFSClass}
->>>>>>> 96c4f8d2
         >
             {titleContainsTextAndCustomEmoji ? (
                 <TextWithEmojiFragment
