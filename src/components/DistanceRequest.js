import React, {useEffect, useState} from 'react';
import {ScrollView, View} from 'react-native';
import lodashGet from 'lodash/get';
import _ from 'underscore';
import PropTypes from 'prop-types';
import {withOnyx} from 'react-native-onyx';
import MapView from 'react-native-x-maps';
import ONYXKEYS from '../ONYXKEYS';
import * as Transaction from '../libs/actions/Transaction';
import * as TransactionUtils from '../libs/TransactionUtils';
import MenuItemWithTopDescription from './MenuItemWithTopDescription';
import * as Expensicons from './Icon/Expensicons';
import theme from '../styles/themes/default';
import Button from './Button';
import styles from '../styles/styles';
import variables from '../styles/variables';
import LinearGradient from './LinearGradient';
import * as MapboxToken from '../libs/actions/MapboxToken';
import CONST from '../CONST';
import BlockingView from './BlockingViews/BlockingView';
import useNetwork from '../hooks/useNetwork';
import useLocalize from '../hooks/useLocalize';
import Navigation from '../libs/Navigation/Navigation';
import ROUTES from '../ROUTES';
<<<<<<< HEAD
import transactionPropTypes from './transactionPropTypes';
=======
import ScreenWrapper from './ScreenWrapper';
import DotIndicatorMessage from './DotIndicatorMessage';
import * as ErrorUtils from '../libs/ErrorUtils';
import usePrevious from '../hooks/usePrevious';
>>>>>>> 867d61e2

const MAX_WAYPOINTS = 25;
const MAX_WAYPOINTS_TO_DISPLAY = 4;

const MAP_PADDING = 50;
const DEFAULT_ZOOM_LEVEL = 10;

const propTypes = {
    /** The transactionID of this request */
    transactionID: PropTypes.string,

    /** The optimistic transaction for this request */
<<<<<<< HEAD
    transaction: transactionPropTypes,
=======
    transaction: PropTypes.shape({
        /** The transactionID of this request */
        transactionID: PropTypes.string,

        /** The comment object on the transaction */
        comment: PropTypes.shape({
            /** The waypoints defining the distance request */
            waypoints: PropTypes.shape({
                /** The latitude of the waypoint */
                lat: PropTypes.number,

                /** The longitude of the waypoint */
                lng: PropTypes.number,

                /** The address of the waypoint */
                address: PropTypes.string,
            }),
        }),

        /** Server side errors keyed by microtime */
        errorFields: PropTypes.objectOf(PropTypes.objectOf(PropTypes.string)),
    }),
>>>>>>> 867d61e2

    /** Data about Mapbox token for calling Mapbox API */
    mapboxAccessToken: PropTypes.shape({
        /** Temporary token for Mapbox API */
        token: PropTypes.string,

        /** Time when the token will expire in ISO 8601 */
        expiration: PropTypes.string,
    }),
};

const defaultProps = {
    transactionID: '',
    transaction: {},
    mapboxAccessToken: {},
};

function DistanceRequest({transactionID, transaction, mapboxAccessToken}) {
    const [shouldShowGradient, setShouldShowGradient] = useState(false);
    const [scrollContainerHeight, setScrollContainerHeight] = useState(0);
    const [scrollContentHeight, setScrollContentHeight] = useState(0);
    const {isOffline} = useNetwork();
    const {translate} = useLocalize();

    const waypoints = lodashGet(transaction, 'comment.waypoints', {});
    const numberOfWaypoints = _.size(waypoints);

    const lastWaypointIndex = numberOfWaypoints - 1;
    const isLoadingRoute = lodashGet(transaction, 'comment.isLoading', false);
    const hasRouteError = Boolean(lodashGet(transaction, 'errorFields.route'));
    const previousWaypoints = usePrevious(waypoints);
    const haveWaypointsChanged = !_.isEqual(previousWaypoints, waypoints);
    const shouldFetchRoute = haveWaypointsChanged && !isOffline && !isLoadingRoute && TransactionUtils.validateWaypoints(waypoints);

    const waypointMarkers = _.filter(
        _.map(waypoints, (waypoint, key) => {
            if (!waypoint || waypoint.lng === undefined || waypoint.lat === undefined) {
                return;
            }

            const index = Number(key.replace('waypoint', ''));
            let MarkerComponent;
            if (index === 0) {
                MarkerComponent = Expensicons.DotIndicatorUnfilled;
            } else if (index === lastWaypointIndex) {
                MarkerComponent = Expensicons.Location;
            } else {
                MarkerComponent = Expensicons.DotIndicator;
            }

            return {
                coordinate: [waypoint.lng, waypoint.lat],
                markerComponent: () => (
                    <MarkerComponent
                        width={20}
                        height={20}
                        fill={theme.icon}
                    />
                ),
            };
        }),
        (waypoint) => waypoint,
    );

    // Show up to the max number of waypoints plus 1/2 of one to hint at scrolling
    const halfMenuItemHeight = Math.floor(variables.baseMenuItemHeight / 2);
    const scrollContainerMaxHeight = variables.baseMenuItemHeight * MAX_WAYPOINTS_TO_DISPLAY + halfMenuItemHeight;

    useEffect(() => {
        MapboxToken.init();
        return MapboxToken.stop;
    }, []);

    useEffect(() => {
        if (!transactionID || !_.isEmpty(waypoints)) {
            return;
        }
        // Create the initial start and stop waypoints
        Transaction.createInitialWaypoints(transactionID);
    }, [transactionID, waypoints]);

    const updateGradientVisibility = (event = {}) => {
        // If a waypoint extends past the bottom of the visible area show the gradient, else hide it.
        const visibleAreaEnd = lodashGet(event, 'nativeEvent.contentOffset.y', 0) + scrollContainerHeight;
        setShouldShowGradient(visibleAreaEnd < scrollContentHeight);
    };

    // Handle fetching the route when there are at least 2 waypoints
    useEffect(() => {
        if (!shouldFetchRoute) {
            return;
        }

        Transaction.getRoute(transactionID, waypoints);
    }, [shouldFetchRoute, transactionID, waypoints]);

    useEffect(updateGradientVisibility, [scrollContainerHeight, scrollContentHeight]);

    return (
        <ScreenWrapper shouldEnableMaxHeight>
            <View
                style={styles.distanceRequestContainer(scrollContainerMaxHeight)}
                onLayout={(event = {}) => setScrollContainerHeight(lodashGet(event, 'nativeEvent.layout.height', 0))}
            >
                <ScrollView
                    onContentSizeChange={(width, height) => setScrollContentHeight(height)}
                    onScroll={updateGradientVisibility}
                    scrollEventThrottle={16}
                >
                    {_.map(waypoints, (waypoint, key) => {
                        // key is of the form waypoint0, waypoint1, ...
                        const index = Number(key.replace('waypoint', ''));
                        let descriptionKey = 'distance.waypointDescription.';
                        let waypointIcon;
                        if (index === 0) {
                            descriptionKey += 'start';
                            waypointIcon = Expensicons.DotIndicatorUnfilled;
                        } else if (index === lastWaypointIndex) {
                            descriptionKey += 'finish';
                            waypointIcon = Expensicons.Location;
                        } else {
                            descriptionKey += 'stop';
                            waypointIcon = Expensicons.DotIndicator;
                        }

                        return (
                            <MenuItemWithTopDescription
                                description={translate(descriptionKey)}
                                title={lodashGet(waypoints, [`waypoint${index}`, 'address'], '')}
                                icon={Expensicons.DragHandles}
                                iconFill={theme.icon}
                                secondaryIcon={waypointIcon}
                                secondaryIconFill={theme.icon}
                                shouldShowRightIcon
                                onPress={() => Navigation.navigate(ROUTES.getMoneyRequestWaypointRoute('request', index))}
                                key={key}
                            />
                        );
                    })}
                </ScrollView>
                {shouldShowGradient && (
                    <LinearGradient
                        style={[styles.pAbsolute, styles.b0, styles.l0, styles.r0, {height: halfMenuItemHeight}]}
                        colors={[theme.transparent, theme.modalBackground]}
                    />
                )}
                {hasRouteError && (
                    <DotIndicatorMessage
                        style={[styles.mh5, styles.mv3]}
                        messages={ErrorUtils.getLatestErrorField(transaction, 'route')}
                        type="error"
                    />
                )}
            </View>
            <View style={[styles.flexRow, styles.justifyContentCenter, styles.pt1]}>
                <Button
                    small
                    icon={Expensicons.Plus}
                    onPress={() => Transaction.addStop(transactionID)}
                    text={translate('distance.addStop')}
                    isDisabled={numberOfWaypoints === MAX_WAYPOINTS}
                    innerStyles={[styles.ph10]}
                />
            </View>
            <View style={styles.mapViewContainer}>
                {!isOffline && Boolean(mapboxAccessToken.token) ? (
                    <MapView
                        accessToken={mapboxAccessToken.token}
                        mapPadding={MAP_PADDING}
                        pitchEnabled={false}
                        initialState={{
                            location: CONST.SF_COORDINATES,
                            zoom: DEFAULT_ZOOM_LEVEL,
                        }}
                        directionCoordinates={lodashGet(transaction, 'routes.route0.geometry.coordinates', [])}
                        directionStyle={styles.mapDirection}
                        style={styles.mapView}
                        waypoints={waypointMarkers}
                        styleURL={CONST.MAPBOX_STYLE_URL}
                    />
                ) : (
                    <View style={[styles.mapPendingView]}>
                        <BlockingView
                            icon={Expensicons.EmptyStateRoutePending}
                            title={translate('distance.mapPending.title')}
                            subtitle={isOffline ? translate('distance.mapPending.subtitle') : translate('distance.mapPending.onlineSubtitle')}
                            shouldShowLink={false}
                        />
                    </View>
                )}
            </View>
        </ScreenWrapper>
    );
}

DistanceRequest.displayName = 'DistanceRequest';
DistanceRequest.propTypes = propTypes;
DistanceRequest.defaultProps = defaultProps;
export default withOnyx({
    transaction: {
        key: (props) => `${ONYXKEYS.COLLECTION.TRANSACTION}${props.transactionID}`,
    },
    mapboxAccessToken: {
        key: ONYXKEYS.MAPBOX_ACCESS_TOKEN,
    },
})(DistanceRequest);<|MERGE_RESOLUTION|>--- conflicted
+++ resolved
@@ -22,14 +22,11 @@
 import useLocalize from '../hooks/useLocalize';
 import Navigation from '../libs/Navigation/Navigation';
 import ROUTES from '../ROUTES';
-<<<<<<< HEAD
 import transactionPropTypes from './transactionPropTypes';
-=======
 import ScreenWrapper from './ScreenWrapper';
 import DotIndicatorMessage from './DotIndicatorMessage';
 import * as ErrorUtils from '../libs/ErrorUtils';
 import usePrevious from '../hooks/usePrevious';
->>>>>>> 867d61e2
 
 const MAX_WAYPOINTS = 25;
 const MAX_WAYPOINTS_TO_DISPLAY = 4;
@@ -42,32 +39,7 @@
     transactionID: PropTypes.string,
 
     /** The optimistic transaction for this request */
-<<<<<<< HEAD
     transaction: transactionPropTypes,
-=======
-    transaction: PropTypes.shape({
-        /** The transactionID of this request */
-        transactionID: PropTypes.string,
-
-        /** The comment object on the transaction */
-        comment: PropTypes.shape({
-            /** The waypoints defining the distance request */
-            waypoints: PropTypes.shape({
-                /** The latitude of the waypoint */
-                lat: PropTypes.number,
-
-                /** The longitude of the waypoint */
-                lng: PropTypes.number,
-
-                /** The address of the waypoint */
-                address: PropTypes.string,
-            }),
-        }),
-
-        /** Server side errors keyed by microtime */
-        errorFields: PropTypes.objectOf(PropTypes.objectOf(PropTypes.string)),
-    }),
->>>>>>> 867d61e2
 
     /** Data about Mapbox token for calling Mapbox API */
     mapboxAccessToken: PropTypes.shape({
