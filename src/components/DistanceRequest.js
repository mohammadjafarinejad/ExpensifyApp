import React, {useEffect, useMemo, useState, useRef} from 'react';
import {ScrollView, View} from 'react-native';
import {withOnyx} from 'react-native-onyx';
import lodashGet from 'lodash/get';
import lodashHas from 'lodash/has';
import lodashIsNull from 'lodash/isNull';
import PropTypes from 'prop-types';
import _ from 'underscore';

import CONST from '../CONST';
import ROUTES from '../ROUTES';
import ONYXKEYS from '../ONYXKEYS';

import styles from '../styles/styles';
import variables from '../styles/variables';
import LinearGradient from './LinearGradient';
import * as MapboxToken from '../libs/actions/MapboxToken';
import BlockingView from './BlockingViews/BlockingView';
import useNetwork from '../hooks/useNetwork';
import useLocalize from '../hooks/useLocalize';
import Navigation from '../libs/Navigation/Navigation';
import reportPropTypes from '../pages/reportPropTypes';
import DotIndicatorMessage from './DotIndicatorMessage';
import * as ErrorUtils from '../libs/ErrorUtils';
import usePrevious from '../hooks/usePrevious';
import theme from '../styles/themes/default';

import * as Transaction from '../libs/actions/Transaction';
import * as TransactionUtils from '../libs/TransactionUtils';

import Button from './Button';
import MapView from './MapView';
import * as Expensicons from './Icon/Expensicons';
import MenuItemWithTopDescription from './MenuItemWithTopDescription';
import {iouPropTypes} from '../pages/iou/propTypes';
import * as IOU from '../libs/actions/IOU';
import * as StyleUtils from '../styles/StyleUtils';

const MAX_WAYPOINTS = 25;
const MAX_WAYPOINTS_TO_DISPLAY = 4;

const propTypes = {
    /** The transactionID of this request */
    transactionID: PropTypes.string,

    /** The report to which the distance request is associated */
    report: reportPropTypes,

    /** Data about Mapbox token for calling Mapbox API */
    mapboxAccessToken: PropTypes.shape({
        /** Temporary token for Mapbox API */
        token: PropTypes.string,

        /** Time when the token will expire in ISO 8601 */
        expiration: PropTypes.string,
    }),

    /** Are we editing an existing distance request, or creating a new one? */
    isEditingRequest: PropTypes.bool,

    /** Called on submit of this page */
    onSubmit: PropTypes.func.isRequired,
};

const defaultProps = {
    transactionID: '',
    report: {},
    isEditingRequest: false,
    mapboxAccessToken: {
        token: '',
    },
};

function DistanceRequest({transactionID, report, mapboxAccessToken, isEditingRequest, onSubmit}) {
    const [shouldShowGradient, setShouldShowGradient] = useState(false);
    const [scrollContainerHeight, setScrollContainerHeight] = useState(0);
    const [scrollContentHeight, setScrollContentHeight] = useState(0);
    const {isOffline} = useNetwork();
    const {translate} = useLocalize();

    const transaction = TransactionUtils.getTransaction(transactionID);
    const waypoints = useMemo(() => lodashGet(transaction, 'comment.waypoints', {}), [transaction]);
    const previousWaypoints = usePrevious(waypoints);
    const numberOfWaypoints = _.size(waypoints);
    const numberOfPreviousWaypoints = _.size(previousWaypoints);
    const scrollViewRef = useRef(null);

    const lastWaypointIndex = numberOfWaypoints - 1;
    const isLoadingRoute = lodashGet(transaction, 'comment.isLoading', false);
    const hasRouteError = !!lodashGet(transaction, 'errorFields.route');
    const haveWaypointsChanged = !_.isEqual(previousWaypoints, waypoints);
    const doesRouteExist = lodashHas(transaction, 'routes.route0.geometry.coordinates');
    const validatedWaypoints = TransactionUtils.getValidWaypoints(waypoints);
    const shouldFetchRoute = (!doesRouteExist || haveWaypointsChanged) && !isLoadingRoute && _.size(validatedWaypoints) > 1;
    const waypointMarkers = useMemo(
        () =>
            _.filter(
                _.map(waypoints, (waypoint, key) => {
                    if (!waypoint || !lodashHas(waypoint, 'lat') || !lodashHas(waypoint, 'lng') || lodashIsNull(waypoint.lat) || lodashIsNull(waypoint.lng)) {
                        return;
                    }

                    const index = TransactionUtils.getWaypointIndex(key);
                    let MarkerComponent;
                    if (index === 0) {
                        MarkerComponent = Expensicons.DotIndicatorUnfilled;
                    } else if (index === lastWaypointIndex) {
                        MarkerComponent = Expensicons.Location;
                    } else {
                        MarkerComponent = Expensicons.DotIndicator;
                    }

                    return {
                        id: `${waypoint.lng},${waypoint.lat},${index}`,
                        coordinate: [waypoint.lng, waypoint.lat],
                        markerComponent: () => (
                            <MarkerComponent
                                width={CONST.MAP_MARKER_SIZE}
                                height={CONST.MAP_MARKER_SIZE}
                                fill={theme.icon}
                            />
                        ),
                    };
                }),
                (waypoint) => waypoint,
            ),
        [waypoints, lastWaypointIndex],
    );

    // Show up to the max number of waypoints plus 1/2 of one to hint at scrolling
    const halfMenuItemHeight = Math.floor(variables.optionRowHeight / 2);
    const scrollContainerMaxHeight = variables.optionRowHeight * MAX_WAYPOINTS_TO_DISPLAY + halfMenuItemHeight;

    useEffect(() => {
        MapboxToken.init();
        return MapboxToken.stop;
    }, []);

    useEffect(() => {
        if (!transactionID || !_.isEmpty(waypoints)) {
            return;
        }
        // Create the initial start and stop waypoints
        Transaction.createInitialWaypoints(transactionID);
    }, [transactionID, waypoints]);

    const updateGradientVisibility = (event = {}) => {
        // If a waypoint extends past the bottom of the visible area show the gradient, else hide it.
        const visibleAreaEnd = lodashGet(event, 'nativeEvent.contentOffset.y', 0) + scrollContainerHeight;
        setShouldShowGradient(visibleAreaEnd < scrollContentHeight);
    };
    useEffect(() => {
        if (isOffline || !shouldFetchRoute) {
            return;
        }

        Transaction.getRoute(transactionID, waypoints);
    }, [shouldFetchRoute, transactionID, validatedWaypoints, isOffline]);

    useEffect(() => {
        if (numberOfWaypoints <= numberOfPreviousWaypoints) {
            return;
        }
        scrollViewRef.current.scrollToEnd({animated: true});
    }, [numberOfPreviousWaypoints, numberOfWaypoints]);

    useEffect(updateGradientVisibility, [scrollContainerHeight, scrollContentHeight]);

    return (
        <ScrollView contentContainerStyle={styles.flexGrow1}>
            <View
                style={styles.distanceRequestContainer(scrollContainerMaxHeight)}
                onLayout={(event = {}) => setScrollContainerHeight(lodashGet(event, 'nativeEvent.layout.height', 0))}
            >
                <ScrollView
                    onContentSizeChange={(width, height) => setScrollContentHeight(height)}
                    onScroll={updateGradientVisibility}
                    scrollEventThrottle={variables.distanceScrollEventThrottle}
                    ref={scrollViewRef}
                >
                    {_.map(waypoints, (waypoint, key) => {
                        // key is of the form waypoint0, waypoint1, ...
                        const index = TransactionUtils.getWaypointIndex(key);
                        let descriptionKey = 'distance.waypointDescription.';
                        let waypointIcon;
                        if (index === 0) {
                            descriptionKey += 'start';
                            waypointIcon = Expensicons.DotIndicatorUnfilled;
                        } else if (index === lastWaypointIndex) {
                            descriptionKey += 'finish';
                            waypointIcon = Expensicons.Location;
                        } else {
                            descriptionKey += 'stop';
                            waypointIcon = Expensicons.DotIndicator;
                        }

                        return (
                            <MenuItemWithTopDescription
                                description={translate(descriptionKey)}
                                title={lodashGet(waypoints, [`waypoint${index}`, 'address'], '')}
                                iconFill={theme.icon}
                                secondaryIcon={waypointIcon}
                                secondaryIconFill={theme.icon}
                                shouldShowRightIcon
                                onPress={() =>
                                    Navigation.navigate(
                                        isEditingRequest ? ROUTES.getMoneyRequestEditWaypointRoute(report.reportID, index) : ROUTES.getMoneyRequestWaypointRoute('request', index),
                                    )
                                }
                                key={key}
                            />
                        );
                    })}
                </ScrollView>
                {shouldShowGradient && (
                    <LinearGradient
                        style={[styles.pAbsolute, styles.b0, styles.l0, styles.r0, {height: halfMenuItemHeight}]}
                        colors={[StyleUtils.getTransparentColor(theme.modalBackground), theme.modalBackground]}
                    />
                )}
                {hasRouteError && (
                    <DotIndicatorMessage
                        style={[styles.mh5, styles.mv3]}
                        messages={ErrorUtils.getLatestErrorField(transaction, 'route')}
                        type="error"
                    />
                )}
            </View>
            <View style={[styles.flexRow, styles.justifyContentCenter, styles.pt1]}>
                <Button
                    small
                    icon={Expensicons.Plus}
                    onPress={() => Transaction.addStop(transactionID)}
                    text={translate('distance.addStop')}
                    isDisabled={numberOfWaypoints === MAX_WAYPOINTS}
                    innerStyles={[styles.ph10]}
                />
            </View>
            <View style={styles.mapViewContainer}>
                {!isOffline && Boolean(mapboxAccessToken.token) ? (
                    <MapView
                        accessToken={mapboxAccessToken.token}
                        mapPadding={CONST.MAPBOX.PADDING}
                        pitchEnabled={false}
                        initialState={{
                            zoom: CONST.MAPBOX.DEFAULT_ZOOM,
                            location: CONST.MAPBOX.DEFAULT_COORDINATE,
                        }}
                        directionCoordinates={lodashGet(transaction, 'routes.route0.geometry.coordinates', [])}
                        style={styles.mapView}
                        waypoints={waypointMarkers}
                        styleURL={CONST.MAPBOX.STYLE_URL}
                    />
                ) : (
                    <View style={[styles.mapPendingView]}>
                        <BlockingView
                            icon={Expensicons.EmptyStateRoutePending}
                            title={translate('distance.mapPending.title')}
                            subtitle={isOffline ? translate('distance.mapPending.subtitle') : translate('distance.mapPending.onlineSubtitle')}
                            shouldShowLink={false}
                        />
                    </View>
                )}
            </View>
            <Button
                isLoading={transaction.isLoading}
                success
                style={[styles.w100, styles.mb4, styles.ph4, styles.flexShrink0]}
<<<<<<< HEAD
                onPress={() => onSubmit(waypoints)}
                isDisabled={waypointMarkers.length < 2}
                text={translate(isEditingRequest ? 'common.save' : 'common.next')}
=======
                onPress={() => IOU.navigateToNextPage(iou, iouType, reportID, report)}
                isDisabled={_.size(validatedWaypoints) < 2 || hasRouteError || isOffline}
                text={translate('common.next')}
>>>>>>> 106abf25
            />
        </ScrollView>
    );
}

DistanceRequest.displayName = 'DistanceRequest';
DistanceRequest.propTypes = propTypes;
DistanceRequest.defaultProps = defaultProps;
export default withOnyx({
    transaction: {
        key: (props) => `${ONYXKEYS.COLLECTION.TRANSACTION}${props.transactionID}`,
    },
    mapboxAccessToken: {
        key: ONYXKEYS.MAPBOX_ACCESS_TOKEN,
    },
})(DistanceRequest);<|MERGE_RESOLUTION|>--- conflicted
+++ resolved
@@ -266,15 +266,9 @@
                 isLoading={transaction.isLoading}
                 success
                 style={[styles.w100, styles.mb4, styles.ph4, styles.flexShrink0]}
-<<<<<<< HEAD
                 onPress={() => onSubmit(waypoints)}
                 isDisabled={waypointMarkers.length < 2}
                 text={translate(isEditingRequest ? 'common.save' : 'common.next')}
-=======
-                onPress={() => IOU.navigateToNextPage(iou, iouType, reportID, report)}
-                isDisabled={_.size(validatedWaypoints) < 2 || hasRouteError || isOffline}
-                text={translate('common.next')}
->>>>>>> 106abf25
             />
         </ScrollView>
     );
