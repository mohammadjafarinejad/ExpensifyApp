--- conflicted
+++ resolved
@@ -14,16 +14,13 @@
 import styles from '../styles/styles';
 import variables from '../styles/variables';
 import LinearGradient from './LinearGradient';
-<<<<<<< HEAD
 import * as MapboxToken from '../libs/actions/MapboxToken';
 import CONST from '../CONST';
 import BlockingView from './BlockingViews/BlockingView';
 import useNetwork from '../hooks/useNetwork';
 import useLocalize from '../hooks/useLocalize';
-=======
 import Navigation from '../libs/Navigation/Navigation';
 import ROUTES from '../ROUTES';
->>>>>>> f45ddbe7
 
 const MAX_WAYPOINTS = 25;
 const MAX_WAYPOINTS_TO_DISPLAY = 4;
@@ -88,16 +85,13 @@
     const scrollContainerMaxHeight = variables.baseMenuItemHeight * MAX_WAYPOINTS_TO_DISPLAY + halfMenuItemHeight;
 
     useEffect(() => {
-<<<<<<< HEAD
+      
         MapboxToken.init();
         return MapboxToken.stop;
     }, []);
 
     useEffect(() => {
-        if (!transaction.transactionID || !_.isEmpty(waypoints)) {
-=======
         if (!transactionID || !_.isEmpty(waypoints)) {
->>>>>>> f45ddbe7
             return;
         }
         // Create the initial start and stop waypoints
