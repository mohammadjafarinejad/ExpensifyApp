--- conflicted
+++ resolved
@@ -252,7 +252,6 @@
                     </View>
                 )}
             </View>
-<<<<<<< HEAD
             <Button
                 success
                 style={[styles.w100, styles.mb4, styles.ph4, styles.flexShrink0]}
@@ -261,10 +260,7 @@
                 isDisabled={waypointMarkers.length < 2}
                 text={translate('common.next')}
             />
-        </ScreenWrapper>
-=======
         </>
->>>>>>> 9b34d347
     );
 }
 
