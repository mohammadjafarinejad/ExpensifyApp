import React, {useEffect, useState} from 'react';
import {ScrollView, View} from 'react-native';
import lodashGet from 'lodash/get';
import _ from 'underscore';
import PropTypes from 'prop-types';
import {withOnyx} from 'react-native-onyx';
import ONYXKEYS from '../ONYXKEYS';
import * as Transaction from '../libs/actions/Transaction';
import MenuItemWithTopDescription from './MenuItemWithTopDescription';
import withLocalize, {withLocalizePropTypes} from './withLocalize';
import compose from '../libs/compose';
import * as Expensicons from './Icon/Expensicons';
import theme from '../styles/themes/default';
import Button from './Button';
import styles from '../styles/styles';
<<<<<<< HEAD
import LinearGradient from './LinearGradient';
import Navigation from '../libs/Navigation/Navigation';
import ROUTES from '../ROUTES';
=======
import variables from '../styles/variables';
import LinearGradient from './LinearGradient';
>>>>>>> a31412a5

const MAX_WAYPOINTS = 25;
const MAX_WAYPOINTS_TO_DISPLAY = 4;

const propTypes = {
    /** The transactionID of this request */
    transactionID: PropTypes.string,

    /** The optimistic transaction for this request */
    transaction: PropTypes.shape({
<<<<<<< HEAD
        transactionID: PropTypes.string,
        comment: PropTypes.shape({
            waypoints: PropTypes.shape({
                lat: PropTypes.number,
                lng: PropTypes.number,
=======
        /** The transactionID of this request */
        transactionID: PropTypes.string,

        /** The comment object on the transaction */
        comment: PropTypes.shape({
            /** The waypoints defining the distance request */
            waypoints: PropTypes.shape({
                /** The latitude of the waypoint */
                lat: PropTypes.number,

                /** The longitude of the waypoint */
                lng: PropTypes.number,

                /** The address of the waypoint */
>>>>>>> a31412a5
                address: PropTypes.string,
            }),
        }),
    }),

<<<<<<< HEAD
    formData: PropTypes.shape({}),

=======
>>>>>>> a31412a5
    ...withLocalizePropTypes,
};

const defaultProps = {
    transactionID: '',
    transaction: {},
<<<<<<< HEAD
    formData: {},
};

function DistanceRequest({transactionID, transaction, translate, formData}) {
=======
};

function DistanceRequest({transactionID, transaction, translate}) {
>>>>>>> a31412a5
    const [shouldShowGradient, setShouldShowGradient] = useState(false);
    const [scrollContainerHeight, setScrollContainerHeight] = useState(0);
    const [scrollContentHeight, setScrollContentHeight] = useState(0);

    const waypoints = lodashGet(transaction, 'comment.waypoints', {});
    const numberOfWaypoints = _.size(waypoints);
    const lastWaypointIndex = numberOfWaypoints - 1;

    // Show up to the max number of waypoints plus 1/2 of one to hint at scrolling
<<<<<<< HEAD
    const halfMenuItemHeight = Math.floor(styles.baseMenuItemHeight / 2);
    const scrollContainerMaxHeight = styles.baseMenuItemHeight * MAX_WAYPOINTS_TO_DISPLAY + halfMenuItemHeight;
=======
    const halfMenuItemHeight = Math.floor(variables.baseMenuItemHeight / 2);
    const scrollContainerMaxHeight = variables.baseMenuItemHeight * MAX_WAYPOINTS_TO_DISPLAY + halfMenuItemHeight;
>>>>>>> a31412a5

    useEffect(() => {
        if (!transaction.transactionID || !_.isEmpty(waypoints)) {
            return;
        }
        // Create the initial start and stop waypoints
        Transaction.createInitialWaypoints(transaction.transactionID);
    }, [transaction.transactionID, waypoints]);

    const updateGradientVisibility = (event = {}) => {
        // If a waypoint extends past the bottom of the visible area show the gradient, else hide it.
        const visibleAreaEnd = lodashGet(event, 'nativeEvent.contentOffset.y', 0) + scrollContainerHeight;
        setShouldShowGradient(visibleAreaEnd < scrollContentHeight);
    };

    useEffect(updateGradientVisibility, [scrollContainerHeight, scrollContentHeight]);

    return (
        <>
            <View
                style={{maxHeight: scrollContainerMaxHeight}}
                onLayout={(event = {}) => setScrollContainerHeight(lodashGet(event, 'nativeEvent.layout.height', 0))}
            >
                <ScrollView
                    onContentSizeChange={(width, height) => setScrollContentHeight(height)}
                    onScroll={updateGradientVisibility}
                    scrollEventThrottle={16}
                >
                    {_.map(waypoints, (waypoint, key) => {
                        // key is of the form waypoint0, waypoint1, ...
                        const index = Number(key.replace('waypoint', ''));
                        let descriptionKey = 'distance.waypointDescription.';
                        let waypointIcon;
                        if (index === 0) {
                            descriptionKey += 'start';
                            waypointIcon = Expensicons.DotIndicatorUnfilled;
                        } else if (index === lastWaypointIndex) {
                            descriptionKey += 'finish';
                            waypointIcon = Expensicons.Location;
                        } else {
                            descriptionKey += 'stop';
                            waypointIcon = Expensicons.DotIndicator;
                        }

                        return (
                            <MenuItemWithTopDescription
                                description={translate(descriptionKey)}
<<<<<<< HEAD
                                title={formData[`waypoint${index}`] || ''}
=======
>>>>>>> a31412a5
                                icon={Expensicons.DragHandles}
                                secondaryIcon={waypointIcon}
                                secondaryIconFill={theme.icon}
                                shouldShowRightIcon
<<<<<<< HEAD
                                onPress={() => Navigation.navigate(ROUTES.getMoneyRequestWaypointRoute('request', transactionID, index))}
=======
>>>>>>> a31412a5
                                key={key}
                            />
                        );
                    })}
                </ScrollView>
                {shouldShowGradient && (
                    <LinearGradient
                        style={[styles.pAbsolute, styles.b0, styles.l0, styles.r0, {height: halfMenuItemHeight}]}
                        colors={[theme.transparent, theme.modalBackground]}
                    />
                )}
            </View>
            <View style={[styles.flexRow, styles.justifyContentCenter, styles.pt1]}>
                <Button
                    small
                    icon={Expensicons.Plus}
                    onPress={() => Transaction.addStop(transactionID, lastWaypointIndex + 1)}
                    text={translate('distance.addStop')}
                    isDisabled={numberOfWaypoints === MAX_WAYPOINTS}
                    innerStyles={[styles.ph10]}
                />
            </View>
        </>
    );
}

DistanceRequest.displayName = 'DistanceRequest';
DistanceRequest.propTypes = propTypes;
DistanceRequest.defaultProps = defaultProps;
export default compose(
    withLocalize,
    withOnyx({
<<<<<<< HEAD
        formData: {
            key: ONYXKEYS.FORMS.WAYPOINT_FORM_DRAFT,
        },
=======
>>>>>>> a31412a5
        transaction: {
            key: (props) => `${ONYXKEYS.COLLECTION.TRANSACTION}${props.transactionID}`,
            selector: (transaction) => (transaction ? {transactionID: transaction.transactionID, comment: {waypoints: lodashGet(transaction, 'comment.waypoints')}} : null),
        },
    }),
)(DistanceRequest);<|MERGE_RESOLUTION|>--- conflicted
+++ resolved
@@ -13,14 +13,10 @@
 import theme from '../styles/themes/default';
 import Button from './Button';
 import styles from '../styles/styles';
-<<<<<<< HEAD
+import variables from '../styles/variables';
 import LinearGradient from './LinearGradient';
 import Navigation from '../libs/Navigation/Navigation';
 import ROUTES from '../ROUTES';
-=======
-import variables from '../styles/variables';
-import LinearGradient from './LinearGradient';
->>>>>>> a31412a5
 
 const MAX_WAYPOINTS = 25;
 const MAX_WAYPOINTS_TO_DISPLAY = 4;
@@ -31,13 +27,6 @@
 
     /** The optimistic transaction for this request */
     transaction: PropTypes.shape({
-<<<<<<< HEAD
-        transactionID: PropTypes.string,
-        comment: PropTypes.shape({
-            waypoints: PropTypes.shape({
-                lat: PropTypes.number,
-                lng: PropTypes.number,
-=======
         /** The transactionID of this request */
         transactionID: PropTypes.string,
 
@@ -52,33 +41,23 @@
                 lng: PropTypes.number,
 
                 /** The address of the waypoint */
->>>>>>> a31412a5
                 address: PropTypes.string,
             }),
         }),
     }),
 
-<<<<<<< HEAD
     formData: PropTypes.shape({}),
 
-=======
->>>>>>> a31412a5
     ...withLocalizePropTypes,
 };
 
 const defaultProps = {
     transactionID: '',
     transaction: {},
-<<<<<<< HEAD
     formData: {},
 };
 
 function DistanceRequest({transactionID, transaction, translate, formData}) {
-=======
-};
-
-function DistanceRequest({transactionID, transaction, translate}) {
->>>>>>> a31412a5
     const [shouldShowGradient, setShouldShowGradient] = useState(false);
     const [scrollContainerHeight, setScrollContainerHeight] = useState(0);
     const [scrollContentHeight, setScrollContentHeight] = useState(0);
@@ -88,13 +67,8 @@
     const lastWaypointIndex = numberOfWaypoints - 1;
 
     // Show up to the max number of waypoints plus 1/2 of one to hint at scrolling
-<<<<<<< HEAD
-    const halfMenuItemHeight = Math.floor(styles.baseMenuItemHeight / 2);
-    const scrollContainerMaxHeight = styles.baseMenuItemHeight * MAX_WAYPOINTS_TO_DISPLAY + halfMenuItemHeight;
-=======
     const halfMenuItemHeight = Math.floor(variables.baseMenuItemHeight / 2);
     const scrollContainerMaxHeight = variables.baseMenuItemHeight * MAX_WAYPOINTS_TO_DISPLAY + halfMenuItemHeight;
->>>>>>> a31412a5
 
     useEffect(() => {
         if (!transaction.transactionID || !_.isEmpty(waypoints)) {
@@ -142,18 +116,12 @@
                         return (
                             <MenuItemWithTopDescription
                                 description={translate(descriptionKey)}
-<<<<<<< HEAD
                                 title={formData[`waypoint${index}`] || ''}
-=======
->>>>>>> a31412a5
                                 icon={Expensicons.DragHandles}
                                 secondaryIcon={waypointIcon}
                                 secondaryIconFill={theme.icon}
                                 shouldShowRightIcon
-<<<<<<< HEAD
                                 onPress={() => Navigation.navigate(ROUTES.getMoneyRequestWaypointRoute('request', transactionID, index))}
-=======
->>>>>>> a31412a5
                                 key={key}
                             />
                         );
@@ -186,12 +154,9 @@
 export default compose(
     withLocalize,
     withOnyx({
-<<<<<<< HEAD
         formData: {
             key: ONYXKEYS.FORMS.WAYPOINT_FORM_DRAFT,
         },
-=======
->>>>>>> a31412a5
         transaction: {
             key: (props) => `${ONYXKEYS.COLLECTION.TRANSACTION}${props.transactionID}`,
             selector: (transaction) => (transaction ? {transactionID: transaction.transactionID, comment: {waypoints: lodashGet(transaction, 'comment.waypoints')}} : null),
