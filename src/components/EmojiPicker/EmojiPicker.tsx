--- conflicted
+++ resolved
@@ -78,7 +78,6 @@
      * @param id - Unique id for EmojiPicker
      * @param activeEmojiValue - Selected emoji to be highlighted
      */
-<<<<<<< HEAD
     const showEmojiPicker = ({
         onModalHide: onModalHideValue,
         onEmojiSelected: onEmojiSelectedValue,
@@ -87,6 +86,7 @@
         onWillShow,
         id,
         activeEmoji: activeEmojiValue,
+        withoutOverlay = true,
         composerToRefocusOnClose: composerToRefocusOnCloseValue,
     }: ShowEmojiPickerOptions) => {
         composerToRefocusOnClose.current = composerToRefocusOnCloseValue;
@@ -96,18 +96,6 @@
             ReportActionComposeFocusManager.preventEditComposerFocusOnFirstResponderOnce();
         }
 
-=======
-    const showEmojiPicker = (
-        onModalHideValue: OnModalHideValue,
-        onEmojiSelectedValue: OnEmojiSelected,
-        emojiPopoverAnchorValue: EmojiPopoverAnchor,
-        anchorOrigin?: AnchorOrigin,
-        onWillShow?: OnWillShowPicker,
-        id?: string,
-        activeEmojiValue?: string,
-        withoutOverlay = true,
-    ) => {
->>>>>>> 6b934d14
         onModalHide.current = onModalHideValue;
         onEmojiSelected.current = onEmojiSelectedValue;
         activeEmoji.current = activeEmojiValue;
