/* eslint-disable react-compiler/react-compiler */
import React, {forwardRef, useCallback, useEffect, useImperativeHandle, useRef, useState} from 'react';
import type {ForwardedRef, RefObject} from 'react';
import {Dimensions, View} from 'react-native';
import type {Emoji} from '@assets/emojis/types';
import FocusTrapForModal from '@components/FocusTrap/FocusTrapForModal';
import PopoverWithMeasuredContent from '@components/PopoverWithMeasuredContent';
import type {BaseTextInputRef} from '@components/TextInput/BaseTextInput/types';
import withViewportOffsetTop from '@components/withViewportOffsetTop';
import useResponsiveLayout from '@hooks/useResponsiveLayout';
import useStyleUtils from '@hooks/useStyleUtils';
import useThemeStyles from '@hooks/useThemeStyles';
import useWindowDimensions from '@hooks/useWindowDimensions';
<<<<<<< HEAD
import blurActiveElement from '@libs/Accessibility/blurActiveElement';
import type {AnchorOrigin, EmojiPickerOnModalHide, EmojiPickerRef, EmojiPopoverAnchor, OnEmojiSelected, ShowEmojiPickerOptions} from '@libs/actions/EmojiPickerAction';
=======
import type {AnchorOrigin, EmojiPickerRef, EmojiPopoverAnchor, OnEmojiSelected, OnModalHideValue, OnWillShowPicker} from '@libs/actions/EmojiPickerAction';
>>>>>>> f660f731
import {isMobileChrome} from '@libs/Browser';
import calculateAnchorPosition from '@libs/calculateAnchorPosition';
import {close} from '@userActions/Modal';
import CONST from '@src/CONST';
import EmojiPickerMenu from './EmojiPickerMenu';

const DEFAULT_ANCHOR_ORIGIN = {
    horizontal: CONST.MODAL.ANCHOR_ORIGIN_HORIZONTAL.RIGHT,
    vertical: CONST.MODAL.ANCHOR_ORIGIN_VERTICAL.BOTTOM,
};

type EmojiPickerProps = {
    viewportOffsetTop: number;
};

function EmojiPicker({viewportOffsetTop}: EmojiPickerProps, ref: ForwardedRef<EmojiPickerRef>) {
    const styles = useThemeStyles();
    const StyleUtils = useStyleUtils();
    const [isEmojiPickerVisible, setIsEmojiPickerVisible] = useState(false);
    const [emojiPopoverAnchorPosition, setEmojiPopoverAnchorPosition] = useState({
        horizontal: 0,
        vertical: 0,
    });
    const [emojiPopoverAnchorOrigin, setEmojiPopoverAnchorOrigin] = useState<AnchorOrigin>(DEFAULT_ANCHOR_ORIGIN);
    const [isWithoutOverlay, setIsWithoutOverlay] = useState(true);
    const [activeID, setActiveID] = useState<string | null>();
    const emojiPopoverAnchorRef = useRef<EmojiPopoverAnchor | null>(null);
    const emojiAnchorDimension = useRef({
        width: 0,
        height: 0,
    });
    const onModalHide = useRef<OnModalHideValue>(() => {});
    const onEmojiSelected = useRef<OnEmojiSelected>(() => {});
    const activeEmoji = useRef<string | undefined>(undefined);
    const emojiSearchInput = useRef<BaseTextInputRef | null>(null);
    const {windowHeight} = useWindowDimensions();
    const {shouldUseNarrowLayout} = useResponsiveLayout();

    /**
     * Get the popover anchor ref
     *
     * emojiPopoverAnchorRef contains either null or the ref object of the anchor element.
     * { current: { current: anchorElement } }
     *
     * Don't directly get the ref from emojiPopoverAnchorRef, instead use getEmojiPopoverAnchor()
     */
    const getEmojiPopoverAnchor = useCallback(() => emojiPopoverAnchorRef.current ?? (emojiPopoverAnchorRef as EmojiPopoverAnchor), []);

    /**
     * Show the emoji picker menu.
     *
     * @param [onModalHideValue=() => {}] - Run a callback when Modal hides.
     * @param [onEmojiSelectedValue=() => {}] - Run a callback when Emoji selected.
     * @param emojiPopoverAnchorValue - Element to which Popover is anchored
     * @param [anchorOrigin=DEFAULT_ANCHOR_ORIGIN] - Anchor origin for Popover
     * @param [onWillShow] - Run a callback when Popover will show
     * @param id - Unique id for EmojiPicker
     * @param activeEmojiValue - Selected emoji to be highlighted
     */
    const showEmojiPicker = (
        onModalHideValue: OnModalHideValue,
        onEmojiSelectedValue: OnEmojiSelected,
        emojiPopoverAnchorValue: EmojiPopoverAnchor,
        anchorOrigin?: AnchorOrigin,
        onWillShow?: OnWillShowPicker,
        id?: string,
        activeEmojiValue?: string,
        withoutOverlay = true,
    ) => {
        onModalHide.current = onModalHideValue;
        onEmojiSelected.current = onEmojiSelectedValue;
        activeEmoji.current = activeEmojiValue;
        setIsWithoutOverlay(withoutOverlay);
        emojiPopoverAnchorRef.current = emojiPopoverAnchorValue;
        const emojiPopoverAnchor = getEmojiPopoverAnchor();
        // Drop focus to avoid blue focus ring.
        emojiPopoverAnchor?.current?.blur();

        const anchorOriginValue = anchorOrigin ?? DEFAULT_ANCHOR_ORIGIN;

        // It's possible that the anchor is inside an active modal (e.g., add emoji reaction in report context menu).
        // So, we need to get the anchor position first before closing the active modal which will also destroy the anchor.
        calculateAnchorPosition(emojiPopoverAnchor?.current, anchorOriginValue).then((value) => {
            close(() => {
                onWillShow?.();
                setIsEmojiPickerVisible(true);
                setEmojiPopoverAnchorPosition({
                    horizontal: value.horizontal,
                    vertical: value.vertical,
                });
                emojiAnchorDimension.current = {
                    width: value.width,
                    height: value.height,
                };
                setEmojiPopoverAnchorOrigin(anchorOriginValue);
                setActiveID(id);
            });
        });
    };

    /**
     * Hide the emoji picker menu.
     */
<<<<<<< HEAD
    const hideEmojiPicker = useCallback(
        (isNavigating?: boolean) => {
            blurActiveElement();
            const currOnModalHide = onModalHide.current;
            onModalHide.current = () => {
                if (currOnModalHide) {
                    currOnModalHide(!!isNavigating);
                }

                emojiPopoverAnchorRef.current = null;
            };
            setIsEmojiPickerVisible(false);
            actionSheetAwareScrollViewContext.transitionActionSheetState({
                type: Actions.CLOSE_POPOVER,
            });
        },
        [onModalHide, actionSheetAwareScrollViewContext],
    );

    const handleModalHide = () => {
        onModalHide.current();
=======
    const hideEmojiPicker = (isNavigating?: boolean) => {
        const currOnModalHide = onModalHide.current;
        onModalHide.current = () => {
            if (currOnModalHide) {
                currOnModalHide(!!isNavigating);
            }
>>>>>>> f660f731

            emojiPopoverAnchorRef.current = null;
        };
        setIsEmojiPickerVisible(false);
    };

    /**
     * Focus the search input in the emoji picker.
     */
    const focusEmojiSearchInput = () => {
        if (!emojiSearchInput.current) {
            return;
        }
        emojiSearchInput.current.focus();
    };

    /**
     * Callback for the emoji picker to add whatever emoji is chosen into the main input
     */
    const selectEmoji = (emoji: string, emojiObject: Emoji) => {
        // Prevent fast click / multiple emoji selection;
        // The first click will hide the emoji picker by calling the hideEmojiPicker() function
        if (!isEmojiPickerVisible) {
            return;
        }

        hideEmojiPicker(false);
        if (typeof onEmojiSelected.current === 'function') {
            onEmojiSelected.current(emoji, emojiObject);
        }
    };

    /**
     * Whether emoji picker is active for the given id.
     */
    const isActive = (id: string) => !!id && id === activeID;

    const clearActive = () => setActiveID(null);

    const resetEmojiPopoverAnchor = () => (emojiPopoverAnchorRef.current = null);

    useImperativeHandle(ref, () => ({showEmojiPicker, isActive, clearActive, hideEmojiPicker, isEmojiPickerVisible, resetEmojiPopoverAnchor}));

    useEffect(() => {
        const emojiPopoverDimensionListener = Dimensions.addEventListener('change', () => {
            const emojiPopoverAnchor = getEmojiPopoverAnchor();
            if (!emojiPopoverAnchor?.current) {
                // In small screen width, the window size change might be due to keyboard open/hide, we should avoid hide EmojiPicker in those cases
                if (isEmojiPickerVisible && !shouldUseNarrowLayout) {
                    hideEmojiPicker();
                }
                return;
            }
            calculateAnchorPosition(emojiPopoverAnchor?.current, emojiPopoverAnchorOrigin).then((value) => {
                setEmojiPopoverAnchorPosition({
                    horizontal: value.horizontal,
                    vertical: value.vertical,
                });
                emojiAnchorDimension.current = {
                    width: value.width,
                    height: value.height,
                };
            });
        });
        return () => {
            if (!emojiPopoverDimensionListener) {
                return;
            }
            emojiPopoverDimensionListener.remove();
        };
    }, [isEmojiPickerVisible, shouldUseNarrowLayout, emojiPopoverAnchorOrigin, getEmojiPopoverAnchor]);

    return (
        <PopoverWithMeasuredContent
            shouldHandleNavigationBack={isMobileChrome()}
            isVisible={isEmojiPickerVisible}
            onClose={hideEmojiPicker}
            onModalShow={focusEmojiSearchInput}
            onModalHide={onModalHide.current}
            shouldSetModalVisibility={false}
            anchorPosition={{
                vertical: emojiPopoverAnchorPosition.vertical,
                horizontal: emojiPopoverAnchorPosition.horizontal,
            }}
            anchorRef={getEmojiPopoverAnchor() as RefObject<View | HTMLDivElement>}
            withoutOverlay={isWithoutOverlay}
            popoverDimensions={{
                width: CONST.EMOJI_PICKER_SIZE.WIDTH,
                height: CONST.EMOJI_PICKER_SIZE.HEIGHT,
            }}
            anchorAlignment={emojiPopoverAnchorOrigin}
            outerStyle={StyleUtils.getOuterModalStyle(windowHeight, viewportOffsetTop)}
            innerContainerStyle={styles.popoverInnerContainer}
            anchorDimensions={emojiAnchorDimension.current}
            avoidKeyboard
            shouldSwitchPositionIfOverflow
            shouldEnableNewFocusManagement
            restoreFocusType={CONST.MODAL.RESTORE_FOCUS_TYPE.DELETE}
            shouldSkipRemeasurement
        >
            <FocusTrapForModal active={isEmojiPickerVisible}>
                <View>
                    <EmojiPickerMenu
                        onEmojiSelected={selectEmoji}
                        activeEmoji={activeEmoji.current}
                        ref={(el) => {
                            emojiSearchInput.current = el;
                        }}
                    />
                </View>
            </FocusTrapForModal>
        </PopoverWithMeasuredContent>
    );
}

EmojiPicker.displayName = 'EmojiPicker';
export default withViewportOffsetTop(forwardRef(EmojiPicker));<|MERGE_RESOLUTION|>--- conflicted
+++ resolved
@@ -11,12 +11,8 @@
 import useStyleUtils from '@hooks/useStyleUtils';
 import useThemeStyles from '@hooks/useThemeStyles';
 import useWindowDimensions from '@hooks/useWindowDimensions';
-<<<<<<< HEAD
 import blurActiveElement from '@libs/Accessibility/blurActiveElement';
-import type {AnchorOrigin, EmojiPickerOnModalHide, EmojiPickerRef, EmojiPopoverAnchor, OnEmojiSelected, ShowEmojiPickerOptions} from '@libs/actions/EmojiPickerAction';
-=======
 import type {AnchorOrigin, EmojiPickerRef, EmojiPopoverAnchor, OnEmojiSelected, OnModalHideValue, OnWillShowPicker} from '@libs/actions/EmojiPickerAction';
->>>>>>> f660f731
 import {isMobileChrome} from '@libs/Browser';
 import calculateAnchorPosition from '@libs/calculateAnchorPosition';
 import {close} from '@userActions/Modal';
@@ -120,36 +116,13 @@
     /**
      * Hide the emoji picker menu.
      */
-<<<<<<< HEAD
-    const hideEmojiPicker = useCallback(
-        (isNavigating?: boolean) => {
-            blurActiveElement();
-            const currOnModalHide = onModalHide.current;
-            onModalHide.current = () => {
-                if (currOnModalHide) {
-                    currOnModalHide(!!isNavigating);
-                }
-
-                emojiPopoverAnchorRef.current = null;
-            };
-            setIsEmojiPickerVisible(false);
-            actionSheetAwareScrollViewContext.transitionActionSheetState({
-                type: Actions.CLOSE_POPOVER,
-            });
-        },
-        [onModalHide, actionSheetAwareScrollViewContext],
-    );
-
-    const handleModalHide = () => {
-        onModalHide.current();
-=======
     const hideEmojiPicker = (isNavigating?: boolean) => {
+        blurActiveElement();
         const currOnModalHide = onModalHide.current;
         onModalHide.current = () => {
             if (currOnModalHide) {
                 currOnModalHide(!!isNavigating);
             }
->>>>>>> f660f731
 
             emojiPopoverAnchorRef.current = null;
         };
