--- conflicted
+++ resolved
@@ -40,12 +40,12 @@
     const {translate} = useLocalize();
     const isFocused = useIsFocused();
 
-    const openEmojiPicker = () => {
+    const openEmojiPicker = (e) => {
         if (!isFocused) {
             return;
         }
 
-        if (!EmojiPickerAction.emojiPickerRef.current?.isEmojiPickerVisible) {
+        if (!EmojiPickerAction.emojiPickerRef?.current?.isEmojiPickerVisible) {
             EmojiPickerAction.showEmojiPicker(
                 onModalHide,
                 onEmojiSelected,
@@ -61,6 +61,7 @@
         } else {
             EmojiPickerAction.emojiPickerRef.current.hideEmojiPicker();
         }
+        onPress?.(e);
     };
 
     useEffect(() => EmojiPickerAction.resetEmojiPopoverAnchor, []);
@@ -71,32 +72,7 @@
                 ref={emojiPopoverAnchor}
                 style={({hovered, pressed}) => [styles.chatItemEmojiButton, StyleUtils.getButtonBackgroundColorStyle(getButtonState(hovered, pressed))]}
                 disabled={isDisabled}
-<<<<<<< HEAD
                 onPress={openEmojiPicker}
-=======
-                onPress={(e) => {
-                    if (!isFocused) {
-                        return;
-                    }
-                    if (!EmojiPickerAction.emojiPickerRef?.current?.isEmojiPickerVisible) {
-                        EmojiPickerAction.showEmojiPicker(
-                            onModalHide,
-                            onEmojiSelected,
-                            emojiPopoverAnchor,
-                            {
-                                horizontal: CONST.MODAL.ANCHOR_ORIGIN_HORIZONTAL.RIGHT,
-                                vertical: CONST.MODAL.ANCHOR_ORIGIN_VERTICAL.BOTTOM,
-                                shiftVertical,
-                            },
-                            () => {},
-                            emojiPickerID,
-                        );
-                    } else {
-                        EmojiPickerAction.emojiPickerRef.current.hideEmojiPicker();
-                    }
-                    onPress?.(e);
-                }}
->>>>>>> 8e3821c3
                 id={id}
                 accessibilityLabel={translate('reportActionCompose.emoji')}
             >
