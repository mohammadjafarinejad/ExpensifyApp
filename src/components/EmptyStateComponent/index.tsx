import type {VideoReadyForDisplayEvent} from 'expo-av';
import isEmpty from 'lodash/isEmpty';
import React, {useMemo, useState} from 'react';
import {View} from 'react-native';
import Button from '@components/Button';
import ImageSVG from '@components/ImageSVG';
import Lottie from '@components/Lottie';
import Text from '@components/Text';
import VideoPlayer from '@components/VideoPlayer';
import useResponsiveLayout from '@hooks/useResponsiveLayout';
import useThemeStyles from '@hooks/useThemeStyles';
import CONST from '@src/CONST';
import type {EmptyStateComponentProps, VideoLoadedEventType} from './types';

const VIDEO_ASPECT_RATIO = 400 / 225;

function EmptyStateComponent({
    SkeletonComponent,
    headerMediaType,
    headerMedia,
    buttons,
    containerStyles,
    title,
    titleStyles,
    subtitle,
    children,
    headerStyles,
    cardStyles,
    cardContentStyles,
    headerContentStyles,
    lottieWebViewStyles,
    minModalHeight = 400,
}: EmptyStateComponentProps) {
    const styles = useThemeStyles();
    const [videoAspectRatio, setVideoAspectRatio] = useState(VIDEO_ASPECT_RATIO);
    const {shouldUseNarrowLayout} = useResponsiveLayout();

    const setAspectRatio = (event: VideoReadyForDisplayEvent | VideoLoadedEventType | undefined) => {
        if (!event) {
            return;
        }

        if ('naturalSize' in event) {
            setVideoAspectRatio(event.naturalSize.width / event.naturalSize.height);
        } else {
            setVideoAspectRatio(event.srcElement.videoWidth / event.srcElement.videoHeight);
        }
    };

    const HeaderComponent = useMemo(() => {
        switch (headerMediaType) {
            case CONST.EMPTY_STATE_MEDIA.VIDEO:
                return (
                    <VideoPlayer
                        url={headerMedia}
                        videoPlayerStyle={[headerContentStyles, {aspectRatio: videoAspectRatio}]}
                        videoStyle={styles.emptyStateVideo}
                        onVideoLoaded={setAspectRatio}
                        controlsStatus={CONST.VIDEO_PLAYER.CONTROLS_STATUS.SHOW}
                        shouldUseControlsBottomMargin={false}
                        shouldPlay
                        isLooping
                    />
                );
            case CONST.EMPTY_STATE_MEDIA.ANIMATION:
                return (
                    <Lottie
                        source={headerMedia}
                        autoPlay
                        loop
                        style={headerContentStyles}
                        webStyle={lottieWebViewStyles}
                    />
                );
            case CONST.EMPTY_STATE_MEDIA.ILLUSTRATION:
                return (
                    <ImageSVG
                        style={headerContentStyles}
                        src={headerMedia}
                    />
                );
            default:
                return null;
        }
    }, [headerMedia, headerMediaType, headerContentStyles, videoAspectRatio, styles.emptyStateVideo, lottieWebViewStyles]);

    return (
<<<<<<< HEAD
        <ScrollView
            showsVerticalScrollIndicator={showsVerticalScrollIndicator}
            contentContainerStyle={[{minHeight: minModalHeight}, styles.flexGrow1, styles.flexShrink0, containerStyles]}
            style={styles.flex1}
            addBottomSafeAreaPadding={addBottomSafeAreaPadding}
            addOfflineIndicatorBottomSafeAreaPadding={addOfflineIndicatorBottomSafeAreaPadding}
        >
            {!!SkeletonComponent && (
                <View style={[styles.skeletonBackground, styles.overflowHidden]}>
                    <SkeletonComponent
                        gradientOpacityEnabled
                        shouldAnimate={false}
                    />
                </View>
            )}
=======
        <View style={[{minHeight: minModalHeight}, styles.flexGrow1, styles.flexShrink0, containerStyles]}>
            <View style={[styles.skeletonBackground, styles.overflowHidden]}>
                <SkeletonComponent
                    gradientOpacityEnabled
                    shouldAnimate={false}
                />
            </View>
>>>>>>> b7f3f5b9
            <View style={styles.emptyStateForeground}>
                <View style={[styles.emptyStateContent, cardStyles]}>
                    <View style={[styles.emptyStateHeader(headerMediaType === CONST.EMPTY_STATE_MEDIA.ILLUSTRATION), headerStyles]}>{HeaderComponent}</View>
                    <View style={[shouldUseNarrowLayout ? styles.p5 : styles.p8, cardContentStyles]}>
                        <Text style={[styles.textAlignCenter, styles.textHeadlineH1, styles.mb2, titleStyles]}>{title}</Text>
                        <Text style={[styles.textAlignCenter, styles.textSupporting, styles.textNormal]}>{subtitle}</Text>
                        {children}
                        {!isEmpty(buttons) && (
                            <View style={[styles.gap2, styles.mt5, !shouldUseNarrowLayout ? styles.flexRow : undefined]}>
                                {buttons?.map(({buttonText, buttonAction, success, icon, isDisabled}) => (
                                    <Button
                                        success={success}
                                        onPress={buttonAction}
                                        text={buttonText}
                                        icon={icon}
                                        large
                                        isDisabled={isDisabled}
                                        style={styles.flex1}
                                    />
                                ))}
                            </View>
                        )}
                    </View>
                </View>
            </View>
        </View>
    );
}

EmptyStateComponent.displayName = 'EmptyStateComponent';
export default EmptyStateComponent;<|MERGE_RESOLUTION|>--- conflicted
+++ resolved
@@ -85,14 +85,7 @@
     }, [headerMedia, headerMediaType, headerContentStyles, videoAspectRatio, styles.emptyStateVideo, lottieWebViewStyles]);
 
     return (
-<<<<<<< HEAD
-        <ScrollView
-            showsVerticalScrollIndicator={showsVerticalScrollIndicator}
-            contentContainerStyle={[{minHeight: minModalHeight}, styles.flexGrow1, styles.flexShrink0, containerStyles]}
-            style={styles.flex1}
-            addBottomSafeAreaPadding={addBottomSafeAreaPadding}
-            addOfflineIndicatorBottomSafeAreaPadding={addOfflineIndicatorBottomSafeAreaPadding}
-        >
+        <View style={[{minHeight: minModalHeight}, styles.flexGrow1, styles.flexShrink0, containerStyles]}>
             {!!SkeletonComponent && (
                 <View style={[styles.skeletonBackground, styles.overflowHidden]}>
                     <SkeletonComponent
@@ -101,15 +94,6 @@
                     />
                 </View>
             )}
-=======
-        <View style={[{minHeight: minModalHeight}, styles.flexGrow1, styles.flexShrink0, containerStyles]}>
-            <View style={[styles.skeletonBackground, styles.overflowHidden]}>
-                <SkeletonComponent
-                    gradientOpacityEnabled
-                    shouldAnimate={false}
-                />
-            </View>
->>>>>>> b7f3f5b9
             <View style={styles.emptyStateForeground}>
                 <View style={[styles.emptyStateContent, cardStyles]}>
                     <View style={[styles.emptyStateHeader(headerMediaType === CONST.EMPTY_STATE_MEDIA.ILLUSTRATION), headerStyles]}>{HeaderComponent}</View>
