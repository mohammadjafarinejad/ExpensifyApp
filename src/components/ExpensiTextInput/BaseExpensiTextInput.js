import _ from 'underscore';
import React, {Component} from 'react';
import {
    Animated, TextInput, View, TouchableWithoutFeedback,
} from 'react-native';
import Str from 'expensify-common/lib/str';
import ExpensiTextInputLabel from './ExpensiTextInputLabel';
import {propTypes, defaultProps} from './baseExpensiTextInputPropTypes';
import themeColors from '../../styles/themes/default';
import styles from '../../styles/styles';
import {setBrowserAttributes} from '../../libs/TextInputUtils';
import InlineErrorText from '../InlineErrorText';

const ACTIVE_LABEL_TRANSLATE_Y = -12;
const ACTIVE_LABEL_TRANSLATE_X = (translateX = -22) => translateX;
const ACTIVE_LABEL_SCALE = 0.8668;

const INACTIVE_LABEL_TRANSLATE_Y = 0;
const INACTIVE_LABEL_TRANSLATE_X = 0;
const INACTIVE_LABEL_SCALE = 1;

class BaseExpensiTextInput extends Component {
    constructor(props) {
        super(props);

        this.value = props.value || props.defaultValue || '';
        const activeLabel = props.forceActiveLabel || this.value.length > 0;

        this.state = {
            isFocused: false,
            labelTranslateY: new Animated.Value(activeLabel ? ACTIVE_LABEL_TRANSLATE_Y : INACTIVE_LABEL_TRANSLATE_Y),
            labelTranslateX: new Animated.Value(activeLabel
                ? ACTIVE_LABEL_TRANSLATE_X(props.translateX) : INACTIVE_LABEL_TRANSLATE_X),
            labelScale: new Animated.Value(activeLabel ? ACTIVE_LABEL_SCALE : INACTIVE_LABEL_SCALE),
        };

        this.input = null;
        this.isLabelActive = activeLabel;
        this.onPress = this.onPress.bind(this);
        this.onFocus = this.onFocus.bind(this);
        this.onBlur = this.onBlur.bind(this);
        this.setValue = this.setValue.bind(this);
    }

    componentDidMount() {
        if (!this.input) {
            return;
        }

        // We are manually managing focus to prevent this issue: https://github.com/Expensify/App/issues/4514
<<<<<<< HEAD
        if (this.props.autoFocus) {
            this.input.focus();
        }
        if (this.props.name) {
            setBrowserAttributes(this.input, 'name', this.props.name);
        }
=======
        if (!this.props.autoFocus || !this.input) {
            return;
        }

        this.input.focus();
>>>>>>> 237c9f43
    }

    componentDidUpdate(prevProps) {
        // activate or deactivate the label when value is changed programmatically from outside
        if (prevProps.value === this.props.value) {
            return;
        }

        this.value = this.props.value;

        if (this.props.value) {
            this.activateLabel();
        } else if (!this.state.isFocused) {
            this.deactivateLabel();
        }
    }

    onPress(event) {
        if (this.props.disabled) {
            return;
        }

        if (this.props.onPress) {
            this.props.onPress(event);
        }

        if (!event.isDefaultPrevented()) {
            this.input.focus();
        }
    }

    onFocus(event) {
        if (this.props.onFocus) { this.props.onFocus(event); }
        this.setState({isFocused: true});
        this.activateLabel();
    }

    onBlur(event) {
        if (this.props.onBlur) { this.props.onBlur(event); }
        this.setState({isFocused: false});
        this.deactivateLabel();
    }

    /**
     * Set Value & activateLabel
     *
     * @param {String} value
     * @memberof BaseExpensiTextInput
     */
    setValue(value) {
        this.value = value;
        Str.result(this.props.onChangeText, value);
        this.activateLabel();
    }

    activateLabel() {
        if (this.value.length < 0 || this.isLabelActive) {
            return;
        }

        this.animateLabel(
            ACTIVE_LABEL_TRANSLATE_Y,
            ACTIVE_LABEL_TRANSLATE_X(this.props.translateX),
            ACTIVE_LABEL_SCALE,
        );
        this.isLabelActive = true;
    }

    deactivateLabel() {
        if (this.props.forceActiveLabel || this.value.length !== 0) {
            return;
        }

        this.animateLabel(INACTIVE_LABEL_TRANSLATE_Y, INACTIVE_LABEL_TRANSLATE_X, INACTIVE_LABEL_SCALE);
        this.isLabelActive = false;
    }

    animateLabel(translateY, translateX, scale) {
        Animated.parallel([
            Animated.spring(this.state.labelTranslateY, {
                toValue: translateY,
                duration: 80,
                useNativeDriver: true,
            }),
            Animated.spring(this.state.labelTranslateX, {
                toValue: translateX,
                duration: 80,
                useNativeDriver: true,
            }),
            Animated.spring(this.state.labelScale, {
                toValue: scale,
                duration: 80,
                useNativeDriver: true,
            }),
        ]).start();
    }

    render() {
<<<<<<< HEAD
        const {
            label,
            value,
            placeholder,
            errorText,
            hasError,
            containerStyles,
            inputStyle,
            ignoreLabelTranslateX,
            innerRef,
            autoFocus,
            multiline,

            // Only present for Web
            name,
            ...inputProps
        } = this.props;

        const hasLabel = Boolean(label.length);
=======
        const inputProps = _.omit(this.props, _.keys(propTypes));
        const hasLabel = Boolean(this.props.label.length);
>>>>>>> 237c9f43
        return (
            <View>
                <View
                    style={[
                        !this.props.multiline && styles.componentHeightLarge,
                        ...this.props.containerStyles,
                    ]}
                >
                    <TouchableWithoutFeedback onPress={this.onPress} focusable={false}>
                        <View
                            style={[
                                styles.expensiTextInputContainer,
                                this.state.isFocused && styles.borderColorFocus,
                                (this.props.hasError || this.props.errorText) && styles.borderColorDanger,
                            ]}
                        >
                            {hasLabel ? (
                                <>
                                    {/* Adding this background to the label only for multiline text input,
                                    to prevent text overlaping with label when scrolling */}
                                    {this.props.multiline && <View style={styles.expensiTextInputLabelBackground} />}
                                    <ExpensiTextInputLabel
                                        label={this.props.label}
                                        labelTranslateX={
                                            this.props.ignoreLabelTranslateX
                                                ? new Animated.Value(0)
                                                : this.state.labelTranslateX
                                        }
                                        labelTranslateY={this.state.labelTranslateY}
                                        labelScale={this.state.labelScale}
                                        for={this.props.nativeID}
                                    />
                                </>
                            ) : null}
                            <TextInput
                                ref={(ref) => {
                                    if (typeof this.props.innerRef === 'function') { this.props.innerRef(ref); }
                                    this.input = ref;
                                }}
                                // eslint-disable-next-line
                                {...inputProps}
                                value={this.props.value}
                                placeholder={(this.state.isFocused || !this.props.label) ? this.props.placeholder : null}
                                placeholderTextColor={themeColors.placeholderText}
                                underlineColorAndroid="transparent"
                                style={[this.props.inputStyle, !hasLabel && styles.pv0]}
                                multiline={this.props.multiline}
                                onFocus={this.onFocus}
                                onBlur={this.onBlur}
                                onChangeText={this.setValue}
                                onPressOut={this.props.onPress}
                            />
                        </View>
                    </TouchableWithoutFeedback>
                </View>
                {!_.isEmpty(this.props.errorText) && (
                    <InlineErrorText>
                        {this.props.errorText}
                    </InlineErrorText>
                )}
            </View>
        );
    }
}

BaseExpensiTextInput.propTypes = propTypes;
BaseExpensiTextInput.defaultProps = defaultProps;

export default BaseExpensiTextInput;<|MERGE_RESOLUTION|>--- conflicted
+++ resolved
@@ -48,20 +48,12 @@
         }
 
         // We are manually managing focus to prevent this issue: https://github.com/Expensify/App/issues/4514
-<<<<<<< HEAD
         if (this.props.autoFocus) {
             this.input.focus();
         }
         if (this.props.name) {
             setBrowserAttributes(this.input, 'name', this.props.name);
         }
-=======
-        if (!this.props.autoFocus || !this.input) {
-            return;
-        }
-
-        this.input.focus();
->>>>>>> 237c9f43
     }
 
     componentDidUpdate(prevProps) {
@@ -160,30 +152,8 @@
     }
 
     render() {
-<<<<<<< HEAD
-        const {
-            label,
-            value,
-            placeholder,
-            errorText,
-            hasError,
-            containerStyles,
-            inputStyle,
-            ignoreLabelTranslateX,
-            innerRef,
-            autoFocus,
-            multiline,
-
-            // Only present for Web
-            name,
-            ...inputProps
-        } = this.props;
-
-        const hasLabel = Boolean(label.length);
-=======
         const inputProps = _.omit(this.props, _.keys(propTypes));
         const hasLabel = Boolean(this.props.label.length);
->>>>>>> 237c9f43
         return (
             <View>
                 <View
