import ClipboardIcon from './ClipboardIcon';
import ExpensifyCashLogoIcon from './ExpensifyCashLogoIcon';
import LinkCopyIcon from './LinkCopyIcon';
import MailIcon from './MailIcon';
import PencilIcon from './PencilIcon';
import PinIcon from './PinIcon';
<<<<<<< HEAD
import TrashIcon from './TrashIcon';
=======
import PlusIcon from './PlusIcon';
>>>>>>> 5ba3dbcc

export {
    ClipboardIcon,
    ExpensifyCashLogoIcon,
    LinkCopyIcon,
    MailIcon,
    PencilIcon,
    PinIcon,
<<<<<<< HEAD
    TrashIcon,
=======
    PlusIcon,
>>>>>>> 5ba3dbcc
};<|MERGE_RESOLUTION|>--- conflicted
+++ resolved
@@ -4,11 +4,8 @@
 import MailIcon from './MailIcon';
 import PencilIcon from './PencilIcon';
 import PinIcon from './PinIcon';
-<<<<<<< HEAD
+import PlusIcon from './PlusIcon';
 import TrashIcon from './TrashIcon';
-=======
-import PlusIcon from './PlusIcon';
->>>>>>> 5ba3dbcc
 
 export {
     ClipboardIcon,
@@ -17,9 +14,6 @@
     MailIcon,
     PencilIcon,
     PinIcon,
-<<<<<<< HEAD
+    PlusIcon,
     TrashIcon,
-=======
-    PlusIcon,
->>>>>>> 5ba3dbcc
 };