import type {VideoReadyForDisplayEvent} from 'expo-av';
import type {ImageContentFit} from 'expo-image';
import React, {useCallback, useEffect, useLayoutEffect, useState} from 'react';
import {Image, InteractionManager, View} from 'react-native';
import type {ImageResizeMode, ImageSourcePropType, StyleProp, TextStyle, ViewStyle} from 'react-native';
import {GestureHandlerRootView} from 'react-native-gesture-handler';
import type {MergeExclusive} from 'type-fest';
import useLocalize from '@hooks/useLocalize';
import useNetwork from '@hooks/useNetwork';
import useResponsiveLayout from '@hooks/useResponsiveLayout';
import useStyleUtils from '@hooks/useStyleUtils';
import useThemeStyles from '@hooks/useThemeStyles';
import {parseFSAttributes} from '@libs/Fullstory';
import Navigation from '@libs/Navigation/Navigation';
import variables from '@styles/variables';
import {dismissTrackTrainingModal} from '@userActions/User';
import CONST from '@src/CONST';
import type IconAsset from '@src/types/utils/IconAsset';
import Button from './Button';
import CheckboxWithLabel from './CheckboxWithLabel';
import FormAlertWithSubmitButton from './FormAlertWithSubmitButton';
import ImageSVG from './ImageSVG';
import Lottie from './Lottie';
import LottieAnimations from './LottieAnimations';
import type DotLottieAnimation from './LottieAnimations/types';
import Modal from './Modal';
import OfflineIndicator from './OfflineIndicator';
import RenderHTML from './RenderHTML';
import ScrollView from './ScrollView';
import Text from './Text';
import VideoPlayer from './VideoPlayer';

// Aspect ratio and height of the video.
// Useful before video loads to reserve space.
const VIDEO_ASPECT_RATIO = 1280 / 960;

const MODAL_PADDING = variables.spacing2;

type VideoLoadedEventType = {
    srcElement: {
        videoWidth: number;
        videoHeight: number;
    };
};

type VideoStatus = 'video' | 'animation';

type BaseFeatureTrainingModalProps = {
    /** The aspect ratio to preserve for the icon, video or animation */
    illustrationAspectRatio?: number;

    /** Style for the inner container of the animation */
    illustrationInnerContainerStyle?: StyleProp<ViewStyle>;

    /** Style for the outer container of the animation */
    illustrationOuterContainerStyle?: StyleProp<ViewStyle>;

    /** Title for the modal */
    title?: string | React.ReactNode;

    /** Describe what is showing */
    description?: string;

    /** Secondary description rendered with additional space */
    secondaryDescription?: string;

    /** Style for the title */
    titleStyles?: StyleProp<TextStyle>;

    /** Whether to show `Don't show me this again` option */
    shouldShowDismissModalOption?: boolean;

    /** Text to show on primary button */
    confirmText: string;

    /** A callback to call when user confirms the tutorial */
    onConfirm?: () => void;

    /** A callback to call when modal closes */
    onClose?: () => void;

    /** Text to show on secondary button */
    helpText?: string;

    /** Link to navigate to when user wants to learn more */
    onHelp?: () => void;

    /** Styles for the content container */
    contentInnerContainerStyles?: StyleProp<ViewStyle>;

    /** Styles for the content outer container */
    contentOuterContainerStyles?: StyleProp<ViewStyle>;

    /** Styles for the modal inner container */
    modalInnerContainerStyle?: ViewStyle;

    /** Children to show below title and description and above buttons */
    children?: React.ReactNode;

    /** Modal width */
    width?: number;

    /** Whether to disable the modal */
    isModalDisabled?: boolean;

    /** Whether the modal image is a SVG */
    shouldRenderSVG?: boolean;

    /** Whether the modal description is written in HTML */
    shouldRenderHTMLDescription?: boolean;

    /** Whether the modal will be closed on confirm */
    shouldCloseOnConfirm?: boolean;

    /** Whether the modal should avoid the keyboard */
    avoidKeyboard?: boolean;

    /** Whether the modal content is scrollable */
    shouldUseScrollView?: boolean;

    /** Whether the modal is displaying a confirmation loading spinner (useful when fetching data from API during confirmation) */
    shouldShowConfirmationLoader?: boolean;

    /** Whether the user can confirm the tutorial while offline */
    canConfirmWhileOffline?: boolean;

    /** Whether to navigate back when closing the modal */
    shouldGoBack?: boolean;
};

type FeatureTrainingModalVideoProps = {
    /** Animation to show when video is unavailable. Useful when app is offline */
    animation?: DotLottieAnimation;

    /** Additional styles for the animation */
    animationStyle?: StyleProp<ViewStyle>;

    /** URL for the video */
    videoURL?: string;
};

type FeatureTrainingModalSVGProps = {
    /** Expensicon for the page */
    image: IconAsset;

    /** Determines how the image should be resized to fit its container */
    contentFitImage?: ImageContentFit;

    /** The width of the image */
    imageWidth?: number;

    /** The height of the image */
    imageHeight?: number;
};

// This page requires either an icon or a video/animation, but not both
type FeatureTrainingModalProps = BaseFeatureTrainingModalProps & MergeExclusive<FeatureTrainingModalVideoProps, FeatureTrainingModalSVGProps>;

function FeatureTrainingModal({
    animation,
    animationStyle,
    illustrationInnerContainerStyle,
    illustrationOuterContainerStyle,
    videoURL,
    illustrationAspectRatio: illustrationAspectRatioProp,
    image,
    contentFitImage,
    width = variables.featureTrainingModalWidth,
    title = '',
    description = '',
    secondaryDescription = '',
    titleStyles,
    shouldShowDismissModalOption = false,
    confirmText = '',
    onConfirm = () => {},
    onClose = () => {},
    helpText = '',
    onHelp = () => {},
    children,
    contentInnerContainerStyles,
    contentOuterContainerStyles,
    modalInnerContainerStyle,
    imageWidth,
    imageHeight,
    isModalDisabled = true,
    shouldRenderSVG = true,
    shouldRenderHTMLDescription = false,
    shouldCloseOnConfirm = true,
    avoidKeyboard = false,
    shouldUseScrollView = false,
    shouldShowConfirmationLoader = false,
    canConfirmWhileOffline = true,
    shouldGoBack = true,
}: FeatureTrainingModalProps) {
    const styles = useThemeStyles();
    const StyleUtils = useStyleUtils();
    const {translate} = useLocalize();
    const {onboardingIsMediumOrLargerScreenWidth} = useResponsiveLayout();
    const [isModalVisible, setIsModalVisible] = useState(false);
    const [willShowAgain, setWillShowAgain] = useState(true);
    const [videoStatus, setVideoStatus] = useState<VideoStatus>('video');
    const [isVideoStatusLocked, setIsVideoStatusLocked] = useState(false);
    const [illustrationAspectRatio, setIllustrationAspectRatio] = useState(illustrationAspectRatioProp ?? VIDEO_ASPECT_RATIO);
    const {shouldUseNarrowLayout} = useResponsiveLayout();
    const {isOffline} = useNetwork();

    useEffect(() => {
        InteractionManager.runAfterInteractions(() => {
            if (!isModalDisabled) {
                setIsModalVisible(false);
                return;
            }
            setIsModalVisible(true);
        });
    }, [isModalDisabled]);

    useEffect(() => {
        if (isVideoStatusLocked) {
            return;
        }

        if (isOffline) {
            setVideoStatus('animation');
        } else if (!isOffline) {
            setVideoStatus('video');
            setIsVideoStatusLocked(true);
        }
    }, [isOffline, isVideoStatusLocked]);

    const setAspectRatio = (event: VideoReadyForDisplayEvent | VideoLoadedEventType | undefined) => {
        if (!event) {
            return;
        }

        if ('naturalSize' in event) {
            setIllustrationAspectRatio(event.naturalSize.width / event.naturalSize.height);
        } else {
            setIllustrationAspectRatio(event.srcElement.videoWidth / event.srcElement.videoHeight);
        }
    };

    const renderIllustration = useCallback(() => {
        const aspectRatio = illustrationAspectRatio || VIDEO_ASPECT_RATIO;

        return (
            <View
                style={[
                    styles.w100,
                    // Prevent layout jumps by reserving height
                    // for the video until it loads. Also, when
                    // videoStatus === 'animation' it will
                    // set the same aspect ratio as the video would.
                    illustrationInnerContainerStyle,
                    (!!videoURL || !!image) && {aspectRatio},
                ]}
            >
                {!!image &&
                    (shouldRenderSVG ? (
                        <ImageSVG
                            src={image}
                            contentFit={contentFitImage}
                            width={imageWidth}
                            height={imageHeight}
                            testID={CONST.IMAGE_SVG_TEST_ID}
                        />
                    ) : (
                        <Image
                            source={image as ImageSourcePropType}
                            resizeMode={contentFitImage as ImageResizeMode}
                            style={styles.featureTrainingModalImage}
                            testID={CONST.IMAGE_TEST_ID}
                        />
                    ))}
                {!!videoURL && videoStatus === 'video' && (
                    <GestureHandlerRootView>
                        <VideoPlayer
                            url={videoURL}
                            videoPlayerStyle={[styles.onboardingVideoPlayer, {aspectRatio}]}
                            onVideoLoaded={setAspectRatio}
                            controlsStatus={CONST.VIDEO_PLAYER.CONTROLS_STATUS.HIDE}
                            shouldUseControlsBottomMargin={false}
                            shouldPlay
                            isLooping
                        />
                    </GestureHandlerRootView>
                )}
                {((!videoURL && !image) || (!!videoURL && videoStatus === 'animation')) && (
                    <View style={[styles.flex1, styles.alignItemsCenter, styles.justifyContentCenter, !!videoURL && {aspectRatio}, animationStyle]}>
                        <Lottie
                            source={animation ?? LottieAnimations.Hands}
                            style={styles.h100}
                            webStyle={shouldUseNarrowLayout ? styles.h100 : undefined}
                            autoPlay
                            loop
                        />
                    </View>
                )}
            </View>
        );
    }, [
        illustrationAspectRatio,
        styles.w100,
        styles.featureTrainingModalImage,
        styles.onboardingVideoPlayer,
        styles.flex1,
        styles.alignItemsCenter,
        styles.justifyContentCenter,
        styles.h100,
        illustrationInnerContainerStyle,
        videoURL,
        image,
        shouldRenderSVG,
        contentFitImage,
        imageWidth,
        imageHeight,
        videoStatus,
        animationStyle,
        animation,
        shouldUseNarrowLayout,
    ]);

    const toggleWillShowAgain = useCallback(() => setWillShowAgain((prevWillShowAgain) => !prevWillShowAgain), []);

    const closeModal = useCallback(() => {
        if (!willShowAgain) {
            dismissTrackTrainingModal();
        }
        setIsModalVisible(false);
        InteractionManager.runAfterInteractions(() => {
            if (shouldGoBack) {
                Navigation.goBack();
            }
            onClose?.();
        });
    }, [onClose, shouldGoBack, willShowAgain]);

    const closeAndConfirmModal = useCallback(() => {
        if (shouldCloseOnConfirm) {
            closeModal();
        }
        onConfirm?.();
    }, [shouldCloseOnConfirm, onConfirm, closeModal]);

    /**
     * Extracts values from the non-scraped attribute WEB_PROP_ATTR at build time
     * to ensure necessary properties are available for further processing.
     * Reevaluates "fs-class" to dynamically apply styles or behavior based on
     * updated attribute values.
     */
    useLayoutEffect(parseFSAttributes, []);

    const Wrapper = shouldUseScrollView ? ScrollView : View;

    return (
        <Modal
            avoidKeyboard={avoidKeyboard}
            isVisible={isModalVisible}
            type={onboardingIsMediumOrLargerScreenWidth ? CONST.MODAL.MODAL_TYPE.CENTERED_UNSWIPEABLE : CONST.MODAL.MODAL_TYPE.BOTTOM_DOCKED}
            onClose={closeModal}
            innerContainerStyle={{
                boxShadow: 'none',
                ...(shouldUseScrollView ? styles.pb0 : styles.pb5),
                paddingTop: onboardingIsMediumOrLargerScreenWidth ? undefined : MODAL_PADDING,
                ...(onboardingIsMediumOrLargerScreenWidth
                    ? // Override styles defined by MODAL.MODAL_TYPE.CENTERED_UNSWIPEABLE
                      // To make it take as little space as possible.
                      {
                          flex: undefined,
                          width: 'auto',
                      }
                    : {}),
                ...modalInnerContainerStyle,
            }}
        >
            <Wrapper
                style={[styles.mh100, onboardingIsMediumOrLargerScreenWidth && StyleUtils.getWidthStyle(width)]}
                contentContainerStyle={shouldUseScrollView ? styles.pb5 : undefined}
                keyboardShouldPersistTaps={shouldUseScrollView ? 'handled' : undefined}
                fsClass={CONST.FULL_STORY.UNMASK}
                testID={CONST.FULL_STORY.UNMASK}
            >
                <View style={[onboardingIsMediumOrLargerScreenWidth ? {padding: MODAL_PADDING} : {paddingHorizontal: MODAL_PADDING}, illustrationOuterContainerStyle]}>
                    {renderIllustration()}
                </View>
                <View style={[styles.mt5, styles.mh5, contentOuterContainerStyles]}>
                    {!!title && !!description && (
                        <View style={[onboardingIsMediumOrLargerScreenWidth ? [styles.gap1, styles.mb8] : [styles.mb10], contentInnerContainerStyles]}>
<<<<<<< HEAD
                            {typeof title === 'string' ? <Text style={[styles.textHeadlineH1, titleStyles]}>{title}</Text> : title}
                            {shouldRenderHTMLDescription ? (
                                <Text>
                                    <RenderHTML html={description} />
                                </Text>
                            ) : (
                                <Text style={styles.textSupporting}>{description}</Text>
                            )}
=======
                            {typeof title === 'string' ? <Text style={[styles.textHeadlineH1]}>{title}</Text> : title}
                            {shouldRenderHTMLDescription ? <RenderHTML html={description} /> : <Text style={styles.textSupporting}>{description}</Text>}
>>>>>>> 1503058b
                            {secondaryDescription.length > 0 && <Text style={[styles.textSupporting, styles.mt4]}>{secondaryDescription}</Text>}
                            {children}
                        </View>
                    )}
                    {shouldShowDismissModalOption && (
                        <CheckboxWithLabel
                            label={translate('featureTraining.doNotShowAgain')}
                            accessibilityLabel={translate('featureTraining.doNotShowAgain')}
                            style={[styles.mb5]}
                            isChecked={!willShowAgain}
                            onInputChange={toggleWillShowAgain}
                        />
                    )}
                    {!!helpText && (
                        <Button
                            large
                            style={[styles.mb3]}
                            onPress={onHelp}
                            text={helpText}
                        />
                    )}
                    <FormAlertWithSubmitButton
                        onSubmit={closeAndConfirmModal}
                        isLoading={shouldShowConfirmationLoader}
                        buttonText={confirmText}
                        enabledWhenOffline={canConfirmWhileOffline}
                    />
                    {!canConfirmWhileOffline && <OfflineIndicator />}
                </View>
            </Wrapper>
        </Modal>
    );
}

export default FeatureTrainingModal;

export type {FeatureTrainingModalProps};<|MERGE_RESOLUTION|>--- conflicted
+++ resolved
@@ -385,19 +385,8 @@
                 <View style={[styles.mt5, styles.mh5, contentOuterContainerStyles]}>
                     {!!title && !!description && (
                         <View style={[onboardingIsMediumOrLargerScreenWidth ? [styles.gap1, styles.mb8] : [styles.mb10], contentInnerContainerStyles]}>
-<<<<<<< HEAD
                             {typeof title === 'string' ? <Text style={[styles.textHeadlineH1, titleStyles]}>{title}</Text> : title}
-                            {shouldRenderHTMLDescription ? (
-                                <Text>
-                                    <RenderHTML html={description} />
-                                </Text>
-                            ) : (
-                                <Text style={styles.textSupporting}>{description}</Text>
-                            )}
-=======
-                            {typeof title === 'string' ? <Text style={[styles.textHeadlineH1]}>{title}</Text> : title}
                             {shouldRenderHTMLDescription ? <RenderHTML html={description} /> : <Text style={styles.textSupporting}>{description}</Text>}
->>>>>>> 1503058b
                             {secondaryDescription.length > 0 && <Text style={[styles.textSupporting, styles.mt4]}>{secondaryDescription}</Text>}
                             {children}
                         </View>
