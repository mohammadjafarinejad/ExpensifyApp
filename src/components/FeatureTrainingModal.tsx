import type {VideoReadyForDisplayEvent} from 'expo-av';
import React, {useCallback, useEffect, useState} from 'react';
import {View} from 'react-native';
import {GestureHandlerRootView} from 'react-native-gesture-handler';
import useLocalize from '@hooks/useLocalize';
import useNetwork from '@hooks/useNetwork';
import useResponsiveLayout from '@hooks/useResponsiveLayout';
import useThemeStyles from '@hooks/useThemeStyles';
import Navigation from '@libs/Navigation/Navigation';
import variables from '@styles/variables';
import * as User from '@userActions/User';
import CONST from '@src/CONST';
import Button from './Button';
import CheckboxWithLabel from './CheckboxWithLabel';
import Lottie from './Lottie';
import LottieAnimations from './LottieAnimations';
import type DotLottieAnimation from './LottieAnimations/types';
import Modal from './Modal';
import SafeAreaConsumer from './SafeAreaConsumer';
import Text from './Text';
import VideoPlayer from './VideoPlayer';

// Aspect ratio and height of the video.
// Useful before video loads to reserve space.
const VIDEO_ASPECT_RATIO = 1280 / 960;

const MODAL_PADDING = variables.spacing2;

type VideoLoadedEventType = {
    srcElement: {
        videoWidth: number;
        videoHeight: number;
    };
};

type VideoStatus = 'video' | 'animation';

type FeatureTrainingModalProps = {
    /** Animation to show when video is unavailable. Useful when app is offline */
    animation?: DotLottieAnimation;

    /** URL for the video */
    videoURL: string;

    videoAspectRatio?: number;

    /** Title for the modal */
    title?: string;

    /** Describe what is showing */
    description?: string;

    /** Secondary description rendered with additional space */
    secondaryDescription?: string;

    /** Whether to show `Don't show me this again` option */
    shouldShowDismissModalOption?: boolean;

    /** Text to show on primary button */
    confirmText: string;

    /** A callback to call when user confirms the tutorial */
    onConfirm?: () => void;

    /** A callback to call when modal closes */
    onClose?: () => void;

    /** Text to show on secondary button */
    helpText?: string;

    /** Link to navigate to when user wants to learn more */
    onHelp?: () => void;
};

function FeatureTrainingModal({
    animation,
    videoURL,
    videoAspectRatio: videoAspectRatioProp,
    title = '',
    description = '',
    secondaryDescription = '',
    shouldShowDismissModalOption = false,
    confirmText = '',
    onConfirm = () => {},
    onClose = () => {},
    helpText = '',
    onHelp = () => {},
}: FeatureTrainingModalProps) {
    const styles = useThemeStyles();
    const {translate} = useLocalize();
    const {onboardingIsMediumOrLargerScreenWidth} = useResponsiveLayout();
    const [isModalVisible, setIsModalVisible] = useState(true);
    const [willShowAgain, setWillShowAgain] = useState(true);
    const [videoStatus, setVideoStatus] = useState<VideoStatus>('video');
    const [isVideoStatusLocked, setIsVideoStatusLocked] = useState(false);
    const [videoAspectRatio, setVideoAspectRatio] = useState(videoAspectRatioProp ?? VIDEO_ASPECT_RATIO);
    const {shouldUseNarrowLayout} = useResponsiveLayout();
    const {isOffline} = useNetwork();

    useEffect(() => {
        if (isVideoStatusLocked) {
            return;
        }

        if (isOffline) {
            setVideoStatus('animation');
        } else if (!isOffline) {
            setVideoStatus('video');
            setIsVideoStatusLocked(true);
        }
    }, [isOffline, isVideoStatusLocked]);

    const setAspectRatio = (event: VideoReadyForDisplayEvent | VideoLoadedEventType | undefined) => {
        if (!event) {
            return;
        }

        if ('naturalSize' in event) {
            setVideoAspectRatio(event.naturalSize.width / event.naturalSize.height);
        } else {
            setVideoAspectRatio(event.srcElement.videoWidth / event.srcElement.videoHeight);
        }
    };

    const renderIllustration = useCallback(() => {
        const aspectRatio = videoAspectRatio || VIDEO_ASPECT_RATIO;

        return (
            <View
                style={[
                    styles.w100,
                    // Prevent layout jumps by reserving height
                    // for the video until it loads. Also, when
                    // videoStatus === 'animation' it will
                    // set the same aspect ratio as the video would.
                    {aspectRatio},
                ]}
            >
                {videoStatus === 'video' ? (
                    <GestureHandlerRootView>
                        <VideoPlayer
                            url={videoURL}
                            videoPlayerStyle={[styles.onboardingVideoPlayer, {aspectRatio}]}
                            onVideoLoaded={setAspectRatio}
                            controlsStatus={CONST.VIDEO_PLAYER.CONTROLS_STATUS.HIDE}
                            shouldUseControlsBottomMargin={false}
                            shouldPlay
                            isLooping
                        />
                    </GestureHandlerRootView>
                ) : (
                    <View style={[styles.flex1, styles.alignItemsCenter, {aspectRatio}]}>
                        <Lottie
                            source={animation ?? LottieAnimations.Hands}
                            style={styles.h100}
                            webStyle={shouldUseNarrowLayout ? styles.h100 : undefined}
                            autoPlay
                            loop
                        />
                    </View>
                )}
            </View>
        );
    }, [animation, videoURL, videoAspectRatio, videoStatus, shouldUseNarrowLayout, styles]);

    const toggleWillShowAgain = useCallback(() => setWillShowAgain((prevWillShowAgain) => !prevWillShowAgain), []);

    const closeModal = useCallback(() => {
        if (!willShowAgain) {
            User.dismissTrackTrainingModal();
        }
        setIsModalVisible(false);
        Navigation.goBack();
        onClose?.();
    }, [onClose, willShowAgain]);

    const closeAndConfirmModal = useCallback(() => {
        closeModal();
        onConfirm?.();
    }, [onConfirm, closeModal]);

    return (
        <SafeAreaConsumer>
            {({safeAreaPaddingBottomStyle}) => (
                <Modal
                    isVisible={isModalVisible}
                    type={onboardingIsMediumOrLargerScreenWidth ? CONST.MODAL.MODAL_TYPE.CENTERED_UNSWIPEABLE : CONST.MODAL.MODAL_TYPE.BOTTOM_DOCKED}
                    onClose={closeModal}
                    innerContainerStyle={{
                        boxShadow: 'none',
                        borderRadius: 16,
                        paddingBottom: 20,
                        paddingTop: onboardingIsMediumOrLargerScreenWidth ? undefined : MODAL_PADDING,
                        ...(onboardingIsMediumOrLargerScreenWidth
                            ? // Override styles defined by MODAL.MODAL_TYPE.CENTERED_UNSWIPEABLE
                              // To make it take as little space as possible.
                              {
                                  flex: undefined,
                                  width: 'auto',
                              }
                            : {}),
                    }}
                >
<<<<<<< HEAD
                    <GestureHandlerRootView>
                        <View style={[styles.mh100, onboardingIsMediumOrLargerScreenWidth && styles.welcomeVideoNarrowLayout, safeAreaPaddingBottomStyle]}>
                            <View style={onboardingIsMediumOrLargerScreenWidth ? {padding: MODAL_PADDING} : {paddingHorizontal: MODAL_PADDING}}>{renderIllustration()}</View>
                            <View style={[styles.mt5, styles.mh5]}>
                                {!!title && !!description && (
                                    <View style={[onboardingIsMediumOrLargerScreenWidth ? [styles.gap1, styles.mb8] : [styles.mb10]]}>
                                        <Text style={[styles.textHeadlineH1]}>{title}</Text>
                                        <Text style={styles.textSupporting}>{description}</Text>
                                        {secondaryDescription.length > 0 && <Text style={[styles.textSupporting, styles.mt4]}>{secondaryDescription}</Text>}
                                    </View>
                                )}
                                {shouldShowDismissModalOption && (
                                    <CheckboxWithLabel
                                        label={translate('featureTraining.doNotShowAgain')}
                                        accessibilityLabel={translate('featureTraining.doNotShowAgain')}
                                        style={[styles.mb5]}
                                        isChecked={!willShowAgain}
                                        onInputChange={toggleWillShowAgain}
                                    />
                                )}
                                {!!helpText && (
                                    <Button
                                        large
                                        style={[styles.mb3]}
                                        onPress={onHelp}
                                        text={helpText}
                                    />
                                )}
=======
                    <View style={[styles.mh100, isMediumOrLargerScreenWidth && styles.welcomeVideoNarrowLayout, safeAreaPaddingBottomStyle]}>
                        <View style={isMediumOrLargerScreenWidth ? {padding: MODAL_PADDING} : {paddingHorizontal: MODAL_PADDING}}>{renderIllustration()}</View>
                        <View style={[styles.mt5, styles.mh5]}>
                            {!!title && !!description && (
                                <View style={[isMediumOrLargerScreenWidth ? [styles.gap1, styles.mb8] : [styles.mb10]]}>
                                    <Text style={[styles.textHeadlineH1]}>{title}</Text>
                                    <Text style={styles.textSupporting}>{description}</Text>
                                    {secondaryDescription.length > 0 && <Text style={[styles.textSupporting, styles.mt4]}>{secondaryDescription}</Text>}
                                </View>
                            )}
                            {shouldShowDismissModalOption && (
                                <CheckboxWithLabel
                                    label={translate('featureTraining.doNotShowAgain')}
                                    accessibilityLabel={translate('featureTraining.doNotShowAgain')}
                                    style={[styles.mb5]}
                                    isChecked={!willShowAgain}
                                    onInputChange={toggleWillShowAgain}
                                />
                            )}
                            {!!helpText && (
>>>>>>> d5cfecfc
                                <Button
                                    large
                                    style={[styles.mb3]}
                                    onPress={onHelp}
                                    text={helpText}
                                />
                            )}
                            <Button
                                large
                                style={[styles.mb3]}
                                onPress={onHelp}
                                text={helpText}
                            />
                            <Button
                                large
                                success
                                pressOnEnter
                                onPress={closeAndConfirmModal}
                                text={confirmText}
                            />
                        </View>
                    </View>
                </Modal>
            )}
        </SafeAreaConsumer>
    );
}

export default FeatureTrainingModal;<|MERGE_RESOLUTION|>--- conflicted
+++ resolved
@@ -201,41 +201,11 @@
                             : {}),
                     }}
                 >
-<<<<<<< HEAD
-                    <GestureHandlerRootView>
-                        <View style={[styles.mh100, onboardingIsMediumOrLargerScreenWidth && styles.welcomeVideoNarrowLayout, safeAreaPaddingBottomStyle]}>
-                            <View style={onboardingIsMediumOrLargerScreenWidth ? {padding: MODAL_PADDING} : {paddingHorizontal: MODAL_PADDING}}>{renderIllustration()}</View>
-                            <View style={[styles.mt5, styles.mh5]}>
-                                {!!title && !!description && (
-                                    <View style={[onboardingIsMediumOrLargerScreenWidth ? [styles.gap1, styles.mb8] : [styles.mb10]]}>
-                                        <Text style={[styles.textHeadlineH1]}>{title}</Text>
-                                        <Text style={styles.textSupporting}>{description}</Text>
-                                        {secondaryDescription.length > 0 && <Text style={[styles.textSupporting, styles.mt4]}>{secondaryDescription}</Text>}
-                                    </View>
-                                )}
-                                {shouldShowDismissModalOption && (
-                                    <CheckboxWithLabel
-                                        label={translate('featureTraining.doNotShowAgain')}
-                                        accessibilityLabel={translate('featureTraining.doNotShowAgain')}
-                                        style={[styles.mb5]}
-                                        isChecked={!willShowAgain}
-                                        onInputChange={toggleWillShowAgain}
-                                    />
-                                )}
-                                {!!helpText && (
-                                    <Button
-                                        large
-                                        style={[styles.mb3]}
-                                        onPress={onHelp}
-                                        text={helpText}
-                                    />
-                                )}
-=======
-                    <View style={[styles.mh100, isMediumOrLargerScreenWidth && styles.welcomeVideoNarrowLayout, safeAreaPaddingBottomStyle]}>
-                        <View style={isMediumOrLargerScreenWidth ? {padding: MODAL_PADDING} : {paddingHorizontal: MODAL_PADDING}}>{renderIllustration()}</View>
+                    <View style={[styles.mh100, onboardingIsMediumOrLargerScreenWidth && styles.welcomeVideoNarrowLayout, safeAreaPaddingBottomStyle]}>
+                        <View style={onboardingIsMediumOrLargerScreenWidth ? {padding: MODAL_PADDING} : {paddingHorizontal: MODAL_PADDING}}>{renderIllustration()}</View>
                         <View style={[styles.mt5, styles.mh5]}>
                             {!!title && !!description && (
-                                <View style={[isMediumOrLargerScreenWidth ? [styles.gap1, styles.mb8] : [styles.mb10]]}>
+                                <View style={[onboardingIsMediumOrLargerScreenWidth ? [styles.gap1, styles.mb8] : [styles.mb10]]}>
                                     <Text style={[styles.textHeadlineH1]}>{title}</Text>
                                     <Text style={styles.textSupporting}>{description}</Text>
                                     {secondaryDescription.length > 0 && <Text style={[styles.textSupporting, styles.mt4]}>{secondaryDescription}</Text>}
@@ -251,7 +221,6 @@
                                 />
                             )}
                             {!!helpText && (
->>>>>>> d5cfecfc
                                 <Button
                                     large
                                     style={[styles.mb3]}
