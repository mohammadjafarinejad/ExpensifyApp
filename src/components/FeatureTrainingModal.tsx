import type {VideoReadyForDisplayEvent} from 'expo-av';
import type {ImageContentFit} from 'expo-image';
import React, {useCallback, useEffect, useState} from 'react';
import {InteractionManager, View} from 'react-native';
import type {StyleProp, ViewStyle} from 'react-native';
import {GestureHandlerRootView} from 'react-native-gesture-handler';
import type {MergeExclusive} from 'type-fest';
import useLocalize from '@hooks/useLocalize';
import useNetwork from '@hooks/useNetwork';
import useResponsiveLayout from '@hooks/useResponsiveLayout';
import useStyleUtils from '@hooks/useStyleUtils';
import useThemeStyles from '@hooks/useThemeStyles';
import Navigation from '@libs/Navigation/Navigation';
import variables from '@styles/variables';
import * as User from '@userActions/User';
import CONST from '@src/CONST';
import type IconAsset from '@src/types/utils/IconAsset';
import Button from './Button';
import CheckboxWithLabel from './CheckboxWithLabel';
import ImageSVG from './ImageSVG';
import Lottie from './Lottie';
import LottieAnimations from './LottieAnimations';
import type DotLottieAnimation from './LottieAnimations/types';
import Modal from './Modal';
import SafeAreaConsumer from './SafeAreaConsumer';
import Text from './Text';
import VideoPlayer from './VideoPlayer';

// Aspect ratio and height of the video.
// Useful before video loads to reserve space.
const VIDEO_ASPECT_RATIO = 1280 / 960;

const MODAL_PADDING = variables.spacing2;

type VideoLoadedEventType = {
    srcElement: {
        videoWidth: number;
        videoHeight: number;
    };
};

type VideoStatus = 'video' | 'animation';

<<<<<<< HEAD
type BaseFeatureTrainingModalProps = {
    /** The aspect ratio to preserve for the icon, video or animation */
    illustrationAspectRatio?: number;
=======
type FeatureTrainingModalProps = {
    /** Animation to show when video is unavailable. Useful when app is offline */
    animation?: DotLottieAnimation;

    /** Style for the inner container of the animation */
    animationInnerContainerStyle?: StyleProp<ViewStyle>;

    /** Style for the outer container of the animation */
    animationOuterContainerStyle?: StyleProp<ViewStyle>;

    /** Additional styles for the animation */
    animationStyle?: StyleProp<ViewStyle>;

    /** URL for the video */
    videoURL: string;

    videoAspectRatio?: number;
>>>>>>> c8e8517e

    /** Title for the modal */
    title?: string | React.ReactNode;

    /** Describe what is showing */
    description?: string;

    /** Secondary description rendered with additional space */
    secondaryDescription?: string;

    /** Whether to show `Don't show me this again` option */
    shouldShowDismissModalOption?: boolean;

    /** Text to show on primary button */
    confirmText: string;

    /** A callback to call when user confirms the tutorial */
    onConfirm?: () => void;

    /** A callback to call when modal closes */
    onClose?: () => void;

    /** Text to show on secondary button */
    helpText?: string;

    /** Link to navigate to when user wants to learn more */
    onHelp?: () => void;

<<<<<<< HEAD
    /** Children to show below title and description and above buttons */
    children?: React.ReactNode;

    /** Modal width */
    width?: number;
=======
    /** Children to render */
    children?: React.ReactNode;

    /** Styles for the content container */
    contentInnerContainerStyles?: StyleProp<ViewStyle>;

    /** Styles for the content outer container */
    contentOuterContainerStyles?: StyleProp<ViewStyle>;

    /** Styles for the modal inner container */
    modalInnerContainerStyle?: ViewStyle;
>>>>>>> c8e8517e
};

type FeatureTrainingModalVideoProps = {
    /** URL for the video */
    videoURL: string;

    /** Animation to show when video is unavailable. Useful when app is offline */
    animation?: DotLottieAnimation;
};

type FeatureTrainingModalSVGProps = {
    /** Expensicon for the page */
    image: IconAsset;

    /** Determines how the image should be resized to fit its container */
    contentFitImage?: ImageContentFit;
};

// This page requires either an icon or a video/animation, but not both
type FeatureTrainingModalProps = BaseFeatureTrainingModalProps & MergeExclusive<FeatureTrainingModalVideoProps, FeatureTrainingModalSVGProps>;

function FeatureTrainingModal({
    animation,
    animationStyle,
    animationInnerContainerStyle,
    animationOuterContainerStyle,
    videoURL,
    illustrationAspectRatio: illustrationAspectRatioProp,
    image,
    contentFitImage,
    width = variables.onboardingModalWidth,
    title = '',
    description = '',
    secondaryDescription = '',
    shouldShowDismissModalOption = false,
    confirmText = '',
    onConfirm = () => {},
    onClose = () => {},
    helpText = '',
    onHelp = () => {},
    children,
<<<<<<< HEAD
=======
    contentInnerContainerStyles,
    contentOuterContainerStyles,
    modalInnerContainerStyle,
>>>>>>> c8e8517e
}: FeatureTrainingModalProps) {
    const styles = useThemeStyles();
    const StyleUtils = useStyleUtils();
    const {translate} = useLocalize();
    const {onboardingIsMediumOrLargerScreenWidth} = useResponsiveLayout();
    const [isModalVisible, setIsModalVisible] = useState(false);
    const [willShowAgain, setWillShowAgain] = useState(true);
    const [videoStatus, setVideoStatus] = useState<VideoStatus>('video');
    const [isVideoStatusLocked, setIsVideoStatusLocked] = useState(false);
    const [illustrationAspectRatio, setIllustrationAspectRatio] = useState(illustrationAspectRatioProp ?? VIDEO_ASPECT_RATIO);
    const {shouldUseNarrowLayout} = useResponsiveLayout();
    const {isOffline} = useNetwork();

    useEffect(() => {
        InteractionManager.runAfterInteractions(() => setIsModalVisible(true));
    }, []);

    useEffect(() => {
        if (isVideoStatusLocked) {
            return;
        }

        if (isOffline) {
            setVideoStatus('animation');
        } else if (!isOffline) {
            setVideoStatus('video');
            setIsVideoStatusLocked(true);
        }
    }, [isOffline, isVideoStatusLocked]);

    const setAspectRatio = (event: VideoReadyForDisplayEvent | VideoLoadedEventType | undefined) => {
        if (!event) {
            return;
        }

        if ('naturalSize' in event) {
            setIllustrationAspectRatio(event.naturalSize.width / event.naturalSize.height);
        } else {
            setIllustrationAspectRatio(event.srcElement.videoWidth / event.srcElement.videoHeight);
        }
    };

    const renderIllustration = useCallback(() => {
        const aspectRatio = illustrationAspectRatio || VIDEO_ASPECT_RATIO;

        return (
            <View
                style={[
                    styles.w100,
                    // Prevent layout jumps by reserving height
                    // for the video until it loads. Also, when
                    // videoStatus === 'animation' it will
                    // set the same aspect ratio as the video would.
                    animationInnerContainerStyle,
                    !!videoURL && {aspectRatio},
                ]}
            >
<<<<<<< HEAD
                {!!image && (
                    <ImageSVG
                        src={image}
                        contentFit={contentFitImage}
                    />
                )}
                {!!videoURL && videoStatus === 'video' && (
=======
                {!!videoURL && videoStatus === 'video' ? (
>>>>>>> c8e8517e
                    <GestureHandlerRootView>
                        <VideoPlayer
                            url={videoURL}
                            videoPlayerStyle={[styles.onboardingVideoPlayer, {aspectRatio}]}
                            onVideoLoaded={setAspectRatio}
                            controlsStatus={CONST.VIDEO_PLAYER.CONTROLS_STATUS.HIDE}
                            shouldUseControlsBottomMargin={false}
                            shouldPlay
                            isLooping
                        />
                    </GestureHandlerRootView>
<<<<<<< HEAD
                )}
                {!!videoURL && videoStatus === 'animation' && (
                    <View style={[styles.flex1, styles.alignItemsCenter, {aspectRatio}]}>
=======
                ) : (
                    <View style={[styles.flex1, styles.alignItemsCenter, styles.justifyContentCenter, !!videoURL && {aspectRatio}, animationStyle]}>
>>>>>>> c8e8517e
                        <Lottie
                            source={animation ?? LottieAnimations.Hands}
                            style={styles.h100}
                            webStyle={shouldUseNarrowLayout ? styles.h100 : undefined}
                            autoPlay
                            loop
                        />
                    </View>
                )}
            </View>
        );
<<<<<<< HEAD
    }, [animation, videoURL, image, contentFitImage, illustrationAspectRatio, videoStatus, shouldUseNarrowLayout, styles]);
=======
    }, [
        videoAspectRatio,
        styles.w100,
        styles.onboardingVideoPlayer,
        styles.flex1,
        styles.alignItemsCenter,
        styles.justifyContentCenter,
        styles.h100,
        videoStatus,
        videoURL,
        animationStyle,
        animation,
        shouldUseNarrowLayout,
        animationInnerContainerStyle,
    ]);
>>>>>>> c8e8517e

    const toggleWillShowAgain = useCallback(() => setWillShowAgain((prevWillShowAgain) => !prevWillShowAgain), []);

    const closeModal = useCallback(() => {
        if (!willShowAgain) {
            User.dismissTrackTrainingModal();
        }
        setIsModalVisible(false);
<<<<<<< HEAD
        if (onboardingIsMediumOrLargerScreenWidth) {
            Navigation.goBack();
        }
        onClose?.();
    }, [onClose, willShowAgain, onboardingIsMediumOrLargerScreenWidth]);
=======
        InteractionManager.runAfterInteractions(() => {
            Navigation.goBack();
            onClose?.();
        });
    }, [onClose, willShowAgain]);
>>>>>>> c8e8517e

    const closeAndConfirmModal = useCallback(() => {
        closeModal();
        onConfirm?.();
    }, [onConfirm, closeModal]);

    return (
        <SafeAreaConsumer>
            {({safeAreaPaddingBottomStyle}) => (
                <Modal
                    isVisible={isModalVisible}
                    type={onboardingIsMediumOrLargerScreenWidth ? CONST.MODAL.MODAL_TYPE.CENTERED_UNSWIPEABLE : CONST.MODAL.MODAL_TYPE.BOTTOM_DOCKED}
                    onClose={closeModal}
                    innerContainerStyle={{
                        boxShadow: 'none',
                        paddingBottom: 20,
                        paddingTop: !!image || onboardingIsMediumOrLargerScreenWidth ? undefined : MODAL_PADDING,
                        ...(onboardingIsMediumOrLargerScreenWidth
                            ? // Override styles defined by MODAL.MODAL_TYPE.CENTERED_UNSWIPEABLE
                              // To make it take as little space as possible.
                              {
                                  flex: undefined,
                                  width: 'auto',
                              }
                            : {}),
                        ...modalInnerContainerStyle,
                    }}
                >
<<<<<<< HEAD
                    <View style={[styles.mh100, onboardingIsMediumOrLargerScreenWidth && StyleUtils.getWidthStyle(width), safeAreaPaddingBottomStyle]}>
                        <View style={[onboardingIsMediumOrLargerScreenWidth ? {padding: MODAL_PADDING} : {paddingHorizontal: MODAL_PADDING}, !!image && styles.p0]}>
                            {renderIllustration()}
                        </View>
                        <View style={[styles.mt5, styles.mh5]}>
                            {!!title && !!description && (
                                <View style={[onboardingIsMediumOrLargerScreenWidth ? [styles.gap1, styles.mb8] : [styles.mb10], !!image && styles.mb5]}>
                                    {typeof title === 'string' ? <Text style={[styles.textHeadlineH1]}>{title}</Text> : title}
=======
                    <View style={[styles.mh100, onboardingIsMediumOrLargerScreenWidth && styles.welcomeVideoNarrowLayout, safeAreaPaddingBottomStyle]}>
                        <View style={[onboardingIsMediumOrLargerScreenWidth ? {padding: MODAL_PADDING} : {paddingHorizontal: MODAL_PADDING}, animationOuterContainerStyle]}>
                            {renderIllustration()}
                        </View>
                        <View style={[styles.mt5, styles.mh5, contentOuterContainerStyles]}>
                            {!!title && !!description && (
                                <View style={[onboardingIsMediumOrLargerScreenWidth ? [styles.gap1, styles.mb8] : [styles.mb10], contentInnerContainerStyles]}>
                                    <Text style={[styles.textHeadlineH1]}>{title}</Text>
>>>>>>> c8e8517e
                                    <Text style={styles.textSupporting}>{description}</Text>
                                    {secondaryDescription.length > 0 && <Text style={[styles.textSupporting, styles.mt4]}>{secondaryDescription}</Text>}
                                    {children}
                                </View>
                            )}
                            {children}
                            {shouldShowDismissModalOption && (
                                <CheckboxWithLabel
                                    label={translate('featureTraining.doNotShowAgain')}
                                    accessibilityLabel={translate('featureTraining.doNotShowAgain')}
                                    style={[styles.mb5]}
                                    isChecked={!willShowAgain}
                                    onInputChange={toggleWillShowAgain}
                                />
                            )}
                            {!!helpText && (
                                <Button
                                    large
                                    style={[styles.mb3]}
                                    onPress={onHelp}
                                    text={helpText}
                                />
                            )}
                            <Button
                                large
                                success
                                pressOnEnter
                                onPress={closeAndConfirmModal}
                                text={confirmText}
                            />
                        </View>
                    </View>
                </Modal>
            )}
        </SafeAreaConsumer>
    );
}

export default FeatureTrainingModal;<|MERGE_RESOLUTION|>--- conflicted
+++ resolved
@@ -41,84 +41,68 @@
 
 type VideoStatus = 'video' | 'animation';
 
-<<<<<<< HEAD
 type BaseFeatureTrainingModalProps = {
     /** The aspect ratio to preserve for the icon, video or animation */
     illustrationAspectRatio?: number;
-=======
-type FeatureTrainingModalProps = {
+
+    /** Style for the inner container of the animation */
+    illustrationInnerContainerStyle?: StyleProp<ViewStyle>;
+
+    /** Style for the outer container of the animation */
+    illustrationOuterContainerStyle?: StyleProp<ViewStyle>;
+
+    /** Title for the modal */
+    title?: string | React.ReactNode;
+
+    /** Describe what is showing */
+    description?: string;
+
+    /** Secondary description rendered with additional space */
+    secondaryDescription?: string;
+
+    /** Whether to show `Don't show me this again` option */
+    shouldShowDismissModalOption?: boolean;
+
+    /** Text to show on primary button */
+    confirmText: string;
+
+    /** A callback to call when user confirms the tutorial */
+    onConfirm?: () => void;
+
+    /** A callback to call when modal closes */
+    onClose?: () => void;
+
+    /** Text to show on secondary button */
+    helpText?: string;
+
+    /** Link to navigate to when user wants to learn more */
+    onHelp?: () => void;
+
+    /** Styles for the content container */
+    contentInnerContainerStyles?: StyleProp<ViewStyle>;
+
+    /** Styles for the content outer container */
+    contentOuterContainerStyles?: StyleProp<ViewStyle>;
+
+    /** Styles for the modal inner container */
+    modalInnerContainerStyle?: ViewStyle;
+
+    /** Children to show below title and description and above buttons */
+    children?: React.ReactNode;
+
+    /** Modal width */
+    width?: number;
+};
+
+type FeatureTrainingModalVideoProps = {
     /** Animation to show when video is unavailable. Useful when app is offline */
     animation?: DotLottieAnimation;
 
-    /** Style for the inner container of the animation */
-    animationInnerContainerStyle?: StyleProp<ViewStyle>;
-
-    /** Style for the outer container of the animation */
-    animationOuterContainerStyle?: StyleProp<ViewStyle>;
-
     /** Additional styles for the animation */
     animationStyle?: StyleProp<ViewStyle>;
 
     /** URL for the video */
     videoURL: string;
-
-    videoAspectRatio?: number;
->>>>>>> c8e8517e
-
-    /** Title for the modal */
-    title?: string | React.ReactNode;
-
-    /** Describe what is showing */
-    description?: string;
-
-    /** Secondary description rendered with additional space */
-    secondaryDescription?: string;
-
-    /** Whether to show `Don't show me this again` option */
-    shouldShowDismissModalOption?: boolean;
-
-    /** Text to show on primary button */
-    confirmText: string;
-
-    /** A callback to call when user confirms the tutorial */
-    onConfirm?: () => void;
-
-    /** A callback to call when modal closes */
-    onClose?: () => void;
-
-    /** Text to show on secondary button */
-    helpText?: string;
-
-    /** Link to navigate to when user wants to learn more */
-    onHelp?: () => void;
-
-<<<<<<< HEAD
-    /** Children to show below title and description and above buttons */
-    children?: React.ReactNode;
-
-    /** Modal width */
-    width?: number;
-=======
-    /** Children to render */
-    children?: React.ReactNode;
-
-    /** Styles for the content container */
-    contentInnerContainerStyles?: StyleProp<ViewStyle>;
-
-    /** Styles for the content outer container */
-    contentOuterContainerStyles?: StyleProp<ViewStyle>;
-
-    /** Styles for the modal inner container */
-    modalInnerContainerStyle?: ViewStyle;
->>>>>>> c8e8517e
-};
-
-type FeatureTrainingModalVideoProps = {
-    /** URL for the video */
-    videoURL: string;
-
-    /** Animation to show when video is unavailable. Useful when app is offline */
-    animation?: DotLottieAnimation;
 };
 
 type FeatureTrainingModalSVGProps = {
@@ -135,8 +119,8 @@
 function FeatureTrainingModal({
     animation,
     animationStyle,
-    animationInnerContainerStyle,
-    animationOuterContainerStyle,
+    illustrationInnerContainerStyle,
+    illustrationOuterContainerStyle,
     videoURL,
     illustrationAspectRatio: illustrationAspectRatioProp,
     image,
@@ -152,12 +136,9 @@
     helpText = '',
     onHelp = () => {},
     children,
-<<<<<<< HEAD
-=======
     contentInnerContainerStyles,
     contentOuterContainerStyles,
     modalInnerContainerStyle,
->>>>>>> c8e8517e
 }: FeatureTrainingModalProps) {
     const styles = useThemeStyles();
     const StyleUtils = useStyleUtils();
@@ -211,21 +192,17 @@
                     // for the video until it loads. Also, when
                     // videoStatus === 'animation' it will
                     // set the same aspect ratio as the video would.
-                    animationInnerContainerStyle,
+                    illustrationInnerContainerStyle,
                     !!videoURL && {aspectRatio},
                 ]}
             >
-<<<<<<< HEAD
                 {!!image && (
                     <ImageSVG
                         src={image}
                         contentFit={contentFitImage}
                     />
                 )}
-                {!!videoURL && videoStatus === 'video' && (
-=======
-                {!!videoURL && videoStatus === 'video' ? (
->>>>>>> c8e8517e
+                {!!videoURL && !!videoURL && videoStatus === 'video' && (
                     <GestureHandlerRootView>
                         <VideoPlayer
                             url={videoURL}
@@ -237,14 +214,9 @@
                             isLooping
                         />
                     </GestureHandlerRootView>
-<<<<<<< HEAD
                 )}
                 {!!videoURL && videoStatus === 'animation' && (
-                    <View style={[styles.flex1, styles.alignItemsCenter, {aspectRatio}]}>
-=======
-                ) : (
                     <View style={[styles.flex1, styles.alignItemsCenter, styles.justifyContentCenter, !!videoURL && {aspectRatio}, animationStyle]}>
->>>>>>> c8e8517e
                         <Lottie
                             source={animation ?? LottieAnimations.Hands}
                             style={styles.h100}
@@ -256,11 +228,10 @@
                 )}
             </View>
         );
-<<<<<<< HEAD
-    }, [animation, videoURL, image, contentFitImage, illustrationAspectRatio, videoStatus, shouldUseNarrowLayout, styles]);
-=======
     }, [
-        videoAspectRatio,
+        image,
+        contentFitImage,
+        illustrationAspectRatio,
         styles.w100,
         styles.onboardingVideoPlayer,
         styles.flex1,
@@ -272,9 +243,8 @@
         animationStyle,
         animation,
         shouldUseNarrowLayout,
-        animationInnerContainerStyle,
+        illustrationInnerContainerStyle,
     ]);
->>>>>>> c8e8517e
 
     const toggleWillShowAgain = useCallback(() => setWillShowAgain((prevWillShowAgain) => !prevWillShowAgain), []);
 
@@ -283,19 +253,13 @@
             User.dismissTrackTrainingModal();
         }
         setIsModalVisible(false);
-<<<<<<< HEAD
-        if (onboardingIsMediumOrLargerScreenWidth) {
-            Navigation.goBack();
-        }
-        onClose?.();
-    }, [onClose, willShowAgain, onboardingIsMediumOrLargerScreenWidth]);
-=======
         InteractionManager.runAfterInteractions(() => {
-            Navigation.goBack();
+            if (onboardingIsMediumOrLargerScreenWidth) {
+                Navigation.goBack();
+            }
             onClose?.();
         });
-    }, [onClose, willShowAgain]);
->>>>>>> c8e8517e
+    }, [onClose, willShowAgain, onboardingIsMediumOrLargerScreenWidth]);
 
     const closeAndConfirmModal = useCallback(() => {
         closeModal();
@@ -312,7 +276,7 @@
                     innerContainerStyle={{
                         boxShadow: 'none',
                         paddingBottom: 20,
-                        paddingTop: !!image || onboardingIsMediumOrLargerScreenWidth ? undefined : MODAL_PADDING,
+                        paddingTop: onboardingIsMediumOrLargerScreenWidth ? undefined : MODAL_PADDING,
                         ...(onboardingIsMediumOrLargerScreenWidth
                             ? // Override styles defined by MODAL.MODAL_TYPE.CENTERED_UNSWIPEABLE
                               // To make it take as little space as possible.
@@ -324,31 +288,19 @@
                         ...modalInnerContainerStyle,
                     }}
                 >
-<<<<<<< HEAD
                     <View style={[styles.mh100, onboardingIsMediumOrLargerScreenWidth && StyleUtils.getWidthStyle(width), safeAreaPaddingBottomStyle]}>
-                        <View style={[onboardingIsMediumOrLargerScreenWidth ? {padding: MODAL_PADDING} : {paddingHorizontal: MODAL_PADDING}, !!image && styles.p0]}>
-                            {renderIllustration()}
-                        </View>
-                        <View style={[styles.mt5, styles.mh5]}>
-                            {!!title && !!description && (
-                                <View style={[onboardingIsMediumOrLargerScreenWidth ? [styles.gap1, styles.mb8] : [styles.mb10], !!image && styles.mb5]}>
-                                    {typeof title === 'string' ? <Text style={[styles.textHeadlineH1]}>{title}</Text> : title}
-=======
-                    <View style={[styles.mh100, onboardingIsMediumOrLargerScreenWidth && styles.welcomeVideoNarrowLayout, safeAreaPaddingBottomStyle]}>
-                        <View style={[onboardingIsMediumOrLargerScreenWidth ? {padding: MODAL_PADDING} : {paddingHorizontal: MODAL_PADDING}, animationOuterContainerStyle]}>
+                        <View style={[onboardingIsMediumOrLargerScreenWidth ? {padding: MODAL_PADDING} : {paddingHorizontal: MODAL_PADDING}, illustrationOuterContainerStyle]}>
                             {renderIllustration()}
                         </View>
                         <View style={[styles.mt5, styles.mh5, contentOuterContainerStyles]}>
                             {!!title && !!description && (
                                 <View style={[onboardingIsMediumOrLargerScreenWidth ? [styles.gap1, styles.mb8] : [styles.mb10], contentInnerContainerStyles]}>
-                                    <Text style={[styles.textHeadlineH1]}>{title}</Text>
->>>>>>> c8e8517e
+                                    {typeof title === 'string' ? <Text style={[styles.textHeadlineH1]}>{title}</Text> : title}
                                     <Text style={styles.textSupporting}>{description}</Text>
                                     {secondaryDescription.length > 0 && <Text style={[styles.textSupporting, styles.mt4]}>{secondaryDescription}</Text>}
                                     {children}
                                 </View>
                             )}
-                            {children}
                             {shouldShowDismissModalOption && (
                                 <CheckboxWithLabel
                                     label={translate('featureTraining.doNotShowAgain')}
