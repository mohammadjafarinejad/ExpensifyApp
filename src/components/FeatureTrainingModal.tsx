import type {VideoReadyForDisplayEvent} from 'expo-av';
import type {ImageContentFit} from 'expo-image';
<<<<<<< HEAD
import React, {useCallback, useEffect, useLayoutEffect, useMemo, useRef, useState} from 'react';
=======
import React, {useCallback, useEffect, useLayoutEffect, useRef, useState} from 'react';
>>>>>>> 6b934d14
import {Image, InteractionManager, View} from 'react-native';
// eslint-disable-next-line no-restricted-imports
import type {ImageResizeMode, ImageSourcePropType, LayoutChangeEvent, ScrollView as RNScrollView, StyleProp, TextStyle, ViewStyle} from 'react-native';
import {GestureHandlerRootView} from 'react-native-gesture-handler';
import type {MergeExclusive} from 'type-fest';
import useLocalize from '@hooks/useLocalize';
import useNetwork from '@hooks/useNetwork';
import useResponsiveLayout from '@hooks/useResponsiveLayout';
import useSafeAreaInsets from '@hooks/useSafeAreaInsets';
import useStyleUtils from '@hooks/useStyleUtils';
import useThemeStyles from '@hooks/useThemeStyles';
import {parseFSAttributes} from '@libs/Fullstory';
import Navigation from '@libs/Navigation/Navigation';
import variables from '@styles/variables';
import {dismissTrackTrainingModal} from '@userActions/User';
import CONST from '@src/CONST';
import type IconAsset from '@src/types/utils/IconAsset';
import Button from './Button';
import CheckboxWithLabel from './CheckboxWithLabel';
import FormAlertWithSubmitButton from './FormAlertWithSubmitButton';
import ImageSVG from './ImageSVG';
import type ImageSVGProps from './ImageSVG/types';
import Lottie from './Lottie';
import LottieAnimations from './LottieAnimations';
import type DotLottieAnimation from './LottieAnimations/types';
import Modal from './Modal';
import OfflineIndicator from './OfflineIndicator';
import RenderHTML from './RenderHTML';
import ScrollView from './ScrollView';
import Text from './Text';
import VideoPlayer from './VideoPlayer';

// Aspect ratio and height of the video.
// Useful before video loads to reserve space.
const VIDEO_ASPECT_RATIO = 1280 / 960;

const MODAL_PADDING = variables.spacing2;

type VideoLoadedEventType = {
    srcElement: {
        videoWidth: number;
        videoHeight: number;
    };
};

type VideoStatus = 'video' | 'animation';

type BaseFeatureTrainingModalProps = {
    /** The aspect ratio to preserve for the icon, video or animation */
    illustrationAspectRatio?: number;

    /** Style for the inner container of the animation */
    illustrationInnerContainerStyle?: StyleProp<ViewStyle>;

    /** Style for the outer container of the animation */
    illustrationOuterContainerStyle?: StyleProp<ViewStyle>;

    /** Title for the modal */
    title?: string | React.ReactNode;

    /** Describe what is showing */
    description?: string;

    /** Secondary description rendered with additional space */
    secondaryDescription?: string;

    /** Style for the title */
    titleStyles?: StyleProp<TextStyle>;

    /** Whether to show `Don't show me this again` option */
    shouldShowDismissModalOption?: boolean;

    /** Text to show on primary button */
    confirmText: string;

    /** A callback to call when user confirms the tutorial */
    onConfirm?: (willShowAgain: boolean) => void;

    /** A callback to call when modal closes */
    onClose?: () => void;

    /** Text to show on secondary button */
    helpText?: string;

    /** Link to navigate to when user wants to learn more */
    onHelp?: () => void;

    /** Styles for the content container */
    contentInnerContainerStyles?: StyleProp<ViewStyle>;

    /** Styles for the content outer container */
    contentOuterContainerStyles?: StyleProp<ViewStyle>;

    /** Styles for the modal inner container */
    modalInnerContainerStyle?: ViewStyle;

    /** Children to show below title and description and above buttons */
    children?: React.ReactNode;

    /** Modal width */
    width?: number;

    /** Whether to disable the modal */
    isModalDisabled?: boolean;

    /** Whether the modal image is a SVG */
    shouldRenderSVG?: boolean;

    /** Whether the modal description is written in HTML */
    shouldRenderHTMLDescription?: boolean;

    /** Whether the modal will be closed on confirm */
    shouldCloseOnConfirm?: boolean;

    /** Whether the modal should avoid the keyboard */
    avoidKeyboard?: boolean;

    /** Whether the modal content is scrollable */
    shouldUseScrollView?: boolean;

    /** Whether the modal is displaying a confirmation loading spinner (useful when fetching data from API during confirmation) */
    shouldShowConfirmationLoader?: boolean;

    /** Whether the user can confirm the tutorial while offline */
    canConfirmWhileOffline?: boolean;

    /** Whether to navigate back when closing the modal */
    shouldGoBack?: boolean;

    /** Whether to call onHelp when modal is hidden completely */
    shouldCallOnHelpWhenModalHidden?: boolean;
};

type FeatureTrainingModalVideoProps = {
    /** Animation to show when video is unavailable. Useful when app is offline */
    animation?: DotLottieAnimation;

    /** Additional styles for the animation */
    animationStyle?: StyleProp<ViewStyle>;

    /** URL for the video */
    videoURL?: string;
};

type FeatureTrainingModalSVGProps = {
    /** Expensicon for the page */
    image: IconAsset;

    /** Determines how the image should be resized to fit its container */
    contentFitImage?: ImageContentFit;

    /** The width of the image */
    imageWidth?: ImageSVGProps['width'];

    /** The height of the image */
    imageHeight?: ImageSVGProps['height'];
};

// This page requires either an icon or a video/animation, but not both
type FeatureTrainingModalProps = BaseFeatureTrainingModalProps & MergeExclusive<FeatureTrainingModalVideoProps, FeatureTrainingModalSVGProps>;

function FeatureTrainingModal({
    animation,
    animationStyle,
    illustrationInnerContainerStyle,
    illustrationOuterContainerStyle,
    videoURL,
    illustrationAspectRatio: illustrationAspectRatioProp,
    image,
    contentFitImage,
    width = variables.featureTrainingModalWidth,
    title = '',
    description = '',
    secondaryDescription = '',
    titleStyles,
    shouldShowDismissModalOption = false,
    confirmText = '',
    onConfirm = () => {},
    onClose = () => {},
    helpText = '',
    onHelp = () => {},
    children,
    contentInnerContainerStyles,
    contentOuterContainerStyles,
    modalInnerContainerStyle,
    imageWidth,
    imageHeight,
    isModalDisabled = true,
    shouldRenderSVG = true,
    shouldRenderHTMLDescription = false,
    shouldCloseOnConfirm = true,
    avoidKeyboard = false,
    shouldUseScrollView = false,
    shouldShowConfirmationLoader = false,
    canConfirmWhileOffline = true,
    shouldGoBack = true,
    shouldCallOnHelpWhenModalHidden = false,
}: FeatureTrainingModalProps) {
    const styles = useThemeStyles();
    const StyleUtils = useStyleUtils();
    const {translate} = useLocalize();
    const {onboardingIsMediumOrLargerScreenWidth} = useResponsiveLayout();
    const [isModalVisible, setIsModalVisible] = useState(false);
    const [willShowAgain, setWillShowAgain] = useState(true);
    const [videoStatus, setVideoStatus] = useState<VideoStatus>('video');
    const [isVideoStatusLocked, setIsVideoStatusLocked] = useState(false);
    const [illustrationAspectRatio, setIllustrationAspectRatio] = useState(illustrationAspectRatioProp ?? VIDEO_ASPECT_RATIO);
    const {shouldUseNarrowLayout} = useResponsiveLayout();
    const {isOffline} = useNetwork();
<<<<<<< HEAD
    const scrollViewRef = useRef<RNScrollView>(null);
    const [containerHeight, setContainerHeight] = useState(0);
    const [contentHeight, setContentHeight] = useState(0);
    const insets = useSafeAreaInsets();
=======
    const hasHelpButtonBeenPressed = useRef(false);
>>>>>>> 6b934d14

    useEffect(() => {
        InteractionManager.runAfterInteractions(() => {
            if (!isModalDisabled) {
                setIsModalVisible(false);
                return;
            }
            setIsModalVisible(true);
        });
    }, [isModalDisabled]);

    useEffect(() => {
        if (isVideoStatusLocked) {
            return;
        }

        if (isOffline) {
            setVideoStatus('animation');
        } else if (!isOffline) {
            setVideoStatus('video');
            setIsVideoStatusLocked(true);
        }
    }, [isOffline, isVideoStatusLocked]);

    const setAspectRatio = (event: VideoReadyForDisplayEvent | VideoLoadedEventType | undefined) => {
        if (!event) {
            return;
        }

        if ('naturalSize' in event) {
            setIllustrationAspectRatio(event.naturalSize.width / event.naturalSize.height);
        } else {
            setIllustrationAspectRatio(event.srcElement.videoWidth / event.srcElement.videoHeight);
        }
    };

    const renderIllustration = useCallback(() => {
        const aspectRatio = illustrationAspectRatio || VIDEO_ASPECT_RATIO;

        return (
            <View
                style={[
                    styles.w100,
                    // Prevent layout jumps by reserving height
                    // for the video until it loads. Also, when
                    // videoStatus === 'animation' it will
                    // set the same aspect ratio as the video would.
                    illustrationInnerContainerStyle,
                    (!!videoURL || !!image) && {aspectRatio},
                ]}
            >
                {!!image &&
                    (shouldRenderSVG ? (
                        <ImageSVG
                            src={image}
                            contentFit={contentFitImage}
                            width={imageWidth}
                            height={imageHeight}
                            testID={CONST.IMAGE_SVG_TEST_ID}
                        />
                    ) : (
                        <Image
                            source={image as ImageSourcePropType}
                            resizeMode={contentFitImage as ImageResizeMode}
                            style={styles.featureTrainingModalImage}
                            testID={CONST.IMAGE_TEST_ID}
                        />
                    ))}
                {!!videoURL && videoStatus === 'video' && (
                    <GestureHandlerRootView>
                        <VideoPlayer
                            url={videoURL}
                            videoPlayerStyle={[styles.onboardingVideoPlayer, {aspectRatio}]}
                            onVideoLoaded={setAspectRatio}
                            controlsStatus={CONST.VIDEO_PLAYER.CONTROLS_STATUS.HIDE}
                            shouldUseControlsBottomMargin={false}
                            shouldPlay
                            isLooping
                        />
                    </GestureHandlerRootView>
                )}
                {((!videoURL && !image) || (!!videoURL && videoStatus === 'animation')) && (
                    <View style={[styles.flex1, styles.alignItemsCenter, styles.justifyContentCenter, !!videoURL && {aspectRatio}, animationStyle]}>
                        <Lottie
                            source={animation ?? LottieAnimations.Hands}
                            style={styles.h100}
                            webStyle={shouldUseNarrowLayout ? styles.h100 : undefined}
                            autoPlay
                            loop
                        />
                    </View>
                )}
            </View>
        );
    }, [
        illustrationAspectRatio,
        styles.w100,
        styles.featureTrainingModalImage,
        styles.onboardingVideoPlayer,
        styles.flex1,
        styles.alignItemsCenter,
        styles.justifyContentCenter,
        styles.h100,
        illustrationInnerContainerStyle,
        videoURL,
        image,
        shouldRenderSVG,
        contentFitImage,
        imageWidth,
        imageHeight,
        videoStatus,
        animationStyle,
        animation,
        shouldUseNarrowLayout,
    ]);

    const toggleWillShowAgain = useCallback(() => setWillShowAgain((prevWillShowAgain) => !prevWillShowAgain), []);

    const closeModal = useCallback(() => {
        if (!willShowAgain) {
            dismissTrackTrainingModal();
        }
        setIsModalVisible(false);
        InteractionManager.runAfterInteractions(() => {
            if (shouldGoBack) {
                Navigation.goBack();
            }
            onClose?.();
        });
    }, [onClose, shouldGoBack, willShowAgain]);

    const closeAndConfirmModal = useCallback(() => {
        if (shouldCloseOnConfirm) {
            closeModal();
        }
        onConfirm?.(willShowAgain);
    }, [shouldCloseOnConfirm, onConfirm, closeModal, willShowAgain]);

    /**
     * Extracts values from the non-scraped attribute WEB_PROP_ATTR at build time
     * to ensure necessary properties are available for further processing.
     * Reevaluates "fs-class" to dynamically apply styles or behavior based on
     * updated attribute values.
     */
    useLayoutEffect(parseFSAttributes, []);

    // Scrolls modal to the bottom when keyboard appears so the action buttons are visible.
    useEffect(() => {
        if (contentHeight <= containerHeight || onboardingIsMediumOrLargerScreenWidth || !shouldUseScrollView) {
            return;
        }
        scrollViewRef.current?.scrollToEnd({animated: false});
    }, [contentHeight, containerHeight, onboardingIsMediumOrLargerScreenWidth, shouldUseScrollView]);

    const Wrapper = shouldUseScrollView ? ScrollView : View;

    const wrapperStyles = useMemo(() => (shouldUseScrollView ? StyleUtils.getScrollableFeatureTrainingModalStyles(insets) : {}), [shouldUseScrollView, StyleUtils, insets]);

    return (
        <Modal
            avoidKeyboard={avoidKeyboard}
            isVisible={isModalVisible}
            type={onboardingIsMediumOrLargerScreenWidth ? CONST.MODAL.MODAL_TYPE.CENTERED_UNSWIPEABLE : CONST.MODAL.MODAL_TYPE.BOTTOM_DOCKED}
            onClose={closeModal}
            innerContainerStyle={{
                boxShadow: 'none',
                ...(shouldUseScrollView ? styles.pb0 : styles.pb5),
                paddingTop: onboardingIsMediumOrLargerScreenWidth ? undefined : MODAL_PADDING,
                ...(onboardingIsMediumOrLargerScreenWidth
                    ? // Override styles defined by MODAL.MODAL_TYPE.CENTERED_UNSWIPEABLE
                      // To make it take as little space as possible.
                      {
                          flex: undefined,
                          width: 'auto',
                      }
                    : {}),
                ...modalInnerContainerStyle,
            }}
            onModalHide={() => {
                if (!shouldCallOnHelpWhenModalHidden || !hasHelpButtonBeenPressed.current) {
                    return;
                }
                onHelp();
            }}
        >
            <Wrapper
                scrollsToTop={false}
                style={[styles.mh100, onboardingIsMediumOrLargerScreenWidth && StyleUtils.getWidthStyle(width), wrapperStyles.style]}
                contentContainerStyle={wrapperStyles.containerStyle}
                keyboardShouldPersistTaps={shouldUseScrollView ? 'handled' : undefined}
                ref={shouldUseScrollView ? scrollViewRef : undefined}
                onLayout={shouldUseScrollView ? (e: LayoutChangeEvent) => setContainerHeight(e.nativeEvent.layout.height) : undefined}
                onContentSizeChange={shouldUseScrollView ? (_w: number, h: number) => setContentHeight(h) : undefined}
                fsClass={CONST.FULL_STORY.UNMASK}
                testID={CONST.FULL_STORY.UNMASK}
            >
                <View style={[onboardingIsMediumOrLargerScreenWidth ? {padding: MODAL_PADDING} : {paddingHorizontal: MODAL_PADDING}, illustrationOuterContainerStyle]}>
                    {renderIllustration()}
                </View>
                <View style={[styles.mt5, styles.mh5, contentOuterContainerStyles]}>
                    {!!title && !!description && (
                        <View style={[onboardingIsMediumOrLargerScreenWidth ? [styles.gap1, styles.mb8] : [styles.mb10], contentInnerContainerStyles]}>
                            {typeof title === 'string' ? <Text style={[styles.textHeadlineH1, titleStyles]}>{title}</Text> : title}
                            {shouldRenderHTMLDescription ? <RenderHTML html={description} /> : <Text style={styles.textSupporting}>{description}</Text>}
                            {secondaryDescription.length > 0 && <Text style={[styles.textSupporting, styles.mt4]}>{secondaryDescription}</Text>}
                            {children}
                        </View>
                    )}
                    {shouldShowDismissModalOption && (
                        <CheckboxWithLabel
                            label={translate('featureTraining.doNotShowAgain')}
                            accessibilityLabel={translate('featureTraining.doNotShowAgain')}
                            style={[styles.mb5]}
                            isChecked={!willShowAgain}
                            onInputChange={toggleWillShowAgain}
                        />
                    )}
                    {!!helpText && (
                        <Button
                            large
                            style={[styles.mb3]}
                            onPress={() => {
                                if (shouldCallOnHelpWhenModalHidden) {
                                    setIsModalVisible(false);
                                    hasHelpButtonBeenPressed.current = true;
                                    return;
                                }
                                onHelp();
                            }}
                            text={helpText}
                        />
                    )}
                    <FormAlertWithSubmitButton
                        onSubmit={closeAndConfirmModal}
                        isLoading={shouldShowConfirmationLoader}
                        buttonText={confirmText}
                        enabledWhenOffline={canConfirmWhileOffline}
                    />
                    {!canConfirmWhileOffline && <OfflineIndicator />}
                </View>
            </Wrapper>
        </Modal>
    );
}

export default FeatureTrainingModal;

export type {FeatureTrainingModalProps};<|MERGE_RESOLUTION|>--- conflicted
+++ resolved
@@ -1,10 +1,6 @@
 import type {VideoReadyForDisplayEvent} from 'expo-av';
 import type {ImageContentFit} from 'expo-image';
-<<<<<<< HEAD
-import React, {useCallback, useEffect, useLayoutEffect, useMemo, useRef, useState} from 'react';
-=======
-import React, {useCallback, useEffect, useLayoutEffect, useRef, useState} from 'react';
->>>>>>> 6b934d14
+import React, {useCallback, useEffect, useLayoutEffect, useMemo, useRef, useRef, useState} from 'react';
 import {Image, InteractionManager, View} from 'react-native';
 // eslint-disable-next-line no-restricted-imports
 import type {ImageResizeMode, ImageSourcePropType, LayoutChangeEvent, ScrollView as RNScrollView, StyleProp, TextStyle, ViewStyle} from 'react-native';
@@ -214,14 +210,11 @@
     const [illustrationAspectRatio, setIllustrationAspectRatio] = useState(illustrationAspectRatioProp ?? VIDEO_ASPECT_RATIO);
     const {shouldUseNarrowLayout} = useResponsiveLayout();
     const {isOffline} = useNetwork();
-<<<<<<< HEAD
+    const hasHelpButtonBeenPressed = useRef(false);
     const scrollViewRef = useRef<RNScrollView>(null);
     const [containerHeight, setContainerHeight] = useState(0);
     const [contentHeight, setContentHeight] = useState(0);
     const insets = useSafeAreaInsets();
-=======
-    const hasHelpButtonBeenPressed = useRef(false);
->>>>>>> 6b934d14
 
     useEffect(() => {
         InteractionManager.runAfterInteractions(() => {
