import type {ForwardedRef} from 'react';
import React, {useEffect, useRef} from 'react';
// eslint-disable-next-line no-restricted-imports
import type {GestureResponderEvent, Role, Text, View} from 'react-native';
import Animated, {Easing, interpolateColor, useAnimatedStyle, useSharedValue, withTiming} from 'react-native-reanimated';
import Svg, {Path} from 'react-native-svg';
import useResponsiveLayout from '@hooks/useResponsiveLayout';
import useTheme from '@hooks/useTheme';
import useThemeStyles from '@hooks/useThemeStyles';
import {canUseTouchScreen} from '@libs/DeviceCapabilities';
import variables from '@styles/variables';
import {PressableWithoutFeedback} from './Pressable';

const FAB_PATH = 'M12,3c0-1.1-0.9-2-2-2C8.9,1,8,1.9,8,3v5H3c-1.1,0-2,0.9-2,2c0,1.1,0.9,2,2,2h5v5c0,1.1,0.9,2,2,2c1.1,0,2-0.9,2-2v-5h5c1.1,0,2-0.9,2-2c0-1.1-0.9-2-2-2h-5V3z';
const SMALL_FAB_PATH =
    'M9.6 13.6002C9.6 14.4839 8.88366 15.2002 8 15.2002C7.11635 15.2002 6.4 14.4839 6.4 13.6002V9.6002H2.4C1.51635 9.6002 0.800003 8.88385 0.800003 8.0002C0.800003 7.11654 1.51635 6.4002 2.4 6.4002H6.4V2.4002C6.4 1.51654 7.11635 0.800196 8 0.800196C8.88366 0.800196 9.6 1.51654 9.6 2.4002V6.4002H13.6C14.4837 6.4002 15.2 7.11654 15.2 8.0002C15.2 8.88385 14.4837 9.6002 13.6 9.6002H9.6V13.6002Z';

const AnimatedPath = Animated.createAnimatedComponent(Path);
AnimatedPath.displayName = 'AnimatedPath';

type FloatingActionButtonProps = {
    /* Callback to fire on request to toggle the FloatingActionButton */
    onPress: (event: GestureResponderEvent | KeyboardEvent | undefined) => void;

    /* Callback to fire on long press of the FloatingActionButton */
    onLongPress?: (event: GestureResponderEvent | KeyboardEvent | undefined) => void;

    /* Current state (active or not active) of the component */
    isActive: boolean;

    /* An accessibility label for the button */
    accessibilityLabel: string;

    /* An accessibility role for the button */
    role: Role;

    /** Reference to the outer element */
    ref?: ForwardedRef<HTMLDivElement | View | Text>;
};

function FloatingActionButton({onPress, onLongPress, isActive, accessibilityLabel, role, ref}: FloatingActionButtonProps) {
    const {success, successHover, buttonDefaultBG, textLight} = useTheme();
    const styles = useThemeStyles();
    const borderRadius = styles.floatingActionButton.borderRadius;
    const fabPressable = useRef<HTMLDivElement | View | Text | null>(null);
    const {shouldUseNarrowLayout} = useResponsiveLayout();
    const isLHBVisible = !shouldUseNarrowLayout;

    const fabSize = isLHBVisible ? variables.iconSizeSmall : variables.iconSizeNormal;

    const sharedValue = useSharedValue(isActive ? 1 : 0);
    const buttonRef = ref;

    useEffect(() => {
        sharedValue.set(
            withTiming(isActive ? 1 : 0, {
                duration: 340,
                easing: Easing.inOut(Easing.ease),
            }),
        );
    }, [isActive, sharedValue]);

    const animatedStyle = useAnimatedStyle(() => {
        const backgroundColor = interpolateColor(sharedValue.get(), [0, 1], [success, buttonDefaultBG]);

        return {
            transform: [{rotate: `${sharedValue.get() * 135}deg`}],
            backgroundColor,
        };
    });

    const toggleFabAction = (event: GestureResponderEvent | KeyboardEvent | undefined) => {
        // Drop focus to avoid blue focus ring.
        fabPressable.current?.blur();
        onPress(event);
    };

    const longPressFabAction = (event: GestureResponderEvent | KeyboardEvent | undefined) => {
        // Only execute on narrow layout - prevent event from firing on wide screens
        if (isLHBVisible) {
            return;
        }
        // Drop focus to avoid blue focus ring.
        fabPressable.current?.blur();
        onLongPress?.(event);
    };

    return (
<<<<<<< HEAD
        <EducationalTooltip
            shouldRender={shouldShowProductTrainingTooltip}
            anchorAlignment={{
                horizontal: isLHBVisible ? CONST.MODAL.ANCHOR_ORIGIN_HORIZONTAL.LEFT : CONST.MODAL.ANCHOR_ORIGIN_HORIZONTAL.CENTER,
                vertical: CONST.MODAL.ANCHOR_ORIGIN_VERTICAL.BOTTOM,
            }}
            shiftHorizontal={isLHBVisible ? variables.lhbFabTooltipShiftHorizontal : 0}
            shiftVertical={isLHBVisible ? variables.lhbFabTooltipShiftVertical : variables.lhbFabTooltipShiftVerticalMobile}
            renderTooltipContent={renderProductTrainingTooltip}
            wrapperStyle={styles.productTrainingTooltipWrapper}
            shouldHideOnNavigate={false}
            onTooltipPress={toggleFabAction}
=======
        <PressableWithoutFeedback
            ref={(el) => {
                fabPressable.current = el ?? null;
                if (buttonRef && 'current' in buttonRef) {
                    buttonRef.current = el ?? null;
                }
            }}
            style={[
                styles.h100,
                styles.navigationTabBarItem,

                // Prevent text selection on touch devices (e.g. on long press)
                canUseTouchScreen() && styles.userSelectNone,
            ]}
            accessibilityLabel={accessibilityLabel}
            onPress={toggleFabAction}
            onLongPress={longPressFabAction}
            role={role}
            shouldUseHapticsOnLongPress
            testID="floating-action-button"
>>>>>>> 20eee1ca
        >
            {({hovered}) => (
                <Animated.View
                    style={[styles.floatingActionButton, {borderRadius}, isLHBVisible && styles.floatingActionButtonSmall, animatedStyle, hovered && {backgroundColor: successHover}]}
                    testID="fab-animated-container"
                >
                    <Svg
                        width={fabSize}
                        height={fabSize}
                    >
                        <AnimatedPath
                            d={isLHBVisible ? SMALL_FAB_PATH : FAB_PATH}
                            fill={textLight}
                        />
                    </Svg>
                </Animated.View>
            )}
        </PressableWithoutFeedback>
    );
}

FloatingActionButton.displayName = 'FloatingActionButton';

export default FloatingActionButton;<|MERGE_RESOLUTION|>--- conflicted
+++ resolved
@@ -86,20 +86,6 @@
     };
 
     return (
-<<<<<<< HEAD
-        <EducationalTooltip
-            shouldRender={shouldShowProductTrainingTooltip}
-            anchorAlignment={{
-                horizontal: isLHBVisible ? CONST.MODAL.ANCHOR_ORIGIN_HORIZONTAL.LEFT : CONST.MODAL.ANCHOR_ORIGIN_HORIZONTAL.CENTER,
-                vertical: CONST.MODAL.ANCHOR_ORIGIN_VERTICAL.BOTTOM,
-            }}
-            shiftHorizontal={isLHBVisible ? variables.lhbFabTooltipShiftHorizontal : 0}
-            shiftVertical={isLHBVisible ? variables.lhbFabTooltipShiftVertical : variables.lhbFabTooltipShiftVerticalMobile}
-            renderTooltipContent={renderProductTrainingTooltip}
-            wrapperStyle={styles.productTrainingTooltipWrapper}
-            shouldHideOnNavigate={false}
-            onTooltipPress={toggleFabAction}
-=======
         <PressableWithoutFeedback
             ref={(el) => {
                 fabPressable.current = el ?? null;
@@ -120,7 +106,6 @@
             role={role}
             shouldUseHapticsOnLongPress
             testID="floating-action-button"
->>>>>>> 20eee1ca
         >
             {({hovered}) => (
                 <Animated.View
