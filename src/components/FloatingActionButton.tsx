--- conflicted
+++ resolved
@@ -110,37 +110,8 @@
             onLongPress={() => {}}
             role={role}
             shouldUseHapticsOnLongPress={false}
+            testID="floating-action-button"
         >
-<<<<<<< HEAD
-            <PressableWithoutFeedback
-                ref={(el) => {
-                    fabPressable.current = el ?? null;
-                    if (buttonRef && 'current' in buttonRef) {
-                        buttonRef.current = el ?? null;
-                    }
-                }}
-                style={[styles.h100, styles.bottomTabBarItem]}
-                accessibilityLabel={accessibilityLabel}
-                onPress={toggleFabAction}
-                onLongPress={() => {}}
-                role={role}
-                shouldUseHapticsOnLongPress={false}
-                testID="floating-action-button"
-            >
-                <Animated.View style={[styles.floatingActionButton, animatedStyle]}>
-                    <Svg
-                        width={variables.iconSizeNormal}
-                        height={variables.iconSizeNormal}
-                    >
-                        <AnimatedPath
-                            d="M12,3c0-1.1-0.9-2-2-2C8.9,1,8,1.9,8,3v5H3c-1.1,0-2,0.9-2,2c0,1.1,0.9,2,2,2h5v5c0,1.1,0.9,2,2,2c1.1,0,2-0.9,2-2v-5h5c1.1,0,2-0.9,2-2c0-1.1-0.9-2-2-2h-5V3z"
-                            animatedProps={animatedProps}
-                        />
-                    </Svg>
-                </Animated.View>
-            </PressableWithoutFeedback>
-        </EducationalTooltip>
-=======
             <Animated.View style={[styles.floatingActionButton, animatedStyle]}>
                 <Svg
                     width={variables.iconSizeNormal}
@@ -153,7 +124,6 @@
                 </Svg>
             </Animated.View>
         </PressableWithoutFeedback>
->>>>>>> e3d7afdd
     );
 }
 
