--- conflicted
+++ resolved
@@ -284,7 +284,7 @@
     render() {
         const scrollViewContent = safeAreaPaddingBottomStyle => (
             <FormSubmit style={StyleSheet.flatten([this.props.style, safeAreaPaddingBottomStyle])} onSubmit={this.submit}>
-                {this.childrenWrapperWithProps(this.props.children)}
+                {this.childrenWrapperWithProps(_.isFunction(this.props.children) ? this.props.children({inputValues: this.state.inputValues}) : this.props.children)}
                 {this.props.isSubmitButtonVisible && (
                 <FormAlertWithSubmitButton
                     buttonText={this.props.submitButtonText}
@@ -324,38 +324,7 @@
                         scrollToOverflowEnabled={this.props.scrollToOverflowEnabled}
                         ref={this.formRef}
                     >
-<<<<<<< HEAD
-                        <View style={[this.props.style, safeAreaPaddingBottomStyle]}>
-                            {this.childrenWrapperWithProps(_.isFunction(this.props.children) ? this.props.children({inputValues: this.state.inputValues}) : this.props.children)}
-                            {this.props.isSubmitButtonVisible && (
-                            <FormAlertWithSubmitButton
-                                buttonText={this.props.submitButtonText}
-                                isAlertVisible={_.size(this.state.errors) > 0 || Boolean(this.getErrorMessage()) || !_.isEmpty(this.props.formState.errorFields)}
-                                isLoading={this.props.formState.isLoading}
-                                message={_.isEmpty(this.props.formState.errorFields) ? this.getErrorMessage() : null}
-                                onSubmit={this.submit}
-                                onFixTheErrorsLinkPressed={() => {
-                                    const errors = !_.isEmpty(this.state.errors) ? this.state.errors : this.props.formState.errorFields;
-                                    const focusKey = _.find(_.keys(this.inputRefs), key => _.keys(errors).includes(key));
-                                    const focusInput = this.inputRefs[focusKey];
-                                    if (focusInput.focus && typeof focusInput.focus === 'function') {
-                                        focusInput.focus();
-                                    }
-
-                                    // We subtract 10 to scroll slightly above the input
-                                    if (focusInput.measureLayout && typeof focusInput.measureLayout === 'function') {
-                                        focusInput.measureLayout(this.form, (x, y) => this.form.scrollTo({y: y - 10, animated: false}));
-                                    }
-                                }}
-                                containerStyles={[styles.mh0, styles.mt5, styles.flex1]}
-                                enabledWhenOffline={this.props.enabledWhenOffline}
-                                isDangerousAction={this.props.isDangerousAction}
-                            />
-                            )}
-                        </View>
-=======
                         {scrollViewContent(safeAreaPaddingBottomStyle)}
->>>>>>> d5cfa894
                     </ScrollViewWithContext>
                 ) : (
                     <ScrollView
