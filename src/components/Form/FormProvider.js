import lodashGet from 'lodash/get';
import PropTypes from 'prop-types';
import React, {createRef, forwardRef, useCallback, useImperativeHandle, useMemo, useRef, useState} from 'react';
import {withOnyx} from 'react-native-onyx';
import _ from 'underscore';
import networkPropTypes from '@components/networkPropTypes';
import {withNetwork} from '@components/OnyxProvider';
import compose from '@libs/compose';
import * as ValidationUtils from '@libs/ValidationUtils';
import Visibility from '@libs/Visibility';
import stylePropTypes from '@styles/stylePropTypes';
import * as FormActions from '@userActions/FormActions';
import CONST from '@src/CONST';
import FormContext from './FormContext';
import FormWrapper from './FormWrapper';

const propTypes = {
    /** A unique Onyx key identifying the form */
    formID: PropTypes.string.isRequired,

    /** Text to be displayed in the submit button */
    submitButtonText: PropTypes.string.isRequired,

    /** Controls the submit button's visibility */
    isSubmitButtonVisible: PropTypes.bool,

    /** Callback to validate the form */
    validate: PropTypes.func,

    /** Callback to submit the form */
    onSubmit: PropTypes.func.isRequired,

    /** Children to render. */
    children: PropTypes.oneOfType([PropTypes.func, PropTypes.node]).isRequired,

    /* Onyx Props */

    /** Contains the form state that must be accessed outside of the component */
    formState: PropTypes.shape({
        /** Controls the loading state of the form */
        isLoading: PropTypes.bool,

        /** Server side errors keyed by microtime */
        errors: PropTypes.objectOf(PropTypes.string),

        /** Field-specific server side errors keyed by microtime */
        errorFields: PropTypes.objectOf(PropTypes.objectOf(PropTypes.string)),
    }),

    /** Contains draft values for each input in the form */
    draftValues: PropTypes.objectOf(PropTypes.oneOfType([PropTypes.string, PropTypes.bool, PropTypes.number, PropTypes.objectOf(Date)])),

    /** Should the button be enabled when offline */
    enabledWhenOffline: PropTypes.bool,

    /** Whether the form submit action is dangerous */
    isSubmitActionDangerous: PropTypes.bool,

    /** Whether ScrollWithContext should be used instead of regular ScrollView.
     *  Set to true when there's a nested Picker component in Form.
     */
    scrollContextEnabled: PropTypes.bool,

    /** Container styles */
    style: stylePropTypes,

    /** Custom content to display in the footer after submit button */
    footerContent: PropTypes.oneOfType([PropTypes.func, PropTypes.node]),

    /** Information about the network */
    network: networkPropTypes.isRequired,

    shouldValidateOnBlur: PropTypes.bool,

    shouldValidateOnChange: PropTypes.bool,
};

const defaultProps = {
    isSubmitButtonVisible: true,
    formState: {
        isLoading: false,
    },
    draftValues: {},
    enabledWhenOffline: false,
    isSubmitActionDangerous: false,
    scrollContextEnabled: false,
    footerContent: null,
    style: [],
    validate: () => {},
    shouldValidateOnBlur: true,
    shouldValidateOnChange: true,
};

function getInitialValueByType(valueType) {
    switch (valueType) {
        case 'string':
            return '';
        case 'boolean':
            return false;
        case 'date':
            return new Date();
        default:
            return '';
    }
}

<<<<<<< HEAD
const FormProvider = forwardRef(({validate, formID, shouldValidateOnBlur, shouldValidateOnChange, children, formState, network, enabledWhenOffline, onSubmit, ...rest}, forwardedRef) => {
=======
function FormProvider({validate, formID, shouldValidateOnBlur, shouldValidateOnChange, children, formState, network, enabledWhenOffline, draftValues, onSubmit, ...rest}) {
>>>>>>> a2fc32bb
    const inputRefs = useRef({});
    const touchedInputs = useRef({});
    const [inputValues, setInputValues] = useState({});
    const [errors, setErrors] = useState({});
    const hasServerError = useMemo(() => Boolean(formState) && !_.isEmpty(formState.errors), [formState]);

    const onValidate = useCallback(
        (values, shouldClearServerError = true) => {
            const trimmedStringValues = ValidationUtils.prepareValues(values);

            if (shouldClearServerError) {
                FormActions.setErrors(formID, null);
            }
            FormActions.setErrorFields(formID, null);

            const validateErrors = validate(values) || {};

            // Validate the input for html tags. It should supercede any other error
            _.each(trimmedStringValues, (inputValue, inputID) => {
                // If the input value is empty OR is non-string, we don't need to validate it for HTML tags
                if (!inputValue || !_.isString(inputValue)) {
                    return;
                }
                const foundHtmlTagIndex = inputValue.search(CONST.VALIDATE_FOR_HTML_TAG_REGEX);
                const leadingSpaceIndex = inputValue.search(CONST.VALIDATE_FOR_LEADINGSPACES_HTML_TAG_REGEX);

                // Return early if there are no HTML characters
                if (leadingSpaceIndex === -1 && foundHtmlTagIndex === -1) {
                    return;
                }

                const matchedHtmlTags = inputValue.match(CONST.VALIDATE_FOR_HTML_TAG_REGEX);
                let isMatch = _.some(CONST.WHITELISTED_TAGS, (r) => r.test(inputValue));
                // Check for any matches that the original regex (foundHtmlTagIndex) matched
                if (matchedHtmlTags) {
                    // Check if any matched inputs does not match in WHITELISTED_TAGS list and return early if needed.
                    for (let i = 0; i < matchedHtmlTags.length; i++) {
                        const htmlTag = matchedHtmlTags[i];
                        isMatch = _.some(CONST.WHITELISTED_TAGS, (r) => r.test(htmlTag));
                        if (!isMatch) {
                            break;
                        }
                    }
                }
                // Add a validation error here because it is a string value that contains HTML characters
                validateErrors[inputID] = 'common.error.invalidCharacter';
            });

            if (!_.isObject(validateErrors)) {
                throw new Error('Validate callback must return an empty object or an object with shape {inputID: error}');
            }

            const touchedInputErrors = _.pick(validateErrors, (inputValue, inputID) => Boolean(touchedInputs.current[inputID]));

            if (!_.isEqual(errors, touchedInputErrors)) {
                setErrors(touchedInputErrors);
            }

            return touchedInputErrors;
        },
        [errors, formID, validate],
    );

    /**
     * @param {String} inputID - The inputID of the input being touched
     */
    const setTouchedInput = useCallback(
        (inputID) => {
            touchedInputs.current[inputID] = true;
        },
        [touchedInputs],
    );

    const submit = useCallback(() => {
        // Return early if the form is already submitting to avoid duplicate submission
        if (formState.isLoading) {
            return;
        }

        // Prepare values before submitting
        const trimmedStringValues = ValidationUtils.prepareValues(inputValues);

        // Touches all form inputs so we can validate the entire form
        _.each(inputRefs.current, (inputRef, inputID) => (touchedInputs.current[inputID] = true));

        // Validate form and return early if any errors are found
        if (!_.isEmpty(onValidate(trimmedStringValues))) {
            return;
        }

        // Do not submit form if network is offline and the form is not enabled when offline
        if (network.isOffline && !enabledWhenOffline) {
            return;
        }

        onSubmit(trimmedStringValues);
    }, [enabledWhenOffline, formState.isLoading, inputValues, network.isOffline, onSubmit, onValidate]);

    /**
     * Resets the form
     */
    const resetForm = useCallback(
        (optionalValue) => {
            _.each(inputValues, (inputRef, inputID) => {
                setInputValues((prevState) => {
                    const copyPrevState = _.clone(prevState);

                    touchedInputs.current[inputID] = false;
                    copyPrevState[inputID] = optionalValue[inputID] || '';

                    return copyPrevState;
                });
            });
            setErrors({});
        },
        [inputValues],
    );
    useImperativeHandle(forwardedRef, () => ({
        resetForm,
    }));

    const registerInput = useCallback(
        (inputID, propsToParse = {}) => {
            const newRef = inputRefs.current[inputID] || propsToParse.ref || createRef();
            if (inputRefs.current[inputID] !== newRef) {
                inputRefs.current[inputID] = newRef;
            }

            if (!_.isUndefined(propsToParse.value)) {
                inputValues[inputID] = propsToParse.value;
            } else if (propsToParse.shouldSaveDraft && !_.isUndefined(draftValues[inputID]) && _.isUndefined(inputValues[inputID])) {
                inputValues[inputID] = draftValues[inputID];
            } else if (propsToParse.shouldUseDefaultValue && _.isUndefined(inputValues[inputID])) {
                // We force the form to set the input value from the defaultValue props if there is a saved valid value
                inputValues[inputID] = propsToParse.defaultValue;
            } else if (_.isUndefined(inputValues[inputID])) {
                // We want to initialize the input value if it's undefined
                inputValues[inputID] = _.isUndefined(propsToParse.defaultValue) ? getInitialValueByType(propsToParse.valueType) : propsToParse.defaultValue;
            }

            const errorFields = lodashGet(formState, 'errorFields', {});
            const fieldErrorMessage =
                _.chain(errorFields[inputID])
                    .keys()
                    .sortBy()
                    .reverse()
                    .map((key) => errorFields[inputID][key])
                    .first()
                    .value() || '';

            return {
                ...propsToParse,
                ref:
                    typeof propsToParse.ref === 'function'
                        ? (node) => {
                              propsToParse.ref(node);
                              newRef.current = node;
                          }
                        : newRef,
                inputID,
                key: propsToParse.key || inputID,
                errorText: errors[inputID] || fieldErrorMessage,
                value: inputValues[inputID],
                // As the text input is controlled, we never set the defaultValue prop
                // as this is already happening by the value prop.
                defaultValue: undefined,
                onTouched: (event) => {
                    setTouchedInput(inputID);
                    if (_.isFunction(propsToParse.onTouched)) {
                        propsToParse.onTouched(event);
                    }
                },
                onPress: (event) => {
                    setTouchedInput(inputID);
                    if (_.isFunction(propsToParse.onPress)) {
                        propsToParse.onPress(event);
                    }
                },
                onPressIn: (event) => {
                    setTouchedInput(inputID);
                    if (_.isFunction(propsToParse.onPressIn)) {
                        propsToParse.onPressIn(event);
                    }
                },
                onBlur: (event) => {
                    // Only run validation when user proactively blurs the input.
                    if (Visibility.isVisible() && Visibility.hasFocus()) {
                        const relatedTargetId = lodashGet(event, 'nativeEvent.relatedTarget.id');
                        // We delay the validation in order to prevent Checkbox loss of focus when
                        // the user is focusing a TextInput and proceeds to toggle a CheckBox in
                        // web and mobile web platforms.

                        setTimeout(() => {
                            if (relatedTargetId && _.includes([CONST.OVERLAY.BOTTOM_BUTTON_NATIVE_ID, CONST.OVERLAY.TOP_BUTTON_NATIVE_ID, CONST.BACK_BUTTON_NATIVE_ID], relatedTargetId)) {
                                return;
                            }
                            setTouchedInput(inputID);
                            if (shouldValidateOnBlur) {
                                onValidate(inputValues, !hasServerError);
                            }
                        }, 200);
                    }

                    if (_.isFunction(propsToParse.onBlur)) {
                        propsToParse.onBlur(event);
                    }
                },
                onInputChange: (value, key) => {
                    const inputKey = key || inputID;
                    setInputValues((prevState) => {
                        const newState = {
                            ...prevState,
                            [inputKey]: value,
                        };

                        if (shouldValidateOnChange) {
                            onValidate(newState);
                        }
                        return newState;
                    });

                    if (propsToParse.shouldSaveDraft) {
                        FormActions.setDraftValues(formID, {[inputKey]: value});
                    }

                    if (_.isFunction(propsToParse.onValueChange)) {
                        propsToParse.onValueChange(value, inputKey);
                    }
                },
            };
        },
        [draftValues, formID, errors, formState, hasServerError, inputValues, onValidate, setTouchedInput, shouldValidateOnBlur, shouldValidateOnChange],
    );
    const value = useMemo(() => ({registerInput}), [registerInput]);

    return (
        <FormContext.Provider value={value}>
            {/* eslint-disable react/jsx-props-no-spreading */}
            <FormWrapper
                {...rest}
                formID={formID}
                onSubmit={submit}
                inputRefs={inputRefs}
                errors={errors}
                enabledWhenOffline={enabledWhenOffline}
            >
                {_.isFunction(children) ? children({inputValues}) : children}
            </FormWrapper>
        </FormContext.Provider>
    );
});

FormProvider.displayName = 'Form';
FormProvider.propTypes = propTypes;
FormProvider.defaultProps = defaultProps;

export default compose(
    withNetwork(),
    withOnyx({
        formState: {
            key: (props) => props.formID,
        },
        draftValues: {
            key: (props) => `${props.formID}Draft`,
        },
    }),
)(FormProvider);<|MERGE_RESOLUTION|>--- conflicted
+++ resolved
@@ -104,262 +104,263 @@
     }
 }
 
-<<<<<<< HEAD
-const FormProvider = forwardRef(({validate, formID, shouldValidateOnBlur, shouldValidateOnChange, children, formState, network, enabledWhenOffline, onSubmit, ...rest}, forwardedRef) => {
-=======
-function FormProvider({validate, formID, shouldValidateOnBlur, shouldValidateOnChange, children, formState, network, enabledWhenOffline, draftValues, onSubmit, ...rest}) {
->>>>>>> a2fc32bb
-    const inputRefs = useRef({});
-    const touchedInputs = useRef({});
-    const [inputValues, setInputValues] = useState({});
-    const [errors, setErrors] = useState({});
-    const hasServerError = useMemo(() => Boolean(formState) && !_.isEmpty(formState.errors), [formState]);
-
-    const onValidate = useCallback(
-        (values, shouldClearServerError = true) => {
-            const trimmedStringValues = ValidationUtils.prepareValues(values);
-
-            if (shouldClearServerError) {
-                FormActions.setErrors(formID, null);
+const FormProvider = forwardRef(
+    ({validate, formID, shouldValidateOnBlur, shouldValidateOnChange, children, formState, network, enabledWhenOffline, draftValues, onSubmit, ...rest}, forwardedRef) => {
+        const inputRefs = useRef({});
+        const touchedInputs = useRef({});
+        const [inputValues, setInputValues] = useState({});
+        const [errors, setErrors] = useState({});
+        const hasServerError = useMemo(() => Boolean(formState) && !_.isEmpty(formState.errors), [formState]);
+
+        const onValidate = useCallback(
+            (values, shouldClearServerError = true) => {
+                const trimmedStringValues = ValidationUtils.prepareValues(values);
+
+                if (shouldClearServerError) {
+                    FormActions.setErrors(formID, null);
+                }
+                FormActions.setErrorFields(formID, null);
+
+                const validateErrors = validate(values) || {};
+
+                // Validate the input for html tags. It should supercede any other error
+                _.each(trimmedStringValues, (inputValue, inputID) => {
+                    // If the input value is empty OR is non-string, we don't need to validate it for HTML tags
+                    if (!inputValue || !_.isString(inputValue)) {
+                        return;
+                    }
+                    const foundHtmlTagIndex = inputValue.search(CONST.VALIDATE_FOR_HTML_TAG_REGEX);
+                    const leadingSpaceIndex = inputValue.search(CONST.VALIDATE_FOR_LEADINGSPACES_HTML_TAG_REGEX);
+
+                    // Return early if there are no HTML characters
+                    if (leadingSpaceIndex === -1 && foundHtmlTagIndex === -1) {
+                        return;
+                    }
+
+                    const matchedHtmlTags = inputValue.match(CONST.VALIDATE_FOR_HTML_TAG_REGEX);
+                    let isMatch = _.some(CONST.WHITELISTED_TAGS, (r) => r.test(inputValue));
+                    // Check for any matches that the original regex (foundHtmlTagIndex) matched
+                    if (matchedHtmlTags) {
+                        // Check if any matched inputs does not match in WHITELISTED_TAGS list and return early if needed.
+                        for (let i = 0; i < matchedHtmlTags.length; i++) {
+                            const htmlTag = matchedHtmlTags[i];
+                            isMatch = _.some(CONST.WHITELISTED_TAGS, (r) => r.test(htmlTag));
+                            if (!isMatch) {
+                                break;
+                            }
+                        }
+                    }
+                    // Add a validation error here because it is a string value that contains HTML characters
+                    validateErrors[inputID] = 'common.error.invalidCharacter';
+                });
+
+                if (!_.isObject(validateErrors)) {
+                    throw new Error('Validate callback must return an empty object or an object with shape {inputID: error}');
+                }
+
+                const touchedInputErrors = _.pick(validateErrors, (inputValue, inputID) => Boolean(touchedInputs.current[inputID]));
+
+                if (!_.isEqual(errors, touchedInputErrors)) {
+                    setErrors(touchedInputErrors);
+                }
+
+                return touchedInputErrors;
+            },
+            [errors, formID, validate],
+        );
+
+        /**
+         * @param {String} inputID - The inputID of the input being touched
+         */
+        const setTouchedInput = useCallback(
+            (inputID) => {
+                touchedInputs.current[inputID] = true;
+            },
+            [touchedInputs],
+        );
+
+        const submit = useCallback(() => {
+            // Return early if the form is already submitting to avoid duplicate submission
+            if (formState.isLoading) {
+                return;
             }
-            FormActions.setErrorFields(formID, null);
-
-            const validateErrors = validate(values) || {};
-
-            // Validate the input for html tags. It should supercede any other error
-            _.each(trimmedStringValues, (inputValue, inputID) => {
-                // If the input value is empty OR is non-string, we don't need to validate it for HTML tags
-                if (!inputValue || !_.isString(inputValue)) {
-                    return;
-                }
-                const foundHtmlTagIndex = inputValue.search(CONST.VALIDATE_FOR_HTML_TAG_REGEX);
-                const leadingSpaceIndex = inputValue.search(CONST.VALIDATE_FOR_LEADINGSPACES_HTML_TAG_REGEX);
-
-                // Return early if there are no HTML characters
-                if (leadingSpaceIndex === -1 && foundHtmlTagIndex === -1) {
-                    return;
-                }
-
-                const matchedHtmlTags = inputValue.match(CONST.VALIDATE_FOR_HTML_TAG_REGEX);
-                let isMatch = _.some(CONST.WHITELISTED_TAGS, (r) => r.test(inputValue));
-                // Check for any matches that the original regex (foundHtmlTagIndex) matched
-                if (matchedHtmlTags) {
-                    // Check if any matched inputs does not match in WHITELISTED_TAGS list and return early if needed.
-                    for (let i = 0; i < matchedHtmlTags.length; i++) {
-                        const htmlTag = matchedHtmlTags[i];
-                        isMatch = _.some(CONST.WHITELISTED_TAGS, (r) => r.test(htmlTag));
-                        if (!isMatch) {
-                            break;
-                        }
-                    }
-                }
-                // Add a validation error here because it is a string value that contains HTML characters
-                validateErrors[inputID] = 'common.error.invalidCharacter';
-            });
-
-            if (!_.isObject(validateErrors)) {
-                throw new Error('Validate callback must return an empty object or an object with shape {inputID: error}');
+
+            // Prepare values before submitting
+            const trimmedStringValues = ValidationUtils.prepareValues(inputValues);
+
+            // Touches all form inputs so we can validate the entire form
+            _.each(inputRefs.current, (inputRef, inputID) => (touchedInputs.current[inputID] = true));
+
+            // Validate form and return early if any errors are found
+            if (!_.isEmpty(onValidate(trimmedStringValues))) {
+                return;
             }
 
-            const touchedInputErrors = _.pick(validateErrors, (inputValue, inputID) => Boolean(touchedInputs.current[inputID]));
-
-            if (!_.isEqual(errors, touchedInputErrors)) {
-                setErrors(touchedInputErrors);
+            // Do not submit form if network is offline and the form is not enabled when offline
+            if (network.isOffline && !enabledWhenOffline) {
+                return;
             }
 
-            return touchedInputErrors;
-        },
-        [errors, formID, validate],
-    );
-
-    /**
-     * @param {String} inputID - The inputID of the input being touched
-     */
-    const setTouchedInput = useCallback(
-        (inputID) => {
-            touchedInputs.current[inputID] = true;
-        },
-        [touchedInputs],
-    );
-
-    const submit = useCallback(() => {
-        // Return early if the form is already submitting to avoid duplicate submission
-        if (formState.isLoading) {
-            return;
-        }
-
-        // Prepare values before submitting
-        const trimmedStringValues = ValidationUtils.prepareValues(inputValues);
-
-        // Touches all form inputs so we can validate the entire form
-        _.each(inputRefs.current, (inputRef, inputID) => (touchedInputs.current[inputID] = true));
-
-        // Validate form and return early if any errors are found
-        if (!_.isEmpty(onValidate(trimmedStringValues))) {
-            return;
-        }
-
-        // Do not submit form if network is offline and the form is not enabled when offline
-        if (network.isOffline && !enabledWhenOffline) {
-            return;
-        }
-
-        onSubmit(trimmedStringValues);
-    }, [enabledWhenOffline, formState.isLoading, inputValues, network.isOffline, onSubmit, onValidate]);
-
-    /**
-     * Resets the form
-     */
-    const resetForm = useCallback(
-        (optionalValue) => {
-            _.each(inputValues, (inputRef, inputID) => {
-                setInputValues((prevState) => {
-                    const copyPrevState = _.clone(prevState);
-
-                    touchedInputs.current[inputID] = false;
-                    copyPrevState[inputID] = optionalValue[inputID] || '';
-
-                    return copyPrevState;
+            onSubmit(trimmedStringValues);
+        }, [enabledWhenOffline, formState.isLoading, inputValues, network.isOffline, onSubmit, onValidate]);
+
+        /**
+         * Resets the form
+         */
+        const resetForm = useCallback(
+            (optionalValue) => {
+                _.each(inputValues, (inputRef, inputID) => {
+                    setInputValues((prevState) => {
+                        const copyPrevState = _.clone(prevState);
+
+                        touchedInputs.current[inputID] = false;
+                        copyPrevState[inputID] = optionalValue[inputID] || '';
+
+                        return copyPrevState;
+                    });
                 });
-            });
-            setErrors({});
-        },
-        [inputValues],
-    );
-    useImperativeHandle(forwardedRef, () => ({
-        resetForm,
-    }));
-
-    const registerInput = useCallback(
-        (inputID, propsToParse = {}) => {
-            const newRef = inputRefs.current[inputID] || propsToParse.ref || createRef();
-            if (inputRefs.current[inputID] !== newRef) {
-                inputRefs.current[inputID] = newRef;
-            }
-
-            if (!_.isUndefined(propsToParse.value)) {
-                inputValues[inputID] = propsToParse.value;
-            } else if (propsToParse.shouldSaveDraft && !_.isUndefined(draftValues[inputID]) && _.isUndefined(inputValues[inputID])) {
-                inputValues[inputID] = draftValues[inputID];
-            } else if (propsToParse.shouldUseDefaultValue && _.isUndefined(inputValues[inputID])) {
-                // We force the form to set the input value from the defaultValue props if there is a saved valid value
-                inputValues[inputID] = propsToParse.defaultValue;
-            } else if (_.isUndefined(inputValues[inputID])) {
-                // We want to initialize the input value if it's undefined
-                inputValues[inputID] = _.isUndefined(propsToParse.defaultValue) ? getInitialValueByType(propsToParse.valueType) : propsToParse.defaultValue;
-            }
-
-            const errorFields = lodashGet(formState, 'errorFields', {});
-            const fieldErrorMessage =
-                _.chain(errorFields[inputID])
-                    .keys()
-                    .sortBy()
-                    .reverse()
-                    .map((key) => errorFields[inputID][key])
-                    .first()
-                    .value() || '';
-
-            return {
-                ...propsToParse,
-                ref:
-                    typeof propsToParse.ref === 'function'
-                        ? (node) => {
-                              propsToParse.ref(node);
-                              newRef.current = node;
-                          }
-                        : newRef,
-                inputID,
-                key: propsToParse.key || inputID,
-                errorText: errors[inputID] || fieldErrorMessage,
-                value: inputValues[inputID],
-                // As the text input is controlled, we never set the defaultValue prop
-                // as this is already happening by the value prop.
-                defaultValue: undefined,
-                onTouched: (event) => {
-                    setTouchedInput(inputID);
-                    if (_.isFunction(propsToParse.onTouched)) {
-                        propsToParse.onTouched(event);
-                    }
-                },
-                onPress: (event) => {
-                    setTouchedInput(inputID);
-                    if (_.isFunction(propsToParse.onPress)) {
-                        propsToParse.onPress(event);
-                    }
-                },
-                onPressIn: (event) => {
-                    setTouchedInput(inputID);
-                    if (_.isFunction(propsToParse.onPressIn)) {
-                        propsToParse.onPressIn(event);
-                    }
-                },
-                onBlur: (event) => {
-                    // Only run validation when user proactively blurs the input.
-                    if (Visibility.isVisible() && Visibility.hasFocus()) {
-                        const relatedTargetId = lodashGet(event, 'nativeEvent.relatedTarget.id');
-                        // We delay the validation in order to prevent Checkbox loss of focus when
-                        // the user is focusing a TextInput and proceeds to toggle a CheckBox in
-                        // web and mobile web platforms.
-
-                        setTimeout(() => {
-                            if (relatedTargetId && _.includes([CONST.OVERLAY.BOTTOM_BUTTON_NATIVE_ID, CONST.OVERLAY.TOP_BUTTON_NATIVE_ID, CONST.BACK_BUTTON_NATIVE_ID], relatedTargetId)) {
-                                return;
+                setErrors({});
+            },
+            [inputValues],
+        );
+        useImperativeHandle(forwardedRef, () => ({
+            resetForm,
+        }));
+
+        const registerInput = useCallback(
+            (inputID, propsToParse = {}) => {
+                const newRef = inputRefs.current[inputID] || propsToParse.ref || createRef();
+                if (inputRefs.current[inputID] !== newRef) {
+                    inputRefs.current[inputID] = newRef;
+                }
+
+                if (!_.isUndefined(propsToParse.value)) {
+                    inputValues[inputID] = propsToParse.value;
+                } else if (propsToParse.shouldSaveDraft && !_.isUndefined(draftValues[inputID]) && _.isUndefined(inputValues[inputID])) {
+                    inputValues[inputID] = draftValues[inputID];
+                } else if (propsToParse.shouldUseDefaultValue && _.isUndefined(inputValues[inputID])) {
+                    // We force the form to set the input value from the defaultValue props if there is a saved valid value
+                    inputValues[inputID] = propsToParse.defaultValue;
+                } else if (_.isUndefined(inputValues[inputID])) {
+                    // We want to initialize the input value if it's undefined
+                    inputValues[inputID] = _.isUndefined(propsToParse.defaultValue) ? getInitialValueByType(propsToParse.valueType) : propsToParse.defaultValue;
+                }
+
+                const errorFields = lodashGet(formState, 'errorFields', {});
+                const fieldErrorMessage =
+                    _.chain(errorFields[inputID])
+                        .keys()
+                        .sortBy()
+                        .reverse()
+                        .map((key) => errorFields[inputID][key])
+                        .first()
+                        .value() || '';
+
+                return {
+                    ...propsToParse,
+                    ref:
+                        typeof propsToParse.ref === 'function'
+                            ? (node) => {
+                                  propsToParse.ref(node);
+                                  newRef.current = node;
+                              }
+                            : newRef,
+                    inputID,
+                    key: propsToParse.key || inputID,
+                    errorText: errors[inputID] || fieldErrorMessage,
+                    value: inputValues[inputID],
+                    // As the text input is controlled, we never set the defaultValue prop
+                    // as this is already happening by the value prop.
+                    defaultValue: undefined,
+                    onTouched: (event) => {
+                        setTouchedInput(inputID);
+                        if (_.isFunction(propsToParse.onTouched)) {
+                            propsToParse.onTouched(event);
+                        }
+                    },
+                    onPress: (event) => {
+                        setTouchedInput(inputID);
+                        if (_.isFunction(propsToParse.onPress)) {
+                            propsToParse.onPress(event);
+                        }
+                    },
+                    onPressIn: (event) => {
+                        setTouchedInput(inputID);
+                        if (_.isFunction(propsToParse.onPressIn)) {
+                            propsToParse.onPressIn(event);
+                        }
+                    },
+                    onBlur: (event) => {
+                        // Only run validation when user proactively blurs the input.
+                        if (Visibility.isVisible() && Visibility.hasFocus()) {
+                            const relatedTargetId = lodashGet(event, 'nativeEvent.relatedTarget.id');
+                            // We delay the validation in order to prevent Checkbox loss of focus when
+                            // the user is focusing a TextInput and proceeds to toggle a CheckBox in
+                            // web and mobile web platforms.
+
+                            setTimeout(() => {
+                                if (
+                                    relatedTargetId &&
+                                    _.includes([CONST.OVERLAY.BOTTOM_BUTTON_NATIVE_ID, CONST.OVERLAY.TOP_BUTTON_NATIVE_ID, CONST.BACK_BUTTON_NATIVE_ID], relatedTargetId)
+                                ) {
+                                    return;
+                                }
+                                setTouchedInput(inputID);
+                                if (shouldValidateOnBlur) {
+                                    onValidate(inputValues, !hasServerError);
+                                }
+                            }, 200);
+                        }
+
+                        if (_.isFunction(propsToParse.onBlur)) {
+                            propsToParse.onBlur(event);
+                        }
+                    },
+                    onInputChange: (value, key) => {
+                        const inputKey = key || inputID;
+                        setInputValues((prevState) => {
+                            const newState = {
+                                ...prevState,
+                                [inputKey]: value,
+                            };
+
+                            if (shouldValidateOnChange) {
+                                onValidate(newState);
                             }
-                            setTouchedInput(inputID);
-                            if (shouldValidateOnBlur) {
-                                onValidate(inputValues, !hasServerError);
-                            }
-                        }, 200);
-                    }
-
-                    if (_.isFunction(propsToParse.onBlur)) {
-                        propsToParse.onBlur(event);
-                    }
-                },
-                onInputChange: (value, key) => {
-                    const inputKey = key || inputID;
-                    setInputValues((prevState) => {
-                        const newState = {
-                            ...prevState,
-                            [inputKey]: value,
-                        };
-
-                        if (shouldValidateOnChange) {
-                            onValidate(newState);
-                        }
-                        return newState;
-                    });
-
-                    if (propsToParse.shouldSaveDraft) {
-                        FormActions.setDraftValues(formID, {[inputKey]: value});
-                    }
-
-                    if (_.isFunction(propsToParse.onValueChange)) {
-                        propsToParse.onValueChange(value, inputKey);
-                    }
-                },
-            };
-        },
-        [draftValues, formID, errors, formState, hasServerError, inputValues, onValidate, setTouchedInput, shouldValidateOnBlur, shouldValidateOnChange],
-    );
-    const value = useMemo(() => ({registerInput}), [registerInput]);
-
-    return (
-        <FormContext.Provider value={value}>
-            {/* eslint-disable react/jsx-props-no-spreading */}
-            <FormWrapper
-                {...rest}
-                formID={formID}
-                onSubmit={submit}
-                inputRefs={inputRefs}
-                errors={errors}
-                enabledWhenOffline={enabledWhenOffline}
-            >
-                {_.isFunction(children) ? children({inputValues}) : children}
-            </FormWrapper>
-        </FormContext.Provider>
-    );
-});
+                            return newState;
+                        });
+
+                        if (propsToParse.shouldSaveDraft) {
+                            FormActions.setDraftValues(formID, {[inputKey]: value});
+                        }
+
+                        if (_.isFunction(propsToParse.onValueChange)) {
+                            propsToParse.onValueChange(value, inputKey);
+                        }
+                    },
+                };
+            },
+            [draftValues, formID, errors, formState, hasServerError, inputValues, onValidate, setTouchedInput, shouldValidateOnBlur, shouldValidateOnChange],
+        );
+        const value = useMemo(() => ({registerInput}), [registerInput]);
+
+        return (
+            <FormContext.Provider value={value}>
+                {/* eslint-disable react/jsx-props-no-spreading */}
+                <FormWrapper
+                    {...rest}
+                    formID={formID}
+                    onSubmit={submit}
+                    inputRefs={inputRefs}
+                    errors={errors}
+                    enabledWhenOffline={enabledWhenOffline}
+                >
+                    {_.isFunction(children) ? children({inputValues}) : children}
+                </FormWrapper>
+            </FormContext.Provider>
+        );
+    },
+);
 
 FormProvider.displayName = 'Form';
 FormProvider.propTypes = propTypes;
