--- conflicted
+++ resolved
@@ -100,11 +100,8 @@
         enabledWhenOffline,
         isSubmitActionDangerous,
         formID,
-<<<<<<< HEAD
+        shouldHideFixErrorsAlert,
         submitButtonStyles,
-=======
-        shouldHideFixErrorsAlert,
->>>>>>> 4da7fdab
     } = props;
     const formRef = useRef(null);
     const formContentRef = useRef(null);
