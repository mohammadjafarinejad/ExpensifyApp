import React, {useCallback, useMemo, useRef} from 'react';
import type {RefObject} from 'react';
import type {StyleProp, ViewStyle} from 'react-native';
import {Keyboard, ScrollView, View} from 'react-native';
import type {OnyxEntry} from 'react-native-onyx';
import {withOnyx} from 'react-native-onyx';
import FormAlertWithSubmitButton from '@components/FormAlertWithSubmitButton';
import FormElement from '@components/FormElement';
import SafeAreaConsumer from '@components/SafeAreaConsumer';
import type {SafeAreaChildrenProps} from '@components/SafeAreaConsumer/types';
import ScrollViewWithContext from '@components/ScrollViewWithContext';
import useThemeStyles from '@hooks/useThemeStyles';
import * as ErrorUtils from '@libs/ErrorUtils';
import type {Form} from '@src/types/form';
import type ChildrenProps from '@src/types/utils/ChildrenProps';
import {isEmptyObject} from '@src/types/utils/EmptyObject';
import type {FormInputErrors, FormProps, InputRefs} from './types';

type FormWrapperOnyxProps = {
    /** Contains the form state that must be accessed outside the component */
    formState: OnyxEntry<Form>;
};

type FormWrapperProps = ChildrenProps &
    FormWrapperOnyxProps &
    FormProps & {
        /** Submit button styles */
        submitButtonStyles?: StyleProp<ViewStyle>;

        /** Whether to apply flex to the submit button */
        submitFlexEnabled?: boolean;

        /** Server side errors keyed by microtime */
        errors: FormInputErrors;

        /** Assuming refs are React refs */
        inputRefs: RefObject<InputRefs>;

        /** Callback to submit the form */
        onSubmit: () => void;
    };

function FormWrapper({
    onSubmit,
    children,
    formState,
    errors,
    inputRefs,
    submitButtonText,
    footerContent,
    isSubmitButtonVisible = true,
    style,
    submitButtonStyles,
    submitFlexEnabled = true,
    enabledWhenOffline,
    isSubmitActionDangerous = false,
    formID,
    scrollContextEnabled = false,
    shouldHideFixErrorsAlert = false,
    disablePressOnEnter = true,
}: FormWrapperProps) {
    const styles = useThemeStyles();
    const formRef = useRef<ScrollView>(null);
    const formContentRef = useRef<View>(null);
    const errorMessage = useMemo(() => (formState ? ErrorUtils.getLatestErrorMessage(formState) : undefined), [formState]);

    const onFixTheErrorsLinkPressed = useCallback(() => {
        const errorFields = !isEmptyObject(errors) ? errors : formState?.errorFields ?? {};
        const focusKey = Object.keys(inputRefs.current ?? {}).find((key) => Object.keys(errorFields).includes(key));

        if (!focusKey) {
            return;
        }

        const focusInput = inputRefs.current?.[focusKey]?.current;

        // Dismiss the keyboard for non-text fields by checking if the component has the isFocused method, as only TextInput has this method.
        if (typeof focusInput?.isFocused !== 'function') {
            Keyboard.dismiss();
        }

        // We subtract 10 to scroll slightly above the input
        if (formContentRef.current) {
            // We measure relative to the content root, not the scroll view, as that gives
            // consistent results across mobile and web
            focusInput?.measureLayout?.(formContentRef.current, (X: number, y: number) =>
                formRef.current?.scrollTo({
                    y: y - 10,
                    animated: false,
                }),
            );
        }

        // Focus the input after scrolling, as on the Web it gives a slightly better visual result
        focusInput?.focus?.();
    }, [errors, formState?.errorFields, inputRefs]);

    const scrollViewContent = useCallback(
        (safeAreaPaddingBottomStyle: SafeAreaChildrenProps['safeAreaPaddingBottomStyle']) => (
            <FormElement
                key={formID}
                ref={formContentRef}
                style={[style, safeAreaPaddingBottomStyle]}
            >
                <View style={styles.flex1}>{children}</View>
                {isSubmitButtonVisible && (
                    <FormAlertWithSubmitButton
                        buttonText={submitButtonText}
                        isAlertVisible={((!isEmptyObject(errors) || !isEmptyObject(formState?.errorFields)) && !shouldHideFixErrorsAlert) || !!errorMessage}
                        isLoading={!!formState?.isLoading}
                        message={isEmptyObject(formState?.errorFields) ? errorMessage : undefined}
                        onSubmit={onSubmit}
                        footerContent={footerContent}
                        onFixTheErrorsLinkPressed={onFixTheErrorsLinkPressed}
<<<<<<< HEAD
                        containerStyles={[styles.mh0, styles.mt5, submitButtonStyles]}
=======
                        containerStyles={[styles.mh0, styles.mt5, submitFlexEnabled ? styles.flex1 : {}, submitButtonStyles]}
>>>>>>> 19e28491
                        enabledWhenOffline={enabledWhenOffline}
                        isSubmitActionDangerous={isSubmitActionDangerous}
                        disablePressOnEnter={disablePressOnEnter}
                    />
                )}
            </FormElement>
        ),
        [
            formID,
            style,
            styles.flex1,
            styles.mh0,
            styles.mt5,
<<<<<<< HEAD
            children,
            isSubmitButtonVisible,
=======
            submitButtonStyles,
            submitFlexEnabled,
>>>>>>> 19e28491
            submitButtonText,
            errors,
            formState?.errorFields,
            formState?.isLoading,
            shouldHideFixErrorsAlert,
            errorMessage,
            onSubmit,
            footerContent,
            onFixTheErrorsLinkPressed,
            submitButtonStyles,
            enabledWhenOffline,
            isSubmitActionDangerous,
            disablePressOnEnter,
        ],
    );

    return (
        <SafeAreaConsumer>
            {({safeAreaPaddingBottomStyle}) =>
                scrollContextEnabled ? (
                    <ScrollViewWithContext
                        style={[styles.w100, styles.flex1]}
                        contentContainerStyle={styles.flex1}
                        keyboardShouldPersistTaps="handled"
                        ref={formRef}
                    >
                        {scrollViewContent(safeAreaPaddingBottomStyle)}
                    </ScrollViewWithContext>
                ) : (
                    <ScrollView
                        style={[styles.w100, styles.flex1]}
                        contentContainerStyle={styles.flex1}
                        keyboardShouldPersistTaps="handled"
                        ref={formRef}
                    >
                        {scrollViewContent(safeAreaPaddingBottomStyle)}
                    </ScrollView>
                )
            }
        </SafeAreaConsumer>
    );
}

FormWrapper.displayName = 'FormWrapper';

export default withOnyx<FormWrapperProps, FormWrapperOnyxProps>({
    formState: {
        // withOnyx typings are not able to handle such generic cases like this one, since it's a generic component we need to cast the keys to any
        // eslint-disable-next-line @typescript-eslint/no-unsafe-return, @typescript-eslint/no-explicit-any
        key: (props) => props.formID as any,
    },
})(FormWrapper);<|MERGE_RESOLUTION|>--- conflicted
+++ resolved
@@ -112,11 +112,7 @@
                         onSubmit={onSubmit}
                         footerContent={footerContent}
                         onFixTheErrorsLinkPressed={onFixTheErrorsLinkPressed}
-<<<<<<< HEAD
-                        containerStyles={[styles.mh0, styles.mt5, submitButtonStyles]}
-=======
                         containerStyles={[styles.mh0, styles.mt5, submitFlexEnabled ? styles.flex1 : {}, submitButtonStyles]}
->>>>>>> 19e28491
                         enabledWhenOffline={enabledWhenOffline}
                         isSubmitActionDangerous={isSubmitActionDangerous}
                         disablePressOnEnter={disablePressOnEnter}
@@ -130,13 +126,10 @@
             styles.flex1,
             styles.mh0,
             styles.mt5,
-<<<<<<< HEAD
             children,
             isSubmitButtonVisible,
-=======
             submitButtonStyles,
             submitFlexEnabled,
->>>>>>> 19e28491
             submitButtonText,
             errors,
             formState?.errorFields,
@@ -146,7 +139,6 @@
             onSubmit,
             footerContent,
             onFixTheErrorsLinkPressed,
-            submitButtonStyles,
             enabledWhenOffline,
             isSubmitActionDangerous,
             disablePressOnEnter,
