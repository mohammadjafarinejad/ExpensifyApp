--- conflicted
+++ resolved
@@ -172,11 +172,8 @@
             enabledWhenOffline,
             isSubmitActionDangerous,
             disablePressOnEnter,
-<<<<<<< HEAD
             shouldRenderFooterAboveSubmit,
-=======
             shouldScrollToEnd,
->>>>>>> 22fed8ed
         ],
     );
 
