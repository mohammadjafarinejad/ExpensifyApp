--- conflicted
+++ resolved
@@ -22,7 +22,7 @@
  * when adding new inputs or removing old ones.
  *
  * TODO: Add remaining inputs here once these components are migrated to Typescript:
- * EmojiPickerButtonDropdown | ValuePicker
+ * EmojiPickerButtonDropdown
  */
 type ValidInputs =
     | typeof TextInput
@@ -35,11 +35,8 @@
     | typeof AmountForm
     | typeof BusinessTypePicker
     | typeof StatePicker
-<<<<<<< HEAD
-    | typeof RoomNameInput;
-=======
+    | typeof RoomNameInput
     | typeof ValuePicker;
->>>>>>> 9392d817
 
 type ValueTypeKey = 'string' | 'boolean' | 'date';
 type ValueTypeMap = {
