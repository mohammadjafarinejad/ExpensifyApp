import type {ComponentType, FocusEvent, Key, MutableRefObject, ReactNode, Ref} from 'react';
import type {GestureResponderEvent, NativeSyntheticEvent, StyleProp, TextInputFocusEventData, TextInputSubmitEditingEventData, ViewStyle} from 'react-native';
import type {ValueOf} from 'type-fest';
import type AddressSearch from '@components/AddressSearch';
import type AmountForm from '@components/AmountForm';
import type AmountTextInput from '@components/AmountTextInput';
import type CheckboxWithLabel from '@components/CheckboxWithLabel';
import type CountrySelector from '@components/CountrySelector';
import type Picker from '@components/Picker';
import type SingleChoiceQuestion from '@components/SingleChoiceQuestion';
import type StatePicker from '@components/StatePicker';
import type TextInput from '@components/TextInput';
import type BusinessTypePicker from '@pages/ReimbursementAccount/BusinessInfo/substeps/TypeBusiness/BusinessTypePicker';
import type {TranslationPaths} from '@src/languages/types';
import type {OnyxFormKey, OnyxValues} from '@src/ONYXKEYS';
import type {BaseForm} from '@src/types/form/Form';

/**
 * This type specifies all the inputs that can be used with `InputWrapper` component. Make sure to update it
 * when adding new inputs or removing old ones.
 *
 * TODO: Add remaining inputs here once these components are migrated to Typescript:
 * DatePicker | EmojiPickerButtonDropdown | RoomNameInput | ValuePicker
 */
type ValidInputs =
    | typeof TextInput
    | typeof AmountTextInput
    | typeof SingleChoiceQuestion
    | typeof CheckboxWithLabel
    | typeof Picker
    | typeof AddressSearch
    | typeof CountrySelector
    | typeof AmountForm
    | typeof BusinessTypePicker
    | typeof StatePicker;

type ValueTypeKey = 'string' | 'boolean' | 'date';
type ValueTypeMap = {
    string: string;
    boolean: boolean;
    date: Date;
};
type FormValue = ValueOf<ValueTypeMap>;

type InputComponentValueProps<TValue extends ValueTypeKey = ValueTypeKey> = {
    valueType?: TValue;
    value?: ValueTypeMap[TValue];
    defaultValue?: ValueTypeMap[TValue];
    onValueChange?: (value: ValueTypeMap[TValue], key: string) => void;
    shouldSaveDraft?: boolean;
    shouldUseDefaultValue?: boolean;
};

type MeasureLayoutOnSuccessCallback = (left: number, top: number, width: number, height: number) => void;
type InputComponentBaseProps<TValue extends ValueTypeKey = ValueTypeKey> = InputComponentValueProps<TValue> & {
    InputComponent: ComponentType;
    inputID: string;
    errorText?: string;
    shouldSetTouchedOnBlurOnly?: boolean;
    isFocused?: boolean;
    measureLayout?: (ref: unknown, callback: MeasureLayoutOnSuccessCallback) => void;
    focus?: () => void;
    onTouched?: (event: GestureResponderEvent) => void;
    onBlur?: (event: FocusEvent | NativeSyntheticEvent<TextInputFocusEventData>) => void;
    onPressOut?: (event: GestureResponderEvent) => void;
    onPress?: (event: GestureResponderEvent) => void;
    onInputChange?: (value: FormValue, key: string) => void;
    onSubmitEditing?: (event: NativeSyntheticEvent<TextInputSubmitEditingEventData>) => void;
    key?: Key;
    ref?: Ref<unknown>;
    multiline?: boolean;
    autoGrowHeight?: boolean;
    blurOnSubmit?: boolean;
    shouldSubmitForm?: boolean;
};

type FormOnyxValues<TFormID extends OnyxFormKey = OnyxFormKey> = Omit<OnyxValues[TFormID], keyof BaseForm>;
type FormOnyxKeys<TFormID extends OnyxFormKey = OnyxFormKey> = keyof FormOnyxValues<TFormID>;

type FormProps<TFormID extends OnyxFormKey = OnyxFormKey> = {
    /** A unique Onyx key identifying the form */
    formID: TFormID;

    /** Text to be displayed in the submit button */
    submitButtonText: string;

    /** Submit button styles */
    submitButtonStyles?: StyleProp<ViewStyle>;

    /** Controls the submit button's visibility */
    isSubmitButtonVisible?: boolean;

    /** Callback to submit the form */
    onSubmit: (values: FormOnyxValues<TFormID>) => void;

    /** Should the button be enabled when offline */
    enabledWhenOffline?: boolean;

    /** Whether the form submit action is dangerous */
    isSubmitActionDangerous?: boolean;

    /** Should fix the errors alert be displayed when there is an error in the form */
    shouldHideFixErrorsAlert?: boolean;

    /** Whether ScrollWithContext should be used instead of regular ScrollView. Set to true when there's a nested Picker component in Form. */
    scrollContextEnabled?: boolean;

    /** Container styles */
    style?: StyleProp<ViewStyle>;

    /** Custom content to display in the footer after submit button */
    footerContent?: ReactNode;

    /** Disable press on enter for submit button */
    disablePressOnEnter?: boolean;
};

<<<<<<< HEAD
type FormRef<TFormID extends OnyxFormKey = OnyxFormKey> = {
    resetForm: (optionalValue: OnyxFormValues<TFormID>) => void;
};

type RegisterInput = <TInputProps extends BaseInputProps>(inputID: keyof Form, inputProps: TInputProps) => TInputProps;
=======
type InputRefs = Record<string, MutableRefObject<InputComponentBaseProps>>;
>>>>>>> 67dd5952

type FormInputErrors<TFormID extends OnyxFormKey = OnyxFormKey> = Partial<Record<FormOnyxKeys<TFormID>, TranslationPaths>>;

<<<<<<< HEAD
export type {InputWrapperProps, FormRef, FormProps, RegisterInput, ValidInputs, BaseInputProps, ValueTypeKey, OnyxFormValues, OnyxFormValuesFields, InputRefs, OnyxFormKeyWithoutDraft};
=======
export type {FormProps, ValidInputs, InputComponentValueProps, FormValue, ValueTypeKey, FormOnyxValues, FormOnyxKeys, FormInputErrors, InputRefs, InputComponentBaseProps, ValueTypeMap};
>>>>>>> 67dd5952
<|MERGE_RESOLUTION|>--- conflicted
+++ resolved
@@ -115,20 +115,25 @@
     disablePressOnEnter?: boolean;
 };
 
-<<<<<<< HEAD
 type FormRef<TFormID extends OnyxFormKey = OnyxFormKey> = {
-    resetForm: (optionalValue: OnyxFormValues<TFormID>) => void;
+    resetForm: (optionalValue: FormOnyxValues<TFormID>) => void;
 };
 
-type RegisterInput = <TInputProps extends BaseInputProps>(inputID: keyof Form, inputProps: TInputProps) => TInputProps;
-=======
 type InputRefs = Record<string, MutableRefObject<InputComponentBaseProps>>;
->>>>>>> 67dd5952
 
 type FormInputErrors<TFormID extends OnyxFormKey = OnyxFormKey> = Partial<Record<FormOnyxKeys<TFormID>, TranslationPaths>>;
 
-<<<<<<< HEAD
-export type {InputWrapperProps, FormRef, FormProps, RegisterInput, ValidInputs, BaseInputProps, ValueTypeKey, OnyxFormValues, OnyxFormValuesFields, InputRefs, OnyxFormKeyWithoutDraft};
-=======
-export type {FormProps, ValidInputs, InputComponentValueProps, FormValue, ValueTypeKey, FormOnyxValues, FormOnyxKeys, FormInputErrors, InputRefs, InputComponentBaseProps, ValueTypeMap};
->>>>>>> 67dd5952
+export type {
+    FormProps,
+    ValidInputs,
+    InputComponentValueProps,
+    FormValue,
+    ValueTypeKey,
+    FormOnyxValues,
+    FormOnyxKeys,
+    FormInputErrors,
+    InputRefs,
+    InputComponentBaseProps,
+    ValueTypeMap,
+    FormRef,
+};