import React, {useMemo} from 'react';
import type {TextProps} from 'react-native';
import {HTMLContentModel, HTMLElementModel, RenderHTMLConfigProvider, TRenderEngineProvider} from 'react-native-render-html';
import type {TNode} from 'react-native-render-html';
import useThemeStyles from '@hooks/useThemeStyles';
import convertToLTR from '@libs/convertToLTR';
import FontUtils from '@styles/utils/FontUtils';
import type ChildrenProps from '@src/types/utils/ChildrenProps';
import {computeEmbeddedMaxWidth, isChildOfTaskTitle} from './htmlEngineUtils';
import htmlRenderers from './HTMLRenderers';

type BaseHTMLEngineProviderProps = ChildrenProps & {
    /** Whether text elements should be selectable */
    textSelectable?: boolean;

    /** Handle line breaks according to the HTML standard (default on web)  */
    enableExperimentalBRCollapsing?: boolean;
};

// We are using the explicit composite architecture for performance gains.
// Configuration for RenderHTML is handled in a top-level component providing
// context to RenderHTMLSource components. See https://git.io/JRcZb
// Beware that each prop should be referentially stable between renders to avoid
// costly invalidations and commits.
function BaseHTMLEngineProvider({textSelectable = false, children, enableExperimentalBRCollapsing = false}: BaseHTMLEngineProviderProps) {
    const styles = useThemeStyles();

    // Declare nonstandard tags and their content model here
    /* eslint-disable @typescript-eslint/naming-convention */
    const customHTMLElementModels = useMemo(
        () => ({
            edited: HTMLElementModel.fromCustomModel({
                tagName: 'edited',
                contentModel: HTMLContentModel.textual,
            }),
            'task-title': HTMLElementModel.fromCustomModel({
                tagName: 'task-title',
                contentModel: HTMLContentModel.block,
                mixedUAStyles: {...styles.taskTitleMenuItem},
            }),
            'alert-text': HTMLElementModel.fromCustomModel({
                tagName: 'alert-text',
                mixedUAStyles: {...styles.formError, ...styles.mb0},
                contentModel: HTMLContentModel.block,
            }),
            'deleted-action': HTMLElementModel.fromCustomModel({
                tagName: 'alert-text',
                mixedUAStyles: {...styles.formError, ...styles.mb0},
                contentModel: HTMLContentModel.block,
            }),
            rbr: HTMLElementModel.fromCustomModel({
                tagName: 'rbr',
                getMixedUAStyles: (tnode) => {
                    if (tnode.attributes.issmall === undefined) {
                        return {...styles.formError, ...styles.mb0};
                    }
                    return {...styles.formError, ...styles.mb0, ...styles.textMicro};
                },
                contentModel: HTMLContentModel.block,
            }),
            'muted-link': HTMLElementModel.fromCustomModel({
                tagName: 'muted-link',
                mixedUAStyles: {...styles.subTextFileUpload, ...styles.textSupporting},
                contentModel: HTMLContentModel.block,
            }),
            'muted-text': HTMLElementModel.fromCustomModel({
                tagName: 'muted-text',
                mixedUAStyles: {...styles.colorMuted, ...styles.mb0},
                contentModel: HTMLContentModel.block,
            }),
            'muted-text-label': HTMLElementModel.fromCustomModel({
                tagName: 'muted-text-label',
                mixedUAStyles: {...styles.mutedNormalTextLabel, ...styles.mb0},
                contentModel: HTMLContentModel.block,
            }),
            'centered-text': HTMLElementModel.fromCustomModel({
                tagName: 'centered-text',
                mixedUAStyles: {...styles.textAlignCenter},
                contentModel: HTMLContentModel.block,
            }),
            comment: HTMLElementModel.fromCustomModel({
                tagName: 'comment',
                getMixedUAStyles: (tnode) => {
                    if (tnode.attributes.islarge === undefined) {
                        if (tnode.attributes.center === undefined) {
                            return {whiteSpace: 'pre'};
                        }
                        return {whiteSpace: 'pre', flex: 1, justifyContent: 'center'};
                    }
                    return {whiteSpace: 'pre', ...styles.onlyEmojisText};
                },
                contentModel: HTMLContentModel.block,
            }),
            'email-comment': HTMLElementModel.fromCustomModel({
                tagName: 'email-comment',
                getMixedUAStyles: (tnode) => {
                    if (tnode.attributes.islarge === undefined) {
                        return {whiteSpace: 'normal'};
                    }
                    return {whiteSpace: 'normal', ...styles.onlyEmojisText};
                },
                contentModel: HTMLContentModel.block,
            }),
            tooltip: HTMLElementModel.fromCustomModel({
                tagName: 'tooltip',
                mixedUAStyles: {whiteSpace: 'pre', ...styles.productTrainingTooltipText},
                contentModel: HTMLContentModel.block,
            }),
            success: HTMLElementModel.fromCustomModel({
                tagName: 'success',
                mixedUAStyles: {...styles.textSuccess},
                contentModel: HTMLContentModel.textual,
            }),
            strong: HTMLElementModel.fromCustomModel({
                tagName: 'strong',
                getMixedUAStyles: (tnode) => (isChildOfTaskTitle(tnode as TNode) ? {} : styles.strong),
                contentModel: HTMLContentModel.textual,
            }),
            em: HTMLElementModel.fromCustomModel({
                tagName: 'em',
                getMixedUAStyles: (tnode) => (isChildOfTaskTitle(tnode as TNode) ? styles.taskTitleMenuItemItalic : styles.em),
                contentModel: HTMLContentModel.textual,
            }),
            h1: HTMLElementModel.fromCustomModel({
                tagName: 'h1',
                getMixedUAStyles: (tnode) => (isChildOfTaskTitle(tnode as TNode) ? {} : styles.h1),
                contentModel: HTMLContentModel.block,
            }),
            'mention-user': HTMLElementModel.fromCustomModel({tagName: 'mention-user', contentModel: HTMLContentModel.textual}),
            'mention-report': HTMLElementModel.fromCustomModel({tagName: 'mention-report', contentModel: HTMLContentModel.textual}),
            'mention-here': HTMLElementModel.fromCustomModel({tagName: 'mention-here', contentModel: HTMLContentModel.textual}),
            'mention-short': HTMLElementModel.fromCustomModel({tagName: 'mention-short', contentModel: HTMLContentModel.textual}),
            'next-step': HTMLElementModel.fromCustomModel({
                tagName: 'next-step',
                mixedUAStyles: {...styles.textLabelSupporting, ...styles.lh16},
                contentModel: HTMLContentModel.textual,
            }),
            'next-step-email': HTMLElementModel.fromCustomModel({tagName: 'next-step-email', contentModel: HTMLContentModel.textual}),
            video: HTMLElementModel.fromCustomModel({
                tagName: 'video',
                mixedUAStyles: {whiteSpace: 'pre'},
                contentModel: HTMLContentModel.block,
            }),
            emoji: HTMLElementModel.fromCustomModel({tagName: 'emoji', contentModel: HTMLContentModel.textual}),
            'completed-task': HTMLElementModel.fromCustomModel({
                tagName: 'completed-task',
                mixedUAStyles: {...styles.textSupporting, ...styles.textLineThrough},
                contentModel: HTMLContentModel.textual,
            }),
            blockquote: HTMLElementModel.fromCustomModel({
                tagName: 'blockquote',
                contentModel: HTMLContentModel.block,
                getMixedUAStyles: (tnode) => {
                    if (tnode.attributes.isemojisonly === undefined) {
                        return isChildOfTaskTitle(tnode as TNode) ? {} : styles.blockquote;
                    }
                    return isChildOfTaskTitle(tnode as TNode) ? {} : {...styles.blockquote, ...styles.onlyEmojisTextLineHeight};
                },
            }),
        }),
        [
            styles.taskTitleMenuItem,
            styles.formError,
            styles.mb0,
            styles.colorMuted,
            styles.mutedNormalTextLabel,
            styles.productTrainingTooltipText,
            styles.textLabelSupporting,
            styles.lh16,
            styles.textSupporting,
            styles.textLineThrough,
            styles.textMicro,
            styles.onlyEmojisText,
            styles.strong,
            styles.taskTitleMenuItemItalic,
            styles.em,
            styles.h1,
            styles.blockquote,
            styles.onlyEmojisTextLineHeight,
            styles.subTextFileUpload,
<<<<<<< HEAD
            styles.textAlignCenter,
=======
            styles.textSuccess,
>>>>>>> 6ae180fa
        ],
    );
    /* eslint-enable @typescript-eslint/naming-convention */

    // We need to memoize this prop to make it referentially stable.
    const defaultTextProps: TextProps = useMemo(() => ({selectable: textSelectable, allowFontScaling: false, textBreakStrategy: 'simple'}), [textSelectable]);
    const defaultViewProps = {style: [styles.alignItemsStart, styles.userSelectText, styles.mw100]};
    return (
        <TRenderEngineProvider
            customHTMLElementModels={customHTMLElementModels}
            baseStyle={styles.webViewStyles.baseFontStyle}
            tagsStyles={styles.webViewStyles.tagStyles}
            enableCSSInlineProcessing={false}
            systemFonts={Object.values(FontUtils.fontFamily.single).map((font) => font.fontFamily)}
            htmlParserOptions={{
                recognizeSelfClosing: true,
            }}
            domVisitors={{
                // eslint-disable-next-line no-param-reassign
                onText: (text) => (text.data = convertToLTR(text.data)),
            }}
        >
            <RenderHTMLConfigProvider
                defaultTextProps={defaultTextProps}
                defaultViewProps={defaultViewProps}
                renderers={htmlRenderers}
                computeEmbeddedMaxWidth={computeEmbeddedMaxWidth}
                enableExperimentalBRCollapsing={enableExperimentalBRCollapsing}
            >
                {children}
            </RenderHTMLConfigProvider>
        </TRenderEngineProvider>
    );
}

BaseHTMLEngineProvider.displayName = 'BaseHTMLEngineProvider';

export default BaseHTMLEngineProvider;<|MERGE_RESOLUTION|>--- conflicted
+++ resolved
@@ -178,11 +178,8 @@
             styles.blockquote,
             styles.onlyEmojisTextLineHeight,
             styles.subTextFileUpload,
-<<<<<<< HEAD
             styles.textAlignCenter,
-=======
             styles.textSuccess,
->>>>>>> 6ae180fa
         ],
     );
     /* eslint-enable @typescript-eslint/naming-convention */
