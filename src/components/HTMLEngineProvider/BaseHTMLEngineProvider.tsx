--- conflicted
+++ resolved
@@ -73,15 +73,14 @@
                 mixedUAStyles: {...styles.mutedNormalTextLabel, ...styles.mb0},
                 contentModel: HTMLContentModel.block,
             }),
-<<<<<<< HEAD
             'muted-text-xs': HTMLElementModel.fromCustomModel({
                 tagName: 'muted-text-xs',
                 mixedUAStyles: {...styles.textExtraSmallSupporting, ...styles.mb0},
-=======
+                contentModel: HTMLContentModel.block,
+            }),
             'muted-text-micro': HTMLElementModel.fromCustomModel({
                 tagName: 'muted-text-micro',
                 mixedUAStyles: {...styles.textMicroSupporting, ...styles.mb0},
->>>>>>> dfe0d032
                 contentModel: HTMLContentModel.block,
             }),
             'centered-text': HTMLElementModel.fromCustomModel({
@@ -192,11 +191,8 @@
             styles.subTextFileUpload,
             styles.textAlignCenter,
             styles.textSuccess,
-<<<<<<< HEAD
             styles.textExtraSmallSupporting,
-=======
             styles.textMicroSupporting,
->>>>>>> dfe0d032
         ],
     );
     /* eslint-enable @typescript-eslint/naming-convention */
