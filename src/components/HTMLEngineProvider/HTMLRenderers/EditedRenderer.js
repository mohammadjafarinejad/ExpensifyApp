import _ from 'underscore';
import React from 'react';
import CONST from '../../../CONST';
import htmlRendererPropTypes from './htmlRendererPropTypes';
import withLocalize, {withLocalizePropTypes} from '../../withLocalize';
import Text from '../../Text';
import variables from '../../../styles/variables';
import themeColors from '../../../styles/themes/default';
import styles from '../../../styles/styles';
import editedLabelStyles from '../../../styles/editedLabelStyles';

const propTypes = {
    ...htmlRendererPropTypes,
    ...withLocalizePropTypes,
};

function EditedRenderer(props) {
    const defaultRendererProps = _.omit(props, ['TDefaultRenderer', 'style', 'tnode']);
    const isPendingDelete = Boolean(props.tnode.attributes.deleted !== undefined);
    return (
        <Text>
            <Text
                selectable={false}
<<<<<<< HEAD
                style={styles.userSelectNone}
=======
                style={[styles.w1, styles.userSelectNone]}
                dataSet={{[CONST.SELECTION_SCRAPER_HIDDEN_ELEMENT]: true}}
>>>>>>> 06e8d3ac
            >
                {' '}
            </Text>
            <Text
                // eslint-disable-next-line react/jsx-props-no-spreading
                {...defaultRendererProps}
                fontSize={variables.fontSizeSmall}
                color={themeColors.textSupporting}
                style={[editedLabelStyles, isPendingDelete && styles.offlineFeedback.deleted]}
            >
                {props.translate('reportActionCompose.edited')}
            </Text>
        </Text>
    );
}

EditedRenderer.propTypes = propTypes;
EditedRenderer.displayName = 'EditedRenderer';

export default withLocalize(EditedRenderer);<|MERGE_RESOLUTION|>--- conflicted
+++ resolved
@@ -21,12 +21,8 @@
         <Text>
             <Text
                 selectable={false}
-<<<<<<< HEAD
                 style={styles.userSelectNone}
-=======
-                style={[styles.w1, styles.userSelectNone]}
                 dataSet={{[CONST.SELECTION_SCRAPER_HIDDEN_ELEMENT]: true}}
->>>>>>> 06e8d3ac
             >
                 {' '}
             </Text>
