import React, {memo} from 'react';
import type {CustomRendererProps, TBlock} from 'react-native-render-html';
import {AttachmentContext} from '@components/AttachmentContext';
import {getButtonRole} from '@components/Button/utils';
import {isDeletedNode} from '@components/HTMLEngineProvider/htmlEngineUtils';
import {Document, GalleryNotFound} from '@components/Icon/Expensicons';
import PressableWithoutFocus from '@components/Pressable/PressableWithoutFocus';
import {ShowContextMenuContext, showContextMenuForReport} from '@components/ShowContextMenuContext';
import ThumbnailImage from '@components/ThumbnailImage';
import useLocalize from '@hooks/useLocalize';
import useOnyx from '@hooks/useOnyx';
import useTheme from '@hooks/useTheme';
import useThemeStyles from '@hooks/useThemeStyles';
import {getFileName, getFileType, splitExtensionFromFileName} from '@libs/fileDownload/FileUtils';
import Navigation from '@libs/Navigation/Navigation';
import {isArchivedNonExpenseReport} from '@libs/ReportUtils';
import tryResolveUrlFromApiRoot from '@libs/tryResolveUrlFromApiRoot';
import CONST from '@src/CONST';
import ONYXKEYS from '@src/ONYXKEYS';
import ROUTES from '@src/ROUTES';

<<<<<<< HEAD
function ImageRenderer({tnode}: CustomRendererProps<TBlock>) {
=======
type ImageRendererWithOnyxProps = {
    /** Whether we should use the staging version of the secure API server */
    // Following line is disabled because the onyx prop is only being used on the memo HOC
    // eslint-disable-next-line react/no-unused-prop-types
    shouldUseStagingServer: OnyxEntry<boolean>;
};

type ImageRendererProps = ImageRendererWithOnyxProps & CustomRendererProps<TBlock>;

function ImageRenderer({tnode}: ImageRendererProps) {
>>>>>>> ae3b0770
    const styles = useThemeStyles();
    const {translate} = useLocalize();

    // Re-render this component when account.shouldUseStagingServer changes
    useOnyx(ONYXKEYS.ACCOUNT, {canBeMissing: false, selector: (account) => !!account?.shouldUseStagingServer});

    const htmlAttribs = tnode.attributes;
    const isDeleted = isDeletedNode(tnode);

    // There are two kinds of images that need to be displayed:
    //
    //     - Chat Attachment images
    //
    //           Images uploaded by the user account via the app or email.
    //           These have a full-sized image `htmlAttribs[CONST.ATTACHMENT_SOURCE_ATTRIBUTE]`
    //           and a thumbnail `htmlAttribs.src`. Both of these URLs need to have
    //           an authToken added to them in order to control who
    //           can see the images.
    //
    //     - Non-Attachment Images
    //
    //           These could be hosted from anywhere (Expensify or another source)
    //           and are not protected by any kind of access control e.g. certain
    //           Concierge responder attachments are uploaded to S3 without any access
    //           control and thus require no authToken to verify access.
    //
    const attachmentSourceAttribute =
        htmlAttribs[CONST.ATTACHMENT_SOURCE_ATTRIBUTE] ?? (new RegExp(CONST.ATTACHMENT_OR_RECEIPT_LOCAL_URL, 'i').test(htmlAttribs.src) ? htmlAttribs.src : null);
    const isAttachmentOrReceipt = !!attachmentSourceAttribute;
    const attachmentID = htmlAttribs[CONST.ATTACHMENT_ID_ATTRIBUTE];

    // Files created/uploaded/hosted by App should resolve from API ROOT. Other URLs aren't modified
    const previewSource = tryResolveUrlFromApiRoot(htmlAttribs.src);
    // The backend always returns these thumbnails with a .jpg extension, even for .png images.
    // As a workaround, we remove the .1024.jpg or .320.jpg suffix only for .png images,
    // For other image formats, we retain the thumbnail as is to avoid unnecessary modifications.
    const processedPreviewSource = typeof previewSource === 'string' ? previewSource.replace(/\.png\.(1024|320)\.jpg$/, '.png') : previewSource;
    const source = tryResolveUrlFromApiRoot(isAttachmentOrReceipt ? attachmentSourceAttribute : htmlAttribs.src);

    const alt = htmlAttribs.alt;
    const imageWidth = (htmlAttribs['data-expensify-width'] && parseInt(htmlAttribs['data-expensify-width'], 10)) || undefined;
    const imageHeight = (htmlAttribs['data-expensify-height'] && parseInt(htmlAttribs['data-expensify-height'], 10)) || undefined;
    const imagePreviewModalDisabled = htmlAttribs['data-expensify-preview-modal-disabled'] === 'true';

    const fileType = getFileType(attachmentSourceAttribute);
    const fallbackIcon = fileType === CONST.ATTACHMENT_FILE_TYPE.FILE ? Document : GalleryNotFound;
    const theme = useTheme();

    let fileName = htmlAttribs[CONST.ATTACHMENT_ORIGINAL_FILENAME_ATTRIBUTE] || getFileName(`${isAttachmentOrReceipt ? attachmentSourceAttribute : htmlAttribs.src}`);
    const fileInfo = splitExtensionFromFileName(fileName);
    if (!fileInfo.fileExtension) {
        fileName = `${fileInfo?.fileName || CONST.DEFAULT_IMAGE_FILE_NAME}.jpg`;
    }

    const thumbnailImageComponent = (
        <ThumbnailImage
            previewSourceURL={processedPreviewSource}
            style={styles.webViewStyles.tagStyles.img}
            isAuthTokenRequired={isAttachmentOrReceipt}
            fallbackIcon={fallbackIcon}
            imageWidth={imageWidth}
            imageHeight={imageHeight}
            isDeleted={isDeleted}
            altText={alt}
            fallbackIconBackground={theme.highlightBG}
            fallbackIconColor={theme.border}
        />
    );

    return imagePreviewModalDisabled ? (
        thumbnailImageComponent
    ) : (
        <ShowContextMenuContext.Consumer>
            {({onShowContextMenu, anchor, report, isReportArchived, action, checkIfContextMenuActive, isDisabled, shouldDisplayContextMenu}) => (
                <AttachmentContext.Consumer>
                    {({reportID, accountID, type}) => (
                        <PressableWithoutFocus
                            style={[styles.noOutline]}
                            onPress={() => {
                                if (!source || !type) {
                                    return;
                                }

                                const attachmentLink = tnode.parent?.attributes?.href;
                                const route = ROUTES.ATTACHMENTS?.getRoute({
                                    attachmentID,
                                    reportID,
                                    type,
                                    source,
                                    accountID,
                                    isAuthTokenRequired: isAttachmentOrReceipt,
                                    originalFileName: fileName,
                                    attachmentLink,
                                });
                                Navigation.navigate(route);
                            }}
                            onLongPress={(event) => {
                                if (isDisabled || !shouldDisplayContextMenu) {
                                    return;
                                }
                                return onShowContextMenu(() =>
                                    showContextMenuForReport(event, anchor, report?.reportID, action, checkIfContextMenuActive, isArchivedNonExpenseReport(report, isReportArchived)),
                                );
                            }}
                            isNested
                            shouldUseHapticsOnLongPress
                            role={getButtonRole(true)}
                            accessibilityLabel={translate('accessibilityHints.viewAttachment')}
                        >
                            {thumbnailImageComponent}
                        </PressableWithoutFocus>
                    )}
                </AttachmentContext.Consumer>
            )}
        </ShowContextMenuContext.Consumer>
    );
}

ImageRenderer.displayName = 'ImageRenderer';

<<<<<<< HEAD
export default memo(ImageRenderer, (prevProps, nextProps) => prevProps.tnode.attributes === nextProps.tnode.attributes);
=======
const ImageRendererMemorize = memo(
    ImageRenderer,
    (prevProps, nextProps) => prevProps.tnode.attributes === nextProps.tnode.attributes && prevProps.shouldUseStagingServer === nextProps.shouldUseStagingServer,
);

function ImageRendererWrapper(props: CustomRendererProps<TBlock>) {
    const [shouldUseStagingServer] = useOnyx(ONYXKEYS.SHOULD_USE_STAGING_SERVER, {canBeMissing: true});
    return (
        <ImageRendererMemorize
            // eslint-disable-next-line react/jsx-props-no-spreading
            {...props}
            shouldUseStagingServer={shouldUseStagingServer}
        />
    );
}

export default ImageRendererWrapper;
>>>>>>> ae3b0770
<|MERGE_RESOLUTION|>--- conflicted
+++ resolved
@@ -19,25 +19,11 @@
 import ONYXKEYS from '@src/ONYXKEYS';
 import ROUTES from '@src/ROUTES';
 
-<<<<<<< HEAD
 function ImageRenderer({tnode}: CustomRendererProps<TBlock>) {
-=======
-type ImageRendererWithOnyxProps = {
-    /** Whether we should use the staging version of the secure API server */
-    // Following line is disabled because the onyx prop is only being used on the memo HOC
-    // eslint-disable-next-line react/no-unused-prop-types
-    shouldUseStagingServer: OnyxEntry<boolean>;
-};
-
-type ImageRendererProps = ImageRendererWithOnyxProps & CustomRendererProps<TBlock>;
-
-function ImageRenderer({tnode}: ImageRendererProps) {
->>>>>>> ae3b0770
     const styles = useThemeStyles();
     const {translate} = useLocalize();
 
-    // Re-render this component when account.shouldUseStagingServer changes
-    useOnyx(ONYXKEYS.ACCOUNT, {canBeMissing: false, selector: (account) => !!account?.shouldUseStagingServer});
+    const [shouldUseStagingServer] = useOnyx(ONYXKEYS.SHOULD_USE_STAGING_SERVER, {canBeMissing: true});
 
     const htmlAttribs = tnode.attributes;
     const isDeleted = isDeletedNode(tnode);
@@ -153,24 +139,4 @@
 
 ImageRenderer.displayName = 'ImageRenderer';
 
-<<<<<<< HEAD
-export default memo(ImageRenderer, (prevProps, nextProps) => prevProps.tnode.attributes === nextProps.tnode.attributes);
-=======
-const ImageRendererMemorize = memo(
-    ImageRenderer,
-    (prevProps, nextProps) => prevProps.tnode.attributes === nextProps.tnode.attributes && prevProps.shouldUseStagingServer === nextProps.shouldUseStagingServer,
-);
-
-function ImageRendererWrapper(props: CustomRendererProps<TBlock>) {
-    const [shouldUseStagingServer] = useOnyx(ONYXKEYS.SHOULD_USE_STAGING_SERVER, {canBeMissing: true});
-    return (
-        <ImageRendererMemorize
-            // eslint-disable-next-line react/jsx-props-no-spreading
-            {...props}
-            shouldUseStagingServer={shouldUseStagingServer}
-        />
-    );
-}
-
-export default ImageRendererWrapper;
->>>>>>> ae3b0770
+export default memo(ImageRenderer, (prevProps, nextProps) => prevProps.tnode.attributes === nextProps.tnode.attributes);