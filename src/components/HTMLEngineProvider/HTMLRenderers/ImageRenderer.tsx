import React, {memo} from 'react';
import {useOnyx} from 'react-native-onyx';
import type {OnyxEntry} from 'react-native-onyx';
import type {CustomRendererProps, TBlock} from 'react-native-render-html';
import {AttachmentContext} from '@components/AttachmentContext';
import {getButtonRole} from '@components/Button/utils';
import {isDeletedNode} from '@components/HTMLEngineProvider/htmlEngineUtils';
import * as Expensicons from '@components/Icon/Expensicons';
import PressableWithoutFocus from '@components/Pressable/PressableWithoutFocus';
import {ShowContextMenuContext, showContextMenuForReport} from '@components/ShowContextMenuContext';
import ThumbnailImage from '@components/ThumbnailImage';
import useLocalize from '@hooks/useLocalize';
import useTheme from '@hooks/useTheme';
import useThemeStyles from '@hooks/useThemeStyles';
import {getFileName, getFileType, splitExtensionFromFileName} from '@libs/fileDownload/FileUtils';
import Navigation from '@libs/Navigation/Navigation';
import {isArchivedNonExpenseReport} from '@libs/ReportUtils';
import tryResolveUrlFromApiRoot from '@libs/tryResolveUrlFromApiRoot';
import CONST from '@src/CONST';
import ONYXKEYS from '@src/ONYXKEYS';
import ROUTES from '@src/ROUTES';
import type {User} from '@src/types/onyx';

type ImageRendererWithOnyxProps = {
    /** Current user */
    // Following line is disabled because the onyx prop is only being used on the memo HOC
    // eslint-disable-next-line react/no-unused-prop-types
    user: OnyxEntry<User>;
};

type ImageRendererProps = ImageRendererWithOnyxProps & CustomRendererProps<TBlock>;

function ImageRenderer({tnode}: ImageRendererProps) {
    const styles = useThemeStyles();
    const {translate} = useLocalize();

    const htmlAttribs = tnode.attributes;
    const isDeleted = isDeletedNode(tnode);

    // There are two kinds of images that need to be displayed:
    //
    //     - Chat Attachment images
    //
    //           Images uploaded by the user via the app or email.
    //           These have a full-sized image `htmlAttribs[CONST.ATTACHMENT_SOURCE_ATTRIBUTE]`
    //           and a thumbnail `htmlAttribs.src`. Both of these URLs need to have
    //           an authToken added to them in order to control who
    //           can see the images.
    //
    //     - Non-Attachment Images
    //
    //           These could be hosted from anywhere (Expensify or another source)
    //           and are not protected by any kind of access control e.g. certain
    //           Concierge responder attachments are uploaded to S3 without any access
    //           control and thus require no authToken to verify access.
    //
    const attachmentSourceAttribute =
        htmlAttribs[CONST.ATTACHMENT_SOURCE_ATTRIBUTE] ?? (new RegExp(CONST.ATTACHMENT_OR_RECEIPT_LOCAL_URL, 'i').test(htmlAttribs.src) ? htmlAttribs.src : null);
    const isAttachmentOrReceipt = !!attachmentSourceAttribute;

    // Files created/uploaded/hosted by App should resolve from API ROOT. Other URLs aren't modified
    const previewSource = tryResolveUrlFromApiRoot(htmlAttribs.src);
    // The backend always returns these thumbnails with a .jpg extension, even for .png images.
    // As a workaround, we remove the .1024.jpg or .320.jpg suffix only for .png images,
    // For other image formats, we retain the thumbnail as is to avoid unnecessary modifications.
    const processedPreviewSource = typeof previewSource === 'string' ? previewSource.replace(/\.png\.(1024|320)\.jpg$/, '.png') : previewSource;
    const source = tryResolveUrlFromApiRoot(isAttachmentOrReceipt ? attachmentSourceAttribute : htmlAttribs.src);

    const alt = htmlAttribs.alt;
    const imageWidth = (htmlAttribs['data-expensify-width'] && parseInt(htmlAttribs['data-expensify-width'], 10)) || undefined;
    const imageHeight = (htmlAttribs['data-expensify-height'] && parseInt(htmlAttribs['data-expensify-height'], 10)) || undefined;
    const imagePreviewModalDisabled = htmlAttribs['data-expensify-preview-modal-disabled'] === 'true';

    const fileType = getFileType(attachmentSourceAttribute);
    const fallbackIcon = fileType === CONST.ATTACHMENT_FILE_TYPE.FILE ? Expensicons.Document : Expensicons.GalleryNotFound;
    const theme = useTheme();

    let fileName = htmlAttribs[CONST.ATTACHMENT_ORIGINAL_FILENAME_ATTRIBUTE] || getFileName(`${isAttachmentOrReceipt ? attachmentSourceAttribute : htmlAttribs.src}`);
    const fileInfo = splitExtensionFromFileName(fileName);
    if (!fileInfo.fileExtension) {
        fileName = `${fileInfo?.fileName || CONST.DEFAULT_IMAGE_FILE_NAME}.jpg`;
    }

    const thumbnailImageComponent = (
        <ThumbnailImage
            previewSourceURL={processedPreviewSource}
            style={styles.webViewStyles.tagStyles.img}
            isAuthTokenRequired={isAttachmentOrReceipt}
            fallbackIcon={fallbackIcon}
            imageWidth={imageWidth}
            imageHeight={imageHeight}
            isDeleted={isDeleted}
            altText={alt}
            fallbackIconBackground={theme.highlightBG}
            fallbackIconColor={theme.border}
        />
    );

    return imagePreviewModalDisabled ? (
        thumbnailImageComponent
    ) : (
        <ShowContextMenuContext.Consumer>
            {({onShowContextMenu, anchor, report, reportNameValuePairs, action, checkIfContextMenuActive, isDisabled}) => (
                <AttachmentContext.Consumer>
                    {({reportID, accountID, type}) => (
                        <PressableWithoutFocus
                            style={[styles.noOutline]}
                            onPress={() => {
                                if (!source || !type) {
                                    return;
                                }

                                const attachmentLink = tnode.parent?.attributes?.href;
                                const route = ROUTES.ATTACHMENTS?.getRoute(reportID, type, source, accountID, isAttachmentOrReceipt, fileName, attachmentLink);
                                Navigation.navigate(route);
                            }}
                            onLongPress={(event) => {
                                if (isDisabled) {
                                    return;
                                }
<<<<<<< HEAD
                                return onShowContextMenu(() =>
                                    showContextMenuForReport(event, anchor, report?.reportID, action, checkIfContextMenuActive, isArchivedNonExpenseReport(report, reportNameValuePairs)),
                                );
=======
                                showContextMenuForReport(event, anchor, report?.reportID, action, checkIfContextMenuActive, isArchivedNonExpenseReport(report, reportNameValuePairs));
>>>>>>> 5c4dc1c2
                            }}
                            isNested
                            shouldUseHapticsOnLongPress
                            role={getButtonRole(true)}
                            accessibilityLabel={translate('accessibilityHints.viewAttachment')}
                        >
                            {thumbnailImageComponent}
                        </PressableWithoutFocus>
                    )}
                </AttachmentContext.Consumer>
            )}
        </ShowContextMenuContext.Consumer>
    );
}

ImageRenderer.displayName = 'ImageRenderer';

const ImageRendererMemorize = memo(
    ImageRenderer,
    (prevProps, nextProps) => prevProps.tnode.attributes === nextProps.tnode.attributes && prevProps.user?.shouldUseStagingServer === nextProps.user?.shouldUseStagingServer,
);

function ImageRendererWrapper(props: CustomRendererProps<TBlock>) {
    const [user] = useOnyx(ONYXKEYS.USER);
    return (
        <ImageRendererMemorize
            // eslint-disable-next-line react/jsx-props-no-spreading
            {...props}
            user={user}
        />
    );
}

export default ImageRendererWrapper;<|MERGE_RESOLUTION|>--- conflicted
+++ resolved
@@ -118,13 +118,9 @@
                                 if (isDisabled) {
                                     return;
                                 }
-<<<<<<< HEAD
                                 return onShowContextMenu(() =>
                                     showContextMenuForReport(event, anchor, report?.reportID, action, checkIfContextMenuActive, isArchivedNonExpenseReport(report, reportNameValuePairs)),
                                 );
-=======
-                                showContextMenuForReport(event, anchor, report?.reportID, action, checkIfContextMenuActive, isArchivedNonExpenseReport(report, reportNameValuePairs));
->>>>>>> 5c4dc1c2
                             }}
                             isNested
                             shouldUseHapticsOnLongPress
