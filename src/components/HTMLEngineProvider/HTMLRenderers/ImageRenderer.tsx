import React, {memo} from 'react';
import {useOnyx} from 'react-native-onyx';
import type {OnyxEntry} from 'react-native-onyx';
import type {CustomRendererProps, TBlock} from 'react-native-render-html';
import {AttachmentContext} from '@components/AttachmentContext';
import {isDeletedNode} from '@components/HTMLEngineProvider/htmlEngineUtils';
import * as Expensicons from '@components/Icon/Expensicons';
import PressableWithoutFocus from '@components/Pressable/PressableWithoutFocus';
import {ShowContextMenuContext, showContextMenuForReport} from '@components/ShowContextMenuContext';
import ThumbnailImage from '@components/ThumbnailImage';
import useLocalize from '@hooks/useLocalize';
import useTheme from '@hooks/useTheme';
import useThemeStyles from '@hooks/useThemeStyles';
import * as FileUtils from '@libs/fileDownload/FileUtils';
import Navigation from '@libs/Navigation/Navigation';
import * as ReportUtils from '@libs/ReportUtils';
import tryResolveUrlFromApiRoot from '@libs/tryResolveUrlFromApiRoot';
import CONST from '@src/CONST';
import ONYXKEYS from '@src/ONYXKEYS';
import ROUTES from '@src/ROUTES';
import type {User} from '@src/types/onyx';

type ImageRendererWithOnyxProps = {
    /** Current user */
    // Following line is disabled because the onyx prop is only being used on the memo HOC
    // eslint-disable-next-line react/no-unused-prop-types
    user: OnyxEntry<User>;
};

type ImageRendererProps = ImageRendererWithOnyxProps & CustomRendererProps<TBlock>;

function ImageRenderer({tnode}: ImageRendererProps) {
    const styles = useThemeStyles();
    const {translate} = useLocalize();

    const htmlAttribs = tnode.attributes;
    const isDeleted = isDeletedNode(tnode);

    // There are two kinds of images that need to be displayed:
    //
    //     - Chat Attachment images
    //
    //           Images uploaded by the user via the app or email.
    //           These have a full-sized image `htmlAttribs[CONST.ATTACHMENT_SOURCE_ATTRIBUTE]`
    //           and a thumbnail `htmlAttribs.src`. Both of these URLs need to have
    //           an authToken added to them in order to control who
    //           can see the images.
    //
    //     - Non-Attachment Images
    //
    //           These could be hosted from anywhere (Expensify or another source)
    //           and are not protected by any kind of access control e.g. certain
    //           Concierge responder attachments are uploaded to S3 without any access
    //           control and thus require no authToken to verify access.
    //
    const attachmentSourceAttribute =
        htmlAttribs[CONST.ATTACHMENT_SOURCE_ATTRIBUTE] ?? (new RegExp(CONST.ATTACHMENT_OR_RECEIPT_LOCAL_URL, 'i').test(htmlAttribs.src) ? htmlAttribs.src : null);
    const isAttachmentOrReceipt = !!attachmentSourceAttribute;

    // Files created/uploaded/hosted by App should resolve from API ROOT. Other URLs aren't modified
    const previewSource = tryResolveUrlFromApiRoot(htmlAttribs.src);
    const source = tryResolveUrlFromApiRoot(isAttachmentOrReceipt ? attachmentSourceAttribute : htmlAttribs.src);

    const alt = htmlAttribs.alt;
    const imageWidth = (htmlAttribs['data-expensify-width'] && parseInt(htmlAttribs['data-expensify-width'], 10)) || undefined;
    const imageHeight = (htmlAttribs['data-expensify-height'] && parseInt(htmlAttribs['data-expensify-height'], 10)) || undefined;
    const imagePreviewModalDisabled = htmlAttribs['data-expensify-preview-modal-disabled'] === 'true';

    const fileType = FileUtils.getFileType(attachmentSourceAttribute);
    const fallbackIcon = fileType === CONST.ATTACHMENT_FILE_TYPE.FILE ? Expensicons.Document : Expensicons.GalleryNotFound;
    const theme = useTheme();

    let fileName = htmlAttribs[CONST.ATTACHMENT_ORIGINAL_FILENAME_ATTRIBUTE] || FileUtils.getFileName(`${isAttachmentOrReceipt ? attachmentSourceAttribute : htmlAttribs.src}`);
    const fileInfo = FileUtils.splitExtensionFromFileName(fileName);
    if (!fileInfo.fileExtension) {
        fileName = `${fileInfo?.fileName || CONST.DEFAULT_IMAGE_FILE_NAME}.jpg`;
    }

    const thumbnailImageComponent = (
        <ThumbnailImage
            previewSourceURL={previewSource}
            style={styles.webViewStyles.tagStyles.img}
            isAuthTokenRequired={isAttachmentOrReceipt}
            fallbackIcon={fallbackIcon}
            imageWidth={imageWidth}
            imageHeight={imageHeight}
            isDeleted={isDeleted}
            altText={alt}
            fallbackIconBackground={theme.highlightBG}
            fallbackIconColor={theme.border}
        />
    );

    return imagePreviewModalDisabled ? (
        thumbnailImageComponent
    ) : (
        <ShowContextMenuContext.Consumer>
            {({anchor, report, reportNameValuePairs, action, checkIfContextMenuActive, isDisabled}) => (
                <AttachmentContext.Consumer>
                    {({accountID, type}) => (
                        <PressableWithoutFocus
                            style={[styles.noOutline]}
                            onPress={() => {
                                if (!source || !type) {
                                    return;
                                }

                                const attachmentLink = tnode.parent?.attributes?.href;
<<<<<<< HEAD
                                const route = ROUTES.ATTACHMENTS?.getRoute(report?.reportID, type, source, accountID, isAttachmentOrReceipt, fileName, attachmentLink);
=======
                                const route = ROUTES.ATTACHMENTS?.getRoute(reportID, type, source, accountID, isAttachmentOrReceipt, fileName, attachmentLink);
>>>>>>> 0051853c
                                Navigation.navigate(route);
                            }}
                            onLongPress={(event) => {
                                if (isDisabled) {
                                    return;
                                }
<<<<<<< HEAD
                                showContextMenuForReport(
                                    event,
                                    anchor,
                                    report?.reportID,
                                    action,
                                    checkIfContextMenuActive,
                                    ReportUtils.isArchivedNonExpenseReport(report, reportNameValuePairs),
                                );
=======
                                showContextMenuForReport(event, anchor, report?.reportID, action, checkIfContextMenuActive, ReportUtils.isArchivedRoom(report, reportNameValuePairs));
>>>>>>> 0051853c
                            }}
                            shouldUseHapticsOnLongPress
                            accessibilityRole={CONST.ROLE.BUTTON}
                            accessibilityLabel={translate('accessibilityHints.viewAttachment')}
                        >
                            {thumbnailImageComponent}
                        </PressableWithoutFocus>
                    )}
                </AttachmentContext.Consumer>
            )}
        </ShowContextMenuContext.Consumer>
    );
}

ImageRenderer.displayName = 'ImageRenderer';

const ImageRendererMemorize = memo(
    ImageRenderer,
    (prevProps, nextProps) => prevProps.tnode.attributes === nextProps.tnode.attributes && prevProps.user?.shouldUseStagingServer === nextProps.user?.shouldUseStagingServer,
);

function ImageRendererWrapper(props: CustomRendererProps<TBlock>) {
    const [user] = useOnyx(ONYXKEYS.USER);
    return (
        <ImageRendererMemorize
            // eslint-disable-next-line react/jsx-props-no-spreading
            {...props}
            user={user}
        />
    );
}

export default ImageRendererWrapper;<|MERGE_RESOLUTION|>--- conflicted
+++ resolved
@@ -97,7 +97,7 @@
         <ShowContextMenuContext.Consumer>
             {({anchor, report, reportNameValuePairs, action, checkIfContextMenuActive, isDisabled}) => (
                 <AttachmentContext.Consumer>
-                    {({accountID, type}) => (
+                    {({accountID, type, reportID}) => (
                         <PressableWithoutFocus
                             style={[styles.noOutline]}
                             onPress={() => {
@@ -106,18 +106,13 @@
                                 }
 
                                 const attachmentLink = tnode.parent?.attributes?.href;
-<<<<<<< HEAD
-                                const route = ROUTES.ATTACHMENTS?.getRoute(report?.reportID, type, source, accountID, isAttachmentOrReceipt, fileName, attachmentLink);
-=======
                                 const route = ROUTES.ATTACHMENTS?.getRoute(reportID, type, source, accountID, isAttachmentOrReceipt, fileName, attachmentLink);
->>>>>>> 0051853c
                                 Navigation.navigate(route);
                             }}
                             onLongPress={(event) => {
                                 if (isDisabled) {
                                     return;
                                 }
-<<<<<<< HEAD
                                 showContextMenuForReport(
                                     event,
                                     anchor,
@@ -126,9 +121,6 @@
                                     checkIfContextMenuActive,
                                     ReportUtils.isArchivedNonExpenseReport(report, reportNameValuePairs),
                                 );
-=======
-                                showContextMenuForReport(event, anchor, report?.reportID, action, checkIfContextMenuActive, ReportUtils.isArchivedRoom(report, reportNameValuePairs));
->>>>>>> 0051853c
                             }}
                             shouldUseHapticsOnLongPress
                             accessibilityRole={CONST.ROLE.BUTTON}
