import React, {memo} from 'react';
import {useOnyx} from 'react-native-onyx';
import type {OnyxEntry} from 'react-native-onyx';
import type {CustomRendererProps, TBlock} from 'react-native-render-html';
import {AttachmentContext} from '@components/AttachmentContext';
import {getButtonRole} from '@components/Button/utils';
import {isDeletedNode} from '@components/HTMLEngineProvider/htmlEngineUtils';
import {Document, GalleryNotFound} from '@components/Icon/Expensicons';
import PressableWithoutFocus from '@components/Pressable/PressableWithoutFocus';
import {ShowContextMenuContext, showContextMenuForReport} from '@components/ShowContextMenuContext';
import ThumbnailImage from '@components/ThumbnailImage';
import useLocalize from '@hooks/useLocalize';
import useTheme from '@hooks/useTheme';
import useThemeStyles from '@hooks/useThemeStyles';
import {getFileName, getFileType, splitExtensionFromFileName} from '@libs/fileDownload/FileUtils';
import Navigation from '@libs/Navigation/Navigation';
import {isArchivedNonExpenseReport} from '@libs/ReportUtils';
import tryResolveUrlFromApiRoot from '@libs/tryResolveUrlFromApiRoot';
import CONST from '@src/CONST';
import ONYXKEYS from '@src/ONYXKEYS';
import ROUTES from '@src/ROUTES';
import type {User} from '@src/types/onyx';

type ImageRendererWithOnyxProps = {
    /** Current user */
    // Following line is disabled because the onyx prop is only being used on the memo HOC
    // eslint-disable-next-line react/no-unused-prop-types
    user: OnyxEntry<User>;
};

type ImageRendererProps = ImageRendererWithOnyxProps & CustomRendererProps<TBlock>;

function ImageRenderer({tnode}: ImageRendererProps) {
    const styles = useThemeStyles();
    const {translate} = useLocalize();

    const htmlAttribs = tnode.attributes;
    const isDeleted = isDeletedNode(tnode);

    // There are two kinds of images that need to be displayed:
    //
    //     - Chat Attachment images
    //
    //           Images uploaded by the user via the app or email.
    //           These have a full-sized image `htmlAttribs[CONST.ATTACHMENT_SOURCE_ATTRIBUTE]`
    //           and a thumbnail `htmlAttribs.src`. Both of these URLs need to have
    //           an authToken added to them in order to control who
    //           can see the images.
    //
    //     - Non-Attachment Images
    //
    //           These could be hosted from anywhere (Expensify or another source)
    //           and are not protected by any kind of access control e.g. certain
    //           Concierge responder attachments are uploaded to S3 without any access
    //           control and thus require no authToken to verify access.
    //
    const attachmentSourceAttribute =
        htmlAttribs[CONST.ATTACHMENT_SOURCE_ATTRIBUTE] ?? (new RegExp(CONST.ATTACHMENT_OR_RECEIPT_LOCAL_URL, 'i').test(htmlAttribs.src) ? htmlAttribs.src : null);
    const isAttachmentOrReceipt = !!attachmentSourceAttribute;
    const attachmentID = htmlAttribs[CONST.ATTACHMENT_ID_ATTRIBUTE];

    // Files created/uploaded/hosted by App should resolve from API ROOT. Other URLs aren't modified
    const previewSource = tryResolveUrlFromApiRoot(htmlAttribs.src);
    // The backend always returns these thumbnails with a .jpg extension, even for .png images.
    // As a workaround, we remove the .1024.jpg or .320.jpg suffix only for .png images,
    // For other image formats, we retain the thumbnail as is to avoid unnecessary modifications.
    const processedPreviewSource = typeof previewSource === 'string' ? previewSource.replace(/\.png\.(1024|320)\.jpg$/, '.png') : previewSource;
    const source = tryResolveUrlFromApiRoot(isAttachmentOrReceipt ? attachmentSourceAttribute : htmlAttribs.src);

    const alt = htmlAttribs.alt;
    const imageWidth = (htmlAttribs['data-expensify-width'] && parseInt(htmlAttribs['data-expensify-width'], 10)) || undefined;
    const imageHeight = (htmlAttribs['data-expensify-height'] && parseInt(htmlAttribs['data-expensify-height'], 10)) || undefined;
    const imagePreviewModalDisabled = htmlAttribs['data-expensify-preview-modal-disabled'] === 'true';

    const fileType = getFileType(attachmentSourceAttribute);
    const fallbackIcon = fileType === CONST.ATTACHMENT_FILE_TYPE.FILE ? Document : GalleryNotFound;
    const theme = useTheme();

    let fileName = htmlAttribs[CONST.ATTACHMENT_ORIGINAL_FILENAME_ATTRIBUTE] || getFileName(`${isAttachmentOrReceipt ? attachmentSourceAttribute : htmlAttribs.src}`);
    const fileInfo = splitExtensionFromFileName(fileName);
    if (!fileInfo.fileExtension) {
        fileName = `${fileInfo?.fileName || CONST.DEFAULT_IMAGE_FILE_NAME}.jpg`;
    }

    const thumbnailImageComponent = (
        <ThumbnailImage
            previewSourceURL={processedPreviewSource}
            style={styles.webViewStyles.tagStyles.img}
            isAuthTokenRequired={isAttachmentOrReceipt}
            fallbackIcon={fallbackIcon}
            imageWidth={imageWidth}
            imageHeight={imageHeight}
            isDeleted={isDeleted}
            altText={alt}
            fallbackIconBackground={theme.highlightBG}
            fallbackIconColor={theme.border}
        />
    );

    return imagePreviewModalDisabled ? (
        thumbnailImageComponent
    ) : (
        <ShowContextMenuContext.Consumer>
            {({anchor, report, reportNameValuePairs, action, checkIfContextMenuActive, isDisabled, shouldDisplayContextMenu}) => (
                <AttachmentContext.Consumer>
                    {({reportID, accountID, type}) => (
                        <PressableWithoutFocus
                            style={[styles.noOutline]}
                            onPress={() => {
                                if (!source || !type) {
                                    return;
                                }

                                const attachmentLink = tnode.parent?.attributes?.href;
<<<<<<< HEAD
                                const route = ROUTES.ATTACHMENTS?.getRoute({reportID, type, source, accountID, isAuthTokenRequired: isAttachmentOrReceipt, fileName, attachmentLink});
=======
                                const route = ROUTES.ATTACHMENTS?.getRoute(reportID, attachmentID, type, source, accountID, isAttachmentOrReceipt, fileName, attachmentLink);
>>>>>>> 76d3b13e
                                Navigation.navigate(route);
                            }}
                            onLongPress={(event) => {
                                if (isDisabled || !shouldDisplayContextMenu) {
                                    return;
                                }
                                showContextMenuForReport(event, anchor, report?.reportID, action, checkIfContextMenuActive, isArchivedNonExpenseReport(report, reportNameValuePairs));
                            }}
                            isNested
                            shouldUseHapticsOnLongPress
                            role={getButtonRole(true)}
                            accessibilityLabel={translate('accessibilityHints.viewAttachment')}
                        >
                            {thumbnailImageComponent}
                        </PressableWithoutFocus>
                    )}
                </AttachmentContext.Consumer>
            )}
        </ShowContextMenuContext.Consumer>
    );
}

ImageRenderer.displayName = 'ImageRenderer';

const ImageRendererMemorize = memo(
    ImageRenderer,
    (prevProps, nextProps) => prevProps.tnode.attributes === nextProps.tnode.attributes && prevProps.user?.shouldUseStagingServer === nextProps.user?.shouldUseStagingServer,
);

function ImageRendererWrapper(props: CustomRendererProps<TBlock>) {
    const [user] = useOnyx(ONYXKEYS.USER);
    return (
        <ImageRendererMemorize
            // eslint-disable-next-line react/jsx-props-no-spreading
            {...props}
            user={user}
        />
    );
}

export default ImageRendererWrapper;<|MERGE_RESOLUTION|>--- conflicted
+++ resolved
@@ -112,11 +112,16 @@
                                 }
 
                                 const attachmentLink = tnode.parent?.attributes?.href;
-<<<<<<< HEAD
-                                const route = ROUTES.ATTACHMENTS?.getRoute({reportID, type, source, accountID, isAuthTokenRequired: isAttachmentOrReceipt, fileName, attachmentLink});
-=======
-                                const route = ROUTES.ATTACHMENTS?.getRoute(reportID, attachmentID, type, source, accountID, isAttachmentOrReceipt, fileName, attachmentLink);
->>>>>>> 76d3b13e
+                                const route = ROUTES.ATTACHMENTS?.getRoute({
+                                    attachmentID,
+                                    reportID,
+                                    type,
+                                    source,
+                                    accountID,
+                                    isAuthTokenRequired: isAttachmentOrReceipt,
+                                    fileName,
+                                    attachmentLink,
+                                });
                                 Navigation.navigate(route);
                             }}
                             onLongPress={(event) => {
