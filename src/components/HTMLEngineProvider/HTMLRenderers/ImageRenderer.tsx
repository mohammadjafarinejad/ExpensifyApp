--- conflicted
+++ resolved
@@ -113,9 +113,6 @@
                                 if (isDisabled) {
                                     return;
                                 }
-<<<<<<< HEAD
-                                showContextMenuForReport(event, anchor, report?.reportID, action, checkIfContextMenuActive, ReportUtils.isArchivedRoom(report, reportNameValuePairs));
-=======
                                 return onShowContextMenu(() =>
                                     showContextMenuForReport(
                                         event,
@@ -126,7 +123,6 @@
                                         ReportUtils.isArchivedRoom(report, reportNameValuePairs),
                                     ),
                                 );
->>>>>>> 83aae80e
                             }}
                             shouldUseHapticsOnLongPress
                             accessibilityRole={CONST.ROLE.BUTTON}
