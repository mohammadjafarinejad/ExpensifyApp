--- conflicted
+++ resolved
@@ -24,18 +24,9 @@
     /** Current user personal details */
     currentUserPersonalDetails: personalDetailsPropType.isRequired,
 
-<<<<<<< HEAD
-/**
- * Navigates to user details screen based on email
- * @param {String} email
- * @returns {void}
- * */
-const showUserDetails = (email) => Navigation.navigate(ROUTES.DETAILS.getRoute(email));
-=======
     /** Personal details of all users */
     personalDetails: personalDetailsPropType.isRequired,
 };
->>>>>>> 4ea4a55a
 
 function MentionUserRenderer(props) {
     const {translate} = useLocalize();
@@ -50,13 +41,13 @@
         const user = lodashGet(props.personalDetails, htmlAttribAccountID);
         accountID = parseInt(htmlAttribAccountID, 10);
         displayNameOrLogin = lodashGet(user, 'login', '') || lodashGet(user, 'displayName', '') || translate('common.hidden');
-        navigationRoute = ROUTES.getProfileRoute(htmlAttribAccountID);
+        navigationRoute = ROUTES.PROFILE.getRoute(htmlAttribAccountID);
     } else if (!_.isEmpty(props.tnode.data)) {
         // We need to remove the LTR unicode and leading @ from data as it is not part of the login
         displayNameOrLogin = props.tnode.data.replace(CONST.UNICODE.LTR, '').slice(1);
 
         accountID = _.first(PersonalDetailsUtils.getAccountIDsByLogins([displayNameOrLogin]));
-        navigationRoute = ROUTES.getDetailsRoute(displayNameOrLogin);
+        navigationRoute = ROUTES.DETAILS.getRoute(displayNameOrLogin);
     } else {
         // If neither an account ID or email is provided, don't render anything
         return null;
@@ -75,11 +66,7 @@
                 <TextLink
                     // eslint-disable-next-line react/jsx-props-no-spreading
                     {...defaultRendererProps}
-<<<<<<< HEAD
-                    href={ROUTES.DETAILS.getRoute(loginWithoutLeadingAt)}
-=======
                     href={`/${navigationRoute}`}
->>>>>>> 4ea4a55a
                     style={[_.omit(props.style, 'color'), StyleUtils.getMentionStyle(isOurMention), {color: StyleUtils.getMentionTextColor(isOurMention)}]}
                     onPress={() => Navigation.navigate(navigationRoute)}
                     // Add testID so it is NOT selected as an anchor tag by SelectionScraper
