import lodashGet from 'lodash/get';
import React from 'react';
import {TNodeChildrenRenderer} from 'react-native-render-html';
import _ from 'underscore';
import {usePersonalDetails} from '@components/OnyxProvider';
import {ShowContextMenuContext, showContextMenuForReport} from '@components/ShowContextMenuContext';
import Text from '@components/Text';
import UserDetailsTooltip from '@components/UserDetailsTooltip';
import withCurrentUserPersonalDetails from '@components/withCurrentUserPersonalDetails';
import useLocalize from '@hooks/useLocalize';
import * as LocalePhoneNumber from '@libs/LocalePhoneNumber';
import Navigation from '@libs/Navigation/Navigation';
import * as PersonalDetailsUtils from '@libs/PersonalDetailsUtils';
import * as ReportUtils from '@libs/ReportUtils';
import personalDetailsPropType from '@pages/personalDetailsPropType';
import useStyleUtils from '@styles/useStyleUtils';
import useThemeStyles from '@styles/useThemeStyles';
import CONST from '@src/CONST';
import ROUTES from '@src/ROUTES';
import htmlRendererPropTypes from './htmlRendererPropTypes';

const propTypes = {
    ...htmlRendererPropTypes,

    /** Current user personal details */
    currentUserPersonalDetails: personalDetailsPropType.isRequired,
};

function MentionUserRenderer(props) {
    const styles = useThemeStyles();
    const StyleUtils = useStyleUtils();
    const {translate} = useLocalize();
    const defaultRendererProps = _.omit(props, ['TDefaultRenderer', 'style']);
    const htmlAttribAccountID = lodashGet(props.tnode.attributes, 'accountid');
    const personalDetails = usePersonalDetails() || CONST.EMPTY_OBJECT;

    let accountID;
    let displayNameOrLogin;
    let navigationRoute;

    if (!_.isEmpty(htmlAttribAccountID)) {
        const user = lodashGet(personalDetails, htmlAttribAccountID);
        accountID = parseInt(htmlAttribAccountID, 10);
        displayNameOrLogin = LocalePhoneNumber.formatPhoneNumber(lodashGet(user, 'login', '')) || lodashGet(user, 'displayName', '') || translate('common.hidden');
        navigationRoute = ROUTES.PROFILE.getRoute(htmlAttribAccountID);
    } else if (!_.isEmpty(props.tnode.data)) {
        // We need to remove the LTR unicode and leading @ from data as it is not part of the login
        displayNameOrLogin = props.tnode.data.replace(CONST.UNICODE.LTR, '').slice(1);

        accountID = _.first(PersonalDetailsUtils.getAccountIDsByLogins([displayNameOrLogin]));
        navigationRoute = ROUTES.DETAILS.getRoute(displayNameOrLogin);
    } else {
        // If neither an account ID or email is provided, don't render anything
        return null;
    }

    const isOurMention = accountID === props.currentUserPersonalDetails.accountID;

    return (
        <ShowContextMenuContext.Consumer>
            {({anchor, report, action, checkIfContextMenuActive}) => (
                <Text
                    suppressHighlighting
                    onLongPress={(event) => showContextMenuForReport(event, anchor, report.reportID, action, checkIfContextMenuActive, ReportUtils.isArchivedRoom(report))}
                    onPress={(event) => {
                        event.preventDefault();
                        Navigation.navigate(navigationRoute);
                    }}
                    role={CONST.ROLE.LINK}
                    accessibilityLabel={`/${navigationRoute}`}
                >
                    <UserDetailsTooltip
                        accountID={accountID}
                        fallbackUserDetails={{
                            displayName: displayNameOrLogin,
                        }}
                    >
                        <Text
<<<<<<< HEAD
                            style={[styles.link, _.omit(props.style, 'color'), StyleUtils.getMentionStyle(theme, isOurMention), {color: StyleUtils.getMentionTextColor(theme, isOurMention)}]}
                            role={CONST.ROLE.LINK}
=======
                            style={[styles.link, _.omit(props.style, 'color'), StyleUtils.getMentionStyle(isOurMention), {color: StyleUtils.getMentionTextColor(isOurMention)}]}
                            accessibilityRole={CONST.ACCESSIBILITY_ROLE.LINK}
>>>>>>> e1d334a7
                            testID="span"
                            href={`/${navigationRoute}`}
                            // eslint-disable-next-line react/jsx-props-no-spreading
                            {...defaultRendererProps}
                        >
                            {!_.isEmpty(htmlAttribAccountID) ? `@${displayNameOrLogin}` : <TNodeChildrenRenderer tnode={props.tnode} />}
                        </Text>
                    </UserDetailsTooltip>
                </Text>
            )}
        </ShowContextMenuContext.Consumer>
    );
}

MentionUserRenderer.propTypes = propTypes;
MentionUserRenderer.displayName = 'MentionUserRenderer';

export default withCurrentUserPersonalDetails(MentionUserRenderer);<|MERGE_RESOLUTION|>--- conflicted
+++ resolved
@@ -76,13 +76,8 @@
                         }}
                     >
                         <Text
-<<<<<<< HEAD
-                            style={[styles.link, _.omit(props.style, 'color'), StyleUtils.getMentionStyle(theme, isOurMention), {color: StyleUtils.getMentionTextColor(theme, isOurMention)}]}
+                            style={[styles.link, _.omit(props.style, 'color'), StyleUtils.getMentionStyle(isOurMention), {color: StyleUtils.getMentionTextColor(isOurMention)}]}
                             role={CONST.ROLE.LINK}
-=======
-                            style={[styles.link, _.omit(props.style, 'color'), StyleUtils.getMentionStyle(isOurMention), {color: StyleUtils.getMentionTextColor(isOurMention)}]}
-                            accessibilityRole={CONST.ACCESSIBILITY_ROLE.LINK}
->>>>>>> e1d334a7
                             testID="span"
                             href={`/${navigationRoute}`}
                             // eslint-disable-next-line react/jsx-props-no-spreading
