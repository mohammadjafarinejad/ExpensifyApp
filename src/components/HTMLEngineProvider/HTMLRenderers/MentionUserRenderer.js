import React from 'react';
import _ from 'underscore';
import {TNodeChildrenRenderer} from 'react-native-render-html';
import {withOnyx} from 'react-native-onyx';
import lodashGet from 'lodash/get';
import Navigation from '../../../libs/Navigation/Navigation';
import ROUTES from '../../../ROUTES';
import Text from '../../Text';
import UserDetailsTooltip from '../../UserDetailsTooltip';
import htmlRendererPropTypes from './htmlRendererPropTypes';
import withCurrentUserPersonalDetails from '../../withCurrentUserPersonalDetails';
import personalDetailsPropType from '../../../pages/personalDetailsPropType';
import * as StyleUtils from '../../../styles/StyleUtils';
import * as PersonalDetailsUtils from '../../../libs/PersonalDetailsUtils';
import compose from '../../../libs/compose';
import TextLink from '../../TextLink';
<<<<<<< HEAD
import ONYXKEYS from '../../../ONYXKEYS';
import useLocalize from '../../../hooks/useLocalize';
=======
import CONST from '../../../CONST';
>>>>>>> 56271f0b

const propTypes = {
    ...htmlRendererPropTypes,

    /** Current user personal details */
    currentUserPersonalDetails: personalDetailsPropType.isRequired,

    /** Personal details of all users */
    personalDetails: personalDetailsPropType.isRequired,
};

function MentionUserRenderer(props) {
    const {translate} = useLocalize();
    const defaultRendererProps = _.omit(props, ['TDefaultRenderer', 'style']);
    const htmlAttribAccountID = lodashGet(props.tnode.attributes, 'accountid');

    let accountID;
    let displayNameOrLogin;
    let navigationRoute;

<<<<<<< HEAD
    if (!_.isEmpty(htmlAttribAccountID)) {
        const user = lodashGet(props.personalDetails, htmlAttribAccountID);
        accountID = parseInt(htmlAttribAccountID, 10);
        displayNameOrLogin = lodashGet(user, 'login', '') || lodashGet(user, 'displayName', '') || translate('common.hidden');
        navigationRoute = ROUTES.getProfileRoute(htmlAttribAccountID);
    } else if (!_.isEmpty(props.tnode.data)) {
        // We need to remove the leading @ from data as it is not part of the login
        displayNameOrLogin = props.tnode.data.slice(1);
=======
    // We need to remove the LTR unicode and leading @ from data as it is not part of the login
    const loginWithoutLeadingAt = props.tnode.data ? props.tnode.data.replace(CONST.UNICODE.LTR, '').slice(1) : '';
>>>>>>> 56271f0b

        accountID = _.first(PersonalDetailsUtils.getAccountIDsByLogins([displayNameOrLogin]));
        navigationRoute = ROUTES.getDetailsRoute(displayNameOrLogin);
    } else {
        // If neither an account ID or email is provided, don't render anything
        return null;
    }

    const isOurMention = accountID === props.currentUserPersonalDetails.accountID;

    return (
        <Text>
            <UserDetailsTooltip
                accountID={accountID}
                fallbackUserDetails={{
                    displayName: displayNameOrLogin,
                }}
            >
                <TextLink
                    // eslint-disable-next-line react/jsx-props-no-spreading
                    {...defaultRendererProps}
                    href={`/${navigationRoute}`}
                    style={[_.omit(props.style, 'color'), StyleUtils.getMentionStyle(isOurMention), {color: StyleUtils.getMentionTextColor(isOurMention)}]}
                    onPress={() => Navigation.navigate(navigationRoute)}
                    // Add testID so it is NOT selected as an anchor tag by SelectionScraper
                    testID="span"
                >
                    {!_.isEmpty(htmlAttribAccountID) ? `@${displayNameOrLogin}` : <TNodeChildrenRenderer tnode={props.tnode} />}
                </TextLink>
            </UserDetailsTooltip>
        </Text>
    );
}

MentionUserRenderer.propTypes = propTypes;
MentionUserRenderer.displayName = 'MentionUserRenderer';

export default compose(
    withCurrentUserPersonalDetails,
    withOnyx({
        personalDetails: {
            key: ONYXKEYS.PERSONAL_DETAILS_LIST,
        },
    }),
)(MentionUserRenderer);<|MERGE_RESOLUTION|>--- conflicted
+++ resolved
@@ -14,12 +14,9 @@
 import * as PersonalDetailsUtils from '../../../libs/PersonalDetailsUtils';
 import compose from '../../../libs/compose';
 import TextLink from '../../TextLink';
-<<<<<<< HEAD
 import ONYXKEYS from '../../../ONYXKEYS';
 import useLocalize from '../../../hooks/useLocalize';
-=======
 import CONST from '../../../CONST';
->>>>>>> 56271f0b
 
 const propTypes = {
     ...htmlRendererPropTypes,
@@ -40,19 +37,14 @@
     let displayNameOrLogin;
     let navigationRoute;
 
-<<<<<<< HEAD
     if (!_.isEmpty(htmlAttribAccountID)) {
         const user = lodashGet(props.personalDetails, htmlAttribAccountID);
         accountID = parseInt(htmlAttribAccountID, 10);
         displayNameOrLogin = lodashGet(user, 'login', '') || lodashGet(user, 'displayName', '') || translate('common.hidden');
         navigationRoute = ROUTES.getProfileRoute(htmlAttribAccountID);
     } else if (!_.isEmpty(props.tnode.data)) {
-        // We need to remove the leading @ from data as it is not part of the login
-        displayNameOrLogin = props.tnode.data.slice(1);
-=======
-    // We need to remove the LTR unicode and leading @ from data as it is not part of the login
-    const loginWithoutLeadingAt = props.tnode.data ? props.tnode.data.replace(CONST.UNICODE.LTR, '').slice(1) : '';
->>>>>>> 56271f0b
+        // We need to remove the LTR unicode and leading @ from data as it is not part of the login
+        displayNameOrLogin = props.tnode.data.replace(CONST.UNICODE.LTR, '').slice(1);
 
         accountID = _.first(PersonalDetailsUtils.getAccountIDsByLogins([displayNameOrLogin]));
         navigationRoute = ROUTES.getDetailsRoute(displayNameOrLogin);
