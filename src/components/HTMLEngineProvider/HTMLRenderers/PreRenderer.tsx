--- conflicted
+++ resolved
@@ -52,29 +52,18 @@
     return (
         <View style={isLast ? styles.mt2 : styles.mv2}>
             <ShowContextMenuContext.Consumer>
-<<<<<<< HEAD
-                {({onShowContextMenu, anchor, report, reportNameValuePairs, action, checkIfContextMenuActive, isDisabled}) => (
-=======
-                {({anchor, report, reportNameValuePairs, action, checkIfContextMenuActive, isDisabled, shouldDisplayContextMenu}) => (
->>>>>>> dec149db
+                {({onShowContextMenu, anchor, report, reportNameValuePairs, action, checkIfContextMenuActive, isDisabled, shouldDisplayContextMenu}) => (
                     <PressableWithoutFeedback
                         onPress={onPressIn ?? (() => {})}
                         onPressIn={onPressIn}
                         onPressOut={onPressOut}
                         onLongPress={(event) => {
-<<<<<<< HEAD
                             onShowContextMenu(() => {
-                                if (isDisabled) {
+                                if (isDisabled || !shouldDisplayContextMenu) {
                                     return;
                                 }
                                 return showContextMenuForReport(event, anchor, report?.reportID, action, checkIfContextMenuActive, isArchivedNonExpenseReport(report, reportNameValuePairs));
                             });
-=======
-                            if (isDisabled || !shouldDisplayContextMenu) {
-                                return;
-                            }
-                            showContextMenuForReport(event, anchor, report?.reportID, action, checkIfContextMenuActive, isArchivedNonExpenseReport(report, reportNameValuePairs));
->>>>>>> dec149db
                         }}
                         shouldUseHapticsOnLongPress
                         role={CONST.ROLE.PRESENTATION}
