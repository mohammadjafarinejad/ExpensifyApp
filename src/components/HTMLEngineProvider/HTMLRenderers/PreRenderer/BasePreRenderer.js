import React, {forwardRef} from 'react';
import {ScrollView} from 'react-native-gesture-handler';
import {View} from 'react-native';
import PropTypes from 'prop-types';
import _ from 'underscore';
import htmlRendererPropTypes from '../htmlRendererPropTypes';
import withLocalize from '../../../withLocalize';
import {ShowContextMenuContext, showContextMenuForReport} from '../../../ShowContextMenuContext';
import styles from '../../../../styles/styles';
import * as ReportUtils from '../../../../libs/ReportUtils';
import PressableWithoutFeedback from '../../../Pressable/PressableWithoutFeedback';
import CONST from '../../../../CONST';

const propTypes = {
    /** Press in handler for the code block */
    onPressIn: PropTypes.func,

    /** Press out handler for the code block */
    onPressOut: PropTypes.func,

    ...htmlRendererPropTypes,
};

const defaultProps = {
    onPressIn: undefined,
    onPressOut: undefined,
};

const BasePreRenderer = forwardRef((props, ref) => {
    const TDefaultRenderer = props.TDefaultRenderer;
    const defaultRendererProps = _.omit(props, ['TDefaultRenderer', 'onPressIn', 'onPressOut', 'onLongPress']);

    return (
        <ScrollView
            ref={ref}
            horizontal
<<<<<<< HEAD
            style={[styles.mt2, styles.overscrollBehaviorNone]}
=======
            style={[styles.mv2, styles.overscrollBehaviorXNone]}
>>>>>>> bfda42de
            bounces={false}
        >
            <ShowContextMenuContext.Consumer>
                {({anchor, report, action, checkIfContextMenuActive}) => (
                    <PressableWithoutFeedback
                        onPressIn={props.onPressIn}
                        onPressOut={props.onPressOut}
                        onLongPress={(event) => showContextMenuForReport(event, anchor, report.reportID, action, checkIfContextMenuActive, ReportUtils.isArchivedRoom(report))}
                        accessibilityRole={CONST.ACCESSIBILITY_ROLE.TEXT}
                        accessibilityLabel={props.translate('accessibilityHints.prestyledText')}
                    >
                        <View>
                            {/* eslint-disable-next-line react/jsx-props-no-spreading */}
                            <TDefaultRenderer {...defaultRendererProps} />
                        </View>
                    </PressableWithoutFeedback>
                )}
            </ShowContextMenuContext.Consumer>
        </ScrollView>
    );
});

BasePreRenderer.displayName = 'BasePreRenderer';
BasePreRenderer.propTypes = propTypes;
BasePreRenderer.defaultProps = defaultProps;

export default withLocalize(BasePreRenderer);<|MERGE_RESOLUTION|>--- conflicted
+++ resolved
@@ -34,11 +34,7 @@
         <ScrollView
             ref={ref}
             horizontal
-<<<<<<< HEAD
-            style={[styles.mt2, styles.overscrollBehaviorNone]}
-=======
-            style={[styles.mv2, styles.overscrollBehaviorXNone]}
->>>>>>> bfda42de
+            style={[styles.mt2, styles.overscrollBehaviorXNone]}
             bounces={false}
         >
             <ShowContextMenuContext.Consumer>
