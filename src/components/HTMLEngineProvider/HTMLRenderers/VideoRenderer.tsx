import React from 'react';
import type {CustomRendererProps, TBlock} from 'react-native-render-html';
import {AttachmentContext} from '@components/AttachmentContext';
import {isDeletedNode} from '@components/HTMLEngineProvider/htmlEngineUtils';
import {ShowContextMenuContext} from '@components/ShowContextMenuContext';
import VideoPlayerPreview from '@components/VideoPlayerPreview';
import {getFileName} from '@libs/fileDownload/FileUtils';
import tryResolveUrlFromApiRoot from '@libs/tryResolveUrlFromApiRoot';
import Navigation from '@navigation/Navigation';
import CONST from '@src/CONST';
import ROUTES from '@src/ROUTES';

type VideoRendererProps = CustomRendererProps<TBlock> & {
    /** Key of the element */
    key?: string;
};

function VideoRenderer({tnode, key}: VideoRendererProps) {
    const htmlAttribs = tnode.attributes;
    const attrHref = htmlAttribs[CONST.ATTACHMENT_SOURCE_ATTRIBUTE] || htmlAttribs.src || htmlAttribs.href || '';
    const sourceURL = tryResolveUrlFromApiRoot(attrHref);
    const fileName = getFileName(`${sourceURL}`);
    const thumbnailUrl = tryResolveUrlFromApiRoot(htmlAttribs[CONST.ATTACHMENT_THUMBNAIL_URL_ATTRIBUTE]);
    const width = Number(htmlAttribs[CONST.ATTACHMENT_THUMBNAIL_WIDTH_ATTRIBUTE]);
    const height = Number(htmlAttribs[CONST.ATTACHMENT_THUMBNAIL_HEIGHT_ATTRIBUTE]);
    const duration = Number(htmlAttribs[CONST.ATTACHMENT_DURATION_ATTRIBUTE]);
    const isDeleted = isDeletedNode(tnode);
    const attachmentID = htmlAttribs[CONST.ATTACHMENT_ID_ATTRIBUTE];

    return (
        <ShowContextMenuContext.Consumer>
            {({report}) => (
                <AttachmentContext.Consumer>
                    {({accountID, type, hashKey}) => (
                        <VideoPlayerPreview
                            key={key}
                            videoUrl={sourceURL}
                            reportID={report?.reportID}
                            fileName={fileName}
                            thumbnailUrl={thumbnailUrl}
                            videoDimensions={{width, height}}
                            videoDuration={duration}
                            isDeleted={isDeleted}
                            onShowModalPress={() => {
                                if (!sourceURL || !type) {
                                    return;
                                }
                                const isAuthTokenRequired = !!htmlAttribs[CONST.ATTACHMENT_SOURCE_ATTRIBUTE];
<<<<<<< HEAD
                                const route = ROUTES.ATTACHMENTS.getRoute(report?.reportID, type, sourceURL, accountID, isAuthTokenRequired, undefined, undefined, hashKey);
=======
                                const route = ROUTES.ATTACHMENTS.getRoute(report?.reportID, attachmentID, type, sourceURL, accountID, isAuthTokenRequired);
>>>>>>> 003d14f0
                                Navigation.navigate(route);
                            }}
                        />
                    )}
                </AttachmentContext.Consumer>
            )}
        </ShowContextMenuContext.Consumer>
    );
}

VideoRenderer.displayName = 'VideoRenderer';

export default VideoRenderer;<|MERGE_RESOLUTION|>--- conflicted
+++ resolved
@@ -46,11 +46,7 @@
                                     return;
                                 }
                                 const isAuthTokenRequired = !!htmlAttribs[CONST.ATTACHMENT_SOURCE_ATTRIBUTE];
-<<<<<<< HEAD
-                                const route = ROUTES.ATTACHMENTS.getRoute(report?.reportID, type, sourceURL, accountID, isAuthTokenRequired, undefined, undefined, hashKey);
-=======
-                                const route = ROUTES.ATTACHMENTS.getRoute(report?.reportID, attachmentID, type, sourceURL, accountID, isAuthTokenRequired);
->>>>>>> 003d14f0
+                                const route = ROUTES.ATTACHMENTS.getRoute(report?.reportID, attachmentID, type, sourceURL, accountID, isAuthTokenRequired, undefined, undefined, hashKey);
                                 Navigation.navigate(route);
                             }}
                         />
