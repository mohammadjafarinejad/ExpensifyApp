import React from 'react';
import type {CustomRendererProps, TBlock} from 'react-native-render-html';
import {AttachmentContext} from '@components/AttachmentContext';
import {ShowContextMenuContext} from '@components/ShowContextMenuContext';
import VideoPlayerPreview from '@components/VideoPlayerPreview';
import useCurrentReportID from '@hooks/useCurrentReportID';
import * as FileUtils from '@libs/fileDownload/FileUtils';
import tryResolveUrlFromApiRoot from '@libs/tryResolveUrlFromApiRoot';
import Navigation from '@navigation/Navigation';
import CONST from '@src/CONST';
import ROUTES from '@src/ROUTES';

type VideoRendererProps = CustomRendererProps<TBlock> & {
    /** Key of the element */
    key?: string;
};

function VideoRenderer({tnode, key}: VideoRendererProps) {
    const htmlAttribs = tnode.attributes;
    const attrHref = htmlAttribs[CONST.ATTACHMENT_SOURCE_ATTRIBUTE] || htmlAttribs.src || htmlAttribs.href || '';
    const sourceURL = tryResolveUrlFromApiRoot(attrHref);
    const fileName = FileUtils.getFileName(`${sourceURL}`);
    const thumbnailUrl = tryResolveUrlFromApiRoot(htmlAttribs[CONST.ATTACHMENT_THUMBNAIL_URL_ATTRIBUTE]);
    const width = Number(htmlAttribs[CONST.ATTACHMENT_THUMBNAIL_WIDTH_ATTRIBUTE]);
    const height = Number(htmlAttribs[CONST.ATTACHMENT_THUMBNAIL_HEIGHT_ATTRIBUTE]);
    const duration = Number(htmlAttribs[CONST.ATTACHMENT_DURATION_ATTRIBUTE]);
    const currentReportIDValue = useCurrentReportID();
    const parentStyle = tnode.parent?.styles?.nativeTextRet ?? {};
    const isDeleted = 'textDecorationLine' in parentStyle && parentStyle.textDecorationLine === 'line-through';

    return (
        <ShowContextMenuContext.Consumer>
            {({report}) => (
<<<<<<< HEAD
                <VideoPlayerPreview
                    key={key}
                    videoUrl={sourceURL}
                    reportID={currentReportIDValue?.currentReportID ?? '-1'}
                    fileName={fileName}
                    thumbnailUrl={thumbnailUrl}
                    videoDimensions={{width, height}}
                    videoDuration={duration}
                    isDeleted={isDeleted}
                    onShowModalPress={() => {
                        const route = ROUTES.ATTACHMENTS.getRoute(report?.reportID ?? '-1', CONST.ATTACHMENT_TYPE.REPORT, sourceURL);
                        Navigation.navigate(route);
                    }}
                />
=======
                <AttachmentContext.Consumer>
                    {({accountID, type}) => (
                        <VideoPlayerPreview
                            key={key}
                            videoUrl={sourceURL}
                            reportID={currentReportIDValue?.currentReportID ?? '-1'}
                            fileName={fileName}
                            thumbnailUrl={thumbnailUrl}
                            videoDimensions={{width, height}}
                            videoDuration={duration}
                            onShowModalPress={() => {
                                if (!sourceURL || !type) {
                                    return;
                                }
                                const route = ROUTES.ATTACHMENTS.getRoute(report?.reportID ?? '-1', type, sourceURL, accountID);
                                Navigation.navigate(route);
                            }}
                        />
                    )}
                </AttachmentContext.Consumer>
>>>>>>> bbc0919a
            )}
        </ShowContextMenuContext.Consumer>
    );
}

VideoRenderer.displayName = 'VideoRenderer';

export default VideoRenderer;<|MERGE_RESOLUTION|>--- conflicted
+++ resolved
@@ -31,22 +31,6 @@
     return (
         <ShowContextMenuContext.Consumer>
             {({report}) => (
-<<<<<<< HEAD
-                <VideoPlayerPreview
-                    key={key}
-                    videoUrl={sourceURL}
-                    reportID={currentReportIDValue?.currentReportID ?? '-1'}
-                    fileName={fileName}
-                    thumbnailUrl={thumbnailUrl}
-                    videoDimensions={{width, height}}
-                    videoDuration={duration}
-                    isDeleted={isDeleted}
-                    onShowModalPress={() => {
-                        const route = ROUTES.ATTACHMENTS.getRoute(report?.reportID ?? '-1', CONST.ATTACHMENT_TYPE.REPORT, sourceURL);
-                        Navigation.navigate(route);
-                    }}
-                />
-=======
                 <AttachmentContext.Consumer>
                     {({accountID, type}) => (
                         <VideoPlayerPreview
@@ -57,6 +41,7 @@
                             thumbnailUrl={thumbnailUrl}
                             videoDimensions={{width, height}}
                             videoDuration={duration}
+                            isDeleted={isDeleted}
                             onShowModalPress={() => {
                                 if (!sourceURL || !type) {
                                     return;
@@ -67,7 +52,6 @@
                         />
                     )}
                 </AttachmentContext.Consumer>
->>>>>>> bbc0919a
             )}
         </ShowContextMenuContext.Consumer>
     );
