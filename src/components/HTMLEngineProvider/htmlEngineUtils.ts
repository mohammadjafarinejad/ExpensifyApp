--- conflicted
+++ resolved
@@ -112,7 +112,6 @@
 }
 
 /**
-<<<<<<< HEAD
  * @returns Whether the node is a child of muted-text-xs
  */
 function isChildOfMutedTextXS(tnode: TNode): boolean {
@@ -123,7 +122,9 @@
         return true;
     }
     return isChildOfMutedTextXS(tnode.parent);
-=======
+}
+
+/**
  * @returns Whether the node is a child of muted-text-label
  */
 function isChildOfMutedTextMicro(tnode: TNode): boolean {
@@ -134,7 +135,6 @@
         return true;
     }
     return isChildOfMutedTextMicro(tnode.parent);
->>>>>>> dfe0d032
 }
 
 export {
@@ -147,9 +147,6 @@
     isCommentTag,
     getFontSizeOfRBRChild,
     isChildOfMutedTextLabel,
-<<<<<<< HEAD
     isChildOfMutedTextXS,
-=======
     isChildOfMutedTextMicro,
->>>>>>> dfe0d032
 };