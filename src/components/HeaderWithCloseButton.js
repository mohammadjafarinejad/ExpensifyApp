import React from 'react';
import PropTypes from 'prop-types';
import {
    View, TouchableOpacity,
} from 'react-native';
import styles from '../styles/styles';
import Header from './Header';
import Icon from './Icon';
import {Close, Download, BackArrow} from './Icon/Expensicons';
import withLocalize, {withLocalizePropTypes} from './withLocalize';
import Tooltip from './Tooltip';
import InboxCallButton from './InboxCallButton';
import ThreeDotsMenu, {ThreeDotsMenuItemPropTypes} from './ThreeDotsMenu';

const propTypes = {
    /** Title of the Header */
    title: PropTypes.string,

    /** Method to trigger when pressing download button of the header */
    onDownloadButtonPress: PropTypes.func,

    /** Method to trigger when pressing close button of the header */
    onCloseButtonPress: PropTypes.func,

    /** Method to trigger when pressing back button of the header */
    onBackButtonPress: PropTypes.func,

    /** Method to trigger when pressing more options button of the header */
    onThreeDotsButtonPress: PropTypes.func,

    /** Whether we should show a back icon */
    shouldShowBackButton: PropTypes.bool,

    /** Whether we should show a border on the bottom of the Header */
    shouldShowBorderBottom: PropTypes.bool,

    /** Whether we should show a download button */
    shouldShowDownloadButton: PropTypes.bool,

    /** Whether we should show a inbox call button */
    shouldShowInboxCallButton: PropTypes.bool,

<<<<<<< HEAD
    /** Whether we should show a more options (threedots) button */
    shouldShowThreeDotsButton: PropTypes.bool,

    threeDotsMenuItems: ThreeDotsMenuItemPropTypes,

    /** Whether we should show a close button */
    shouldShowCloseButton: PropTypes.bool,
=======
    /** Whether we should show the step counter */
    shouldShowStepCounter: PropTypes.bool,
>>>>>>> b12eb5f9

    /** The task ID to associate with the call button, if we show it */
    inboxCallTaskID: PropTypes.string,

    /** Data to display a step counter in the header */
    stepCounter: PropTypes.shape({
        step: PropTypes.number,
        total: PropTypes.number,
    }),

    ...withLocalizePropTypes,
};

const defaultProps = {
    title: '',
    onDownloadButtonPress: () => {},
    onCloseButtonPress: () => {},
    onBackButtonPress: () => {},
    onThreeDotsButtonPress: () => {},
    shouldShowBackButton: false,
    shouldShowBorderBottom: false,
    shouldShowDownloadButton: false,
    shouldShowInboxCallButton: false,
<<<<<<< HEAD
    shouldShowThreeDotsButton: false,
    shouldShowCloseButton: true,
=======
    shouldShowStepCounter: true,
>>>>>>> b12eb5f9
    inboxCallTaskID: '',
    stepCounter: null,
    threeDotsMenuItems: [],
};

const HeaderWithCloseButton = props => (
    <View style={[styles.headerBar, props.shouldShowBorderBottom && styles.borderBottom]}>
        <View style={[
            styles.dFlex,
            styles.flexRow,
            styles.alignItemsCenter,
            styles.flexGrow1,
            styles.justifyContentBetween,
            styles.overflowHidden,
        ]}
        >
            {props.shouldShowBackButton && (
                <Tooltip text={props.translate('common.back')}>
                    <TouchableOpacity
                        onPress={props.onBackButtonPress}
                        style={[styles.touchableButtonImage]}
                    >
                        <Icon src={BackArrow} />
                    </TouchableOpacity>
                </Tooltip>
            )}
            <Header
                title={props.title}
                subtitle={props.stepCounter && props.shouldShowStepCounter ? props.translate('stepCounter', props.stepCounter) : ''}
            />
            <View style={[styles.reportOptions, styles.flexRow, styles.pr5]}>
                {
                    props.shouldShowDownloadButton && (
                    <Tooltip text={props.translate('common.download')}>

                        <TouchableOpacity
                            onPress={props.onDownloadButtonPress}
                            style={[styles.touchableButtonImage]}
                        >
                            <Icon src={Download} />
                        </TouchableOpacity>
                    </Tooltip>
                    )
                }

                {props.shouldShowInboxCallButton && <InboxCallButton taskID={props.inboxCallTaskID} />}

                {props.shouldShowThreeDotsButton && (
                    <ThreeDotsMenu
                        menuItems={props.threeDotsMenuItems}
                        onIconPress={props.onThreeDotsButtonPress}
                        iconStyles={
                          props.shouldShowCloseButton ? [] : [styles.mr0]
                        }
                    />
                )}

                {props.shouldShowCloseButton
                && (
                <Tooltip text={props.translate('common.close')}>
                    <TouchableOpacity
                        onPress={props.onCloseButtonPress}
                        style={[styles.touchableButtonImage, styles.mr0]}
                        accessibilityRole="button"
                        accessibilityLabel={props.translate('common.close')}
                    >
                        <Icon src={Close} />
                    </TouchableOpacity>
                </Tooltip>
                )}
            </View>
        </View>
    </View>
);

HeaderWithCloseButton.propTypes = propTypes;
HeaderWithCloseButton.defaultProps = defaultProps;
HeaderWithCloseButton.displayName = 'HeaderWithCloseButton';

export default withLocalize(HeaderWithCloseButton);<|MERGE_RESOLUTION|>--- conflicted
+++ resolved
@@ -40,7 +40,6 @@
     /** Whether we should show a inbox call button */
     shouldShowInboxCallButton: PropTypes.bool,
 
-<<<<<<< HEAD
     /** Whether we should show a more options (threedots) button */
     shouldShowThreeDotsButton: PropTypes.bool,
 
@@ -48,10 +47,9 @@
 
     /** Whether we should show a close button */
     shouldShowCloseButton: PropTypes.bool,
-=======
+
     /** Whether we should show the step counter */
     shouldShowStepCounter: PropTypes.bool,
->>>>>>> b12eb5f9
 
     /** The task ID to associate with the call button, if we show it */
     inboxCallTaskID: PropTypes.string,
@@ -75,12 +73,9 @@
     shouldShowBorderBottom: false,
     shouldShowDownloadButton: false,
     shouldShowInboxCallButton: false,
-<<<<<<< HEAD
     shouldShowThreeDotsButton: false,
     shouldShowCloseButton: true,
-=======
     shouldShowStepCounter: true,
->>>>>>> b12eb5f9
     inboxCallTaskID: '',
     stepCounter: null,
     threeDotsMenuItems: [],
