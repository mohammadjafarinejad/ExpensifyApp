--- conflicted
+++ resolved
@@ -56,16 +56,11 @@
             ? (require('@assets/images/cardicons/generic-bank-card.svg').default as IconAsset)
             : (require('@assets/images/bankicons/generic-bank-account.svg').default as IconAsset),
         [CONST.BANK_NAMES.HUNTINGTON_BANK]: isCard
-<<<<<<< HEAD
             ? (require('@assets/images/cardicons/huntington-bank.svg').default as IconAsset)
             : (require('@assets/images/bankicons/huntington-bank.svg').default as IconAsset),
-=======
-            ? (require('@assets/images/cardicons/huntington-bank.svg').default as React.FC<SvgProps>)
-            : (require('@assets/images/bankicons/huntington-bank.svg').default as React.FC<SvgProps>),
         [CONST.BANK_NAMES.HUNTINGTON_NATIONAL]: isCard
-            ? (require('@assets/images/cardicons/huntington-bank.svg').default as React.FC<SvgProps>)
-            : (require('@assets/images/bankicons/huntington-bank.svg').default as React.FC<SvgProps>),
->>>>>>> d77121b3
+            ? (require('@assets/images/cardicons/huntington-bank.svg').default as IconAsset)
+            : (require('@assets/images/bankicons/huntington-bank.svg').default as IconAsset),
         [CONST.BANK_NAMES.NAVY_FEDERAL_CREDIT_UNION]: isCard
             ? (require('@assets/images/cardicons/navy-federal-credit-union.svg').default as IconAsset)
             : (require('@assets/images/bankicons/navy-federal-credit-union.svg').default as IconAsset),
