import BackArrow from '../../../assets/images/back-left.svg';
import ChatBubble from '../../../assets/images/chatbubble.svg';
import Clipboard from '../../../assets/images/clipboard.svg';
import Close from '../../../assets/images/close.svg';
import LinkCopy from '../../../assets/images/link-copy.svg';
import MagnifyingGlass from '../../../assets/images/magnifyingglass.svg';
import Mail from '../../../assets/images/mail.svg';
import Paperclip from '../../../assets/images/paperclip.svg';
import Pencil from '../../../assets/images/pencil.svg';
import Phone from '../../../assets/images/phone.svg';
import Pin from '../../../assets/images/pin.svg';
import PinCircle from '../../../assets/images/pin-circle.svg';
import Plus from '../../../assets/images/plus.svg';
import Send from '../../../assets/images/send.svg';
import Trashcan from '../../../assets/images/trashcan.svg';
import Users from '../../../assets/images/users.svg';
import Checkmark from '../../../assets/images/checkmark.svg';
import Receipt from '../../../assets/images/receipt.svg';
import MoneyCircle from '../../../assets/images/money-circle.svg';
import Download from '../../../assets/images/download.svg';
import DownArrow from '../../../assets/images/down.svg';
import Profile from '../../../assets/images/profile.svg';
import Gear from '../../../assets/images/gear.svg';
import Wallet from '../../../assets/images/wallet.svg';
import Lock from '../../../assets/images/lock.svg';
import ArrowRight from '../../../assets/images/arrow-right.svg';
<<<<<<< HEAD
import Emoji from '../../../assets/images/emoji.svg';
=======
import Upload from '../../../assets/images/upload.svg';
>>>>>>> 376f1035

export {
    ArrowRight,
    BackArrow,
    DownArrow,
    ChatBubble,
    Checkmark,
    Clipboard,
    Close,
    Download,
    Emoji,
    Gear,
    LinkCopy,
    Lock,
    MagnifyingGlass,
    Mail,
    MoneyCircle,
    Paperclip,
    Pencil,
    Phone,
    Pin,
    PinCircle,
    Plus,
    Profile,
    Receipt,
    Send,
    Trashcan,
    Users,
    Wallet,
<<<<<<< HEAD
=======
    Lock,
    ArrowRight,
    Upload,
>>>>>>> 376f1035
};<|MERGE_RESOLUTION|>--- conflicted
+++ resolved
@@ -24,11 +24,8 @@
 import Wallet from '../../../assets/images/wallet.svg';
 import Lock from '../../../assets/images/lock.svg';
 import ArrowRight from '../../../assets/images/arrow-right.svg';
-<<<<<<< HEAD
 import Emoji from '../../../assets/images/emoji.svg';
-=======
 import Upload from '../../../assets/images/upload.svg';
->>>>>>> 376f1035
 
 export {
     ArrowRight,
@@ -56,12 +53,7 @@
     Receipt,
     Send,
     Trashcan,
+    Upload,
     Users,
     Wallet,
-<<<<<<< HEAD
-=======
-    Lock,
-    ArrowRight,
-    Upload,
->>>>>>> 376f1035
 };