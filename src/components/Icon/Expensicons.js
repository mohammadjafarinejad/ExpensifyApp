import ActiveRoomAvatar from '../../../assets/images/avatars/room.svg';
import AdminRoomAvatar from '../../../assets/images/avatars/admin-room.svg';
import Android from '../../../assets/images/android.svg';
import AnnounceRoomAvatar from '../../../assets/images/avatars/announce-room.svg';
import Apple from '../../../assets/images/apple.svg';
import ArrowRight from '../../../assets/images/arrow-right.svg';
import BackArrow from '../../../assets/images/back-left.svg';
import Bank from '../../../assets/images/bank.svg';
import Bill from '../../../assets/images/bill.svg';
import Bolt from '../../../assets/images/bolt.svg';
import Briefcase from '../../../assets/images/briefcase.svg';
import Bug from '../../../assets/images/bug.svg';
import Building from '../../../assets/images/building.svg';
import Camera from '../../../assets/images/camera.svg';
import Cash from '../../../assets/images/cash.svg';
import ChatBubble from '../../../assets/images/chatbubble.svg';
import Checkmark from '../../../assets/images/checkmark.svg';
import CircleHourglass from '../../../assets/images/circle-hourglass.svg';
import Clipboard from '../../../assets/images/clipboard.svg';
import Close from '../../../assets/images/close.svg';
import ClosedSign from '../../../assets/images/closed-sign.svg';
import Collapse from '../../../assets/images/collapse.svg';
import Concierge from '../../../assets/images/concierge.svg';
import Connect from '../../../assets/images/connect.svg';
import CreditCard from '../../../assets/images/creditcard.svg';
import DeletedRoomAvatar from '../../../assets/images/avatars/deleted-room.svg';
import DomainRoomAvatar from '../../../assets/images/avatars/domain-room.svg';
import DownArrow from '../../../assets/images/down.svg';
import Download from '../../../assets/images/download.svg';
import Emoji from '../../../assets/images/emoji.svg';
import Exclamation from '../../../assets/images/exclamation.svg';
import Exit from '../../../assets/images/exit.svg';
<<<<<<< HEAD
import ExpensifyCard from '../../../assets/images/expensifycard.svg';
=======
import Expand from '../../../assets/images/expand.svg';
>>>>>>> 406040d1
import Eye from '../../../assets/images/eye.svg';
import EyeDisabled from '../../../assets/images/eye-disabled.svg';
import Gallery from '../../../assets/images/gallery.svg';
import Gear from '../../../assets/images/gear.svg';
import Hashtag from '../../../assets/images/hashtag.svg';
import ImageCropMask from '../../../assets/images/image-crop-mask.svg';
import Info from '../../../assets/images/info.svg';
import Invoice from '../../../assets/images/invoice.svg';
import Key from '../../../assets/images/key.svg';
import Keyboard from '../../../assets/images/keyboard.svg';
import Link from '../../../assets/images/link.svg';
import LinkCopy from '../../../assets/images/link-copy.svg';
import Lock from '../../../assets/images/lock.svg';
import Luggage from '../../../assets/images/luggage.svg';
import MagnifyingGlass from '../../../assets/images/magnifyingglass.svg';
import Mail from '../../../assets/images/mail.svg';
import MoneyBag from '../../../assets/images/money-bag.svg';
import MoneyCircle from '../../../assets/images/money-circle.svg';
import Monitor from '../../../assets/images/monitor.svg';
import NewWindow from '../../../assets/images/new-window.svg';
import NewWorkspace from '../../../assets/images/new-workspace.svg';
import Offline from '../../../assets/images/offline.svg';
import OfflineCloud from '../../../assets/images/offline-cloud.svg';
import Paperclip from '../../../assets/images/paperclip.svg';
import PayPal from '../../../assets/images/paypal.svg';
import Paycheck from '../../../assets/images/paycheck.svg';
import Pencil from '../../../assets/images/pencil.svg';
import Phone from '../../../assets/images/phone.svg';
import Pin from '../../../assets/images/pin.svg';
import PinCircle from '../../../assets/images/pin-circle.svg';
import Plus from '../../../assets/images/plus.svg';
import Printer from '../../../assets/images/printer.svg';
import Profile from '../../../assets/images/profile.svg';
import QuestionMark from '../../../assets/images/question-mark-circle.svg';
import Receipt from '../../../assets/images/receipt.svg';
import ReceiptSearch from '../../../assets/images/receipt-search.svg';
import Rotate from '../../../assets/images/rotate.svg';
import RotateLeft from '../../../assets/images/rotate-left.svg';
import Send from '../../../assets/images/send.svg';
import Sync from '../../../assets/images/sync.svg';
import ThreeDots from '../../../assets/images/three-dots.svg';
import Transfer from '../../../assets/images/transfer.svg';
import Trashcan from '../../../assets/images/trashcan.svg';
import UpArrow from '../../../assets/images/arrow-up.svg';
import Upload from '../../../assets/images/upload.svg';
import Users from '../../../assets/images/users.svg';
import Venmo from '../../../assets/images/venmo.svg';
import Wallet from '../../../assets/images/wallet.svg';
import Workspace from '../../../assets/images/workspace-default-avatar.svg';
import Zoom from '../../../assets/images/zoom.svg';
import FallbackAvatar from '../../../assets/images/avatars/fallback-avatar.svg';
import FallbackWorkspaceAvatar from '../../../assets/images/avatars/fallback-workspace-avatar.svg';

export {
    ActiveRoomAvatar,
    AdminRoomAvatar,
    Android,
    AnnounceRoomAvatar,
    Apple,
    ArrowRight,
    BackArrow,
    Bank,
    Bill,
    Bolt,
    Briefcase,
    Bug,
    Building,
    Camera,
    Cash,
    ChatBubble,
    Checkmark,
    CircleHourglass,
    Clipboard,
    Close,
    ClosedSign,
    Collapse,
    Concierge,
    Connect,
    CreditCard,
    DeletedRoomAvatar,
    DomainRoomAvatar,
    DownArrow,
    Download,
    Emoji,
    Exclamation,
    Exit,
<<<<<<< HEAD
    ExpensifyCard,
=======
    Expand,
>>>>>>> 406040d1
    Eye,
    EyeDisabled,
    FallbackAvatar,
    FallbackWorkspaceAvatar,
    Gallery,
    Gear,
    Hashtag,
    ImageCropMask,
    Info,
    Invoice,
    Key,
    Keyboard,
    Link,
    LinkCopy,
    Lock,
    Luggage,
    MagnifyingGlass,
    Mail,
    MoneyBag,
    MoneyCircle,
    Monitor,
    NewWindow,
    NewWorkspace,
    Offline,
    OfflineCloud,
    Paperclip,
    PayPal,
    Paycheck,
    Pencil,
    Phone,
    Pin,
    PinCircle,
    Plus,
    Printer,
    Profile,
    QuestionMark,
    Receipt,
    ReceiptSearch,
    Rotate,
    RotateLeft,
    Send,
    Sync,
    ThreeDots,
    Transfer,
    Trashcan,
    UpArrow,
    Upload,
    Users,
    Venmo,
    Wallet,
    Workspace,
    Zoom,
};<|MERGE_RESOLUTION|>--- conflicted
+++ resolved
@@ -30,11 +30,8 @@
 import Emoji from '../../../assets/images/emoji.svg';
 import Exclamation from '../../../assets/images/exclamation.svg';
 import Exit from '../../../assets/images/exit.svg';
-<<<<<<< HEAD
 import ExpensifyCard from '../../../assets/images/expensifycard.svg';
-=======
 import Expand from '../../../assets/images/expand.svg';
->>>>>>> 406040d1
 import Eye from '../../../assets/images/eye.svg';
 import EyeDisabled from '../../../assets/images/eye-disabled.svg';
 import Gallery from '../../../assets/images/gallery.svg';
@@ -121,11 +118,8 @@
     Emoji,
     Exclamation,
     Exit,
-<<<<<<< HEAD
     ExpensifyCard,
-=======
     Expand,
->>>>>>> 406040d1
     Eye,
     EyeDisabled,
     FallbackAvatar,
