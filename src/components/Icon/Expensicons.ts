import AddReaction from '@assets/images/add-reaction.svg';
import All from '@assets/images/all.svg';
import Android from '@assets/images/android.svg';
import Apple from '@assets/images/apple.svg';
import ArrowDownLong from '@assets/images/arrow-down-long.svg';
import ArrowRightLong from '@assets/images/arrow-right-long.svg';
import ArrowRight from '@assets/images/arrow-right.svg';
import ArrowUpLong from '@assets/images/arrow-up-long.svg';
import UpArrow from '@assets/images/arrow-up.svg';
import ArrowsUpDown from '@assets/images/arrows-updown.svg';
import AdminRoomAvatar from '@assets/images/avatars/admin-room.svg';
import AnnounceRoomAvatar from '@assets/images/avatars/announce-room.svg';
import ConciergeAvatar from '@assets/images/avatars/concierge-avatar.svg';
import DeletedRoomAvatar from '@assets/images/avatars/deleted-room.svg';
import DomainRoomAvatar from '@assets/images/avatars/domain-room.svg';
import FallbackAvatar from '@assets/images/avatars/fallback-avatar.svg';
import FallbackWorkspaceAvatar from '@assets/images/avatars/fallback-workspace-avatar.svg';
import NotificationsAvatar from '@assets/images/avatars/notifications-avatar.svg';
import ActiveRoomAvatar from '@assets/images/avatars/room.svg';
import BackArrow from '@assets/images/back-left.svg';
import Bank from '@assets/images/bank.svg';
import Bed from '@assets/images/bed.svg';
import Bell from '@assets/images/bell.svg';
import BellSlash from '@assets/images/bellSlash.svg';
import Bill from '@assets/images/bill.svg';
import Bolt from '@assets/images/bolt.svg';
import Bookmark from '@assets/images/bookmark.svg';
import Box from '@assets/images/box.svg';
import Briefcase from '@assets/images/briefcase.svg';
import Bug from '@assets/images/bug.svg';
import Building from '@assets/images/building.svg';
import CalendarSolid from '@assets/images/calendar-solid.svg';
import Calendar from '@assets/images/calendar.svg';
import Camera from '@assets/images/camera.svg';
import CarWithKey from '@assets/images/car-with-key.svg';
import Car from '@assets/images/car.svg';
import CaretUpDown from '@assets/images/caret-up-down.svg';
import Cash from '@assets/images/cash.svg';
import Chair from '@assets/images/chair.svg';
import ChatBubbleAdd from '@assets/images/chatbubble-add.svg';
import ChatBubbleReply from '@assets/images/chatbubble-reply.svg';
import ChatBubbleUnread from '@assets/images/chatbubble-unread.svg';
import ChatBubble from '@assets/images/chatbubble.svg';
import ChatBubbles from '@assets/images/chatbubbles.svg';
import CheckCircle from '@assets/images/check-circle.svg';
import CheckmarkCircle from '@assets/images/checkmark-circle.svg';
import Checkmark from '@assets/images/checkmark.svg';
import CircularArrowBackwards from '@assets/images/circular-arrow-backwards.svg';
import Close from '@assets/images/close.svg';
import ClosedSign from '@assets/images/closed-sign.svg';
import Coins from '@assets/images/coins.svg';
import Collapse from '@assets/images/collapse.svg';
import CommentBubbles from '@assets/images/comment-bubbles.svg';
import Concierge from '@assets/images/concierge.svg';
import Connect from '@assets/images/connect.svg';
import ConnectionComplete from '@assets/images/connection-complete.svg';
import Copy from '@assets/images/copy.svg';
import CreditCardExclamation from '@assets/images/credit-card-exclamation.svg';
import CreditCardHourglass from '@assets/images/credit-card-hourglass.svg';
import CreditCard from '@assets/images/creditcard.svg';
import Crosshair from '@assets/images/crosshair.svg';
import DocumentPlus from '@assets/images/document-plus.svg';
import DocumentSlash from '@assets/images/document-slash.svg';
import Document from '@assets/images/document.svg';
import DotIndicatorUnfilled from '@assets/images/dot-indicator-unfilled.svg';
import DotIndicator from '@assets/images/dot-indicator.svg';
import DownArrow from '@assets/images/down.svg';
import Download from '@assets/images/download.svg';
import DragAndDrop from '@assets/images/drag-and-drop.svg';
import DragHandles from '@assets/images/drag-handles.svg';
import Emoji from '@assets/images/emoji.svg';
import Lightbulb from '@assets/images/emojiCategoryIcons/light-bulb.svg';
import EmptyStateAttachReceipt from '@assets/images/empty-state__attach-receipt.svg';
import EmptyStateRoutePending from '@assets/images/emptystate__routepending.svg';
import EReceiptIcon from '@assets/images/eReceiptIcon.svg';
import Exclamation from '@assets/images/exclamation.svg';
import Exit from '@assets/images/exit.svg';
import Expand from '@assets/images/expand.svg';
import ExpensifyAppIcon from '@assets/images/expensify-app-icon.svg';
import ExpensifyCard from '@assets/images/expensify-card-icon.svg';
import ExpensifyFooterLogoVertical from '@assets/images/expensify-footer-logo-vertical.svg';
import ExpensifyFooterLogo from '@assets/images/expensify-footer-logo.svg';
import ExpensifyLogoNew from '@assets/images/expensify-logo-new.svg';
import ExpensifyWordmark from '@assets/images/expensify-wordmark.svg';
import EyeDisabled from '@assets/images/eye-disabled.svg';
import Eye from '@assets/images/eye.svg';
import Feed from '@assets/images/feed.svg';
import Filter from '@assets/images/filter.svg';
import Filters from '@assets/images/filters.svg';
import Flag from '@assets/images/flag.svg';
import FlagLevelOne from '@assets/images/flag_level_01.svg';
import FlagLevelTwo from '@assets/images/flag_level_02.svg';
import FlagLevelThree from '@assets/images/flag_level_03.svg';
import Folder from '@assets/images/folder.svg';
import Fullscreen from '@assets/images/fullscreen.svg';
import Gallery from '@assets/images/gallery.svg';
import Gear from '@assets/images/gear.svg';
import Globe from '@assets/images/globe.svg';
import Hashtag from '@assets/images/hashtag.svg';
import Heart from '@assets/images/heart.svg';
import History from '@assets/images/history.svg';
import Home from '@assets/images/home.svg';
import Hourglass from '@assets/images/hourglass.svg';
import ImageCropCircleMask from '@assets/images/image-crop-circle-mask.svg';
import ImageCropSquareMask from '@assets/images/image-crop-square-mask.svg';
import Inbox from '@assets/images/inbox.svg';
import Info from '@assets/images/info.svg';
import NetSuiteSquare from '@assets/images/integrationicons/netsuite-icon-square.svg';
import QBOCircle from '@assets/images/integrationicons/qbo-icon-circle.svg';
import QBOSquare from '@assets/images/integrationicons/qbo-icon-square.svg';
import SageIntacctSquare from '@assets/images/integrationicons/sage-intacct-icon-square.svg';
import XeroCircle from '@assets/images/integrationicons/xero-icon-circle.svg';
import XeroSquare from '@assets/images/integrationicons/xero-icon-square.svg';
import InvoiceGeneric from '@assets/images/invoice-generic.svg';
import Invoice from '@assets/images/invoice.svg';
import Key from '@assets/images/key.svg';
import Keyboard from '@assets/images/keyboard.svg';
import LinkCopy from '@assets/images/link-copy.svg';
import Link from '@assets/images/link.svg';
import Location from '@assets/images/location.svg';
import Lock from '@assets/images/lock.svg';
import Luggage from '@assets/images/luggage.svg';
import MagnifyingGlass from '@assets/images/magnifying-glass.svg';
import Mail from '@assets/images/mail.svg';
import MakeAdmin from '@assets/images/make-admin.svg';
import Megaphone from '@assets/images/megaphone.svg';
import Menu from '@assets/images/menu.svg';
import Meter from '@assets/images/meter.svg';
import MoneyBag from '@assets/images/money-bag.svg';
import MoneyCircle from '@assets/images/money-circle.svg';
import MoneySearch from '@assets/images/money-search.svg';
import MoneyWaving from '@assets/images/money-waving.svg';
import Monitor from '@assets/images/monitor.svg';
import Mute from '@assets/images/mute.svg';
import NewWindow from '@assets/images/new-window.svg';
import NewWorkspace from '@assets/images/new-workspace.svg';
import OfflineCloud from '@assets/images/offline-cloud.svg';
import Offline from '@assets/images/offline.svg';
import OldDotWireframe from '@assets/images/olddot-wireframe.svg';
import Paperclip from '@assets/images/paperclip.svg';
import Pause from '@assets/images/pause.svg';
import Paycheck from '@assets/images/paycheck.svg';
import Pencil from '@assets/images/pencil.svg';
import Phone from '@assets/images/phone.svg';
import Pin from '@assets/images/pin.svg';
import Plane from '@assets/images/plane.svg';
import Play from '@assets/images/play.svg';
import Plus from '@assets/images/plus.svg';
import Printer from '@assets/images/printer.svg';
import Profile from '@assets/images/profile.svg';
import QrCode from '@assets/images/qrcode.svg';
import QuestionMark from '@assets/images/question-mark-circle.svg';
import ReceiptPlus from '@assets/images/receipt-plus.svg';
import ReceiptScan from '@assets/images/receipt-scan.svg';
import ReceiptSearch from '@assets/images/receipt-search.svg';
import ReceiptSlash from '@assets/images/receipt-slash.svg';
import Receipt from '@assets/images/receipt.svg';
import RemoveMembers from '@assets/images/remove-members.svg';
import Rotate from '@assets/images/rotate-image.svg';
import RotateLeft from '@assets/images/rotate-left.svg';
import Scan from '@assets/images/scan.svg';
import Send from '@assets/images/send.svg';
import Shield from '@assets/images/shield.svg';
import AppleLogo from '@assets/images/signIn/apple-logo.svg';
import GoogleLogo from '@assets/images/signIn/google-logo.svg';
import AdvancedApprovalsSquare from '@assets/images/simple-illustrations/advanced-approvals-icon-square.svg';
import Facebook from '@assets/images/social-facebook.svg';
import Instagram from '@assets/images/social-instagram.svg';
import Linkedin from '@assets/images/social-linkedin.svg';
import Podcast from '@assets/images/social-podcast.svg';
import Twitter from '@assets/images/social-twitter.svg';
import Youtube from '@assets/images/social-youtube.svg';
import SpreadsheetComputer from '@assets/images/spreadsheet-computer.svg';
<<<<<<< HEAD
import Star from '@assets/images/star.svg';
=======
import Star from '@assets/images/Star.svg';
>>>>>>> 336e4782
import Stopwatch from '@assets/images/stopwatch.svg';
import Suitcase from '@assets/images/suitcase.svg';
import Sync from '@assets/images/sync.svg';
import Table from '@assets/images/table.svg';
import Tag from '@assets/images/tag.svg';
import Task from '@assets/images/task.svg';
import Thread from '@assets/images/thread.svg';
import ThreeDots from '@assets/images/three-dots.svg';
import ThumbsUp from '@assets/images/thumbs-up.svg';
import Transfer from '@assets/images/transfer.svg';
import Trashcan from '@assets/images/trashcan.svg';
import Unlock from '@assets/images/unlock.svg';
import UploadAlt from '@assets/images/upload-alt.svg';
import Upload from '@assets/images/upload.svg';
import UserCheck from '@assets/images/user-check.svg';
import UserPlus from '@assets/images/user-plus.svg';
import User from '@assets/images/user.svg';
import Users from '@assets/images/users.svg';
import VolumeHigh from '@assets/images/volume-high.svg';
import VolumeLow from '@assets/images/volume-low.svg';
import Wallet from '@assets/images/wallet.svg';
import Workflows from '@assets/images/workflows.svg';
import Workspace from '@assets/images/workspace-default-avatar.svg';
import Wrench from '@assets/images/wrench.svg';
import Clear from '@assets/images/x-circle.svg';
import Zoom from '@assets/images/zoom.svg';

export {
    ActiveRoomAvatar,
    AddReaction,
    AdminRoomAvatar,
    All,
    Android,
    AnnounceRoomAvatar,
    Apple,
    AppleLogo,
    ArrowRight,
    ArrowRightLong,
    ArrowsUpDown,
    ArrowUpLong,
    ArrowDownLong,
    Wrench,
    BackArrow,
    Bank,
    CircularArrowBackwards,
    Bill,
    Bell,
    BellSlash,
    Bolt,
    Box,
    Briefcase,
    Bug,
    Building,
    Calendar,
    Camera,
    Car,
    Cash,
    ChatBubble,
    ChatBubbles,
    Checkmark,
    Chair,
    Close,
    ClosedSign,
    Collapse,
    CommentBubbles,
    Concierge,
    ConciergeAvatar,
    Connect,
    Crosshair,
    ConnectionComplete,
    Copy,
    CreditCard,
    CreditCardHourglass,
    CreditCardExclamation,
    DeletedRoomAvatar,
    Document,
    DocumentSlash,
    DomainRoomAvatar,
    DotIndicator,
    DotIndicatorUnfilled,
    DownArrow,
    Download,
    DragAndDrop,
    DragHandles,
    EReceiptIcon,
    Emoji,
    EmptyStateRoutePending,
    EmptyStateAttachReceipt,
    Exclamation,
    Exit,
    ExpensifyAppIcon,
    ExpensifyCard,
    ExpensifyWordmark,
    ExpensifyFooterLogo,
    ExpensifyFooterLogoVertical,
    Expand,
    Eye,
    EyeDisabled,
    FallbackAvatar,
    FallbackWorkspaceAvatar,
    Flag,
    FlagLevelOne,
    FlagLevelTwo,
    FlagLevelThree,
    Fullscreen,
    Folder,
    Tag,
    Coins,
    Thread,
    Gallery,
    Gear,
    Globe,
    GoogleLogo,
    Hashtag,
    Heart,
    History,
    Home,
    Hourglass,
    Inbox,
    ImageCropCircleMask,
    ImageCropSquareMask,
    Info,
    Invoice,
    InvoiceGeneric,
    Key,
    Keyboard,
    Link,
    LinkCopy,
    Location,
    Lock,
    Luggage,
    MagnifyingGlass,
    Mail,
    MakeAdmin,
    Menu,
    Meter,
    Megaphone,
    MoneyBag,
    MoneyCircle,
    MoneySearch,
    MoneyWaving,
    Monitor,
    Mute,
    ExpensifyLogoNew,
    NewWindow,
    NewWorkspace,
    NotificationsAvatar,
    Offline,
    OfflineCloud,
    OldDotWireframe,
    Paperclip,
    Pause,
    Paycheck,
    Pencil,
    Phone,
    Pin,
    Play,
    Plus,
    Printer,
    Profile,
    QBOSquare,
    QrCode,
    QuestionMark,
    Receipt,
    ReceiptPlus,
    ReceiptScan,
    ReceiptSlash,
    RemoveMembers,
    ReceiptSearch,
    Rotate,
    RotateLeft,
    Scan,
    Send,
    Shield,
    Stopwatch,
    Suitcase,
    Sync,
    Task,
    ThumbsUp,
    ThreeDots,
    Transfer,
    Trashcan,
    Unlock,
    UpArrow,
    Upload,
    UploadAlt,
    User,
    UserCheck,
    Users,
    VolumeHigh,
    VolumeLow,
    Wallet,
    Workflows,
    Workspace,
    XeroSquare,
    SageIntacctSquare as IntacctSquare,
    AdvancedApprovalsSquare,
    Zoom,
    Twitter,
    Youtube,
    Facebook,
    Podcast,
    Linkedin,
    Instagram,
    ChatBubbleAdd,
    ChatBubbleUnread,
    ChatBubbleReply,
    Lightbulb,
    Plane,
    Bed,
    CarWithKey,
    DocumentPlus,
    Clear,
    CheckCircle,
    CheckmarkCircle,
    NetSuiteSquare,
    XeroCircle,
    QBOCircle,
    Filters,
    CalendarSolid,
    Filter,
    CaretUpDown,
    UserPlus,
    Feed,
    Star,
    Table,
    SpreadsheetComputer,
<<<<<<< HEAD
    Bookmark,
=======
    Star,
>>>>>>> 336e4782
};<|MERGE_RESOLUTION|>--- conflicted
+++ resolved
@@ -171,11 +171,7 @@
 import Twitter from '@assets/images/social-twitter.svg';
 import Youtube from '@assets/images/social-youtube.svg';
 import SpreadsheetComputer from '@assets/images/spreadsheet-computer.svg';
-<<<<<<< HEAD
-import Star from '@assets/images/star.svg';
-=======
 import Star from '@assets/images/Star.svg';
->>>>>>> 336e4782
 import Stopwatch from '@assets/images/stopwatch.svg';
 import Suitcase from '@assets/images/suitcase.svg';
 import Sync from '@assets/images/sync.svg';
@@ -400,12 +396,8 @@
     CaretUpDown,
     UserPlus,
     Feed,
-    Star,
     Table,
     SpreadsheetComputer,
-<<<<<<< HEAD
     Bookmark,
-=======
     Star,
->>>>>>> 336e4782
 };