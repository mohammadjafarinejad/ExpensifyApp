import AddReaction from '@assets/images/add-reaction.svg';
import All from '@assets/images/all.svg';
import Android from '@assets/images/android.svg';
import Apple from '@assets/images/apple.svg';
import ArrowDownLong from '@assets/images/arrow-down-long.svg';
import ArrowRightLong from '@assets/images/arrow-right-long.svg';
import ArrowRight from '@assets/images/arrow-right.svg';
import ArrowUpLong from '@assets/images/arrow-up-long.svg';
import UpArrow from '@assets/images/arrow-up.svg';
import ArrowsLeftRight from '@assets/images/arrows-leftright.svg';
import ArrowsUpDown from '@assets/images/arrows-updown.svg';
import AttachmentNotFound from '@assets/images/attachment-not-found.svg';
import AdminRoomAvatar from '@assets/images/avatars/admin-room.svg';
import AnnounceRoomAvatar from '@assets/images/avatars/announce-room.svg';
import ConciergeAvatar from '@assets/images/avatars/concierge-avatar.svg';
import DeletedRoomAvatar from '@assets/images/avatars/deleted-room.svg';
import DomainRoomAvatar from '@assets/images/avatars/domain-room.svg';
import FallbackAvatar from '@assets/images/avatars/fallback-avatar.svg';
import FallbackWorkspaceAvatar from '@assets/images/avatars/fallback-workspace-avatar.svg';
import NotificationsAvatar from '@assets/images/avatars/notifications-avatar.svg';
import ActiveRoomAvatar from '@assets/images/avatars/room.svg';
import BackArrow from '@assets/images/back-left.svg';
import Bank from '@assets/images/bank.svg';
import Bed from '@assets/images/bed.svg';
import Bell from '@assets/images/bell.svg';
import BellSlash from '@assets/images/bellSlash.svg';
import Bill from '@assets/images/bill.svg';
import Binoculars from '@assets/images/binoculars.svg';
import boltSlash from '@assets/images/bolt-slash.svg';
import Bolt from '@assets/images/bolt.svg';
import Bookmark from '@assets/images/bookmark.svg';
import Box from '@assets/images/box.svg';
import Briefcase from '@assets/images/briefcase.svg';
import Bug from '@assets/images/bug.svg';
import Building from '@assets/images/building.svg';
import Buildings from '@assets/images/buildings.svg';
import CalendarSolid from '@assets/images/calendar-solid.svg';
import Calendar from '@assets/images/calendar.svg';
import Camera from '@assets/images/camera.svg';
import CarWithKey from '@assets/images/car-with-key.svg';
import Car from '@assets/images/car.svg';
import CaretUpDown from '@assets/images/caret-up-down.svg';
import Cash from '@assets/images/cash.svg';
import Chair from '@assets/images/chair.svg';
import ChatBubbleAdd from '@assets/images/chatbubble-add.svg';
import ChatBubbleReply from '@assets/images/chatbubble-reply.svg';
import ChatBubbleSlash from '@assets/images/chatbubble-slash.svg';
import ChatBubbleUnread from '@assets/images/chatbubble-unread.svg';
import ChatBubble from '@assets/images/chatbubble.svg';
import ChatBubbles from '@assets/images/chatbubbles.svg';
import CheckCircle from '@assets/images/check-circle.svg';
import CheckmarkCircle from '@assets/images/checkmark-circle.svg';
import Checkmark from '@assets/images/checkmark.svg';
import CircularArrowBackwards from '@assets/images/circular-arrow-backwards.svg';
import Close from '@assets/images/close.svg';
import ClosedSign from '@assets/images/closed-sign.svg';
import Coins from '@assets/images/coins.svg';
import Collapse from '@assets/images/collapse.svg';
import CommentBubbles from '@assets/images/comment-bubbles.svg';
import Concierge from '@assets/images/concierge.svg';
import Connect from '@assets/images/connect.svg';
import ConnectionComplete from '@assets/images/connection-complete.svg';
import Copy from '@assets/images/copy.svg';
import CreditCardExclamation from '@assets/images/credit-card-exclamation.svg';
import CreditCardHourglass from '@assets/images/credit-card-hourglass.svg';
import CreditCard from '@assets/images/creditcard.svg';
import Crosshair from '@assets/images/crosshair.svg';
import DocumentPlus from '@assets/images/document-plus.svg';
import DocumentSlash from '@assets/images/document-slash.svg';
import Document from '@assets/images/document.svg';
import DotIndicatorUnfilled from '@assets/images/dot-indicator-unfilled.svg';
import DotIndicator from '@assets/images/dot-indicator.svg';
import DownArrow from '@assets/images/down.svg';
import Download from '@assets/images/download.svg';
import DragAndDrop from '@assets/images/drag-and-drop.svg';
import DragHandles from '@assets/images/drag-handles.svg';
import Emoji from '@assets/images/emoji.svg';
import Lightbulb from '@assets/images/emojiCategoryIcons/light-bulb.svg';
import EmptyStateAttachReceipt from '@assets/images/empty-state__attach-receipt.svg';
import EmptyStateRoutePending from '@assets/images/emptystate__routepending.svg';
import EReceiptIcon from '@assets/images/eReceiptIcon.svg';
import Exclamation from '@assets/images/exclamation.svg';
import Exit from '@assets/images/exit.svg';
import Expand from '@assets/images/expand.svg';
import ExpensifyAppIcon from '@assets/images/expensify-app-icon.svg';
import ExpensifyCard from '@assets/images/expensify-card-icon.svg';
import ExpensifyFooterLogoVertical from '@assets/images/expensify-footer-logo-vertical.svg';
import ExpensifyFooterLogo from '@assets/images/expensify-footer-logo.svg';
import ExpensifyLogoNew from '@assets/images/expensify-logo-new.svg';
import ExpensifyWordmark from '@assets/images/expensify-wordmark.svg';
import EyeDisabled from '@assets/images/eye-disabled.svg';
import Eye from '@assets/images/eye.svg';
import Feed from '@assets/images/feed.svg';
import Filter from '@assets/images/filter.svg';
import Filters from '@assets/images/filters.svg';
import Flag from '@assets/images/flag.svg';
import FlagLevelOne from '@assets/images/flag_level_01.svg';
import FlagLevelTwo from '@assets/images/flag_level_02.svg';
import FlagLevelThree from '@assets/images/flag_level_03.svg';
import Folder from '@assets/images/folder.svg';
import Fullscreen from '@assets/images/fullscreen.svg';
import GalleryNotFound from '@assets/images/gallery-not-found.svg';
import Gallery from '@assets/images/gallery.svg';
import Gear from '@assets/images/gear.svg';
import Globe from '@assets/images/globe.svg';
import Hashtag from '@assets/images/hashtag.svg';
import Heart from '@assets/images/heart.svg';
import History from '@assets/images/history.svg';
import Home from '@assets/images/home.svg';
import Hourglass from '@assets/images/hourglass.svg';
import ImageCropCircleMask from '@assets/images/image-crop-circle-mask.svg';
import ImageCropSquareMask from '@assets/images/image-crop-square-mask.svg';
import Inbox from '@assets/images/inbox.svg';
import Info from '@assets/images/info.svg';
import NetSuiteSquare from '@assets/images/integrationicons/netsuite-icon-square.svg';
import QBDSquare from '@assets/images/integrationicons/qbd-icon-square.svg';
import QBOCircle from '@assets/images/integrationicons/qbo-icon-circle.svg';
import QBOSquare from '@assets/images/integrationicons/qbo-icon-square.svg';
import SageIntacctSquare from '@assets/images/integrationicons/sage-intacct-icon-square.svg';
import XeroCircle from '@assets/images/integrationicons/xero-icon-circle.svg';
import XeroSquare from '@assets/images/integrationicons/xero-icon-square.svg';
import InvoiceGeneric from '@assets/images/invoice-generic.svg';
import Invoice from '@assets/images/invoice.svg';
import Key from '@assets/images/key.svg';
import Keyboard from '@assets/images/keyboard.svg';
import LinkCopy from '@assets/images/link-copy.svg';
import Link from '@assets/images/link.svg';
import Location from '@assets/images/location.svg';
import Lock from '@assets/images/lock.svg';
import Luggage from '@assets/images/luggage.svg';
import MagnifyingGlassSpyMouthClosed from '@assets/images/magnifying-glass-spy-mouth-closed.svg';
import MagnifyingGlass from '@assets/images/magnifying-glass.svg';
import Mail from '@assets/images/mail.svg';
import MakeAdmin from '@assets/images/make-admin.svg';
import Megaphone from '@assets/images/megaphone.svg';
import Menu from '@assets/images/menu.svg';
import Meter from '@assets/images/meter.svg';
import MoneyBag from '@assets/images/money-bag.svg';
import MoneyCircle from '@assets/images/money-circle.svg';
import MoneySearch from '@assets/images/money-search.svg';
import MoneyWaving from '@assets/images/money-waving.svg';
import Monitor from '@assets/images/monitor.svg';
import Mute from '@assets/images/mute.svg';
import NewWindow from '@assets/images/new-window.svg';
import NewWorkspace from '@assets/images/new-workspace.svg';
import OfflineCloud from '@assets/images/offline-cloud.svg';
import Offline from '@assets/images/offline.svg';
import OldDotWireframe from '@assets/images/olddot-wireframe.svg';
import Paperclip from '@assets/images/paperclip.svg';
import Pause from '@assets/images/pause.svg';
import Paycheck from '@assets/images/paycheck.svg';
import Pencil from '@assets/images/pencil.svg';
import Phone from '@assets/images/phone.svg';
import Pin from '@assets/images/pin.svg';
import Plane from '@assets/images/plane.svg';
import Play from '@assets/images/play.svg';
import PlusMinus from '@assets/images/plus-minus.svg';
import Plus from '@assets/images/plus.svg';
import Printer from '@assets/images/printer.svg';
import Profile from '@assets/images/profile.svg';
import QrCode from '@assets/images/qrcode.svg';
import QuestionMark from '@assets/images/question-mark-circle.svg';
import ReceiptPlaceholderPlus from '@assets/images/receipt-placeholder-plus.svg';
import ReceiptPlus from '@assets/images/receipt-plus.svg';
import ReceiptScan from '@assets/images/receipt-scan.svg';
import ReceiptSearch from '@assets/images/receipt-search.svg';
import ReceiptSlash from '@assets/images/receipt-slash.svg';
import Receipt from '@assets/images/receipt.svg';
import RemoveMembers from '@assets/images/remove-members.svg';
import Rotate from '@assets/images/rotate-image.svg';
import RotateLeft from '@assets/images/rotate-left.svg';
import Scan from '@assets/images/scan.svg';
import Send from '@assets/images/send.svg';
import Shield from '@assets/images/shield.svg';
import AppleLogo from '@assets/images/signIn/apple-logo.svg';
import GoogleLogo from '@assets/images/signIn/google-logo.svg';
import AdvancedApprovalsSquare from '@assets/images/simple-illustrations/advanced-approvals-icon-square.svg';
import Facebook from '@assets/images/social-facebook.svg';
import Instagram from '@assets/images/social-instagram.svg';
import Linkedin from '@assets/images/social-linkedin.svg';
import Podcast from '@assets/images/social-podcast.svg';
import Twitter from '@assets/images/social-twitter.svg';
import Youtube from '@assets/images/social-youtube.svg';
import SpreadsheetComputer from '@assets/images/spreadsheet-computer.svg';
import Star from '@assets/images/Star.svg';
import Stopwatch from '@assets/images/stopwatch.svg';
import Suitcase from '@assets/images/suitcase.svg';
import Sync from '@assets/images/sync.svg';
import Table from '@assets/images/table.svg';
import Tag from '@assets/images/tag.svg';
import Task from '@assets/images/task.svg';
import Thread from '@assets/images/thread.svg';
import ThreeDots from '@assets/images/three-dots.svg';
import ThumbsUp from '@assets/images/thumbs-up.svg';
import Train from '@assets/images/train.svg';
import Transfer from '@assets/images/transfer.svg';
import Trashcan from '@assets/images/trashcan.svg';
import Unlock from '@assets/images/unlock.svg';
import UploadAlt from '@assets/images/upload-alt.svg';
import Upload from '@assets/images/upload.svg';
import UserCheck from '@assets/images/user-check.svg';
import UserEye from '@assets/images/user-eye.svg';
import UserPlus from '@assets/images/user-plus.svg';
import User from '@assets/images/user.svg';
import Users from '@assets/images/users.svg';
import VolumeHigh from '@assets/images/volume-high.svg';
import VolumeLow from '@assets/images/volume-low.svg';
import Wallet from '@assets/images/wallet.svg';
import Workflows from '@assets/images/workflows.svg';
import Workspace from '@assets/images/workspace-default-avatar.svg';
import Wrench from '@assets/images/wrench.svg';
import Clear from '@assets/images/x-circle.svg';
import Zoom from '@assets/images/zoom.svg';

export {
    ActiveRoomAvatar,
    AddReaction,
    AdminRoomAvatar,
    All,
    Android,
    AnnounceRoomAvatar,
    Apple,
    AppleLogo,
    ArrowRight,
    ArrowRightLong,
    ArrowsUpDown,
    ArrowsLeftRight,
    ArrowUpLong,
    ArrowDownLong,
    AttachmentNotFound,
    Wrench,
    BackArrow,
    Bank,
    CircularArrowBackwards,
    Bill,
    Bell,
    BellSlash,
    Binoculars,
    Bolt,
    Box,
    Briefcase,
    Bug,
    Building,
    Buildings,
    Calendar,
    Camera,
    Car,
    Cash,
    ChatBubble,
    ChatBubbles,
    Checkmark,
    Chair,
    Close,
    ClosedSign,
    Collapse,
    CommentBubbles,
    Concierge,
    ConciergeAvatar,
    Connect,
    Crosshair,
    ConnectionComplete,
    Copy,
    CreditCard,
    CreditCardHourglass,
    CreditCardExclamation,
    DeletedRoomAvatar,
    Document,
    DocumentSlash,
    DomainRoomAvatar,
    DotIndicator,
    DotIndicatorUnfilled,
    DownArrow,
    Download,
    DragAndDrop,
    DragHandles,
    EReceiptIcon,
    Emoji,
    EmptyStateRoutePending,
    EmptyStateAttachReceipt,
    Exclamation,
    Exit,
    ExpensifyAppIcon,
    ExpensifyCard,
    ExpensifyWordmark,
    ExpensifyFooterLogo,
    ExpensifyFooterLogoVertical,
    Expand,
    Eye,
    EyeDisabled,
    FallbackAvatar,
    FallbackWorkspaceAvatar,
    Flag,
    FlagLevelOne,
    FlagLevelTwo,
    FlagLevelThree,
    Fullscreen,
    Folder,
    Tag,
    Coins,
    Thread,
    Gallery,
    Gear,
    Globe,
    GoogleLogo,
    Hashtag,
    Heart,
    History,
    Home,
    Hourglass,
    Inbox,
    ImageCropCircleMask,
    ImageCropSquareMask,
    Info,
    Invoice,
    InvoiceGeneric,
    Key,
    Keyboard,
    Link,
    LinkCopy,
    Location,
    Lock,
    Luggage,
    MagnifyingGlass,
    Mail,
    MakeAdmin,
    Menu,
    Meter,
    Megaphone,
    MoneyBag,
    MoneyCircle,
    MoneySearch,
    MoneyWaving,
    Monitor,
    Mute,
    ExpensifyLogoNew,
    NewWindow,
    NewWorkspace,
    NotificationsAvatar,
    Offline,
    OfflineCloud,
    OldDotWireframe,
    Paperclip,
    Pause,
    Paycheck,
    Pencil,
    Phone,
    Pin,
    Play,
    Plus,
    Printer,
    Profile,
    QBOSquare,
    QrCode,
    QuestionMark,
    Receipt,
    ReceiptPlaceholderPlus,
    ReceiptPlus,
    ReceiptScan,
    ReceiptSlash,
    RemoveMembers,
    ReceiptSearch,
    Rotate,
    RotateLeft,
    Scan,
    Send,
    Shield,
    Stopwatch,
    Suitcase,
    Sync,
    Task,
    ThumbsUp,
    ThreeDots,
    Transfer,
    Trashcan,
    Unlock,
    UpArrow,
    Upload,
    UploadAlt,
    User,
    UserCheck,
    Users,
    VolumeHigh,
    VolumeLow,
    Wallet,
    Workflows,
    Workspace,
    XeroSquare,
    SageIntacctSquare as IntacctSquare,
    AdvancedApprovalsSquare,
    Zoom,
    Twitter,
    Youtube,
    Facebook,
    Podcast,
    Linkedin,
    Instagram,
    ChatBubbleAdd,
    ChatBubbleSlash,
    ChatBubbleUnread,
    ChatBubbleReply,
    Lightbulb,
    Plane,
    Bed,
    CarWithKey,
    DocumentPlus,
    Clear,
    CheckCircle,
    CheckmarkCircle,
    NetSuiteSquare,
    XeroCircle,
    QBOCircle,
    Filters,
    CalendarSolid,
    Filter,
    UserEye,
    CaretUpDown,
    UserPlus,
    Feed,
    Table,
    SpreadsheetComputer,
    Bookmark,
    Star,
    QBDSquare,
    GalleryNotFound,
    Train,
    boltSlash,
<<<<<<< HEAD
    PlusMinus,
=======
    MagnifyingGlassSpyMouthClosed,
>>>>>>> d46c4ccb
};<|MERGE_RESOLUTION|>--- conflicted
+++ resolved
@@ -424,9 +424,6 @@
     GalleryNotFound,
     Train,
     boltSlash,
-<<<<<<< HEAD
     PlusMinus,
-=======
     MagnifyingGlassSpyMouthClosed,
->>>>>>> d46c4ccb
 };