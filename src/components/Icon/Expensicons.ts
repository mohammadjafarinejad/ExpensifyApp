--- conflicted
+++ resolved
@@ -374,9 +374,6 @@
     CheckCircle,
     CheckmarkCircle,
     NetSuiteSquare,
-<<<<<<< HEAD
+    CalendarSolid,
     Filter,
-=======
-    CalendarSolid,
->>>>>>> 04741f4b
 };