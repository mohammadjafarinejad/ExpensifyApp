import AmexCompanyCards from '@assets/images/companyCards/amex.svg';
import AmexCardCompanyCardDetail from '@assets/images/companyCards/card-amex.svg';
import MasterCardCompanyCardDetail from '@assets/images/companyCards/card-mastercard.svg';
import VisaCompanyCardDetail from '@assets/images/companyCards/card-visa.svg';
import CompanyCardsEmptyState from '@assets/images/companyCards/emptystate__card-pos.svg';
import MasterCardCompanyCards from '@assets/images/companyCards/mastercard.svg';
import VisaCompanyCards from '@assets/images/companyCards/visa.svg';
import EmptyCardState from '@assets/images/emptystate__expensifycard.svg';
import ExpensifyCardIllustration from '@assets/images/expensifyCard/cardIllustration.svg';
import LaptopwithSecondScreenandHourglass from '@assets/images/LaptopwithSecondScreenandHourglass.svg';
import Abracadabra from '@assets/images/product-illustrations/abracadabra.svg';
import BankArrowPink from '@assets/images/product-illustrations/bank-arrow--pink.svg';
import BankMouseGreen from '@assets/images/product-illustrations/bank-mouse--green.svg';
import BankUserGreen from '@assets/images/product-illustrations/bank-user--green.svg';
import ConciergeBlue from '@assets/images/product-illustrations/concierge--blue.svg';
import ConciergeExclamation from '@assets/images/product-illustrations/concierge--exclamation.svg';
import CreditCardsBlue from '@assets/images/product-illustrations/credit-cards--blue.svg';
import EmptyStateExpenses from '@assets/images/product-illustrations/emptystate__expenses.svg';
import EmptyStateTravel from '@assets/images/product-illustrations/emptystate__travel.svg';
import FolderWithPapers from '@assets/images/product-illustrations/folder-with-papers.svg';
import GpsTrackOrange from '@assets/images/product-illustrations/gps-track--orange.svg';
import Hands from '@assets/images/product-illustrations/home-illustration-hands.svg';
import InvoiceOrange from '@assets/images/product-illustrations/invoice--orange.svg';
import JewelBoxBlue from '@assets/images/product-illustrations/jewel-box--blue.svg';
import JewelBoxGreen from '@assets/images/product-illustrations/jewel-box--green.svg';
import JewelBoxPink from '@assets/images/product-illustrations/jewel-box--pink.svg';
import JewelBoxYellow from '@assets/images/product-illustrations/jewel-box--yellow.svg';
import MagicCode from '@assets/images/product-illustrations/magic-code.svg';
import MoneyEnvelopeBlue from '@assets/images/product-illustrations/money-envelope--blue.svg';
import MoneyMousePink from '@assets/images/product-illustrations/money-mouse--pink.svg';
import MushroomTopHat from '@assets/images/product-illustrations/mushroom-top-hat.svg';
import PaymentHands from '@assets/images/product-illustrations/payment-hands.svg';
import ReceiptYellow from '@assets/images/product-illustrations/receipt--yellow.svg';
import ReceiptsSearchYellow from '@assets/images/product-illustrations/receipts-search--yellow.svg';
import RocketBlue from '@assets/images/product-illustrations/rocket--blue.svg';
import RocketOrange from '@assets/images/product-illustrations/rocket--orange.svg';
import SafeBlue from '@assets/images/product-illustrations/safe.svg';
import SmartScan from '@assets/images/product-illustrations/simple-illustration__smartscan.svg';
import TadaBlue from '@assets/images/product-illustrations/tada--blue.svg';
import TadaYellow from '@assets/images/product-illustrations/tada--yellow.svg';
import TeleScope from '@assets/images/product-illustrations/telescope.svg';
import ThreeLeggedLaptopWoman from '@assets/images/product-illustrations/three_legged_laptop_woman.svg';
import ToddBehindCloud from '@assets/images/product-illustrations/todd-behind-cloud.svg';
import ToddWithPhones from '@assets/images/product-illustrations/todd-with-phones.svg';
import BigVault from '@assets/images/simple-illustrations/emptystate__big-vault.svg';
import Abacus from '@assets/images/simple-illustrations/simple-illustration__abacus.svg';
import Accounting from '@assets/images/simple-illustrations/simple-illustration__accounting.svg';
import Alert from '@assets/images/simple-illustrations/simple-illustration__alert.svg';
import Approval from '@assets/images/simple-illustrations/simple-illustration__approval.svg';
import BankArrow from '@assets/images/simple-illustrations/simple-illustration__bank-arrow.svg';
import BigRocket from '@assets/images/simple-illustrations/simple-illustration__bigrocket.svg';
import PinkBill from '@assets/images/simple-illustrations/simple-illustration__bill.svg';
import Binoculars from '@assets/images/simple-illustrations/simple-illustration__binoculars.svg';
import CarIce from '@assets/images/simple-illustrations/simple-illustration__car-ice.svg';
import Car from '@assets/images/simple-illustrations/simple-illustration__car.svg';
import ChatBubbles from '@assets/images/simple-illustrations/simple-illustration__chatbubbles.svg';
import CheckmarkCircle from '@assets/images/simple-illustrations/simple-illustration__checkmarkcircle.svg';
import CoffeeMug from '@assets/images/simple-illustrations/simple-illustration__coffeemug.svg';
import Coins from '@assets/images/simple-illustrations/simple-illustration__coins.svg';
import CommentBubbles from '@assets/images/simple-illustrations/simple-illustration__commentbubbles.svg';
import ConciergeBubble from '@assets/images/simple-illustrations/simple-illustration__concierge-bubble.svg';
import ConciergeNew from '@assets/images/simple-illustrations/simple-illustration__concierge.svg';
import CreditCardsNew from '@assets/images/simple-illustrations/simple-illustration__credit-cards.svg';
import CreditCardEyes from '@assets/images/simple-illustrations/simple-illustration__creditcardeyes.svg';
import EmailAddress from '@assets/images/simple-illustrations/simple-illustration__email-address.svg';
import EmptyState from '@assets/images/simple-illustrations/simple-illustration__empty-state.svg';
import EnvelopeReceipt from '@assets/images/simple-illustrations/simple-illustration__envelopereceipt.svg';
import Filters from '@assets/images/simple-illustrations/simple-illustration__filters.svg';
import FolderOpen from '@assets/images/simple-illustrations/simple-illustration__folder-open.svg';
import Gears from '@assets/images/simple-illustrations/simple-illustration__gears.svg';
import HandCard from '@assets/images/simple-illustrations/simple-illustration__handcard.svg';
import HandEarth from '@assets/images/simple-illustrations/simple-illustration__handearth.svg';
import HotDogStand from '@assets/images/simple-illustrations/simple-illustration__hotdogstand.svg';
import Hourglass from '@assets/images/simple-illustrations/simple-illustration__hourglass.svg';
import House from '@assets/images/simple-illustrations/simple-illustration__house.svg';
import InvoiceBlue from '@assets/images/simple-illustrations/simple-illustration__invoice.svg';
import Lightbulb from '@assets/images/simple-illustrations/simple-illustration__lightbulb.svg';
import LockClosed from '@assets/images/simple-illustrations/simple-illustration__lockclosed.svg';
import LockClosedOrange from '@assets/images/simple-illustrations/simple-illustration__lockclosed_orange.svg';
import LockOpen from '@assets/images/simple-illustrations/simple-illustration__lockopen.svg';
import Luggage from '@assets/images/simple-illustrations/simple-illustration__luggage.svg';
import MagnifyingGlassMoney from '@assets/images/simple-illustrations/simple-illustration__magnifyingglass-money.svg';
import Mailbox from '@assets/images/simple-illustrations/simple-illustration__mailbox.svg';
import MoneyReceipts from '@assets/images/simple-illustrations/simple-illustration__money-receipts.svg';
import MoneyBadge from '@assets/images/simple-illustrations/simple-illustration__moneybadge.svg';
import MoneyIntoWallet from '@assets/images/simple-illustrations/simple-illustration__moneyintowallet.svg';
import MoneyWings from '@assets/images/simple-illustrations/simple-illustration__moneywings.svg';
import OpenSafe from '@assets/images/simple-illustrations/simple-illustration__opensafe.svg';
import PalmTree from '@assets/images/simple-illustrations/simple-illustration__palmtree.svg';
import Pencil from '@assets/images/simple-illustrations/simple-illustration__pencil.svg';
import PiggyBank from '@assets/images/simple-illustrations/simple-illustration__piggybank.svg';
import Profile from '@assets/images/simple-illustrations/simple-illustration__profile.svg';
import QRCode from '@assets/images/simple-illustrations/simple-illustration__qr-code.svg';
import ReceiptEnvelope from '@assets/images/simple-illustrations/simple-illustration__receipt-envelope.svg';
import ReceiptLocationMarker from '@assets/images/simple-illustrations/simple-illustration__receipt-location-marker.svg';
import ReceiptWrangler from '@assets/images/simple-illustrations/simple-illustration__receipt-wrangler.svg';
import ReceiptUpload from '@assets/images/simple-illustrations/simple-illustration__receiptupload.svg';
import Rules from '@assets/images/simple-illustrations/simple-illustration__rules.svg';
import SanFrancisco from '@assets/images/simple-illustrations/simple-illustration__sanfrancisco.svg';
import SendMoney from '@assets/images/simple-illustrations/simple-illustration__sendmoney.svg';
import ShieldYellow from '@assets/images/simple-illustrations/simple-illustration__shield.svg';
import SmallRocket from '@assets/images/simple-illustrations/simple-illustration__smallrocket.svg';
import SplitBill from '@assets/images/simple-illustrations/simple-illustration__splitbill.svg';
import SubscriptionAnnual from '@assets/images/simple-illustrations/simple-illustration__subscription-annual.svg';
import SubscriptionPPU from '@assets/images/simple-illustrations/simple-illustration__subscription-ppu.svg';
import Tag from '@assets/images/simple-illustrations/simple-illustration__tag.svg';
import TeachersUnite from '@assets/images/simple-illustrations/simple-illustration__teachers-unite.svg';
import ThumbsUpStars from '@assets/images/simple-illustrations/simple-illustration__thumbsupstars.svg';
import Tire from '@assets/images/simple-illustrations/simple-illustration__tire.svg';
import TrackShoe from '@assets/images/simple-illustrations/simple-illustration__track-shoe.svg';
import TrashCan from '@assets/images/simple-illustrations/simple-illustration__trashcan.svg';
import TreasureChest from '@assets/images/simple-illustrations/simple-illustration__treasurechest.svg';
import CompanyCard from '@assets/images/simple-illustrations/simple-illustration__twocards-horizontal.svg';
import VirtualCard from '@assets/images/simple-illustrations/simple-illustration__virtualcard.svg';
import WalletAlt from '@assets/images/simple-illustrations/simple-illustration__wallet-alt.svg';
import Workflows from '@assets/images/simple-illustrations/simple-illustration__workflows.svg';
import ExpensifyApprovedLogoLight from '@assets/images/subscription-details__approvedlogo--light.svg';
import ExpensifyApprovedLogo from '@assets/images/subscription-details__approvedlogo.svg';
import TurtleInShell from '@assets/images/turtle-in-shell.svg';

export {
    Abracadabra,
    BankArrowPink,
    BankMouseGreen,
    BankUserGreen,
    BigRocket,
    ChatBubbles,
    CoffeeMug,
    ConciergeBlue,
    ConciergeExclamation,
    CreditCardsBlue,
    EmailAddress,
    EmptyCardState,
    EmptyStateExpenses,
    EnvelopeReceipt,
    FolderOpen,
    HandCard,
    HotDogStand,
    InvoiceOrange,
    JewelBoxBlue,
    JewelBoxGreen,
    PaymentHands,
    JewelBoxPink,
    JewelBoxYellow,
    MagicCode,
    Mailbox,
    MoneyEnvelopeBlue,
    MoneyMousePink,
    MushroomTopHat,
    ReceiptsSearchYellow,
    ReceiptYellow,
    ReceiptWrangler,
    RocketBlue,
    RocketOrange,
    SanFrancisco,
    SafeBlue,
    SmallRocket,
    TadaYellow,
    TadaBlue,
    ToddBehindCloud,
    ToddWithPhones,
    GpsTrackOrange,
    ShieldYellow,
    MoneyReceipts,
    PinkBill,
    CreditCardsNew,
    InvoiceBlue,
    LaptopwithSecondScreenandHourglass,
    LockOpen,
    Luggage,
    MoneyIntoWallet,
    MoneyWings,
    OpenSafe,
    TrackShoe,
    BankArrow,
    ConciergeBubble,
    ConciergeNew,
    MoneyBadge,
    TreasureChest,
    ThumbsUpStars,
    Hands,
    HandEarth,
    SmartScan,
    Hourglass,
    CommentBubbles,
    TrashCan,
    TeleScope,
    Profile,
    PalmTree,
    LockClosed,
    Gears,
    QRCode,
    ReceiptEnvelope,
    Approval,
    WalletAlt,
    Workflows,
    ThreeLeggedLaptopWoman,
    House,
    Alert,
    TeachersUnite,
    Abacus,
    Binoculars,
    CompanyCard,
    ReceiptUpload,
    ExpensifyCardIllustration,
    SplitBill,
    PiggyBank,
    Accounting,
    Car,
    Coins,
    Pencil,
    Tag,
    CarIce,
    ReceiptLocationMarker,
    Lightbulb,
    EmptyStateTravel,
    SubscriptionAnnual,
    SubscriptionPPU,
    ExpensifyApprovedLogo,
    ExpensifyApprovedLogoLight,
    SendMoney,
    CheckmarkCircle,
    CreditCardEyes,
    LockClosedOrange,
    EmptyState,
    FolderWithPapers,
    VirtualCard,
    Tire,
    BigVault,
    Filters,
    MagnifyingGlassMoney,
    Rules,
    CompanyCardsEmptyState,
    AmexCompanyCards,
    MasterCardCompanyCards,
    VisaCompanyCards,
<<<<<<< HEAD
    VisaCompanyCardDetail,
    MasterCardCompanyCardDetail,
    AmexCardCompanyCardDetail,
=======
    TurtleInShell,
>>>>>>> f270b047
};<|MERGE_RESOLUTION|>--- conflicted
+++ resolved
@@ -234,11 +234,8 @@
     AmexCompanyCards,
     MasterCardCompanyCards,
     VisaCompanyCards,
-<<<<<<< HEAD
     VisaCompanyCardDetail,
     MasterCardCompanyCardDetail,
     AmexCardCompanyCardDetail,
-=======
     TurtleInShell,
->>>>>>> f270b047
 };