import Abracadabra from '@assets/images/product-illustrations/abracadabra.svg';
import BankArrowPink from '@assets/images/product-illustrations/bank-arrow--pink.svg';
import BankMouseGreen from '@assets/images/product-illustrations/bank-mouse--green.svg';
import BankUserGreen from '@assets/images/product-illustrations/bank-user--green.svg';
import ConciergeBlue from '@assets/images/product-illustrations/concierge--blue.svg';
import ConciergeExclamation from '@assets/images/product-illustrations/concierge--exclamation.svg';
import CreditCardsBlue from '@assets/images/product-illustrations/credit-cards--blue.svg';
import GpsTrackOrange from '@assets/images/product-illustrations/gps-track--orange.svg';
import Hands from '@assets/images/product-illustrations/home-illustration-hands.svg';
import InvoiceOrange from '@assets/images/product-illustrations/invoice--orange.svg';
import JewelBoxBlue from '@assets/images/product-illustrations/jewel-box--blue.svg';
import JewelBoxGreen from '@assets/images/product-illustrations/jewel-box--green.svg';
import JewelBoxPink from '@assets/images/product-illustrations/jewel-box--pink.svg';
import JewelBoxYellow from '@assets/images/product-illustrations/jewel-box--yellow.svg';
import Lounge from '@assets/images/product-illustrations/lounge.svg';
import MagicCode from '@assets/images/product-illustrations/magic-code.svg';
import MoneyEnvelopeBlue from '@assets/images/product-illustrations/money-envelope--blue.svg';
import MoneyMousePink from '@assets/images/product-illustrations/money-mouse--pink.svg';
import PaymentHands from '@assets/images/product-illustrations/payment-hands.svg';
import ReceiptYellow from '@assets/images/product-illustrations/receipt--yellow.svg';
import ReceiptsSearchYellow from '@assets/images/product-illustrations/receipts-search--yellow.svg';
import RocketBlue from '@assets/images/product-illustrations/rocket--blue.svg';
import RocketOrange from '@assets/images/product-illustrations/rocket--orange.svg';
import SafeBlue from '@assets/images/product-illustrations/safe.svg';
import SmartScan from '@assets/images/product-illustrations/simple-illustration__smartscan.svg';
import TadaBlue from '@assets/images/product-illustrations/tada--blue.svg';
import TadaYellow from '@assets/images/product-illustrations/tada--yellow.svg';
import TeleScope from '@assets/images/product-illustrations/telescope.svg';
import ToddBehindCloud from '@assets/images/product-illustrations/todd-behind-cloud.svg';
import BankArrow from '@assets/images/simple-illustrations/simple-illustration__bank-arrow.svg';
import BigRocket from '@assets/images/simple-illustrations/simple-illustration__bigrocket.svg';
import PinkBill from '@assets/images/simple-illustrations/simple-illustration__bill.svg';
import ChatBubbles from '@assets/images/simple-illustrations/simple-illustration__chatbubbles.svg';
import CoffeeMug from '@assets/images/simple-illustrations/simple-illustration__coffeemug.svg';
import CommentBubbles from '@assets/images/simple-illustrations/simple-illustration__commentbubbles.svg';
import ConciergeBubble from '@assets/images/simple-illustrations/simple-illustration__concierge-bubble.svg';
import ConciergeNew from '@assets/images/simple-illustrations/simple-illustration__concierge.svg';
import CreditCardsNew from '@assets/images/simple-illustrations/simple-illustration__credit-cards.svg';
import EmailAddress from '@assets/images/simple-illustrations/simple-illustration__email-address.svg';
import HandCard from '@assets/images/simple-illustrations/simple-illustration__handcard.svg';
import HandEarth from '@assets/images/simple-illustrations/simple-illustration__handearth.svg';
import HotDogStand from '@assets/images/simple-illustrations/simple-illustration__hotdogstand.svg';
import Hourglass from '@assets/images/simple-illustrations/simple-illustration__hourglass.svg';
import InvoiceBlue from '@assets/images/simple-illustrations/simple-illustration__invoice.svg';
import LockOpen from '@assets/images/simple-illustrations/simple-illustration__lockopen.svg';
import Luggage from '@assets/images/simple-illustrations/simple-illustration__luggage.svg';
import Mailbox from '@assets/images/simple-illustrations/simple-illustration__mailbox.svg';
import MoneyReceipts from '@assets/images/simple-illustrations/simple-illustration__money-receipts.svg';
import MoneyBadge from '@assets/images/simple-illustrations/simple-illustration__moneybadge.svg';
import MoneyIntoWallet from '@assets/images/simple-illustrations/simple-illustration__moneyintowallet.svg';
import MoneyWings from '@assets/images/simple-illustrations/simple-illustration__moneywings.svg';
import OpenSafe from '@assets/images/simple-illustrations/simple-illustration__opensafe.svg';
import SanFrancisco from '@assets/images/simple-illustrations/simple-illustration__sanfrancisco.svg';
import ShieldYellow from '@assets/images/simple-illustrations/simple-illustration__shield.svg';
import SmallRocket from '@assets/images/simple-illustrations/simple-illustration__smallrocket.svg';
import ThumbsUpStars from '@assets/images/simple-illustrations/simple-illustration__thumbsupstars.svg';
import TrackShoe from '@assets/images/simple-illustrations/simple-illustration__track-shoe.svg';
import TrashCan from '@assets/images/simple-illustrations/simple-illustration__trashcan.svg';
import TreasureChest from '@assets/images/simple-illustrations/simple-illustration__treasurechest.svg';

export {
    Abracadabra,
    BankArrowPink,
    BankMouseGreen,
    BankUserGreen,
    BigRocket,
    ChatBubbles,
    CoffeeMug,
    ConciergeBlue,
    ConciergeExclamation,
    CreditCardsBlue,
    EmailAddress,
    HandCard,
    HotDogStand,
    InvoiceOrange,
    JewelBoxBlue,
    JewelBoxGreen,
    PaymentHands,
    JewelBoxPink,
    JewelBoxYellow,
    MagicCode,
    Mailbox,
    MoneyEnvelopeBlue,
    MoneyMousePink,
    ReceiptsSearchYellow,
    ReceiptYellow,
    RocketBlue,
    RocketOrange,
    SanFrancisco,
    SafeBlue,
    SmallRocket,
    TadaYellow,
    TadaBlue,
    ToddBehindCloud,
    GpsTrackOrange,
    ShieldYellow,
    MoneyReceipts,
    PinkBill,
    CreditCardsNew,
    InvoiceBlue,
    LockOpen,
    Lounge,
    Luggage,
    MoneyIntoWallet,
    MoneyWings,
    OpenSafe,
    TrackShoe,
    BankArrow,
    ConciergeBubble,
    ConciergeNew,
    MoneyBadge,
    TreasureChest,
    ThumbsUpStars,
    Hands,
    HandEarth,
    SmartScan,
<<<<<<< HEAD
    Hourglass,
    CommentBubbles,
    TrashCan,
=======
    TeleScope,
>>>>>>> ff13beb2
};<|MERGE_RESOLUTION|>--- conflicted
+++ resolved
@@ -114,11 +114,8 @@
     Hands,
     HandEarth,
     SmartScan,
-<<<<<<< HEAD
     Hourglass,
     CommentBubbles,
     TrashCan,
-=======
     TeleScope,
->>>>>>> ff13beb2
 };