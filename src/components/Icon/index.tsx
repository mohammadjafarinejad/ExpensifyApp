import React, {PureComponent} from 'react';
<<<<<<< HEAD
import {ImageSourcePropType, StyleProp, View, ViewStyle} from 'react-native';
import ImageSVG from '@components/ImageSVG';
import styles from '@styles/styles';
=======
import {StyleProp, View, ViewStyle} from 'react-native';
import withTheme, {ThemeProps} from '@components/withTheme';
import withThemeStyles, {ThemeStylesProps} from '@components/withThemeStyles';
>>>>>>> 27fd4e24
import * as StyleUtils from '@styles/StyleUtils';
import variables from '@styles/variables';
import IconWrapperStyles from './IconWrapperStyles';

type SrcProps = {
    width?: number;
    height?: number;
    fill?: string;
    hovered?: string;
    pressed?: string;
};

type IconProps = {
    /** The asset to render. */
    src: ((props: SrcProps) => React.ReactNode) | ImageSourcePropType;

    /** The width of the icon. */
    width?: number;

    /** The height of the icon. */
    height?: number;

    /** The fill color for the icon. Can be hex, rgb, rgba, or valid react-native named color such as 'red' or 'blue'. */
    fill?: string;

    /** Is small icon */
    small?: boolean;

    /** Is inline icon */
    inline?: boolean;

    /** Is icon hovered */
    hovered?: boolean;

    /** Is icon pressed */
    pressed?: boolean;

    /** Additional styles to add to the Icon */
    additionalStyles?: StyleProp<ViewStyle>;
<<<<<<< HEAD

    /** Used to locate this icon in end-to-end tests. */
    testID?: string;

    /** Determines how the image should be resized to fit its container */
    contentFit?: string;
};
=======
} & ThemeStylesProps &
    ThemeProps;
>>>>>>> 27fd4e24

// We must use a class component to create an animatable component with the Animated API
// eslint-disable-next-line react/prefer-stateless-function
class Icon extends PureComponent<IconProps> {
    // eslint-disable-next-line react/static-property-placement
    public static defaultProps = {
        width: variables.iconSizeNormal,
        height: variables.iconSizeNormal,
<<<<<<< HEAD
        fill: null,
=======
        fill: undefined,
>>>>>>> 27fd4e24
        small: false,
        inline: false,
        additionalStyles: [],
        hovered: false,
        pressed: false,
        testID: '',
        contentFit: 'cover',
    };

    render() {
        const width = this.props.small ? variables.iconSizeSmall : this.props.width;
        const height = this.props.small ? variables.iconSizeSmall : this.props.height;
        const iconStyles = [StyleUtils.getWidthAndHeightStyle(width ?? 0, height), IconWrapperStyles, this.props.themeStyles.pAbsolute, this.props.additionalStyles];
        const fill = this.props.fill ?? this.props.theme.icon;

        if (this.props.inline) {
            return (
                <View
<<<<<<< HEAD
                    testID={this.props.testID}
                    style={[StyleUtils.getWidthAndHeightStyle(width ?? 0, height), styles.bgTransparent, styles.overflowVisible]}
=======
                    testID={`${this.props.src.name} Icon`}
                    style={[StyleUtils.getWidthAndHeightStyle(width ?? 0, height), this.props.themeStyles.bgTransparent, this.props.themeStyles.overflowVisible]}
>>>>>>> 27fd4e24
                >
                    <View style={iconStyles}>
                        <ImageSVG
                            src={this.props.src}
                            width={width}
                            height={height}
<<<<<<< HEAD
                            fill={this.props.fill}
                            hovered={this.props.hovered}
                            pressed={this.props.pressed}
                            contentFit={this.props.contentFit}
=======
                            fill={fill}
                            hovered={this.props.hovered?.toString()}
                            pressed={this.props.pressed?.toString()}
>>>>>>> 27fd4e24
                        />
                    </View>
                </View>
            );
        }

        return (
            <View
                testID={this.props.testID}
                style={this.props.additionalStyles}
            >
                <ImageSVG
                    src={this.props.src}
                    width={width}
                    height={height}
<<<<<<< HEAD
                    fill={this.props.fill}
                    hovered={this.props.hovered}
                    pressed={this.props.pressed}
                    contentFit={this.props.contentFit}
=======
                    fill={fill}
                    hovered={this.props.hovered?.toString()}
                    pressed={this.props.pressed?.toString()}
>>>>>>> 27fd4e24
                />
            </View>
        );
    }
}

export default withTheme(withThemeStyles(Icon));<|MERGE_RESOLUTION|>--- conflicted
+++ resolved
@@ -1,13 +1,8 @@
 import React, {PureComponent} from 'react';
-<<<<<<< HEAD
 import {ImageSourcePropType, StyleProp, View, ViewStyle} from 'react-native';
 import ImageSVG from '@components/ImageSVG';
-import styles from '@styles/styles';
-=======
-import {StyleProp, View, ViewStyle} from 'react-native';
 import withTheme, {ThemeProps} from '@components/withTheme';
 import withThemeStyles, {ThemeStylesProps} from '@components/withThemeStyles';
->>>>>>> 27fd4e24
 import * as StyleUtils from '@styles/StyleUtils';
 import variables from '@styles/variables';
 import IconWrapperStyles from './IconWrapperStyles';
@@ -47,18 +42,14 @@
 
     /** Additional styles to add to the Icon */
     additionalStyles?: StyleProp<ViewStyle>;
-<<<<<<< HEAD
 
     /** Used to locate this icon in end-to-end tests. */
     testID?: string;
 
     /** Determines how the image should be resized to fit its container */
     contentFit?: string;
-};
-=======
 } & ThemeStylesProps &
     ThemeProps;
->>>>>>> 27fd4e24
 
 // We must use a class component to create an animatable component with the Animated API
 // eslint-disable-next-line react/prefer-stateless-function
@@ -67,11 +58,7 @@
     public static defaultProps = {
         width: variables.iconSizeNormal,
         height: variables.iconSizeNormal,
-<<<<<<< HEAD
         fill: null,
-=======
-        fill: undefined,
->>>>>>> 27fd4e24
         small: false,
         inline: false,
         additionalStyles: [],
@@ -85,34 +72,22 @@
         const width = this.props.small ? variables.iconSizeSmall : this.props.width;
         const height = this.props.small ? variables.iconSizeSmall : this.props.height;
         const iconStyles = [StyleUtils.getWidthAndHeightStyle(width ?? 0, height), IconWrapperStyles, this.props.themeStyles.pAbsolute, this.props.additionalStyles];
-        const fill = this.props.fill ?? this.props.theme.icon;
 
         if (this.props.inline) {
             return (
                 <View
-<<<<<<< HEAD
                     testID={this.props.testID}
-                    style={[StyleUtils.getWidthAndHeightStyle(width ?? 0, height), styles.bgTransparent, styles.overflowVisible]}
-=======
-                    testID={`${this.props.src.name} Icon`}
                     style={[StyleUtils.getWidthAndHeightStyle(width ?? 0, height), this.props.themeStyles.bgTransparent, this.props.themeStyles.overflowVisible]}
->>>>>>> 27fd4e24
                 >
                     <View style={iconStyles}>
                         <ImageSVG
                             src={this.props.src}
                             width={width}
                             height={height}
-<<<<<<< HEAD
                             fill={this.props.fill}
                             hovered={this.props.hovered}
                             pressed={this.props.pressed}
                             contentFit={this.props.contentFit}
-=======
-                            fill={fill}
-                            hovered={this.props.hovered?.toString()}
-                            pressed={this.props.pressed?.toString()}
->>>>>>> 27fd4e24
                         />
                     </View>
                 </View>
@@ -128,16 +103,10 @@
                     src={this.props.src}
                     width={width}
                     height={height}
-<<<<<<< HEAD
                     fill={this.props.fill}
                     hovered={this.props.hovered}
                     pressed={this.props.pressed}
                     contentFit={this.props.contentFit}
-=======
-                    fill={fill}
-                    hovered={this.props.hovered?.toString()}
-                    pressed={this.props.pressed?.toString()}
->>>>>>> 27fd4e24
                 />
             </View>
         );
