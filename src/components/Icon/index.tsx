--- conflicted
+++ resolved
@@ -1,23 +1,15 @@
-<<<<<<< HEAD
+import {ImageContentFit} from 'expo-image';
 import React from 'react';
 import {StyleProp, View, ViewStyle} from 'react-native';
+import ImageSVG from '@components/ImageSVG';
 import useStyleUtils from '@hooks/useStyleUtils';
 import useTheme from '@hooks/useTheme';
 import useThemeStyles from '@hooks/useThemeStyles';
-=======
-import {ImageContentFit} from 'expo-image';
-import React, {PureComponent} from 'react';
-import {StyleProp, View, ViewStyle} from 'react-native';
-import ImageSVG from '@components/ImageSVG';
-import withStyleUtils, {WithStyleUtilsProps} from '@components/withStyleUtils';
-import withTheme, {WithThemeProps} from '@components/withTheme';
-import withThemeStyles, {type WithThemeStylesProps} from '@components/withThemeStyles';
->>>>>>> a9339318
 import variables from '@styles/variables';
 import IconAsset from '@src/types/utils/IconAsset';
 import IconWrapperStyles from './IconWrapperStyles';
 
-type IconBaseProps = {
+type IconProps = {
     /** The asset to render. */
     src: IconAsset;
 
@@ -44,9 +36,6 @@
 
     /** Additional styles to add to the Icon */
     additionalStyles?: StyleProp<ViewStyle>;
-<<<<<<< HEAD
-};
-=======
 
     /** Used to locate this icon in end-to-end tests. */
     testID?: string;
@@ -54,51 +43,6 @@
     /** Determines how the image should be resized to fit its container */
     contentFit?: ImageContentFit;
 };
-type IconProps = IconBaseProps & WithThemeStylesProps & WithThemeProps & WithStyleUtilsProps;
-
-// We must use a class component to create an animatable component with the Animated API
-// eslint-disable-next-line react/prefer-stateless-function
-class Icon extends PureComponent<IconProps> {
-    // eslint-disable-next-line react/static-property-placement
-    public static defaultProps: Partial<IconBaseProps> = {
-        width: variables.iconSizeNormal,
-        height: variables.iconSizeNormal,
-        fill: undefined,
-        small: false,
-        inline: false,
-        additionalStyles: [],
-        hovered: false,
-        pressed: false,
-        testID: '',
-        contentFit: 'cover',
-    };
-
-    render() {
-        const width = this.props.small ? variables.iconSizeSmall : this.props.width;
-        const height = this.props.small ? variables.iconSizeSmall : this.props.height;
-        const iconStyles = [this.props.StyleUtils.getWidthAndHeightStyle(width ?? 0, height), IconWrapperStyles, this.props.themeStyles.pAbsolute, this.props.additionalStyles];
-
-        if (this.props.inline) {
-            return (
-                <View
-                    testID={this.props.testID}
-                    style={[this.props.StyleUtils.getWidthAndHeightStyle(width ?? 0, height), this.props.themeStyles.bgTransparent, this.props.themeStyles.overflowVisible]}
-                >
-                    <View style={iconStyles}>
-                        <ImageSVG
-                            src={this.props.src}
-                            width={width}
-                            height={height}
-                            fill={this.props.fill}
-                            hovered={this.props.hovered}
-                            pressed={this.props.pressed}
-                            contentFit={this.props.contentFit}
-                        />
-                    </View>
-                </View>
-            );
-        }
->>>>>>> a9339318
 
 function Icon({
     src,
@@ -107,9 +51,11 @@
     fill = undefined,
     small = false,
     inline = false,
+    additionalStyles = [],
     hovered = false,
     pressed = false,
-    additionalStyles = [],
+    testID = '',
+    contentFit = 'cover',
 }: IconProps) {
     const theme = useTheme();
     const StyleUtils = useStyleUtils();
@@ -118,64 +64,46 @@
     const iconHeight = small ? variables.iconSizeSmall : height;
     const iconStyles = [StyleUtils.getWidthAndHeightStyle(width ?? 0, height), IconWrapperStyles, styles.pAbsolute, additionalStyles];
     const iconFill = fill ?? theme.icon;
-    const IconComponent = src;
 
     if (inline) {
         return (
             <View
-<<<<<<< HEAD
-                testID={`${src.name} Icon`}
+                testID={testID}
                 style={[StyleUtils.getWidthAndHeightStyle(width ?? 0, height), styles.bgTransparent, styles.overflowVisible]}
             >
                 <View style={iconStyles}>
-                    <IconComponent
+                    <ImageSVG
+                        src={src}
                         width={iconWidth}
                         height={iconHeight}
                         fill={iconFill}
-                        hovered={hovered?.toString()}
-                        pressed={pressed?.toString()}
+                        hovered={hovered}
+                        pressed={pressed}
+                        contentFit={contentFit}
                     />
                 </View>
-=======
-                testID={this.props.testID}
-                style={this.props.additionalStyles}
-            >
-                <ImageSVG
-                    src={this.props.src}
-                    width={width}
-                    height={height}
-                    fill={this.props.fill}
-                    hovered={this.props.hovered}
-                    pressed={this.props.pressed}
-                    contentFit={this.props.contentFit}
-                />
->>>>>>> a9339318
             </View>
         );
     }
 
     return (
         <View
-            testID={`${src.name} Icon`}
+            testID={testID}
             style={additionalStyles}
         >
-            <IconComponent
+            <ImageSVG
+                src={src}
                 width={iconWidth}
                 height={iconHeight}
                 fill={iconFill}
-                hovered={hovered?.toString()}
-                pressed={pressed?.toString()}
+                hovered={hovered}
+                pressed={pressed}
+                contentFit={contentFit}
             />
         </View>
     );
 }
 
-<<<<<<< HEAD
 Icon.displayName = 'Icon';
 
-export type {SrcProps};
-
-export default Icon;
-=======
-export default withTheme(withThemeStyles(withStyleUtils(Icon)));
->>>>>>> a9339318
+export default Icon;