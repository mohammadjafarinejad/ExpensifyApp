import lodashGet from 'lodash/get';
<<<<<<< HEAD
import React, {useEffect, useMemo, useState} from 'react';
import {Image as RNImage} from 'react-native';
=======
import React, {useMemo} from 'react';
>>>>>>> c6758578
import {withOnyx} from 'react-native-onyx';
import CONST from '@src/CONST';
import ONYXKEYS from '@src/ONYXKEYS';
import BaseImage from './BaseImage';
import {defaultProps, imagePropTypes} from './imagePropTypes';
import RESIZE_MODES from './resizeModes';

<<<<<<< HEAD
function Image(props) {
    const {source: propsSource, isAuthTokenRequired, onLoad, session} = props;
    const [aspectRatio, setAspectRatio] = useState(null);
    /**
     * Check if the image source is a URL - if so the `encryptedAuthToken` is appended
     * to the source.
     */
=======
function Image({source: propsSource, isAuthTokenRequired, session, ...forwardedProps}) {
    // Update the source to include the auth token if required
>>>>>>> c6758578
    const source = useMemo(() => {
        if (typeof lodashGet(propsSource, 'uri') === 'number') {
            return propsSource.uri;
        }
        if (typeof propsSource !== 'number' && isAuthTokenRequired) {
            const authToken = lodashGet(session, 'encryptedAuthToken');
            return {
                ...propsSource,
                headers: {
                    [CONST.CHAT_ATTACHMENT_TOKEN_KEY]: authToken,
                },
            };
        }

        return propsSource;
        // The session prop is not required, as it causes the image to reload whenever the session changes. For more information, please refer to issue #26034.
        // eslint-disable-next-line react-hooks/exhaustive-deps
    }, [propsSource, isAuthTokenRequired]);

<<<<<<< HEAD
    /**
     * The natural image dimensions are retrieved using the updated source
     * and as a result the `onLoad` event needs to be manually invoked to return these dimensions
     */
    useEffect(() => {
        // If an onLoad callback was specified then manually call it and pass
        // the natural image dimensions to match the native API
        if (onLoad == null) {
            return;
        }
        RNImage.getSize(source.uri, (width, height) => {
            onLoad({nativeEvent: {width, height}});

            if (props.objectPositionTop) {
                if (width > height) {
                    setAspectRatio(1);
                    return;
                }
                setAspectRatio(height ? width / height : 'auto');
            }
        });
    }, [onLoad, source, props.objectPositionTop]);

    // Omit the props which the underlying RNImage won't use
    const forwardedProps = _.omit(props, ['source', 'onLoad', 'session', 'isAuthTokenRequired']);

=======
>>>>>>> c6758578
    return (
        <BaseImage
            // eslint-disable-next-line react/jsx-props-no-spreading
            {...forwardedProps}
            source={source}
            style={[forwardedProps.style, !!aspectRatio && {aspectRatio, height: 'auto'}, props.objectPositionTop && !aspectRatio && {opacity: 0}]}
        />
    );
}

function imagePropsAreEqual(prevProps, nextProps) {
    return prevProps.source === nextProps.source;
}

Image.propTypes = imagePropTypes;
Image.defaultProps = defaultProps;

const ImageWithOnyx = React.memo(
    withOnyx({
        session: {
            key: ONYXKEYS.SESSION,
        },
    })(Image),
    imagePropsAreEqual,
);
ImageWithOnyx.resizeMode = RESIZE_MODES;

export default ImageWithOnyx;<|MERGE_RESOLUTION|>--- conflicted
+++ resolved
@@ -1,10 +1,5 @@
 import lodashGet from 'lodash/get';
-<<<<<<< HEAD
-import React, {useEffect, useMemo, useState} from 'react';
-import {Image as RNImage} from 'react-native';
-=======
 import React, {useMemo} from 'react';
->>>>>>> c6758578
 import {withOnyx} from 'react-native-onyx';
 import CONST from '@src/CONST';
 import ONYXKEYS from '@src/ONYXKEYS';
@@ -12,18 +7,8 @@
 import {defaultProps, imagePropTypes} from './imagePropTypes';
 import RESIZE_MODES from './resizeModes';
 
-<<<<<<< HEAD
-function Image(props) {
-    const {source: propsSource, isAuthTokenRequired, onLoad, session} = props;
-    const [aspectRatio, setAspectRatio] = useState(null);
-    /**
-     * Check if the image source is a URL - if so the `encryptedAuthToken` is appended
-     * to the source.
-     */
-=======
 function Image({source: propsSource, isAuthTokenRequired, session, ...forwardedProps}) {
     // Update the source to include the auth token if required
->>>>>>> c6758578
     const source = useMemo(() => {
         if (typeof lodashGet(propsSource, 'uri') === 'number') {
             return propsSource.uri;
@@ -43,41 +28,11 @@
         // eslint-disable-next-line react-hooks/exhaustive-deps
     }, [propsSource, isAuthTokenRequired]);
 
-<<<<<<< HEAD
-    /**
-     * The natural image dimensions are retrieved using the updated source
-     * and as a result the `onLoad` event needs to be manually invoked to return these dimensions
-     */
-    useEffect(() => {
-        // If an onLoad callback was specified then manually call it and pass
-        // the natural image dimensions to match the native API
-        if (onLoad == null) {
-            return;
-        }
-        RNImage.getSize(source.uri, (width, height) => {
-            onLoad({nativeEvent: {width, height}});
-
-            if (props.objectPositionTop) {
-                if (width > height) {
-                    setAspectRatio(1);
-                    return;
-                }
-                setAspectRatio(height ? width / height : 'auto');
-            }
-        });
-    }, [onLoad, source, props.objectPositionTop]);
-
-    // Omit the props which the underlying RNImage won't use
-    const forwardedProps = _.omit(props, ['source', 'onLoad', 'session', 'isAuthTokenRequired']);
-
-=======
->>>>>>> c6758578
     return (
         <BaseImage
             // eslint-disable-next-line react/jsx-props-no-spreading
             {...forwardedProps}
             source={source}
-            style={[forwardedProps.style, !!aspectRatio && {aspectRatio, height: 'auto'}, props.objectPositionTop && !aspectRatio && {opacity: 0}]}
         />
     );
 }
