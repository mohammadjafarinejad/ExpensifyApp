import React, {useCallback, useContext, useEffect, useMemo, useRef, useState} from 'react';
import FullScreenLoadingIndicator from '@components/FullscreenLoadingIndicator';
import {useSession} from '@components/OnyxListItemProvider';
import {isExpiredSession} from '@libs/actions/Session';
import activateReauthenticator from '@libs/actions/Session/AttachmentImageReauthenticator';
import CONST from '@src/CONST';
import BaseImage from './BaseImage';
import {ImageBehaviorContext} from './ImageBehaviorContextProvider';
import type {ImageOnLoadEvent, ImageProps} from './types';

function Image({
    source: propsSource,
    shouldCalculateAspectRatioForWideImage = false,
    isAuthTokenRequired = false,
    onLoad,
    objectPosition = CONST.IMAGE_OBJECT_POSITION.INITIAL,
    style,
    loadingIconSize,
    loadingIndicatorStyles,
    imageWidthToCalculateHeight,
    ...forwardedProps
}: ImageProps) {
    const [aspectRatio, setAspectRatio] = useState<string | number | null>(null);
    const isObjectPositionTop = objectPosition === CONST.IMAGE_OBJECT_POSITION.TOP;
    const session = useSession();

    const {shouldSetAspectRatioInStyle} = useContext(ImageBehaviorContext);

    const aspectRatioStyle = useMemo(() => {
        if (!shouldSetAspectRatioInStyle || !aspectRatio) {
            return {};
        }

        if (!!imageWidthToCalculateHeight && typeof aspectRatio === 'number') {
            return {
                width: '100%',
                height: imageWidthToCalculateHeight / aspectRatio,
            };
        }

        return {aspectRatio, height: 'auto'};
    }, [shouldSetAspectRatioInStyle, aspectRatio, imageWidthToCalculateHeight]);

    const updateAspectRatio = useCallback(
        (width: number, height: number) => {
            if (!isObjectPositionTop) {
                return;
            }

            if (width > height && !shouldCalculateAspectRatioForWideImage) {
                setAspectRatio(1);
                return;
            }

            setAspectRatio(height ? width / height : 'auto');
        },
        [isObjectPositionTop, shouldCalculateAspectRatioForWideImage],
    );

    const handleLoad = useCallback(
        (event: ImageOnLoadEvent) => {
            const {width, height} = event.nativeEvent;

            onLoad?.(event);
            updateAspectRatio(width, height);
        },
        [onLoad, updateAspectRatio],
    );

    // accepted sessions are sessions of a certain criteria that we think can necessitate a reload of the images
    // because images sources barely changes unless specific events occur like network issues (offline/online) per example.
    // Here we target new session received less than 60s after the previous session (that could be from fresh reauthentication, the previous session was not necessarily expired)
    // or new session after the previous session was expired (based on timestamp gap between the 2 creationDate and the freshness of the new session).
    const isAcceptedSession = useCallback((sessionCreationDateDiff: number, sessionCreationDate: number) => {
        return sessionCreationDateDiff < 60000 || (sessionCreationDateDiff >= CONST.SESSION_EXPIRATION_TIME_MS && new Date().getTime() - sessionCreationDate < 60000);
    }, []);

    /**
     * trying to figure out if the current session is expired or fresh from a necessary reauthentication
     */
    const previousSessionAge = useRef<number | undefined>(undefined);
    // eslint-disable-next-line @typescript-eslint/no-unsafe-assignment
    const validSessionAge: number | undefined = useMemo(() => {
        // Authentication is required only for certain types of images (attachments and receipts),
        // so we only calculate the session age for those
        if (!isAuthTokenRequired) {
            return undefined;
        }
        if (session?.creationDate) {
            if (previousSessionAge.current) {
                // Most likely a reauthentication happened, but unless the calculated source is different from the previous, the image won't reload
                if (isAcceptedSession(session.creationDate - previousSessionAge.current, session.creationDate)) {
                    return session.creationDate;
                }
                return previousSessionAge.current;
            }
            if (isExpiredSession(session.creationDate)) {
                // reset the countdown to now so future sessions creationDate can be compared to that time
                return new Date().getTime();
            }
            return session.creationDate;
        }
        return undefined;
    }, [session, isAuthTokenRequired, isAcceptedSession]);
    useEffect(() => {
        if (!isAuthTokenRequired) {
            return;
        }
        previousSessionAge.current = validSessionAge;
    });

    /**
     * Check if the image source is a URL - if so the `encryptedAuthToken` is appended
     * to the source.
     */
    const source = useMemo(() => {
        if (typeof propsSource === 'object' && 'uri' in propsSource) {
            if (typeof propsSource.uri === 'number') {
                return propsSource.uri;
            }
            const authToken = session?.encryptedAuthToken ?? null;
            if (isAuthTokenRequired && authToken) {
                if (!!session?.creationDate && !isExpiredSession(session.creationDate)) {
                    return {
                        ...propsSource,
                        headers: {
                            [CONST.CHAT_ATTACHMENT_TOKEN_KEY]: authToken,
                        },
                    };
                }
                if (session) {
                    activateReauthenticator(session);
                }
                return undefined;
            }
        }
        return propsSource;
        // The session prop is not required, as it causes the image to reload whenever the session changes. For more information, please refer to issue #26034.
        // but we still need the image to reload sometimes (example : when the current session is expired)
        // by forcing a recalculation of the source (which value could indeed change) through the modification of the variable validSessionAge
        // eslint-disable-next-line react-compiler/react-compiler, react-hooks/exhaustive-deps
    }, [propsSource, isAuthTokenRequired, validSessionAge]);
    useEffect(() => {
        if (!isAuthTokenRequired || source !== undefined) {
            return;
        }
        forwardedProps?.waitForSession?.();
    }, [source, isAuthTokenRequired, forwardedProps]);

    /**
     * If the image fails to load and the object position is top, we should hide the image by setting the opacity to 0.
     */
    const shouldOpacityBeZero = isObjectPositionTop && !aspectRatio;

    if (source === undefined && !!forwardedProps?.waitForSession) {
        return undefined;
    }
    if (source === undefined) {
        return (
            <FullScreenLoadingIndicator
                iconSize={loadingIconSize}
                style={loadingIndicatorStyles}
            />
        );
    }

    return (
        <BaseImage
            // eslint-disable-next-line react/jsx-props-no-spreading
            {...forwardedProps}
            onLoad={handleLoad}
            style={[style, aspectRatioStyle, shouldOpacityBeZero && {opacity: 0}]}
            source={source}
        />
    );
}

<<<<<<< HEAD
function imagePropsAreEqual(prevProps: ImageProps, nextProps: ImageProps) {
    return prevProps.source === nextProps.source && prevProps.imageWidthToCalculateHeight === nextProps.imageWidthToCalculateHeight;
}

const ImageWithOnyx = React.memo(Image, imagePropsAreEqual);

ImageWithOnyx.displayName = 'Image';
=======
Image.displayName = 'Image';
>>>>>>> 76ebba0a

export default React.memo(Image, (prevProps: ImageProps, nextProps: ImageProps) => prevProps.source === nextProps.source);<|MERGE_RESOLUTION|>--- conflicted
+++ resolved
@@ -175,16 +175,9 @@
     );
 }
 
-<<<<<<< HEAD
-function imagePropsAreEqual(prevProps: ImageProps, nextProps: ImageProps) {
-    return prevProps.source === nextProps.source && prevProps.imageWidthToCalculateHeight === nextProps.imageWidthToCalculateHeight;
-}
+Image.displayName = 'Image';
 
-const ImageWithOnyx = React.memo(Image, imagePropsAreEqual);
-
-ImageWithOnyx.displayName = 'Image';
-=======
-Image.displayName = 'Image';
->>>>>>> 76ebba0a
-
-export default React.memo(Image, (prevProps: ImageProps, nextProps: ImageProps) => prevProps.source === nextProps.source);+export default React.memo(
+    Image,
+    (prevProps: ImageProps, nextProps: ImageProps) => prevProps.source === nextProps.source && prevProps.imageWidthToCalculateHeight === nextProps.imageWidthToCalculateHeight,
+);