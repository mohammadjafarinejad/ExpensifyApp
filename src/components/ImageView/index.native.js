--- conflicted
+++ resolved
@@ -1,21 +1,8 @@
 import PropTypes from 'prop-types';
-<<<<<<< HEAD
-import React, {useEffect, useRef, useState} from 'react';
-import {PanResponder, View} from 'react-native';
-import ImageZoom from 'react-native-image-pan-zoom';
-import _ from 'underscore';
-import FullscreenLoadingIndicator from '@components/FullscreenLoadingIndicator';
-import Image from '@components/Image';
-import RESIZE_MODES from '@components/Image/resizeModes';
-import useWindowDimensions from '@hooks/useWindowDimensions';
-import useThemeStyles from '@styles/useThemeStyles';
-import variables from '@styles/variables';
-=======
 import React from 'react';
 import Lightbox from '@components/Lightbox';
 import {zoomRangeDefaultProps, zoomRangePropTypes} from '@components/MultiGestureCanvas/propTypes';
 import {imageViewDefaultProps, imageViewPropTypes} from './propTypes';
->>>>>>> f268c39c
 
 /**
  * On the native layer, we use a image library to handle zoom functionality
@@ -43,61 +30,6 @@
     const hasSiblingCarouselItems = isUsedInCarousel && !isSingleCarouselItem;
 
     return (
-<<<<<<< HEAD
-        <View
-            style={[styles.w100, styles.h100, styles.alignItemsCenter, styles.justifyContentCenter, styles.overflowHidden]}
-            onLayout={(event) => {
-                const layout = event.nativeEvent.layout;
-                setContainerHeight(layout.height);
-            }}
-        >
-            {Boolean(containerHeight) && (
-                <ImageZoom
-                    ref={zoom}
-                    onClick={onPress}
-                    cropWidth={windowWidth}
-                    cropHeight={calculatedWindowHeight}
-                    imageWidth={imageDimensions.width}
-                    imageHeight={imageDimensions.height}
-                    onStartShouldSetPanResponder={configurePanResponder}
-                    onMove={({scale}) => {
-                        onScaleChanged(scale);
-                        imageZoomScale.current = scale;
-                    }}
-                >
-                    <Image
-                        style={[
-                            styles.w100,
-                            styles.h100,
-                            style,
-
-                            // Hide image while loading so ImageZoom can get the image
-                            // size before presenting - preventing visual glitches or shift
-                            // due to ImageZoom
-                            shouldShowLoadingIndicator ? styles.opacity0 : styles.opacity1,
-                        ]}
-                        source={{uri: url}}
-                        isAuthTokenRequired={isAuthTokenRequired}
-                        resizeMode={RESIZE_MODES.contain}
-                        onLoadStart={imageLoadingStart}
-                        onLoad={configureImageZoom}
-                    />
-
-                    {/**
-            Create an invisible view on top of the image so we can capture and set the amount of touches before
-           the ImageZoom's PanResponder does. Children will be triggered first, so this needs to be inside the
-           ImageZoom to work
-           */}
-                    <View
-                        /* eslint-disable-next-line react/jsx-props-no-spreading */
-                        {...panResponder.panHandlers}
-                        style={[styles.w100, styles.h100, styles.invisible]}
-                    />
-                </ImageZoom>
-            )}
-            {shouldShowLoadingIndicator && <FullscreenLoadingIndicator style={[styles.opacity1, styles.bgTransparent]} />}
-        </View>
-=======
         <Lightbox
             source={url}
             zoomRange={zoomRange}
@@ -110,7 +42,6 @@
             hasSiblingCarouselItems={hasSiblingCarouselItems}
             style={style}
         />
->>>>>>> f268c39c
     );
 }
 
