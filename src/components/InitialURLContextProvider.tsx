--- conflicted
+++ resolved
@@ -22,12 +22,8 @@
 });
 
 type InitialURLContextProviderProps = {
-<<<<<<< HEAD
-    url?: Route;
-=======
     /** URL passed to our top-level React Native component by HybridApp. Will always be undefined in "pure" NewDot builds. */
     url?: Route | ValueOf<typeof CONST.HYBRID_APP>;
->>>>>>> f810ac6d
 
     hybridAppSettings?: string;
 
@@ -35,17 +31,8 @@
     children: ReactNode;
 };
 
-<<<<<<< HEAD
 function InitialURLContextProvider({children, url, hybridAppSettings}: InitialURLContextProviderProps) {
     const [initialURL, setInitialURL] = useState<Route | undefined>(url);
-    const {setSplashScreenState} = useSplashScreenStateContext();
-
-    useEffect(() => {
-        if (url && hybridAppSettings) {
-            signInAfterTransitionFromOldDot(url, hybridAppSettings).then((route) => {
-=======
-function InitialURLContextProvider({children, url}: InitialURLContextProviderProps) {
-    const [initialURL, setInitialURL] = useState<Route | undefined>();
     const [lastVisitedPath] = useOnyx(ONYXKEYS.LAST_VISITED_PATH);
     const {splashScreenState, setSplashScreenState} = useSplashScreenStateContext();
 
@@ -65,9 +52,8 @@
             return;
         }
 
-        if (url) {
-            signInAfterTransitionFromOldDot(url).then((route) => {
->>>>>>> f810ac6d
+        if (url && hybridAppSettings) {
+            signInAfterTransitionFromOldDot(url, hybridAppSettings).then((route) => {
                 setInitialURL(route);
                 setSplashScreenState(CONST.BOOT_SPLASH_STATE.READY_TO_BE_HIDDEN);
             });
