--- conflicted
+++ resolved
@@ -3,12 +3,8 @@
 import type {FlatListProps} from 'react-native';
 import FlatList from '@components/FlatList';
 
-<<<<<<< HEAD
 const WINDOW_SIZE = 21;
-=======
-const WINDOW_SIZE = 15;
 const AUTOSCROLL_TO_TOP_THRESHOLD = 128;
->>>>>>> 6aa90629
 
 function BaseInvertedFlatList<T>(props: FlatListProps<T>, ref: ForwardedRef<FlatList>) {
     return (
