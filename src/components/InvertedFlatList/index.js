--- conflicted
+++ resolved
@@ -54,13 +54,8 @@
 };
 
 export default forwardRef((props, ref) => (
-<<<<<<< HEAD
-    // eslint-disable-next-line react/jsx-props-no-spreading
-    <InvertedFlatList
-=======
     <InvertedFlatList
         // eslint-disable-next-line react/jsx-props-no-spreading
->>>>>>> 6d17cc80
         {...props}
         innerRef={ref}
     />
