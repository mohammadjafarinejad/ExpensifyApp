--- conflicted
+++ resolved
@@ -12,13 +12,9 @@
 import Log from '@libs/Log';
 import Navigation from '@libs/Navigation/Navigation';
 import {hasExpensifyPaymentMethod} from '@libs/PaymentUtils';
-<<<<<<< HEAD
 import {hasInProgressVBBA} from '@libs/ReimbursementAccountUtils';
-import {getBankAccountRoute, getPolicyExpenseChat, isExpenseReport as isExpenseReportReportUtils, isIOUReport} from '@libs/ReportUtils';
+import {getBankAccountRoute, isExpenseReport as isExpenseReportReportUtils, isIOUReport} from '@libs/ReportUtils';
 import {getEligibleExistingBusinessBankAccounts} from '@libs/WorkflowUtils';
-=======
-import {getBankAccountRoute, isExpenseReport as isExpenseReportReportUtils, isIOUReport} from '@libs/ReportUtils';
->>>>>>> 3e4193a0
 import {kycWallRef} from '@userActions/PaymentMethods';
 import {createWorkspaceFromIOUPayment} from '@userActions/Policy/Policy';
 import {navigateToBankAccountRoute} from '@userActions/ReimbursementAccount';
@@ -62,12 +58,8 @@
     const [bankAccountList = getEmptyObject<BankAccountList>()] = useOnyx(ONYXKEYS.BANK_ACCOUNT_LIST, {canBeMissing: true});
     const [reimbursementAccount] = useOnyx(ONYXKEYS.REIMBURSEMENT_ACCOUNT, {canBeMissing: true});
     const [chatReport] = useOnyx(`${ONYXKEYS.COLLECTION.REPORT}${chatReportID}`, {canBeMissing: true});
-<<<<<<< HEAD
-    const [allReports] = useOnyx(ONYXKEYS.COLLECTION.REPORT, {canBeMissing: true});
+    const [policies] = useOnyx(ONYXKEYS.COLLECTION.POLICY, {canBeMissing: true});
     const [reimbursementAccountDraft] = useOnyx(ONYXKEYS.FORMS.REIMBURSEMENT_ACCOUNT_FORM_DRAFT, {canBeMissing: true});
-=======
-    const [policies] = useOnyx(ONYXKEYS.COLLECTION.POLICY, {canBeMissing: true});
->>>>>>> 3e4193a0
 
     const {formatPhoneNumber} = useLocalize();
 
@@ -187,7 +179,6 @@
                 Navigation.navigate(bankAccountRoute);
             }
         },
-<<<<<<< HEAD
         [
             onSelectPaymentMethod,
             iouReport,
@@ -197,13 +188,10 @@
             canLinkExistingBusinessBankAccount,
             addBankAccountRoute,
             chatReport,
-            allReports,
+            policies,
             formatPhoneNumber,
             lastPaymentMethod,
         ],
-=======
-        [addBankAccountRoute, addDebitCardRoute, chatReport, iouReport, onSelectPaymentMethod, formatPhoneNumber, lastPaymentMethod, policies],
->>>>>>> 3e4193a0
     );
 
     /**
