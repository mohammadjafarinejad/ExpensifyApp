import type {RefObject} from 'react';
import type {GestureResponderEvent, View} from 'react-native';
import type {OnyxEntry} from 'react-native-onyx';
import type {ValueOf} from 'type-fest';
import type CONST from '@src/CONST';
import type {Route} from '@src/ROUTES';
import type {Policy, Report} from '@src/types/onyx';
import type {PaymentMethodType} from '@src/types/onyx/OriginalMessage';
import type AnchorAlignment from '@src/types/utils/AnchorAlignment';

type Source = ValueOf<typeof CONST.KYC_WALL_SOURCE>;

type DOMRectProperties = 'top' | 'bottom' | 'left' | 'right' | 'height' | 'x' | 'y';

type DomRect = Pick<DOMRect, DOMRectProperties>;

type AnchorPosition = {
    anchorPositionVertical: number;
    anchorPositionHorizontal: number;
};

type PaymentMethod = ValueOf<typeof CONST.PAYMENT_METHODS>;

type KYCWallProps = {
    /** Route for the Add Bank Account screen for a given navigation stack */
    addBankAccountRoute: Route;

    /** Route for the Add Debit Card screen for a given navigation stack */
    addDebitCardRoute?: Route;

    /** Route for the KYC enable payments screen for a given navigation stack */
    enablePaymentsRoute: Route;

    /** Listen for window resize event on web and desktop */
    shouldListenForResize?: boolean;

    /** Wrapped components should be disabled, and not in spinner/loading state */
    isDisabled?: boolean;

    /** The source that triggered the KYC wall */
    source?: Source;

    /** When the button is opened via an IOU, ID for the chatReport that the IOU is linked to */
    chatReportID?: string;

    /** The IOU/Expense report we are paying */
    iouReport?: OnyxEntry<Report>;

    /** Where the popover should be positioned relative to the anchor points. */
    anchorAlignment?: AnchorAlignment;

    /** Whether the option to add a debit card should be included */
    shouldIncludeDebitCard?: boolean;

    /** Callback for when a payment method has been selected */
    onSelectPaymentMethod?: (paymentMethod: PaymentMethod) => void;

    /** Whether the personal bank account option should be shown */
    shouldShowPersonalBankAccountOption?: boolean;

    /** Callback for the end of the onContinue trigger on option selection */
    onSuccessfulKYC: (iouPaymentType?: PaymentMethodType, currentSource?: Source) => void;

    /** Children to build the KYC */
<<<<<<< HEAD
    children: (continueAction: (event: GestureResponderEvent | KeyboardEvent | undefined, method?: PaymentMethodType) => void, anchorRef: RefObject<View>) => void;

    /** The policy used for payment */
    policy?: Policy;
=======
    children: (continueAction: (event: GestureResponderEvent | KeyboardEvent | undefined, method?: PaymentMethodType) => void, anchorRef: RefObject<View | null>) => void;
>>>>>>> 9498aa99
};

export type {AnchorPosition, KYCWallProps, PaymentMethod, DomRect, PaymentMethodType, Source};<|MERGE_RESOLUTION|>--- conflicted
+++ resolved
@@ -62,14 +62,10 @@
     onSuccessfulKYC: (iouPaymentType?: PaymentMethodType, currentSource?: Source) => void;
 
     /** Children to build the KYC */
-<<<<<<< HEAD
-    children: (continueAction: (event: GestureResponderEvent | KeyboardEvent | undefined, method?: PaymentMethodType) => void, anchorRef: RefObject<View>) => void;
+    children: (continueAction: (event: GestureResponderEvent | KeyboardEvent | undefined, method?: PaymentMethodType) => void, anchorRef: RefObject<View | null>) => void;
 
     /** The policy used for payment */
     policy?: Policy;
-=======
-    children: (continueAction: (event: GestureResponderEvent | KeyboardEvent | undefined, method?: PaymentMethodType) => void, anchorRef: RefObject<View | null>) => void;
->>>>>>> 9498aa99
 };
 
 export type {AnchorPosition, KYCWallProps, PaymentMethod, DomRect, PaymentMethodType, Source};