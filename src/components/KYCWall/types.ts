import type {ForwardedRef, RefObject} from 'react';
import type {GestureResponderEvent, View} from 'react-native';
import type {OnyxEntry} from 'react-native-onyx';
import type {ValueOf} from 'type-fest';
import type CONST from '@src/CONST';
import type {Route} from '@src/ROUTES';
import type {Policy, Report} from '@src/types/onyx';
import type {PaymentMethodType} from '@src/types/onyx/OriginalMessage';
import type AnchorAlignment from '@src/types/utils/AnchorAlignment';

type Source = ValueOf<typeof CONST.KYC_WALL_SOURCE>;

type DOMRectProperties = 'top' | 'bottom' | 'left' | 'right' | 'height' | 'x' | 'y';

type DomRect = Pick<DOMRect, DOMRectProperties>;

type AnchorPosition = {
    anchorPositionVertical: number;
    anchorPositionHorizontal: number;
};

type PaymentMethod = ValueOf<typeof CONST.PAYMENT_METHODS>;

<<<<<<< HEAD
type ContinueAction = (event?: GestureResponderEvent | KeyboardEvent, iouPaymentType?: PaymentMethodType) => void;
=======
type ContinueActionParams = {
    event?: GestureResponderEvent | KeyboardEvent;
    iouPaymentType?: PaymentMethodType;
    paymentMethod?: PaymentMethod;
    policy?: Policy;
    goBackRoute?: Route;
};
>>>>>>> af620548

type KYCWallProps = {
    /** Route for the Add Bank Account screen for a given navigation stack */
    addBankAccountRoute?: Route;

    /** Route for the Add Debit Card screen for a given navigation stack */
    addDebitCardRoute?: Route;

    /** Route for the KYC enable payments screen for a given navigation stack */
    enablePaymentsRoute: Route;

    /** Listen for window resize event on web and desktop */
    shouldListenForResize?: boolean;

    /** Wrapped components should be disabled, and not in spinner/loading state */
    isDisabled?: boolean;

    /** The source that triggered the KYC wall */
    source?: Source;

    /** When the button is opened via an IOU, ID for the chatReport that the IOU is linked to */
    chatReportID?: string;

    /** The IOU/Expense report we are paying */
    iouReport?: OnyxEntry<Report>;

    /** Where the popover should be positioned relative to the anchor points. */
    anchorAlignment?: AnchorAlignment;

    /** Whether the option to add a debit card should be included */
    shouldIncludeDebitCard?: boolean;

    /** Callback for when a payment method has been selected */
    onSelectPaymentMethod?: (paymentMethod: PaymentMethod) => void;

    /** Whether the personal bank account option should be shown */
    shouldShowPersonalBankAccountOption?: boolean;

    /** Callback for the end of the onContinue trigger on option selection */
    onSuccessfulKYC: (iouPaymentType?: PaymentMethodType, currentSource?: Source) => void;

    /** Children to build the KYC */
<<<<<<< HEAD
    children: (continueAction: ContinueAction, anchorRef: RefObject<View | null>) => void;
=======
    children: (continueAction: (params?: ContinueActionParams) => void, anchorRef: RefObject<View | null>) => void;
>>>>>>> af620548

    /** The policy used for payment */
    policy?: Policy;

    /** Reference to the KYCWall component */
    ref: ForwardedRef<KYCWallRef>;
};

type KYCWallRef = {
    continueAction: ContinueAction;
};

<<<<<<< HEAD
export type {AnchorPosition, KYCWallProps, PaymentMethod, DomRect, PaymentMethodType, Source, KYCWallRef};
=======
export type {AnchorPosition, KYCWallProps, PaymentMethod, DomRect, PaymentMethodType, Source, ContinueActionParams};
>>>>>>> af620548
<|MERGE_RESOLUTION|>--- conflicted
+++ resolved
@@ -21,9 +21,6 @@
 
 type PaymentMethod = ValueOf<typeof CONST.PAYMENT_METHODS>;
 
-<<<<<<< HEAD
-type ContinueAction = (event?: GestureResponderEvent | KeyboardEvent, iouPaymentType?: PaymentMethodType) => void;
-=======
 type ContinueActionParams = {
     event?: GestureResponderEvent | KeyboardEvent;
     iouPaymentType?: PaymentMethodType;
@@ -31,7 +28,6 @@
     policy?: Policy;
     goBackRoute?: Route;
 };
->>>>>>> af620548
 
 type KYCWallProps = {
     /** Route for the Add Bank Account screen for a given navigation stack */
@@ -74,11 +70,7 @@
     onSuccessfulKYC: (iouPaymentType?: PaymentMethodType, currentSource?: Source) => void;
 
     /** Children to build the KYC */
-<<<<<<< HEAD
-    children: (continueAction: ContinueAction, anchorRef: RefObject<View | null>) => void;
-=======
     children: (continueAction: (params?: ContinueActionParams) => void, anchorRef: RefObject<View | null>) => void;
->>>>>>> af620548
 
     /** The policy used for payment */
     policy?: Policy;
@@ -88,11 +80,7 @@
 };
 
 type KYCWallRef = {
-    continueAction: ContinueAction;
+    continueAction?: (params: ContinueActionParams) => void;
 };
 
-<<<<<<< HEAD
-export type {AnchorPosition, KYCWallProps, PaymentMethod, DomRect, PaymentMethodType, Source, KYCWallRef};
-=======
-export type {AnchorPosition, KYCWallProps, PaymentMethod, DomRect, PaymentMethodType, Source, ContinueActionParams};
->>>>>>> af620548
+export type {AnchorPosition, KYCWallRef, KYCWallProps, PaymentMethod, DomRect, PaymentMethodType, Source, ContinueActionParams};