import type {RefObject} from 'react';
import type {GestureResponderEvent, View} from 'react-native';
import type {OnyxEntry} from 'react-native-onyx';
import type {ValueOf} from 'type-fest';
import type CONST from '@src/CONST';
import type {Route} from '@src/ROUTES';
import type {Policy, Report} from '@src/types/onyx';
import type {PaymentMethodType} from '@src/types/onyx/OriginalMessage';
import type AnchorAlignment from '@src/types/utils/AnchorAlignment';

type Source = ValueOf<typeof CONST.KYC_WALL_SOURCE>;

type DOMRectProperties = 'top' | 'bottom' | 'left' | 'right' | 'height' | 'x' | 'y';

type DomRect = Pick<DOMRect, DOMRectProperties>;

type AnchorPosition = {
    anchorPositionVertical: number;
    anchorPositionHorizontal: number;
};

type PaymentMethod = ValueOf<typeof CONST.PAYMENT_METHODS>;

type ContinueAction = (event?: GestureResponderEvent | KeyboardEvent, iouPaymentType?: PaymentMethodType) => void;

type KYCWallProps = {
    /** Route for the Add Bank Account screen for a given navigation stack */
    addBankAccountRoute?: Route;

    /** Route for the Add Debit Card screen for a given navigation stack */
    addDebitCardRoute?: Route;

    /** Route for the KYC enable payments screen for a given navigation stack */
    enablePaymentsRoute: Route;

    /** Listen for window resize event on web and desktop */
    shouldListenForResize?: boolean;

    /** Wrapped components should be disabled, and not in spinner/loading state */
    isDisabled?: boolean;

    /** The source that triggered the KYC wall */
    source?: Source;

    /** When the button is opened via an IOU, ID for the chatReport that the IOU is linked to */
    chatReportID?: string;

    /** The IOU/Expense report we are paying */
    iouReport?: OnyxEntry<Report>;

    /** Where the popover should be positioned relative to the anchor points. */
    anchorAlignment?: AnchorAlignment;

    /** Whether the option to add a debit card should be included */
    shouldIncludeDebitCard?: boolean;

    /** Callback for when a payment method has been selected */
    onSelectPaymentMethod?: (paymentMethod: PaymentMethod) => void;

    /** Whether the personal bank account option should be shown */
    shouldShowPersonalBankAccountOption?: boolean;

    /** Callback for the end of the onContinue trigger on option selection */
    onSuccessfulKYC: (iouPaymentType?: PaymentMethodType, currentSource?: Source) => void;

    /** Children to build the KYC */
<<<<<<< HEAD
    children: (continueAction: ContinueAction, anchorRef: RefObject<View | null>) => void;
};

type KYCWallRef = {
    continueAction: ContinueAction;
=======
    children: (continueAction: (event: GestureResponderEvent | KeyboardEvent | undefined, method?: PaymentMethodType) => void, anchorRef: RefObject<View | null>) => void;

    /** The policy used for payment */
    policy?: Policy;
>>>>>>> 028bd0ff
};

export type {AnchorPosition, KYCWallProps, PaymentMethod, DomRect, PaymentMethodType, Source, KYCWallRef};<|MERGE_RESOLUTION|>--- conflicted
+++ resolved
@@ -64,18 +64,14 @@
     onSuccessfulKYC: (iouPaymentType?: PaymentMethodType, currentSource?: Source) => void;
 
     /** Children to build the KYC */
-<<<<<<< HEAD
     children: (continueAction: ContinueAction, anchorRef: RefObject<View | null>) => void;
+
+    /** The policy used for payment */
+    policy?: Policy;
 };
 
 type KYCWallRef = {
     continueAction: ContinueAction;
-=======
-    children: (continueAction: (event: GestureResponderEvent | KeyboardEvent | undefined, method?: PaymentMethodType) => void, anchorRef: RefObject<View | null>) => void;
-
-    /** The policy used for payment */
-    policy?: Policy;
->>>>>>> 028bd0ff
 };
 
 export type {AnchorPosition, KYCWallProps, PaymentMethod, DomRect, PaymentMethodType, Source, KYCWallRef};