--- conflicted
+++ resolved
@@ -40,13 +40,10 @@
         this.unsubscribeShortcutModal = KeyboardShortcut.subscribe(
             openShortcutModalConfig.shortcutKey,
             () => {
-<<<<<<< HEAD
-=======
                 if (this.props.isShortcutsModalOpen) {
                     return;
                 }
 
->>>>>>> 6d17cc80
                 ModalActions.close();
                 KeyboardShortcutsActions.showKeyboardShortcutModal();
             },
@@ -54,8 +51,6 @@
             openShortcutModalConfig.modifiers,
             true,
         );
-<<<<<<< HEAD
-=======
 
         if (this.props.isShortcutsModalOpen) {
             // The modal started open, which can happen if you reload the page when the modal is open.
@@ -71,7 +66,6 @@
             this.unsubscribeOpenModalShortcuts();
         }
     }
->>>>>>> 6d17cc80
 
     componentWillUnmount() {
         if (this.unsubscribeShortcutModal) {
@@ -88,31 +82,6 @@
         // Both callbacks have the lowest priority (0) to ensure that they are called before any other callbacks
         // and configured so that event propagation is stopped after the callback is called (only when the modal is open)
         const closeShortcutEscapeModalConfig = CONST.KEYBOARD_SHORTCUTS.ESCAPE;
-<<<<<<< HEAD
-        this.unsubscribeCloseEscapeModal = KeyboardShortcut.subscribe(
-            closeShortcutEscapeModalConfig.shortcutKey,
-            () => {
-                ModalActions.close();
-                KeyboardShortcutsActions.hideKeyboardShortcutModal();
-            },
-            closeShortcutEscapeModalConfig.descriptionKey,
-            closeShortcutEscapeModalConfig.modifiers,
-            true,
-            true,
-        );
-
-        const closeShortcutEnterModalConfig = CONST.KEYBOARD_SHORTCUTS.ENTER;
-        this.unsubscribeCloseEnterModal = KeyboardShortcut.subscribe(
-            closeShortcutEnterModalConfig.shortcutKey,
-            () => {
-                ModalActions.close();
-                KeyboardShortcutsActions.hideKeyboardShortcutModal();
-            },
-            closeShortcutEnterModalConfig.descriptionKey,
-            closeShortcutEnterModalConfig.modifiers,
-            true,
-            () => !this.props.isShortcutsModalOpen,
-=======
         this.subscribedOpenModalShortcuts.push(
             KeyboardShortcut.subscribe(
                 closeShortcutEscapeModalConfig.shortcutKey,
@@ -139,36 +108,14 @@
                 closeShortcutEnterModalConfig.modifiers,
                 true,
             ),
->>>>>>> 6d17cc80
         );
 
         // Intercept arrow up and down keys to prevent scrolling ArrowKeyFocusManager while this modal is open
         const arrowUpConfig = CONST.KEYBOARD_SHORTCUTS.ARROW_UP;
-<<<<<<< HEAD
-        this.unsubscribeArrowUpKey = KeyboardShortcut.subscribe(
-            arrowUpConfig.shortcutKey,
-            () => {},
-            arrowUpConfig.descriptionKey,
-            arrowUpConfig.modifiers,
-            true,
-            () => !this.props.isShortcutsModalOpen,
-        );
-
-        const arrowDownConfig = CONST.KEYBOARD_SHORTCUTS.ARROW_DOWN;
-        this.unsubscribeArrowDownKey = KeyboardShortcut.subscribe(
-            arrowDownConfig.shortcutKey,
-            () => {},
-            arrowDownConfig.descriptionKey,
-            arrowDownConfig.modifiers,
-            true,
-            () => !this.props.isShortcutsModalOpen,
-        );
-=======
         this.subscribedOpenModalShortcuts.push(KeyboardShortcut.subscribe(arrowUpConfig.shortcutKey, () => {}, arrowUpConfig.descriptionKey, arrowUpConfig.modifiers, true));
 
         const arrowDownConfig = CONST.KEYBOARD_SHORTCUTS.ARROW_DOWN;
         this.subscribedOpenModalShortcuts.push(KeyboardShortcut.subscribe(arrowDownConfig.shortcutKey, () => {}, arrowDownConfig.descriptionKey, arrowDownConfig.modifiers, true));
->>>>>>> 6d17cc80
     }
 
     /*
@@ -212,14 +159,9 @@
                 innerContainerStyle={{...styles.keyboardShortcutModalContainer, ...StyleUtils.getKeyboardShortcutsModalWidth(this.props.isSmallScreenWidth)}}
                 onClose={KeyboardShortcutsActions.hideKeyboardShortcutModal}
             >
-<<<<<<< HEAD
                 <HeaderWithBackButton
                     title={this.props.translate('keyboardShortcutModal.title')}
                     shouldShowCloseButton
-=======
-                <HeaderWithCloseButton
-                    title={this.props.translate('keyboardShortcutModal.title')}
->>>>>>> 6d17cc80
                     onCloseButtonPress={KeyboardShortcutsActions.hideKeyboardShortcutModal}
                 />
                 <ScrollView style={[styles.p5, styles.pt0]}>
