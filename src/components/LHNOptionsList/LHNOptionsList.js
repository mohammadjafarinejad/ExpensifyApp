import {FlashList} from '@shopify/flash-list';
import lodashGet from 'lodash/get';
import PropTypes from 'prop-types';
<<<<<<< HEAD
import React, {useCallback, useMemo} from 'react';
=======
import React, {memo, useCallback} from 'react';
>>>>>>> 76e5b1cb
import {View} from 'react-native';
import {withOnyx} from 'react-native-onyx';
import _ from 'underscore';
import participantPropTypes from '@components/participantPropTypes';
import transactionPropTypes from '@components/transactionPropTypes';
import useThemeStyles from '@hooks/useThemeStyles';
import * as OptionsListUtils from '@libs/OptionsListUtils';
import * as ReportUtils from '@libs/ReportUtils';
import reportActionPropTypes from '@pages/home/report/reportActionPropTypes';
import reportPropTypes from '@pages/reportPropTypes';
import stylePropTypes from '@styles/stylePropTypes';
import variables from '@styles/variables';
import CONST from '@src/CONST';
import ONYXKEYS from '@src/ONYXKEYS';
import OptionRowLHNData from './OptionRowLHNData';

const propTypes = {
    /** Wrapper style for the section list */
    style: stylePropTypes,

    /** Extra styles for the section list container */
    contentContainerStyles: stylePropTypes.isRequired,

    /** Sections for the section list */
    data: PropTypes.arrayOf(PropTypes.string).isRequired,

    /** Callback to fire when a row is selected */
    onSelectRow: PropTypes.func.isRequired,

    /** Toggle between compact and default view of the option */
    optionMode: PropTypes.oneOf(_.values(CONST.OPTION_MODE)).isRequired,

    /** Whether to allow option focus or not */
    shouldDisableFocusOptions: PropTypes.bool,

    /** The policy which the user has access to and which the report could be tied to */
    policy: PropTypes.shape({
        /** The ID of the policy */
        id: PropTypes.string,
        /** Name of the policy */
        name: PropTypes.string,
        /** Avatar of the policy */
        avatar: PropTypes.string,
    }),

    /** All reports shared with the user */
    reports: PropTypes.objectOf(reportPropTypes),

    /** Array of report actions for this report */
    reportActions: PropTypes.objectOf(PropTypes.shape(reportActionPropTypes)),

    /** Indicates which locale the user currently has selected */
    preferredLocale: PropTypes.string,

    /** List of users' personal details */
    personalDetails: PropTypes.objectOf(participantPropTypes),

    /** The transaction from the parent report action */
    transactions: PropTypes.objectOf(transactionPropTypes),
    /** List of draft comments */
    draftComments: PropTypes.objectOf(PropTypes.string),
};

const defaultProps = {
    style: undefined,
    shouldDisableFocusOptions: false,
    reportActions: {},
    reports: {},
    policy: {},
    preferredLocale: CONST.LOCALES.DEFAULT,
    personalDetails: {},
    transactions: {},
    draftComments: {},
};

const keyExtractor = (item) => `report_${item}`;

function LHNOptionsList({
    style,
    contentContainerStyles,
    data,
    onSelectRow,
    optionMode,
    shouldDisableFocusOptions,
    reports,
    reportActions,
    policy,
    preferredLocale,
    personalDetails,
    transactions,
    draftComments,
}) {
    const styles = useThemeStyles();
    /**
     * Function which renders a row in the list
     *
     * @param {Object} params
     * @param {Object} params.item
     *
     * @return {Component}
     */
    const renderItem = useCallback(
        ({item: reportID}) => {
            const itemFullReport = reports[`${ONYXKEYS.COLLECTION.REPORT}${reportID}`] || {};
            const itemReportActions = reportActions[`${ONYXKEYS.COLLECTION.REPORT_ACTIONS}${reportID}`];
            const itemParentReportActions = reportActions[`${ONYXKEYS.COLLECTION.REPORT_ACTIONS}${itemFullReport.parentReportID}`] || {};
            const itemParentReportAction = itemParentReportActions[itemFullReport.parentReportActionID] || {};
            const itemPolicy = policy[`${ONYXKEYS.COLLECTION.POLICY}${itemFullReport.policyID}`] || {};
            const transactionID = lodashGet(itemParentReportAction, ['originalMessage', 'IOUTransactionID'], '');
            const itemTransaction = transactionID ? transactions[`${ONYXKEYS.COLLECTION.TRANSACTION}${transactionID}`] : {};
            const itemComment = draftComments[`${ONYXKEYS.COLLECTION.REPORT_DRAFT_COMMENT}${reportID}`] || '';
            const participants = [...ReportUtils.getParticipantsIDs(itemFullReport), itemFullReport.ownerAccountID];

            const participantsPersonalDetails = OptionsListUtils.getPersonalDetailsForAccountIDs(participants, personalDetails);

            return (
                <OptionRowLHNData
                    reportID={reportID}
                    fullReport={itemFullReport}
                    reportActions={itemReportActions}
                    parentReportAction={itemParentReportAction}
                    policy={itemPolicy}
                    personalDetails={participantsPersonalDetails}
                    transaction={itemTransaction}
                    receiptTransactions={transactions}
                    viewMode={optionMode}
                    isFocused={!shouldDisableFocusOptions}
                    onSelectRow={onSelectRow}
                    preferredLocale={preferredLocale}
                    comment={itemComment}
                />
            );
        },
        [draftComments, onSelectRow, optionMode, personalDetails, policy, preferredLocale, reportActions, reports, shouldDisableFocusOptions, transactions],
    );

    const extraData = useMemo(() => [reportActions, reports, policy, personalDetails], [reportActions, reports, policy, personalDetails]);

    return (
        <View style={style || styles.flex1}>
            <FlashList
                indicatorStyle="white"
                keyboardShouldPersistTaps="always"
                contentContainerStyle={contentContainerStyles}
                data={data}
                testID="lhn-options-list"
                keyExtractor={keyExtractor}
                renderItem={renderItem}
                estimatedItemSize={optionMode === CONST.OPTION_MODE.COMPACT ? variables.optionRowHeightCompact : variables.optionRowHeight}
                showsVerticalScrollIndicator={false}
                extraData={extraData}
            />
        </View>
    );
}

LHNOptionsList.propTypes = propTypes;
LHNOptionsList.defaultProps = defaultProps;
LHNOptionsList.displayName = 'LHNOptionsList';

<<<<<<< HEAD
export default withOnyx({
    reports: {
        key: ONYXKEYS.COLLECTION.REPORT,
    },
    reportActions: {
        key: ONYXKEYS.COLLECTION.REPORT_ACTIONS,
    },
    policy: {
        key: ONYXKEYS.COLLECTION.POLICY,
    },
    preferredLocale: {
        key: ONYXKEYS.NVP_PREFERRED_LOCALE,
    },
    personalDetails: {
        key: ONYXKEYS.PERSONAL_DETAILS_LIST,
    },
    transactions: {
        key: ONYXKEYS.COLLECTION.TRANSACTION,
    },
    draftComments: {
        key: ONYXKEYS.COLLECTION.REPORT_DRAFT_COMMENT,
    },
})(LHNOptionsList);
=======
export default compose(
    withCurrentReportID,
    withOnyx({
        reports: {
            key: ONYXKEYS.COLLECTION.REPORT,
        },
        reportActions: {
            key: ONYXKEYS.COLLECTION.REPORT_ACTIONS,
        },
        policy: {
            key: ONYXKEYS.COLLECTION.POLICY,
        },
        preferredLocale: {
            key: ONYXKEYS.NVP_PREFERRED_LOCALE,
        },
        personalDetails: {
            key: ONYXKEYS.PERSONAL_DETAILS_LIST,
        },
        transactions: {
            key: ONYXKEYS.COLLECTION.TRANSACTION,
        },
        draftComments: {
            key: ONYXKEYS.COLLECTION.REPORT_DRAFT_COMMENT,
        },
    }),
)(memo(LHNOptionsList));
>>>>>>> 76e5b1cb
<|MERGE_RESOLUTION|>--- conflicted
+++ resolved
@@ -1,11 +1,7 @@
 import {FlashList} from '@shopify/flash-list';
 import lodashGet from 'lodash/get';
 import PropTypes from 'prop-types';
-<<<<<<< HEAD
-import React, {useCallback, useMemo} from 'react';
-=======
-import React, {memo, useCallback} from 'react';
->>>>>>> 76e5b1cb
+import React, {memo, useCallback, useMemo} from 'react';
 import {View} from 'react-native';
 import {withOnyx} from 'react-native-onyx';
 import _ from 'underscore';
@@ -166,7 +162,6 @@
 LHNOptionsList.defaultProps = defaultProps;
 LHNOptionsList.displayName = 'LHNOptionsList';
 
-<<<<<<< HEAD
 export default withOnyx({
     reports: {
         key: ONYXKEYS.COLLECTION.REPORT,
@@ -189,32 +184,4 @@
     draftComments: {
         key: ONYXKEYS.COLLECTION.REPORT_DRAFT_COMMENT,
     },
-})(LHNOptionsList);
-=======
-export default compose(
-    withCurrentReportID,
-    withOnyx({
-        reports: {
-            key: ONYXKEYS.COLLECTION.REPORT,
-        },
-        reportActions: {
-            key: ONYXKEYS.COLLECTION.REPORT_ACTIONS,
-        },
-        policy: {
-            key: ONYXKEYS.COLLECTION.POLICY,
-        },
-        preferredLocale: {
-            key: ONYXKEYS.NVP_PREFERRED_LOCALE,
-        },
-        personalDetails: {
-            key: ONYXKEYS.PERSONAL_DETAILS_LIST,
-        },
-        transactions: {
-            key: ONYXKEYS.COLLECTION.TRANSACTION,
-        },
-        draftComments: {
-            key: ONYXKEYS.COLLECTION.REPORT_DRAFT_COMMENT,
-        },
-    }),
-)(memo(LHNOptionsList));
->>>>>>> 76e5b1cb
+})(memo(LHNOptionsList));