import {FlashList} from '@shopify/flash-list';
import lodashGet from 'lodash/get';
import PropTypes from 'prop-types';
import React, {useCallback} from 'react';
import {View} from 'react-native';
import {withOnyx} from 'react-native-onyx';
import _ from 'underscore';
import transactionPropTypes from '@components/transactionPropTypes';
import withCurrentReportID, {withCurrentReportIDDefaultProps, withCurrentReportIDPropTypes} from '@components/withCurrentReportID';
import compose from '@libs/compose';
import * as OptionsListUtils from '@libs/OptionsListUtils';
import * as ReportUtils from '@libs/ReportUtils';
import reportActionPropTypes from '@pages/home/report/reportActionPropTypes';
import reportPropTypes from '@pages/reportPropTypes';
import stylePropTypes from '@styles/stylePropTypes';
import useThemeStyles from '@styles/useThemeStyles';
import variables from '@styles/variables';
import CONST from '@src/CONST';
import ONYXKEYS from '@src/ONYXKEYS';
import OptionRowLHNData from './OptionRowLHNData';

const propTypes = {
    /** Wrapper style for the section list */
    style: stylePropTypes,

    /** Extra styles for the section list container */
    contentContainerStyles: stylePropTypes.isRequired,

    /** Sections for the section list */
    data: PropTypes.arrayOf(PropTypes.string).isRequired,

    /** Callback to fire when a row is selected */
    onSelectRow: PropTypes.func.isRequired,

    /** Toggle between compact and default view of the option */
    optionMode: PropTypes.oneOf(_.values(CONST.OPTION_MODE)).isRequired,

    /** Whether to allow option focus or not */
    shouldDisableFocusOptions: PropTypes.bool,

    /** The policy which the user has access to and which the report could be tied to */
    policy: PropTypes.shape({
        /** The ID of the policy */
        id: PropTypes.string,
        /** Name of the policy */
        name: PropTypes.string,
        /** Avatar of the policy */
        avatar: PropTypes.string,
    }),

    /** All reports shared with the user */
    reports: PropTypes.objectOf(reportPropTypes),

    /** Array of report actions for this report */
    reportActions: PropTypes.objectOf(PropTypes.shape(reportActionPropTypes)),

    /** Indicates which locale the user currently has selected */
    preferredLocale: PropTypes.string,

    /** The transaction from the parent report action */
    transactions: PropTypes.objectOf(transactionPropTypes),
    /** List of draft comments */
    draftComments: PropTypes.objectOf(PropTypes.string),
    ...withCurrentReportIDPropTypes,
};

const defaultProps = {
    style: undefined,
    shouldDisableFocusOptions: false,
    reportActions: {},
    reports: {},
    policy: {},
    preferredLocale: CONST.LOCALES.DEFAULT,
    transactions: {},
    draftComments: {},
    ...withCurrentReportIDDefaultProps,
};

const keyExtractor = (item) => `report_${item}`;

function LHNOptionsList({
    style,
    contentContainerStyles,
    data,
    onSelectRow,
    optionMode,
    shouldDisableFocusOptions,
    reports,
    reportActions,
    policy,
    preferredLocale,
    transactions,
    draftComments,
    currentReportID,
}) {
    const styles = useThemeStyles();
    /**
     * Function which renders a row in the list
     *
     * @param {Object} params
     * @param {Object} params.item
     *
     * @return {Component}
     */
    const renderItem = useCallback(
        ({item: reportID}) => {
            const itemFullReport = reports[`${ONYXKEYS.COLLECTION.REPORT}${reportID}`] || {};
            const itemReportActions = reportActions[`${ONYXKEYS.COLLECTION.REPORT_ACTIONS}${reportID}`];
            const itemParentReportActions = reportActions[`${ONYXKEYS.COLLECTION.REPORT_ACTIONS}${itemFullReport.parentReportID}`] || {};
            const itemParentReportAction = itemParentReportActions[itemFullReport.parentReportActionID] || {};
            const itemPolicy = policy[`${ONYXKEYS.COLLECTION.POLICY}${itemFullReport.policyID}`] || {};
            const transactionID = lodashGet(itemParentReportAction, ['originalMessage', 'IOUTransactionID'], '');
            const itemTransaction = transactionID ? transactions[`${ONYXKEYS.COLLECTION.TRANSACTION}${transactionID}`] : {};
            const itemComment = draftComments[`${ONYXKEYS.COLLECTION.REPORT_DRAFT_COMMENT}${reportID}`] || '';
<<<<<<< HEAD
            const participantsPersonalDetails = OptionsListUtils.getPersonalDetailsForAccountIDs(itemFullReport.participantAccountIDs);
=======
            const participantsPersonalDetails = OptionsListUtils.getPersonalDetailsForAccountIDs(ReportUtils.getParticipantsIDs(itemFullReport), personalDetails);
>>>>>>> dad63912

            return (
                <OptionRowLHNData
                    reportID={reportID}
                    fullReport={itemFullReport}
                    reportActions={itemReportActions}
                    parentReportAction={itemParentReportAction}
                    policy={itemPolicy}
                    personalDetails={participantsPersonalDetails}
                    transaction={itemTransaction}
                    receiptTransactions={transactions}
                    viewMode={optionMode}
                    isFocused={!shouldDisableFocusOptions && reportID === currentReportID}
                    onSelectRow={onSelectRow}
                    preferredLocale={preferredLocale}
                    comment={itemComment}
                />
            );
        },
        [currentReportID, draftComments, onSelectRow, optionMode, policy, preferredLocale, reportActions, reports, shouldDisableFocusOptions, transactions],
    );

    return (
        <View style={style || styles.flex1}>
            <FlashList
                indicatorStyle="white"
                keyboardShouldPersistTaps="always"
                contentContainerStyle={contentContainerStyles}
                data={data}
                testID="lhn-options-list"
                keyExtractor={keyExtractor}
                renderItem={renderItem}
                estimatedItemSize={optionMode === CONST.OPTION_MODE.COMPACT ? variables.optionRowHeightCompact : variables.optionRowHeight}
                extraData={[currentReportID]}
                showsVerticalScrollIndicator={false}
            />
        </View>
    );
}

LHNOptionsList.propTypes = propTypes;
LHNOptionsList.defaultProps = defaultProps;
LHNOptionsList.displayName = 'LHNOptionsList';

export default compose(
    withCurrentReportID,
    withOnyx({
        reports: {
            key: ONYXKEYS.COLLECTION.REPORT,
        },
        reportActions: {
            key: ONYXKEYS.COLLECTION.REPORT_ACTIONS,
        },
        policy: {
            key: ONYXKEYS.COLLECTION.POLICY,
        },
        preferredLocale: {
            key: ONYXKEYS.NVP_PREFERRED_LOCALE,
        },
        transactions: {
            key: ONYXKEYS.COLLECTION.TRANSACTION,
        },
        draftComments: {
            key: ONYXKEYS.COLLECTION.REPORT_DRAFT_COMMENT,
        },
    }),
)(LHNOptionsList);<|MERGE_RESOLUTION|>--- conflicted
+++ resolved
@@ -112,11 +112,7 @@
             const transactionID = lodashGet(itemParentReportAction, ['originalMessage', 'IOUTransactionID'], '');
             const itemTransaction = transactionID ? transactions[`${ONYXKEYS.COLLECTION.TRANSACTION}${transactionID}`] : {};
             const itemComment = draftComments[`${ONYXKEYS.COLLECTION.REPORT_DRAFT_COMMENT}${reportID}`] || '';
-<<<<<<< HEAD
-            const participantsPersonalDetails = OptionsListUtils.getPersonalDetailsForAccountIDs(itemFullReport.participantAccountIDs);
-=======
-            const participantsPersonalDetails = OptionsListUtils.getPersonalDetailsForAccountIDs(ReportUtils.getParticipantsIDs(itemFullReport), personalDetails);
->>>>>>> dad63912
+            const participantsPersonalDetails = OptionsListUtils.getPersonalDetailsForAccountIDs(ReportUtils.getParticipantsIDs(itemFullReport));
 
             return (
                 <OptionRowLHNData
