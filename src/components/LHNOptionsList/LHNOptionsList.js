import {FlashList} from '@shopify/flash-list';
import lodashGet from 'lodash/get';
import PropTypes from 'prop-types';
<<<<<<< HEAD
import React, {memo, useCallback} from 'react';
import {FlatList, View} from 'react-native';
=======
import React, {useCallback} from 'react';
import {View} from 'react-native';
>>>>>>> d985a0ee
import {withOnyx} from 'react-native-onyx';
import _ from 'underscore';
import participantPropTypes from '@components/participantPropTypes';
import transactionPropTypes from '@components/transactionPropTypes';
import withCurrentReportID, {withCurrentReportIDDefaultProps, withCurrentReportIDPropTypes} from '@components/withCurrentReportID';
import compose from '@libs/compose';
import * as OptionsListUtils from '@libs/OptionsListUtils';
import reportActionPropTypes from '@pages/home/report/reportActionPropTypes';
import reportPropTypes from '@pages/reportPropTypes';
import stylePropTypes from '@styles/stylePropTypes';
import useThemeStyles from '@styles/useThemeStyles';
import variables from '@styles/variables';
import CONST from '@src/CONST';
import ONYXKEYS from '@src/ONYXKEYS';
import OptionRowLHNData from './OptionRowLHNData';

const propTypes = {
    /** Wrapper style for the section list */
    style: stylePropTypes,

    /** Extra styles for the section list container */
    contentContainerStyles: stylePropTypes.isRequired,

    /** Sections for the section list */
    data: PropTypes.arrayOf(PropTypes.string).isRequired,

    /** Callback to fire when a row is selected */
    onSelectRow: PropTypes.func.isRequired,

    /** Toggle between compact and default view of the option */
    optionMode: PropTypes.oneOf(_.values(CONST.OPTION_MODE)).isRequired,

    /** Whether to allow option focus or not */
    shouldDisableFocusOptions: PropTypes.bool,

    /** The policy which the user has access to and which the report could be tied to */
    policy: PropTypes.shape({
        /** The ID of the policy */
        id: PropTypes.string,
        /** Name of the policy */
        name: PropTypes.string,
        /** Avatar of the policy */
        avatar: PropTypes.string,
    }),

    /** All reports shared with the user */
    reports: PropTypes.objectOf(reportPropTypes),

    /** Array of report actions for this report */
    reportActions: PropTypes.objectOf(PropTypes.shape(reportActionPropTypes)),

    /** Indicates which locale the user currently has selected */
    preferredLocale: PropTypes.string,

    /** List of users' personal details */
    personalDetails: PropTypes.objectOf(participantPropTypes),

    /** The transaction from the parent report action */
    transactions: PropTypes.objectOf(transactionPropTypes),
    /** List of draft comments */
    draftComments: PropTypes.objectOf(PropTypes.string),
    ...withCurrentReportIDPropTypes,
};

const defaultProps = {
    style: undefined,
    shouldDisableFocusOptions: false,
    reportActions: {},
    reports: {},
    policy: {},
    preferredLocale: CONST.LOCALES.DEFAULT,
    personalDetails: {},
    transactions: {},
    draftComments: {},
    ...withCurrentReportIDDefaultProps,
};

const keyExtractor = (item) => `report_${item}`;

function LHNOptionsList({
    style,
    contentContainerStyles,
    data,
    onSelectRow,
    optionMode,
    shouldDisableFocusOptions,
    reports,
    reportActions,
    policy,
    preferredLocale,
    personalDetails,
    transactions,
    draftComments,
    currentReportID,
}) {
    const styles = useThemeStyles();
    /**
     * Function which renders a row in the list
     *
     * @param {Object} params
     * @param {Object} params.item
     *
     * @return {Component}
     */
    const renderItem = useCallback(
        ({item: reportID}) => {
            const itemFullReport = reports[`${ONYXKEYS.COLLECTION.REPORT}${reportID}`] || {};
            const itemReportActions = reportActions[`${ONYXKEYS.COLLECTION.REPORT_ACTIONS}${reportID}`];
            const itemParentReportActions = reportActions[`${ONYXKEYS.COLLECTION.REPORT_ACTIONS}${itemFullReport.parentReportID}`] || {};
            const itemParentReportAction = itemParentReportActions[itemFullReport.parentReportActionID] || {};
            const itemPolicy = policy[`${ONYXKEYS.COLLECTION.POLICY}${itemFullReport.policyID}`] || {};
            const transactionID = lodashGet(itemParentReportAction, ['originalMessage', 'IOUTransactionID'], '');
            const itemTransaction = transactionID ? transactions[`${ONYXKEYS.COLLECTION.TRANSACTION}${transactionID}`] : {};
            const itemComment = draftComments[`${ONYXKEYS.COLLECTION.REPORT_DRAFT_COMMENT}${reportID}`] || '';
            const participantsPersonalDetails = OptionsListUtils.getPersonalDetailsForAccountIDs(itemFullReport.participantAccountIDs, personalDetails);

            return (
                <OptionRowLHNData
                    reportID={reportID}
                    fullReport={itemFullReport}
                    reportActions={itemReportActions}
                    parentReportAction={itemParentReportAction}
                    policy={itemPolicy}
                    personalDetails={participantsPersonalDetails}
                    transaction={itemTransaction}
                    receiptTransactions={transactions}
                    viewMode={optionMode}
                    isFocused={!shouldDisableFocusOptions && reportID === currentReportID}
                    onSelectRow={onSelectRow}
                    preferredLocale={preferredLocale}
                    comment={itemComment}
                />
            );
        },
        [currentReportID, draftComments, onSelectRow, optionMode, personalDetails, policy, preferredLocale, reportActions, reports, shouldDisableFocusOptions, transactions],
    );

    return (
        <View style={style || styles.flex1}>
            <FlashList
                indicatorStyle="white"
                keyboardShouldPersistTaps="always"
                contentContainerStyle={contentContainerStyles}
                data={data}
                testID="lhn-options-list"
                keyExtractor={keyExtractor}
                renderItem={renderItem}
                estimatedItemSize={optionMode === CONST.OPTION_MODE.COMPACT ? variables.optionRowHeightCompact : variables.optionRowHeight}
                extraData={[currentReportID]}
                showsVerticalScrollIndicator={false}
            />
        </View>
    );
}

LHNOptionsList.propTypes = propTypes;
LHNOptionsList.defaultProps = defaultProps;
LHNOptionsList.displayName = 'LHNOptionsList';

export default compose(
    withCurrentReportID,
    withOnyx({
        reports: {
            key: ONYXKEYS.COLLECTION.REPORT,
        },
        reportActions: {
            key: ONYXKEYS.COLLECTION.REPORT_ACTIONS,
        },
        policy: {
            key: ONYXKEYS.COLLECTION.POLICY,
        },
        preferredLocale: {
            key: ONYXKEYS.NVP_PREFERRED_LOCALE,
        },
        personalDetails: {
            key: ONYXKEYS.PERSONAL_DETAILS_LIST,
        },
        transactions: {
            key: ONYXKEYS.COLLECTION.TRANSACTION,
        },
        draftComments: {
            key: ONYXKEYS.COLLECTION.REPORT_DRAFT_COMMENT,
        },
    }),
)(memo(LHNOptionsList));<|MERGE_RESOLUTION|>--- conflicted
+++ resolved
@@ -1,13 +1,8 @@
 import {FlashList} from '@shopify/flash-list';
 import lodashGet from 'lodash/get';
 import PropTypes from 'prop-types';
-<<<<<<< HEAD
 import React, {memo, useCallback} from 'react';
-import {FlatList, View} from 'react-native';
-=======
-import React, {useCallback} from 'react';
 import {View} from 'react-native';
->>>>>>> d985a0ee
 import {withOnyx} from 'react-native-onyx';
 import _ from 'underscore';
 import participantPropTypes from '@components/participantPropTypes';
