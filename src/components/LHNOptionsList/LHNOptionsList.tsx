--- conflicted
+++ resolved
@@ -240,14 +240,11 @@
                     transactionViolations={transactionViolations}
                     onLayout={onLayoutItem}
                     shouldShowRBRorGBRTooltip={shouldShowRBRorGBRTooltip}
-<<<<<<< HEAD
                     activePolicyID={activePolicyID}
                     onboardingPurpose={introSelected?.choice}
                     isFullscreenVisible={isFullscreenVisible}
                     isReportsSplitNavigatorLast={isReportsSplitNavigatorLast}
-=======
                     isScreenFocused={isScreenFocused}
->>>>>>> 94a93c5b
                 />
             );
         },
@@ -268,14 +265,11 @@
             onLayoutItem,
             isOffline,
             firstReportIDWithGBRorRBR,
-<<<<<<< HEAD
             activePolicyID,
             introSelected?.choice,
             isFullscreenVisible,
             isReportsSplitNavigatorLast,
-=======
             isScreenFocused,
->>>>>>> 94a93c5b
         ],
     );
 
