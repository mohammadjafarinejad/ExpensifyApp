/* eslint-disable @typescript-eslint/no-unsafe-assignment */
import {useIsFocused, useRoute} from '@react-navigation/native';
import type {FlashListProps, FlashListRef} from '@shopify/flash-list';
import {FlashList} from '@shopify/flash-list';
import type {ReactElement} from 'react';
import React, {memo, useCallback, useContext, useEffect, useMemo, useRef} from 'react';
import {StyleSheet, View} from 'react-native';
import type {OnyxEntry} from 'react-native-onyx';
import BlockingView from '@components/BlockingViews/BlockingView';
import Icon from '@components/Icon';
import * as Expensicons from '@components/Icon/Expensicons';
import LottieAnimations from '@components/LottieAnimations';
import {ScrollOffsetContext} from '@components/ScrollOffsetContextProvider';
import TextBlock from '@components/TextBlock';
import useLocalize from '@hooks/useLocalize';
import useNetwork from '@hooks/useNetwork';
import useOnyx from '@hooks/useOnyx';
import usePrevious from '@hooks/usePrevious';
import useRootNavigationState from '@hooks/useRootNavigationState';
import useScrollEventEmitter from '@hooks/useScrollEventEmitter';
import useTheme from '@hooks/useTheme';
import useThemeStyles from '@hooks/useThemeStyles';
import {isValidDraftComment} from '@libs/DraftCommentUtils';
import getPlatform from '@libs/getPlatform';
import Log from '@libs/Log';
import {getMovedReportID} from '@libs/ModifiedExpenseMessage';
import {getIOUReportIDOfLastAction, getLastMessageTextForReport} from '@libs/OptionsListUtils';
import {
    getOneTransactionThreadReportID,
    getOriginalMessage,
    getSortedReportActions,
    getSortedReportActionsForDisplay,
    isInviteOrRemovedAction,
    isMoneyRequestAction,
    shouldReportActionBeVisibleAsLastAction,
} from '@libs/ReportActionsUtils';
import {canUserPerformWriteAction as canUserPerformWriteActionUtil} from '@libs/ReportUtils';
import isProductTrainingElementDismissed from '@libs/TooltipUtils';
import variables from '@styles/variables';
import CONST from '@src/CONST';
import NAVIGATORS from '@src/NAVIGATORS';
import ONYXKEYS from '@src/ONYXKEYS';
<<<<<<< HEAD
import {reportsSelector} from '@src/selectors/Attributes';
import type {PersonalDetails, Report} from '@src/types/onyx';
=======
import type {PersonalDetails, Report, ReportAction} from '@src/types/onyx';
>>>>>>> 47f6827a
import {isEmptyObject} from '@src/types/utils/EmptyObject';
import isLoadingOnyxValue from '@src/types/utils/isLoadingOnyxValue';
import OptionRowLHNData from './OptionRowLHNData';
import OptionRowRendererComponent from './OptionRowRendererComponent';
import type {LHNOptionsListProps, RenderItemProps} from './types';

const keyExtractor = (item: Report) => `report_${item.reportID}`;

function LHNOptionsList({style, contentContainerStyles, data, onSelectRow, optionMode, shouldDisableFocusOptions = false, onFirstItemRendered = () => {}}: LHNOptionsListProps) {
    const {saveScrollOffset, getScrollOffset, saveScrollIndex, getScrollIndex} = useContext(ScrollOffsetContext);
    const {isOffline} = useNetwork();
    const flashListRef = useRef<FlashListRef<Report>>(null);
    const route = useRoute();
    const isScreenFocused = useIsFocused();

    const [reports] = useOnyx(ONYXKEYS.COLLECTION.REPORT, {canBeMissing: false});
<<<<<<< HEAD
    const [reportAttributes] = useOnyx(ONYXKEYS.DERIVED.REPORT_ATTRIBUTES, {selector: reportsSelector, canBeMissing: false});
=======
    const [reportAttributes] = useOnyx(ONYXKEYS.DERIVED.REPORT_ATTRIBUTES, {selector: (attributes) => attributes?.reports, canBeMissing: true});
>>>>>>> 47f6827a
    const [reportNameValuePairs] = useOnyx(ONYXKEYS.COLLECTION.REPORT_NAME_VALUE_PAIRS, {canBeMissing: true});
    const [reportActions] = useOnyx(ONYXKEYS.COLLECTION.REPORT_ACTIONS, {canBeMissing: false});
    const [policy] = useOnyx(ONYXKEYS.COLLECTION.POLICY, {canBeMissing: false});
    const [personalDetails] = useOnyx(ONYXKEYS.PERSONAL_DETAILS_LIST, {canBeMissing: true});
    const [transactions] = useOnyx(ONYXKEYS.COLLECTION.TRANSACTION, {canBeMissing: false});
    const [draftComments] = useOnyx(ONYXKEYS.COLLECTION.REPORT_DRAFT_COMMENT, {canBeMissing: false});
    const [transactionViolations] = useOnyx(ONYXKEYS.COLLECTION.TRANSACTION_VIOLATIONS, {canBeMissing: false});
    const [dismissedProductTraining, dismissedProductTrainingMetadata] = useOnyx(ONYXKEYS.NVP_DISMISSED_PRODUCT_TRAINING, {canBeMissing: true});
    const [activePolicyID] = useOnyx(ONYXKEYS.NVP_ACTIVE_POLICY_ID, {canBeMissing: true});
    const [introSelected] = useOnyx(ONYXKEYS.NVP_INTRO_SELECTED, {canBeMissing: true});
    const [isFullscreenVisible] = useOnyx(ONYXKEYS.FULLSCREEN_VISIBILITY, {canBeMissing: true});

    const theme = useTheme();
    const styles = useThemeStyles();
    const {translate, preferredLocale, localeCompare} = useLocalize();
    const isReportsSplitNavigatorLast = useRootNavigationState((state) => state?.routes?.at(-1)?.name === NAVIGATORS.REPORTS_SPLIT_NAVIGATOR);
    const shouldShowEmptyLHN = data.length === 0;
    const estimatedItemSize = optionMode === CONST.OPTION_MODE.COMPACT ? variables.optionRowHeightCompact : variables.optionRowHeight;
    const platform = getPlatform();
    const isWebOrDesktop = platform === CONST.PLATFORM.WEB || platform === CONST.PLATFORM.DESKTOP;
    const isGBRorRBRTooltipDismissed =
        !isLoadingOnyxValue(dismissedProductTrainingMetadata) && isProductTrainingElementDismissed(CONST.PRODUCT_TRAINING_TOOLTIP_NAMES.GBR_RBR_CHAT, dismissedProductTraining);

    const firstReportIDWithGBRorRBR = useMemo(() => {
        if (isGBRorRBRTooltipDismissed) {
            return undefined;
        }
        const firstReportWithGBRorRBR = data.find((report) => {
            const itemReportErrors = reportAttributes?.[report.reportID]?.reportErrors;
            if (!report) {
                return false;
            }
            if (!isEmptyObject(itemReportErrors)) {
                return true;
            }
            const hasGBR = reportAttributes?.[report.reportID]?.requiresAttention;
            return hasGBR;
        });

        return firstReportWithGBRorRBR?.reportID;
    }, [isGBRorRBRTooltipDismissed, data, reportAttributes]);

    // When the first item renders we want to call the onFirstItemRendered callback.
    // At this point in time we know that the list is actually displaying items.
    const hasCalledOnLayout = React.useRef(false);
    const onLayoutItem = useCallback(() => {
        if (hasCalledOnLayout.current) {
            return;
        }
        hasCalledOnLayout.current = true;

        onFirstItemRendered();
    }, [onFirstItemRendered]);

    // Controls the visibility of the educational tooltip based on user scrolling.
    // Hides the tooltip when the user is scrolling and displays it once scrolling stops.
    const triggerScrollEvent = useScrollEventEmitter();

    const emptyLHNSubtitle = useMemo(
        () => (
            <View style={[styles.alignItemsCenter, styles.flexRow, styles.justifyContentCenter, styles.flexWrap, styles.textAlignCenter]}>
                <TextBlock
                    color={theme.textSupporting}
                    textStyles={[styles.textAlignCenter, styles.textNormal]}
                    text={translate('common.emptyLHN.subtitleText1')}
                />
                <Icon
                    src={Expensicons.MagnifyingGlass}
                    width={variables.emptyLHNIconWidth}
                    height={variables.emptyLHNIconHeight}
                    fill={theme.icon}
                    small
                    additionalStyles={styles.mh1}
                />
                <TextBlock
                    color={theme.textSupporting}
                    textStyles={[styles.textAlignCenter, styles.textNormal]}
                    text={translate('common.emptyLHN.subtitleText2')}
                />
                <Icon
                    src={Expensicons.Plus}
                    width={variables.emptyLHNIconWidth}
                    height={variables.emptyLHNIconHeight}
                    fill={theme.icon}
                    small
                    additionalStyles={styles.mh1}
                />
                <TextBlock
                    color={theme.textSupporting}
                    textStyles={[styles.textAlignCenter, styles.textNormal]}
                    text={translate('common.emptyLHN.subtitleText3')}
                />
            </View>
        ),
        [
            styles.alignItemsCenter,
            styles.flexRow,
            styles.justifyContentCenter,
            styles.flexWrap,
            styles.textAlignCenter,
            styles.mh1,
            theme.icon,
            theme.textSupporting,
            styles.textNormal,
            translate,
        ],
    );

    /**
     * Function which renders a row in the list
     */
    const renderItem = useCallback(
        ({item, index}: RenderItemProps): ReactElement => {
            const reportID = item.reportID;
            const itemParentReport = reports?.[`${ONYXKEYS.COLLECTION.REPORT}${item.parentReportID}`];
            const itemReportNameValuePairs = reportNameValuePairs?.[`${ONYXKEYS.COLLECTION.REPORT_NAME_VALUE_PAIRS}${reportID}`];
            const chatReport = reports?.[`${ONYXKEYS.COLLECTION.REPORT}${item.chatReportID}`];
            const itemReportActions = reportActions?.[`${ONYXKEYS.COLLECTION.REPORT_ACTIONS}${reportID}`];
            const itemOneTransactionThreadReport = reports?.[`${ONYXKEYS.COLLECTION.REPORT}${getOneTransactionThreadReportID(item, chatReport, itemReportActions, isOffline)}`];
            const itemParentReportActions = reportActions?.[`${ONYXKEYS.COLLECTION.REPORT_ACTIONS}${item?.parentReportID}`];
            const itemParentReportAction = item?.parentReportActionID ? itemParentReportActions?.[item?.parentReportActionID] : undefined;
            const itemReportAttributes = reportAttributes?.[reportID];

            let invoiceReceiverPolicyID = '-1';
            if (item?.invoiceReceiver && 'policyID' in item.invoiceReceiver) {
                invoiceReceiverPolicyID = item.invoiceReceiver.policyID;
            }
            if (itemParentReport?.invoiceReceiver && 'policyID' in itemParentReport.invoiceReceiver) {
                invoiceReceiverPolicyID = itemParentReport.invoiceReceiver.policyID;
            }
            const itemInvoiceReceiverPolicy = policy?.[`${ONYXKEYS.COLLECTION.POLICY}${invoiceReceiverPolicyID}`];

            const iouReportIDOfLastAction = getIOUReportIDOfLastAction(item);
            const itemIouReportReportActions = iouReportIDOfLastAction ? reportActions?.[`${ONYXKEYS.COLLECTION.REPORT_ACTIONS}${iouReportIDOfLastAction}`] : undefined;

            const itemPolicy = policy?.[`${ONYXKEYS.COLLECTION.POLICY}${item?.policyID}`];
            const transactionID = isMoneyRequestAction(itemParentReportAction)
                ? (getOriginalMessage(itemParentReportAction)?.IOUTransactionID ?? CONST.DEFAULT_NUMBER_ID)
                : CONST.DEFAULT_NUMBER_ID;
            const itemTransaction = transactions?.[`${ONYXKEYS.COLLECTION.TRANSACTION}${transactionID}`];
            const hasDraftComment = isValidDraftComment(draftComments?.[`${ONYXKEYS.COLLECTION.REPORT_DRAFT_COMMENT}${reportID}`]);

            const isReportArchived = !!itemReportNameValuePairs?.private_isArchived;
            const canUserPerformWrite = canUserPerformWriteActionUtil(item, isReportArchived);
            const sortedReportActions = getSortedReportActionsForDisplay(itemReportActions, canUserPerformWrite);
            const lastReportAction = sortedReportActions.at(0);

            // Get the transaction for the last report action
            const lastReportActionTransactionID = isMoneyRequestAction(lastReportAction)
                ? (getOriginalMessage(lastReportAction)?.IOUTransactionID ?? CONST.DEFAULT_NUMBER_ID)
                : CONST.DEFAULT_NUMBER_ID;
            const lastReportActionTransaction = transactions?.[`${ONYXKEYS.COLLECTION.TRANSACTION}${lastReportActionTransactionID}`];

            // SidebarUtils.getOptionData in OptionRowLHNData does not get re-evaluated when the linked task report changes, so we have the lastMessageTextFromReport evaluation logic here
            let lastActorDetails: Partial<PersonalDetails> | null = item?.lastActorAccountID && personalDetails?.[item.lastActorAccountID] ? personalDetails[item.lastActorAccountID] : null;
            if (!lastActorDetails && lastReportAction) {
                const lastActorDisplayName = lastReportAction?.person?.[0]?.text;
                lastActorDetails = lastActorDisplayName
                    ? {
                          displayName: lastActorDisplayName,
                          accountID: item?.lastActorAccountID,
                      }
                    : null;
            }
            const movedFromReport = reports?.[`${ONYXKEYS.COLLECTION.REPORT}${getMovedReportID(lastReportAction, CONST.REPORT.MOVE_TYPE.FROM)}`];
            const movedToReport = reports?.[`${ONYXKEYS.COLLECTION.REPORT}${getMovedReportID(lastReportAction, CONST.REPORT.MOVE_TYPE.TO)}`];
            const lastMessageTextFromReport = getLastMessageTextForReport({
                report: item,
                lastActorDetails,
                movedFromReport,
                movedToReport,
                policy: itemPolicy,
                isReportArchived: !!itemReportNameValuePairs?.private_isArchived,
            });

            const shouldShowRBRorGBRTooltip = true; // firstReportIDWithGBRorRBR === reportID;

            let lastAction: ReportAction | undefined;
            if (!itemReportActions || !item) {
                lastAction = undefined;
            } else {
                const canUserPerformWriteAction = canUserPerformWriteActionUtil(item, isReportArchived);
                const actionsArray = getSortedReportActions(Object.values(itemReportActions));
                const reportActionsForDisplay = actionsArray.filter(
                    (reportAction) => shouldReportActionBeVisibleAsLastAction(reportAction, canUserPerformWriteAction) && reportAction.actionName !== CONST.REPORT.ACTIONS.TYPE.CREATED,
                );
                lastAction = reportActionsForDisplay.at(-1);
            }

            let lastActionReport: OnyxEntry<Report> | undefined;
            if (isInviteOrRemovedAction(lastAction)) {
                const lastActionOriginalMessage = lastAction?.actionName ? getOriginalMessage(lastAction) : null;
                lastActionReport = reports?.[`${ONYXKEYS.COLLECTION.REPORT}${lastActionOriginalMessage?.reportID}`];
            }

            return (
                <OptionRowLHNData
                    reportID={reportID}
                    fullReport={item}
                    reportAttributes={itemReportAttributes}
                    oneTransactionThreadReport={itemOneTransactionThreadReport}
                    reportNameValuePairs={itemReportNameValuePairs}
                    reportActions={itemReportActions}
                    parentReportAction={itemParentReportAction}
                    iouReportReportActions={itemIouReportReportActions}
                    policy={itemPolicy}
                    invoiceReceiverPolicy={itemInvoiceReceiverPolicy}
                    personalDetails={personalDetails ?? {}}
                    transaction={itemTransaction}
                    lastReportActionTransaction={lastReportActionTransaction}
                    receiptTransactions={transactions}
                    viewMode={optionMode}
                    isOptionFocused={!shouldDisableFocusOptions}
                    lastMessageTextFromReport={lastMessageTextFromReport}
                    onSelectRow={onSelectRow}
                    preferredLocale={preferredLocale}
                    hasDraftComment={hasDraftComment}
                    transactionViolations={transactionViolations}
                    onLayout={onLayoutItem}
                    shouldShowRBRorGBRTooltip={shouldShowRBRorGBRTooltip}
                    activePolicyID={activePolicyID}
                    onboardingPurpose={introSelected?.choice}
                    isFullscreenVisible={isFullscreenVisible}
                    isReportsSplitNavigatorLast={isReportsSplitNavigatorLast}
                    isScreenFocused={isScreenFocused}
                    localeCompare={localeCompare}
                    testID={index}
                    isReportArchived={isReportArchived}
                    lastAction={lastAction}
                    lastActionReport={lastActionReport}
                />
            );
        },
        [
            draftComments,
            onSelectRow,
            optionMode,
            personalDetails,
            policy,
            preferredLocale,
            reportActions,
            reports,
            reportAttributes,
            reportNameValuePairs,
            shouldDisableFocusOptions,
            transactions,
            transactionViolations,
            onLayoutItem,
            isOffline,
            firstReportIDWithGBRorRBR,
            activePolicyID,
            introSelected?.choice,
            isFullscreenVisible,
            isReportsSplitNavigatorLast,
            isScreenFocused,
            localeCompare,
        ],
    );

    const extraData = useMemo(
        () => [
            reportActions,
            reports,
            reportAttributes,
            reportNameValuePairs,
            transactionViolations,
            policy,
            personalDetails,
            data.length,
            draftComments,
            optionMode,
            preferredLocale,
            transactions,
            isOffline,
            isScreenFocused,
            isReportsSplitNavigatorLast,
        ],
        [
            reportActions,
            reports,
            reportAttributes,
            reportNameValuePairs,
            transactionViolations,
            policy,
            personalDetails,
            data.length,
            draftComments,
            optionMode,
            preferredLocale,
            transactions,
            isOffline,
            isScreenFocused,
            isReportsSplitNavigatorLast,
        ],
    );

    const previousOptionMode = usePrevious(optionMode);

    useEffect(() => {
        if (previousOptionMode === null || previousOptionMode === optionMode || !flashListRef.current) {
            return;
        }

        if (!flashListRef.current) {
            return;
        }

        // If the option mode changes want to scroll to the top of the list because rendered items will have different height.
        flashListRef.current.scrollToOffset({offset: 0});
    }, [previousOptionMode, optionMode]);

    const onScroll = useCallback<NonNullable<FlashListProps<string>['onScroll']>>(
        (e) => {
            // If the layout measurement is 0, it means the FlashList is not displayed but the onScroll may be triggered with offset value 0.
            // We should ignore this case.
            if (e.nativeEvent.layoutMeasurement.height === 0) {
                return;
            }
            saveScrollOffset(route, e.nativeEvent.contentOffset.y);
            if (isWebOrDesktop) {
                saveScrollIndex(route, Math.floor(e.nativeEvent.contentOffset.y / estimatedItemSize));
            }
            triggerScrollEvent();
        },
        [estimatedItemSize, isWebOrDesktop, route, saveScrollIndex, saveScrollOffset, triggerScrollEvent],
    );

    const onLayout = useCallback(() => {
        const offset = getScrollOffset(route);

        if (!(offset && flashListRef.current) || isWebOrDesktop) {
            return;
        }

        // We need to use requestAnimationFrame to make sure it will scroll properly on iOS.
        requestAnimationFrame(() => {
            if (!(offset && flashListRef.current)) {
                return;
            }
            flashListRef.current.scrollToOffset({offset});
        });
    }, [getScrollOffset, route, isWebOrDesktop]);

    // eslint-disable-next-line rulesdir/prefer-early-return
    useEffect(() => {
        if (shouldShowEmptyLHN) {
            Log.info('Woohoo! All caught up. Was rendered', false, {
                reportsCount: Object.keys(reports ?? {}).length,
                reportActionsCount: Object.keys(reportActions ?? {}).length,
                policyCount: Object.keys(policy ?? {}).length,
                personalDetailsCount: Object.keys(personalDetails ?? {}).length,
                route,
                reportsIDsFromUseReportsCount: data.length,
            });
        }
    }, [data, shouldShowEmptyLHN, route, reports, reportActions, policy, personalDetails]);

    return (
        <View style={[style ?? styles.flex1, shouldShowEmptyLHN ? styles.emptyLHNWrapper : undefined]}>
            {shouldShowEmptyLHN ? (
                <BlockingView
                    animation={LottieAnimations.Fireworks}
                    animationStyles={styles.emptyLHNAnimation}
                    animationWebStyle={styles.emptyLHNAnimation}
                    title={translate('common.emptyLHN.title')}
                    CustomSubtitle={emptyLHNSubtitle}
                    accessibilityLabel={translate('common.emptyLHN.title')}
                />
            ) : (
                <FlashList
                    ref={flashListRef}
                    indicatorStyle="white"
                    keyboardShouldPersistTaps="always"
                    CellRendererComponent={OptionRowRendererComponent}
                    contentContainerStyle={StyleSheet.flatten(contentContainerStyles)}
                    data={data}
                    testID="lhn-options-list"
                    keyExtractor={keyExtractor}
                    renderItem={renderItem}
                    extraData={extraData}
                    showsVerticalScrollIndicator={false}
                    onLayout={onLayout}
                    onScroll={onScroll}
                    initialScrollIndex={isWebOrDesktop ? getScrollIndex(route) : undefined}
                    maintainVisibleContentPosition={{disabled: true}}
                    drawDistance={1000}
                    removeClippedSubviews
                />
            )}
        </View>
    );
}

LHNOptionsList.displayName = 'LHNOptionsList';

export default memo(LHNOptionsList);<|MERGE_RESOLUTION|>--- conflicted
+++ resolved
@@ -40,12 +40,8 @@
 import CONST from '@src/CONST';
 import NAVIGATORS from '@src/NAVIGATORS';
 import ONYXKEYS from '@src/ONYXKEYS';
-<<<<<<< HEAD
 import {reportsSelector} from '@src/selectors/Attributes';
-import type {PersonalDetails, Report} from '@src/types/onyx';
-=======
 import type {PersonalDetails, Report, ReportAction} from '@src/types/onyx';
->>>>>>> 47f6827a
 import {isEmptyObject} from '@src/types/utils/EmptyObject';
 import isLoadingOnyxValue from '@src/types/utils/isLoadingOnyxValue';
 import OptionRowLHNData from './OptionRowLHNData';
@@ -62,11 +58,7 @@
     const isScreenFocused = useIsFocused();
 
     const [reports] = useOnyx(ONYXKEYS.COLLECTION.REPORT, {canBeMissing: false});
-<<<<<<< HEAD
-    const [reportAttributes] = useOnyx(ONYXKEYS.DERIVED.REPORT_ATTRIBUTES, {selector: reportsSelector, canBeMissing: false});
-=======
-    const [reportAttributes] = useOnyx(ONYXKEYS.DERIVED.REPORT_ATTRIBUTES, {selector: (attributes) => attributes?.reports, canBeMissing: true});
->>>>>>> 47f6827a
+    const [reportAttributes] = useOnyx(ONYXKEYS.DERIVED.REPORT_ATTRIBUTES, {selector: reportsSelector, canBeMissing: true});
     const [reportNameValuePairs] = useOnyx(ONYXKEYS.COLLECTION.REPORT_NAME_VALUE_PAIRS, {canBeMissing: true});
     const [reportActions] = useOnyx(ONYXKEYS.COLLECTION.REPORT_ACTIONS, {canBeMissing: false});
     const [policy] = useOnyx(ONYXKEYS.COLLECTION.POLICY, {canBeMissing: false});
@@ -242,7 +234,7 @@
                 isReportArchived: !!itemReportNameValuePairs?.private_isArchived,
             });
 
-            const shouldShowRBRorGBRTooltip = true; // firstReportIDWithGBRorRBR === reportID;
+            const shouldShowRBRorGBRTooltip = firstReportIDWithGBRorRBR === reportID;
 
             let lastAction: ReportAction | undefined;
             if (!itemReportActions || !item) {
