--- conflicted
+++ resolved
@@ -161,14 +161,9 @@
             const itemReportNameValuePairs = reportNameValuePairs?.[`${ONYXKEYS.COLLECTION.REPORT_NAME_VALUE_PAIRS}${reportID}`];
             const itemReportActions = reportActions?.[`${ONYXKEYS.COLLECTION.REPORT_ACTIONS}${reportID}`];
             const itemOneTransactionThreadReport = reports?.[`${ONYXKEYS.COLLECTION.REPORT}${getOneTransactionThreadReportID(reportID, itemReportActions, isOffline)}`];
-<<<<<<< HEAD
             const itemParentReportActions = reportActions?.[`${ONYXKEYS.COLLECTION.REPORT_ACTIONS}${item?.parentReportID}`];
             const itemParentReportAction = item?.parentReportActionID ? itemParentReportActions?.[item?.parentReportActionID] : undefined;
-=======
-            const itemParentReportActions = reportActions?.[`${ONYXKEYS.COLLECTION.REPORT_ACTIONS}${itemFullReport?.parentReportID}`];
-            const itemParentReportAction = itemFullReport?.parentReportActionID ? itemParentReportActions?.[itemFullReport?.parentReportActionID] : undefined;
             const itemReportAttributes = reportAttributes?.[reportID];
->>>>>>> 7451d9b4
 
             let invoiceReceiverPolicyID = '-1';
             if (item?.invoiceReceiver && 'policyID' in item.invoiceReceiver) {
@@ -217,13 +212,8 @@
             return (
                 <OptionRowLHNData
                     reportID={reportID}
-<<<<<<< HEAD
                     fullReport={item}
-                    reportAttributes={reportAttributes ?? {}}
-=======
-                    fullReport={itemFullReport}
                     reportAttributes={itemReportAttributes}
->>>>>>> 7451d9b4
                     oneTransactionThreadReport={itemOneTransactionThreadReport}
                     reportNameValuePairs={itemReportNameValuePairs}
                     reportActions={itemReportActions}
