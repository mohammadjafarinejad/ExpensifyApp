import _ from 'underscore';
import React from 'react';
import PropTypes from 'prop-types';
import {
    TouchableOpacity,
    View,
    StyleSheet,
} from 'react-native';
import styles from '../../styles/styles';
import * as StyleUtils from '../../styles/StyleUtils';
import Icon from '../Icon';
import * as Expensicons from '../Icon/Expensicons';
import MultipleAvatars from '../MultipleAvatars';
import Hoverable from '../Hoverable';
import DisplayNames from '../DisplayNames';
import IOUBadge from '../IOUBadge';
import colors from '../../styles/colors';
import withLocalize, {withLocalizePropTypes} from '../withLocalize';
import Text from '../Text';
import SubscriptAvatar from '../SubscriptAvatar';
import CONST from '../../CONST';
import variables from '../../styles/variables';
import themeColors from '../../styles/themes/default';
import SidebarUtils from '../../libs/SidebarUtils';
import OfflineWithFeedback from '../OfflineWithFeedback';

const propTypes = {
    /** Style for hovered state */
    // eslint-disable-next-line react/forbid-prop-types
    hoverStyle: PropTypes.object,

    /** The ID of the report that the option is for */
    reportID: PropTypes.string.isRequired,

    /** Whether this option is currently in focus so we can modify its style */
    isFocused: PropTypes.bool,

    /** A function that is called when an option is selected. Selected option is passed as a param */
    onSelectRow: PropTypes.func,

    /** Toggle between compact and default view */
    viewMode: PropTypes.oneOf(_.values(CONST.OPTION_MODE)),

    style: PropTypes.oneOfType([PropTypes.arrayOf(PropTypes.object), PropTypes.object]),

    ...withLocalizePropTypes,
};

const defaultProps = {
    hoverStyle: styles.sidebarLinkHover,
    viewMode: 'default',
    onSelectRow: () => {},
    isFocused: false,
    style: null,
};

const OptionRowLHN = (props) => {
    const optionItem = SidebarUtils.getOptionData(props.reportID);
    if (!optionItem) {
        return null;
    }

    let touchableRef = null;
    const textStyle = props.isFocused
        ? styles.sidebarLinkActiveText
        : styles.sidebarLinkText;
    const textUnreadStyle = optionItem.isUnread
        ? [textStyle, styles.sidebarLinkTextUnread] : [textStyle];
    const displayNameStyle = StyleUtils.combineStyles(props.viewMode === CONST.OPTION_MODE.COMPACT
        ? [styles.optionDisplayName, ...textUnreadStyle, styles.optionDisplayNameCompact, styles.mr2]
        : [styles.optionDisplayName, ...textUnreadStyle], props.style);
    const alternateTextStyle = StyleUtils.combineStyles(props.viewMode === CONST.OPTION_MODE.COMPACT
        ? [textStyle, styles.optionAlternateText, styles.textLabelSupporting, styles.optionAlternateTextCompact]
        : [textStyle, styles.optionAlternateText, styles.textLabelSupporting], props.style);
    const contentContainerStyles = props.viewMode === CONST.OPTION_MODE.COMPACT
        ? [styles.flex1, styles.flexRow, styles.overflowHidden, styles.alignItemsCenter]
        : [styles.flex1];
    const sidebarInnerRowStyle = StyleSheet.flatten(props.viewMode === CONST.OPTION_MODE.COMPACT ? [
        styles.chatLinkRowPressable,
        styles.flexGrow1,
        styles.optionItemAvatarNameWrapper,
        styles.optionRowCompact,
        styles.justifyContentCenter,
    ] : [
        styles.chatLinkRowPressable,
        styles.flexGrow1,
        styles.optionItemAvatarNameWrapper,
        styles.optionRow,
        styles.justifyContentCenter,
    ]);
    const hoveredBackgroundColor = props.hoverStyle && props.hoverStyle.backgroundColor
        ? props.hoverStyle.backgroundColor
        : themeColors.sidebar;
    const focusedBackgroundColor = styles.sidebarLinkActive.backgroundColor;

    const avatarTooltips = !optionItem.isChatRoom && !optionItem.isArchivedRoom ? _.pluck(optionItem.displayNamesWithTooltips, 'tooltip') : undefined;

    return (
        <OfflineWithFeedback
            pendingAction={optionItem.pendingAction}
            errors={optionItem.allReportErrors}
            shouldShowErrorMessages={false}
        >
            <Hoverable>
                {hovered => (
                    <TouchableOpacity
                        ref={el => touchableRef = el}
                        onPress={(e) => {
                            if (e) {
                                e.preventDefault();
                            }

                            props.onSelectRow(optionItem, touchableRef);
                        }}
                        activeOpacity={0.8}
                        style={[
                            styles.flexRow,
                            styles.alignItemsCenter,
                            styles.justifyContentBetween,
                            styles.sidebarLink,
                            styles.sidebarLinkInner,
                            StyleUtils.getBackgroundColorStyle(themeColors.sidebar),
                            props.isFocused ? styles.sidebarLinkActive : null,
                            hovered && !props.isFocused ? props.hoverStyle : null,
                        ]}
                    >
                        <View accessibilityHint="Navigates to a chat" style={sidebarInnerRowStyle}>
                            <View
                                style={[
                                    styles.flexRow,
                                    styles.alignItemsCenter,
                                ]}
                            >
                                {
                                !_.isEmpty(optionItem.icons)
                                && (
                                    optionItem.shouldShowSubscript ? (
                                        <SubscriptAvatar
                                            mainAvatar={optionItem.icons[0]}
                                            secondaryAvatar={optionItem.icons[1]}
                                            mainTooltip={optionItem.ownerEmail}
                                            secondaryTooltip={optionItem.subtitle}
                                            size={props.viewMode === CONST.OPTION_MODE.COMPACT ? CONST.AVATAR_SIZE.SMALL : CONST.AVATAR_SIZE.DEFAULT}
                                        />
                                    ) : (
                                        <MultipleAvatars
                                            icons={optionItem.icons}
                                            size={props.viewMode === CONST.OPTION_MODE.COMPACT ? CONST.AVATAR_SIZE.SMALL : CONST.AVATAR_SIZE.DEFAULT}
                                            secondAvatarStyle={[
                                                StyleUtils.getBackgroundAndBorderStyle(themeColors.sidebar),
                                                props.isFocused
                                                    ? StyleUtils.getBackgroundAndBorderStyle(focusedBackgroundColor)
                                                    : undefined,
                                                hovered && !props.isFocused
                                                    ? StyleUtils.getBackgroundAndBorderStyle(hoveredBackgroundColor)
                                                    : undefined,
                                            ]}
                                            avatarTooltips={optionItem.isPolicyExpenseChat ? [optionItem.subtitle] : avatarTooltips}
                                        />
                                    )
                                )
                            }
                                <View style={contentContainerStyles}>
                                    <DisplayNames
                                        accessibilityLabel="Chat user display names"
                                        fullTitle={optionItem.text}
                                        displayNamesWithTooltips={optionItem.displayNamesWithTooltips}
                                        tooltipEnabled
                                        numberOfLines={1}
                                        textStyles={displayNameStyle}
                                        shouldUseFullTitle={optionItem.isChatRoom || optionItem.isPolicyExpenseChat}
                                    />
                                    {optionItem.alternateText ? (
                                        <Text
                                            style={alternateTextStyle}
                                            numberOfLines={1}
                                            accessibilityLabel="Last chat message preview"
                                        >
                                            {optionItem.alternateText}
                                        </Text>
                                    ) : null}
                                </View>
                                {optionItem.descriptiveText ? (
                                    <View style={[styles.flexWrap]}>
                                        <Text style={[styles.textLabel]}>
                                            {optionItem.descriptiveText}
                                        </Text>
                                    </View>
                                ) : null}
                                {optionItem.brickRoadIndicator === CONST.BRICK_ROAD_INDICATOR_STATUS.ERROR && (
                                    <View style={[styles.alignItemsCenter, styles.justifyContentCenter]}>
                                        <Icon
                                            src={Expensicons.DotIndicator}
                                            fill={colors.red}
                                            height={variables.iconSizeSmall}
                                            width={variables.iconSizeSmall}
                                        />
                                    </View>
                                )}
                            </View>
                        </View>
<<<<<<< HEAD
                        <View style={[styles.flexRow, styles.alignItemsCenter]}>
                            {optionItem.hasDraftComment && (
                            <View style={styles.ml2}>
=======
                    </View>
                    <View
                        style={[styles.flexRow, styles.alignItemsCenter]}
                        accessible={false}
                    >
                        {optionItem.hasDraftComment && (
                            <View
                                style={styles.ml2}
                                accessibilityLabel={props.translate('sidebarScreen.draftedMessage')}
                            >
>>>>>>> c638000b
                                <Icon src={Expensicons.Pencil} height={16} width={16} />
                            </View>
                            )}
                            {optionItem.hasOutstandingIOU && (
                            <IOUBadge iouReportID={optionItem.iouReportID} />
<<<<<<< HEAD
                            )}
                            {optionItem.isPinned && (
                            <View style={styles.ml2}>
=======
                        )}
                        {optionItem.isPinned && (
                            <View
                                style={styles.ml2}
                                accessibilityLabel={props.translate('sidebarScreen.chatPinned')}
                            >
>>>>>>> c638000b
                                <Icon src={Expensicons.Pin} height={16} width={16} />
                            </View>
                            )}
                        </View>
                    </TouchableOpacity>
                )}
            </Hoverable>
        </OfflineWithFeedback>
    );
};

OptionRowLHN.propTypes = propTypes;
OptionRowLHN.defaultProps = defaultProps;
OptionRowLHN.displayName = 'OptionRowLHN';

export default withLocalize(OptionRowLHN);<|MERGE_RESOLUTION|>--- conflicted
+++ resolved
@@ -159,7 +159,7 @@
                                         />
                                     )
                                 )
-                            }
+                                }
                                 <View style={contentContainerStyles}>
                                     <DisplayNames
                                         accessibilityLabel="Chat user display names"
@@ -199,39 +199,26 @@
                                 )}
                             </View>
                         </View>
-<<<<<<< HEAD
-                        <View style={[styles.flexRow, styles.alignItemsCenter]}>
+                        <View
+                            style={[styles.flexRow, styles.alignItemsCenter]}
+                            accessible={false}
+                        >
                             {optionItem.hasDraftComment && (
-                            <View style={styles.ml2}>
-=======
-                    </View>
-                    <View
-                        style={[styles.flexRow, styles.alignItemsCenter]}
-                        accessible={false}
-                    >
-                        {optionItem.hasDraftComment && (
                             <View
                                 style={styles.ml2}
                                 accessibilityLabel={props.translate('sidebarScreen.draftedMessage')}
                             >
->>>>>>> c638000b
                                 <Icon src={Expensicons.Pencil} height={16} width={16} />
                             </View>
                             )}
                             {optionItem.hasOutstandingIOU && (
                             <IOUBadge iouReportID={optionItem.iouReportID} />
-<<<<<<< HEAD
                             )}
                             {optionItem.isPinned && (
-                            <View style={styles.ml2}>
-=======
-                        )}
-                        {optionItem.isPinned && (
                             <View
                                 style={styles.ml2}
                                 accessibilityLabel={props.translate('sidebarScreen.chatPinned')}
                             >
->>>>>>> c638000b
                                 <Icon src={Expensicons.Pin} height={16} width={16} />
                             </View>
                             )}
