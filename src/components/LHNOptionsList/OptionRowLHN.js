import _ from 'underscore';
import React from 'react';
import PropTypes from 'prop-types';
<<<<<<< HEAD
import {
    View,
    StyleSheet,
} from 'react-native';
=======
import {TouchableOpacity, View, StyleSheet} from 'react-native';
>>>>>>> dd5fbb6d
import * as optionRowStyles from '../../styles/optionRowStyles';
import styles from '../../styles/styles';
import * as StyleUtils from '../../styles/StyleUtils';
import Icon from '../Icon';
import * as Expensicons from '../Icon/Expensicons';
import MultipleAvatars from '../MultipleAvatars';
import Hoverable from '../Hoverable';
import DisplayNames from '../DisplayNames';
import colors from '../../styles/colors';
import withLocalize, {withLocalizePropTypes} from '../withLocalize';
import Text from '../Text';
import SubscriptAvatar from '../SubscriptAvatar';
import CONST from '../../CONST';
import themeColors from '../../styles/themes/default';
import SidebarUtils from '../../libs/SidebarUtils';
import TextPill from '../TextPill';
import OfflineWithFeedback from '../OfflineWithFeedback';
import PressableWithSecondaryInteraction from '../PressableWithSecondaryInteraction';
import * as ReportActionContextMenu from '../../pages/home/report/ContextMenu/ReportActionContextMenu';
import * as ContextMenuActions from '../../pages/home/report/ContextMenu/ContextMenuActions';

const propTypes = {
    /** Style for hovered state */
    // eslint-disable-next-line react/forbid-prop-types
    hoverStyle: PropTypes.object,

    /** The ID of the report that the option is for */
    reportID: PropTypes.string.isRequired,

    /** Whether this option is currently in focus so we can modify its style */
    isFocused: PropTypes.bool,

    /** A function that is called when an option is selected. Selected option is passed as a param */
    onSelectRow: PropTypes.func,

    /** Toggle between compact and default view */
    viewMode: PropTypes.oneOf(_.values(CONST.OPTION_MODE)),

    style: PropTypes.oneOfType([PropTypes.arrayOf(PropTypes.object), PropTypes.object]),

    ...withLocalizePropTypes,
};

const defaultProps = {
    hoverStyle: styles.sidebarLinkHover,
    viewMode: 'default',
    onSelectRow: () => {},
    isFocused: false,
    style: null,
};

const OptionRowLHN = (props) => {
    const optionItem = SidebarUtils.getOptionData(props.reportID);
    if (!optionItem) {
        return null;
    }

<<<<<<< HEAD
    let popoverAnchor = null;
    const textStyle = props.isFocused
        ? styles.sidebarLinkActiveText
        : styles.sidebarLinkText;
    const textUnreadStyle = optionItem.isUnread
        ? [textStyle, styles.sidebarLinkTextBold] : [textStyle];
=======
    let touchableRef = null;
    const textStyle = props.isFocused ? styles.sidebarLinkActiveText : styles.sidebarLinkText;
    const textUnreadStyle = optionItem.isUnread ? [textStyle, styles.sidebarLinkTextBold] : [textStyle];
>>>>>>> dd5fbb6d
    const displayNameStyle = StyleUtils.combineStyles([styles.optionDisplayName, styles.optionDisplayNameCompact, styles.pre, ...textUnreadStyle], props.style);
    const textPillStyle = props.isFocused ? [styles.ml1, StyleUtils.getBackgroundColorWithOpacityStyle(themeColors.icon, 0.5)] : [styles.ml1];
    const alternateTextStyle = StyleUtils.combineStyles(
        props.viewMode === CONST.OPTION_MODE.COMPACT
            ? [textStyle, styles.optionAlternateText, styles.pre, styles.textLabelSupporting, styles.optionAlternateTextCompact, styles.ml2]
            : [textStyle, styles.optionAlternateText, styles.pre, styles.textLabelSupporting],
        props.style,
    );
    const contentContainerStyles =
        props.viewMode === CONST.OPTION_MODE.COMPACT ? [styles.flex1, styles.flexRow, styles.overflowHidden, optionRowStyles.compactContentContainerStyles] : [styles.flex1];
    const sidebarInnerRowStyle = StyleSheet.flatten(
        props.viewMode === CONST.OPTION_MODE.COMPACT
            ? [styles.chatLinkRowPressable, styles.flexGrow1, styles.optionItemAvatarNameWrapper, styles.optionRowCompact, styles.justifyContentCenter]
            : [styles.chatLinkRowPressable, styles.flexGrow1, styles.optionItemAvatarNameWrapper, styles.optionRow, styles.justifyContentCenter],
    );
    const hoveredBackgroundColor = props.hoverStyle && props.hoverStyle.backgroundColor ? props.hoverStyle.backgroundColor : themeColors.sidebar;
    const focusedBackgroundColor = styles.sidebarLinkActive.backgroundColor;

    const avatarTooltips = !optionItem.isChatRoom && !optionItem.isArchivedRoom ? _.pluck(optionItem.displayNamesWithTooltips, 'tooltip') : undefined;
    const hasBrickError = optionItem.brickRoadIndicator === CONST.BRICK_ROAD_INDICATOR_STATUS.ERROR;
    const shouldShowGreenDotIndicator = !hasBrickError && (optionItem.isUnreadWithMention || (optionItem.hasOutstandingIOU && !optionItem.isIOUReportOwner));

    // If the item is a thread within a workspace, we will show the subtitle as the second line instead of in a pill
    const alternativeText = optionItem.isThread && optionItem.subtitle ? optionItem.subtitle : optionItem.alternateText;

    /**
     * Show the ReportActionContextMenu modal popover.
     *
     * @param {Object} [event] - A press event.
     */
    const showPopover = (event) => {
        ReportActionContextMenu.showContextMenu(
            ContextMenuActions.CONTEXT_MENU_TYPES.REPORT,
            event,
            '',
            popoverAnchor,
            props.reportID,
            {},
            '',
            () => {},
            () => {},
            false,
            false,
            optionItem.isPinned,
        );
    };

    return (
        <OfflineWithFeedback
            pendingAction={optionItem.pendingAction}
            errors={optionItem.allReportErrors}
            shouldShowErrorMessages={false}
        >
            <Hoverable>
<<<<<<< HEAD
                {hovered => (
                    <PressableWithSecondaryInteraction
                        ref={el => popoverAnchor = el}
=======
                {(hovered) => (
                    <TouchableOpacity
                        ref={(el) => (touchableRef = el)}
>>>>>>> dd5fbb6d
                        onPress={(e) => {
                            if (e) {
                                e.preventDefault();
                            }

                            props.onSelectRow(optionItem, popoverAnchor);
                        }}
                        onSecondaryInteraction={e => showPopover(e)}
                        withoutFocusOnSecondaryInteraction
                        activeOpacity={0.8}
                        style={[
                            styles.flexRow,
                            styles.alignItemsCenter,
                            styles.justifyContentBetween,
                            styles.sidebarLink,
                            styles.sidebarLinkInner,
                            StyleUtils.getBackgroundColorStyle(themeColors.sidebar),
                            props.isFocused ? styles.sidebarLinkActive : null,
                            hovered && !props.isFocused ? props.hoverStyle : null,
                        ]}
                    >
                        <View
                            accessibilityHint={props.translate('accessibilityHints.navigatesToChat')}
                            style={sidebarInnerRowStyle}
                        >
                            <View style={[styles.flexRow, styles.alignItemsCenter]}>
                                {!_.isEmpty(optionItem.icons) &&
                                    (optionItem.shouldShowSubscript ? (
                                        <SubscriptAvatar
                                            backgroundColor={props.isFocused ? themeColors.activeComponentBG : themeColors.sidebar}
                                            mainAvatar={optionItem.icons[0]}
                                            secondaryAvatar={optionItem.icons[1]}
                                            mainTooltip={optionItem.ownerEmail}
                                            secondaryTooltip={optionItem.subtitle}
                                            size={props.viewMode === CONST.OPTION_MODE.COMPACT ? CONST.AVATAR_SIZE.SMALL : CONST.AVATAR_SIZE.DEFAULT}
                                        />
                                    ) : (
                                        <MultipleAvatars
                                            icons={optionItem.icons}
                                            isFocusMode={props.viewMode === CONST.OPTION_MODE.COMPACT}
                                            size={props.viewMode === CONST.OPTION_MODE.COMPACT ? CONST.AVATAR_SIZE.SMALL : CONST.AVATAR_SIZE.DEFAULT}
                                            secondAvatarStyle={[
                                                StyleUtils.getBackgroundAndBorderStyle(themeColors.sidebar),
                                                props.isFocused ? StyleUtils.getBackgroundAndBorderStyle(focusedBackgroundColor) : undefined,
                                                hovered && !props.isFocused ? StyleUtils.getBackgroundAndBorderStyle(hoveredBackgroundColor) : undefined,
                                            ]}
                                            avatarTooltips={optionItem.isPolicyExpenseChat ? [optionItem.subtitle] : avatarTooltips}
                                        />
                                    ))}
                                <View style={contentContainerStyles}>
                                    <View style={[styles.flexRow, styles.alignItemsCenter, styles.mw100, styles.overflowHidden]}>
                                        <DisplayNames
                                            accessibilityLabel={props.translate('accessibilityHints.chatUserDisplayNames')}
                                            fullTitle={optionItem.text}
                                            displayNamesWithTooltips={optionItem.displayNamesWithTooltips}
                                            tooltipEnabled
                                            numberOfLines={1}
                                            textStyles={displayNameStyle}
                                            shouldUseFullTitle={
                                                optionItem.isChatRoom || optionItem.isPolicyExpenseChat || optionItem.isTaskReport || optionItem.isThread || optionItem.isMoneyRequestReport
                                            }
                                        />
                                        {optionItem.isChatRoom && !optionItem.isThread && (
                                            <TextPill
                                                style={textPillStyle}
                                                accessibilityLabel={props.translate('accessibilityHints.workspaceName')}
                                                text={optionItem.subtitle}
                                            />
                                        )}
                                    </View>
                                    {alternativeText ? (
                                        <Text
                                            style={alternateTextStyle}
                                            numberOfLines={1}
                                            accessibilityLabel={props.translate('accessibilityHints.lastChatMessagePreview')}
                                        >
                                            {alternativeText}
                                        </Text>
                                    ) : null}
                                </View>
                                {optionItem.descriptiveText ? (
                                    <View style={[styles.flexWrap]}>
                                        <Text style={[styles.textLabel]}>{optionItem.descriptiveText}</Text>
                                    </View>
                                ) : null}
                                {hasBrickError && (
                                    <View style={[styles.alignItemsCenter, styles.justifyContentCenter]}>
                                        <Icon
                                            src={Expensicons.DotIndicator}
                                            fill={colors.red}
                                        />
                                    </View>
                                )}
                            </View>
                        </View>
                        <View
                            style={[styles.flexRow, styles.alignItemsCenter]}
                            accessible={false}
                        >
                            {shouldShowGreenDotIndicator && (
                                <Icon
                                    src={Expensicons.DotIndicator}
                                    fill={themeColors.success}
                                />
                            )}
                            {optionItem.hasDraftComment && (
                                <View
                                    style={styles.ml2}
                                    accessibilityLabel={props.translate('sidebarScreen.draftedMessage')}
                                >
                                    <Icon src={Expensicons.Pencil} />
                                </View>
                            )}
                            {!shouldShowGreenDotIndicator && optionItem.isPinned && (
                                <View
                                    style={styles.ml2}
                                    accessibilityLabel={props.translate('sidebarScreen.chatPinned')}
                                >
                                    <Icon src={Expensicons.Pin} />
                                </View>
                            )}
                        </View>
                    </PressableWithSecondaryInteraction>
                )}
            </Hoverable>
        </OfflineWithFeedback>
    );
};

OptionRowLHN.propTypes = propTypes;
OptionRowLHN.defaultProps = defaultProps;
OptionRowLHN.displayName = 'OptionRowLHN';

export default withLocalize(OptionRowLHN);<|MERGE_RESOLUTION|>--- conflicted
+++ resolved
@@ -1,14 +1,11 @@
 import _ from 'underscore';
 import React from 'react';
 import PropTypes from 'prop-types';
-<<<<<<< HEAD
 import {
+    TouchableOpacity,
     View,
     StyleSheet,
 } from 'react-native';
-=======
-import {TouchableOpacity, View, StyleSheet} from 'react-native';
->>>>>>> dd5fbb6d
 import * as optionRowStyles from '../../styles/optionRowStyles';
 import styles from '../../styles/styles';
 import * as StyleUtils from '../../styles/StyleUtils';
@@ -66,18 +63,12 @@
         return null;
     }
 
-<<<<<<< HEAD
     let popoverAnchor = null;
     const textStyle = props.isFocused
         ? styles.sidebarLinkActiveText
         : styles.sidebarLinkText;
     const textUnreadStyle = optionItem.isUnread
         ? [textStyle, styles.sidebarLinkTextBold] : [textStyle];
-=======
-    let touchableRef = null;
-    const textStyle = props.isFocused ? styles.sidebarLinkActiveText : styles.sidebarLinkText;
-    const textUnreadStyle = optionItem.isUnread ? [textStyle, styles.sidebarLinkTextBold] : [textStyle];
->>>>>>> dd5fbb6d
     const displayNameStyle = StyleUtils.combineStyles([styles.optionDisplayName, styles.optionDisplayNameCompact, styles.pre, ...textUnreadStyle], props.style);
     const textPillStyle = props.isFocused ? [styles.ml1, StyleUtils.getBackgroundColorWithOpacityStyle(themeColors.icon, 0.5)] : [styles.ml1];
     const alternateTextStyle = StyleUtils.combineStyles(
@@ -132,15 +123,9 @@
             shouldShowErrorMessages={false}
         >
             <Hoverable>
-<<<<<<< HEAD
-                {hovered => (
+                {(hovered) => (
                     <PressableWithSecondaryInteraction
-                        ref={el => popoverAnchor = el}
-=======
-                {(hovered) => (
-                    <TouchableOpacity
-                        ref={(el) => (touchableRef = el)}
->>>>>>> dd5fbb6d
+                        ref={(el) => (popoverAnchor = el)}
                         onPress={(e) => {
                             if (e) {
                                 e.preventDefault();
