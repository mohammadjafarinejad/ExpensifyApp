import {useFocusEffect} from '@react-navigation/native';
import React, {useCallback, useMemo, useRef, useState} from 'react';
import type {GestureResponderEvent, ViewStyle} from 'react-native';
import {StyleSheet, View} from 'react-native';
import {useOnyx} from 'react-native-onyx';
import DisplayNames from '@components/DisplayNames';
import Hoverable from '@components/Hoverable';
import Icon from '@components/Icon';
import * as Expensicons from '@components/Icon/Expensicons';
import MultipleAvatars from '@components/MultipleAvatars';
import OfflineWithFeedback from '@components/OfflineWithFeedback';
import {useSession} from '@components/OnyxProvider';
import PressableWithSecondaryInteraction from '@components/PressableWithSecondaryInteraction';
import {useProductTrainingContext} from '@components/ProductTrainingContext';
import type {ProductTrainingTooltipName} from '@components/ProductTrainingContext/TOOLTIPS';
import SubscriptAvatar from '@components/SubscriptAvatar';
import Text from '@components/Text';
import Tooltip from '@components/Tooltip';
import EducationalTooltip from '@components/Tooltip/EducationalTooltip';
import useLocalize from '@hooks/useLocalize';
import useResponsiveLayout from '@hooks/useResponsiveLayout';
import useRootNavigationState from '@hooks/useRootNavigationState';
import useStyleUtils from '@hooks/useStyleUtils';
import useTheme from '@hooks/useTheme';
import useThemeStyles from '@hooks/useThemeStyles';
import DateUtils from '@libs/DateUtils';
import DomUtils from '@libs/DomUtils';
import {shouldOptionShowTooltip, shouldUseBoldText} from '@libs/OptionsListUtils';
import Parser from '@libs/Parser';
import Performance from '@libs/Performance';
import ReportActionComposeFocusManager from '@libs/ReportActionComposeFocusManager';
import {
    isAdminRoom,
    isChatUsedForOnboarding as isChatUsedForOnboardingReportUtils,
    isConciergeChatReport,
    isGroupChat,
    isOneOnOneChat,
    isPolicyExpenseChat,
    isSystemChat,
    isThread,
} from '@libs/ReportUtils';
import {showContextMenu} from '@pages/home/report/ContextMenu/ReportActionContextMenu';
import FreeTrial from '@pages/settings/Subscription/FreeTrial';
import variables from '@styles/variables';
import Timing from '@userActions/Timing';
import CONST from '@src/CONST';
import NAVIGATORS from '@src/NAVIGATORS';
import ONYXKEYS from '@src/ONYXKEYS';
import {isEmptyObject} from '@src/types/utils/EmptyObject';
import type {OptionRowLHNProps} from './types';

function OptionRowLHN({
    reportID,
    isFocused = false,
    onSelectRow = () => {},
    optionItem,
    viewMode = 'default',
    style,
    onLayout = () => {},
    hasDraftComment,
    shouldShowRBRorGBRTooltip,
}: OptionRowLHNProps) {
    const theme = useTheme();
    const styles = useThemeStyles();
    const popoverAnchor = useRef<View>(null);
    const StyleUtils = useStyleUtils();
    const [isScreenFocused, setIsScreenFocused] = useState(false);
    const {shouldUseNarrowLayout} = useResponsiveLayout();

<<<<<<< HEAD
    const [report] = useOnyx(`${ONYXKEYS.COLLECTION.REPORT}${optionItem?.reportID}`, {canBeMissing: false});
    const [activePolicyID] = useOnyx(ONYXKEYS.NVP_ACTIVE_POLICY_ID, {canBeMissing: false});
=======
    const [report] = useOnyx(`${ONYXKEYS.COLLECTION.REPORT}${optionItem?.reportID}`, {canBeMissing: true});
    const [activePolicyID] = useOnyx(ONYXKEYS.NVP_ACTIVE_POLICY_ID, {canBeMissing: true});
>>>>>>> 3f70f73d
    const [introSelected] = useOnyx(ONYXKEYS.NVP_INTRO_SELECTED, {canBeMissing: true});
    const [isFullscreenVisible] = useOnyx(ONYXKEYS.FULLSCREEN_VISIBILITY, {canBeMissing: true});
    const session = useSession();
    const shouldShowWorkspaceChatTooltip = isPolicyExpenseChat(report) && !isThread(report) && activePolicyID === report?.policyID && session?.accountID === report?.ownerAccountID;
    const isOnboardingGuideAssigned = introSelected?.choice === CONST.ONBOARDING_CHOICES.MANAGE_TEAM && !session?.email?.includes('+');
    const isChatUsedForOnboarding = isChatUsedForOnboardingReportUtils(report, introSelected?.choice);
    const shouldShowGetStartedTooltip = isOnboardingGuideAssigned ? isAdminRoom(report) && isChatUsedForOnboarding : isConciergeChatReport(report);

    const isReportsSplitNavigatorLast = useRootNavigationState((state) => state?.routes?.at(-1)?.name === NAVIGATORS.REPORTS_SPLIT_NAVIGATOR);

    const {tooltipToRender, shouldShowTooltip, shouldTooltipBeLeftAligned} = useMemo(() => {
        let tooltip: ProductTrainingTooltipName;
        if (shouldShowRBRorGBRTooltip) {
            tooltip = CONST.PRODUCT_TRAINING_TOOLTIP_NAMES.GBR_RBR_CHAT;
        } else if (shouldShowWorkspaceChatTooltip) {
            tooltip = CONST.PRODUCT_TRAINING_TOOLTIP_NAMES.LHN_WORKSPACE_CHAT_TOOLTIP;
        } else {
            // TODO: CONCIERGE_LHN_GBR tooltip will be replaced by a tooltip in the #admins room
            // https://github.com/Expensify/App/issues/57045#issuecomment-2701455668
            tooltip = CONST.PRODUCT_TRAINING_TOOLTIP_NAMES.CONCIERGE_LHN_GBR;
        }
        const shouldShowTooltips = shouldShowRBRorGBRTooltip || shouldShowWorkspaceChatTooltip || shouldShowGetStartedTooltip;
        const shouldTooltipBeVisible = shouldUseNarrowLayout ? isScreenFocused && isReportsSplitNavigatorLast : isReportsSplitNavigatorLast && !isFullscreenVisible;

        return {
            tooltipToRender: tooltip,
            shouldShowTooltip: shouldShowTooltips && shouldTooltipBeVisible,
            shouldTooltipBeLeftAligned: shouldShowWorkspaceChatTooltip && !shouldShowRBRorGBRTooltip && !shouldShowGetStartedTooltip,
        };
    }, [shouldShowRBRorGBRTooltip, shouldShowGetStartedTooltip, shouldShowWorkspaceChatTooltip, isScreenFocused, shouldUseNarrowLayout, isReportsSplitNavigatorLast, isFullscreenVisible]);

    const {shouldShowProductTrainingTooltip, renderProductTrainingTooltip, hideProductTrainingTooltip} = useProductTrainingContext(tooltipToRender, shouldShowTooltip);

    const {translate} = useLocalize();
    const [isContextMenuActive, setIsContextMenuActive] = useState(false);

    useFocusEffect(
        useCallback(() => {
            setIsScreenFocused(true);
            return () => {
                setIsScreenFocused(false);
            };
        }, []),
    );

    const isInFocusMode = viewMode === CONST.OPTION_MODE.COMPACT;
    const sidebarInnerRowStyle = StyleSheet.flatten<ViewStyle>(
        isInFocusMode
            ? [styles.chatLinkRowPressable, styles.flexGrow1, styles.optionItemAvatarNameWrapper, styles.optionRowCompact, styles.justifyContentCenter]
            : [styles.chatLinkRowPressable, styles.flexGrow1, styles.optionItemAvatarNameWrapper, styles.optionRow, styles.justifyContentCenter],
    );

    if (!optionItem && !isFocused) {
        // rendering null as a render item causes the FlashList to render all
        // its children and consume significant memory on the first render. We can avoid this by
        // rendering a placeholder view instead. This behaviour is only observed when we
        // first sign in to the App.
        // We can fix this by checking if the optionItem is null and the component is not focused.
        // Which means that the currentReportID is not the same as the reportID. The currentReportID
        // in this case is empty and hence the component is not focused.
        return <View style={sidebarInnerRowStyle} />;
    }

    if (!optionItem) {
        // This is the case when the component is focused and the optionItem is null.
        // For example, when you submit an expense in offline mode and click on the
        // generated expense report, we would only see the Report Details but no item in LHN.
        return null;
    }

    const brickRoadIndicator = optionItem.brickRoadIndicator;
    const textStyle = isFocused ? styles.sidebarLinkActiveText : styles.sidebarLinkText;
    const textUnreadStyle = shouldUseBoldText(optionItem) ? [textStyle, styles.sidebarLinkTextBold] : [textStyle];
    const displayNameStyle = [styles.optionDisplayName, styles.optionDisplayNameCompact, styles.pre, textUnreadStyle, style];
    const alternateTextStyle = isInFocusMode
        ? [textStyle, styles.textLabelSupporting, styles.optionAlternateTextCompact, styles.ml2, style]
        : [textStyle, styles.optionAlternateText, styles.textLabelSupporting, style];

    const contentContainerStyles = isInFocusMode ? [styles.flex1, styles.flexRow, styles.overflowHidden, StyleUtils.getCompactContentContainerStyles()] : [styles.flex1];
    const hoveredBackgroundColor = !!styles.sidebarLinkHover && 'backgroundColor' in styles.sidebarLinkHover ? styles.sidebarLinkHover.backgroundColor : theme.sidebar;
    const focusedBackgroundColor = styles.sidebarLinkActive.backgroundColor;

    /**
     * Show the ReportActionContextMenu modal popover.
     *
     * @param [event] - A press event.
     */
    const showPopover = (event: MouseEvent | GestureResponderEvent) => {
        if (!isScreenFocused && shouldUseNarrowLayout) {
            return;
        }
        setIsContextMenuActive(true);
        showContextMenu({
            type: CONST.CONTEXT_MENU_TYPES.REPORT,
            event,
            selection: '',
            contextMenuAnchor: popoverAnchor.current,
            report: {
                reportID,
                originalReportID: reportID,
                isPinnedChat: optionItem.isPinned,
                isUnreadChat: !!optionItem.isUnread,
            },
            reportAction: {
                reportActionID: '-1',
            },
            callbacks: {
                onHide: () => setIsContextMenuActive(false),
            },
        });
    };

    const emojiCode = optionItem.status?.emojiCode ?? '';
    const statusText = optionItem.status?.text ?? '';
    const statusClearAfterDate = optionItem.status?.clearAfter ?? '';
    const formattedDate = DateUtils.getStatusUntilDate(statusClearAfterDate);
    const statusContent = formattedDate ? `${statusText ? `${statusText} ` : ''}(${formattedDate})` : statusText;
    const isStatusVisible = !!emojiCode && isOneOnOneChat(!isEmptyObject(report) ? report : undefined);

    const subscriptAvatarBorderColor = isFocused ? focusedBackgroundColor : theme.sidebar;
    const firstIcon = optionItem.icons?.at(0);

    const onOptionPress = (event: GestureResponderEvent | KeyboardEvent | undefined) => {
        Performance.markStart(CONST.TIMING.OPEN_REPORT);
        Timing.start(CONST.TIMING.OPEN_REPORT);

        event?.preventDefault();
        // Enable Composer to focus on clicking the same chat after opening the context menu.
        ReportActionComposeFocusManager.focus();
        hideProductTrainingTooltip();
        onSelectRow(optionItem, popoverAnchor);
    };

    return (
        <OfflineWithFeedback
            pendingAction={optionItem.pendingAction}
            errors={optionItem.allReportErrors}
            shouldShowErrorMessages={false}
            needsOffscreenAlphaCompositing
        >
            <EducationalTooltip
                // eslint-disable-next-line @typescript-eslint/prefer-nullish-coalescing
                shouldRender={shouldShowProductTrainingTooltip}
                renderTooltipContent={renderProductTrainingTooltip}
                anchorAlignment={{
                    horizontal: shouldTooltipBeLeftAligned ? CONST.MODAL.ANCHOR_ORIGIN_HORIZONTAL.LEFT : CONST.MODAL.ANCHOR_ORIGIN_HORIZONTAL.RIGHT,
                    vertical: CONST.MODAL.ANCHOR_ORIGIN_VERTICAL.TOP,
                }}
                shiftHorizontal={shouldTooltipBeLeftAligned ? variables.workspaceLHNTooltipShiftHorizontal : variables.gbrTooltipShiftHorizontal}
                shiftVertical={shouldTooltipBeLeftAligned ? 0 : variables.gbrTooltipShiftVertical}
                wrapperStyle={styles.productTrainingTooltipWrapper}
                onTooltipPress={onOptionPress}
                shouldHideOnScroll
            >
                <View>
                    <Hoverable>
                        {(hovered) => (
                            <PressableWithSecondaryInteraction
                                ref={popoverAnchor}
                                onPress={onOptionPress}
                                onMouseDown={(event) => {
                                    // Allow composer blur on right click
                                    if (!event) {
                                        return;
                                    }
                                    // Prevent composer blur on left click
                                    event.preventDefault();
                                }}
                                // reportID may be a number contrary to the type definition
                                testID={typeof optionItem.reportID === 'number' ? String(optionItem.reportID) : optionItem.reportID}
                                onSecondaryInteraction={(event) => {
                                    showPopover(event);
                                    // Ensure that we blur the composer when opening context menu, so that only one component is focused at a time
                                    if (DomUtils.getActiveElement()) {
                                        (DomUtils.getActiveElement() as HTMLElement | null)?.blur();
                                    }
                                }}
                                withoutFocusOnSecondaryInteraction
                                activeOpacity={variables.pressDimValue}
                                opacityAnimationDuration={0}
                                style={[
                                    styles.flexRow,
                                    styles.alignItemsCenter,
                                    styles.justifyContentBetween,
                                    styles.sidebarLink,
                                    styles.sidebarLinkInnerLHN,
                                    StyleUtils.getBackgroundColorStyle(theme.sidebar),
                                    isFocused ? styles.sidebarLinkActive : null,
                                    (hovered || isContextMenuActive) && !isFocused ? styles.sidebarLinkHover : null,
                                ]}
                                role={CONST.ROLE.BUTTON}
                                accessibilityLabel={`${translate('accessibilityHints.navigatesToChat')} ${optionItem.text}. ${optionItem.isUnread ? `${translate('common.unread')}.` : ''} ${
                                    optionItem.alternateText
                                }`}
                                onLayout={onLayout}
                                needsOffscreenAlphaCompositing={(optionItem?.icons?.length ?? 0) >= 2}
                            >
                                <View style={sidebarInnerRowStyle}>
                                    <View style={[styles.flexRow, styles.alignItemsCenter]}>
                                        {!!optionItem.icons?.length &&
                                            firstIcon &&
                                            (optionItem.shouldShowSubscript ? (
                                                <SubscriptAvatar
                                                    backgroundColor={hovered && !isFocused ? hoveredBackgroundColor : subscriptAvatarBorderColor}
                                                    mainAvatar={firstIcon}
                                                    secondaryAvatar={optionItem.icons.at(1)}
                                                    size={isInFocusMode ? CONST.AVATAR_SIZE.SMALL : CONST.AVATAR_SIZE.DEFAULT}
                                                />
                                            ) : (
                                                <MultipleAvatars
                                                    icons={optionItem.icons}
                                                    isFocusMode={isInFocusMode}
                                                    size={isInFocusMode ? CONST.AVATAR_SIZE.SMALL : CONST.AVATAR_SIZE.DEFAULT}
                                                    secondAvatarStyle={[
                                                        StyleUtils.getBackgroundAndBorderStyle(theme.sidebar),
                                                        isFocused ? StyleUtils.getBackgroundAndBorderStyle(focusedBackgroundColor) : undefined,
                                                        hovered && !isFocused ? StyleUtils.getBackgroundAndBorderStyle(hoveredBackgroundColor) : undefined,
                                                    ]}
                                                    shouldShowTooltip={shouldOptionShowTooltip(optionItem)}
                                                />
                                            ))}
                                        <View style={contentContainerStyles}>
                                            <View style={[styles.flexRow, styles.alignItemsCenter, styles.mw100, styles.overflowHidden]}>
                                                <DisplayNames
                                                    accessibilityLabel={translate('accessibilityHints.chatUserDisplayNames')}
                                                    fullTitle={optionItem.text ?? ''}
                                                    displayNamesWithTooltips={optionItem.displayNamesWithTooltips ?? []}
                                                    tooltipEnabled
                                                    numberOfLines={1}
                                                    textStyles={displayNameStyle}
                                                    shouldUseFullTitle={
                                                        !!optionItem.isChatRoom ||
                                                        !!optionItem.isPolicyExpenseChat ||
                                                        !!optionItem.isTaskReport ||
                                                        !!optionItem.isThread ||
                                                        !!optionItem.isMoneyRequestReport ||
                                                        !!optionItem.isInvoiceReport ||
                                                        isGroupChat(report) ||
                                                        isSystemChat(report)
                                                    }
                                                />
                                                {isChatUsedForOnboarding && <FreeTrial badgeStyles={[styles.mnh0, styles.pl2, styles.pr2, styles.ml1]} />}
                                                {isStatusVisible && (
                                                    <Tooltip
                                                        text={statusContent}
                                                        shiftVertical={-4}
                                                    >
                                                        <Text style={styles.ml1}>{emojiCode}</Text>
                                                    </Tooltip>
                                                )}
                                            </View>
                                            {optionItem.alternateText ? (
                                                <Text
                                                    style={alternateTextStyle}
                                                    numberOfLines={1}
                                                    accessibilityLabel={translate('accessibilityHints.lastChatMessagePreview')}
                                                >
                                                    {Parser.htmlToText(optionItem.alternateText)}
                                                </Text>
                                            ) : null}
                                        </View>
                                        {optionItem?.descriptiveText ? (
                                            <View style={[styles.flexWrap]}>
                                                <Text style={[styles.textLabel]}>{optionItem.descriptiveText}</Text>
                                            </View>
                                        ) : null}
                                        {brickRoadIndicator === CONST.BRICK_ROAD_INDICATOR_STATUS.ERROR && (
                                            <View style={[styles.alignItemsCenter, styles.justifyContentCenter]}>
                                                <Icon
                                                    testID="RBR Icon"
                                                    src={Expensicons.DotIndicator}
                                                    fill={theme.danger}
                                                />
                                            </View>
                                        )}
                                    </View>
                                </View>
                                <View
                                    style={[styles.flexRow, styles.alignItemsCenter]}
                                    accessible={false}
                                >
                                    {brickRoadIndicator === CONST.BRICK_ROAD_INDICATOR_STATUS.INFO && (
                                        <View style={styles.ml2}>
                                            <Icon
                                                testID="GBR Icon"
                                                src={Expensicons.DotIndicator}
                                                fill={theme.success}
                                            />
                                        </View>
                                    )}
                                    {hasDraftComment && !!optionItem.isAllowedToComment && (
                                        <View
                                            style={styles.ml2}
                                            accessibilityLabel={translate('sidebarScreen.draftedMessage')}
                                        >
                                            <Icon
                                                testID="Pencil Icon"
                                                fill={theme.icon}
                                                src={Expensicons.Pencil}
                                            />
                                        </View>
                                    )}
                                    {!brickRoadIndicator && !!optionItem.isPinned && (
                                        <View
                                            style={styles.ml2}
                                            accessibilityLabel={translate('sidebarScreen.chatPinned')}
                                        >
                                            <Icon
                                                testID="Pin Icon"
                                                fill={theme.icon}
                                                src={Expensicons.Pin}
                                            />
                                        </View>
                                    )}
                                </View>
                            </PressableWithSecondaryInteraction>
                        )}
                    </Hoverable>
                </View>
            </EducationalTooltip>
        </OfflineWithFeedback>
    );
}

OptionRowLHN.displayName = 'OptionRowLHN';

export default React.memo(OptionRowLHN);<|MERGE_RESOLUTION|>--- conflicted
+++ resolved
@@ -67,13 +67,8 @@
     const [isScreenFocused, setIsScreenFocused] = useState(false);
     const {shouldUseNarrowLayout} = useResponsiveLayout();
 
-<<<<<<< HEAD
-    const [report] = useOnyx(`${ONYXKEYS.COLLECTION.REPORT}${optionItem?.reportID}`, {canBeMissing: false});
-    const [activePolicyID] = useOnyx(ONYXKEYS.NVP_ACTIVE_POLICY_ID, {canBeMissing: false});
-=======
     const [report] = useOnyx(`${ONYXKEYS.COLLECTION.REPORT}${optionItem?.reportID}`, {canBeMissing: true});
     const [activePolicyID] = useOnyx(ONYXKEYS.NVP_ACTIVE_POLICY_ID, {canBeMissing: true});
->>>>>>> 3f70f73d
     const [introSelected] = useOnyx(ONYXKEYS.NVP_INTRO_SELECTED, {canBeMissing: true});
     const [isFullscreenVisible] = useOnyx(ONYXKEYS.FULLSCREEN_VISIBILITY, {canBeMissing: true});
     const session = useSession();
