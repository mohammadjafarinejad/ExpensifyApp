--- conflicted
+++ resolved
@@ -80,14 +80,6 @@
 
     const isReportsSplitNavigatorLast = useRootNavigationState((state) => state?.routes?.at(-1)?.name === NAVIGATORS.REPORTS_SPLIT_NAVIGATOR);
 
-<<<<<<< HEAD
-    const {tooltipToRender, shouldShowTooltip} = useMemo(() => {
-        // TODO: CONCIERGE_LHN_GBR tooltip will be replaced by a tooltip in the #admins room
-        // TODO: CONCIERGE_LHN_GBR tooltip will be replaced by a tooltip in the #admins room
-        // https://github.com/Expensify/App/issues/57045#issuecomment-2701455668
-        const tooltip = shouldShowGetStartedTooltip ? CONST.PRODUCT_TRAINING_TOOLTIP_NAMES.CONCIERGE_LHN_GBR : CONST.PRODUCT_TRAINING_TOOLTIP_NAMES.LHN_WORKSPACE_CHAT_TOOLTIP;
-        const shouldShowTooltips = shouldShowWorkspaceChatTooltip || shouldShowGetStartedTooltip;
-=======
     const {tooltipToRender, shouldShowTooltip, shouldTooltipBeLeftAligned} = useMemo(() => {
         let tooltip: ProductTrainingTooltipName;
         if (shouldShowRBRorGBRTooltip) {
@@ -100,7 +92,6 @@
             tooltip = CONST.PRODUCT_TRAINING_TOOLTIP_NAMES.CONCIERGE_LHN_GBR;
         }
         const shouldShowTooltips = shouldShowRBRorGBRTooltip || shouldShowWorkspaceChatTooltip || shouldShowGetStartedTooltip;
->>>>>>> 3f70f73d
         const shouldTooltipBeVisible = shouldUseNarrowLayout ? isScreenFocused && isReportsSplitNavigatorLast : isReportsSplitNavigatorLast && !isFullscreenVisible;
 
         return {
