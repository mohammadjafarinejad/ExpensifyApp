--- conflicted
+++ resolved
@@ -1,35 +1,18 @@
 import {deepEqual} from 'fast-equals';
 import lodashGet from 'lodash/get';
 import PropTypes from 'prop-types';
-<<<<<<< HEAD
-import React, {useEffect, useRef, useMemo} from 'react';
-import {deepEqual} from 'fast-equals';
-import SidebarUtils from '../../libs/SidebarUtils';
-import compose from '../../libs/compose';
-import ONYXKEYS from '../../ONYXKEYS';
-import OptionRowLHN, {propTypes as basePropTypes, defaultProps as baseDefaultProps} from './OptionRowLHN';
-import * as Report from '../../libs/actions/Report';
-import * as ReportActionsUtils from '../../libs/ReportActionsUtils';
-import * as TransactionUtils from '../../libs/TransactionUtils';
-
-import CONST from '../../CONST';
-import reportActionPropTypes from '../../pages/home/report/reportActionPropTypes';
-=======
 import React, {useEffect, useMemo, useRef} from 'react';
 import {withOnyx} from 'react-native-onyx';
 import _ from 'underscore';
-import participantPropTypes from '@components/participantPropTypes';
 import compose from '@libs/compose';
 import * as ReportActionsUtils from '@libs/ReportActionsUtils';
 import SidebarUtils from '@libs/SidebarUtils';
 import * as TransactionUtils from '@libs/TransactionUtils';
-import * as UserUtils from '@libs/UserUtils';
 import reportActionPropTypes from '@pages/home/report/reportActionPropTypes';
 import * as Report from '@userActions/Report';
 import CONST from '@src/CONST';
 import ONYXKEYS from '@src/ONYXKEYS';
 import OptionRowLHN, {defaultProps as baseDefaultProps, propTypes as basePropTypes} from './OptionRowLHN';
->>>>>>> 84687b8a
 
 const propTypes = {
     /** Whether row should be focused */
