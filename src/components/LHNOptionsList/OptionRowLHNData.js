--- conflicted
+++ resolved
@@ -1,15 +1,3 @@
-<<<<<<< HEAD
-import PropTypes from 'prop-types';
-import React from 'react';
-import {withOnyx} from 'react-native-onyx';
-import _ from 'underscore';
-import participantPropTypes from '@components/participantPropTypes';
-import * as UserUtils from '@libs/UserUtils';
-import CONST from '@src/CONST';
-import ONYXKEYS from '@src/ONYXKEYS';
-import {defaultProps as baseDefaultProps, propTypes as basePropTypes} from './OptionRowLHN';
-import OptionRowLHNDataReport from './OptionRowLHNDataReport';
-=======
 import {deepEqual} from 'fast-equals';
 import PropTypes from 'prop-types';
 import React, {useEffect, useMemo, useRef} from 'react';
@@ -22,14 +10,13 @@
 import * as Report from '@userActions/Report';
 import CONST from '@src/CONST';
 import OptionRowLHN, {defaultProps as baseDefaultProps, propTypes as basePropTypes} from './OptionRowLHN';
->>>>>>> a1a0f389
 
 const propTypes = {
     /** Whether row should be focused */
     isFocused: PropTypes.bool,
 
     /** List of users' personal details */
-    personalDetails: PropTypes.arrayOf(participantPropTypes),
+    personalDetails: PropTypes.objectOf(participantPropTypes),
 
     /** The preferred language for the app */
     preferredLocale: PropTypes.string,
@@ -38,8 +25,6 @@
     // eslint-disable-next-line react/forbid-prop-types
     fullReport: PropTypes.object,
 
-<<<<<<< HEAD
-=======
     /** The policy which the user has access to and which the report could be tied to */
     policy: PropTypes.shape({
         /** The ID of the policy */
@@ -56,7 +41,6 @@
     /** The transaction from the parent report action */
     transactionID: PropTypes.string,
 
->>>>>>> a1a0f389
     ...basePropTypes,
 };
 
@@ -72,13 +56,11 @@
 };
 
 /*
- * This component checks whether a fullReport object is defined for the provided reportID
+ * This component gets the data from onyx for the actual
+ * OptionRowLHN component.
+ * The OptionRowLHN component is memoized, so it will only
+ * re-render if the data really changed.
  */
-<<<<<<< HEAD
-function OptionRowLHNData({isFocused, fullReport, reportActions, personalDetails, preferredLocale, ...propsToForward}) {
-    return !_.isEmpty(fullReport) ? (
-        <OptionRowLHNDataReport
-=======
 function OptionRowLHNData({
     isFocused,
     fullReport,
@@ -127,16 +109,12 @@
 
     return (
         <OptionRowLHN
->>>>>>> a1a0f389
             // eslint-disable-next-line react/jsx-props-no-spreading
             {...propsToForward}
             isFocused={isFocused}
-            fullReport={fullReport}
-            reportActions={reportActions}
-            personalDetails={personalDetails}
-            preferredLocale={preferredLocale}
+            optionItem={optionItem}
         />
-    ) : null;
+    );
 }
 
 OptionRowLHNData.propTypes = propTypes;
@@ -150,28 +128,4 @@
  * Thats also why the React.memo is used on the outer component here, as we just
  * use it to prevent re-renders from parent re-renders.
  */
-<<<<<<< HEAD
-export default React.memo(
-    withOnyx({
-        comment: {
-            key: ({reportID}) => `${ONYXKEYS.COLLECTION.REPORT_DRAFT_COMMENT}${reportID}`,
-        },
-        fullReport: {
-            key: ({reportID}) => `${ONYXKEYS.COLLECTION.REPORT}${reportID}`,
-        },
-        reportActions: {
-            key: ({reportID}) => `${ONYXKEYS.COLLECTION.REPORT_ACTIONS}${reportID}`,
-            canEvict: false,
-        },
-        personalDetails: {
-            key: ONYXKEYS.PERSONAL_DETAILS_LIST,
-            selector: personalDetailsSelector,
-        },
-        preferredLocale: {
-            key: ONYXKEYS.NVP_PREFERRED_LOCALE,
-        },
-    })(OptionRowLHNData),
-);
-=======
-export default React.memo(OptionRowLHNData);
->>>>>>> a1a0f389
+export default React.memo(OptionRowLHNData);