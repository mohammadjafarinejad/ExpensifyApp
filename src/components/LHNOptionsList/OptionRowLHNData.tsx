import {deepEqual} from 'fast-equals';
import React, {useMemo, useRef} from 'react';
import useCurrentReportID from '@hooks/useCurrentReportID';
import useGetExpensifyCardFromReportAction from '@hooks/useGetExpensifyCardFromReportAction';
<<<<<<< HEAD
=======
import useOnyx from '@hooks/useOnyx';
import {getSortedReportActions, shouldReportActionBeVisibleAsLastAction} from '@libs/ReportActionsUtils';
import {canUserPerformWriteAction as canUserPerformWriteActionUtil} from '@libs/ReportUtils';
>>>>>>> ae3b0770
import SidebarUtils from '@libs/SidebarUtils';
import CONST from '@src/CONST';
import {getMovedReportID} from '@src/libs/ModifiedExpenseMessage';
import type {OptionData} from '@src/libs/ReportUtils';
import ONYXKEYS from '@src/ONYXKEYS';
import OptionRowLHN from './OptionRowLHN';
import type {OptionRowLHNDataProps} from './types';

/*
 * This component gets the data from onyx for the actual
 * OptionRowLHN component.
 * The OptionRowLHN component is memoized, so it will only
 * re-render if the data really changed.
 */
function OptionRowLHNData({
    isOptionFocused = false,
    fullReport,
    reportAttributes,
    oneTransactionThreadReport,
    reportNameValuePairs,
    reportActions,
    personalDetails = {},
    preferredLocale = CONST.LOCALES.DEFAULT,
    policy,
    invoiceReceiverPolicy,
    receiptTransactions,
    parentReportAction,
    iouReportReportActions,
    transaction,
    lastReportActionTransaction,
    transactionViolations,
    lastMessageTextFromReport,
    localeCompare,
    isReportArchived = false,
    lastAction,
    lastActionReport,
    ...propsToForward
}: OptionRowLHNDataProps) {
    const reportID = propsToForward.reportID;
    const currentReportIDValue = useCurrentReportID();
    const isReportFocused = isOptionFocused && currentReportIDValue?.currentReportID === reportID;
    const optionItemRef = useRef<OptionData | undefined>(undefined);
<<<<<<< HEAD
=======

    const lastAction = useMemo(() => {
        if (!reportActions || !fullReport) {
            return undefined;
        }

        const canUserPerformWriteAction = canUserPerformWriteActionUtil(fullReport, isReportArchived);
        const actionsArray = getSortedReportActions(Object.values(reportActions));

        const reportActionsForDisplay = actionsArray.filter(
            (reportAction) => shouldReportActionBeVisibleAsLastAction(reportAction, canUserPerformWriteAction) && reportAction.actionName !== CONST.REPORT.ACTIONS.TYPE.CREATED,
        );

        return reportActionsForDisplay.at(-1);
    }, [reportActions, fullReport, isReportArchived]);

    const [movedFromReport] = useOnyx(`${ONYXKEYS.COLLECTION.REPORT}${getMovedReportID(lastAction, CONST.REPORT.MOVE_TYPE.FROM)}`, {canBeMissing: true});
    const [movedToReport] = useOnyx(`${ONYXKEYS.COLLECTION.REPORT}${getMovedReportID(lastAction, CONST.REPORT.MOVE_TYPE.TO)}`, {canBeMissing: true});

>>>>>>> ae3b0770
    const card = useGetExpensifyCardFromReportAction({reportAction: lastAction, policyID: fullReport?.policyID});

    const optionItem = useMemo(() => {
        // Note: ideally we'd have this as a dependent selector in onyx!
        const item = SidebarUtils.getOptionData({
            report: fullReport,
            reportAttributes,
            oneTransactionThreadReport,
            reportNameValuePairs,
            personalDetails,
            policy,
            parentReportAction,
            lastMessageTextFromReport,
            invoiceReceiverPolicy,
            card,
            lastAction,
            localeCompare,
            isReportArchived,
<<<<<<< HEAD
            lastActionReport,
=======
            movedFromReport,
            movedToReport,
>>>>>>> ae3b0770
        });
        // eslint-disable-next-line react-compiler/react-compiler
        if (deepEqual(item, optionItemRef.current)) {
            // eslint-disable-next-line react-compiler/react-compiler
            return optionItemRef.current;
        }

        // eslint-disable-next-line react-compiler/react-compiler
        optionItemRef.current = item;

        return item;
        // Listen parentReportAction to update title of thread report when parentReportAction changed
        // Listen to transaction to update title of transaction report when transaction changed
        // eslint-disable-next-line react-compiler/react-compiler, react-hooks/exhaustive-deps
    }, [
        fullReport,
        reportAttributes?.brickRoadStatus,
        reportAttributes?.reportName,
        oneTransactionThreadReport,
        reportNameValuePairs,
        lastReportActionTransaction,
        reportActions,
        personalDetails,
        preferredLocale,
        policy,
        parentReportAction,
        iouReportReportActions,
        transaction,
        receiptTransactions,
        invoiceReceiverPolicy,
        lastMessageTextFromReport,
        reportAttributes,
        card,
        localeCompare,
        isReportArchived,
        movedFromReport,
        movedToReport,
    ]);

    return (
        <OptionRowLHN
            // eslint-disable-next-line react/jsx-props-no-spreading
            {...propsToForward}
            isOptionFocused={isReportFocused}
            optionItem={optionItem}
            report={fullReport}
        />
    );
}

OptionRowLHNData.displayName = 'OptionRowLHNData';

/**
 * This component is rendered in a list.
 * On scroll we want to avoid that a item re-renders
 * just because the list has to re-render when adding more items.
 * Thats also why the React.memo is used on the outer component here, as we just
 * use it to prevent re-renders from parent re-renders.
 */
export default React.memo(OptionRowLHNData);<|MERGE_RESOLUTION|>--- conflicted
+++ resolved
@@ -2,12 +2,7 @@
 import React, {useMemo, useRef} from 'react';
 import useCurrentReportID from '@hooks/useCurrentReportID';
 import useGetExpensifyCardFromReportAction from '@hooks/useGetExpensifyCardFromReportAction';
-<<<<<<< HEAD
-=======
 import useOnyx from '@hooks/useOnyx';
-import {getSortedReportActions, shouldReportActionBeVisibleAsLastAction} from '@libs/ReportActionsUtils';
-import {canUserPerformWriteAction as canUserPerformWriteActionUtil} from '@libs/ReportUtils';
->>>>>>> ae3b0770
 import SidebarUtils from '@libs/SidebarUtils';
 import CONST from '@src/CONST';
 import {getMovedReportID} from '@src/libs/ModifiedExpenseMessage';
@@ -50,28 +45,10 @@
     const currentReportIDValue = useCurrentReportID();
     const isReportFocused = isOptionFocused && currentReportIDValue?.currentReportID === reportID;
     const optionItemRef = useRef<OptionData | undefined>(undefined);
-<<<<<<< HEAD
-=======
-
-    const lastAction = useMemo(() => {
-        if (!reportActions || !fullReport) {
-            return undefined;
-        }
-
-        const canUserPerformWriteAction = canUserPerformWriteActionUtil(fullReport, isReportArchived);
-        const actionsArray = getSortedReportActions(Object.values(reportActions));
-
-        const reportActionsForDisplay = actionsArray.filter(
-            (reportAction) => shouldReportActionBeVisibleAsLastAction(reportAction, canUserPerformWriteAction) && reportAction.actionName !== CONST.REPORT.ACTIONS.TYPE.CREATED,
-        );
-
-        return reportActionsForDisplay.at(-1);
-    }, [reportActions, fullReport, isReportArchived]);
 
     const [movedFromReport] = useOnyx(`${ONYXKEYS.COLLECTION.REPORT}${getMovedReportID(lastAction, CONST.REPORT.MOVE_TYPE.FROM)}`, {canBeMissing: true});
     const [movedToReport] = useOnyx(`${ONYXKEYS.COLLECTION.REPORT}${getMovedReportID(lastAction, CONST.REPORT.MOVE_TYPE.TO)}`, {canBeMissing: true});
 
->>>>>>> ae3b0770
     const card = useGetExpensifyCardFromReportAction({reportAction: lastAction, policyID: fullReport?.policyID});
 
     const optionItem = useMemo(() => {
@@ -90,12 +67,9 @@
             lastAction,
             localeCompare,
             isReportArchived,
-<<<<<<< HEAD
             lastActionReport,
-=======
             movedFromReport,
             movedToReport,
->>>>>>> ae3b0770
         });
         // eslint-disable-next-line react-compiler/react-compiler
         if (deepEqual(item, optionItemRef.current)) {
