import {deepEqual} from 'fast-equals';
import React, {useMemo, useRef} from 'react';
import useCurrentReportID from '@hooks/useCurrentReportID';
import useGetExpensifyCardFromReportAction from '@hooks/useGetExpensifyCardFromReportAction';
import useOnyx from '@hooks/useOnyx';
import {getSortedReportActions, shouldReportActionBeVisibleAsLastAction} from '@libs/ReportActionsUtils';
import {canUserPerformWriteAction as canUserPerformWriteActionUtil} from '@libs/ReportUtils';
import SidebarUtils from '@libs/SidebarUtils';
import CONST from '@src/CONST';
import type {OptionData} from '@src/libs/ReportUtils';
import ONYXKEYS from '@src/ONYXKEYS';
import OptionRowLHN from './OptionRowLHN';
import type {OptionRowLHNDataProps} from './types';

/*
 * This component gets the data from onyx for the actual
 * OptionRowLHN component.
 * The OptionRowLHN component is memoized, so it will only
 * re-render if the data really changed.
 */
function OptionRowLHNData({
    isOptionFocused = false,
    fullReport,
    reportAttributes,
    oneTransactionThreadReport,
    reportNameValuePairs,
    reportActions,
    personalDetails = {},
    preferredLocale = CONST.LOCALES.DEFAULT,
    policy,
    invoiceReceiverPolicy,
    receiptTransactions,
    parentReportAction,
    iouReportReportActions,
    transaction,
    lastReportActionTransaction,
    transactionViolations,
    lastMessageTextFromReport,
    localeCompare,
    ...propsToForward
}: OptionRowLHNDataProps) {
    const reportID = propsToForward.reportID;
    const currentReportIDValue = useCurrentReportID();
    const isReportFocused = isOptionFocused && currentReportIDValue?.currentReportID === reportID;

    const optionItemRef = useRef<OptionData | undefined>(undefined);

    const [reportActionsData] = useOnyx(`${ONYXKEYS.COLLECTION.REPORT_ACTIONS}${reportID}`, {canBeMissing: true});

    const lastAction = useMemo(() => {
        if (!reportActionsData || !fullReport) {
            return undefined;
        }

        const canUserPerformWriteAction = canUserPerformWriteActionUtil(fullReport);
        const actionsArray = getSortedReportActions(Object.values(reportActionsData));

        const reportActionsForDisplay = actionsArray.filter(
            (reportAction) => shouldReportActionBeVisibleAsLastAction(reportAction, canUserPerformWriteAction) && reportAction.actionName !== CONST.REPORT.ACTIONS.TYPE.CREATED,
        );

        return reportActionsForDisplay.at(-1);
    }, [reportActionsData, fullReport]);

    const card = useGetExpensifyCardFromReportAction({reportAction: lastAction, policyID: fullReport?.policyID});
    const optionItem = useMemo(() => {
        // Note: ideally we'd have this as a dependent selector in onyx!
        const item = SidebarUtils.getOptionData({
            report: fullReport,
            reportAttributes,
            oneTransactionThreadReport,
            reportNameValuePairs,
            personalDetails,
            policy,
            parentReportAction,
            lastMessageTextFromReport,
            invoiceReceiverPolicy,
<<<<<<< HEAD
            card,
=======
            localeCompare,
>>>>>>> 2c1e1070
        });
        // eslint-disable-next-line react-compiler/react-compiler
        if (deepEqual(item, optionItemRef.current)) {
            // eslint-disable-next-line react-compiler/react-compiler
            return optionItemRef.current;
        }

        // eslint-disable-next-line react-compiler/react-compiler
        optionItemRef.current = item;

        return item;
        // Listen parentReportAction to update title of thread report when parentReportAction changed
        // Listen to transaction to update title of transaction report when transaction changed
        // eslint-disable-next-line react-compiler/react-compiler, react-hooks/exhaustive-deps
    }, [
        fullReport,
        reportAttributes?.brickRoadStatus,
        reportAttributes?.reportName,
        oneTransactionThreadReport,
        reportNameValuePairs,
        lastReportActionTransaction,
        reportActions,
        personalDetails,
        preferredLocale,
        policy,
        parentReportAction,
        iouReportReportActions,
        transaction,
        receiptTransactions,
        invoiceReceiverPolicy,
        lastMessageTextFromReport,
        reportAttributes,
<<<<<<< HEAD
        card,
=======
        localeCompare,
>>>>>>> 2c1e1070
    ]);

    return (
        <OptionRowLHN
            // eslint-disable-next-line react/jsx-props-no-spreading
            {...propsToForward}
            isOptionFocused={isReportFocused}
            optionItem={optionItem}
            report={fullReport}
        />
    );
}

OptionRowLHNData.displayName = 'OptionRowLHNData';

/**
 * This component is rendered in a list.
 * On scroll we want to avoid that a item re-renders
 * just because the list has to re-render when adding more items.
 * Thats also why the React.memo is used on the outer component here, as we just
 * use it to prevent re-renders from parent re-renders.
 */
export default React.memo(OptionRowLHNData);<|MERGE_RESOLUTION|>--- conflicted
+++ resolved
@@ -75,11 +75,8 @@
             parentReportAction,
             lastMessageTextFromReport,
             invoiceReceiverPolicy,
-<<<<<<< HEAD
             card,
-=======
             localeCompare,
->>>>>>> 2c1e1070
         });
         // eslint-disable-next-line react-compiler/react-compiler
         if (deepEqual(item, optionItemRef.current)) {
@@ -112,11 +109,8 @@
         invoiceReceiverPolicy,
         lastMessageTextFromReport,
         reportAttributes,
-<<<<<<< HEAD
         card,
-=======
         localeCompare,
->>>>>>> 2c1e1070
     ]);
 
     return (
