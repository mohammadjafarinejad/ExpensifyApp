import type {ContentStyle} from '@shopify/flash-list';
import type {RefObject} from 'react';
import type {LayoutChangeEvent, StyleProp, TextStyle, View, ViewStyle} from 'react-native';
import type {OnyxCollection, OnyxEntry} from 'react-native-onyx';
import type {ValueOf} from 'type-fest';
import type CONST from '@src/CONST';
import type {OptionData} from '@src/libs/ReportUtils';
<<<<<<< HEAD
import type {Locale, PersonalDetailsList, Policy, Report, ReportAction, ReportActions, ReportNameValuePairs, Transaction, TransactionViolation} from '@src/types/onyx';
import type {ReportAttributes} from '@src/types/onyx/DerivedValues';
=======
import type {
    Locale,
    PersonalDetailsList,
    Policy,
    Report,
    ReportAction,
    ReportActions,
    ReportAttributesDerivedValue,
    ReportNameValuePairs,
    Transaction,
    TransactionViolation,
} from '@src/types/onyx';
>>>>>>> c93cde5a

type OptionMode = ValueOf<typeof CONST.OPTION_MODE>;

type CustomLHNOptionsListProps = {
    /** Wrapper style for the section list */
    style?: StyleProp<ViewStyle>;

    /** Extra styles for the section list container */
    contentContainerStyles?: StyleProp<ContentStyle>;

    /** Sections for the section list */
    data: string[];

    /** Callback to fire when a row is selected */
    onSelectRow?: (optionItem: OptionData, popoverAnchor: RefObject<View>) => void;

    /** Toggle between compact and default view of the option */
    optionMode: OptionMode;

    /** Whether to allow option focus or not */
    shouldDisableFocusOptions?: boolean;

    /** Callback to fire when the list is laid out */
    onFirstItemRendered: () => void;
};

type LHNOptionsListProps = CustomLHNOptionsListProps;

type OptionRowLHNDataProps = {
    /** Whether row should be focused */
    isFocused?: boolean;

    /** List of users' personal details */
    personalDetails?: PersonalDetailsList;

    /** The preferred language for the app */
    preferredLocale?: OnyxEntry<Locale>;

    /** The full data of the report */
    fullReport: OnyxEntry<Report>;

    /** The report derived attributes */
    reportAttributes: ReportAttributesDerivedValue['reports'];

    /** The transaction thread report associated with the current report, if any */
    oneTransactionThreadReport: OnyxEntry<Report>;

    /** Array of report name value pairs for this report */
    reportNameValuePairs: OnyxEntry<ReportNameValuePairs>;

    /** The policy which the user has access to and which the report could be tied to */
    policy?: OnyxEntry<Policy>;

    /** Invoice receiver policy */
    invoiceReceiverPolicy?: OnyxEntry<Policy>;

    /** The action from the parent report */
    parentReportAction?: OnyxEntry<ReportAction>;

    /** The transaction from the parent report action */
    transaction: OnyxEntry<Transaction>;

    /** The transaction linked to the report's last action */
    lastReportActionTransaction?: OnyxEntry<Transaction>;

    /** Whether a report contains a draft */
    hasDraftComment: boolean;

    /** The receipt transaction from the parent report action */
    receiptTransactions: OnyxCollection<Transaction>;

    /** The reportID of the report */
    reportID: string;

    /** Array of report actions for this report */
    reportActions: OnyxEntry<ReportActions>;

    /**
     * Array of report actions for the IOU report related to the last action of this report.
     * If the last action is a report action preview, the last message of the report depends on
     * the report actions of the IOU report linked to the report action preview.
     * Changes in the IOU report report actions will affect the last message of this report.
     */
    iouReportReportActions: OnyxEntry<ReportActions>;

    /** List of transaction violation */
    transactionViolations: OnyxCollection<TransactionViolation[]>;

    /** Toggle between compact and default view */
    viewMode?: OptionMode;

    /** The last message text from the report */
    lastMessageTextFromReport: string;

    /** A function that is called when an option is selected. Selected option is passed as a param */
    onSelectRow?: (optionItem: OptionData, popoverAnchor: RefObject<View>) => void;

    /** Callback to execute when the OptionList lays out */
    onLayout?: (event: LayoutChangeEvent) => void;

    /** The attributes of the report */
    reportAttributes?: ReportAttributes;
};

type OptionRowLHNProps = {
    /** The ID of the report that the option is for */
    reportID: string;

    /** Whether this option is currently in focus so we can modify its style */
    isFocused?: boolean;

    /** A function that is called when an option is selected. Selected option is passed as a param */
    onSelectRow?: (optionItem: OptionData, popoverAnchor: RefObject<View>) => void;

    /** Toggle between compact and default view */
    viewMode?: OptionMode;

    /** Additional style props */
    style?: StyleProp<TextStyle>;

    /** The item that should be rendered */
    optionItem?: OptionData;

    /** Whether a report contains a draft */
    hasDraftComment: boolean;

    onLayout?: (event: LayoutChangeEvent) => void;
};

type RenderItemProps = {item: string};

export type {LHNOptionsListProps, OptionRowLHNDataProps, OptionRowLHNProps, RenderItemProps};<|MERGE_RESOLUTION|>--- conflicted
+++ resolved
@@ -5,10 +5,6 @@
 import type {ValueOf} from 'type-fest';
 import type CONST from '@src/CONST';
 import type {OptionData} from '@src/libs/ReportUtils';
-<<<<<<< HEAD
-import type {Locale, PersonalDetailsList, Policy, Report, ReportAction, ReportActions, ReportNameValuePairs, Transaction, TransactionViolation} from '@src/types/onyx';
-import type {ReportAttributes} from '@src/types/onyx/DerivedValues';
-=======
 import type {
     Locale,
     PersonalDetailsList,
@@ -21,7 +17,6 @@
     Transaction,
     TransactionViolation,
 } from '@src/types/onyx';
->>>>>>> c93cde5a
 
 type OptionMode = ValueOf<typeof CONST.OPTION_MODE>;
 
@@ -64,7 +59,7 @@
     fullReport: OnyxEntry<Report>;
 
     /** The report derived attributes */
-    reportAttributes: ReportAttributesDerivedValue['reports'];
+    reportAttributes?: ReportAttributesDerivedValue['reports'];
 
     /** The transaction thread report associated with the current report, if any */
     oneTransactionThreadReport: OnyxEntry<Report>;
@@ -121,9 +116,6 @@
 
     /** Callback to execute when the OptionList lays out */
     onLayout?: (event: LayoutChangeEvent) => void;
-
-    /** The attributes of the report */
-    reportAttributes?: ReportAttributes;
 };
 
 type OptionRowLHNProps = {
