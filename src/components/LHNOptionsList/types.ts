--- conflicted
+++ resolved
@@ -128,13 +128,11 @@
     /** Function to compare locale strings */
     localeCompare: LocaleContextProps['localeCompare'];
 
-<<<<<<< HEAD
     /** TestID of the row, indicating order */
     testID: number;
-=======
+
     /** Whether the report is archived */
     isReportArchived: boolean;
->>>>>>> d0782673
 };
 
 type OptionRowLHNProps = {
