/* eslint-disable es/no-optional-chaining */
import PropTypes from 'prop-types';
import React, {useCallback, useEffect, useMemo, useState} from 'react';
import {ActivityIndicator, PixelRatio, StyleSheet, View} from 'react-native';
import useStyleUtils from '@hooks/useStyleUtils';
import * as AttachmentsPropTypes from './Attachments/propTypes';
import Image from './Image';
import MultiGestureCanvas from './MultiGestureCanvas';
import getCanvasFitScale from './MultiGestureCanvas/utils';

// Increase/decrease this number to change the number of concurrent lightboxes
// The more concurrent lighboxes, the worse performance gets (especially on low-end devices)
// -1 means unlimited
const NUMBER_OF_CONCURRENT_LIGHTBOXES = 3;

const cachedDimensions = new Map();

/**
 * On the native layer, we use a image library to handle zoom functionality
 */
const propTypes = {
    // TODO: Add TS types for zoom range
    // ...zoomRangePropTypes,

    /** Triggers whenever the zoom scale changes */
    onScaleChanged: PropTypes.func,

    /** Function for handle on press */
    onPress: PropTypes.func,

    /** Handles errors while displaying the image */
    onError: PropTypes.func,

    /** URL to full-sized attachment, SVG function, or numeric static image on native platforms */
    source: AttachmentsPropTypes.attachmentSourcePropType.isRequired,

    /** Whether source url requires authentication */
    isAuthTokenRequired: PropTypes.bool,

    /** Whether the Lightbox is used within a carousel component and there are other sibling elements */
    hasSiblingCarouselItems: PropTypes.bool,

    /** The index of the carousel item */
    index: PropTypes.number,

    /** The index of the currently active carousel item */
    activeIndex: PropTypes.number,

    /** Additional styles to add to the component */
    style: PropTypes.oneOfType([PropTypes.arrayOf(PropTypes.object), PropTypes.object]),
};

const defaultProps = {
    // TODO: Add TS default values
    // ...zoomRangeDefaultProps,

    isAuthTokenRequired: false,
    index: 0,
    activeIndex: 0,
    hasSiblingCarouselItems: false,
    onScaleChanged: () => {},
    onPress: () => {},
    onError: () => {},
    style: {},
};

const DEFAULT_IMAGE_SIZE = 200;

function Lightbox({isAuthTokenRequired, source, onScaleChanged, onPress, onError, style, index, activeIndex, hasSiblingCarouselItems, zoomRange}) {
    const StyleUtils = useStyleUtils();

    const [containerSize, setContainerSize] = useState({width: 0, height: 0});
    const isContainerLoaded = containerSize.width !== 0 && containerSize.height !== 0;

    const [imageDimensions, _setImageDimensions] = useState(() => cachedDimensions.get(source));
    const setImageDimensions = (newDimensions) => {
        _setImageDimensions(newDimensions);
        cachedDimensions.set(source, newDimensions);
    };

    const isItemActive = index === activeIndex;
    const [isActive, setActive] = useState(isItemActive);
    const [isImageLoaded, setImageLoaded] = useState(false);

    const isInactiveCarouselItem = hasSiblingCarouselItems && !isActive;
    const [isFallbackVisible, setFallbackVisible] = useState(isInactiveCarouselItem);
    const [isFallbackLoaded, setFallbackLoaded] = useState(false);

    const isLightboxLoaded = imageDimensions?.lightboxSize != null;
    const isLightboxInRange = useMemo(() => {
        if (NUMBER_OF_CONCURRENT_LIGHTBOXES === -1) {
            return true;
        }

        const indexCanvasOffset = Math.floor((NUMBER_OF_CONCURRENT_LIGHTBOXES - 1) / 2) || 0;
        const indexOutOfRange = index > activeIndex + indexCanvasOffset || index < activeIndex - indexCanvasOffset;
        return !indexOutOfRange;
    }, [activeIndex, index]);
    const isLightboxVisible = isLightboxInRange && (isActive || isLightboxLoaded || isFallbackLoaded);

    // If the fallback image is currently visible, we want to hide the Lightbox until the fallback gets hidden,
    // so that we don't see two overlapping images at the same time.
    // If there the Lightbox is not used within a carousel, we don't need to hide the Lightbox,
    // because it's only going to be rendered after the fallback image is hidden.
    const shouldHideLightbox = hasSiblingCarouselItems && isFallbackVisible;

    const isLoading = isActive && (!isContainerLoaded || !isImageLoaded);

    const updateCanvasSize = useCallback(
        ({nativeEvent}) => setContainerSize({width: PixelRatio.roundToNearestPixel(nativeEvent.layout.width), height: PixelRatio.roundToNearestPixel(nativeEvent.layout.height)}),
        [],
    );

    // We delay setting a page to active state by a (few) millisecond(s),
    // to prevent the image transformer from flashing while still rendering
    // Instead, we show the fallback image while the image transformer is loading the image
    useEffect(() => {
        if (isItemActive) {
            setTimeout(() => setActive(true), 1);
        } else {
            setActive(false);
        }
    }, [isItemActive]);

    useEffect(() => {
        if (isLightboxVisible) {
            return;
        }
        setImageLoaded(false);
    }, [isLightboxVisible]);

    useEffect(() => {
        if (!hasSiblingCarouselItems) {
            return;
        }

        if (isActive) {
            if (isImageLoaded && isFallbackVisible) {
                // We delay hiding the fallback image while image transformer is still rendering
                setTimeout(() => {
                    setFallbackVisible(false);
                    setFallbackLoaded(false);
                }, 100);
            }
        } else {
            if (isLightboxVisible && isLightboxLoaded) {
                return;
            }

            // Show fallback when the image goes out of focus or when the image is loading
            setFallbackVisible(true);
        }
    }, [hasSiblingCarouselItems, isActive, isImageLoaded, isFallbackVisible, isLightboxLoaded, isLightboxVisible]);

    const fallbackSize = useMemo(() => {
        if (!hasSiblingCarouselItems || (imageDimensions?.lightboxSize == null && imageDimensions?.fallbackSize == null) || containerSize.width === 0 || containerSize.height === 0) {
            return {
                width: DEFAULT_IMAGE_SIZE,
                height: DEFAULT_IMAGE_SIZE,
            };
        }

        const imageSize = imageDimensions.lightboxSize || imageDimensions.fallbackSize;

        const {minScale} = getCanvasFitScale({canvasSize: containerSize, contentSize: imageSize});

        return {
            width: PixelRatio.roundToNearestPixel(imageSize.width * minScale),
            height: PixelRatio.roundToNearestPixel(imageSize.height * minScale),
        };
    }, [containerSize, hasSiblingCarouselItems, imageDimensions]);

    return (
        <View
            onPress={onPress}
            style={[StyleSheet.absoluteFill, style]}
            onLayout={updateCanvasSize}
        >
            {isContainerLoaded && (
                <>
                    {isLightboxVisible && (
<<<<<<< HEAD
                        <View style={[...StyleUtils.getFullscreenCenteredContentStyles(), {opacity: hasSiblingCarouselItems && isFallbackVisible ? 0 : 1}]}>
=======
                        <View style={[...StyleUtils.getFullscreenCenteredContentStyles(), StyleUtils.getLightboxVisibilityStyle(shouldHideLightbox)]}>
>>>>>>> fe9f43b7
                            <MultiGestureCanvas
                                isActive={isActive}
                                onScaleChanged={onScaleChanged}
                                canvasSize={containerSize}
                                contentSize={imageDimensions?.lightboxSize}
                                zoomRange={zoomRange}
                            >
                                <Image
                                    source={{uri: source}}
                                    style={imageDimensions?.lightboxSize || {width: DEFAULT_IMAGE_SIZE, height: DEFAULT_IMAGE_SIZE}}
                                    isAuthTokenRequired={isAuthTokenRequired}
                                    onError={onError}
                                    onLoadEnd={() => setImageLoaded(true)}
                                    onLoad={(e) => {
                                        const width = (e.nativeEvent?.width || 0) * PixelRatio.get();
                                        const height = (e.nativeEvent?.height || 0) * PixelRatio.get();
                                        setImageDimensions({...imageDimensions, lightboxSize: {width, height}});
                                    }}
                                />
                            </MultiGestureCanvas>
                        </View>
                    )}

                    {/* Keep rendering the image without gestures as fallback if the carousel item is not active and while the lightbox is loading the image */}
                    {isFallbackVisible && (
                        <View style={StyleUtils.getFullscreenCenteredContentStyles()}>
                            <Image
                                source={{uri: source}}
                                resizeMode="contain"
                                style={fallbackSize}
                                isAuthTokenRequired={isAuthTokenRequired}
                                onLoadEnd={() => setFallbackLoaded(true)}
                                onLoad={(e) => {
                                    const width = (e.nativeEvent?.width || 0) * PixelRatio.get();
                                    const height = (e.nativeEvent?.height || 0) * PixelRatio.get();

                                    if (imageDimensions?.lightboxSize != null) {
                                        return;
                                    }

                                    setImageDimensions({...imageDimensions, fallbackSize: {width, height}});
                                }}
                            />
                        </View>
                    )}

                    {/* Show activity indicator while the lightbox is still loading the image. */}
                    {isLoading && (
                        <ActivityIndicator
                            size="large"
                            style={StyleSheet.absoluteFill}
                        />
                    )}
                </>
            )}
        </View>
    );
}

Lightbox.propTypes = propTypes;
Lightbox.defaultProps = defaultProps;
Lightbox.displayName = 'Lightbox';

export default Lightbox;<|MERGE_RESOLUTION|>--- conflicted
+++ resolved
@@ -179,11 +179,7 @@
             {isContainerLoaded && (
                 <>
                     {isLightboxVisible && (
-<<<<<<< HEAD
-                        <View style={[...StyleUtils.getFullscreenCenteredContentStyles(), {opacity: hasSiblingCarouselItems && isFallbackVisible ? 0 : 1}]}>
-=======
                         <View style={[...StyleUtils.getFullscreenCenteredContentStyles(), StyleUtils.getLightboxVisibilityStyle(shouldHideLightbox)]}>
->>>>>>> fe9f43b7
                             <MultiGestureCanvas
                                 isActive={isActive}
                                 onScaleChanged={onScaleChanged}
