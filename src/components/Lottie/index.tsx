--- conflicted
+++ resolved
@@ -2,32 +2,23 @@
 import type {AnimationObject, LottieViewProps} from 'lottie-react-native';
 import LottieView from 'lottie-react-native';
 import type {ForwardedRef} from 'react';
-<<<<<<< HEAD
-import React, {forwardRef, useEffect, useState} from 'react';
+import React, {forwardRef, useContext, useEffect, useState} from 'react';
 import {InteractionManager, View} from 'react-native';
-=======
-import React, {forwardRef, useContext, useEffect, useState} from 'react';
-import {View} from 'react-native';
->>>>>>> 92171d88
 import type DotLottieAnimation from '@components/LottieAnimations/types';
 import useAppState from '@hooks/useAppState';
 import useNetwork from '@hooks/useNetwork';
-import useResponsiveLayout from '@hooks/useResponsiveLayout';
 import useThemeStyles from '@hooks/useThemeStyles';
-<<<<<<< HEAD
-import isLastRouteRHP from '@libs/Navigation/isLastRouteRHP';
-=======
 import * as Browser from '@libs/Browser';
 import isSideModalNavigator from '@libs/Navigation/isSideModalNavigator';
->>>>>>> 92171d88
 import CONST from '@src/CONST';
 import {useSplashScreenStateContext} from '@src/SplashScreenStateContext';
 
 type Props = {
     source: DotLottieAnimation;
+    shouldLoadAfterInteractions?: boolean;
 } & Omit<LottieViewProps, 'source'>;
 
-function Lottie({source, webStyle, ...props}: Props, ref: ForwardedRef<LottieView>) {
+function Lottie({source, webStyle, shouldLoadAfterInteractions, ...props}: Props, ref: ForwardedRef<LottieView>) {
     const appState = useAppState();
     const {splashScreenState} = useSplashScreenStateContext();
     const styles = useThemeStyles();
@@ -37,15 +28,13 @@
 
     const [animationFile, setAnimationFile] = useState<string | AnimationObject | {uri: string}>();
     const [isInteractionComplete, setIsInteractionComplete] = useState(false);
-    const isLastRouteInRHP = isLastRouteRHP();
-    const {isSmallScreenWidth} = useResponsiveLayout();
 
     useEffect(() => {
         setAnimationFile(source.file);
     }, [setAnimationFile, source.file]);
 
     useEffect(() => {
-        if (!isLastRouteInRHP) {
+        if (!shouldLoadAfterInteractions) {
             return;
         }
 
@@ -93,14 +82,16 @@
     // If the page navigates to another screen, the image fails to load, app is in background state, animation file isn't ready, or the splash screen isn't hidden yet,
     // we'll just render an empty view as the fallback to prevent
     // 1. memory leak, see issue: https://github.com/Expensify/App/issues/36645
-<<<<<<< HEAD
-    // 2. heavy rendering, see issue: https://github.com/Expensify/App/issues/34696
+    // 2. heavy rendering, see issues: https://github.com/Expensify/App/issues/34696 and https://github.com/Expensify/App/issues/47273
     // 3. lag on react navigation transitions, see issue: https://github.com/Expensify/App/issues/44812
-    if (isError || appState.isBackground || !animationFile || splashScreenState !== CONST.BOOT_SPLASH_STATE.HIDDEN || (!isInteractionComplete && isLastRouteInRHP && isSmallScreenWidth)) {
-=======
-    // 2. heavy rendering, see issues: https://github.com/Expensify/App/issues/34696 and https://github.com/Expensify/App/issues/47273
-    if (hasNavigatedAway || isError || appState.isBackground || !animationFile || splashScreenState !== CONST.BOOT_SPLASH_STATE.HIDDEN) {
->>>>>>> 92171d88
+    if (
+        hasNavigatedAway ||
+        isError ||
+        appState.isBackground ||
+        !animationFile ||
+        splashScreenState !== CONST.BOOT_SPLASH_STATE.HIDDEN ||
+        (!isInteractionComplete && shouldLoadAfterInteractions)
+    ) {
         return <View style={[aspectRatioStyle, props.style]} />;
     }
 
