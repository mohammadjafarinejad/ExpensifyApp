--- conflicted
+++ resolved
@@ -107,7 +107,7 @@
     const [input, setInput] = useState(TEXT_INPUT_EMPTY_STATE);
     const [focusedIndex, setFocusedIndex] = useState(0);
     const [editIndex, setEditIndex] = useState(0);
-<<<<<<< HEAD
+    const [wasSubmitted, setWasSubmitted] = useState(false);
     const shouldFocusLast = useRef(false);
     const inputWidth = useRef(0);
     const lastFocusedIndex = useRef(0);
@@ -116,9 +116,6 @@
     useEffect(() => {
         lastValue.current = input.length;
     }, [input]);
-=======
-    const [wasSubmitted, setWasSubmitted] = useState(false);
->>>>>>> 3f32b7da
 
     const blurMagicCodeInput = () => {
         inputRefs.current.blur();
@@ -410,49 +407,6 @@
                         >
                             <Text style={[styles.magicCodeInput, styles.textAlignCenter]}>{decomposeString(props.value, props.maxLength)[index] || ''}</Text>
                         </View>
-<<<<<<< HEAD
-=======
-                        {/* Hide the input above the text. Cannot set opacity to 0 as it would break pasting on iOS Safari. */}
-                        <View style={[StyleSheet.absoluteFillObject, styles.w100, styles.bgTransparent]}>
-                            <TextInput
-                                ref={(ref) => {
-                                    inputRefs.current[index] = ref;
-                                    // Setting attribute type to "search" to prevent Password Manager from appearing in Mobile Chrome
-                                    if (ref && ref.setAttribute) {
-                                        ref.setAttribute('type', 'search');
-                                    }
-                                }}
-                                disableKeyboard={props.isDisableKeyboard}
-                                autoFocus={index === 0 && props.autoFocus}
-                                inputMode={props.isDisableKeyboard ? 'none' : 'numeric'}
-                                textContentType="oneTimeCode"
-                                name={props.name}
-                                maxLength={props.maxLength}
-                                value={input}
-                                hideFocusedState
-                                autoComplete={index === 0 ? props.autoComplete : 'off'}
-                                keyboardType={CONST.KEYBOARD_TYPE.NUMBER_PAD}
-                                onChangeText={(value) => {
-                                    // Do not run when the event comes from an input that is
-                                    // not currently being responsible for the input, this is
-                                    // necessary to avoid calls when the input changes due to
-                                    // deleted characters. Only happens in mobile.
-                                    if (index !== editIndex || _.isUndefined(focusedIndex)) {
-                                        return;
-                                    }
-                                    onChangeText(value);
-                                }}
-                                onKeyPress={onKeyPress}
-                                onFocus={(event) => onFocus(event, index)}
-                                // Manually set selectionColor to make caret transparent.
-                                // We cannot use caretHidden as it breaks the pasting function on Android.
-                                selectionColor="transparent"
-                                textInputContainerStyles={[styles.borderNone]}
-                                inputStyle={[styles.inputTransparent]}
-                                accessibilityRole={CONST.ACCESSIBILITY_ROLE.TEXT}
-                            />
-                        </View>
->>>>>>> 3f32b7da
                     </View>
                 ))}
             </View>
