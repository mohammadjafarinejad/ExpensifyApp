import _ from 'underscore';
import React from 'react';
import {View} from 'react-native';
import Text from './Text';
import styles from '../styles/styles';
import themeColors from '../styles/themes/default';
import * as StyleUtils from '../styles/StyleUtils';
import Icon from './Icon';
import * as Expensicons from './Icon/Expensicons';
import getButtonState from '../libs/getButtonState';
import convertToLTR from '../libs/convertToLTR';
import Avatar from './Avatar';
import Badge from './Badge';
import CONST from '../CONST';
import menuItemPropTypes from './menuItemPropTypes';
import SelectCircle from './SelectCircle';
import colors from '../styles/colors';
import MultipleAvatars from './MultipleAvatars';
import * as defaultWorkspaceAvatars from './Icon/WorkspaceDefaultAvatars';
import PressableWithSecondaryInteraction from './PressableWithSecondaryInteraction';
import withWindowDimensions, {windowDimensionsPropTypes} from './withWindowDimensions';
import * as DeviceCapabilities from '../libs/DeviceCapabilities';
import ControlSelection from '../libs/ControlSelection';
import variables from '../styles/variables';
import * as Session from '../libs/actions/Session';

const propTypes = {
    ...menuItemPropTypes,
    ...windowDimensionsPropTypes,
};

const defaultProps = {
    badgeText: undefined,
    shouldShowRightIcon: false,
    shouldShowSelectedState: false,
    shouldShowBasicTitle: false,
    shouldShowDescriptionOnTop: false,
    shouldShowHeaderTitle: false,
    wrapperStyle: [],
    style: styles.popoverMenuItem,
    titleStyle: {},
    shouldShowTitleIcon: false,
    titleIcon: () => {},
    descriptionTextStyle: styles.breakWord,
    success: false,
    icon: undefined,
    iconWidth: undefined,
    iconHeight: undefined,
    description: undefined,
    iconRight: Expensicons.ArrowRight,
    iconStyles: [],
    iconFill: undefined,
    focused: false,
    disabled: false,
    isSelected: false,
    subtitle: undefined,
    iconType: CONST.ICON_TYPE_ICON,
    onPress: () => {},
    onSecondaryInteraction: undefined,
    interactive: true,
    fallbackIcon: Expensicons.FallbackAvatar,
    brickRoadIndicator: '',
    floatRightAvatars: [],
    shouldStackHorizontally: false,
    avatarSize: undefined,
    floatRightAvatarSize: undefined,
    shouldBlockSelection: false,
    hoverAndPressStyle: [],
    furtherDetails: '',
    furtherDetailsIcon: undefined,
<<<<<<< HEAD
    isSmallAvatarSubscriptMenu: false,
    numberOfLines: 1,
    title: '',
=======
    numberOfLinesTitle: 1,
>>>>>>> c0888219
};

function MenuItem(props) {
    const isDeleted = _.contains(props.style, styles.offlineFeedback.deleted);
    const descriptionVerticalMargin = props.shouldShowDescriptionOnTop ? styles.mb1 : styles.mt1;
    const titleTextStyle = StyleUtils.combineStyles(
        [
            styles.flexShrink1,
            styles.popoverMenuText,
            props.icon && !_.isArray(props.icon) && (props.avatarSize === CONST.AVATAR_SIZE.SMALL ? styles.ml2 : styles.ml3),
            props.shouldShowBasicTitle ? undefined : styles.textStrong,
            props.shouldShowHeaderTitle ? styles.textHeadlineH1 : undefined,
            props.numberOfLinesTitle > 1 ? styles.preWrap : styles.pre,
            props.interactive && props.disabled ? {...styles.userSelectNone} : undefined,
<<<<<<< HEAD
            props.numberOfLines === 1 && styles.pre,
=======
>>>>>>> c0888219
            styles.ltr,
            isDeleted ? styles.offlineFeedback.deleted : undefined,
        ],
        props.titleStyle,
    );
    const descriptionTextStyle = StyleUtils.combineStyles([
        styles.textLabelSupporting,
        props.icon && !_.isArray(props.icon) ? styles.ml3 : undefined,
        styles.lineHeightNormal,
        props.title ? descriptionVerticalMargin : StyleUtils.getFontSizeStyle(variables.fontSizeNormal),
        props.descriptionTextStyle,
        isDeleted ? styles.offlineFeedback.deleted : undefined,
    ]);

    const fallbackAvatarSize = props.viewMode === CONST.OPTION_MODE.COMPACT ? CONST.AVATAR_SIZE.SMALL : CONST.AVATAR_SIZE.DEFAULT;

    return (
        <PressableWithSecondaryInteraction
            onPress={Session.checkIfActionIsAllowed((e) => {
                if (props.disabled || !props.interactive) {
                    return;
                }

                if (e && e.type === 'click') {
                    e.currentTarget.blur();
                }

                props.onPress(e);
            })}
            onPressIn={() => props.shouldBlockSelection && props.isSmallScreenWidth && DeviceCapabilities.canUseTouchScreen() && ControlSelection.block()}
            onPressOut={ControlSelection.unblock}
            onSecondaryInteraction={props.onSecondaryInteraction}
            style={({hovered, pressed}) => [
                props.style,
                !props.interactive && styles.cursorDefault,
                StyleUtils.getButtonBackgroundColorStyle(getButtonState(props.focused || hovered, pressed, props.success, props.disabled, props.interactive), true),
                (hovered || pressed) && props.hoverAndPressStyle,
                ...(_.isArray(props.wrapperStyle) ? props.wrapperStyle : [props.wrapperStyle]),
                props.disabled && styles.buttonOpacityDisabled,
            ]}
            disabled={props.disabled}
            ref={props.forwardedRef}
            accessibilityRole={CONST.ACCESSIBILITY_ROLE.MENUITEM}
            accessibilityLabel={props.title}
        >
            {({hovered, pressed}) => (
                <>
                    <View style={[styles.flexColumn, styles.flex1]}>
                        {Boolean(props.label) && (
                            <View style={props.icon ? styles.mb2 : null}>
                                <Text style={StyleUtils.combineStyles(styles.sidebarLinkText, styles.optionAlternateText, styles.textLabelSupporting, styles.pre)}>{props.label}</Text>
                            </View>
                        )}
                        <View style={[styles.flexRow, styles.pointerEventsAuto, props.disabled && styles.cursorDisabled]}>
                            {Boolean(props.icon) && _.isArray(props.icon) && (
                                <MultipleAvatars
                                    isHovered={hovered}
                                    isPressed={pressed}
                                    icons={props.icon}
                                    size={CONST.AVATAR_SIZE.DEFAULT}
                                    secondAvatarStyle={[
                                        StyleUtils.getBackgroundAndBorderStyle(themeColors.sidebar),
                                        pressed ? StyleUtils.getBackgroundAndBorderStyle(themeColors.buttonPressedBG) : undefined,
                                        hovered && !pressed ? StyleUtils.getBackgroundAndBorderStyle(themeColors.border) : undefined,
                                    ]}
                                />
                            )}
                            {Boolean(props.icon) && !_.isArray(props.icon) && (
                                <View style={[styles.popoverMenuIcon, ...props.iconStyles, StyleUtils.getAvatarWidthStyle(props.avatarSize || CONST.AVATAR_SIZE.DEFAULT)]}>
                                    {props.iconType === CONST.ICON_TYPE_ICON && (
                                        <Icon
                                            src={props.icon}
                                            width={props.iconWidth}
                                            height={props.iconHeight}
                                            fill={
                                                props.iconFill ||
                                                StyleUtils.getIconFillColor(getButtonState(props.focused || hovered, pressed, props.success, props.disabled, props.interactive), true)
                                            }
                                        />
                                    )}
                                    {props.iconType === CONST.ICON_TYPE_WORKSPACE && (
                                        <Avatar
                                            imageStyles={[styles.alignSelfCenter]}
                                            size={CONST.AVATAR_SIZE.DEFAULT}
                                            source={props.icon}
                                            fallbackIcon={props.fallbackIcon}
                                            name={props.title}
                                            type={CONST.ICON_TYPE_WORKSPACE}
                                        />
                                    )}
                                    {props.iconType === CONST.ICON_TYPE_AVATAR && (
                                        <Avatar
                                            imageStyles={[styles.alignSelfCenter]}
                                            source={props.icon}
                                            fallbackIcon={props.fallbackIcon}
                                            size={props.avatarSize || CONST.AVATAR_SIZE.DEFAULT}
                                        />
                                    )}
                                </View>
                            )}
                            <View style={[styles.justifyContentCenter, styles.flex1, StyleUtils.getMenuItemTextContainerStyle(props.isSmallAvatarSubscriptMenu)]}>
                                {Boolean(props.description) && props.shouldShowDescriptionOnTop && (
                                    <Text
                                        style={descriptionTextStyle}
                                        numberOfLines={2}
                                    >
                                        {props.description}
                                    </Text>
                                )}
                                <View style={[styles.flexRow, styles.alignItemsCenter]}>
                                    {Boolean(props.title) && (
                                        <Text
                                            style={titleTextStyle}
<<<<<<< HEAD
                                            numberOfLines={props.numberOfLines}
=======
                                            numberOfLines={props.numberOfLinesTitle}
>>>>>>> c0888219
                                        >
                                            {convertToLTR(props.title)}
                                        </Text>
                                    )}
                                    {Boolean(props.shouldShowTitleIcon) && (
                                        <View style={[styles.ml2]}>
                                            <Icon
                                                src={props.titleIcon}
                                                fill={themeColors.iconSuccessFill}
                                            />
                                        </View>
                                    )}
                                </View>
                                {Boolean(props.description) && !props.shouldShowDescriptionOnTop && (
                                    <Text
                                        style={descriptionTextStyle}
                                        numberOfLines={2}
                                    >
                                        {props.description}
                                    </Text>
                                )}
                                {Boolean(props.furtherDetails) && (
                                    <View style={[styles.flexRow, styles.mt1, styles.alignItemsCenter]}>
                                        <Icon
                                            src={props.furtherDetailsIcon}
                                            height={variables.iconSizeNormal}
                                            width={variables.iconSizeNormal}
                                            inline
                                        />
                                        <Text
                                            style={[styles.furtherDetailsText, styles.ph2, styles.pt1]}
                                            numberOfLines={2}
                                        >
                                            {props.furtherDetails}
                                        </Text>
                                    </View>
                                )}
                            </View>
                        </View>
                    </View>
                    <View style={[styles.flexRow, styles.menuItemTextContainer, styles.pointerEventsNone]}>
                        {Boolean(props.badgeText) && (
                            <Badge
                                text={props.badgeText}
                                badgeStyles={[styles.alignSelfCenter, props.brickRoadIndicator ? styles.mr2 : undefined, props.focused || hovered || pressed ? styles.hoveredButton : {}]}
                            />
                        )}
                        {/* Since subtitle can be of type number, we should allow 0 to be shown */}
                        {(props.subtitle || props.subtitle === 0) && (
                            <View style={[styles.justifyContentCenter, styles.mr1]}>
                                <Text style={[styles.textLabelSupporting, props.style]}>{props.subtitle}</Text>
                            </View>
                        )}
                        {!_.isEmpty(props.floatRightAvatars) && (
                            <View style={[styles.justifyContentCenter, props.brickRoadIndicator ? styles.mr2 : undefined]}>
                                <MultipleAvatars
                                    isHovered={hovered}
                                    isPressed={pressed}
                                    icons={props.floatRightAvatars}
                                    size={props.floatRightAvatarSize || fallbackAvatarSize}
                                    fallbackIcon={defaultWorkspaceAvatars.WorkspaceBuilding}
                                    shouldStackHorizontally={props.shouldStackHorizontally}
                                />
                            </View>
                        )}
                        {Boolean(props.brickRoadIndicator) && (
                            <View style={[styles.alignItemsCenter, styles.justifyContentCenter, styles.ml1]}>
                                <Icon
                                    src={Expensicons.DotIndicator}
                                    fill={props.brickRoadIndicator === 'error' ? colors.red : colors.green}
                                />
                            </View>
                        )}
                        {Boolean(props.shouldShowRightIcon) && (
                            <View style={[styles.popoverMenuIcon, styles.pointerEventsAuto, props.disabled && styles.cursorDisabled]}>
                                <Icon
                                    src={props.iconRight}
                                    fill={StyleUtils.getIconFillColor(getButtonState(props.focused || hovered, pressed, props.success, props.disabled, props.interactive))}
                                />
                            </View>
                        )}
                        {props.shouldShowSelectedState && <SelectCircle isChecked={props.isSelected} />}
                    </View>
                </>
            )}
        </PressableWithSecondaryInteraction>
    );
}

MenuItem.propTypes = propTypes;
MenuItem.displayName = 'MenuItem';

const MenuItemWithWindowDimensions = withWindowDimensions(
    React.forwardRef((props, ref) => (
        <MenuItem
            // eslint-disable-next-line react/jsx-props-no-spreading
            {...props}
            forwardedRef={ref}
        />
    )),
);
MenuItemWithWindowDimensions.defaultProps = defaultProps;

export default MenuItemWithWindowDimensions;<|MERGE_RESOLUTION|>--- conflicted
+++ resolved
@@ -68,13 +68,9 @@
     hoverAndPressStyle: [],
     furtherDetails: '',
     furtherDetailsIcon: undefined,
-<<<<<<< HEAD
     isSmallAvatarSubscriptMenu: false,
-    numberOfLines: 1,
     title: '',
-=======
     numberOfLinesTitle: 1,
->>>>>>> c0888219
 };
 
 function MenuItem(props) {
@@ -89,10 +85,6 @@
             props.shouldShowHeaderTitle ? styles.textHeadlineH1 : undefined,
             props.numberOfLinesTitle > 1 ? styles.preWrap : styles.pre,
             props.interactive && props.disabled ? {...styles.userSelectNone} : undefined,
-<<<<<<< HEAD
-            props.numberOfLines === 1 && styles.pre,
-=======
->>>>>>> c0888219
             styles.ltr,
             isDeleted ? styles.offlineFeedback.deleted : undefined,
         ],
@@ -206,11 +198,7 @@
                                     {Boolean(props.title) && (
                                         <Text
                                             style={titleTextStyle}
-<<<<<<< HEAD
-                                            numberOfLines={props.numberOfLines}
-=======
                                             numberOfLines={props.numberOfLinesTitle}
->>>>>>> c0888219
                                         >
                                             {convertToLTR(props.title)}
                                         </Text>
