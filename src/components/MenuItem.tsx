--- conflicted
+++ resolved
@@ -218,20 +218,14 @@
     /** Array of objects that map display names to their corresponding tooltip */
     titleWithTooltips?: DisplayNameWithTooltip[];
 
-<<<<<<< HEAD
-        /** Determines how the icon should be resized to fit its container */
-        contentFit?: ImageContentFit;
-
-        shouldPutLeftPaddingWhenNoIcon?: boolean;
-    };
-=======
     /** Icon should be displayed in its own color */
     displayInDefaultIconColor?: boolean;
 
     /** Determines how the icon should be resized to fit its container */
     contentFit?: ImageContentFit;
+
+    shouldPutLeftPaddingWhenNoIcon?: boolean;
 };
->>>>>>> 0bdbfbbc
 
 function MenuItem(
     {
