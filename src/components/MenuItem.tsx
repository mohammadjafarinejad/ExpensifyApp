import type {ImageContentFit} from 'expo-image';
import type {ReactElement, ReactNode} from 'react';
import React, {forwardRef, useContext, useMemo} from 'react';
import type {GestureResponderEvent, StyleProp, TextStyle, ViewStyle} from 'react-native';
import {ActivityIndicator, View} from 'react-native';
import type {ValueOf} from 'type-fest';
import useResponsiveLayout from '@hooks/useResponsiveLayout';
import useStyleUtils from '@hooks/useStyleUtils';
import useTheme from '@hooks/useTheme';
import useThemeStyles from '@hooks/useThemeStyles';
import ControlSelection from '@libs/ControlSelection';
import convertToLTR from '@libs/convertToLTR';
import * as DeviceCapabilities from '@libs/DeviceCapabilities';
import getButtonState from '@libs/getButtonState';
import Parser from '@libs/Parser';
import type {AvatarSource} from '@libs/UserUtils';
import variables from '@styles/variables';
import * as Session from '@userActions/Session';
import CONST from '@src/CONST';
import type {Icon as IconType} from '@src/types/onyx/OnyxCommon';
import type {TooltipAnchorAlignment} from '@src/types/utils/AnchorAlignment';
import type IconAsset from '@src/types/utils/IconAsset';
import Avatar from './Avatar';
import Badge from './Badge';
import DisplayNames from './DisplayNames';
import type {DisplayNameWithTooltip} from './DisplayNames/types';
import FormHelpMessage from './FormHelpMessage';
import Hoverable from './Hoverable';
import Icon from './Icon';
import * as Expensicons from './Icon/Expensicons';
import * as defaultWorkspaceAvatars from './Icon/WorkspaceDefaultAvatars';
import {MenuItemGroupContext} from './MenuItemGroup';
import MultipleAvatars from './MultipleAvatars';
import type {PressableRef} from './Pressable/GenericPressable/types';
import PressableWithSecondaryInteraction from './PressableWithSecondaryInteraction';
import RenderHTML from './RenderHTML';
import SelectCircle from './SelectCircle';
import SubscriptAvatar from './SubscriptAvatar';
import Text from './Text';
import EducationalTooltip from './Tooltip/EducationalTooltip';

type IconProps = {
    /** Flag to choose between avatar image or an icon */
    iconType?: typeof CONST.ICON_TYPE_ICON;

    /** Icon to display on the left side of component */
    icon: IconAsset | IconType[];
};

type AvatarProps = {
    iconType?: typeof CONST.ICON_TYPE_AVATAR | typeof CONST.ICON_TYPE_WORKSPACE;

    icon: AvatarSource | IconType[];
};

type NoIcon = {
    iconType?: undefined;

    icon?: undefined;
};

type MenuItemBaseProps = {
    /** Function to fire when component is pressed */
    onPress?: (event: GestureResponderEvent | KeyboardEvent) => void | Promise<void>;

    /** Whether the menu item should be interactive at all */
    interactive?: boolean;

    /** Text to be shown as badge near the right end. */
    badgeText?: string;

    /** Used to apply offline styles to child text components */
    style?: StyleProp<ViewStyle>;

    /** Outer wrapper styles */
    outerWrapperStyle?: StyleProp<ViewStyle>;

    /** Any additional styles to apply */
    wrapperStyle?: StyleProp<ViewStyle>;

    /** Any additional styles to apply on the outer element */
    containerStyle?: StyleProp<ViewStyle>;

    /** Used to apply styles specifically to the title */
    titleStyle?: ViewStyle;

    /** Any additional styles to apply on the badge element */
    badgeStyle?: ViewStyle;

    /** Any additional styles to apply to the label */
    labelStyle?: StyleProp<ViewStyle>;

    /** Additional styles to style the description text below the title */
    descriptionTextStyle?: StyleProp<TextStyle>;

    /** The fill color to pass into the icon. */
    iconFill?: string;

    /** Secondary icon to display on the left side of component, right of the icon */
    secondaryIcon?: IconAsset;

    /** The fill color to pass into the secondary icon. */
    secondaryIconFill?: string;

    /** Whether the secondary icon should have hover style */
    isSecondaryIconHoverable?: boolean;

    /** Icon Width */
    iconWidth?: number;

    /** Icon Height */
    iconHeight?: number;

    /** Any additional styles to pass to the icon container. */
    iconStyles?: StyleProp<ViewStyle>;

    /** Additional styles to pass to the icon itself */
    additionalIconStyles?: StyleProp<ViewStyle>;

    /** A fallback avatar icon to display when there is an error on loading avatar from remote URL. */
    fallbackIcon?: IconAsset;

    /** An icon to display under the main item */
    furtherDetailsIcon?: IconAsset;

    /** Boolean whether to display the title right icon */
    shouldShowTitleIcon?: boolean;

    /** Icon to display at right side of title */
    titleIcon?: IconAsset;

    /** Boolean whether to display the right icon */
    shouldShowRightIcon?: boolean;

    /** Overrides the icon for shouldShowRightIcon */
    iconRight?: IconAsset;

    /** Should render component on the right */
    shouldShowRightComponent?: boolean;

    /** Component to be displayed on the right */
    rightComponent?: ReactNode;

    /** A description text to show under the title */
    description?: string;

    /** Text to show below menu item. This text is not interactive */
    helperText?: string;

    /** Any additional styles to pass to helper text. */
    helperTextStyle?: StyleProp<TextStyle>;

    /** Should the description be shown above the title (instead of the other way around) */
    shouldShowDescriptionOnTop?: boolean;

    /** Error to display at the bottom of the component */
    errorText?: string | ReactNode;

    /** Any additional styles to pass to error text. */
    errorTextStyle?: StyleProp<ViewStyle>;

    /** Hint to display at the bottom of the component */
    hintText?: string | ReactNode;

    /** Should the error text red dot indicator be shown */
    shouldShowRedDotIndicator?: boolean;

    /** A boolean flag that gives the icon a green fill if true */
    success?: boolean;

    /** Whether item is focused or active */
    focused?: boolean;

    /** Should we disable this menu item? */
    disabled?: boolean;

    /** Text that appears above the title */
    label?: string;

    /** Character limit after which the menu item text will be truncated */
    characterLimit?: number;

    isLabelHoverable?: boolean;

    /** Label to be displayed on the right */
    rightLabel?: string;

    /** Text to display for the item */
    title?: string;

    /** Component to display as the title */
    titleComponent?: ReactElement;

    /** Any additional styles to apply to the container for title components */
    titleContainerStyle?: StyleProp<ViewStyle>;

    /** A right-aligned subtitle for this menu option */
    subtitle?: string | number;

    /** Should the title show with normal font weight (not bold) */
    shouldShowBasicTitle?: boolean;

    /** Should we make this selectable with a checkbox */
    shouldShowSelectedState?: boolean;

    /** Should we truncate the title */
    shouldTruncateTitle?: boolean;

    /** Whether this item is selected */
    isSelected?: boolean;

    /** Prop to identify if we should load avatars vertically instead of diagonally */
    shouldStackHorizontally?: boolean;

    /** Prop to represent the size of the avatar images to be shown */
    avatarSize?: ValueOf<typeof CONST.AVATAR_SIZE>;

    /** Avatars to show on the right of the menu item */
    floatRightAvatars?: IconType[];

    /** Prop to represent the size of the float right avatar images to be shown */
    floatRightAvatarSize?: ValueOf<typeof CONST.AVATAR_SIZE>;

    /** Whether the secondary right avatar should show as a subscript */
    shouldShowSubscriptRightAvatar?: boolean;

    /** Whether the secondary avatar should show as a subscript */
    shouldShowSubscriptAvatar?: boolean;

    /** Affects avatar size  */
    viewMode?: ValueOf<typeof CONST.OPTION_MODE>;

    /** Used to truncate the text with an ellipsis after computing the text layout */
    numberOfLinesTitle?: number;

    /** Used to truncate the description with an ellipsis after computing the text layout */
    numberOfLinesDescription?: number;

    /**  Whether we should use small avatar subscript sizing the for menu item */
    isSmallAvatarSubscriptMenu?: boolean;

    /** The type of brick road indicator to show. */
    brickRoadIndicator?: ValueOf<typeof CONST.BRICK_ROAD_INDICATOR_STATUS>;

    /** Should render the content in HTML format */
    shouldRenderAsHTML?: boolean;

    /** Whether or not the text should be escaped */
    shouldEscapeText?: boolean;

    /** Should we grey out the menu item when it is disabled? */
    shouldGreyOutWhenDisabled?: boolean;

    /** Should we remove the background color of the menu item */
    shouldRemoveBackground?: boolean;

    /** Should we remove the hover background color of the menu item */
    shouldRemoveHoverBackground?: boolean;

    /** Should we use default cursor for disabled content */
    shouldUseDefaultCursorWhenDisabled?: boolean;

    /** The action accept for anonymous user or not */
    isAnonymousAction?: boolean;

    /** Flag to indicate whether or not text selection should be disabled from long-pressing the menu item. */
    shouldBlockSelection?: boolean;

    /** Whether should render title as HTML or as Text */
    shouldParseTitle?: boolean;

    /** Whether should render helper text as HTML or as Text */
    shouldParseHelperText?: boolean;

    /** Whether should render hint text as HTML or as Text */
    shouldRenderHintAsHTML?: boolean;

    /** Whether should render error text as HTML or as Text */
    shouldRenderErrorAsHTML?: boolean;

    /** List of markdown rules that will be ignored */
    excludedMarkdownRules?: string[];

    /** Should check anonymous user in onPress function */
    shouldCheckActionAllowedOnPress?: boolean;

    /** Text to display under the main item */
    furtherDetails?: string;

    /** Render custom content under the main item */
    furtherDetailsComponent?: ReactElement;

    /** The function that should be called when this component is LongPressed or right-clicked. */
    onSecondaryInteraction?: (event: GestureResponderEvent | MouseEvent) => void;

    /** Array of objects that map display names to their corresponding tooltip */
    titleWithTooltips?: DisplayNameWithTooltip[] | undefined;

    /** Icon should be displayed in its own color */
    displayInDefaultIconColor?: boolean;

    /** Determines how the icon should be resized to fit its container */
    contentFit?: ImageContentFit;

    /** Is this in the Pane */
    isPaneMenu?: boolean;

    /** Adds padding to the left of the text when there is no icon. */
    shouldPutLeftPaddingWhenNoIcon?: boolean;

    /** Handles what to do when the item is focused */
    onFocus?: () => void;

    /** Handles what to do when the item loose focus */
    onBlur?: () => void;

    /** Optional account id if it's user avatar or policy id if it's workspace avatar */
    avatarID?: number | string;

    /** Whether to show the tooltip */
    shouldRenderTooltip?: boolean;

    /** Anchor alignment of the tooltip */
    tooltipAnchorAlignment?: TooltipAnchorAlignment;

    /** Additional styles for tooltip wrapper */
    tooltipWrapperStyle?: StyleProp<ViewStyle>;

    /** Any additional amount to manually adjust the horizontal position of the tooltip */
    tooltipShiftHorizontal?: number;

    /** Any additional amount to manually adjust the vertical position of the tooltip */
    tooltipShiftVertical?: number;

    /** Render custom content inside the tooltip. */
    renderTooltipContent?: () => ReactNode;

    shouldShowLoadingSpinnerIcon?: boolean;

    /** Should selected item be marked with checkmark */
    shouldShowSelectedItemCheck?: boolean;

    /** Handles what to do when hiding the tooltip */
    onHideTooltip?: () => void;

    /** Should use auto width for the icon container. */
    shouldIconUseAutoWidthStyle?: boolean;

    /** Should break word for room title */
    shouldBreakWord?: boolean;

<<<<<<< HEAD
    /** Test identifier used to find elements in unit and e2e tests */
    testID?: string;
=======
    /** Pressable component Test ID. Used to locate the component in tests. */
    pressableTestID?: string;
>>>>>>> 04cd7b08
};

type MenuItemProps = (IconProps | AvatarProps | NoIcon) & MenuItemBaseProps;

const getSubscriptpAvatarBackgroundColor = (isHovered: boolean, isPressed: boolean, hoveredBackgroundColor: string, pressedBackgroundColor: string) => {
    if (isPressed) {
        return pressedBackgroundColor;
    }
    if (isHovered) {
        return hoveredBackgroundColor;
    }
};
function MenuItem(
    {
        interactive = true,
        onPress,
        badgeText,
        style,
        wrapperStyle,
        outerWrapperStyle,
        containerStyle,
        titleStyle,
        labelStyle,
        descriptionTextStyle,
        badgeStyle,
        viewMode = CONST.OPTION_MODE.DEFAULT,
        numberOfLinesTitle = 1,
        numberOfLinesDescription = 2,
        icon,
        iconFill,
        secondaryIcon,
        secondaryIconFill,
        iconType = CONST.ICON_TYPE_ICON,
        isSecondaryIconHoverable = false,
        iconWidth,
        iconHeight,
        iconStyles,
        fallbackIcon = Expensicons.FallbackAvatar,
        shouldShowTitleIcon = false,
        titleIcon,
        shouldShowRightIcon = false,
        iconRight = Expensicons.ArrowRight,
        furtherDetailsIcon,
        furtherDetails,
        furtherDetailsComponent,
        description,
        helperText,
        helperTextStyle,
        errorText,
        errorTextStyle,
        shouldShowRedDotIndicator,
        hintText,
        success = false,
        focused = false,
        disabled = false,
        title,
        titleComponent,
        titleContainerStyle,
        subtitle,
        shouldShowBasicTitle,
        label,
        shouldTruncateTitle = false,
        characterLimit = 200,
        isLabelHoverable = true,
        rightLabel,
        shouldShowSelectedState = false,
        isSelected = false,
        shouldStackHorizontally = false,
        shouldShowDescriptionOnTop = false,
        shouldShowRightComponent = false,
        rightComponent,
        floatRightAvatars = [],
        floatRightAvatarSize,
        shouldShowSubscriptRightAvatar = false,
        shouldShowSubscriptAvatar: shouldShowSubscriptAvatarProp = false,
        avatarSize = CONST.AVATAR_SIZE.DEFAULT,
        isSmallAvatarSubscriptMenu = false,
        brickRoadIndicator,
        shouldRenderAsHTML = false,
        shouldEscapeText = undefined,
        shouldGreyOutWhenDisabled = true,
        shouldRemoveBackground = false,
        shouldRemoveHoverBackground = false,
        shouldUseDefaultCursorWhenDisabled = false,
        shouldShowLoadingSpinnerIcon = false,
        isAnonymousAction = false,
        shouldBlockSelection = false,
        shouldParseTitle = false,
        shouldParseHelperText = false,
        shouldRenderHintAsHTML = false,
        shouldRenderErrorAsHTML = false,
        excludedMarkdownRules = [],
        shouldCheckActionAllowedOnPress = true,
        onSecondaryInteraction,
        titleWithTooltips,
        displayInDefaultIconColor = false,
        contentFit = 'cover',
        isPaneMenu = true,
        shouldPutLeftPaddingWhenNoIcon = false,
        onFocus,
        onBlur,
        avatarID,
        shouldRenderTooltip = false,
        tooltipAnchorAlignment,
        tooltipWrapperStyle = {},
        tooltipShiftHorizontal = 0,
        tooltipShiftVertical = 0,
        renderTooltipContent,
        additionalIconStyles,
        shouldShowSelectedItemCheck = false,
        onHideTooltip,
        shouldIconUseAutoWidthStyle = false,
        shouldBreakWord = false,
<<<<<<< HEAD
        testID,
=======
        pressableTestID,
>>>>>>> 04cd7b08
    }: MenuItemProps,
    ref: PressableRef,
) {
    const theme = useTheme();
    const styles = useThemeStyles();
    const StyleUtils = useStyleUtils();
    const combinedStyle = [styles.popoverMenuItem, style];
    const {shouldUseNarrowLayout} = useResponsiveLayout();
    const {isExecuting, singleExecution, waitForNavigate} = useContext(MenuItemGroupContext) ?? {};

    const isDeleted = style && Array.isArray(style) ? style.includes(styles.offlineFeedback.deleted) : false;
    const descriptionVerticalMargin = shouldShowDescriptionOnTop ? styles.mb1 : styles.mt1;
    const fallbackAvatarSize = viewMode === CONST.OPTION_MODE.COMPACT ? CONST.AVATAR_SIZE.SMALL : CONST.AVATAR_SIZE.DEFAULT;
    const firstRightIcon = floatRightAvatars.at(0);
    const combinedTitleTextStyle = StyleUtils.combineStyles(
        [
            styles.flexShrink1,
            styles.popoverMenuText,
            // eslint-disable-next-line no-nested-ternary
            shouldPutLeftPaddingWhenNoIcon || (icon && !Array.isArray(icon)) ? (avatarSize === CONST.AVATAR_SIZE.SMALL ? styles.ml2 : styles.ml3) : {},
            shouldShowBasicTitle ? {} : styles.textStrong,
            numberOfLinesTitle !== 1 ? styles.preWrap : styles.pre,
            interactive && disabled ? {...styles.userSelectNone} : {},
            styles.ltr,
            isDeleted ? styles.offlineFeedback.deleted : {},
            shouldBreakWord ? styles.breakWord : {},
        ],
        titleStyle ?? {},
    );
    const shouldShowAvatar = !!icon && Array.isArray(icon);
    const firstIcon = Array.isArray(icon) && !!icon.length ? icon.at(0) : undefined;
    const shouldShowSubscriptAvatar = shouldShowSubscriptAvatarProp && !!firstIcon;
    const descriptionTextStyles = StyleUtils.combineStyles<TextStyle>([
        styles.textLabelSupporting,
        icon && !Array.isArray(icon) ? styles.ml3 : {},
        title ? descriptionVerticalMargin : StyleUtils.getFontSizeStyle(variables.fontSizeNormal),
        (descriptionTextStyle as TextStyle) || styles.breakWord,
        isDeleted ? styles.offlineFeedback.deleted : {},
    ]);

    const html = useMemo(() => {
        if (!title || !shouldParseTitle) {
            return '';
        }
        return Parser.replace(title, {shouldEscapeText, disabledRules: excludedMarkdownRules});
    }, [title, shouldParseTitle, shouldEscapeText, excludedMarkdownRules]);

    const helperHtml = useMemo(() => {
        if (!helperText || !shouldParseHelperText) {
            return '';
        }
        return Parser.replace(helperText, {shouldEscapeText});
    }, [helperText, shouldParseHelperText, shouldEscapeText]);

    const processedTitle = useMemo(() => {
        let titleToWrap = '';
        if (shouldRenderAsHTML) {
            titleToWrap = title ? convertToLTR(title) : '';
        }

        if (shouldParseTitle) {
            titleToWrap = html;
        }

        if (shouldTruncateTitle) {
            titleToWrap = Parser.truncateHTML(`<comment>${titleToWrap}</comment>`, characterLimit, {ellipsis: '...'});
            return titleToWrap;
        }

        return titleToWrap ? `<comment>${titleToWrap}</comment>` : '';
    }, [title, shouldRenderAsHTML, shouldParseTitle, characterLimit, shouldTruncateTitle, html]);

    const processedHelperText = useMemo(() => {
        let textToWrap = '';

        if (shouldParseHelperText) {
            textToWrap = helperHtml;
        }

        return textToWrap ? `<comment><muted-text-label>${textToWrap}</muted-text-label></comment>` : '';
    }, [shouldParseHelperText, helperHtml]);

    const hasPressableRightComponent = iconRight || (shouldShowRightComponent && rightComponent);

    const renderTitleContent = () => {
        if (title && titleWithTooltips && Array.isArray(titleWithTooltips) && titleWithTooltips.length > 0) {
            return (
                <DisplayNames
                    fullTitle={title}
                    displayNamesWithTooltips={titleWithTooltips}
                    tooltipEnabled
                    numberOfLines={1}
                />
            );
        }

        return title ? convertToLTR(title) : '';
    };

    const onPressAction = (event: GestureResponderEvent | KeyboardEvent | undefined) => {
        if (disabled || !interactive) {
            return;
        }

        if (event?.type === 'click') {
            (event.currentTarget as HTMLElement).blur();
        }

        if (onPress && event) {
            if (!singleExecution || !waitForNavigate) {
                onPress(event);
                return;
            }
            singleExecution(
                waitForNavigate(() => {
                    onPress(event);
                }),
            )();
        }
    };

    return (
        <View onBlur={onBlur}>
            {!!label && !isLabelHoverable && (
                <View style={[styles.ph5, labelStyle]}>
                    <Text style={StyleUtils.combineStyles([styles.sidebarLinkText, styles.optionAlternateText, styles.textLabelSupporting, styles.pre])}>{label}</Text>
                </View>
            )}
            <EducationalTooltip
                shouldRender={shouldRenderTooltip}
                anchorAlignment={tooltipAnchorAlignment}
                renderTooltipContent={renderTooltipContent}
                wrapperStyle={tooltipWrapperStyle}
                shiftHorizontal={tooltipShiftHorizontal}
                shiftVertical={tooltipShiftVertical}
                shouldAutoDismiss
                onHideTooltip={onHideTooltip}
            >
                <View>
                    <Hoverable>
                        {(isHovered) => (
                            <PressableWithSecondaryInteraction
                                onPress={shouldCheckActionAllowedOnPress ? Session.checkIfActionIsAllowed(onPressAction, isAnonymousAction) : onPressAction}
                                onPressIn={() => shouldBlockSelection && shouldUseNarrowLayout && DeviceCapabilities.canUseTouchScreen() && ControlSelection.block()}
                                onPressOut={ControlSelection.unblock}
                                onSecondaryInteraction={onSecondaryInteraction}
                                wrapperStyle={outerWrapperStyle}
                                activeOpacity={variables.pressDimValue}
                                opacityAnimationDuration={0}
                                testID={pressableTestID}
                                style={({pressed}) =>
                                    [
                                        containerStyle,
                                        combinedStyle,
                                        !interactive && styles.cursorDefault,
                                        !shouldRemoveBackground &&
                                            StyleUtils.getButtonBackgroundColorStyle(getButtonState(focused || isHovered, pressed, success, disabled, interactive), true),
                                        ...(Array.isArray(wrapperStyle) ? wrapperStyle : [wrapperStyle]),
                                        shouldGreyOutWhenDisabled && disabled && styles.buttonOpacityDisabled,
                                        isHovered && interactive && !focused && !pressed && !shouldRemoveBackground && !shouldRemoveHoverBackground && styles.hoveredComponentBG,
                                    ] as StyleProp<ViewStyle>
                                }
                                disabledStyle={shouldUseDefaultCursorWhenDisabled && [styles.cursorDefault]}
                                disabled={disabled || isExecuting}
                                ref={ref}
                                role={CONST.ROLE.MENUITEM}
                                accessibilityLabel={title ? title.toString() : ''}
                                accessible
                                onFocus={onFocus}
                                testID={testID}
                            >
                                {({pressed}) => (
                                    <View style={[styles.flex1]}>
                                        <View style={[styles.flexRow]}>
                                            <View style={[styles.flexColumn, styles.flex1]}>
                                                {!!label && isLabelHoverable && (
                                                    <View style={[icon ? styles.mb2 : null, labelStyle]}>
                                                        <Text style={StyleUtils.combineStyles([styles.sidebarLinkText, styles.optionAlternateText, styles.textLabelSupporting, styles.pre])}>
                                                            {label}
                                                        </Text>
                                                    </View>
                                                )}
                                                <View style={[styles.flexRow, styles.pointerEventsAuto, disabled && !shouldUseDefaultCursorWhenDisabled && styles.cursorDisabled]}>
                                                    {shouldShowAvatar && !shouldShowSubscriptAvatar && (
                                                        <MultipleAvatars
                                                            isHovered={isHovered}
                                                            isPressed={pressed}
                                                            icons={icon as IconType[]}
                                                            size={avatarSize}
                                                            secondAvatarStyle={[
                                                                StyleUtils.getBackgroundAndBorderStyle(theme.sidebar),
                                                                pressed && interactive ? StyleUtils.getBackgroundAndBorderStyle(theme.buttonPressedBG) : undefined,
                                                                isHovered && !pressed && interactive ? StyleUtils.getBackgroundAndBorderStyle(theme.border) : undefined,
                                                            ]}
                                                        />
                                                    )}
                                                    {shouldShowAvatar && shouldShowSubscriptAvatar && (
                                                        <SubscriptAvatar
                                                            backgroundColor={getSubscriptpAvatarBackgroundColor(isHovered, pressed, theme.hoverComponentBG, theme.buttonHoveredBG)}
                                                            mainAvatar={firstIcon as IconType}
                                                            secondaryAvatar={(icon as IconType[]).at(1)}
                                                            size={avatarSize}
                                                        />
                                                    )}
                                                    {!icon && shouldPutLeftPaddingWhenNoIcon && (
                                                        <View
                                                            style={[
                                                                styles.popoverMenuIcon,
                                                                iconStyles,
                                                                shouldIconUseAutoWidthStyle ? styles.wAuto : StyleUtils.getAvatarWidthStyle(avatarSize),
                                                            ]}
                                                        />
                                                    )}
                                                    {!!icon && !Array.isArray(icon) && (
                                                        <View
                                                            style={[
                                                                styles.popoverMenuIcon,
                                                                iconStyles,
                                                                shouldIconUseAutoWidthStyle ? styles.wAuto : StyleUtils.getAvatarWidthStyle(avatarSize),
                                                            ]}
                                                        >
                                                            {typeof icon !== 'string' &&
                                                                iconType === CONST.ICON_TYPE_ICON &&
                                                                (!shouldShowLoadingSpinnerIcon ? (
                                                                    <Icon
                                                                        contentFit={contentFit}
                                                                        hovered={isHovered}
                                                                        pressed={pressed}
                                                                        src={icon}
                                                                        width={iconWidth}
                                                                        height={iconHeight}
                                                                        fill={
                                                                            displayInDefaultIconColor
                                                                                ? undefined
                                                                                : iconFill ??
                                                                                  StyleUtils.getIconFillColor(
                                                                                      getButtonState(focused || isHovered, pressed, success, disabled, interactive),
                                                                                      true,
                                                                                      isPaneMenu,
                                                                                  )
                                                                        }
                                                                        additionalStyles={additionalIconStyles}
                                                                    />
                                                                ) : (
                                                                    <ActivityIndicator
                                                                        size="small"
                                                                        color={theme.textSupporting}
                                                                    />
                                                                ))}
                                                            {!!icon && iconType === CONST.ICON_TYPE_WORKSPACE && (
                                                                <Avatar
                                                                    imageStyles={[styles.alignSelfCenter]}
                                                                    size={CONST.AVATAR_SIZE.DEFAULT}
                                                                    source={icon}
                                                                    fallbackIcon={fallbackIcon}
                                                                    name={title}
                                                                    avatarID={avatarID}
                                                                    type={CONST.ICON_TYPE_WORKSPACE}
                                                                />
                                                            )}
                                                            {iconType === CONST.ICON_TYPE_AVATAR && (
                                                                <Avatar
                                                                    imageStyles={[styles.alignSelfCenter]}
                                                                    source={icon}
                                                                    avatarID={avatarID}
                                                                    fallbackIcon={fallbackIcon}
                                                                    size={avatarSize}
                                                                    type={CONST.ICON_TYPE_AVATAR}
                                                                />
                                                            )}
                                                        </View>
                                                    )}
                                                    {!!secondaryIcon && (
                                                        <View style={[styles.popoverMenuIcon, iconStyles, isSecondaryIconHoverable && StyleUtils.getBackgroundAndBorderStyle(theme.border)]}>
                                                            <Icon
                                                                contentFit={contentFit}
                                                                src={secondaryIcon}
                                                                width={iconWidth}
                                                                height={iconHeight}
                                                                fill={
                                                                    secondaryIconFill ??
                                                                    StyleUtils.getIconFillColor(getButtonState(focused || isHovered, pressed, success, disabled, interactive), true)
                                                                }
                                                            />
                                                        </View>
                                                    )}
                                                    <View
                                                        style={[
                                                            styles.justifyContentCenter,
                                                            styles.flex1,
                                                            StyleUtils.getMenuItemTextContainerStyle(isSmallAvatarSubscriptMenu),
                                                            titleContainerStyle,
                                                        ]}
                                                    >
                                                        {!!description && shouldShowDescriptionOnTop && (
                                                            <Text
                                                                style={descriptionTextStyles}
                                                                numberOfLines={numberOfLinesDescription}
                                                            >
                                                                {description}
                                                            </Text>
                                                        )}
                                                        {(!!title || !!shouldShowTitleIcon) && (
                                                            <View style={[styles.flexRow, styles.alignItemsCenter, styles.mw100]}>
                                                                {!!title && (shouldRenderAsHTML || (shouldParseTitle && !!html.length)) && (
                                                                    <View style={styles.renderHTMLTitle}>
                                                                        <RenderHTML html={processedTitle} />
                                                                    </View>
                                                                )}
                                                                {!shouldRenderAsHTML && !shouldParseTitle && !!title && (
                                                                    <Text
                                                                        style={combinedTitleTextStyle}
                                                                        numberOfLines={numberOfLinesTitle || undefined}
                                                                        dataSet={{[CONST.SELECTION_SCRAPER_HIDDEN_ELEMENT]: interactive && disabled}}
                                                                    >
                                                                        {renderTitleContent()}
                                                                    </Text>
                                                                )}
                                                                {!!shouldShowTitleIcon && !!titleIcon && (
                                                                    <View style={[styles.ml2]}>
                                                                        <Icon
                                                                            src={titleIcon}
                                                                            fill={theme.iconSuccessFill}
                                                                        />
                                                                    </View>
                                                                )}
                                                            </View>
                                                        )}
                                                        {!!description && !shouldShowDescriptionOnTop && (
                                                            <Text
                                                                style={descriptionTextStyles}
                                                                numberOfLines={numberOfLinesDescription}
                                                            >
                                                                {description}
                                                            </Text>
                                                        )}
                                                        {!!furtherDetails && (
                                                            <View style={[styles.flexRow, styles.mt1, styles.alignItemsCenter]}>
                                                                {!!furtherDetailsIcon && (
                                                                    <Icon
                                                                        src={furtherDetailsIcon}
                                                                        height={variables.iconSizeNormal}
                                                                        width={variables.iconSizeNormal}
                                                                        inline
                                                                    />
                                                                )}
                                                                <Text
                                                                    style={furtherDetailsIcon ? [styles.furtherDetailsText, styles.ph2, styles.pt1] : styles.textLabelSupporting}
                                                                    numberOfLines={2}
                                                                >
                                                                    {furtherDetails}
                                                                </Text>
                                                            </View>
                                                        )}
                                                        {!!furtherDetailsComponent && <View style={[styles.flexRow, styles.alignItemsCenter]}>{furtherDetailsComponent}</View>}
                                                        {titleComponent}
                                                    </View>
                                                </View>
                                            </View>
                                            <View style={[styles.flexRow, styles.menuItemTextContainer, !hasPressableRightComponent && styles.pointerEventsNone]}>
                                                {!!badgeText && (
                                                    <Badge
                                                        text={badgeText}
                                                        badgeStyles={badgeStyle}
                                                    />
                                                )}
                                                {/* Since subtitle can be of type number, we should allow 0 to be shown */}
                                                {(subtitle === 0 || !!subtitle) && (
                                                    <View style={[styles.justifyContentCenter, styles.mr1]}>
                                                        <Text style={[styles.textLabelSupporting, ...(combinedStyle as TextStyle[])]}>{subtitle}</Text>
                                                    </View>
                                                )}
                                                {floatRightAvatars?.length > 0 && !!firstRightIcon && (
                                                    <View style={[styles.alignItemsCenter, styles.justifyContentCenter, brickRoadIndicator ? styles.mr2 : styles.mrn2]}>
                                                        {shouldShowSubscriptRightAvatar ? (
                                                            <SubscriptAvatar
                                                                backgroundColor={isHovered ? theme.activeComponentBG : theme.componentBG}
                                                                mainAvatar={firstRightIcon}
                                                                secondaryAvatar={floatRightAvatars.at(1)}
                                                                size={floatRightAvatarSize ?? fallbackAvatarSize}
                                                            />
                                                        ) : (
                                                            <MultipleAvatars
                                                                isHovered={isHovered}
                                                                isPressed={pressed}
                                                                icons={floatRightAvatars}
                                                                size={floatRightAvatarSize ?? fallbackAvatarSize}
                                                                fallbackIcon={defaultWorkspaceAvatars.WorkspaceBuilding}
                                                                shouldStackHorizontally={shouldStackHorizontally}
                                                                isFocusMode
                                                            />
                                                        )}
                                                    </View>
                                                )}
                                                {!!brickRoadIndicator && (
                                                    <View style={[styles.alignItemsCenter, styles.justifyContentCenter, styles.ml1]}>
                                                        <Icon
                                                            src={Expensicons.DotIndicator}
                                                            fill={brickRoadIndicator === 'error' ? theme.danger : theme.success}
                                                        />
                                                    </View>
                                                )}
                                                {!title && !!rightLabel && !errorText && (
                                                    <View style={styles.justifyContentCenter}>
                                                        <Text style={styles.rightLabelMenuItem}>{rightLabel}</Text>
                                                    </View>
                                                )}
                                                {shouldShowRightIcon && (
                                                    <View
                                                        style={[styles.popoverMenuIcon, styles.pointerEventsAuto, disabled && !shouldUseDefaultCursorWhenDisabled && styles.cursorDisabled]}
                                                    >
                                                        <Icon
                                                            src={iconRight}
                                                            fill={StyleUtils.getIconFillColor(getButtonState(focused || isHovered, pressed, success, disabled, interactive))}
                                                        />
                                                    </View>
                                                )}
                                                {shouldShowRightComponent && rightComponent}
                                                {shouldShowSelectedState && <SelectCircle isChecked={isSelected} />}
                                                {shouldShowSelectedItemCheck && isSelected && (
                                                    <Icon
                                                        src={Expensicons.Checkmark}
                                                        fill={theme.iconSuccessFill}
                                                        additionalStyles={styles.alignSelfCenter}
                                                    />
                                                )}
                                            </View>
                                        </View>
                                        {!!errorText && (
                                            <FormHelpMessage
                                                isError
                                                shouldShowRedDotIndicator={!!shouldShowRedDotIndicator}
                                                message={errorText}
                                                style={[styles.menuItemError, errorTextStyle]}
                                                shouldRenderMessageAsHTML={shouldRenderErrorAsHTML}
                                            />
                                        )}
                                        {!!hintText && (
                                            <FormHelpMessage
                                                isError={false}
                                                shouldShowRedDotIndicator={false}
                                                message={hintText}
                                                style={styles.menuItemError}
                                                shouldRenderMessageAsHTML={shouldRenderHintAsHTML}
                                            />
                                        )}
                                    </View>
                                )}
                            </PressableWithSecondaryInteraction>
                        )}
                    </Hoverable>
                    {!!helperText &&
                        (shouldParseHelperText ? (
                            <View style={[styles.flexRow, styles.renderHTML, styles.ph5, styles.pb5]}>
                                <RenderHTML html={processedHelperText} />
                            </View>
                        ) : (
                            <Text style={[styles.mutedNormalTextLabel, styles.ph5, styles.pb5, helperTextStyle]}>{helperText}</Text>
                        ))}
                </View>
            </EducationalTooltip>
        </View>
    );
}

MenuItem.displayName = 'MenuItem';

export type {AvatarProps, IconProps, MenuItemBaseProps, MenuItemProps, NoIcon};
export default forwardRef(MenuItem);<|MERGE_RESOLUTION|>--- conflicted
+++ resolved
@@ -349,13 +349,8 @@
     /** Should break word for room title */
     shouldBreakWord?: boolean;
 
-<<<<<<< HEAD
-    /** Test identifier used to find elements in unit and e2e tests */
-    testID?: string;
-=======
     /** Pressable component Test ID. Used to locate the component in tests. */
     pressableTestID?: string;
->>>>>>> 04cd7b08
 };
 
 type MenuItemProps = (IconProps | AvatarProps | NoIcon) & MenuItemBaseProps;
@@ -469,11 +464,7 @@
         onHideTooltip,
         shouldIconUseAutoWidthStyle = false,
         shouldBreakWord = false,
-<<<<<<< HEAD
-        testID,
-=======
         pressableTestID,
->>>>>>> 04cd7b08
     }: MenuItemProps,
     ref: PressableRef,
 ) {
@@ -643,7 +634,6 @@
                                 accessibilityLabel={title ? title.toString() : ''}
                                 accessible
                                 onFocus={onFocus}
-                                testID={testID}
                             >
                                 {({pressed}) => (
                                     <View style={[styles.flex1]}>
