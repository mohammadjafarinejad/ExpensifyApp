--- conflicted
+++ resolved
@@ -328,13 +328,7 @@
     const styles = useThemeStyles();
     const StyleUtils = useStyleUtils();
     const combinedStyle = [style, styles.popoverMenuItem];
-<<<<<<< HEAD
     const {isSmallScreenWidth} = useResponsiveLayout();
-    const [html, setHtml] = useState('');
-    const titleRef = useRef('');
-=======
-    const {isSmallScreenWidth} = useWindowDimensions();
->>>>>>> f1502291
     const {isExecuting, singleExecution, waitForNavigate} = useContext(MenuItemGroupContext) ?? {};
 
     const isDeleted = style && Array.isArray(style) ? style.includes(styles.offlineFeedback.deleted) : false;
