--- conflicted
+++ resolved
@@ -71,13 +71,8 @@
     /** Any additional styles to apply */
     wrapperStyle?: StyleProp<ViewStyle>;
 
-<<<<<<< HEAD
     /** Any additional styles to apply on the outer element */
     containerStyle?: StyleProp<ViewStyle>;
-=======
-        /** Any adjustments to style when menu item is hovered or pressed */
-        hoverAndPressStyle?: StyleProp<AnimatedStyle<ViewStyle>>;
->>>>>>> d4c3e639
 
     /** Used to apply styles specifically to the title */
     titleStyle?: ViewStyle;
@@ -166,13 +161,8 @@
     /** Should the title show with normal font weight (not bold) */
     shouldShowBasicTitle?: boolean;
 
-<<<<<<< HEAD
     /** Should we make this selectable with a checkbox */
     shouldShowSelectedState?: boolean;
-=======
-        /** Prop to identify if we should load avatars vertically instead of diagonally */
-        shouldStackHorizontally?: boolean;
->>>>>>> d4c3e639
 
     /** Whether this item is selected */
     isSelected?: boolean;
@@ -216,19 +206,11 @@
     /** Whether should render title as HTML or as Text */
     shouldParseTitle?: false;
 
-<<<<<<< HEAD
     /** Should check anonymous user in onPress function */
     shouldCheckActionAllowedOnPress?: boolean;
 
     /** Text to display under the main item */
     furtherDetails?: string;
-=======
-        /** The function that should be called when this component is LongPressed or right-clicked. */
-        onSecondaryInteraction?: () => void;
-
-        /** Array of objects that map display names to their corresponding tooltip */
-        titleWithTooltips?: DisplayNameWithTooltip[];
->>>>>>> d4c3e639
 
     /** The function that should be called when this component is LongPressed or right-clicked. */
     onSecondaryInteraction?: (event: GestureResponderEvent | MouseEvent) => void;
