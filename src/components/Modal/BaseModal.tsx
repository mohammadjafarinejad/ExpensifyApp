import React, {forwardRef, useCallback, useContext, useEffect, useMemo, useRef, useState} from 'react';
import {View} from 'react-native';
import type {LayoutChangeEvent} from 'react-native';
import type {ModalProps as ReactNativeModalProps} from 'react-native-modal';
import ReactNativeModal from 'react-native-modal';
import type {ValueOf} from 'type-fest';
import ColorSchemeWrapper from '@components/ColorSchemeWrapper';
import FocusTrapForModal from '@components/FocusTrap/FocusTrapForModal';
import NavigationBar from '@components/NavigationBar';
import ScreenWrapperOfflineIndicatorContext from '@components/ScreenWrapper/ScreenWrapperOfflineIndicatorContext';
import useKeyboardState from '@hooks/useKeyboardState';
import usePrevious from '@hooks/usePrevious';
import useResponsiveLayout from '@hooks/useResponsiveLayout';
import useSafeAreaInsets from '@hooks/useSafeAreaInsets';
import useSidePanel from '@hooks/useSidePanel';
import useStyleUtils from '@hooks/useStyleUtils';
import useTheme from '@hooks/useTheme';
import useThemeStyles from '@hooks/useThemeStyles';
import useWindowDimensions from '@hooks/useWindowDimensions';
import ComposerFocusManager from '@libs/ComposerFocusManager';
import getPlatform from '@libs/getPlatform';
import NarrowPaneContext from '@libs/Navigation/AppNavigator/Navigators/NarrowPaneContext';
import Overlay from '@libs/Navigation/AppNavigator/Navigators/Overlay';
import Navigation from '@libs/Navigation/Navigation';
import {areAllModalsHidden, closeTop, onModalDidClose, setCloseModal, setModalVisibility, willAlertModalBecomeVisible} from '@userActions/Modal';
import CONST from '@src/CONST';
import ModalContent from './ModalContent';
import ModalContext from './ModalContext';
import ReanimatedModal from './ReanimatedModal';
import type ReanimatedModalProps from './ReanimatedModal/types';
import type BaseModalProps from './types';

const REANIMATED_MODAL_TYPES: Array<ValueOf<typeof CONST.MODAL.MODAL_TYPE>> = [CONST.MODAL.MODAL_TYPE.BOTTOM_DOCKED, CONST.MODAL.MODAL_TYPE.FULLSCREEN];

type ModalComponentProps = (ReactNativeModalProps | ReanimatedModalProps) & {
    type?: ValueOf<typeof CONST.MODAL.MODAL_TYPE>;
    shouldUseReanimatedModal?: boolean;
};

function ModalComponent({type, shouldUseReanimatedModal, ...props}: ModalComponentProps) {
    // eslint-disable-next-line @typescript-eslint/prefer-nullish-coalescing
    if ((type && REANIMATED_MODAL_TYPES.includes(type)) || shouldUseReanimatedModal) {
        return (
            <ReanimatedModal
                // eslint-disable-next-line react/jsx-props-no-spreading
                {...(props as ReanimatedModalProps)}
                type={type}
            />
        );
    }

    // eslint-disable-next-line react/jsx-props-no-spreading
    return <ReactNativeModal {...(props as ReactNativeModalProps)} />;
}

function BaseModal(
    {
        isVisible,
        onClose,
        shouldSetModalVisibility = true,
        onModalHide = () => {},
        type,
        popoverAnchorPosition = {},
        innerContainerStyle = {},
        outerStyle,
        onModalShow = () => {},
        onModalWillShow,
        onModalWillHide,
        propagateSwipe,
        fullscreen = true,
        animationIn,
        animationOut,
        useNativeDriver,
        useNativeDriverForBackdrop,
        hideModalContentWhileAnimating = false,
        animationInTiming,
        animationOutTiming,
        animationInDelay,
        statusBarTranslucent = true,
        navigationBarTranslucent = true,
        onLayout,
        avoidKeyboard = false,
        children,
        shouldUseCustomBackdrop = false,
        onBackdropPress,
        modalId,
        shouldEnableNewFocusManagement = false,
        restoreFocusType,
        shouldUseModalPaddingStyle = true,
        initialFocus = false,
        swipeThreshold = 150,
        swipeDirection,
        shouldPreventScrollOnFocus = false,
        disableAnimationIn = false,
        enableEdgeToEdgeBottomSafeAreaPadding,
        shouldApplySidePanelOffset = type === CONST.MODAL.MODAL_TYPE.RIGHT_DOCKED,
        hasBackdrop,
        backdropOpacity,
        shouldUseReanimatedModal = false,
        shouldDisableBottomSafeAreaPadding = false,
    }: BaseModalProps,
    ref: React.ForwardedRef<View>,
) {
    // When the `enableEdgeToEdgeBottomSafeAreaPadding` prop is explicitly set, we enable edge-to-edge mode.
    const isUsingEdgeToEdgeMode = enableEdgeToEdgeBottomSafeAreaPadding !== undefined;
    const theme = useTheme();
    const styles = useThemeStyles();
    const StyleUtils = useStyleUtils();
    const {windowWidth, windowHeight} = useWindowDimensions();
    // We need to use isSmallScreenWidth instead of shouldUseNarrowLayout to apply correct modal width
    // eslint-disable-next-line rulesdir/prefer-shouldUseNarrowLayout-instead-of-isSmallScreenWidth
    const {isSmallScreenWidth} = useResponsiveLayout();
    const {sidePanelOffset} = useSidePanel();
    const sidePanelStyle = shouldApplySidePanelOffset && !isSmallScreenWidth ? {paddingRight: sidePanelOffset.current} : undefined;
    const keyboardStateContextValue = useKeyboardState();

    const [modalOverlapsWithTopSafeArea, setModalOverlapsWithTopSafeArea] = useState(false);
    const [modalHeight, setModalHeight] = useState(0);

    const insets = useSafeAreaInsets();

    const isVisibleRef = useRef(isVisible);
    const hideModalCallbackRef = useRef<(callHideCallback: boolean) => void>(undefined);

    const wasVisible = usePrevious(isVisible);

    const uniqueModalId = useMemo(() => modalId ?? ComposerFocusManager.getId(), [modalId]);
    const saveFocusState = useCallback(() => {
        if (shouldEnableNewFocusManagement) {
            ComposerFocusManager.saveFocusState(uniqueModalId);
        }
        ComposerFocusManager.resetReadyToFocus(uniqueModalId);
    }, [shouldEnableNewFocusManagement, uniqueModalId]);
    /**
     * Hides modal
     * @param callHideCallback - Should we call the onModalHide callback
     */
    const hideModal = useCallback(
        (callHideCallback = true) => {
            if (areAllModalsHidden()) {
                willAlertModalBecomeVisible(false);
                if (shouldSetModalVisibility && !Navigation.isTopmostRouteModalScreen()) {
                    setModalVisibility(false);
                }
            }
            if (callHideCallback) {
                onModalHide();
            }
            onModalDidClose();
            ComposerFocusManager.refocusAfterModalFullyClosed(uniqueModalId, restoreFocusType);
        },
        [shouldSetModalVisibility, onModalHide, restoreFocusType, uniqueModalId],
    );

    useEffect(() => {
        isVisibleRef.current = isVisible;
        let removeOnCloseListener: () => void;
        if (isVisible) {
            willAlertModalBecomeVisible(true, type === CONST.MODAL.MODAL_TYPE.POPOVER || type === CONST.MODAL.MODAL_TYPE.BOTTOM_DOCKED);
            // To handle closing any modal already visible when this modal is mounted, i.e. PopoverReportActionContextMenu
            if (onClose) {
                removeOnCloseListener = setCloseModal(onClose);
            }
        }

        return () => {
            if (!removeOnCloseListener) {
                return;
            }
            removeOnCloseListener();
        };
    }, [isVisible, wasVisible, onClose, type]);

    useEffect(() => {
        hideModalCallbackRef.current = hideModal;
    }, [hideModal]);

    useEffect(
        () => () => {
            // Only trigger onClose and setModalVisibility if the modal is unmounting while visible.
            if (!isVisibleRef.current) {
                return;
            }
            hideModalCallbackRef.current?.(true);
        },
        // eslint-disable-next-line react-compiler/react-compiler, react-hooks/exhaustive-deps
        [],
    );

    const handleShowModal = useCallback(() => {
        if (shouldSetModalVisibility) {
            setModalVisibility(true, type);
        }
        onModalShow();
    }, [onModalShow, shouldSetModalVisibility, type]);

    const handleBackdropPress = (e?: KeyboardEvent) => {
        if (e?.key === CONST.KEYBOARD_SHORTCUTS.ENTER.shortcutKey) {
            return;
        }

        if (onBackdropPress) {
            onBackdropPress();
        } else {
            onClose?.();
        }
    };

    const handleDismissModal = () => {
        ComposerFocusManager.setReadyToFocus(uniqueModalId);
    };

    // Checks if modal overlaps with topSafeArea. Used to offset tall bottom docked modals with keyboard.
    useEffect(() => {
        if (type !== CONST.MODAL.MODAL_TYPE.BOTTOM_DOCKED || getPlatform() === CONST.PLATFORM.WEB) {
            return;
        }
        const {paddingTop} = StyleUtils.getPlatformSafeAreaPadding(insets);
        const availableHeight = windowHeight - modalHeight - keyboardStateContextValue.keyboardActiveHeight - paddingTop;
        setModalOverlapsWithTopSafeArea((keyboardStateContextValue.isKeyboardAnimatingRef.current || keyboardStateContextValue.isKeyboardActive) && Math.floor(availableHeight) <= 0);
    }, [
        StyleUtils,
        insets,
        keyboardStateContextValue.isKeyboardActive,
        keyboardStateContextValue.isKeyboardAnimatingRef,
        keyboardStateContextValue.keyboardActiveHeight,
        modalHeight,
        type,
        windowHeight,
        modalOverlapsWithTopSafeArea,
    ]);

    const onViewLayout = (e: LayoutChangeEvent) => {
        setModalHeight(e.nativeEvent.layout.height);
    };

    const {
        modalStyle,
        modalContainerStyle,
        animationIn: modalStyleAnimationIn,
        animationOut: modalStyleAnimationOut,
        shouldAddTopSafeAreaMargin,
        shouldAddBottomSafeAreaMargin,
        shouldAddTopSafeAreaPadding,
        shouldAddBottomSafeAreaPadding,
        hideBackdrop,
    } = useMemo(
        () =>
            StyleUtils.getModalStyles(
                type,
                {
                    windowWidth,
                    windowHeight,
                    isSmallScreenWidth,
                },
                popoverAnchorPosition,
                innerContainerStyle,
                outerStyle,
                shouldUseModalPaddingStyle,
<<<<<<< HEAD
                {
                    modalOverlapsWithTopSafeArea,
                    shouldDisableBottomSafeAreaPadding,
                },
            ),
        [
            StyleUtils,
            type,
            windowWidth,
            windowHeight,
            isSmallScreenWidth,
            popoverAnchorPosition,
            innerContainerStyle,
            outerStyle,
            shouldUseModalPaddingStyle,
            modalOverlapsWithTopSafeArea,
            shouldDisableBottomSafeAreaPadding,
        ],
=======
                shouldUseReanimatedModal,
            ),
        [StyleUtils, type, windowWidth, windowHeight, isSmallScreenWidth, popoverAnchorPosition, innerContainerStyle, outerStyle, shouldUseModalPaddingStyle, shouldUseReanimatedModal],
>>>>>>> 1d14859a
    );

    const modalPaddingStyles = useMemo(() => {
        const paddings = StyleUtils.getModalPaddingStyles({
            shouldAddBottomSafeAreaMargin,
            shouldAddTopSafeAreaMargin,
            // enableEdgeToEdgeBottomSafeAreaPadding is used as a temporary solution to disable safe area bottom spacing on modals, to allow edge-to-edge content
            shouldAddBottomSafeAreaPadding: !isUsingEdgeToEdgeMode && (!avoidKeyboard || !keyboardStateContextValue.isKeyboardActive) && shouldAddBottomSafeAreaPadding,
            shouldAddTopSafeAreaPadding,
            modalContainerStyle,
            insets,
        });
        return shouldUseModalPaddingStyle ? paddings : {paddingLeft: paddings.paddingLeft, paddingRight: paddings.paddingRight};
    }, [
        StyleUtils,
        avoidKeyboard,
        insets,
        isUsingEdgeToEdgeMode,
        keyboardStateContextValue.isKeyboardActive,
        modalContainerStyle,
        shouldAddBottomSafeAreaMargin,
        shouldAddBottomSafeAreaPadding,
        shouldAddTopSafeAreaMargin,
        shouldAddTopSafeAreaPadding,
        shouldUseModalPaddingStyle,
    ]);

    const modalContextValue = useMemo(
        () => ({
            activeModalType: isVisible ? type : undefined,
            default: false,
        }),
        [isVisible, type],
    );

    const animationInProps = useMemo(() => {
        if (disableAnimationIn) {
            // We need to apply these animation props to completely disable the "animation in". Simply setting it to 0 and undefined will not work.
            // Based on: https://github.com/react-native-modal/react-native-modal/issues/191
            return {
                animationIn: {from: {opacity: 1}, to: {opacity: 1}},
                animationInTiming: 0,
            };
        }

        return {
            animationIn: animationIn ?? modalStyleAnimationIn,
            animationInDelay,
            animationInTiming,
        };
    }, [animationIn, animationInDelay, animationInTiming, disableAnimationIn, modalStyleAnimationIn]);

    // In Modals we need to reset the ScreenWrapperOfflineIndicatorContext to allow nested ScreenWrapper components to render offline indicators,
    // except if we are in a narrow pane navigator. In this case, we use the narrow pane's original values.
    const {isInNarrowPane} = useContext(NarrowPaneContext);
    const {originalValues} = useContext(ScreenWrapperOfflineIndicatorContext);
    const offlineIndicatorContextValue = useMemo(() => (isInNarrowPane ? (originalValues ?? {}) : {}), [isInNarrowPane, originalValues]);

    return (
        <ModalContext.Provider value={modalContextValue}>
            <ScreenWrapperOfflineIndicatorContext.Provider value={offlineIndicatorContextValue}>
                <View
                    // this is a workaround for modal not being visible on the new arch in some cases
                    // it's necessary to have a non-collapsible view as a parent of the modal to prevent
                    // a conflict between RN core and Reanimated shadow tree operations
                    // position absolute is needed to prevent the view from interfering with flex layout
                    collapsable={false}
                    style={[styles.pAbsolute, {zIndex: 1}]}
                >
                    <ModalComponent
                        // Prevent the parent element to capture a click. This is useful when the modal component is put inside a pressable.
                        onClick={(e) => e.stopPropagation()}
                        onBackdropPress={handleBackdropPress}
                        // Note: Escape key on web/desktop will trigger onBackButtonPress callback
                        // eslint-disable-next-line react/jsx-props-no-multi-spaces
                        onBackButtonPress={closeTop}
                        onModalShow={handleShowModal}
                        propagateSwipe={propagateSwipe}
                        onModalHide={hideModal}
                        onModalWillShow={() => {
                            saveFocusState();
                            onModalWillShow?.();
                        }}
                        onModalWillHide={onModalWillHide}
                        onDismiss={handleDismissModal}
                        onSwipeComplete={onClose}
                        swipeDirection={swipeDirection}
                        swipeThreshold={swipeThreshold}
                        isVisible={isVisible}
                        backdropColor={theme.overlay}
                        backdropOpacity={!shouldUseCustomBackdrop && hideBackdrop ? 0 : backdropOpacity}
                        backdropTransitionOutTiming={0}
                        hasBackdrop={hasBackdrop ?? fullscreen}
                        coverScreen={fullscreen}
                        style={[modalStyle, sidePanelStyle]}
                        deviceHeight={windowHeight}
                        deviceWidth={windowWidth}
                        // eslint-disable-next-line react/jsx-props-no-spreading
                        {...animationInProps}
                        animationOut={animationOut ?? modalStyleAnimationOut}
                        animationOutTiming={animationOutTiming}
                        useNativeDriver={useNativeDriver}
                        useNativeDriverForBackdrop={useNativeDriverForBackdrop}
                        hideModalContentWhileAnimating={hideModalContentWhileAnimating}
                        statusBarTranslucent={statusBarTranslucent}
                        navigationBarTranslucent={navigationBarTranslucent}
                        onLayout={onLayout}
                        avoidKeyboard={avoidKeyboard}
                        customBackdrop={shouldUseCustomBackdrop ? <Overlay onPress={handleBackdropPress} /> : undefined}
                        type={type}
                        shouldUseReanimatedModal={shouldUseReanimatedModal}
                    >
                        <ModalContent
                            onModalWillShow={saveFocusState}
                            onDismiss={handleDismissModal}
                        >
                            <FocusTrapForModal
                                active={isVisible}
                                initialFocus={initialFocus}
                                shouldPreventScroll={shouldPreventScrollOnFocus}
                            >
                                <View
                                    onLayout={onViewLayout}
                                    style={[styles.defaultModalContainer, modalContainerStyle, modalPaddingStyles, !isVisible && styles.pointerEventsNone]}
                                    ref={ref}
                                >
                                    <ColorSchemeWrapper>{children}</ColorSchemeWrapper>
                                </View>
                            </FocusTrapForModal>
                        </ModalContent>
                        {!keyboardStateContextValue?.isKeyboardActive && <NavigationBar />}
                    </ModalComponent>
                </View>
            </ScreenWrapperOfflineIndicatorContext.Provider>
        </ModalContext.Provider>
    );
}

BaseModal.displayName = 'BaseModalWithRef';

export default forwardRef(BaseModal);<|MERGE_RESOLUTION|>--- conflicted
+++ resolved
@@ -257,11 +257,11 @@
                 innerContainerStyle,
                 outerStyle,
                 shouldUseModalPaddingStyle,
-<<<<<<< HEAD
                 {
                     modalOverlapsWithTopSafeArea,
                     shouldDisableBottomSafeAreaPadding,
                 },
+                shouldUseReanimatedModal,
             ),
         [
             StyleUtils,
@@ -275,12 +275,7 @@
             shouldUseModalPaddingStyle,
             modalOverlapsWithTopSafeArea,
             shouldDisableBottomSafeAreaPadding,
-        ],
-=======
-                shouldUseReanimatedModal,
-            ),
-        [StyleUtils, type, windowWidth, windowHeight, isSmallScreenWidth, popoverAnchorPosition, innerContainerStyle, outerStyle, shouldUseModalPaddingStyle, shouldUseReanimatedModal],
->>>>>>> 1d14859a
+        , shouldUseReanimatedModal],
     );
 
     const modalPaddingStyles = useMemo(() => {
