--- conflicted
+++ resolved
@@ -214,15 +214,21 @@
                 popoverAnchorPosition,
                 innerContainerStyle,
                 outerStyle,
-<<<<<<< HEAD
+                shouldUseModalPaddingStyle,
                 enableEdgeToEdgeBottomSafeAreaPadding,
             ),
-        [StyleUtils, type, windowWidth, windowHeight, isSmallScreenWidth, popoverAnchorPosition, innerContainerStyle, outerStyle, enableEdgeToEdgeBottomSafeAreaPadding],
-=======
-                shouldUseModalPaddingStyle,
-            ),
-        [StyleUtils, type, windowWidth, windowHeight, isSmallScreenWidth, popoverAnchorPosition, innerContainerStyle, outerStyle, shouldUseModalPaddingStyle],
->>>>>>> dcb0c7b5
+        [
+            StyleUtils,
+            type,
+            windowWidth,
+            windowHeight,
+            isSmallScreenWidth,
+            popoverAnchorPosition,
+            innerContainerStyle,
+            outerStyle,
+            shouldUseModalPaddingStyle,
+            enableEdgeToEdgeBottomSafeAreaPadding,
+        ],
     );
 
     const modalPaddingStyles = useMemo(() => {
