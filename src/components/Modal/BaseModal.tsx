--- conflicted
+++ resolved
@@ -233,7 +233,6 @@
                 shouldUseModalPaddingStyle,
                 shouldUseReanimatedModal,
             ),
-<<<<<<< HEAD
         [
             StyleUtils,
             type,
@@ -247,9 +246,6 @@
             shouldUseModalPaddingStyle,
             shouldUseReanimatedModal,
         ],
-=======
-        [StyleUtils, type, windowWidth, windowHeight, isSmallScreenWidth, popoverAnchorPosition, innerContainerStyle, outerStyle, shouldUseModalPaddingStyle, shouldUseReanimatedModal],
->>>>>>> 609420cd
     );
 
     const modalPaddingStyles = useMemo(() => {
