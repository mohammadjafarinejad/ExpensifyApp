--- conflicted
+++ resolved
@@ -254,15 +254,22 @@
                 innerContainerStyle,
                 outerStyle,
                 shouldUseModalPaddingStyle,
-<<<<<<< HEAD
+                modalOverlapsWithTopSafeArea,
                 shouldUseReanimatedModal,
             ),
-        [StyleUtils, type, windowWidth, windowHeight, isSmallScreenWidth, popoverAnchorPosition, innerContainerStyle, outerStyle, shouldUseModalPaddingStyle, shouldUseReanimatedModal],
-=======
-                modalOverlapsWithTopSafeArea,
-            ),
-        [StyleUtils, type, windowWidth, windowHeight, isSmallScreenWidth, popoverAnchorPosition, innerContainerStyle, outerStyle, shouldUseModalPaddingStyle, modalOverlapsWithTopSafeArea],
->>>>>>> 30d781ed
+        [
+            StyleUtils,
+            type,
+            windowWidth,
+            windowHeight,
+            isSmallScreenWidth,
+            popoverAnchorPosition,
+            innerContainerStyle,
+            outerStyle,
+            shouldUseModalPaddingStyle,
+            modalOverlapsWithTopSafeArea,
+            shouldUseReanimatedModal,
+        ],
     );
 
     const modalPaddingStyles = useMemo(() => {
