import React, {forwardRef, useCallback, useContext, useEffect, useMemo, useRef} from 'react';
import {View} from 'react-native';
import type {ModalProps as ReactNativeModalProps} from 'react-native-modal';
import ReactNativeModal from 'react-native-modal';
import type {ValueOf} from 'type-fest';
import ColorSchemeWrapper from '@components/ColorSchemeWrapper';
import FocusTrapForModal from '@components/FocusTrap/FocusTrapForModal';
import NavigationBar from '@components/NavigationBar';
import ScreenWrapperOfflineIndicatorContext from '@components/ScreenWrapper/ScreenWrapperOfflineIndicatorContext';
import useKeyboardState from '@hooks/useKeyboardState';
import usePrevious from '@hooks/usePrevious';
import useResponsiveLayout from '@hooks/useResponsiveLayout';
import useSafeAreaInsets from '@hooks/useSafeAreaInsets';
import useSidePanel from '@hooks/useSidePanel';
import useStyleUtils from '@hooks/useStyleUtils';
import useTheme from '@hooks/useTheme';
import useThemeStyles from '@hooks/useThemeStyles';
import useWindowDimensions from '@hooks/useWindowDimensions';
import ComposerFocusManager from '@libs/ComposerFocusManager';
import NarrowPaneContext from '@libs/Navigation/AppNavigator/Navigators/NarrowPaneContext';
import Overlay from '@libs/Navigation/AppNavigator/Navigators/Overlay';
import Navigation from '@libs/Navigation/Navigation';
import variables from '@styles/variables';
import {areAllModalsHidden, closeTop, onModalDidClose, setCloseModal, setModalVisibility, willAlertModalBecomeVisible} from '@userActions/Modal';
import CONST from '@src/CONST';
import BottomDockedModal from './BottomDockedModal';
import type ModalProps from './BottomDockedModal/types';
import ModalContent from './ModalContent';
import ModalContext from './ModalContext';
import type BaseModalProps from './types';

type ModalComponentProps = (ReactNativeModalProps | ModalProps) & {
    type?: ValueOf<typeof CONST.MODAL.MODAL_TYPE>;
};

function ModalComponent({type, ...props}: ModalComponentProps) {
    if (type === CONST.MODAL.MODAL_TYPE.BOTTOM_DOCKED) {
        // eslint-disable-next-line react/jsx-props-no-spreading
        return <BottomDockedModal {...(props as ModalProps)} />;
    }
    // eslint-disable-next-line react/jsx-props-no-spreading
    return <ReactNativeModal {...(props as ReactNativeModalProps)} />;
}

function BaseModal(
    {
        isVisible,
        onClose,
        shouldSetModalVisibility = true,
        onModalHide = () => {},
        type,
        popoverAnchorPosition = {},
        innerContainerStyle = {},
        outerStyle,
        onModalShow = () => {},
        propagateSwipe,
        fullscreen = true,
        animationIn,
        animationOut,
        useNativeDriver,
        useNativeDriverForBackdrop,
        hideModalContentWhileAnimating = false,
        animationInTiming,
        animationOutTiming,
        animationInDelay,
        statusBarTranslucent = true,
        navigationBarTranslucent = true,
        onLayout,
        avoidKeyboard = false,
        children,
        shouldUseCustomBackdrop = false,
        onBackdropPress,
        modalId,
        shouldEnableNewFocusManagement = false,
        restoreFocusType,
        shouldUseModalPaddingStyle = true,
        initialFocus = false,
        swipeThreshold = 150,
        swipeDirection,
        shouldPreventScrollOnFocus = false,
        disableAnimationIn = false,
        enableEdgeToEdgeBottomSafeAreaPadding,
        shouldApplySidePanelOffset = type === CONST.MODAL.MODAL_TYPE.RIGHT_DOCKED,
        canBeClosedByOtherModal = true,
    }: BaseModalProps,
    ref: React.ForwardedRef<View>,
) {
    // When the `enableEdgeToEdgeBottomSafeAreaPadding` prop is explicitly set, we enable edge-to-edge mode.
    const isUsingEdgeToEdgeMode = enableEdgeToEdgeBottomSafeAreaPadding !== undefined;
    const theme = useTheme();
    const styles = useThemeStyles();
    const StyleUtils = useStyleUtils();
    const {windowWidth, windowHeight} = useWindowDimensions();
    // We need to use isSmallScreenWidth instead of shouldUseNarrowLayout to apply correct modal width
    // eslint-disable-next-line rulesdir/prefer-shouldUseNarrowLayout-instead-of-isSmallScreenWidth
    const {isSmallScreenWidth} = useResponsiveLayout();
    const {sidePanelOffset} = useSidePanel();
    const sidePanelStyle = shouldApplySidePanelOffset && !isSmallScreenWidth ? {paddingRight: sidePanelOffset.current} : undefined;
    const keyboardStateContextValue = useKeyboardState();

    const insets = useSafeAreaInsets();

    const isVisibleRef = useRef(isVisible);
    const hideModalCallbackRef = useRef<(callHideCallback: boolean) => void>();

    const wasVisible = usePrevious(isVisible);

    const uniqueModalId = useMemo(() => modalId ?? ComposerFocusManager.getId(), [modalId]);
    const saveFocusState = useCallback(() => {
        if (shouldEnableNewFocusManagement) {
            ComposerFocusManager.saveFocusState(uniqueModalId);
        }
        ComposerFocusManager.resetReadyToFocus(uniqueModalId);
    }, [shouldEnableNewFocusManagement, uniqueModalId]);
    /**
     * Hides modal
     * @param callHideCallback - Should we call the onModalHide callback
     */
    const hideModal = useCallback(
        (callHideCallback = true) => {
            if (areAllModalsHidden()) {
                willAlertModalBecomeVisible(false);
                if (shouldSetModalVisibility && !Navigation.isTopmostRouteModalScreen()) {
                    setModalVisibility(false);
                }
            }
            if (callHideCallback) {
                onModalHide();
            }
            onModalDidClose();
            ComposerFocusManager.refocusAfterModalFullyClosed(uniqueModalId, restoreFocusType);
        },
        [shouldSetModalVisibility, onModalHide, restoreFocusType, uniqueModalId],
    );

    useEffect(() => {
        isVisibleRef.current = isVisible;
        let removeOnCloseListener: () => void;
        if (isVisible) {
            willAlertModalBecomeVisible(true, type === CONST.MODAL.MODAL_TYPE.POPOVER || type === CONST.MODAL.MODAL_TYPE.BOTTOM_DOCKED);
            // To handle closing any modal already visible when this modal is mounted, i.e. PopoverReportActionContextMenu
            if (canBeClosedByOtherModal) {
                removeOnCloseListener = setCloseModal(onClose);
            }
        }

        return () => {
            if (!removeOnCloseListener) {
                return;
            }
            removeOnCloseListener();
        };
    }, [isVisible, wasVisible, onClose, type, canBeClosedByOtherModal]);

    useEffect(() => {
        hideModalCallbackRef.current = hideModal;
    }, [hideModal]);

    useEffect(
        () => () => {
            // Only trigger onClose and setModalVisibility if the modal is unmounting while visible.
            if (!isVisibleRef.current) {
                return;
            }
            hideModalCallbackRef.current?.(true);
        },
        // eslint-disable-next-line react-compiler/react-compiler, react-hooks/exhaustive-deps
        [],
    );

    const handleShowModal = useCallback(() => {
        if (shouldSetModalVisibility) {
            setModalVisibility(true, type);
        }
        onModalShow();
    }, [onModalShow, shouldSetModalVisibility, type]);

    const handleBackdropPress = (e?: KeyboardEvent) => {
        if (e?.key === CONST.KEYBOARD_SHORTCUTS.ENTER.shortcutKey) {
            return;
        }

        if (onBackdropPress) {
            onBackdropPress();
        } else {
            onClose();
        }
    };

    const handleDismissModal = () => {
        ComposerFocusManager.setReadyToFocus(uniqueModalId);
    };

    const {
        modalStyle,
        modalContainerStyle,
        animationIn: modalStyleAnimationIn,
        animationOut: modalStyleAnimationOut,
        shouldAddTopSafeAreaMargin,
        shouldAddBottomSafeAreaMargin,
        shouldAddTopSafeAreaPadding,
        shouldAddBottomSafeAreaPadding,
        hideBackdrop,
    } = useMemo(
        () =>
            StyleUtils.getModalStyles(
                type,
                {
                    windowWidth,
                    windowHeight,
                    isSmallScreenWidth,
                },
                popoverAnchorPosition,
                innerContainerStyle,
                outerStyle,
            ),
        [StyleUtils, type, windowWidth, windowHeight, isSmallScreenWidth, popoverAnchorPosition, innerContainerStyle, outerStyle],
    );

    const modalPaddingStyles = useMemo(() => {
        const paddings = StyleUtils.getModalPaddingStyles({
            shouldAddBottomSafeAreaMargin,
            shouldAddTopSafeAreaMargin,
            // enableEdgeToEdgeBottomSafeAreaPadding is used as a temporary solution to disable safe area bottom spacing on modals, to allow edge-to-edge content
            shouldAddBottomSafeAreaPadding: !isUsingEdgeToEdgeMode && (!avoidKeyboard || !keyboardStateContextValue.isKeyboardActive) && shouldAddBottomSafeAreaPadding,
            shouldAddTopSafeAreaPadding,
            modalContainerStyle,
            insets,
        });
        return shouldUseModalPaddingStyle ? paddings : {paddingLeft: paddings.paddingLeft, paddingRight: paddings.paddingRight};
    }, [
        StyleUtils,
        avoidKeyboard,
        insets,
        isUsingEdgeToEdgeMode,
        keyboardStateContextValue.isKeyboardActive,
        modalContainerStyle,
        shouldAddBottomSafeAreaMargin,
        shouldAddBottomSafeAreaPadding,
        shouldAddTopSafeAreaMargin,
        shouldAddTopSafeAreaPadding,
        shouldUseModalPaddingStyle,
    ]);

    const modalContextValue = useMemo(
        () => ({
            activeModalType: isVisible ? type : undefined,
            default: false,
        }),
        [isVisible, type],
    );

<<<<<<< HEAD
    const animationInProps = useMemo(() => {
        if (disableAnimationIn) {
            // We need to apply these animation props to completely disable the "animation in". Simply setting it to 0 and undefined will not work.
            // Based on: https://github.com/react-native-modal/react-native-modal/issues/191
            return {
                animationIn: {from: {opacity: 1}, to: {opacity: 1}},
                animationInTiming: 0,
            };
        }

        return {
            animationIn: animationIn ?? modalStyleAnimationIn,
            animationInDelay,
            animationInTiming,
        };
    }, [animationIn, animationInDelay, animationInTiming, disableAnimationIn, modalStyleAnimationIn]);

    return (
        <ModalContext.Provider value={modalContextValue}>
            <View
                // this is a workaround for modal not being visible on the new arch in some cases
                // it's necessary to have a non-collapsible view as a parent of the modal to prevent
                // a conflict between RN core and Reanimated shadow tree operations
                // position absolute is needed to prevent the view from interfering with flex layout
                collapsable={false}
                style={[styles.pAbsolute, {zIndex: 1}]}
            >
                <ModalComponent
                    // Prevent the parent element to capture a click. This is useful when the modal component is put inside a pressable.
                    onClick={(e) => e.stopPropagation()}
                    onBackdropPress={handleBackdropPress}
                    // Note: Escape key on web/desktop will trigger onBackButtonPress callback
                    // eslint-disable-next-line react/jsx-props-no-multi-spaces
                    onBackButtonPress={closeTop}
                    onModalShow={handleShowModal}
                    propagateSwipe={propagateSwipe}
                    onModalHide={hideModal}
                    onModalWillShow={saveFocusState}
                    onDismiss={handleDismissModal}
                    onSwipeComplete={onClose}
                    swipeDirection={swipeDirection}
                    swipeThreshold={swipeThreshold}
                    isVisible={isVisible}
                    backdropColor={theme.overlay}
                    backdropOpacity={!shouldUseCustomBackdrop && hideBackdrop ? 0 : variables.overlayOpacity}
                    backdropTransitionOutTiming={0}
                    hasBackdrop={fullscreen}
                    coverScreen={fullscreen}
                    style={[modalStyle, sidePanelStyle]}
                    deviceHeight={windowHeight}
                    deviceWidth={windowWidth}
                    // eslint-disable-next-line react/jsx-props-no-spreading
                    {...animationInProps}
                    animationOut={animationOut ?? modalStyleAnimationOut}
                    animationOutTiming={animationOutTiming}
                    useNativeDriver={useNativeDriver}
                    useNativeDriverForBackdrop={useNativeDriverForBackdrop}
                    hideModalContentWhileAnimating={hideModalContentWhileAnimating}
                    statusBarTranslucent={statusBarTranslucent}
                    navigationBarTranslucent={navigationBarTranslucent}
                    onLayout={onLayout}
                    avoidKeyboard={avoidKeyboard}
                    customBackdrop={shouldUseCustomBackdrop ? <Overlay onPress={handleBackdropPress} /> : undefined}
                    type={type}
                    shouldUseNewModal={shouldUseNewModal}
=======
    // In Modals we need to reset the ScreenWrapperOfflineIndicatorContext to allow nested ScreenWrapper components to render offline indicators,
    // except if we are in a narrow pane navigator. In this case, we use the narrow pane's original values.
    const {isInNarrowPane} = useContext(NarrowPaneContext);
    const {originalValues} = useContext(ScreenWrapperOfflineIndicatorContext);
    const offlineIndicatorContextValue = useMemo(() => (isInNarrowPane ? originalValues ?? {} : {}), [isInNarrowPane, originalValues]);

    return (
        <ModalContext.Provider value={modalContextValue}>
            <ScreenWrapperOfflineIndicatorContext.Provider value={offlineIndicatorContextValue}>
                <View
                    // this is a workaround for modal not being visible on the new arch in some cases
                    // it's necessary to have a non-collapsible view as a parent of the modal to prevent
                    // a conflict between RN core and Reanimated shadow tree operations
                    // position absolute is needed to prevent the view from interfering with flex layout
                    collapsable={false}
                    style={[styles.pAbsolute, {zIndex: 1}]}
>>>>>>> 38560293
                >
                    <ModalComponent
                        // Prevent the parent element to capture a click. This is useful when the modal component is put inside a pressable.
                        onClick={(e) => e.stopPropagation()}
                        onBackdropPress={handleBackdropPress}
                        // Note: Escape key on web/desktop will trigger onBackButtonPress callback
                        // eslint-disable-next-line react/jsx-props-no-multi-spaces
                        onBackButtonPress={closeTop}
                        onModalShow={handleShowModal}
                        propagateSwipe={propagateSwipe}
                        onModalHide={hideModal}
                        onModalWillShow={saveFocusState}
                        onDismiss={handleDismissModal}
                        onSwipeComplete={() => onClose?.()}
                        swipeDirection={swipeDirection}
                        swipeThreshold={swipeThreshold}
                        isVisible={isVisible}
                        backdropColor={theme.overlay}
                        backdropOpacity={!shouldUseCustomBackdrop && hideBackdrop ? 0 : variables.overlayOpacity}
                        backdropTransitionOutTiming={0}
                        hasBackdrop={fullscreen}
                        coverScreen={fullscreen}
                        style={[modalStyle, sidePanelStyle]}
                        deviceHeight={windowHeight}
                        deviceWidth={windowWidth}
                        animationIn={animationIn ?? modalStyleAnimationIn}
                        animationInDelay={animationInDelay}
                        animationOut={animationOut ?? modalStyleAnimationOut}
                        useNativeDriver={useNativeDriver}
                        useNativeDriverForBackdrop={useNativeDriverForBackdrop}
                        hideModalContentWhileAnimating={hideModalContentWhileAnimating}
                        animationInTiming={animationInTiming}
                        animationOutTiming={animationOutTiming}
                        statusBarTranslucent={statusBarTranslucent}
                        navigationBarTranslucent={navigationBarTranslucent}
                        onLayout={onLayout}
                        avoidKeyboard={avoidKeyboard}
                        customBackdrop={shouldUseCustomBackdrop ? <Overlay onPress={handleBackdropPress} /> : undefined}
                        type={type}
                    >
                        <ModalContent
                            onModalWillShow={saveFocusState}
                            onDismiss={handleDismissModal}
                        >
                            <FocusTrapForModal
                                active={isVisible}
                                initialFocus={initialFocus}
                                shouldPreventScroll={shouldPreventScrollOnFocus}
                            >
                                <View
                                    style={[styles.defaultModalContainer, modalContainerStyle, modalPaddingStyles, !isVisible && styles.pointerEventsNone]}
                                    ref={ref}
                                >
                                    <ColorSchemeWrapper>{children}</ColorSchemeWrapper>
                                </View>
                            </FocusTrapForModal>
                        </ModalContent>
                        {!keyboardStateContextValue?.isKeyboardActive && <NavigationBar />}
                    </ModalComponent>
                </View>
            </ScreenWrapperOfflineIndicatorContext.Provider>
        </ModalContext.Provider>
    );
}

BaseModal.displayName = 'BaseModalWithRef';

export default forwardRef(BaseModal);<|MERGE_RESOLUTION|>--- conflicted
+++ resolved
@@ -250,7 +250,6 @@
         [isVisible, type],
     );
 
-<<<<<<< HEAD
     const animationInProps = useMemo(() => {
         if (disableAnimationIn) {
             // We need to apply these animation props to completely disable the "animation in". Simply setting it to 0 and undefined will not work.
@@ -268,55 +267,6 @@
         };
     }, [animationIn, animationInDelay, animationInTiming, disableAnimationIn, modalStyleAnimationIn]);
 
-    return (
-        <ModalContext.Provider value={modalContextValue}>
-            <View
-                // this is a workaround for modal not being visible on the new arch in some cases
-                // it's necessary to have a non-collapsible view as a parent of the modal to prevent
-                // a conflict between RN core and Reanimated shadow tree operations
-                // position absolute is needed to prevent the view from interfering with flex layout
-                collapsable={false}
-                style={[styles.pAbsolute, {zIndex: 1}]}
-            >
-                <ModalComponent
-                    // Prevent the parent element to capture a click. This is useful when the modal component is put inside a pressable.
-                    onClick={(e) => e.stopPropagation()}
-                    onBackdropPress={handleBackdropPress}
-                    // Note: Escape key on web/desktop will trigger onBackButtonPress callback
-                    // eslint-disable-next-line react/jsx-props-no-multi-spaces
-                    onBackButtonPress={closeTop}
-                    onModalShow={handleShowModal}
-                    propagateSwipe={propagateSwipe}
-                    onModalHide={hideModal}
-                    onModalWillShow={saveFocusState}
-                    onDismiss={handleDismissModal}
-                    onSwipeComplete={onClose}
-                    swipeDirection={swipeDirection}
-                    swipeThreshold={swipeThreshold}
-                    isVisible={isVisible}
-                    backdropColor={theme.overlay}
-                    backdropOpacity={!shouldUseCustomBackdrop && hideBackdrop ? 0 : variables.overlayOpacity}
-                    backdropTransitionOutTiming={0}
-                    hasBackdrop={fullscreen}
-                    coverScreen={fullscreen}
-                    style={[modalStyle, sidePanelStyle]}
-                    deviceHeight={windowHeight}
-                    deviceWidth={windowWidth}
-                    // eslint-disable-next-line react/jsx-props-no-spreading
-                    {...animationInProps}
-                    animationOut={animationOut ?? modalStyleAnimationOut}
-                    animationOutTiming={animationOutTiming}
-                    useNativeDriver={useNativeDriver}
-                    useNativeDriverForBackdrop={useNativeDriverForBackdrop}
-                    hideModalContentWhileAnimating={hideModalContentWhileAnimating}
-                    statusBarTranslucent={statusBarTranslucent}
-                    navigationBarTranslucent={navigationBarTranslucent}
-                    onLayout={onLayout}
-                    avoidKeyboard={avoidKeyboard}
-                    customBackdrop={shouldUseCustomBackdrop ? <Overlay onPress={handleBackdropPress} /> : undefined}
-                    type={type}
-                    shouldUseNewModal={shouldUseNewModal}
-=======
     // In Modals we need to reset the ScreenWrapperOfflineIndicatorContext to allow nested ScreenWrapper components to render offline indicators,
     // except if we are in a narrow pane navigator. In this case, we use the narrow pane's original values.
     const {isInNarrowPane} = useContext(NarrowPaneContext);
@@ -333,7 +283,6 @@
                     // position absolute is needed to prevent the view from interfering with flex layout
                     collapsable={false}
                     style={[styles.pAbsolute, {zIndex: 1}]}
->>>>>>> 38560293
                 >
                     <ModalComponent
                         // Prevent the parent element to capture a click. This is useful when the modal component is put inside a pressable.
@@ -347,7 +296,7 @@
                         onModalHide={hideModal}
                         onModalWillShow={saveFocusState}
                         onDismiss={handleDismissModal}
-                        onSwipeComplete={() => onClose?.()}
+                        onSwipeComplete={onClose}
                         swipeDirection={swipeDirection}
                         swipeThreshold={swipeThreshold}
                         isVisible={isVisible}
@@ -359,14 +308,13 @@
                         style={[modalStyle, sidePanelStyle]}
                         deviceHeight={windowHeight}
                         deviceWidth={windowWidth}
-                        animationIn={animationIn ?? modalStyleAnimationIn}
-                        animationInDelay={animationInDelay}
+                        // eslint-disable-next-line react/jsx-props-no-spreading
+                        {...animationInProps}
                         animationOut={animationOut ?? modalStyleAnimationOut}
+                        animationOutTiming={animationOutTiming}
                         useNativeDriver={useNativeDriver}
                         useNativeDriverForBackdrop={useNativeDriverForBackdrop}
                         hideModalContentWhileAnimating={hideModalContentWhileAnimating}
-                        animationInTiming={animationInTiming}
-                        animationOutTiming={animationOutTiming}
                         statusBarTranslucent={statusBarTranslucent}
                         navigationBarTranslucent={navigationBarTranslucent}
                         onLayout={onLayout}
