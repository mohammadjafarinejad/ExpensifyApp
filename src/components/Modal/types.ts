import type {FocusTrapProps} from 'focus-trap-react';
import type {ViewStyle} from 'react-native';
import type {ValueOf} from 'type-fest';
import type {ForwardedFSClassProps} from '@libs/Fullstory/types';
import type CONST from '@src/CONST';
import type ReanimatedModalProps from './ReanimatedModal/types';
import type {SwipeDirection} from './ReanimatedModal/types';

type FocusTrapOptions = Exclude<FocusTrapProps['focusTrapOptions'], undefined>;

type PopoverAnchorPosition = {
    top?: number;
    right?: number;
    bottom?: number;
    left?: number;
};

type WindowState = {
    shouldGoBack: boolean;
};

<<<<<<< HEAD
type BaseModalProps = Partial<ReanimatedModalProps> & {
    /** Decides whether the modal should cover fullscreen. FullScreen modal has backdrop */
    fullscreen?: boolean;
=======
type BaseModalProps = Partial<ReactNativeModalProps> &
    Partial<ReanimatedModalProps> &
    ForwardedFSClassProps & {
        /** Decides whether the modal should cover fullscreen. FullScreen modal has backdrop */
        fullscreen?: boolean;
>>>>>>> 96c4f8d2

    /** Should we announce the Modal visibility changes? */
    shouldSetModalVisibility?: boolean;

    /** Callback method fired when the user requests to close the modal */
    onClose?: () => void;

    /** Function to call when the user presses on the modal backdrop */
    onBackdropPress?: () => void;

    /** State that determines whether to display the modal or not */
    isVisible: boolean;

    /** Callback method fired when the modal is hidden */
    onModalHide?: () => void;

    /** Callback method fired when the modal is shown */
    onModalShow?: () => void;

    /** Style of modal to display */
    type?: ValueOf<typeof CONST.MODAL.MODAL_TYPE>;

    /** The anchor position of a popover modal. Has no effect on other modal types. */
    popoverAnchorPosition?: PopoverAnchorPosition;

    /** Styles for the outer most view wrapper */
    outerStyle?: ViewStyle;

    /** Whether the modal should go under the system statusbar */
    statusBarTranslucent?: boolean;

    /** Whether the modal should go under the system navigation bar */
    navigationBarTranslucent?: boolean;

    /** Whether the modal should avoid the keyboard */
    avoidKeyboard?: boolean;

    /** Modal container styles  */
    innerContainerStyle?: ViewStyle;

    /** Whether handle navigation back when modal show. */
    shouldHandleNavigationBack?: boolean;

    /** Should we use a custom backdrop for the modal? (This prevents focus issues on desktop) */
    shouldUseCustomBackdrop?: boolean;

    /** Unique id for the modal */
    modalId?: number;

    /**
     * Whether the modal should enable the new focus manager.
     * We are attempting to migrate to a new refocus manager, adding this property for gradual migration.
     * */
    shouldEnableNewFocusManagement?: boolean;

    /** How to re-focus after the modal is dismissed */
    restoreFocusType?: ValueOf<typeof CONST.MODAL.RESTORE_FOCUS_TYPE>;

    /** Should we apply padding style in modal itself. If this value is false, we will handle it in ScreenWrapper */
    shouldUseModalPaddingStyle?: boolean;

    /** After swipe more than threshold modal will close */
    swipeThreshold?: number;

    /** In which direction modal will swipe */
    swipeDirection?: SwipeDirection;

    /** Used to set the element that should receive the initial focus */
    initialFocus?: FocusTrapOptions['initialFocus'];

    /** Whether to prevent the focus trap from scrolling the element into view. */
    shouldPreventScrollOnFocus?: boolean;

    /**
     * Temporary flag to disable safe area bottom spacing in modals and to allow edge-to-edge content.
     * Modals should not always apply bottom safe area padding, instead it should be applied to the scrollable/bottom-docked content directly.
     * This flag can be removed, once all components/screens have switched to edge-to-edge safe area handling.
     */
    enableEdgeToEdgeBottomSafeAreaPadding?: boolean;

    /**
     * Whether the modal should apply the Side Panel offset.
     * This is used to adjust the modal position when the Side Panel is open.
     */
    shouldApplySidePanelOffset?: boolean;

    /**
     * Disables the bottom safe area padding in the modal. Used in for scrollable FeatureTrainingModal.
     */
    shouldDisableBottomSafeAreaPadding?: boolean;
};

export default BaseModalProps;
export type {PopoverAnchorPosition, FocusTrapOptions, WindowState};<|MERGE_RESOLUTION|>--- conflicted
+++ resolved
@@ -19,108 +19,101 @@
     shouldGoBack: boolean;
 };
 
-<<<<<<< HEAD
-type BaseModalProps = Partial<ReanimatedModalProps> & {
-    /** Decides whether the modal should cover fullscreen. FullScreen modal has backdrop */
-    fullscreen?: boolean;
-=======
-type BaseModalProps = Partial<ReactNativeModalProps> &
-    Partial<ReanimatedModalProps> &
+type BaseModalProps = Partial<ReanimatedModalProps> &
     ForwardedFSClassProps & {
         /** Decides whether the modal should cover fullscreen. FullScreen modal has backdrop */
         fullscreen?: boolean;
->>>>>>> 96c4f8d2
 
-    /** Should we announce the Modal visibility changes? */
-    shouldSetModalVisibility?: boolean;
+        /** Should we announce the Modal visibility changes? */
+        shouldSetModalVisibility?: boolean;
 
-    /** Callback method fired when the user requests to close the modal */
-    onClose?: () => void;
+        /** Callback method fired when the user requests to close the modal */
+        onClose?: () => void;
 
-    /** Function to call when the user presses on the modal backdrop */
-    onBackdropPress?: () => void;
+        /** Function to call when the user presses on the modal backdrop */
+        onBackdropPress?: () => void;
 
-    /** State that determines whether to display the modal or not */
-    isVisible: boolean;
+        /** State that determines whether to display the modal or not */
+        isVisible: boolean;
 
-    /** Callback method fired when the modal is hidden */
-    onModalHide?: () => void;
+        /** Callback method fired when the modal is hidden */
+        onModalHide?: () => void;
 
-    /** Callback method fired when the modal is shown */
-    onModalShow?: () => void;
+        /** Callback method fired when the modal is shown */
+        onModalShow?: () => void;
 
-    /** Style of modal to display */
-    type?: ValueOf<typeof CONST.MODAL.MODAL_TYPE>;
+        /** Style of modal to display */
+        type?: ValueOf<typeof CONST.MODAL.MODAL_TYPE>;
 
-    /** The anchor position of a popover modal. Has no effect on other modal types. */
-    popoverAnchorPosition?: PopoverAnchorPosition;
+        /** The anchor position of a popover modal. Has no effect on other modal types. */
+        popoverAnchorPosition?: PopoverAnchorPosition;
 
-    /** Styles for the outer most view wrapper */
-    outerStyle?: ViewStyle;
+        /** Styles for the outer most view wrapper */
+        outerStyle?: ViewStyle;
 
-    /** Whether the modal should go under the system statusbar */
-    statusBarTranslucent?: boolean;
+        /** Whether the modal should go under the system statusbar */
+        statusBarTranslucent?: boolean;
 
-    /** Whether the modal should go under the system navigation bar */
-    navigationBarTranslucent?: boolean;
+        /** Whether the modal should go under the system navigation bar */
+        navigationBarTranslucent?: boolean;
 
-    /** Whether the modal should avoid the keyboard */
-    avoidKeyboard?: boolean;
+        /** Whether the modal should avoid the keyboard */
+        avoidKeyboard?: boolean;
 
-    /** Modal container styles  */
-    innerContainerStyle?: ViewStyle;
+        /** Modal container styles  */
+        innerContainerStyle?: ViewStyle;
 
-    /** Whether handle navigation back when modal show. */
-    shouldHandleNavigationBack?: boolean;
+        /** Whether handle navigation back when modal show. */
+        shouldHandleNavigationBack?: boolean;
 
-    /** Should we use a custom backdrop for the modal? (This prevents focus issues on desktop) */
-    shouldUseCustomBackdrop?: boolean;
+        /** Should we use a custom backdrop for the modal? (This prevents focus issues on desktop) */
+        shouldUseCustomBackdrop?: boolean;
 
-    /** Unique id for the modal */
-    modalId?: number;
+        /** Unique id for the modal */
+        modalId?: number;
 
-    /**
-     * Whether the modal should enable the new focus manager.
-     * We are attempting to migrate to a new refocus manager, adding this property for gradual migration.
-     * */
-    shouldEnableNewFocusManagement?: boolean;
+        /**
+         * Whether the modal should enable the new focus manager.
+         * We are attempting to migrate to a new refocus manager, adding this property for gradual migration.
+         * */
+        shouldEnableNewFocusManagement?: boolean;
 
-    /** How to re-focus after the modal is dismissed */
-    restoreFocusType?: ValueOf<typeof CONST.MODAL.RESTORE_FOCUS_TYPE>;
+        /** How to re-focus after the modal is dismissed */
+        restoreFocusType?: ValueOf<typeof CONST.MODAL.RESTORE_FOCUS_TYPE>;
 
-    /** Should we apply padding style in modal itself. If this value is false, we will handle it in ScreenWrapper */
-    shouldUseModalPaddingStyle?: boolean;
+        /** Should we apply padding style in modal itself. If this value is false, we will handle it in ScreenWrapper */
+        shouldUseModalPaddingStyle?: boolean;
 
-    /** After swipe more than threshold modal will close */
-    swipeThreshold?: number;
+        /** After swipe more than threshold modal will close */
+        swipeThreshold?: number;
 
-    /** In which direction modal will swipe */
-    swipeDirection?: SwipeDirection;
+        /** In which direction modal will swipe */
+        swipeDirection?: SwipeDirection;
 
-    /** Used to set the element that should receive the initial focus */
-    initialFocus?: FocusTrapOptions['initialFocus'];
+        /** Used to set the element that should receive the initial focus */
+        initialFocus?: FocusTrapOptions['initialFocus'];
 
-    /** Whether to prevent the focus trap from scrolling the element into view. */
-    shouldPreventScrollOnFocus?: boolean;
+        /** Whether to prevent the focus trap from scrolling the element into view. */
+        shouldPreventScrollOnFocus?: boolean;
 
-    /**
-     * Temporary flag to disable safe area bottom spacing in modals and to allow edge-to-edge content.
-     * Modals should not always apply bottom safe area padding, instead it should be applied to the scrollable/bottom-docked content directly.
-     * This flag can be removed, once all components/screens have switched to edge-to-edge safe area handling.
-     */
-    enableEdgeToEdgeBottomSafeAreaPadding?: boolean;
+        /**
+         * Temporary flag to disable safe area bottom spacing in modals and to allow edge-to-edge content.
+         * Modals should not always apply bottom safe area padding, instead it should be applied to the scrollable/bottom-docked content directly.
+         * This flag can be removed, once all components/screens have switched to edge-to-edge safe area handling.
+         */
+        enableEdgeToEdgeBottomSafeAreaPadding?: boolean;
 
-    /**
-     * Whether the modal should apply the Side Panel offset.
-     * This is used to adjust the modal position when the Side Panel is open.
-     */
-    shouldApplySidePanelOffset?: boolean;
+        /**
+         * Whether the modal should apply the Side Panel offset.
+         * This is used to adjust the modal position when the Side Panel is open.
+         */
+        shouldApplySidePanelOffset?: boolean;
 
-    /**
-     * Disables the bottom safe area padding in the modal. Used in for scrollable FeatureTrainingModal.
-     */
-    shouldDisableBottomSafeAreaPadding?: boolean;
-};
+        /**
+         * Disables the bottom safe area padding in the modal. Used in for scrollable FeatureTrainingModal.
+         */
+        shouldDisableBottomSafeAreaPadding?: boolean;
+    };
 
 export default BaseModalProps;
 export type {PopoverAnchorPosition, FocusTrapOptions, WindowState};