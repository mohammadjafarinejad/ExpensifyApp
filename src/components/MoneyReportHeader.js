--- conflicted
+++ resolved
@@ -55,14 +55,6 @@
         email: PropTypes.string,
     }),
 
-    /** Next steps buttons to take action for an expense report */
-    nextStepButtons: PropTypes.objectOf(
-        PropTypes.shape({
-            /** Text of the next step button */
-            text: PropTypes.string,
-        }),
-    ),
-
     ...windowDimensionsPropTypes,
 };
 
@@ -72,15 +64,10 @@
     session: {
         email: null,
     },
-    nextStepButtons: {},
     policy: {},
 };
 
-<<<<<<< HEAD
-function MoneyReportHeader({session, personalDetails, policy, chatReport, report: moneyRequestReport, isSmallScreenWidth, nextStepButtons}) {
-=======
 function MoneyReportHeader({session, personalDetails, policy, chatReport, nextStep, report: moneyRequestReport, isSmallScreenWidth}) {
->>>>>>> 2f063475
     const {translate} = useLocalize();
     const reimbursableTotal = ReportUtils.getMoneyRequestReimbursableTotal(moneyRequestReport);
     const isSettled = ReportUtils.isSettled(moneyRequestReport.reportID);
@@ -100,15 +87,14 @@
             policyType === CONST.POLICY.TYPE.PERSONAL,
         [isPayer, isDraft, isSettled, moneyRequestReport, reimbursableTotal, chatReport, policyType],
     );
-    const shouldShowSettlementButton = shouldShowPayButtonForFreePlan || !!nextStepButtons.approve || !!nextStepButtons.reimburse;
+
+    const shouldShowApproveButton = !!lodashGet(nextStep, 'buttons.approve', null);
+    const shouldShowPayButtonForGroupPolicies = !!lodashGet(nextStep, 'buttons.reimburse', null);
+    const shouldShowSettlementButton = shouldShowPayButtonForFreePlan || shouldShowApproveButton || shouldShowPayButtonForGroupPolicies;
     const shouldShowSubmitButton = isDraft && reimbursableTotal !== 0;
-<<<<<<< HEAD
-    const shouldShowAnyButton = shouldShowSettlementButton || shouldShowSubmitButton;
-    const shouldShowPaymentOptions = shouldShowPayButtonForFreePlan || !!nextStepButtons.reimburse;
-=======
     const shouldShowNextSteps = isDraft && nextStep && (!_.isEmpty(nextStep.message) || !_.isEmpty(nextStep.expenseMessage));
-    const shouldShowAnyButton = shouldShowSettlementButton || shouldShowApproveButton || shouldShowSubmitButton || shouldShowNextSteps;
->>>>>>> 2f063475
+    const shouldShowAnyButton = shouldShowSettlementButton || shouldShowSubmitButton || shouldShowNextSteps;
+    const shouldShowPaymentOptions = shouldShowPayButtonForFreePlan || shouldShowPayButtonForGroupPolicies;
     const bankAccountRoute = ReportUtils.getBankAccountRoute(chatReport);
     const formattedAmount = CurrencyUtils.convertToDisplayString(reimbursableTotal, moneyRequestReport.currency);
     const isMoreContentShown = shouldShowNextSteps || (shouldShowAnyButton && isSmallScreenWidth);
@@ -160,35 +146,6 @@
                     </View>
                 )}
             </HeaderWithBackButton>
-<<<<<<< HEAD
-            {shouldShowSettlementButton && isSmallScreenWidth && (
-                <View style={[styles.ph5, styles.pb2, isSmallScreenWidth && styles.borderBottom]}>
-                    <SettlementButton
-                        currency={moneyRequestReport.currency}
-                        policyID={moneyRequestReport.policyID}
-                        chatReportID={moneyRequestReport.chatReportID}
-                        iouReport={moneyRequestReport}
-                        onPress={(paymentType) => IOU.payMoneyRequest(paymentType, chatReport, moneyRequestReport)}
-                        enablePaymentsRoute={ROUTES.ENABLE_PAYMENTS}
-                        addBankAccountRoute={bankAccountRoute}
-                        shouldShowPaymentOptions={shouldShowPaymentOptions}
-                        formattedAmount={formattedAmount}
-                        nextStepButtons={nextStepButtons}
-                    />
-                </View>
-            )}
-            {shouldShowSubmitButton && isSmallScreenWidth && (
-                <View style={[styles.ph5, styles.pb2, isSmallScreenWidth && styles.borderBottom]}>
-                    <Button
-                        medium
-                        success={chatReport.isOwnPolicyExpenseChat}
-                        text={translate('common.submit')}
-                        style={[styles.w100, styles.pr0]}
-                        onPress={() => IOU.submitReport(moneyRequestReport)}
-                    />
-                </View>
-            )}
-=======
             <View style={isMoreContentShown ? [styles.dFlex, styles.flexColumn, styles.borderBottom] : []}>
                 {shouldShowNextSteps && (
                     <View style={[styles.ph5, styles.pb2]}>
@@ -205,19 +162,8 @@
                             onPress={(paymentType) => IOU.payMoneyRequest(paymentType, chatReport, moneyRequestReport)}
                             enablePaymentsRoute={ROUTES.ENABLE_PAYMENTS}
                             addBankAccountRoute={bankAccountRoute}
-                            shouldShowPaymentOptions
+                            shouldShowPaymentOptions={shouldShowPaymentOptions}
                             formattedAmount={formattedAmount}
-                        />
-                    </View>
-                )}
-                {shouldShowApproveButton && isSmallScreenWidth && (
-                    <View style={[styles.ph5, styles.pb2]}>
-                        <Button
-                            success
-                            medium
-                            text={translate('iou.approve')}
-                            style={[styles.w100, styles.pr0]}
-                            onPress={() => IOU.approveMoneyRequest(moneyRequestReport)}
                         />
                     </View>
                 )}
@@ -233,7 +179,6 @@
                     </View>
                 )}
             </View>
->>>>>>> 2f063475
         </View>
     );
 }
@@ -254,9 +199,5 @@
         session: {
             key: ONYXKEYS.SESSION,
         },
-        nextStepButtons: {
-            key: ({report}) => `${ONYXKEYS.COLLECTION.REPORT_NEXT_STEP}${report.reportID}`,
-            selector: (nextStep) => lodashGet(nextStep, 'buttons', {}),
-        },
     }),
 )(MoneyReportHeader);