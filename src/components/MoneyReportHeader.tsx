import {useRoute} from '@react-navigation/native';
import React, {useCallback, useContext, useEffect, useMemo, useState} from 'react';
import {ActivityIndicator, InteractionManager, View} from 'react-native';
import type {OnyxEntry} from 'react-native-onyx';
import type {ValueOf} from 'type-fest';
import useDuplicateTransactionsAndViolations from '@hooks/useDuplicateTransactionsAndViolations';
import useLoadingBarVisibility from '@hooks/useLoadingBarVisibility';
import useLocalize from '@hooks/useLocalize';
import useMobileSelectionMode from '@hooks/useMobileSelectionMode';
import useNetwork from '@hooks/useNetwork';
import useOnyx from '@hooks/useOnyx';
import useParticipantsInvoiceReport from '@hooks/useParticipantsInvoiceReport';
import usePaymentAnimations from '@hooks/usePaymentAnimations';
import usePaymentOptions from '@hooks/usePaymentOptions';
import useReportIsArchived from '@hooks/useReportIsArchived';
import useResponsiveLayout from '@hooks/useResponsiveLayout';
import useSelectedTransactionsActions from '@hooks/useSelectedTransactionsActions';
import useTheme from '@hooks/useTheme';
import useThemeStyles from '@hooks/useThemeStyles';
import useTransactionsAndViolationsForReport from '@hooks/useTransactionsAndViolationsForReport';
import useTransactionViolations from '@hooks/useTransactionViolations';
import {setupMergeTransactionData} from '@libs/actions/MergeTransaction';
import {turnOffMobileSelectionMode} from '@libs/actions/MobileSelectionMode';
import {createTransactionThreadReport, deleteAppReport, downloadReportPDF, exportReportToCSV, exportReportToPDF, exportToIntegration, markAsManuallyExported} from '@libs/actions/Report';
import {queueExportSearchWithTemplate, search} from '@libs/actions/Search';
import getNonEmptyStringOnyxID from '@libs/getNonEmptyStringOnyxID';
import getPlatform from '@libs/getPlatform';
import Log from '@libs/Log';
import {getThreadReportIDsForTransactions, getTotalAmountForIOUReportPreviewButton} from '@libs/MoneyRequestReportUtils';
import Navigation from '@libs/Navigation/Navigation';
import type {PlatformStackRouteProp} from '@libs/Navigation/PlatformStackNavigation/types';
import type {ReportsSplitNavigatorParamList, SearchFullscreenNavigatorParamList, SearchReportParamList} from '@libs/Navigation/types';
import {buildOptimisticNextStepForPreventSelfApprovalsEnabled} from '@libs/NextStepUtils';
import {isSecondaryActionAPaymentOption, selectPaymentType} from '@libs/PaymentUtils';
import type {KYCFlowEvent, TriggerKYCFlow} from '@libs/PaymentUtils';
import {getConnectedIntegration, getValidConnectedIntegration} from '@libs/PolicyUtils';
import {getIOUActionForReportID, getOriginalMessage, getReportAction, isMoneyRequestAction} from '@libs/ReportActionsUtils';
import {getAllExpensesToHoldIfApplicable, getReportPrimaryAction, isMarkAsResolvedAction} from '@libs/ReportPrimaryActionUtils';
import {getSecondaryExportReportActions, getSecondaryReportActions} from '@libs/ReportSecondaryActionUtils';
import {
    changeMoneyRequestHoldStatus,
    getAddExpenseDropdownOptions,
    getArchiveReason,
    getIntegrationExportIcon,
    getIntegrationNameFromExportMessage as getIntegrationNameFromExportMessageUtils,
    getNextApproverAccountID,
    getNonHeldAndFullAmount,
    getTransactionsWithReceipts,
    hasHeldExpenses as hasHeldExpensesReportUtils,
    hasOnlyHeldExpenses as hasOnlyHeldExpensesReportUtils,
    hasUpdatedTotal,
    isAllowedToApproveExpenseReport,
    isExported as isExportedUtils,
    isInvoiceReport as isInvoiceReportUtil,
    isProcessingReport,
    isReportOwner,
    navigateOnDeleteExpense,
    navigateToDetailsPage,
    rejectMoneyRequestReason,
} from '@libs/ReportUtils';
import {shouldRestrictUserBillableActions} from '@libs/SubscriptionUtils';
import {
    allHavePendingRTERViolation,
    hasDuplicateTransactions,
    isDuplicate,
    isExpensifyCardTransaction,
    isOnHold as isOnHoldTransactionUtils,
    isPayAtEndExpense as isPayAtEndExpenseTransactionUtils,
    isPending,
    isScanning,
    shouldShowBrokenConnectionViolationForMultipleTransactions,
} from '@libs/TransactionUtils';
import type {ExportType} from '@pages/home/report/ReportDetailsExportPage';
import variables from '@styles/variables';
import {
    approveMoneyRequest,
    canApproveIOU,
    cancelPayment,
    canIOUBePaid as canIOUBePaidAction,
    deleteMoneyRequest,
    dismissRejectUseExplanation,
    getNavigationUrlOnMoneyRequestDelete,
    initSplitExpense,
    markRejectViolationAsResolved,
    payInvoice,
    payMoneyRequest,
    reopenReport,
    retractReport,
    startMoneyRequest,
    submitReport,
    unapproveExpenseReport,
} from '@userActions/IOU';
import {markAsCash as markAsCashAction} from '@userActions/Transaction';
import CONST from '@src/CONST';
import ONYXKEYS from '@src/ONYXKEYS';
import type {Route} from '@src/ROUTES';
import ROUTES from '@src/ROUTES';
import SCREENS from '@src/SCREENS';
import type * as OnyxTypes from '@src/types/onyx';
import type {PaymentMethodType} from '@src/types/onyx/OriginalMessage';
import type IconAsset from '@src/types/utils/IconAsset';
import isLoadingOnyxValue from '@src/types/utils/isLoadingOnyxValue';
import AnimatedSubmitButton from './AnimatedSubmitButton';
import BrokenConnectionDescription from './BrokenConnectionDescription';
import Button from './Button';
import ButtonWithDropdownMenu from './ButtonWithDropdownMenu';
import type {DropdownOption} from './ButtonWithDropdownMenu/types';
import ConfirmModal from './ConfirmModal';
import DecisionModal from './DecisionModal';
import {DelegateNoAccessContext} from './DelegateNoAccessModalProvider';
import Header from './Header';
import HeaderWithBackButton from './HeaderWithBackButton';
import HoldOrRejectEducationalModal from './HoldOrRejectEducationalModal';
import Icon from './Icon';
import * as Expensicons from './Icon/Expensicons';
import KYCWall from './KYCWall';
import type {PaymentMethod} from './KYCWall/types';
import LoadingBar from './LoadingBar';
import Modal from './Modal';
import MoneyReportHeaderStatusBar from './MoneyReportHeaderStatusBar';
import MoneyReportHeaderStatusBarSkeleton from './MoneyReportHeaderStatusBarSkeleton';
import type {MoneyRequestHeaderStatusBarProps} from './MoneyRequestHeaderStatusBar';
import MoneyRequestHeaderStatusBar from './MoneyRequestHeaderStatusBar';
import type {PopoverMenuItem} from './PopoverMenu';
import type {ActionHandledType} from './ProcessMoneyReportHoldMenu';
import ProcessMoneyReportHoldMenu from './ProcessMoneyReportHoldMenu';
import {useSearchContext} from './Search/SearchContext';
import AnimatedSettlementButton from './SettlementButton/AnimatedSettlementButton';
import Text from './Text';
import {WideRHPContext} from './WideRHPContextProvider';

type MoneyReportHeaderProps = {
    /** The report currently being looked at */
    report: OnyxEntry<OnyxTypes.Report>;

    /** The policy tied to the expense report */
    policy: OnyxEntry<OnyxTypes.Policy>;

    /** Array of report actions for the report */
    reportActions: OnyxTypes.ReportAction[];

    /** The reportID of the transaction thread report associated with this current report, if any */
    // eslint-disable-next-line react/no-unused-prop-types
    transactionThreadReportID: string | undefined;

    /** whether we are loading report data in openReport command */
    isLoadingInitialReportActions?: boolean;

    /** Whether back button should be displayed in header */
    shouldDisplayBackButton?: boolean;

    /** Method to trigger when pressing close button of the header */
    onBackButtonPress: () => void;
};

function MoneyReportHeader({
    policy,
    report: moneyRequestReport,
    transactionThreadReportID,
    reportActions,
    isLoadingInitialReportActions,
    shouldDisplayBackButton = false,
    onBackButtonPress,
}: MoneyReportHeaderProps) {
    // We need to use isSmallScreenWidth instead of shouldUseNarrowLayout to use a correct layout for the hold expense modal https://github.com/Expensify/App/pull/47990#issuecomment-2362382026
    // eslint-disable-next-line rulesdir/prefer-shouldUseNarrowLayout-instead-of-isSmallScreenWidth
    const {shouldUseNarrowLayout, isSmallScreenWidth, isMediumScreenWidth} = useResponsiveLayout();
    const shouldDisplayNarrowVersion = shouldUseNarrowLayout || isMediumScreenWidth;
    const route = useRoute<
        | PlatformStackRouteProp<ReportsSplitNavigatorParamList, typeof SCREENS.REPORT>
        | PlatformStackRouteProp<SearchFullscreenNavigatorParamList, typeof SCREENS.SEARCH.MONEY_REQUEST_REPORT>
        | PlatformStackRouteProp<SearchReportParamList, typeof SCREENS.SEARCH.REPORT_RHP>
    >();
    // eslint-disable-next-line @typescript-eslint/prefer-nullish-coalescing
    const [chatReport] = useOnyx(`${ONYXKEYS.COLLECTION.REPORT}${moneyRequestReport?.chatReportID}`, {canBeMissing: true});
    // eslint-disable-next-line @typescript-eslint/prefer-nullish-coalescing
    const [nextStep] = useOnyx(`${ONYXKEYS.COLLECTION.NEXT_STEP}${moneyRequestReport?.reportID}`, {canBeMissing: true});
    const [isUserValidated] = useOnyx(ONYXKEYS.ACCOUNT, {selector: (account) => account?.validated, canBeMissing: true});
    const [transactionThreadReport] = useOnyx(`${ONYXKEYS.COLLECTION.REPORT}${transactionThreadReportID}`, {canBeMissing: true});
    const [reportPDFFilename] = useOnyx(`${ONYXKEYS.COLLECTION.NVP_EXPENSIFY_REPORT_PDF_FILENAME}${moneyRequestReport?.reportID}`, {canBeMissing: true}) ?? null;
    const [download] = useOnyx(`${ONYXKEYS.COLLECTION.DOWNLOAD}${reportPDFFilename}`, {canBeMissing: true});
    const isDownloadingPDF = download?.isDownloading ?? false;
    const [session] = useOnyx(ONYXKEYS.SESSION, {canBeMissing: false});
    const [activePolicyID] = useOnyx(ONYXKEYS.NVP_ACTIVE_POLICY_ID, {canBeMissing: true});
    const [integrationsExportTemplates] = useOnyx(ONYXKEYS.NVP_INTEGRATION_SERVER_EXPORT_TEMPLATES, {canBeMissing: true});
    const [csvExportLayouts] = useOnyx(ONYXKEYS.NVP_CSV_EXPORT_LAYOUTS, {canBeMissing: true});

    // Collate the list of user-created in-app export templates
    const customInAppTemplates = useMemo(() => {
        const policyTemplates = Object.entries(policy?.exportLayouts ?? {}).map(([templateName, layout]) => ({
            ...layout,
            templateName,
            description: policy?.name,
            policyID: policy?.id,
        }));

        // Collate a list of the user's account level in-app export templates, excluding the Default CSV template
        const csvTemplates = Object.entries(csvExportLayouts ?? {})
            .filter(([, layout]) => layout.name !== CONST.REPORT.EXPORT_OPTION_LABELS.DEFAULT_CSV)
            .map(([templateName, layout]) => ({
                ...layout,
                templateName,
                description: '',
                policyID: undefined,
            }));

        return [...policyTemplates, ...csvTemplates];
    }, [csvExportLayouts, policy]);

    const requestParentReportAction = useMemo(() => {
        if (!reportActions || !transactionThreadReport?.parentReportActionID) {
            return null;
        }
        return reportActions.find((action): action is OnyxTypes.ReportAction<typeof CONST.REPORT.ACTIONS.TYPE.IOU> => action.reportActionID === transactionThreadReport.parentReportActionID);
    }, [reportActions, transactionThreadReport?.parentReportActionID]);

    const {transactions: reportTransactions, violations} = useTransactionsAndViolationsForReport(moneyRequestReport?.reportID);

    const transactions = useMemo(() => {
        return Object.values(reportTransactions);
    }, [reportTransactions]);

    const iouTransactionID = isMoneyRequestAction(requestParentReportAction) ? getOriginalMessage(requestParentReportAction)?.IOUTransactionID : undefined;
    const [transaction] = useOnyx(`${ONYXKEYS.COLLECTION.TRANSACTION}${getNonEmptyStringOnyxID(iouTransactionID)}`, {
        canBeMissing: true,
    });

    const [dismissedRejectUseExplanation] = useOnyx(ONYXKEYS.NVP_DISMISSED_REJECT_USE_EXPLANATION, {canBeMissing: true});
    const [dismissedHoldUseExplanation, dismissedHoldUseExplanationResult] = useOnyx(ONYXKEYS.NVP_DISMISSED_HOLD_USE_EXPLANATION, {canBeMissing: true});

    const isLoadingHoldUseExplained = isLoadingOnyxValue(dismissedHoldUseExplanationResult);
    const [invoiceReceiverPolicy] = useOnyx(
        `${ONYXKEYS.COLLECTION.POLICY}${chatReport?.invoiceReceiver && 'policyID' in chatReport.invoiceReceiver ? chatReport.invoiceReceiver.policyID : undefined}`,
        {canBeMissing: true},
    );

    const {duplicateTransactions, duplicateTransactionViolations} = useDuplicateTransactionsAndViolations(transactions.map((t) => t.transactionID));
    const isExported = useMemo(() => isExportedUtils(reportActions), [reportActions]);
    // wrapped in useMemo to improve performance because this is an operation on array
    const integrationNameFromExportMessage = useMemo(() => {
        if (!isExported) {
            return null;
        }
        return getIntegrationNameFromExportMessageUtils(reportActions);
    }, [isExported, reportActions]);

    const transactionViolations = useTransactionViolations(transaction?.transactionID);
    const [downloadErrorModalVisible, setDownloadErrorModalVisible] = useState(false);
    const [isCancelPaymentModalVisible, setIsCancelPaymentModalVisible] = useState(false);
    const [isDeleteExpenseModalVisible, setIsDeleteExpenseModalVisible] = useState(false);
    const [isDeleteReportModalVisible, setIsDeleteReportModalVisible] = useState(false);
    const [isUnapproveModalVisible, setIsUnapproveModalVisible] = useState(false);
    const [isReopenWarningModalVisible, setIsReopenWarningModalVisible] = useState(false);
    const [isPDFModalVisible, setIsPDFModalVisible] = useState(false);
    const [isExportWithTemplateModalVisible, setIsExportWithTemplateModalVisible] = useState(false);

    const [exportModalStatus, setExportModalStatus] = useState<ExportType | null>(null);

    const {isPaidAnimationRunning, isApprovedAnimationRunning, isSubmittingAnimationRunning, startAnimation, stopAnimation, startApprovedAnimation, startSubmittingAnimation} =
        usePaymentAnimations();
    const styles = useThemeStyles();
    const theme = useTheme();
    const {translate} = useLocalize();
    const {isOffline} = useNetwork();
    const isOnHold = isOnHoldTransactionUtils(transaction);

    const [policies] = useOnyx(ONYXKEYS.COLLECTION.POLICY, {canBeMissing: true});
    const [isHoldMenuVisible, setIsHoldMenuVisible] = useState(false);
    const [paymentType, setPaymentType] = useState<PaymentMethodType>();
    const [requestType, setRequestType] = useState<ActionHandledType>();
    const canAllowSettlement = hasUpdatedTotal(moneyRequestReport, policy);
    const policyType = policy?.type;
    const connectedIntegration = getValidConnectedIntegration(policy);
    const connectedIntegrationFallback = getConnectedIntegration(policy);
    const hasScanningReceipt = getTransactionsWithReceipts(moneyRequestReport?.reportID).some((t) => isScanning(t));
    const hasOnlyPendingTransactions = useMemo(() => {
        return !!transactions && transactions.length > 0 && transactions.every((t) => isExpensifyCardTransaction(t) && isPending(t));
    }, [transactions]);
    const transactionIDs = useMemo(() => transactions?.map((t) => t.transactionID) ?? [], [transactions]);

    const messagePDF = useMemo(() => {
        if (!reportPDFFilename) {
            return translate('reportDetailsPage.waitForPDF');
        }
        if (reportPDFFilename === CONST.REPORT_DETAILS_MENU_ITEM.ERROR) {
            return translate('reportDetailsPage.errorPDF');
        }
        return translate('reportDetailsPage.generatedPDF');
    }, [reportPDFFilename, translate]);

    // Check if there is pending rter violation in all transactionViolations with given transactionIDs.
    // wrapped in useMemo to avoid unnecessary re-renders and for better performance (array operation inside of function)
    const hasAllPendingRTERViolations = useMemo(() => allHavePendingRTERViolation(transactions, violations), [transactions, violations]);
    // Check if user should see broken connection violation warning.
    const shouldShowBrokenConnectionViolation = shouldShowBrokenConnectionViolationForMultipleTransactions(transactionIDs, moneyRequestReport, policy, violations);
    const hasOnlyHeldExpenses = hasOnlyHeldExpensesReportUtils(moneyRequestReport?.reportID);
    const isPayAtEndExpense = isPayAtEndExpenseTransactionUtils(transaction);
    const isArchivedReport = useReportIsArchived(moneyRequestReport?.reportID);
    const isChatReportArchived = useReportIsArchived(chatReport?.reportID);

    const [archiveReason] = useOnyx(`${ONYXKEYS.COLLECTION.REPORT_ACTIONS}${moneyRequestReport?.reportID}`, {selector: getArchiveReason, canBeMissing: true});

    const [reportNameValuePairs] = useOnyx(`${ONYXKEYS.COLLECTION.REPORT_NAME_VALUE_PAIRS}${moneyRequestReport?.reportID}`, {canBeMissing: true});
    const getCanIOUBePaid = useCallback(
        (onlyShowPayElsewhere = false, shouldCheckApprovedState = true) =>
            canIOUBePaidAction(moneyRequestReport, chatReport, policy, transaction ? [transaction] : undefined, onlyShowPayElsewhere, undefined, undefined, shouldCheckApprovedState),
        [moneyRequestReport, chatReport, policy, transaction],
    );

    const isInvoiceReport = isInvoiceReportUtil(moneyRequestReport);

    const [isDownloadErrorModalVisible, setIsDownloadErrorModalVisible] = useState(false);
    const [isRejectEducationalModalVisible, setIsRejectEducationalModalVisible] = useState(false);

    const {selectedTransactionIDs, removeTransaction, clearSelectedTransactions, currentSearchQueryJSON, currentSearchKey} = useSearchContext();

<<<<<<< HEAD
    const {wideRHPRouteKeys} = useContext(WideRHPContext);
    const shouldDisplayNarrowMoreButton = !shouldDisplayNarrowVersion || (wideRHPRouteKeys.length > 0 && !isSmallScreenWidth);

    const showExportProgressModal = useCallback(() => {
        return showConfirmModal({
            title: translate('export.exportInProgress'),
            prompt: translate('export.conciergeWillSend'),
            confirmText: translate('common.buttonConfirm'),
            shouldShowCancelButton: false,
        });
    }, [showConfirmModal, translate]);

=======
>>>>>>> 79f111b6
    const beginExportWithTemplate = useCallback(
        (templateName: string, templateType: string, transactionIDList: string[], policyID?: string) => {
            if (!moneyRequestReport) {
                return;
            }

            setIsExportWithTemplateModalVisible(true);
            queueExportSearchWithTemplate({
                templateName,
                templateType,
                jsonQuery: '{}',
                reportIDList: [moneyRequestReport.reportID],
                transactionIDList,
                policyID,
            });
        },
        [moneyRequestReport],
    );

    const {
        options: selectedTransactionsOptions,
        handleDeleteTransactions,
        isDeleteModalVisible: hookDeleteModalVisible,
        hideDeleteModal,
    } = useSelectedTransactionsActions({
        report: moneyRequestReport,
        reportActions,
        allTransactionsLength: transactions.length,
        session,
        onExportFailed: () => setIsDownloadErrorModalVisible(true),
        policy,
        beginExportWithTemplate: (templateName, templateType, transactionIDList, policyID) => beginExportWithTemplate(templateName, templateType, transactionIDList, policyID),
    });

    const shouldShowSelectedTransactionsButton = !!selectedTransactionsOptions.length && !transactionThreadReportID;

    const canIOUBePaid = useMemo(() => getCanIOUBePaid(), [getCanIOUBePaid]);
    const onlyShowPayElsewhere = useMemo(() => !canIOUBePaid && getCanIOUBePaid(true), [canIOUBePaid, getCanIOUBePaid]);

    const shouldShowPayButton = isPaidAnimationRunning || canIOUBePaid || onlyShowPayElsewhere;

    const shouldShowApproveButton = useMemo(
        () => (canApproveIOU(moneyRequestReport, policy, transactions) && !hasOnlyPendingTransactions) || isApprovedAnimationRunning,
        [moneyRequestReport, policy, transactions, hasOnlyPendingTransactions, isApprovedAnimationRunning],
    );

    const shouldDisableApproveButton = shouldShowApproveButton && !isAllowedToApproveExpenseReport(moneyRequestReport);

    const isFromPaidPolicy = policyType === CONST.POLICY.TYPE.TEAM || policyType === CONST.POLICY.TYPE.CORPORATE;

    const hasDuplicates = hasDuplicateTransactions(moneyRequestReport?.reportID);
    const shouldShowMarkAsResolved = isMarkAsResolvedAction(moneyRequestReport, transactionViolations);
    const shouldShowStatusBar =
        hasAllPendingRTERViolations ||
        shouldShowBrokenConnectionViolation ||
        hasOnlyHeldExpenses ||
        hasScanningReceipt ||
        isPayAtEndExpense ||
        hasOnlyPendingTransactions ||
        hasDuplicates ||
        shouldShowMarkAsResolved;

    // When prevent self-approval is enabled & the current user is submitter AND they're submitting to themselves, we need to show the optimistic next step
    // We should always show this optimistic message for policies with preventSelfApproval
    // to avoid any flicker during transitions between online/offline states
    const nextApproverAccountID = getNextApproverAccountID(moneyRequestReport);
    const isSubmitterSameAsNextApprover = isReportOwner(moneyRequestReport) && nextApproverAccountID === moneyRequestReport?.ownerAccountID;
    const optimisticNextStep = isSubmitterSameAsNextApprover && policy?.preventSelfApproval ? buildOptimisticNextStepForPreventSelfApprovalsEnabled() : nextStep;

    const shouldShowNextStep = isFromPaidPolicy && !isInvoiceReport && !shouldShowStatusBar;
    const {nonHeldAmount, fullAmount, hasValidNonHeldAmount} = getNonHeldAndFullAmount(moneyRequestReport, shouldShowPayButton);
    const isAnyTransactionOnHold = hasHeldExpensesReportUtils(moneyRequestReport?.reportID);
    const {isDelegateAccessRestricted, showDelegateNoAccessModal} = useContext(DelegateNoAccessContext);
    const shouldShowLoadingBar = useLoadingBarVisibility();

    const isReportInRHP = route.name === SCREENS.SEARCH.REPORT_RHP;
    const shouldDisplaySearchRouter = !isReportInRHP || isSmallScreenWidth;
    const existingB2BInvoiceReport = useParticipantsInvoiceReport(activePolicyID, CONST.REPORT.INVOICE_RECEIVER_TYPE.BUSINESS, chatReport?.policyID);
    const confirmPayment = useCallback(
        (type?: PaymentMethodType | undefined, payAsBusiness?: boolean, methodID?: number, paymentMethod?: PaymentMethod) => {
            if (!type || !chatReport) {
                return;
            }
            setPaymentType(type);
            setRequestType(CONST.IOU.REPORT_ACTION_TYPE.PAY);
            if (isDelegateAccessRestricted) {
                showDelegateNoAccessModal();
            } else if (isAnyTransactionOnHold) {
                if (getPlatform() === CONST.PLATFORM.IOS) {
                    InteractionManager.runAfterInteractions(() => setIsHoldMenuVisible(true));
                } else {
                    setIsHoldMenuVisible(true);
                }
            } else if (isInvoiceReport) {
                startAnimation();
                payInvoice(type, chatReport, moneyRequestReport, payAsBusiness, existingB2BInvoiceReport, methodID, paymentMethod);
            } else {
                startAnimation();
                payMoneyRequest(type, chatReport, moneyRequestReport, undefined, true);
                if (currentSearchQueryJSON) {
                    search({
                        searchKey: currentSearchKey,
                        shouldCalculateTotals: true,
                        offset: 0,
                        queryJSON: currentSearchQueryJSON,
                    });
                }
            }
        },
        [
            chatReport,
            isAnyTransactionOnHold,
            isDelegateAccessRestricted,
            showDelegateNoAccessModal,
            isInvoiceReport,
            moneyRequestReport,
            startAnimation,
            existingB2BInvoiceReport,
            currentSearchQueryJSON,
            currentSearchKey,
        ],
    );

    const confirmApproval = () => {
        setRequestType(CONST.IOU.REPORT_ACTION_TYPE.APPROVE);
        if (isDelegateAccessRestricted) {
            showDelegateNoAccessModal();
        } else if (isAnyTransactionOnHold) {
            setIsHoldMenuVisible(true);
        } else {
            startApprovedAnimation();
            approveMoneyRequest(moneyRequestReport, true);
            if (currentSearchQueryJSON) {
                search({
                    searchKey: currentSearchKey,
                    shouldCalculateTotals: true,
                    offset: 0,
                    queryJSON: currentSearchQueryJSON,
                });
            }
        }
    };

    const markAsCash = useCallback(() => {
        if (!requestParentReportAction) {
            return;
        }
        const reportID = transactionThreadReport?.reportID;

        if (!iouTransactionID || !reportID) {
            return;
        }
        markAsCashAction(iouTransactionID, reportID);
    }, [iouTransactionID, requestParentReportAction, transactionThreadReport?.reportID]);

    const getStatusIcon: (src: IconAsset) => React.ReactNode = (src) => (
        <Icon
            src={src}
            height={variables.iconSizeSmall}
            width={variables.iconSizeSmall}
            fill={theme.icon}
        />
    );

    const getStatusBarProps: () => MoneyRequestHeaderStatusBarProps | undefined = () => {
        if (shouldShowMarkAsResolved) {
            return {icon: getStatusIcon(Expensicons.Hourglass), description: translate('iou.reject.rejectedStatus')};
        }

        if (isPayAtEndExpense) {
            if (!isArchivedReport) {
                return {icon: getStatusIcon(Expensicons.Hourglass), description: translate('iou.bookingPendingDescription')};
            }
            if (isArchivedReport && archiveReason === CONST.REPORT.ARCHIVE_REASON.BOOKING_END_DATE_HAS_PASSED) {
                return {icon: getStatusIcon(Expensicons.Box), description: translate('iou.bookingArchivedDescription')};
            }
        }

        if (hasOnlyHeldExpenses) {
            return {icon: getStatusIcon(Expensicons.Stopwatch), description: translate(transactions.length > 1 ? 'iou.expensesOnHold' : 'iou.expenseOnHold')};
        }

        if (hasDuplicates) {
            return {icon: getStatusIcon(Expensicons.Flag), description: translate('iou.duplicateTransaction', {isSubmitted: isProcessingReport(moneyRequestReport)})};
        }

        if (!!transaction?.transactionID && shouldShowBrokenConnectionViolation) {
            return {
                icon: getStatusIcon(Expensicons.Hourglass),
                description: (
                    <BrokenConnectionDescription
                        transactionID={transaction?.transactionID}
                        report={moneyRequestReport}
                        policy={policy}
                    />
                ),
            };
        }
        if (hasAllPendingRTERViolations) {
            return {icon: getStatusIcon(Expensicons.Hourglass), description: translate('iou.pendingMatchWithCreditCardDescription')};
        }
        if (hasOnlyPendingTransactions) {
            return {icon: getStatusIcon(Expensicons.CreditCardHourglass), description: translate('iou.transactionPendingDescription')};
        }
        if (hasScanningReceipt) {
            return {icon: getStatusIcon(Expensicons.ReceiptScan), description: translate('iou.receiptScanInProgressDescription')};
        }
    };

    const getFirstDuplicateThreadID = (transactionsList: OnyxTypes.Transaction[], allReportActions: OnyxTypes.ReportAction[]) => {
        const duplicateTransaction = transactionsList.find((reportTransaction) => isDuplicate(reportTransaction));
        if (!duplicateTransaction) {
            return null;
        }

        return getThreadReportIDsForTransactions(allReportActions, [duplicateTransaction]).at(0);
    };

    const statusBarProps = getStatusBarProps();
    const dismissModalAndUpdateUseReject = () => {
        setIsRejectEducationalModalVisible(false);
        dismissRejectUseExplanation();
        if (requestParentReportAction) {
            rejectMoneyRequestReason(requestParentReportAction);
        }
    };

    useEffect(() => {
        // eslint-disable-next-line @typescript-eslint/prefer-nullish-coalescing
        if (isLoadingHoldUseExplained || dismissedHoldUseExplanation || !isOnHold) {
            return;
        }
        Navigation.navigate(ROUTES.PROCESS_MONEY_REQUEST_HOLD.getRoute(Navigation.getReportRHPActiveRoute()));
    }, [dismissedHoldUseExplanation, isLoadingHoldUseExplained, isOnHold]);

    const primaryAction = useMemo(() => {
        return getReportPrimaryAction({
            report: moneyRequestReport,
            chatReport,
            reportTransactions: transactions,
            violations,
            policy,
            reportNameValuePairs,
            reportActions,
            isChatReportArchived,
            invoiceReceiverPolicy,
            isPaidAnimationRunning,
            isSubmittingAnimationRunning,
        });
    }, [
        isPaidAnimationRunning,
        isSubmittingAnimationRunning,
        moneyRequestReport,
        chatReport,
        transactions,
        violations,
        policy,
        reportNameValuePairs,
        reportActions,
        isChatReportArchived,
        invoiceReceiverPolicy,
    ]);

    const confirmExport = useCallback(() => {
        setExportModalStatus(null);
        if (!moneyRequestReport?.reportID || !connectedIntegration) {
            return;
        }
        if (exportModalStatus === CONST.REPORT.EXPORT_OPTIONS.EXPORT_TO_INTEGRATION) {
            exportToIntegration(moneyRequestReport?.reportID, connectedIntegration);
        } else if (exportModalStatus === CONST.REPORT.EXPORT_OPTIONS.MARK_AS_EXPORTED) {
            markAsManuallyExported(moneyRequestReport?.reportID, connectedIntegration);
        }
    }, [connectedIntegration, exportModalStatus, moneyRequestReport?.reportID]);

    const getAmount = (actionType: ValueOf<typeof CONST.REPORT.REPORT_PREVIEW_ACTIONS>) => ({
        formattedAmount: getTotalAmountForIOUReportPreviewButton(moneyRequestReport, policy, actionType),
    });

    const {formattedAmount: totalAmount} = hasOnlyHeldExpenses ? getAmount(CONST.REPORT.REPORT_PREVIEW_ACTIONS.REVIEW) : getAmount(CONST.REPORT.PRIMARY_ACTIONS.PAY);

    const paymentButtonOptions = usePaymentOptions({
        currency: moneyRequestReport?.currency,
        iouReport: moneyRequestReport,
        chatReportID: chatReport?.reportID,
        formattedAmount: totalAmount,
        policyID: moneyRequestReport?.policyID,
        onPress: confirmPayment,
        shouldHidePaymentOptions: !shouldShowPayButton,
        shouldShowApproveButton,
        shouldDisableApproveButton,
        onlyShowPayElsewhere,
    });

    const addExpenseDropdownOptions = useMemo(() => getAddExpenseDropdownOptions(moneyRequestReport?.reportID, policy), [moneyRequestReport?.reportID, policy]);

    const [offlineModalVisible, setOfflineModalVisible] = useState(false);

    const exportSubmenuOptions: Record<string, DropdownOption<string>> = useMemo(() => {
        const options: Record<string, DropdownOption<string>> = {
            [CONST.REPORT.EXPORT_OPTIONS.DOWNLOAD_CSV]: {
                text: translate('export.basicExport'),
                icon: Expensicons.Table,
                value: CONST.REPORT.EXPORT_OPTIONS.DOWNLOAD_CSV,
                onSelected: () => {
                    if (!moneyRequestReport) {
                        return;
                    }
                    if (isOffline) {
                        setOfflineModalVisible(true);
                        return;
                    }
                    exportReportToCSV({reportID: moneyRequestReport.reportID, transactionIDList: transactionIDs}, () => {
                        setDownloadErrorModalVisible(true);
                    });
                },
            },
            [CONST.REPORT.EXPORT_OPTIONS.EXPENSE_LEVEL_EXPORT]: {
                text: translate('export.expenseLevelExport'),
                icon: Expensicons.Table,
                value: CONST.REPORT.EXPORT_OPTIONS.EXPENSE_LEVEL_EXPORT,
                onSelected: () => beginExportWithTemplate(CONST.REPORT.EXPORT_OPTIONS.EXPENSE_LEVEL_EXPORT, CONST.EXPORT_TEMPLATE_TYPES.INTEGRATIONS, transactionIDs),
            },
            [CONST.REPORT.EXPORT_OPTIONS.REPORT_LEVEL_EXPORT]: {
                text: translate('export.reportLevelExport'),
                icon: Expensicons.Table,
                value: CONST.REPORT.EXPORT_OPTIONS.REPORT_LEVEL_EXPORT,
                onSelected: () => beginExportWithTemplate(CONST.REPORT.EXPORT_OPTIONS.REPORT_LEVEL_EXPORT, CONST.EXPORT_TEMPLATE_TYPES.INTEGRATIONS, transactionIDs),
            },
            [CONST.REPORT.EXPORT_OPTIONS.EXPORT_TO_INTEGRATION]: {
                // eslint-disable-next-line @typescript-eslint/no-non-null-assertion
                text: translate('workspace.common.exportIntegrationSelected', {connectionName: connectedIntegrationFallback!}),
                icon: getIntegrationExportIcon(connectedIntegration ?? connectedIntegrationFallback),
                value: CONST.REPORT.EXPORT_OPTIONS.EXPORT_TO_INTEGRATION,
                onSelected: () => {
                    if (!connectedIntegration || !moneyRequestReport) {
                        return;
                    }
                    if (isExported) {
                        setExportModalStatus(CONST.REPORT.EXPORT_OPTIONS.EXPORT_TO_INTEGRATION);
                        return;
                    }
                    exportToIntegration(moneyRequestReport?.reportID, connectedIntegration);
                },
            },
            [CONST.REPORT.EXPORT_OPTIONS.MARK_AS_EXPORTED]: {
                text: translate('workspace.common.markAsExported'),
                icon: getIntegrationExportIcon(connectedIntegration ?? connectedIntegrationFallback),
                value: CONST.REPORT.EXPORT_OPTIONS.MARK_AS_EXPORTED,
                onSelected: () => {
                    if (!connectedIntegration || !moneyRequestReport) {
                        return;
                    }
                    if (isExported) {
                        setExportModalStatus(CONST.REPORT.EXPORT_OPTIONS.MARK_AS_EXPORTED);
                        return;
                    }
                    markAsManuallyExported(moneyRequestReport?.reportID, connectedIntegration);
                },
            },
        };

        // Add any custom IS export templates that have been added to the user's account as export options
        if (integrationsExportTemplates && integrationsExportTemplates.length > 0) {
            for (const template of integrationsExportTemplates) {
                options[template.name] = {
                    text: template.name,
                    icon: Expensicons.Table,
                    value: template.name,
                    onSelected: () => beginExportWithTemplate(template.name, CONST.EXPORT_TEMPLATE_TYPES.INTEGRATIONS, transactionIDs),
                };
            }
        }

        // Add any in-app export templates that the user has created as export options
        if (customInAppTemplates && customInAppTemplates.length > 0) {
            for (const template of customInAppTemplates) {
                options[template.name] = {
                    text: template.name,
                    icon: Expensicons.Table,
                    value: template.templateName,
                    description: template.description,
                    onSelected: () => beginExportWithTemplate(template.templateName, CONST.EXPORT_TEMPLATE_TYPES.IN_APP, transactionIDs, template.policyID),
                };
            }
        }

        return options;
    }, [
        translate,
        connectedIntegrationFallback,
        connectedIntegration,
        moneyRequestReport,
        isOffline,
        transactionIDs,
        isExported,
        beginExportWithTemplate,
        integrationsExportTemplates,
        customInAppTemplates,
    ]);

    const primaryActionsImplementation = {
        [CONST.REPORT.PRIMARY_ACTIONS.SUBMIT]: (
            <AnimatedSubmitButton
                success
                text={translate('common.submit')}
                onPress={() => {
                    if (!moneyRequestReport) {
                        return;
                    }
                    startSubmittingAnimation();
                    submitReport(moneyRequestReport);
                    if (currentSearchQueryJSON) {
                        search({
                            searchKey: currentSearchKey,
                            shouldCalculateTotals: true,
                            offset: 0,
                            queryJSON: currentSearchQueryJSON,
                        });
                    }
                }}
                isSubmittingAnimationRunning={isSubmittingAnimationRunning}
                onAnimationFinish={stopAnimation}
            />
        ),
        [CONST.REPORT.PRIMARY_ACTIONS.APPROVE]: (
            <Button
                success
                onPress={confirmApproval}
                text={translate('iou.approve')}
            />
        ),
        [CONST.REPORT.PRIMARY_ACTIONS.PAY]: (
            <AnimatedSettlementButton
                isPaidAnimationRunning={isPaidAnimationRunning}
                isApprovedAnimationRunning={isApprovedAnimationRunning}
                onAnimationFinish={stopAnimation}
                formattedAmount={totalAmount}
                canIOUBePaid
                onlyShowPayElsewhere={onlyShowPayElsewhere}
                currency={moneyRequestReport?.currency}
                confirmApproval={confirmApproval}
                policyID={moneyRequestReport?.policyID}
                chatReportID={chatReport?.reportID}
                iouReport={moneyRequestReport}
                onPress={confirmPayment}
                enablePaymentsRoute={ROUTES.ENABLE_PAYMENTS}
                shouldHidePaymentOptions={!shouldShowPayButton}
                shouldShowApproveButton={shouldShowApproveButton}
                shouldDisableApproveButton={shouldDisableApproveButton}
                isDisabled={isOffline && !canAllowSettlement}
                isLoading={!isOffline && !canAllowSettlement}
            />
        ),
        [CONST.REPORT.PRIMARY_ACTIONS.EXPORT_TO_ACCOUNTING]: (
            <Button
                success
                // eslint-disable-next-line @typescript-eslint/no-non-null-assertion
                text={translate('workspace.common.exportIntegrationSelected', {connectionName: connectedIntegration!})}
                onPress={() => {
                    if (!connectedIntegration || !moneyRequestReport) {
                        return;
                    }
                    if (isExported) {
                        setExportModalStatus(CONST.REPORT.EXPORT_OPTIONS.EXPORT_TO_INTEGRATION);
                        return;
                    }
                    exportToIntegration(moneyRequestReport?.reportID, connectedIntegration);
                }}
            />
        ),
        [CONST.REPORT.PRIMARY_ACTIONS.REMOVE_HOLD]: (
            <Button
                success
                text={translate('iou.unhold')}
                onPress={() => {
                    const parentReportAction = getReportAction(moneyRequestReport?.parentReportID, moneyRequestReport?.parentReportActionID);

                    const IOUActions = getAllExpensesToHoldIfApplicable(moneyRequestReport, reportActions);

                    if (IOUActions.length) {
                        IOUActions.forEach(changeMoneyRequestHoldStatus);
                        return;
                    }

                    const moneyRequestAction = transactionThreadReportID ? requestParentReportAction : parentReportAction;
                    if (!moneyRequestAction) {
                        return;
                    }

                    changeMoneyRequestHoldStatus(moneyRequestAction);
                }}
            />
        ),
        [CONST.REPORT.PRIMARY_ACTIONS.MARK_AS_CASH]: (
            <Button
                success
                text={translate('iou.markAsCash')}
                onPress={markAsCash}
            />
        ),
        [CONST.REPORT.TRANSACTION_PRIMARY_ACTIONS.MARK_AS_RESOLVED]: (
            <Button
                success
                onPress={() => {
                    if (!transaction?.transactionID) {
                        return;
                    }
                    markRejectViolationAsResolved(transaction?.transactionID, transactionThreadReport?.reportID);
                }}
                text={translate('iou.reject.markAsResolved')}
            />
        ),
        [CONST.REPORT.PRIMARY_ACTIONS.REVIEW_DUPLICATES]: (
            <Button
                success
                text={translate('iou.reviewDuplicates')}
                onPress={() => {
                    let threadID = transactionThreadReportID ?? getFirstDuplicateThreadID(transactions, reportActions);
                    if (!threadID) {
                        const duplicateTransaction = transactions.find((reportTransaction) => isDuplicate(reportTransaction));
                        const transactionID = duplicateTransaction?.transactionID;
                        const iouAction = getIOUActionForReportID(moneyRequestReport?.reportID, transactionID);
                        const createdTransactionThreadReport = createTransactionThreadReport(moneyRequestReport, iouAction);
                        threadID = createdTransactionThreadReport?.reportID;
                    }
                    Navigation.navigate(ROUTES.TRANSACTION_DUPLICATE_REVIEW_PAGE.getRoute(threadID));
                }}
            />
        ),
        [CONST.REPORT.PRIMARY_ACTIONS.ADD_EXPENSE]: (
            <ButtonWithDropdownMenu
                onPress={() => {}}
                shouldAlwaysShowDropdownMenu
                customText={translate('iou.addExpense')}
                options={addExpenseDropdownOptions}
                isSplitButton={false}
            />
        ),
    };

    const beginPDFExport = (reportID: string) => {
        setIsPDFModalVisible(true);
        exportReportToPDF({reportID});
    };

    const secondaryActions = useMemo(() => {
        if (!moneyRequestReport) {
            return [];
        }
        return getSecondaryReportActions({
            report: moneyRequestReport,
            chatReport,
            reportTransactions: transactions,
            violations,
            policy,
            reportNameValuePairs,
            reportActions,
            policies,
            isChatReportArchived,
        });
    }, [moneyRequestReport, transactions, violations, policy, reportNameValuePairs, reportActions, policies, chatReport, isChatReportArchived]);

    const secondaryExportActions = useMemo(() => {
        if (!moneyRequestReport) {
            return [];
        }
        return getSecondaryExportReportActions(moneyRequestReport, policy, reportActions, integrationsExportTemplates ?? [], customInAppTemplates ?? []);
    }, [moneyRequestReport, policy, reportActions, integrationsExportTemplates, customInAppTemplates]);

    const secondaryActionsImplementation: Record<
        ValueOf<typeof CONST.REPORT.SECONDARY_ACTIONS>,
        DropdownOption<ValueOf<typeof CONST.REPORT.SECONDARY_ACTIONS>> & Pick<PopoverMenuItem, 'backButtonText' | 'rightIcon'>
    > = {
        [CONST.REPORT.SECONDARY_ACTIONS.VIEW_DETAILS]: {
            value: CONST.REPORT.SECONDARY_ACTIONS.VIEW_DETAILS,
            text: translate('iou.viewDetails'),
            icon: Expensicons.Info,
            onSelected: () => {
                navigateToDetailsPage(moneyRequestReport, Navigation.getReportRHPActiveRoute());
            },
        },
        [CONST.REPORT.SECONDARY_ACTIONS.EXPORT]: {
            value: CONST.REPORT.SECONDARY_ACTIONS.EXPORT,
            text: translate('common.export'),
            backButtonText: translate('common.export'),
            icon: Expensicons.Export,
            rightIcon: Expensicons.ArrowRight,
            subMenuItems: secondaryExportActions.map((action) => exportSubmenuOptions[action as string]),
        },
        [CONST.REPORT.SECONDARY_ACTIONS.DOWNLOAD_PDF]: {
            value: CONST.REPORT.SECONDARY_ACTIONS.DOWNLOAD_PDF,
            text: translate('common.downloadAsPDF'),
            icon: Expensicons.Document,
            onSelected: () => {
                if (!moneyRequestReport) {
                    return;
                }
                beginPDFExport(moneyRequestReport.reportID);
            },
        },
        [CONST.REPORT.SECONDARY_ACTIONS.SUBMIT]: {
            value: CONST.REPORT.SECONDARY_ACTIONS.SUBMIT,
            text: translate('common.submit'),
            icon: Expensicons.Send,
            onSelected: () => {
                if (!moneyRequestReport) {
                    return;
                }
                submitReport(moneyRequestReport);
            },
        },
        [CONST.REPORT.SECONDARY_ACTIONS.APPROVE]: {
            text: translate('iou.approve', getAmount(CONST.REPORT.SECONDARY_ACTIONS.APPROVE)),
            icon: Expensicons.ThumbsUp,
            value: CONST.REPORT.SECONDARY_ACTIONS.APPROVE,
            onSelected: confirmApproval,
        },
        [CONST.REPORT.SECONDARY_ACTIONS.UNAPPROVE]: {
            text: translate('iou.unapprove'),
            icon: Expensicons.CircularArrowBackwards,
            value: CONST.REPORT.SECONDARY_ACTIONS.UNAPPROVE,
            onSelected: () => {
                if (isDelegateAccessRestricted) {
                    showDelegateNoAccessModal();
                    return;
                }

                if (isExported) {
                    setIsUnapproveModalVisible(true);
                    return;
                }

                unapproveExpenseReport(moneyRequestReport);
            },
        },
        [CONST.REPORT.SECONDARY_ACTIONS.CANCEL_PAYMENT]: {
            text: translate('iou.cancelPayment'),
            icon: Expensicons.Clear,
            value: CONST.REPORT.SECONDARY_ACTIONS.CANCEL_PAYMENT,
            onSelected: () => {
                setIsCancelPaymentModalVisible(true);
            },
        },
        [CONST.REPORT.SECONDARY_ACTIONS.HOLD]: {
            text: translate('iou.hold'),
            icon: Expensicons.Stopwatch,
            value: CONST.REPORT.SECONDARY_ACTIONS.HOLD,
            onSelected: () => {
                if (!requestParentReportAction) {
                    throw new Error('Parent action does not exist');
                }

                if (isDelegateAccessRestricted) {
                    showDelegateNoAccessModal();
                    return;
                }

                changeMoneyRequestHoldStatus(requestParentReportAction);
            },
        },
        [CONST.REPORT.SECONDARY_ACTIONS.REMOVE_HOLD]: {
            text: translate('iou.unhold'),
            icon: Expensicons.Stopwatch,
            value: CONST.REPORT.SECONDARY_ACTIONS.REMOVE_HOLD,
            onSelected: () => {
                if (!requestParentReportAction) {
                    throw new Error('Parent action does not exist');
                }

                changeMoneyRequestHoldStatus(requestParentReportAction);
            },
        },
        [CONST.REPORT.SECONDARY_ACTIONS.SPLIT]: {
            text: translate('iou.split'),
            icon: Expensicons.ArrowSplit,
            value: CONST.REPORT.SECONDARY_ACTIONS.SPLIT,
            onSelected: () => {
                if (Number(transactions?.length) !== 1) {
                    return;
                }

                const currentTransaction = transactions.at(0);
                initSplitExpense(currentTransaction);
            },
        },
        [CONST.REPORT.SECONDARY_ACTIONS.MERGE]: {
            text: translate('common.merge'),
            icon: Expensicons.ArrowCollapse,
            value: CONST.REPORT.SECONDARY_ACTIONS.MERGE,
            onSelected: () => {
                const currentTransaction = transactions.at(0);
                if (!currentTransaction) {
                    return;
                }

                setupMergeTransactionData(currentTransaction.transactionID, {targetTransactionID: currentTransaction.transactionID});
                Navigation.navigate(ROUTES.MERGE_TRANSACTION_LIST_PAGE.getRoute(currentTransaction.transactionID, Navigation.getActiveRoute()));
            },
        },
        [CONST.REPORT.SECONDARY_ACTIONS.CHANGE_WORKSPACE]: {
            text: translate('iou.changeWorkspace'),
            icon: Expensicons.Buildings,
            value: CONST.REPORT.SECONDARY_ACTIONS.CHANGE_WORKSPACE,
            onSelected: () => {
                if (!moneyRequestReport) {
                    return;
                }
                Navigation.navigate(ROUTES.REPORT_WITH_ID_CHANGE_WORKSPACE.getRoute(moneyRequestReport.reportID, Navigation.getActiveRoute()));
            },
        },
        [CONST.REPORT.SECONDARY_ACTIONS.CHANGE_APPROVER]: {
            text: translate('iou.changeApprover.title'),
            icon: Expensicons.Workflows,
            value: CONST.REPORT.SECONDARY_ACTIONS.CHANGE_APPROVER,
            onSelected: () => {
                if (!moneyRequestReport) {
                    Log.warn('Change approver secondary action triggered without moneyRequestReport data.');
                    return;
                }
                Navigation.navigate(ROUTES.REPORT_CHANGE_APPROVER.getRoute(moneyRequestReport.reportID, Navigation.getActiveRoute()));
            },
        },
        [CONST.REPORT.SECONDARY_ACTIONS.DELETE]: {
            text: translate('common.delete'),
            icon: Expensicons.Trashcan,
            value: CONST.REPORT.SECONDARY_ACTIONS.DELETE,
            onSelected: () => {
                if (Object.keys(transactions).length === 1) {
                    setIsDeleteExpenseModalVisible(true);
                } else {
                    setIsDeleteReportModalVisible(true);
                }
            },
        },
        [CONST.REPORT.SECONDARY_ACTIONS.RETRACT]: {
            text: translate('iou.retract'),
            icon: Expensicons.CircularArrowBackwards,
            value: CONST.REPORT.SECONDARY_ACTIONS.RETRACT,
            onSelected: () => {
                retractReport(moneyRequestReport);
            },
        },
        [CONST.REPORT.SECONDARY_ACTIONS.REOPEN]: {
            text: translate('iou.retract'),
            icon: Expensicons.CircularArrowBackwards,
            value: CONST.REPORT.SECONDARY_ACTIONS.REOPEN,
            onSelected: () => {
                if (isExported) {
                    setIsReopenWarningModalVisible(true);
                    return;
                }
                reopenReport(moneyRequestReport);
            },
        },
        [CONST.REPORT.SECONDARY_ACTIONS.REJECT]: {
            text: translate('common.reject'),
            icon: Expensicons.ThumbsDown,
            value: CONST.REPORT.SECONDARY_ACTIONS.REJECT,
            onSelected: () => {
                if (dismissedRejectUseExplanation) {
                    if (requestParentReportAction) {
                        rejectMoneyRequestReason(requestParentReportAction);
                    }
                } else {
                    setIsRejectEducationalModalVisible(true);
                }
            },
            shouldShow: transactions.length === 1,
        },
        [CONST.REPORT.SECONDARY_ACTIONS.ADD_EXPENSE]: {
            text: translate('iou.addExpense'),
            backButtonText: translate('iou.addExpense'),
            icon: Expensicons.Plus,
            rightIcon: Expensicons.ArrowRight,
            value: CONST.REPORT.SECONDARY_ACTIONS.ADD_EXPENSE,
            subMenuItems: addExpenseDropdownOptions,
            onSelected: () => {
                if (!moneyRequestReport?.reportID) {
                    return;
                }
                if (policy && shouldRestrictUserBillableActions(policy.id)) {
                    Navigation.navigate(ROUTES.RESTRICTED_ACTION.getRoute(policy.id));
                    return;
                }
                startMoneyRequest(CONST.IOU.TYPE.SUBMIT, moneyRequestReport?.reportID);
            },
        },
        [CONST.REPORT.SECONDARY_ACTIONS.PAY]: {
            text: translate('iou.settlePayment', {formattedAmount: totalAmount}),
            icon: Expensicons.Cash,
            value: CONST.REPORT.SECONDARY_ACTIONS.PAY,
            backButtonText: translate('iou.settlePayment', {formattedAmount: totalAmount}),
            subMenuItems: Object.values(paymentButtonOptions),
        },
    };
    const applicableSecondaryActions = secondaryActions
        .map((action) => secondaryActionsImplementation[action])
        .filter((action) => action?.shouldShow !== false && action?.value !== primaryAction);
    useEffect(() => {
        if (!transactionThreadReportID) {
            return;
        }
        clearSelectedTransactions(true);
        // We don't need to run the effect on change of clearSelectedTransactions since it can cause the infinite loop.
        // eslint-disable-next-line react-compiler/react-compiler
        // eslint-disable-next-line react-hooks/exhaustive-deps
    }, [transactionThreadReportID]);

    const shouldShowBackButton = shouldDisplayBackButton || shouldUseNarrowLayout;

    const connectedIntegrationName = connectedIntegration ? translate('workspace.accounting.connectionName', {connectionName: connectedIntegration}) : '';
    const unapproveWarningText = useMemo(
        () => (
            <Text>
                <Text style={[styles.textStrong, styles.noWrap]}>{translate('iou.headsUp')}</Text>{' '}
                <Text>{translate('iou.unapproveWithIntegrationWarning', {accountingIntegration: connectedIntegrationName})}</Text>
            </Text>
        ),
        [connectedIntegrationName, styles.noWrap, styles.textStrong, translate],
    );

    const isMobileSelectionModeEnabled = useMobileSelectionMode();

    if (isMobileSelectionModeEnabled) {
        // If mobile selection mode is enabled but only one or no transactions remain, turn it off
        if (transactions.length <= 1) {
            turnOffMobileSelectionMode();
        }

        return (
            <HeaderWithBackButton
                title={translate('common.selectMultiple')}
                onBackButtonPress={() => {
                    clearSelectedTransactions(true);
                    turnOffMobileSelectionMode();
                }}
            />
        );
    }

    const reopenExportedReportWarningText = (
        <Text>
            <Text style={[styles.textStrong, styles.noWrap]}>{translate('iou.headsUp')} </Text>
            <Text>{translate('iou.reopenExportedReportConfirmation', {connectionName: integrationNameFromExportMessage ?? ''})}</Text>
        </Text>
    );
    const onPaymentSelect = (event: KYCFlowEvent, iouPaymentType: PaymentMethodType, triggerKYCFlow: TriggerKYCFlow) =>
        selectPaymentType(event, iouPaymentType, triggerKYCFlow, policy, confirmPayment, isUserValidated, confirmApproval, moneyRequestReport);

    const KYCMoreDropdown = (
        <KYCWall
            onSuccessfulKYC={(payment) => confirmPayment(payment)}
            enablePaymentsRoute={ROUTES.ENABLE_PAYMENTS}
            isDisabled={isOffline}
            source={CONST.KYC_WALL_SOURCE.REPORT}
            chatReportID={chatReport?.reportID}
            iouReport={moneyRequestReport}
            anchorAlignment={{
                horizontal: CONST.MODAL.ANCHOR_ORIGIN_HORIZONTAL.LEFT, // button is at left, so horizontal anchor is at LEFT
                vertical: CONST.MODAL.ANCHOR_ORIGIN_VERTICAL.TOP, // we assume that popover menu opens below the button, anchor is at TOP
            }}
        >
            {(triggerKYCFlow, buttonRef) => (
                <ButtonWithDropdownMenu
                    success={false}
                    onPress={() => {}}
                    onSubItemSelected={(item, index, event) => {
                        if (!isSecondaryActionAPaymentOption(item)) {
                            return;
                        }
                        onPaymentSelect(event, item.value, triggerKYCFlow);
                    }}
                    buttonRef={buttonRef}
                    shouldAlwaysShowDropdownMenu
                    shouldPopoverUseScrollView={shouldDisplayNarrowVersion && applicableSecondaryActions.length >= 5}
                    customText={translate('common.more')}
                    options={applicableSecondaryActions}
                    isSplitButton={false}
                    wrapperStyle={shouldDisplayNarrowVersion && [!primaryAction && styles.flex1]}
                    shouldUseModalPaddingStyle
                />
            )}
        </KYCWall>
    );

    const hasOtherItems =
        (shouldShowNextStep && !!optimisticNextStep?.message?.length) || (shouldShowNextStep && !optimisticNextStep && !!isLoadingInitialReportActions && !isOffline) || !!statusBarProps;

    const moreContentUnfiltered = [
        shouldShowSelectedTransactionsButton && shouldDisplayNarrowVersion && (
            <View
                style={[styles.dFlex, styles.w100, !hasOtherItems && styles.pb3]}
                key="1"
            >
                <ButtonWithDropdownMenu
                    onPress={() => null}
                    options={selectedTransactionsOptions}
                    customText={translate('workspace.common.selected', {count: selectedTransactionIDs.length})}
                    isSplitButton={false}
                    shouldAlwaysShowDropdownMenu
                    wrapperStyle={styles.w100}
                />
            </View>
        ),
        shouldShowNextStep && !!optimisticNextStep?.message?.length && (
            <MoneyReportHeaderStatusBar
                nextStep={optimisticNextStep}
                key="2"
            />
        ),
        shouldShowNextStep && !optimisticNextStep && !!isLoadingInitialReportActions && !isOffline && <MoneyReportHeaderStatusBarSkeleton key="3" />,
        !!statusBarProps && (
            <MoneyRequestHeaderStatusBar
                icon={statusBarProps.icon}
                description={statusBarProps.description}
                key="4"
            />
        ),
    ];
    const moreContent = moreContentUnfiltered.filter(Boolean);
    const isMoreContentShown = moreContent.length > 0;
    const shouldAddGapToContents = moreContent.length > 1;

    return (
        <View style={[styles.pt0, styles.borderBottom]}>
            <HeaderWithBackButton
                shouldShowReportAvatarWithDisplay
                shouldDisplayStatus
                shouldShowPinButton={false}
                report={moneyRequestReport}
                shouldShowBackButton={shouldShowBackButton}
                shouldDisplaySearchRouter={shouldDisplaySearchRouter}
                onBackButtonPress={onBackButtonPress}
                shouldShowBorderBottom={false}
                shouldEnableDetailPageNavigation
            >
                {shouldDisplayNarrowMoreButton && (
                    <View style={[styles.flexRow, styles.gap2]}>
                        {!!primaryAction && !shouldShowSelectedTransactionsButton && primaryActionsImplementation[primaryAction]}
                        {!!applicableSecondaryActions.length && !shouldShowSelectedTransactionsButton && KYCMoreDropdown}
                        {shouldShowSelectedTransactionsButton && (
                            <View>
                                <ButtonWithDropdownMenu
                                    onPress={() => null}
                                    options={selectedTransactionsOptions}
                                    customText={translate('workspace.common.selected', {count: selectedTransactionIDs.length})}
                                    isSplitButton={false}
                                    shouldAlwaysShowDropdownMenu
                                />
                            </View>
                        )}
                    </View>
                )}
            </HeaderWithBackButton>
            {!shouldDisplayNarrowMoreButton && !shouldShowSelectedTransactionsButton && (
                <View style={[styles.flexRow, styles.gap2, styles.pb3, styles.ph5, styles.w100, styles.alignItemsCenter, styles.justifyContentCenter]}>
                    {!!primaryAction && <View style={[styles.flex1]}>{primaryActionsImplementation[primaryAction]}</View>}
                    {!!applicableSecondaryActions.length && KYCMoreDropdown}
                </View>
            )}

            {isMoreContentShown && <View style={[styles.dFlex, styles.flexColumn, shouldAddGapToContents && styles.gap3, styles.pb3, styles.ph5]}>{moreContent}</View>}

            <LoadingBar shouldShow={shouldShowLoadingBar && shouldUseNarrowLayout} />
            {isHoldMenuVisible && requestType !== undefined && (
                <ProcessMoneyReportHoldMenu
                    nonHeldAmount={!hasOnlyHeldExpenses && hasValidNonHeldAmount ? nonHeldAmount : undefined}
                    requestType={requestType}
                    fullAmount={fullAmount}
                    onClose={() => setIsHoldMenuVisible(false)}
                    isVisible={isHoldMenuVisible}
                    paymentType={paymentType}
                    chatReport={chatReport}
                    moneyRequestReport={moneyRequestReport}
                    startAnimation={() => {
                        if (requestType === CONST.IOU.REPORT_ACTION_TYPE.APPROVE) {
                            startApprovedAnimation();
                        } else {
                            startAnimation();
                        }
                    }}
                    transactionCount={transactionIDs?.length ?? 0}
                />
            )}
            <DecisionModal
                title={translate('common.downloadFailedTitle')}
                prompt={translate('common.downloadFailedDescription')}
                isSmallScreenWidth={isSmallScreenWidth}
                onSecondOptionSubmit={() => setDownloadErrorModalVisible(false)}
                secondOptionText={translate('common.buttonConfirm')}
                isVisible={downloadErrorModalVisible}
                onClose={() => setDownloadErrorModalVisible(false)}
            />
            <ConfirmModal
                title={translate('iou.cancelPayment')}
                isVisible={isCancelPaymentModalVisible}
                onConfirm={() => {
                    if (!chatReport) {
                        return;
                    }
                    cancelPayment(moneyRequestReport, chatReport);
                    setIsCancelPaymentModalVisible(false);
                }}
                onCancel={() => setIsCancelPaymentModalVisible(false)}
                prompt={translate('iou.cancelPaymentConfirmation')}
                confirmText={translate('iou.cancelPayment')}
                cancelText={translate('common.dismiss')}
                danger
                shouldEnableNewFocusManagement
            />
            <ConfirmModal
                title={translate('iou.deleteExpense', {count: 1})}
                isVisible={isDeleteExpenseModalVisible}
                onConfirm={() => {
                    let goBackRoute: Route | undefined;
                    setIsDeleteExpenseModalVisible(false);
                    if (transactionThreadReportID) {
                        if (!requestParentReportAction || !transaction?.transactionID) {
                            throw new Error('Missing data!');
                        }
                        // it's deleting transaction but not the report which leads to bug (that is actually also on staging)
                        // Money request should be deleted when interactions are done, to not show the not found page before navigating to goBackRoute
                        InteractionManager.runAfterInteractions(() => {
                            deleteMoneyRequest(transaction?.transactionID, requestParentReportAction, duplicateTransactions, duplicateTransactionViolations);
                            removeTransaction(transaction.transactionID);
                        });
                        goBackRoute = getNavigationUrlOnMoneyRequestDelete(transaction.transactionID, requestParentReportAction, false);
                    }

                    if (goBackRoute) {
                        Navigation.setNavigationActionToMicrotaskQueue(() => navigateOnDeleteExpense(goBackRoute));
                    }
                }}
                onCancel={() => setIsDeleteExpenseModalVisible(false)}
                prompt={translate('iou.deleteConfirmation', {count: 1})}
                confirmText={translate('common.delete')}
                cancelText={translate('common.cancel')}
                danger
                shouldEnableNewFocusManagement
            />
            <ConfirmModal
                title={translate('iou.deleteExpense', {count: selectedTransactionIDs.length})}
                isVisible={hookDeleteModalVisible}
                onConfirm={() => {
                    if (transactions.filter((trans) => trans.pendingAction !== CONST.RED_BRICK_ROAD_PENDING_ACTION.DELETE).length === selectedTransactionIDs.length) {
                        Navigation.goBack(route.params?.backTo);
                    }
                    handleDeleteTransactions();
                }}
                onCancel={hideDeleteModal}
                prompt={translate('iou.deleteConfirmation', {count: selectedTransactionIDs.length})}
                confirmText={translate('common.delete')}
                cancelText={translate('common.cancel')}
                danger
                shouldEnableNewFocusManagement
            />
            <ConfirmModal
                title={translate('iou.deleteReport')}
                isVisible={isDeleteReportModalVisible}
                onConfirm={() => {
                    setIsDeleteReportModalVisible(false);

                    Navigation.goBack();
                    InteractionManager.runAfterInteractions(() => {
                        deleteAppReport(moneyRequestReport?.reportID);
                    });
                }}
                onCancel={() => setIsDeleteReportModalVisible(false)}
                prompt={translate('iou.deleteReportConfirmation')}
                confirmText={translate('common.delete')}
                cancelText={translate('common.cancel')}
                danger
                shouldEnableNewFocusManagement
            />
            {!!connectedIntegration && (
                <ConfirmModal
                    title={translate('workspace.exportAgainModal.title')}
                    onConfirm={confirmExport}
                    onCancel={() => setExportModalStatus(null)}
                    prompt={translate('workspace.exportAgainModal.description', {connectionName: connectedIntegration, reportName: moneyRequestReport?.reportName ?? ''})}
                    confirmText={translate('workspace.exportAgainModal.confirmText')}
                    cancelText={translate('workspace.exportAgainModal.cancelText')}
                    isVisible={!!exportModalStatus}
                />
            )}
            <ConfirmModal
                title={translate('iou.unapproveReport')}
                isVisible={isUnapproveModalVisible}
                danger
                confirmText={translate('iou.unapproveReport')}
                onConfirm={() => {
                    setIsUnapproveModalVisible(false);
                    unapproveExpenseReport(moneyRequestReport);
                }}
                cancelText={translate('common.cancel')}
                onCancel={() => setIsUnapproveModalVisible(false)}
                prompt={unapproveWarningText}
            />
            <ConfirmModal
                title={translate('iou.reopenReport')}
                isVisible={isReopenWarningModalVisible}
                danger
                confirmText={translate('iou.reopenReport')}
                onConfirm={() => {
                    setIsReopenWarningModalVisible(false);
                    reopenReport(moneyRequestReport);
                }}
                cancelText={translate('common.cancel')}
                onCancel={() => setIsReopenWarningModalVisible(false)}
                // eslint-disable-next-line @typescript-eslint/no-non-null-assertion
                prompt={reopenExportedReportWarningText}
            />
            <DecisionModal
                title={translate('common.downloadFailedTitle')}
                prompt={translate('common.downloadFailedDescription')}
                isSmallScreenWidth={isSmallScreenWidth}
                onSecondOptionSubmit={() => setIsDownloadErrorModalVisible(false)}
                secondOptionText={translate('common.buttonConfirm')}
                isVisible={isDownloadErrorModalVisible}
                onClose={() => setIsDownloadErrorModalVisible(false)}
            />
            {!!isRejectEducationalModalVisible && (
                <HoldOrRejectEducationalModal
                    onClose={dismissModalAndUpdateUseReject}
                    onConfirm={dismissModalAndUpdateUseReject}
                />
            )}
            <DecisionModal
                title={translate('common.youAppearToBeOffline')}
                prompt={translate('common.offlinePrompt')}
                isSmallScreenWidth={isSmallScreenWidth}
                onSecondOptionSubmit={() => setOfflineModalVisible(false)}
                secondOptionText={translate('common.buttonConfirm')}
                isVisible={offlineModalVisible}
                onClose={() => setOfflineModalVisible(false)}
            />
            <Modal
                onClose={() => setIsPDFModalVisible(false)}
                isVisible={isPDFModalVisible}
                type={isSmallScreenWidth ? CONST.MODAL.MODAL_TYPE.BOTTOM_DOCKED : CONST.MODAL.MODAL_TYPE.CONFIRM}
                innerContainerStyle={styles.pv0}
            >
                <View style={[styles.m5]}>
                    <View>
                        <View style={[styles.flexRow, styles.mb4]}>
                            <Header
                                title={translate('reportDetailsPage.generatingPDF')}
                                containerStyles={[styles.alignItemsCenter]}
                            />
                        </View>
                        <View>
                            <Text>{messagePDF}</Text>
                            {!reportPDFFilename && (
                                <ActivityIndicator
                                    size={CONST.ACTIVITY_INDICATOR_SIZE.LARGE}
                                    color={theme.textSupporting}
                                    style={styles.mt3}
                                />
                            )}
                        </View>
                    </View>
                    {!!reportPDFFilename && reportPDFFilename !== 'error' && (
                        <Button
                            isLoading={isDownloadingPDF}
                            style={[styles.mt3, styles.noSelect]}
                            onPress={() => downloadReportPDF(reportPDFFilename ?? '', moneyRequestReport?.reportName ?? '')}
                            text={translate('common.download')}
                        />
                    )}
                    {(!reportPDFFilename || reportPDFFilename === 'error') && (
                        <Button
                            style={[styles.mt3, styles.noSelect]}
                            onPress={() => setIsPDFModalVisible(false)}
                            text={translate('common.close')}
                        />
                    )}
                </View>
            </Modal>
            <ConfirmModal
                onConfirm={() => {
                    setIsExportWithTemplateModalVisible(false);
                    clearSelectedTransactions(undefined, true);
                }}
                onCancel={() => setIsExportWithTemplateModalVisible(false)}
                isVisible={isExportWithTemplateModalVisible}
                title={translate('export.exportInProgress')}
                prompt={translate('export.conciergeWillSend')}
                confirmText={translate('common.buttonConfirm')}
                shouldShowCancelButton={false}
            />
        </View>
    );
}

MoneyReportHeader.displayName = 'MoneyReportHeader';

export default MoneyReportHeader;<|MERGE_RESOLUTION|>--- conflicted
+++ resolved
@@ -314,21 +314,9 @@
 
     const {selectedTransactionIDs, removeTransaction, clearSelectedTransactions, currentSearchQueryJSON, currentSearchKey} = useSearchContext();
 
-<<<<<<< HEAD
     const {wideRHPRouteKeys} = useContext(WideRHPContext);
     const shouldDisplayNarrowMoreButton = !shouldDisplayNarrowVersion || (wideRHPRouteKeys.length > 0 && !isSmallScreenWidth);
 
-    const showExportProgressModal = useCallback(() => {
-        return showConfirmModal({
-            title: translate('export.exportInProgress'),
-            prompt: translate('export.conciergeWillSend'),
-            confirmText: translate('common.buttonConfirm'),
-            shouldShowCancelButton: false,
-        });
-    }, [showConfirmModal, translate]);
-
-=======
->>>>>>> 79f111b6
     const beginExportWithTemplate = useCallback(
         (templateName: string, templateType: string, transactionIDList: string[], policyID?: string) => {
             if (!moneyRequestReport) {
