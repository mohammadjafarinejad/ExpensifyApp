import React, {useCallback, useEffect, useMemo, useRef, useState} from 'react';
import {View} from 'react-native';
import type {OnyxEntry} from 'react-native-onyx';
import {useOnyx} from 'react-native-onyx';
import useLocalize from '@hooks/useLocalize';
import useNetwork from '@hooks/useNetwork';
import useTheme from '@hooks/useTheme';
import useThemeStyles from '@hooks/useThemeStyles';
import * as CurrencyUtils from '@libs/CurrencyUtils';
import Navigation from '@libs/Navigation/Navigation';
import * as PolicyUtils from '@libs/PolicyUtils';
import * as ReportActionsUtils from '@libs/ReportActionsUtils';
import * as ReportUtils from '@libs/ReportUtils';
import * as TransactionUtils from '@libs/TransactionUtils';
import variables from '@styles/variables';
import * as IOU from '@userActions/IOU';
import * as TransactionActions from '@userActions/Transaction';
import CONST from '@src/CONST';
import ONYXKEYS from '@src/ONYXKEYS';
import type {Route} from '@src/ROUTES';
import ROUTES from '@src/ROUTES';
import type * as OnyxTypes from '@src/types/onyx';
import type {PaymentMethodType} from '@src/types/onyx/OriginalMessage';
import type IconAsset from '@src/types/utils/IconAsset';
import isLoadingOnyxValue from '@src/types/utils/isLoadingOnyxValue';
import Button from './Button';
import ConfirmModal from './ConfirmModal';
import HeaderWithBackButton from './HeaderWithBackButton';
import Icon from './Icon';
import * as Expensicons from './Icon/Expensicons';
import MoneyReportHeaderStatusBar from './MoneyReportHeaderStatusBar';
import type {MoneyRequestHeaderStatusBarProps} from './MoneyRequestHeaderStatusBar';
import MoneyRequestHeaderStatusBar from './MoneyRequestHeaderStatusBar';
import type {ActionHandledType} from './ProcessMoneyReportHoldMenu';
import ProcessMoneyReportHoldMenu from './ProcessMoneyReportHoldMenu';
import ProcessMoneyRequestHoldMenu from './ProcessMoneyRequestHoldMenu';
import ExportWithDropdownMenu from './ReportActionItem/ExportWithDropdownMenu';
import SettlementButton from './SettlementButton';

type MoneyReportHeaderProps = {
    /** The report currently being looked at */
    report: OnyxTypes.Report;

    /** The policy tied to the expense report */
    policy: OnyxEntry<OnyxTypes.Policy>;

    /** Array of report actions for the report */
    reportActions: OnyxTypes.ReportAction[];

    /** The reportID of the transaction thread report associated with this current report, if any */
    // eslint-disable-next-line react/no-unused-prop-types
    transactionThreadReportID?: string | null;

    /** Whether we should display the header as in narrow layout */
    shouldUseNarrowLayout?: boolean;

    /** Method to trigger when pressing close button of the header */
    onBackButtonPress: () => void;
};

function MoneyReportHeader({policy, report: moneyRequestReport, transactionThreadReportID, reportActions, shouldUseNarrowLayout = false, onBackButtonPress}: MoneyReportHeaderProps) {
    const [chatReport] = useOnyx(`${ONYXKEYS.COLLECTION.REPORT}${moneyRequestReport.chatReportID}`);
    const [nextStep] = useOnyx(`${ONYXKEYS.COLLECTION.NEXT_STEP}${moneyRequestReport.reportID}`);
    const [transactionThreadReport] = useOnyx(`${ONYXKEYS.COLLECTION.REPORT}${transactionThreadReportID}`);
    const [session] = useOnyx(ONYXKEYS.SESSION);
    const requestParentReportAction = useMemo(() => {
        if (!reportActions || !transactionThreadReport?.parentReportActionID) {
            return null;
        }
        return reportActions.find((action): action is OnyxTypes.ReportAction<typeof CONST.REPORT.ACTIONS.TYPE.IOU> => action.reportActionID === transactionThreadReport.parentReportActionID);
    }, [reportActions, transactionThreadReport?.parentReportActionID]);
    const [transactions] = useOnyx(ONYXKEYS.COLLECTION.TRANSACTION);
    const [dismissedHoldUseExplanation, dismissedHoldUseExplanationResult] = useOnyx(ONYXKEYS.NVP_DISMISSED_HOLD_USE_EXPLANATION, {initialValue: true});
    const isLoadingHoldUseExplained = isLoadingOnyxValue(dismissedHoldUseExplanationResult);
    const transaction =
        transactions?.[
            `${ONYXKEYS.COLLECTION.TRANSACTION}${
                ReportActionsUtils.isMoneyRequestAction(requestParentReportAction) ? ReportActionsUtils.getOriginalMessage(requestParentReportAction)?.IOUTransactionID ?? -1 : -1
            }`
        ] ?? undefined;

    const styles = useThemeStyles();
    const theme = useTheme();
    const [isDeleteRequestModalVisible, setIsDeleteRequestModalVisible] = useState(false);
    const [shouldShowHoldMenu, setShouldShowHoldMenu] = useState(false);
    const {translate} = useLocalize();
    const {isOffline} = useNetwork();
    const {reimbursableSpend} = ReportUtils.getMoneyRequestSpendBreakdown(moneyRequestReport);
    const isOnHold = TransactionUtils.isOnHold(transaction);
    const isDeletedParentAction = !!requestParentReportAction && ReportActionsUtils.isDeletedAction(requestParentReportAction);

    // Only the requestor can delete the request, admins can only edit it.
    const isActionOwner =
        typeof requestParentReportAction?.actorAccountID === 'number' && typeof session?.accountID === 'number' && requestParentReportAction.actorAccountID === session?.accountID;
    const canDeleteRequest = isActionOwner && ReportUtils.canDeleteTransaction(moneyRequestReport) && !isDeletedParentAction;
    const [isHoldMenuVisible, setIsHoldMenuVisible] = useState(false);
    const [paymentType, setPaymentType] = useState<PaymentMethodType>();
    const [requestType, setRequestType] = useState<ActionHandledType>();
    // eslint-disable-next-line react-compiler/react-compiler, react-hooks/exhaustive-deps
    const allTransactions = useMemo(() => TransactionUtils.getAllReportTransactions(moneyRequestReport?.reportID), [moneyRequestReport?.reportID, transactions]);
    const canAllowSettlement = ReportUtils.hasUpdatedTotal(moneyRequestReport, policy);
    const policyType = policy?.type;
    const isDraft = ReportUtils.isOpenExpenseReport(moneyRequestReport);
    const connectedIntegration = PolicyUtils.getConnectedIntegration(policy);
    const navigateBackToAfterDelete = useRef<Route>();
    const hasScanningReceipt = ReportUtils.getTransactionsWithReceipts(moneyRequestReport?.reportID).some((t) => TransactionUtils.isReceiptBeingScanned(t));
    const hasOnlyPendingTransactions = allTransactions.length > 0 && allTransactions.every((t) => TransactionUtils.isExpensifyCardTransaction(t) && TransactionUtils.isPending(t));
    const transactionIDs = allTransactions.map((t) => t.transactionID);
    const hasAllPendingRTERViolations = TransactionUtils.allHavePendingRTERViolation([transaction?.transactionID ?? '-1']);
    const hasOnlyHeldExpenses = ReportUtils.hasOnlyHeldExpenses(moneyRequestReport.reportID);
    const isPayAtEndExpense = TransactionUtils.isPayAtEndExpense(transaction);
    const isArchivedReport = ReportUtils.isArchivedRoomWithID(moneyRequestReport?.reportID);
    const [archiveReason] = useOnyx(`${ONYXKEYS.COLLECTION.REPORT_ACTIONS}${moneyRequestReport.reportID}`, {selector: ReportUtils.getArchiveReason});

    const shouldShowPayButton = useMemo(
        () => IOU.canIOUBePaid(moneyRequestReport, chatReport, policy, transaction ? [transaction] : undefined),
        [moneyRequestReport, chatReport, policy, transaction],
    );

    const shouldShowApproveButton = useMemo(() => IOU.canApproveIOU(moneyRequestReport, policy), [moneyRequestReport, policy]);

    const shouldDisableApproveButton = shouldShowApproveButton && !ReportUtils.isAllowedToApproveExpenseReport(moneyRequestReport);

    const shouldShowSubmitButton = isDraft && reimbursableSpend !== 0 && !hasAllPendingRTERViolations;

    const isAdmin = policy?.role === CONST.POLICY.ROLE.ADMIN;
    const shouldShowExportIntegrationButton = !shouldShowPayButton && !shouldShowSubmitButton && connectedIntegration && isAdmin && ReportUtils.canBeExported(moneyRequestReport);

    const shouldShowSettlementButton = (shouldShowPayButton || shouldShowApproveButton) && !hasAllPendingRTERViolations && !shouldShowExportIntegrationButton;

    const shouldDisableSubmitButton = shouldShowSubmitButton && !ReportUtils.isAllowedToSubmitDraftExpenseReport(moneyRequestReport);
    const isFromPaidPolicy = policyType === CONST.POLICY.TYPE.TEAM || policyType === CONST.POLICY.TYPE.CORPORATE;
    const shouldShowStatusBar = hasAllPendingRTERViolations || hasOnlyHeldExpenses || hasScanningReceipt || isPayAtEndExpense || hasOnlyPendingTransactions;
    const shouldShowNextStep = !ReportUtils.isClosedExpenseReportWithNoExpenses(moneyRequestReport) && isFromPaidPolicy && !!nextStep?.message?.length && !shouldShowStatusBar;
    const shouldShowAnyButton =
        shouldShowSettlementButton || shouldShowApproveButton || shouldShowSubmitButton || shouldShowNextStep || hasAllPendingRTERViolations || shouldShowExportIntegrationButton;
    const bankAccountRoute = ReportUtils.getBankAccountRoute(chatReport);
    const formattedAmount = CurrencyUtils.convertToDisplayString(reimbursableSpend, moneyRequestReport.currency);
    const [nonHeldAmount, fullAmount] = ReportUtils.getNonHeldAndFullAmount(moneyRequestReport, policy);
    const isAnyTransactionOnHold = ReportUtils.hasHeldExpenses(moneyRequestReport.reportID);
    const displayedAmount = isAnyTransactionOnHold && canAllowSettlement ? nonHeldAmount : formattedAmount;
    const isMoreContentShown = shouldShowNextStep || shouldShowStatusBar || (shouldShowAnyButton && shouldUseNarrowLayout);

    const confirmPayment = (type?: PaymentMethodType | undefined, payAsBusiness?: boolean) => {
        if (!type || !chatReport) {
            return;
        }
        setPaymentType(type);
        setRequestType(CONST.IOU.REPORT_ACTION_TYPE.PAY);
        if (isAnyTransactionOnHold) {
            setIsHoldMenuVisible(true);
        } else if (ReportUtils.isInvoiceReport(moneyRequestReport)) {
            IOU.payInvoice(type, chatReport, moneyRequestReport, payAsBusiness);
        } else {
            IOU.payMoneyRequest(type, chatReport, moneyRequestReport, true);
        }
    };

    const confirmApproval = () => {
        setRequestType(CONST.IOU.REPORT_ACTION_TYPE.APPROVE);
        if (isAnyTransactionOnHold) {
            setIsHoldMenuVisible(true);
        } else {
            IOU.approveMoneyRequest(moneyRequestReport, true);
        }
    };

    const deleteTransaction = useCallback(() => {
        if (requestParentReportAction) {
            const iouTransactionID = ReportActionsUtils.isMoneyRequestAction(requestParentReportAction)
                ? ReportActionsUtils.getOriginalMessage(requestParentReportAction)?.IOUTransactionID ?? '-1'
                : '-1';
            if (ReportActionsUtils.isTrackExpenseAction(requestParentReportAction)) {
                navigateBackToAfterDelete.current = IOU.deleteTrackExpense(moneyRequestReport?.reportID ?? '-1', iouTransactionID, requestParentReportAction, true);
            } else {
                navigateBackToAfterDelete.current = IOU.deleteMoneyRequest(iouTransactionID, requestParentReportAction, true);
            }
        }

        setIsDeleteRequestModalVisible(false);
    }, [moneyRequestReport?.reportID, requestParentReportAction, setIsDeleteRequestModalVisible]);

    const markAsCash = useCallback(() => {
        if (!requestParentReportAction) {
            return;
        }
        const iouTransactionID = ReportActionsUtils.isMoneyRequestAction(requestParentReportAction)
            ? ReportActionsUtils.getOriginalMessage(requestParentReportAction)?.IOUTransactionID ?? '-1'
            : '-1';
        const reportID = transactionThreadReport?.reportID ?? '-1';

        TransactionActions.markAsCash(iouTransactionID, reportID);
    }, [requestParentReportAction, transactionThreadReport?.reportID]);

    const getStatusIcon: (src: IconAsset) => React.ReactNode = (src) => (
        <Icon
            src={src}
            height={variables.iconSizeSmall}
            width={variables.iconSizeSmall}
            fill={theme.icon}
        />
    );

    const getStatusBarProps: () => MoneyRequestHeaderStatusBarProps | undefined = () => {
        if (isPayAtEndExpense) {
            if (!isArchivedReport) {
                return {icon: getStatusIcon(Expensicons.Hourglass), description: translate('iou.bookingPendingDescription')};
            }
            if (isArchivedReport && archiveReason === CONST.REPORT.ARCHIVE_REASON.BOOKING_END_DATE_HAS_PASSED) {
                return {icon: getStatusIcon(Expensicons.Box), description: translate('iou.bookingArchivedDescription')};
            }
        }
        if (hasOnlyHeldExpenses) {
            return {icon: getStatusIcon(Expensicons.Stopwatch), description: translate('iou.expensesOnHold')};
        }
        if (hasAllPendingRTERViolations) {
            return {icon: getStatusIcon(Expensicons.Hourglass), description: translate('iou.pendingMatchWithCreditCardDescription')};
        }
        if (hasOnlyPendingTransactions) {
            return {icon: getStatusIcon(Expensicons.CreditCardHourglass), description: translate('iou.transactionPendingDescription')};
        }
        if (hasScanningReceipt) {
            return {icon: getStatusIcon(Expensicons.ReceiptScan), description: translate('iou.receiptScanInProgressDescription')};
        }
    };

    const statusBarProps = getStatusBarProps();

    // The submit button should be success green colour only if the user is submitter and the policy does not have Scheduled Submit turned on
    const isWaitingForSubmissionFromCurrentUser = useMemo(
        () => chatReport?.isOwnPolicyExpenseChat && !policy?.harvesting?.enabled,
        [chatReport?.isOwnPolicyExpenseChat, policy?.harvesting?.enabled],
    );

    useEffect(() => {
        if (isLoadingHoldUseExplained) {
            return;
        }
        setShouldShowHoldMenu(isOnHold && !dismissedHoldUseExplanation);
    }, [dismissedHoldUseExplanation, isLoadingHoldUseExplained, isOnHold]);

    useEffect(() => {
        if (!shouldShowHoldMenu) {
            return;
        }

<<<<<<< HEAD
        if (isSmallScreenWidth) {
            if (Navigation.getActiveRoute().slice(1) === ROUTES.PROCESS_MONEY_REQUEST_HOLD.route) {
=======
        if (shouldUseNarrowLayout) {
            if (Navigation.getActiveRoute().slice(1) === ROUTES.PROCESS_MONEY_REQUEST_HOLD) {
>>>>>>> fd16fdde
                Navigation.goBack();
            }
        } else {
            Navigation.navigate(ROUTES.PROCESS_MONEY_REQUEST_HOLD.getRoute(Navigation.getReportRHPActiveRoute()));
        }
    }, [shouldUseNarrowLayout, shouldShowHoldMenu]);

    const handleHoldRequestClose = () => {
        IOU.dismissHoldUseExplanation();
    };

    useEffect(() => {
        if (canDeleteRequest) {
            return;
        }

        setIsDeleteRequestModalVisible(false);
    }, [canDeleteRequest]);

    return (
        <View style={[styles.pt0]}>
            <HeaderWithBackButton
                shouldShowReportAvatarWithDisplay
                shouldEnableDetailPageNavigation
                shouldShowPinButton={false}
                report={moneyRequestReport}
                policy={policy}
                shouldShowBackButton={shouldUseNarrowLayout}
                onBackButtonPress={onBackButtonPress}
                // Shows border if no buttons or banners are showing below the header
                shouldShowBorderBottom={!isMoreContentShown}
            >
                {shouldShowSettlementButton && !shouldUseNarrowLayout && (
                    <View style={styles.pv2}>
                        <SettlementButton
                            currency={moneyRequestReport.currency}
                            confirmApproval={confirmApproval}
                            policyID={moneyRequestReport.policyID}
                            chatReportID={chatReport?.reportID}
                            iouReport={moneyRequestReport}
                            onPress={confirmPayment}
                            enablePaymentsRoute={ROUTES.ENABLE_PAYMENTS}
                            addBankAccountRoute={bankAccountRoute}
                            shouldHidePaymentOptions={!shouldShowPayButton}
                            shouldShowApproveButton={shouldShowApproveButton}
                            shouldDisableApproveButton={shouldDisableApproveButton}
                            style={[styles.pv2]}
                            formattedAmount={!hasOnlyHeldExpenses ? displayedAmount : ''}
                            isDisabled={isOffline && !canAllowSettlement}
                            isLoading={!isOffline && !canAllowSettlement}
                        />
                    </View>
                )}
                {shouldShowExportIntegrationButton && !shouldUseNarrowLayout && (
                    <View style={[styles.pv2]}>
                        <ExportWithDropdownMenu
                            policy={policy}
                            report={moneyRequestReport}
                            connectionName={connectedIntegration}
                        />
                    </View>
                )}
                {shouldShowSubmitButton && !shouldUseNarrowLayout && (
                    <View style={styles.pv2}>
                        <Button
                            medium
                            success={isWaitingForSubmissionFromCurrentUser}
                            text={translate('common.submit')}
                            style={[styles.mnw120, styles.pv2, styles.pr0]}
                            onPress={() => IOU.submitReport(moneyRequestReport)}
                            isDisabled={shouldDisableSubmitButton}
                        />
                    </View>
                )}
                {hasAllPendingRTERViolations && !shouldUseNarrowLayout && (
                    <View style={[styles.pv2]}>
                        <Button
                            medium
                            success
                            text={translate('iou.markAsCash')}
                            style={[styles.pv2, styles.pr0]}
                            onPress={markAsCash}
                        />
                    </View>
                )}
            </HeaderWithBackButton>
            {isMoreContentShown && (
                <View style={[styles.dFlex, styles.flexColumn, styles.gap3, styles.pb3, styles.ph5, styles.borderBottom]}>
                    {shouldShowSettlementButton && shouldUseNarrowLayout && (
                        <SettlementButton
                            currency={moneyRequestReport.currency}
                            confirmApproval={confirmApproval}
                            policyID={moneyRequestReport.policyID}
                            chatReportID={moneyRequestReport.chatReportID}
                            iouReport={moneyRequestReport}
                            onPress={confirmPayment}
                            enablePaymentsRoute={ROUTES.ENABLE_PAYMENTS}
                            addBankAccountRoute={bankAccountRoute}
                            shouldHidePaymentOptions={!shouldShowPayButton}
                            shouldShowApproveButton={shouldShowApproveButton}
                            formattedAmount={!hasOnlyHeldExpenses ? displayedAmount : ''}
                            shouldDisableApproveButton={shouldDisableApproveButton}
                            isDisabled={isOffline && !canAllowSettlement}
                            isLoading={!isOffline && !canAllowSettlement}
                        />
                    )}
                    {shouldShowExportIntegrationButton && shouldUseNarrowLayout && (
                        <ExportWithDropdownMenu
                            policy={policy}
                            report={moneyRequestReport}
                            connectionName={connectedIntegration}
                        />
                    )}
                    {shouldShowSubmitButton && shouldUseNarrowLayout && (
                        <Button
                            medium
                            success={isWaitingForSubmissionFromCurrentUser}
                            text={translate('common.submit')}
                            style={[styles.w100, styles.pr0]}
                            onPress={() => IOU.submitReport(moneyRequestReport)}
                            isDisabled={shouldDisableSubmitButton}
                        />
                    )}
                    {hasAllPendingRTERViolations && shouldUseNarrowLayout && (
                        <Button
                            medium
                            success
                            text={translate('iou.markAsCash')}
                            style={[styles.w100, styles.pr0]}
                            onPress={markAsCash}
                        />
                    )}
                    {shouldShowNextStep && <MoneyReportHeaderStatusBar nextStep={nextStep} />}
                    {statusBarProps && (
                        <MoneyRequestHeaderStatusBar
                            icon={statusBarProps.icon}
                            description={statusBarProps.description}
                        />
                    )}
                </View>
            )}
            {isHoldMenuVisible && requestType !== undefined && (
                <ProcessMoneyReportHoldMenu
                    nonHeldAmount={!hasOnlyHeldExpenses ? nonHeldAmount : undefined}
                    requestType={requestType}
                    fullAmount={fullAmount}
                    onClose={() => setIsHoldMenuVisible(false)}
                    isVisible={isHoldMenuVisible}
                    paymentType={paymentType}
                    chatReport={chatReport}
                    moneyRequestReport={moneyRequestReport}
                    transactionCount={transactionIDs.length}
                />
            )}
            <ConfirmModal
                title={translate('iou.deleteExpense')}
                isVisible={isDeleteRequestModalVisible}
                onConfirm={deleteTransaction}
                onCancel={() => setIsDeleteRequestModalVisible(false)}
                onModalHide={() => ReportUtils.navigateBackAfterDeleteTransaction(navigateBackToAfterDelete.current)}
                prompt={translate('iou.deleteConfirmation')}
                confirmText={translate('common.delete')}
                cancelText={translate('common.cancel')}
                danger
                shouldEnableNewFocusManagement
            />
            {shouldUseNarrowLayout && shouldShowHoldMenu && (
                <ProcessMoneyRequestHoldMenu
                    onClose={handleHoldRequestClose}
                    onConfirm={handleHoldRequestClose}
                    isVisible={shouldShowHoldMenu}
                />
            )}
        </View>
    );
}

MoneyReportHeader.displayName = 'MoneyReportHeader';

export default MoneyReportHeader;<|MERGE_RESOLUTION|>--- conflicted
+++ resolved
@@ -244,13 +244,8 @@
             return;
         }
 
-<<<<<<< HEAD
-        if (isSmallScreenWidth) {
+        if (shouldUseNarrowLayout) {
             if (Navigation.getActiveRoute().slice(1) === ROUTES.PROCESS_MONEY_REQUEST_HOLD.route) {
-=======
-        if (shouldUseNarrowLayout) {
-            if (Navigation.getActiveRoute().slice(1) === ROUTES.PROCESS_MONEY_REQUEST_HOLD) {
->>>>>>> fd16fdde
                 Navigation.goBack();
             }
         } else {
