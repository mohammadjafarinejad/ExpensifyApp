import {useRoute} from '@react-navigation/native';
import React, {useCallback, useEffect, useMemo, useState} from 'react';
import {ActivityIndicator, InteractionManager, View} from 'react-native';
import type {OnyxEntry} from 'react-native-onyx';
import {useOnyx} from 'react-native-onyx';
import type {ValueOf} from 'type-fest';
import useActiveRoute from '@hooks/useActiveRoute';
import useLocalize from '@hooks/useLocalize';
import useMobileSelectionMode from '@hooks/useMobileSelectionMode';
import useNetwork from '@hooks/useNetwork';
import usePaymentAnimations from '@hooks/usePaymentAnimations';
import usePaymentOptions from '@hooks/usePaymentOptions';
import usePermissions from '@hooks/usePermissions';
import useReportIsArchived from '@hooks/useReportIsArchived';
import useResponsiveLayout from '@hooks/useResponsiveLayout';
import useSelectedTransactionsActions from '@hooks/useSelectedTransactionsActions';
import useTheme from '@hooks/useTheme';
import useThemeStyles from '@hooks/useThemeStyles';
import {turnOffMobileSelectionMode} from '@libs/actions/MobileSelectionMode';
import {deleteAppReport, downloadReportPDF, exportReportToCSV, exportReportToPDF, exportToIntegration, markAsManuallyExported, openUnreportedExpense} from '@libs/actions/Report';
import {getThreadReportIDsForTransactions, getTotalAmountForIOUReportPreviewButton} from '@libs/MoneyRequestReportUtils';
import Navigation from '@libs/Navigation/Navigation';
import {buildOptimisticNextStepForPreventSelfApprovalsEnabled} from '@libs/NextStepUtils';
import {isSecondaryActionAPaymentOption, selectPaymentType} from '@libs/PaymentUtils';
import type {KYCFlowEvent, TriggerKYCFlow} from '@libs/PaymentUtils';
import {getValidConnectedIntegration} from '@libs/PolicyUtils';
import {getOriginalMessage, getReportAction, isMoneyRequestAction} from '@libs/ReportActionsUtils';
import {getAllExpensesToHoldIfApplicable, getReportPrimaryAction} from '@libs/ReportPrimaryActionUtils';
import {getSecondaryReportActions} from '@libs/ReportSecondaryActionUtils';
import {
    changeMoneyRequestHoldStatus,
    getArchiveReason,
    getBankAccountRoute,
    getIntegrationIcon,
    getIntegrationNameFromExportMessage as getIntegrationNameFromExportMessageUtils,
    getNonHeldAndFullAmount,
    getTransactionsWithReceipts,
    hasHeldExpenses as hasHeldExpensesReportUtils,
    hasOnlyHeldExpenses as hasOnlyHeldExpensesReportUtils,
    hasUpdatedTotal,
    isAllowedToApproveExpenseReport,
    isExported as isExportedUtils,
    isInvoiceReport as isInvoiceReportUtil,
    isProcessingReport,
    isReportOwner,
    isTrackExpenseReport as isTrackExpenseReportUtil,
    navigateOnDeleteExpense,
    navigateToDetailsPage,
    reportTransactionsSelector,
} from '@libs/ReportUtils';
import {shouldRestrictUserBillableActions} from '@libs/SubscriptionUtils';
import {
    allHavePendingRTERViolation,
    hasDuplicateTransactions,
    isDuplicate,
    isExpensifyCardTransaction,
    isOnHold as isOnHoldTransactionUtils,
    isPayAtEndExpense as isPayAtEndExpenseTransactionUtils,
    isPending,
    isScanning,
    shouldShowBrokenConnectionViolationForMultipleTransactions,
} from '@libs/TransactionUtils';
import type {ExportType} from '@pages/home/report/ReportDetailsExportPage';
import variables from '@styles/variables';
import {
    approveMoneyRequest,
    canApproveIOU,
    cancelPayment,
    canIOUBePaid as canIOUBePaidAction,
    deleteMoneyRequest,
    getNavigationUrlOnMoneyRequestDelete,
    getNextApproverAccountID,
    initSplitExpense,
    payInvoice,
    payMoneyRequest,
    reopenReport,
    retractReport,
    startMoneyRequest,
    submitReport,
    unapproveExpenseReport,
} from '@userActions/IOU';
import {markAsCash as markAsCashAction} from '@userActions/Transaction';
import CONST from '@src/CONST';
import useDelegateUserDetails from '@src/hooks/useDelegateUserDetails';
import ONYXKEYS from '@src/ONYXKEYS';
import type {Route} from '@src/ROUTES';
import ROUTES from '@src/ROUTES';
import SCREENS from '@src/SCREENS';
import type * as OnyxTypes from '@src/types/onyx';
import type {PaymentMethodType} from '@src/types/onyx/OriginalMessage';
import type IconAsset from '@src/types/utils/IconAsset';
import isLoadingOnyxValue from '@src/types/utils/isLoadingOnyxValue';
import BrokenConnectionDescription from './BrokenConnectionDescription';
import Button from './Button';
import ButtonWithDropdownMenu from './ButtonWithDropdownMenu';
import type {DropdownOption} from './ButtonWithDropdownMenu/types';
import ConfirmModal from './ConfirmModal';
import DecisionModal from './DecisionModal';
import DelegateNoAccessModal from './DelegateNoAccessModal';
import Header from './Header';
import HeaderWithBackButton from './HeaderWithBackButton';
import Icon from './Icon';
import * as Expensicons from './Icon/Expensicons';
import KYCWall from './KYCWall';
import type {PaymentMethod} from './KYCWall/types';
import LoadingBar from './LoadingBar';
import Modal from './Modal';
import MoneyReportHeaderStatusBar from './MoneyReportHeaderStatusBar';
import MoneyReportHeaderStatusBarSkeleton from './MoneyReportHeaderStatusBarSkeleton';
import type {MoneyRequestHeaderStatusBarProps} from './MoneyRequestHeaderStatusBar';
import MoneyRequestHeaderStatusBar from './MoneyRequestHeaderStatusBar';
import type {PopoverMenuItem} from './PopoverMenu';
import type {ActionHandledType} from './ProcessMoneyReportHoldMenu';
import ProcessMoneyReportHoldMenu from './ProcessMoneyReportHoldMenu';
import {useSearchContext} from './Search/SearchContext';
import AnimatedSettlementButton from './SettlementButton/AnimatedSettlementButton';
import Text from './Text';

type MoneyReportHeaderProps = {
    /** The report currently being looked at */
    report: OnyxEntry<OnyxTypes.Report>;

    /** The policy tied to the expense report */
    policy: OnyxEntry<OnyxTypes.Policy>;

    /** Array of report actions for the report */
    reportActions: OnyxTypes.ReportAction[];

    /** The reportID of the transaction thread report associated with this current report, if any */
    // eslint-disable-next-line react/no-unused-prop-types
    transactionThreadReportID: string | undefined;

    /** whether we are loading report data in openReport command */
    isLoadingInitialReportActions?: boolean;

    /** Whether back button should be displayed in header */
    shouldDisplayBackButton?: boolean;

    /** Method to trigger when pressing close button of the header */
    onBackButtonPress: () => void;
};

function MoneyReportHeader({
    policy,
    report: moneyRequestReport,
    transactionThreadReportID,
    reportActions,
    isLoadingInitialReportActions,
    shouldDisplayBackButton = false,
    onBackButtonPress,
}: MoneyReportHeaderProps) {
    // We need to use isSmallScreenWidth instead of shouldUseNarrowLayout to use a correct layout for the hold expense modal https://github.com/Expensify/App/pull/47990#issuecomment-2362382026
    // eslint-disable-next-line rulesdir/prefer-shouldUseNarrowLayout-instead-of-isSmallScreenWidth
    const {shouldUseNarrowLayout, isSmallScreenWidth, isMediumScreenWidth} = useResponsiveLayout();
    const shouldDisplayNarrowVersion = shouldUseNarrowLayout || isMediumScreenWidth;
    const route = useRoute();
    const {getReportRHPActiveRoute} = useActiveRoute();
    // eslint-disable-next-line @typescript-eslint/prefer-nullish-coalescing
    const [chatReport] = useOnyx(`${ONYXKEYS.COLLECTION.REPORT}${moneyRequestReport?.chatReportID}`, {canBeMissing: true});
    // eslint-disable-next-line @typescript-eslint/prefer-nullish-coalescing
    const [nextStep] = useOnyx(`${ONYXKEYS.COLLECTION.NEXT_STEP}${moneyRequestReport?.reportID}`, {canBeMissing: true});
    const [isUserValidated] = useOnyx(ONYXKEYS.ACCOUNT, {selector: (account) => account?.validated, canBeMissing: true});
    const [transactionThreadReport] = useOnyx(`${ONYXKEYS.COLLECTION.REPORT}${transactionThreadReportID}`, {canBeMissing: true});
    const [reportPDFFilename] = useOnyx(`${ONYXKEYS.COLLECTION.NVP_EXPENSIFY_REPORT_PDF_FILENAME}${moneyRequestReport?.reportID}`, {canBeMissing: true}) ?? null;
    const [download] = useOnyx(`${ONYXKEYS.COLLECTION.DOWNLOAD}${reportPDFFilename}`, {canBeMissing: true});
    const isDownloadingPDF = download?.isDownloading ?? false;
    const [session] = useOnyx(ONYXKEYS.SESSION, {canBeMissing: false});
    const requestParentReportAction = useMemo(() => {
        if (!reportActions || !transactionThreadReport?.parentReportActionID) {
            return null;
        }
        return reportActions.find((action): action is OnyxTypes.ReportAction<typeof CONST.REPORT.ACTIONS.TYPE.IOU> => action.reportActionID === transactionThreadReport.parentReportActionID);
    }, [reportActions, transactionThreadReport?.parentReportActionID]);
    const [transactions = []] = useOnyx(ONYXKEYS.COLLECTION.TRANSACTION, {
        selector: (_transactions) => reportTransactionsSelector(_transactions, moneyRequestReport?.reportID),
        initialValue: [],
        canBeMissing: true,
    });
    const [transaction] = useOnyx(`${ONYXKEYS.COLLECTION.TRANSACTION}${isMoneyRequestAction(requestParentReportAction) && getOriginalMessage(requestParentReportAction)?.IOUTransactionID}`, {
        canBeMissing: true,
    });
    const [dismissedHoldUseExplanation, dismissedHoldUseExplanationResult] = useOnyx(ONYXKEYS.NVP_DISMISSED_HOLD_USE_EXPLANATION, {initialValue: true, canBeMissing: true});
    const isLoadingHoldUseExplained = isLoadingOnyxValue(dismissedHoldUseExplanationResult);

    const isExported = isExportedUtils(reportActions);
    const integrationNameFromExportMessage = isExported ? getIntegrationNameFromExportMessageUtils(reportActions) : null;

    const [downloadErrorModalVisible, setDownloadErrorModalVisible] = useState(false);
    const [isCancelPaymentModalVisible, setIsCancelPaymentModalVisible] = useState(false);
    const [isDeleteExpenseModalVisible, setIsDeleteExpenseModalVisible] = useState(false);
    const [isDeleteReportModalVisible, setIsDeleteReportModalVisible] = useState(false);
    const [isUnapproveModalVisible, setIsUnapproveModalVisible] = useState(false);
    const [isReopenWarningModalVisible, setIsReopenWarningModalVisible] = useState(false);
    const [isPDFModalVisible, setIsPDFModalVisible] = useState(false);

    const [exportModalStatus, setExportModalStatus] = useState<ExportType | null>(null);

    const {isPaidAnimationRunning, isApprovedAnimationRunning, startAnimation, stopAnimation, startApprovedAnimation} = usePaymentAnimations();
    const styles = useThemeStyles();
    const theme = useTheme();
    const {translate} = useLocalize();
    const {isOffline} = useNetwork();
    const isOnHold = isOnHoldTransactionUtils(transaction);

    const [policies] = useOnyx(ONYXKEYS.COLLECTION.POLICY, {canBeMissing: true});
    const [isHoldMenuVisible, setIsHoldMenuVisible] = useState(false);
    const [paymentType, setPaymentType] = useState<PaymentMethodType>();
    const [requestType, setRequestType] = useState<ActionHandledType>();
    const canAllowSettlement = hasUpdatedTotal(moneyRequestReport, policy);
    const policyType = policy?.type;
    const connectedIntegration = getValidConnectedIntegration(policy);
    const hasScanningReceipt = getTransactionsWithReceipts(moneyRequestReport?.reportID).some((t) => isScanning(t));
    const hasOnlyPendingTransactions = useMemo(() => {
        return !!transactions && transactions.length > 0 && transactions.every((t) => isExpensifyCardTransaction(t) && isPending(t));
    }, [transactions]);
    const transactionIDs = useMemo(() => transactions?.map((t) => t.transactionID) ?? [], [transactions]);
    const [allViolations] = useOnyx(ONYXKEYS.COLLECTION.TRANSACTION_VIOLATIONS, {canBeMissing: true});
    const violations = useMemo(
        () => Object.fromEntries(Object.entries(allViolations ?? {}).filter(([key]) => transactionIDs.includes(key.replace(ONYXKEYS.COLLECTION.TRANSACTION_VIOLATIONS, '')))),
        [allViolations, transactionIDs],
    );

    const messagePDF = useMemo(() => {
        if (!reportPDFFilename) {
            return translate('reportDetailsPage.waitForPDF');
        }
        if (reportPDFFilename === CONST.REPORT_DETAILS_MENU_ITEM.ERROR) {
            return translate('reportDetailsPage.errorPDF');
        }
        return translate('reportDetailsPage.generatedPDF');
    }, [reportPDFFilename, translate]);

    // Check if there is pending rter violation in all transactionViolations with given transactionIDs.
    const hasAllPendingRTERViolations = allHavePendingRTERViolation(transactions, violations);
    // Check if user should see broken connection violation warning.
    const shouldShowBrokenConnectionViolation = shouldShowBrokenConnectionViolationForMultipleTransactions(transactionIDs, moneyRequestReport, policy, violations);
    const hasOnlyHeldExpenses = hasOnlyHeldExpensesReportUtils(moneyRequestReport?.reportID);
    const isPayAtEndExpense = isPayAtEndExpenseTransactionUtils(transaction);
    const isArchivedReport = useReportIsArchived(moneyRequestReport?.reportID);
    const [archiveReason] = useOnyx(`${ONYXKEYS.COLLECTION.REPORT_ACTIONS}${moneyRequestReport?.reportID}`, {selector: getArchiveReason, canBeMissing: true});

    const [reportNameValuePairs] = useOnyx(`${ONYXKEYS.COLLECTION.REPORT_NAME_VALUE_PAIRS}${moneyRequestReport?.reportID}`, {canBeMissing: true});
    const getCanIOUBePaid = useCallback(
        (onlyShowPayElsewhere = false, shouldCheckApprovedState = true) =>
            canIOUBePaidAction(moneyRequestReport, chatReport, policy, transaction ? [transaction] : undefined, onlyShowPayElsewhere, undefined, undefined, shouldCheckApprovedState),
        [moneyRequestReport, chatReport, policy, transaction],
    );

    const isInvoiceReport = isInvoiceReportUtil(moneyRequestReport);
    const isTrackExpenseReport = isTrackExpenseReportUtil(moneyRequestReport);

    const iouType = useMemo(() => {
        if (isTrackExpenseReport) {
            return CONST.IOU.TYPE.TRACK;
        }
        if (isInvoiceReport) {
            return CONST.IOU.TYPE.INVOICE;
        }

        return CONST.IOU.TYPE.SUBMIT;
    }, [isTrackExpenseReport, isInvoiceReport]);

    const [isDownloadErrorModalVisible, setIsDownloadErrorModalVisible] = useState(false);

    const {selectedTransactionIDs, clearSelectedTransactions} = useSearchContext();

    const {
        options: selectedTransactionsOptions,
        handleDeleteTransactions,
        isDeleteModalVisible: hookDeleteModalVisible,
        hideDeleteModal,
    } = useSelectedTransactionsActions({
        report: moneyRequestReport,
        reportActions,
        allTransactionsLength: transactions.length,
        session,
        onExportFailed: () => setIsDownloadErrorModalVisible(true),
    });

    const shouldShowSelectedTransactionsButton = !!selectedTransactionsOptions.length && !transactionThreadReportID;

    const canIOUBePaid = useMemo(() => getCanIOUBePaid(), [getCanIOUBePaid]);
    const onlyShowPayElsewhere = useMemo(() => !canIOUBePaid && getCanIOUBePaid(true), [canIOUBePaid, getCanIOUBePaid]);

    const shouldShowPayButton = isPaidAnimationRunning || canIOUBePaid || onlyShowPayElsewhere;

    const shouldShowApproveButton = useMemo(
        () => (canApproveIOU(moneyRequestReport, policy, transactions) && !hasOnlyPendingTransactions) || isApprovedAnimationRunning,
        [moneyRequestReport, policy, transactions, hasOnlyPendingTransactions, isApprovedAnimationRunning],
    );

    const shouldDisableApproveButton = shouldShowApproveButton && !isAllowedToApproveExpenseReport(moneyRequestReport);

    const isFromPaidPolicy = policyType === CONST.POLICY.TYPE.TEAM || policyType === CONST.POLICY.TYPE.CORPORATE;

    const hasDuplicates = hasDuplicateTransactions(moneyRequestReport?.reportID);
    const shouldShowStatusBar =
        hasAllPendingRTERViolations || shouldShowBrokenConnectionViolation || hasOnlyHeldExpenses || hasScanningReceipt || isPayAtEndExpense || hasOnlyPendingTransactions || hasDuplicates;

    // When prevent self-approval is enabled & the current user is submitter AND they're submitting to themselves, we need to show the optimistic next step
    // We should always show this optimistic message for policies with preventSelfApproval
    // to avoid any flicker during transitions between online/offline states
    const nextApproverAccountID = getNextApproverAccountID(moneyRequestReport);
    const isSubmitterSameAsNextApprover = isReportOwner(moneyRequestReport) && nextApproverAccountID === moneyRequestReport?.ownerAccountID;
    const optimisticNextStep = isSubmitterSameAsNextApprover && policy?.preventSelfApproval ? buildOptimisticNextStepForPreventSelfApprovalsEnabled() : nextStep;

    const shouldShowNextStep = isFromPaidPolicy && !isInvoiceReport && !shouldShowStatusBar;
    const bankAccountRoute = getBankAccountRoute(chatReport);
    const {nonHeldAmount, fullAmount, hasValidNonHeldAmount} = getNonHeldAndFullAmount(moneyRequestReport, shouldShowPayButton);
    const isAnyTransactionOnHold = hasHeldExpensesReportUtils(moneyRequestReport?.reportID);
    const {isDelegateAccessRestricted} = useDelegateUserDetails();
    const [isNoDelegateAccessMenuVisible, setIsNoDelegateAccessMenuVisible] = useState(false);
    const [isLoadingReportData] = useOnyx(ONYXKEYS.IS_LOADING_REPORT_DATA, {canBeMissing: true});

    const isReportInRHP = route.name === SCREENS.SEARCH.REPORT_RHP;
    const shouldDisplaySearchRouter = !isReportInRHP || isSmallScreenWidth;

    const confirmPayment = useCallback(
        (type?: PaymentMethodType | undefined, payAsBusiness?: boolean, methodID?: number, paymentMethod?: PaymentMethod) => {
            if (!type || !chatReport) {
                return;
            }
            setPaymentType(type);
            setRequestType(CONST.IOU.REPORT_ACTION_TYPE.PAY);
            if (isDelegateAccessRestricted) {
                setIsNoDelegateAccessMenuVisible(true);
            } else if (isAnyTransactionOnHold) {
                InteractionManager.runAfterInteractions(() => setIsHoldMenuVisible(true));
            } else if (isInvoiceReport) {
                startAnimation();
                payInvoice(type, chatReport, moneyRequestReport, payAsBusiness, methodID, paymentMethod);
            } else {
                startAnimation();
                payMoneyRequest(type, chatReport, moneyRequestReport, true);
            }
        },
        [chatReport, isAnyTransactionOnHold, isDelegateAccessRestricted, isInvoiceReport, moneyRequestReport, startAnimation],
    );

    const confirmApproval = () => {
        setRequestType(CONST.IOU.REPORT_ACTION_TYPE.APPROVE);
        if (isDelegateAccessRestricted) {
            setIsNoDelegateAccessMenuVisible(true);
        } else if (isAnyTransactionOnHold) {
            setIsHoldMenuVisible(true);
        } else {
            startApprovedAnimation();
            approveMoneyRequest(moneyRequestReport, true);
        }
    };

    const markAsCash = useCallback(() => {
        if (!requestParentReportAction) {
            return;
        }
        const iouTransactionID = isMoneyRequestAction(requestParentReportAction) ? getOriginalMessage(requestParentReportAction)?.IOUTransactionID : undefined;
        const reportID = transactionThreadReport?.reportID;

        if (!iouTransactionID || !reportID) {
            return;
        }
        markAsCashAction(iouTransactionID, reportID);
    }, [requestParentReportAction, transactionThreadReport?.reportID]);

    const getStatusIcon: (src: IconAsset) => React.ReactNode = (src) => (
        <Icon
            src={src}
            height={variables.iconSizeSmall}
            width={variables.iconSizeSmall}
            fill={theme.icon}
        />
    );

    const getStatusBarProps: () => MoneyRequestHeaderStatusBarProps | undefined = () => {
        if (isPayAtEndExpense) {
            if (!isArchivedReport) {
                return {icon: getStatusIcon(Expensicons.Hourglass), description: translate('iou.bookingPendingDescription')};
            }
            if (isArchivedReport && archiveReason === CONST.REPORT.ARCHIVE_REASON.BOOKING_END_DATE_HAS_PASSED) {
                return {icon: getStatusIcon(Expensicons.Box), description: translate('iou.bookingArchivedDescription')};
            }
        }
        if (hasOnlyHeldExpenses) {
            return {icon: getStatusIcon(Expensicons.Stopwatch), description: translate('iou.expensesOnHold')};
        }

        if (hasDuplicates) {
            return {icon: getStatusIcon(Expensicons.Flag), description: translate('iou.duplicateTransaction', {isSubmitted: isProcessingReport(moneyRequestReport)})};
        }

        if (!!transaction?.transactionID && shouldShowBrokenConnectionViolation) {
            return {
                icon: getStatusIcon(Expensicons.Hourglass),
                description: (
                    <BrokenConnectionDescription
                        transactionID={transaction?.transactionID}
                        report={moneyRequestReport}
                        policy={policy}
                    />
                ),
            };
        }
        if (hasAllPendingRTERViolations) {
            return {icon: getStatusIcon(Expensicons.Hourglass), description: translate('iou.pendingMatchWithCreditCardDescription')};
        }
        if (hasOnlyPendingTransactions) {
            return {icon: getStatusIcon(Expensicons.CreditCardHourglass), description: translate('iou.transactionPendingDescription')};
        }
        if (hasScanningReceipt) {
            return {icon: getStatusIcon(Expensicons.ReceiptScan), description: translate('iou.receiptScanInProgressDescription')};
        }
    };

    const getFirstDuplicateThreadID = (reportTransactions: OnyxTypes.Transaction[], allReportActions: OnyxTypes.ReportAction[]) => {
        const duplicateTransaction = reportTransactions.find((reportTransaction) => isDuplicate(reportTransaction));
        if (!duplicateTransaction) {
            return null;
        }

        return getThreadReportIDsForTransactions(allReportActions, [duplicateTransaction]).at(0);
    };

    const statusBarProps = getStatusBarProps();
    const shouldAddGapToContents = shouldUseNarrowLayout && shouldShowSelectedTransactionsButton && (!!statusBarProps || shouldShowNextStep);

    useEffect(() => {
        // eslint-disable-next-line @typescript-eslint/prefer-nullish-coalescing
        if (isLoadingHoldUseExplained || dismissedHoldUseExplanation || !isOnHold) {
            return;
        }
        Navigation.navigate(ROUTES.PROCESS_MONEY_REQUEST_HOLD.getRoute(Navigation.getReportRHPActiveRoute()));
    }, [dismissedHoldUseExplanation, isLoadingHoldUseExplained, isOnHold]);

    const primaryAction = useMemo(() => {
        // It's necessary to allow payment animation to finish before button is changed
        if (isPaidAnimationRunning) {
            return CONST.REPORT.PRIMARY_ACTIONS.PAY;
        }
        if (!moneyRequestReport) {
            return '';
        }
        return getReportPrimaryAction(moneyRequestReport, transactions, violations, policy, reportNameValuePairs, reportActions);
    }, [isPaidAnimationRunning, moneyRequestReport, reportNameValuePairs, policy, transactions, violations, reportActions]);

    const confirmExport = useCallback(() => {
        setExportModalStatus(null);
        if (!moneyRequestReport?.reportID || !connectedIntegration) {
            return;
        }
        if (exportModalStatus === CONST.REPORT.EXPORT_OPTIONS.EXPORT_TO_INTEGRATION) {
            exportToIntegration(moneyRequestReport?.reportID, connectedIntegration);
        } else if (exportModalStatus === CONST.REPORT.EXPORT_OPTIONS.MARK_AS_EXPORTED) {
            markAsManuallyExported(moneyRequestReport?.reportID, connectedIntegration);
        }
    }, [connectedIntegration, exportModalStatus, moneyRequestReport?.reportID]);

    const getAmount = (actionType: ValueOf<typeof CONST.REPORT.REPORT_PREVIEW_ACTIONS>) => ({
        formattedAmount: getTotalAmountForIOUReportPreviewButton(moneyRequestReport, policy, actionType),
    });

    const {formattedAmount: payAmount} = getAmount(CONST.REPORT.PRIMARY_ACTIONS.PAY);
    const {formattedAmount: totalAmount} = hasOnlyHeldExpenses ? getAmount(CONST.REPORT.REPORT_PREVIEW_ACTIONS.REVIEW) : getAmount(CONST.REPORT.PRIMARY_ACTIONS.PAY);

    const paymentButtonOptions = usePaymentOptions({
        addBankAccountRoute: bankAccountRoute,
        currency: moneyRequestReport?.currency,
        iouReport: moneyRequestReport,
        chatReportID: chatReport?.reportID,
        formattedAmount: totalAmount,
        policyID: moneyRequestReport?.policyID,
        onPress: confirmPayment,
        shouldHidePaymentOptions: !shouldShowPayButton,
        shouldShowApproveButton,
        shouldDisableApproveButton,
        onlyShowPayElsewhere,
    });

    const addExpenseDropdownOptions: Array<DropdownOption<ValueOf<typeof CONST.REPORT.ADD_EXPENSE_OPTIONS>>> = useMemo(
        () => [
            {
                value: CONST.REPORT.ADD_EXPENSE_OPTIONS.CREATE_NEW_EXPENSE,
                text: translate('iou.createNewExpense'),
                icon: Expensicons.Plus,
                onSelected: () => {
                    if (!moneyRequestReport?.reportID) {
                        return;
                    }
                    if (policy && shouldRestrictUserBillableActions(policy.id)) {
                        Navigation.navigate(ROUTES.RESTRICTED_ACTION.getRoute(policy.id));
                        return;
                    }
                    startMoneyRequest(CONST.IOU.TYPE.SUBMIT, moneyRequestReport?.reportID);
                },
            },
            {
                value: CONST.REPORT.ADD_EXPENSE_OPTIONS.ADD_UNREPORTED_EXPENSE,
                text: translate('iou.addUnreportedExpense'),
                icon: Expensicons.ReceiptPlus,
                onSelected: () => {
                    if (policy && shouldRestrictUserBillableActions(policy.id)) {
                        Navigation.navigate(ROUTES.RESTRICTED_ACTION.getRoute(policy.id));
                        return;
                    }
                    openUnreportedExpense(moneyRequestReport?.reportID);
                },
            },
        ],
        [moneyRequestReport?.reportID, policy, translate],
    );

    const primaryActionsImplementation = {
        [CONST.REPORT.PRIMARY_ACTIONS.SUBMIT]: (
            <Button
                success
                text={translate('common.submit')}
                onPress={() => {
                    if (!moneyRequestReport) {
                        return;
                    }
                    submitReport(moneyRequestReport);
                }}
            />
        ),
        [CONST.REPORT.PRIMARY_ACTIONS.APPROVE]: (
            <Button
                success
                onPress={confirmApproval}
                text={translate('iou.approve', getAmount(CONST.REPORT.PRIMARY_ACTIONS.APPROVE))}
            />
        ),
        [CONST.REPORT.PRIMARY_ACTIONS.PAY]: (
            <AnimatedSettlementButton
                isPaidAnimationRunning={isPaidAnimationRunning}
                isApprovedAnimationRunning={isApprovedAnimationRunning}
                onAnimationFinish={stopAnimation}
                canIOUBePaid
                onlyShowPayElsewhere={onlyShowPayElsewhere}
                currency={moneyRequestReport?.currency}
                confirmApproval={confirmApproval}
                policyID={moneyRequestReport?.policyID}
                chatReportID={chatReport?.reportID}
                iouReport={moneyRequestReport}
                onPress={confirmPayment}
                enablePaymentsRoute={ROUTES.ENABLE_PAYMENTS}
                addBankAccountRoute={bankAccountRoute}
                shouldHidePaymentOptions={!shouldShowPayButton}
                shouldShowApproveButton={shouldShowApproveButton}
                shouldDisableApproveButton={shouldDisableApproveButton}
                formattedAmount={payAmount}
                isDisabled={isOffline && !canAllowSettlement}
                isLoading={!isOffline && !canAllowSettlement}
            />
        ),
        [CONST.REPORT.PRIMARY_ACTIONS.EXPORT_TO_ACCOUNTING]: (
            <Button
                success
                // eslint-disable-next-line @typescript-eslint/no-non-null-assertion
                text={translate('workspace.common.exportIntegrationSelected', {connectionName: connectedIntegration!})}
                onPress={() => {
                    if (!connectedIntegration || !moneyRequestReport) {
                        return;
                    }
                    if (isExported) {
                        setExportModalStatus(CONST.REPORT.EXPORT_OPTIONS.EXPORT_TO_INTEGRATION);
                        return;
                    }
                    exportToIntegration(moneyRequestReport?.reportID, connectedIntegration);
                }}
            />
        ),
        [CONST.REPORT.PRIMARY_ACTIONS.REMOVE_HOLD]: (
            <Button
                success
                text={translate('iou.unhold')}
                onPress={() => {
                    const parentReportAction = getReportAction(moneyRequestReport?.parentReportID, moneyRequestReport?.parentReportActionID);

                    const IOUActions = getAllExpensesToHoldIfApplicable(moneyRequestReport, reportActions);

                    if (IOUActions.length) {
                        IOUActions.forEach(changeMoneyRequestHoldStatus);
                        return;
                    }

                    const moneyRequestAction = transactionThreadReportID ? requestParentReportAction : parentReportAction;
                    if (!moneyRequestAction) {
                        return;
                    }

                    changeMoneyRequestHoldStatus(moneyRequestAction);
                }}
            />
        ),
        [CONST.REPORT.PRIMARY_ACTIONS.MARK_AS_CASH]: (
            <Button
                success
                text={translate('iou.markAsCash')}
                onPress={markAsCash}
            />
        ),
        [CONST.REPORT.PRIMARY_ACTIONS.REVIEW_DUPLICATES]: (
            <Button
                success
                text={translate('iou.reviewDuplicates')}
                onPress={() => {
                    const threadID = transactionThreadReportID ?? getFirstDuplicateThreadID(transactions, reportActions);
                    if (!threadID) {
<<<<<<< HEAD
                        threadID = generateReportID();
                        const duplicateTransaction = transactions.find((reportTransaction) => isDuplicate(reportTransaction));
                        const transactionID = duplicateTransaction?.transactionID;
                        const iouAction = getIOUActionForReportID(moneyRequestReport?.reportID, transactionID);
                        const optimisticTransactionThread = buildTransactionThread(iouAction, moneyRequestReport, undefined, threadID);
                        openReport(threadID, undefined, session?.email ? [session?.email] : [], optimisticTransactionThread, iouAction?.reportActionID);
=======
                        return;
>>>>>>> 03123614
                    }
                    Navigation.navigate(ROUTES.TRANSACTION_DUPLICATE_REVIEW_PAGE.getRoute(threadID));
                }}
            />
        ),
        [CONST.REPORT.PRIMARY_ACTIONS.ADD_EXPENSE]: (
            <ButtonWithDropdownMenu
                onPress={() => {}}
                shouldAlwaysShowDropdownMenu
                customText={translate('iou.addExpense')}
                options={addExpenseDropdownOptions}
                isSplitButton={false}
            />
        ),
    };

    const [offlineModalVisible, setOfflineModalVisible] = useState(false);
    const {isBetaEnabled} = usePermissions();

    const beginPDFExport = (reportID: string) => {
        setIsPDFModalVisible(true);
        exportReportToPDF({reportID});
    };

    const secondaryActions = useMemo(() => {
        if (!moneyRequestReport) {
            return [];
        }
        return getSecondaryReportActions(
            moneyRequestReport,
            transactions,
            violations,
            policy,
            reportNameValuePairs,
            reportActions,
            policies,
            isBetaEnabled(CONST.BETAS.RETRACT_NEWDOT),
            isBetaEnabled(CONST.BETAS.TABLE_REPORT_VIEW),
            isBetaEnabled(CONST.BETAS.NEW_DOT_SPLITS),
        );
    }, [moneyRequestReport, transactions, violations, policy, reportNameValuePairs, reportActions, policies, isBetaEnabled]);

    const secondaryActionsImplementation: Record<
        ValueOf<typeof CONST.REPORT.SECONDARY_ACTIONS>,
        DropdownOption<ValueOf<typeof CONST.REPORT.SECONDARY_ACTIONS>> & Pick<PopoverMenuItem, 'backButtonText'>
    > = {
        [CONST.REPORT.SECONDARY_ACTIONS.VIEW_DETAILS]: {
            value: CONST.REPORT.SECONDARY_ACTIONS.VIEW_DETAILS,
            text: translate('iou.viewDetails'),
            icon: Expensicons.Info,
            onSelected: () => {
                navigateToDetailsPage(moneyRequestReport, Navigation.getReportRHPActiveRoute());
            },
        },
        [CONST.REPORT.SECONDARY_ACTIONS.DOWNLOAD_CSV]: {
            value: CONST.REPORT.SECONDARY_ACTIONS.DOWNLOAD_CSV,
            text: translate('common.downloadAsCSV'),
            icon: Expensicons.Download,
            onSelected: () => {
                if (!moneyRequestReport) {
                    return;
                }
                if (isOffline) {
                    setOfflineModalVisible(true);
                    return;
                }
                exportReportToCSV({reportID: moneyRequestReport.reportID, transactionIDList: transactionIDs}, () => {
                    setDownloadErrorModalVisible(true);
                });
            },
        },
        [CONST.REPORT.SECONDARY_ACTIONS.DOWNLOAD_PDF]: {
            value: CONST.REPORT.SECONDARY_ACTIONS.DOWNLOAD_PDF,
            text: translate('common.downloadAsPDF'),
            icon: Expensicons.Document,
            onSelected: () => {
                if (!moneyRequestReport) {
                    return;
                }
                beginPDFExport(moneyRequestReport.reportID);
            },
        },
        [CONST.REPORT.SECONDARY_ACTIONS.SUBMIT]: {
            value: CONST.REPORT.SECONDARY_ACTIONS.SUBMIT,
            text: translate('common.submit'),
            icon: Expensicons.Send,
            onSelected: () => {
                if (!moneyRequestReport) {
                    return;
                }
                submitReport(moneyRequestReport);
            },
        },
        [CONST.REPORT.SECONDARY_ACTIONS.APPROVE]: {
            text: translate('iou.approve', getAmount(CONST.REPORT.SECONDARY_ACTIONS.APPROVE)),
            icon: Expensicons.ThumbsUp,
            value: CONST.REPORT.SECONDARY_ACTIONS.APPROVE,
            onSelected: confirmApproval,
        },
        [CONST.REPORT.SECONDARY_ACTIONS.UNAPPROVE]: {
            text: translate('iou.unapprove'),
            icon: Expensicons.CircularArrowBackwards,
            value: CONST.REPORT.SECONDARY_ACTIONS.UNAPPROVE,
            onSelected: () => {
                if (isDelegateAccessRestricted) {
                    setIsNoDelegateAccessMenuVisible(true);
                    return;
                }

                if (isExported) {
                    setIsUnapproveModalVisible(true);
                    return;
                }

                unapproveExpenseReport(moneyRequestReport);
            },
        },
        [CONST.REPORT.SECONDARY_ACTIONS.CANCEL_PAYMENT]: {
            text: translate('iou.cancelPayment'),
            icon: Expensicons.Clear,
            value: CONST.REPORT.SECONDARY_ACTIONS.CANCEL_PAYMENT,
            onSelected: () => {
                setIsCancelPaymentModalVisible(true);
            },
        },
        [CONST.REPORT.SECONDARY_ACTIONS.EXPORT_TO_ACCOUNTING]: {
            // eslint-disable-next-line @typescript-eslint/no-non-null-assertion
            text: translate('workspace.common.exportIntegrationSelected', {connectionName: connectedIntegration!}),
            icon: getIntegrationIcon(connectedIntegration),
            value: CONST.REPORT.SECONDARY_ACTIONS.EXPORT_TO_ACCOUNTING,
            onSelected: () => {
                if (!connectedIntegration || !moneyRequestReport) {
                    return;
                }
                if (isExported) {
                    setExportModalStatus(CONST.REPORT.EXPORT_OPTIONS.EXPORT_TO_INTEGRATION);
                    return;
                }
                exportToIntegration(moneyRequestReport?.reportID, connectedIntegration);
            },
            additionalIconStyles: styles.integrationIcon,
            displayInDefaultIconColor: true,
        },
        [CONST.REPORT.SECONDARY_ACTIONS.MARK_AS_EXPORTED]: {
            text: translate('workspace.common.markAsExported'),
            icon: Expensicons.CheckCircle,
            value: CONST.REPORT.SECONDARY_ACTIONS.MARK_AS_EXPORTED,
            onSelected: () => {
                if (!connectedIntegration || !moneyRequestReport) {
                    return;
                }
                if (isExported) {
                    setExportModalStatus(CONST.REPORT.EXPORT_OPTIONS.MARK_AS_EXPORTED);
                    return;
                }
                markAsManuallyExported(moneyRequestReport?.reportID, connectedIntegration);
            },
        },
        [CONST.REPORT.SECONDARY_ACTIONS.HOLD]: {
            text: translate('iou.hold'),
            icon: Expensicons.Stopwatch,
            value: CONST.REPORT.SECONDARY_ACTIONS.HOLD,
            onSelected: () => {
                if (!requestParentReportAction) {
                    throw new Error('Parent action does not exist');
                }

                changeMoneyRequestHoldStatus(requestParentReportAction);
            },
        },
        [CONST.REPORT.SECONDARY_ACTIONS.SPLIT]: {
            text: translate('iou.split'),
            icon: Expensicons.ArrowSplit,
            value: CONST.REPORT.SECONDARY_ACTIONS.SPLIT,
            onSelected: () => {
                if (Number(transactions?.length) !== 1) {
                    return;
                }

                const currentTransaction = transactions.at(0);
                initSplitExpense(currentTransaction, moneyRequestReport?.reportID ?? String(CONST.DEFAULT_NUMBER_ID));
            },
        },
        [CONST.REPORT.SECONDARY_ACTIONS.CHANGE_WORKSPACE]: {
            text: translate('iou.changeWorkspace'),
            icon: Expensicons.Buildings,
            value: CONST.REPORT.SECONDARY_ACTIONS.CHANGE_WORKSPACE,
            onSelected: () => {
                if (!moneyRequestReport) {
                    return;
                }
                Navigation.navigate(ROUTES.REPORT_WITH_ID_CHANGE_WORKSPACE.getRoute(moneyRequestReport.reportID));
            },
        },
        [CONST.REPORT.SECONDARY_ACTIONS.MOVE_EXPENSE]: {
            text: translate('iou.moveExpenses', {count: 1}),
            icon: Expensicons.DocumentMerge,
            value: CONST.REPORT.SECONDARY_ACTIONS.MOVE_EXPENSE,
            onSelected: () => {
                if (!moneyRequestReport || !transaction) {
                    return;
                }

                Navigation.navigate(
                    ROUTES.MONEY_REQUEST_STEP_REPORT.getRoute(CONST.IOU.ACTION.EDIT, iouType, transaction.transactionID, moneyRequestReport.reportID, getReportRHPActiveRoute()),
                );
            },
        },
        [CONST.REPORT.SECONDARY_ACTIONS.DELETE]: {
            text: translate('common.delete'),
            icon: Expensicons.Trashcan,
            value: CONST.REPORT.SECONDARY_ACTIONS.DELETE,
            onSelected: () => {
                if (Object.keys(transactions).length === 1) {
                    setIsDeleteExpenseModalVisible(true);
                } else {
                    setIsDeleteReportModalVisible(true);
                }
            },
            shouldShow: isBetaEnabled(CONST.BETAS.TABLE_REPORT_VIEW),
        },
        [CONST.REPORT.SECONDARY_ACTIONS.RETRACT]: {
            text: translate('iou.undoSubmit'),
            icon: Expensicons.CircularArrowBackwards,
            value: CONST.REPORT.SECONDARY_ACTIONS.RETRACT,
            onSelected: () => {
                retractReport(moneyRequestReport);
            },
        },
        [CONST.REPORT.SECONDARY_ACTIONS.REOPEN]: {
            text: translate('iou.undoClose'),
            icon: Expensicons.CircularArrowBackwards,
            value: CONST.REPORT.SECONDARY_ACTIONS.REOPEN,
            onSelected: () => {
                if (isExported) {
                    setIsReopenWarningModalVisible(true);
                    return;
                }
                reopenReport(moneyRequestReport);
            },
        },
        [CONST.REPORT.SECONDARY_ACTIONS.ADD_EXPENSE]: {
            text: translate('iou.addExpense'),
            backButtonText: translate('iou.addExpense'),
            icon: Expensicons.Plus,
            value: CONST.REPORT.SECONDARY_ACTIONS.ADD_EXPENSE,
            subMenuItems: addExpenseDropdownOptions,
            onSelected: () => {
                if (!moneyRequestReport?.reportID) {
                    return;
                }
                if (policy && shouldRestrictUserBillableActions(policy.id)) {
                    Navigation.navigate(ROUTES.RESTRICTED_ACTION.getRoute(policy.id));
                    return;
                }
                startMoneyRequest(CONST.IOU.TYPE.SUBMIT, moneyRequestReport?.reportID);
            },
        },
        [CONST.REPORT.SECONDARY_ACTIONS.PAY]: {
            text: translate('iou.settlePayment', {formattedAmount: totalAmount}),
            icon: Expensicons.Cash,
            value: CONST.REPORT.SECONDARY_ACTIONS.PAY,
            backButtonText: translate('iou.settlePayment', {formattedAmount: totalAmount}),
            subMenuItems: Object.values(paymentButtonOptions),
        },
    };

    const applicableSecondaryActions = secondaryActions.map((action) => secondaryActionsImplementation[action]).filter((action) => action?.shouldShow !== false);

    useEffect(() => {
        if (!transactionThreadReportID) {
            return;
        }
        clearSelectedTransactions(true);
        // We don't need to run the effect on change of clearSelectedTransactions since it can cause the infinite loop.
        // eslint-disable-next-line react-compiler/react-compiler
        // eslint-disable-next-line react-hooks/exhaustive-deps
    }, [transactionThreadReportID]);

    const shouldShowBackButton = shouldDisplayBackButton || shouldUseNarrowLayout;

    const isMoreContentShown = shouldShowNextStep || !!statusBarProps;

    const connectedIntegrationName = connectedIntegration ? translate('workspace.accounting.connectionName', {connectionName: connectedIntegration}) : '';
    const unapproveWarningText = useMemo(
        () => (
            <Text>
                <Text style={[styles.textStrong, styles.noWrap]}>{translate('iou.headsUp')}</Text>{' '}
                <Text>{translate('iou.unapproveWithIntegrationWarning', {accountingIntegration: connectedIntegrationName})}</Text>
            </Text>
        ),
        [connectedIntegrationName, styles.noWrap, styles.textStrong, translate],
    );

    const {selectionMode} = useMobileSelectionMode();

    if (selectionMode?.isEnabled) {
        return (
            <HeaderWithBackButton
                title={translate('common.selectMultiple')}
                onBackButtonPress={() => {
                    clearSelectedTransactions(true);
                    turnOffMobileSelectionMode();
                }}
            />
        );
    }

    const reopenExportedReportWarningText = (
        <Text>
            <Text style={[styles.textStrong, styles.noWrap]}>{translate('iou.headsUp')} </Text>
            <Text>{translate('iou.reopenExportedReportConfirmation', {connectionName: integrationNameFromExportMessage ?? ''})}</Text>
        </Text>
    );
    const onPaymentSelect = (event: KYCFlowEvent, iouPaymentType: PaymentMethodType, triggerKYCFlow: TriggerKYCFlow) =>
        selectPaymentType(event, iouPaymentType, triggerKYCFlow, policy, confirmPayment, isUserValidated, confirmApproval, moneyRequestReport);

    const KYCMoreDropdown = (
        <KYCWall
            onSuccessfulKYC={(payment) => confirmPayment(payment)}
            enablePaymentsRoute={ROUTES.ENABLE_PAYMENTS}
            addBankAccountRoute={bankAccountRoute}
            isDisabled={isOffline}
            source={CONST.KYC_WALL_SOURCE.REPORT}
            chatReportID={chatReport?.reportID}
            iouReport={moneyRequestReport}
            anchorAlignment={{
                horizontal: CONST.MODAL.ANCHOR_ORIGIN_HORIZONTAL.LEFT, // button is at left, so horizontal anchor is at LEFT
                vertical: CONST.MODAL.ANCHOR_ORIGIN_VERTICAL.TOP, // we assume that popover menu opens below the button, anchor is at TOP
            }}
        >
            {(triggerKYCFlow, buttonRef) => (
                <ButtonWithDropdownMenu
                    success={false}
                    onPress={() => {}}
                    onSubItemSelected={(item, index, event) => {
                        if (!isSecondaryActionAPaymentOption(item)) {
                            return;
                        }
                        onPaymentSelect(event, item.value, triggerKYCFlow);
                    }}
                    buttonRef={buttonRef}
                    shouldAlwaysShowDropdownMenu
                    customText={translate('common.more')}
                    options={applicableSecondaryActions}
                    isSplitButton={false}
                    wrapperStyle={shouldDisplayNarrowVersion && [!primaryAction && styles.flex1]}
                    shouldUseModalPaddingStyle={false}
                />
            )}
        </KYCWall>
    );

    return (
        <View style={[styles.pt0, styles.borderBottom]}>
            <HeaderWithBackButton
                shouldShowReportAvatarWithDisplay
                shouldShowPinButton={false}
                report={moneyRequestReport}
                policy={policy}
                shouldShowBackButton={shouldShowBackButton}
                shouldDisplaySearchRouter={shouldDisplaySearchRouter}
                onBackButtonPress={onBackButtonPress}
                shouldShowBorderBottom={false}
                shouldEnableDetailPageNavigation
            >
                {!shouldDisplayNarrowVersion && (
                    <View style={[styles.flexRow, styles.gap2]}>
                        {!!primaryAction && !shouldShowSelectedTransactionsButton && primaryActionsImplementation[primaryAction]}
                        {!!applicableSecondaryActions.length && !shouldShowSelectedTransactionsButton && KYCMoreDropdown}
                        {shouldShowSelectedTransactionsButton && (
                            <View>
                                <ButtonWithDropdownMenu
                                    onPress={() => null}
                                    options={selectedTransactionsOptions}
                                    customText={translate('workspace.common.selected', {count: selectedTransactionIDs.length})}
                                    isSplitButton={false}
                                    shouldAlwaysShowDropdownMenu
                                />
                            </View>
                        )}
                    </View>
                )}
            </HeaderWithBackButton>
            {shouldDisplayNarrowVersion && !shouldShowSelectedTransactionsButton && (
                <View style={[styles.flexRow, styles.gap2, styles.pb3, styles.ph5, styles.w100, styles.alignItemsCenter, styles.justifyContentCenter]}>
                    {!!primaryAction && <View style={[styles.flex1]}>{primaryActionsImplementation[primaryAction]}</View>}
                    {!!applicableSecondaryActions.length && KYCMoreDropdown}
                </View>
            )}
            {isMoreContentShown && (
                <View style={[styles.dFlex, styles.flexColumn, shouldAddGapToContents && styles.gap3, styles.pb3, styles.ph5]}>
                    {shouldShowSelectedTransactionsButton && shouldDisplayNarrowVersion && (
                        <View style={[styles.dFlex, styles.w100, styles.pb3]}>
                            <ButtonWithDropdownMenu
                                onPress={() => null}
                                options={selectedTransactionsOptions}
                                customText={translate('workspace.common.selected', {count: selectedTransactionIDs.length})}
                                isSplitButton={false}
                                shouldAlwaysShowDropdownMenu
                                wrapperStyle={styles.w100}
                            />
                        </View>
                    )}
                    {shouldShowNextStep && !!optimisticNextStep?.message?.length && <MoneyReportHeaderStatusBar nextStep={optimisticNextStep} />}
                    {shouldShowNextStep && !optimisticNextStep && !!isLoadingInitialReportActions && !isOffline && <MoneyReportHeaderStatusBarSkeleton />}
                    {!!statusBarProps && (
                        <MoneyRequestHeaderStatusBar
                            icon={statusBarProps.icon}
                            description={statusBarProps.description}
                        />
                    )}
                </View>
            )}
            <LoadingBar shouldShow={(isLoadingReportData && shouldUseNarrowLayout) ?? false} />
            {isHoldMenuVisible && requestType !== undefined && (
                <ProcessMoneyReportHoldMenu
                    nonHeldAmount={!hasOnlyHeldExpenses && hasValidNonHeldAmount ? nonHeldAmount : undefined}
                    requestType={requestType}
                    fullAmount={fullAmount}
                    onClose={() => setIsHoldMenuVisible(false)}
                    isVisible={isHoldMenuVisible}
                    paymentType={paymentType}
                    chatReport={chatReport}
                    moneyRequestReport={moneyRequestReport}
                    startAnimation={() => {
                        if (requestType === CONST.IOU.REPORT_ACTION_TYPE.APPROVE) {
                            startApprovedAnimation();
                        } else {
                            startAnimation();
                        }
                    }}
                    transactionCount={transactionIDs?.length ?? 0}
                />
            )}
            <DelegateNoAccessModal
                isNoDelegateAccessMenuVisible={isNoDelegateAccessMenuVisible}
                onClose={() => setIsNoDelegateAccessMenuVisible(false)}
            />
            <DecisionModal
                title={translate('common.downloadFailedTitle')}
                prompt={translate('common.downloadFailedDescription')}
                isSmallScreenWidth={isSmallScreenWidth}
                onSecondOptionSubmit={() => setDownloadErrorModalVisible(false)}
                secondOptionText={translate('common.buttonConfirm')}
                isVisible={downloadErrorModalVisible}
                onClose={() => setDownloadErrorModalVisible(false)}
            />
            <ConfirmModal
                title={translate('iou.cancelPayment')}
                isVisible={isCancelPaymentModalVisible}
                onConfirm={() => {
                    if (!chatReport) {
                        return;
                    }
                    cancelPayment(moneyRequestReport, chatReport);
                    setIsCancelPaymentModalVisible(false);
                }}
                onCancel={() => setIsCancelPaymentModalVisible(false)}
                prompt={translate('iou.cancelPaymentConfirmation')}
                confirmText={translate('iou.cancelPayment')}
                cancelText={translate('common.dismiss')}
                danger
                shouldEnableNewFocusManagement
            />
            <ConfirmModal
                title={translate('iou.deleteExpense', {count: 1})}
                isVisible={isDeleteExpenseModalVisible}
                onConfirm={() => {
                    let goBackRoute: Route | undefined;
                    setIsDeleteExpenseModalVisible(false);
                    if (transactionThreadReportID) {
                        if (!requestParentReportAction || !transaction?.transactionID) {
                            throw new Error('Missing data!');
                        }
                        // it's deleting transaction but not the report which leads to bug (that is actually also on staging)
                        // Money request should be deleted when interactions are done, to not show the not found page before navigating to goBackRoute
                        InteractionManager.runAfterInteractions(() => deleteMoneyRequest(transaction?.transactionID, requestParentReportAction));
                        goBackRoute = getNavigationUrlOnMoneyRequestDelete(transaction.transactionID, requestParentReportAction, false);
                    }

                    if (goBackRoute) {
                        Navigation.setNavigationActionToMicrotaskQueue(() => navigateOnDeleteExpense(goBackRoute));
                    }
                }}
                onCancel={() => setIsDeleteExpenseModalVisible(false)}
                prompt={translate('iou.deleteConfirmation', {count: 1})}
                confirmText={translate('common.delete')}
                cancelText={translate('common.cancel')}
                danger
                shouldEnableNewFocusManagement
            />
            <ConfirmModal
                title={translate('iou.deleteExpense', {count: selectedTransactionIDs.length})}
                isVisible={hookDeleteModalVisible}
                onConfirm={handleDeleteTransactions}
                onCancel={hideDeleteModal}
                prompt={translate('iou.deleteConfirmation', {count: selectedTransactionIDs.length})}
                confirmText={translate('common.delete')}
                cancelText={translate('common.cancel')}
                danger
                shouldEnableNewFocusManagement
            />
            <ConfirmModal
                title={translate('iou.deleteReport')}
                isVisible={isDeleteReportModalVisible}
                onConfirm={() => {
                    setIsDeleteReportModalVisible(false);

                    deleteAppReport(moneyRequestReport?.reportID);
                    Navigation.goBack();
                }}
                onCancel={() => setIsDeleteReportModalVisible(false)}
                prompt={translate('iou.deleteReportConfirmation')}
                confirmText={translate('common.delete')}
                cancelText={translate('common.cancel')}
                danger
                shouldEnableNewFocusManagement
            />
            {!!connectedIntegration && (
                <ConfirmModal
                    title={translate('workspace.exportAgainModal.title')}
                    onConfirm={confirmExport}
                    onCancel={() => setExportModalStatus(null)}
                    prompt={translate('workspace.exportAgainModal.description', {connectionName: connectedIntegration, reportName: moneyRequestReport?.reportName ?? ''})}
                    confirmText={translate('workspace.exportAgainModal.confirmText')}
                    cancelText={translate('workspace.exportAgainModal.cancelText')}
                    isVisible={!!exportModalStatus}
                />
            )}
            <ConfirmModal
                title={translate('iou.unapproveReport')}
                isVisible={isUnapproveModalVisible}
                danger
                confirmText={translate('iou.unapproveReport')}
                onConfirm={() => {
                    setIsUnapproveModalVisible(false);
                    unapproveExpenseReport(moneyRequestReport);
                }}
                cancelText={translate('common.cancel')}
                onCancel={() => setIsUnapproveModalVisible(false)}
                prompt={unapproveWarningText}
            />
            <ConfirmModal
                title={translate('iou.reopenReport')}
                isVisible={isReopenWarningModalVisible}
                danger
                confirmText={translate('iou.reopenReport')}
                onConfirm={() => {
                    setIsReopenWarningModalVisible(false);
                    reopenReport(moneyRequestReport);
                }}
                cancelText={translate('common.cancel')}
                onCancel={() => setIsReopenWarningModalVisible(false)}
                // eslint-disable-next-line @typescript-eslint/no-non-null-assertion
                prompt={reopenExportedReportWarningText}
            />
            <DecisionModal
                title={translate('common.downloadFailedTitle')}
                prompt={translate('common.downloadFailedDescription')}
                isSmallScreenWidth={isSmallScreenWidth}
                onSecondOptionSubmit={() => setIsDownloadErrorModalVisible(false)}
                secondOptionText={translate('common.buttonConfirm')}
                isVisible={isDownloadErrorModalVisible}
                onClose={() => setIsDownloadErrorModalVisible(false)}
            />
            <DecisionModal
                title={translate('common.youAppearToBeOffline')}
                prompt={translate('common.offlinePrompt')}
                isSmallScreenWidth={isSmallScreenWidth}
                onSecondOptionSubmit={() => setOfflineModalVisible(false)}
                secondOptionText={translate('common.buttonConfirm')}
                isVisible={offlineModalVisible}
                onClose={() => setOfflineModalVisible(false)}
            />
            <Modal
                onClose={() => setIsPDFModalVisible(false)}
                isVisible={isPDFModalVisible}
                type={isSmallScreenWidth ? CONST.MODAL.MODAL_TYPE.BOTTOM_DOCKED : CONST.MODAL.MODAL_TYPE.CONFIRM}
                innerContainerStyle={styles.pv0}
            >
                <View style={[styles.m5]}>
                    <View>
                        <View style={[styles.flexRow, styles.mb4]}>
                            <Header
                                title={translate('reportDetailsPage.generatingPDF')}
                                containerStyles={[styles.alignItemsCenter]}
                            />
                        </View>
                        <View>
                            <Text>{messagePDF}</Text>
                            {!reportPDFFilename && (
                                <ActivityIndicator
                                    size={CONST.ACTIVITY_INDICATOR_SIZE.LARGE}
                                    color={theme.textSupporting}
                                    style={styles.mt3}
                                />
                            )}
                        </View>
                    </View>
                    {!!reportPDFFilename && reportPDFFilename !== 'error' && (
                        <Button
                            isLoading={isDownloadingPDF}
                            style={[styles.mt3, styles.noSelect]}
                            onPress={() => downloadReportPDF(reportPDFFilename ?? '', moneyRequestReport?.reportName ?? '')}
                            text={translate('common.download')}
                        />
                    )}
                    {(!reportPDFFilename || reportPDFFilename === 'error') && (
                        <Button
                            style={[styles.mt3, styles.noSelect]}
                            onPress={() => setIsPDFModalVisible(false)}
                            text={translate('common.close')}
                        />
                    )}
                </View>
            </Modal>
        </View>
    );
}

MoneyReportHeader.displayName = 'MoneyReportHeader';

export default MoneyReportHeader;<|MERGE_RESOLUTION|>--- conflicted
+++ resolved
@@ -605,16 +605,7 @@
                 onPress={() => {
                     const threadID = transactionThreadReportID ?? getFirstDuplicateThreadID(transactions, reportActions);
                     if (!threadID) {
-<<<<<<< HEAD
-                        threadID = generateReportID();
-                        const duplicateTransaction = transactions.find((reportTransaction) => isDuplicate(reportTransaction));
-                        const transactionID = duplicateTransaction?.transactionID;
-                        const iouAction = getIOUActionForReportID(moneyRequestReport?.reportID, transactionID);
-                        const optimisticTransactionThread = buildTransactionThread(iouAction, moneyRequestReport, undefined, threadID);
-                        openReport(threadID, undefined, session?.email ? [session?.email] : [], optimisticTransactionThread, iouAction?.reportActionID);
-=======
                         return;
->>>>>>> 03123614
                     }
                     Navigation.navigate(ROUTES.TRANSACTION_DUPLICATE_REVIEW_PAGE.getRoute(threadID));
                 }}
