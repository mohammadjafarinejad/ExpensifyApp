--- conflicted
+++ resolved
@@ -173,11 +173,8 @@
     const [download] = useOnyx(`${ONYXKEYS.COLLECTION.DOWNLOAD}${reportPDFFilename}`, {canBeMissing: true});
     const isDownloadingPDF = download?.isDownloading ?? false;
     const [session] = useOnyx(ONYXKEYS.SESSION, {canBeMissing: false});
-<<<<<<< HEAD
     const [activePolicyID] = useOnyx(ONYXKEYS.NVP_ACTIVE_POLICY_ID, {canBeMissing: true});
-=======
     const [integrationsExportTemplates] = useOnyx(ONYXKEYS.NVP_INTEGRATION_SERVER_EXPORT_TEMPLATES, {canBeMissing: true});
->>>>>>> 403006c6
     const requestParentReportAction = useMemo(() => {
         if (!reportActions || !transactionThreadReport?.parentReportActionID) {
             return null;
