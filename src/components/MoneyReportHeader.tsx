import {useRoute} from '@react-navigation/native';
import {isUserValidatedSelector} from '@selectors/Account';
import getArchiveReason from '@selectors/Report';
import React, {useCallback, useContext, useEffect, useMemo, useState} from 'react';
import {InteractionManager, View} from 'react-native';
import type {OnyxEntry} from 'react-native-onyx';
import type {ValueOf} from 'type-fest';
import useCurrentUserPersonalDetails from '@hooks/useCurrentUserPersonalDetails';
import useDuplicateTransactionsAndViolations from '@hooks/useDuplicateTransactionsAndViolations';
import {useMemoizedLazyExpensifyIcons} from '@hooks/useLazyAsset';
import useLoadingBarVisibility from '@hooks/useLoadingBarVisibility';
import useLocalize from '@hooks/useLocalize';
import useMobileSelectionMode from '@hooks/useMobileSelectionMode';
import useNetwork from '@hooks/useNetwork';
import useOnyx from '@hooks/useOnyx';
import useParticipantsInvoiceReport from '@hooks/useParticipantsInvoiceReport';
import usePaymentAnimations from '@hooks/usePaymentAnimations';
import usePaymentOptions from '@hooks/usePaymentOptions';
import usePermissions from '@hooks/usePermissions';
import useReportIsArchived from '@hooks/useReportIsArchived';
import useResponsiveLayout from '@hooks/useResponsiveLayout';
import useSelectedTransactionsActions from '@hooks/useSelectedTransactionsActions';
import useTheme from '@hooks/useTheme';
import useThemeStyles from '@hooks/useThemeStyles';
import useTransactionsAndViolationsForReport from '@hooks/useTransactionsAndViolationsForReport';
import useTransactionViolations from '@hooks/useTransactionViolations';
import {setupMergeTransactionData} from '@libs/actions/MergeTransaction';
import {turnOffMobileSelectionMode} from '@libs/actions/MobileSelectionMode';
import {createTransactionThreadReport, deleteAppReport, downloadReportPDF, exportReportToCSV, exportReportToPDF, exportToIntegration, markAsManuallyExported} from '@libs/actions/Report';
import {getExportTemplates, queueExportSearchWithTemplate, search} from '@libs/actions/Search';
import getNonEmptyStringOnyxID from '@libs/getNonEmptyStringOnyxID';
import getPlatform from '@libs/getPlatform';
import Log from '@libs/Log';
import {getThreadReportIDsForTransactions, getTotalAmountForIOUReportPreviewButton} from '@libs/MoneyRequestReportUtils';
import Navigation from '@libs/Navigation/Navigation';
import type {PlatformStackRouteProp} from '@libs/Navigation/PlatformStackNavigation/types';
import type {ReportsSplitNavigatorParamList, SearchFullscreenNavigatorParamList, SearchReportParamList} from '@libs/Navigation/types';
import {buildOptimisticNextStepForPreventSelfApprovalsEnabled} from '@libs/NextStepUtils';
import {isSecondaryActionAPaymentOption, selectPaymentType} from '@libs/PaymentUtils';
import type {KYCFlowEvent, TriggerKYCFlow} from '@libs/PaymentUtils';
import {getConnectedIntegration, getValidConnectedIntegration} from '@libs/PolicyUtils';
import {getIOUActionForReportID, getOriginalMessage, getReportAction, isMoneyRequestAction} from '@libs/ReportActionsUtils';
import {getAllExpensesToHoldIfApplicable, getReportPrimaryAction, isMarkAsResolvedAction} from '@libs/ReportPrimaryActionUtils';
import {getSecondaryExportReportActions, getSecondaryReportActions} from '@libs/ReportSecondaryActionUtils';
import {
    changeMoneyRequestHoldStatus,
    getAddExpenseDropdownOptions,
    getIntegrationExportIcon,
    getIntegrationNameFromExportMessage as getIntegrationNameFromExportMessageUtils,
    getNextApproverAccountID,
    getNonHeldAndFullAmount,
    getTransactionsWithReceipts,
    hasHeldExpenses as hasHeldExpensesReportUtils,
    hasOnlyHeldExpenses as hasOnlyHeldExpensesReportUtils,
    hasUpdatedTotal,
    isAllowedToApproveExpenseReport,
    isExported as isExportedUtils,
    isInvoiceReport as isInvoiceReportUtil,
    isProcessingReport,
    isReportOwner,
    navigateOnDeleteExpense,
    navigateToDetailsPage,
    rejectMoneyRequestReason,
} from '@libs/ReportUtils';
import {shouldRestrictUserBillableActions} from '@libs/SubscriptionUtils';
import {
    allHavePendingRTERViolation,
    getOriginalTransactionWithSplitInfo,
    hasDuplicateTransactions,
    isDuplicate,
    isExpensifyCardTransaction,
    isOnHold as isOnHoldTransactionUtils,
    isPayAtEndExpense as isPayAtEndExpenseTransactionUtils,
    isPending,
    isScanning,
    shouldShowBrokenConnectionViolationForMultipleTransactions,
} from '@libs/TransactionUtils';
import type {ExportType} from '@pages/home/report/ReportDetailsExportPage';
import variables from '@styles/variables';
import {
    approveMoneyRequest,
    canApproveIOU,
    cancelPayment,
    canIOUBePaid as canIOUBePaidAction,
    deleteMoneyRequest,
    dismissRejectUseExplanation,
    getNavigationUrlOnMoneyRequestDelete,
    initSplitExpense,
    markRejectViolationAsResolved,
    payInvoice,
    payMoneyRequest,
    reopenReport,
    retractReport,
    startDistanceRequest,
    startMoneyRequest,
    submitReport,
    unapproveExpenseReport,
} from '@userActions/IOU';
import {markAsCash as markAsCashAction} from '@userActions/Transaction';
import CONST from '@src/CONST';
import ONYXKEYS from '@src/ONYXKEYS';
import type {Route} from '@src/ROUTES';
import ROUTES from '@src/ROUTES';
import SCREENS from '@src/SCREENS';
import type * as OnyxTypes from '@src/types/onyx';
import type {PaymentMethodType} from '@src/types/onyx/OriginalMessage';
import type IconAsset from '@src/types/utils/IconAsset';
import isLoadingOnyxValue from '@src/types/utils/isLoadingOnyxValue';
import ActivityIndicator from './ActivityIndicator';
import AnimatedSubmitButton from './AnimatedSubmitButton';
import BrokenConnectionDescription from './BrokenConnectionDescription';
import Button from './Button';
import ButtonWithDropdownMenu from './ButtonWithDropdownMenu';
import type {DropdownOption} from './ButtonWithDropdownMenu/types';
import ConfirmModal from './ConfirmModal';
import DecisionModal from './DecisionModal';
import {DelegateNoAccessContext} from './DelegateNoAccessModalProvider';
import Header from './Header';
import HeaderWithBackButton from './HeaderWithBackButton';
import HoldOrRejectEducationalModal from './HoldOrRejectEducationalModal';
import Icon from './Icon';
import * as Expensicons from './Icon/Expensicons';
import KYCWall from './KYCWall';
import type {PaymentMethod} from './KYCWall/types';
import LoadingBar from './LoadingBar';
import Modal from './Modal';
import MoneyReportHeaderStatusBar from './MoneyReportHeaderStatusBar';
import MoneyReportHeaderStatusBarSkeleton from './MoneyReportHeaderStatusBarSkeleton';
import type {MoneyRequestHeaderStatusBarProps} from './MoneyRequestHeaderStatusBar';
import MoneyRequestHeaderStatusBar from './MoneyRequestHeaderStatusBar';
import MoneyRequestReportNavigation from './MoneyRequestReportView/MoneyRequestReportNavigation';
import type {PopoverMenuItem} from './PopoverMenu';
import type {ActionHandledType} from './ProcessMoneyReportHoldMenu';
import ProcessMoneyReportHoldMenu from './ProcessMoneyReportHoldMenu';
import {useSearchContext} from './Search/SearchContext';
import AnimatedSettlementButton from './SettlementButton/AnimatedSettlementButton';
import Text from './Text';
import {WideRHPContext} from './WideRHPContextProvider';

type MoneyReportHeaderProps = {
    /** The report currently being looked at */
    report: OnyxEntry<OnyxTypes.Report>;

    /** The policy tied to the expense report */
    policy: OnyxEntry<OnyxTypes.Policy>;

    /** Array of report actions for the report */
    reportActions: OnyxTypes.ReportAction[];

    /** The reportID of the transaction thread report associated with this current report, if any */
    // eslint-disable-next-line react/no-unused-prop-types
    transactionThreadReportID: string | undefined;

    /** whether we are loading report data in openReport command */
    isLoadingInitialReportActions?: boolean;

    /** Whether back button should be displayed in header */
    shouldDisplayBackButton?: boolean;

    /** Method to trigger when pressing close button of the header */
    onBackButtonPress: () => void;
};

function MoneyReportHeader({
    policy,
    report: moneyRequestReport,
    transactionThreadReportID,
    reportActions,
    isLoadingInitialReportActions,
    shouldDisplayBackButton = false,
    onBackButtonPress,
}: MoneyReportHeaderProps) {
    // We need to use isSmallScreenWidth instead of shouldUseNarrowLayout to use a correct layout for the hold expense modal https://github.com/Expensify/App/pull/47990#issuecomment-2362382026
    // eslint-disable-next-line rulesdir/prefer-shouldUseNarrowLayout-instead-of-isSmallScreenWidth
    const {shouldUseNarrowLayout, isSmallScreenWidth, isMediumScreenWidth} = useResponsiveLayout();
    const shouldDisplayNarrowVersion = shouldUseNarrowLayout || isMediumScreenWidth;
    const route = useRoute<
        | PlatformStackRouteProp<ReportsSplitNavigatorParamList, typeof SCREENS.REPORT>
        | PlatformStackRouteProp<SearchFullscreenNavigatorParamList, typeof SCREENS.SEARCH.MONEY_REQUEST_REPORT>
        | PlatformStackRouteProp<SearchReportParamList, typeof SCREENS.SEARCH.REPORT_RHP>
    >();
    const {login: currentUserLogin} = useCurrentUserPersonalDetails();
    const [chatReport] = useOnyx(`${ONYXKEYS.COLLECTION.REPORT}${moneyRequestReport?.chatReportID}`, {canBeMissing: true});
    const [nextStep] = useOnyx(`${ONYXKEYS.COLLECTION.NEXT_STEP}${moneyRequestReport?.reportID}`, {canBeMissing: true});
    const [isUserValidated] = useOnyx(ONYXKEYS.ACCOUNT, {selector: isUserValidatedSelector, canBeMissing: true});
    const [transactionThreadReport] = useOnyx(`${ONYXKEYS.COLLECTION.REPORT}${transactionThreadReportID}`, {canBeMissing: true});
    const [reportPDFFilename] = useOnyx(`${ONYXKEYS.COLLECTION.NVP_EXPENSIFY_REPORT_PDF_FILENAME}${moneyRequestReport?.reportID}`, {canBeMissing: true}) ?? null;
    const [download] = useOnyx(`${ONYXKEYS.COLLECTION.DOWNLOAD}${reportPDFFilename}`, {canBeMissing: true});
    const isDownloadingPDF = download?.isDownloading ?? false;
    const [session] = useOnyx(ONYXKEYS.SESSION, {canBeMissing: false});
    const [activePolicyID] = useOnyx(ONYXKEYS.NVP_ACTIVE_POLICY_ID, {canBeMissing: true});
    const [integrationsExportTemplates] = useOnyx(ONYXKEYS.NVP_INTEGRATION_SERVER_EXPORT_TEMPLATES, {canBeMissing: true});
    const [csvExportLayouts] = useOnyx(ONYXKEYS.NVP_CSV_EXPORT_LAYOUTS, {canBeMissing: true});
    const expensifyIcons = useMemoizedLazyExpensifyIcons(['Buildings'] as const);
    const [lastDistanceExpenseType] = useOnyx(ONYXKEYS.NVP_LAST_DISTANCE_EXPENSE_TYPE, {canBeMissing: true});
    const exportTemplates = useMemo(() => getExportTemplates(integrationsExportTemplates ?? [], csvExportLayouts ?? {}, policy), [integrationsExportTemplates, csvExportLayouts, policy]);
    const {isBetaEnabled} = usePermissions();

    const requestParentReportAction = useMemo(() => {
        if (!reportActions || !transactionThreadReport?.parentReportActionID) {
            return null;
        }
        return reportActions.find((action): action is OnyxTypes.ReportAction<typeof CONST.REPORT.ACTIONS.TYPE.IOU> => action.reportActionID === transactionThreadReport.parentReportActionID);
    }, [reportActions, transactionThreadReport?.parentReportActionID]);

    const {transactions: reportTransactions, violations} = useTransactionsAndViolationsForReport(moneyRequestReport?.reportID);

    const transactions = useMemo(() => {
        return Object.values(reportTransactions);
    }, [reportTransactions]);

    const iouTransactionID = isMoneyRequestAction(requestParentReportAction) ? getOriginalMessage(requestParentReportAction)?.IOUTransactionID : undefined;
    const [transaction] = useOnyx(`${ONYXKEYS.COLLECTION.TRANSACTION}${getNonEmptyStringOnyxID(iouTransactionID)}`, {
        canBeMissing: true,
    });

    const [dismissedRejectUseExplanation] = useOnyx(ONYXKEYS.NVP_DISMISSED_REJECT_USE_EXPLANATION, {canBeMissing: true});
    const [dismissedHoldUseExplanation, dismissedHoldUseExplanationResult] = useOnyx(ONYXKEYS.NVP_DISMISSED_HOLD_USE_EXPLANATION, {canBeMissing: true});

    const isLoadingHoldUseExplained = isLoadingOnyxValue(dismissedHoldUseExplanationResult);
    const [invoiceReceiverPolicy] = useOnyx(
        `${ONYXKEYS.COLLECTION.POLICY}${chatReport?.invoiceReceiver && 'policyID' in chatReport.invoiceReceiver ? chatReport.invoiceReceiver.policyID : undefined}`,
        {canBeMissing: true},
    );

    const {duplicateTransactions, duplicateTransactionViolations} = useDuplicateTransactionsAndViolations(transactions.map((t) => t.transactionID));
    const isExported = useMemo(() => isExportedUtils(reportActions), [reportActions]);
    // wrapped in useMemo to improve performance because this is an operation on array
    const integrationNameFromExportMessage = useMemo(() => {
        if (!isExported) {
            return null;
        }
        return getIntegrationNameFromExportMessageUtils(reportActions);
    }, [isExported, reportActions]);

    const transactionViolations = useTransactionViolations(transaction?.transactionID);
    const [downloadErrorModalVisible, setDownloadErrorModalVisible] = useState(false);
    const [isCancelPaymentModalVisible, setIsCancelPaymentModalVisible] = useState(false);
    const [isDeleteExpenseModalVisible, setIsDeleteExpenseModalVisible] = useState(false);
    const [isDeleteReportModalVisible, setIsDeleteReportModalVisible] = useState(false);
    const [isUnapproveModalVisible, setIsUnapproveModalVisible] = useState(false);
    const [isReopenWarningModalVisible, setIsReopenWarningModalVisible] = useState(false);
    const [isPDFModalVisible, setIsPDFModalVisible] = useState(false);
    const [isExportWithTemplateModalVisible, setIsExportWithTemplateModalVisible] = useState(false);
    const [introSelected] = useOnyx(ONYXKEYS.NVP_INTRO_SELECTED, {canBeMissing: true});

    const [exportModalStatus, setExportModalStatus] = useState<ExportType | null>(null);

    const {isPaidAnimationRunning, isApprovedAnimationRunning, isSubmittingAnimationRunning, startAnimation, stopAnimation, startApprovedAnimation, startSubmittingAnimation} =
        usePaymentAnimations();
    const styles = useThemeStyles();
    const theme = useTheme();
    const {translate} = useLocalize();
    const {isOffline} = useNetwork();
    const isOnHold = isOnHoldTransactionUtils(transaction);
    const {isExpenseSplit} = getOriginalTransactionWithSplitInfo(transaction);

    const [policies] = useOnyx(ONYXKEYS.COLLECTION.POLICY, {canBeMissing: true});
    const [isHoldMenuVisible, setIsHoldMenuVisible] = useState(false);
    const [paymentType, setPaymentType] = useState<PaymentMethodType>();
    const [requestType, setRequestType] = useState<ActionHandledType>();
    const canAllowSettlement = hasUpdatedTotal(moneyRequestReport, policy);
    const policyType = policy?.type;
    const connectedIntegration = getValidConnectedIntegration(policy);
    const connectedIntegrationFallback = getConnectedIntegration(policy);
    const hasScanningReceipt = getTransactionsWithReceipts(moneyRequestReport?.reportID).some((t) => isScanning(t));
    const hasOnlyPendingTransactions = useMemo(() => {
        return !!transactions && transactions.length > 0 && transactions.every((t) => isExpensifyCardTransaction(t) && isPending(t));
    }, [transactions]);
    const transactionIDs = useMemo(() => transactions?.map((t) => t.transactionID) ?? [], [transactions]);

    const messagePDF = useMemo(() => {
        if (!reportPDFFilename) {
            return translate('reportDetailsPage.waitForPDF');
        }
        if (reportPDFFilename === CONST.REPORT_DETAILS_MENU_ITEM.ERROR) {
            return translate('reportDetailsPage.errorPDF');
        }
        return translate('reportDetailsPage.generatedPDF');
    }, [reportPDFFilename, translate]);

    // Check if there is pending rter violation in all transactionViolations with given transactionIDs.
    // wrapped in useMemo to avoid unnecessary re-renders and for better performance (array operation inside of function)
    const hasAllPendingRTERViolations = useMemo(() => allHavePendingRTERViolation(transactions, violations), [transactions, violations]);
    // Check if user should see broken connection violation warning.
    const shouldShowBrokenConnectionViolation = shouldShowBrokenConnectionViolationForMultipleTransactions(transactionIDs, moneyRequestReport, policy, violations);
    const hasOnlyHeldExpenses = hasOnlyHeldExpensesReportUtils(moneyRequestReport?.reportID);
    const isPayAtEndExpense = isPayAtEndExpenseTransactionUtils(transaction);
    const isArchivedReport = useReportIsArchived(moneyRequestReport?.reportID);
    const isChatReportArchived = useReportIsArchived(chatReport?.reportID);

    const [archiveReason] = useOnyx(`${ONYXKEYS.COLLECTION.REPORT_ACTIONS}${moneyRequestReport?.reportID}`, {selector: getArchiveReason, canBeMissing: true});

    const [reportNameValuePairs] = useOnyx(`${ONYXKEYS.COLLECTION.REPORT_NAME_VALUE_PAIRS}${moneyRequestReport?.reportID}`, {canBeMissing: true});
    const getCanIOUBePaid = useCallback(
        (onlyShowPayElsewhere = false, shouldCheckApprovedState = true) =>
            canIOUBePaidAction(moneyRequestReport, chatReport, policy, transaction ? [transaction] : undefined, onlyShowPayElsewhere, undefined, undefined, shouldCheckApprovedState),
        [moneyRequestReport, chatReport, policy, transaction],
    );

    const isInvoiceReport = isInvoiceReportUtil(moneyRequestReport);

    const [isDownloadErrorModalVisible, setIsDownloadErrorModalVisible] = useState(false);
    const [isRejectEducationalModalVisible, setIsRejectEducationalModalVisible] = useState(false);

    const {selectedTransactionIDs, removeTransaction, clearSelectedTransactions, currentSearchQueryJSON, currentSearchKey} = useSearchContext();

    const {wideRHPRouteKeys} = useContext(WideRHPContext);
    const shouldDisplayNarrowMoreButton = !shouldDisplayNarrowVersion || (wideRHPRouteKeys.length > 0 && !isSmallScreenWidth);

    const beginExportWithTemplate = useCallback(
        (templateName: string, templateType: string, transactionIDList: string[], policyID?: string) => {
            if (!moneyRequestReport) {
                return;
            }

            setIsExportWithTemplateModalVisible(true);
            queueExportSearchWithTemplate({
                templateName,
                templateType,
                jsonQuery: '{}',
                reportIDList: [moneyRequestReport.reportID],
                transactionIDList,
                policyID,
            });
        },
        [moneyRequestReport],
    );

    const [offlineModalVisible, setOfflineModalVisible] = useState(false);
    const {
        options: selectedTransactionsOptions,
        handleDeleteTransactions,
        isDeleteModalVisible: hookDeleteModalVisible,
        hideDeleteModal,
    } = useSelectedTransactionsActions({
        report: moneyRequestReport,
        reportActions,
        allTransactionsLength: transactions.length,
        session,
        onExportFailed: () => setIsDownloadErrorModalVisible(true),
        onExportOffline: () => setOfflineModalVisible(true),
        policy,
        beginExportWithTemplate: (templateName, templateType, transactionIDList, policyID) => beginExportWithTemplate(templateName, templateType, transactionIDList, policyID),
    });

    const shouldShowSelectedTransactionsButton = !!selectedTransactionsOptions.length && !transactionThreadReportID;

    const canIOUBePaid = useMemo(() => getCanIOUBePaid(), [getCanIOUBePaid]);
    const onlyShowPayElsewhere = useMemo(() => !canIOUBePaid && getCanIOUBePaid(true), [canIOUBePaid, getCanIOUBePaid]);

    const shouldShowPayButton = isPaidAnimationRunning || canIOUBePaid || onlyShowPayElsewhere;

    const shouldShowApproveButton = useMemo(
        () => (canApproveIOU(moneyRequestReport, policy, transactions) && !hasOnlyPendingTransactions) || isApprovedAnimationRunning,
        [moneyRequestReport, policy, transactions, hasOnlyPendingTransactions, isApprovedAnimationRunning],
    );

    const shouldDisableApproveButton = shouldShowApproveButton && !isAllowedToApproveExpenseReport(moneyRequestReport);

    const isFromPaidPolicy = policyType === CONST.POLICY.TYPE.TEAM || policyType === CONST.POLICY.TYPE.CORPORATE;

    const hasDuplicates = hasDuplicateTransactions(moneyRequestReport?.reportID);
    const shouldShowMarkAsResolved = isMarkAsResolvedAction(moneyRequestReport, transactionViolations);
    const shouldShowStatusBar =
        hasAllPendingRTERViolations ||
        shouldShowBrokenConnectionViolation ||
        hasOnlyHeldExpenses ||
        hasScanningReceipt ||
        isPayAtEndExpense ||
        hasOnlyPendingTransactions ||
        hasDuplicates ||
        shouldShowMarkAsResolved;

    // When prevent self-approval is enabled & the current user is submitter AND they're submitting to themselves, we need to show the optimistic next step
    // We should always show this optimistic message for policies with preventSelfApproval
    // to avoid any flicker during transitions between online/offline states
    const nextApproverAccountID = getNextApproverAccountID(moneyRequestReport);
    const isSubmitterSameAsNextApprover = isReportOwner(moneyRequestReport) && nextApproverAccountID === moneyRequestReport?.ownerAccountID;
    const optimisticNextStep = isSubmitterSameAsNextApprover && policy?.preventSelfApproval ? buildOptimisticNextStepForPreventSelfApprovalsEnabled() : nextStep;

    const shouldShowNextStep = isFromPaidPolicy && !isInvoiceReport && !shouldShowStatusBar;
    const {nonHeldAmount, fullAmount, hasValidNonHeldAmount} = getNonHeldAndFullAmount(moneyRequestReport, shouldShowPayButton);
    const isAnyTransactionOnHold = hasHeldExpensesReportUtils(moneyRequestReport?.reportID);
    const {isDelegateAccessRestricted, showDelegateNoAccessModal} = useContext(DelegateNoAccessContext);
    const shouldShowLoadingBar = useLoadingBarVisibility();

    const isReportInRHP = route.name === SCREENS.SEARCH.REPORT_RHP;
    const shouldDisplaySearchRouter = !isReportInRHP || isSmallScreenWidth;
    const isReportInSearch = route.name === SCREENS.SEARCH.MONEY_REQUEST_REPORT;

    const existingB2BInvoiceReport = useParticipantsInvoiceReport(activePolicyID, CONST.REPORT.INVOICE_RECEIVER_TYPE.BUSINESS, chatReport?.policyID);
    const confirmPayment = useCallback(
        (type?: PaymentMethodType | undefined, payAsBusiness?: boolean, methodID?: number, paymentMethod?: PaymentMethod) => {
            if (!type || !chatReport) {
                return;
            }
            setPaymentType(type);
            setRequestType(CONST.IOU.REPORT_ACTION_TYPE.PAY);
            if (isDelegateAccessRestricted) {
                showDelegateNoAccessModal();
            } else if (isAnyTransactionOnHold) {
                if (getPlatform() === CONST.PLATFORM.IOS) {
                    // eslint-disable-next-line deprecation/deprecation
                    InteractionManager.runAfterInteractions(() => setIsHoldMenuVisible(true));
                } else {
                    setIsHoldMenuVisible(true);
                }
            } else if (isInvoiceReport) {
                startAnimation();
                payInvoice(type, chatReport, moneyRequestReport, introSelected, payAsBusiness, existingB2BInvoiceReport, methodID, paymentMethod);
            } else {
                startAnimation();
                payMoneyRequest(type, chatReport, moneyRequestReport, introSelected, undefined, true);
                if (currentSearchQueryJSON) {
                    search({
                        searchKey: currentSearchKey,
                        shouldCalculateTotals: true,
                        offset: 0,
                        queryJSON: currentSearchQueryJSON,
                        isOffline,
                    });
                }
            }
        },
        [
            chatReport,
            isDelegateAccessRestricted,
            isAnyTransactionOnHold,
            isInvoiceReport,
            showDelegateNoAccessModal,
            startAnimation,
            moneyRequestReport,
            introSelected,
            existingB2BInvoiceReport,
            currentSearchQueryJSON,
            currentSearchKey,
            isOffline,
        ],
    );

    const confirmApproval = () => {
        setRequestType(CONST.IOU.REPORT_ACTION_TYPE.APPROVE);
        if (isDelegateAccessRestricted) {
            showDelegateNoAccessModal();
        } else if (isAnyTransactionOnHold) {
            setIsHoldMenuVisible(true);
        } else {
            startApprovedAnimation();
            approveMoneyRequest(moneyRequestReport, true);
            if (currentSearchQueryJSON) {
                search({
                    searchKey: currentSearchKey,
                    shouldCalculateTotals: true,
                    offset: 0,
                    queryJSON: currentSearchQueryJSON,
                    isOffline,
                });
            }
        }
    };

    const markAsCash = useCallback(() => {
        if (!requestParentReportAction) {
            return;
        }
        const reportID = transactionThreadReport?.reportID;

        if (!iouTransactionID || !reportID) {
            return;
        }
        markAsCashAction(iouTransactionID, reportID);
    }, [iouTransactionID, requestParentReportAction, transactionThreadReport?.reportID]);

    const getStatusIcon: (src: IconAsset) => React.ReactNode = (src) => (
        <Icon
            src={src}
            height={variables.iconSizeSmall}
            width={variables.iconSizeSmall}
            fill={theme.icon}
        />
    );

    const getStatusBarProps: () => MoneyRequestHeaderStatusBarProps | undefined = () => {
        if (shouldShowMarkAsResolved) {
            return {icon: getStatusIcon(Expensicons.Hourglass), description: translate('iou.reject.rejectedStatus')};
        }

        if (isPayAtEndExpense) {
            if (!isArchivedReport) {
                return {icon: getStatusIcon(Expensicons.Hourglass), description: translate('iou.bookingPendingDescription')};
            }
            if (isArchivedReport && archiveReason === CONST.REPORT.ARCHIVE_REASON.BOOKING_END_DATE_HAS_PASSED) {
                return {icon: getStatusIcon(Expensicons.Box), description: translate('iou.bookingArchivedDescription')};
            }
        }

        if (hasOnlyHeldExpenses) {
            return {icon: getStatusIcon(Expensicons.Stopwatch), description: translate(transactions.length > 1 ? 'iou.expensesOnHold' : 'iou.expenseOnHold')};
        }

        if (hasDuplicates) {
            return {icon: getStatusIcon(Expensicons.Flag), description: translate('iou.duplicateTransaction', {isSubmitted: isProcessingReport(moneyRequestReport)})};
        }

        if (!!transaction?.transactionID && shouldShowBrokenConnectionViolation) {
            return {
                icon: getStatusIcon(Expensicons.Hourglass),
                description: (
                    <BrokenConnectionDescription
                        transactionID={transaction?.transactionID}
                        report={moneyRequestReport}
                        policy={policy}
                    />
                ),
            };
        }
        if (hasAllPendingRTERViolations) {
            return {icon: getStatusIcon(Expensicons.Hourglass), description: translate('iou.pendingMatchWithCreditCardDescription')};
        }
        if (hasOnlyPendingTransactions) {
            return {icon: getStatusIcon(Expensicons.CreditCardHourglass), description: translate('iou.transactionPendingDescription')};
        }
        if (hasScanningReceipt) {
            return {icon: getStatusIcon(Expensicons.ReceiptScan), description: translate('iou.receiptScanInProgressDescription')};
        }
    };

    const getFirstDuplicateThreadID = (transactionsList: OnyxTypes.Transaction[], allReportActions: OnyxTypes.ReportAction[]) => {
        const duplicateTransaction = transactionsList.find((reportTransaction) => isDuplicate(reportTransaction));
        if (!duplicateTransaction) {
            return null;
        }

        return getThreadReportIDsForTransactions(allReportActions, [duplicateTransaction]).at(0);
    };

    const statusBarProps = getStatusBarProps();
    const dismissModalAndUpdateUseReject = () => {
        setIsRejectEducationalModalVisible(false);
        dismissRejectUseExplanation();
        if (requestParentReportAction) {
            rejectMoneyRequestReason(requestParentReportAction);
        }
    };

    useEffect(() => {
        // eslint-disable-next-line @typescript-eslint/prefer-nullish-coalescing
        if (isLoadingHoldUseExplained || dismissedHoldUseExplanation || !isOnHold) {
            return;
        }
        Navigation.navigate(ROUTES.PROCESS_MONEY_REQUEST_HOLD.getRoute(Navigation.getReportRHPActiveRoute()));
    }, [dismissedHoldUseExplanation, isLoadingHoldUseExplained, isOnHold]);

    const primaryAction = useMemo(() => {
        return getReportPrimaryAction({
            currentUserEmail: currentUserLogin ?? '',
            report: moneyRequestReport,
            chatReport,
            reportTransactions: transactions,
            violations,
            policy,
            reportNameValuePairs,
            reportActions,
            isChatReportArchived,
            invoiceReceiverPolicy,
            isPaidAnimationRunning,
            isSubmittingAnimationRunning,
        });
    }, [
        isPaidAnimationRunning,
        isSubmittingAnimationRunning,
        moneyRequestReport,
        chatReport,
        transactions,
        violations,
        policy,
        reportNameValuePairs,
        reportActions,
        isChatReportArchived,
        invoiceReceiverPolicy,
        currentUserLogin,
    ]);

    const confirmExport = useCallback(() => {
        setExportModalStatus(null);
        if (!moneyRequestReport?.reportID || !connectedIntegration) {
            return;
        }
        if (exportModalStatus === CONST.REPORT.EXPORT_OPTIONS.EXPORT_TO_INTEGRATION) {
            exportToIntegration(moneyRequestReport?.reportID, connectedIntegration);
        } else if (exportModalStatus === CONST.REPORT.EXPORT_OPTIONS.MARK_AS_EXPORTED) {
            markAsManuallyExported(moneyRequestReport?.reportID, connectedIntegration);
        }
    }, [connectedIntegration, exportModalStatus, moneyRequestReport?.reportID]);

    const getAmount = (actionType: ValueOf<typeof CONST.REPORT.REPORT_PREVIEW_ACTIONS>) => ({
        formattedAmount: getTotalAmountForIOUReportPreviewButton(moneyRequestReport, policy, actionType),
    });

    const {formattedAmount: totalAmount} = hasOnlyHeldExpenses ? getAmount(CONST.REPORT.REPORT_PREVIEW_ACTIONS.REVIEW) : getAmount(CONST.REPORT.PRIMARY_ACTIONS.PAY);

    const paymentButtonOptions = usePaymentOptions({
        currency: moneyRequestReport?.currency,
        iouReport: moneyRequestReport,
        chatReportID: chatReport?.reportID,
        formattedAmount: totalAmount,
        policyID: moneyRequestReport?.policyID,
        onPress: confirmPayment,
        shouldHidePaymentOptions: !shouldShowPayButton,
        shouldShowApproveButton,
        shouldDisableApproveButton,
        onlyShowPayElsewhere,
    });

<<<<<<< HEAD
    const addExpenseDropdownOptions = useMemo(
        () => getAddExpenseDropdownOptions(moneyRequestReport?.reportID, policy, undefined, undefined, lastDistanceExpenseType),
        [moneyRequestReport?.reportID, policy, lastDistanceExpenseType],
=======
    const addExpenseDropdownOptions: Array<DropdownOption<ValueOf<typeof CONST.REPORT.ADD_EXPENSE_OPTIONS>>> = useMemo(
        () => [
            {
                value: CONST.REPORT.ADD_EXPENSE_OPTIONS.CREATE_NEW_EXPENSE,
                text: translate('iou.createExpense'),
                icon: Expensicons.Plus,
                onSelected: () => {
                    if (!moneyRequestReport?.reportID) {
                        return;
                    }
                    if (policy && shouldRestrictUserBillableActions(policy.id)) {
                        Navigation.navigate(ROUTES.RESTRICTED_ACTION.getRoute(policy.id));
                        return;
                    }
                    startMoneyRequest(CONST.IOU.TYPE.SUBMIT, moneyRequestReport?.reportID);
                },
            },
            {
                value: CONST.REPORT.ADD_EXPENSE_OPTIONS.TRACK_DISTANCE_EXPENSE,
                text: translate('iou.trackDistance'),
                icon: Expensicons.Location,
                onSelected: () => {
                    if (!moneyRequestReport?.reportID) {
                        return;
                    }
                    if (policy && shouldRestrictUserBillableActions(policy.id)) {
                        Navigation.navigate(ROUTES.RESTRICTED_ACTION.getRoute(policy.id));
                        return;
                    }
                    startDistanceRequest(CONST.IOU.TYPE.SUBMIT, moneyRequestReport.reportID, lastDistanceExpenseType);
                },
            },
            {
                value: CONST.REPORT.ADD_EXPENSE_OPTIONS.ADD_UNREPORTED_EXPENSE,
                text: translate('iou.addUnreportedExpense'),
                icon: Expensicons.ReceiptPlus,
                onSelected: () => {
                    if (policy && shouldRestrictUserBillableActions(policy.id)) {
                        Navigation.navigate(ROUTES.RESTRICTED_ACTION.getRoute(policy.id));
                        return;
                    }
                    openUnreportedExpense(moneyRequestReport?.reportID);
                },
            },
        ],
        [moneyRequestReport?.reportID, policy, lastDistanceExpenseType, translate],
>>>>>>> eb5c0040
    );

    const exportSubmenuOptions: Record<string, DropdownOption<string>> = useMemo(() => {
        const options: Record<string, DropdownOption<string>> = {
            [CONST.REPORT.EXPORT_OPTIONS.DOWNLOAD_CSV]: {
                text: translate('export.basicExport'),
                icon: Expensicons.Table,
                value: CONST.REPORT.EXPORT_OPTIONS.DOWNLOAD_CSV,
                onSelected: () => {
                    if (!moneyRequestReport) {
                        return;
                    }
                    if (isOffline) {
                        setOfflineModalVisible(true);
                        return;
                    }
                    exportReportToCSV({reportID: moneyRequestReport.reportID, transactionIDList: transactionIDs}, () => {
                        setDownloadErrorModalVisible(true);
                    });
                },
            },
            [CONST.REPORT.EXPORT_OPTIONS.EXPORT_TO_INTEGRATION]: {
                // eslint-disable-next-line @typescript-eslint/no-non-null-assertion
                text: translate('workspace.common.exportIntegrationSelected', {connectionName: connectedIntegrationFallback!}),
                icon: getIntegrationExportIcon(connectedIntegration ?? connectedIntegrationFallback),
                value: CONST.REPORT.EXPORT_OPTIONS.EXPORT_TO_INTEGRATION,
                onSelected: () => {
                    if (!connectedIntegration || !moneyRequestReport) {
                        return;
                    }
                    if (isExported) {
                        setExportModalStatus(CONST.REPORT.EXPORT_OPTIONS.EXPORT_TO_INTEGRATION);
                        return;
                    }
                    exportToIntegration(moneyRequestReport?.reportID, connectedIntegration);
                },
            },
            [CONST.REPORT.EXPORT_OPTIONS.MARK_AS_EXPORTED]: {
                text: translate('workspace.common.markAsExported'),
                icon: getIntegrationExportIcon(connectedIntegration ?? connectedIntegrationFallback),
                value: CONST.REPORT.EXPORT_OPTIONS.MARK_AS_EXPORTED,
                onSelected: () => {
                    if (!connectedIntegration || !moneyRequestReport) {
                        return;
                    }
                    if (isExported) {
                        setExportModalStatus(CONST.REPORT.EXPORT_OPTIONS.MARK_AS_EXPORTED);
                        return;
                    }
                    markAsManuallyExported(moneyRequestReport?.reportID, connectedIntegration);
                },
            },
        };

        for (const template of exportTemplates) {
            options[template.name] = {
                text: template.name,
                icon: Expensicons.Table,
                value: template.templateName,
                description: template.description,
                onSelected: () => beginExportWithTemplate(template.templateName, template.type, transactionIDs, template.policyID),
            };
        }

        return options;
    }, [translate, connectedIntegrationFallback, connectedIntegration, moneyRequestReport, isOffline, transactionIDs, isExported, beginExportWithTemplate, exportTemplates]);

    const primaryActionsImplementation = {
        [CONST.REPORT.PRIMARY_ACTIONS.SUBMIT]: (
            <AnimatedSubmitButton
                success
                text={translate('common.submit')}
                onPress={() => {
                    if (!moneyRequestReport) {
                        return;
                    }
                    startSubmittingAnimation();
                    submitReport(moneyRequestReport);
                    if (currentSearchQueryJSON) {
                        search({
                            searchKey: currentSearchKey,
                            shouldCalculateTotals: true,
                            offset: 0,
                            queryJSON: currentSearchQueryJSON,
                            isOffline,
                        });
                    }
                }}
                isSubmittingAnimationRunning={isSubmittingAnimationRunning}
                onAnimationFinish={stopAnimation}
            />
        ),
        [CONST.REPORT.PRIMARY_ACTIONS.APPROVE]: (
            <Button
                success
                onPress={confirmApproval}
                text={translate('iou.approve')}
            />
        ),
        [CONST.REPORT.PRIMARY_ACTIONS.PAY]: (
            <AnimatedSettlementButton
                isPaidAnimationRunning={isPaidAnimationRunning}
                isApprovedAnimationRunning={isApprovedAnimationRunning}
                onAnimationFinish={stopAnimation}
                formattedAmount={totalAmount}
                canIOUBePaid
                onlyShowPayElsewhere={onlyShowPayElsewhere}
                currency={moneyRequestReport?.currency}
                confirmApproval={confirmApproval}
                policyID={moneyRequestReport?.policyID}
                chatReportID={chatReport?.reportID}
                iouReport={moneyRequestReport}
                onPress={confirmPayment}
                enablePaymentsRoute={ROUTES.ENABLE_PAYMENTS}
                shouldHidePaymentOptions={!shouldShowPayButton}
                shouldShowApproveButton={shouldShowApproveButton}
                shouldDisableApproveButton={shouldDisableApproveButton}
                isDisabled={isOffline && !canAllowSettlement}
                isLoading={!isOffline && !canAllowSettlement}
            />
        ),
        [CONST.REPORT.PRIMARY_ACTIONS.EXPORT_TO_ACCOUNTING]: (
            <Button
                success
                // eslint-disable-next-line @typescript-eslint/no-non-null-assertion
                text={translate('workspace.common.exportIntegrationSelected', {connectionName: connectedIntegration!})}
                onPress={() => {
                    if (!connectedIntegration || !moneyRequestReport) {
                        return;
                    }
                    if (isExported) {
                        setExportModalStatus(CONST.REPORT.EXPORT_OPTIONS.EXPORT_TO_INTEGRATION);
                        return;
                    }
                    exportToIntegration(moneyRequestReport?.reportID, connectedIntegration);
                }}
            />
        ),
        [CONST.REPORT.PRIMARY_ACTIONS.REMOVE_HOLD]: (
            <Button
                success
                text={translate('iou.unhold')}
                onPress={() => {
                    const parentReportAction = getReportAction(moneyRequestReport?.parentReportID, moneyRequestReport?.parentReportActionID);

                    const IOUActions = getAllExpensesToHoldIfApplicable(moneyRequestReport, reportActions);

                    if (IOUActions.length) {
                        IOUActions.forEach(changeMoneyRequestHoldStatus);
                        return;
                    }

                    const moneyRequestAction = transactionThreadReportID ? requestParentReportAction : parentReportAction;
                    if (!moneyRequestAction) {
                        return;
                    }

                    changeMoneyRequestHoldStatus(moneyRequestAction);
                }}
            />
        ),
        [CONST.REPORT.PRIMARY_ACTIONS.MARK_AS_CASH]: (
            <Button
                success
                text={translate('iou.markAsCash')}
                onPress={markAsCash}
            />
        ),
        [CONST.REPORT.TRANSACTION_PRIMARY_ACTIONS.MARK_AS_RESOLVED]: (
            <Button
                success
                onPress={() => {
                    if (!transaction?.transactionID) {
                        return;
                    }
                    markRejectViolationAsResolved(transaction?.transactionID, transactionThreadReport?.reportID);
                }}
                text={translate('iou.reject.markAsResolved')}
            />
        ),
        [CONST.REPORT.PRIMARY_ACTIONS.REVIEW_DUPLICATES]: (
            <Button
                success
                text={translate('iou.reviewDuplicates')}
                onPress={() => {
                    let threadID = transactionThreadReportID ?? getFirstDuplicateThreadID(transactions, reportActions);
                    if (!threadID) {
                        const duplicateTransaction = transactions.find((reportTransaction) => isDuplicate(reportTransaction));
                        const transactionID = duplicateTransaction?.transactionID;
                        const iouAction = getIOUActionForReportID(moneyRequestReport?.reportID, transactionID);
                        const createdTransactionThreadReport = createTransactionThreadReport(moneyRequestReport, iouAction);
                        threadID = createdTransactionThreadReport?.reportID;
                    }
                    Navigation.navigate(ROUTES.TRANSACTION_DUPLICATE_REVIEW_PAGE.getRoute(threadID));
                }}
            />
        ),
    };

    const beginPDFExport = (reportID: string) => {
        setIsPDFModalVisible(true);
        exportReportToPDF({reportID});
    };

    const secondaryActions = useMemo(() => {
        if (!moneyRequestReport) {
            return [];
        }
        return getSecondaryReportActions({
            currentUserEmail: currentUserLogin ?? '',
            report: moneyRequestReport,
            chatReport,
            reportTransactions: transactions,
            violations,
            policy,
            reportNameValuePairs,
            reportActions,
            policies,
            isChatReportArchived,
            isNewDotUpdateSplitsBeta: isBetaEnabled(CONST.BETAS.NEWDOT_UPDATE_SPLITS),
        });
    }, [moneyRequestReport, currentUserLogin, chatReport, transactions, violations, policy, reportNameValuePairs, reportActions, policies, isChatReportArchived, isBetaEnabled]);

    const secondaryExportActions = useMemo(() => {
        if (!moneyRequestReport) {
            return [];
        }
        return getSecondaryExportReportActions(moneyRequestReport, policy, exportTemplates);
    }, [moneyRequestReport, policy, exportTemplates]);

    const secondaryActionsImplementation: Record<
        ValueOf<typeof CONST.REPORT.SECONDARY_ACTIONS>,
        DropdownOption<ValueOf<typeof CONST.REPORT.SECONDARY_ACTIONS>> & Pick<PopoverMenuItem, 'backButtonText' | 'rightIcon'>
    > = {
        [CONST.REPORT.SECONDARY_ACTIONS.VIEW_DETAILS]: {
            value: CONST.REPORT.SECONDARY_ACTIONS.VIEW_DETAILS,
            text: translate('iou.viewDetails'),
            icon: Expensicons.Info,
            onSelected: () => {
                navigateToDetailsPage(moneyRequestReport, Navigation.getReportRHPActiveRoute());
            },
        },
        [CONST.REPORT.SECONDARY_ACTIONS.EXPORT]: {
            value: CONST.REPORT.SECONDARY_ACTIONS.EXPORT,
            text: translate('common.export'),
            backButtonText: translate('common.export'),
            icon: Expensicons.Export,
            rightIcon: Expensicons.ArrowRight,
            subMenuItems: secondaryExportActions.map((action) => exportSubmenuOptions[action as string]),
        },
        [CONST.REPORT.SECONDARY_ACTIONS.DOWNLOAD_PDF]: {
            value: CONST.REPORT.SECONDARY_ACTIONS.DOWNLOAD_PDF,
            text: translate('common.downloadAsPDF'),
            icon: Expensicons.Document,
            onSelected: () => {
                if (!moneyRequestReport) {
                    return;
                }
                beginPDFExport(moneyRequestReport.reportID);
            },
        },
        [CONST.REPORT.SECONDARY_ACTIONS.SUBMIT]: {
            value: CONST.REPORT.SECONDARY_ACTIONS.SUBMIT,
            text: translate('common.submit'),
            icon: Expensicons.Send,
            onSelected: () => {
                if (!moneyRequestReport) {
                    return;
                }
                submitReport(moneyRequestReport);
            },
        },
        [CONST.REPORT.SECONDARY_ACTIONS.APPROVE]: {
            text: translate('iou.approve', getAmount(CONST.REPORT.SECONDARY_ACTIONS.APPROVE)),
            icon: Expensicons.ThumbsUp,
            value: CONST.REPORT.SECONDARY_ACTIONS.APPROVE,
            onSelected: confirmApproval,
        },
        [CONST.REPORT.SECONDARY_ACTIONS.UNAPPROVE]: {
            text: translate('iou.unapprove'),
            icon: Expensicons.CircularArrowBackwards,
            value: CONST.REPORT.SECONDARY_ACTIONS.UNAPPROVE,
            onSelected: () => {
                if (isDelegateAccessRestricted) {
                    showDelegateNoAccessModal();
                    return;
                }

                if (isExported) {
                    setIsUnapproveModalVisible(true);
                    return;
                }

                unapproveExpenseReport(moneyRequestReport);
            },
        },
        [CONST.REPORT.SECONDARY_ACTIONS.CANCEL_PAYMENT]: {
            text: translate('iou.cancelPayment'),
            icon: Expensicons.Clear,
            value: CONST.REPORT.SECONDARY_ACTIONS.CANCEL_PAYMENT,
            onSelected: () => {
                setIsCancelPaymentModalVisible(true);
            },
        },
        [CONST.REPORT.SECONDARY_ACTIONS.HOLD]: {
            text: translate('iou.hold'),
            icon: Expensicons.Stopwatch,
            value: CONST.REPORT.SECONDARY_ACTIONS.HOLD,
            onSelected: () => {
                if (!requestParentReportAction) {
                    throw new Error('Parent action does not exist');
                }

                if (isDelegateAccessRestricted) {
                    showDelegateNoAccessModal();
                    return;
                }

                changeMoneyRequestHoldStatus(requestParentReportAction);
            },
        },
        [CONST.REPORT.SECONDARY_ACTIONS.REMOVE_HOLD]: {
            text: translate('iou.unhold'),
            icon: Expensicons.Stopwatch,
            value: CONST.REPORT.SECONDARY_ACTIONS.REMOVE_HOLD,
            onSelected: () => {
                if (!requestParentReportAction) {
                    throw new Error('Parent action does not exist');
                }

                changeMoneyRequestHoldStatus(requestParentReportAction);
            },
        },
        [CONST.REPORT.SECONDARY_ACTIONS.SPLIT]: {
            text: isExpenseSplit ? translate('iou.editSplits') : translate('iou.split'),
            icon: Expensicons.ArrowSplit,
            value: CONST.REPORT.SECONDARY_ACTIONS.SPLIT,
            onSelected: () => {
                if (Number(transactions?.length) !== 1) {
                    return;
                }

                const currentTransaction = transactions.at(0);
                initSplitExpense(currentTransaction);
            },
        },
        [CONST.REPORT.SECONDARY_ACTIONS.MERGE]: {
            text: translate('common.merge'),
            icon: Expensicons.ArrowCollapse,
            value: CONST.REPORT.SECONDARY_ACTIONS.MERGE,
            onSelected: () => {
                const currentTransaction = transactions.at(0);
                if (!currentTransaction) {
                    return;
                }

                setupMergeTransactionData(currentTransaction.transactionID, {targetTransactionID: currentTransaction.transactionID});
                Navigation.navigate(ROUTES.MERGE_TRANSACTION_LIST_PAGE.getRoute(currentTransaction.transactionID, Navigation.getActiveRoute()));
            },
        },
        [CONST.REPORT.SECONDARY_ACTIONS.CHANGE_WORKSPACE]: {
            text: translate('iou.changeWorkspace'),
            icon: expensifyIcons.Buildings,
            value: CONST.REPORT.SECONDARY_ACTIONS.CHANGE_WORKSPACE,
            onSelected: () => {
                if (!moneyRequestReport) {
                    return;
                }
                Navigation.navigate(ROUTES.REPORT_WITH_ID_CHANGE_WORKSPACE.getRoute(moneyRequestReport.reportID, Navigation.getActiveRoute()));
            },
        },
        [CONST.REPORT.SECONDARY_ACTIONS.CHANGE_APPROVER]: {
            text: translate('iou.changeApprover.title'),
            icon: Expensicons.Workflows,
            value: CONST.REPORT.SECONDARY_ACTIONS.CHANGE_APPROVER,
            onSelected: () => {
                if (!moneyRequestReport) {
                    Log.warn('Change approver secondary action triggered without moneyRequestReport data.');
                    return;
                }
                Navigation.navigate(ROUTES.REPORT_CHANGE_APPROVER.getRoute(moneyRequestReport.reportID, Navigation.getActiveRoute()));
            },
        },
        [CONST.REPORT.SECONDARY_ACTIONS.DELETE]: {
            text: translate('common.delete'),
            icon: Expensicons.Trashcan,
            value: CONST.REPORT.SECONDARY_ACTIONS.DELETE,
            onSelected: () => {
                if (Object.keys(transactions).length === 1) {
                    setIsDeleteExpenseModalVisible(true);
                } else {
                    setIsDeleteReportModalVisible(true);
                }
            },
        },
        [CONST.REPORT.SECONDARY_ACTIONS.RETRACT]: {
            text: translate('iou.retract'),
            icon: Expensicons.CircularArrowBackwards,
            value: CONST.REPORT.SECONDARY_ACTIONS.RETRACT,
            onSelected: () => {
                retractReport(moneyRequestReport);
            },
        },
        [CONST.REPORT.SECONDARY_ACTIONS.REOPEN]: {
            text: translate('iou.retract'),
            icon: Expensicons.CircularArrowBackwards,
            value: CONST.REPORT.SECONDARY_ACTIONS.REOPEN,
            onSelected: () => {
                if (isExported) {
                    setIsReopenWarningModalVisible(true);
                    return;
                }
                reopenReport(moneyRequestReport);
            },
        },
        [CONST.REPORT.SECONDARY_ACTIONS.REJECT]: {
            text: translate('common.reject'),
            icon: Expensicons.ThumbsDown,
            value: CONST.REPORT.SECONDARY_ACTIONS.REJECT,
            onSelected: () => {
                if (dismissedRejectUseExplanation) {
                    if (requestParentReportAction) {
                        rejectMoneyRequestReason(requestParentReportAction);
                    }
                } else {
                    setIsRejectEducationalModalVisible(true);
                }
            },
            shouldShow: transactions.length === 1,
        },
        [CONST.REPORT.SECONDARY_ACTIONS.ADD_EXPENSE]: {
            text: translate('iou.addExpense'),
            backButtonText: translate('iou.addExpense'),
            icon: Expensicons.Plus,
            rightIcon: Expensicons.ArrowRight,
            value: CONST.REPORT.SECONDARY_ACTIONS.ADD_EXPENSE,
            subMenuItems: addExpenseDropdownOptions,
            onSelected: () => {
                if (!moneyRequestReport?.reportID) {
                    return;
                }
                if (policy && shouldRestrictUserBillableActions(policy.id)) {
                    Navigation.navigate(ROUTES.RESTRICTED_ACTION.getRoute(policy.id));
                    return;
                }
                startMoneyRequest(CONST.IOU.TYPE.SUBMIT, moneyRequestReport?.reportID);
            },
        },
        [CONST.REPORT.SECONDARY_ACTIONS.PAY]: {
            text: translate('iou.settlePayment', {formattedAmount: totalAmount}),
            icon: Expensicons.Cash,
            value: CONST.REPORT.SECONDARY_ACTIONS.PAY,
            backButtonText: translate('iou.settlePayment', {formattedAmount: totalAmount}),
            subMenuItems: Object.values(paymentButtonOptions),
        },
    };
    const applicableSecondaryActions = secondaryActions
        .map((action) => secondaryActionsImplementation[action])
        .filter((action) => action?.shouldShow !== false && action?.value !== primaryAction);
    useEffect(() => {
        if (!transactionThreadReportID) {
            return;
        }
        clearSelectedTransactions(true);
        // We don't need to run the effect on change of clearSelectedTransactions since it can cause the infinite loop.
        // eslint-disable-next-line react-compiler/react-compiler
        // eslint-disable-next-line react-hooks/exhaustive-deps
    }, [transactionThreadReportID]);

    const shouldShowBackButton = shouldDisplayBackButton || shouldUseNarrowLayout;

    const connectedIntegrationName = connectedIntegration ? translate('workspace.accounting.connectionName', {connectionName: connectedIntegration}) : '';
    const unapproveWarningText = useMemo(
        () => (
            <Text>
                <Text style={[styles.textStrong, styles.noWrap]}>{translate('iou.headsUp')}</Text>{' '}
                <Text>{translate('iou.unapproveWithIntegrationWarning', {accountingIntegration: connectedIntegrationName})}</Text>
            </Text>
        ),
        [connectedIntegrationName, styles.noWrap, styles.textStrong, translate],
    );

    const isMobileSelectionModeEnabled = useMobileSelectionMode();

    useEffect(() => {
        return () => {
            turnOffMobileSelectionMode();
        };
    }, []);

    if (isMobileSelectionModeEnabled) {
        // If mobile selection mode is enabled but only one or no transactions remain, turn it off
        const visibleTransactions = transactions.filter((t) => t.pendingAction !== CONST.RED_BRICK_ROAD_PENDING_ACTION.DELETE || isOffline);
        if (visibleTransactions.length <= 1) {
            turnOffMobileSelectionMode();
        }

        return (
            <HeaderWithBackButton
                title={translate('common.selectMultiple')}
                onBackButtonPress={() => {
                    clearSelectedTransactions(true);
                    turnOffMobileSelectionMode();
                }}
            />
        );
    }

    const reopenExportedReportWarningText = (
        <Text>
            <Text style={[styles.textStrong, styles.noWrap]}>{translate('iou.headsUp')} </Text>
            <Text>{translate('iou.reopenExportedReportConfirmation', {connectionName: integrationNameFromExportMessage ?? ''})}</Text>
        </Text>
    );
    const onPaymentSelect = (event: KYCFlowEvent, iouPaymentType: PaymentMethodType, triggerKYCFlow: TriggerKYCFlow) =>
        selectPaymentType(event, iouPaymentType, triggerKYCFlow, policy, confirmPayment, isUserValidated, confirmApproval, moneyRequestReport);

    const KYCMoreDropdown = (
        <KYCWall
            onSuccessfulKYC={(payment) => confirmPayment(payment)}
            enablePaymentsRoute={ROUTES.ENABLE_PAYMENTS}
            isDisabled={isOffline}
            source={CONST.KYC_WALL_SOURCE.REPORT}
            chatReportID={chatReport?.reportID}
            iouReport={moneyRequestReport}
            anchorAlignment={{
                horizontal: CONST.MODAL.ANCHOR_ORIGIN_HORIZONTAL.LEFT, // button is at left, so horizontal anchor is at LEFT
                vertical: CONST.MODAL.ANCHOR_ORIGIN_VERTICAL.TOP, // we assume that popover menu opens below the button, anchor is at TOP
            }}
        >
            {(triggerKYCFlow, buttonRef) => (
                <ButtonWithDropdownMenu
                    success={false}
                    onPress={() => {}}
                    onSubItemSelected={(item, index, event) => {
                        if (!isSecondaryActionAPaymentOption(item)) {
                            return;
                        }
                        onPaymentSelect(event, item.value, triggerKYCFlow);
                    }}
                    buttonRef={buttonRef}
                    shouldAlwaysShowDropdownMenu
                    shouldPopoverUseScrollView={shouldDisplayNarrowVersion && applicableSecondaryActions.length >= 5}
                    customText={translate('common.more')}
                    options={applicableSecondaryActions}
                    isSplitButton={false}
                    wrapperStyle={shouldDisplayNarrowVersion && [!primaryAction && styles.flex1]}
                    shouldUseModalPaddingStyle
                />
            )}
        </KYCWall>
    );

    const showNextStepBar = shouldShowNextStep && !!optimisticNextStep?.message?.length;
    const showNextStepSkeleton = shouldShowNextStep && !optimisticNextStep && !!isLoadingInitialReportActions && !isOffline;
    const shouldShowMoreContent = showNextStepBar || showNextStepSkeleton || !!statusBarProps || isReportInSearch;

    return (
        <View style={[styles.pt0, styles.borderBottom]}>
            <HeaderWithBackButton
                shouldShowReportAvatarWithDisplay
                shouldDisplayStatus
                shouldShowPinButton={false}
                report={moneyRequestReport}
                shouldShowBackButton={shouldShowBackButton}
                shouldDisplaySearchRouter={shouldDisplaySearchRouter}
                onBackButtonPress={onBackButtonPress}
                shouldShowBorderBottom={false}
                shouldEnableDetailPageNavigation
            >
                {shouldDisplayNarrowMoreButton && (
                    <View style={[styles.flexRow, styles.gap2]}>
                        {!!primaryAction && !shouldShowSelectedTransactionsButton && primaryActionsImplementation[primaryAction]}
                        {!!applicableSecondaryActions.length && !shouldShowSelectedTransactionsButton && KYCMoreDropdown}
                        {shouldShowSelectedTransactionsButton && (
                            <View>
                                <ButtonWithDropdownMenu
                                    onPress={() => null}
                                    options={selectedTransactionsOptions}
                                    customText={translate('workspace.common.selected', {count: selectedTransactionIDs.length})}
                                    isSplitButton={false}
                                    shouldAlwaysShowDropdownMenu
                                />
                            </View>
                        )}
                    </View>
                )}
            </HeaderWithBackButton>
            {!shouldDisplayNarrowMoreButton &&
                (shouldShowSelectedTransactionsButton ? (
                    <View style={[styles.dFlex, styles.w100, styles.ph5]}>
                        <ButtonWithDropdownMenu
                            onPress={() => null}
                            options={selectedTransactionsOptions}
                            customText={translate('workspace.common.selected', {count: selectedTransactionIDs.length})}
                            isSplitButton={false}
                            shouldAlwaysShowDropdownMenu
                            wrapperStyle={styles.w100}
                        />
                    </View>
                ) : (
                    <View style={[styles.flexRow, styles.gap2, styles.pb3, styles.ph5, styles.w100, styles.alignItemsCenter, styles.justifyContentCenter]}>
                        {!!primaryAction && <View style={[styles.flex1]}>{primaryActionsImplementation[primaryAction]}</View>}
                        {!!applicableSecondaryActions.length && KYCMoreDropdown}
                    </View>
                ))}

            {shouldShowMoreContent && (
                <View style={[styles.flexRow, styles.gap2, styles.justifyContentStart, styles.flexNoWrap, styles.ph5, styles.pb3]}>
                    <View style={[styles.flexShrink1, styles.flexGrow1, styles.mnw0, styles.flexWrap, styles.justifyContentCenter]}>
                        {showNextStepBar && <MoneyReportHeaderStatusBar nextStep={optimisticNextStep} />}
                        {showNextStepSkeleton && <MoneyReportHeaderStatusBarSkeleton />}
                        {!!statusBarProps && (
                            <MoneyRequestHeaderStatusBar
                                icon={statusBarProps.icon}
                                description={statusBarProps.description}
                            />
                        )}
                    </View>
                    {isReportInSearch && (
                        <MoneyRequestReportNavigation
                            reportID={moneyRequestReport?.reportID}
                            shouldDisplayNarrowVersion={shouldDisplayNarrowVersion}
                        />
                    )}
                </View>
            )}

            <LoadingBar shouldShow={shouldShowLoadingBar && shouldUseNarrowLayout} />
            {isHoldMenuVisible && requestType !== undefined && (
                <ProcessMoneyReportHoldMenu
                    nonHeldAmount={!hasOnlyHeldExpenses && hasValidNonHeldAmount ? nonHeldAmount : undefined}
                    requestType={requestType}
                    fullAmount={fullAmount}
                    onClose={() => setIsHoldMenuVisible(false)}
                    isVisible={isHoldMenuVisible}
                    paymentType={paymentType}
                    chatReport={chatReport}
                    moneyRequestReport={moneyRequestReport}
                    startAnimation={() => {
                        if (requestType === CONST.IOU.REPORT_ACTION_TYPE.APPROVE) {
                            startApprovedAnimation();
                        } else {
                            startAnimation();
                        }
                    }}
                    transactionCount={transactionIDs?.length ?? 0}
                />
            )}
            <DecisionModal
                title={translate('common.downloadFailedTitle')}
                prompt={translate('common.downloadFailedDescription')}
                isSmallScreenWidth={isSmallScreenWidth}
                onSecondOptionSubmit={() => setDownloadErrorModalVisible(false)}
                secondOptionText={translate('common.buttonConfirm')}
                isVisible={downloadErrorModalVisible}
                onClose={() => setDownloadErrorModalVisible(false)}
            />
            <ConfirmModal
                title={translate('iou.cancelPayment')}
                isVisible={isCancelPaymentModalVisible}
                onConfirm={() => {
                    if (!chatReport) {
                        return;
                    }
                    cancelPayment(moneyRequestReport, chatReport);
                    setIsCancelPaymentModalVisible(false);
                }}
                onCancel={() => setIsCancelPaymentModalVisible(false)}
                prompt={translate('iou.cancelPaymentConfirmation')}
                confirmText={translate('iou.cancelPayment')}
                cancelText={translate('common.dismiss')}
                danger
                shouldEnableNewFocusManagement
            />
            <ConfirmModal
                title={translate('iou.deleteExpense', {count: 1})}
                isVisible={isDeleteExpenseModalVisible}
                onConfirm={() => {
                    let goBackRoute: Route | undefined;
                    setIsDeleteExpenseModalVisible(false);
                    if (transactionThreadReportID) {
                        if (!requestParentReportAction || !transaction?.transactionID) {
                            throw new Error('Missing data!');
                        }
                        // it's deleting transaction but not the report which leads to bug (that is actually also on staging)
                        // Money request should be deleted when interactions are done, to not show the not found page before navigating to goBackRoute
                        // eslint-disable-next-line deprecation/deprecation
                        InteractionManager.runAfterInteractions(() => {
                            deleteMoneyRequest(transaction?.transactionID, requestParentReportAction, duplicateTransactions, duplicateTransactionViolations);
                            removeTransaction(transaction.transactionID);
                        });
                        goBackRoute = getNavigationUrlOnMoneyRequestDelete(transaction.transactionID, requestParentReportAction, false);
                    }

                    if (goBackRoute) {
                        Navigation.setNavigationActionToMicrotaskQueue(() => navigateOnDeleteExpense(goBackRoute));
                    }
                }}
                onCancel={() => setIsDeleteExpenseModalVisible(false)}
                prompt={translate('iou.deleteConfirmation', {count: 1})}
                confirmText={translate('common.delete')}
                cancelText={translate('common.cancel')}
                danger
                shouldEnableNewFocusManagement
            />
            <ConfirmModal
                title={translate('iou.deleteExpense', {count: selectedTransactionIDs.length})}
                isVisible={hookDeleteModalVisible}
                onConfirm={() => {
                    if (transactions.filter((trans) => trans.pendingAction !== CONST.RED_BRICK_ROAD_PENDING_ACTION.DELETE).length === selectedTransactionIDs.length) {
                        Navigation.goBack(route.params?.backTo);
                    }
                    handleDeleteTransactions();
                }}
                onCancel={hideDeleteModal}
                prompt={translate('iou.deleteConfirmation', {count: selectedTransactionIDs.length})}
                confirmText={translate('common.delete')}
                cancelText={translate('common.cancel')}
                danger
                shouldEnableNewFocusManagement
            />
            <ConfirmModal
                title={translate('iou.deleteReport')}
                isVisible={isDeleteReportModalVisible}
                onConfirm={() => {
                    setIsDeleteReportModalVisible(false);

                    Navigation.goBack();
                    // eslint-disable-next-line deprecation/deprecation
                    InteractionManager.runAfterInteractions(() => {
                        deleteAppReport(moneyRequestReport?.reportID);
                    });
                }}
                onCancel={() => setIsDeleteReportModalVisible(false)}
                prompt={translate('iou.deleteReportConfirmation')}
                confirmText={translate('common.delete')}
                cancelText={translate('common.cancel')}
                danger
                shouldEnableNewFocusManagement
            />
            {!!connectedIntegration && (
                <ConfirmModal
                    title={translate('workspace.exportAgainModal.title')}
                    onConfirm={confirmExport}
                    onCancel={() => setExportModalStatus(null)}
                    prompt={translate('workspace.exportAgainModal.description', {connectionName: connectedIntegration, reportName: moneyRequestReport?.reportName ?? ''})}
                    confirmText={translate('workspace.exportAgainModal.confirmText')}
                    cancelText={translate('workspace.exportAgainModal.cancelText')}
                    isVisible={!!exportModalStatus}
                />
            )}
            <ConfirmModal
                title={translate('iou.unapproveReport')}
                isVisible={isUnapproveModalVisible}
                danger
                confirmText={translate('iou.unapproveReport')}
                onConfirm={() => {
                    setIsUnapproveModalVisible(false);
                    unapproveExpenseReport(moneyRequestReport);
                }}
                cancelText={translate('common.cancel')}
                onCancel={() => setIsUnapproveModalVisible(false)}
                prompt={unapproveWarningText}
            />
            <ConfirmModal
                title={translate('iou.reopenReport')}
                isVisible={isReopenWarningModalVisible}
                danger
                confirmText={translate('iou.reopenReport')}
                onConfirm={() => {
                    setIsReopenWarningModalVisible(false);
                    reopenReport(moneyRequestReport);
                }}
                cancelText={translate('common.cancel')}
                onCancel={() => setIsReopenWarningModalVisible(false)}
                // eslint-disable-next-line @typescript-eslint/no-non-null-assertion
                prompt={reopenExportedReportWarningText}
            />
            <DecisionModal
                title={translate('common.downloadFailedTitle')}
                prompt={translate('common.downloadFailedDescription')}
                isSmallScreenWidth={isSmallScreenWidth}
                onSecondOptionSubmit={() => setIsDownloadErrorModalVisible(false)}
                secondOptionText={translate('common.buttonConfirm')}
                isVisible={isDownloadErrorModalVisible}
                onClose={() => setIsDownloadErrorModalVisible(false)}
            />
            {!!isRejectEducationalModalVisible && (
                <HoldOrRejectEducationalModal
                    onClose={dismissModalAndUpdateUseReject}
                    onConfirm={dismissModalAndUpdateUseReject}
                />
            )}
            <DecisionModal
                title={translate('common.youAppearToBeOffline')}
                prompt={translate('common.offlinePrompt')}
                isSmallScreenWidth={isSmallScreenWidth}
                onSecondOptionSubmit={() => setOfflineModalVisible(false)}
                secondOptionText={translate('common.buttonConfirm')}
                isVisible={offlineModalVisible}
                onClose={() => setOfflineModalVisible(false)}
            />
            <Modal
                onClose={() => setIsPDFModalVisible(false)}
                isVisible={isPDFModalVisible}
                type={isSmallScreenWidth ? CONST.MODAL.MODAL_TYPE.BOTTOM_DOCKED : CONST.MODAL.MODAL_TYPE.CONFIRM}
                innerContainerStyle={styles.pv0}
            >
                <View style={[styles.m5]}>
                    <View>
                        <View style={[styles.flexRow, styles.mb4]}>
                            <Header
                                title={translate('reportDetailsPage.generatingPDF')}
                                containerStyles={[styles.alignItemsCenter]}
                            />
                        </View>
                        <View>
                            <Text>{messagePDF}</Text>
                            {!reportPDFFilename && (
                                <ActivityIndicator
                                    size={CONST.ACTIVITY_INDICATOR_SIZE.LARGE}
                                    color={theme.textSupporting}
                                    style={styles.mt3}
                                />
                            )}
                        </View>
                    </View>
                    {!!reportPDFFilename && reportPDFFilename !== 'error' && (
                        <Button
                            isLoading={isDownloadingPDF}
                            style={[styles.mt3, styles.noSelect]}
                            onPress={() => downloadReportPDF(reportPDFFilename ?? '', moneyRequestReport?.reportName ?? '')}
                            text={translate('common.download')}
                        />
                    )}
                    {(!reportPDFFilename || reportPDFFilename === 'error') && (
                        <Button
                            style={[styles.mt3, styles.noSelect]}
                            onPress={() => setIsPDFModalVisible(false)}
                            text={translate('common.close')}
                        />
                    )}
                </View>
            </Modal>
            <ConfirmModal
                onConfirm={() => {
                    setIsExportWithTemplateModalVisible(false);
                    clearSelectedTransactions(undefined, true);
                }}
                onCancel={() => setIsExportWithTemplateModalVisible(false)}
                isVisible={isExportWithTemplateModalVisible}
                title={translate('export.exportInProgress')}
                prompt={translate('export.conciergeWillSend')}
                confirmText={translate('common.buttonConfirm')}
                shouldShowCancelButton={false}
            />
        </View>
    );
}

MoneyReportHeader.displayName = 'MoneyReportHeader';

export default MoneyReportHeader;<|MERGE_RESOLUTION|>--- conflicted
+++ resolved
@@ -613,58 +613,9 @@
         onlyShowPayElsewhere,
     });
 
-<<<<<<< HEAD
     const addExpenseDropdownOptions = useMemo(
         () => getAddExpenseDropdownOptions(moneyRequestReport?.reportID, policy, undefined, undefined, lastDistanceExpenseType),
         [moneyRequestReport?.reportID, policy, lastDistanceExpenseType],
-=======
-    const addExpenseDropdownOptions: Array<DropdownOption<ValueOf<typeof CONST.REPORT.ADD_EXPENSE_OPTIONS>>> = useMemo(
-        () => [
-            {
-                value: CONST.REPORT.ADD_EXPENSE_OPTIONS.CREATE_NEW_EXPENSE,
-                text: translate('iou.createExpense'),
-                icon: Expensicons.Plus,
-                onSelected: () => {
-                    if (!moneyRequestReport?.reportID) {
-                        return;
-                    }
-                    if (policy && shouldRestrictUserBillableActions(policy.id)) {
-                        Navigation.navigate(ROUTES.RESTRICTED_ACTION.getRoute(policy.id));
-                        return;
-                    }
-                    startMoneyRequest(CONST.IOU.TYPE.SUBMIT, moneyRequestReport?.reportID);
-                },
-            },
-            {
-                value: CONST.REPORT.ADD_EXPENSE_OPTIONS.TRACK_DISTANCE_EXPENSE,
-                text: translate('iou.trackDistance'),
-                icon: Expensicons.Location,
-                onSelected: () => {
-                    if (!moneyRequestReport?.reportID) {
-                        return;
-                    }
-                    if (policy && shouldRestrictUserBillableActions(policy.id)) {
-                        Navigation.navigate(ROUTES.RESTRICTED_ACTION.getRoute(policy.id));
-                        return;
-                    }
-                    startDistanceRequest(CONST.IOU.TYPE.SUBMIT, moneyRequestReport.reportID, lastDistanceExpenseType);
-                },
-            },
-            {
-                value: CONST.REPORT.ADD_EXPENSE_OPTIONS.ADD_UNREPORTED_EXPENSE,
-                text: translate('iou.addUnreportedExpense'),
-                icon: Expensicons.ReceiptPlus,
-                onSelected: () => {
-                    if (policy && shouldRestrictUserBillableActions(policy.id)) {
-                        Navigation.navigate(ROUTES.RESTRICTED_ACTION.getRoute(policy.id));
-                        return;
-                    }
-                    openUnreportedExpense(moneyRequestReport?.reportID);
-                },
-            },
-        ],
-        [moneyRequestReport?.reportID, policy, lastDistanceExpenseType, translate],
->>>>>>> eb5c0040
     );
 
     const exportSubmenuOptions: Record<string, DropdownOption<string>> = useMemo(() => {
