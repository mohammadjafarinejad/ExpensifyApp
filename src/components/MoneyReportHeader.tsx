--- conflicted
+++ resolved
@@ -443,7 +443,18 @@
                 onPress={markAsCash}
             />
         ),
-<<<<<<< HEAD
+        [CONST.REPORT.PRIMARY_ACTIONS.REVIEW_DUPLICATES]: (
+            <Button
+                success
+                text={translate('iou.reviewDuplicates')}
+                onPress={() => {
+                    if (!transactionThreadReportID) {
+                        return;
+                    }
+                    Navigation.navigate(ROUTES.TRANSACTION_DUPLICATE_REVIEW_PAGE.getRoute(transactionThreadReportID, Navigation.getReportRHPActiveRoute()));
+                }}
+            />
+        ),
         [CONST.REPORT.PRIMARY_ACTIONS.ADD_EXPENSE]: (
             <Button
                 success
@@ -453,17 +464,6 @@
                         return;
                     }
                     startMoneyRequest(CONST.IOU.TYPE.SUBMIT, moneyRequestReport?.reportID);
-=======
-        [CONST.REPORT.PRIMARY_ACTIONS.REVIEW_DUPLICATES]: (
-            <Button
-                success
-                text={translate('iou.reviewDuplicates')}
-                onPress={() => {
-                    if (!transactionThreadReportID) {
-                        return;
-                    }
-                    Navigation.navigate(ROUTES.TRANSACTION_DUPLICATE_REVIEW_PAGE.getRoute(transactionThreadReportID, Navigation.getReportRHPActiveRoute()));
->>>>>>> 44e1cadf
                 }}
             />
         ),
