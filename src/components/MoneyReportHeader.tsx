--- conflicted
+++ resolved
@@ -243,7 +243,7 @@
             } else if (isAnyTransactionOnHold) {
                 setIsHoldMenuVisible(true);
             } else if (isInvoiceReport(moneyRequestReport)) {
-<<<<<<< HEAD
+                startAnimation();
                 payInvoice(
                     type,
                     chatReport,
@@ -252,10 +252,6 @@
                     paymentMethod === CONST.PAYMENT_METHODS.PERSONAL_BANK_ACCOUNT ? methodID : undefined,
                     paymentMethod === CONST.PAYMENT_METHODS.DEBIT_CARD ? methodID : undefined,
                 );
-=======
-                startAnimation();
-                payInvoice(type, chatReport, moneyRequestReport, payAsBusiness);
->>>>>>> 9b858224
             } else {
                 startAnimation();
                 payMoneyRequest(type, chatReport, moneyRequestReport, true);
