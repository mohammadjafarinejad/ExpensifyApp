import {useRoute} from '@react-navigation/native';
import {isUserValidatedSelector} from '@selectors/Account';
import getArchiveReason from '@selectors/Report';
import React, {useCallback, useContext, useEffect, useMemo, useState} from 'react';
import {InteractionManager, View} from 'react-native';
import type {OnyxEntry} from 'react-native-onyx';
import type {ValueOf} from 'type-fest';
import useCurrentUserPersonalDetails from '@hooks/useCurrentUserPersonalDetails';
import useDuplicateTransactionsAndViolations from '@hooks/useDuplicateTransactionsAndViolations';
import useGetIOUReportFromReportAction from '@hooks/useGetIOUReportFromReportAction';
import {useMemoizedLazyExpensifyIcons} from '@hooks/useLazyAsset';
import useLoadingBarVisibility from '@hooks/useLoadingBarVisibility';
import useLocalize from '@hooks/useLocalize';
import useMobileSelectionMode from '@hooks/useMobileSelectionMode';
import useNetwork from '@hooks/useNetwork';
import useOnyx from '@hooks/useOnyx';
import useParticipantsInvoiceReport from '@hooks/useParticipantsInvoiceReport';
import usePaymentAnimations from '@hooks/usePaymentAnimations';
import usePaymentOptions from '@hooks/usePaymentOptions';
import usePolicy from '@hooks/usePolicy';
import useReportIsArchived from '@hooks/useReportIsArchived';
import useResponsiveLayout from '@hooks/useResponsiveLayout';
import useSearchShouldCalculateTotals from '@hooks/useSearchShouldCalculateTotals';
import useSelectedTransactionsActions from '@hooks/useSelectedTransactionsActions';
import useTheme from '@hooks/useTheme';
import useThemeStyles from '@hooks/useThemeStyles';
import useTransactionsAndViolationsForReport from '@hooks/useTransactionsAndViolationsForReport';
import useTransactionViolations from '@hooks/useTransactionViolations';
import {setupMergeTransactionData} from '@libs/actions/MergeTransaction';
import {turnOffMobileSelectionMode} from '@libs/actions/MobileSelectionMode';
import {
    createTransactionThreadReport,
    deleteAppReport,
    downloadReportPDF,
    exportReportToCSV,
    exportReportToPDF,
    exportToIntegration,
    markAsManuallyExported,
    openUnreportedExpense,
} from '@libs/actions/Report';
import {getExportTemplates, queueExportSearchWithTemplate, search} from '@libs/actions/Search';
import getNonEmptyStringOnyxID from '@libs/getNonEmptyStringOnyxID';
import getPlatform from '@libs/getPlatform';
import Log from '@libs/Log';
import {getThreadReportIDsForTransactions, getTotalAmountForIOUReportPreviewButton} from '@libs/MoneyRequestReportUtils';
import Navigation from '@libs/Navigation/Navigation';
import type {PlatformStackRouteProp} from '@libs/Navigation/PlatformStackNavigation/types';
import type {ReportsSplitNavigatorParamList, SearchFullscreenNavigatorParamList, SearchReportParamList} from '@libs/Navigation/types';
import {buildOptimisticNextStepForPreventSelfApprovalsEnabled} from '@libs/NextStepUtils';
import {selectPaymentType} from '@libs/PaymentUtils';
import type {KYCFlowEvent, TriggerKYCFlow} from '@libs/PaymentUtils';
import {getConnectedIntegration, getValidConnectedIntegration} from '@libs/PolicyUtils';
import {getIOUActionForReportID, getOriginalMessage, getReportAction, isMoneyRequestAction} from '@libs/ReportActionsUtils';
import {getAllExpensesToHoldIfApplicable, getReportPrimaryAction, isMarkAsResolvedAction} from '@libs/ReportPrimaryActionUtils';
import {getSecondaryExportReportActions, getSecondaryReportActions} from '@libs/ReportSecondaryActionUtils';
import {
    changeMoneyRequestHoldStatus,
    getIntegrationExportIcon,
    getIntegrationNameFromExportMessage as getIntegrationNameFromExportMessageUtils,
    getNextApproverAccountID,
    getNonHeldAndFullAmount,
    getTransactionsWithReceipts,
    hasHeldExpenses as hasHeldExpensesReportUtils,
    hasOnlyHeldExpenses as hasOnlyHeldExpensesReportUtils,
    hasUpdatedTotal,
    isAllowedToApproveExpenseReport,
    isExported as isExportedUtils,
    isInvoiceReport as isInvoiceReportUtil,
    isProcessingReport,
    isReportOwner,
    navigateOnDeleteExpense,
    navigateToDetailsPage,
    rejectMoneyRequestReason,
} from '@libs/ReportUtils';
import {shouldRestrictUserBillableActions} from '@libs/SubscriptionUtils';
import {
    allHavePendingRTERViolation,
    getOriginalTransactionWithSplitInfo,
    hasDuplicateTransactions,
    isDuplicate,
    isExpensifyCardTransaction,
    isOnHold as isOnHoldTransactionUtils,
    isPayAtEndExpense as isPayAtEndExpenseTransactionUtils,
    isPending,
    isScanning,
    shouldShowBrokenConnectionViolationForMultipleTransactions,
} from '@libs/TransactionUtils';
import type {ExportType} from '@pages/home/report/ReportDetailsExportPage';
import variables from '@styles/variables';
import {
    approveMoneyRequest,
    canApproveIOU,
    cancelPayment,
    canIOUBePaid as canIOUBePaidAction,
    deleteMoneyRequest,
    dismissRejectUseExplanation,
    getNavigationUrlOnMoneyRequestDelete,
    initSplitExpense,
    markRejectViolationAsResolved,
    payInvoice,
    payMoneyRequest,
    reopenReport,
    retractReport,
    startDistanceRequest,
    startMoneyRequest,
    submitReport,
    unapproveExpenseReport,
} from '@userActions/IOU';
import {markAsCash as markAsCashAction} from '@userActions/Transaction';
import CONST from '@src/CONST';
import ONYXKEYS from '@src/ONYXKEYS';
import type {Route} from '@src/ROUTES';
import ROUTES from '@src/ROUTES';
import SCREENS from '@src/SCREENS';
import type * as OnyxTypes from '@src/types/onyx';
import type {PaymentMethodType} from '@src/types/onyx/OriginalMessage';
import type IconAsset from '@src/types/utils/IconAsset';
import isLoadingOnyxValue from '@src/types/utils/isLoadingOnyxValue';
import ActivityIndicator from './ActivityIndicator';
import AnimatedSubmitButton from './AnimatedSubmitButton';
import BrokenConnectionDescription from './BrokenConnectionDescription';
import Button from './Button';
import ButtonWithDropdownMenu from './ButtonWithDropdownMenu';
import type {DropdownOption} from './ButtonWithDropdownMenu/types';
import ConfirmModal from './ConfirmModal';
import DecisionModal from './DecisionModal';
import {DelegateNoAccessContext} from './DelegateNoAccessModalProvider';
import Header from './Header';
import HeaderWithBackButton from './HeaderWithBackButton';
import HoldOrRejectEducationalModal from './HoldOrRejectEducationalModal';
import Icon from './Icon';
import * as Expensicons from './Icon/Expensicons';
<<<<<<< HEAD
=======
import KYCWall from './KYCWall';
import {KYCWallContext} from './KYCWall/KYCWallContext';
>>>>>>> 0b66e418
import type {PaymentMethod} from './KYCWall/types';
import LoadingBar from './LoadingBar';
import Modal from './Modal';
import MoneyReportHeaderKYCDropdown from './MoneyReportHeaderKYCDropdown';
import MoneyReportHeaderStatusBar from './MoneyReportHeaderStatusBar';
import MoneyReportHeaderStatusBarSkeleton from './MoneyReportHeaderStatusBarSkeleton';
import type {MoneyRequestHeaderStatusBarProps} from './MoneyRequestHeaderStatusBar';
import MoneyRequestHeaderStatusBar from './MoneyRequestHeaderStatusBar';
import MoneyRequestReportNavigation from './MoneyRequestReportView/MoneyRequestReportNavigation';
import type {PopoverMenuItem} from './PopoverMenu';
import type {ActionHandledType} from './ProcessMoneyReportHoldMenu';
import ProcessMoneyReportHoldMenu from './ProcessMoneyReportHoldMenu';
import {useSearchContext} from './Search/SearchContext';
import AnimatedSettlementButton from './SettlementButton/AnimatedSettlementButton';
import Text from './Text';
import {WideRHPContext} from './WideRHPContextProvider';

type MoneyReportHeaderProps = {
    /** The report currently being looked at */
    report: OnyxEntry<OnyxTypes.Report>;

    /** The policy tied to the expense report */
    policy: OnyxEntry<OnyxTypes.Policy>;

    /** Array of report actions for the report */
    reportActions: OnyxTypes.ReportAction[];

    /** The reportID of the transaction thread report associated with this current report, if any */
    // eslint-disable-next-line react/no-unused-prop-types
    transactionThreadReportID: string | undefined;

    /** whether we are loading report data in openReport command */
    isLoadingInitialReportActions?: boolean;

    /** Whether back button should be displayed in header */
    shouldDisplayBackButton?: boolean;

    /** Method to trigger when pressing close button of the header */
    onBackButtonPress: () => void;
};

function MoneyReportHeader({
    policy,
    report: moneyRequestReport,
    transactionThreadReportID,
    reportActions,
    isLoadingInitialReportActions,
    shouldDisplayBackButton = false,
    onBackButtonPress,
}: MoneyReportHeaderProps) {
    // We need to use isSmallScreenWidth instead of shouldUseNarrowLayout to use a correct layout for the hold expense modal https://github.com/Expensify/App/pull/47990#issuecomment-2362382026
    // eslint-disable-next-line rulesdir/prefer-shouldUseNarrowLayout-instead-of-isSmallScreenWidth
    const {shouldUseNarrowLayout, isSmallScreenWidth, isMediumScreenWidth} = useResponsiveLayout();
    const shouldDisplayNarrowVersion = shouldUseNarrowLayout || isMediumScreenWidth;
    const route = useRoute<
        | PlatformStackRouteProp<ReportsSplitNavigatorParamList, typeof SCREENS.REPORT>
        | PlatformStackRouteProp<SearchFullscreenNavigatorParamList, typeof SCREENS.SEARCH.MONEY_REQUEST_REPORT>
        | PlatformStackRouteProp<SearchReportParamList, typeof SCREENS.SEARCH.REPORT_RHP>
    >();
    const {login: currentUserLogin} = useCurrentUserPersonalDetails();
    const [chatReport] = useOnyx(`${ONYXKEYS.COLLECTION.REPORT}${moneyRequestReport?.chatReportID}`, {canBeMissing: true});
    const [nextStep] = useOnyx(`${ONYXKEYS.COLLECTION.NEXT_STEP}${moneyRequestReport?.reportID}`, {canBeMissing: true});
    const [isUserValidated] = useOnyx(ONYXKEYS.ACCOUNT, {selector: isUserValidatedSelector, canBeMissing: true});
    const [transactionThreadReport] = useOnyx(`${ONYXKEYS.COLLECTION.REPORT}${transactionThreadReportID}`, {canBeMissing: true});
    const [reportPDFFilename] = useOnyx(`${ONYXKEYS.COLLECTION.NVP_EXPENSIFY_REPORT_PDF_FILENAME}${moneyRequestReport?.reportID}`, {canBeMissing: true}) ?? null;
    const [download] = useOnyx(`${ONYXKEYS.COLLECTION.DOWNLOAD}${reportPDFFilename}`, {canBeMissing: true});
    const isDownloadingPDF = download?.isDownloading ?? false;
    const [session] = useOnyx(ONYXKEYS.SESSION, {canBeMissing: false});
    const [activePolicyID] = useOnyx(ONYXKEYS.NVP_ACTIVE_POLICY_ID, {canBeMissing: true});
    const activePolicy = usePolicy(activePolicyID);
    const [integrationsExportTemplates] = useOnyx(ONYXKEYS.NVP_INTEGRATION_SERVER_EXPORT_TEMPLATES, {canBeMissing: true});
    const [csvExportLayouts] = useOnyx(ONYXKEYS.NVP_CSV_EXPORT_LAYOUTS, {canBeMissing: true});
    const expensifyIcons = useMemoizedLazyExpensifyIcons(['Buildings'] as const);
    const [lastDistanceExpenseType] = useOnyx(ONYXKEYS.NVP_LAST_DISTANCE_EXPENSE_TYPE, {canBeMissing: true});
    const exportTemplates = useMemo(() => getExportTemplates(integrationsExportTemplates ?? [], csvExportLayouts ?? {}, policy), [integrationsExportTemplates, csvExportLayouts, policy]);

    const requestParentReportAction = useMemo(() => {
        if (!reportActions || !transactionThreadReport?.parentReportActionID) {
            return null;
        }
        return reportActions.find((action): action is OnyxTypes.ReportAction<typeof CONST.REPORT.ACTIONS.TYPE.IOU> => action.reportActionID === transactionThreadReport.parentReportActionID);
    }, [reportActions, transactionThreadReport?.parentReportActionID]);
    const {iouReport, chatReport: chatIOUReport, isChatIOUReportArchived} = useGetIOUReportFromReportAction(requestParentReportAction);

    const {transactions: reportTransactions, violations} = useTransactionsAndViolationsForReport(moneyRequestReport?.reportID);

    const transactions = useMemo(() => {
        return Object.values(reportTransactions);
    }, [reportTransactions]);

    const iouTransactionID = isMoneyRequestAction(requestParentReportAction) ? getOriginalMessage(requestParentReportAction)?.IOUTransactionID : undefined;
    const [transaction] = useOnyx(`${ONYXKEYS.COLLECTION.TRANSACTION}${getNonEmptyStringOnyxID(iouTransactionID)}`, {
        canBeMissing: true,
    });

    const [dismissedRejectUseExplanation] = useOnyx(ONYXKEYS.NVP_DISMISSED_REJECT_USE_EXPLANATION, {canBeMissing: true});
    const [dismissedHoldUseExplanation, dismissedHoldUseExplanationResult] = useOnyx(ONYXKEYS.NVP_DISMISSED_HOLD_USE_EXPLANATION, {canBeMissing: true});

    const isLoadingHoldUseExplained = isLoadingOnyxValue(dismissedHoldUseExplanationResult);
    const [invoiceReceiverPolicy] = useOnyx(
        `${ONYXKEYS.COLLECTION.POLICY}${chatReport?.invoiceReceiver && 'policyID' in chatReport.invoiceReceiver ? chatReport.invoiceReceiver.policyID : undefined}`,
        {canBeMissing: true},
    );

    const {duplicateTransactions, duplicateTransactionViolations} = useDuplicateTransactionsAndViolations(transactions.map((t) => t.transactionID));
    const isExported = useMemo(() => isExportedUtils(reportActions), [reportActions]);
    // wrapped in useMemo to improve performance because this is an operation on array
    const integrationNameFromExportMessage = useMemo(() => {
        if (!isExported) {
            return null;
        }
        return getIntegrationNameFromExportMessageUtils(reportActions);
    }, [isExported, reportActions]);

    const transactionViolations = useTransactionViolations(transaction?.transactionID);
    const [downloadErrorModalVisible, setDownloadErrorModalVisible] = useState(false);
    const [isCancelPaymentModalVisible, setIsCancelPaymentModalVisible] = useState(false);
    const [isDeleteExpenseModalVisible, setIsDeleteExpenseModalVisible] = useState(false);
    const [isDeleteReportModalVisible, setIsDeleteReportModalVisible] = useState(false);
    const [isUnapproveModalVisible, setIsUnapproveModalVisible] = useState(false);
    const [isReopenWarningModalVisible, setIsReopenWarningModalVisible] = useState(false);
    const [isPDFModalVisible, setIsPDFModalVisible] = useState(false);
    const [isExportWithTemplateModalVisible, setIsExportWithTemplateModalVisible] = useState(false);
    const [introSelected] = useOnyx(ONYXKEYS.NVP_INTRO_SELECTED, {canBeMissing: true});

    const [exportModalStatus, setExportModalStatus] = useState<ExportType | null>(null);

    const {isPaidAnimationRunning, isApprovedAnimationRunning, isSubmittingAnimationRunning, startAnimation, stopAnimation, startApprovedAnimation, startSubmittingAnimation} =
        usePaymentAnimations();
    const styles = useThemeStyles();
    const theme = useTheme();
    const {translate} = useLocalize();
    const {isOffline} = useNetwork();
    const isOnHold = isOnHoldTransactionUtils(transaction);
    const {isExpenseSplit} = getOriginalTransactionWithSplitInfo(transaction);

    const [policies] = useOnyx(ONYXKEYS.COLLECTION.POLICY, {canBeMissing: true});
    const [isHoldMenuVisible, setIsHoldMenuVisible] = useState(false);
    const [paymentType, setPaymentType] = useState<PaymentMethodType>();
    const [requestType, setRequestType] = useState<ActionHandledType>();
    const canAllowSettlement = hasUpdatedTotal(moneyRequestReport, policy);
    const policyType = policy?.type;
    const connectedIntegration = getValidConnectedIntegration(policy);
    const connectedIntegrationFallback = getConnectedIntegration(policy);
    const hasScanningReceipt = getTransactionsWithReceipts(moneyRequestReport?.reportID).some((t) => isScanning(t));
    const hasOnlyPendingTransactions = useMemo(() => {
        return !!transactions && transactions.length > 0 && transactions.every((t) => isExpensifyCardTransaction(t) && isPending(t));
    }, [transactions]);
    const transactionIDs = useMemo(() => transactions?.map((t) => t.transactionID) ?? [], [transactions]);

    const messagePDF = useMemo(() => {
        if (!reportPDFFilename) {
            return translate('reportDetailsPage.waitForPDF');
        }
        if (reportPDFFilename === CONST.REPORT_DETAILS_MENU_ITEM.ERROR) {
            return translate('reportDetailsPage.errorPDF');
        }
        return translate('reportDetailsPage.generatedPDF');
    }, [reportPDFFilename, translate]);

    // Check if there is pending rter violation in all transactionViolations with given transactionIDs.
    // wrapped in useMemo to avoid unnecessary re-renders and for better performance (array operation inside of function)
    const hasAllPendingRTERViolations = useMemo(() => allHavePendingRTERViolation(transactions, violations), [transactions, violations]);
    // Check if user should see broken connection violation warning.
    const shouldShowBrokenConnectionViolation = shouldShowBrokenConnectionViolationForMultipleTransactions(transactionIDs, moneyRequestReport, policy, violations);
    const hasOnlyHeldExpenses = hasOnlyHeldExpensesReportUtils(moneyRequestReport?.reportID);
    const isPayAtEndExpense = isPayAtEndExpenseTransactionUtils(transaction);
    const isArchivedReport = useReportIsArchived(moneyRequestReport?.reportID);
    const isChatReportArchived = useReportIsArchived(chatReport?.reportID);

    const [archiveReason] = useOnyx(`${ONYXKEYS.COLLECTION.REPORT_ACTIONS}${moneyRequestReport?.reportID}`, {selector: getArchiveReason, canBeMissing: true});

    const [reportNameValuePairs] = useOnyx(`${ONYXKEYS.COLLECTION.REPORT_NAME_VALUE_PAIRS}${moneyRequestReport?.reportID}`, {canBeMissing: true});
    const getCanIOUBePaid = useCallback(
        (onlyShowPayElsewhere = false, shouldCheckApprovedState = true) =>
            canIOUBePaidAction(moneyRequestReport, chatReport, policy, transaction ? [transaction] : undefined, onlyShowPayElsewhere, undefined, undefined, shouldCheckApprovedState),
        [moneyRequestReport, chatReport, policy, transaction],
    );

    const isInvoiceReport = isInvoiceReportUtil(moneyRequestReport);

    const [isDownloadErrorModalVisible, setIsDownloadErrorModalVisible] = useState(false);
    const [isRejectEducationalModalVisible, setIsRejectEducationalModalVisible] = useState(false);

    const {selectedTransactionIDs, removeTransaction, clearSelectedTransactions, currentSearchQueryJSON, currentSearchKey} = useSearchContext();
    const shouldCalculateTotals = useSearchShouldCalculateTotals(currentSearchKey, currentSearchQueryJSON?.similarSearchHash, true);

    const {wideRHPRouteKeys} = useContext(WideRHPContext);
    const shouldDisplayNarrowMoreButton = !shouldDisplayNarrowVersion || (wideRHPRouteKeys.length > 0 && !isSmallScreenWidth);

    const beginExportWithTemplate = useCallback(
        (templateName: string, templateType: string, transactionIDList: string[], policyID?: string) => {
            if (!moneyRequestReport) {
                return;
            }

            setIsExportWithTemplateModalVisible(true);
            queueExportSearchWithTemplate({
                templateName,
                templateType,
                jsonQuery: '{}',
                reportIDList: [moneyRequestReport.reportID],
                transactionIDList,
                policyID,
            });
        },
        [moneyRequestReport],
    );

    const [offlineModalVisible, setOfflineModalVisible] = useState(false);
    const {
        options: selectedTransactionsOptions,
        handleDeleteTransactions,
        isDeleteModalVisible: hookDeleteModalVisible,
        hideDeleteModal,
    } = useSelectedTransactionsActions({
        report: moneyRequestReport,
        reportActions,
        allTransactionsLength: transactions.length,
        session,
        onExportFailed: () => setIsDownloadErrorModalVisible(true),
        onExportOffline: () => setOfflineModalVisible(true),
        policy,
        beginExportWithTemplate: (templateName, templateType, transactionIDList, policyID) => beginExportWithTemplate(templateName, templateType, transactionIDList, policyID),
    });

    const shouldShowSelectedTransactionsButton = !!selectedTransactionsOptions.length && !transactionThreadReportID;

    const canIOUBePaid = useMemo(() => getCanIOUBePaid(), [getCanIOUBePaid]);
    const onlyShowPayElsewhere = useMemo(() => !canIOUBePaid && getCanIOUBePaid(true), [canIOUBePaid, getCanIOUBePaid]);

    const shouldShowPayButton = isPaidAnimationRunning || canIOUBePaid || onlyShowPayElsewhere;

    const shouldShowApproveButton = useMemo(
        () => (canApproveIOU(moneyRequestReport, policy, transactions) && !hasOnlyPendingTransactions) || isApprovedAnimationRunning,
        [moneyRequestReport, policy, transactions, hasOnlyPendingTransactions, isApprovedAnimationRunning],
    );

    const shouldDisableApproveButton = shouldShowApproveButton && !isAllowedToApproveExpenseReport(moneyRequestReport);

    const isFromPaidPolicy = policyType === CONST.POLICY.TYPE.TEAM || policyType === CONST.POLICY.TYPE.CORPORATE;

    const hasDuplicates = hasDuplicateTransactions(moneyRequestReport?.reportID);
    const shouldShowMarkAsResolved = isMarkAsResolvedAction(moneyRequestReport, transactionViolations);
    const shouldShowStatusBar =
        hasAllPendingRTERViolations ||
        shouldShowBrokenConnectionViolation ||
        hasOnlyHeldExpenses ||
        hasScanningReceipt ||
        isPayAtEndExpense ||
        hasOnlyPendingTransactions ||
        hasDuplicates ||
        shouldShowMarkAsResolved;

    // When prevent self-approval is enabled & the current user is submitter AND they're submitting to themselves, we need to show the optimistic next step
    // We should always show this optimistic message for policies with preventSelfApproval
    // to avoid any flicker during transitions between online/offline states
    const nextApproverAccountID = getNextApproverAccountID(moneyRequestReport);
    const isSubmitterSameAsNextApprover = isReportOwner(moneyRequestReport) && nextApproverAccountID === moneyRequestReport?.ownerAccountID;
    const optimisticNextStep = isSubmitterSameAsNextApprover && policy?.preventSelfApproval ? buildOptimisticNextStepForPreventSelfApprovalsEnabled() : nextStep;

    const shouldShowNextStep = isFromPaidPolicy && !isInvoiceReport && !shouldShowStatusBar;
    const {nonHeldAmount, fullAmount, hasValidNonHeldAmount} = getNonHeldAndFullAmount(moneyRequestReport, shouldShowPayButton);
    const isAnyTransactionOnHold = hasHeldExpensesReportUtils(moneyRequestReport?.reportID);
    const {isDelegateAccessRestricted, showDelegateNoAccessModal} = useContext(DelegateNoAccessContext);
    const shouldShowLoadingBar = useLoadingBarVisibility();
    const kycWallRef = useContext(KYCWallContext);

    const isReportInRHP = route.name === SCREENS.SEARCH.REPORT_RHP;
    const shouldDisplaySearchRouter = !isReportInRHP || isSmallScreenWidth;
    const isReportInSearch = route.name === SCREENS.SEARCH.MONEY_REQUEST_REPORT;

    const existingB2BInvoiceReport = useParticipantsInvoiceReport(activePolicyID, CONST.REPORT.INVOICE_RECEIVER_TYPE.BUSINESS, chatReport?.policyID);
    const confirmPayment = useCallback(
        (type?: PaymentMethodType | undefined, payAsBusiness?: boolean, methodID?: number, paymentMethod?: PaymentMethod) => {
            if (!type || !chatReport) {
                return;
            }
            setPaymentType(type);
            setRequestType(CONST.IOU.REPORT_ACTION_TYPE.PAY);
            if (isDelegateAccessRestricted) {
                showDelegateNoAccessModal();
            } else if (isAnyTransactionOnHold) {
                if (getPlatform() === CONST.PLATFORM.IOS) {
                    // eslint-disable-next-line @typescript-eslint/no-deprecated
                    InteractionManager.runAfterInteractions(() => setIsHoldMenuVisible(true));
                } else {
                    setIsHoldMenuVisible(true);
                }
            } else if (isInvoiceReport) {
                startAnimation();
                payInvoice(type, chatReport, moneyRequestReport, introSelected, payAsBusiness, existingB2BInvoiceReport, methodID, paymentMethod, activePolicy);
            } else {
                startAnimation();
                payMoneyRequest(type, chatReport, moneyRequestReport, introSelected, undefined, true, activePolicy);
                if (currentSearchQueryJSON) {
                    search({
                        searchKey: currentSearchKey,
                        shouldCalculateTotals,
                        offset: 0,
                        queryJSON: currentSearchQueryJSON,
                        isOffline,
                    });
                }
            }
        },
        [
            chatReport,
            isDelegateAccessRestricted,
            isAnyTransactionOnHold,
            isInvoiceReport,
            showDelegateNoAccessModal,
            startAnimation,
            moneyRequestReport,
            introSelected,
            existingB2BInvoiceReport,
            shouldCalculateTotals,
            activePolicy,
            currentSearchQueryJSON,
            currentSearchKey,
            isOffline,
        ],
    );

    const confirmApproval = () => {
        setRequestType(CONST.IOU.REPORT_ACTION_TYPE.APPROVE);
        if (isDelegateAccessRestricted) {
            showDelegateNoAccessModal();
        } else if (isAnyTransactionOnHold) {
            setIsHoldMenuVisible(true);
        } else {
            startApprovedAnimation();
            approveMoneyRequest(moneyRequestReport, true);
            if (currentSearchQueryJSON) {
                search({
                    searchKey: currentSearchKey,
                    shouldCalculateTotals: true,
                    offset: 0,
                    queryJSON: currentSearchQueryJSON,
                    isOffline,
                });
            }
        }
    };

    const markAsCash = useCallback(() => {
        if (!requestParentReportAction) {
            return;
        }
        const reportID = transactionThreadReport?.reportID;

        if (!iouTransactionID || !reportID) {
            return;
        }
        markAsCashAction(iouTransactionID, reportID);
    }, [iouTransactionID, requestParentReportAction, transactionThreadReport?.reportID]);

    const getStatusIcon: (src: IconAsset) => React.ReactNode = (src) => (
        <Icon
            src={src}
            height={variables.iconSizeSmall}
            width={variables.iconSizeSmall}
            fill={theme.icon}
        />
    );

    const getStatusBarProps: () => MoneyRequestHeaderStatusBarProps | undefined = () => {
        if (shouldShowMarkAsResolved) {
            return {icon: getStatusIcon(Expensicons.Hourglass), description: translate('iou.reject.rejectedStatus')};
        }

        if (isPayAtEndExpense) {
            if (!isArchivedReport) {
                return {icon: getStatusIcon(Expensicons.Hourglass), description: translate('iou.bookingPendingDescription')};
            }
            if (isArchivedReport && archiveReason === CONST.REPORT.ARCHIVE_REASON.BOOKING_END_DATE_HAS_PASSED) {
                return {icon: getStatusIcon(Expensicons.Box), description: translate('iou.bookingArchivedDescription')};
            }
        }

        if (hasOnlyHeldExpenses) {
            return {icon: getStatusIcon(Expensicons.Stopwatch), description: translate(transactions.length > 1 ? 'iou.expensesOnHold' : 'iou.expenseOnHold')};
        }

        if (hasDuplicates) {
            return {icon: getStatusIcon(Expensicons.Flag), description: translate('iou.duplicateTransaction', {isSubmitted: isProcessingReport(moneyRequestReport)})};
        }

        if (!!transaction?.transactionID && shouldShowBrokenConnectionViolation) {
            return {
                icon: getStatusIcon(Expensicons.Hourglass),
                description: (
                    <BrokenConnectionDescription
                        transactionID={transaction?.transactionID}
                        report={moneyRequestReport}
                        policy={policy}
                    />
                ),
            };
        }
        if (hasAllPendingRTERViolations) {
            return {icon: getStatusIcon(Expensicons.Hourglass), description: translate('iou.pendingMatchWithCreditCardDescription')};
        }
        if (hasOnlyPendingTransactions) {
            return {icon: getStatusIcon(Expensicons.CreditCardHourglass), description: translate('iou.transactionPendingDescription')};
        }
        if (hasScanningReceipt) {
            return {icon: getStatusIcon(Expensicons.ReceiptScan), description: translate('iou.receiptScanInProgressDescription')};
        }
    };

    const getFirstDuplicateThreadID = (transactionsList: OnyxTypes.Transaction[], allReportActions: OnyxTypes.ReportAction[]) => {
        const duplicateTransaction = transactionsList.find((reportTransaction) => isDuplicate(reportTransaction));
        if (!duplicateTransaction) {
            return null;
        }

        return getThreadReportIDsForTransactions(allReportActions, [duplicateTransaction]).at(0);
    };

    const statusBarProps = getStatusBarProps();
    const dismissModalAndUpdateUseReject = () => {
        setIsRejectEducationalModalVisible(false);
        dismissRejectUseExplanation();
        if (requestParentReportAction) {
            rejectMoneyRequestReason(requestParentReportAction);
        }
    };

    useEffect(() => {
        // eslint-disable-next-line @typescript-eslint/prefer-nullish-coalescing
        if (isLoadingHoldUseExplained || dismissedHoldUseExplanation || !isOnHold) {
            return;
        }
        Navigation.navigate(ROUTES.PROCESS_MONEY_REQUEST_HOLD.getRoute(Navigation.getReportRHPActiveRoute()));
    }, [dismissedHoldUseExplanation, isLoadingHoldUseExplained, isOnHold]);

    const primaryAction = useMemo(() => {
        return getReportPrimaryAction({
            currentUserEmail: currentUserLogin ?? '',
            report: moneyRequestReport,
            chatReport,
            reportTransactions: transactions,
            violations,
            policy,
            reportNameValuePairs,
            reportActions,
            isChatReportArchived,
            invoiceReceiverPolicy,
            isPaidAnimationRunning,
            isApprovedAnimationRunning,
            isSubmittingAnimationRunning,
        });
    }, [
        isPaidAnimationRunning,
        isApprovedAnimationRunning,
        isSubmittingAnimationRunning,
        moneyRequestReport,
        chatReport,
        transactions,
        violations,
        policy,
        reportNameValuePairs,
        reportActions,
        isChatReportArchived,
        invoiceReceiverPolicy,
        currentUserLogin,
    ]);

    const confirmExport = useCallback(() => {
        setExportModalStatus(null);
        if (!moneyRequestReport?.reportID || !connectedIntegration) {
            return;
        }
        if (exportModalStatus === CONST.REPORT.EXPORT_OPTIONS.EXPORT_TO_INTEGRATION) {
            exportToIntegration(moneyRequestReport?.reportID, connectedIntegration);
        } else if (exportModalStatus === CONST.REPORT.EXPORT_OPTIONS.MARK_AS_EXPORTED) {
            markAsManuallyExported(moneyRequestReport?.reportID, connectedIntegration);
        }
    }, [connectedIntegration, exportModalStatus, moneyRequestReport?.reportID]);

    const getAmount = (actionType: ValueOf<typeof CONST.REPORT.REPORT_PREVIEW_ACTIONS>) => ({
        formattedAmount: getTotalAmountForIOUReportPreviewButton(moneyRequestReport, policy, actionType),
    });

    const {formattedAmount: totalAmount} = hasOnlyHeldExpenses ? getAmount(CONST.REPORT.REPORT_PREVIEW_ACTIONS.REVIEW) : getAmount(CONST.REPORT.PRIMARY_ACTIONS.PAY);

    const paymentButtonOptions = usePaymentOptions({
        currency: moneyRequestReport?.currency,
        iouReport: moneyRequestReport,
        chatReportID: chatReport?.reportID,
        formattedAmount: totalAmount,
        policyID: moneyRequestReport?.policyID,
        onPress: confirmPayment,
        shouldHidePaymentOptions: !shouldShowPayButton,
        shouldShowApproveButton,
        shouldDisableApproveButton,
        onlyShowPayElsewhere,
    });

    const addExpenseDropdownOptions: Array<DropdownOption<ValueOf<typeof CONST.REPORT.ADD_EXPENSE_OPTIONS>>> = useMemo(
        () => [
            {
                value: CONST.REPORT.ADD_EXPENSE_OPTIONS.CREATE_NEW_EXPENSE,
                text: translate('iou.createExpense'),
                icon: Expensicons.Plus,
                onSelected: () => {
                    if (!moneyRequestReport?.reportID) {
                        return;
                    }
                    if (policy && shouldRestrictUserBillableActions(policy.id)) {
                        Navigation.navigate(ROUTES.RESTRICTED_ACTION.getRoute(policy.id));
                        return;
                    }
                    startMoneyRequest(CONST.IOU.TYPE.SUBMIT, moneyRequestReport?.reportID);
                },
            },
            {
                value: CONST.REPORT.ADD_EXPENSE_OPTIONS.TRACK_DISTANCE_EXPENSE,
                text: translate('iou.trackDistance'),
                icon: Expensicons.Location,
                onSelected: () => {
                    if (!moneyRequestReport?.reportID) {
                        return;
                    }
                    if (policy && shouldRestrictUserBillableActions(policy.id)) {
                        Navigation.navigate(ROUTES.RESTRICTED_ACTION.getRoute(policy.id));
                        return;
                    }
                    startDistanceRequest(CONST.IOU.TYPE.SUBMIT, moneyRequestReport.reportID, lastDistanceExpenseType);
                },
            },
            {
                value: CONST.REPORT.ADD_EXPENSE_OPTIONS.ADD_UNREPORTED_EXPENSE,
                text: translate('iou.addUnreportedExpense'),
                icon: Expensicons.ReceiptPlus,
                onSelected: () => {
                    if (policy && shouldRestrictUserBillableActions(policy.id)) {
                        Navigation.navigate(ROUTES.RESTRICTED_ACTION.getRoute(policy.id));
                        return;
                    }
                    openUnreportedExpense(moneyRequestReport?.reportID);
                },
            },
        ],
        [moneyRequestReport?.reportID, policy, lastDistanceExpenseType, translate],
    );

    const exportSubmenuOptions: Record<string, DropdownOption<string>> = useMemo(() => {
        const options: Record<string, DropdownOption<string>> = {
            [CONST.REPORT.EXPORT_OPTIONS.DOWNLOAD_CSV]: {
                text: translate('export.basicExport'),
                icon: Expensicons.Table,
                value: CONST.REPORT.EXPORT_OPTIONS.DOWNLOAD_CSV,
                onSelected: () => {
                    if (!moneyRequestReport) {
                        return;
                    }
                    if (isOffline) {
                        setOfflineModalVisible(true);
                        return;
                    }
                    exportReportToCSV({reportID: moneyRequestReport.reportID, transactionIDList: transactionIDs}, () => {
                        setDownloadErrorModalVisible(true);
                    });
                },
            },
            [CONST.REPORT.EXPORT_OPTIONS.EXPORT_TO_INTEGRATION]: {
                // eslint-disable-next-line @typescript-eslint/no-non-null-assertion
                text: translate('workspace.common.exportIntegrationSelected', {connectionName: connectedIntegrationFallback!}),
                icon: getIntegrationExportIcon(connectedIntegration ?? connectedIntegrationFallback),
                value: CONST.REPORT.EXPORT_OPTIONS.EXPORT_TO_INTEGRATION,
                onSelected: () => {
                    if (!connectedIntegration || !moneyRequestReport) {
                        return;
                    }
                    if (isExported) {
                        setExportModalStatus(CONST.REPORT.EXPORT_OPTIONS.EXPORT_TO_INTEGRATION);
                        return;
                    }
                    exportToIntegration(moneyRequestReport?.reportID, connectedIntegration);
                },
            },
            [CONST.REPORT.EXPORT_OPTIONS.MARK_AS_EXPORTED]: {
                text: translate('workspace.common.markAsExported'),
                icon: getIntegrationExportIcon(connectedIntegration ?? connectedIntegrationFallback),
                value: CONST.REPORT.EXPORT_OPTIONS.MARK_AS_EXPORTED,
                onSelected: () => {
                    if (!connectedIntegration || !moneyRequestReport) {
                        return;
                    }
                    if (isExported) {
                        setExportModalStatus(CONST.REPORT.EXPORT_OPTIONS.MARK_AS_EXPORTED);
                        return;
                    }
                    markAsManuallyExported(moneyRequestReport?.reportID, connectedIntegration);
                },
            },
        };

        for (const template of exportTemplates) {
            options[template.name] = {
                text: template.name,
                icon: Expensicons.Table,
                value: template.templateName,
                description: template.description,
                onSelected: () => beginExportWithTemplate(template.templateName, template.type, transactionIDs, template.policyID),
            };
        }

        return options;
    }, [translate, connectedIntegrationFallback, connectedIntegration, moneyRequestReport, isOffline, transactionIDs, isExported, beginExportWithTemplate, exportTemplates]);

    const primaryActionsImplementation = {
        [CONST.REPORT.PRIMARY_ACTIONS.SUBMIT]: (
            <AnimatedSubmitButton
                success
                text={translate('common.submit')}
                onPress={() => {
                    if (!moneyRequestReport) {
                        return;
                    }
                    startSubmittingAnimation();
                    submitReport(moneyRequestReport);
                    if (currentSearchQueryJSON) {
                        search({
                            searchKey: currentSearchKey,
                            shouldCalculateTotals,
                            offset: 0,
                            queryJSON: currentSearchQueryJSON,
                            isOffline,
                        });
                    }
                }}
                isSubmittingAnimationRunning={isSubmittingAnimationRunning}
                onAnimationFinish={stopAnimation}
            />
        ),
        [CONST.REPORT.PRIMARY_ACTIONS.APPROVE]: (
            <Button
                success
                onPress={confirmApproval}
                text={translate('iou.approve')}
            />
        ),
        [CONST.REPORT.PRIMARY_ACTIONS.PAY]: (
            <AnimatedSettlementButton
                isPaidAnimationRunning={isPaidAnimationRunning}
                isApprovedAnimationRunning={isApprovedAnimationRunning}
                onAnimationFinish={stopAnimation}
                formattedAmount={totalAmount}
                canIOUBePaid
                onlyShowPayElsewhere={onlyShowPayElsewhere}
                currency={moneyRequestReport?.currency}
                confirmApproval={confirmApproval}
                policyID={moneyRequestReport?.policyID}
                chatReportID={chatReport?.reportID}
                iouReport={moneyRequestReport}
                onPress={confirmPayment}
                enablePaymentsRoute={ROUTES.ENABLE_PAYMENTS}
                shouldHidePaymentOptions={!shouldShowPayButton}
                shouldShowApproveButton={shouldShowApproveButton}
                shouldDisableApproveButton={shouldDisableApproveButton}
                isDisabled={isOffline && !canAllowSettlement}
                isLoading={!isOffline && !canAllowSettlement}
            />
        ),
        [CONST.REPORT.PRIMARY_ACTIONS.EXPORT_TO_ACCOUNTING]: (
            <Button
                success
                // eslint-disable-next-line @typescript-eslint/no-non-null-assertion
                text={translate('workspace.common.exportIntegrationSelected', {connectionName: connectedIntegration!})}
                onPress={() => {
                    if (!connectedIntegration || !moneyRequestReport) {
                        return;
                    }
                    if (isExported) {
                        setExportModalStatus(CONST.REPORT.EXPORT_OPTIONS.EXPORT_TO_INTEGRATION);
                        return;
                    }
                    exportToIntegration(moneyRequestReport?.reportID, connectedIntegration);
                }}
            />
        ),
        [CONST.REPORT.PRIMARY_ACTIONS.REMOVE_HOLD]: (
            <Button
                success
                text={translate('iou.unhold')}
                onPress={() => {
                    const parentReportAction = getReportAction(moneyRequestReport?.parentReportID, moneyRequestReport?.parentReportActionID);

                    const IOUActions = getAllExpensesToHoldIfApplicable(moneyRequestReport, reportActions);

                    if (IOUActions.length) {
                        IOUActions.forEach(changeMoneyRequestHoldStatus);
                        return;
                    }

                    const moneyRequestAction = transactionThreadReportID ? requestParentReportAction : parentReportAction;
                    if (!moneyRequestAction) {
                        return;
                    }

                    changeMoneyRequestHoldStatus(moneyRequestAction);
                }}
            />
        ),
        [CONST.REPORT.PRIMARY_ACTIONS.MARK_AS_CASH]: (
            <Button
                success
                text={translate('iou.markAsCash')}
                onPress={markAsCash}
            />
        ),
        [CONST.REPORT.TRANSACTION_PRIMARY_ACTIONS.MARK_AS_RESOLVED]: (
            <Button
                success
                onPress={() => {
                    if (!transaction?.transactionID) {
                        return;
                    }
                    markRejectViolationAsResolved(transaction?.transactionID, transactionThreadReport?.reportID);
                }}
                text={translate('iou.reject.markAsResolved')}
            />
        ),
        [CONST.REPORT.PRIMARY_ACTIONS.REVIEW_DUPLICATES]: (
            <Button
                success
                text={translate('iou.reviewDuplicates')}
                onPress={() => {
                    let threadID = transactionThreadReportID ?? getFirstDuplicateThreadID(transactions, reportActions);
                    if (!threadID) {
                        const duplicateTransaction = transactions.find((reportTransaction) => isDuplicate(reportTransaction));
                        const transactionID = duplicateTransaction?.transactionID;
                        const iouAction = getIOUActionForReportID(moneyRequestReport?.reportID, transactionID);
                        const createdTransactionThreadReport = createTransactionThreadReport(moneyRequestReport, iouAction);
                        threadID = createdTransactionThreadReport?.reportID;
                    }
                    Navigation.navigate(ROUTES.TRANSACTION_DUPLICATE_REVIEW_PAGE.getRoute(threadID));
                }}
            />
        ),
    };

    const beginPDFExport = (reportID: string) => {
        setIsPDFModalVisible(true);
        exportReportToPDF({reportID});
    };

    const secondaryActions = useMemo(() => {
        if (!moneyRequestReport) {
            return [];
        }
        return getSecondaryReportActions({
            currentUserEmail: currentUserLogin ?? '',
            report: moneyRequestReport,
            chatReport,
            reportTransactions: transactions,
            violations,
            policy,
            reportNameValuePairs,
            reportActions,
            policies,
            isChatReportArchived,
        });
    }, [moneyRequestReport, currentUserLogin, chatReport, transactions, violations, policy, reportNameValuePairs, reportActions, policies, isChatReportArchived]);

    const secondaryExportActions = useMemo(() => {
        if (!moneyRequestReport) {
            return [];
        }
        return getSecondaryExportReportActions(moneyRequestReport, policy, exportTemplates);
    }, [moneyRequestReport, policy, exportTemplates]);

    const secondaryActionsImplementation: Record<
        ValueOf<typeof CONST.REPORT.SECONDARY_ACTIONS>,
        DropdownOption<ValueOf<typeof CONST.REPORT.SECONDARY_ACTIONS>> & Pick<PopoverMenuItem, 'backButtonText' | 'rightIcon'>
    > = {
        [CONST.REPORT.SECONDARY_ACTIONS.VIEW_DETAILS]: {
            value: CONST.REPORT.SECONDARY_ACTIONS.VIEW_DETAILS,
            text: translate('iou.viewDetails'),
            icon: Expensicons.Info,
            onSelected: () => {
                navigateToDetailsPage(moneyRequestReport, Navigation.getReportRHPActiveRoute());
            },
        },
        [CONST.REPORT.SECONDARY_ACTIONS.EXPORT]: {
            value: CONST.REPORT.SECONDARY_ACTIONS.EXPORT,
            text: translate('common.export'),
            backButtonText: translate('common.export'),
            icon: Expensicons.Export,
            rightIcon: Expensicons.ArrowRight,
            subMenuItems: secondaryExportActions.map((action) => exportSubmenuOptions[action as string]),
        },
        [CONST.REPORT.SECONDARY_ACTIONS.DOWNLOAD_PDF]: {
            value: CONST.REPORT.SECONDARY_ACTIONS.DOWNLOAD_PDF,
            text: translate('common.downloadAsPDF'),
            icon: Expensicons.Document,
            onSelected: () => {
                if (!moneyRequestReport) {
                    return;
                }
                beginPDFExport(moneyRequestReport.reportID);
            },
        },
        [CONST.REPORT.SECONDARY_ACTIONS.SUBMIT]: {
            value: CONST.REPORT.SECONDARY_ACTIONS.SUBMIT,
            text: translate('common.submit'),
            icon: Expensicons.Send,
            onSelected: () => {
                if (!moneyRequestReport) {
                    return;
                }
                submitReport(moneyRequestReport);
            },
        },
        [CONST.REPORT.SECONDARY_ACTIONS.APPROVE]: {
            text: translate('iou.approve'),
            icon: Expensicons.ThumbsUp,
            value: CONST.REPORT.SECONDARY_ACTIONS.APPROVE,
            onSelected: confirmApproval,
        },
        [CONST.REPORT.SECONDARY_ACTIONS.UNAPPROVE]: {
            text: translate('iou.unapprove'),
            icon: Expensicons.CircularArrowBackwards,
            value: CONST.REPORT.SECONDARY_ACTIONS.UNAPPROVE,
            onSelected: () => {
                if (isDelegateAccessRestricted) {
                    showDelegateNoAccessModal();
                    return;
                }

                if (isExported) {
                    setIsUnapproveModalVisible(true);
                    return;
                }

                unapproveExpenseReport(moneyRequestReport);
            },
        },
        [CONST.REPORT.SECONDARY_ACTIONS.CANCEL_PAYMENT]: {
            text: translate('iou.cancelPayment'),
            icon: Expensicons.Clear,
            value: CONST.REPORT.SECONDARY_ACTIONS.CANCEL_PAYMENT,
            onSelected: () => {
                setIsCancelPaymentModalVisible(true);
            },
        },
        [CONST.REPORT.SECONDARY_ACTIONS.HOLD]: {
            text: translate('iou.hold'),
            icon: Expensicons.Stopwatch,
            value: CONST.REPORT.SECONDARY_ACTIONS.HOLD,
            onSelected: () => {
                if (!requestParentReportAction) {
                    throw new Error('Parent action does not exist');
                }

                if (isDelegateAccessRestricted) {
                    showDelegateNoAccessModal();
                    return;
                }

                changeMoneyRequestHoldStatus(requestParentReportAction);
            },
        },
        [CONST.REPORT.SECONDARY_ACTIONS.REMOVE_HOLD]: {
            text: translate('iou.unhold'),
            icon: Expensicons.Stopwatch,
            value: CONST.REPORT.SECONDARY_ACTIONS.REMOVE_HOLD,
            onSelected: () => {
                if (!requestParentReportAction) {
                    throw new Error('Parent action does not exist');
                }

                changeMoneyRequestHoldStatus(requestParentReportAction);
            },
        },
        [CONST.REPORT.SECONDARY_ACTIONS.SPLIT]: {
            text: isExpenseSplit ? translate('iou.editSplits') : translate('iou.split'),
            icon: Expensicons.ArrowSplit,
            value: CONST.REPORT.SECONDARY_ACTIONS.SPLIT,
            onSelected: () => {
                if (Number(transactions?.length) !== 1) {
                    return;
                }

                const currentTransaction = transactions.at(0);
                initSplitExpense(currentTransaction);
            },
        },
        [CONST.REPORT.SECONDARY_ACTIONS.MERGE]: {
            text: translate('common.merge'),
            icon: Expensicons.ArrowCollapse,
            value: CONST.REPORT.SECONDARY_ACTIONS.MERGE,
            onSelected: () => {
                const currentTransaction = transactions.at(0);
                if (!currentTransaction) {
                    return;
                }

                setupMergeTransactionData(currentTransaction.transactionID, {targetTransactionID: currentTransaction.transactionID});
                Navigation.navigate(ROUTES.MERGE_TRANSACTION_LIST_PAGE.getRoute(currentTransaction.transactionID, Navigation.getActiveRoute()));
            },
        },
        [CONST.REPORT.SECONDARY_ACTIONS.CHANGE_WORKSPACE]: {
            text: translate('iou.changeWorkspace'),
            icon: expensifyIcons.Buildings,
            value: CONST.REPORT.SECONDARY_ACTIONS.CHANGE_WORKSPACE,
            onSelected: () => {
                if (!moneyRequestReport) {
                    return;
                }
                Navigation.navigate(ROUTES.REPORT_WITH_ID_CHANGE_WORKSPACE.getRoute(moneyRequestReport.reportID, Navigation.getActiveRoute()));
            },
        },
        [CONST.REPORT.SECONDARY_ACTIONS.CHANGE_APPROVER]: {
            text: translate('iou.changeApprover.title'),
            icon: Expensicons.Workflows,
            value: CONST.REPORT.SECONDARY_ACTIONS.CHANGE_APPROVER,
            onSelected: () => {
                if (!moneyRequestReport) {
                    Log.warn('Change approver secondary action triggered without moneyRequestReport data.');
                    return;
                }
                Navigation.navigate(ROUTES.REPORT_CHANGE_APPROVER.getRoute(moneyRequestReport.reportID, Navigation.getActiveRoute()));
            },
        },
        [CONST.REPORT.SECONDARY_ACTIONS.DELETE]: {
            text: translate('common.delete'),
            icon: Expensicons.Trashcan,
            value: CONST.REPORT.SECONDARY_ACTIONS.DELETE,
            onSelected: () => {
                if (Object.keys(transactions).length === 1) {
                    setIsDeleteExpenseModalVisible(true);
                } else {
                    setIsDeleteReportModalVisible(true);
                }
            },
        },
        [CONST.REPORT.SECONDARY_ACTIONS.RETRACT]: {
            text: translate('iou.retract'),
            icon: Expensicons.CircularArrowBackwards,
            value: CONST.REPORT.SECONDARY_ACTIONS.RETRACT,
            onSelected: () => {
                retractReport(moneyRequestReport);
            },
        },
        [CONST.REPORT.SECONDARY_ACTIONS.REOPEN]: {
            text: translate('iou.retract'),
            icon: Expensicons.CircularArrowBackwards,
            value: CONST.REPORT.SECONDARY_ACTIONS.REOPEN,
            onSelected: () => {
                if (isExported) {
                    setIsReopenWarningModalVisible(true);
                    return;
                }
                reopenReport(moneyRequestReport);
            },
        },
        [CONST.REPORT.SECONDARY_ACTIONS.REJECT]: {
            text: translate('common.reject'),
            icon: Expensicons.ThumbsDown,
            value: CONST.REPORT.SECONDARY_ACTIONS.REJECT,
            onSelected: () => {
                if (dismissedRejectUseExplanation) {
                    if (requestParentReportAction) {
                        rejectMoneyRequestReason(requestParentReportAction);
                    }
                } else {
                    setIsRejectEducationalModalVisible(true);
                }
            },
            shouldShow: transactions.length === 1,
        },
        [CONST.REPORT.SECONDARY_ACTIONS.ADD_EXPENSE]: {
            text: translate('iou.addExpense'),
            backButtonText: translate('iou.addExpense'),
            icon: Expensicons.Plus,
            rightIcon: Expensicons.ArrowRight,
            value: CONST.REPORT.SECONDARY_ACTIONS.ADD_EXPENSE,
            subMenuItems: addExpenseDropdownOptions,
            onSelected: () => {
                if (!moneyRequestReport?.reportID) {
                    return;
                }
                if (policy && shouldRestrictUserBillableActions(policy.id)) {
                    Navigation.navigate(ROUTES.RESTRICTED_ACTION.getRoute(policy.id));
                    return;
                }
                startMoneyRequest(CONST.IOU.TYPE.SUBMIT, moneyRequestReport?.reportID);
            },
        },
        [CONST.REPORT.SECONDARY_ACTIONS.PAY]: {
            text: translate('iou.settlePayment', {formattedAmount: totalAmount}),
            icon: Expensicons.Cash,
            value: CONST.REPORT.SECONDARY_ACTIONS.PAY,
            backButtonText: translate('iou.settlePayment', {formattedAmount: totalAmount}),
            subMenuItems: Object.values(paymentButtonOptions),
        },
    };
    const applicableSecondaryActions = secondaryActions
        .map((action) => secondaryActionsImplementation[action])
        .filter((action) => action?.shouldShow !== false && action?.value !== primaryAction);
    useEffect(() => {
        if (!transactionThreadReportID) {
            return;
        }
        clearSelectedTransactions(true);
        // We don't need to run the effect on change of clearSelectedTransactions since it can cause the infinite loop.
        // eslint-disable-next-line react-compiler/react-compiler
        // eslint-disable-next-line react-hooks/exhaustive-deps
    }, [transactionThreadReportID]);

    const shouldShowBackButton = shouldDisplayBackButton || shouldUseNarrowLayout;

    const connectedIntegrationName = connectedIntegration ? translate('workspace.accounting.connectionName', {connectionName: connectedIntegration}) : '';
    const unapproveWarningText = useMemo(
        () => (
            <Text>
                <Text style={[styles.textStrong, styles.noWrap]}>{translate('iou.headsUp')}</Text>{' '}
                <Text>{translate('iou.unapproveWithIntegrationWarning', {accountingIntegration: connectedIntegrationName})}</Text>
            </Text>
        ),
        [connectedIntegrationName, styles.noWrap, styles.textStrong, translate],
    );

    const isMobileSelectionModeEnabled = useMobileSelectionMode();

    useEffect(() => {
        return () => {
            turnOffMobileSelectionMode();
        };
    }, []);

    if (isMobileSelectionModeEnabled) {
        // If mobile selection mode is enabled but only one or no transactions remain, turn it off
        const visibleTransactions = transactions.filter((t) => t.pendingAction !== CONST.RED_BRICK_ROAD_PENDING_ACTION.DELETE || isOffline);
        if (visibleTransactions.length <= 1) {
            turnOffMobileSelectionMode();
        }

        return (
            <HeaderWithBackButton
                title={translate('common.selectMultiple')}
                onBackButtonPress={() => {
                    clearSelectedTransactions(true);
                    turnOffMobileSelectionMode();
                }}
            />
        );
    }

    const reopenExportedReportWarningText = (
        <Text>
            <Text style={[styles.textStrong, styles.noWrap]}>{translate('iou.headsUp')} </Text>
            <Text>{translate('iou.reopenExportedReportConfirmation', {connectionName: integrationNameFromExportMessage ?? ''})}</Text>
        </Text>
    );
    const onPaymentSelect = (event: KYCFlowEvent, iouPaymentType: PaymentMethodType, triggerKYCFlow: TriggerKYCFlow) =>
        selectPaymentType(event, iouPaymentType, triggerKYCFlow, policy, confirmPayment, isUserValidated, confirmApproval, moneyRequestReport);

<<<<<<< HEAD
=======
    const KYCMoreDropdown = (
        <KYCWall
            ref={kycWallRef}
            onSuccessfulKYC={(payment) => confirmPayment(payment)}
            enablePaymentsRoute={ROUTES.ENABLE_PAYMENTS}
            isDisabled={isOffline}
            source={CONST.KYC_WALL_SOURCE.REPORT}
            chatReportID={chatReport?.reportID}
            iouReport={moneyRequestReport}
            anchorAlignment={{
                horizontal: CONST.MODAL.ANCHOR_ORIGIN_HORIZONTAL.LEFT, // button is at left, so horizontal anchor is at LEFT
                vertical: CONST.MODAL.ANCHOR_ORIGIN_VERTICAL.TOP, // we assume that popover menu opens below the button, anchor is at TOP
            }}
        >
            {(triggerKYCFlow, buttonRef) => (
                <ButtonWithDropdownMenu
                    success={false}
                    onPress={() => {}}
                    onSubItemSelected={(item, index, event) => {
                        if (!isSecondaryActionAPaymentOption(item)) {
                            return;
                        }
                        onPaymentSelect(event, item.value, triggerKYCFlow);
                    }}
                    buttonRef={buttonRef}
                    shouldAlwaysShowDropdownMenu
                    shouldPopoverUseScrollView={shouldDisplayNarrowVersion && applicableSecondaryActions.length >= 5}
                    customText={translate('common.more')}
                    options={applicableSecondaryActions}
                    isSplitButton={false}
                    wrapperStyle={shouldDisplayNarrowVersion && [!primaryAction && styles.flex1]}
                    shouldUseModalPaddingStyle
                />
            )}
        </KYCWall>
    );

>>>>>>> 0b66e418
    const showNextStepBar = shouldShowNextStep && !!optimisticNextStep?.message?.length;
    const showNextStepSkeleton = shouldShowNextStep && !optimisticNextStep && !!isLoadingInitialReportActions && !isOffline;
    const shouldShowMoreContent = showNextStepBar || showNextStepSkeleton || !!statusBarProps || isReportInSearch;

    return (
        <View style={[styles.pt0, styles.borderBottom]}>
            <HeaderWithBackButton
                shouldShowReportAvatarWithDisplay
                shouldDisplayStatus
                shouldShowPinButton={false}
                report={moneyRequestReport}
                shouldShowBackButton={shouldShowBackButton}
                shouldDisplaySearchRouter={shouldDisplaySearchRouter}
                onBackButtonPress={onBackButtonPress}
                shouldShowBorderBottom={false}
                shouldEnableDetailPageNavigation
            >
                {shouldDisplayNarrowMoreButton && (
                    <View style={[styles.flexRow, styles.gap2]}>
                        {!!primaryAction && !shouldShowSelectedTransactionsButton && primaryActionsImplementation[primaryAction]}
                        {!!applicableSecondaryActions.length && !shouldShowSelectedTransactionsButton && (
                            <MoneyReportHeaderKYCDropdown
                                chatReportID={chatReport?.reportID}
                                iouReport={moneyRequestReport}
                                onPaymentSelect={onPaymentSelect}
                                onSuccessfulKYC={(payment) => confirmPayment(payment)}
                                primaryAction={primaryAction}
                                applicableSecondaryActions={applicableSecondaryActions}
                            />
                        )}
                        {shouldShowSelectedTransactionsButton && (
                            <View>
                                <ButtonWithDropdownMenu
                                    onPress={() => null}
                                    options={selectedTransactionsOptions}
                                    customText={translate('workspace.common.selected', {count: selectedTransactionIDs.length})}
                                    isSplitButton={false}
                                    shouldAlwaysShowDropdownMenu
                                />
                            </View>
                        )}
                    </View>
                )}
            </HeaderWithBackButton>
            {!shouldDisplayNarrowMoreButton &&
                (shouldShowSelectedTransactionsButton ? (
                    <View style={[styles.dFlex, styles.w100, styles.ph5, styles.pb3]}>
                        <ButtonWithDropdownMenu
                            onPress={() => null}
                            options={selectedTransactionsOptions}
                            customText={translate('workspace.common.selected', {count: selectedTransactionIDs.length})}
                            isSplitButton={false}
                            shouldAlwaysShowDropdownMenu
                            wrapperStyle={styles.w100}
                        />
                    </View>
                ) : (
                    <View style={[styles.flexRow, styles.gap2, styles.pb3, styles.ph5, styles.w100, styles.alignItemsCenter, styles.justifyContentCenter]}>
                        {!!primaryAction && <View style={[styles.flex1]}>{primaryActionsImplementation[primaryAction]}</View>}
                        {!!applicableSecondaryActions.length && (
                            <MoneyReportHeaderKYCDropdown
                                chatReportID={chatReport?.reportID}
                                iouReport={moneyRequestReport}
                                onPaymentSelect={onPaymentSelect}
                                onSuccessfulKYC={(payment) => confirmPayment(payment)}
                                primaryAction={primaryAction}
                                applicableSecondaryActions={applicableSecondaryActions}
                            />
                        )}
                    </View>
                ))}

            {shouldShowMoreContent && (
                <View style={[styles.flexRow, styles.gap2, styles.justifyContentStart, styles.flexNoWrap, styles.ph5, styles.pb3]}>
                    <View style={[styles.flexShrink1, styles.flexGrow1, styles.mnw0, styles.flexWrap, styles.justifyContentCenter]}>
                        {showNextStepBar && <MoneyReportHeaderStatusBar nextStep={optimisticNextStep} />}
                        {showNextStepSkeleton && <MoneyReportHeaderStatusBarSkeleton />}
                        {!!statusBarProps && (
                            <MoneyRequestHeaderStatusBar
                                icon={statusBarProps.icon}
                                description={statusBarProps.description}
                            />
                        )}
                    </View>
                    {isReportInSearch && (
                        <MoneyRequestReportNavigation
                            reportID={moneyRequestReport?.reportID}
                            shouldDisplayNarrowVersion={shouldDisplayNarrowVersion}
                        />
                    )}
                </View>
            )}

            <LoadingBar shouldShow={shouldShowLoadingBar && shouldUseNarrowLayout} />
            {isHoldMenuVisible && requestType !== undefined && (
                <ProcessMoneyReportHoldMenu
                    nonHeldAmount={!hasOnlyHeldExpenses && hasValidNonHeldAmount ? nonHeldAmount : undefined}
                    requestType={requestType}
                    fullAmount={fullAmount}
                    onClose={() => setIsHoldMenuVisible(false)}
                    isVisible={isHoldMenuVisible}
                    paymentType={paymentType}
                    chatReport={chatReport}
                    moneyRequestReport={moneyRequestReport}
                    startAnimation={() => {
                        if (requestType === CONST.IOU.REPORT_ACTION_TYPE.APPROVE) {
                            startApprovedAnimation();
                        } else {
                            startAnimation();
                        }
                    }}
                    transactionCount={transactionIDs?.length ?? 0}
                />
            )}
            <DecisionModal
                title={translate('common.downloadFailedTitle')}
                prompt={translate('common.downloadFailedDescription')}
                isSmallScreenWidth={isSmallScreenWidth}
                onSecondOptionSubmit={() => setDownloadErrorModalVisible(false)}
                secondOptionText={translate('common.buttonConfirm')}
                isVisible={downloadErrorModalVisible}
                onClose={() => setDownloadErrorModalVisible(false)}
            />
            <ConfirmModal
                title={translate('iou.cancelPayment')}
                isVisible={isCancelPaymentModalVisible}
                onConfirm={() => {
                    if (!chatReport) {
                        return;
                    }
                    cancelPayment(moneyRequestReport, chatReport);
                    setIsCancelPaymentModalVisible(false);
                }}
                onCancel={() => setIsCancelPaymentModalVisible(false)}
                prompt={translate('iou.cancelPaymentConfirmation')}
                confirmText={translate('iou.cancelPayment')}
                cancelText={translate('common.dismiss')}
                danger
                shouldEnableNewFocusManagement
            />
            <ConfirmModal
                title={translate('iou.deleteExpense', {count: 1})}
                isVisible={isDeleteExpenseModalVisible}
                onConfirm={() => {
                    let goBackRoute: Route | undefined;
                    setIsDeleteExpenseModalVisible(false);
                    if (transactionThreadReportID) {
                        if (!requestParentReportAction || !transaction?.transactionID) {
                            throw new Error('Missing data!');
                        }
                        // it's deleting transaction but not the report which leads to bug (that is actually also on staging)
                        // Money request should be deleted when interactions are done, to not show the not found page before navigating to goBackRoute
                        // eslint-disable-next-line @typescript-eslint/no-deprecated
                        InteractionManager.runAfterInteractions(() => {
                            deleteMoneyRequest(
                                transaction?.transactionID,
                                requestParentReportAction,
                                duplicateTransactions,
                                duplicateTransactionViolations,
                                iouReport,
                                chatIOUReport,
                                false,
                                undefined,
                                undefined,
                                isChatIOUReportArchived,
                            );
                            removeTransaction(transaction.transactionID);
                        });
                        goBackRoute = getNavigationUrlOnMoneyRequestDelete(transaction.transactionID, requestParentReportAction, iouReport, chatIOUReport, false, isChatIOUReportArchived);
                    }

                    if (goBackRoute) {
                        Navigation.setNavigationActionToMicrotaskQueue(() => navigateOnDeleteExpense(goBackRoute));
                    }
                }}
                onCancel={() => setIsDeleteExpenseModalVisible(false)}
                prompt={translate('iou.deleteConfirmation', {count: 1})}
                confirmText={translate('common.delete')}
                cancelText={translate('common.cancel')}
                danger
                shouldEnableNewFocusManagement
            />
            <ConfirmModal
                title={translate('iou.deleteExpense', {count: selectedTransactionIDs.length})}
                isVisible={hookDeleteModalVisible}
                onConfirm={() => {
                    if (transactions.filter((trans) => trans.pendingAction !== CONST.RED_BRICK_ROAD_PENDING_ACTION.DELETE).length === selectedTransactionIDs.length) {
                        Navigation.goBack(route.params?.backTo);
                    }
                    handleDeleteTransactions();
                }}
                onCancel={hideDeleteModal}
                prompt={translate('iou.deleteConfirmation', {count: selectedTransactionIDs.length})}
                confirmText={translate('common.delete')}
                cancelText={translate('common.cancel')}
                danger
                shouldEnableNewFocusManagement
            />
            <ConfirmModal
                title={translate('iou.deleteReport')}
                isVisible={isDeleteReportModalVisible}
                onConfirm={() => {
                    setIsDeleteReportModalVisible(false);

                    Navigation.goBack();
                    // eslint-disable-next-line @typescript-eslint/no-deprecated
                    InteractionManager.runAfterInteractions(() => {
                        deleteAppReport(moneyRequestReport?.reportID);
                    });
                }}
                onCancel={() => setIsDeleteReportModalVisible(false)}
                prompt={translate('iou.deleteReportConfirmation')}
                confirmText={translate('common.delete')}
                cancelText={translate('common.cancel')}
                danger
                shouldEnableNewFocusManagement
            />
            {!!connectedIntegration && (
                <ConfirmModal
                    title={translate('workspace.exportAgainModal.title')}
                    onConfirm={confirmExport}
                    onCancel={() => setExportModalStatus(null)}
                    prompt={translate('workspace.exportAgainModal.description', {connectionName: connectedIntegration, reportName: moneyRequestReport?.reportName ?? ''})}
                    confirmText={translate('workspace.exportAgainModal.confirmText')}
                    cancelText={translate('workspace.exportAgainModal.cancelText')}
                    isVisible={!!exportModalStatus}
                />
            )}
            <ConfirmModal
                title={translate('iou.unapproveReport')}
                isVisible={isUnapproveModalVisible}
                danger
                confirmText={translate('iou.unapproveReport')}
                onConfirm={() => {
                    setIsUnapproveModalVisible(false);
                    unapproveExpenseReport(moneyRequestReport);
                }}
                cancelText={translate('common.cancel')}
                onCancel={() => setIsUnapproveModalVisible(false)}
                prompt={unapproveWarningText}
            />
            <ConfirmModal
                title={translate('iou.reopenReport')}
                isVisible={isReopenWarningModalVisible}
                danger
                confirmText={translate('iou.reopenReport')}
                onConfirm={() => {
                    setIsReopenWarningModalVisible(false);
                    reopenReport(moneyRequestReport);
                }}
                cancelText={translate('common.cancel')}
                onCancel={() => setIsReopenWarningModalVisible(false)}
                // eslint-disable-next-line @typescript-eslint/no-non-null-assertion
                prompt={reopenExportedReportWarningText}
            />
            <DecisionModal
                title={translate('common.downloadFailedTitle')}
                prompt={translate('common.downloadFailedDescription')}
                isSmallScreenWidth={isSmallScreenWidth}
                onSecondOptionSubmit={() => setIsDownloadErrorModalVisible(false)}
                secondOptionText={translate('common.buttonConfirm')}
                isVisible={isDownloadErrorModalVisible}
                onClose={() => setIsDownloadErrorModalVisible(false)}
            />
            {!!isRejectEducationalModalVisible && (
                <HoldOrRejectEducationalModal
                    onClose={dismissModalAndUpdateUseReject}
                    onConfirm={dismissModalAndUpdateUseReject}
                />
            )}
            <DecisionModal
                title={translate('common.youAppearToBeOffline')}
                prompt={translate('common.offlinePrompt')}
                isSmallScreenWidth={isSmallScreenWidth}
                onSecondOptionSubmit={() => setOfflineModalVisible(false)}
                secondOptionText={translate('common.buttonConfirm')}
                isVisible={offlineModalVisible}
                onClose={() => setOfflineModalVisible(false)}
            />
            <Modal
                onClose={() => setIsPDFModalVisible(false)}
                isVisible={isPDFModalVisible}
                type={isSmallScreenWidth ? CONST.MODAL.MODAL_TYPE.BOTTOM_DOCKED : CONST.MODAL.MODAL_TYPE.CONFIRM}
                innerContainerStyle={styles.pv0}
            >
                <View style={[styles.m5]}>
                    <View>
                        <View style={[styles.flexRow, styles.mb4]}>
                            <Header
                                title={translate('reportDetailsPage.generatingPDF')}
                                containerStyles={[styles.alignItemsCenter]}
                            />
                        </View>
                        <View>
                            <Text>{messagePDF}</Text>
                            {!reportPDFFilename && (
                                <ActivityIndicator
                                    size={CONST.ACTIVITY_INDICATOR_SIZE.LARGE}
                                    color={theme.textSupporting}
                                    style={styles.mt3}
                                />
                            )}
                        </View>
                    </View>
                    {!!reportPDFFilename && reportPDFFilename !== 'error' && (
                        <Button
                            isLoading={isDownloadingPDF}
                            style={[styles.mt3, styles.noSelect]}
                            onPress={() => downloadReportPDF(reportPDFFilename ?? '', moneyRequestReport?.reportName ?? '')}
                            text={translate('common.download')}
                        />
                    )}
                    {(!reportPDFFilename || reportPDFFilename === 'error') && (
                        <Button
                            style={[styles.mt3, styles.noSelect]}
                            onPress={() => setIsPDFModalVisible(false)}
                            text={translate('common.close')}
                        />
                    )}
                </View>
            </Modal>
            <ConfirmModal
                onConfirm={() => {
                    setIsExportWithTemplateModalVisible(false);
                    clearSelectedTransactions(undefined, true);
                }}
                onCancel={() => setIsExportWithTemplateModalVisible(false)}
                isVisible={isExportWithTemplateModalVisible}
                title={translate('export.exportInProgress')}
                prompt={translate('export.conciergeWillSend')}
                confirmText={translate('common.buttonConfirm')}
                shouldShowCancelButton={false}
            />
        </View>
    );
}

MoneyReportHeader.displayName = 'MoneyReportHeader';

export default MoneyReportHeader;<|MERGE_RESOLUTION|>--- conflicted
+++ resolved
@@ -130,11 +130,7 @@
 import HoldOrRejectEducationalModal from './HoldOrRejectEducationalModal';
 import Icon from './Icon';
 import * as Expensicons from './Icon/Expensicons';
-<<<<<<< HEAD
-=======
-import KYCWall from './KYCWall';
 import {KYCWallContext} from './KYCWall/KYCWallContext';
->>>>>>> 0b66e418
 import type {PaymentMethod} from './KYCWall/types';
 import LoadingBar from './LoadingBar';
 import Modal from './Modal';
@@ -1197,46 +1193,6 @@
     const onPaymentSelect = (event: KYCFlowEvent, iouPaymentType: PaymentMethodType, triggerKYCFlow: TriggerKYCFlow) =>
         selectPaymentType(event, iouPaymentType, triggerKYCFlow, policy, confirmPayment, isUserValidated, confirmApproval, moneyRequestReport);
 
-<<<<<<< HEAD
-=======
-    const KYCMoreDropdown = (
-        <KYCWall
-            ref={kycWallRef}
-            onSuccessfulKYC={(payment) => confirmPayment(payment)}
-            enablePaymentsRoute={ROUTES.ENABLE_PAYMENTS}
-            isDisabled={isOffline}
-            source={CONST.KYC_WALL_SOURCE.REPORT}
-            chatReportID={chatReport?.reportID}
-            iouReport={moneyRequestReport}
-            anchorAlignment={{
-                horizontal: CONST.MODAL.ANCHOR_ORIGIN_HORIZONTAL.LEFT, // button is at left, so horizontal anchor is at LEFT
-                vertical: CONST.MODAL.ANCHOR_ORIGIN_VERTICAL.TOP, // we assume that popover menu opens below the button, anchor is at TOP
-            }}
-        >
-            {(triggerKYCFlow, buttonRef) => (
-                <ButtonWithDropdownMenu
-                    success={false}
-                    onPress={() => {}}
-                    onSubItemSelected={(item, index, event) => {
-                        if (!isSecondaryActionAPaymentOption(item)) {
-                            return;
-                        }
-                        onPaymentSelect(event, item.value, triggerKYCFlow);
-                    }}
-                    buttonRef={buttonRef}
-                    shouldAlwaysShowDropdownMenu
-                    shouldPopoverUseScrollView={shouldDisplayNarrowVersion && applicableSecondaryActions.length >= 5}
-                    customText={translate('common.more')}
-                    options={applicableSecondaryActions}
-                    isSplitButton={false}
-                    wrapperStyle={shouldDisplayNarrowVersion && [!primaryAction && styles.flex1]}
-                    shouldUseModalPaddingStyle
-                />
-            )}
-        </KYCWall>
-    );
-
->>>>>>> 0b66e418
     const showNextStepBar = shouldShowNextStep && !!optimisticNextStep?.message?.length;
     const showNextStepSkeleton = shouldShowNextStep && !optimisticNextStep && !!isLoadingInitialReportActions && !isOffline;
     const shouldShowMoreContent = showNextStepBar || showNextStepSkeleton || !!statusBarProps || isReportInSearch;
@@ -1265,6 +1221,7 @@
                                 onSuccessfulKYC={(payment) => confirmPayment(payment)}
                                 primaryAction={primaryAction}
                                 applicableSecondaryActions={applicableSecondaryActions}
+                                ref={kycWallRef}
                             />
                         )}
                         {shouldShowSelectedTransactionsButton && (
@@ -1304,6 +1261,7 @@
                                 onSuccessfulKYC={(payment) => confirmPayment(payment)}
                                 primaryAction={primaryAction}
                                 applicableSecondaryActions={applicableSecondaryActions}
+                                ref={kycWallRef}
                             />
                         )}
                     </View>
