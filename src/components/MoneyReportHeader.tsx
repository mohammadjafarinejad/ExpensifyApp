import {useRoute} from '@react-navigation/native';
import React, {useCallback, useEffect, useMemo, useState} from 'react';
import {View} from 'react-native';
import type {OnyxEntry} from 'react-native-onyx';
import {useOnyx} from 'react-native-onyx';
import type {ValueOf} from 'type-fest';
import useLocalize from '@hooks/useLocalize';
import useNetwork from '@hooks/useNetwork';
import usePaymentAnimations from '@hooks/usePaymentAnimations';
import useResponsiveLayout from '@hooks/useResponsiveLayout';
import useTheme from '@hooks/useTheme';
import useThemeStyles from '@hooks/useThemeStyles';
<<<<<<< HEAD
import {exportReportToCSV} from '@libs/actions/Report';
=======
import {exportReportToCSV, exportToIntegration, markAsManuallyExported} from '@libs/actions/Report';
>>>>>>> 6434667d
import {convertToDisplayString} from '@libs/CurrencyUtils';
import Navigation from '@libs/Navigation/Navigation';
import {buildOptimisticNextStepForPreventSelfApprovalsEnabled} from '@libs/NextStepUtils';
import {getConnectedIntegration} from '@libs/PolicyUtils';
<<<<<<< HEAD
import {getIOUActionForTransactionID, getOriginalMessage, isDeletedAction, isMoneyRequestAction, isTrackExpenseAction} from '@libs/ReportActionsUtils';
import {
    canBeExported,
=======
import {getIOUActionForTransactionID, getOriginalMessage, getReportAction, isDeletedAction, isMoneyRequestAction} from '@libs/ReportActionsUtils';
import {getReportPrimaryAction} from '@libs/ReportPrimaryActionUtils';
import {getSecondaryReportActions} from '@libs/ReportSecondaryActionUtils';
import {
>>>>>>> 6434667d
    canDeleteCardTransactionByLiabilityType,
    canDeleteTransaction,
    changeMoneyRequestHoldStatus,
    getArchiveReason,
    getBankAccountRoute,
    getIntegrationIcon,
    getMoneyRequestSpendBreakdown,
    getNonHeldAndFullAmount,
    getTransactionsWithReceipts,
    hasHeldExpenses as hasHeldExpensesReportUtils,
    hasOnlyHeldExpenses as hasOnlyHeldExpensesReportUtils,
    hasUpdatedTotal,
    isAllowedToApproveExpenseReport,
    isArchivedReportWithID,
    isExported as isExportedUtils,
    isInvoiceReport,
    isReportOwner,
    navigateToDetailsPage,
    reportTransactionsSelector,
} from '@libs/ReportUtils';
import {
    allHavePendingRTERViolation,
<<<<<<< HEAD
    checkIfShouldShowMarkAsCashButton,
=======
>>>>>>> 6434667d
    getTransaction,
    hasDuplicateTransactions,
    isExpensifyCardTransaction,
    isOnHold as isOnHoldTransactionUtils,
    isPayAtEndExpense as isPayAtEndExpenseTransactionUtils,
    isPending,
    isReceiptBeingScanned,
    shouldShowBrokenConnectionViolationForMultipleTransactions,
} from '@libs/TransactionUtils';
import variables from '@styles/variables';
import {
    approveMoneyRequest,
    canApproveIOU,
    cancelPayment,
    canIOUBePaid as canIOUBePaidAction,
    deleteMoneyRequest,
    getNavigationUrlOnMoneyRequestDelete,
    getNextApproverAccountID,
    payInvoice,
    payMoneyRequest,
    submitReport,
<<<<<<< HEAD
=======
    unapproveExpenseReport,
>>>>>>> 6434667d
    unholdRequest,
} from '@userActions/IOU';
import {markAsCash as markAsCashAction} from '@userActions/Transaction';
import CONST from '@src/CONST';
import useDelegateUserDetails from '@src/hooks/useDelegateUserDetails';
import ONYXKEYS from '@src/ONYXKEYS';
import type {Route} from '@src/ROUTES';
import ROUTES from '@src/ROUTES';
import SCREENS from '@src/SCREENS';
import type * as OnyxTypes from '@src/types/onyx';
import type {PaymentMethodType} from '@src/types/onyx/OriginalMessage';
import type IconAsset from '@src/types/utils/IconAsset';
import isLoadingOnyxValue from '@src/types/utils/isLoadingOnyxValue';
import BrokenConnectionDescription from './BrokenConnectionDescription';
import Button from './Button';
import ButtonWithDropdownMenu from './ButtonWithDropdownMenu';
<<<<<<< HEAD
=======
import type {DropdownOption} from './ButtonWithDropdownMenu/types';
>>>>>>> 6434667d
import ConfirmModal from './ConfirmModal';
import DecisionModal from './DecisionModal';
import DelegateNoAccessModal from './DelegateNoAccessModal';
import HeaderWithBackButton from './HeaderWithBackButton';
import Icon from './Icon';
import * as Expensicons from './Icon/Expensicons';
import type {PaymentMethod} from './KYCWall/types';
import LoadingBar from './LoadingBar';
import MoneyReportHeaderStatusBar from './MoneyReportHeaderStatusBar';
import type {MoneyRequestHeaderStatusBarProps} from './MoneyRequestHeaderStatusBar';
import MoneyRequestHeaderStatusBar from './MoneyRequestHeaderStatusBar';
import {useMoneyRequestReportContext} from './MoneyRequestReportView/MoneyRequestReportContext';
import type {ActionHandledType} from './ProcessMoneyReportHoldMenu';
import ProcessMoneyReportHoldMenu from './ProcessMoneyReportHoldMenu';
import AnimatedSettlementButton from './SettlementButton/AnimatedSettlementButton';

type MoneyReportHeaderProps = {
    /** The report currently being looked at */
    report: OnyxEntry<OnyxTypes.Report>;

    /** The policy tied to the expense report */
    policy: OnyxEntry<OnyxTypes.Policy>;

    /** Array of report actions for the report */
    reportActions: OnyxTypes.ReportAction[];

    /** The reportID of the transaction thread report associated with this current report, if any */
    // eslint-disable-next-line react/no-unused-prop-types
    transactionThreadReportID: string | undefined;

    /** Whether back button should be displayed in header */
    shouldDisplayBackButton?: boolean;

    /** Method to trigger when pressing close button of the header */
    onBackButtonPress: () => void;
};

function MoneyReportHeader({policy, report: moneyRequestReport, transactionThreadReportID, reportActions, shouldDisplayBackButton = false, onBackButtonPress}: MoneyReportHeaderProps) {
    // We need to use isSmallScreenWidth instead of shouldUseNarrowLayout to use a correct layout for the hold expense modal https://github.com/Expensify/App/pull/47990#issuecomment-2362382026
    // eslint-disable-next-line rulesdir/prefer-shouldUseNarrowLayout-instead-of-isSmallScreenWidth
    const {shouldUseNarrowLayout, isSmallScreenWidth} = useResponsiveLayout();
    const route = useRoute();
    // eslint-disable-next-line @typescript-eslint/prefer-nullish-coalescing
    const [chatReport] = useOnyx(`${ONYXKEYS.COLLECTION.REPORT}${moneyRequestReport?.chatReportID || CONST.DEFAULT_NUMBER_ID}`);
    // eslint-disable-next-line @typescript-eslint/prefer-nullish-coalescing
    const [nextStep] = useOnyx(`${ONYXKEYS.COLLECTION.NEXT_STEP}${moneyRequestReport?.reportID || CONST.DEFAULT_NUMBER_ID}`);
    const [transactionThreadReport] = useOnyx(`${ONYXKEYS.COLLECTION.REPORT}${transactionThreadReportID}`);
    const requestParentReportAction = useMemo(() => {
        if (!reportActions || !transactionThreadReport?.parentReportActionID) {
            return null;
        }
        return reportActions.find((action): action is OnyxTypes.ReportAction<typeof CONST.REPORT.ACTIONS.TYPE.IOU> => action.reportActionID === transactionThreadReport.parentReportActionID);
    }, [reportActions, transactionThreadReport?.parentReportActionID]);
    const [transactions = []] = useOnyx(ONYXKEYS.COLLECTION.TRANSACTION, {
        selector: (_transactions) => reportTransactionsSelector(_transactions, moneyRequestReport?.reportID),
        initialValue: [],
    });
    const [transaction] = useOnyx(`${ONYXKEYS.COLLECTION.TRANSACTION}${isMoneyRequestAction(requestParentReportAction) && getOriginalMessage(requestParentReportAction)?.IOUTransactionID}`);
    const [dismissedHoldUseExplanation, dismissedHoldUseExplanationResult] = useOnyx(ONYXKEYS.NVP_DISMISSED_HOLD_USE_EXPLANATION, {initialValue: true});
    const isLoadingHoldUseExplained = isLoadingOnyxValue(dismissedHoldUseExplanationResult);
    const [session] = useOnyx(ONYXKEYS.SESSION);

    const isExported = isExportedUtils(reportActions);
    const [markAsExportedModalVisible, setMarkAsExportedModalVisible] = useState(false);

    const [downloadErrorModalVisible, setDownloadErrorModalVisible] = useState(false);
    const [isCancelPaymentModalVisible, setIsCancelPaymentModalVisible] = useState(false);
    const [isDeleteModalVisible, setIsDeleteModalVisible] = useState(false);

    const {isPaidAnimationRunning, isApprovedAnimationRunning, startAnimation, stopAnimation, startApprovedAnimation} = usePaymentAnimations();
    const styles = useThemeStyles();
    const theme = useTheme();
    const {translate} = useLocalize();
    const {isOffline} = useNetwork();
    const {reimbursableSpend} = getMoneyRequestSpendBreakdown(moneyRequestReport);
    const isOnHold = isOnHoldTransactionUtils(transaction);

    const [isHoldMenuVisible, setIsHoldMenuVisible] = useState(false);
    const [paymentType, setPaymentType] = useState<PaymentMethodType>();
    const [requestType, setRequestType] = useState<ActionHandledType>();
    const canAllowSettlement = hasUpdatedTotal(moneyRequestReport, policy);
    const policyType = policy?.type;
    const connectedIntegration = getConnectedIntegration(policy);
    const hasScanningReceipt = getTransactionsWithReceipts(moneyRequestReport?.reportID).some((t) => isReceiptBeingScanned(t));
    const hasOnlyPendingTransactions = useMemo(() => {
        return !!transactions && transactions.length > 0 && transactions.every((t) => isExpensifyCardTransaction(t) && isPending(t));
    }, [transactions]);
    const transactionIDs = useMemo(() => transactions?.map((t) => t.transactionID) ?? [], [transactions]);
    const [allViolations] = useOnyx(ONYXKEYS.COLLECTION.TRANSACTION_VIOLATIONS);
    const violations = useMemo(
        () => Object.fromEntries(Object.entries(allViolations ?? {}).filter(([key]) => transactionIDs.includes(key.replace(ONYXKEYS.COLLECTION.TRANSACTION_VIOLATIONS, '')))),
        [allViolations, transactionIDs],
    );
    // Check if there is pending rter violation in all transactionViolations with given transactionIDs.
    const hasAllPendingRTERViolations = allHavePendingRTERViolation(transactionIDs, violations);
    // Check if user should see broken connection violation warning.
    const shouldShowBrokenConnectionViolation = shouldShowBrokenConnectionViolationForMultipleTransactions(transactionIDs, moneyRequestReport, policy, violations);
    const hasOnlyHeldExpenses = hasOnlyHeldExpensesReportUtils(moneyRequestReport?.reportID);
    const isPayAtEndExpense = isPayAtEndExpenseTransactionUtils(transaction);
    const isArchivedReport = isArchivedReportWithID(moneyRequestReport?.reportID);
    const [archiveReason] = useOnyx(`${ONYXKEYS.COLLECTION.REPORT_ACTIONS}${moneyRequestReport?.reportID}`, {selector: getArchiveReason});

    const getCanIOUBePaid = useCallback(
        (onlyShowPayElsewhere = false, shouldCheckApprovedState = true) =>
            canIOUBePaidAction(moneyRequestReport, chatReport, policy, transaction ? [transaction] : undefined, onlyShowPayElsewhere, undefined, undefined, shouldCheckApprovedState),
        [moneyRequestReport, chatReport, policy, transaction],
    );

    const [isDownloadErrorModalVisible, setIsDownloadErrorModalVisible] = useState(false);

    const {selectedTransactionsID, setSelectedTransactionsID} = useMoneyRequestReportContext(moneyRequestReport?.reportID);

    const selectedTransactionsOptions = useMemo(() => {
        if (!selectedTransactionsID.length) {
            return [];
        }
        const options = [];
        const selectedTransactions = selectedTransactionsID.map((transactionID) => getTransaction(transactionID)).filter((t) => !!t);

        const anyTransactionOnHold = selectedTransactions.some(isOnHoldTransactionUtils);
        const allTransactionOnHold = selectedTransactions.every(isOnHoldTransactionUtils);

        if (!anyTransactionOnHold && selectedTransactions.length === 1) {
            options.push({
                text: translate('iou.hold'),
                icon: Expensicons.Stopwatch,
                value: CONST.REPORT.SECONDARY_ACTIONS.HOLD,
                onSelected: () => {
                    if (!moneyRequestReport?.reportID) {
                        return;
                    }
                    Navigation.navigate(ROUTES.SEARCH_MONEY_REQUEST_REPORT_HOLD_TRANSACTIONS.getRoute({reportID: moneyRequestReport.reportID}));
                },
            });
        }

        if (allTransactionOnHold && selectedTransactions.length === 1) {
            options.push({
                text: translate('iou.unhold'),
                icon: Expensicons.Stopwatch,
                value: 'UNHOLD',
                onSelected: () => {
                    selectedTransactionsID.forEach((transactionID) => {
                        const action = getIOUActionForTransactionID(reportActions, transactionID);
                        if (!action?.childReportID) {
                            return;
                        }
                        unholdRequest(transactionID, action?.childReportID);
                    });
                    // it's needed in order to recalculate options
                    setSelectedTransactionsID([...selectedTransactionsID]);
                },
            });
        }

        options.push({
            value: CONST.REPORT.SECONDARY_ACTIONS.DOWNLOAD,
            text: translate('common.download'),
            icon: Expensicons.Download,
            onSelected: () => {
                if (!moneyRequestReport) {
                    return;
                }
                exportReportToCSV({reportID: moneyRequestReport.reportID, transactionIDList: selectedTransactionsID}, () => {
                    setIsDownloadErrorModalVisible(true);
                });
            },
        });

        const canAllSelectedTransactionsBeRemoved = selectedTransactionsID.every((transactionID) => {
            const canRemoveTransaction = canDeleteCardTransactionByLiabilityType(transactionID);
            const action = getIOUActionForTransactionID(reportActions, transactionID);
            const isActionDeleted = isDeletedAction(action);
            const isIOUActionOwner = typeof action?.actorAccountID === 'number' && typeof session?.accountID === 'number' && action.actorAccountID === session?.accountID;

            return canRemoveTransaction && isIOUActionOwner && !isActionDeleted;
        });

        const canRemoveReportTransaction = canDeleteTransaction(moneyRequestReport);

        if (canRemoveReportTransaction && canAllSelectedTransactionsBeRemoved) {
            options.push({
                text: translate('common.delete'),
                icon: Expensicons.Trashcan,
                value: CONST.REPORT.SECONDARY_ACTIONS.DELETE,
                onSelected: () => {
                    const iouActions = reportActions.filter((action) => isMoneyRequestAction(action));

                    const transactionsWithActions = selectedTransactions.map((t) => ({
                        transactionID: t?.transactionID,
                        action: iouActions.find((action) => {
                            const IOUTransactionID = (getOriginalMessage(action) as OnyxTypes.OriginalMessageIOU)?.IOUTransactionID;

                            return t?.transactionID === IOUTransactionID;
                        }),
                    }));

                    transactionsWithActions.forEach(({transactionID, action}) => action && deleteMoneyRequest(transactionID, action));
                    setSelectedTransactionsID([]);
                },
            });
        }
        return options;
    }, [moneyRequestReport, reportActions, selectedTransactionsID, session?.accountID, setSelectedTransactionsID, translate]);

    const shouldShowSelectedTransactionsButton = !!selectedTransactionsOptions.length;

    const canIOUBePaid = useMemo(() => getCanIOUBePaid(), [getCanIOUBePaid]);
    const onlyShowPayElsewhere = useMemo(() => !canIOUBePaid && getCanIOUBePaid(true), [canIOUBePaid, getCanIOUBePaid]);

    const shouldShowPayButton = isPaidAnimationRunning || canIOUBePaid || onlyShowPayElsewhere;

    const shouldShowApproveButton = useMemo(
        () => (canApproveIOU(moneyRequestReport, policy) && !hasOnlyPendingTransactions) || isApprovedAnimationRunning,
        [moneyRequestReport, policy, hasOnlyPendingTransactions, isApprovedAnimationRunning],
    );

    const shouldDisableApproveButton = shouldShowApproveButton && !isAllowedToApproveExpenseReport(moneyRequestReport);

<<<<<<< HEAD
    const isAdmin = policy?.role === CONST.POLICY.ROLE.ADMIN;

    const filteredTransactions = transactions?.filter((t) => t) ?? [];
    const shouldShowSubmitButton = canSubmitReport(moneyRequestReport, policy, filteredTransactions, violations);

    const shouldShowExportIntegrationButton = !shouldShowPayButton && !shouldShowSubmitButton && connectedIntegration && isAdmin && canBeExported(moneyRequestReport);

    const shouldShowSettlementButton =
        !shouldShowSelectedTransactionsButton &&
        !shouldShowSubmitButton &&
        (shouldShowPayButton || shouldShowApproveButton) &&
        !shouldShowRTERViolationMessage(transactions) &&
        !shouldShowExportIntegrationButton &&
        !shouldShowBrokenConnectionViolation;

    const shouldDisableSubmitButton = shouldShowSubmitButton && !isAllowedToSubmitDraftExpenseReport(moneyRequestReport);
=======
>>>>>>> 6434667d
    const isFromPaidPolicy = policyType === CONST.POLICY.TYPE.TEAM || policyType === CONST.POLICY.TYPE.CORPORATE;

    const hasDuplicates = hasDuplicateTransactions(moneyRequestReport?.reportID);
    const shouldShowStatusBar =
        hasAllPendingRTERViolations || shouldShowBrokenConnectionViolation || hasOnlyHeldExpenses || hasScanningReceipt || isPayAtEndExpense || hasOnlyPendingTransactions || hasDuplicates;

    // When prevent self-approval is enabled & the current user is submitter AND they're submitting to theirself, we need to show the optimistic next step
    // We should always show this optimistic message for policies with preventSelfApproval
    // to avoid any flicker during transitions between online/offline states
    const nextApproverAccountID = getNextApproverAccountID(moneyRequestReport);
    const isSubmitterSameAsNextApprover = isReportOwner(moneyRequestReport) && nextApproverAccountID === moneyRequestReport?.ownerAccountID;
    const optimisticNextStep = isSubmitterSameAsNextApprover && policy?.preventSelfApproval ? buildOptimisticNextStepForPreventSelfApprovalsEnabled() : nextStep;

    const shouldShowNextStep = isFromPaidPolicy && !!optimisticNextStep?.message?.length && !shouldShowStatusBar;
<<<<<<< HEAD
    const shouldShowAnyButton =
        shouldShowSelectedTransactionsButton ||
        isDuplicate ||
        shouldShowSettlementButton ||
        shouldShowApproveButton ||
        shouldShowSubmitButton ||
        shouldShowNextStep ||
        shouldShowMarkAsCashButton ||
        shouldShowExportIntegrationButton;
=======
>>>>>>> 6434667d
    const bankAccountRoute = getBankAccountRoute(chatReport);
    const formattedAmount = convertToDisplayString(reimbursableSpend, moneyRequestReport?.currency);
    const {nonHeldAmount, fullAmount, hasValidNonHeldAmount} = getNonHeldAndFullAmount(moneyRequestReport, shouldShowPayButton);
    const isAnyTransactionOnHold = hasHeldExpensesReportUtils(moneyRequestReport?.reportID);
    const displayedAmount = isAnyTransactionOnHold && canAllowSettlement && hasValidNonHeldAmount ? nonHeldAmount : formattedAmount;
    const {isDelegateAccessRestricted} = useDelegateUserDetails();
    const [isNoDelegateAccessMenuVisible, setIsNoDelegateAccessMenuVisible] = useState(false);
    const [isLoadingReportData] = useOnyx(ONYXKEYS.IS_LOADING_REPORT_DATA);

    const isReportInRHP = route.name === SCREENS.SEARCH.REPORT_RHP;
    const shouldDisplaySearchRouter = !isReportInRHP || isSmallScreenWidth;

    const confirmPayment = useCallback(
        (type?: PaymentMethodType | undefined, payAsBusiness?: boolean, methodID?: number, paymentMethod?: PaymentMethod) => {
            if (!type || !chatReport) {
                return;
            }
            setPaymentType(type);
            setRequestType(CONST.IOU.REPORT_ACTION_TYPE.PAY);
            if (isDelegateAccessRestricted) {
                setIsNoDelegateAccessMenuVisible(true);
            } else if (isAnyTransactionOnHold) {
                setIsHoldMenuVisible(true);
            } else if (isInvoiceReport(moneyRequestReport)) {
                startAnimation();
                payInvoice(type, chatReport, moneyRequestReport, payAsBusiness, methodID, paymentMethod);
            } else {
                startAnimation();
                payMoneyRequest(type, chatReport, moneyRequestReport, true);
            }
        },
        [chatReport, isAnyTransactionOnHold, isDelegateAccessRestricted, moneyRequestReport, startAnimation],
    );

    const confirmApproval = () => {
        setRequestType(CONST.IOU.REPORT_ACTION_TYPE.APPROVE);
        if (isDelegateAccessRestricted) {
            setIsNoDelegateAccessMenuVisible(true);
        } else if (isAnyTransactionOnHold) {
            setIsHoldMenuVisible(true);
        } else {
            startApprovedAnimation();
            approveMoneyRequest(moneyRequestReport, true);
        }
    };

    const markAsCash = useCallback(() => {
        if (!requestParentReportAction) {
            return;
        }
        const iouTransactionID = isMoneyRequestAction(requestParentReportAction) ? getOriginalMessage(requestParentReportAction)?.IOUTransactionID : undefined;
        const reportID = transactionThreadReport?.reportID;

        if (!iouTransactionID || !reportID) {
            return;
        }
        markAsCashAction(iouTransactionID, reportID);
    }, [requestParentReportAction, transactionThreadReport?.reportID]);

    const confirmManualExport = useCallback(() => {
        if (!connectedIntegration || !moneyRequestReport) {
            throw new Error('Missing data');
        }

        markAsManuallyExported(moneyRequestReport.reportID, connectedIntegration);
    }, [connectedIntegration, moneyRequestReport]);

    const getStatusIcon: (src: IconAsset) => React.ReactNode = (src) => (
        <Icon
            src={src}
            height={variables.iconSizeSmall}
            width={variables.iconSizeSmall}
            fill={theme.icon}
        />
    );

    const getStatusBarProps: () => MoneyRequestHeaderStatusBarProps | undefined = () => {
        if (isPayAtEndExpense) {
            if (!isArchivedReport) {
                return {icon: getStatusIcon(Expensicons.Hourglass), description: translate('iou.bookingPendingDescription')};
            }
            if (isArchivedReport && archiveReason === CONST.REPORT.ARCHIVE_REASON.BOOKING_END_DATE_HAS_PASSED) {
                return {icon: getStatusIcon(Expensicons.Box), description: translate('iou.bookingArchivedDescription')};
            }
        }
        if (hasOnlyHeldExpenses) {
            return {icon: getStatusIcon(Expensicons.Stopwatch), description: translate('iou.expensesOnHold')};
        }

        if (hasDuplicates) {
            return {icon: getStatusIcon(Expensicons.Flag), description: translate('iou.duplicateTransaction')};
        }

        if (!!transaction?.transactionID && shouldShowBrokenConnectionViolation) {
            return {
                icon: getStatusIcon(Expensicons.Hourglass),
                description: (
                    <BrokenConnectionDescription
                        transactionID={transaction?.transactionID}
                        report={moneyRequestReport}
                        policy={policy}
                    />
                ),
            };
        }
        if (hasAllPendingRTERViolations) {
            return {icon: getStatusIcon(Expensicons.Hourglass), description: translate('iou.pendingMatchWithCreditCardDescription')};
        }
        if (hasOnlyPendingTransactions) {
            return {icon: getStatusIcon(Expensicons.CreditCardHourglass), description: translate('iou.transactionPendingDescription')};
        }
        if (hasScanningReceipt) {
            return {icon: getStatusIcon(Expensicons.ReceiptScan), description: translate('iou.receiptScanInProgressDescription')};
        }
    };

    const statusBarProps = getStatusBarProps();
    const shouldAddGapToContents = shouldUseNarrowLayout && (!!statusBarProps || shouldShowNextStep);

    useEffect(() => {
        // eslint-disable-next-line @typescript-eslint/prefer-nullish-coalescing
        if (isLoadingHoldUseExplained || dismissedHoldUseExplanation || !isOnHold) {
            return;
        }
        Navigation.navigate(ROUTES.PROCESS_MONEY_REQUEST_HOLD.getRoute(Navigation.getReportRHPActiveRoute()));
    }, [dismissedHoldUseExplanation, isLoadingHoldUseExplained, isOnHold]);

    const primaryAction = useMemo(() => {
        // It's necessary to allow payment animation to finish before button is changed
        if (isPaidAnimationRunning) {
            return CONST.REPORT.PRIMARY_ACTIONS.PAY;
        }
        if (!moneyRequestReport) {
            return '';
        }
        return getReportPrimaryAction(moneyRequestReport, transactions, violations, policy);
    }, [isPaidAnimationRunning, moneyRequestReport, policy, transactions, violations]);

    const primaryActionsImplementation = {
        [CONST.REPORT.PRIMARY_ACTIONS.SUBMIT]: (
            <Button
                success
                text={translate('common.submit')}
                onPress={() => {
                    if (!moneyRequestReport) {
                        return;
                    }
                    submitReport(moneyRequestReport);
                }}
            />
        ),
        [CONST.REPORT.PRIMARY_ACTIONS.APPROVE]: (
            <Button
                success
                onPress={confirmApproval}
                text={translate('iou.approve')}
            />
        ),
        [CONST.REPORT.PRIMARY_ACTIONS.PAY]: (
            <AnimatedSettlementButton
                isPaidAnimationRunning={isPaidAnimationRunning}
                isApprovedAnimationRunning={isApprovedAnimationRunning}
                onAnimationFinish={stopAnimation}
                canIOUBePaid
                onlyShowPayElsewhere={onlyShowPayElsewhere}
                currency={moneyRequestReport?.currency}
                confirmApproval={confirmApproval}
                policyID={moneyRequestReport?.policyID}
                chatReportID={chatReport?.reportID}
                iouReport={moneyRequestReport}
                onPress={confirmPayment}
                enablePaymentsRoute={ROUTES.ENABLE_PAYMENTS}
                addBankAccountRoute={bankAccountRoute}
                shouldHidePaymentOptions={!shouldShowPayButton}
                shouldShowApproveButton={shouldShowApproveButton}
                shouldDisableApproveButton={shouldDisableApproveButton}
                formattedAmount={!hasOnlyHeldExpenses ? displayedAmount : ''}
                isDisabled={isOffline && !canAllowSettlement}
                isLoading={!isOffline && !canAllowSettlement}
            />
        ),
        [CONST.REPORT.PRIMARY_ACTIONS.EXPORT_TO_ACCOUNTING]: (
            <Button
                success
                // eslint-disable-next-line @typescript-eslint/no-non-null-assertion
                text={translate('workspace.common.exportIntegrationSelected', {connectionName: connectedIntegration!})}
                onPress={() => {
                    if (!connectedIntegration || !moneyRequestReport) {
                        return;
                    }
                    exportToIntegration(moneyRequestReport.reportID, connectedIntegration);
                }}
            />
        ),
        [CONST.REPORT.PRIMARY_ACTIONS.REMOVE_HOLD]: (
            <Button
                success
                text={translate('iou.unhold')}
                onPress={() => {
                    const parentReportAction = getReportAction(moneyRequestReport?.parentReportID, moneyRequestReport?.parentReportActionID);

                    const moneyRequestAction = transactionThreadReportID ? requestParentReportAction : parentReportAction;
                    if (!moneyRequestAction) {
                        return;
                    }

                    changeMoneyRequestHoldStatus(moneyRequestAction);
                }}
            />
        ),
        [CONST.REPORT.PRIMARY_ACTIONS.MARK_AS_CASH]: (
            <Button
                success
                text={translate('iou.markAsCash')}
                onPress={markAsCash}
            />
        ),
    };

    const secondaryActions = useMemo(() => {
        if (!moneyRequestReport) {
            return [];
        }
        return getSecondaryReportActions(moneyRequestReport, transactions, violations, policy);
    }, [moneyRequestReport, policy, transactions, violations]);

    const secondaryActionsImplemenation: Record<ValueOf<typeof CONST.REPORT.SECONDARY_ACTIONS>, DropdownOption<ValueOf<typeof CONST.REPORT.SECONDARY_ACTIONS>>> = {
        [CONST.REPORT.SECONDARY_ACTIONS.VIEW_DETAILS]: {
            value: CONST.REPORT.SECONDARY_ACTIONS.VIEW_DETAILS,
            text: translate('iou.viewDetails'),
            icon: Expensicons.Info,
            onSelected: () => {
                navigateToDetailsPage(moneyRequestReport, Navigation.getReportRHPActiveRoute());
            },
        },
        [CONST.REPORT.SECONDARY_ACTIONS.DOWNLOAD]: {
            value: CONST.REPORT.SECONDARY_ACTIONS.DOWNLOAD,
            text: translate('common.download'),
            icon: Expensicons.Download,
            onSelected: () => {
                if (!moneyRequestReport) {
                    return;
                }
                exportReportToCSV({reportID: moneyRequestReport.reportID, transactionIDList: transactionIDs}, () => {
                    setDownloadErrorModalVisible(true);
                });
            },
        },
        [CONST.REPORT.SECONDARY_ACTIONS.SUBMIT]: {
            value: CONST.REPORT.SECONDARY_ACTIONS.SUBMIT,
            text: translate('common.submit'),
            icon: Expensicons.Send,
            onSelected: () => {
                if (!moneyRequestReport) {
                    return;
                }
                submitReport(moneyRequestReport);
            },
        },
        [CONST.REPORT.SECONDARY_ACTIONS.APPROVE]: {
            text: translate('iou.approve'),
            icon: Expensicons.ThumbsUp,
            value: CONST.REPORT.SECONDARY_ACTIONS.APPROVE,
            onSelected: () => {
                if (!moneyRequestReport) {
                    return;
                }
                approveMoneyRequest(moneyRequestReport);
            },
        },
        [CONST.REPORT.SECONDARY_ACTIONS.UNAPPROVE]: {
            text: translate('iou.unapprove'),
            icon: Expensicons.CircularArrowBackwards,
            value: CONST.REPORT.SECONDARY_ACTIONS.UNAPPROVE,
            onSelected: () => {
                if (isDelegateAccessRestricted) {
                    setIsNoDelegateAccessMenuVisible(true);
                    return;
                }

                unapproveExpenseReport(moneyRequestReport);
            },
        },
        [CONST.REPORT.SECONDARY_ACTIONS.CANCEL_PAYMENT]: {
            text: translate('iou.cancelPayment'),
            icon: Expensicons.Clear,
            value: CONST.REPORT.SECONDARY_ACTIONS.CANCEL_PAYMENT,
            onSelected: () => {
                setIsCancelPaymentModalVisible(true);
            },
        },
        [CONST.REPORT.SECONDARY_ACTIONS.EXPORT_TO_ACCOUNTING]: {
            // eslint-disable-next-line @typescript-eslint/no-non-null-assertion
            text: translate('workspace.common.exportIntegrationSelected', {connectionName: connectedIntegration!}),
            icon: getIntegrationIcon(connectedIntegration),
            value: CONST.REPORT.SECONDARY_ACTIONS.EXPORT_TO_ACCOUNTING,
            onSelected: () => {
                if (!connectedIntegration || !moneyRequestReport) {
                    throw new Error('Missing data');
                }

                exportToIntegration(moneyRequestReport.reportID, connectedIntegration);
            },
        },
        [CONST.REPORT.SECONDARY_ACTIONS.MARK_AS_EXPORTED]: {
            text: translate('workspace.common.markAsExported'),
            icon: Expensicons.CheckCircle,
            value: CONST.REPORT.SECONDARY_ACTIONS.MARK_AS_EXPORTED,
            onSelected: () => {
                if (isExported) {
                    setMarkAsExportedModalVisible(true);
                    return;
                }
                confirmManualExport();
            },
        },
        [CONST.REPORT.SECONDARY_ACTIONS.HOLD]: {
            text: translate('iou.hold'),
            icon: Expensicons.Stopwatch,
            value: CONST.REPORT.SECONDARY_ACTIONS.HOLD,
            onSelected: () => {
                if (!requestParentReportAction) {
                    throw new Error('Parent action does not exist');
                }

                changeMoneyRequestHoldStatus(requestParentReportAction);
            },
        },
        [CONST.REPORT.SECONDARY_ACTIONS.CHANGE_WORKSPACE]: {
            text: translate('iou.changeWorkspace'),
            icon: Expensicons.Buildings,
            value: CONST.REPORT.SECONDARY_ACTIONS.CHANGE_WORKSPACE,
            onSelected: () => {
                if (!moneyRequestReport) {
                    return;
                }
                Navigation.navigate(ROUTES.REPORT_WITH_ID_CHANGE_WORKSPACE.getRoute(moneyRequestReport.reportID));
            },
        },
        [CONST.REPORT.SECONDARY_ACTIONS.DELETE]: {
            text: translate('common.delete'),
            icon: Expensicons.Trashcan,
            value: CONST.REPORT.SECONDARY_ACTIONS.DELETE,
            onSelected: () => {
                setIsDeleteModalVisible(true);
            },
        },
    };

    const applicableSecondaryActions = secondaryActions.map((action) => secondaryActionsImplemenation[action]);

    const shouldShowBackButton = shouldDisplayBackButton || shouldUseNarrowLayout;

    const isMoreContentShown = shouldShowNextStep || !!statusBarProps;

    return (
        <View style={[styles.pt0, styles.borderBottom]}>
            <HeaderWithBackButton
                shouldShowReportAvatarWithDisplay
                shouldShowPinButton={false}
                report={moneyRequestReport}
                policy={policy}
                shouldShowBackButton={shouldShowBackButton}
                shouldDisplaySearchRouter={shouldDisplaySearchRouter}
                onBackButtonPress={onBackButtonPress}
                shouldShowBorderBottom={false}
                shouldEnableDetailPageNavigation
            >
<<<<<<< HEAD
                {shouldShowSelectedTransactionsButton && !shouldUseNarrowLayout && (
                    <View>
                        <ButtonWithDropdownMenu
                            onPress={() => null}
                            options={selectedTransactionsOptions}
                            customText={translate('workspace.common.selected', {count: selectedTransactionsID.length})}
                            isSplitButton={false}
                            shouldAlwaysShowDropdownMenu
                        />
                    </View>
                )}
                {!shouldShowSelectedTransactionsButton && isDuplicate && !shouldUseNarrowLayout && (
                    <View style={[shouldDuplicateButtonBeSuccess ? styles.ml2 : styles.mh2]}>
                        <Button
                            success={shouldDuplicateButtonBeSuccess}
                            text={translate('iou.reviewDuplicates')}
                            style={styles.p0}
                            onPress={() => {
                                Navigation.navigate(ROUTES.TRANSACTION_DUPLICATE_REVIEW_PAGE.getRoute(transactionThreadReportID, Navigation.getReportRHPActiveRoute()));
                            }}
                        />
                    </View>
                )}
                {!shouldShowSelectedTransactionsButton && shouldShowSettlementButton && !shouldUseNarrowLayout && (
                    <View style={styles.pv2}>
                        <AnimatedSettlementButton
                            isPaidAnimationRunning={isPaidAnimationRunning}
                            isApprovedAnimationRunning={isApprovedAnimationRunning}
                            onAnimationFinish={stopAnimation}
                            canIOUBePaid={canIOUBePaidAndApproved || isPaidAnimationRunning}
                            onlyShowPayElsewhere={onlyShowPayElsewhere}
                            currency={moneyRequestReport?.currency}
                            confirmApproval={confirmApproval}
                            policyID={moneyRequestReport?.policyID}
                            chatReportID={chatReport?.reportID}
                            iouReport={moneyRequestReport}
                            onPress={confirmPayment}
                            enablePaymentsRoute={ROUTES.ENABLE_PAYMENTS}
                            addBankAccountRoute={bankAccountRoute}
                            shouldHidePaymentOptions={!shouldShowPayButton}
                            shouldShowApproveButton={shouldShowApproveButton}
                            shouldDisableApproveButton={shouldDisableApproveButton}
                            style={[styles.pv2]}
                            formattedAmount={!hasOnlyHeldExpenses ? displayedAmount : ''}
                            isDisabled={isOffline && !canAllowSettlement}
                            isLoading={!isOffline && !canAllowSettlement}
                        />
                    </View>
                )}
                {!shouldShowSelectedTransactionsButton && !!shouldShowExportIntegrationButton && !shouldUseNarrowLayout && (
                    <View style={[styles.pv2]}>
                        <ExportWithDropdownMenu
                            policy={policy}
                            report={moneyRequestReport}
                            connectionName={connectedIntegration}
                        />
                    </View>
                )}
                {!shouldShowSelectedTransactionsButton && !!moneyRequestReport && shouldShowSubmitButton && !shouldUseNarrowLayout && (
                    <View style={styles.pv2}>
                        <Button
                            success={isWaitingForSubmissionFromCurrentUser}
                            text={translate('common.submit')}
                            style={[styles.mnw120, styles.pv2, styles.pr0]}
                            onPress={() => submitReport(moneyRequestReport)}
                            isDisabled={shouldDisableSubmitButton}
                        />
                    </View>
                )}
                {!shouldShowSelectedTransactionsButton && shouldShowMarkAsCashButton && !shouldUseNarrowLayout && (
                    <View style={[styles.pv2]}>
                        <Button
                            success
                            text={translate('iou.markAsCash')}
                            style={[styles.pv2, styles.pr0]}
                            onPress={markAsCash}
                        />
=======
                {!shouldUseNarrowLayout && (
                    <View style={[styles.flexRow, styles.gap2]}>
                        {!!primaryAction && !shouldShowSelectedTransactionsButton && primaryActionsImplementation[primaryAction]}
                        {!!applicableSecondaryActions.length && !shouldShowSelectedTransactionsButton && (
                            <ButtonWithDropdownMenu
                                success={false}
                                onPress={() => {}}
                                shouldAlwaysShowDropdownMenu
                                customText={translate('common.more')}
                                options={applicableSecondaryActions}
                                isSplitButton={false}
                            />
                        )}
                        {shouldShowSelectedTransactionsButton && !shouldUseNarrowLayout && (
                            <View>
                                <ButtonWithDropdownMenu
                                    onPress={() => null}
                                    options={selectedTransactionsOptions}
                                    customText={translate('workspace.common.selected', {count: selectedTransactionsID.length})}
                                    isSplitButton={false}
                                    shouldAlwaysShowDropdownMenu
                                />
                            </View>
                        )}
>>>>>>> 6434667d
                    </View>
                )}
            </HeaderWithBackButton>
            {shouldUseNarrowLayout && (
                <View style={[styles.flexRow, styles.gap2, styles.pb3, styles.ph5, styles.w100, styles.alignItemsCenter, styles.justifyContentCenter]}>
                    {!!primaryAction && !shouldShowSelectedTransactionsButton && <View style={[styles.flexGrow4]}>{primaryActionsImplementation[primaryAction]}</View>}
                    {!!applicableSecondaryActions.length && !shouldShowSelectedTransactionsButton && (
                        <ButtonWithDropdownMenu
                            success={false}
                            onPress={() => {}}
                            shouldAlwaysShowDropdownMenu
                            customText={translate('common.more')}
                            options={applicableSecondaryActions}
                            isSplitButton={false}
                            wrapperStyle={[!primaryAction && styles.flexGrow4]}
                        />
                    )}
                </View>
            )}
            {isMoreContentShown && (
                <View style={[styles.dFlex, styles.flexColumn, shouldAddGapToContents && styles.gap3, styles.pb3, styles.ph5]}>
                    <View style={[styles.dFlex, styles.w100, styles.flexRow, styles.gap3]}>
                        {shouldShowSelectedTransactionsButton && shouldUseNarrowLayout && (
                            <ButtonWithDropdownMenu
                                onPress={() => null}
                                options={selectedTransactionsOptions}
                                customText={translate('workspace.common.selected', {count: selectedTransactionsID.length})}
                                isSplitButton={false}
                                shouldAlwaysShowDropdownMenu
                                wrapperStyle={styles.w100}
<<<<<<< HEAD
                            />
                        )}

                        {!shouldShowSelectedTransactionsButton && isDuplicate && shouldUseNarrowLayout && (
                            <Button
                                success={shouldDuplicateButtonBeSuccess}
                                text={translate('iou.reviewDuplicates')}
                                style={[styles.flex1, styles.pr0]}
                                onPress={() => {
                                    Navigation.navigate(ROUTES.TRANSACTION_DUPLICATE_REVIEW_PAGE.getRoute(transactionThreadReportID, Navigation.getReportRHPActiveRoute()));
                                }}
                            />
                        )}
                        {!shouldShowSelectedTransactionsButton && shouldShowSettlementButton && shouldUseNarrowLayout && (
                            <AnimatedSettlementButton
                                isPaidAnimationRunning={isPaidAnimationRunning}
                                isApprovedAnimationRunning={isApprovedAnimationRunning}
                                onAnimationFinish={stopAnimation}
                                canIOUBePaid={canIOUBePaidAndApproved || isPaidAnimationRunning}
                                wrapperStyle={[styles.flex1]}
                                onlyShowPayElsewhere={onlyShowPayElsewhere}
                                currency={moneyRequestReport?.currency}
                                confirmApproval={confirmApproval}
                                policyID={moneyRequestReport?.policyID}
                                chatReportID={moneyRequestReport?.chatReportID}
                                iouReport={moneyRequestReport}
                                onPress={confirmPayment}
                                enablePaymentsRoute={ROUTES.ENABLE_PAYMENTS}
                                addBankAccountRoute={bankAccountRoute}
                                shouldHidePaymentOptions={!shouldShowPayButton}
                                shouldShowApproveButton={shouldShowApproveButton}
                                formattedAmount={!hasOnlyHeldExpenses ? displayedAmount : ''}
                                shouldDisableApproveButton={shouldDisableApproveButton}
                                isDisabled={isOffline && !canAllowSettlement}
                                isLoading={!isOffline && !canAllowSettlement}
                            />
                        )}
                        {!shouldShowSelectedTransactionsButton && !!shouldShowExportIntegrationButton && shouldUseNarrowLayout && (
                            <ExportWithDropdownMenu
                                policy={policy}
                                report={moneyRequestReport}
                                connectionName={connectedIntegration}
                            />
                        )}
                        {!shouldShowSelectedTransactionsButton && !!moneyRequestReport && shouldShowSubmitButton && shouldUseNarrowLayout && (
                            <Button
                                success={isWaitingForSubmissionFromCurrentUser}
                                text={translate('common.submit')}
                                style={[styles.flex1, styles.pr0]}
                                onPress={() => submitReport(moneyRequestReport)}
                                isDisabled={shouldDisableSubmitButton}
                            />
                        )}
                        {!shouldShowSelectedTransactionsButton && shouldShowMarkAsCashButton && shouldUseNarrowLayout && (
                            <Button
                                success
                                text={translate('iou.markAsCash')}
                                style={[styles.flex1, styles.pr0]}
                                onPress={markAsCash}
=======
>>>>>>> 6434667d
                            />
                        )}
                    </View>
                    {shouldShowNextStep && <MoneyReportHeaderStatusBar nextStep={optimisticNextStep} />}
                    {!!statusBarProps && (
                        <MoneyRequestHeaderStatusBar
                            icon={statusBarProps.icon}
                            description={statusBarProps.description}
                        />
                    )}
                </View>
            )}
            <LoadingBar shouldShow={(isLoadingReportData && shouldUseNarrowLayout) ?? false} />
            {isHoldMenuVisible && requestType !== undefined && (
                <ProcessMoneyReportHoldMenu
                    nonHeldAmount={!hasOnlyHeldExpenses && hasValidNonHeldAmount ? nonHeldAmount : undefined}
                    requestType={requestType}
                    fullAmount={fullAmount}
                    onClose={() => setIsHoldMenuVisible(false)}
                    isVisible={isHoldMenuVisible}
                    paymentType={paymentType}
                    chatReport={chatReport}
                    moneyRequestReport={moneyRequestReport}
                    startAnimation={() => {
                        if (requestType === CONST.IOU.REPORT_ACTION_TYPE.APPROVE) {
                            startApprovedAnimation();
                        } else {
                            startAnimation();
                        }
                    }}
                    transactionCount={transactionIDs?.length ?? 0}
                />
            )}
            <DelegateNoAccessModal
                isNoDelegateAccessMenuVisible={isNoDelegateAccessMenuVisible}
                onClose={() => setIsNoDelegateAccessMenuVisible(false)}
            />
            <DecisionModal
                title={translate('common.downloadFailedTitle')}
                prompt={translate('common.downloadFailedDescription')}
                isSmallScreenWidth={isSmallScreenWidth}
                onSecondOptionSubmit={() => setDownloadErrorModalVisible(false)}
                secondOptionText={translate('common.buttonConfirm')}
                isVisible={downloadErrorModalVisible}
                onClose={() => setDownloadErrorModalVisible(false)}
            />
            <ConfirmModal
                title={translate('iou.cancelPayment')}
                isVisible={isCancelPaymentModalVisible}
                onConfirm={() => {
                    if (!chatReport) {
                        return;
                    }
                    cancelPayment(moneyRequestReport, chatReport);
                    setIsCancelPaymentModalVisible(false);
                }}
                onCancel={() => setIsCancelPaymentModalVisible(false)}
                prompt={translate('iou.cancelPaymentConfirmation')}
                confirmText={translate('iou.cancelPayment')}
                cancelText={translate('common.dismiss')}
                danger
                shouldEnableNewFocusManagement
            />
            <ConfirmModal
                title={translate('iou.deleteExpense', {count: 1})}
                isVisible={isDeleteModalVisible}
                onConfirm={() => {
                    setIsDeleteModalVisible(false);
                    let goBackRoute: Route | undefined;
                    if (transactionThreadReportID) {
                        if (!requestParentReportAction || !transaction?.transactionID) {
                            throw new Error('Missing data!');
                        }
                        // it's deleting transacation but not the report which leads to bug (that is actually also on staging)
                        deleteMoneyRequest(transaction?.transactionID, requestParentReportAction);
                        goBackRoute = getNavigationUrlOnMoneyRequestDelete(transaction.transactionID, requestParentReportAction, false);
                    }

                    if (goBackRoute) {
                        Navigation.navigate(goBackRoute);
                    }
                }}
                onCancel={() => setIsDeleteModalVisible(false)}
                prompt={translate('iou.deleteConfirmation', {count: 1})}
                confirmText={translate('common.delete')}
                cancelText={translate('common.cancel')}
                danger
                shouldEnableNewFocusManagement
            />
<<<<<<< HEAD
=======
            <ConfirmModal
                title={translate('workspace.exportAgainModal.title')}
                onConfirm={() => {
                    confirmManualExport();
                    setMarkAsExportedModalVisible(false);
                }}
                onCancel={() => setMarkAsExportedModalVisible(false)}
                // eslint-disable-next-line @typescript-eslint/no-non-null-assertion
                prompt={translate('workspace.exportAgainModal.description', {connectionName: connectedIntegration!, reportName: moneyRequestReport?.reportName ?? ''})}
                confirmText={translate('workspace.exportAgainModal.confirmText')}
                cancelText={translate('workspace.exportAgainModal.cancelText')}
                isVisible={markAsExportedModalVisible}
            />
>>>>>>> 6434667d
            <DecisionModal
                title={translate('common.downloadFailedTitle')}
                prompt={translate('common.downloadFailedDescription')}
                isSmallScreenWidth={isSmallScreenWidth}
                onSecondOptionSubmit={() => setIsDownloadErrorModalVisible(false)}
                secondOptionText={translate('common.buttonConfirm')}
                isVisible={isDownloadErrorModalVisible}
                onClose={() => setIsDownloadErrorModalVisible(false)}
            />
        </View>
    );
}

MoneyReportHeader.displayName = 'MoneyReportHeader';

export default MoneyReportHeader;<|MERGE_RESOLUTION|>--- conflicted
+++ resolved
@@ -10,25 +10,15 @@
 import useResponsiveLayout from '@hooks/useResponsiveLayout';
 import useTheme from '@hooks/useTheme';
 import useThemeStyles from '@hooks/useThemeStyles';
-<<<<<<< HEAD
-import {exportReportToCSV} from '@libs/actions/Report';
-=======
 import {exportReportToCSV, exportToIntegration, markAsManuallyExported} from '@libs/actions/Report';
->>>>>>> 6434667d
 import {convertToDisplayString} from '@libs/CurrencyUtils';
 import Navigation from '@libs/Navigation/Navigation';
 import {buildOptimisticNextStepForPreventSelfApprovalsEnabled} from '@libs/NextStepUtils';
 import {getConnectedIntegration} from '@libs/PolicyUtils';
-<<<<<<< HEAD
-import {getIOUActionForTransactionID, getOriginalMessage, isDeletedAction, isMoneyRequestAction, isTrackExpenseAction} from '@libs/ReportActionsUtils';
-import {
-    canBeExported,
-=======
 import {getIOUActionForTransactionID, getOriginalMessage, getReportAction, isDeletedAction, isMoneyRequestAction} from '@libs/ReportActionsUtils';
 import {getReportPrimaryAction} from '@libs/ReportPrimaryActionUtils';
 import {getSecondaryReportActions} from '@libs/ReportSecondaryActionUtils';
 import {
->>>>>>> 6434667d
     canDeleteCardTransactionByLiabilityType,
     canDeleteTransaction,
     changeMoneyRequestHoldStatus,
@@ -51,10 +41,6 @@
 } from '@libs/ReportUtils';
 import {
     allHavePendingRTERViolation,
-<<<<<<< HEAD
-    checkIfShouldShowMarkAsCashButton,
-=======
->>>>>>> 6434667d
     getTransaction,
     hasDuplicateTransactions,
     isExpensifyCardTransaction,
@@ -76,10 +62,7 @@
     payInvoice,
     payMoneyRequest,
     submitReport,
-<<<<<<< HEAD
-=======
     unapproveExpenseReport,
->>>>>>> 6434667d
     unholdRequest,
 } from '@userActions/IOU';
 import {markAsCash as markAsCashAction} from '@userActions/Transaction';
@@ -96,10 +79,7 @@
 import BrokenConnectionDescription from './BrokenConnectionDescription';
 import Button from './Button';
 import ButtonWithDropdownMenu from './ButtonWithDropdownMenu';
-<<<<<<< HEAD
-=======
 import type {DropdownOption} from './ButtonWithDropdownMenu/types';
->>>>>>> 6434667d
 import ConfirmModal from './ConfirmModal';
 import DecisionModal from './DecisionModal';
 import DelegateNoAccessModal from './DelegateNoAccessModal';
@@ -319,25 +299,6 @@
 
     const shouldDisableApproveButton = shouldShowApproveButton && !isAllowedToApproveExpenseReport(moneyRequestReport);
 
-<<<<<<< HEAD
-    const isAdmin = policy?.role === CONST.POLICY.ROLE.ADMIN;
-
-    const filteredTransactions = transactions?.filter((t) => t) ?? [];
-    const shouldShowSubmitButton = canSubmitReport(moneyRequestReport, policy, filteredTransactions, violations);
-
-    const shouldShowExportIntegrationButton = !shouldShowPayButton && !shouldShowSubmitButton && connectedIntegration && isAdmin && canBeExported(moneyRequestReport);
-
-    const shouldShowSettlementButton =
-        !shouldShowSelectedTransactionsButton &&
-        !shouldShowSubmitButton &&
-        (shouldShowPayButton || shouldShowApproveButton) &&
-        !shouldShowRTERViolationMessage(transactions) &&
-        !shouldShowExportIntegrationButton &&
-        !shouldShowBrokenConnectionViolation;
-
-    const shouldDisableSubmitButton = shouldShowSubmitButton && !isAllowedToSubmitDraftExpenseReport(moneyRequestReport);
-=======
->>>>>>> 6434667d
     const isFromPaidPolicy = policyType === CONST.POLICY.TYPE.TEAM || policyType === CONST.POLICY.TYPE.CORPORATE;
 
     const hasDuplicates = hasDuplicateTransactions(moneyRequestReport?.reportID);
@@ -352,18 +313,6 @@
     const optimisticNextStep = isSubmitterSameAsNextApprover && policy?.preventSelfApproval ? buildOptimisticNextStepForPreventSelfApprovalsEnabled() : nextStep;
 
     const shouldShowNextStep = isFromPaidPolicy && !!optimisticNextStep?.message?.length && !shouldShowStatusBar;
-<<<<<<< HEAD
-    const shouldShowAnyButton =
-        shouldShowSelectedTransactionsButton ||
-        isDuplicate ||
-        shouldShowSettlementButton ||
-        shouldShowApproveButton ||
-        shouldShowSubmitButton ||
-        shouldShowNextStep ||
-        shouldShowMarkAsCashButton ||
-        shouldShowExportIntegrationButton;
-=======
->>>>>>> 6434667d
     const bankAccountRoute = getBankAccountRoute(chatReport);
     const formattedAmount = convertToDisplayString(reimbursableSpend, moneyRequestReport?.currency);
     const {nonHeldAmount, fullAmount, hasValidNonHeldAmount} = getNonHeldAndFullAmount(moneyRequestReport, shouldShowPayButton);
@@ -732,85 +681,6 @@
                 shouldShowBorderBottom={false}
                 shouldEnableDetailPageNavigation
             >
-<<<<<<< HEAD
-                {shouldShowSelectedTransactionsButton && !shouldUseNarrowLayout && (
-                    <View>
-                        <ButtonWithDropdownMenu
-                            onPress={() => null}
-                            options={selectedTransactionsOptions}
-                            customText={translate('workspace.common.selected', {count: selectedTransactionsID.length})}
-                            isSplitButton={false}
-                            shouldAlwaysShowDropdownMenu
-                        />
-                    </View>
-                )}
-                {!shouldShowSelectedTransactionsButton && isDuplicate && !shouldUseNarrowLayout && (
-                    <View style={[shouldDuplicateButtonBeSuccess ? styles.ml2 : styles.mh2]}>
-                        <Button
-                            success={shouldDuplicateButtonBeSuccess}
-                            text={translate('iou.reviewDuplicates')}
-                            style={styles.p0}
-                            onPress={() => {
-                                Navigation.navigate(ROUTES.TRANSACTION_DUPLICATE_REVIEW_PAGE.getRoute(transactionThreadReportID, Navigation.getReportRHPActiveRoute()));
-                            }}
-                        />
-                    </View>
-                )}
-                {!shouldShowSelectedTransactionsButton && shouldShowSettlementButton && !shouldUseNarrowLayout && (
-                    <View style={styles.pv2}>
-                        <AnimatedSettlementButton
-                            isPaidAnimationRunning={isPaidAnimationRunning}
-                            isApprovedAnimationRunning={isApprovedAnimationRunning}
-                            onAnimationFinish={stopAnimation}
-                            canIOUBePaid={canIOUBePaidAndApproved || isPaidAnimationRunning}
-                            onlyShowPayElsewhere={onlyShowPayElsewhere}
-                            currency={moneyRequestReport?.currency}
-                            confirmApproval={confirmApproval}
-                            policyID={moneyRequestReport?.policyID}
-                            chatReportID={chatReport?.reportID}
-                            iouReport={moneyRequestReport}
-                            onPress={confirmPayment}
-                            enablePaymentsRoute={ROUTES.ENABLE_PAYMENTS}
-                            addBankAccountRoute={bankAccountRoute}
-                            shouldHidePaymentOptions={!shouldShowPayButton}
-                            shouldShowApproveButton={shouldShowApproveButton}
-                            shouldDisableApproveButton={shouldDisableApproveButton}
-                            style={[styles.pv2]}
-                            formattedAmount={!hasOnlyHeldExpenses ? displayedAmount : ''}
-                            isDisabled={isOffline && !canAllowSettlement}
-                            isLoading={!isOffline && !canAllowSettlement}
-                        />
-                    </View>
-                )}
-                {!shouldShowSelectedTransactionsButton && !!shouldShowExportIntegrationButton && !shouldUseNarrowLayout && (
-                    <View style={[styles.pv2]}>
-                        <ExportWithDropdownMenu
-                            policy={policy}
-                            report={moneyRequestReport}
-                            connectionName={connectedIntegration}
-                        />
-                    </View>
-                )}
-                {!shouldShowSelectedTransactionsButton && !!moneyRequestReport && shouldShowSubmitButton && !shouldUseNarrowLayout && (
-                    <View style={styles.pv2}>
-                        <Button
-                            success={isWaitingForSubmissionFromCurrentUser}
-                            text={translate('common.submit')}
-                            style={[styles.mnw120, styles.pv2, styles.pr0]}
-                            onPress={() => submitReport(moneyRequestReport)}
-                            isDisabled={shouldDisableSubmitButton}
-                        />
-                    </View>
-                )}
-                {!shouldShowSelectedTransactionsButton && shouldShowMarkAsCashButton && !shouldUseNarrowLayout && (
-                    <View style={[styles.pv2]}>
-                        <Button
-                            success
-                            text={translate('iou.markAsCash')}
-                            style={[styles.pv2, styles.pr0]}
-                            onPress={markAsCash}
-                        />
-=======
                 {!shouldUseNarrowLayout && (
                     <View style={[styles.flexRow, styles.gap2]}>
                         {!!primaryAction && !shouldShowSelectedTransactionsButton && primaryActionsImplementation[primaryAction]}
@@ -835,7 +705,6 @@
                                 />
                             </View>
                         )}
->>>>>>> 6434667d
                     </View>
                 )}
             </HeaderWithBackButton>
@@ -866,68 +735,6 @@
                                 isSplitButton={false}
                                 shouldAlwaysShowDropdownMenu
                                 wrapperStyle={styles.w100}
-<<<<<<< HEAD
-                            />
-                        )}
-
-                        {!shouldShowSelectedTransactionsButton && isDuplicate && shouldUseNarrowLayout && (
-                            <Button
-                                success={shouldDuplicateButtonBeSuccess}
-                                text={translate('iou.reviewDuplicates')}
-                                style={[styles.flex1, styles.pr0]}
-                                onPress={() => {
-                                    Navigation.navigate(ROUTES.TRANSACTION_DUPLICATE_REVIEW_PAGE.getRoute(transactionThreadReportID, Navigation.getReportRHPActiveRoute()));
-                                }}
-                            />
-                        )}
-                        {!shouldShowSelectedTransactionsButton && shouldShowSettlementButton && shouldUseNarrowLayout && (
-                            <AnimatedSettlementButton
-                                isPaidAnimationRunning={isPaidAnimationRunning}
-                                isApprovedAnimationRunning={isApprovedAnimationRunning}
-                                onAnimationFinish={stopAnimation}
-                                canIOUBePaid={canIOUBePaidAndApproved || isPaidAnimationRunning}
-                                wrapperStyle={[styles.flex1]}
-                                onlyShowPayElsewhere={onlyShowPayElsewhere}
-                                currency={moneyRequestReport?.currency}
-                                confirmApproval={confirmApproval}
-                                policyID={moneyRequestReport?.policyID}
-                                chatReportID={moneyRequestReport?.chatReportID}
-                                iouReport={moneyRequestReport}
-                                onPress={confirmPayment}
-                                enablePaymentsRoute={ROUTES.ENABLE_PAYMENTS}
-                                addBankAccountRoute={bankAccountRoute}
-                                shouldHidePaymentOptions={!shouldShowPayButton}
-                                shouldShowApproveButton={shouldShowApproveButton}
-                                formattedAmount={!hasOnlyHeldExpenses ? displayedAmount : ''}
-                                shouldDisableApproveButton={shouldDisableApproveButton}
-                                isDisabled={isOffline && !canAllowSettlement}
-                                isLoading={!isOffline && !canAllowSettlement}
-                            />
-                        )}
-                        {!shouldShowSelectedTransactionsButton && !!shouldShowExportIntegrationButton && shouldUseNarrowLayout && (
-                            <ExportWithDropdownMenu
-                                policy={policy}
-                                report={moneyRequestReport}
-                                connectionName={connectedIntegration}
-                            />
-                        )}
-                        {!shouldShowSelectedTransactionsButton && !!moneyRequestReport && shouldShowSubmitButton && shouldUseNarrowLayout && (
-                            <Button
-                                success={isWaitingForSubmissionFromCurrentUser}
-                                text={translate('common.submit')}
-                                style={[styles.flex1, styles.pr0]}
-                                onPress={() => submitReport(moneyRequestReport)}
-                                isDisabled={shouldDisableSubmitButton}
-                            />
-                        )}
-                        {!shouldShowSelectedTransactionsButton && shouldShowMarkAsCashButton && shouldUseNarrowLayout && (
-                            <Button
-                                success
-                                text={translate('iou.markAsCash')}
-                                style={[styles.flex1, styles.pr0]}
-                                onPress={markAsCash}
-=======
->>>>>>> 6434667d
                             />
                         )}
                     </View>
@@ -1017,8 +824,6 @@
                 danger
                 shouldEnableNewFocusManagement
             />
-<<<<<<< HEAD
-=======
             <ConfirmModal
                 title={translate('workspace.exportAgainModal.title')}
                 onConfirm={() => {
@@ -1032,7 +837,6 @@
                 cancelText={translate('workspace.exportAgainModal.cancelText')}
                 isVisible={markAsExportedModalVisible}
             />
->>>>>>> 6434667d
             <DecisionModal
                 title={translate('common.downloadFailedTitle')}
                 prompt={translate('common.downloadFailedDescription')}
