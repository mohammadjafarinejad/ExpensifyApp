--- conflicted
+++ resolved
@@ -26,11 +26,7 @@
     hasUpdatedTotal,
     isAllowedToApproveExpenseReport,
     isAllowedToSubmitDraftExpenseReport,
-<<<<<<< HEAD
-    isArchivedReport as isArchivedReportPolicyUtils,
-=======
     isArchivedReport as isArchivedReportUtils,
->>>>>>> 51330908
     isClosedExpenseReportWithNoExpenses,
     isCurrentUserSubmitter,
     isInvoiceReport,
@@ -46,29 +42,11 @@
     isPayAtEndExpense as isPayAtEndExpenseTransactionUtils,
     isPending,
     isReceiptBeingScanned,
-<<<<<<< HEAD
-    shouldShowBrokenConnectionViolation as shouldShowBrokenConnectionViolationTransactionsUtils,
-} from '@libs/TransactionUtils';
-import variables from '@styles/variables';
-import {
-    approveMoneyRequest,
-    canApproveIOU,
-    canIOUBePaid as canIOUBePaidIOUUtils,
-    deleteMoneyRequest,
-    deleteTrackExpense,
-    dismissHoldUseExplanation,
-    payInvoice,
-    payMoneyRequest,
-    submitReport,
-} from '@userActions/IOU';
-import {markAsCash as markAsCashFn} from '@userActions/Transaction';
-=======
     shouldShowBrokenConnectionViolation as shouldShowBrokenConnectionViolationTransactionUtils,
 } from '@libs/TransactionUtils';
 import variables from '@styles/variables';
 import {approveMoneyRequest, canApproveIOU, canIOUBePaid as canIOUBePaidAction, deleteMoneyRequest, deleteTrackExpense, payInvoice, payMoneyRequest, submitReport} from '@userActions/IOU';
 import {markAsCash as markAsCashAction} from '@userActions/Transaction';
->>>>>>> 51330908
 import CONST from '@src/CONST';
 import useDelegateUserDetails from '@src/hooks/useDelegateUserDetails';
 import ONYXKEYS from '@src/ONYXKEYS';
@@ -164,16 +142,6 @@
     const hasOnlyPendingTransactions = allTransactions.length > 0 && allTransactions.every((t) => isExpensifyCardTransaction(t) && isPending(t));
     const transactionIDs = allTransactions.map((t) => t.transactionID);
     const hasAllPendingRTERViolations = allHavePendingRTERViolation([transaction?.transactionID]);
-<<<<<<< HEAD
-    const shouldShowBrokenConnectionViolation = shouldShowBrokenConnectionViolationTransactionsUtils(transaction?.transactionID, moneyRequestReport, policy);
-    const hasOnlyHeldExpenses = hasOnlyHeldExpensesReportUtils(moneyRequestReport?.reportID);
-    const isPayAtEndExpense = isPayAtEndExpenseTransactionUtils(transaction);
-    const isArchivedReport = isArchivedReportPolicyUtils(moneyRequestReport);
-    const [archiveReason] = useOnyx(`${ONYXKEYS.COLLECTION.REPORT_ACTIONS}${moneyRequestReport?.reportID}`, {selector: getArchiveReason});
-
-    const getCanIOUBePaid = useCallback(
-        (onlyShowPayElsewhere = false) => canIOUBePaidIOUUtils(moneyRequestReport, chatReport, policy, transaction ? [transaction] : undefined, onlyShowPayElsewhere),
-=======
     const shouldShowBrokenConnectionViolation = shouldShowBrokenConnectionViolationTransactionUtils(transaction?.transactionID, moneyRequestReport, policy);
     const hasOnlyHeldExpenses = hasOnlyHeldExpensesReportUtils(moneyRequestReport?.reportID);
     const isPayAtEndExpense = isPayAtEndExpenseTransactionUtils(transaction);
@@ -182,7 +150,6 @@
 
     const getCanIOUBePaid = useCallback(
         (onlyShowPayElsewhere = false) => canIOUBePaidAction(moneyRequestReport, chatReport, policy, transaction ? [transaction] : undefined, onlyShowPayElsewhere),
->>>>>>> 51330908
         [moneyRequestReport, chatReport, policy, transaction],
     );
     const canIOUBePaid = useMemo(() => getCanIOUBePaid(), [getCanIOUBePaid]);
@@ -298,11 +265,7 @@
         if (!iouTransactionID || !reportID) {
             return;
         }
-<<<<<<< HEAD
-        markAsCashFn(iouTransactionID, reportID);
-=======
         markAsCashAction(iouTransactionID, reportID);
->>>>>>> 51330908
     }, [requestParentReportAction, transactionThreadReport?.reportID]);
 
     const getStatusIcon: (src: IconAsset) => React.ReactNode = (src) => (
@@ -375,27 +338,6 @@
     }, [dismissedHoldUseExplanation, isLoadingHoldUseExplained, isOnHold]);
 
     useEffect(() => {
-<<<<<<< HEAD
-        if (!shouldShowHoldMenu) {
-            return;
-        }
-
-        if (isSmallScreenWidth) {
-            if (Navigation.getActiveRoute().slice(1) === ROUTES.PROCESS_MONEY_REQUEST_HOLD.route) {
-                Navigation.goBack();
-            }
-        } else {
-            Navigation.navigate(ROUTES.PROCESS_MONEY_REQUEST_HOLD.getRoute(Navigation.getReportRHPActiveRoute()));
-        }
-    }, [isSmallScreenWidth, shouldShowHoldMenu]);
-
-    const handleHoldRequestClose = () => {
-        dismissHoldUseExplanation();
-    };
-
-    useEffect(() => {
-=======
->>>>>>> 51330908
         if (canDeleteRequest) {
             return;
         }
