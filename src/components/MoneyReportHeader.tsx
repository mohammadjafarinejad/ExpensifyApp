import {useRoute} from '@react-navigation/native';
import React, {useCallback, useEffect, useMemo, useState} from 'react';
import {View} from 'react-native';
import type {OnyxEntry} from 'react-native-onyx';
import {useOnyx} from 'react-native-onyx';
import type {ValueOf} from 'type-fest';
import useLocalize from '@hooks/useLocalize';
import useMobileSelectionMode from '@hooks/useMobileSelectionMode';
import useNetwork from '@hooks/useNetwork';
import usePaymentAnimations from '@hooks/usePaymentAnimations';
<<<<<<< HEAD
import usePermissions from '@hooks/usePermissions';
=======
import useReportIsArchived from '@hooks/useReportIsArchived';
>>>>>>> e339a93b
import useResponsiveLayout from '@hooks/useResponsiveLayout';
import useSelectedTransactionsActions from '@hooks/useSelectedTransactionsActions';
import useTheme from '@hooks/useTheme';
import useThemeStyles from '@hooks/useThemeStyles';
import {turnOffMobileSelectionMode} from '@libs/actions/MobileSelectionMode';
import {exportReportToCSV, exportToIntegration, markAsManuallyExported} from '@libs/actions/Report';
import {convertToDisplayString} from '@libs/CurrencyUtils';
import {getThreadReportIDsForTransactions} from '@libs/MoneyRequestReportUtils';
import Navigation from '@libs/Navigation/Navigation';
import {buildOptimisticNextStepForPreventSelfApprovalsEnabled} from '@libs/NextStepUtils';
import {getConnectedIntegration} from '@libs/PolicyUtils';
import {getOriginalMessage, getReportAction, isMoneyRequestAction} from '@libs/ReportActionsUtils';
import {getReportPrimaryAction} from '@libs/ReportPrimaryActionUtils';
import {getSecondaryReportActions} from '@libs/ReportSecondaryActionUtils';
import {
    changeMoneyRequestHoldStatus,
    getArchiveReason,
    getBankAccountRoute,
    getIntegrationIcon,
    getMoneyRequestSpendBreakdown,
    getNonHeldAndFullAmount,
    getTransactionsWithReceipts,
    hasHeldExpenses as hasHeldExpensesReportUtils,
    hasOnlyHeldExpenses as hasOnlyHeldExpensesReportUtils,
    hasUpdatedTotal,
    isAllowedToApproveExpenseReport,
    isExported as isExportedUtils,
    isInvoiceReport,
    isProcessingReport,
    isReportOwner,
    navigateToDetailsPage,
    reportTransactionsSelector,
} from '@libs/ReportUtils';
import {
    allHavePendingRTERViolation,
    hasDuplicateTransactions,
    isDuplicate,
    isExpensifyCardTransaction,
    isOnHold as isOnHoldTransactionUtils,
    isPayAtEndExpense as isPayAtEndExpenseTransactionUtils,
    isPending,
    isReceiptBeingScanned,
    shouldShowBrokenConnectionViolationForMultipleTransactions,
} from '@libs/TransactionUtils';
import type {ExportType} from '@pages/home/report/ReportDetailsExportPage';
import variables from '@styles/variables';
import {
    approveMoneyRequest,
    canApproveIOU,
    cancelPayment,
    canIOUBePaid as canIOUBePaidAction,
    deleteMoneyRequest,
    getNavigationUrlOnMoneyRequestDelete,
    getNextApproverAccountID,
    payInvoice,
    payMoneyRequest,
    reopenReport,
    startMoneyRequest,
    submitReport,
    unapproveExpenseReport,
} from '@userActions/IOU';
import {markAsCash as markAsCashAction} from '@userActions/Transaction';
import CONST from '@src/CONST';
import useDelegateUserDetails from '@src/hooks/useDelegateUserDetails';
import ONYXKEYS from '@src/ONYXKEYS';
import type {Route} from '@src/ROUTES';
import ROUTES from '@src/ROUTES';
import SCREENS from '@src/SCREENS';
import type * as OnyxTypes from '@src/types/onyx';
import type {PaymentMethodType} from '@src/types/onyx/OriginalMessage';
import type IconAsset from '@src/types/utils/IconAsset';
import isLoadingOnyxValue from '@src/types/utils/isLoadingOnyxValue';
import BrokenConnectionDescription from './BrokenConnectionDescription';
import Button from './Button';
import ButtonWithDropdownMenu from './ButtonWithDropdownMenu';
import type {DropdownOption} from './ButtonWithDropdownMenu/types';
import ConfirmModal from './ConfirmModal';
import DecisionModal from './DecisionModal';
import DelegateNoAccessModal from './DelegateNoAccessModal';
import HeaderWithBackButton from './HeaderWithBackButton';
import Icon from './Icon';
import * as Expensicons from './Icon/Expensicons';
import type {PaymentMethod} from './KYCWall/types';
import LoadingBar from './LoadingBar';
import MoneyReportHeaderStatusBar from './MoneyReportHeaderStatusBar';
import type {MoneyRequestHeaderStatusBarProps} from './MoneyRequestHeaderStatusBar';
import MoneyRequestHeaderStatusBar from './MoneyRequestHeaderStatusBar';
import {useMoneyRequestReportContext} from './MoneyRequestReportView/MoneyRequestReportContext';
import type {ActionHandledType} from './ProcessMoneyReportHoldMenu';
import ProcessMoneyReportHoldMenu from './ProcessMoneyReportHoldMenu';
import AnimatedSettlementButton from './SettlementButton/AnimatedSettlementButton';
import Text from './Text';

type MoneyReportHeaderProps = {
    /** The report currently being looked at */
    report: OnyxEntry<OnyxTypes.Report>;

    /** The policy tied to the expense report */
    policy: OnyxEntry<OnyxTypes.Policy>;

    /** Array of report actions for the report */
    reportActions: OnyxTypes.ReportAction[];

    /** The reportID of the transaction thread report associated with this current report, if any */
    // eslint-disable-next-line react/no-unused-prop-types
    transactionThreadReportID: string | undefined;

    /** Whether back button should be displayed in header */
    shouldDisplayBackButton?: boolean;

    /** Method to trigger when pressing close button of the header */
    onBackButtonPress: () => void;
};

function MoneyReportHeader({policy, report: moneyRequestReport, transactionThreadReportID, reportActions, shouldDisplayBackButton = false, onBackButtonPress}: MoneyReportHeaderProps) {
    // We need to use isSmallScreenWidth instead of shouldUseNarrowLayout to use a correct layout for the hold expense modal https://github.com/Expensify/App/pull/47990#issuecomment-2362382026
    // eslint-disable-next-line rulesdir/prefer-shouldUseNarrowLayout-instead-of-isSmallScreenWidth
    const {shouldUseNarrowLayout, isSmallScreenWidth, isMediumScreenWidth} = useResponsiveLayout();
    const shouldDisplayNarrowVersion = shouldUseNarrowLayout || isMediumScreenWidth;
    const route = useRoute();
    // eslint-disable-next-line @typescript-eslint/prefer-nullish-coalescing
    const [chatReport] = useOnyx(`${ONYXKEYS.COLLECTION.REPORT}${moneyRequestReport?.chatReportID}`, {canBeMissing: true});
    // eslint-disable-next-line @typescript-eslint/prefer-nullish-coalescing
    const [nextStep] = useOnyx(`${ONYXKEYS.COLLECTION.NEXT_STEP}${moneyRequestReport?.reportID}`, {canBeMissing: true});
    const [transactionThreadReport] = useOnyx(`${ONYXKEYS.COLLECTION.REPORT}${transactionThreadReportID}`, {canBeMissing: true});
    const [session] = useOnyx(ONYXKEYS.SESSION, {canBeMissing: false});
    const requestParentReportAction = useMemo(() => {
        if (!reportActions || !transactionThreadReport?.parentReportActionID) {
            return null;
        }
        return reportActions.find((action): action is OnyxTypes.ReportAction<typeof CONST.REPORT.ACTIONS.TYPE.IOU> => action.reportActionID === transactionThreadReport.parentReportActionID);
    }, [reportActions, transactionThreadReport?.parentReportActionID]);
    const [transactions = []] = useOnyx(ONYXKEYS.COLLECTION.TRANSACTION, {
        selector: (_transactions) => reportTransactionsSelector(_transactions, moneyRequestReport?.reportID),
        initialValue: [],
        canBeMissing: true,
    });
    const [transaction] = useOnyx(`${ONYXKEYS.COLLECTION.TRANSACTION}${isMoneyRequestAction(requestParentReportAction) && getOriginalMessage(requestParentReportAction)?.IOUTransactionID}`, {
        canBeMissing: true,
    });
    const [dismissedHoldUseExplanation, dismissedHoldUseExplanationResult] = useOnyx(ONYXKEYS.NVP_DISMISSED_HOLD_USE_EXPLANATION, {initialValue: true, canBeMissing: true});
    const isLoadingHoldUseExplained = isLoadingOnyxValue(dismissedHoldUseExplanationResult);

    const isExported = isExportedUtils(reportActions);

    const [downloadErrorModalVisible, setDownloadErrorModalVisible] = useState(false);
    const [isCancelPaymentModalVisible, setIsCancelPaymentModalVisible] = useState(false);
    const [isDeleteModalVisible, setIsDeleteModalVisible] = useState(false);
    const [isUnapproveModalVisible, setIsUnapproveModalVisible] = useState(false);
    const [isReopenModalVisible, setIsReopenModalVisible] = useState(false);

    const [exportModalStatus, setExportModalStatus] = useState<ExportType | null>(null);

    const {isPaidAnimationRunning, isApprovedAnimationRunning, startAnimation, stopAnimation, startApprovedAnimation} = usePaymentAnimations();
    const styles = useThemeStyles();
    const theme = useTheme();
    const {translate} = useLocalize();
    const {isOffline} = useNetwork();
    const {reimbursableSpend} = getMoneyRequestSpendBreakdown(moneyRequestReport);
    const isOnHold = isOnHoldTransactionUtils(transaction);

    const [isHoldMenuVisible, setIsHoldMenuVisible] = useState(false);
    const [paymentType, setPaymentType] = useState<PaymentMethodType>();
    const [requestType, setRequestType] = useState<ActionHandledType>();
    const canAllowSettlement = hasUpdatedTotal(moneyRequestReport, policy);
    const policyType = policy?.type;
    const connectedIntegration = getConnectedIntegration(policy);
    const hasScanningReceipt = getTransactionsWithReceipts(moneyRequestReport?.reportID).some((t) => isReceiptBeingScanned(t));
    const hasOnlyPendingTransactions = useMemo(() => {
        return !!transactions && transactions.length > 0 && transactions.every((t) => isExpensifyCardTransaction(t) && isPending(t));
    }, [transactions]);
    const transactionIDs = useMemo(() => transactions?.map((t) => t.transactionID) ?? [], [transactions]);
    const [allViolations] = useOnyx(ONYXKEYS.COLLECTION.TRANSACTION_VIOLATIONS, {canBeMissing: true});
    const violations = useMemo(
        () => Object.fromEntries(Object.entries(allViolations ?? {}).filter(([key]) => transactionIDs.includes(key.replace(ONYXKEYS.COLLECTION.TRANSACTION_VIOLATIONS, '')))),
        [allViolations, transactionIDs],
    );
    // Check if there is pending rter violation in all transactionViolations with given transactionIDs.
    const hasAllPendingRTERViolations = allHavePendingRTERViolation(transactionIDs, violations);
    // Check if user should see broken connection violation warning.
    const shouldShowBrokenConnectionViolation = shouldShowBrokenConnectionViolationForMultipleTransactions(transactionIDs, moneyRequestReport, policy, violations);
    const hasOnlyHeldExpenses = hasOnlyHeldExpensesReportUtils(moneyRequestReport?.reportID);
    const isPayAtEndExpense = isPayAtEndExpenseTransactionUtils(transaction);
    const isArchivedReport = useReportIsArchived(moneyRequestReport?.reportID);
    const [archiveReason] = useOnyx(`${ONYXKEYS.COLLECTION.REPORT_ACTIONS}${moneyRequestReport?.reportID}`, {selector: getArchiveReason, canBeMissing: true});

    const [reportNameValuePairs] = useOnyx(`${ONYXKEYS.COLLECTION.REPORT_NAME_VALUE_PAIRS}${moneyRequestReport?.reportID}`, {canBeMissing: true});
    const getCanIOUBePaid = useCallback(
        (onlyShowPayElsewhere = false, shouldCheckApprovedState = true) =>
            canIOUBePaidAction(moneyRequestReport, chatReport, policy, transaction ? [transaction] : undefined, onlyShowPayElsewhere, undefined, undefined, shouldCheckApprovedState),
        [moneyRequestReport, chatReport, policy, transaction],
    );

    const [isDownloadErrorModalVisible, setIsDownloadErrorModalVisible] = useState(false);

    const {selectedTransactionsID, setSelectedTransactionsID} = useMoneyRequestReportContext();

    const {
        options: selectedTransactionsOptions,
        handleDeleteTransactions,
        isDeleteModalVisible: hookDeleteModalVisible,
        hideDeleteModal,
    } = useSelectedTransactionsActions({
        report: moneyRequestReport,
        reportActions,
        allTransactionsLength: transactions.length,
        session,
        onExportFailed: () => setIsDownloadErrorModalVisible(true),
    });

    const shouldShowSelectedTransactionsButton = !!selectedTransactionsOptions.length && !transactionThreadReportID;

    const canIOUBePaid = useMemo(() => getCanIOUBePaid(), [getCanIOUBePaid]);
    const onlyShowPayElsewhere = useMemo(() => !canIOUBePaid && getCanIOUBePaid(true), [canIOUBePaid, getCanIOUBePaid]);

    const shouldShowPayButton = isPaidAnimationRunning || canIOUBePaid || onlyShowPayElsewhere;

    const shouldShowApproveButton = useMemo(
        () => (canApproveIOU(moneyRequestReport, policy, transactions) && !hasOnlyPendingTransactions) || isApprovedAnimationRunning,
        [moneyRequestReport, policy, transactions, hasOnlyPendingTransactions, isApprovedAnimationRunning],
    );

    const shouldDisableApproveButton = shouldShowApproveButton && !isAllowedToApproveExpenseReport(moneyRequestReport);

    const isFromPaidPolicy = policyType === CONST.POLICY.TYPE.TEAM || policyType === CONST.POLICY.TYPE.CORPORATE;

    const hasDuplicates = hasDuplicateTransactions(moneyRequestReport?.reportID);
    const shouldShowStatusBar =
        hasAllPendingRTERViolations || shouldShowBrokenConnectionViolation || hasOnlyHeldExpenses || hasScanningReceipt || isPayAtEndExpense || hasOnlyPendingTransactions || hasDuplicates;

    // When prevent self-approval is enabled & the current user is submitter AND they're submitting to themselves, we need to show the optimistic next step
    // We should always show this optimistic message for policies with preventSelfApproval
    // to avoid any flicker during transitions between online/offline states
    const nextApproverAccountID = getNextApproverAccountID(moneyRequestReport);
    const isSubmitterSameAsNextApprover = isReportOwner(moneyRequestReport) && nextApproverAccountID === moneyRequestReport?.ownerAccountID;
    const optimisticNextStep = isSubmitterSameAsNextApprover && policy?.preventSelfApproval ? buildOptimisticNextStepForPreventSelfApprovalsEnabled() : nextStep;

    const shouldShowNextStep = isFromPaidPolicy && !!optimisticNextStep?.message?.length && !shouldShowStatusBar;
    const bankAccountRoute = getBankAccountRoute(chatReport);
    const formattedAmount = convertToDisplayString(reimbursableSpend, moneyRequestReport?.currency);
    const {nonHeldAmount, fullAmount, hasValidNonHeldAmount} = getNonHeldAndFullAmount(moneyRequestReport, shouldShowPayButton);
    const isAnyTransactionOnHold = hasHeldExpensesReportUtils(moneyRequestReport?.reportID);
    const displayedAmount = isAnyTransactionOnHold && canAllowSettlement && hasValidNonHeldAmount ? nonHeldAmount : formattedAmount;
    const {isDelegateAccessRestricted} = useDelegateUserDetails();
    const [isNoDelegateAccessMenuVisible, setIsNoDelegateAccessMenuVisible] = useState(false);
    const [isLoadingReportData] = useOnyx(ONYXKEYS.IS_LOADING_REPORT_DATA, {canBeMissing: true});

    const isReportInRHP = route.name === SCREENS.SEARCH.REPORT_RHP;
    const shouldDisplaySearchRouter = !isReportInRHP || isSmallScreenWidth;

    const confirmPayment = useCallback(
        (type?: PaymentMethodType | undefined, payAsBusiness?: boolean, methodID?: number, paymentMethod?: PaymentMethod) => {
            if (!type || !chatReport) {
                return;
            }
            setPaymentType(type);
            setRequestType(CONST.IOU.REPORT_ACTION_TYPE.PAY);
            if (isDelegateAccessRestricted) {
                setIsNoDelegateAccessMenuVisible(true);
            } else if (isAnyTransactionOnHold) {
                setIsHoldMenuVisible(true);
            } else if (isInvoiceReport(moneyRequestReport)) {
                startAnimation();
                payInvoice(type, chatReport, moneyRequestReport, payAsBusiness, methodID, paymentMethod);
            } else {
                startAnimation();
                payMoneyRequest(type, chatReport, moneyRequestReport, true);
            }
        },
        [chatReport, isAnyTransactionOnHold, isDelegateAccessRestricted, moneyRequestReport, startAnimation],
    );

    const confirmApproval = () => {
        setRequestType(CONST.IOU.REPORT_ACTION_TYPE.APPROVE);
        if (isDelegateAccessRestricted) {
            setIsNoDelegateAccessMenuVisible(true);
        } else if (isAnyTransactionOnHold) {
            setIsHoldMenuVisible(true);
        } else {
            startApprovedAnimation();
            approveMoneyRequest(moneyRequestReport, true);
        }
    };

    const markAsCash = useCallback(() => {
        if (!requestParentReportAction) {
            return;
        }
        const iouTransactionID = isMoneyRequestAction(requestParentReportAction) ? getOriginalMessage(requestParentReportAction)?.IOUTransactionID : undefined;
        const reportID = transactionThreadReport?.reportID;

        if (!iouTransactionID || !reportID) {
            return;
        }
        markAsCashAction(iouTransactionID, reportID);
    }, [requestParentReportAction, transactionThreadReport?.reportID]);

    const getStatusIcon: (src: IconAsset) => React.ReactNode = (src) => (
        <Icon
            src={src}
            height={variables.iconSizeSmall}
            width={variables.iconSizeSmall}
            fill={theme.icon}
        />
    );

    const getStatusBarProps: () => MoneyRequestHeaderStatusBarProps | undefined = () => {
        if (isPayAtEndExpense) {
            if (!isArchivedReport) {
                return {icon: getStatusIcon(Expensicons.Hourglass), description: translate('iou.bookingPendingDescription')};
            }
            if (isArchivedReport && archiveReason === CONST.REPORT.ARCHIVE_REASON.BOOKING_END_DATE_HAS_PASSED) {
                return {icon: getStatusIcon(Expensicons.Box), description: translate('iou.bookingArchivedDescription')};
            }
        }
        if (hasOnlyHeldExpenses) {
            return {icon: getStatusIcon(Expensicons.Stopwatch), description: translate('iou.expensesOnHold')};
        }

        if (hasDuplicates) {
            return {icon: getStatusIcon(Expensicons.Flag), description: translate('iou.duplicateTransaction', {isSubmitted: isProcessingReport(moneyRequestReport)})};
        }

        if (!!transaction?.transactionID && shouldShowBrokenConnectionViolation) {
            return {
                icon: getStatusIcon(Expensicons.Hourglass),
                description: (
                    <BrokenConnectionDescription
                        transactionID={transaction?.transactionID}
                        report={moneyRequestReport}
                        policy={policy}
                    />
                ),
            };
        }
        if (hasAllPendingRTERViolations) {
            return {icon: getStatusIcon(Expensicons.Hourglass), description: translate('iou.pendingMatchWithCreditCardDescription')};
        }
        if (hasOnlyPendingTransactions) {
            return {icon: getStatusIcon(Expensicons.CreditCardHourglass), description: translate('iou.transactionPendingDescription')};
        }
        if (hasScanningReceipt) {
            return {icon: getStatusIcon(Expensicons.ReceiptScan), description: translate('iou.receiptScanInProgressDescription')};
        }
    };

    const getFirstDuplicateThreadID = (reportTransactions: OnyxTypes.Transaction[], allReportActions: OnyxTypes.ReportAction[]) => {
        const duplicateTransaction = reportTransactions.find((reportTransaction) => isDuplicate(reportTransaction.transactionID));
        if (!duplicateTransaction) {
            return null;
        }

        return getThreadReportIDsForTransactions(allReportActions, [duplicateTransaction]).at(0);
    };

    const statusBarProps = getStatusBarProps();
    const shouldAddGapToContents = shouldUseNarrowLayout && shouldShowSelectedTransactionsButton && (!!statusBarProps || shouldShowNextStep);

    useEffect(() => {
        // eslint-disable-next-line @typescript-eslint/prefer-nullish-coalescing
        if (isLoadingHoldUseExplained || dismissedHoldUseExplanation || !isOnHold) {
            return;
        }
        Navigation.navigate(ROUTES.PROCESS_MONEY_REQUEST_HOLD.getRoute(Navigation.getReportRHPActiveRoute()));
    }, [dismissedHoldUseExplanation, isLoadingHoldUseExplained, isOnHold]);

    const primaryAction = useMemo(() => {
        // It's necessary to allow payment animation to finish before button is changed
        if (isPaidAnimationRunning) {
            return CONST.REPORT.PRIMARY_ACTIONS.PAY;
        }
        if (!moneyRequestReport) {
            return '';
        }
        return getReportPrimaryAction(moneyRequestReport, transactions, violations, policy, reportNameValuePairs, reportActions);
    }, [isPaidAnimationRunning, moneyRequestReport, reportNameValuePairs, policy, transactions, violations, reportActions]);

    const confirmExport = useCallback(() => {
        setExportModalStatus(null);
        if (!moneyRequestReport?.reportID || !connectedIntegration) {
            return;
        }
        if (exportModalStatus === CONST.REPORT.EXPORT_OPTIONS.EXPORT_TO_INTEGRATION) {
            exportToIntegration(moneyRequestReport?.reportID, connectedIntegration);
        } else if (exportModalStatus === CONST.REPORT.EXPORT_OPTIONS.MARK_AS_EXPORTED) {
            markAsManuallyExported(moneyRequestReport?.reportID, connectedIntegration);
        }
    }, [connectedIntegration, exportModalStatus, moneyRequestReport?.reportID]);

    const primaryActionsImplementation = {
        [CONST.REPORT.PRIMARY_ACTIONS.SUBMIT]: (
            <Button
                success
                text={translate('common.submit')}
                onPress={() => {
                    if (!moneyRequestReport) {
                        return;
                    }
                    submitReport(moneyRequestReport);
                }}
            />
        ),
        [CONST.REPORT.PRIMARY_ACTIONS.APPROVE]: (
            <Button
                success
                onPress={confirmApproval}
                text={translate('iou.approve')}
            />
        ),
        [CONST.REPORT.PRIMARY_ACTIONS.PAY]: (
            <AnimatedSettlementButton
                isPaidAnimationRunning={isPaidAnimationRunning}
                isApprovedAnimationRunning={isApprovedAnimationRunning}
                onAnimationFinish={stopAnimation}
                canIOUBePaid
                onlyShowPayElsewhere={onlyShowPayElsewhere}
                currency={moneyRequestReport?.currency}
                confirmApproval={confirmApproval}
                policyID={moneyRequestReport?.policyID}
                chatReportID={chatReport?.reportID}
                iouReport={moneyRequestReport}
                onPress={confirmPayment}
                enablePaymentsRoute={ROUTES.ENABLE_PAYMENTS}
                addBankAccountRoute={bankAccountRoute}
                shouldHidePaymentOptions={!shouldShowPayButton}
                shouldShowApproveButton={shouldShowApproveButton}
                shouldDisableApproveButton={shouldDisableApproveButton}
                formattedAmount={!hasOnlyHeldExpenses ? displayedAmount : ''}
                isDisabled={isOffline && !canAllowSettlement}
                isLoading={!isOffline && !canAllowSettlement}
            />
        ),
        [CONST.REPORT.PRIMARY_ACTIONS.EXPORT_TO_ACCOUNTING]: (
            <Button
                success
                // eslint-disable-next-line @typescript-eslint/no-non-null-assertion
                text={translate('workspace.common.exportIntegrationSelected', {connectionName: connectedIntegration!})}
                onPress={() => {
                    if (!connectedIntegration || !moneyRequestReport) {
                        return;
                    }
                    if (isExported) {
                        setExportModalStatus(CONST.REPORT.EXPORT_OPTIONS.EXPORT_TO_INTEGRATION);
                        return;
                    }
                    exportToIntegration(moneyRequestReport?.reportID, connectedIntegration);
                }}
            />
        ),
        [CONST.REPORT.PRIMARY_ACTIONS.REMOVE_HOLD]: (
            <Button
                success
                text={translate('iou.unhold')}
                onPress={() => {
                    const parentReportAction = getReportAction(moneyRequestReport?.parentReportID, moneyRequestReport?.parentReportActionID);

                    const moneyRequestAction = transactionThreadReportID ? requestParentReportAction : parentReportAction;
                    if (!moneyRequestAction) {
                        return;
                    }

                    changeMoneyRequestHoldStatus(moneyRequestAction);
                }}
            />
        ),
        [CONST.REPORT.PRIMARY_ACTIONS.MARK_AS_CASH]: (
            <Button
                success
                text={translate('iou.markAsCash')}
                onPress={markAsCash}
            />
        ),
        [CONST.REPORT.PRIMARY_ACTIONS.REVIEW_DUPLICATES]: (
            <Button
                success
                text={translate('iou.reviewDuplicates')}
                onPress={() => {
                    const threadID = transactionThreadReportID ?? getFirstDuplicateThreadID(transactions, reportActions);
                    if (!threadID) {
                        return;
                    }
                    Navigation.navigate(ROUTES.TRANSACTION_DUPLICATE_REVIEW_PAGE.getRoute(threadID));
                }}
            />
        ),
        [CONST.REPORT.PRIMARY_ACTIONS.ADD_EXPENSE]: (
            <Button
                success
                text={translate('iou.addExpense')}
                onPress={() => {
                    if (!moneyRequestReport?.reportID) {
                        return;
                    }
                    startMoneyRequest(CONST.IOU.TYPE.SUBMIT, moneyRequestReport?.reportID);
                }}
            />
        ),
    };

    const {canUseRetractNewDot} = usePermissions();

    const secondaryActions = useMemo(() => {
        if (!moneyRequestReport) {
            return [];
        }
<<<<<<< HEAD
        return getSecondaryReportActions(moneyRequestReport, transactions, violations, policy, canUseRetractNewDot);
    }, [canUseRetractNewDot, moneyRequestReport, policy, transactions, violations]);
=======
        return getSecondaryReportActions(moneyRequestReport, transactions, violations, policy, reportNameValuePairs, reportActions);
    }, [moneyRequestReport, policy, transactions, violations, reportNameValuePairs, reportActions]);
>>>>>>> e339a93b

    const secondaryActionsImplemenation: Record<ValueOf<typeof CONST.REPORT.SECONDARY_ACTIONS>, DropdownOption<ValueOf<typeof CONST.REPORT.SECONDARY_ACTIONS>>> = {
        [CONST.REPORT.SECONDARY_ACTIONS.VIEW_DETAILS]: {
            value: CONST.REPORT.SECONDARY_ACTIONS.VIEW_DETAILS,
            text: translate('iou.viewDetails'),
            icon: Expensicons.Info,
            onSelected: () => {
                navigateToDetailsPage(moneyRequestReport, Navigation.getReportRHPActiveRoute());
            },
        },
        [CONST.REPORT.SECONDARY_ACTIONS.DOWNLOAD]: {
            value: CONST.REPORT.SECONDARY_ACTIONS.DOWNLOAD,
            text: translate('common.download'),
            icon: Expensicons.Download,
            onSelected: () => {
                if (!moneyRequestReport) {
                    return;
                }
                exportReportToCSV({reportID: moneyRequestReport.reportID, transactionIDList: transactionIDs}, () => {
                    setDownloadErrorModalVisible(true);
                });
            },
        },
        [CONST.REPORT.SECONDARY_ACTIONS.SUBMIT]: {
            value: CONST.REPORT.SECONDARY_ACTIONS.SUBMIT,
            text: translate('common.submit'),
            icon: Expensicons.Send,
            onSelected: () => {
                if (!moneyRequestReport) {
                    return;
                }
                submitReport(moneyRequestReport);
            },
        },
        [CONST.REPORT.SECONDARY_ACTIONS.APPROVE]: {
            text: translate('iou.approve'),
            icon: Expensicons.ThumbsUp,
            value: CONST.REPORT.SECONDARY_ACTIONS.APPROVE,
            onSelected: () => {
                if (!moneyRequestReport) {
                    return;
                }
                approveMoneyRequest(moneyRequestReport);
            },
        },
        [CONST.REPORT.SECONDARY_ACTIONS.UNAPPROVE]: {
            text: translate('iou.unapprove'),
            icon: Expensicons.CircularArrowBackwards,
            value: CONST.REPORT.SECONDARY_ACTIONS.UNAPPROVE,
            onSelected: () => {
                if (isDelegateAccessRestricted) {
                    setIsNoDelegateAccessMenuVisible(true);
                    return;
                }

                if (isExported) {
                    setIsUnapproveModalVisible(true);
                    return;
                }

                unapproveExpenseReport(moneyRequestReport);
            },
        },
        [CONST.REPORT.SECONDARY_ACTIONS.CANCEL_PAYMENT]: {
            text: translate('iou.cancelPayment'),
            icon: Expensicons.Clear,
            value: CONST.REPORT.SECONDARY_ACTIONS.CANCEL_PAYMENT,
            onSelected: () => {
                setIsCancelPaymentModalVisible(true);
            },
        },
        [CONST.REPORT.SECONDARY_ACTIONS.EXPORT_TO_ACCOUNTING]: {
            // eslint-disable-next-line @typescript-eslint/no-non-null-assertion
            text: translate('workspace.common.exportIntegrationSelected', {connectionName: connectedIntegration!}),
            icon: getIntegrationIcon(connectedIntegration),
            value: CONST.REPORT.SECONDARY_ACTIONS.EXPORT_TO_ACCOUNTING,
            onSelected: () => {
                if (!connectedIntegration || !moneyRequestReport) {
                    return;
                }
                if (isExported) {
                    setExportModalStatus(CONST.REPORT.EXPORT_OPTIONS.EXPORT_TO_INTEGRATION);
                    return;
                }
                exportToIntegration(moneyRequestReport?.reportID, connectedIntegration);
            },
        },
        [CONST.REPORT.SECONDARY_ACTIONS.MARK_AS_EXPORTED]: {
            text: translate('workspace.common.markAsExported'),
            icon: Expensicons.CheckCircle,
            value: CONST.REPORT.SECONDARY_ACTIONS.MARK_AS_EXPORTED,
            onSelected: () => {
                if (!connectedIntegration || !moneyRequestReport) {
                    return;
                }
                if (isExported) {
                    setExportModalStatus(CONST.REPORT.EXPORT_OPTIONS.MARK_AS_EXPORTED);
                    return;
                }
                markAsManuallyExported(moneyRequestReport?.reportID, connectedIntegration);
            },
        },
        [CONST.REPORT.SECONDARY_ACTIONS.HOLD]: {
            text: translate('iou.hold'),
            icon: Expensicons.Stopwatch,
            value: CONST.REPORT.SECONDARY_ACTIONS.HOLD,
            onSelected: () => {
                if (!requestParentReportAction) {
                    throw new Error('Parent action does not exist');
                }

                changeMoneyRequestHoldStatus(requestParentReportAction);
            },
        },
        [CONST.REPORT.SECONDARY_ACTIONS.CHANGE_WORKSPACE]: {
            text: translate('iou.changeWorkspace'),
            icon: Expensicons.Buildings,
            value: CONST.REPORT.SECONDARY_ACTIONS.CHANGE_WORKSPACE,
            onSelected: () => {
                if (!moneyRequestReport) {
                    return;
                }
                Navigation.navigate(ROUTES.REPORT_WITH_ID_CHANGE_WORKSPACE.getRoute(moneyRequestReport.reportID));
            },
        },
        [CONST.REPORT.SECONDARY_ACTIONS.DELETE]: {
            text: translate('common.delete'),
            icon: Expensicons.Trashcan,
            value: CONST.REPORT.SECONDARY_ACTIONS.DELETE,
            onSelected: () => {
                setIsDeleteModalVisible(true);
            },
        },
        [CONST.REPORT.SECONDARY_ACTIONS.REOPEN]: {
            text: translate('iou.undoClose'),
            icon: Expensicons.CircularArrowBackwards,
            value: CONST.REPORT.SECONDARY_ACTIONS.REOPEN,
            onSelected: () => {
                if (isExported) {
                    setIsReopenModalVisible(true);
                    return;
                }
                reopenReport(moneyRequestReport);
            },
        },
        [CONST.REPORT.SECONDARY_ACTIONS.ADD_EXPENSE]: {
            text: translate('iou.addExpense'),
            icon: Expensicons.Plus,
            value: CONST.REPORT.SECONDARY_ACTIONS.ADD_EXPENSE,
            onSelected: () => {
                if (!moneyRequestReport?.reportID) {
                    return;
                }
                startMoneyRequest(CONST.IOU.TYPE.SUBMIT, moneyRequestReport?.reportID);
            },
        },
    };

    const applicableSecondaryActions = secondaryActions.map((action) => secondaryActionsImplemenation[action]);

    useEffect(() => {
        if (!transactionThreadReportID) {
            return;
        }
        setSelectedTransactionsID([]);
        // We don't need to run the effect on change of setSelectedTransactionsID since it can cause the infinite loop.
        // eslint-disable-next-line react-compiler/react-compiler
        // eslint-disable-next-line react-hooks/exhaustive-deps
    }, [transactionThreadReportID]);

    const shouldShowBackButton = shouldDisplayBackButton || shouldUseNarrowLayout;

    const isMoreContentShown = shouldShowNextStep || !!statusBarProps;

    const connectedIntegrationName = connectedIntegration ? translate('workspace.accounting.connectionName', {connectionName: connectedIntegration}) : '';
    const unapproveWarningText = useMemo(
        () => (
            <Text>
                <Text style={[styles.textStrong, styles.noWrap]}>{translate('iou.headsUp')}</Text>{' '}
                <Text>{translate('iou.unapproveWithIntegrationWarning', {accountingIntegration: connectedIntegrationName})}</Text>
            </Text>
        ),
        [connectedIntegrationName, styles.noWrap, styles.textStrong, translate],
    );

    const {selectionMode} = useMobileSelectionMode();

    if (selectionMode?.isEnabled) {
        return (
            <HeaderWithBackButton
                title={translate('common.selectMultiple')}
                onBackButtonPress={() => {
                    setSelectedTransactionsID([]);
                    turnOffMobileSelectionMode();
                }}
            />
        );
    }

    return (
        <View style={[styles.pt0, styles.borderBottom]}>
            <HeaderWithBackButton
                shouldShowReportAvatarWithDisplay
                shouldShowPinButton={false}
                report={moneyRequestReport}
                policy={policy}
                shouldShowBackButton={shouldShowBackButton}
                shouldDisplaySearchRouter={shouldDisplaySearchRouter}
                onBackButtonPress={onBackButtonPress}
                shouldShowBorderBottom={false}
                shouldEnableDetailPageNavigation
            >
                {!shouldDisplayNarrowVersion && (
                    <View style={[styles.flexRow, styles.gap2]}>
                        {!!primaryAction && !shouldShowSelectedTransactionsButton && primaryActionsImplementation[primaryAction]}
                        {!!applicableSecondaryActions.length && !shouldShowSelectedTransactionsButton && (
                            <ButtonWithDropdownMenu
                                success={false}
                                onPress={() => {}}
                                shouldAlwaysShowDropdownMenu
                                customText={translate('common.more')}
                                options={applicableSecondaryActions}
                                isSplitButton={false}
                            />
                        )}
                        {shouldShowSelectedTransactionsButton && (
                            <View>
                                <ButtonWithDropdownMenu
                                    onPress={() => null}
                                    options={selectedTransactionsOptions}
                                    customText={translate('workspace.common.selected', {count: selectedTransactionsID.length})}
                                    isSplitButton={false}
                                    shouldAlwaysShowDropdownMenu
                                />
                            </View>
                        )}
                    </View>
                )}
            </HeaderWithBackButton>
            {shouldDisplayNarrowVersion && !shouldShowSelectedTransactionsButton && (
                <View style={[styles.flexRow, styles.gap2, styles.pb3, styles.ph5, styles.w100, styles.alignItemsCenter, styles.justifyContentCenter]}>
                    {!!primaryAction && <View style={[styles.flex1]}>{primaryActionsImplementation[primaryAction]}</View>}
                    {!!applicableSecondaryActions.length && (
                        <ButtonWithDropdownMenu
                            success={false}
                            onPress={() => {}}
                            shouldAlwaysShowDropdownMenu
                            customText={translate('common.more')}
                            options={applicableSecondaryActions}
                            isSplitButton={false}
                            wrapperStyle={[!primaryAction && styles.flex1]}
                        />
                    )}
                </View>
            )}
            {isMoreContentShown && (
                <View style={[styles.dFlex, styles.flexColumn, shouldAddGapToContents && styles.gap3, styles.pb3, styles.ph5]}>
                    {shouldShowSelectedTransactionsButton && shouldDisplayNarrowVersion && (
                        <View style={[styles.dFlex, styles.w100, styles.pb3]}>
                            <ButtonWithDropdownMenu
                                onPress={() => null}
                                options={selectedTransactionsOptions}
                                customText={translate('workspace.common.selected', {count: selectedTransactionsID.length})}
                                isSplitButton={false}
                                shouldAlwaysShowDropdownMenu
                                wrapperStyle={styles.w100}
                            />
                        </View>
                    )}
                    {shouldShowNextStep && <MoneyReportHeaderStatusBar nextStep={optimisticNextStep} />}
                    {!!statusBarProps && (
                        <MoneyRequestHeaderStatusBar
                            icon={statusBarProps.icon}
                            description={statusBarProps.description}
                        />
                    )}
                </View>
            )}
            <LoadingBar shouldShow={(isLoadingReportData && shouldUseNarrowLayout) ?? false} />
            {isHoldMenuVisible && requestType !== undefined && (
                <ProcessMoneyReportHoldMenu
                    nonHeldAmount={!hasOnlyHeldExpenses && hasValidNonHeldAmount ? nonHeldAmount : undefined}
                    requestType={requestType}
                    fullAmount={fullAmount}
                    onClose={() => setIsHoldMenuVisible(false)}
                    isVisible={isHoldMenuVisible}
                    paymentType={paymentType}
                    chatReport={chatReport}
                    moneyRequestReport={moneyRequestReport}
                    startAnimation={() => {
                        if (requestType === CONST.IOU.REPORT_ACTION_TYPE.APPROVE) {
                            startApprovedAnimation();
                        } else {
                            startAnimation();
                        }
                    }}
                    transactionCount={transactionIDs?.length ?? 0}
                />
            )}
            <DelegateNoAccessModal
                isNoDelegateAccessMenuVisible={isNoDelegateAccessMenuVisible}
                onClose={() => setIsNoDelegateAccessMenuVisible(false)}
            />
            <DecisionModal
                title={translate('common.downloadFailedTitle')}
                prompt={translate('common.downloadFailedDescription')}
                isSmallScreenWidth={isSmallScreenWidth}
                onSecondOptionSubmit={() => setDownloadErrorModalVisible(false)}
                secondOptionText={translate('common.buttonConfirm')}
                isVisible={downloadErrorModalVisible}
                onClose={() => setDownloadErrorModalVisible(false)}
            />
            <ConfirmModal
                title={translate('iou.cancelPayment')}
                isVisible={isCancelPaymentModalVisible}
                onConfirm={() => {
                    if (!chatReport) {
                        return;
                    }
                    cancelPayment(moneyRequestReport, chatReport);
                    setIsCancelPaymentModalVisible(false);
                }}
                onCancel={() => setIsCancelPaymentModalVisible(false)}
                prompt={translate('iou.cancelPaymentConfirmation')}
                confirmText={translate('iou.cancelPayment')}
                cancelText={translate('common.dismiss')}
                danger
                shouldEnableNewFocusManagement
            />
            <ConfirmModal
                title={translate('iou.deleteExpense', {count: 1})}
                isVisible={isDeleteModalVisible}
                onConfirm={() => {
                    setIsDeleteModalVisible(false);
                    let goBackRoute: Route | undefined;
                    if (transactionThreadReportID) {
                        if (!requestParentReportAction || !transaction?.transactionID) {
                            throw new Error('Missing data!');
                        }
                        // it's deleting transacation but not the report which leads to bug (that is actually also on staging)
                        deleteMoneyRequest(transaction?.transactionID, requestParentReportAction);
                        goBackRoute = getNavigationUrlOnMoneyRequestDelete(transaction.transactionID, requestParentReportAction, false);
                    }

                    if (goBackRoute) {
                        Navigation.navigate(goBackRoute);
                    }
                }}
                onCancel={() => setIsDeleteModalVisible(false)}
                prompt={translate('iou.deleteConfirmation', {count: 1})}
                confirmText={translate('common.delete')}
                cancelText={translate('common.cancel')}
                danger
                shouldEnableNewFocusManagement
            />
            <ConfirmModal
                title={translate('iou.deleteExpense', {count: selectedTransactionsID.length})}
                isVisible={hookDeleteModalVisible}
                onConfirm={handleDeleteTransactions}
                onCancel={hideDeleteModal}
                prompt={translate('iou.deleteConfirmation', {count: selectedTransactionsID.length})}
                confirmText={translate('common.delete')}
                cancelText={translate('common.cancel')}
                danger
                shouldEnableNewFocusManagement
            />
            {!!connectedIntegration && (
                <ConfirmModal
                    title={translate('workspace.exportAgainModal.title')}
                    onConfirm={confirmExport}
                    onCancel={() => setExportModalStatus(null)}
                    prompt={translate('workspace.exportAgainModal.description', {connectionName: connectedIntegration, reportName: moneyRequestReport?.reportName ?? ''})}
                    confirmText={translate('workspace.exportAgainModal.confirmText')}
                    cancelText={translate('workspace.exportAgainModal.cancelText')}
                    isVisible={!!exportModalStatus}
                />
            )}
            <ConfirmModal
                title={translate('iou.unapproveReport')}
                isVisible={isUnapproveModalVisible}
                danger
                confirmText={translate('iou.unapproveReport')}
                onConfirm={() => {
                    setIsUnapproveModalVisible(false);
                    unapproveExpenseReport(moneyRequestReport);
                }}
                cancelText={translate('common.cancel')}
                onCancel={() => setIsUnapproveModalVisible(false)}
                prompt={unapproveWarningText}
            />
            <ConfirmModal
                title={translate('iou.reopenReport')}
                isVisible={isReopenModalVisible}
                danger
                confirmText={translate('iou.reopenReport')}
                onConfirm={() => {
                    setIsReopenModalVisible(false);
                    reopenReport(moneyRequestReport);
                }}
                cancelText={translate('common.cancel')}
                onCancel={() => setIsReopenModalVisible(false)}
                // eslint-disable-next-line @typescript-eslint/no-non-null-assertion
                prompt={translate('iou.reopenExportedReportConfirmation', {connectionName: connectedIntegration!})}
            />
            <DecisionModal
                title={translate('common.downloadFailedTitle')}
                prompt={translate('common.downloadFailedDescription')}
                isSmallScreenWidth={isSmallScreenWidth}
                onSecondOptionSubmit={() => setIsDownloadErrorModalVisible(false)}
                secondOptionText={translate('common.buttonConfirm')}
                isVisible={isDownloadErrorModalVisible}
                onClose={() => setIsDownloadErrorModalVisible(false)}
            />
        </View>
    );
}

MoneyReportHeader.displayName = 'MoneyReportHeader';

export default MoneyReportHeader;<|MERGE_RESOLUTION|>--- conflicted
+++ resolved
@@ -8,11 +8,8 @@
 import useMobileSelectionMode from '@hooks/useMobileSelectionMode';
 import useNetwork from '@hooks/useNetwork';
 import usePaymentAnimations from '@hooks/usePaymentAnimations';
-<<<<<<< HEAD
 import usePermissions from '@hooks/usePermissions';
-=======
 import useReportIsArchived from '@hooks/useReportIsArchived';
->>>>>>> e339a93b
 import useResponsiveLayout from '@hooks/useResponsiveLayout';
 import useSelectedTransactionsActions from '@hooks/useSelectedTransactionsActions';
 import useTheme from '@hooks/useTheme';
@@ -162,7 +159,7 @@
     const [isCancelPaymentModalVisible, setIsCancelPaymentModalVisible] = useState(false);
     const [isDeleteModalVisible, setIsDeleteModalVisible] = useState(false);
     const [isUnapproveModalVisible, setIsUnapproveModalVisible] = useState(false);
-    const [isReopenModalVisible, setIsReopenModalVisible] = useState(false);
+    const [isReopenWarningModalVisible, setIsReopenWarningModalVisible] = useState(false);
 
     const [exportModalStatus, setExportModalStatus] = useState<ExportType | null>(null);
 
@@ -518,13 +515,8 @@
         if (!moneyRequestReport) {
             return [];
         }
-<<<<<<< HEAD
-        return getSecondaryReportActions(moneyRequestReport, transactions, violations, policy, canUseRetractNewDot);
-    }, [canUseRetractNewDot, moneyRequestReport, policy, transactions, violations]);
-=======
-        return getSecondaryReportActions(moneyRequestReport, transactions, violations, policy, reportNameValuePairs, reportActions);
-    }, [moneyRequestReport, policy, transactions, violations, reportNameValuePairs, reportActions]);
->>>>>>> e339a93b
+        return getSecondaryReportActions(moneyRequestReport, transactions, violations, policy, reportNameValuePairs, reportActions, canUseRetractNewDot);
+    }, [moneyRequestReport, transactions, violations, policy, reportNameValuePairs, reportActions, canUseRetractNewDot]);
 
     const secondaryActionsImplemenation: Record<ValueOf<typeof CONST.REPORT.SECONDARY_ACTIONS>, DropdownOption<ValueOf<typeof CONST.REPORT.SECONDARY_ACTIONS>>> = {
         [CONST.REPORT.SECONDARY_ACTIONS.VIEW_DETAILS]: {
@@ -664,7 +656,7 @@
             value: CONST.REPORT.SECONDARY_ACTIONS.REOPEN,
             onSelected: () => {
                 if (isExported) {
-                    setIsReopenModalVisible(true);
+                    setIsReopenWarningModalVisible(true);
                     return;
                 }
                 reopenReport(moneyRequestReport);
@@ -917,15 +909,15 @@
             />
             <ConfirmModal
                 title={translate('iou.reopenReport')}
-                isVisible={isReopenModalVisible}
+                isVisible={isReopenWarningModalVisible}
                 danger
                 confirmText={translate('iou.reopenReport')}
                 onConfirm={() => {
-                    setIsReopenModalVisible(false);
+                    setIsReopenWarningModalVisible(false);
                     reopenReport(moneyRequestReport);
                 }}
                 cancelText={translate('common.cancel')}
-                onCancel={() => setIsReopenModalVisible(false)}
+                onCancel={() => setIsReopenWarningModalVisible(false)}
                 // eslint-disable-next-line @typescript-eslint/no-non-null-assertion
                 prompt={translate('iou.reopenExportedReportConfirmation', {connectionName: connectedIntegration!})}
             />
