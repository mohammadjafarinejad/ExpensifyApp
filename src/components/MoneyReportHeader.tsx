import {useRoute} from '@react-navigation/native';
import {isUserValidatedSelector} from '@selectors/Account';
import getArchiveReason from '@selectors/Report';
import React, {useCallback, useContext, useEffect, useMemo, useState} from 'react';
import {InteractionManager, View} from 'react-native';
import type {OnyxEntry} from 'react-native-onyx';
import type {ValueOf} from 'type-fest';
import useCurrentUserPersonalDetails from '@hooks/useCurrentUserPersonalDetails';
import useDuplicateTransactionsAndViolations from '@hooks/useDuplicateTransactionsAndViolations';
import useGetIOUReportFromReportAction from '@hooks/useGetIOUReportFromReportAction';
import {useMemoizedLazyExpensifyIcons} from '@hooks/useLazyAsset';
import useLoadingBarVisibility from '@hooks/useLoadingBarVisibility';
import useLocalize from '@hooks/useLocalize';
import useMobileSelectionMode from '@hooks/useMobileSelectionMode';
import useNetwork from '@hooks/useNetwork';
import useOnyx from '@hooks/useOnyx';
import useParticipantsInvoiceReport from '@hooks/useParticipantsInvoiceReport';
import usePaymentAnimations from '@hooks/usePaymentAnimations';
import usePaymentOptions from '@hooks/usePaymentOptions';
import usePermissions from '@hooks/usePermissions';
import usePolicy from '@hooks/usePolicy';
import useReportIsArchived from '@hooks/useReportIsArchived';
import useResponsiveLayout from '@hooks/useResponsiveLayout';
import useSearchShouldCalculateTotals from '@hooks/useSearchShouldCalculateTotals';
import useSelectedTransactionsActions from '@hooks/useSelectedTransactionsActions';
import useTheme from '@hooks/useTheme';
import useThemeStyles from '@hooks/useThemeStyles';
import useTransactionsAndViolationsForReport from '@hooks/useTransactionsAndViolationsForReport';
import useTransactionViolations from '@hooks/useTransactionViolations';
import {setupMergeTransactionData} from '@libs/actions/MergeTransaction';
import {turnOffMobileSelectionMode} from '@libs/actions/MobileSelectionMode';
import {
    createTransactionThreadReport,
    deleteAppReport,
    downloadReportPDF,
    exportReportToCSV,
    exportReportToPDF,
    exportToIntegration,
    markAsManuallyExported,
    openUnreportedExpense,
} from '@libs/actions/Report';
import {getExportTemplates, queueExportSearchWithTemplate, search} from '@libs/actions/Search';
import getNonEmptyStringOnyxID from '@libs/getNonEmptyStringOnyxID';
import getPlatform from '@libs/getPlatform';
import Log from '@libs/Log';
import {getThreadReportIDsForTransactions, getTotalAmountForIOUReportPreviewButton} from '@libs/MoneyRequestReportUtils';
import Navigation from '@libs/Navigation/Navigation';
import type {PlatformStackRouteProp} from '@libs/Navigation/PlatformStackNavigation/types';
import type {ReportsSplitNavigatorParamList, SearchFullscreenNavigatorParamList, SearchReportParamList} from '@libs/Navigation/types';
import {buildOptimisticNextStepForPreventSelfApprovalsEnabled} from '@libs/NextStepUtils';
import {isSecondaryActionAPaymentOption, selectPaymentType} from '@libs/PaymentUtils';
import type {KYCFlowEvent, TriggerKYCFlow} from '@libs/PaymentUtils';
import {getConnectedIntegration, getValidConnectedIntegration} from '@libs/PolicyUtils';
import {getIOUActionForReportID, getOriginalMessage, getReportAction, isMoneyRequestAction} from '@libs/ReportActionsUtils';
import {getAllExpensesToHoldIfApplicable, getReportPrimaryAction, isMarkAsResolvedAction} from '@libs/ReportPrimaryActionUtils';
import {getSecondaryExportReportActions, getSecondaryReportActions} from '@libs/ReportSecondaryActionUtils';
import {
    changeMoneyRequestHoldStatus,
    getIntegrationExportIcon,
    getIntegrationNameFromExportMessage as getIntegrationNameFromExportMessageUtils,
    getNextApproverAccountID,
    getNonHeldAndFullAmount,
    getTransactionsWithReceipts,
    hasHeldExpenses as hasHeldExpensesReportUtils,
    hasOnlyHeldExpenses as hasOnlyHeldExpensesReportUtils,
    hasUpdatedTotal,
    isAllowedToApproveExpenseReport,
    isExported as isExportedUtils,
    isInvoiceReport as isInvoiceReportUtil,
    isProcessingReport,
    isReportOwner,
    navigateOnDeleteExpense,
    navigateToDetailsPage,
    rejectMoneyRequestReason,
} from '@libs/ReportUtils';
import {shouldRestrictUserBillableActions} from '@libs/SubscriptionUtils';
import {
    allHavePendingRTERViolation,
    getOriginalTransactionWithSplitInfo,
    hasDuplicateTransactions,
    isDuplicate,
    isExpensifyCardTransaction,
    isOnHold as isOnHoldTransactionUtils,
    isPayAtEndExpense as isPayAtEndExpenseTransactionUtils,
    isPending,
    isScanning,
    shouldShowBrokenConnectionViolationForMultipleTransactions,
} from '@libs/TransactionUtils';
import type {ExportType} from '@pages/home/report/ReportDetailsExportPage';
import variables from '@styles/variables';
import {
    approveMoneyRequest,
    canApproveIOU,
    cancelPayment,
    canIOUBePaid as canIOUBePaidAction,
    deleteMoneyRequest,
    dismissRejectUseExplanation,
    getNavigationUrlOnMoneyRequestDelete,
    initSplitExpense,
    markRejectViolationAsResolved,
    payInvoice,
    payMoneyRequest,
    reopenReport,
    retractReport,
    startDistanceRequest,
    startMoneyRequest,
    submitReport,
    unapproveExpenseReport,
} from '@userActions/IOU';
import {markAsCash as markAsCashAction} from '@userActions/Transaction';
import CONST from '@src/CONST';
import ONYXKEYS from '@src/ONYXKEYS';
import type {Route} from '@src/ROUTES';
import ROUTES from '@src/ROUTES';
import SCREENS from '@src/SCREENS';
import type * as OnyxTypes from '@src/types/onyx';
import type {PaymentMethodType} from '@src/types/onyx/OriginalMessage';
import type IconAsset from '@src/types/utils/IconAsset';
import isLoadingOnyxValue from '@src/types/utils/isLoadingOnyxValue';
import ActivityIndicator from './ActivityIndicator';
import AnimatedSubmitButton from './AnimatedSubmitButton';
import BrokenConnectionDescription from './BrokenConnectionDescription';
import Button from './Button';
import ButtonWithDropdownMenu from './ButtonWithDropdownMenu';
import type {DropdownOption} from './ButtonWithDropdownMenu/types';
import ConfirmModal from './ConfirmModal';
import DecisionModal from './DecisionModal';
import {DelegateNoAccessContext} from './DelegateNoAccessModalProvider';
import Header from './Header';
import HeaderWithBackButton from './HeaderWithBackButton';
import HoldOrRejectEducationalModal from './HoldOrRejectEducationalModal';
import Icon from './Icon';
import * as Expensicons from './Icon/Expensicons';
import KYCWall from './KYCWall';
import type {PaymentMethod} from './KYCWall/types';
import LoadingBar from './LoadingBar';
import Modal from './Modal';
import MoneyReportHeaderStatusBar from './MoneyReportHeaderStatusBar';
import MoneyReportHeaderStatusBarSkeleton from './MoneyReportHeaderStatusBarSkeleton';
import type {MoneyRequestHeaderStatusBarProps} from './MoneyRequestHeaderStatusBar';
import MoneyRequestHeaderStatusBar from './MoneyRequestHeaderStatusBar';
import MoneyRequestReportNavigation from './MoneyRequestReportView/MoneyRequestReportNavigation';
import type {PopoverMenuItem} from './PopoverMenu';
import type {ActionHandledType} from './ProcessMoneyReportHoldMenu';
import ProcessMoneyReportHoldMenu from './ProcessMoneyReportHoldMenu';
import {useSearchContext} from './Search/SearchContext';
import AnimatedSettlementButton from './SettlementButton/AnimatedSettlementButton';
import Text from './Text';
import {WideRHPContext} from './WideRHPContextProvider';

type MoneyReportHeaderProps = {
    /** The report currently being looked at */
    report: OnyxEntry<OnyxTypes.Report>;

    /** The policy tied to the expense report */
    policy: OnyxEntry<OnyxTypes.Policy>;

    /** Array of report actions for the report */
    reportActions: OnyxTypes.ReportAction[];

    /** The reportID of the transaction thread report associated with this current report, if any */
    // eslint-disable-next-line react/no-unused-prop-types
    transactionThreadReportID: string | undefined;

    /** whether we are loading report data in openReport command */
    isLoadingInitialReportActions?: boolean;

    /** Whether back button should be displayed in header */
    shouldDisplayBackButton?: boolean;

    /** Method to trigger when pressing close button of the header */
    onBackButtonPress: () => void;
};

function MoneyReportHeader({
    policy,
    report: moneyRequestReport,
    transactionThreadReportID,
    reportActions,
    isLoadingInitialReportActions,
    shouldDisplayBackButton = false,
    onBackButtonPress,
}: MoneyReportHeaderProps) {
    // We need to use isSmallScreenWidth instead of shouldUseNarrowLayout to use a correct layout for the hold expense modal https://github.com/Expensify/App/pull/47990#issuecomment-2362382026
    // eslint-disable-next-line rulesdir/prefer-shouldUseNarrowLayout-instead-of-isSmallScreenWidth
    const {shouldUseNarrowLayout, isSmallScreenWidth, isMediumScreenWidth} = useResponsiveLayout();
    const shouldDisplayNarrowVersion = shouldUseNarrowLayout || isMediumScreenWidth;
    const route = useRoute<
        | PlatformStackRouteProp<ReportsSplitNavigatorParamList, typeof SCREENS.REPORT>
        | PlatformStackRouteProp<SearchFullscreenNavigatorParamList, typeof SCREENS.SEARCH.MONEY_REQUEST_REPORT>
        | PlatformStackRouteProp<SearchReportParamList, typeof SCREENS.SEARCH.REPORT_RHP>
    >();
    const {login: currentUserLogin} = useCurrentUserPersonalDetails();
    const [chatReport] = useOnyx(`${ONYXKEYS.COLLECTION.REPORT}${moneyRequestReport?.chatReportID}`, {canBeMissing: true});
    const [nextStep] = useOnyx(`${ONYXKEYS.COLLECTION.NEXT_STEP}${moneyRequestReport?.reportID}`, {canBeMissing: true});
    const [isUserValidated] = useOnyx(ONYXKEYS.ACCOUNT, {selector: isUserValidatedSelector, canBeMissing: true});
    const [transactionThreadReport] = useOnyx(`${ONYXKEYS.COLLECTION.REPORT}${transactionThreadReportID}`, {canBeMissing: true});
    const [reportPDFFilename] = useOnyx(`${ONYXKEYS.COLLECTION.NVP_EXPENSIFY_REPORT_PDF_FILENAME}${moneyRequestReport?.reportID}`, {canBeMissing: true}) ?? null;
    const [download] = useOnyx(`${ONYXKEYS.COLLECTION.DOWNLOAD}${reportPDFFilename}`, {canBeMissing: true});
    const isDownloadingPDF = download?.isDownloading ?? false;
    const [session] = useOnyx(ONYXKEYS.SESSION, {canBeMissing: false});
    const [activePolicyID] = useOnyx(ONYXKEYS.NVP_ACTIVE_POLICY_ID, {canBeMissing: true});
    const activePolicy = usePolicy(activePolicyID);
    const [integrationsExportTemplates] = useOnyx(ONYXKEYS.NVP_INTEGRATION_SERVER_EXPORT_TEMPLATES, {canBeMissing: true});
    const [csvExportLayouts] = useOnyx(ONYXKEYS.NVP_CSV_EXPORT_LAYOUTS, {canBeMissing: true});
    const expensifyIcons = useMemoizedLazyExpensifyIcons(['Buildings'] as const);
    const [lastDistanceExpenseType] = useOnyx(ONYXKEYS.NVP_LAST_DISTANCE_EXPENSE_TYPE, {canBeMissing: true});
    const exportTemplates = useMemo(() => getExportTemplates(integrationsExportTemplates ?? [], csvExportLayouts ?? {}, policy), [integrationsExportTemplates, csvExportLayouts, policy]);
    const {isBetaEnabled} = usePermissions();

    const requestParentReportAction = useMemo(() => {
        if (!reportActions || !transactionThreadReport?.parentReportActionID) {
            return null;
        }
        return reportActions.find((action): action is OnyxTypes.ReportAction<typeof CONST.REPORT.ACTIONS.TYPE.IOU> => action.reportActionID === transactionThreadReport.parentReportActionID);
    }, [reportActions, transactionThreadReport?.parentReportActionID]);
    const {iouReport, chatReport: chatIOUReport, isChatIOUReportArchived} = useGetIOUReportFromReportAction(requestParentReportAction);

    const {transactions: reportTransactions, violations} = useTransactionsAndViolationsForReport(moneyRequestReport?.reportID);

    const transactions = useMemo(() => {
        return Object.values(reportTransactions);
    }, [reportTransactions]);

    const iouTransactionID = isMoneyRequestAction(requestParentReportAction) ? getOriginalMessage(requestParentReportAction)?.IOUTransactionID : undefined;
    const [transaction] = useOnyx(`${ONYXKEYS.COLLECTION.TRANSACTION}${getNonEmptyStringOnyxID(iouTransactionID)}`, {
        canBeMissing: true,
    });

    const [dismissedRejectUseExplanation] = useOnyx(ONYXKEYS.NVP_DISMISSED_REJECT_USE_EXPLANATION, {canBeMissing: true});
    const [dismissedHoldUseExplanation, dismissedHoldUseExplanationResult] = useOnyx(ONYXKEYS.NVP_DISMISSED_HOLD_USE_EXPLANATION, {canBeMissing: true});

    const isLoadingHoldUseExplained = isLoadingOnyxValue(dismissedHoldUseExplanationResult);
    const [invoiceReceiverPolicy] = useOnyx(
        `${ONYXKEYS.COLLECTION.POLICY}${chatReport?.invoiceReceiver && 'policyID' in chatReport.invoiceReceiver ? chatReport.invoiceReceiver.policyID : undefined}`,
        {canBeMissing: true},
    );

    const {duplicateTransactions, duplicateTransactionViolations} = useDuplicateTransactionsAndViolations(transactions.map((t) => t.transactionID));
    const isExported = useMemo(() => isExportedUtils(reportActions), [reportActions]);
    // wrapped in useMemo to improve performance because this is an operation on array
    const integrationNameFromExportMessage = useMemo(() => {
        if (!isExported) {
            return null;
        }
        return getIntegrationNameFromExportMessageUtils(reportActions);
    }, [isExported, reportActions]);

    const transactionViolations = useTransactionViolations(transaction?.transactionID);
    const [downloadErrorModalVisible, setDownloadErrorModalVisible] = useState(false);
    const [isCancelPaymentModalVisible, setIsCancelPaymentModalVisible] = useState(false);
    const [isDeleteExpenseModalVisible, setIsDeleteExpenseModalVisible] = useState(false);
    const [isDeleteReportModalVisible, setIsDeleteReportModalVisible] = useState(false);
    const [isUnapproveModalVisible, setIsUnapproveModalVisible] = useState(false);
    const [isReopenWarningModalVisible, setIsReopenWarningModalVisible] = useState(false);
    const [isPDFModalVisible, setIsPDFModalVisible] = useState(false);
    const [isExportWithTemplateModalVisible, setIsExportWithTemplateModalVisible] = useState(false);
    const [introSelected] = useOnyx(ONYXKEYS.NVP_INTRO_SELECTED, {canBeMissing: true});

    const [exportModalStatus, setExportModalStatus] = useState<ExportType | null>(null);

    const {isPaidAnimationRunning, isApprovedAnimationRunning, isSubmittingAnimationRunning, startAnimation, stopAnimation, startApprovedAnimation, startSubmittingAnimation} =
        usePaymentAnimations();
    const styles = useThemeStyles();
    const theme = useTheme();
    const {translate} = useLocalize();
    const {isOffline} = useNetwork();
    const isOnHold = isOnHoldTransactionUtils(transaction);
    const {isExpenseSplit} = getOriginalTransactionWithSplitInfo(transaction);

    const [policies] = useOnyx(ONYXKEYS.COLLECTION.POLICY, {canBeMissing: true});
    const [isHoldMenuVisible, setIsHoldMenuVisible] = useState(false);
    const [paymentType, setPaymentType] = useState<PaymentMethodType>();
    const [requestType, setRequestType] = useState<ActionHandledType>();
    const canAllowSettlement = hasUpdatedTotal(moneyRequestReport, policy);
    const policyType = policy?.type;
    const connectedIntegration = getValidConnectedIntegration(policy);
    const connectedIntegrationFallback = getConnectedIntegration(policy);
    const hasScanningReceipt = getTransactionsWithReceipts(moneyRequestReport?.reportID).some((t) => isScanning(t));
    const hasOnlyPendingTransactions = useMemo(() => {
        return !!transactions && transactions.length > 0 && transactions.every((t) => isExpensifyCardTransaction(t) && isPending(t));
    }, [transactions]);
    const transactionIDs = useMemo(() => transactions?.map((t) => t.transactionID) ?? [], [transactions]);

    const messagePDF = useMemo(() => {
        if (!reportPDFFilename) {
            return translate('reportDetailsPage.waitForPDF');
        }
        if (reportPDFFilename === CONST.REPORT_DETAILS_MENU_ITEM.ERROR) {
            return translate('reportDetailsPage.errorPDF');
        }
        return translate('reportDetailsPage.generatedPDF');
    }, [reportPDFFilename, translate]);

    // Check if there is pending rter violation in all transactionViolations with given transactionIDs.
    // wrapped in useMemo to avoid unnecessary re-renders and for better performance (array operation inside of function)
    const hasAllPendingRTERViolations = useMemo(() => allHavePendingRTERViolation(transactions, violations), [transactions, violations]);
    // Check if user should see broken connection violation warning.
    const shouldShowBrokenConnectionViolation = shouldShowBrokenConnectionViolationForMultipleTransactions(transactionIDs, moneyRequestReport, policy, violations);
    const hasOnlyHeldExpenses = hasOnlyHeldExpensesReportUtils(moneyRequestReport?.reportID);
    const isPayAtEndExpense = isPayAtEndExpenseTransactionUtils(transaction);
    const isArchivedReport = useReportIsArchived(moneyRequestReport?.reportID);
    const isChatReportArchived = useReportIsArchived(chatReport?.reportID);

    const [archiveReason] = useOnyx(`${ONYXKEYS.COLLECTION.REPORT_ACTIONS}${moneyRequestReport?.reportID}`, {selector: getArchiveReason, canBeMissing: true});

    const [reportNameValuePairs] = useOnyx(`${ONYXKEYS.COLLECTION.REPORT_NAME_VALUE_PAIRS}${moneyRequestReport?.reportID}`, {canBeMissing: true});
    const getCanIOUBePaid = useCallback(
        (onlyShowPayElsewhere = false, shouldCheckApprovedState = true) =>
            canIOUBePaidAction(moneyRequestReport, chatReport, policy, transaction ? [transaction] : undefined, onlyShowPayElsewhere, undefined, undefined, shouldCheckApprovedState),
        [moneyRequestReport, chatReport, policy, transaction],
    );

    const isInvoiceReport = isInvoiceReportUtil(moneyRequestReport);

    const [isDownloadErrorModalVisible, setIsDownloadErrorModalVisible] = useState(false);
    const [isRejectEducationalModalVisible, setIsRejectEducationalModalVisible] = useState(false);

    const {selectedTransactionIDs, removeTransaction, clearSelectedTransactions, currentSearchQueryJSON, currentSearchKey} = useSearchContext();
    const shouldCalculateTotals = useSearchShouldCalculateTotals(currentSearchKey, currentSearchQueryJSON?.similarSearchHash, true);

    const {wideRHPRouteKeys} = useContext(WideRHPContext);
    const shouldDisplayNarrowMoreButton = !shouldDisplayNarrowVersion || (wideRHPRouteKeys.length > 0 && !isSmallScreenWidth);

    const beginExportWithTemplate = useCallback(
        (templateName: string, templateType: string, transactionIDList: string[], policyID?: string) => {
            if (!moneyRequestReport) {
                return;
            }

            setIsExportWithTemplateModalVisible(true);
            queueExportSearchWithTemplate({
                templateName,
                templateType,
                jsonQuery: '{}',
                reportIDList: [moneyRequestReport.reportID],
                transactionIDList,
                policyID,
            });
        },
        [moneyRequestReport],
    );

    const [offlineModalVisible, setOfflineModalVisible] = useState(false);
    const {
        options: selectedTransactionsOptions,
        handleDeleteTransactions,
        isDeleteModalVisible: hookDeleteModalVisible,
        hideDeleteModal,
    } = useSelectedTransactionsActions({
        report: moneyRequestReport,
        reportActions,
        allTransactionsLength: transactions.length,
        session,
        onExportFailed: () => setIsDownloadErrorModalVisible(true),
        onExportOffline: () => setOfflineModalVisible(true),
        policy,
        beginExportWithTemplate: (templateName, templateType, transactionIDList, policyID) => beginExportWithTemplate(templateName, templateType, transactionIDList, policyID),
    });

    const shouldShowSelectedTransactionsButton = !!selectedTransactionsOptions.length && !transactionThreadReportID;

    const canIOUBePaid = useMemo(() => getCanIOUBePaid(), [getCanIOUBePaid]);
    const onlyShowPayElsewhere = useMemo(() => !canIOUBePaid && getCanIOUBePaid(true), [canIOUBePaid, getCanIOUBePaid]);

    const shouldShowPayButton = isPaidAnimationRunning || canIOUBePaid || onlyShowPayElsewhere;

    const shouldShowApproveButton = useMemo(
        () => (canApproveIOU(moneyRequestReport, policy, transactions) && !hasOnlyPendingTransactions) || isApprovedAnimationRunning,
        [moneyRequestReport, policy, transactions, hasOnlyPendingTransactions, isApprovedAnimationRunning],
    );

    const shouldDisableApproveButton = shouldShowApproveButton && !isAllowedToApproveExpenseReport(moneyRequestReport);

    const isFromPaidPolicy = policyType === CONST.POLICY.TYPE.TEAM || policyType === CONST.POLICY.TYPE.CORPORATE;

    const hasDuplicates = hasDuplicateTransactions(moneyRequestReport?.reportID);
    const shouldShowMarkAsResolved = isMarkAsResolvedAction(moneyRequestReport, transactionViolations);
    const shouldShowStatusBar =
        hasAllPendingRTERViolations ||
        shouldShowBrokenConnectionViolation ||
        hasOnlyHeldExpenses ||
        hasScanningReceipt ||
        isPayAtEndExpense ||
        hasOnlyPendingTransactions ||
        hasDuplicates ||
        shouldShowMarkAsResolved;

    // When prevent self-approval is enabled & the current user is submitter AND they're submitting to themselves, we need to show the optimistic next step
    // We should always show this optimistic message for policies with preventSelfApproval
    // to avoid any flicker during transitions between online/offline states
    const nextApproverAccountID = getNextApproverAccountID(moneyRequestReport);
    const isSubmitterSameAsNextApprover = isReportOwner(moneyRequestReport) && nextApproverAccountID === moneyRequestReport?.ownerAccountID;
    const optimisticNextStep = isSubmitterSameAsNextApprover && policy?.preventSelfApproval ? buildOptimisticNextStepForPreventSelfApprovalsEnabled() : nextStep;

    const shouldShowNextStep = isFromPaidPolicy && !isInvoiceReport && !shouldShowStatusBar;
    const {nonHeldAmount, fullAmount, hasValidNonHeldAmount} = getNonHeldAndFullAmount(moneyRequestReport, shouldShowPayButton);
    const isAnyTransactionOnHold = hasHeldExpensesReportUtils(moneyRequestReport?.reportID);
    const {isDelegateAccessRestricted, showDelegateNoAccessModal} = useContext(DelegateNoAccessContext);
    const shouldShowLoadingBar = useLoadingBarVisibility();

    const isReportInRHP = route.name === SCREENS.SEARCH.REPORT_RHP;
    const shouldDisplaySearchRouter = !isReportInRHP || isSmallScreenWidth;
    const isReportInSearch = route.name === SCREENS.SEARCH.MONEY_REQUEST_REPORT;

    const existingB2BInvoiceReport = useParticipantsInvoiceReport(activePolicyID, CONST.REPORT.INVOICE_RECEIVER_TYPE.BUSINESS, chatReport?.policyID);
    const confirmPayment = useCallback(
        (type?: PaymentMethodType | undefined, payAsBusiness?: boolean, methodID?: number, paymentMethod?: PaymentMethod) => {
            if (!type || !chatReport) {
                return;
            }
            setPaymentType(type);
            setRequestType(CONST.IOU.REPORT_ACTION_TYPE.PAY);
            if (isDelegateAccessRestricted) {
                showDelegateNoAccessModal();
            } else if (isAnyTransactionOnHold) {
                if (getPlatform() === CONST.PLATFORM.IOS) {
                    // eslint-disable-next-line deprecation/deprecation
                    InteractionManager.runAfterInteractions(() => setIsHoldMenuVisible(true));
                } else {
                    setIsHoldMenuVisible(true);
                }
            } else if (isInvoiceReport) {
                startAnimation();
                payInvoice(type, chatReport, moneyRequestReport, introSelected, payAsBusiness, existingB2BInvoiceReport, methodID, paymentMethod, activePolicy);
            } else {
                startAnimation();
                payMoneyRequest(type, chatReport, moneyRequestReport, introSelected, undefined, true, activePolicy);
                if (currentSearchQueryJSON) {
                    search({
                        searchKey: currentSearchKey,
                        shouldCalculateTotals,
                        offset: 0,
                        queryJSON: currentSearchQueryJSON,
                        isOffline,
                    });
                }
            }
        },
        [
            chatReport,
            isDelegateAccessRestricted,
            isAnyTransactionOnHold,
            isInvoiceReport,
            showDelegateNoAccessModal,
            startAnimation,
            moneyRequestReport,
            introSelected,
            existingB2BInvoiceReport,
<<<<<<< HEAD
            shouldCalculateTotals,
=======
            activePolicy,
>>>>>>> 276a46a0
            currentSearchQueryJSON,
            currentSearchKey,
            isOffline,
        ],
    );

    const confirmApproval = () => {
        setRequestType(CONST.IOU.REPORT_ACTION_TYPE.APPROVE);
        if (isDelegateAccessRestricted) {
            showDelegateNoAccessModal();
        } else if (isAnyTransactionOnHold) {
            setIsHoldMenuVisible(true);
        } else {
            startApprovedAnimation();
            approveMoneyRequest(moneyRequestReport, true);
            if (currentSearchQueryJSON) {
                search({
                    searchKey: currentSearchKey,
                    shouldCalculateTotals: true,
                    offset: 0,
                    queryJSON: currentSearchQueryJSON,
                    isOffline,
                });
            }
        }
    };

    const markAsCash = useCallback(() => {
        if (!requestParentReportAction) {
            return;
        }
        const reportID = transactionThreadReport?.reportID;

        if (!iouTransactionID || !reportID) {
            return;
        }
        markAsCashAction(iouTransactionID, reportID);
    }, [iouTransactionID, requestParentReportAction, transactionThreadReport?.reportID]);

    const getStatusIcon: (src: IconAsset) => React.ReactNode = (src) => (
        <Icon
            src={src}
            height={variables.iconSizeSmall}
            width={variables.iconSizeSmall}
            fill={theme.icon}
        />
    );

    const getStatusBarProps: () => MoneyRequestHeaderStatusBarProps | undefined = () => {
        if (shouldShowMarkAsResolved) {
            return {icon: getStatusIcon(Expensicons.Hourglass), description: translate('iou.reject.rejectedStatus')};
        }

        if (isPayAtEndExpense) {
            if (!isArchivedReport) {
                return {icon: getStatusIcon(Expensicons.Hourglass), description: translate('iou.bookingPendingDescription')};
            }
            if (isArchivedReport && archiveReason === CONST.REPORT.ARCHIVE_REASON.BOOKING_END_DATE_HAS_PASSED) {
                return {icon: getStatusIcon(Expensicons.Box), description: translate('iou.bookingArchivedDescription')};
            }
        }

        if (hasOnlyHeldExpenses) {
            return {icon: getStatusIcon(Expensicons.Stopwatch), description: translate(transactions.length > 1 ? 'iou.expensesOnHold' : 'iou.expenseOnHold')};
        }

        if (hasDuplicates) {
            return {icon: getStatusIcon(Expensicons.Flag), description: translate('iou.duplicateTransaction', {isSubmitted: isProcessingReport(moneyRequestReport)})};
        }

        if (!!transaction?.transactionID && shouldShowBrokenConnectionViolation) {
            return {
                icon: getStatusIcon(Expensicons.Hourglass),
                description: (
                    <BrokenConnectionDescription
                        transactionID={transaction?.transactionID}
                        report={moneyRequestReport}
                        policy={policy}
                    />
                ),
            };
        }
        if (hasAllPendingRTERViolations) {
            return {icon: getStatusIcon(Expensicons.Hourglass), description: translate('iou.pendingMatchWithCreditCardDescription')};
        }
        if (hasOnlyPendingTransactions) {
            return {icon: getStatusIcon(Expensicons.CreditCardHourglass), description: translate('iou.transactionPendingDescription')};
        }
        if (hasScanningReceipt) {
            return {icon: getStatusIcon(Expensicons.ReceiptScan), description: translate('iou.receiptScanInProgressDescription')};
        }
    };

    const getFirstDuplicateThreadID = (transactionsList: OnyxTypes.Transaction[], allReportActions: OnyxTypes.ReportAction[]) => {
        const duplicateTransaction = transactionsList.find((reportTransaction) => isDuplicate(reportTransaction));
        if (!duplicateTransaction) {
            return null;
        }

        return getThreadReportIDsForTransactions(allReportActions, [duplicateTransaction]).at(0);
    };

    const statusBarProps = getStatusBarProps();
    const dismissModalAndUpdateUseReject = () => {
        setIsRejectEducationalModalVisible(false);
        dismissRejectUseExplanation();
        if (requestParentReportAction) {
            rejectMoneyRequestReason(requestParentReportAction);
        }
    };

    useEffect(() => {
        // eslint-disable-next-line @typescript-eslint/prefer-nullish-coalescing
        if (isLoadingHoldUseExplained || dismissedHoldUseExplanation || !isOnHold) {
            return;
        }
        Navigation.navigate(ROUTES.PROCESS_MONEY_REQUEST_HOLD.getRoute(Navigation.getReportRHPActiveRoute()));
    }, [dismissedHoldUseExplanation, isLoadingHoldUseExplained, isOnHold]);

    const primaryAction = useMemo(() => {
        return getReportPrimaryAction({
            currentUserEmail: currentUserLogin ?? '',
            report: moneyRequestReport,
            chatReport,
            reportTransactions: transactions,
            violations,
            policy,
            reportNameValuePairs,
            reportActions,
            isChatReportArchived,
            invoiceReceiverPolicy,
            isPaidAnimationRunning,
            isSubmittingAnimationRunning,
        });
    }, [
        isPaidAnimationRunning,
        isSubmittingAnimationRunning,
        moneyRequestReport,
        chatReport,
        transactions,
        violations,
        policy,
        reportNameValuePairs,
        reportActions,
        isChatReportArchived,
        invoiceReceiverPolicy,
        currentUserLogin,
    ]);

    const confirmExport = useCallback(() => {
        setExportModalStatus(null);
        if (!moneyRequestReport?.reportID || !connectedIntegration) {
            return;
        }
        if (exportModalStatus === CONST.REPORT.EXPORT_OPTIONS.EXPORT_TO_INTEGRATION) {
            exportToIntegration(moneyRequestReport?.reportID, connectedIntegration);
        } else if (exportModalStatus === CONST.REPORT.EXPORT_OPTIONS.MARK_AS_EXPORTED) {
            markAsManuallyExported(moneyRequestReport?.reportID, connectedIntegration);
        }
    }, [connectedIntegration, exportModalStatus, moneyRequestReport?.reportID]);

    const getAmount = (actionType: ValueOf<typeof CONST.REPORT.REPORT_PREVIEW_ACTIONS>) => ({
        formattedAmount: getTotalAmountForIOUReportPreviewButton(moneyRequestReport, policy, actionType),
    });

    const {formattedAmount: totalAmount} = hasOnlyHeldExpenses ? getAmount(CONST.REPORT.REPORT_PREVIEW_ACTIONS.REVIEW) : getAmount(CONST.REPORT.PRIMARY_ACTIONS.PAY);

    const paymentButtonOptions = usePaymentOptions({
        currency: moneyRequestReport?.currency,
        iouReport: moneyRequestReport,
        chatReportID: chatReport?.reportID,
        formattedAmount: totalAmount,
        policyID: moneyRequestReport?.policyID,
        onPress: confirmPayment,
        shouldHidePaymentOptions: !shouldShowPayButton,
        shouldShowApproveButton,
        shouldDisableApproveButton,
        onlyShowPayElsewhere,
    });

    const addExpenseDropdownOptions: Array<DropdownOption<ValueOf<typeof CONST.REPORT.ADD_EXPENSE_OPTIONS>>> = useMemo(
        () => [
            {
                value: CONST.REPORT.ADD_EXPENSE_OPTIONS.CREATE_NEW_EXPENSE,
                text: translate('iou.createExpense'),
                icon: Expensicons.Plus,
                onSelected: () => {
                    if (!moneyRequestReport?.reportID) {
                        return;
                    }
                    if (policy && shouldRestrictUserBillableActions(policy.id)) {
                        Navigation.navigate(ROUTES.RESTRICTED_ACTION.getRoute(policy.id));
                        return;
                    }
                    startMoneyRequest(CONST.IOU.TYPE.SUBMIT, moneyRequestReport?.reportID);
                },
            },
            {
                value: CONST.REPORT.ADD_EXPENSE_OPTIONS.TRACK_DISTANCE_EXPENSE,
                text: translate('iou.trackDistance'),
                icon: Expensicons.Location,
                onSelected: () => {
                    if (!moneyRequestReport?.reportID) {
                        return;
                    }
                    if (policy && shouldRestrictUserBillableActions(policy.id)) {
                        Navigation.navigate(ROUTES.RESTRICTED_ACTION.getRoute(policy.id));
                        return;
                    }
                    startDistanceRequest(CONST.IOU.TYPE.SUBMIT, moneyRequestReport.reportID, lastDistanceExpenseType);
                },
            },
            {
                value: CONST.REPORT.ADD_EXPENSE_OPTIONS.ADD_UNREPORTED_EXPENSE,
                text: translate('iou.addUnreportedExpense'),
                icon: Expensicons.ReceiptPlus,
                onSelected: () => {
                    if (policy && shouldRestrictUserBillableActions(policy.id)) {
                        Navigation.navigate(ROUTES.RESTRICTED_ACTION.getRoute(policy.id));
                        return;
                    }
                    openUnreportedExpense(moneyRequestReport?.reportID);
                },
            },
        ],
        [moneyRequestReport?.reportID, policy, lastDistanceExpenseType, translate],
    );

    const exportSubmenuOptions: Record<string, DropdownOption<string>> = useMemo(() => {
        const options: Record<string, DropdownOption<string>> = {
            [CONST.REPORT.EXPORT_OPTIONS.DOWNLOAD_CSV]: {
                text: translate('export.basicExport'),
                icon: Expensicons.Table,
                value: CONST.REPORT.EXPORT_OPTIONS.DOWNLOAD_CSV,
                onSelected: () => {
                    if (!moneyRequestReport) {
                        return;
                    }
                    if (isOffline) {
                        setOfflineModalVisible(true);
                        return;
                    }
                    exportReportToCSV({reportID: moneyRequestReport.reportID, transactionIDList: transactionIDs}, () => {
                        setDownloadErrorModalVisible(true);
                    });
                },
            },
            [CONST.REPORT.EXPORT_OPTIONS.EXPORT_TO_INTEGRATION]: {
                // eslint-disable-next-line @typescript-eslint/no-non-null-assertion
                text: translate('workspace.common.exportIntegrationSelected', {connectionName: connectedIntegrationFallback!}),
                icon: getIntegrationExportIcon(connectedIntegration ?? connectedIntegrationFallback),
                value: CONST.REPORT.EXPORT_OPTIONS.EXPORT_TO_INTEGRATION,
                onSelected: () => {
                    if (!connectedIntegration || !moneyRequestReport) {
                        return;
                    }
                    if (isExported) {
                        setExportModalStatus(CONST.REPORT.EXPORT_OPTIONS.EXPORT_TO_INTEGRATION);
                        return;
                    }
                    exportToIntegration(moneyRequestReport?.reportID, connectedIntegration);
                },
            },
            [CONST.REPORT.EXPORT_OPTIONS.MARK_AS_EXPORTED]: {
                text: translate('workspace.common.markAsExported'),
                icon: getIntegrationExportIcon(connectedIntegration ?? connectedIntegrationFallback),
                value: CONST.REPORT.EXPORT_OPTIONS.MARK_AS_EXPORTED,
                onSelected: () => {
                    if (!connectedIntegration || !moneyRequestReport) {
                        return;
                    }
                    if (isExported) {
                        setExportModalStatus(CONST.REPORT.EXPORT_OPTIONS.MARK_AS_EXPORTED);
                        return;
                    }
                    markAsManuallyExported(moneyRequestReport?.reportID, connectedIntegration);
                },
            },
        };

        for (const template of exportTemplates) {
            options[template.name] = {
                text: template.name,
                icon: Expensicons.Table,
                value: template.templateName,
                description: template.description,
                onSelected: () => beginExportWithTemplate(template.templateName, template.type, transactionIDs, template.policyID),
            };
        }

        return options;
    }, [translate, connectedIntegrationFallback, connectedIntegration, moneyRequestReport, isOffline, transactionIDs, isExported, beginExportWithTemplate, exportTemplates]);

    const primaryActionsImplementation = {
        [CONST.REPORT.PRIMARY_ACTIONS.SUBMIT]: (
            <AnimatedSubmitButton
                success
                text={translate('common.submit')}
                onPress={() => {
                    if (!moneyRequestReport) {
                        return;
                    }
                    startSubmittingAnimation();
                    submitReport(moneyRequestReport);
                    if (currentSearchQueryJSON) {
                        search({
                            searchKey: currentSearchKey,
                            shouldCalculateTotals,
                            offset: 0,
                            queryJSON: currentSearchQueryJSON,
                            isOffline,
                        });
                    }
                }}
                isSubmittingAnimationRunning={isSubmittingAnimationRunning}
                onAnimationFinish={stopAnimation}
            />
        ),
        [CONST.REPORT.PRIMARY_ACTIONS.APPROVE]: (
            <Button
                success
                onPress={confirmApproval}
                text={translate('iou.approve')}
            />
        ),
        [CONST.REPORT.PRIMARY_ACTIONS.PAY]: (
            <AnimatedSettlementButton
                isPaidAnimationRunning={isPaidAnimationRunning}
                isApprovedAnimationRunning={isApprovedAnimationRunning}
                onAnimationFinish={stopAnimation}
                formattedAmount={totalAmount}
                canIOUBePaid
                onlyShowPayElsewhere={onlyShowPayElsewhere}
                currency={moneyRequestReport?.currency}
                confirmApproval={confirmApproval}
                policyID={moneyRequestReport?.policyID}
                chatReportID={chatReport?.reportID}
                iouReport={moneyRequestReport}
                onPress={confirmPayment}
                enablePaymentsRoute={ROUTES.ENABLE_PAYMENTS}
                shouldHidePaymentOptions={!shouldShowPayButton}
                shouldShowApproveButton={shouldShowApproveButton}
                shouldDisableApproveButton={shouldDisableApproveButton}
                isDisabled={isOffline && !canAllowSettlement}
                isLoading={!isOffline && !canAllowSettlement}
            />
        ),
        [CONST.REPORT.PRIMARY_ACTIONS.EXPORT_TO_ACCOUNTING]: (
            <Button
                success
                // eslint-disable-next-line @typescript-eslint/no-non-null-assertion
                text={translate('workspace.common.exportIntegrationSelected', {connectionName: connectedIntegration!})}
                onPress={() => {
                    if (!connectedIntegration || !moneyRequestReport) {
                        return;
                    }
                    if (isExported) {
                        setExportModalStatus(CONST.REPORT.EXPORT_OPTIONS.EXPORT_TO_INTEGRATION);
                        return;
                    }
                    exportToIntegration(moneyRequestReport?.reportID, connectedIntegration);
                }}
            />
        ),
        [CONST.REPORT.PRIMARY_ACTIONS.REMOVE_HOLD]: (
            <Button
                success
                text={translate('iou.unhold')}
                onPress={() => {
                    const parentReportAction = getReportAction(moneyRequestReport?.parentReportID, moneyRequestReport?.parentReportActionID);

                    const IOUActions = getAllExpensesToHoldIfApplicable(moneyRequestReport, reportActions);

                    if (IOUActions.length) {
                        IOUActions.forEach(changeMoneyRequestHoldStatus);
                        return;
                    }

                    const moneyRequestAction = transactionThreadReportID ? requestParentReportAction : parentReportAction;
                    if (!moneyRequestAction) {
                        return;
                    }

                    changeMoneyRequestHoldStatus(moneyRequestAction);
                }}
            />
        ),
        [CONST.REPORT.PRIMARY_ACTIONS.MARK_AS_CASH]: (
            <Button
                success
                text={translate('iou.markAsCash')}
                onPress={markAsCash}
            />
        ),
        [CONST.REPORT.TRANSACTION_PRIMARY_ACTIONS.MARK_AS_RESOLVED]: (
            <Button
                success
                onPress={() => {
                    if (!transaction?.transactionID) {
                        return;
                    }
                    markRejectViolationAsResolved(transaction?.transactionID, transactionThreadReport?.reportID);
                }}
                text={translate('iou.reject.markAsResolved')}
            />
        ),
        [CONST.REPORT.PRIMARY_ACTIONS.REVIEW_DUPLICATES]: (
            <Button
                success
                text={translate('iou.reviewDuplicates')}
                onPress={() => {
                    let threadID = transactionThreadReportID ?? getFirstDuplicateThreadID(transactions, reportActions);
                    if (!threadID) {
                        const duplicateTransaction = transactions.find((reportTransaction) => isDuplicate(reportTransaction));
                        const transactionID = duplicateTransaction?.transactionID;
                        const iouAction = getIOUActionForReportID(moneyRequestReport?.reportID, transactionID);
                        const createdTransactionThreadReport = createTransactionThreadReport(moneyRequestReport, iouAction);
                        threadID = createdTransactionThreadReport?.reportID;
                    }
                    Navigation.navigate(ROUTES.TRANSACTION_DUPLICATE_REVIEW_PAGE.getRoute(threadID));
                }}
            />
        ),
    };

    const beginPDFExport = (reportID: string) => {
        setIsPDFModalVisible(true);
        exportReportToPDF({reportID});
    };

    const secondaryActions = useMemo(() => {
        if (!moneyRequestReport) {
            return [];
        }
        return getSecondaryReportActions({
            currentUserEmail: currentUserLogin ?? '',
            report: moneyRequestReport,
            chatReport,
            reportTransactions: transactions,
            violations,
            policy,
            reportNameValuePairs,
            reportActions,
            policies,
            isChatReportArchived,
            isNewDotUpdateSplitsBeta: isBetaEnabled(CONST.BETAS.NEWDOT_UPDATE_SPLITS),
        });
    }, [moneyRequestReport, currentUserLogin, chatReport, transactions, violations, policy, reportNameValuePairs, reportActions, policies, isChatReportArchived, isBetaEnabled]);

    const secondaryExportActions = useMemo(() => {
        if (!moneyRequestReport) {
            return [];
        }
        return getSecondaryExportReportActions(moneyRequestReport, policy, exportTemplates);
    }, [moneyRequestReport, policy, exportTemplates]);

    const secondaryActionsImplementation: Record<
        ValueOf<typeof CONST.REPORT.SECONDARY_ACTIONS>,
        DropdownOption<ValueOf<typeof CONST.REPORT.SECONDARY_ACTIONS>> & Pick<PopoverMenuItem, 'backButtonText' | 'rightIcon'>
    > = {
        [CONST.REPORT.SECONDARY_ACTIONS.VIEW_DETAILS]: {
            value: CONST.REPORT.SECONDARY_ACTIONS.VIEW_DETAILS,
            text: translate('iou.viewDetails'),
            icon: Expensicons.Info,
            onSelected: () => {
                navigateToDetailsPage(moneyRequestReport, Navigation.getReportRHPActiveRoute());
            },
        },
        [CONST.REPORT.SECONDARY_ACTIONS.EXPORT]: {
            value: CONST.REPORT.SECONDARY_ACTIONS.EXPORT,
            text: translate('common.export'),
            backButtonText: translate('common.export'),
            icon: Expensicons.Export,
            rightIcon: Expensicons.ArrowRight,
            subMenuItems: secondaryExportActions.map((action) => exportSubmenuOptions[action as string]),
        },
        [CONST.REPORT.SECONDARY_ACTIONS.DOWNLOAD_PDF]: {
            value: CONST.REPORT.SECONDARY_ACTIONS.DOWNLOAD_PDF,
            text: translate('common.downloadAsPDF'),
            icon: Expensicons.Document,
            onSelected: () => {
                if (!moneyRequestReport) {
                    return;
                }
                beginPDFExport(moneyRequestReport.reportID);
            },
        },
        [CONST.REPORT.SECONDARY_ACTIONS.SUBMIT]: {
            value: CONST.REPORT.SECONDARY_ACTIONS.SUBMIT,
            text: translate('common.submit'),
            icon: Expensicons.Send,
            onSelected: () => {
                if (!moneyRequestReport) {
                    return;
                }
                submitReport(moneyRequestReport);
            },
        },
        [CONST.REPORT.SECONDARY_ACTIONS.APPROVE]: {
            text: translate('iou.approve'),
            icon: Expensicons.ThumbsUp,
            value: CONST.REPORT.SECONDARY_ACTIONS.APPROVE,
            onSelected: confirmApproval,
        },
        [CONST.REPORT.SECONDARY_ACTIONS.UNAPPROVE]: {
            text: translate('iou.unapprove'),
            icon: Expensicons.CircularArrowBackwards,
            value: CONST.REPORT.SECONDARY_ACTIONS.UNAPPROVE,
            onSelected: () => {
                if (isDelegateAccessRestricted) {
                    showDelegateNoAccessModal();
                    return;
                }

                if (isExported) {
                    setIsUnapproveModalVisible(true);
                    return;
                }

                unapproveExpenseReport(moneyRequestReport);
            },
        },
        [CONST.REPORT.SECONDARY_ACTIONS.CANCEL_PAYMENT]: {
            text: translate('iou.cancelPayment'),
            icon: Expensicons.Clear,
            value: CONST.REPORT.SECONDARY_ACTIONS.CANCEL_PAYMENT,
            onSelected: () => {
                setIsCancelPaymentModalVisible(true);
            },
        },
        [CONST.REPORT.SECONDARY_ACTIONS.HOLD]: {
            text: translate('iou.hold'),
            icon: Expensicons.Stopwatch,
            value: CONST.REPORT.SECONDARY_ACTIONS.HOLD,
            onSelected: () => {
                if (!requestParentReportAction) {
                    throw new Error('Parent action does not exist');
                }

                if (isDelegateAccessRestricted) {
                    showDelegateNoAccessModal();
                    return;
                }

                changeMoneyRequestHoldStatus(requestParentReportAction);
            },
        },
        [CONST.REPORT.SECONDARY_ACTIONS.REMOVE_HOLD]: {
            text: translate('iou.unhold'),
            icon: Expensicons.Stopwatch,
            value: CONST.REPORT.SECONDARY_ACTIONS.REMOVE_HOLD,
            onSelected: () => {
                if (!requestParentReportAction) {
                    throw new Error('Parent action does not exist');
                }

                changeMoneyRequestHoldStatus(requestParentReportAction);
            },
        },
        [CONST.REPORT.SECONDARY_ACTIONS.SPLIT]: {
            text: isExpenseSplit ? translate('iou.editSplits') : translate('iou.split'),
            icon: Expensicons.ArrowSplit,
            value: CONST.REPORT.SECONDARY_ACTIONS.SPLIT,
            onSelected: () => {
                if (Number(transactions?.length) !== 1) {
                    return;
                }

                const currentTransaction = transactions.at(0);
                initSplitExpense(currentTransaction);
            },
        },
        [CONST.REPORT.SECONDARY_ACTIONS.MERGE]: {
            text: translate('common.merge'),
            icon: Expensicons.ArrowCollapse,
            value: CONST.REPORT.SECONDARY_ACTIONS.MERGE,
            onSelected: () => {
                const currentTransaction = transactions.at(0);
                if (!currentTransaction) {
                    return;
                }

                setupMergeTransactionData(currentTransaction.transactionID, {targetTransactionID: currentTransaction.transactionID});
                Navigation.navigate(ROUTES.MERGE_TRANSACTION_LIST_PAGE.getRoute(currentTransaction.transactionID, Navigation.getActiveRoute()));
            },
        },
        [CONST.REPORT.SECONDARY_ACTIONS.CHANGE_WORKSPACE]: {
            text: translate('iou.changeWorkspace'),
            icon: expensifyIcons.Buildings,
            value: CONST.REPORT.SECONDARY_ACTIONS.CHANGE_WORKSPACE,
            onSelected: () => {
                if (!moneyRequestReport) {
                    return;
                }
                Navigation.navigate(ROUTES.REPORT_WITH_ID_CHANGE_WORKSPACE.getRoute(moneyRequestReport.reportID, Navigation.getActiveRoute()));
            },
        },
        [CONST.REPORT.SECONDARY_ACTIONS.CHANGE_APPROVER]: {
            text: translate('iou.changeApprover.title'),
            icon: Expensicons.Workflows,
            value: CONST.REPORT.SECONDARY_ACTIONS.CHANGE_APPROVER,
            onSelected: () => {
                if (!moneyRequestReport) {
                    Log.warn('Change approver secondary action triggered without moneyRequestReport data.');
                    return;
                }
                Navigation.navigate(ROUTES.REPORT_CHANGE_APPROVER.getRoute(moneyRequestReport.reportID, Navigation.getActiveRoute()));
            },
        },
        [CONST.REPORT.SECONDARY_ACTIONS.DELETE]: {
            text: translate('common.delete'),
            icon: Expensicons.Trashcan,
            value: CONST.REPORT.SECONDARY_ACTIONS.DELETE,
            onSelected: () => {
                if (Object.keys(transactions).length === 1) {
                    setIsDeleteExpenseModalVisible(true);
                } else {
                    setIsDeleteReportModalVisible(true);
                }
            },
        },
        [CONST.REPORT.SECONDARY_ACTIONS.RETRACT]: {
            text: translate('iou.retract'),
            icon: Expensicons.CircularArrowBackwards,
            value: CONST.REPORT.SECONDARY_ACTIONS.RETRACT,
            onSelected: () => {
                retractReport(moneyRequestReport);
            },
        },
        [CONST.REPORT.SECONDARY_ACTIONS.REOPEN]: {
            text: translate('iou.retract'),
            icon: Expensicons.CircularArrowBackwards,
            value: CONST.REPORT.SECONDARY_ACTIONS.REOPEN,
            onSelected: () => {
                if (isExported) {
                    setIsReopenWarningModalVisible(true);
                    return;
                }
                reopenReport(moneyRequestReport);
            },
        },
        [CONST.REPORT.SECONDARY_ACTIONS.REJECT]: {
            text: translate('common.reject'),
            icon: Expensicons.ThumbsDown,
            value: CONST.REPORT.SECONDARY_ACTIONS.REJECT,
            onSelected: () => {
                if (dismissedRejectUseExplanation) {
                    if (requestParentReportAction) {
                        rejectMoneyRequestReason(requestParentReportAction);
                    }
                } else {
                    setIsRejectEducationalModalVisible(true);
                }
            },
            shouldShow: transactions.length === 1,
        },
        [CONST.REPORT.SECONDARY_ACTIONS.ADD_EXPENSE]: {
            text: translate('iou.addExpense'),
            backButtonText: translate('iou.addExpense'),
            icon: Expensicons.Plus,
            rightIcon: Expensicons.ArrowRight,
            value: CONST.REPORT.SECONDARY_ACTIONS.ADD_EXPENSE,
            subMenuItems: addExpenseDropdownOptions,
            onSelected: () => {
                if (!moneyRequestReport?.reportID) {
                    return;
                }
                if (policy && shouldRestrictUserBillableActions(policy.id)) {
                    Navigation.navigate(ROUTES.RESTRICTED_ACTION.getRoute(policy.id));
                    return;
                }
                startMoneyRequest(CONST.IOU.TYPE.SUBMIT, moneyRequestReport?.reportID);
            },
        },
        [CONST.REPORT.SECONDARY_ACTIONS.PAY]: {
            text: translate('iou.settlePayment', {formattedAmount: totalAmount}),
            icon: Expensicons.Cash,
            value: CONST.REPORT.SECONDARY_ACTIONS.PAY,
            backButtonText: translate('iou.settlePayment', {formattedAmount: totalAmount}),
            subMenuItems: Object.values(paymentButtonOptions),
        },
    };
    const applicableSecondaryActions = secondaryActions
        .map((action) => secondaryActionsImplementation[action])
        .filter((action) => action?.shouldShow !== false && action?.value !== primaryAction);
    useEffect(() => {
        if (!transactionThreadReportID) {
            return;
        }
        clearSelectedTransactions(true);
        // We don't need to run the effect on change of clearSelectedTransactions since it can cause the infinite loop.
        // eslint-disable-next-line react-compiler/react-compiler
        // eslint-disable-next-line react-hooks/exhaustive-deps
    }, [transactionThreadReportID]);

    const shouldShowBackButton = shouldDisplayBackButton || shouldUseNarrowLayout;

    const connectedIntegrationName = connectedIntegration ? translate('workspace.accounting.connectionName', {connectionName: connectedIntegration}) : '';
    const unapproveWarningText = useMemo(
        () => (
            <Text>
                <Text style={[styles.textStrong, styles.noWrap]}>{translate('iou.headsUp')}</Text>{' '}
                <Text>{translate('iou.unapproveWithIntegrationWarning', {accountingIntegration: connectedIntegrationName})}</Text>
            </Text>
        ),
        [connectedIntegrationName, styles.noWrap, styles.textStrong, translate],
    );

    const isMobileSelectionModeEnabled = useMobileSelectionMode();

    useEffect(() => {
        return () => {
            turnOffMobileSelectionMode();
        };
    }, []);

    if (isMobileSelectionModeEnabled) {
        // If mobile selection mode is enabled but only one or no transactions remain, turn it off
        const visibleTransactions = transactions.filter((t) => t.pendingAction !== CONST.RED_BRICK_ROAD_PENDING_ACTION.DELETE || isOffline);
        if (visibleTransactions.length <= 1) {
            turnOffMobileSelectionMode();
        }

        return (
            <HeaderWithBackButton
                title={translate('common.selectMultiple')}
                onBackButtonPress={() => {
                    clearSelectedTransactions(true);
                    turnOffMobileSelectionMode();
                }}
            />
        );
    }

    const reopenExportedReportWarningText = (
        <Text>
            <Text style={[styles.textStrong, styles.noWrap]}>{translate('iou.headsUp')} </Text>
            <Text>{translate('iou.reopenExportedReportConfirmation', {connectionName: integrationNameFromExportMessage ?? ''})}</Text>
        </Text>
    );
    const onPaymentSelect = (event: KYCFlowEvent, iouPaymentType: PaymentMethodType, triggerKYCFlow: TriggerKYCFlow) =>
        selectPaymentType(event, iouPaymentType, triggerKYCFlow, policy, confirmPayment, isUserValidated, confirmApproval, moneyRequestReport);

    const KYCMoreDropdown = (
        <KYCWall
            onSuccessfulKYC={(payment) => confirmPayment(payment)}
            enablePaymentsRoute={ROUTES.ENABLE_PAYMENTS}
            isDisabled={isOffline}
            source={CONST.KYC_WALL_SOURCE.REPORT}
            chatReportID={chatReport?.reportID}
            iouReport={moneyRequestReport}
            anchorAlignment={{
                horizontal: CONST.MODAL.ANCHOR_ORIGIN_HORIZONTAL.LEFT, // button is at left, so horizontal anchor is at LEFT
                vertical: CONST.MODAL.ANCHOR_ORIGIN_VERTICAL.TOP, // we assume that popover menu opens below the button, anchor is at TOP
            }}
        >
            {(triggerKYCFlow, buttonRef) => (
                <ButtonWithDropdownMenu
                    success={false}
                    onPress={() => {}}
                    onSubItemSelected={(item, index, event) => {
                        if (!isSecondaryActionAPaymentOption(item)) {
                            return;
                        }
                        onPaymentSelect(event, item.value, triggerKYCFlow);
                    }}
                    buttonRef={buttonRef}
                    shouldAlwaysShowDropdownMenu
                    shouldPopoverUseScrollView={shouldDisplayNarrowVersion && applicableSecondaryActions.length >= 5}
                    customText={translate('common.more')}
                    options={applicableSecondaryActions}
                    isSplitButton={false}
                    wrapperStyle={shouldDisplayNarrowVersion && [!primaryAction && styles.flex1]}
                    shouldUseModalPaddingStyle
                />
            )}
        </KYCWall>
    );

    const showNextStepBar = shouldShowNextStep && !!optimisticNextStep?.message?.length;
    const showNextStepSkeleton = shouldShowNextStep && !optimisticNextStep && !!isLoadingInitialReportActions && !isOffline;
    const shouldShowMoreContent = showNextStepBar || showNextStepSkeleton || !!statusBarProps || isReportInSearch;

    return (
        <View style={[styles.pt0, styles.borderBottom]}>
            <HeaderWithBackButton
                shouldShowReportAvatarWithDisplay
                shouldDisplayStatus
                shouldShowPinButton={false}
                report={moneyRequestReport}
                shouldShowBackButton={shouldShowBackButton}
                shouldDisplaySearchRouter={shouldDisplaySearchRouter}
                onBackButtonPress={onBackButtonPress}
                shouldShowBorderBottom={false}
                shouldEnableDetailPageNavigation
            >
                {shouldDisplayNarrowMoreButton && (
                    <View style={[styles.flexRow, styles.gap2]}>
                        {!!primaryAction && !shouldShowSelectedTransactionsButton && primaryActionsImplementation[primaryAction]}
                        {!!applicableSecondaryActions.length && !shouldShowSelectedTransactionsButton && KYCMoreDropdown}
                        {shouldShowSelectedTransactionsButton && (
                            <View>
                                <ButtonWithDropdownMenu
                                    onPress={() => null}
                                    options={selectedTransactionsOptions}
                                    customText={translate('workspace.common.selected', {count: selectedTransactionIDs.length})}
                                    isSplitButton={false}
                                    shouldAlwaysShowDropdownMenu
                                />
                            </View>
                        )}
                    </View>
                )}
            </HeaderWithBackButton>
            {!shouldDisplayNarrowMoreButton &&
                (shouldShowSelectedTransactionsButton ? (
                    <View style={[styles.dFlex, styles.w100, styles.ph5]}>
                        <ButtonWithDropdownMenu
                            onPress={() => null}
                            options={selectedTransactionsOptions}
                            customText={translate('workspace.common.selected', {count: selectedTransactionIDs.length})}
                            isSplitButton={false}
                            shouldAlwaysShowDropdownMenu
                            wrapperStyle={styles.w100}
                        />
                    </View>
                ) : (
                    <View style={[styles.flexRow, styles.gap2, styles.pb3, styles.ph5, styles.w100, styles.alignItemsCenter, styles.justifyContentCenter]}>
                        {!!primaryAction && <View style={[styles.flex1]}>{primaryActionsImplementation[primaryAction]}</View>}
                        {!!applicableSecondaryActions.length && KYCMoreDropdown}
                    </View>
                ))}

            {shouldShowMoreContent && (
                <View style={[styles.flexRow, styles.gap2, styles.justifyContentStart, styles.flexNoWrap, styles.ph5, styles.pb3]}>
                    <View style={[styles.flexShrink1, styles.flexGrow1, styles.mnw0, styles.flexWrap, styles.justifyContentCenter]}>
                        {showNextStepBar && <MoneyReportHeaderStatusBar nextStep={optimisticNextStep} />}
                        {showNextStepSkeleton && <MoneyReportHeaderStatusBarSkeleton />}
                        {!!statusBarProps && (
                            <MoneyRequestHeaderStatusBar
                                icon={statusBarProps.icon}
                                description={statusBarProps.description}
                            />
                        )}
                    </View>
                    {isReportInSearch && (
                        <MoneyRequestReportNavigation
                            reportID={moneyRequestReport?.reportID}
                            shouldDisplayNarrowVersion={shouldDisplayNarrowVersion}
                        />
                    )}
                </View>
            )}

            <LoadingBar shouldShow={shouldShowLoadingBar && shouldUseNarrowLayout} />
            {isHoldMenuVisible && requestType !== undefined && (
                <ProcessMoneyReportHoldMenu
                    nonHeldAmount={!hasOnlyHeldExpenses && hasValidNonHeldAmount ? nonHeldAmount : undefined}
                    requestType={requestType}
                    fullAmount={fullAmount}
                    onClose={() => setIsHoldMenuVisible(false)}
                    isVisible={isHoldMenuVisible}
                    paymentType={paymentType}
                    chatReport={chatReport}
                    moneyRequestReport={moneyRequestReport}
                    startAnimation={() => {
                        if (requestType === CONST.IOU.REPORT_ACTION_TYPE.APPROVE) {
                            startApprovedAnimation();
                        } else {
                            startAnimation();
                        }
                    }}
                    transactionCount={transactionIDs?.length ?? 0}
                />
            )}
            <DecisionModal
                title={translate('common.downloadFailedTitle')}
                prompt={translate('common.downloadFailedDescription')}
                isSmallScreenWidth={isSmallScreenWidth}
                onSecondOptionSubmit={() => setDownloadErrorModalVisible(false)}
                secondOptionText={translate('common.buttonConfirm')}
                isVisible={downloadErrorModalVisible}
                onClose={() => setDownloadErrorModalVisible(false)}
            />
            <ConfirmModal
                title={translate('iou.cancelPayment')}
                isVisible={isCancelPaymentModalVisible}
                onConfirm={() => {
                    if (!chatReport) {
                        return;
                    }
                    cancelPayment(moneyRequestReport, chatReport);
                    setIsCancelPaymentModalVisible(false);
                }}
                onCancel={() => setIsCancelPaymentModalVisible(false)}
                prompt={translate('iou.cancelPaymentConfirmation')}
                confirmText={translate('iou.cancelPayment')}
                cancelText={translate('common.dismiss')}
                danger
                shouldEnableNewFocusManagement
            />
            <ConfirmModal
                title={translate('iou.deleteExpense', {count: 1})}
                isVisible={isDeleteExpenseModalVisible}
                onConfirm={() => {
                    let goBackRoute: Route | undefined;
                    setIsDeleteExpenseModalVisible(false);
                    if (transactionThreadReportID) {
                        if (!requestParentReportAction || !transaction?.transactionID) {
                            throw new Error('Missing data!');
                        }
                        // it's deleting transaction but not the report which leads to bug (that is actually also on staging)
                        // Money request should be deleted when interactions are done, to not show the not found page before navigating to goBackRoute
                        // eslint-disable-next-line deprecation/deprecation
                        InteractionManager.runAfterInteractions(() => {
                            deleteMoneyRequest(
                                transaction?.transactionID,
                                requestParentReportAction,
                                duplicateTransactions,
                                duplicateTransactionViolations,
                                iouReport,
                                chatIOUReport,
                                false,
                                undefined,
                                undefined,
                                isChatIOUReportArchived,
                            );
                            removeTransaction(transaction.transactionID);
                        });
                        goBackRoute = getNavigationUrlOnMoneyRequestDelete(transaction.transactionID, requestParentReportAction, iouReport, chatIOUReport, false, isChatIOUReportArchived);
                    }

                    if (goBackRoute) {
                        Navigation.setNavigationActionToMicrotaskQueue(() => navigateOnDeleteExpense(goBackRoute));
                    }
                }}
                onCancel={() => setIsDeleteExpenseModalVisible(false)}
                prompt={translate('iou.deleteConfirmation', {count: 1})}
                confirmText={translate('common.delete')}
                cancelText={translate('common.cancel')}
                danger
                shouldEnableNewFocusManagement
            />
            <ConfirmModal
                title={translate('iou.deleteExpense', {count: selectedTransactionIDs.length})}
                isVisible={hookDeleteModalVisible}
                onConfirm={() => {
                    if (transactions.filter((trans) => trans.pendingAction !== CONST.RED_BRICK_ROAD_PENDING_ACTION.DELETE).length === selectedTransactionIDs.length) {
                        Navigation.goBack(route.params?.backTo);
                    }
                    handleDeleteTransactions();
                }}
                onCancel={hideDeleteModal}
                prompt={translate('iou.deleteConfirmation', {count: selectedTransactionIDs.length})}
                confirmText={translate('common.delete')}
                cancelText={translate('common.cancel')}
                danger
                shouldEnableNewFocusManagement
            />
            <ConfirmModal
                title={translate('iou.deleteReport')}
                isVisible={isDeleteReportModalVisible}
                onConfirm={() => {
                    setIsDeleteReportModalVisible(false);

                    Navigation.goBack();
                    // eslint-disable-next-line deprecation/deprecation
                    InteractionManager.runAfterInteractions(() => {
                        deleteAppReport(moneyRequestReport?.reportID);
                    });
                }}
                onCancel={() => setIsDeleteReportModalVisible(false)}
                prompt={translate('iou.deleteReportConfirmation')}
                confirmText={translate('common.delete')}
                cancelText={translate('common.cancel')}
                danger
                shouldEnableNewFocusManagement
            />
            {!!connectedIntegration && (
                <ConfirmModal
                    title={translate('workspace.exportAgainModal.title')}
                    onConfirm={confirmExport}
                    onCancel={() => setExportModalStatus(null)}
                    prompt={translate('workspace.exportAgainModal.description', {connectionName: connectedIntegration, reportName: moneyRequestReport?.reportName ?? ''})}
                    confirmText={translate('workspace.exportAgainModal.confirmText')}
                    cancelText={translate('workspace.exportAgainModal.cancelText')}
                    isVisible={!!exportModalStatus}
                />
            )}
            <ConfirmModal
                title={translate('iou.unapproveReport')}
                isVisible={isUnapproveModalVisible}
                danger
                confirmText={translate('iou.unapproveReport')}
                onConfirm={() => {
                    setIsUnapproveModalVisible(false);
                    unapproveExpenseReport(moneyRequestReport);
                }}
                cancelText={translate('common.cancel')}
                onCancel={() => setIsUnapproveModalVisible(false)}
                prompt={unapproveWarningText}
            />
            <ConfirmModal
                title={translate('iou.reopenReport')}
                isVisible={isReopenWarningModalVisible}
                danger
                confirmText={translate('iou.reopenReport')}
                onConfirm={() => {
                    setIsReopenWarningModalVisible(false);
                    reopenReport(moneyRequestReport);
                }}
                cancelText={translate('common.cancel')}
                onCancel={() => setIsReopenWarningModalVisible(false)}
                // eslint-disable-next-line @typescript-eslint/no-non-null-assertion
                prompt={reopenExportedReportWarningText}
            />
            <DecisionModal
                title={translate('common.downloadFailedTitle')}
                prompt={translate('common.downloadFailedDescription')}
                isSmallScreenWidth={isSmallScreenWidth}
                onSecondOptionSubmit={() => setIsDownloadErrorModalVisible(false)}
                secondOptionText={translate('common.buttonConfirm')}
                isVisible={isDownloadErrorModalVisible}
                onClose={() => setIsDownloadErrorModalVisible(false)}
            />
            {!!isRejectEducationalModalVisible && (
                <HoldOrRejectEducationalModal
                    onClose={dismissModalAndUpdateUseReject}
                    onConfirm={dismissModalAndUpdateUseReject}
                />
            )}
            <DecisionModal
                title={translate('common.youAppearToBeOffline')}
                prompt={translate('common.offlinePrompt')}
                isSmallScreenWidth={isSmallScreenWidth}
                onSecondOptionSubmit={() => setOfflineModalVisible(false)}
                secondOptionText={translate('common.buttonConfirm')}
                isVisible={offlineModalVisible}
                onClose={() => setOfflineModalVisible(false)}
            />
            <Modal
                onClose={() => setIsPDFModalVisible(false)}
                isVisible={isPDFModalVisible}
                type={isSmallScreenWidth ? CONST.MODAL.MODAL_TYPE.BOTTOM_DOCKED : CONST.MODAL.MODAL_TYPE.CONFIRM}
                innerContainerStyle={styles.pv0}
            >
                <View style={[styles.m5]}>
                    <View>
                        <View style={[styles.flexRow, styles.mb4]}>
                            <Header
                                title={translate('reportDetailsPage.generatingPDF')}
                                containerStyles={[styles.alignItemsCenter]}
                            />
                        </View>
                        <View>
                            <Text>{messagePDF}</Text>
                            {!reportPDFFilename && (
                                <ActivityIndicator
                                    size={CONST.ACTIVITY_INDICATOR_SIZE.LARGE}
                                    color={theme.textSupporting}
                                    style={styles.mt3}
                                />
                            )}
                        </View>
                    </View>
                    {!!reportPDFFilename && reportPDFFilename !== 'error' && (
                        <Button
                            isLoading={isDownloadingPDF}
                            style={[styles.mt3, styles.noSelect]}
                            onPress={() => downloadReportPDF(reportPDFFilename ?? '', moneyRequestReport?.reportName ?? '')}
                            text={translate('common.download')}
                        />
                    )}
                    {(!reportPDFFilename || reportPDFFilename === 'error') && (
                        <Button
                            style={[styles.mt3, styles.noSelect]}
                            onPress={() => setIsPDFModalVisible(false)}
                            text={translate('common.close')}
                        />
                    )}
                </View>
            </Modal>
            <ConfirmModal
                onConfirm={() => {
                    setIsExportWithTemplateModalVisible(false);
                    clearSelectedTransactions(undefined, true);
                }}
                onCancel={() => setIsExportWithTemplateModalVisible(false)}
                isVisible={isExportWithTemplateModalVisible}
                title={translate('export.exportInProgress')}
                prompt={translate('export.conciergeWillSend')}
                confirmText={translate('common.buttonConfirm')}
                shouldShowCancelButton={false}
            />
        </View>
    );
}

MoneyReportHeader.displayName = 'MoneyReportHeader';

export default MoneyReportHeader;<|MERGE_RESOLUTION|>--- conflicted
+++ resolved
@@ -447,11 +447,8 @@
             moneyRequestReport,
             introSelected,
             existingB2BInvoiceReport,
-<<<<<<< HEAD
             shouldCalculateTotals,
-=======
             activePolicy,
->>>>>>> 276a46a0
             currentSearchQueryJSON,
             currentSearchKey,
             isOffline,
