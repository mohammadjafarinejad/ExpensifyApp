import {useRoute} from '@react-navigation/native';
import {isUserValidatedSelector} from '@selectors/Account';
import getArchiveReason from '@selectors/Report';
import React, {useCallback, useContext, useEffect, useMemo, useState} from 'react';
import {InteractionManager, View} from 'react-native';
import type {OnyxEntry} from 'react-native-onyx';
import type {ValueOf} from 'type-fest';
import useCurrentUserPersonalDetails from '@hooks/useCurrentUserPersonalDetails';
import useDeleteTransactions from '@hooks/useDeleteTransactions';
import useDuplicateTransactionsAndViolations from '@hooks/useDuplicateTransactionsAndViolations';
import useGetIOUReportFromReportAction from '@hooks/useGetIOUReportFromReportAction';
import {useMemoizedLazyExpensifyIcons} from '@hooks/useLazyAsset';
import useLoadingBarVisibility from '@hooks/useLoadingBarVisibility';
import useLocalize from '@hooks/useLocalize';
import useMobileSelectionMode from '@hooks/useMobileSelectionMode';
import useNetwork from '@hooks/useNetwork';
import useOnyx from '@hooks/useOnyx';
import useParticipantsInvoiceReport from '@hooks/useParticipantsInvoiceReport';
import usePaymentAnimations from '@hooks/usePaymentAnimations';
import usePaymentOptions from '@hooks/usePaymentOptions';
import usePolicy from '@hooks/usePolicy';
import useReportIsArchived from '@hooks/useReportIsArchived';
import useResponsiveLayout from '@hooks/useResponsiveLayout';
import useSearchShouldCalculateTotals from '@hooks/useSearchShouldCalculateTotals';
import useSelectedTransactionsActions from '@hooks/useSelectedTransactionsActions';
import useTheme from '@hooks/useTheme';
import useThemeStyles from '@hooks/useThemeStyles';
import useTransactionsAndViolationsForReport from '@hooks/useTransactionsAndViolationsForReport';
import useTransactionViolations from '@hooks/useTransactionViolations';
import {setupMergeTransactionData} from '@libs/actions/MergeTransaction';
import {turnOffMobileSelectionMode} from '@libs/actions/MobileSelectionMode';
import {createTransactionThreadReport, deleteAppReport, downloadReportPDF, exportReportToCSV, exportReportToPDF, exportToIntegration, markAsManuallyExported} from '@libs/actions/Report';
import {getExportTemplates, queueExportSearchWithTemplate, search} from '@libs/actions/Search';
import getNonEmptyStringOnyxID from '@libs/getNonEmptyStringOnyxID';
import getPlatform from '@libs/getPlatform';
import Log from '@libs/Log';
import {getThreadReportIDsForTransactions, getTotalAmountForIOUReportPreviewButton} from '@libs/MoneyRequestReportUtils';
import Navigation from '@libs/Navigation/Navigation';
import type {PlatformStackRouteProp} from '@libs/Navigation/PlatformStackNavigation/types';
import type {ReportsSplitNavigatorParamList, SearchFullscreenNavigatorParamList, SearchReportParamList} from '@libs/Navigation/types';
import {buildOptimisticNextStepForPreventSelfApprovalsEnabled} from '@libs/NextStepUtils';
import {selectPaymentType} from '@libs/PaymentUtils';
import type {KYCFlowEvent, TriggerKYCFlow} from '@libs/PaymentUtils';
import Permissions from '@libs/Permissions';
import {getConnectedIntegration, getValidConnectedIntegration} from '@libs/PolicyUtils';
import {getIOUActionForReportID, getOriginalMessage, getReportAction, isMoneyRequestAction} from '@libs/ReportActionsUtils';
import {getAllExpensesToHoldIfApplicable, getReportPrimaryAction, isMarkAsResolvedAction} from '@libs/ReportPrimaryActionUtils';
import {getSecondaryExportReportActions, getSecondaryReportActions} from '@libs/ReportSecondaryActionUtils';
import {
    changeMoneyRequestHoldStatus,
    getAddExpenseDropdownOptions,
    getIntegrationExportIcon,
    getIntegrationNameFromExportMessage as getIntegrationNameFromExportMessageUtils,
    getNextApproverAccountID,
    getNonHeldAndFullAmount,
    getTransactionsWithReceipts,
    hasHeldExpenses as hasHeldExpensesReportUtils,
    hasOnlyHeldExpenses as hasOnlyHeldExpensesReportUtils,
    hasUpdatedTotal,
    hasViolations as hasViolationsReportUtils,
    isAllowedToApproveExpenseReport,
    isExported as isExportedUtils,
    isInvoiceReport as isInvoiceReportUtil,
    isProcessingReport,
    isReportOwner,
    navigateOnDeleteExpense,
    navigateToDetailsPage,
    rejectMoneyRequestReason,
} from '@libs/ReportUtils';
import {shouldRestrictUserBillableActions} from '@libs/SubscriptionUtils';
import {
    allHavePendingRTERViolation,
    getOriginalTransactionWithSplitInfo,
    hasDuplicateTransactions,
    isDuplicate,
    isExpensifyCardTransaction,
    isOnHold as isOnHoldTransactionUtils,
    isPayAtEndExpense as isPayAtEndExpenseTransactionUtils,
    isPending,
    isScanning,
    shouldShowBrokenConnectionViolationForMultipleTransactions,
} from '@libs/TransactionUtils';
import type {ExportType} from '@pages/home/report/ReportDetailsExportPage';
import variables from '@styles/variables';
import {
    approveMoneyRequest,
    canApproveIOU,
    cancelPayment,
    canIOUBePaid as canIOUBePaidAction,
    dismissRejectUseExplanation,
    getNavigationUrlOnMoneyRequestDelete,
    initSplitExpense,
    markRejectViolationAsResolved,
    payInvoice,
    payMoneyRequest,
    reopenReport,
    retractReport,
    startMoneyRequest,
    submitReport,
    unapproveExpenseReport,
} from '@userActions/IOU';
import {markAsCash as markAsCashAction} from '@userActions/Transaction';
import CONST from '@src/CONST';
import ONYXKEYS from '@src/ONYXKEYS';
import type {Route} from '@src/ROUTES';
import ROUTES from '@src/ROUTES';
import SCREENS from '@src/SCREENS';
import type * as OnyxTypes from '@src/types/onyx';
import type {PaymentMethodType} from '@src/types/onyx/OriginalMessage';
import type IconAsset from '@src/types/utils/IconAsset';
import isLoadingOnyxValue from '@src/types/utils/isLoadingOnyxValue';
import ActivityIndicator from './ActivityIndicator';
import AnimatedSubmitButton from './AnimatedSubmitButton';
import BrokenConnectionDescription from './BrokenConnectionDescription';
import Button from './Button';
import ButtonWithDropdownMenu from './ButtonWithDropdownMenu';
import type {DropdownOption} from './ButtonWithDropdownMenu/types';
import ConfirmModal from './ConfirmModal';
import DecisionModal from './DecisionModal';
import {DelegateNoAccessContext} from './DelegateNoAccessModalProvider';
import Header from './Header';
import HeaderWithBackButton from './HeaderWithBackButton';
import HoldOrRejectEducationalModal from './HoldOrRejectEducationalModal';
import Icon from './Icon';
import * as Expensicons from './Icon/Expensicons';
import {KYCWallContext} from './KYCWall/KYCWallContext';
import type {PaymentMethod} from './KYCWall/types';
import LoadingBar from './LoadingBar';
import Modal from './Modal';
import MoneyReportHeaderKYCDropdown from './MoneyReportHeaderKYCDropdown';
import MoneyReportHeaderStatusBar from './MoneyReportHeaderStatusBar';
import MoneyReportHeaderStatusBarSkeleton from './MoneyReportHeaderStatusBarSkeleton';
import type {MoneyRequestHeaderStatusBarProps} from './MoneyRequestHeaderStatusBar';
import MoneyRequestHeaderStatusBar from './MoneyRequestHeaderStatusBar';
import MoneyRequestReportNavigation from './MoneyRequestReportView/MoneyRequestReportNavigation';
import type {PopoverMenuItem} from './PopoverMenu';
import type {ActionHandledType} from './ProcessMoneyReportHoldMenu';
import ProcessMoneyReportHoldMenu from './ProcessMoneyReportHoldMenu';
import {useSearchContext} from './Search/SearchContext';
import AnimatedSettlementButton from './SettlementButton/AnimatedSettlementButton';
import Text from './Text';
import {WideRHPContext} from './WideRHPContextProvider';

type MoneyReportHeaderProps = {
    /** The report currently being looked at */
    report: OnyxEntry<OnyxTypes.Report>;

    /** The policy tied to the expense report */
    policy: OnyxEntry<OnyxTypes.Policy>;

    /** Array of report actions for the report */
    reportActions: OnyxTypes.ReportAction[];

    /** The reportID of the transaction thread report associated with this current report, if any */
    // eslint-disable-next-line react/no-unused-prop-types
    transactionThreadReportID: string | undefined;

    /** whether we are loading report data in openReport command */
    isLoadingInitialReportActions?: boolean;

    /** Whether back button should be displayed in header */
    shouldDisplayBackButton?: boolean;

    /** Method to trigger when pressing close button of the header */
    onBackButtonPress: () => void;
};

function MoneyReportHeader({
    policy,
    report: moneyRequestReport,
    transactionThreadReportID,
    reportActions,
    isLoadingInitialReportActions,
    shouldDisplayBackButton = false,
    onBackButtonPress,
}: MoneyReportHeaderProps) {
    // We need to use isSmallScreenWidth instead of shouldUseNarrowLayout to use a correct layout for the hold expense modal https://github.com/Expensify/App/pull/47990#issuecomment-2362382026
    // eslint-disable-next-line rulesdir/prefer-shouldUseNarrowLayout-instead-of-isSmallScreenWidth
    const {shouldUseNarrowLayout, isSmallScreenWidth, isMediumScreenWidth} = useResponsiveLayout();
    const shouldDisplayNarrowVersion = shouldUseNarrowLayout || isMediumScreenWidth;
    const route = useRoute<
        | PlatformStackRouteProp<ReportsSplitNavigatorParamList, typeof SCREENS.REPORT>
        | PlatformStackRouteProp<SearchFullscreenNavigatorParamList, typeof SCREENS.SEARCH.MONEY_REQUEST_REPORT>
        | PlatformStackRouteProp<SearchReportParamList, typeof SCREENS.SEARCH.REPORT_RHP>
    >();
    const {login: currentUserLogin, accountID, email} = useCurrentUserPersonalDetails();
    const [chatReport] = useOnyx(`${ONYXKEYS.COLLECTION.REPORT}${moneyRequestReport?.chatReportID}`, {canBeMissing: true});
    const [nextStep] = useOnyx(`${ONYXKEYS.COLLECTION.NEXT_STEP}${moneyRequestReport?.reportID}`, {canBeMissing: true});
    const [isUserValidated] = useOnyx(ONYXKEYS.ACCOUNT, {selector: isUserValidatedSelector, canBeMissing: true});
    const [transactionThreadReport] = useOnyx(`${ONYXKEYS.COLLECTION.REPORT}${transactionThreadReportID}`, {canBeMissing: true});
    const [reportPDFFilename] = useOnyx(`${ONYXKEYS.COLLECTION.NVP_EXPENSIFY_REPORT_PDF_FILENAME}${moneyRequestReport?.reportID}`, {canBeMissing: true}) ?? null;
    const [download] = useOnyx(`${ONYXKEYS.COLLECTION.DOWNLOAD}${reportPDFFilename}`, {canBeMissing: true});
    const isDownloadingPDF = download?.isDownloading ?? false;
    const [session] = useOnyx(ONYXKEYS.SESSION, {canBeMissing: false});
    const [activePolicyID] = useOnyx(ONYXKEYS.NVP_ACTIVE_POLICY_ID, {canBeMissing: true});
    const activePolicy = usePolicy(activePolicyID);
    const [integrationsExportTemplates] = useOnyx(ONYXKEYS.NVP_INTEGRATION_SERVER_EXPORT_TEMPLATES, {canBeMissing: true});
    const [csvExportLayouts] = useOnyx(ONYXKEYS.NVP_CSV_EXPORT_LAYOUTS, {canBeMissing: true});
    const expensifyIcons = useMemoizedLazyExpensifyIcons(['Buildings'] as const);
    const [lastDistanceExpenseType] = useOnyx(ONYXKEYS.NVP_LAST_DISTANCE_EXPENSE_TYPE, {canBeMissing: true});
    const exportTemplates = useMemo(() => getExportTemplates(integrationsExportTemplates ?? [], csvExportLayouts ?? {}, policy), [integrationsExportTemplates, csvExportLayouts, policy]);
    const [allTransactions] = useOnyx(ONYXKEYS.COLLECTION.TRANSACTION, {canBeMissing: false});
    const [allReports] = useOnyx(ONYXKEYS.COLLECTION.REPORT, {canBeMissing: false});

    const requestParentReportAction = useMemo(() => {
        if (!reportActions || !transactionThreadReport?.parentReportActionID) {
            return null;
        }
        return reportActions.find((action): action is OnyxTypes.ReportAction<typeof CONST.REPORT.ACTIONS.TYPE.IOU> => action.reportActionID === transactionThreadReport.parentReportActionID);
    }, [reportActions, transactionThreadReport?.parentReportActionID]);

    const {iouReport, chatReport: chatIOUReport, isChatIOUReportArchived} = useGetIOUReportFromReportAction(requestParentReportAction);

    const {transactions: reportTransactions, violations} = useTransactionsAndViolationsForReport(moneyRequestReport?.reportID);

    const transactions = useMemo(() => {
        return Object.values(reportTransactions);
    }, [reportTransactions]);

    const iouTransactionID = isMoneyRequestAction(requestParentReportAction) ? getOriginalMessage(requestParentReportAction)?.IOUTransactionID : undefined;
    const [transaction] = useOnyx(`${ONYXKEYS.COLLECTION.TRANSACTION}${getNonEmptyStringOnyxID(iouTransactionID)}`, {
        canBeMissing: true,
    });

    const [dismissedRejectUseExplanation] = useOnyx(ONYXKEYS.NVP_DISMISSED_REJECT_USE_EXPLANATION, {canBeMissing: true});
    const [dismissedHoldUseExplanation, dismissedHoldUseExplanationResult] = useOnyx(ONYXKEYS.NVP_DISMISSED_HOLD_USE_EXPLANATION, {canBeMissing: true});

    const isLoadingHoldUseExplained = isLoadingOnyxValue(dismissedHoldUseExplanationResult);
    const [invoiceReceiverPolicy] = useOnyx(
        `${ONYXKEYS.COLLECTION.POLICY}${chatReport?.invoiceReceiver && 'policyID' in chatReport.invoiceReceiver ? chatReport.invoiceReceiver.policyID : undefined}`,
        {canBeMissing: true},
    );

    const {duplicateTransactions, duplicateTransactionViolations} = useDuplicateTransactionsAndViolations(transactions.map((t) => t.transactionID));
    const {deleteTransactions} = useDeleteTransactions({report: chatReport, reportActions, policy});
    const isExported = useMemo(() => isExportedUtils(reportActions), [reportActions]);
    // wrapped in useMemo to improve performance because this is an operation on array
    const integrationNameFromExportMessage = useMemo(() => {
        if (!isExported) {
            return null;
        }
        return getIntegrationNameFromExportMessageUtils(reportActions);
    }, [isExported, reportActions]);

    const transactionViolations = useTransactionViolations(transaction?.transactionID);
    const [downloadErrorModalVisible, setDownloadErrorModalVisible] = useState(false);
    const [isCancelPaymentModalVisible, setIsCancelPaymentModalVisible] = useState(false);
    const [isDeleteExpenseModalVisible, setIsDeleteExpenseModalVisible] = useState(false);
    const [isDeleteReportModalVisible, setIsDeleteReportModalVisible] = useState(false);
    const [isUnapproveModalVisible, setIsUnapproveModalVisible] = useState(false);
    const [isReopenWarningModalVisible, setIsReopenWarningModalVisible] = useState(false);
    const [isPDFModalVisible, setIsPDFModalVisible] = useState(false);
    const [isExportWithTemplateModalVisible, setIsExportWithTemplateModalVisible] = useState(false);
    const [introSelected] = useOnyx(ONYXKEYS.NVP_INTRO_SELECTED, {canBeMissing: true});
    const [allBetas] = useOnyx(ONYXKEYS.BETAS, {canBeMissing: true});
    const [allTransactionViolations] = useOnyx(ONYXKEYS.COLLECTION.TRANSACTION_VIOLATIONS, {canBeMissing: true});
    const isASAPSubmitBetaEnabled = Permissions.isBetaEnabled(CONST.BETAS.ASAP_SUBMIT, allBetas);
    const hasViolations = hasViolationsReportUtils(moneyRequestReport?.reportID, allTransactionViolations);

    const [exportModalStatus, setExportModalStatus] = useState<ExportType | null>(null);

    const {isPaidAnimationRunning, isApprovedAnimationRunning, isSubmittingAnimationRunning, startAnimation, stopAnimation, startApprovedAnimation, startSubmittingAnimation} =
        usePaymentAnimations();
    const styles = useThemeStyles();
    const theme = useTheme();
    const {translate} = useLocalize();
    const {isOffline} = useNetwork();
    const isOnHold = isOnHoldTransactionUtils(transaction);
    const {isExpenseSplit} = getOriginalTransactionWithSplitInfo(transaction);

    const [policies] = useOnyx(ONYXKEYS.COLLECTION.POLICY, {canBeMissing: true});
    const [isHoldMenuVisible, setIsHoldMenuVisible] = useState(false);
    const [paymentType, setPaymentType] = useState<PaymentMethodType>();
    const [requestType, setRequestType] = useState<ActionHandledType>();
    const canAllowSettlement = hasUpdatedTotal(moneyRequestReport, policy);
    const policyType = policy?.type;
    const connectedIntegration = getValidConnectedIntegration(policy);
    const connectedIntegrationFallback = getConnectedIntegration(policy);
    const hasScanningReceipt = getTransactionsWithReceipts(moneyRequestReport?.reportID).some((t) => isScanning(t));
    const hasOnlyPendingTransactions = useMemo(() => {
        return !!transactions && transactions.length > 0 && transactions.every((t) => isExpensifyCardTransaction(t) && isPending(t));
    }, [transactions]);
    const transactionIDs = useMemo(() => transactions?.map((t) => t.transactionID) ?? [], [transactions]);

    const messagePDF = useMemo(() => {
        if (!reportPDFFilename) {
            return translate('reportDetailsPage.waitForPDF');
        }
        if (reportPDFFilename === CONST.REPORT_DETAILS_MENU_ITEM.ERROR) {
            return translate('reportDetailsPage.errorPDF');
        }
        return translate('reportDetailsPage.generatedPDF');
    }, [reportPDFFilename, translate]);

    // Check if there is pending rter violation in all transactionViolations with given transactionIDs.
    // wrapped in useMemo to avoid unnecessary re-renders and for better performance (array operation inside of function)
    const hasAllPendingRTERViolations = useMemo(() => allHavePendingRTERViolation(transactions, violations), [transactions, violations]);
    // Check if user should see broken connection violation warning.
    const shouldShowBrokenConnectionViolation = shouldShowBrokenConnectionViolationForMultipleTransactions(transactionIDs, moneyRequestReport, policy, violations);
    const hasOnlyHeldExpenses = hasOnlyHeldExpensesReportUtils(moneyRequestReport?.reportID);
    const isPayAtEndExpense = isPayAtEndExpenseTransactionUtils(transaction);
    const isArchivedReport = useReportIsArchived(moneyRequestReport?.reportID);
    const isChatReportArchived = useReportIsArchived(chatReport?.reportID);

    const [archiveReason] = useOnyx(`${ONYXKEYS.COLLECTION.REPORT_ACTIONS}${moneyRequestReport?.reportID}`, {selector: getArchiveReason, canBeMissing: true});

    const [reportNameValuePairs] = useOnyx(`${ONYXKEYS.COLLECTION.REPORT_NAME_VALUE_PAIRS}${moneyRequestReport?.reportID}`, {canBeMissing: true});
    const getCanIOUBePaid = useCallback(
        (onlyShowPayElsewhere = false, shouldCheckApprovedState = true) =>
            canIOUBePaidAction(moneyRequestReport, chatReport, policy, transaction ? [transaction] : undefined, onlyShowPayElsewhere, undefined, undefined, shouldCheckApprovedState),
        [moneyRequestReport, chatReport, policy, transaction],
    );

    const isInvoiceReport = isInvoiceReportUtil(moneyRequestReport);

    const [isDownloadErrorModalVisible, setIsDownloadErrorModalVisible] = useState(false);
    const [isRejectEducationalModalVisible, setIsRejectEducationalModalVisible] = useState(false);

    const {selectedTransactionIDs, removeTransaction, clearSelectedTransactions, currentSearchQueryJSON, currentSearchKey, currentSearchHash} = useSearchContext();
    const shouldCalculateTotals = useSearchShouldCalculateTotals(currentSearchKey, currentSearchQueryJSON?.similarSearchHash, true);

    const {wideRHPRouteKeys} = useContext(WideRHPContext);
    const shouldDisplayNarrowMoreButton = !shouldDisplayNarrowVersion || (wideRHPRouteKeys.length > 0 && !isSmallScreenWidth);

    const beginExportWithTemplate = useCallback(
        (templateName: string, templateType: string, transactionIDList: string[], policyID?: string) => {
            if (!moneyRequestReport) {
                return;
            }

            setIsExportWithTemplateModalVisible(true);
            queueExportSearchWithTemplate({
                templateName,
                templateType,
                jsonQuery: '{}',
                reportIDList: [moneyRequestReport.reportID],
                transactionIDList,
                policyID,
            });
        },
        [moneyRequestReport],
    );

    const [offlineModalVisible, setOfflineModalVisible] = useState(false);
    const {
        options: selectedTransactionsOptions,
        handleDeleteTransactions,
        isDeleteModalVisible: hookDeleteModalVisible,
        hideDeleteModal,
    } = useSelectedTransactionsActions({
        report: moneyRequestReport,
        reportActions,
        allTransactionsLength: transactions.length,
        session,
        onExportFailed: () => setIsDownloadErrorModalVisible(true),
        onExportOffline: () => setOfflineModalVisible(true),
        policy,
        beginExportWithTemplate: (templateName, templateType, transactionIDList, policyID) => beginExportWithTemplate(templateName, templateType, transactionIDList, policyID),
    });

    const shouldShowSelectedTransactionsButton = !!selectedTransactionsOptions.length && !transactionThreadReportID;

    const canIOUBePaid = useMemo(() => getCanIOUBePaid(), [getCanIOUBePaid]);
    const onlyShowPayElsewhere = useMemo(() => !canIOUBePaid && getCanIOUBePaid(true), [canIOUBePaid, getCanIOUBePaid]);

    const shouldShowPayButton = isPaidAnimationRunning || canIOUBePaid || onlyShowPayElsewhere;

    const shouldShowApproveButton = useMemo(
        () => (canApproveIOU(moneyRequestReport, policy, transactions) && !hasOnlyPendingTransactions) || isApprovedAnimationRunning,
        [moneyRequestReport, policy, transactions, hasOnlyPendingTransactions, isApprovedAnimationRunning],
    );

    const shouldDisableApproveButton = shouldShowApproveButton && !isAllowedToApproveExpenseReport(moneyRequestReport);

    const isFromPaidPolicy = policyType === CONST.POLICY.TYPE.TEAM || policyType === CONST.POLICY.TYPE.CORPORATE;

    const hasDuplicates = hasDuplicateTransactions(moneyRequestReport?.reportID);
    const shouldShowMarkAsResolved = isMarkAsResolvedAction(moneyRequestReport, transactionViolations);
    const shouldShowStatusBar =
        hasAllPendingRTERViolations ||
        shouldShowBrokenConnectionViolation ||
        hasOnlyHeldExpenses ||
        hasScanningReceipt ||
        isPayAtEndExpense ||
        hasOnlyPendingTransactions ||
        hasDuplicates ||
        shouldShowMarkAsResolved;

    // When prevent self-approval is enabled & the current user is submitter AND they're submitting to themselves, we need to show the optimistic next step
    // We should always show this optimistic message for policies with preventSelfApproval
    // to avoid any flicker during transitions between online/offline states
    const nextApproverAccountID = getNextApproverAccountID(moneyRequestReport);
    const isSubmitterSameAsNextApprover = isReportOwner(moneyRequestReport) && nextApproverAccountID === moneyRequestReport?.ownerAccountID;
    const optimisticNextStep = isSubmitterSameAsNextApprover && policy?.preventSelfApproval ? buildOptimisticNextStepForPreventSelfApprovalsEnabled() : nextStep;

    const shouldShowNextStep = isFromPaidPolicy && !isInvoiceReport && !shouldShowStatusBar;
    const {nonHeldAmount, fullAmount, hasValidNonHeldAmount} = getNonHeldAndFullAmount(moneyRequestReport, shouldShowPayButton);
    const isAnyTransactionOnHold = hasHeldExpensesReportUtils(moneyRequestReport?.reportID);
    const {isDelegateAccessRestricted, showDelegateNoAccessModal} = useContext(DelegateNoAccessContext);
    const shouldShowLoadingBar = useLoadingBarVisibility();
    const kycWallRef = useContext(KYCWallContext);

    const isReportInRHP = route.name === SCREENS.SEARCH.REPORT_RHP;
    const shouldDisplaySearchRouter = !isReportInRHP || isSmallScreenWidth;
    const isReportInSearch = route.name === SCREENS.SEARCH.MONEY_REQUEST_REPORT;

    const existingB2BInvoiceReport = useParticipantsInvoiceReport(activePolicyID, CONST.REPORT.INVOICE_RECEIVER_TYPE.BUSINESS, chatReport?.policyID);
    const confirmPayment = useCallback(
        (type?: PaymentMethodType | undefined, payAsBusiness?: boolean, methodID?: number, paymentMethod?: PaymentMethod) => {
            if (!type || !chatReport) {
                return;
            }
            setPaymentType(type);
            setRequestType(CONST.IOU.REPORT_ACTION_TYPE.PAY);
            if (isDelegateAccessRestricted) {
                showDelegateNoAccessModal();
            } else if (isAnyTransactionOnHold) {
                if (getPlatform() === CONST.PLATFORM.IOS) {
                    // eslint-disable-next-line @typescript-eslint/no-deprecated
                    InteractionManager.runAfterInteractions(() => setIsHoldMenuVisible(true));
                } else {
                    setIsHoldMenuVisible(true);
                }
            } else if (isInvoiceReport) {
                startAnimation();
                payInvoice(type, chatReport, moneyRequestReport, introSelected, payAsBusiness, existingB2BInvoiceReport, methodID, paymentMethod, activePolicy);
            } else {
                startAnimation();
                payMoneyRequest(type, chatReport, moneyRequestReport, introSelected, undefined, true, activePolicy);
                if (currentSearchQueryJSON) {
                    search({
                        searchKey: currentSearchKey,
                        shouldCalculateTotals,
                        offset: 0,
                        queryJSON: currentSearchQueryJSON,
                        isOffline,
                    });
                }
            }
        },
        [
            chatReport,
            isDelegateAccessRestricted,
            isAnyTransactionOnHold,
            isInvoiceReport,
            showDelegateNoAccessModal,
            startAnimation,
            moneyRequestReport,
            introSelected,
            existingB2BInvoiceReport,
            shouldCalculateTotals,
            activePolicy,
            currentSearchQueryJSON,
            currentSearchKey,
            isOffline,
        ],
    );

    const confirmApproval = () => {
        setRequestType(CONST.IOU.REPORT_ACTION_TYPE.APPROVE);
        if (isDelegateAccessRestricted) {
            showDelegateNoAccessModal();
        } else if (isAnyTransactionOnHold) {
            setIsHoldMenuVisible(true);
        } else {
            startApprovedAnimation();
            approveMoneyRequest(moneyRequestReport, true);
            if (currentSearchQueryJSON) {
                search({
                    searchKey: currentSearchKey,
                    shouldCalculateTotals: true,
                    offset: 0,
                    queryJSON: currentSearchQueryJSON,
                    isOffline,
                });
            }
        }
    };

    const markAsCash = useCallback(() => {
        if (!requestParentReportAction) {
            return;
        }
        const reportID = transactionThreadReport?.reportID;

        if (!iouTransactionID || !reportID) {
            return;
        }
        markAsCashAction(iouTransactionID, reportID);
    }, [iouTransactionID, requestParentReportAction, transactionThreadReport?.reportID]);

    const getStatusIcon: (src: IconAsset) => React.ReactNode = (src) => (
        <Icon
            src={src}
            height={variables.iconSizeSmall}
            width={variables.iconSizeSmall}
            fill={theme.icon}
        />
    );

    const getStatusBarProps: () => MoneyRequestHeaderStatusBarProps | undefined = () => {
        if (shouldShowMarkAsResolved) {
            return {icon: getStatusIcon(Expensicons.Hourglass), description: translate('iou.reject.rejectedStatus')};
        }

        if (isPayAtEndExpense) {
            if (!isArchivedReport) {
                return {icon: getStatusIcon(Expensicons.Hourglass), description: translate('iou.bookingPendingDescription')};
            }
            if (isArchivedReport && archiveReason === CONST.REPORT.ARCHIVE_REASON.BOOKING_END_DATE_HAS_PASSED) {
                return {icon: getStatusIcon(Expensicons.Box), description: translate('iou.bookingArchivedDescription')};
            }
        }

        if (hasOnlyHeldExpenses) {
            return {icon: getStatusIcon(Expensicons.Stopwatch), description: translate(transactions.length > 1 ? 'iou.expensesOnHold' : 'iou.expenseOnHold')};
        }

        if (hasDuplicates) {
            return {icon: getStatusIcon(Expensicons.Flag), description: translate('iou.duplicateTransaction', {isSubmitted: isProcessingReport(moneyRequestReport)})};
        }

        if (!!transaction?.transactionID && shouldShowBrokenConnectionViolation) {
            return {
                icon: getStatusIcon(Expensicons.Hourglass),
                description: (
                    <BrokenConnectionDescription
                        transactionID={transaction?.transactionID}
                        report={moneyRequestReport}
                        policy={policy}
                    />
                ),
            };
        }
        if (hasAllPendingRTERViolations) {
            return {icon: getStatusIcon(Expensicons.Hourglass), description: translate('iou.pendingMatchWithCreditCardDescription')};
        }
        if (hasOnlyPendingTransactions) {
            return {icon: getStatusIcon(Expensicons.CreditCardHourglass), description: translate('iou.transactionPendingDescription')};
        }
        if (hasScanningReceipt) {
            return {icon: getStatusIcon(Expensicons.ReceiptScan), description: translate('iou.receiptScanInProgressDescription')};
        }
    };

    const getFirstDuplicateThreadID = (transactionsList: OnyxTypes.Transaction[], allReportActions: OnyxTypes.ReportAction[]) => {
        const duplicateTransaction = transactionsList.find((reportTransaction) => isDuplicate(reportTransaction));
        if (!duplicateTransaction) {
            return null;
        }

        return getThreadReportIDsForTransactions(allReportActions, [duplicateTransaction]).at(0);
    };

    const statusBarProps = getStatusBarProps();
    const dismissModalAndUpdateUseReject = () => {
        setIsRejectEducationalModalVisible(false);
        dismissRejectUseExplanation();
        if (requestParentReportAction) {
            rejectMoneyRequestReason(requestParentReportAction);
        }
    };

    useEffect(() => {
        // eslint-disable-next-line @typescript-eslint/prefer-nullish-coalescing
        if (isLoadingHoldUseExplained || dismissedHoldUseExplanation || !isOnHold) {
            return;
        }
        Navigation.navigate(ROUTES.PROCESS_MONEY_REQUEST_HOLD.getRoute(Navigation.getReportRHPActiveRoute()));
    }, [dismissedHoldUseExplanation, isLoadingHoldUseExplained, isOnHold]);

    const primaryAction = useMemo(() => {
        return getReportPrimaryAction({
            currentUserEmail: currentUserLogin ?? '',
            report: moneyRequestReport,
            chatReport,
            reportTransactions: transactions,
            violations,
            policy,
            reportNameValuePairs,
            reportActions,
            isChatReportArchived,
            invoiceReceiverPolicy,
            isPaidAnimationRunning,
            isApprovedAnimationRunning,
            isSubmittingAnimationRunning,
        });
    }, [
        isPaidAnimationRunning,
        isApprovedAnimationRunning,
        isSubmittingAnimationRunning,
        moneyRequestReport,
        chatReport,
        transactions,
        violations,
        policy,
        reportNameValuePairs,
        reportActions,
        isChatReportArchived,
        invoiceReceiverPolicy,
        currentUserLogin,
    ]);

    const confirmExport = useCallback(() => {
        setExportModalStatus(null);
        if (!moneyRequestReport?.reportID || !connectedIntegration) {
            return;
        }
        if (exportModalStatus === CONST.REPORT.EXPORT_OPTIONS.EXPORT_TO_INTEGRATION) {
            exportToIntegration(moneyRequestReport?.reportID, connectedIntegration);
        } else if (exportModalStatus === CONST.REPORT.EXPORT_OPTIONS.MARK_AS_EXPORTED) {
            markAsManuallyExported(moneyRequestReport?.reportID, connectedIntegration);
        }
    }, [connectedIntegration, exportModalStatus, moneyRequestReport?.reportID]);

    const getAmount = (actionType: ValueOf<typeof CONST.REPORT.REPORT_PREVIEW_ACTIONS>) => ({
        formattedAmount: getTotalAmountForIOUReportPreviewButton(moneyRequestReport, policy, actionType),
    });

    const {formattedAmount: totalAmount} = hasOnlyHeldExpenses ? getAmount(CONST.REPORT.REPORT_PREVIEW_ACTIONS.REVIEW) : getAmount(CONST.REPORT.PRIMARY_ACTIONS.PAY);

    const paymentButtonOptions = usePaymentOptions({
        currency: moneyRequestReport?.currency,
        iouReport: moneyRequestReport,
        chatReportID: chatReport?.reportID,
        formattedAmount: totalAmount,
        policyID: moneyRequestReport?.policyID,
        onPress: confirmPayment,
        shouldHidePaymentOptions: !shouldShowPayButton,
        shouldShowApproveButton,
        shouldDisableApproveButton,
        onlyShowPayElsewhere,
    });

    const addExpenseDropdownOptions = useMemo(
        () => getAddExpenseDropdownOptions(moneyRequestReport?.reportID, policy, undefined, undefined, lastDistanceExpenseType),
        [moneyRequestReport?.reportID, policy, lastDistanceExpenseType],
    );

    const exportSubmenuOptions: Record<string, DropdownOption<string>> = useMemo(() => {
        const options: Record<string, DropdownOption<string>> = {
            [CONST.REPORT.EXPORT_OPTIONS.DOWNLOAD_CSV]: {
                text: translate('export.basicExport'),
                icon: Expensicons.Table,
                value: CONST.REPORT.EXPORT_OPTIONS.DOWNLOAD_CSV,
                onSelected: () => {
                    if (!moneyRequestReport) {
                        return;
                    }
                    if (isOffline) {
                        setOfflineModalVisible(true);
                        return;
                    }
                    exportReportToCSV({reportID: moneyRequestReport.reportID, transactionIDList: transactionIDs}, () => {
                        setDownloadErrorModalVisible(true);
                    });
                },
            },
            [CONST.REPORT.EXPORT_OPTIONS.EXPORT_TO_INTEGRATION]: {
                // eslint-disable-next-line @typescript-eslint/no-non-null-assertion
                text: translate('workspace.common.exportIntegrationSelected', {connectionName: connectedIntegrationFallback!}),
                icon: getIntegrationExportIcon(connectedIntegration ?? connectedIntegrationFallback),
                value: CONST.REPORT.EXPORT_OPTIONS.EXPORT_TO_INTEGRATION,
                onSelected: () => {
                    if (!connectedIntegration || !moneyRequestReport) {
                        return;
                    }
                    if (isExported) {
                        setExportModalStatus(CONST.REPORT.EXPORT_OPTIONS.EXPORT_TO_INTEGRATION);
                        return;
                    }
                    exportToIntegration(moneyRequestReport?.reportID, connectedIntegration);
                },
            },
            [CONST.REPORT.EXPORT_OPTIONS.MARK_AS_EXPORTED]: {
                text: translate('workspace.common.markAsExported'),
                icon: getIntegrationExportIcon(connectedIntegration ?? connectedIntegrationFallback),
                value: CONST.REPORT.EXPORT_OPTIONS.MARK_AS_EXPORTED,
                onSelected: () => {
                    if (!connectedIntegration || !moneyRequestReport) {
                        return;
                    }
                    if (isExported) {
                        setExportModalStatus(CONST.REPORT.EXPORT_OPTIONS.MARK_AS_EXPORTED);
                        return;
                    }
                    markAsManuallyExported(moneyRequestReport?.reportID, connectedIntegration);
                },
            },
        };

        for (const template of exportTemplates) {
            options[template.name] = {
                text: template.name,
                icon: Expensicons.Table,
                value: template.templateName,
                description: template.description,
                onSelected: () => beginExportWithTemplate(template.templateName, template.type, transactionIDs, template.policyID),
            };
        }

        return options;
    }, [translate, connectedIntegrationFallback, connectedIntegration, moneyRequestReport, isOffline, transactionIDs, isExported, beginExportWithTemplate, exportTemplates]);

    const primaryActionsImplementation = {
        [CONST.REPORT.PRIMARY_ACTIONS.SUBMIT]: (
            <AnimatedSubmitButton
                success
                text={translate('common.submit')}
                onPress={() => {
                    if (!moneyRequestReport) {
                        return;
                    }
                    startSubmittingAnimation();
                    submitReport(moneyRequestReport, policy, accountID, email ?? '', hasViolations, isASAPSubmitBetaEnabled);
                    if (currentSearchQueryJSON) {
                        search({
                            searchKey: currentSearchKey,
                            shouldCalculateTotals,
                            offset: 0,
                            queryJSON: currentSearchQueryJSON,
                            isOffline,
                        });
                    }
                }}
                isSubmittingAnimationRunning={isSubmittingAnimationRunning}
                onAnimationFinish={stopAnimation}
            />
        ),
        [CONST.REPORT.PRIMARY_ACTIONS.APPROVE]: (
            <Button
                success
                onPress={confirmApproval}
                text={translate('iou.approve')}
            />
        ),
        [CONST.REPORT.PRIMARY_ACTIONS.PAY]: (
            <AnimatedSettlementButton
                isPaidAnimationRunning={isPaidAnimationRunning}
                isApprovedAnimationRunning={isApprovedAnimationRunning}
                onAnimationFinish={stopAnimation}
                formattedAmount={totalAmount}
                canIOUBePaid
                onlyShowPayElsewhere={onlyShowPayElsewhere}
                currency={moneyRequestReport?.currency}
                confirmApproval={confirmApproval}
                policyID={moneyRequestReport?.policyID}
                chatReportID={chatReport?.reportID}
                iouReport={moneyRequestReport}
                onPress={confirmPayment}
                enablePaymentsRoute={ROUTES.ENABLE_PAYMENTS}
                shouldHidePaymentOptions={!shouldShowPayButton}
                shouldShowApproveButton={shouldShowApproveButton}
                shouldDisableApproveButton={shouldDisableApproveButton}
                isDisabled={isOffline && !canAllowSettlement}
                isLoading={!isOffline && !canAllowSettlement}
            />
        ),
        [CONST.REPORT.PRIMARY_ACTIONS.EXPORT_TO_ACCOUNTING]: (
            <Button
                success
                // eslint-disable-next-line @typescript-eslint/no-non-null-assertion
                text={translate('workspace.common.exportIntegrationSelected', {connectionName: connectedIntegration!})}
                onPress={() => {
                    if (!connectedIntegration || !moneyRequestReport) {
                        return;
                    }
                    if (isExported) {
                        setExportModalStatus(CONST.REPORT.EXPORT_OPTIONS.EXPORT_TO_INTEGRATION);
                        return;
                    }
                    exportToIntegration(moneyRequestReport?.reportID, connectedIntegration);
                }}
            />
        ),
        [CONST.REPORT.PRIMARY_ACTIONS.REMOVE_HOLD]: (
            <Button
                success
                text={translate('iou.unhold')}
                onPress={() => {
                    const parentReportAction = getReportAction(moneyRequestReport?.parentReportID, moneyRequestReport?.parentReportActionID);

                    const IOUActions = getAllExpensesToHoldIfApplicable(moneyRequestReport, reportActions);

                    if (IOUActions.length) {
                        IOUActions.forEach(changeMoneyRequestHoldStatus);
                        return;
                    }

                    const moneyRequestAction = transactionThreadReportID ? requestParentReportAction : parentReportAction;
                    if (!moneyRequestAction) {
                        return;
                    }

                    changeMoneyRequestHoldStatus(moneyRequestAction);
                }}
            />
        ),
        [CONST.REPORT.PRIMARY_ACTIONS.MARK_AS_CASH]: (
            <Button
                success
                text={translate('iou.markAsCash')}
                onPress={markAsCash}
            />
        ),
        [CONST.REPORT.TRANSACTION_PRIMARY_ACTIONS.MARK_AS_RESOLVED]: (
            <Button
                success
                onPress={() => {
                    if (!transaction?.transactionID) {
                        return;
                    }
                    markRejectViolationAsResolved(transaction?.transactionID, transactionThreadReport?.reportID);
                }}
                text={translate('iou.reject.markAsResolved')}
            />
        ),
        [CONST.REPORT.PRIMARY_ACTIONS.REVIEW_DUPLICATES]: (
            <Button
                success
                text={translate('iou.reviewDuplicates')}
                onPress={() => {
                    let threadID = transactionThreadReportID ?? getFirstDuplicateThreadID(transactions, reportActions);
                    if (!threadID) {
                        const duplicateTransaction = transactions.find((reportTransaction) => isDuplicate(reportTransaction));
                        const transactionID = duplicateTransaction?.transactionID;
                        const iouAction = getIOUActionForReportID(moneyRequestReport?.reportID, transactionID);
                        const createdTransactionThreadReport = createTransactionThreadReport(moneyRequestReport, iouAction);
                        threadID = createdTransactionThreadReport?.reportID;
                    }
                    Navigation.navigate(ROUTES.TRANSACTION_DUPLICATE_REVIEW_PAGE.getRoute(threadID));
                }}
            />
        ),
    };

    const beginPDFExport = (reportID: string) => {
        setIsPDFModalVisible(true);
        exportReportToPDF({reportID});
    };

    const secondaryActions = useMemo(() => {
        if (!moneyRequestReport) {
            return [];
        }
        return getSecondaryReportActions({
            currentUserEmail: currentUserLogin ?? '',
            report: moneyRequestReport,
            chatReport,
            reportTransactions: transactions,
            violations,
            policy,
            reportNameValuePairs,
            reportActions,
            policies,
            isChatReportArchived,
        });
    }, [moneyRequestReport, currentUserLogin, chatReport, transactions, violations, policy, reportNameValuePairs, reportActions, policies, isChatReportArchived]);

    const secondaryExportActions = useMemo(() => {
        if (!moneyRequestReport) {
            return [];
        }
        return getSecondaryExportReportActions(moneyRequestReport, policy, exportTemplates);
    }, [moneyRequestReport, policy, exportTemplates]);

    const secondaryActionsImplementation: Record<
        ValueOf<typeof CONST.REPORT.SECONDARY_ACTIONS>,
        DropdownOption<ValueOf<typeof CONST.REPORT.SECONDARY_ACTIONS>> & Pick<PopoverMenuItem, 'backButtonText' | 'rightIcon'>
    > = {
        [CONST.REPORT.SECONDARY_ACTIONS.VIEW_DETAILS]: {
            value: CONST.REPORT.SECONDARY_ACTIONS.VIEW_DETAILS,
            text: translate('iou.viewDetails'),
            icon: Expensicons.Info,
            onSelected: () => {
                navigateToDetailsPage(moneyRequestReport, Navigation.getReportRHPActiveRoute());
            },
        },
        [CONST.REPORT.SECONDARY_ACTIONS.EXPORT]: {
            value: CONST.REPORT.SECONDARY_ACTIONS.EXPORT,
            text: translate('common.export'),
            backButtonText: translate('common.export'),
            icon: Expensicons.Export,
            rightIcon: Expensicons.ArrowRight,
            subMenuItems: secondaryExportActions.map((action) => exportSubmenuOptions[action as string]),
        },
        [CONST.REPORT.SECONDARY_ACTIONS.DOWNLOAD_PDF]: {
            value: CONST.REPORT.SECONDARY_ACTIONS.DOWNLOAD_PDF,
            text: translate('common.downloadAsPDF'),
            icon: Expensicons.Document,
            onSelected: () => {
                if (!moneyRequestReport) {
                    return;
                }
                beginPDFExport(moneyRequestReport.reportID);
            },
        },
        [CONST.REPORT.SECONDARY_ACTIONS.SUBMIT]: {
            value: CONST.REPORT.SECONDARY_ACTIONS.SUBMIT,
            text: translate('common.submit'),
            icon: Expensicons.Send,
            onSelected: () => {
                if (!moneyRequestReport) {
                    return;
                }
                submitReport(moneyRequestReport, policy, accountID, email ?? '', hasViolations, isASAPSubmitBetaEnabled);
            },
        },
        [CONST.REPORT.SECONDARY_ACTIONS.APPROVE]: {
            text: translate('iou.approve'),
            icon: Expensicons.ThumbsUp,
            value: CONST.REPORT.SECONDARY_ACTIONS.APPROVE,
            onSelected: confirmApproval,
        },
        [CONST.REPORT.SECONDARY_ACTIONS.UNAPPROVE]: {
            text: translate('iou.unapprove'),
            icon: Expensicons.CircularArrowBackwards,
            value: CONST.REPORT.SECONDARY_ACTIONS.UNAPPROVE,
            onSelected: () => {
                if (isDelegateAccessRestricted) {
                    showDelegateNoAccessModal();
                    return;
                }

                if (isExported) {
                    setIsUnapproveModalVisible(true);
                    return;
                }

                unapproveExpenseReport(moneyRequestReport);
            },
        },
        [CONST.REPORT.SECONDARY_ACTIONS.CANCEL_PAYMENT]: {
            text: translate('iou.cancelPayment'),
            icon: Expensicons.Clear,
            value: CONST.REPORT.SECONDARY_ACTIONS.CANCEL_PAYMENT,
            onSelected: () => {
                setIsCancelPaymentModalVisible(true);
            },
        },
        [CONST.REPORT.SECONDARY_ACTIONS.HOLD]: {
            text: translate('iou.hold'),
            icon: Expensicons.Stopwatch,
            value: CONST.REPORT.SECONDARY_ACTIONS.HOLD,
            onSelected: () => {
                if (!requestParentReportAction) {
                    throw new Error('Parent action does not exist');
                }

                if (isDelegateAccessRestricted) {
                    showDelegateNoAccessModal();
                    return;
                }

                changeMoneyRequestHoldStatus(requestParentReportAction);
            },
        },
        [CONST.REPORT.SECONDARY_ACTIONS.REMOVE_HOLD]: {
            text: translate('iou.unhold'),
            icon: Expensicons.Stopwatch,
            value: CONST.REPORT.SECONDARY_ACTIONS.REMOVE_HOLD,
            onSelected: () => {
                if (!requestParentReportAction) {
                    throw new Error('Parent action does not exist');
                }

                changeMoneyRequestHoldStatus(requestParentReportAction);
            },
        },
        [CONST.REPORT.SECONDARY_ACTIONS.SPLIT]: {
            text: isExpenseSplit ? translate('iou.editSplits') : translate('iou.split'),
            icon: Expensicons.ArrowSplit,
            value: CONST.REPORT.SECONDARY_ACTIONS.SPLIT,
            onSelected: () => {
                if (Number(transactions?.length) !== 1) {
                    return;
                }

                const currentTransaction = transactions.at(0);
                initSplitExpense(allTransactions, allReports, currentTransaction);
            },
        },
        [CONST.REPORT.SECONDARY_ACTIONS.MERGE]: {
            text: translate('common.merge'),
            icon: Expensicons.ArrowCollapse,
            value: CONST.REPORT.SECONDARY_ACTIONS.MERGE,
            onSelected: () => {
                const currentTransaction = transactions.at(0);
                if (!currentTransaction) {
                    return;
                }

                setupMergeTransactionData(currentTransaction.transactionID, {targetTransactionID: currentTransaction.transactionID});
                Navigation.navigate(ROUTES.MERGE_TRANSACTION_LIST_PAGE.getRoute(currentTransaction.transactionID, Navigation.getActiveRoute()));
            },
        },
        [CONST.REPORT.SECONDARY_ACTIONS.CHANGE_WORKSPACE]: {
            text: translate('iou.changeWorkspace'),
            icon: expensifyIcons.Buildings,
            value: CONST.REPORT.SECONDARY_ACTIONS.CHANGE_WORKSPACE,
            onSelected: () => {
                if (!moneyRequestReport) {
                    return;
                }
                Navigation.navigate(ROUTES.REPORT_WITH_ID_CHANGE_WORKSPACE.getRoute(moneyRequestReport.reportID, Navigation.getActiveRoute()));
            },
        },
        [CONST.REPORT.SECONDARY_ACTIONS.CHANGE_APPROVER]: {
            text: translate('iou.changeApprover.title'),
            icon: Expensicons.Workflows,
            value: CONST.REPORT.SECONDARY_ACTIONS.CHANGE_APPROVER,
            onSelected: () => {
                if (!moneyRequestReport) {
                    Log.warn('Change approver secondary action triggered without moneyRequestReport data.');
                    return;
                }
                Navigation.navigate(ROUTES.REPORT_CHANGE_APPROVER.getRoute(moneyRequestReport.reportID, Navigation.getActiveRoute()));
            },
        },
        [CONST.REPORT.SECONDARY_ACTIONS.DELETE]: {
            text: translate('common.delete'),
            icon: Expensicons.Trashcan,
            value: CONST.REPORT.SECONDARY_ACTIONS.DELETE,
            onSelected: () => {
                if (Object.keys(transactions).length === 1) {
                    setIsDeleteExpenseModalVisible(true);
                } else {
                    setIsDeleteReportModalVisible(true);
                }
            },
        },
        [CONST.REPORT.SECONDARY_ACTIONS.RETRACT]: {
            text: translate('iou.retract'),
            icon: Expensicons.CircularArrowBackwards,
            value: CONST.REPORT.SECONDARY_ACTIONS.RETRACT,
            onSelected: () => {
                retractReport(moneyRequestReport, chatReport);
            },
        },
        [CONST.REPORT.SECONDARY_ACTIONS.REOPEN]: {
            text: translate('iou.retract'),
            icon: Expensicons.CircularArrowBackwards,
            value: CONST.REPORT.SECONDARY_ACTIONS.REOPEN,
            onSelected: () => {
                if (isExported) {
                    setIsReopenWarningModalVisible(true);
                    return;
                }
                reopenReport(moneyRequestReport);
            },
        },
        [CONST.REPORT.SECONDARY_ACTIONS.REJECT]: {
            text: translate('common.reject'),
            icon: Expensicons.ThumbsDown,
            value: CONST.REPORT.SECONDARY_ACTIONS.REJECT,
            onSelected: () => {
                if (dismissedRejectUseExplanation) {
                    if (requestParentReportAction) {
                        rejectMoneyRequestReason(requestParentReportAction);
                    }
                } else {
                    setIsRejectEducationalModalVisible(true);
                }
            },
            shouldShow: transactions.length === 1,
        },
        [CONST.REPORT.SECONDARY_ACTIONS.ADD_EXPENSE]: {
            text: translate('iou.addExpense'),
            backButtonText: translate('iou.addExpense'),
            icon: Expensicons.Plus,
            rightIcon: Expensicons.ArrowRight,
            value: CONST.REPORT.SECONDARY_ACTIONS.ADD_EXPENSE,
            subMenuItems: addExpenseDropdownOptions,
            onSelected: () => {
                if (!moneyRequestReport?.reportID) {
                    return;
                }
                if (policy && shouldRestrictUserBillableActions(policy.id)) {
                    Navigation.navigate(ROUTES.RESTRICTED_ACTION.getRoute(policy.id));
                    return;
                }
                startMoneyRequest(CONST.IOU.TYPE.SUBMIT, moneyRequestReport?.reportID);
            },
        },
        [CONST.REPORT.SECONDARY_ACTIONS.PAY]: {
            text: translate('iou.settlePayment', {formattedAmount: totalAmount}),
            icon: Expensicons.Cash,
            value: CONST.REPORT.SECONDARY_ACTIONS.PAY,
            backButtonText: translate('iou.settlePayment', {formattedAmount: totalAmount}),
            subMenuItems: Object.values(paymentButtonOptions),
        },
    };
    const applicableSecondaryActions = secondaryActions
        .map((action) => secondaryActionsImplementation[action])
        .filter((action) => action?.shouldShow !== false && action?.value !== primaryAction);
    useEffect(() => {
        if (!transactionThreadReportID) {
            return;
        }
        clearSelectedTransactions(true);
        // We don't need to run the effect on change of clearSelectedTransactions since it can cause the infinite loop.
        // eslint-disable-next-line react-compiler/react-compiler
        // eslint-disable-next-line react-hooks/exhaustive-deps
    }, [transactionThreadReportID]);

    const shouldShowBackButton = shouldDisplayBackButton || shouldUseNarrowLayout;

    const connectedIntegrationName = connectedIntegration ? translate('workspace.accounting.connectionName', {connectionName: connectedIntegration}) : '';
    const unapproveWarningText = useMemo(
        () => (
            <Text>
                <Text style={[styles.textStrong, styles.noWrap]}>{translate('iou.headsUp')}</Text>{' '}
                <Text>{translate('iou.unapproveWithIntegrationWarning', {accountingIntegration: connectedIntegrationName})}</Text>
            </Text>
        ),
        [connectedIntegrationName, styles.noWrap, styles.textStrong, translate],
    );

    const isMobileSelectionModeEnabled = useMobileSelectionMode();

    useEffect(() => {
        return () => {
            turnOffMobileSelectionMode();
        };
    }, []);

    if (isMobileSelectionModeEnabled) {
        // If mobile selection mode is enabled but only one or no transactions remain, turn it off
        const visibleTransactions = transactions.filter((t) => t.pendingAction !== CONST.RED_BRICK_ROAD_PENDING_ACTION.DELETE || isOffline);
        if (visibleTransactions.length <= 1) {
            turnOffMobileSelectionMode();
        }

        return (
            <HeaderWithBackButton
                title={translate('common.selectMultiple')}
                onBackButtonPress={() => {
                    clearSelectedTransactions(true);
                    turnOffMobileSelectionMode();
                }}
            />
        );
    }

    const reopenExportedReportWarningText = (
        <Text>
            <Text style={[styles.textStrong, styles.noWrap]}>{translate('iou.headsUp')} </Text>
            <Text>{translate('iou.reopenExportedReportConfirmation', {connectionName: integrationNameFromExportMessage ?? ''})}</Text>
        </Text>
    );
    const onPaymentSelect = (event: KYCFlowEvent, iouPaymentType: PaymentMethodType, triggerKYCFlow: TriggerKYCFlow) =>
        selectPaymentType(event, iouPaymentType, triggerKYCFlow, policy, confirmPayment, isUserValidated, confirmApproval, moneyRequestReport);

    const showNextStepBar = shouldShowNextStep && !!optimisticNextStep?.message?.length;
    const showNextStepSkeleton = shouldShowNextStep && !optimisticNextStep && !!isLoadingInitialReportActions && !isOffline;
    const shouldShowMoreContent = showNextStepBar || showNextStepSkeleton || !!statusBarProps || isReportInSearch;

    return (
        <View style={[styles.pt0, styles.borderBottom]}>
            <HeaderWithBackButton
                shouldShowReportAvatarWithDisplay
                shouldDisplayStatus
                shouldShowPinButton={false}
                report={moneyRequestReport}
                shouldShowBackButton={shouldShowBackButton}
                shouldDisplaySearchRouter={shouldDisplaySearchRouter}
                onBackButtonPress={onBackButtonPress}
                shouldShowBorderBottom={false}
                shouldEnableDetailPageNavigation
            >
                {shouldDisplayNarrowMoreButton && (
                    <View style={[styles.flexRow, styles.gap2]}>
                        {!!primaryAction && !shouldShowSelectedTransactionsButton && primaryActionsImplementation[primaryAction]}
                        {!!applicableSecondaryActions.length && !shouldShowSelectedTransactionsButton && (
                            <MoneyReportHeaderKYCDropdown
                                chatReportID={chatReport?.reportID}
                                iouReport={moneyRequestReport}
                                onPaymentSelect={onPaymentSelect}
                                onSuccessfulKYC={(payment) => confirmPayment(payment)}
                                primaryAction={primaryAction}
                                applicableSecondaryActions={applicableSecondaryActions}
                                ref={kycWallRef}
                            />
                        )}
                        {shouldShowSelectedTransactionsButton && (
                            <View>
                                <ButtonWithDropdownMenu
                                    onPress={() => null}
                                    options={selectedTransactionsOptions}
                                    customText={translate('workspace.common.selected', {count: selectedTransactionIDs.length})}
                                    isSplitButton={false}
                                    shouldAlwaysShowDropdownMenu
                                />
                            </View>
                        )}
                    </View>
                )}
            </HeaderWithBackButton>
            {!shouldDisplayNarrowMoreButton &&
                (shouldShowSelectedTransactionsButton ? (
                    <View style={[styles.dFlex, styles.w100, styles.ph5, styles.pb3]}>
                        <ButtonWithDropdownMenu
                            onPress={() => null}
                            options={selectedTransactionsOptions}
                            customText={translate('workspace.common.selected', {count: selectedTransactionIDs.length})}
                            isSplitButton={false}
                            shouldAlwaysShowDropdownMenu
                            wrapperStyle={styles.w100}
                        />
                    </View>
                ) : (
                    <View style={[styles.flexRow, styles.gap2, styles.pb3, styles.ph5, styles.w100, styles.alignItemsCenter, styles.justifyContentCenter]}>
                        {!!primaryAction && <View style={[styles.flex1]}>{primaryActionsImplementation[primaryAction]}</View>}
                        {!!applicableSecondaryActions.length && (
                            <MoneyReportHeaderKYCDropdown
                                chatReportID={chatReport?.reportID}
                                iouReport={moneyRequestReport}
                                onPaymentSelect={onPaymentSelect}
                                onSuccessfulKYC={(payment) => confirmPayment(payment)}
                                primaryAction={primaryAction}
                                applicableSecondaryActions={applicableSecondaryActions}
                                ref={kycWallRef}
                            />
                        )}
                    </View>
                ))}

            {shouldShowMoreContent && (
                <View style={[styles.flexRow, styles.gap2, styles.justifyContentStart, styles.flexNoWrap, styles.ph5, styles.pb3]}>
                    <View style={[styles.flexShrink1, styles.flexGrow1, styles.mnw0, styles.flexWrap, styles.justifyContentCenter]}>
                        {showNextStepBar && <MoneyReportHeaderStatusBar nextStep={optimisticNextStep} />}
                        {showNextStepSkeleton && <MoneyReportHeaderStatusBarSkeleton />}
                        {!!statusBarProps && (
                            <MoneyRequestHeaderStatusBar
                                icon={statusBarProps.icon}
                                description={statusBarProps.description}
                            />
                        )}
                    </View>
                    {isReportInSearch && (
                        <MoneyRequestReportNavigation
                            reportID={moneyRequestReport?.reportID}
                            shouldDisplayNarrowVersion={shouldDisplayNarrowVersion}
                        />
                    )}
                </View>
            )}

            <LoadingBar shouldShow={shouldShowLoadingBar && shouldUseNarrowLayout} />
            {isHoldMenuVisible && requestType !== undefined && (
                <ProcessMoneyReportHoldMenu
                    nonHeldAmount={!hasOnlyHeldExpenses && hasValidNonHeldAmount ? nonHeldAmount : undefined}
                    requestType={requestType}
                    fullAmount={fullAmount}
                    onClose={() => setIsHoldMenuVisible(false)}
                    isVisible={isHoldMenuVisible}
                    paymentType={paymentType}
                    chatReport={chatReport}
                    moneyRequestReport={moneyRequestReport}
                    startAnimation={() => {
                        if (requestType === CONST.IOU.REPORT_ACTION_TYPE.APPROVE) {
                            startApprovedAnimation();
                        } else {
                            startAnimation();
                        }
                    }}
                    transactionCount={transactionIDs?.length ?? 0}
                />
            )}
            <DecisionModal
                title={translate('common.downloadFailedTitle')}
                prompt={translate('common.downloadFailedDescription')}
                isSmallScreenWidth={isSmallScreenWidth}
                onSecondOptionSubmit={() => setDownloadErrorModalVisible(false)}
                secondOptionText={translate('common.buttonConfirm')}
                isVisible={downloadErrorModalVisible}
                onClose={() => setDownloadErrorModalVisible(false)}
            />
            <ConfirmModal
                title={translate('iou.cancelPayment')}
                isVisible={isCancelPaymentModalVisible}
                onConfirm={() => {
                    if (!chatReport) {
                        return;
                    }
                    cancelPayment(moneyRequestReport, chatReport, policy, isASAPSubmitBetaEnabled, accountID, email ?? '', hasViolations);
                    setIsCancelPaymentModalVisible(false);
                }}
                onCancel={() => setIsCancelPaymentModalVisible(false)}
                prompt={translate('iou.cancelPaymentConfirmation')}
                confirmText={translate('iou.cancelPayment')}
                cancelText={translate('common.dismiss')}
                danger
                shouldEnableNewFocusManagement
            />
            <ConfirmModal
                title={translate('iou.deleteExpense', {count: 1})}
                isVisible={isDeleteExpenseModalVisible}
                onConfirm={() => {
                    let goBackRoute: Route | undefined;
                    setIsDeleteExpenseModalVisible(false);
                    if (transactionThreadReportID) {
                        if (!requestParentReportAction || !transaction?.transactionID) {
                            throw new Error('Missing data!');
                        }
                        // it's deleting transaction but not the report which leads to bug (that is actually also on staging)
                        // Money request should be deleted when interactions are done, to not show the not found page before navigating to goBackRoute
                        // eslint-disable-next-line @typescript-eslint/no-deprecated
                        InteractionManager.runAfterInteractions(() => {
<<<<<<< HEAD
                            deleteTransactions([transaction.transactionID], duplicateTransactions, duplicateTransactionViolations, currentSearchHash, false);
=======
                            deleteMoneyRequest(
                                transaction?.transactionID,
                                requestParentReportAction,
                                duplicateTransactions,
                                duplicateTransactionViolations,
                                iouReport,
                                chatIOUReport,
                                isChatIOUReportArchived,
                            );
>>>>>>> 582e7c58
                            removeTransaction(transaction.transactionID);
                        });
                        goBackRoute = getNavigationUrlOnMoneyRequestDelete(transaction.transactionID, requestParentReportAction, iouReport, chatIOUReport, isChatIOUReportArchived, false);
                    }

                    if (goBackRoute) {
                        Navigation.setNavigationActionToMicrotaskQueue(() => navigateOnDeleteExpense(goBackRoute));
                    }
                }}
                onCancel={() => setIsDeleteExpenseModalVisible(false)}
                prompt={translate('iou.deleteConfirmation', {count: 1})}
                confirmText={translate('common.delete')}
                cancelText={translate('common.cancel')}
                danger
                shouldEnableNewFocusManagement
            />
            <ConfirmModal
                title={translate('iou.deleteExpense', {count: selectedTransactionIDs.length})}
                isVisible={hookDeleteModalVisible}
                onConfirm={() => {
                    if (transactions.filter((trans) => trans.pendingAction !== CONST.RED_BRICK_ROAD_PENDING_ACTION.DELETE).length === selectedTransactionIDs.length) {
                        Navigation.goBack(route.params?.backTo);
                    }
                    handleDeleteTransactions();
                }}
                onCancel={hideDeleteModal}
                prompt={translate('iou.deleteConfirmation', {count: selectedTransactionIDs.length})}
                confirmText={translate('common.delete')}
                cancelText={translate('common.cancel')}
                danger
                shouldEnableNewFocusManagement
            />
            <ConfirmModal
                title={translate('iou.deleteReport')}
                isVisible={isDeleteReportModalVisible}
                onConfirm={() => {
                    setIsDeleteReportModalVisible(false);

                    Navigation.goBack();
                    // eslint-disable-next-line @typescript-eslint/no-deprecated
                    InteractionManager.runAfterInteractions(() => {
                        deleteAppReport(moneyRequestReport?.reportID);
                    });
                }}
                onCancel={() => setIsDeleteReportModalVisible(false)}
                prompt={translate('iou.deleteReportConfirmation')}
                confirmText={translate('common.delete')}
                cancelText={translate('common.cancel')}
                danger
                shouldEnableNewFocusManagement
            />
            {!!connectedIntegration && (
                <ConfirmModal
                    title={translate('workspace.exportAgainModal.title')}
                    onConfirm={confirmExport}
                    onCancel={() => setExportModalStatus(null)}
                    prompt={translate('workspace.exportAgainModal.description', {connectionName: connectedIntegration, reportName: moneyRequestReport?.reportName ?? ''})}
                    confirmText={translate('workspace.exportAgainModal.confirmText')}
                    cancelText={translate('workspace.exportAgainModal.cancelText')}
                    isVisible={!!exportModalStatus}
                />
            )}
            <ConfirmModal
                title={translate('iou.unapproveReport')}
                isVisible={isUnapproveModalVisible}
                danger
                confirmText={translate('iou.unapproveReport')}
                onConfirm={() => {
                    setIsUnapproveModalVisible(false);
                    unapproveExpenseReport(moneyRequestReport);
                }}
                cancelText={translate('common.cancel')}
                onCancel={() => setIsUnapproveModalVisible(false)}
                prompt={unapproveWarningText}
            />
            <ConfirmModal
                title={translate('iou.reopenReport')}
                isVisible={isReopenWarningModalVisible}
                danger
                confirmText={translate('iou.reopenReport')}
                onConfirm={() => {
                    setIsReopenWarningModalVisible(false);
                    reopenReport(moneyRequestReport);
                }}
                cancelText={translate('common.cancel')}
                onCancel={() => setIsReopenWarningModalVisible(false)}
                // eslint-disable-next-line @typescript-eslint/no-non-null-assertion
                prompt={reopenExportedReportWarningText}
            />
            <DecisionModal
                title={translate('common.downloadFailedTitle')}
                prompt={translate('common.downloadFailedDescription')}
                isSmallScreenWidth={isSmallScreenWidth}
                onSecondOptionSubmit={() => setIsDownloadErrorModalVisible(false)}
                secondOptionText={translate('common.buttonConfirm')}
                isVisible={isDownloadErrorModalVisible}
                onClose={() => setIsDownloadErrorModalVisible(false)}
            />
            {!!isRejectEducationalModalVisible && (
                <HoldOrRejectEducationalModal
                    onClose={dismissModalAndUpdateUseReject}
                    onConfirm={dismissModalAndUpdateUseReject}
                />
            )}
            <DecisionModal
                title={translate('common.youAppearToBeOffline')}
                prompt={translate('common.offlinePrompt')}
                isSmallScreenWidth={isSmallScreenWidth}
                onSecondOptionSubmit={() => setOfflineModalVisible(false)}
                secondOptionText={translate('common.buttonConfirm')}
                isVisible={offlineModalVisible}
                onClose={() => setOfflineModalVisible(false)}
            />
            <Modal
                onClose={() => setIsPDFModalVisible(false)}
                isVisible={isPDFModalVisible}
                type={isSmallScreenWidth ? CONST.MODAL.MODAL_TYPE.BOTTOM_DOCKED : CONST.MODAL.MODAL_TYPE.CONFIRM}
                innerContainerStyle={styles.pv0}
            >
                <View style={[styles.m5]}>
                    <View>
                        <View style={[styles.flexRow, styles.mb4]}>
                            <Header
                                title={translate('reportDetailsPage.generatingPDF')}
                                containerStyles={[styles.alignItemsCenter]}
                            />
                        </View>
                        <View>
                            <Text>{messagePDF}</Text>
                            {!reportPDFFilename && (
                                <ActivityIndicator
                                    size={CONST.ACTIVITY_INDICATOR_SIZE.LARGE}
                                    color={theme.textSupporting}
                                    style={styles.mt3}
                                />
                            )}
                        </View>
                    </View>
                    {!!reportPDFFilename && reportPDFFilename !== 'error' && (
                        <Button
                            isLoading={isDownloadingPDF}
                            style={[styles.mt3, styles.noSelect]}
                            onPress={() => downloadReportPDF(reportPDFFilename ?? '', moneyRequestReport?.reportName ?? '')}
                            text={translate('common.download')}
                        />
                    )}
                    {(!reportPDFFilename || reportPDFFilename === 'error') && (
                        <Button
                            style={[styles.mt3, styles.noSelect]}
                            onPress={() => setIsPDFModalVisible(false)}
                            text={translate('common.close')}
                        />
                    )}
                </View>
            </Modal>
            <ConfirmModal
                onConfirm={() => {
                    setIsExportWithTemplateModalVisible(false);
                    clearSelectedTransactions(undefined, true);
                }}
                onCancel={() => setIsExportWithTemplateModalVisible(false)}
                isVisible={isExportWithTemplateModalVisible}
                title={translate('export.exportInProgress')}
                prompt={translate('export.conciergeWillSend')}
                confirmText={translate('common.buttonConfirm')}
                shouldShowCancelButton={false}
            />
        </View>
    );
}

MoneyReportHeader.displayName = 'MoneyReportHeader';

export default MoneyReportHeader;<|MERGE_RESOLUTION|>--- conflicted
+++ resolved
@@ -1307,19 +1307,7 @@
                         // Money request should be deleted when interactions are done, to not show the not found page before navigating to goBackRoute
                         // eslint-disable-next-line @typescript-eslint/no-deprecated
                         InteractionManager.runAfterInteractions(() => {
-<<<<<<< HEAD
                             deleteTransactions([transaction.transactionID], duplicateTransactions, duplicateTransactionViolations, currentSearchHash, false);
-=======
-                            deleteMoneyRequest(
-                                transaction?.transactionID,
-                                requestParentReportAction,
-                                duplicateTransactions,
-                                duplicateTransactionViolations,
-                                iouReport,
-                                chatIOUReport,
-                                isChatIOUReportArchived,
-                            );
->>>>>>> 582e7c58
                             removeTransaction(transaction.transactionID);
                         });
                         goBackRoute = getNavigationUrlOnMoneyRequestDelete(transaction.transactionID, requestParentReportAction, iouReport, chatIOUReport, isChatIOUReportArchived, false);
