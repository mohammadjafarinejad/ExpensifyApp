--- conflicted
+++ resolved
@@ -205,12 +205,8 @@
     const expensifyIcons = useMemoizedLazyExpensifyIcons(['Buildings'] as const);
     const [lastDistanceExpenseType] = useOnyx(ONYXKEYS.NVP_LAST_DISTANCE_EXPENSE_TYPE, {canBeMissing: true});
     const exportTemplates = useMemo(() => getExportTemplates(integrationsExportTemplates ?? [], csvExportLayouts ?? {}, policy), [integrationsExportTemplates, csvExportLayouts, policy]);
-<<<<<<< HEAD
-    const {isBetaEnabled} = usePermissions();
     const [allTransactions] = useOnyx(ONYXKEYS.COLLECTION.TRANSACTION, {canBeMissing: false});
     const [allReports] = useOnyx(ONYXKEYS.COLLECTION.REPORT, {canBeMissing: false});
-=======
->>>>>>> 825fb54e
 
     const requestParentReportAction = useMemo(() => {
         if (!reportActions || !transactionThreadReport?.parentReportActionID) {
@@ -321,12 +317,8 @@
     const [isDownloadErrorModalVisible, setIsDownloadErrorModalVisible] = useState(false);
     const [isRejectEducationalModalVisible, setIsRejectEducationalModalVisible] = useState(false);
 
-<<<<<<< HEAD
     const {selectedTransactionIDs, removeTransaction, clearSelectedTransactions, currentSearchQueryJSON, currentSearchKey, currentSearchHash} = useSearchContext();
-=======
-    const {selectedTransactionIDs, removeTransaction, clearSelectedTransactions, currentSearchQueryJSON, currentSearchKey} = useSearchContext();
     const shouldCalculateTotals = useSearchShouldCalculateTotals(currentSearchKey, currentSearchQueryJSON?.similarSearchHash, true);
->>>>>>> 825fb54e
 
     const {wideRHPRouteKeys} = useContext(WideRHPContext);
     const shouldDisplayNarrowMoreButton = !shouldDisplayNarrowVersion || (wideRHPRouteKeys.length > 0 && !isSmallScreenWidth);
