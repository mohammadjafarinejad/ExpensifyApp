import {useRoute} from '@react-navigation/native';
import {isUserValidatedSelector} from '@selectors/Account';
import getArchiveReason from '@selectors/Report';
import React, {useCallback, useContext, useEffect, useMemo, useState} from 'react';
import {InteractionManager, View} from 'react-native';
import type {OnyxEntry} from 'react-native-onyx';
import type {ValueOf} from 'type-fest';
import useCurrentUserPersonalDetails from '@hooks/useCurrentUserPersonalDetails';
import useDuplicateTransactionsAndViolations from '@hooks/useDuplicateTransactionsAndViolations';
import useLoadingBarVisibility from '@hooks/useLoadingBarVisibility';
import useLocalize from '@hooks/useLocalize';
import useMobileSelectionMode from '@hooks/useMobileSelectionMode';
import useNetwork from '@hooks/useNetwork';
import useOnyx from '@hooks/useOnyx';
import useParticipantsInvoiceReport from '@hooks/useParticipantsInvoiceReport';
import usePaymentAnimations from '@hooks/usePaymentAnimations';
import usePaymentOptions from '@hooks/usePaymentOptions';
import usePermissions from '@hooks/usePermissions';
import useReportIsArchived from '@hooks/useReportIsArchived';
import useResponsiveLayout from '@hooks/useResponsiveLayout';
import useSelectedTransactionsActions from '@hooks/useSelectedTransactionsActions';
import useTheme from '@hooks/useTheme';
import useThemeStyles from '@hooks/useThemeStyles';
import useTransactionsAndViolationsForReport from '@hooks/useTransactionsAndViolationsForReport';
import useTransactionViolations from '@hooks/useTransactionViolations';
import {setupMergeTransactionData} from '@libs/actions/MergeTransaction';
import {turnOffMobileSelectionMode} from '@libs/actions/MobileSelectionMode';
import {
    createTransactionThreadReport,
    deleteAppReport,
    downloadReportPDF,
    exportReportToCSV,
    exportReportToPDF,
    exportToIntegration,
    markAsManuallyExported,
    openUnreportedExpense,
} from '@libs/actions/Report';
import {getExportTemplates, queueExportSearchWithTemplate, search} from '@libs/actions/Search';
import getNonEmptyStringOnyxID from '@libs/getNonEmptyStringOnyxID';
import getPlatform from '@libs/getPlatform';
import Log from '@libs/Log';
import {getThreadReportIDsForTransactions, getTotalAmountForIOUReportPreviewButton} from '@libs/MoneyRequestReportUtils';
import Navigation from '@libs/Navigation/Navigation';
import type {PlatformStackRouteProp} from '@libs/Navigation/PlatformStackNavigation/types';
import type {ReportsSplitNavigatorParamList, SearchFullscreenNavigatorParamList, SearchReportParamList} from '@libs/Navigation/types';
import {buildOptimisticNextStepForPreventSelfApprovalsEnabled} from '@libs/NextStepUtils';
import {isSecondaryActionAPaymentOption, selectPaymentType} from '@libs/PaymentUtils';
import type {KYCFlowEvent, TriggerKYCFlow} from '@libs/PaymentUtils';
import {getConnectedIntegration, getValidConnectedIntegration} from '@libs/PolicyUtils';
import {getIOUActionForReportID, getOriginalMessage, getReportAction, isMoneyRequestAction} from '@libs/ReportActionsUtils';
import {getAllExpensesToHoldIfApplicable, getReportPrimaryAction, isMarkAsResolvedAction} from '@libs/ReportPrimaryActionUtils';
import {getSecondaryExportReportActions, getSecondaryReportActions} from '@libs/ReportSecondaryActionUtils';
import {
    changeMoneyRequestHoldStatus,
    getIntegrationExportIcon,
    getIntegrationNameFromExportMessage as getIntegrationNameFromExportMessageUtils,
    getNextApproverAccountID,
    getNonHeldAndFullAmount,
    getTransactionsWithReceipts,
    hasHeldExpenses as hasHeldExpensesReportUtils,
    hasOnlyHeldExpenses as hasOnlyHeldExpensesReportUtils,
    hasUpdatedTotal,
    isAllowedToApproveExpenseReport,
    isExported as isExportedUtils,
    isInvoiceReport as isInvoiceReportUtil,
    isProcessingReport,
    isReportOwner,
    navigateOnDeleteExpense,
    navigateToDetailsPage,
    rejectMoneyRequestReason,
} from '@libs/ReportUtils';
import {shouldRestrictUserBillableActions} from '@libs/SubscriptionUtils';
import {
    allHavePendingRTERViolation,
    getOriginalTransactionWithSplitInfo,
    hasDuplicateTransactions,
    isDuplicate,
    isExpensifyCardTransaction,
    isOnHold as isOnHoldTransactionUtils,
    isPayAtEndExpense as isPayAtEndExpenseTransactionUtils,
    isPending,
    isScanning,
    shouldShowBrokenConnectionViolationForMultipleTransactions,
} from '@libs/TransactionUtils';
import type {ExportType} from '@pages/home/report/ReportDetailsExportPage';
import variables from '@styles/variables';
import {
    approveMoneyRequest,
    canApproveIOU,
    cancelPayment,
    canIOUBePaid as canIOUBePaidAction,
    deleteMoneyRequest,
    dismissRejectUseExplanation,
    getNavigationUrlOnMoneyRequestDelete,
    initSplitExpense,
    markRejectViolationAsResolved,
    payInvoice,
    payMoneyRequest,
    reopenReport,
    retractReport,
    startDistanceRequest,
    startMoneyRequest,
    submitReport,
    unapproveExpenseReport,
} from '@userActions/IOU';
import {markAsCash as markAsCashAction} from '@userActions/Transaction';
import CONST from '@src/CONST';
import ONYXKEYS from '@src/ONYXKEYS';
import type {Route} from '@src/ROUTES';
import ROUTES from '@src/ROUTES';
import SCREENS from '@src/SCREENS';
import type * as OnyxTypes from '@src/types/onyx';
import type {PaymentMethodType} from '@src/types/onyx/OriginalMessage';
import type IconAsset from '@src/types/utils/IconAsset';
import isLoadingOnyxValue from '@src/types/utils/isLoadingOnyxValue';
import ActivityIndicator from './ActivityIndicator';
import AnimatedSubmitButton from './AnimatedSubmitButton';
import BrokenConnectionDescription from './BrokenConnectionDescription';
import Button from './Button';
import ButtonWithDropdownMenu from './ButtonWithDropdownMenu';
import type {DropdownOption} from './ButtonWithDropdownMenu/types';
import ConfirmModal from './ConfirmModal';
import DecisionModal from './DecisionModal';
import {DelegateNoAccessContext} from './DelegateNoAccessModalProvider';
import Header from './Header';
import HeaderWithBackButton from './HeaderWithBackButton';
import HoldOrRejectEducationalModal from './HoldOrRejectEducationalModal';
import Icon from './Icon';
import * as Expensicons from './Icon/Expensicons';
import KYCWall from './KYCWall';
import type {PaymentMethod} from './KYCWall/types';
import LoadingBar from './LoadingBar';
import Modal from './Modal';
import MoneyReportHeaderStatusBar from './MoneyReportHeaderStatusBar';
import MoneyReportHeaderStatusBarSkeleton from './MoneyReportHeaderStatusBarSkeleton';
import type {MoneyRequestHeaderStatusBarProps} from './MoneyRequestHeaderStatusBar';
import MoneyRequestHeaderStatusBar from './MoneyRequestHeaderStatusBar';
import MoneyRequestReportNavigation from './MoneyRequestReportView/MoneyRequestReportNavigation';
import type {PopoverMenuItem} from './PopoverMenu';
import type {ActionHandledType} from './ProcessMoneyReportHoldMenu';
import ProcessMoneyReportHoldMenu from './ProcessMoneyReportHoldMenu';
import {useSearchContext} from './Search/SearchContext';
import AnimatedSettlementButton from './SettlementButton/AnimatedSettlementButton';
import Text from './Text';
import {WideRHPContext} from './WideRHPContextProvider';

type MoneyReportHeaderProps = {
    /** The report currently being looked at */
    report: OnyxEntry<OnyxTypes.Report>;

    /** The policy tied to the expense report */
    policy: OnyxEntry<OnyxTypes.Policy>;

    /** Array of report actions for the report */
    reportActions: OnyxTypes.ReportAction[];

    /** The reportID of the transaction thread report associated with this current report, if any */
    // eslint-disable-next-line react/no-unused-prop-types
    transactionThreadReportID: string | undefined;

    /** whether we are loading report data in openReport command */
    isLoadingInitialReportActions?: boolean;

    /** Whether back button should be displayed in header */
    shouldDisplayBackButton?: boolean;

    /** Method to trigger when pressing close button of the header */
    onBackButtonPress: () => void;
};

function MoneyReportHeader({
    policy,
    report: moneyRequestReport,
    transactionThreadReportID,
    reportActions,
    isLoadingInitialReportActions,
    shouldDisplayBackButton = false,
    onBackButtonPress,
}: MoneyReportHeaderProps) {
    // We need to use isSmallScreenWidth instead of shouldUseNarrowLayout to use a correct layout for the hold expense modal https://github.com/Expensify/App/pull/47990#issuecomment-2362382026
    // eslint-disable-next-line rulesdir/prefer-shouldUseNarrowLayout-instead-of-isSmallScreenWidth
    const {shouldUseNarrowLayout, isSmallScreenWidth, isMediumScreenWidth} = useResponsiveLayout();
    const shouldDisplayNarrowVersion = shouldUseNarrowLayout || isMediumScreenWidth;
    const route = useRoute<
        | PlatformStackRouteProp<ReportsSplitNavigatorParamList, typeof SCREENS.REPORT>
        | PlatformStackRouteProp<SearchFullscreenNavigatorParamList, typeof SCREENS.SEARCH.MONEY_REQUEST_REPORT>
        | PlatformStackRouteProp<SearchReportParamList, typeof SCREENS.SEARCH.REPORT_RHP>
    >();
    const {login: currentUserLogin} = useCurrentUserPersonalDetails();
    const [chatReport] = useOnyx(`${ONYXKEYS.COLLECTION.REPORT}${moneyRequestReport?.chatReportID}`, {canBeMissing: true});
    const [nextStep] = useOnyx(`${ONYXKEYS.COLLECTION.NEXT_STEP}${moneyRequestReport?.reportID}`, {canBeMissing: true});
    const [isUserValidated] = useOnyx(ONYXKEYS.ACCOUNT, {selector: isUserValidatedSelector, canBeMissing: true});
    const [transactionThreadReport] = useOnyx(`${ONYXKEYS.COLLECTION.REPORT}${transactionThreadReportID}`, {canBeMissing: true});
    const [reportPDFFilename] = useOnyx(`${ONYXKEYS.COLLECTION.NVP_EXPENSIFY_REPORT_PDF_FILENAME}${moneyRequestReport?.reportID}`, {canBeMissing: true}) ?? null;
    const [download] = useOnyx(`${ONYXKEYS.COLLECTION.DOWNLOAD}${reportPDFFilename}`, {canBeMissing: true});
    const isDownloadingPDF = download?.isDownloading ?? false;
    const [session] = useOnyx(ONYXKEYS.SESSION, {canBeMissing: false});
    const [activePolicyID] = useOnyx(ONYXKEYS.NVP_ACTIVE_POLICY_ID, {canBeMissing: true});
    const [integrationsExportTemplates] = useOnyx(ONYXKEYS.NVP_INTEGRATION_SERVER_EXPORT_TEMPLATES, {canBeMissing: true});
    const [csvExportLayouts] = useOnyx(ONYXKEYS.NVP_CSV_EXPORT_LAYOUTS, {canBeMissing: true});
    const [lastDistanceExpenseType] = useOnyx(ONYXKEYS.NVP_LAST_DISTANCE_EXPENSE_TYPE, {canBeMissing: true});
    const exportTemplates = useMemo(() => getExportTemplates(integrationsExportTemplates ?? [], csvExportLayouts ?? {}, policy), [integrationsExportTemplates, csvExportLayouts, policy]);
    const {isBetaEnabled} = usePermissions();

    const requestParentReportAction = useMemo(() => {
        if (!reportActions || !transactionThreadReport?.parentReportActionID) {
            return null;
        }
        return reportActions.find((action): action is OnyxTypes.ReportAction<typeof CONST.REPORT.ACTIONS.TYPE.IOU> => action.reportActionID === transactionThreadReport.parentReportActionID);
    }, [reportActions, transactionThreadReport?.parentReportActionID]);

    const {transactions: reportTransactions, violations} = useTransactionsAndViolationsForReport(moneyRequestReport?.reportID);

    const transactions = useMemo(() => {
        return Object.values(reportTransactions);
    }, [reportTransactions]);

    const iouTransactionID = isMoneyRequestAction(requestParentReportAction) ? getOriginalMessage(requestParentReportAction)?.IOUTransactionID : undefined;
    const [transaction] = useOnyx(`${ONYXKEYS.COLLECTION.TRANSACTION}${getNonEmptyStringOnyxID(iouTransactionID)}`, {
        canBeMissing: true,
    });

    const [dismissedRejectUseExplanation] = useOnyx(ONYXKEYS.NVP_DISMISSED_REJECT_USE_EXPLANATION, {canBeMissing: true});
    const [dismissedHoldUseExplanation, dismissedHoldUseExplanationResult] = useOnyx(ONYXKEYS.NVP_DISMISSED_HOLD_USE_EXPLANATION, {canBeMissing: true});

    const isLoadingHoldUseExplained = isLoadingOnyxValue(dismissedHoldUseExplanationResult);
    const [invoiceReceiverPolicy] = useOnyx(
        `${ONYXKEYS.COLLECTION.POLICY}${chatReport?.invoiceReceiver && 'policyID' in chatReport.invoiceReceiver ? chatReport.invoiceReceiver.policyID : undefined}`,
        {canBeMissing: true},
    );

    const {duplicateTransactions, duplicateTransactionViolations} = useDuplicateTransactionsAndViolations(transactions.map((t) => t.transactionID));
    const isExported = useMemo(() => isExportedUtils(reportActions), [reportActions]);
    // wrapped in useMemo to improve performance because this is an operation on array
    const integrationNameFromExportMessage = useMemo(() => {
        if (!isExported) {
            return null;
        }
        return getIntegrationNameFromExportMessageUtils(reportActions);
    }, [isExported, reportActions]);

    const transactionViolations = useTransactionViolations(transaction?.transactionID);
    const [downloadErrorModalVisible, setDownloadErrorModalVisible] = useState(false);
    const [isCancelPaymentModalVisible, setIsCancelPaymentModalVisible] = useState(false);
    const [isDeleteExpenseModalVisible, setIsDeleteExpenseModalVisible] = useState(false);
    const [isDeleteReportModalVisible, setIsDeleteReportModalVisible] = useState(false);
    const [isUnapproveModalVisible, setIsUnapproveModalVisible] = useState(false);
    const [isReopenWarningModalVisible, setIsReopenWarningModalVisible] = useState(false);
    const [isPDFModalVisible, setIsPDFModalVisible] = useState(false);
    const [isExportWithTemplateModalVisible, setIsExportWithTemplateModalVisible] = useState(false);
    const [introSelected] = useOnyx(ONYXKEYS.NVP_INTRO_SELECTED, {canBeMissing: true});

    const [exportModalStatus, setExportModalStatus] = useState<ExportType | null>(null);

    const {isPaidAnimationRunning, isApprovedAnimationRunning, isSubmittingAnimationRunning, startAnimation, stopAnimation, startApprovedAnimation, startSubmittingAnimation} =
        usePaymentAnimations();
    const styles = useThemeStyles();
    const theme = useTheme();
    const {translate} = useLocalize();
    const {isOffline} = useNetwork();
    const isOnHold = isOnHoldTransactionUtils(transaction);
    const {isExpenseSplit} = getOriginalTransactionWithSplitInfo(transaction);

    const [policies] = useOnyx(ONYXKEYS.COLLECTION.POLICY, {canBeMissing: true});
    const [isHoldMenuVisible, setIsHoldMenuVisible] = useState(false);
    const [paymentType, setPaymentType] = useState<PaymentMethodType>();
    const [requestType, setRequestType] = useState<ActionHandledType>();
    const canAllowSettlement = hasUpdatedTotal(moneyRequestReport, policy);
    const policyType = policy?.type;
    const connectedIntegration = getValidConnectedIntegration(policy);
    const connectedIntegrationFallback = getConnectedIntegration(policy);
    const hasScanningReceipt = getTransactionsWithReceipts(moneyRequestReport?.reportID).some((t) => isScanning(t));
    const hasOnlyPendingTransactions = useMemo(() => {
        return !!transactions && transactions.length > 0 && transactions.every((t) => isExpensifyCardTransaction(t) && isPending(t));
    }, [transactions]);
    const transactionIDs = useMemo(() => transactions?.map((t) => t.transactionID) ?? [], [transactions]);

    const messagePDF = useMemo(() => {
        if (!reportPDFFilename) {
            return translate('reportDetailsPage.waitForPDF');
        }
        if (reportPDFFilename === CONST.REPORT_DETAILS_MENU_ITEM.ERROR) {
            return translate('reportDetailsPage.errorPDF');
        }
        return translate('reportDetailsPage.generatedPDF');
    }, [reportPDFFilename, translate]);

    // Check if there is pending rter violation in all transactionViolations with given transactionIDs.
    // wrapped in useMemo to avoid unnecessary re-renders and for better performance (array operation inside of function)
    const hasAllPendingRTERViolations = useMemo(() => allHavePendingRTERViolation(transactions, violations), [transactions, violations]);
    // Check if user should see broken connection violation warning.
    const shouldShowBrokenConnectionViolation = shouldShowBrokenConnectionViolationForMultipleTransactions(transactionIDs, moneyRequestReport, policy, violations);
    const hasOnlyHeldExpenses = hasOnlyHeldExpensesReportUtils(moneyRequestReport?.reportID);
    const isPayAtEndExpense = isPayAtEndExpenseTransactionUtils(transaction);
    const isArchivedReport = useReportIsArchived(moneyRequestReport?.reportID);
    const isChatReportArchived = useReportIsArchived(chatReport?.reportID);

    const [archiveReason] = useOnyx(`${ONYXKEYS.COLLECTION.REPORT_ACTIONS}${moneyRequestReport?.reportID}`, {selector: getArchiveReason, canBeMissing: true});

    const [reportNameValuePairs] = useOnyx(`${ONYXKEYS.COLLECTION.REPORT_NAME_VALUE_PAIRS}${moneyRequestReport?.reportID}`, {canBeMissing: true});
    const getCanIOUBePaid = useCallback(
        (onlyShowPayElsewhere = false, shouldCheckApprovedState = true) =>
            canIOUBePaidAction(moneyRequestReport, chatReport, policy, transaction ? [transaction] : undefined, onlyShowPayElsewhere, undefined, undefined, shouldCheckApprovedState),
        [moneyRequestReport, chatReport, policy, transaction],
    );

    const isInvoiceReport = isInvoiceReportUtil(moneyRequestReport);

    const [isDownloadErrorModalVisible, setIsDownloadErrorModalVisible] = useState(false);
    const [isRejectEducationalModalVisible, setIsRejectEducationalModalVisible] = useState(false);

    const {selectedTransactionIDs, removeTransaction, clearSelectedTransactions, currentSearchQueryJSON, currentSearchKey} = useSearchContext();

    const {wideRHPRouteKeys} = useContext(WideRHPContext);
    const shouldDisplayNarrowMoreButton = !shouldDisplayNarrowVersion || (wideRHPRouteKeys.length > 0 && !isSmallScreenWidth);

    const beginExportWithTemplate = useCallback(
        (templateName: string, templateType: string, transactionIDList: string[], policyID?: string) => {
            if (!moneyRequestReport) {
                return;
            }

            setIsExportWithTemplateModalVisible(true);
            queueExportSearchWithTemplate({
                templateName,
                templateType,
                jsonQuery: '{}',
                reportIDList: [moneyRequestReport.reportID],
                transactionIDList,
                policyID,
            });
        },
        [moneyRequestReport],
    );

    const [offlineModalVisible, setOfflineModalVisible] = useState(false);
    const {
        options: selectedTransactionsOptions,
        handleDeleteTransactions,
        isDeleteModalVisible: hookDeleteModalVisible,
        hideDeleteModal,
    } = useSelectedTransactionsActions({
        report: moneyRequestReport,
        reportActions,
        allTransactionsLength: transactions.length,
        session,
        onExportFailed: () => setIsDownloadErrorModalVisible(true),
        onExportOffline: () => setOfflineModalVisible(true),
        policy,
        beginExportWithTemplate: (templateName, templateType, transactionIDList, policyID) => beginExportWithTemplate(templateName, templateType, transactionIDList, policyID),
    });

    const shouldShowSelectedTransactionsButton = !!selectedTransactionsOptions.length && !transactionThreadReportID;

    const canIOUBePaid = useMemo(() => getCanIOUBePaid(), [getCanIOUBePaid]);
    const onlyShowPayElsewhere = useMemo(() => !canIOUBePaid && getCanIOUBePaid(true), [canIOUBePaid, getCanIOUBePaid]);

    const shouldShowPayButton = isPaidAnimationRunning || canIOUBePaid || onlyShowPayElsewhere;

    const shouldShowApproveButton = useMemo(
        () => (canApproveIOU(moneyRequestReport, policy, transactions) && !hasOnlyPendingTransactions) || isApprovedAnimationRunning,
        [moneyRequestReport, policy, transactions, hasOnlyPendingTransactions, isApprovedAnimationRunning],
    );

    const shouldDisableApproveButton = shouldShowApproveButton && !isAllowedToApproveExpenseReport(moneyRequestReport);

    const isFromPaidPolicy = policyType === CONST.POLICY.TYPE.TEAM || policyType === CONST.POLICY.TYPE.CORPORATE;

    const hasDuplicates = hasDuplicateTransactions(moneyRequestReport?.reportID);
    const shouldShowMarkAsResolved = isMarkAsResolvedAction(moneyRequestReport, transactionViolations);
    const shouldShowStatusBar =
        hasAllPendingRTERViolations ||
        shouldShowBrokenConnectionViolation ||
        hasOnlyHeldExpenses ||
        hasScanningReceipt ||
        isPayAtEndExpense ||
        hasOnlyPendingTransactions ||
        hasDuplicates ||
        shouldShowMarkAsResolved;

    // When prevent self-approval is enabled & the current user is submitter AND they're submitting to themselves, we need to show the optimistic next step
    // We should always show this optimistic message for policies with preventSelfApproval
    // to avoid any flicker during transitions between online/offline states
    const nextApproverAccountID = getNextApproverAccountID(moneyRequestReport);
    const isSubmitterSameAsNextApprover = isReportOwner(moneyRequestReport) && nextApproverAccountID === moneyRequestReport?.ownerAccountID;
    const optimisticNextStep = isSubmitterSameAsNextApprover && policy?.preventSelfApproval ? buildOptimisticNextStepForPreventSelfApprovalsEnabled() : nextStep;

    const shouldShowNextStep = isFromPaidPolicy && !isInvoiceReport && !shouldShowStatusBar;
    const {nonHeldAmount, fullAmount, hasValidNonHeldAmount} = getNonHeldAndFullAmount(moneyRequestReport, shouldShowPayButton);
    const isAnyTransactionOnHold = hasHeldExpensesReportUtils(moneyRequestReport?.reportID);
    const {isDelegateAccessRestricted, showDelegateNoAccessModal} = useContext(DelegateNoAccessContext);
    const shouldShowLoadingBar = useLoadingBarVisibility();

    const isReportInRHP = route.name === SCREENS.SEARCH.REPORT_RHP;
    const shouldDisplaySearchRouter = !isReportInRHP || isSmallScreenWidth;
    const isReportInSearch = route.name === SCREENS.SEARCH.MONEY_REQUEST_REPORT;

    const existingB2BInvoiceReport = useParticipantsInvoiceReport(activePolicyID, CONST.REPORT.INVOICE_RECEIVER_TYPE.BUSINESS, chatReport?.policyID);
    const confirmPayment = useCallback(
        (type?: PaymentMethodType | undefined, payAsBusiness?: boolean, methodID?: number, paymentMethod?: PaymentMethod) => {
            if (!type || !chatReport) {
                return;
            }
            setPaymentType(type);
            setRequestType(CONST.IOU.REPORT_ACTION_TYPE.PAY);
            if (isDelegateAccessRestricted) {
                showDelegateNoAccessModal();
            } else if (isAnyTransactionOnHold) {
                if (getPlatform() === CONST.PLATFORM.IOS) {
                    // eslint-disable-next-line deprecation/deprecation
                    InteractionManager.runAfterInteractions(() => setIsHoldMenuVisible(true));
                } else {
                    setIsHoldMenuVisible(true);
                }
            } else if (isInvoiceReport) {
                startAnimation();
                payInvoice(type, chatReport, moneyRequestReport, introSelected, payAsBusiness, existingB2BInvoiceReport, methodID, paymentMethod);
            } else {
                startAnimation();
                payMoneyRequest(type, chatReport, moneyRequestReport, introSelected, undefined, true);
                if (currentSearchQueryJSON) {
                    search({
                        searchKey: currentSearchKey,
                        shouldCalculateTotals: true,
                        offset: 0,
                        queryJSON: currentSearchQueryJSON,
                        isOffline,
                    });
                }
            }
        },
        [
            chatReport,
            isDelegateAccessRestricted,
            isAnyTransactionOnHold,
            isInvoiceReport,
            showDelegateNoAccessModal,
            startAnimation,
            moneyRequestReport,
            introSelected,
            existingB2BInvoiceReport,
            currentSearchQueryJSON,
            currentSearchKey,
            isOffline,
        ],
    );

    const confirmApproval = () => {
        setRequestType(CONST.IOU.REPORT_ACTION_TYPE.APPROVE);
        if (isDelegateAccessRestricted) {
            showDelegateNoAccessModal();
        } else if (isAnyTransactionOnHold) {
            setIsHoldMenuVisible(true);
        } else {
            startApprovedAnimation();
            approveMoneyRequest(moneyRequestReport, true);
            if (currentSearchQueryJSON) {
                search({
                    searchKey: currentSearchKey,
                    shouldCalculateTotals: true,
                    offset: 0,
                    queryJSON: currentSearchQueryJSON,
                    isOffline,
                });
            }
        }
    };

    const markAsCash = useCallback(() => {
        if (!requestParentReportAction) {
            return;
        }
        const reportID = transactionThreadReport?.reportID;

        if (!iouTransactionID || !reportID) {
            return;
        }
        markAsCashAction(iouTransactionID, reportID);
    }, [iouTransactionID, requestParentReportAction, transactionThreadReport?.reportID]);

    const getStatusIcon: (src: IconAsset) => React.ReactNode = (src) => (
        <Icon
            src={src}
            height={variables.iconSizeSmall}
            width={variables.iconSizeSmall}
            fill={theme.icon}
        />
    );

    const getStatusBarProps: () => MoneyRequestHeaderStatusBarProps | undefined = () => {
        if (shouldShowMarkAsResolved) {
            return {icon: getStatusIcon(Expensicons.Hourglass), description: translate('iou.reject.rejectedStatus')};
        }

        if (isPayAtEndExpense) {
            if (!isArchivedReport) {
                return {icon: getStatusIcon(Expensicons.Hourglass), description: translate('iou.bookingPendingDescription')};
            }
            if (isArchivedReport && archiveReason === CONST.REPORT.ARCHIVE_REASON.BOOKING_END_DATE_HAS_PASSED) {
                return {icon: getStatusIcon(Expensicons.Box), description: translate('iou.bookingArchivedDescription')};
            }
        }

        if (hasOnlyHeldExpenses) {
            return {icon: getStatusIcon(Expensicons.Stopwatch), description: translate(transactions.length > 1 ? 'iou.expensesOnHold' : 'iou.expenseOnHold')};
        }

        if (hasDuplicates) {
            return {icon: getStatusIcon(Expensicons.Flag), description: translate('iou.duplicateTransaction', {isSubmitted: isProcessingReport(moneyRequestReport)})};
        }

        if (!!transaction?.transactionID && shouldShowBrokenConnectionViolation) {
            return {
                icon: getStatusIcon(Expensicons.Hourglass),
                description: (
                    <BrokenConnectionDescription
                        transactionID={transaction?.transactionID}
                        report={moneyRequestReport}
                        policy={policy}
                    />
                ),
            };
        }
        if (hasAllPendingRTERViolations) {
            return {icon: getStatusIcon(Expensicons.Hourglass), description: translate('iou.pendingMatchWithCreditCardDescription')};
        }
        if (hasOnlyPendingTransactions) {
            return {icon: getStatusIcon(Expensicons.CreditCardHourglass), description: translate('iou.transactionPendingDescription')};
        }
        if (hasScanningReceipt) {
            return {icon: getStatusIcon(Expensicons.ReceiptScan), description: translate('iou.receiptScanInProgressDescription')};
        }
    };

    const getFirstDuplicateThreadID = (transactionsList: OnyxTypes.Transaction[], allReportActions: OnyxTypes.ReportAction[]) => {
        const duplicateTransaction = transactionsList.find((reportTransaction) => isDuplicate(reportTransaction));
        if (!duplicateTransaction) {
            return null;
        }

        return getThreadReportIDsForTransactions(allReportActions, [duplicateTransaction]).at(0);
    };

    const statusBarProps = getStatusBarProps();
    const dismissModalAndUpdateUseReject = () => {
        setIsRejectEducationalModalVisible(false);
        dismissRejectUseExplanation();
        if (requestParentReportAction) {
            rejectMoneyRequestReason(requestParentReportAction);
        }
    };

    useEffect(() => {
        // eslint-disable-next-line @typescript-eslint/prefer-nullish-coalescing
        if (isLoadingHoldUseExplained || dismissedHoldUseExplanation || !isOnHold) {
            return;
        }
        Navigation.navigate(ROUTES.PROCESS_MONEY_REQUEST_HOLD.getRoute(Navigation.getReportRHPActiveRoute()));
    }, [dismissedHoldUseExplanation, isLoadingHoldUseExplained, isOnHold]);

    const primaryAction = useMemo(() => {
        return getReportPrimaryAction({
            currentUserEmail: currentUserLogin ?? '',
            report: moneyRequestReport,
            chatReport,
            reportTransactions: transactions,
            violations,
            policy,
            reportNameValuePairs,
            reportActions,
            isChatReportArchived,
            invoiceReceiverPolicy,
            isPaidAnimationRunning,
            isSubmittingAnimationRunning,
        });
    }, [
        isPaidAnimationRunning,
        isSubmittingAnimationRunning,
        moneyRequestReport,
        chatReport,
        transactions,
        violations,
        policy,
        reportNameValuePairs,
        reportActions,
        isChatReportArchived,
        invoiceReceiverPolicy,
        currentUserLogin,
    ]);

    const confirmExport = useCallback(() => {
        setExportModalStatus(null);
        if (!moneyRequestReport?.reportID || !connectedIntegration) {
            return;
        }
        if (exportModalStatus === CONST.REPORT.EXPORT_OPTIONS.EXPORT_TO_INTEGRATION) {
            exportToIntegration(moneyRequestReport?.reportID, connectedIntegration);
        } else if (exportModalStatus === CONST.REPORT.EXPORT_OPTIONS.MARK_AS_EXPORTED) {
            markAsManuallyExported(moneyRequestReport?.reportID, connectedIntegration);
        }
    }, [connectedIntegration, exportModalStatus, moneyRequestReport?.reportID]);

    const getAmount = (actionType: ValueOf<typeof CONST.REPORT.REPORT_PREVIEW_ACTIONS>) => ({
        formattedAmount: getTotalAmountForIOUReportPreviewButton(moneyRequestReport, policy, actionType),
    });

    const {formattedAmount: totalAmount} = hasOnlyHeldExpenses ? getAmount(CONST.REPORT.REPORT_PREVIEW_ACTIONS.REVIEW) : getAmount(CONST.REPORT.PRIMARY_ACTIONS.PAY);

    const paymentButtonOptions = usePaymentOptions({
        currency: moneyRequestReport?.currency,
        iouReport: moneyRequestReport,
        chatReportID: chatReport?.reportID,
        formattedAmount: totalAmount,
        policyID: moneyRequestReport?.policyID,
        onPress: confirmPayment,
        shouldHidePaymentOptions: !shouldShowPayButton,
        shouldShowApproveButton,
        shouldDisableApproveButton,
        onlyShowPayElsewhere,
    });

    const addExpenseDropdownOptions: Array<DropdownOption<ValueOf<typeof CONST.REPORT.ADD_EXPENSE_OPTIONS>>> = useMemo(
        () => [
            {
                value: CONST.REPORT.ADD_EXPENSE_OPTIONS.CREATE_NEW_EXPENSE,
                text: translate('iou.createExpense'),
                icon: Expensicons.Plus,
                onSelected: () => {
                    if (!moneyRequestReport?.reportID) {
                        return;
                    }
                    if (policy && shouldRestrictUserBillableActions(policy.id)) {
                        Navigation.navigate(ROUTES.RESTRICTED_ACTION.getRoute(policy.id));
                        return;
                    }
                    startMoneyRequest(CONST.IOU.TYPE.SUBMIT, moneyRequestReport?.reportID);
                },
            },
            {
                value: CONST.REPORT.ADD_EXPENSE_OPTIONS.TRACK_DISTANCE_EXPENSE,
                text: translate('iou.trackDistance'),
                icon: Expensicons.Location,
                onSelected: () => {
                    if (!moneyRequestReport?.reportID) {
                        return;
                    }
                    if (policy && shouldRestrictUserBillableActions(policy.id)) {
                        Navigation.navigate(ROUTES.RESTRICTED_ACTION.getRoute(policy.id));
                        return;
                    }
                    startDistanceRequest(CONST.IOU.TYPE.SUBMIT, moneyRequestReport.reportID, lastDistanceExpenseType);
                },
            },
            {
                value: CONST.REPORT.ADD_EXPENSE_OPTIONS.ADD_UNREPORTED_EXPENSE,
                text: translate('iou.addUnreportedExpense'),
                icon: Expensicons.ReceiptPlus,
                onSelected: () => {
                    if (policy && shouldRestrictUserBillableActions(policy.id)) {
                        Navigation.navigate(ROUTES.RESTRICTED_ACTION.getRoute(policy.id));
                        return;
                    }
                    openUnreportedExpense(moneyRequestReport?.reportID);
                },
            },
        ],
        [moneyRequestReport?.reportID, policy, lastDistanceExpenseType, translate],
    );

    const exportSubmenuOptions: Record<string, DropdownOption<string>> = useMemo(() => {
        const options: Record<string, DropdownOption<string>> = {
            [CONST.REPORT.EXPORT_OPTIONS.DOWNLOAD_CSV]: {
                text: translate('export.basicExport'),
                icon: Expensicons.Table,
                value: CONST.REPORT.EXPORT_OPTIONS.DOWNLOAD_CSV,
                onSelected: () => {
                    if (!moneyRequestReport) {
                        return;
                    }
                    if (isOffline) {
                        setOfflineModalVisible(true);
                        return;
                    }
                    exportReportToCSV({reportID: moneyRequestReport.reportID, transactionIDList: transactionIDs}, () => {
                        setDownloadErrorModalVisible(true);
                    });
                },
            },
            [CONST.REPORT.EXPORT_OPTIONS.EXPORT_TO_INTEGRATION]: {
                // eslint-disable-next-line @typescript-eslint/no-non-null-assertion
                text: translate('workspace.common.exportIntegrationSelected', {connectionName: connectedIntegrationFallback!}),
                icon: getIntegrationExportIcon(connectedIntegration ?? connectedIntegrationFallback),
                value: CONST.REPORT.EXPORT_OPTIONS.EXPORT_TO_INTEGRATION,
                onSelected: () => {
                    if (!connectedIntegration || !moneyRequestReport) {
                        return;
                    }
                    if (isExported) {
                        setExportModalStatus(CONST.REPORT.EXPORT_OPTIONS.EXPORT_TO_INTEGRATION);
                        return;
                    }
                    exportToIntegration(moneyRequestReport?.reportID, connectedIntegration);
                },
            },
            [CONST.REPORT.EXPORT_OPTIONS.MARK_AS_EXPORTED]: {
                text: translate('workspace.common.markAsExported'),
                icon: getIntegrationExportIcon(connectedIntegration ?? connectedIntegrationFallback),
                value: CONST.REPORT.EXPORT_OPTIONS.MARK_AS_EXPORTED,
                onSelected: () => {
                    if (!connectedIntegration || !moneyRequestReport) {
                        return;
                    }
                    if (isExported) {
                        setExportModalStatus(CONST.REPORT.EXPORT_OPTIONS.MARK_AS_EXPORTED);
                        return;
                    }
                    markAsManuallyExported(moneyRequestReport?.reportID, connectedIntegration);
                },
            },
        };

        for (const template of exportTemplates) {
            options[template.name] = {
                text: template.name,
                icon: Expensicons.Table,
                value: template.templateName,
                description: template.description,
                onSelected: () => beginExportWithTemplate(template.templateName, template.type, transactionIDs, template.policyID),
            };
        }

        return options;
    }, [translate, connectedIntegrationFallback, connectedIntegration, moneyRequestReport, isOffline, transactionIDs, isExported, beginExportWithTemplate, exportTemplates]);

    const primaryActionsImplementation = {
        [CONST.REPORT.PRIMARY_ACTIONS.SUBMIT]: (
            <AnimatedSubmitButton
                success
                text={translate('common.submit')}
                onPress={() => {
                    if (!moneyRequestReport) {
                        return;
                    }
                    startSubmittingAnimation();
                    submitReport(moneyRequestReport);
                    if (currentSearchQueryJSON) {
                        search({
                            searchKey: currentSearchKey,
                            shouldCalculateTotals: true,
                            offset: 0,
                            queryJSON: currentSearchQueryJSON,
                            isOffline,
                        });
                    }
                }}
                isSubmittingAnimationRunning={isSubmittingAnimationRunning}
                onAnimationFinish={stopAnimation}
            />
        ),
        [CONST.REPORT.PRIMARY_ACTIONS.APPROVE]: (
            <Button
                success
                onPress={confirmApproval}
                text={translate('iou.approve')}
            />
        ),
        [CONST.REPORT.PRIMARY_ACTIONS.PAY]: (
            <AnimatedSettlementButton
                isPaidAnimationRunning={isPaidAnimationRunning}
                isApprovedAnimationRunning={isApprovedAnimationRunning}
                onAnimationFinish={stopAnimation}
                formattedAmount={totalAmount}
                canIOUBePaid
                onlyShowPayElsewhere={onlyShowPayElsewhere}
                currency={moneyRequestReport?.currency}
                confirmApproval={confirmApproval}
                policyID={moneyRequestReport?.policyID}
                chatReportID={chatReport?.reportID}
                iouReport={moneyRequestReport}
                onPress={confirmPayment}
                enablePaymentsRoute={ROUTES.ENABLE_PAYMENTS}
                shouldHidePaymentOptions={!shouldShowPayButton}
                shouldShowApproveButton={shouldShowApproveButton}
                shouldDisableApproveButton={shouldDisableApproveButton}
                isDisabled={isOffline && !canAllowSettlement}
                isLoading={!isOffline && !canAllowSettlement}
            />
        ),
        [CONST.REPORT.PRIMARY_ACTIONS.EXPORT_TO_ACCOUNTING]: (
            <Button
                success
                // eslint-disable-next-line @typescript-eslint/no-non-null-assertion
                text={translate('workspace.common.exportIntegrationSelected', {connectionName: connectedIntegration!})}
                onPress={() => {
                    if (!connectedIntegration || !moneyRequestReport) {
                        return;
                    }
                    if (isExported) {
                        setExportModalStatus(CONST.REPORT.EXPORT_OPTIONS.EXPORT_TO_INTEGRATION);
                        return;
                    }
                    exportToIntegration(moneyRequestReport?.reportID, connectedIntegration);
                }}
            />
        ),
        [CONST.REPORT.PRIMARY_ACTIONS.REMOVE_HOLD]: (
            <Button
                success
                text={translate('iou.unhold')}
                onPress={() => {
                    const parentReportAction = getReportAction(moneyRequestReport?.parentReportID, moneyRequestReport?.parentReportActionID);

                    const IOUActions = getAllExpensesToHoldIfApplicable(moneyRequestReport, reportActions);

                    if (IOUActions.length) {
                        IOUActions.forEach(changeMoneyRequestHoldStatus);
                        return;
                    }

                    const moneyRequestAction = transactionThreadReportID ? requestParentReportAction : parentReportAction;
                    if (!moneyRequestAction) {
                        return;
                    }

                    changeMoneyRequestHoldStatus(moneyRequestAction);
                }}
            />
        ),
        [CONST.REPORT.PRIMARY_ACTIONS.MARK_AS_CASH]: (
            <Button
                success
                text={translate('iou.markAsCash')}
                onPress={markAsCash}
            />
        ),
        [CONST.REPORT.TRANSACTION_PRIMARY_ACTIONS.MARK_AS_RESOLVED]: (
            <Button
                success
                onPress={() => {
                    if (!transaction?.transactionID) {
                        return;
                    }
                    markRejectViolationAsResolved(transaction?.transactionID, transactionThreadReport?.reportID);
                }}
                text={translate('iou.reject.markAsResolved')}
            />
        ),
        [CONST.REPORT.PRIMARY_ACTIONS.REVIEW_DUPLICATES]: (
            <Button
                success
                text={translate('iou.reviewDuplicates')}
                onPress={() => {
                    let threadID = transactionThreadReportID ?? getFirstDuplicateThreadID(transactions, reportActions);
                    if (!threadID) {
                        const duplicateTransaction = transactions.find((reportTransaction) => isDuplicate(reportTransaction));
                        const transactionID = duplicateTransaction?.transactionID;
                        const iouAction = getIOUActionForReportID(moneyRequestReport?.reportID, transactionID);
                        const createdTransactionThreadReport = createTransactionThreadReport(moneyRequestReport, iouAction);
                        threadID = createdTransactionThreadReport?.reportID;
                    }
                    Navigation.navigate(ROUTES.TRANSACTION_DUPLICATE_REVIEW_PAGE.getRoute(threadID));
                }}
            />
        ),
    };

    const beginPDFExport = (reportID: string) => {
        setIsPDFModalVisible(true);
        exportReportToPDF({reportID});
    };

    const secondaryActions = useMemo(() => {
        if (!moneyRequestReport) {
            return [];
        }
        return getSecondaryReportActions({
            currentUserEmail: currentUserLogin ?? '',
            report: moneyRequestReport,
            chatReport,
            reportTransactions: transactions,
            violations,
            policy,
            reportNameValuePairs,
            reportActions,
            policies,
            isChatReportArchived,
            isNewDotUpdateSplitsBeta: isBetaEnabled(CONST.BETAS.NEWDOT_UPDATE_SPLITS),
        });
<<<<<<< HEAD
    }, [moneyRequestReport, chatReport, transactions, violations, policy, reportNameValuePairs, reportActions, policies, isChatReportArchived, isBetaEnabled]);
=======
    }, [moneyRequestReport, transactions, violations, policy, reportNameValuePairs, reportActions, policies, chatReport, isChatReportArchived, currentUserLogin]);
>>>>>>> 1ff696b2

    const secondaryExportActions = useMemo(() => {
        if (!moneyRequestReport) {
            return [];
        }
        return getSecondaryExportReportActions(moneyRequestReport, policy, exportTemplates);
    }, [moneyRequestReport, policy, exportTemplates]);

    const secondaryActionsImplementation: Record<
        ValueOf<typeof CONST.REPORT.SECONDARY_ACTIONS>,
        DropdownOption<ValueOf<typeof CONST.REPORT.SECONDARY_ACTIONS>> & Pick<PopoverMenuItem, 'backButtonText' | 'rightIcon'>
    > = {
        [CONST.REPORT.SECONDARY_ACTIONS.VIEW_DETAILS]: {
            value: CONST.REPORT.SECONDARY_ACTIONS.VIEW_DETAILS,
            text: translate('iou.viewDetails'),
            icon: Expensicons.Info,
            onSelected: () => {
                navigateToDetailsPage(moneyRequestReport, Navigation.getReportRHPActiveRoute());
            },
        },
        [CONST.REPORT.SECONDARY_ACTIONS.EXPORT]: {
            value: CONST.REPORT.SECONDARY_ACTIONS.EXPORT,
            text: translate('common.export'),
            backButtonText: translate('common.export'),
            icon: Expensicons.Export,
            rightIcon: Expensicons.ArrowRight,
            subMenuItems: secondaryExportActions.map((action) => exportSubmenuOptions[action as string]),
        },
        [CONST.REPORT.SECONDARY_ACTIONS.DOWNLOAD_PDF]: {
            value: CONST.REPORT.SECONDARY_ACTIONS.DOWNLOAD_PDF,
            text: translate('common.downloadAsPDF'),
            icon: Expensicons.Document,
            onSelected: () => {
                if (!moneyRequestReport) {
                    return;
                }
                beginPDFExport(moneyRequestReport.reportID);
            },
        },
        [CONST.REPORT.SECONDARY_ACTIONS.SUBMIT]: {
            value: CONST.REPORT.SECONDARY_ACTIONS.SUBMIT,
            text: translate('common.submit'),
            icon: Expensicons.Send,
            onSelected: () => {
                if (!moneyRequestReport) {
                    return;
                }
                submitReport(moneyRequestReport);
            },
        },
        [CONST.REPORT.SECONDARY_ACTIONS.APPROVE]: {
            text: translate('iou.approve', getAmount(CONST.REPORT.SECONDARY_ACTIONS.APPROVE)),
            icon: Expensicons.ThumbsUp,
            value: CONST.REPORT.SECONDARY_ACTIONS.APPROVE,
            onSelected: confirmApproval,
        },
        [CONST.REPORT.SECONDARY_ACTIONS.UNAPPROVE]: {
            text: translate('iou.unapprove'),
            icon: Expensicons.CircularArrowBackwards,
            value: CONST.REPORT.SECONDARY_ACTIONS.UNAPPROVE,
            onSelected: () => {
                if (isDelegateAccessRestricted) {
                    showDelegateNoAccessModal();
                    return;
                }

                if (isExported) {
                    setIsUnapproveModalVisible(true);
                    return;
                }

                unapproveExpenseReport(moneyRequestReport);
            },
        },
        [CONST.REPORT.SECONDARY_ACTIONS.CANCEL_PAYMENT]: {
            text: translate('iou.cancelPayment'),
            icon: Expensicons.Clear,
            value: CONST.REPORT.SECONDARY_ACTIONS.CANCEL_PAYMENT,
            onSelected: () => {
                setIsCancelPaymentModalVisible(true);
            },
        },
        [CONST.REPORT.SECONDARY_ACTIONS.HOLD]: {
            text: translate('iou.hold'),
            icon: Expensicons.Stopwatch,
            value: CONST.REPORT.SECONDARY_ACTIONS.HOLD,
            onSelected: () => {
                if (!requestParentReportAction) {
                    throw new Error('Parent action does not exist');
                }

                if (isDelegateAccessRestricted) {
                    showDelegateNoAccessModal();
                    return;
                }

                changeMoneyRequestHoldStatus(requestParentReportAction);
            },
        },
        [CONST.REPORT.SECONDARY_ACTIONS.REMOVE_HOLD]: {
            text: translate('iou.unhold'),
            icon: Expensicons.Stopwatch,
            value: CONST.REPORT.SECONDARY_ACTIONS.REMOVE_HOLD,
            onSelected: () => {
                if (!requestParentReportAction) {
                    throw new Error('Parent action does not exist');
                }

                changeMoneyRequestHoldStatus(requestParentReportAction);
            },
        },
        [CONST.REPORT.SECONDARY_ACTIONS.SPLIT]: {
            text: isExpenseSplit ? translate('iou.editSplits') : translate('iou.split'),
            icon: Expensicons.ArrowSplit,
            value: CONST.REPORT.SECONDARY_ACTIONS.SPLIT,
            onSelected: () => {
                if (Number(transactions?.length) !== 1) {
                    return;
                }

                const currentTransaction = transactions.at(0);
                initSplitExpense(currentTransaction);
            },
        },
        [CONST.REPORT.SECONDARY_ACTIONS.MERGE]: {
            text: translate('common.merge'),
            icon: Expensicons.ArrowCollapse,
            value: CONST.REPORT.SECONDARY_ACTIONS.MERGE,
            onSelected: () => {
                const currentTransaction = transactions.at(0);
                if (!currentTransaction) {
                    return;
                }

                setupMergeTransactionData(currentTransaction.transactionID, {targetTransactionID: currentTransaction.transactionID});
                Navigation.navigate(ROUTES.MERGE_TRANSACTION_LIST_PAGE.getRoute(currentTransaction.transactionID, Navigation.getActiveRoute()));
            },
        },
        [CONST.REPORT.SECONDARY_ACTIONS.CHANGE_WORKSPACE]: {
            text: translate('iou.changeWorkspace'),
            icon: Expensicons.Buildings,
            value: CONST.REPORT.SECONDARY_ACTIONS.CHANGE_WORKSPACE,
            onSelected: () => {
                if (!moneyRequestReport) {
                    return;
                }
                Navigation.navigate(ROUTES.REPORT_WITH_ID_CHANGE_WORKSPACE.getRoute(moneyRequestReport.reportID, Navigation.getActiveRoute()));
            },
        },
        [CONST.REPORT.SECONDARY_ACTIONS.CHANGE_APPROVER]: {
            text: translate('iou.changeApprover.title'),
            icon: Expensicons.Workflows,
            value: CONST.REPORT.SECONDARY_ACTIONS.CHANGE_APPROVER,
            onSelected: () => {
                if (!moneyRequestReport) {
                    Log.warn('Change approver secondary action triggered without moneyRequestReport data.');
                    return;
                }
                Navigation.navigate(ROUTES.REPORT_CHANGE_APPROVER.getRoute(moneyRequestReport.reportID, Navigation.getActiveRoute()));
            },
        },
        [CONST.REPORT.SECONDARY_ACTIONS.DELETE]: {
            text: translate('common.delete'),
            icon: Expensicons.Trashcan,
            value: CONST.REPORT.SECONDARY_ACTIONS.DELETE,
            onSelected: () => {
                if (Object.keys(transactions).length === 1) {
                    setIsDeleteExpenseModalVisible(true);
                } else {
                    setIsDeleteReportModalVisible(true);
                }
            },
        },
        [CONST.REPORT.SECONDARY_ACTIONS.RETRACT]: {
            text: translate('iou.retract'),
            icon: Expensicons.CircularArrowBackwards,
            value: CONST.REPORT.SECONDARY_ACTIONS.RETRACT,
            onSelected: () => {
                retractReport(moneyRequestReport);
            },
        },
        [CONST.REPORT.SECONDARY_ACTIONS.REOPEN]: {
            text: translate('iou.retract'),
            icon: Expensicons.CircularArrowBackwards,
            value: CONST.REPORT.SECONDARY_ACTIONS.REOPEN,
            onSelected: () => {
                if (isExported) {
                    setIsReopenWarningModalVisible(true);
                    return;
                }
                reopenReport(moneyRequestReport);
            },
        },
        [CONST.REPORT.SECONDARY_ACTIONS.REJECT]: {
            text: translate('common.reject'),
            icon: Expensicons.ThumbsDown,
            value: CONST.REPORT.SECONDARY_ACTIONS.REJECT,
            onSelected: () => {
                if (dismissedRejectUseExplanation) {
                    if (requestParentReportAction) {
                        rejectMoneyRequestReason(requestParentReportAction);
                    }
                } else {
                    setIsRejectEducationalModalVisible(true);
                }
            },
            shouldShow: transactions.length === 1,
        },
        [CONST.REPORT.SECONDARY_ACTIONS.ADD_EXPENSE]: {
            text: translate('iou.addExpense'),
            backButtonText: translate('iou.addExpense'),
            icon: Expensicons.Plus,
            rightIcon: Expensicons.ArrowRight,
            value: CONST.REPORT.SECONDARY_ACTIONS.ADD_EXPENSE,
            subMenuItems: addExpenseDropdownOptions,
            onSelected: () => {
                if (!moneyRequestReport?.reportID) {
                    return;
                }
                if (policy && shouldRestrictUserBillableActions(policy.id)) {
                    Navigation.navigate(ROUTES.RESTRICTED_ACTION.getRoute(policy.id));
                    return;
                }
                startMoneyRequest(CONST.IOU.TYPE.SUBMIT, moneyRequestReport?.reportID);
            },
        },
        [CONST.REPORT.SECONDARY_ACTIONS.PAY]: {
            text: translate('iou.settlePayment', {formattedAmount: totalAmount}),
            icon: Expensicons.Cash,
            value: CONST.REPORT.SECONDARY_ACTIONS.PAY,
            backButtonText: translate('iou.settlePayment', {formattedAmount: totalAmount}),
            subMenuItems: Object.values(paymentButtonOptions),
        },
    };
    const applicableSecondaryActions = secondaryActions
        .map((action) => secondaryActionsImplementation[action])
        .filter((action) => action?.shouldShow !== false && action?.value !== primaryAction);
    useEffect(() => {
        if (!transactionThreadReportID) {
            return;
        }
        clearSelectedTransactions(true);
        // We don't need to run the effect on change of clearSelectedTransactions since it can cause the infinite loop.
        // eslint-disable-next-line react-compiler/react-compiler
        // eslint-disable-next-line react-hooks/exhaustive-deps
    }, [transactionThreadReportID]);

    const shouldShowBackButton = shouldDisplayBackButton || shouldUseNarrowLayout;

    const connectedIntegrationName = connectedIntegration ? translate('workspace.accounting.connectionName', {connectionName: connectedIntegration}) : '';
    const unapproveWarningText = useMemo(
        () => (
            <Text>
                <Text style={[styles.textStrong, styles.noWrap]}>{translate('iou.headsUp')}</Text>{' '}
                <Text>{translate('iou.unapproveWithIntegrationWarning', {accountingIntegration: connectedIntegrationName})}</Text>
            </Text>
        ),
        [connectedIntegrationName, styles.noWrap, styles.textStrong, translate],
    );

    const isMobileSelectionModeEnabled = useMobileSelectionMode();

    useEffect(() => {
        return () => {
            turnOffMobileSelectionMode();
        };
    }, []);

    if (isMobileSelectionModeEnabled) {
        // If mobile selection mode is enabled but only one or no transactions remain, turn it off
        const visibleTransactions = transactions.filter((t) => t.pendingAction !== CONST.RED_BRICK_ROAD_PENDING_ACTION.DELETE);
        if (visibleTransactions.length <= 1) {
            turnOffMobileSelectionMode();
        }

        return (
            <HeaderWithBackButton
                title={translate('common.selectMultiple')}
                onBackButtonPress={() => {
                    clearSelectedTransactions(true);
                    turnOffMobileSelectionMode();
                }}
            />
        );
    }

    const reopenExportedReportWarningText = (
        <Text>
            <Text style={[styles.textStrong, styles.noWrap]}>{translate('iou.headsUp')} </Text>
            <Text>{translate('iou.reopenExportedReportConfirmation', {connectionName: integrationNameFromExportMessage ?? ''})}</Text>
        </Text>
    );
    const onPaymentSelect = (event: KYCFlowEvent, iouPaymentType: PaymentMethodType, triggerKYCFlow: TriggerKYCFlow) =>
        selectPaymentType(event, iouPaymentType, triggerKYCFlow, policy, confirmPayment, isUserValidated, confirmApproval, moneyRequestReport);

    const KYCMoreDropdown = (
        <KYCWall
            onSuccessfulKYC={(payment) => confirmPayment(payment)}
            enablePaymentsRoute={ROUTES.ENABLE_PAYMENTS}
            isDisabled={isOffline}
            source={CONST.KYC_WALL_SOURCE.REPORT}
            chatReportID={chatReport?.reportID}
            iouReport={moneyRequestReport}
            anchorAlignment={{
                horizontal: CONST.MODAL.ANCHOR_ORIGIN_HORIZONTAL.LEFT, // button is at left, so horizontal anchor is at LEFT
                vertical: CONST.MODAL.ANCHOR_ORIGIN_VERTICAL.TOP, // we assume that popover menu opens below the button, anchor is at TOP
            }}
        >
            {(triggerKYCFlow, buttonRef) => (
                <ButtonWithDropdownMenu
                    success={false}
                    onPress={() => {}}
                    onSubItemSelected={(item, index, event) => {
                        if (!isSecondaryActionAPaymentOption(item)) {
                            return;
                        }
                        onPaymentSelect(event, item.value, triggerKYCFlow);
                    }}
                    buttonRef={buttonRef}
                    shouldAlwaysShowDropdownMenu
                    shouldPopoverUseScrollView={applicableSecondaryActions.length >= 5}
                    customText={translate('common.more')}
                    options={applicableSecondaryActions}
                    isSplitButton={false}
                    wrapperStyle={shouldDisplayNarrowVersion && [!primaryAction && styles.flex1]}
                    shouldUseModalPaddingStyle
                />
            )}
        </KYCWall>
    );

    return (
        <View style={[styles.pt0, styles.borderBottom]}>
            <HeaderWithBackButton
                shouldShowReportAvatarWithDisplay
                shouldDisplayStatus
                shouldShowPinButton={false}
                report={moneyRequestReport}
                shouldShowBackButton={shouldShowBackButton}
                shouldDisplaySearchRouter={shouldDisplaySearchRouter}
                onBackButtonPress={onBackButtonPress}
                shouldShowBorderBottom={false}
                shouldEnableDetailPageNavigation
            >
                {shouldDisplayNarrowMoreButton && (
                    <View style={[styles.flexRow, styles.gap2]}>
                        {!!primaryAction && !shouldShowSelectedTransactionsButton && primaryActionsImplementation[primaryAction]}
                        {!!applicableSecondaryActions.length && !shouldShowSelectedTransactionsButton && KYCMoreDropdown}
                        {shouldShowSelectedTransactionsButton && (
                            <View>
                                <ButtonWithDropdownMenu
                                    onPress={() => null}
                                    options={selectedTransactionsOptions}
                                    customText={translate('workspace.common.selected', {count: selectedTransactionIDs.length})}
                                    isSplitButton={false}
                                    shouldAlwaysShowDropdownMenu
                                />
                            </View>
                        )}
                    </View>
                )}
            </HeaderWithBackButton>
            {!shouldDisplayNarrowMoreButton &&
                (shouldShowSelectedTransactionsButton ? (
                    <View style={[styles.dFlex, styles.w100, styles.ph5]}>
                        <ButtonWithDropdownMenu
                            onPress={() => null}
                            options={selectedTransactionsOptions}
                            customText={translate('workspace.common.selected', {count: selectedTransactionIDs.length})}
                            isSplitButton={false}
                            shouldAlwaysShowDropdownMenu
                            wrapperStyle={styles.w100}
                        />
                    </View>
                ) : (
                    <View style={[styles.flexRow, styles.gap2, styles.pb3, styles.ph5, styles.w100, styles.alignItemsCenter, styles.justifyContentCenter]}>
                        {!!primaryAction && <View style={[styles.flex1]}>{primaryActionsImplementation[primaryAction]}</View>}
                        {!!applicableSecondaryActions.length && KYCMoreDropdown}
                    </View>
                ))}

            <View style={[styles.flexRow, styles.gap2, styles.justifyContentStart, styles.flexNoWrap, styles.ph5, styles.pb3]}>
                <View style={[styles.flexShrink1, styles.flexGrow1, styles.mnw0, styles.flexWrap, styles.justifyContentCenter]}>
                    {shouldShowNextStep && !!optimisticNextStep?.message?.length && <MoneyReportHeaderStatusBar nextStep={optimisticNextStep} />}
                    {shouldShowNextStep && !optimisticNextStep && !!isLoadingInitialReportActions && !isOffline && <MoneyReportHeaderStatusBarSkeleton />}
                    {!!statusBarProps && (
                        <MoneyRequestHeaderStatusBar
                            icon={statusBarProps.icon}
                            description={statusBarProps.description}
                        />
                    )}
                </View>
                {isReportInSearch && (
                    <MoneyRequestReportNavigation
                        reportID={moneyRequestReport?.reportID}
                        shouldDisplayNarrowVersion={shouldDisplayNarrowVersion}
                    />
                )}
            </View>

            <LoadingBar shouldShow={shouldShowLoadingBar && shouldUseNarrowLayout} />
            {isHoldMenuVisible && requestType !== undefined && (
                <ProcessMoneyReportHoldMenu
                    nonHeldAmount={!hasOnlyHeldExpenses && hasValidNonHeldAmount ? nonHeldAmount : undefined}
                    requestType={requestType}
                    fullAmount={fullAmount}
                    onClose={() => setIsHoldMenuVisible(false)}
                    isVisible={isHoldMenuVisible}
                    paymentType={paymentType}
                    chatReport={chatReport}
                    moneyRequestReport={moneyRequestReport}
                    startAnimation={() => {
                        if (requestType === CONST.IOU.REPORT_ACTION_TYPE.APPROVE) {
                            startApprovedAnimation();
                        } else {
                            startAnimation();
                        }
                    }}
                    transactionCount={transactionIDs?.length ?? 0}
                />
            )}
            <DecisionModal
                title={translate('common.downloadFailedTitle')}
                prompt={translate('common.downloadFailedDescription')}
                isSmallScreenWidth={isSmallScreenWidth}
                onSecondOptionSubmit={() => setDownloadErrorModalVisible(false)}
                secondOptionText={translate('common.buttonConfirm')}
                isVisible={downloadErrorModalVisible}
                onClose={() => setDownloadErrorModalVisible(false)}
            />
            <ConfirmModal
                title={translate('iou.cancelPayment')}
                isVisible={isCancelPaymentModalVisible}
                onConfirm={() => {
                    if (!chatReport) {
                        return;
                    }
                    cancelPayment(moneyRequestReport, chatReport);
                    setIsCancelPaymentModalVisible(false);
                }}
                onCancel={() => setIsCancelPaymentModalVisible(false)}
                prompt={translate('iou.cancelPaymentConfirmation')}
                confirmText={translate('iou.cancelPayment')}
                cancelText={translate('common.dismiss')}
                danger
                shouldEnableNewFocusManagement
            />
            <ConfirmModal
                title={translate('iou.deleteExpense', {count: 1})}
                isVisible={isDeleteExpenseModalVisible}
                onConfirm={() => {
                    let goBackRoute: Route | undefined;
                    setIsDeleteExpenseModalVisible(false);
                    if (transactionThreadReportID) {
                        if (!requestParentReportAction || !transaction?.transactionID) {
                            throw new Error('Missing data!');
                        }
                        // it's deleting transaction but not the report which leads to bug (that is actually also on staging)
                        // Money request should be deleted when interactions are done, to not show the not found page before navigating to goBackRoute
                        // eslint-disable-next-line deprecation/deprecation
                        InteractionManager.runAfterInteractions(() => {
                            deleteMoneyRequest(transaction?.transactionID, requestParentReportAction, duplicateTransactions, duplicateTransactionViolations);
                            removeTransaction(transaction.transactionID);
                        });
                        goBackRoute = getNavigationUrlOnMoneyRequestDelete(transaction.transactionID, requestParentReportAction, false);
                    }

                    if (goBackRoute) {
                        Navigation.setNavigationActionToMicrotaskQueue(() => navigateOnDeleteExpense(goBackRoute));
                    }
                }}
                onCancel={() => setIsDeleteExpenseModalVisible(false)}
                prompt={translate('iou.deleteConfirmation', {count: 1})}
                confirmText={translate('common.delete')}
                cancelText={translate('common.cancel')}
                danger
                shouldEnableNewFocusManagement
            />
            <ConfirmModal
                title={translate('iou.deleteExpense', {count: selectedTransactionIDs.length})}
                isVisible={hookDeleteModalVisible}
                onConfirm={() => {
                    if (transactions.filter((trans) => trans.pendingAction !== CONST.RED_BRICK_ROAD_PENDING_ACTION.DELETE).length === selectedTransactionIDs.length) {
                        Navigation.goBack(route.params?.backTo);
                    }
                    handleDeleteTransactions();
                }}
                onCancel={hideDeleteModal}
                prompt={translate('iou.deleteConfirmation', {count: selectedTransactionIDs.length})}
                confirmText={translate('common.delete')}
                cancelText={translate('common.cancel')}
                danger
                shouldEnableNewFocusManagement
            />
            <ConfirmModal
                title={translate('iou.deleteReport')}
                isVisible={isDeleteReportModalVisible}
                onConfirm={() => {
                    setIsDeleteReportModalVisible(false);

                    Navigation.goBack();
                    // eslint-disable-next-line deprecation/deprecation
                    InteractionManager.runAfterInteractions(() => {
                        deleteAppReport(moneyRequestReport?.reportID);
                    });
                }}
                onCancel={() => setIsDeleteReportModalVisible(false)}
                prompt={translate('iou.deleteReportConfirmation')}
                confirmText={translate('common.delete')}
                cancelText={translate('common.cancel')}
                danger
                shouldEnableNewFocusManagement
            />
            {!!connectedIntegration && (
                <ConfirmModal
                    title={translate('workspace.exportAgainModal.title')}
                    onConfirm={confirmExport}
                    onCancel={() => setExportModalStatus(null)}
                    prompt={translate('workspace.exportAgainModal.description', {connectionName: connectedIntegration, reportName: moneyRequestReport?.reportName ?? ''})}
                    confirmText={translate('workspace.exportAgainModal.confirmText')}
                    cancelText={translate('workspace.exportAgainModal.cancelText')}
                    isVisible={!!exportModalStatus}
                />
            )}
            <ConfirmModal
                title={translate('iou.unapproveReport')}
                isVisible={isUnapproveModalVisible}
                danger
                confirmText={translate('iou.unapproveReport')}
                onConfirm={() => {
                    setIsUnapproveModalVisible(false);
                    unapproveExpenseReport(moneyRequestReport);
                }}
                cancelText={translate('common.cancel')}
                onCancel={() => setIsUnapproveModalVisible(false)}
                prompt={unapproveWarningText}
            />
            <ConfirmModal
                title={translate('iou.reopenReport')}
                isVisible={isReopenWarningModalVisible}
                danger
                confirmText={translate('iou.reopenReport')}
                onConfirm={() => {
                    setIsReopenWarningModalVisible(false);
                    reopenReport(moneyRequestReport);
                }}
                cancelText={translate('common.cancel')}
                onCancel={() => setIsReopenWarningModalVisible(false)}
                // eslint-disable-next-line @typescript-eslint/no-non-null-assertion
                prompt={reopenExportedReportWarningText}
            />
            <DecisionModal
                title={translate('common.downloadFailedTitle')}
                prompt={translate('common.downloadFailedDescription')}
                isSmallScreenWidth={isSmallScreenWidth}
                onSecondOptionSubmit={() => setIsDownloadErrorModalVisible(false)}
                secondOptionText={translate('common.buttonConfirm')}
                isVisible={isDownloadErrorModalVisible}
                onClose={() => setIsDownloadErrorModalVisible(false)}
            />
            {!!isRejectEducationalModalVisible && (
                <HoldOrRejectEducationalModal
                    onClose={dismissModalAndUpdateUseReject}
                    onConfirm={dismissModalAndUpdateUseReject}
                />
            )}
            <DecisionModal
                title={translate('common.youAppearToBeOffline')}
                prompt={translate('common.offlinePrompt')}
                isSmallScreenWidth={isSmallScreenWidth}
                onSecondOptionSubmit={() => setOfflineModalVisible(false)}
                secondOptionText={translate('common.buttonConfirm')}
                isVisible={offlineModalVisible}
                onClose={() => setOfflineModalVisible(false)}
            />
            <Modal
                onClose={() => setIsPDFModalVisible(false)}
                isVisible={isPDFModalVisible}
                type={isSmallScreenWidth ? CONST.MODAL.MODAL_TYPE.BOTTOM_DOCKED : CONST.MODAL.MODAL_TYPE.CONFIRM}
                innerContainerStyle={styles.pv0}
            >
                <View style={[styles.m5]}>
                    <View>
                        <View style={[styles.flexRow, styles.mb4]}>
                            <Header
                                title={translate('reportDetailsPage.generatingPDF')}
                                containerStyles={[styles.alignItemsCenter]}
                            />
                        </View>
                        <View>
                            <Text>{messagePDF}</Text>
                            {!reportPDFFilename && (
                                <ActivityIndicator
                                    size={CONST.ACTIVITY_INDICATOR_SIZE.LARGE}
                                    color={theme.textSupporting}
                                    style={styles.mt3}
                                />
                            )}
                        </View>
                    </View>
                    {!!reportPDFFilename && reportPDFFilename !== 'error' && (
                        <Button
                            isLoading={isDownloadingPDF}
                            style={[styles.mt3, styles.noSelect]}
                            onPress={() => downloadReportPDF(reportPDFFilename ?? '', moneyRequestReport?.reportName ?? '')}
                            text={translate('common.download')}
                        />
                    )}
                    {(!reportPDFFilename || reportPDFFilename === 'error') && (
                        <Button
                            style={[styles.mt3, styles.noSelect]}
                            onPress={() => setIsPDFModalVisible(false)}
                            text={translate('common.close')}
                        />
                    )}
                </View>
            </Modal>
            <ConfirmModal
                onConfirm={() => {
                    setIsExportWithTemplateModalVisible(false);
                    clearSelectedTransactions(undefined, true);
                }}
                onCancel={() => setIsExportWithTemplateModalVisible(false)}
                isVisible={isExportWithTemplateModalVisible}
                title={translate('export.exportInProgress')}
                prompt={translate('export.conciergeWillSend')}
                confirmText={translate('common.buttonConfirm')}
                shouldShowCancelButton={false}
            />
        </View>
    );
}

MoneyReportHeader.displayName = 'MoneyReportHeader';

export default MoneyReportHeader;<|MERGE_RESOLUTION|>--- conflicted
+++ resolved
@@ -886,11 +886,7 @@
             isChatReportArchived,
             isNewDotUpdateSplitsBeta: isBetaEnabled(CONST.BETAS.NEWDOT_UPDATE_SPLITS),
         });
-<<<<<<< HEAD
-    }, [moneyRequestReport, chatReport, transactions, violations, policy, reportNameValuePairs, reportActions, policies, isChatReportArchived, isBetaEnabled]);
-=======
-    }, [moneyRequestReport, transactions, violations, policy, reportNameValuePairs, reportActions, policies, chatReport, isChatReportArchived, currentUserLogin]);
->>>>>>> 1ff696b2
+    }, [moneyRequestReport, currentUserLogin, chatReport, transactions, violations, policy, reportNameValuePairs, reportActions, policies, isChatReportArchived, isBetaEnabled]);
 
     const secondaryExportActions = useMemo(() => {
         if (!moneyRequestReport) {
