import {useRoute} from '@react-navigation/native';
import React, {useCallback, useContext, useEffect, useMemo, useState} from 'react';
import {ActivityIndicator, InteractionManager, View} from 'react-native';
import type {OnyxEntry} from 'react-native-onyx';
import type {ValueOf} from 'type-fest';
import useLoadingBarVisibility from '@hooks/useLoadingBarVisibility';
import useLocalize from '@hooks/useLocalize';
import useMobileSelectionMode from '@hooks/useMobileSelectionMode';
import useNetwork from '@hooks/useNetwork';
import useOnyx from '@hooks/useOnyx';
import usePaymentAnimations from '@hooks/usePaymentAnimations';
import usePaymentOptions from '@hooks/usePaymentOptions';
import useReportAvatarDetails from '@hooks/useReportAvatarDetails';
import useReportIsArchived from '@hooks/useReportIsArchived';
import useResponsiveLayout from '@hooks/useResponsiveLayout';
import useSelectedTransactionsActions from '@hooks/useSelectedTransactionsActions';
import useTheme from '@hooks/useTheme';
import useThemeStyles from '@hooks/useThemeStyles';
import {turnOffMobileSelectionMode} from '@libs/actions/MobileSelectionMode';
import {deleteAppReport, downloadReportPDF, exportReportToCSV, exportReportToPDF, exportToIntegration, markAsManuallyExported, openUnreportedExpense} from '@libs/actions/Report';
import {getThreadReportIDsForTransactions, getTotalAmountForIOUReportPreviewButton} from '@libs/MoneyRequestReportUtils';
import Navigation from '@libs/Navigation/Navigation';
import type {PlatformStackRouteProp} from '@libs/Navigation/PlatformStackNavigation/types';
import type {ReportsSplitNavigatorParamList, SearchFullscreenNavigatorParamList, SearchReportParamList} from '@libs/Navigation/types';
import {buildOptimisticNextStepForPreventSelfApprovalsEnabled} from '@libs/NextStepUtils';
import {isSecondaryActionAPaymentOption, selectPaymentType} from '@libs/PaymentUtils';
import type {KYCFlowEvent, TriggerKYCFlow} from '@libs/PaymentUtils';
import {getValidConnectedIntegration} from '@libs/PolicyUtils';
import {getOriginalMessage, getReportAction, isMoneyRequestAction} from '@libs/ReportActionsUtils';
import {getAllExpensesToHoldIfApplicable, getReportPrimaryAction} from '@libs/ReportPrimaryActionUtils';
import {getSecondaryReportActions} from '@libs/ReportSecondaryActionUtils';
import {
    changeMoneyRequestHoldStatus,
    getArchiveReason,
    getBankAccountRoute,
    getIntegrationIcon,
    getIntegrationNameFromExportMessage as getIntegrationNameFromExportMessageUtils,
    getNextApproverAccountID,
    getNonHeldAndFullAmount,
    getTransactionsWithReceipts,
    hasHeldExpenses as hasHeldExpensesReportUtils,
    hasOnlyHeldExpenses as hasOnlyHeldExpensesReportUtils,
    hasUpdatedTotal,
    isAllowedToApproveExpenseReport,
    isExported as isExportedUtils,
    isInvoiceReport as isInvoiceReportUtil,
    isProcessingReport,
    isReportOwner,
    navigateOnDeleteExpense,
    navigateToDetailsPage,
    reportTransactionsSelector,
} from '@libs/ReportUtils';
import {shouldRestrictUserBillableActions} from '@libs/SubscriptionUtils';
import {
    allHavePendingRTERViolation,
    hasDuplicateTransactions,
    isDuplicate,
    isExpensifyCardTransaction,
    isOnHold as isOnHoldTransactionUtils,
    isPayAtEndExpense as isPayAtEndExpenseTransactionUtils,
    isPending,
    isScanning,
    shouldShowBrokenConnectionViolationForMultipleTransactions,
} from '@libs/TransactionUtils';
import type {ExportType} from '@pages/home/report/ReportDetailsExportPage';
import variables from '@styles/variables';
import {
    approveMoneyRequest,
    canApproveIOU,
    cancelPayment,
    canIOUBePaid as canIOUBePaidAction,
    deleteMoneyRequest,
    getNavigationUrlOnMoneyRequestDelete,
    initSplitExpense,
    payInvoice,
    payMoneyRequest,
    reopenReport,
    retractReport,
    startMoneyRequest,
    submitReport,
    unapproveExpenseReport,
} from '@userActions/IOU';
import {markAsCash as markAsCashAction} from '@userActions/Transaction';
import CONST from '@src/CONST';
import ONYXKEYS from '@src/ONYXKEYS';
import type {Route} from '@src/ROUTES';
import ROUTES from '@src/ROUTES';
import SCREENS from '@src/SCREENS';
import type * as OnyxTypes from '@src/types/onyx';
import type {PaymentMethodType} from '@src/types/onyx/OriginalMessage';
import getEmptyArray from '@src/types/utils/getEmptyArray';
import type IconAsset from '@src/types/utils/IconAsset';
import isLoadingOnyxValue from '@src/types/utils/isLoadingOnyxValue';
import BrokenConnectionDescription from './BrokenConnectionDescription';
import Button from './Button';
import ButtonWithDropdownMenu from './ButtonWithDropdownMenu';
import type {DropdownOption} from './ButtonWithDropdownMenu/types';
import ConfirmModal from './ConfirmModal';
import DecisionModal from './DecisionModal';
import {DelegateNoAccessContext} from './DelegateNoAccessModalProvider';
import Header from './Header';
import HeaderWithBackButton from './HeaderWithBackButton';
import Icon from './Icon';
import * as Expensicons from './Icon/Expensicons';
import KYCWall from './KYCWall';
import type {PaymentMethod} from './KYCWall/types';
import LoadingBar from './LoadingBar';
import Modal from './Modal';
import MoneyReportHeaderStatusBar from './MoneyReportHeaderStatusBar';
import MoneyReportHeaderStatusBarSkeleton from './MoneyReportHeaderStatusBarSkeleton';
import type {MoneyRequestHeaderStatusBarProps} from './MoneyRequestHeaderStatusBar';
import MoneyRequestHeaderStatusBar from './MoneyRequestHeaderStatusBar';
import type {PopoverMenuItem} from './PopoverMenu';
import PrevNextButtons from './PrevNextButtons';
import type {ActionHandledType} from './ProcessMoneyReportHoldMenu';
import ProcessMoneyReportHoldMenu from './ProcessMoneyReportHoldMenu';
import {useSearchContext} from './Search/SearchContext';
import AnimatedSettlementButton from './SettlementButton/AnimatedSettlementButton';
import Text from './Text';

type MoneyReportHeaderProps = {
    /** The report currently being looked at */
    report: OnyxEntry<OnyxTypes.Report>;

    /** The policy tied to the expense report */
    policy: OnyxEntry<OnyxTypes.Policy>;

    /** Array of report actions for the report */
    reportActions: OnyxTypes.ReportAction[];

    /** The reportID of the transaction thread report associated with this current report, if any */
    // eslint-disable-next-line react/no-unused-prop-types
    transactionThreadReportID: string | undefined;

    /** whether we are loading report data in openReport command */
    isLoadingInitialReportActions?: boolean;

    /** Whether back button should be displayed in header */
    shouldDisplayBackButton?: boolean;

    /** Method to trigger when pressing close button of the header */
    onBackButtonPress: () => void;
};

function MoneyReportHeader({
    policy,
    report: moneyRequestReport,
    transactionThreadReportID,
    reportActions,
    isLoadingInitialReportActions,
    shouldDisplayBackButton = false,
    onBackButtonPress,
}: MoneyReportHeaderProps) {
    // We need to use isSmallScreenWidth instead of shouldUseNarrowLayout to use a correct layout for the hold expense modal https://github.com/Expensify/App/pull/47990#issuecomment-2362382026
    // eslint-disable-next-line rulesdir/prefer-shouldUseNarrowLayout-instead-of-isSmallScreenWidth
    const {shouldUseNarrowLayout, isSmallScreenWidth, isMediumScreenWidth} = useResponsiveLayout();
    const shouldDisplayNarrowVersion = shouldUseNarrowLayout || isMediumScreenWidth;
    const route = useRoute<
        | PlatformStackRouteProp<ReportsSplitNavigatorParamList, typeof SCREENS.REPORT>
        | PlatformStackRouteProp<SearchFullscreenNavigatorParamList, typeof SCREENS.SEARCH.MONEY_REQUEST_REPORT>
        | PlatformStackRouteProp<SearchReportParamList, typeof SCREENS.SEARCH.REPORT_RHP>
    >();
    // eslint-disable-next-line @typescript-eslint/prefer-nullish-coalescing
    const [chatReport] = useOnyx(`${ONYXKEYS.COLLECTION.REPORT}${moneyRequestReport?.chatReportID}`, {canBeMissing: true});
    // eslint-disable-next-line @typescript-eslint/prefer-nullish-coalescing
    const [nextStep] = useOnyx(`${ONYXKEYS.COLLECTION.NEXT_STEP}${moneyRequestReport?.reportID}`, {canBeMissing: true});
    const [isUserValidated] = useOnyx(ONYXKEYS.ACCOUNT, {selector: (account) => account?.validated, canBeMissing: true});
    const [transactionThreadReport] = useOnyx(`${ONYXKEYS.COLLECTION.REPORT}${transactionThreadReportID}`, {canBeMissing: true});
    const [reportPDFFilename] = useOnyx(`${ONYXKEYS.COLLECTION.NVP_EXPENSIFY_REPORT_PDF_FILENAME}${moneyRequestReport?.reportID}`, {canBeMissing: true}) ?? null;
    const [download] = useOnyx(`${ONYXKEYS.COLLECTION.DOWNLOAD}${reportPDFFilename}`, {canBeMissing: true});
    const isDownloadingPDF = download?.isDownloading ?? false;
    const [session] = useOnyx(ONYXKEYS.SESSION, {canBeMissing: false});
    const requestParentReportAction = useMemo(() => {
        if (!reportActions || !transactionThreadReport?.parentReportActionID) {
            return null;
        }
        return reportActions.find((action): action is OnyxTypes.ReportAction<typeof CONST.REPORT.ACTIONS.TYPE.IOU> => action.reportActionID === transactionThreadReport.parentReportActionID);
    }, [reportActions, transactionThreadReport?.parentReportActionID]);
    const [transactions = getEmptyArray<OnyxTypes.Transaction>()] = useOnyx(ONYXKEYS.COLLECTION.TRANSACTION, {
        selector: (_transactions) => reportTransactionsSelector(_transactions, moneyRequestReport?.reportID),
        canBeMissing: true,
    });
    const [transaction] = useOnyx(`${ONYXKEYS.COLLECTION.TRANSACTION}${isMoneyRequestAction(requestParentReportAction) && getOriginalMessage(requestParentReportAction)?.IOUTransactionID}`, {
        canBeMissing: true,
    });
    const [dismissedHoldUseExplanation, dismissedHoldUseExplanationResult] = useOnyx(ONYXKEYS.NVP_DISMISSED_HOLD_USE_EXPLANATION, {canBeMissing: true});
    const isLoadingHoldUseExplained = isLoadingOnyxValue(dismissedHoldUseExplanationResult);
    const [invoiceReceiverPolicy] = useOnyx(
        `${ONYXKEYS.COLLECTION.POLICY}${chatReport?.invoiceReceiver && 'policyID' in chatReport.invoiceReceiver ? chatReport.invoiceReceiver.policyID : undefined}`,
        {canBeMissing: true},
    );

    const isExported = isExportedUtils(reportActions);
    const integrationNameFromExportMessage = isExported ? getIntegrationNameFromExportMessageUtils(reportActions) : null;

    const [reportPreviewAction] = useOnyx(`${ONYXKEYS.COLLECTION.REPORT_ACTIONS}${chatReport?.reportID}`, {
        canBeMissing: true,
        selector: (actions) => Object.entries(actions ?? {}).find(([id]) => id === moneyRequestReport?.parentReportActionID)?.[1],
    });

    const [personalDetails] = useOnyx(ONYXKEYS.PERSONAL_DETAILS_LIST, {
        canBeMissing: true,
    });

    const [downloadErrorModalVisible, setDownloadErrorModalVisible] = useState(false);
    const [isCancelPaymentModalVisible, setIsCancelPaymentModalVisible] = useState(false);
    const [isDeleteExpenseModalVisible, setIsDeleteExpenseModalVisible] = useState(false);
    const [isDeleteReportModalVisible, setIsDeleteReportModalVisible] = useState(false);
    const [isUnapproveModalVisible, setIsUnapproveModalVisible] = useState(false);
    const [isReopenWarningModalVisible, setIsReopenWarningModalVisible] = useState(false);
    const [isPDFModalVisible, setIsPDFModalVisible] = useState(false);

    const [exportModalStatus, setExportModalStatus] = useState<ExportType | null>(null);

    const {isPaidAnimationRunning, isApprovedAnimationRunning, startAnimation, stopAnimation, startApprovedAnimation} = usePaymentAnimations();
    const styles = useThemeStyles();
    const theme = useTheme();
    const {translate} = useLocalize();
    const {isOffline} = useNetwork();
    const isOnHold = isOnHoldTransactionUtils(transaction);

    const [policies] = useOnyx(ONYXKEYS.COLLECTION.POLICY, {canBeMissing: true});
    const [isHoldMenuVisible, setIsHoldMenuVisible] = useState(false);
    const [paymentType, setPaymentType] = useState<PaymentMethodType>();
    const [requestType, setRequestType] = useState<ActionHandledType>();
    const canAllowSettlement = hasUpdatedTotal(moneyRequestReport, policy);
    const policyType = policy?.type;
    const connectedIntegration = getValidConnectedIntegration(policy);
    const hasScanningReceipt = getTransactionsWithReceipts(moneyRequestReport?.reportID).some((t) => isScanning(t));
    const hasOnlyPendingTransactions = useMemo(() => {
        return !!transactions && transactions.length > 0 && transactions.every((t) => isExpensifyCardTransaction(t) && isPending(t));
    }, [transactions]);
    const transactionIDs = useMemo(() => transactions?.map((t) => t.transactionID) ?? [], [transactions]);
    const [allViolations] = useOnyx(ONYXKEYS.COLLECTION.TRANSACTION_VIOLATIONS, {canBeMissing: true});
    const violations = useMemo(
        () => Object.fromEntries(Object.entries(allViolations ?? {}).filter(([key]) => transactionIDs.includes(key.replace(ONYXKEYS.COLLECTION.TRANSACTION_VIOLATIONS, '')))),
        [allViolations, transactionIDs],
    );

    const details = useReportAvatarDetails({report: chatReport, iouReport: moneyRequestReport, action: reportPreviewAction, policy, innerPolicies: policies, personalDetails});

    const messagePDF = useMemo(() => {
        if (!reportPDFFilename) {
            return translate('reportDetailsPage.waitForPDF');
        }
        if (reportPDFFilename === CONST.REPORT_DETAILS_MENU_ITEM.ERROR) {
            return translate('reportDetailsPage.errorPDF');
        }
        return translate('reportDetailsPage.generatedPDF');
    }, [reportPDFFilename, translate]);

    // Check if there is pending rter violation in all transactionViolations with given transactionIDs.
    const hasAllPendingRTERViolations = allHavePendingRTERViolation(transactions, violations);
    // Check if user should see broken connection violation warning.
    const shouldShowBrokenConnectionViolation = shouldShowBrokenConnectionViolationForMultipleTransactions(transactionIDs, moneyRequestReport, policy, violations);
    const hasOnlyHeldExpenses = hasOnlyHeldExpensesReportUtils(moneyRequestReport?.reportID);
    const isPayAtEndExpense = isPayAtEndExpenseTransactionUtils(transaction);
    const isArchivedReport = useReportIsArchived(moneyRequestReport?.reportID);
    const isChatReportArchived = useReportIsArchived(chatReport?.reportID);

    const [archiveReason] = useOnyx(`${ONYXKEYS.COLLECTION.REPORT_ACTIONS}${moneyRequestReport?.reportID}`, {selector: getArchiveReason, canBeMissing: true});

    const [reportNameValuePairs] = useOnyx(`${ONYXKEYS.COLLECTION.REPORT_NAME_VALUE_PAIRS}${moneyRequestReport?.reportID}`, {canBeMissing: true});
    const getCanIOUBePaid = useCallback(
        (onlyShowPayElsewhere = false, shouldCheckApprovedState = true) =>
            canIOUBePaidAction(moneyRequestReport, chatReport, policy, transaction ? [transaction] : undefined, onlyShowPayElsewhere, undefined, undefined, shouldCheckApprovedState),
        [moneyRequestReport, chatReport, policy, transaction],
    );

    const isInvoiceReport = isInvoiceReportUtil(moneyRequestReport);

    const [isDownloadErrorModalVisible, setIsDownloadErrorModalVisible] = useState(false);

    const {selectedTransactionIDs, clearSelectedTransactions} = useSearchContext();

    const {
        options: selectedTransactionsOptions,
        handleDeleteTransactions,
        isDeleteModalVisible: hookDeleteModalVisible,
        hideDeleteModal,
    } = useSelectedTransactionsActions({
        report: moneyRequestReport,
        reportActions,
        allTransactionsLength: transactions.length,
        session,
        onExportFailed: () => setIsDownloadErrorModalVisible(true),
    });

    const shouldShowSelectedTransactionsButton = !!selectedTransactionsOptions.length && !transactionThreadReportID;

    const canIOUBePaid = useMemo(() => getCanIOUBePaid(), [getCanIOUBePaid]);
    const onlyShowPayElsewhere = useMemo(() => !canIOUBePaid && getCanIOUBePaid(true), [canIOUBePaid, getCanIOUBePaid]);

    const shouldShowPayButton = isPaidAnimationRunning || canIOUBePaid || onlyShowPayElsewhere;

    const shouldShowApproveButton = useMemo(
        () => (canApproveIOU(moneyRequestReport, policy, transactions) && !hasOnlyPendingTransactions) || isApprovedAnimationRunning,
        [moneyRequestReport, policy, transactions, hasOnlyPendingTransactions, isApprovedAnimationRunning],
    );

    const shouldDisableApproveButton = shouldShowApproveButton && !isAllowedToApproveExpenseReport(moneyRequestReport);

    const isFromPaidPolicy = policyType === CONST.POLICY.TYPE.TEAM || policyType === CONST.POLICY.TYPE.CORPORATE;

    const hasDuplicates = hasDuplicateTransactions(moneyRequestReport?.reportID);
    const shouldShowStatusBar =
        hasAllPendingRTERViolations || shouldShowBrokenConnectionViolation || hasOnlyHeldExpenses || hasScanningReceipt || isPayAtEndExpense || hasOnlyPendingTransactions || hasDuplicates;

    // When prevent self-approval is enabled & the current user is submitter AND they're submitting to themselves, we need to show the optimistic next step
    // We should always show this optimistic message for policies with preventSelfApproval
    // to avoid any flicker during transitions between online/offline states
    const nextApproverAccountID = getNextApproverAccountID(moneyRequestReport);
    const isSubmitterSameAsNextApprover = isReportOwner(moneyRequestReport) && nextApproverAccountID === moneyRequestReport?.ownerAccountID;
    const optimisticNextStep = isSubmitterSameAsNextApprover && policy?.preventSelfApproval ? buildOptimisticNextStepForPreventSelfApprovalsEnabled() : nextStep;

    const shouldShowNextStep = isFromPaidPolicy && !isInvoiceReport && !shouldShowStatusBar && transactions.length > 0;
    const bankAccountRoute = getBankAccountRoute(chatReport);
    const {nonHeldAmount, fullAmount, hasValidNonHeldAmount} = getNonHeldAndFullAmount(moneyRequestReport, shouldShowPayButton);
    const isAnyTransactionOnHold = hasHeldExpensesReportUtils(moneyRequestReport?.reportID);
    const {isDelegateAccessRestricted, showDelegateNoAccessModal} = useContext(DelegateNoAccessContext);
    const shouldShowLoadingBar = useLoadingBarVisibility();

    const isReportInRHP = route.name === SCREENS.SEARCH.REPORT_RHP;
    const shouldDisplaySearchRouter = !isReportInRHP || isSmallScreenWidth;

    const confirmPayment = useCallback(
        (type?: PaymentMethodType | undefined, payAsBusiness?: boolean, methodID?: number, paymentMethod?: PaymentMethod) => {
            if (!type || !chatReport) {
                return;
            }
            setPaymentType(type);
            setRequestType(CONST.IOU.REPORT_ACTION_TYPE.PAY);
            if (isDelegateAccessRestricted) {
                showDelegateNoAccessModal();
            } else if (isAnyTransactionOnHold) {
                InteractionManager.runAfterInteractions(() => setIsHoldMenuVisible(true));
            } else if (isInvoiceReport) {
                startAnimation();
                payInvoice(type, chatReport, moneyRequestReport, payAsBusiness, methodID, paymentMethod);
            } else {
                startAnimation();
                payMoneyRequest(type, chatReport, moneyRequestReport, true);
            }
        },
        [chatReport, isAnyTransactionOnHold, isDelegateAccessRestricted, showDelegateNoAccessModal, isInvoiceReport, moneyRequestReport, startAnimation],
    );

    const confirmApproval = () => {
        setRequestType(CONST.IOU.REPORT_ACTION_TYPE.APPROVE);
        if (isDelegateAccessRestricted) {
            showDelegateNoAccessModal();
        } else if (isAnyTransactionOnHold) {
            setIsHoldMenuVisible(true);
        } else {
            startApprovedAnimation();
            approveMoneyRequest(moneyRequestReport, true);
        }
    };

    const markAsCash = useCallback(() => {
        if (!requestParentReportAction) {
            return;
        }
        const iouTransactionID = isMoneyRequestAction(requestParentReportAction) ? getOriginalMessage(requestParentReportAction)?.IOUTransactionID : undefined;
        const reportID = transactionThreadReport?.reportID;

        if (!iouTransactionID || !reportID) {
            return;
        }
        markAsCashAction(iouTransactionID, reportID);
    }, [requestParentReportAction, transactionThreadReport?.reportID]);

    const getStatusIcon: (src: IconAsset) => React.ReactNode = (src) => (
        <Icon
            src={src}
            height={variables.iconSizeSmall}
            width={variables.iconSizeSmall}
            fill={theme.icon}
        />
    );

    const getStatusBarProps: () => MoneyRequestHeaderStatusBarProps | undefined = () => {
        if (isPayAtEndExpense) {
            if (!isArchivedReport) {
                return {icon: getStatusIcon(Expensicons.Hourglass), description: translate('iou.bookingPendingDescription')};
            }
            if (isArchivedReport && archiveReason === CONST.REPORT.ARCHIVE_REASON.BOOKING_END_DATE_HAS_PASSED) {
                return {icon: getStatusIcon(Expensicons.Box), description: translate('iou.bookingArchivedDescription')};
            }
        }
        if (hasOnlyHeldExpenses) {
            return {icon: getStatusIcon(Expensicons.Stopwatch), description: translate('iou.expensesOnHold')};
        }

        if (hasDuplicates) {
            return {icon: getStatusIcon(Expensicons.Flag), description: translate('iou.duplicateTransaction', {isSubmitted: isProcessingReport(moneyRequestReport)})};
        }

        if (!!transaction?.transactionID && shouldShowBrokenConnectionViolation) {
            return {
                icon: getStatusIcon(Expensicons.Hourglass),
                description: (
                    <BrokenConnectionDescription
                        transactionID={transaction?.transactionID}
                        report={moneyRequestReport}
                        policy={policy}
                    />
                ),
            };
        }
        if (hasAllPendingRTERViolations) {
            return {icon: getStatusIcon(Expensicons.Hourglass), description: translate('iou.pendingMatchWithCreditCardDescription')};
        }
        if (hasOnlyPendingTransactions) {
            return {icon: getStatusIcon(Expensicons.CreditCardHourglass), description: translate('iou.transactionPendingDescription')};
        }
        if (hasScanningReceipt) {
            return {icon: getStatusIcon(Expensicons.ReceiptScan), description: translate('iou.receiptScanInProgressDescription')};
        }
    };

    const getFirstDuplicateThreadID = (reportTransactions: OnyxTypes.Transaction[], allReportActions: OnyxTypes.ReportAction[]) => {
        const duplicateTransaction = reportTransactions.find((reportTransaction) => isDuplicate(reportTransaction));
        if (!duplicateTransaction) {
            return null;
        }

        return getThreadReportIDsForTransactions(allReportActions, [duplicateTransaction]).at(0);
    };

    const statusBarProps = getStatusBarProps();

    useEffect(() => {
        // eslint-disable-next-line @typescript-eslint/prefer-nullish-coalescing
        if (isLoadingHoldUseExplained || dismissedHoldUseExplanation || !isOnHold) {
            return;
        }
        Navigation.navigate(ROUTES.PROCESS_MONEY_REQUEST_HOLD.getRoute(Navigation.getReportRHPActiveRoute()));
    }, [dismissedHoldUseExplanation, isLoadingHoldUseExplained, isOnHold]);

    const primaryAction = useMemo(() => {
        // It's necessary to allow payment animation to finish before button is changed
        if (isPaidAnimationRunning) {
            return CONST.REPORT.PRIMARY_ACTIONS.PAY;
        }
        if (!moneyRequestReport) {
            return '';
        }
        return getReportPrimaryAction({
            report: moneyRequestReport,
            chatReport,
            reportTransactions: transactions,
            violations,
            policy,
            reportNameValuePairs,
            reportActions,
            isChatReportArchived,
            invoiceReceiverPolicy,
        });
    }, [isPaidAnimationRunning, moneyRequestReport, reportNameValuePairs, policy, transactions, violations, reportActions, isChatReportArchived, chatReport, invoiceReceiverPolicy]);

    const confirmExport = useCallback(() => {
        setExportModalStatus(null);
        if (!moneyRequestReport?.reportID || !connectedIntegration) {
            return;
        }
        if (exportModalStatus === CONST.REPORT.EXPORT_OPTIONS.EXPORT_TO_INTEGRATION) {
            exportToIntegration(moneyRequestReport?.reportID, connectedIntegration);
        } else if (exportModalStatus === CONST.REPORT.EXPORT_OPTIONS.MARK_AS_EXPORTED) {
            markAsManuallyExported(moneyRequestReport?.reportID, connectedIntegration);
        }
    }, [connectedIntegration, exportModalStatus, moneyRequestReport?.reportID]);

    const getAmount = (actionType: ValueOf<typeof CONST.REPORT.REPORT_PREVIEW_ACTIONS>) => ({
        formattedAmount: getTotalAmountForIOUReportPreviewButton(moneyRequestReport, policy, actionType),
    });

    const {formattedAmount: totalAmount} = hasOnlyHeldExpenses ? getAmount(CONST.REPORT.REPORT_PREVIEW_ACTIONS.REVIEW) : getAmount(CONST.REPORT.PRIMARY_ACTIONS.PAY);

    const paymentButtonOptions = usePaymentOptions({
        addBankAccountRoute: bankAccountRoute,
        currency: moneyRequestReport?.currency,
        iouReport: moneyRequestReport,
        chatReportID: chatReport?.reportID,
        formattedAmount: totalAmount,
        policyID: moneyRequestReport?.policyID,
        onPress: confirmPayment,
        shouldHidePaymentOptions: !shouldShowPayButton,
        shouldShowApproveButton,
        shouldDisableApproveButton,
        onlyShowPayElsewhere,
    });

    const addExpenseDropdownOptions: Array<DropdownOption<ValueOf<typeof CONST.REPORT.ADD_EXPENSE_OPTIONS>>> = useMemo(
        () => [
            {
                value: CONST.REPORT.ADD_EXPENSE_OPTIONS.CREATE_NEW_EXPENSE,
                text: translate('iou.createNewExpense'),
                icon: Expensicons.Plus,
                onSelected: () => {
                    if (!moneyRequestReport?.reportID) {
                        return;
                    }
                    if (policy && shouldRestrictUserBillableActions(policy.id)) {
                        Navigation.navigate(ROUTES.RESTRICTED_ACTION.getRoute(policy.id));
                        return;
                    }
                    startMoneyRequest(CONST.IOU.TYPE.SUBMIT, moneyRequestReport?.reportID);
                },
            },
            {
                value: CONST.REPORT.ADD_EXPENSE_OPTIONS.ADD_UNREPORTED_EXPENSE,
                text: translate('iou.addUnreportedExpense'),
                icon: Expensicons.ReceiptPlus,
                onSelected: () => {
                    if (policy && shouldRestrictUserBillableActions(policy.id)) {
                        Navigation.navigate(ROUTES.RESTRICTED_ACTION.getRoute(policy.id));
                        return;
                    }
                    openUnreportedExpense(moneyRequestReport?.reportID);
                },
            },
        ],
        [moneyRequestReport?.reportID, policy, translate],
    );

    const primaryActionsImplementation = {
        [CONST.REPORT.PRIMARY_ACTIONS.SUBMIT]: (
            <Button
                success
                text={translate('common.submit')}
                onPress={() => {
                    if (!moneyRequestReport) {
                        return;
                    }
                    submitReport(moneyRequestReport);
                }}
            />
        ),
        [CONST.REPORT.PRIMARY_ACTIONS.APPROVE]: (
            <Button
                success
                onPress={confirmApproval}
                text={translate('iou.approve')}
            />
        ),
        [CONST.REPORT.PRIMARY_ACTIONS.PAY]: (
            <AnimatedSettlementButton
                isPaidAnimationRunning={isPaidAnimationRunning}
                isApprovedAnimationRunning={isApprovedAnimationRunning}
                onAnimationFinish={stopAnimation}
                canIOUBePaid
                onlyShowPayElsewhere={onlyShowPayElsewhere}
                currency={moneyRequestReport?.currency}
                confirmApproval={confirmApproval}
                policyID={moneyRequestReport?.policyID}
                chatReportID={chatReport?.reportID}
                iouReport={moneyRequestReport}
                onPress={confirmPayment}
                enablePaymentsRoute={ROUTES.ENABLE_PAYMENTS}
                addBankAccountRoute={bankAccountRoute}
                shouldHidePaymentOptions={!shouldShowPayButton}
                shouldShowApproveButton={shouldShowApproveButton}
                shouldDisableApproveButton={shouldDisableApproveButton}
                isDisabled={isOffline && !canAllowSettlement}
                isLoading={!isOffline && !canAllowSettlement}
            />
        ),
        [CONST.REPORT.PRIMARY_ACTIONS.EXPORT_TO_ACCOUNTING]: (
            <Button
                success
                // eslint-disable-next-line @typescript-eslint/no-non-null-assertion
                text={translate('workspace.common.exportIntegrationSelected', {connectionName: connectedIntegration!})}
                onPress={() => {
                    if (!connectedIntegration || !moneyRequestReport) {
                        return;
                    }
                    if (isExported) {
                        setExportModalStatus(CONST.REPORT.EXPORT_OPTIONS.EXPORT_TO_INTEGRATION);
                        return;
                    }
                    exportToIntegration(moneyRequestReport?.reportID, connectedIntegration);
                }}
            />
        ),
        [CONST.REPORT.PRIMARY_ACTIONS.REMOVE_HOLD]: (
            <Button
                success
                text={translate('iou.unhold')}
                onPress={() => {
                    const parentReportAction = getReportAction(moneyRequestReport?.parentReportID, moneyRequestReport?.parentReportActionID);

                    const IOUActions = getAllExpensesToHoldIfApplicable(moneyRequestReport, reportActions);

                    if (IOUActions.length) {
                        IOUActions.forEach(changeMoneyRequestHoldStatus);
                        return;
                    }

                    const moneyRequestAction = transactionThreadReportID ? requestParentReportAction : parentReportAction;
                    if (!moneyRequestAction) {
                        return;
                    }

                    changeMoneyRequestHoldStatus(moneyRequestAction);
                }}
            />
        ),
        [CONST.REPORT.PRIMARY_ACTIONS.MARK_AS_CASH]: (
            <Button
                success
                text={translate('iou.markAsCash')}
                onPress={markAsCash}
            />
        ),
        [CONST.REPORT.PRIMARY_ACTIONS.REVIEW_DUPLICATES]: (
            <Button
                success
                text={translate('iou.reviewDuplicates')}
                onPress={() => {
                    const threadID = transactionThreadReportID ?? getFirstDuplicateThreadID(transactions, reportActions);
                    if (!threadID) {
                        return;
                    }
                    Navigation.navigate(ROUTES.TRANSACTION_DUPLICATE_REVIEW_PAGE.getRoute(threadID));
                }}
            />
        ),
        [CONST.REPORT.PRIMARY_ACTIONS.ADD_EXPENSE]: (
            <ButtonWithDropdownMenu
                onPress={() => {}}
                shouldAlwaysShowDropdownMenu
                customText={translate('iou.addExpense')}
                options={addExpenseDropdownOptions}
                isSplitButton={false}
            />
        ),
    };

    const [offlineModalVisible, setOfflineModalVisible] = useState(false);

    const beginPDFExport = (reportID: string) => {
        setIsPDFModalVisible(true);
        exportReportToPDF({reportID});
    };

    const secondaryActions = useMemo(() => {
        if (!moneyRequestReport) {
            return [];
        }
        return getSecondaryReportActions({
            report: moneyRequestReport,
            chatReport,
            reportTransactions: transactions,
            violations,
            policy,
            reportNameValuePairs,
            reportActions,
            policies,
            isChatReportArchived,
        });
    }, [moneyRequestReport, transactions, violations, policy, reportNameValuePairs, reportActions, policies, chatReport, isChatReportArchived]);

    const secondaryActionsImplementation: Record<
        ValueOf<typeof CONST.REPORT.SECONDARY_ACTIONS>,
        DropdownOption<ValueOf<typeof CONST.REPORT.SECONDARY_ACTIONS>> & Pick<PopoverMenuItem, 'backButtonText'>
    > = {
        [CONST.REPORT.SECONDARY_ACTIONS.VIEW_DETAILS]: {
            value: CONST.REPORT.SECONDARY_ACTIONS.VIEW_DETAILS,
            text: translate('iou.viewDetails'),
            icon: Expensicons.Info,
            onSelected: () => {
                navigateToDetailsPage(moneyRequestReport, Navigation.getReportRHPActiveRoute());
            },
        },
        [CONST.REPORT.SECONDARY_ACTIONS.DOWNLOAD_CSV]: {
            value: CONST.REPORT.SECONDARY_ACTIONS.DOWNLOAD_CSV,
            text: translate('common.downloadAsCSV'),
            icon: Expensicons.Download,
            onSelected: () => {
                if (!moneyRequestReport) {
                    return;
                }
                if (isOffline) {
                    setOfflineModalVisible(true);
                    return;
                }
                exportReportToCSV({reportID: moneyRequestReport.reportID, transactionIDList: transactionIDs}, () => {
                    setDownloadErrorModalVisible(true);
                });
            },
        },
        [CONST.REPORT.SECONDARY_ACTIONS.DOWNLOAD_PDF]: {
            value: CONST.REPORT.SECONDARY_ACTIONS.DOWNLOAD_PDF,
            text: translate('common.downloadAsPDF'),
            icon: Expensicons.Document,
            onSelected: () => {
                if (!moneyRequestReport) {
                    return;
                }
                beginPDFExport(moneyRequestReport.reportID);
            },
        },
        [CONST.REPORT.SECONDARY_ACTIONS.SUBMIT]: {
            value: CONST.REPORT.SECONDARY_ACTIONS.SUBMIT,
            text: translate('common.submit'),
            icon: Expensicons.Send,
            onSelected: () => {
                if (!moneyRequestReport) {
                    return;
                }
                submitReport(moneyRequestReport);
            },
        },
        [CONST.REPORT.SECONDARY_ACTIONS.APPROVE]: {
            text: translate('iou.approve', getAmount(CONST.REPORT.SECONDARY_ACTIONS.APPROVE)),
            icon: Expensicons.ThumbsUp,
            value: CONST.REPORT.SECONDARY_ACTIONS.APPROVE,
            onSelected: confirmApproval,
        },
        [CONST.REPORT.SECONDARY_ACTIONS.UNAPPROVE]: {
            text: translate('iou.unapprove'),
            icon: Expensicons.CircularArrowBackwards,
            value: CONST.REPORT.SECONDARY_ACTIONS.UNAPPROVE,
            onSelected: () => {
                if (isDelegateAccessRestricted) {
                    showDelegateNoAccessModal();
                    return;
                }

                if (isExported) {
                    setIsUnapproveModalVisible(true);
                    return;
                }

                unapproveExpenseReport(moneyRequestReport);
            },
        },
        [CONST.REPORT.SECONDARY_ACTIONS.CANCEL_PAYMENT]: {
            text: translate('iou.cancelPayment'),
            icon: Expensicons.Clear,
            value: CONST.REPORT.SECONDARY_ACTIONS.CANCEL_PAYMENT,
            onSelected: () => {
                setIsCancelPaymentModalVisible(true);
            },
        },
        [CONST.REPORT.SECONDARY_ACTIONS.EXPORT_TO_ACCOUNTING]: {
            // eslint-disable-next-line @typescript-eslint/no-non-null-assertion
            text: translate('workspace.common.exportIntegrationSelected', {connectionName: connectedIntegration!}),
            icon: getIntegrationIcon(connectedIntegration),
            value: CONST.REPORT.SECONDARY_ACTIONS.EXPORT_TO_ACCOUNTING,
            onSelected: () => {
                if (!connectedIntegration || !moneyRequestReport) {
                    return;
                }
                if (isExported) {
                    setExportModalStatus(CONST.REPORT.EXPORT_OPTIONS.EXPORT_TO_INTEGRATION);
                    return;
                }
                exportToIntegration(moneyRequestReport?.reportID, connectedIntegration);
            },
            additionalIconStyles: styles.integrationIcon,
            displayInDefaultIconColor: true,
        },
        [CONST.REPORT.SECONDARY_ACTIONS.MARK_AS_EXPORTED]: {
            text: translate('workspace.common.markAsExported'),
            icon: Expensicons.CheckCircle,
            value: CONST.REPORT.SECONDARY_ACTIONS.MARK_AS_EXPORTED,
            onSelected: () => {
                if (!connectedIntegration || !moneyRequestReport) {
                    return;
                }
                if (isExported) {
                    setExportModalStatus(CONST.REPORT.EXPORT_OPTIONS.MARK_AS_EXPORTED);
                    return;
                }
                markAsManuallyExported(moneyRequestReport?.reportID, connectedIntegration);
            },
        },
        [CONST.REPORT.SECONDARY_ACTIONS.HOLD]: {
            text: translate('iou.hold'),
            icon: Expensicons.Stopwatch,
            value: CONST.REPORT.SECONDARY_ACTIONS.HOLD,
            onSelected: () => {
                if (!requestParentReportAction) {
                    throw new Error('Parent action does not exist');
                }

                changeMoneyRequestHoldStatus(requestParentReportAction);
            },
        },
        [CONST.REPORT.SECONDARY_ACTIONS.SPLIT]: {
            text: translate('iou.split'),
            icon: Expensicons.ArrowSplit,
            value: CONST.REPORT.SECONDARY_ACTIONS.SPLIT,
            onSelected: () => {
                if (Number(transactions?.length) !== 1) {
                    return;
                }

                const currentTransaction = transactions.at(0);
                initSplitExpense(currentTransaction, moneyRequestReport?.reportID ?? String(CONST.DEFAULT_NUMBER_ID));
            },
        },
        [CONST.REPORT.SECONDARY_ACTIONS.CHANGE_WORKSPACE]: {
            text: translate('iou.changeWorkspace'),
            icon: Expensicons.Buildings,
            value: CONST.REPORT.SECONDARY_ACTIONS.CHANGE_WORKSPACE,
            onSelected: () => {
                if (!moneyRequestReport) {
                    return;
                }
                Navigation.navigate(ROUTES.REPORT_WITH_ID_CHANGE_WORKSPACE.getRoute(moneyRequestReport.reportID, Navigation.getActiveRoute()));
            },
        },
        [CONST.REPORT.SECONDARY_ACTIONS.DELETE]: {
            text: translate('common.delete'),
            icon: Expensicons.Trashcan,
            value: CONST.REPORT.SECONDARY_ACTIONS.DELETE,
            onSelected: () => {
                if (Object.keys(transactions).length === 1) {
                    setIsDeleteExpenseModalVisible(true);
                } else {
                    setIsDeleteReportModalVisible(true);
                }
            },
        },
        [CONST.REPORT.SECONDARY_ACTIONS.RETRACT]: {
            text: translate('iou.undoSubmit'),
            icon: Expensicons.CircularArrowBackwards,
            value: CONST.REPORT.SECONDARY_ACTIONS.RETRACT,
            onSelected: () => {
                retractReport(moneyRequestReport);
            },
        },
        [CONST.REPORT.SECONDARY_ACTIONS.REOPEN]: {
            text: translate('iou.undoClose'),
            icon: Expensicons.CircularArrowBackwards,
            value: CONST.REPORT.SECONDARY_ACTIONS.REOPEN,
            onSelected: () => {
                if (isExported) {
                    setIsReopenWarningModalVisible(true);
                    return;
                }
                reopenReport(moneyRequestReport);
            },
        },
        [CONST.REPORT.SECONDARY_ACTIONS.ADD_EXPENSE]: {
            text: translate('iou.addExpense'),
            backButtonText: translate('iou.addExpense'),
            icon: Expensicons.Plus,
            value: CONST.REPORT.SECONDARY_ACTIONS.ADD_EXPENSE,
            subMenuItems: addExpenseDropdownOptions,
            onSelected: () => {
                if (!moneyRequestReport?.reportID) {
                    return;
                }
                if (policy && shouldRestrictUserBillableActions(policy.id)) {
                    Navigation.navigate(ROUTES.RESTRICTED_ACTION.getRoute(policy.id));
                    return;
                }
                startMoneyRequest(CONST.IOU.TYPE.SUBMIT, moneyRequestReport?.reportID);
            },
        },
        [CONST.REPORT.SECONDARY_ACTIONS.PAY]: {
            text: translate('iou.settlePayment', {formattedAmount: totalAmount}),
            icon: Expensicons.Cash,
            value: CONST.REPORT.SECONDARY_ACTIONS.PAY,
            backButtonText: translate('iou.settlePayment', {formattedAmount: totalAmount}),
            subMenuItems: Object.values(paymentButtonOptions),
        },
    };
    const applicableSecondaryActions = secondaryActions
        .map((action) => secondaryActionsImplementation[action])
        .filter((action) => action?.shouldShow !== false && action?.value !== primaryAction);
    useEffect(() => {
        if (!transactionThreadReportID) {
            return;
        }
        clearSelectedTransactions(true);
        // We don't need to run the effect on change of clearSelectedTransactions since it can cause the infinite loop.
        // eslint-disable-next-line react-compiler/react-compiler
        // eslint-disable-next-line react-hooks/exhaustive-deps
    }, [transactionThreadReportID]);

    const shouldShowBackButton = shouldDisplayBackButton || shouldUseNarrowLayout;

    const connectedIntegrationName = connectedIntegration ? translate('workspace.accounting.connectionName', {connectionName: connectedIntegration}) : '';
    const unapproveWarningText = useMemo(
        () => (
            <Text>
                <Text style={[styles.textStrong, styles.noWrap]}>{translate('iou.headsUp')}</Text>{' '}
                <Text>{translate('iou.unapproveWithIntegrationWarning', {accountingIntegration: connectedIntegrationName})}</Text>
            </Text>
        ),
        [connectedIntegrationName, styles.noWrap, styles.textStrong, translate],
    );

    const isMobileSelectionModeEnabled = useMobileSelectionMode();

    if (isMobileSelectionModeEnabled) {
        return (
            <HeaderWithBackButton
                title={translate('common.selectMultiple')}
                onBackButtonPress={() => {
                    clearSelectedTransactions(true);
                    turnOffMobileSelectionMode();
                }}
            />
        );
    }

    const reopenExportedReportWarningText = (
        <Text>
            <Text style={[styles.textStrong, styles.noWrap]}>{translate('iou.headsUp')} </Text>
            <Text>{translate('iou.reopenExportedReportConfirmation', {connectionName: integrationNameFromExportMessage ?? ''})}</Text>
        </Text>
    );
    const onPaymentSelect = (event: KYCFlowEvent, iouPaymentType: PaymentMethodType, triggerKYCFlow: TriggerKYCFlow) =>
        selectPaymentType(event, iouPaymentType, triggerKYCFlow, policy, confirmPayment, isUserValidated, confirmApproval, moneyRequestReport);

    const KYCMoreDropdown = (
        <KYCWall
            onSuccessfulKYC={(payment) => confirmPayment(payment)}
            enablePaymentsRoute={ROUTES.ENABLE_PAYMENTS}
            addBankAccountRoute={bankAccountRoute}
            isDisabled={isOffline}
            source={CONST.KYC_WALL_SOURCE.REPORT}
            chatReportID={chatReport?.reportID}
            iouReport={moneyRequestReport}
            anchorAlignment={{
                horizontal: CONST.MODAL.ANCHOR_ORIGIN_HORIZONTAL.LEFT, // button is at left, so horizontal anchor is at LEFT
                vertical: CONST.MODAL.ANCHOR_ORIGIN_VERTICAL.TOP, // we assume that popover menu opens below the button, anchor is at TOP
            }}
        >
            {(triggerKYCFlow, buttonRef) => (
                <ButtonWithDropdownMenu
                    success={false}
                    onPress={() => {}}
                    onSubItemSelected={(item, index, event) => {
                        if (!isSecondaryActionAPaymentOption(item)) {
                            return;
                        }
                        onPaymentSelect(event, item.value, triggerKYCFlow);
                    }}
                    buttonRef={buttonRef}
                    shouldAlwaysShowDropdownMenu
                    customText={translate('common.more')}
                    options={applicableSecondaryActions}
                    isSplitButton={false}
                    wrapperStyle={shouldDisplayNarrowVersion && [!primaryAction && styles.flex1]}
                    shouldUseModalPaddingStyle={false}
                />
            )}
        </KYCWall>
    );

    const moreContentUnfiltered = [
        shouldShowSelectedTransactionsButton && shouldDisplayNarrowVersion && (
            <View
                style={[styles.dFlex, styles.w100, styles.pb3]}
                key="1"
            >
                <ButtonWithDropdownMenu
                    onPress={() => null}
                    options={selectedTransactionsOptions}
                    customText={translate('workspace.common.selected', {count: selectedTransactionIDs.length})}
                    isSplitButton={false}
                    shouldAlwaysShowDropdownMenu
                    wrapperStyle={styles.w100}
                />
            </View>
        ),
        shouldShowNextStep && !!optimisticNextStep?.message?.length && (
            <MoneyReportHeaderStatusBar
                nextStep={optimisticNextStep}
                key="2"
            />
        ),
        shouldShowNextStep && !optimisticNextStep && !!isLoadingInitialReportActions && !isOffline && <MoneyReportHeaderStatusBarSkeleton key="3" />,
        !!statusBarProps && (
            <MoneyRequestHeaderStatusBar
                icon={statusBarProps.icon}
                description={statusBarProps.description}
                key="4"
            />
        ),
    ];
    const moreContent = moreContentUnfiltered.filter(Boolean);
    const isMoreContentShown = moreContent.length > 0;
    const shouldAddGapToContents = moreContent.length > 1;

    return (
        <View style={[styles.pt0, styles.borderBottom]}>
            <HeaderWithBackButton
                shouldShowReportAvatarWithDisplay
                shouldShowPinButton={false}
                singleAvatarDetails={details}
                report={moneyRequestReport}
                policy={policy}
                shouldShowBackButton={shouldShowBackButton}
                shouldDisplaySearchRouter={shouldDisplaySearchRouter}
                onBackButtonPress={onBackButtonPress}
                shouldShowBorderBottom={false}
                shouldEnableDetailPageNavigation
                shouldDisplayNavigationArrows={!shouldUseNarrowLayout}
            >
                {!shouldDisplayNarrowVersion && (
                    <View style={[styles.flexRow, styles.gap2]}>
                        {!!primaryAction && !shouldShowSelectedTransactionsButton && primaryActionsImplementation[primaryAction]}
                        {!!applicableSecondaryActions.length && !shouldShowSelectedTransactionsButton && KYCMoreDropdown}
                        {shouldShowSelectedTransactionsButton && (
                            <View>
                                <ButtonWithDropdownMenu
                                    onPress={() => null}
                                    options={selectedTransactionsOptions}
                                    customText={translate('workspace.common.selected', {count: selectedTransactionIDs.length})}
                                    isSplitButton={false}
                                    shouldAlwaysShowDropdownMenu
                                />
                            </View>
                        )}
                    </View>
                )}
            </HeaderWithBackButton>
            {shouldDisplayNarrowVersion && !shouldShowSelectedTransactionsButton && (
                <View style={[styles.flexRow, styles.gap2, styles.pb3, styles.ph5, styles.w100, styles.alignItemsCenter, styles.justifyContentCenter]}>
                    {!!primaryAction && <View style={[styles.flex1]}>{primaryActionsImplementation[primaryAction]}</View>}
                    {!!applicableSecondaryActions.length && KYCMoreDropdown}
                </View>
            )}
<<<<<<< HEAD
            {isMoreContentShown && (
                <View style={[styles.dFlex, styles.flexColumn, shouldAddGapToContents && styles.gap3, styles.pb3, styles.ph5]}>
                    {shouldShowSelectedTransactionsButton && shouldDisplayNarrowVersion && (
                        <View style={[styles.dFlex, styles.w100, styles.pb3]}>
                            <ButtonWithDropdownMenu
                                onPress={() => null}
                                options={selectedTransactionsOptions}
                                customText={translate('workspace.common.selected', {count: selectedTransactionIDs.length})}
                                isSplitButton={false}
                                shouldAlwaysShowDropdownMenu
                                wrapperStyle={styles.w100}
                            />
                        </View>
                    )}
                    <View style={[styles.flexRow, styles.containerWithSpaceBetween]}>
                        {shouldShowNextStep && !!optimisticNextStep?.message?.length && <MoneyReportHeaderStatusBar nextStep={optimisticNextStep} />}
                        {shouldShowNextStep && !optimisticNextStep && !!isLoadingInitialReportActions && !isOffline && <MoneyReportHeaderStatusBarSkeleton />}
                        {!!statusBarProps && (
                            <MoneyRequestHeaderStatusBar
                                icon={statusBarProps.icon}
                                description={statusBarProps.description}
                            />
                        )}
                        {shouldUseNarrowLayout && (
                            <PrevNextButtons
                                isPrevButtonDisabled={false}
                                isNextButtonDisabled={false}
                                onNext={() => {}}
                                onPrevious={() => {}}
                            />
                        )}
                    </View>
                </View>
            )}
=======
            {isMoreContentShown && <View style={[styles.dFlex, styles.flexColumn, shouldAddGapToContents && styles.gap3, styles.pb3, styles.ph5]}>{moreContent}</View>}
>>>>>>> 69558461
            <LoadingBar shouldShow={shouldShowLoadingBar && shouldUseNarrowLayout} />
            {isHoldMenuVisible && requestType !== undefined && (
                <ProcessMoneyReportHoldMenu
                    nonHeldAmount={!hasOnlyHeldExpenses && hasValidNonHeldAmount ? nonHeldAmount : undefined}
                    requestType={requestType}
                    fullAmount={fullAmount}
                    onClose={() => setIsHoldMenuVisible(false)}
                    isVisible={isHoldMenuVisible}
                    paymentType={paymentType}
                    chatReport={chatReport}
                    moneyRequestReport={moneyRequestReport}
                    startAnimation={() => {
                        if (requestType === CONST.IOU.REPORT_ACTION_TYPE.APPROVE) {
                            startApprovedAnimation();
                        } else {
                            startAnimation();
                        }
                    }}
                    transactionCount={transactionIDs?.length ?? 0}
                />
            )}
            <DecisionModal
                title={translate('common.downloadFailedTitle')}
                prompt={translate('common.downloadFailedDescription')}
                isSmallScreenWidth={isSmallScreenWidth}
                onSecondOptionSubmit={() => setDownloadErrorModalVisible(false)}
                secondOptionText={translate('common.buttonConfirm')}
                isVisible={downloadErrorModalVisible}
                onClose={() => setDownloadErrorModalVisible(false)}
            />
            <ConfirmModal
                title={translate('iou.cancelPayment')}
                isVisible={isCancelPaymentModalVisible}
                onConfirm={() => {
                    if (!chatReport) {
                        return;
                    }
                    cancelPayment(moneyRequestReport, chatReport);
                    setIsCancelPaymentModalVisible(false);
                }}
                onCancel={() => setIsCancelPaymentModalVisible(false)}
                prompt={translate('iou.cancelPaymentConfirmation')}
                confirmText={translate('iou.cancelPayment')}
                cancelText={translate('common.dismiss')}
                danger
                shouldEnableNewFocusManagement
            />
            <ConfirmModal
                title={translate('iou.deleteExpense', {count: 1})}
                isVisible={isDeleteExpenseModalVisible}
                onConfirm={() => {
                    let goBackRoute: Route | undefined;
                    setIsDeleteExpenseModalVisible(false);
                    if (transactionThreadReportID) {
                        if (!requestParentReportAction || !transaction?.transactionID) {
                            throw new Error('Missing data!');
                        }
                        // it's deleting transaction but not the report which leads to bug (that is actually also on staging)
                        // Money request should be deleted when interactions are done, to not show the not found page before navigating to goBackRoute
                        InteractionManager.runAfterInteractions(() => deleteMoneyRequest(transaction?.transactionID, requestParentReportAction));
                        goBackRoute = getNavigationUrlOnMoneyRequestDelete(transaction.transactionID, requestParentReportAction, false);
                    }

                    if (goBackRoute) {
                        Navigation.setNavigationActionToMicrotaskQueue(() => navigateOnDeleteExpense(goBackRoute));
                    }
                }}
                onCancel={() => setIsDeleteExpenseModalVisible(false)}
                prompt={translate('iou.deleteConfirmation', {count: 1})}
                confirmText={translate('common.delete')}
                cancelText={translate('common.cancel')}
                danger
                shouldEnableNewFocusManagement
            />
            <ConfirmModal
                title={translate('iou.deleteExpense', {count: selectedTransactionIDs.length})}
                isVisible={hookDeleteModalVisible}
                onConfirm={() => {
                    if (transactions.filter((trans) => trans.pendingAction !== CONST.RED_BRICK_ROAD_PENDING_ACTION.DELETE).length === selectedTransactionIDs.length) {
                        Navigation.goBack(route.params?.backTo);
                    }
                    handleDeleteTransactions();
                }}
                onCancel={hideDeleteModal}
                prompt={translate('iou.deleteConfirmation', {count: selectedTransactionIDs.length})}
                confirmText={translate('common.delete')}
                cancelText={translate('common.cancel')}
                danger
                shouldEnableNewFocusManagement
            />
            <ConfirmModal
                title={translate('iou.deleteReport')}
                isVisible={isDeleteReportModalVisible}
                onConfirm={() => {
                    setIsDeleteReportModalVisible(false);

                    Navigation.goBack();
                    InteractionManager.runAfterInteractions(() => {
                        deleteAppReport(moneyRequestReport?.reportID);
                    });
                }}
                onCancel={() => setIsDeleteReportModalVisible(false)}
                prompt={translate('iou.deleteReportConfirmation')}
                confirmText={translate('common.delete')}
                cancelText={translate('common.cancel')}
                danger
                shouldEnableNewFocusManagement
            />
            {!!connectedIntegration && (
                <ConfirmModal
                    title={translate('workspace.exportAgainModal.title')}
                    onConfirm={confirmExport}
                    onCancel={() => setExportModalStatus(null)}
                    prompt={translate('workspace.exportAgainModal.description', {connectionName: connectedIntegration, reportName: moneyRequestReport?.reportName ?? ''})}
                    confirmText={translate('workspace.exportAgainModal.confirmText')}
                    cancelText={translate('workspace.exportAgainModal.cancelText')}
                    isVisible={!!exportModalStatus}
                />
            )}
            <ConfirmModal
                title={translate('iou.unapproveReport')}
                isVisible={isUnapproveModalVisible}
                danger
                confirmText={translate('iou.unapproveReport')}
                onConfirm={() => {
                    setIsUnapproveModalVisible(false);
                    unapproveExpenseReport(moneyRequestReport);
                }}
                cancelText={translate('common.cancel')}
                onCancel={() => setIsUnapproveModalVisible(false)}
                prompt={unapproveWarningText}
            />
            <ConfirmModal
                title={translate('iou.reopenReport')}
                isVisible={isReopenWarningModalVisible}
                danger
                confirmText={translate('iou.reopenReport')}
                onConfirm={() => {
                    setIsReopenWarningModalVisible(false);
                    reopenReport(moneyRequestReport);
                }}
                cancelText={translate('common.cancel')}
                onCancel={() => setIsReopenWarningModalVisible(false)}
                // eslint-disable-next-line @typescript-eslint/no-non-null-assertion
                prompt={reopenExportedReportWarningText}
            />
            <DecisionModal
                title={translate('common.downloadFailedTitle')}
                prompt={translate('common.downloadFailedDescription')}
                isSmallScreenWidth={isSmallScreenWidth}
                onSecondOptionSubmit={() => setIsDownloadErrorModalVisible(false)}
                secondOptionText={translate('common.buttonConfirm')}
                isVisible={isDownloadErrorModalVisible}
                onClose={() => setIsDownloadErrorModalVisible(false)}
            />
            <DecisionModal
                title={translate('common.youAppearToBeOffline')}
                prompt={translate('common.offlinePrompt')}
                isSmallScreenWidth={isSmallScreenWidth}
                onSecondOptionSubmit={() => setOfflineModalVisible(false)}
                secondOptionText={translate('common.buttonConfirm')}
                isVisible={offlineModalVisible}
                onClose={() => setOfflineModalVisible(false)}
            />
            <Modal
                onClose={() => setIsPDFModalVisible(false)}
                isVisible={isPDFModalVisible}
                type={isSmallScreenWidth ? CONST.MODAL.MODAL_TYPE.BOTTOM_DOCKED : CONST.MODAL.MODAL_TYPE.CONFIRM}
                innerContainerStyle={styles.pv0}
            >
                <View style={[styles.m5]}>
                    <View>
                        <View style={[styles.flexRow, styles.mb4]}>
                            <Header
                                title={translate('reportDetailsPage.generatingPDF')}
                                containerStyles={[styles.alignItemsCenter]}
                            />
                        </View>
                        <View>
                            <Text>{messagePDF}</Text>
                            {!reportPDFFilename && (
                                <ActivityIndicator
                                    size={CONST.ACTIVITY_INDICATOR_SIZE.LARGE}
                                    color={theme.textSupporting}
                                    style={styles.mt3}
                                />
                            )}
                        </View>
                    </View>
                    {!!reportPDFFilename && reportPDFFilename !== 'error' && (
                        <Button
                            isLoading={isDownloadingPDF}
                            style={[styles.mt3, styles.noSelect]}
                            onPress={() => downloadReportPDF(reportPDFFilename ?? '', moneyRequestReport?.reportName ?? '')}
                            text={translate('common.download')}
                        />
                    )}
                    {(!reportPDFFilename || reportPDFFilename === 'error') && (
                        <Button
                            style={[styles.mt3, styles.noSelect]}
                            onPress={() => setIsPDFModalVisible(false)}
                            text={translate('common.close')}
                        />
                    )}
                </View>
            </Modal>
        </View>
    );
}

MoneyReportHeader.displayName = 'MoneyReportHeader';

export default MoneyReportHeader;<|MERGE_RESOLUTION|>--- conflicted
+++ resolved
@@ -1029,44 +1029,7 @@
                     {!!applicableSecondaryActions.length && KYCMoreDropdown}
                 </View>
             )}
-<<<<<<< HEAD
-            {isMoreContentShown && (
-                <View style={[styles.dFlex, styles.flexColumn, shouldAddGapToContents && styles.gap3, styles.pb3, styles.ph5]}>
-                    {shouldShowSelectedTransactionsButton && shouldDisplayNarrowVersion && (
-                        <View style={[styles.dFlex, styles.w100, styles.pb3]}>
-                            <ButtonWithDropdownMenu
-                                onPress={() => null}
-                                options={selectedTransactionsOptions}
-                                customText={translate('workspace.common.selected', {count: selectedTransactionIDs.length})}
-                                isSplitButton={false}
-                                shouldAlwaysShowDropdownMenu
-                                wrapperStyle={styles.w100}
-                            />
-                        </View>
-                    )}
-                    <View style={[styles.flexRow, styles.containerWithSpaceBetween]}>
-                        {shouldShowNextStep && !!optimisticNextStep?.message?.length && <MoneyReportHeaderStatusBar nextStep={optimisticNextStep} />}
-                        {shouldShowNextStep && !optimisticNextStep && !!isLoadingInitialReportActions && !isOffline && <MoneyReportHeaderStatusBarSkeleton />}
-                        {!!statusBarProps && (
-                            <MoneyRequestHeaderStatusBar
-                                icon={statusBarProps.icon}
-                                description={statusBarProps.description}
-                            />
-                        )}
-                        {shouldUseNarrowLayout && (
-                            <PrevNextButtons
-                                isPrevButtonDisabled={false}
-                                isNextButtonDisabled={false}
-                                onNext={() => {}}
-                                onPrevious={() => {}}
-                            />
-                        )}
-                    </View>
-                </View>
-            )}
-=======
             {isMoreContentShown && <View style={[styles.dFlex, styles.flexColumn, shouldAddGapToContents && styles.gap3, styles.pb3, styles.ph5]}>{moreContent}</View>}
->>>>>>> 69558461
             <LoadingBar shouldShow={shouldShowLoadingBar && shouldUseNarrowLayout} />
             {isHoldMenuVisible && requestType !== undefined && (
                 <ProcessMoneyReportHoldMenu
