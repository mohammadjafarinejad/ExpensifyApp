--- conflicted
+++ resolved
@@ -311,12 +311,7 @@
     const isSubmitterSameAsNextApprover = isReportOwner(moneyRequestReport) && nextApproverAccountID === moneyRequestReport?.ownerAccountID;
     const optimisticNextStep = isSubmitterSameAsNextApprover && policy?.preventSelfApproval ? buildOptimisticNextStepForPreventSelfApprovalsEnabled() : nextStep;
 
-<<<<<<< HEAD
-    const shouldShowNextStep = isFromPaidPolicy && !isInvoiceReport && !shouldShowStatusBar;
-=======
     const shouldShowNextStep = isFromPaidPolicy && !isInvoiceReport && !shouldShowStatusBar && transactions.length > 0;
-    const bankAccountRoute = getBankAccountRoute(chatReport);
->>>>>>> 2583d8ac
     const {nonHeldAmount, fullAmount, hasValidNonHeldAmount} = getNonHeldAndFullAmount(moneyRequestReport, shouldShowPayButton);
     const isAnyTransactionOnHold = hasHeldExpensesReportUtils(moneyRequestReport?.reportID);
     const {isDelegateAccessRestricted, showDelegateNoAccessModal} = useContext(DelegateNoAccessContext);
