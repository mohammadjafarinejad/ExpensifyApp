import {useRoute} from '@react-navigation/native';
import React, {useCallback, useContext, useEffect, useMemo, useState} from 'react';
import {ActivityIndicator, InteractionManager, View} from 'react-native';
import type {OnyxEntry} from 'react-native-onyx';
import type {ValueOf} from 'type-fest';
import useDuplicateTransactionsAndViolations from '@hooks/useDuplicateTransactionsAndViolations';
import useLoadingBarVisibility from '@hooks/useLoadingBarVisibility';
import useLocalize from '@hooks/useLocalize';
import useMobileSelectionMode from '@hooks/useMobileSelectionMode';
import useNetwork from '@hooks/useNetwork';
import useOnyx from '@hooks/useOnyx';
import useParticipantsInvoiceReport from '@hooks/useParticipantsInvoiceReport';
import usePaymentAnimations from '@hooks/usePaymentAnimations';
import usePaymentOptions from '@hooks/usePaymentOptions';
import useReportIsArchived from '@hooks/useReportIsArchived';
import useResponsiveLayout from '@hooks/useResponsiveLayout';
import useSelectedTransactionsActions from '@hooks/useSelectedTransactionsActions';
import useTheme from '@hooks/useTheme';
import useThemeStyles from '@hooks/useThemeStyles';
import useTransactionsAndViolationsForReport from '@hooks/useTransactionsAndViolationsForReport';
import {setupMergeTransactionData} from '@libs/actions/MergeTransaction';
import {turnOffMobileSelectionMode} from '@libs/actions/MobileSelectionMode';
import {
    createTransactionThreadReport,
    deleteAppReport,
    downloadReportPDF,
    exportReportToCSV,
    exportReportToPDF,
    exportToIntegration,
    markAsManuallyExported,
    openUnreportedExpense,
} from '@libs/actions/Report';
import {queueExportSearchWithTemplate, search} from '@libs/actions/Search';
import getNonEmptyStringOnyxID from '@libs/getNonEmptyStringOnyxID';
import getPlatform from '@libs/getPlatform';
import Log from '@libs/Log';
import {getThreadReportIDsForTransactions, getTotalAmountForIOUReportPreviewButton} from '@libs/MoneyRequestReportUtils';
import Navigation from '@libs/Navigation/Navigation';
import type {PlatformStackRouteProp} from '@libs/Navigation/PlatformStackNavigation/types';
import type {ReportsSplitNavigatorParamList, SearchFullscreenNavigatorParamList, SearchReportParamList} from '@libs/Navigation/types';
import {buildOptimisticNextStepForPreventSelfApprovalsEnabled} from '@libs/NextStepUtils';
import {isSecondaryActionAPaymentOption, selectPaymentType} from '@libs/PaymentUtils';
import type {KYCFlowEvent, TriggerKYCFlow} from '@libs/PaymentUtils';
import {getConnectedIntegration, getValidConnectedIntegration} from '@libs/PolicyUtils';
import {getIOUActionForReportID, getOriginalMessage, getReportAction, isMoneyRequestAction} from '@libs/ReportActionsUtils';
import {getAllExpensesToHoldIfApplicable, getReportPrimaryAction} from '@libs/ReportPrimaryActionUtils';
import {getSecondaryExportReportActions, getSecondaryReportActions} from '@libs/ReportSecondaryActionUtils';
import {
    changeMoneyRequestHoldStatus,
    getArchiveReason,
    getIntegrationExportIcon,
    getIntegrationNameFromExportMessage as getIntegrationNameFromExportMessageUtils,
    getNextApproverAccountID,
    getNonHeldAndFullAmount,
    getTransactionsWithReceipts,
    hasHeldExpenses as hasHeldExpensesReportUtils,
    hasOnlyHeldExpenses as hasOnlyHeldExpensesReportUtils,
    hasUpdatedTotal,
    isAllowedToApproveExpenseReport,
    isExported as isExportedUtils,
    isInvoiceReport as isInvoiceReportUtil,
    isProcessingReport,
    isReportOwner,
    navigateOnDeleteExpense,
    navigateToDetailsPage,
} from '@libs/ReportUtils';
import {shouldRestrictUserBillableActions} from '@libs/SubscriptionUtils';
import {
    allHavePendingRTERViolation,
    hasDuplicateTransactions,
    isDuplicate,
    isExpensifyCardTransaction,
    isOnHold as isOnHoldTransactionUtils,
    isPayAtEndExpense as isPayAtEndExpenseTransactionUtils,
    isPending,
    isScanning,
    shouldShowBrokenConnectionViolationForMultipleTransactions,
} from '@libs/TransactionUtils';
import type {ExportType} from '@pages/home/report/ReportDetailsExportPage';
import variables from '@styles/variables';
import {
    approveMoneyRequest,
    canApproveIOU,
    cancelPayment,
    canIOUBePaid as canIOUBePaidAction,
    deleteMoneyRequest,
    getNavigationUrlOnMoneyRequestDelete,
    initSplitExpense,
    payInvoice,
    payMoneyRequest,
    reopenReport,
    retractReport,
    startMoneyRequest,
    submitReport,
    unapproveExpenseReport,
} from '@userActions/IOU';
import {markAsCash as markAsCashAction} from '@userActions/Transaction';
import CONST from '@src/CONST';
import ONYXKEYS from '@src/ONYXKEYS';
import type {Route} from '@src/ROUTES';
import ROUTES from '@src/ROUTES';
import SCREENS from '@src/SCREENS';
import type * as OnyxTypes from '@src/types/onyx';
import type {PaymentMethodType} from '@src/types/onyx/OriginalMessage';
import type IconAsset from '@src/types/utils/IconAsset';
import isLoadingOnyxValue from '@src/types/utils/isLoadingOnyxValue';
import BrokenConnectionDescription from './BrokenConnectionDescription';
import Button from './Button';
import ButtonWithDropdownMenu from './ButtonWithDropdownMenu';
import type {DropdownOption} from './ButtonWithDropdownMenu/types';
import ConfirmModal from './ConfirmModal';
import DecisionModal from './DecisionModal';
import {DelegateNoAccessContext} from './DelegateNoAccessModalProvider';
import Header from './Header';
import HeaderWithBackButton from './HeaderWithBackButton';
import Icon from './Icon';
import * as Expensicons from './Icon/Expensicons';
import KYCWall from './KYCWall';
import type {PaymentMethod} from './KYCWall/types';
import LoadingBar from './LoadingBar';
import Modal from './Modal';
import MoneyReportHeaderStatusBar from './MoneyReportHeaderStatusBar';
import MoneyReportHeaderStatusBarSkeleton from './MoneyReportHeaderStatusBarSkeleton';
import type {MoneyRequestHeaderStatusBarProps} from './MoneyRequestHeaderStatusBar';
import MoneyRequestHeaderStatusBar from './MoneyRequestHeaderStatusBar';
import MoneyRequestReportNavigation from './MoneyRequestReportView/MoneyRequestReportNavigation';
import type {PopoverMenuItem} from './PopoverMenu';
import type {ActionHandledType} from './ProcessMoneyReportHoldMenu';
import ProcessMoneyReportHoldMenu from './ProcessMoneyReportHoldMenu';
import {useSearchContext} from './Search/SearchContext';
import AnimatedSettlementButton from './SettlementButton/AnimatedSettlementButton';
import Text from './Text';

type MoneyReportHeaderProps = {
    /** The report currently being looked at */
    report: OnyxEntry<OnyxTypes.Report>;

    /** The policy tied to the expense report */
    policy: OnyxEntry<OnyxTypes.Policy>;

    /** Array of report actions for the report */
    reportActions: OnyxTypes.ReportAction[];

    /** The reportID of the transaction thread report associated with this current report, if any */
    // eslint-disable-next-line react/no-unused-prop-types
    transactionThreadReportID: string | undefined;

    /** whether we are loading report data in openReport command */
    isLoadingInitialReportActions?: boolean;

    /** Whether back button should be displayed in header */
    shouldDisplayBackButton?: boolean;

    /** Method to trigger when pressing close button of the header */
    onBackButtonPress: () => void;
};

function MoneyReportHeader({
    policy,
    report: moneyRequestReport,
    transactionThreadReportID,
    reportActions,
    isLoadingInitialReportActions,
    shouldDisplayBackButton = false,
    onBackButtonPress,
}: MoneyReportHeaderProps) {
    // We need to use isSmallScreenWidth instead of shouldUseNarrowLayout to use a correct layout for the hold expense modal https://github.com/Expensify/App/pull/47990#issuecomment-2362382026
    // eslint-disable-next-line rulesdir/prefer-shouldUseNarrowLayout-instead-of-isSmallScreenWidth
    const {shouldUseNarrowLayout, isSmallScreenWidth, isMediumScreenWidth} = useResponsiveLayout();
    const shouldDisplayNarrowVersion = shouldUseNarrowLayout || isMediumScreenWidth;
    const route = useRoute<
        | PlatformStackRouteProp<ReportsSplitNavigatorParamList, typeof SCREENS.REPORT>
        | PlatformStackRouteProp<SearchFullscreenNavigatorParamList, typeof SCREENS.SEARCH.MONEY_REQUEST_REPORT>
        | PlatformStackRouteProp<SearchReportParamList, typeof SCREENS.SEARCH.REPORT_RHP>
    >();
    // eslint-disable-next-line @typescript-eslint/prefer-nullish-coalescing
    const [chatReport] = useOnyx(`${ONYXKEYS.COLLECTION.REPORT}${moneyRequestReport?.chatReportID}`, {canBeMissing: true});
    // eslint-disable-next-line @typescript-eslint/prefer-nullish-coalescing
    const [nextStep] = useOnyx(`${ONYXKEYS.COLLECTION.NEXT_STEP}${moneyRequestReport?.reportID}`, {canBeMissing: true});
    const [isUserValidated] = useOnyx(ONYXKEYS.ACCOUNT, {selector: (account) => account?.validated, canBeMissing: true});
    const [transactionThreadReport] = useOnyx(`${ONYXKEYS.COLLECTION.REPORT}${transactionThreadReportID}`, {canBeMissing: true});
    const [reportPDFFilename] = useOnyx(`${ONYXKEYS.COLLECTION.NVP_EXPENSIFY_REPORT_PDF_FILENAME}${moneyRequestReport?.reportID}`, {canBeMissing: true}) ?? null;
    const [download] = useOnyx(`${ONYXKEYS.COLLECTION.DOWNLOAD}${reportPDFFilename}`, {canBeMissing: true});
    const isDownloadingPDF = download?.isDownloading ?? false;
    const [session] = useOnyx(ONYXKEYS.SESSION, {canBeMissing: false});
    const [activePolicyID] = useOnyx(ONYXKEYS.NVP_ACTIVE_POLICY_ID, {canBeMissing: true});
    const [integrationsExportTemplates] = useOnyx(ONYXKEYS.NVP_INTEGRATION_SERVER_EXPORT_TEMPLATES, {canBeMissing: true});
    const [csvExportLayouts] = useOnyx(ONYXKEYS.NVP_CSV_EXPORT_LAYOUTS, {canBeMissing: true});

    // Collate the list of user-created in-app export templates
    const customInAppTemplates = useMemo(() => {
        const policyTemplates = Object.entries(policy?.exportLayouts ?? {}).map(([templateName, layout]) => ({
            ...layout,
            templateName,
            description: policy?.name,
            policyID: policy?.id,
        }));

        // Collate a list of the user's account level in-app export templates, excluding the Default CSV template
        const csvTemplates = Object.entries(csvExportLayouts ?? {})
            .filter(([, layout]) => layout.name !== CONST.REPORT.EXPORT_OPTION_LABELS.DEFAULT_CSV)
            .map(([templateName, layout]) => ({
                ...layout,
                templateName,
                description: '',
                policyID: undefined,
            }));

        return [...policyTemplates, ...csvTemplates];
    }, [csvExportLayouts, policy]);

    const requestParentReportAction = useMemo(() => {
        if (!reportActions || !transactionThreadReport?.parentReportActionID) {
            return null;
        }
        return reportActions.find((action): action is OnyxTypes.ReportAction<typeof CONST.REPORT.ACTIONS.TYPE.IOU> => action.reportActionID === transactionThreadReport.parentReportActionID);
    }, [reportActions, transactionThreadReport?.parentReportActionID]);

    const {transactions: reportTransactions, violations} = useTransactionsAndViolationsForReport(moneyRequestReport?.reportID);

    const transactions = useMemo(() => {
        return Object.values(reportTransactions);
    }, [reportTransactions]);

    const iouTransactionID = isMoneyRequestAction(requestParentReportAction) ? getOriginalMessage(requestParentReportAction)?.IOUTransactionID : undefined;
    const [transaction] = useOnyx(`${ONYXKEYS.COLLECTION.TRANSACTION}${getNonEmptyStringOnyxID(iouTransactionID)}`, {
        canBeMissing: true,
    });
    const [dismissedHoldUseExplanation, dismissedHoldUseExplanationResult] = useOnyx(ONYXKEYS.NVP_DISMISSED_HOLD_USE_EXPLANATION, {canBeMissing: true});
    const isLoadingHoldUseExplained = isLoadingOnyxValue(dismissedHoldUseExplanationResult);
    const [invoiceReceiverPolicy] = useOnyx(
        `${ONYXKEYS.COLLECTION.POLICY}${chatReport?.invoiceReceiver && 'policyID' in chatReport.invoiceReceiver ? chatReport.invoiceReceiver.policyID : undefined}`,
        {canBeMissing: true},
    );

    const {duplicateTransactions, duplicateTransactionViolations} = useDuplicateTransactionsAndViolations(transactions.map((t) => t.transactionID));
    const isExported = useMemo(() => isExportedUtils(reportActions), [reportActions]);
    // wrapped in useMemo to improve performance because this is an operation on array
    const integrationNameFromExportMessage = useMemo(() => {
        if (!isExported) {
            return null;
        }
        return getIntegrationNameFromExportMessageUtils(reportActions);
    }, [isExported, reportActions]);

    const [downloadErrorModalVisible, setDownloadErrorModalVisible] = useState(false);
    const [isCancelPaymentModalVisible, setIsCancelPaymentModalVisible] = useState(false);
    const [isDeleteExpenseModalVisible, setIsDeleteExpenseModalVisible] = useState(false);
    const [isDeleteReportModalVisible, setIsDeleteReportModalVisible] = useState(false);
    const [isUnapproveModalVisible, setIsUnapproveModalVisible] = useState(false);
    const [isReopenWarningModalVisible, setIsReopenWarningModalVisible] = useState(false);
    const [isPDFModalVisible, setIsPDFModalVisible] = useState(false);
    const [isExportWithTemplateModalVisible, setIsExportWithTemplateModalVisible] = useState(false);

    const [exportModalStatus, setExportModalStatus] = useState<ExportType | null>(null);

    const {isPaidAnimationRunning, isApprovedAnimationRunning, startAnimation, stopAnimation, startApprovedAnimation} = usePaymentAnimations();
    const styles = useThemeStyles();
    const theme = useTheme();
    const {translate} = useLocalize();
    const {isOffline} = useNetwork();
    const isOnHold = isOnHoldTransactionUtils(transaction);

    const [policies] = useOnyx(ONYXKEYS.COLLECTION.POLICY, {canBeMissing: true});
    const [isHoldMenuVisible, setIsHoldMenuVisible] = useState(false);
    const [paymentType, setPaymentType] = useState<PaymentMethodType>();
    const [requestType, setRequestType] = useState<ActionHandledType>();
    const canAllowSettlement = hasUpdatedTotal(moneyRequestReport, policy);
    const policyType = policy?.type;
    const connectedIntegration = getValidConnectedIntegration(policy);
    const connectedIntegrationFallback = getConnectedIntegration(policy);
    const hasScanningReceipt = getTransactionsWithReceipts(moneyRequestReport?.reportID).some((t) => isScanning(t));
    const hasOnlyPendingTransactions = useMemo(() => {
        return !!transactions && transactions.length > 0 && transactions.every((t) => isExpensifyCardTransaction(t) && isPending(t));
    }, [transactions]);
    const transactionIDs = useMemo(() => transactions?.map((t) => t.transactionID) ?? [], [transactions]);

    const messagePDF = useMemo(() => {
        if (!reportPDFFilename) {
            return translate('reportDetailsPage.waitForPDF');
        }
        if (reportPDFFilename === CONST.REPORT_DETAILS_MENU_ITEM.ERROR) {
            return translate('reportDetailsPage.errorPDF');
        }
        return translate('reportDetailsPage.generatedPDF');
    }, [reportPDFFilename, translate]);

    // Check if there is pending rter violation in all transactionViolations with given transactionIDs.
    // wrapped in useMemo to avoid unnecessary re-renders and for better performance (array operation inside of function)
    const hasAllPendingRTERViolations = useMemo(() => allHavePendingRTERViolation(transactions, violations), [transactions, violations]);
    // Check if user should see broken connection violation warning.
    const shouldShowBrokenConnectionViolation = shouldShowBrokenConnectionViolationForMultipleTransactions(transactionIDs, moneyRequestReport, policy, violations);
    const hasOnlyHeldExpenses = hasOnlyHeldExpensesReportUtils(moneyRequestReport?.reportID);
    const isPayAtEndExpense = isPayAtEndExpenseTransactionUtils(transaction);
    const isArchivedReport = useReportIsArchived(moneyRequestReport?.reportID);
    const isChatReportArchived = useReportIsArchived(chatReport?.reportID);

    const [archiveReason] = useOnyx(`${ONYXKEYS.COLLECTION.REPORT_ACTIONS}${moneyRequestReport?.reportID}`, {selector: getArchiveReason, canBeMissing: true});

    const [reportNameValuePairs] = useOnyx(`${ONYXKEYS.COLLECTION.REPORT_NAME_VALUE_PAIRS}${moneyRequestReport?.reportID}`, {canBeMissing: true});
    const getCanIOUBePaid = useCallback(
        (onlyShowPayElsewhere = false, shouldCheckApprovedState = true) =>
            canIOUBePaidAction(moneyRequestReport, chatReport, policy, transaction ? [transaction] : undefined, onlyShowPayElsewhere, undefined, undefined, shouldCheckApprovedState),
        [moneyRequestReport, chatReport, policy, transaction],
    );

    const isInvoiceReport = isInvoiceReportUtil(moneyRequestReport);

    const [isDownloadErrorModalVisible, setIsDownloadErrorModalVisible] = useState(false);

    const {selectedTransactionIDs, clearSelectedTransactions, currentSearchQueryJSON, currentSearchKey} = useSearchContext();

    const beginExportWithTemplate = useCallback(
        (templateName: string, templateType: string, transactionIDList: string[], policyID?: string) => {
            if (!moneyRequestReport) {
                return;
            }

            setIsExportWithTemplateModalVisible(true);
            queueExportSearchWithTemplate({
                templateName,
                templateType,
                jsonQuery: '{}',
                reportIDList: [moneyRequestReport.reportID],
                transactionIDList,
                policyID,
            });
        },
        [moneyRequestReport],
    );

    const {
        options: selectedTransactionsOptions,
        handleDeleteTransactions,
        isDeleteModalVisible: hookDeleteModalVisible,
        hideDeleteModal,
    } = useSelectedTransactionsActions({
        report: moneyRequestReport,
        reportActions,
        allTransactionsLength: transactions.length,
        session,
        onExportFailed: () => setIsDownloadErrorModalVisible(true),
        policy,
        beginExportWithTemplate: (templateName, templateType, transactionIDList, policyID) => beginExportWithTemplate(templateName, templateType, transactionIDList, policyID),
    });

    const shouldShowSelectedTransactionsButton = !!selectedTransactionsOptions.length && !transactionThreadReportID;

    const canIOUBePaid = useMemo(() => getCanIOUBePaid(), [getCanIOUBePaid]);
    const onlyShowPayElsewhere = useMemo(() => !canIOUBePaid && getCanIOUBePaid(true), [canIOUBePaid, getCanIOUBePaid]);

    const shouldShowPayButton = isPaidAnimationRunning || canIOUBePaid || onlyShowPayElsewhere;

    const shouldShowApproveButton = useMemo(
        () => (canApproveIOU(moneyRequestReport, policy, transactions) && !hasOnlyPendingTransactions) || isApprovedAnimationRunning,
        [moneyRequestReport, policy, transactions, hasOnlyPendingTransactions, isApprovedAnimationRunning],
    );

    const shouldDisableApproveButton = shouldShowApproveButton && !isAllowedToApproveExpenseReport(moneyRequestReport);

    const isFromPaidPolicy = policyType === CONST.POLICY.TYPE.TEAM || policyType === CONST.POLICY.TYPE.CORPORATE;

    const hasDuplicates = hasDuplicateTransactions(moneyRequestReport?.reportID);
    const shouldShowStatusBar =
        hasAllPendingRTERViolations || shouldShowBrokenConnectionViolation || hasOnlyHeldExpenses || hasScanningReceipt || isPayAtEndExpense || hasOnlyPendingTransactions || hasDuplicates;

    // When prevent self-approval is enabled & the current user is submitter AND they're submitting to themselves, we need to show the optimistic next step
    // We should always show this optimistic message for policies with preventSelfApproval
    // to avoid any flicker during transitions between online/offline states
    const nextApproverAccountID = getNextApproverAccountID(moneyRequestReport);
    const isSubmitterSameAsNextApprover = isReportOwner(moneyRequestReport) && nextApproverAccountID === moneyRequestReport?.ownerAccountID;
    const optimisticNextStep = isSubmitterSameAsNextApprover && policy?.preventSelfApproval ? buildOptimisticNextStepForPreventSelfApprovalsEnabled() : nextStep;

    const shouldShowNextStep = isFromPaidPolicy && !isInvoiceReport && !shouldShowStatusBar;
    const {nonHeldAmount, fullAmount, hasValidNonHeldAmount} = getNonHeldAndFullAmount(moneyRequestReport, shouldShowPayButton);
    const isAnyTransactionOnHold = hasHeldExpensesReportUtils(moneyRequestReport?.reportID);
    const {isDelegateAccessRestricted, showDelegateNoAccessModal} = useContext(DelegateNoAccessContext);
    const shouldShowLoadingBar = useLoadingBarVisibility();

    const isReportInRHP = route.name === SCREENS.SEARCH.REPORT_RHP;
    const shouldDisplaySearchRouter = !isReportInRHP || isSmallScreenWidth;
<<<<<<< HEAD
    const isReportInSearch = route.name === SCREENS.SEARCH.MONEY_REQUEST_REPORT;

=======
    const existingB2BInvoiceReport = useParticipantsInvoiceReport(activePolicyID, CONST.REPORT.INVOICE_RECEIVER_TYPE.BUSINESS, chatReport?.policyID);
>>>>>>> 11ff8e87
    const confirmPayment = useCallback(
        (type?: PaymentMethodType | undefined, payAsBusiness?: boolean, methodID?: number, paymentMethod?: PaymentMethod) => {
            if (!type || !chatReport) {
                return;
            }
            setPaymentType(type);
            setRequestType(CONST.IOU.REPORT_ACTION_TYPE.PAY);
            if (isDelegateAccessRestricted) {
                showDelegateNoAccessModal();
            } else if (isAnyTransactionOnHold) {
                if (getPlatform() === CONST.PLATFORM.IOS) {
                    InteractionManager.runAfterInteractions(() => setIsHoldMenuVisible(true));
                } else {
                    setIsHoldMenuVisible(true);
                }
            } else if (isInvoiceReport) {
                startAnimation();
                payInvoice(type, chatReport, moneyRequestReport, payAsBusiness, existingB2BInvoiceReport, methodID, paymentMethod);
            } else {
                startAnimation();
                payMoneyRequest(type, chatReport, moneyRequestReport, undefined, true);
                if (currentSearchQueryJSON) {
                    search({
                        searchKey: currentSearchKey,
                        shouldCalculateTotals: true,
                        offset: 0,
                        queryJSON: currentSearchQueryJSON,
                    });
                }
            }
        },
        [
            chatReport,
            isAnyTransactionOnHold,
            isDelegateAccessRestricted,
            showDelegateNoAccessModal,
            isInvoiceReport,
            moneyRequestReport,
            startAnimation,
            existingB2BInvoiceReport,
            currentSearchQueryJSON,
            currentSearchKey,
        ],
    );

    const confirmApproval = () => {
        setRequestType(CONST.IOU.REPORT_ACTION_TYPE.APPROVE);
        if (isDelegateAccessRestricted) {
            showDelegateNoAccessModal();
        } else if (isAnyTransactionOnHold) {
            setIsHoldMenuVisible(true);
        } else {
            startApprovedAnimation();
            approveMoneyRequest(moneyRequestReport, true);
        }
    };

    const markAsCash = useCallback(() => {
        if (!requestParentReportAction) {
            return;
        }
        const reportID = transactionThreadReport?.reportID;

        if (!iouTransactionID || !reportID) {
            return;
        }
        markAsCashAction(iouTransactionID, reportID);
    }, [iouTransactionID, requestParentReportAction, transactionThreadReport?.reportID]);

    const getStatusIcon: (src: IconAsset) => React.ReactNode = (src) => (
        <Icon
            src={src}
            height={variables.iconSizeSmall}
            width={variables.iconSizeSmall}
            fill={theme.icon}
        />
    );

    const getStatusBarProps: () => MoneyRequestHeaderStatusBarProps | undefined = () => {
        if (isPayAtEndExpense) {
            if (!isArchivedReport) {
                return {icon: getStatusIcon(Expensicons.Hourglass), description: translate('iou.bookingPendingDescription')};
            }
            if (isArchivedReport && archiveReason === CONST.REPORT.ARCHIVE_REASON.BOOKING_END_DATE_HAS_PASSED) {
                return {icon: getStatusIcon(Expensicons.Box), description: translate('iou.bookingArchivedDescription')};
            }
        }
        if (hasOnlyHeldExpenses) {
            return {icon: getStatusIcon(Expensicons.Stopwatch), description: translate(transactions.length > 1 ? 'iou.expensesOnHold' : 'iou.expenseOnHold')};
        }

        if (hasDuplicates) {
            return {icon: getStatusIcon(Expensicons.Flag), description: translate('iou.duplicateTransaction', {isSubmitted: isProcessingReport(moneyRequestReport)})};
        }

        if (!!transaction?.transactionID && shouldShowBrokenConnectionViolation) {
            return {
                icon: getStatusIcon(Expensicons.Hourglass),
                description: (
                    <BrokenConnectionDescription
                        transactionID={transaction?.transactionID}
                        report={moneyRequestReport}
                        policy={policy}
                    />
                ),
            };
        }
        if (hasAllPendingRTERViolations) {
            return {icon: getStatusIcon(Expensicons.Hourglass), description: translate('iou.pendingMatchWithCreditCardDescription')};
        }
        if (hasOnlyPendingTransactions) {
            return {icon: getStatusIcon(Expensicons.CreditCardHourglass), description: translate('iou.transactionPendingDescription')};
        }
        if (hasScanningReceipt) {
            return {icon: getStatusIcon(Expensicons.ReceiptScan), description: translate('iou.receiptScanInProgressDescription')};
        }
    };

    const getFirstDuplicateThreadID = (transactionsList: OnyxTypes.Transaction[], allReportActions: OnyxTypes.ReportAction[]) => {
        const duplicateTransaction = transactionsList.find((reportTransaction) => isDuplicate(reportTransaction));
        if (!duplicateTransaction) {
            return null;
        }

        return getThreadReportIDsForTransactions(allReportActions, [duplicateTransaction]).at(0);
    };

    const statusBarProps = getStatusBarProps();

    useEffect(() => {
        // eslint-disable-next-line @typescript-eslint/prefer-nullish-coalescing
        if (isLoadingHoldUseExplained || dismissedHoldUseExplanation || !isOnHold) {
            return;
        }
        Navigation.navigate(ROUTES.PROCESS_MONEY_REQUEST_HOLD.getRoute(Navigation.getReportRHPActiveRoute()));
    }, [dismissedHoldUseExplanation, isLoadingHoldUseExplained, isOnHold]);

    const primaryAction = useMemo(() => {
        // It's necessary to allow payment animation to finish before button is changed
        if (isPaidAnimationRunning || isApprovedAnimationRunning) {
            return CONST.REPORT.PRIMARY_ACTIONS.PAY;
        }
        if (!moneyRequestReport) {
            return '';
        }
        return getReportPrimaryAction({
            report: moneyRequestReport,
            chatReport,
            reportTransactions: transactions,
            violations,
            policy,
            reportNameValuePairs,
            reportActions,
            isChatReportArchived,
            invoiceReceiverPolicy,
        });
    }, [
        isPaidAnimationRunning,
        isApprovedAnimationRunning,
        moneyRequestReport,
        reportNameValuePairs,
        policy,
        transactions,
        violations,
        reportActions,
        isChatReportArchived,
        chatReport,
        invoiceReceiverPolicy,
    ]);

    const confirmExport = useCallback(() => {
        setExportModalStatus(null);
        if (!moneyRequestReport?.reportID || !connectedIntegration) {
            return;
        }
        if (exportModalStatus === CONST.REPORT.EXPORT_OPTIONS.EXPORT_TO_INTEGRATION) {
            exportToIntegration(moneyRequestReport?.reportID, connectedIntegration);
        } else if (exportModalStatus === CONST.REPORT.EXPORT_OPTIONS.MARK_AS_EXPORTED) {
            markAsManuallyExported(moneyRequestReport?.reportID, connectedIntegration);
        }
    }, [connectedIntegration, exportModalStatus, moneyRequestReport?.reportID]);

    const getAmount = (actionType: ValueOf<typeof CONST.REPORT.REPORT_PREVIEW_ACTIONS>) => ({
        formattedAmount: getTotalAmountForIOUReportPreviewButton(moneyRequestReport, policy, actionType),
    });

    const {formattedAmount: totalAmount} = hasOnlyHeldExpenses ? getAmount(CONST.REPORT.REPORT_PREVIEW_ACTIONS.REVIEW) : getAmount(CONST.REPORT.PRIMARY_ACTIONS.PAY);

    const paymentButtonOptions = usePaymentOptions({
        currency: moneyRequestReport?.currency,
        iouReport: moneyRequestReport,
        chatReportID: chatReport?.reportID,
        formattedAmount: totalAmount,
        policyID: moneyRequestReport?.policyID,
        onPress: confirmPayment,
        shouldHidePaymentOptions: !shouldShowPayButton,
        shouldShowApproveButton,
        shouldDisableApproveButton,
        onlyShowPayElsewhere,
    });

    const addExpenseDropdownOptions: Array<DropdownOption<ValueOf<typeof CONST.REPORT.ADD_EXPENSE_OPTIONS>>> = useMemo(
        () => [
            {
                value: CONST.REPORT.ADD_EXPENSE_OPTIONS.CREATE_NEW_EXPENSE,
                text: translate('iou.createExpense'),
                icon: Expensicons.Plus,
                onSelected: () => {
                    if (!moneyRequestReport?.reportID) {
                        return;
                    }
                    if (policy && shouldRestrictUserBillableActions(policy.id)) {
                        Navigation.navigate(ROUTES.RESTRICTED_ACTION.getRoute(policy.id));
                        return;
                    }
                    startMoneyRequest(CONST.IOU.TYPE.SUBMIT, moneyRequestReport?.reportID);
                },
            },
            {
                value: CONST.REPORT.ADD_EXPENSE_OPTIONS.ADD_UNREPORTED_EXPENSE,
                text: translate('iou.addUnreportedExpense'),
                icon: Expensicons.ReceiptPlus,
                onSelected: () => {
                    if (policy && shouldRestrictUserBillableActions(policy.id)) {
                        Navigation.navigate(ROUTES.RESTRICTED_ACTION.getRoute(policy.id));
                        return;
                    }
                    openUnreportedExpense(moneyRequestReport?.reportID);
                },
            },
        ],
        [moneyRequestReport?.reportID, policy, translate],
    );

    const [offlineModalVisible, setOfflineModalVisible] = useState(false);

    const exportSubmenuOptions: Record<string, DropdownOption<string>> = useMemo(() => {
        const options: Record<string, DropdownOption<string>> = {
            [CONST.REPORT.EXPORT_OPTIONS.DOWNLOAD_CSV]: {
                text: translate('export.basicExport'),
                icon: Expensicons.Table,
                value: CONST.REPORT.EXPORT_OPTIONS.DOWNLOAD_CSV,
                onSelected: () => {
                    if (!moneyRequestReport) {
                        return;
                    }
                    if (isOffline) {
                        setOfflineModalVisible(true);
                        return;
                    }
                    exportReportToCSV({reportID: moneyRequestReport.reportID, transactionIDList: transactionIDs}, () => {
                        setDownloadErrorModalVisible(true);
                    });
                },
            },
            [CONST.REPORT.EXPORT_OPTIONS.EXPENSE_LEVEL_EXPORT]: {
                text: translate('export.expenseLevelExport'),
                icon: Expensicons.Table,
                value: CONST.REPORT.EXPORT_OPTIONS.EXPENSE_LEVEL_EXPORT,
                onSelected: () => beginExportWithTemplate(CONST.REPORT.EXPORT_OPTIONS.EXPENSE_LEVEL_EXPORT, CONST.EXPORT_TEMPLATE_TYPES.INTEGRATIONS, transactionIDs),
            },
            [CONST.REPORT.EXPORT_OPTIONS.REPORT_LEVEL_EXPORT]: {
                text: translate('export.reportLevelExport'),
                icon: Expensicons.Table,
                value: CONST.REPORT.EXPORT_OPTIONS.REPORT_LEVEL_EXPORT,
                onSelected: () => beginExportWithTemplate(CONST.REPORT.EXPORT_OPTIONS.REPORT_LEVEL_EXPORT, CONST.EXPORT_TEMPLATE_TYPES.INTEGRATIONS, transactionIDs),
            },
            [CONST.REPORT.EXPORT_OPTIONS.EXPORT_TO_INTEGRATION]: {
                // eslint-disable-next-line @typescript-eslint/no-non-null-assertion
                text: translate('workspace.common.exportIntegrationSelected', {connectionName: connectedIntegrationFallback!}),
                icon: getIntegrationExportIcon(connectedIntegration ?? connectedIntegrationFallback),
                value: CONST.REPORT.EXPORT_OPTIONS.EXPORT_TO_INTEGRATION,
                onSelected: () => {
                    if (!connectedIntegration || !moneyRequestReport) {
                        return;
                    }
                    if (isExported) {
                        setExportModalStatus(CONST.REPORT.EXPORT_OPTIONS.EXPORT_TO_INTEGRATION);
                        return;
                    }
                    exportToIntegration(moneyRequestReport?.reportID, connectedIntegration);
                },
            },
            [CONST.REPORT.EXPORT_OPTIONS.MARK_AS_EXPORTED]: {
                text: translate('workspace.common.markAsExported'),
                icon: getIntegrationExportIcon(connectedIntegration ?? connectedIntegrationFallback),
                value: CONST.REPORT.EXPORT_OPTIONS.MARK_AS_EXPORTED,
                onSelected: () => {
                    if (!connectedIntegration || !moneyRequestReport) {
                        return;
                    }
                    if (isExported) {
                        setExportModalStatus(CONST.REPORT.EXPORT_OPTIONS.MARK_AS_EXPORTED);
                        return;
                    }
                    markAsManuallyExported(moneyRequestReport?.reportID, connectedIntegration);
                },
            },
        };

        // Add any custom IS export templates that have been added to the user's account as export options
        if (integrationsExportTemplates && integrationsExportTemplates.length > 0) {
            for (const template of integrationsExportTemplates) {
                options[template.name] = {
                    text: template.name,
                    icon: Expensicons.Table,
                    value: template.name,
                    onSelected: () => beginExportWithTemplate(template.name, CONST.EXPORT_TEMPLATE_TYPES.INTEGRATIONS, transactionIDs),
                };
            }
        }

        // Add any in-app export templates that the user has created as export options
        if (customInAppTemplates && customInAppTemplates.length > 0) {
            for (const template of customInAppTemplates) {
                options[template.name] = {
                    text: template.name,
                    icon: Expensicons.Table,
                    value: template.templateName,
                    description: template.description,
                    onSelected: () => beginExportWithTemplate(template.templateName, CONST.EXPORT_TEMPLATE_TYPES.IN_APP, transactionIDs, template.policyID),
                };
            }
        }

        return options;
    }, [
        translate,
        connectedIntegrationFallback,
        connectedIntegration,
        moneyRequestReport,
        isOffline,
        transactionIDs,
        isExported,
        beginExportWithTemplate,
        integrationsExportTemplates,
        customInAppTemplates,
    ]);

    const primaryActionsImplementation = {
        [CONST.REPORT.PRIMARY_ACTIONS.SUBMIT]: (
            <Button
                success
                text={translate('common.submit')}
                onPress={() => {
                    if (!moneyRequestReport) {
                        return;
                    }
                    submitReport(moneyRequestReport);
                    if (currentSearchQueryJSON) {
                        search({
                            searchKey: currentSearchKey,
                            shouldCalculateTotals: true,
                            offset: 0,
                            queryJSON: currentSearchQueryJSON,
                        });
                    }
                }}
            />
        ),
        [CONST.REPORT.PRIMARY_ACTIONS.APPROVE]: (
            <Button
                success
                onPress={confirmApproval}
                text={translate('iou.approve')}
            />
        ),
        [CONST.REPORT.PRIMARY_ACTIONS.PAY]: (
            <AnimatedSettlementButton
                isPaidAnimationRunning={isPaidAnimationRunning}
                isApprovedAnimationRunning={isApprovedAnimationRunning}
                onAnimationFinish={stopAnimation}
                formattedAmount={totalAmount}
                canIOUBePaid
                onlyShowPayElsewhere={onlyShowPayElsewhere}
                currency={moneyRequestReport?.currency}
                confirmApproval={confirmApproval}
                policyID={moneyRequestReport?.policyID}
                chatReportID={chatReport?.reportID}
                iouReport={moneyRequestReport}
                onPress={confirmPayment}
                enablePaymentsRoute={ROUTES.ENABLE_PAYMENTS}
                shouldHidePaymentOptions={!shouldShowPayButton}
                shouldShowApproveButton={shouldShowApproveButton}
                shouldDisableApproveButton={shouldDisableApproveButton}
                isDisabled={isOffline && !canAllowSettlement}
                isLoading={!isOffline && !canAllowSettlement}
            />
        ),
        [CONST.REPORT.PRIMARY_ACTIONS.EXPORT_TO_ACCOUNTING]: (
            <Button
                success
                // eslint-disable-next-line @typescript-eslint/no-non-null-assertion
                text={translate('workspace.common.exportIntegrationSelected', {connectionName: connectedIntegration!})}
                onPress={() => {
                    if (!connectedIntegration || !moneyRequestReport) {
                        return;
                    }
                    if (isExported) {
                        setExportModalStatus(CONST.REPORT.EXPORT_OPTIONS.EXPORT_TO_INTEGRATION);
                        return;
                    }
                    exportToIntegration(moneyRequestReport?.reportID, connectedIntegration);
                }}
            />
        ),
        [CONST.REPORT.PRIMARY_ACTIONS.REMOVE_HOLD]: (
            <Button
                success
                text={translate('iou.unhold')}
                onPress={() => {
                    const parentReportAction = getReportAction(moneyRequestReport?.parentReportID, moneyRequestReport?.parentReportActionID);

                    const IOUActions = getAllExpensesToHoldIfApplicable(moneyRequestReport, reportActions);

                    if (IOUActions.length) {
                        IOUActions.forEach(changeMoneyRequestHoldStatus);
                        return;
                    }

                    const moneyRequestAction = transactionThreadReportID ? requestParentReportAction : parentReportAction;
                    if (!moneyRequestAction) {
                        return;
                    }

                    changeMoneyRequestHoldStatus(moneyRequestAction);
                }}
            />
        ),
        [CONST.REPORT.PRIMARY_ACTIONS.MARK_AS_CASH]: (
            <Button
                success
                text={translate('iou.markAsCash')}
                onPress={markAsCash}
            />
        ),
        [CONST.REPORT.PRIMARY_ACTIONS.REVIEW_DUPLICATES]: (
            <Button
                success
                text={translate('iou.reviewDuplicates')}
                onPress={() => {
                    let threadID = transactionThreadReportID ?? getFirstDuplicateThreadID(transactions, reportActions);
                    if (!threadID) {
                        const duplicateTransaction = transactions.find((reportTransaction) => isDuplicate(reportTransaction));
                        const transactionID = duplicateTransaction?.transactionID;
                        const iouAction = getIOUActionForReportID(moneyRequestReport?.reportID, transactionID);
                        const createdTransactionThreadReport = createTransactionThreadReport(moneyRequestReport, iouAction);
                        threadID = createdTransactionThreadReport?.reportID;
                    }
                    Navigation.navigate(ROUTES.TRANSACTION_DUPLICATE_REVIEW_PAGE.getRoute(threadID));
                }}
            />
        ),
        [CONST.REPORT.PRIMARY_ACTIONS.ADD_EXPENSE]: (
            <ButtonWithDropdownMenu
                onPress={() => {}}
                shouldAlwaysShowDropdownMenu
                customText={translate('iou.addExpense')}
                options={addExpenseDropdownOptions}
                isSplitButton={false}
            />
        ),
    };

    const beginPDFExport = (reportID: string) => {
        setIsPDFModalVisible(true);
        exportReportToPDF({reportID});
    };

    const secondaryActions = useMemo(() => {
        if (!moneyRequestReport) {
            return [];
        }
        return getSecondaryReportActions({
            report: moneyRequestReport,
            chatReport,
            reportTransactions: transactions,
            violations,
            policy,
            reportNameValuePairs,
            reportActions,
            policies,
            isChatReportArchived,
        });
    }, [moneyRequestReport, transactions, violations, policy, reportNameValuePairs, reportActions, policies, chatReport, isChatReportArchived]);

    const secondaryExportActions = useMemo(() => {
        if (!moneyRequestReport) {
            return [];
        }
        return getSecondaryExportReportActions(moneyRequestReport, policy, reportActions, integrationsExportTemplates ?? [], customInAppTemplates ?? []);
    }, [moneyRequestReport, policy, reportActions, integrationsExportTemplates, customInAppTemplates]);

    const secondaryActionsImplementation: Record<
        ValueOf<typeof CONST.REPORT.SECONDARY_ACTIONS>,
        DropdownOption<ValueOf<typeof CONST.REPORT.SECONDARY_ACTIONS>> & Pick<PopoverMenuItem, 'backButtonText' | 'rightIcon'>
    > = {
        [CONST.REPORT.SECONDARY_ACTIONS.VIEW_DETAILS]: {
            value: CONST.REPORT.SECONDARY_ACTIONS.VIEW_DETAILS,
            text: translate('iou.viewDetails'),
            icon: Expensicons.Info,
            onSelected: () => {
                navigateToDetailsPage(moneyRequestReport, Navigation.getReportRHPActiveRoute());
            },
        },
        [CONST.REPORT.SECONDARY_ACTIONS.EXPORT]: {
            value: CONST.REPORT.SECONDARY_ACTIONS.EXPORT,
            text: translate('common.export'),
            backButtonText: translate('common.export'),
            icon: Expensicons.Export,
            rightIcon: Expensicons.ArrowRight,
            subMenuItems: secondaryExportActions.map((action) => exportSubmenuOptions[action as string]),
        },
        [CONST.REPORT.SECONDARY_ACTIONS.DOWNLOAD_PDF]: {
            value: CONST.REPORT.SECONDARY_ACTIONS.DOWNLOAD_PDF,
            text: translate('common.downloadAsPDF'),
            icon: Expensicons.Document,
            onSelected: () => {
                if (!moneyRequestReport) {
                    return;
                }
                beginPDFExport(moneyRequestReport.reportID);
            },
        },
        [CONST.REPORT.SECONDARY_ACTIONS.SUBMIT]: {
            value: CONST.REPORT.SECONDARY_ACTIONS.SUBMIT,
            text: translate('common.submit'),
            icon: Expensicons.Send,
            onSelected: () => {
                if (!moneyRequestReport) {
                    return;
                }
                submitReport(moneyRequestReport);
            },
        },
        [CONST.REPORT.SECONDARY_ACTIONS.APPROVE]: {
            text: translate('iou.approve', getAmount(CONST.REPORT.SECONDARY_ACTIONS.APPROVE)),
            icon: Expensicons.ThumbsUp,
            value: CONST.REPORT.SECONDARY_ACTIONS.APPROVE,
            onSelected: confirmApproval,
        },
        [CONST.REPORT.SECONDARY_ACTIONS.UNAPPROVE]: {
            text: translate('iou.unapprove'),
            icon: Expensicons.CircularArrowBackwards,
            value: CONST.REPORT.SECONDARY_ACTIONS.UNAPPROVE,
            onSelected: () => {
                if (isDelegateAccessRestricted) {
                    showDelegateNoAccessModal();
                    return;
                }

                if (isExported) {
                    setIsUnapproveModalVisible(true);
                    return;
                }

                unapproveExpenseReport(moneyRequestReport);
            },
        },
        [CONST.REPORT.SECONDARY_ACTIONS.CANCEL_PAYMENT]: {
            text: translate('iou.cancelPayment'),
            icon: Expensicons.Clear,
            value: CONST.REPORT.SECONDARY_ACTIONS.CANCEL_PAYMENT,
            onSelected: () => {
                setIsCancelPaymentModalVisible(true);
            },
        },
        [CONST.REPORT.SECONDARY_ACTIONS.HOLD]: {
            text: translate('iou.hold'),
            icon: Expensicons.Stopwatch,
            value: CONST.REPORT.SECONDARY_ACTIONS.HOLD,
            onSelected: () => {
                if (!requestParentReportAction) {
                    throw new Error('Parent action does not exist');
                }

                if (isDelegateAccessRestricted) {
                    showDelegateNoAccessModal();
                    return;
                }

                changeMoneyRequestHoldStatus(requestParentReportAction);
            },
        },
        [CONST.REPORT.SECONDARY_ACTIONS.REMOVE_HOLD]: {
            text: translate('iou.unhold'),
            icon: Expensicons.Stopwatch,
            value: CONST.REPORT.SECONDARY_ACTIONS.REMOVE_HOLD,
            onSelected: () => {
                if (!requestParentReportAction) {
                    throw new Error('Parent action does not exist');
                }

                changeMoneyRequestHoldStatus(requestParentReportAction);
            },
        },
        [CONST.REPORT.SECONDARY_ACTIONS.SPLIT]: {
            text: translate('iou.split'),
            icon: Expensicons.ArrowSplit,
            value: CONST.REPORT.SECONDARY_ACTIONS.SPLIT,
            onSelected: () => {
                if (Number(transactions?.length) !== 1) {
                    return;
                }

                const currentTransaction = transactions.at(0);
                initSplitExpense(currentTransaction);
            },
        },
        [CONST.REPORT.SECONDARY_ACTIONS.MERGE]: {
            text: translate('common.merge'),
            icon: Expensicons.ArrowCollapse,
            value: CONST.REPORT.SECONDARY_ACTIONS.MERGE,
            onSelected: () => {
                const currentTransaction = transactions.at(0);
                if (!currentTransaction) {
                    return;
                }

                setupMergeTransactionData(currentTransaction.transactionID, {targetTransactionID: currentTransaction.transactionID});
                Navigation.navigate(ROUTES.MERGE_TRANSACTION_LIST_PAGE.getRoute(currentTransaction.transactionID, Navigation.getActiveRoute()));
            },
        },
        [CONST.REPORT.SECONDARY_ACTIONS.CHANGE_WORKSPACE]: {
            text: translate('iou.changeWorkspace'),
            icon: Expensicons.Buildings,
            value: CONST.REPORT.SECONDARY_ACTIONS.CHANGE_WORKSPACE,
            onSelected: () => {
                if (!moneyRequestReport) {
                    return;
                }
                Navigation.navigate(ROUTES.REPORT_WITH_ID_CHANGE_WORKSPACE.getRoute(moneyRequestReport.reportID, Navigation.getActiveRoute()));
            },
        },
        [CONST.REPORT.SECONDARY_ACTIONS.CHANGE_APPROVER]: {
            text: translate('iou.changeApprover.title'),
            icon: Expensicons.Workflows,
            value: CONST.REPORT.SECONDARY_ACTIONS.CHANGE_APPROVER,
            onSelected: () => {
                if (!moneyRequestReport) {
                    Log.warn('Change approver secondary action triggered without moneyRequestReport data.');
                    return;
                }
                Navigation.navigate(ROUTES.REPORT_CHANGE_APPROVER.getRoute(moneyRequestReport.reportID, Navigation.getActiveRoute()));
            },
        },
        [CONST.REPORT.SECONDARY_ACTIONS.DELETE]: {
            text: translate('common.delete'),
            icon: Expensicons.Trashcan,
            value: CONST.REPORT.SECONDARY_ACTIONS.DELETE,
            onSelected: () => {
                if (Object.keys(transactions).length === 1) {
                    setIsDeleteExpenseModalVisible(true);
                } else {
                    setIsDeleteReportModalVisible(true);
                }
            },
        },
        [CONST.REPORT.SECONDARY_ACTIONS.RETRACT]: {
            text: translate('iou.retract'),
            icon: Expensicons.CircularArrowBackwards,
            value: CONST.REPORT.SECONDARY_ACTIONS.RETRACT,
            onSelected: () => {
                retractReport(moneyRequestReport);
            },
        },
        [CONST.REPORT.SECONDARY_ACTIONS.REOPEN]: {
            text: translate('iou.retract'),
            icon: Expensicons.CircularArrowBackwards,
            value: CONST.REPORT.SECONDARY_ACTIONS.REOPEN,
            onSelected: () => {
                if (isExported) {
                    setIsReopenWarningModalVisible(true);
                    return;
                }
                reopenReport(moneyRequestReport);
            },
        },
        [CONST.REPORT.SECONDARY_ACTIONS.ADD_EXPENSE]: {
            text: translate('iou.addExpense'),
            backButtonText: translate('iou.addExpense'),
            icon: Expensicons.Plus,
            rightIcon: Expensicons.ArrowRight,
            value: CONST.REPORT.SECONDARY_ACTIONS.ADD_EXPENSE,
            subMenuItems: addExpenseDropdownOptions,
            onSelected: () => {
                if (!moneyRequestReport?.reportID) {
                    return;
                }
                if (policy && shouldRestrictUserBillableActions(policy.id)) {
                    Navigation.navigate(ROUTES.RESTRICTED_ACTION.getRoute(policy.id));
                    return;
                }
                startMoneyRequest(CONST.IOU.TYPE.SUBMIT, moneyRequestReport?.reportID);
            },
        },
        [CONST.REPORT.SECONDARY_ACTIONS.PAY]: {
            text: translate('iou.settlePayment', {formattedAmount: totalAmount}),
            icon: Expensicons.Cash,
            value: CONST.REPORT.SECONDARY_ACTIONS.PAY,
            backButtonText: translate('iou.settlePayment', {formattedAmount: totalAmount}),
            subMenuItems: Object.values(paymentButtonOptions),
        },
    };
    const applicableSecondaryActions = secondaryActions
        .map((action) => secondaryActionsImplementation[action])
        .filter((action) => action?.shouldShow !== false && action?.value !== primaryAction);
    useEffect(() => {
        if (!transactionThreadReportID) {
            return;
        }
        clearSelectedTransactions(true);
        // We don't need to run the effect on change of clearSelectedTransactions since it can cause the infinite loop.
        // eslint-disable-next-line react-compiler/react-compiler
        // eslint-disable-next-line react-hooks/exhaustive-deps
    }, [transactionThreadReportID]);

    const shouldShowBackButton = shouldDisplayBackButton || shouldUseNarrowLayout;

    const connectedIntegrationName = connectedIntegration ? translate('workspace.accounting.connectionName', {connectionName: connectedIntegration}) : '';
    const unapproveWarningText = useMemo(
        () => (
            <Text>
                <Text style={[styles.textStrong, styles.noWrap]}>{translate('iou.headsUp')}</Text>{' '}
                <Text>{translate('iou.unapproveWithIntegrationWarning', {accountingIntegration: connectedIntegrationName})}</Text>
            </Text>
        ),
        [connectedIntegrationName, styles.noWrap, styles.textStrong, translate],
    );

    const isMobileSelectionModeEnabled = useMobileSelectionMode();

    if (isMobileSelectionModeEnabled) {
        // If mobile selection mode is enabled but only one or no transactions remain, turn it off
        if (transactions.length <= 1) {
            turnOffMobileSelectionMode();
        }

        return (
            <HeaderWithBackButton
                title={translate('common.selectMultiple')}
                onBackButtonPress={() => {
                    clearSelectedTransactions(true);
                    turnOffMobileSelectionMode();
                }}
            />
        );
    }

    const reopenExportedReportWarningText = (
        <Text>
            <Text style={[styles.textStrong, styles.noWrap]}>{translate('iou.headsUp')} </Text>
            <Text>{translate('iou.reopenExportedReportConfirmation', {connectionName: integrationNameFromExportMessage ?? ''})}</Text>
        </Text>
    );
    const onPaymentSelect = (event: KYCFlowEvent, iouPaymentType: PaymentMethodType, triggerKYCFlow: TriggerKYCFlow) =>
        selectPaymentType(event, iouPaymentType, triggerKYCFlow, policy, confirmPayment, isUserValidated, confirmApproval, moneyRequestReport);

    const KYCMoreDropdown = (
        <KYCWall
            onSuccessfulKYC={(payment) => confirmPayment(payment)}
            enablePaymentsRoute={ROUTES.ENABLE_PAYMENTS}
            isDisabled={isOffline}
            source={CONST.KYC_WALL_SOURCE.REPORT}
            chatReportID={chatReport?.reportID}
            iouReport={moneyRequestReport}
            anchorAlignment={{
                horizontal: CONST.MODAL.ANCHOR_ORIGIN_HORIZONTAL.LEFT, // button is at left, so horizontal anchor is at LEFT
                vertical: CONST.MODAL.ANCHOR_ORIGIN_VERTICAL.TOP, // we assume that popover menu opens below the button, anchor is at TOP
            }}
        >
            {(triggerKYCFlow, buttonRef) => (
                <ButtonWithDropdownMenu
                    success={false}
                    onPress={() => {}}
                    onSubItemSelected={(item, index, event) => {
                        if (!isSecondaryActionAPaymentOption(item)) {
                            return;
                        }
                        onPaymentSelect(event, item.value, triggerKYCFlow);
                    }}
                    buttonRef={buttonRef}
                    shouldAlwaysShowDropdownMenu
                    shouldPopoverUseScrollView={shouldDisplayNarrowVersion && applicableSecondaryActions.length >= 5}
                    customText={translate('common.more')}
                    options={applicableSecondaryActions}
                    isSplitButton={false}
                    wrapperStyle={shouldDisplayNarrowVersion && [!primaryAction && styles.flex1]}
                    shouldUseModalPaddingStyle
                />
            )}
        </KYCWall>
    );

    return (
        <View style={[styles.pt0, styles.borderBottom]}>
            <HeaderWithBackButton
                shouldShowReportAvatarWithDisplay
                shouldDisplayStatus
                shouldShowPinButton={false}
                report={moneyRequestReport}
                shouldShowBackButton={shouldShowBackButton}
                shouldDisplaySearchRouter={shouldDisplaySearchRouter}
                onBackButtonPress={onBackButtonPress}
                shouldShowBorderBottom={false}
                shouldEnableDetailPageNavigation
            >
                {!shouldDisplayNarrowVersion && (
                    <View style={[styles.flexRow, styles.gap2]}>
                        {!!primaryAction && !shouldShowSelectedTransactionsButton && primaryActionsImplementation[primaryAction]}
                        {!!applicableSecondaryActions.length && !shouldShowSelectedTransactionsButton && KYCMoreDropdown}
                        {shouldShowSelectedTransactionsButton && (
                            <View>
                                <ButtonWithDropdownMenu
                                    onPress={() => null}
                                    options={selectedTransactionsOptions}
                                    customText={translate('workspace.common.selected', {count: selectedTransactionIDs.length})}
                                    isSplitButton={false}
                                    shouldAlwaysShowDropdownMenu
                                />
                            </View>
                        )}
                    </View>
                )}
            </HeaderWithBackButton>

            {shouldDisplayNarrowVersion &&
                (shouldShowSelectedTransactionsButton ? (
                    <View style={[styles.dFlex, styles.w100, styles.ph5]}>
                        <ButtonWithDropdownMenu
                            onPress={() => null}
                            options={selectedTransactionsOptions}
                            customText={translate('workspace.common.selected', {count: selectedTransactionIDs.length})}
                            isSplitButton={false}
                            shouldAlwaysShowDropdownMenu
                            wrapperStyle={styles.w100}
                        />
                    </View>
                ) : (
                    <View style={[styles.flexRow, styles.gap2, styles.pb3, styles.ph5, styles.w100, styles.alignItemsCenter, styles.justifyContentCenter]}>
                        {!!primaryAction && <View style={[styles.flex1]}>{primaryActionsImplementation[primaryAction]}</View>}
                        {!!applicableSecondaryActions.length && KYCMoreDropdown}
                    </View>
                ))}

            <View style={[styles.flexRow, styles.gap2, styles.justifyContentStart, styles.flexNoWrap, styles.ph5, styles.pb3]}>
                <View style={[styles.flexShrink1, styles.flexGrow1, styles.mnw0, styles.flexWrap, styles.justifyContentCenter]}>
                    {shouldShowNextStep && !!optimisticNextStep?.message?.length && <MoneyReportHeaderStatusBar nextStep={optimisticNextStep} />}
                    {shouldShowNextStep && !optimisticNextStep && !!isLoadingInitialReportActions && !isOffline && <MoneyReportHeaderStatusBarSkeleton />}
                    {!!statusBarProps && (
                        <MoneyRequestHeaderStatusBar
                            icon={statusBarProps.icon}
                            description={statusBarProps.description}
                        />
                    )}
                </View>
                {isReportInSearch && (
                    <MoneyRequestReportNavigation
                        reportID={moneyRequestReport?.reportID}
                        shouldDisplayNarrowVersion={shouldDisplayNarrowVersion}
                    />
                )}
            </View>

            <LoadingBar shouldShow={shouldShowLoadingBar && shouldUseNarrowLayout} />
            {isHoldMenuVisible && requestType !== undefined && (
                <ProcessMoneyReportHoldMenu
                    nonHeldAmount={!hasOnlyHeldExpenses && hasValidNonHeldAmount ? nonHeldAmount : undefined}
                    requestType={requestType}
                    fullAmount={fullAmount}
                    onClose={() => setIsHoldMenuVisible(false)}
                    isVisible={isHoldMenuVisible}
                    paymentType={paymentType}
                    chatReport={chatReport}
                    moneyRequestReport={moneyRequestReport}
                    startAnimation={() => {
                        if (requestType === CONST.IOU.REPORT_ACTION_TYPE.APPROVE) {
                            startApprovedAnimation();
                        } else {
                            startAnimation();
                        }
                    }}
                    transactionCount={transactionIDs?.length ?? 0}
                />
            )}
            <DecisionModal
                title={translate('common.downloadFailedTitle')}
                prompt={translate('common.downloadFailedDescription')}
                isSmallScreenWidth={isSmallScreenWidth}
                onSecondOptionSubmit={() => setDownloadErrorModalVisible(false)}
                secondOptionText={translate('common.buttonConfirm')}
                isVisible={downloadErrorModalVisible}
                onClose={() => setDownloadErrorModalVisible(false)}
            />
            <ConfirmModal
                title={translate('iou.cancelPayment')}
                isVisible={isCancelPaymentModalVisible}
                onConfirm={() => {
                    if (!chatReport) {
                        return;
                    }
                    cancelPayment(moneyRequestReport, chatReport);
                    setIsCancelPaymentModalVisible(false);
                }}
                onCancel={() => setIsCancelPaymentModalVisible(false)}
                prompt={translate('iou.cancelPaymentConfirmation')}
                confirmText={translate('iou.cancelPayment')}
                cancelText={translate('common.dismiss')}
                danger
                shouldEnableNewFocusManagement
            />
            <ConfirmModal
                title={translate('iou.deleteExpense', {count: 1})}
                isVisible={isDeleteExpenseModalVisible}
                onConfirm={() => {
                    let goBackRoute: Route | undefined;
                    setIsDeleteExpenseModalVisible(false);
                    if (transactionThreadReportID) {
                        if (!requestParentReportAction || !transaction?.transactionID) {
                            throw new Error('Missing data!');
                        }
                        // it's deleting transaction but not the report which leads to bug (that is actually also on staging)
                        // Money request should be deleted when interactions are done, to not show the not found page before navigating to goBackRoute
                        InteractionManager.runAfterInteractions(() =>
                            deleteMoneyRequest(transaction?.transactionID, requestParentReportAction, duplicateTransactions, duplicateTransactionViolations),
                        );
                        goBackRoute = getNavigationUrlOnMoneyRequestDelete(transaction.transactionID, requestParentReportAction, false);
                    }

                    if (goBackRoute) {
                        Navigation.setNavigationActionToMicrotaskQueue(() => navigateOnDeleteExpense(goBackRoute));
                    }
                }}
                onCancel={() => setIsDeleteExpenseModalVisible(false)}
                prompt={translate('iou.deleteConfirmation', {count: 1})}
                confirmText={translate('common.delete')}
                cancelText={translate('common.cancel')}
                danger
                shouldEnableNewFocusManagement
            />
            <ConfirmModal
                title={translate('iou.deleteExpense', {count: selectedTransactionIDs.length})}
                isVisible={hookDeleteModalVisible}
                onConfirm={() => {
                    if (transactions.filter((trans) => trans.pendingAction !== CONST.RED_BRICK_ROAD_PENDING_ACTION.DELETE).length === selectedTransactionIDs.length) {
                        Navigation.goBack(route.params?.backTo);
                    }
                    handleDeleteTransactions();
                }}
                onCancel={hideDeleteModal}
                prompt={translate('iou.deleteConfirmation', {count: selectedTransactionIDs.length})}
                confirmText={translate('common.delete')}
                cancelText={translate('common.cancel')}
                danger
                shouldEnableNewFocusManagement
            />
            <ConfirmModal
                title={translate('iou.deleteReport')}
                isVisible={isDeleteReportModalVisible}
                onConfirm={() => {
                    setIsDeleteReportModalVisible(false);

                    Navigation.goBack();
                    InteractionManager.runAfterInteractions(() => {
                        deleteAppReport(moneyRequestReport?.reportID);
                    });
                }}
                onCancel={() => setIsDeleteReportModalVisible(false)}
                prompt={translate('iou.deleteReportConfirmation')}
                confirmText={translate('common.delete')}
                cancelText={translate('common.cancel')}
                danger
                shouldEnableNewFocusManagement
            />
            {!!connectedIntegration && (
                <ConfirmModal
                    title={translate('workspace.exportAgainModal.title')}
                    onConfirm={confirmExport}
                    onCancel={() => setExportModalStatus(null)}
                    prompt={translate('workspace.exportAgainModal.description', {connectionName: connectedIntegration, reportName: moneyRequestReport?.reportName ?? ''})}
                    confirmText={translate('workspace.exportAgainModal.confirmText')}
                    cancelText={translate('workspace.exportAgainModal.cancelText')}
                    isVisible={!!exportModalStatus}
                />
            )}
            <ConfirmModal
                title={translate('iou.unapproveReport')}
                isVisible={isUnapproveModalVisible}
                danger
                confirmText={translate('iou.unapproveReport')}
                onConfirm={() => {
                    setIsUnapproveModalVisible(false);
                    unapproveExpenseReport(moneyRequestReport);
                }}
                cancelText={translate('common.cancel')}
                onCancel={() => setIsUnapproveModalVisible(false)}
                prompt={unapproveWarningText}
            />
            <ConfirmModal
                title={translate('iou.reopenReport')}
                isVisible={isReopenWarningModalVisible}
                danger
                confirmText={translate('iou.reopenReport')}
                onConfirm={() => {
                    setIsReopenWarningModalVisible(false);
                    reopenReport(moneyRequestReport);
                }}
                cancelText={translate('common.cancel')}
                onCancel={() => setIsReopenWarningModalVisible(false)}
                // eslint-disable-next-line @typescript-eslint/no-non-null-assertion
                prompt={reopenExportedReportWarningText}
            />
            <DecisionModal
                title={translate('common.downloadFailedTitle')}
                prompt={translate('common.downloadFailedDescription')}
                isSmallScreenWidth={isSmallScreenWidth}
                onSecondOptionSubmit={() => setIsDownloadErrorModalVisible(false)}
                secondOptionText={translate('common.buttonConfirm')}
                isVisible={isDownloadErrorModalVisible}
                onClose={() => setIsDownloadErrorModalVisible(false)}
            />
            <DecisionModal
                title={translate('common.youAppearToBeOffline')}
                prompt={translate('common.offlinePrompt')}
                isSmallScreenWidth={isSmallScreenWidth}
                onSecondOptionSubmit={() => setOfflineModalVisible(false)}
                secondOptionText={translate('common.buttonConfirm')}
                isVisible={offlineModalVisible}
                onClose={() => setOfflineModalVisible(false)}
            />
            <Modal
                onClose={() => setIsPDFModalVisible(false)}
                isVisible={isPDFModalVisible}
                type={isSmallScreenWidth ? CONST.MODAL.MODAL_TYPE.BOTTOM_DOCKED : CONST.MODAL.MODAL_TYPE.CONFIRM}
                innerContainerStyle={styles.pv0}
            >
                <View style={[styles.m5]}>
                    <View>
                        <View style={[styles.flexRow, styles.mb4]}>
                            <Header
                                title={translate('reportDetailsPage.generatingPDF')}
                                containerStyles={[styles.alignItemsCenter]}
                            />
                        </View>
                        <View>
                            <Text>{messagePDF}</Text>
                            {!reportPDFFilename && (
                                <ActivityIndicator
                                    size={CONST.ACTIVITY_INDICATOR_SIZE.LARGE}
                                    color={theme.textSupporting}
                                    style={styles.mt3}
                                />
                            )}
                        </View>
                    </View>
                    {!!reportPDFFilename && reportPDFFilename !== 'error' && (
                        <Button
                            isLoading={isDownloadingPDF}
                            style={[styles.mt3, styles.noSelect]}
                            onPress={() => downloadReportPDF(reportPDFFilename ?? '', moneyRequestReport?.reportName ?? '')}
                            text={translate('common.download')}
                        />
                    )}
                    {(!reportPDFFilename || reportPDFFilename === 'error') && (
                        <Button
                            style={[styles.mt3, styles.noSelect]}
                            onPress={() => setIsPDFModalVisible(false)}
                            text={translate('common.close')}
                        />
                    )}
                </View>
            </Modal>
            <ConfirmModal
                onConfirm={() => {
                    setIsExportWithTemplateModalVisible(false);
                    clearSelectedTransactions(undefined, true);
                }}
                onCancel={() => setIsExportWithTemplateModalVisible(false)}
                isVisible={isExportWithTemplateModalVisible}
                title={translate('export.exportInProgress')}
                prompt={translate('export.conciergeWillSend')}
                confirmText={translate('common.buttonConfirm')}
                shouldShowCancelButton={false}
            />
        </View>
    );
}

MoneyReportHeader.displayName = 'MoneyReportHeader';

export default MoneyReportHeader;<|MERGE_RESOLUTION|>--- conflicted
+++ resolved
@@ -379,12 +379,9 @@
 
     const isReportInRHP = route.name === SCREENS.SEARCH.REPORT_RHP;
     const shouldDisplaySearchRouter = !isReportInRHP || isSmallScreenWidth;
-<<<<<<< HEAD
     const isReportInSearch = route.name === SCREENS.SEARCH.MONEY_REQUEST_REPORT;
 
-=======
     const existingB2BInvoiceReport = useParticipantsInvoiceReport(activePolicyID, CONST.REPORT.INVOICE_RECEIVER_TYPE.BUSINESS, chatReport?.policyID);
->>>>>>> 11ff8e87
     const confirmPayment = useCallback(
         (type?: PaymentMethodType | undefined, payAsBusiness?: boolean, methodID?: number, paymentMethod?: PaymentMethod) => {
             if (!type || !chatReport) {
