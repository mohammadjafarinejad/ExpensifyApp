import {useRoute} from '@react-navigation/native';
import React, {useCallback, useEffect, useMemo, useRef, useState} from 'react';
import {View} from 'react-native';
import type {OnyxEntry} from 'react-native-onyx';
import {useOnyx} from 'react-native-onyx';
import useLocalize from '@hooks/useLocalize';
import useNetwork from '@hooks/useNetwork';
import useResponsiveLayout from '@hooks/useResponsiveLayout';
import useTheme from '@hooks/useTheme';
import useThemeStyles from '@hooks/useThemeStyles';
import {convertToDisplayString} from '@libs/CurrencyUtils';
import Navigation from '@libs/Navigation/Navigation';
import {getConnectedIntegration, isPolicyAdmin} from '@libs/PolicyUtils';
import {getOriginalMessage, isDeletedAction, isMoneyRequestAction, isTrackExpenseAction} from '@libs/ReportActionsUtils';
import {
    canBeExported,
    canDeleteTransaction,
    getArchiveReason,
    getBankAccountRoute,
    getMoneyRequestSpendBreakdown,
    getNonHeldAndFullAmount,
    getTransactionsWithReceipts,
    hasHeldExpenses as hasHeldExpensesReportUtils,
    hasOnlyHeldExpenses as hasOnlyHeldExpensesReportUtils,
    hasUpdatedTotal,
    isAllowedToApproveExpenseReport,
    isAllowedToSubmitDraftExpenseReport,
    isArchivedReportWithID,
    isClosedExpenseReportWithNoExpenses,
    isCurrentUserSubmitter,
    isInvoiceReport,
    navigateBackOnDeleteTransaction,
    reportTransactionsSelector,
} from '@libs/ReportUtils';
import {
    allHavePendingRTERViolation,
<<<<<<< HEAD
    getAllReportTransactions,
    getTransactionViolations,
    hasPendingUI,
=======
>>>>>>> d07ec9b6
    isDuplicate as isDuplicateTransactionUtils,
    isExpensifyCardTransaction,
    isOnHold as isOnHoldTransactionUtils,
    isPayAtEndExpense as isPayAtEndExpenseTransactionUtils,
    isPending,
    isReceiptBeingScanned,
    shouldShowBrokenConnectionViolation as shouldShowBrokenConnectionViolationTransactionUtils,
} from '@libs/TransactionUtils';
import variables from '@styles/variables';
import {
    approveMoneyRequest,
    canApproveIOU,
    canIOUBePaid as canIOUBePaidAction,
    canSubmitReport,
    deleteMoneyRequest,
    deleteTrackExpense,
    payInvoice,
    payMoneyRequest,
    submitReport,
} from '@userActions/IOU';
import {markAsCash as markAsCashAction} from '@userActions/Transaction';
import CONST from '@src/CONST';
import useDelegateUserDetails from '@src/hooks/useDelegateUserDetails';
import ONYXKEYS from '@src/ONYXKEYS';
import type {Route} from '@src/ROUTES';
import ROUTES from '@src/ROUTES';
import SCREENS from '@src/SCREENS';
import type * as OnyxTypes from '@src/types/onyx';
import type {PaymentMethodType} from '@src/types/onyx/OriginalMessage';
import type IconAsset from '@src/types/utils/IconAsset';
import isLoadingOnyxValue from '@src/types/utils/isLoadingOnyxValue';
import BrokenConnectionDescription from './BrokenConnectionDescription';
import Button from './Button';
import ConfirmModal from './ConfirmModal';
import DelegateNoAccessModal from './DelegateNoAccessModal';
import HeaderWithBackButton from './HeaderWithBackButton';
import Icon from './Icon';
import * as Expensicons from './Icon/Expensicons';
import MoneyReportHeaderStatusBar from './MoneyReportHeaderStatusBar';
import type {MoneyRequestHeaderStatusBarProps} from './MoneyRequestHeaderStatusBar';
import MoneyRequestHeaderStatusBar from './MoneyRequestHeaderStatusBar';
import type {ActionHandledType} from './ProcessMoneyReportHoldMenu';
import ProcessMoneyReportHoldMenu from './ProcessMoneyReportHoldMenu';
import ExportWithDropdownMenu from './ReportActionItem/ExportWithDropdownMenu';
import SettlementButton from './SettlementButton';

type MoneyReportHeaderProps = {
    /** The report currently being looked at */
    report: OnyxEntry<OnyxTypes.Report>;

    /** The policy tied to the expense report */
    policy: OnyxEntry<OnyxTypes.Policy>;

    /** Array of report actions for the report */
    reportActions: OnyxTypes.ReportAction[];

    /** The reportID of the transaction thread report associated with this current report, if any */
    // eslint-disable-next-line react/no-unused-prop-types
    transactionThreadReportID: string | undefined;

    /** Method to trigger when pressing close button of the header */
    onBackButtonPress: () => void;
};

function MoneyReportHeader({policy, report: moneyRequestReport, transactionThreadReportID, reportActions, onBackButtonPress}: MoneyReportHeaderProps) {
    // We need to use isSmallScreenWidth instead of shouldUseNarrowLayout to use a correct layout for the hold expense modal https://github.com/Expensify/App/pull/47990#issuecomment-2362382026
    // eslint-disable-next-line rulesdir/prefer-shouldUseNarrowLayout-instead-of-isSmallScreenWidth
    const {shouldUseNarrowLayout, isSmallScreenWidth} = useResponsiveLayout();
    const route = useRoute();
    // eslint-disable-next-line @typescript-eslint/prefer-nullish-coalescing
    const [chatReport] = useOnyx(`${ONYXKEYS.COLLECTION.REPORT}${moneyRequestReport?.chatReportID || CONST.DEFAULT_NUMBER_ID}`);
    // eslint-disable-next-line @typescript-eslint/prefer-nullish-coalescing
    const [nextStep] = useOnyx(`${ONYXKEYS.COLLECTION.NEXT_STEP}${moneyRequestReport?.reportID || CONST.DEFAULT_NUMBER_ID}`);
    const [transactionThreadReport] = useOnyx(`${ONYXKEYS.COLLECTION.REPORT}${transactionThreadReportID}`);
    const [session] = useOnyx(ONYXKEYS.SESSION);
    const requestParentReportAction = useMemo(() => {
        if (!reportActions || !transactionThreadReport?.parentReportActionID) {
            return null;
        }
        return reportActions.find((action): action is OnyxTypes.ReportAction<typeof CONST.REPORT.ACTIONS.TYPE.IOU> => action.reportActionID === transactionThreadReport.parentReportActionID);
    }, [reportActions, transactionThreadReport?.parentReportActionID]);
<<<<<<< HEAD
    const [transactions] = useOnyx(ONYXKEYS.COLLECTION.TRANSACTION);
    const [transactionViolations] = useOnyx(ONYXKEYS.COLLECTION.TRANSACTION_VIOLATIONS);
=======
    const [transactions] = useOnyx(ONYXKEYS.COLLECTION.TRANSACTION, {
        selector: (_transactions) => reportTransactionsSelector(_transactions, moneyRequestReport?.reportID),
        initialValue: [],
    });
    const [transaction] = useOnyx(`${ONYXKEYS.COLLECTION.TRANSACTION}${isMoneyRequestAction(requestParentReportAction) && getOriginalMessage(requestParentReportAction)?.IOUTransactionID}`);
>>>>>>> d07ec9b6
    const [dismissedHoldUseExplanation, dismissedHoldUseExplanationResult] = useOnyx(ONYXKEYS.NVP_DISMISSED_HOLD_USE_EXPLANATION, {initialValue: true});
    const isLoadingHoldUseExplained = isLoadingOnyxValue(dismissedHoldUseExplanationResult);

    const styles = useThemeStyles();
    const theme = useTheme();
    const [isDeleteRequestModalVisible, setIsDeleteRequestModalVisible] = useState(false);
    const {translate} = useLocalize();
    const {isOffline} = useNetwork();
    const {reimbursableSpend} = getMoneyRequestSpendBreakdown(moneyRequestReport);
    const isOnHold = isOnHoldTransactionUtils(transaction);
    const isDeletedParentAction = !!requestParentReportAction && isDeletedAction(requestParentReportAction);
    const isDuplicate = isDuplicateTransactionUtils(transaction?.transactionID);

    // Only the requestor can delete the request, admins can only edit it.
    const isActionOwner =
        typeof requestParentReportAction?.actorAccountID === 'number' && typeof session?.accountID === 'number' && requestParentReportAction.actorAccountID === session?.accountID;
    const canDeleteRequest = isActionOwner && canDeleteTransaction(moneyRequestReport) && !isDeletedParentAction;
    const [isHoldMenuVisible, setIsHoldMenuVisible] = useState(false);
    const [paymentType, setPaymentType] = useState<PaymentMethodType>();
    const [requestType, setRequestType] = useState<ActionHandledType>();
    const canAllowSettlement = hasUpdatedTotal(moneyRequestReport, policy);
    const policyType = policy?.type;
    const connectedIntegration = getConnectedIntegration(policy);
    const navigateBackToAfterDelete = useRef<Route>();
    const hasHeldExpenses = hasHeldExpensesReportUtils(moneyRequestReport?.reportID);
    const hasScanningReceipt = getTransactionsWithReceipts(moneyRequestReport?.reportID).some((t) => isReceiptBeingScanned(t));
    const hasOnlyPendingTransactions = useMemo(() => {
        return !!transactions && transactions.length > 0 && transactions.every((t) => isExpensifyCardTransaction(t) && isPending(t));
    }, [transactions]);
    const transactionIDs = transactions?.map((t) => t.transactionID) ?? [];
    const hasAllPendingRTERViolations = allHavePendingRTERViolation(transactionIDs);
    const shouldShowBrokenConnectionViolation = shouldShowBrokenConnectionViolationTransactionUtils(transactionIDs, moneyRequestReport, policy);
    const hasOnlyHeldExpenses = hasOnlyHeldExpensesReportUtils(moneyRequestReport?.reportID);
    const isPayAtEndExpense = isPayAtEndExpenseTransactionUtils(transaction);
    const isArchivedReport = isArchivedReportWithID(moneyRequestReport?.reportID);
    const [archiveReason] = useOnyx(`${ONYXKEYS.COLLECTION.REPORT_ACTIONS}${moneyRequestReport?.reportID}`, {selector: getArchiveReason});

    const getCanIOUBePaid = useCallback(
        (onlyShowPayElsewhere = false) => canIOUBePaidAction(moneyRequestReport, chatReport, policy, transaction ? [transaction] : undefined, onlyShowPayElsewhere),
        [moneyRequestReport, chatReport, policy, transaction],
    );
    const canIOUBePaid = useMemo(() => getCanIOUBePaid(), [getCanIOUBePaid]);

    const onlyShowPayElsewhere = useMemo(() => !canIOUBePaid && getCanIOUBePaid(true), [canIOUBePaid, getCanIOUBePaid]);

    const shouldShowMarkAsCashButton =
        hasAllPendingRTERViolations || (shouldShowBrokenConnectionViolation && (!isPolicyAdmin(policy) || isCurrentUserSubmitter(moneyRequestReport?.reportID)));

    const shouldShowPayButton = canIOUBePaid || onlyShowPayElsewhere;

    const shouldShowApproveButton = useMemo(() => canApproveIOU(moneyRequestReport, policy) && !hasOnlyPendingTransactions, [moneyRequestReport, policy, hasOnlyPendingTransactions]);

    const shouldDisableApproveButton = shouldShowApproveButton && !isAllowedToApproveExpenseReport(moneyRequestReport);

    const isAdmin = policy?.role === CONST.POLICY.ROLE.ADMIN;

    const shouldShowSubmitButton = canSubmitReport(moneyRequestReport, policy, transactionIDs);

    const numberOfRequests = allTransactions.length;
    const showRTERViolationMessage = numberOfRequests === 1 && hasPendingUI(allTransactions.at(0), getTransactionViolations(allTransactions.at(0)?.transactionID, transactionViolations));
    const shouldShowExportIntegrationButton = !shouldShowPayButton && !shouldShowSubmitButton && connectedIntegration && isAdmin && canBeExported(moneyRequestReport);

    const shouldShowSettlementButton =
        !shouldShowSubmitButton &&
        (shouldShowPayButton || shouldShowApproveButton) &&
        !showRTERViolationMessage &&
        !shouldShowExportIntegrationButton &&
        !shouldShowBrokenConnectionViolation;

    const shouldDisableSubmitButton = shouldShowSubmitButton && !isAllowedToSubmitDraftExpenseReport(moneyRequestReport);
    const isFromPaidPolicy = policyType === CONST.POLICY.TYPE.TEAM || policyType === CONST.POLICY.TYPE.CORPORATE;
    const shouldShowStatusBar =
        hasAllPendingRTERViolations || shouldShowBrokenConnectionViolation || hasOnlyHeldExpenses || hasScanningReceipt || isPayAtEndExpense || hasOnlyPendingTransactions;
    const shouldShowNextStep = !isClosedExpenseReportWithNoExpenses(moneyRequestReport) && isFromPaidPolicy && !!nextStep?.message?.length && !shouldShowStatusBar;
    const shouldShowAnyButton =
        isDuplicate ||
        shouldShowSettlementButton ||
        shouldShowApproveButton ||
        shouldShowSubmitButton ||
        shouldShowNextStep ||
        shouldShowMarkAsCashButton ||
        shouldShowExportIntegrationButton;
    const bankAccountRoute = getBankAccountRoute(chatReport);
    const formattedAmount = convertToDisplayString(reimbursableSpend, moneyRequestReport?.currency);
    const {nonHeldAmount, fullAmount, hasValidNonHeldAmount} = getNonHeldAndFullAmount(moneyRequestReport, shouldShowPayButton);
    const isAnyTransactionOnHold = hasHeldExpensesReportUtils(moneyRequestReport?.reportID);
    const displayedAmount = isAnyTransactionOnHold && canAllowSettlement && hasValidNonHeldAmount ? nonHeldAmount : formattedAmount;
    const isMoreContentShown = shouldShowNextStep || shouldShowStatusBar || (shouldShowAnyButton && shouldUseNarrowLayout);
    const {isDelegateAccessRestricted} = useDelegateUserDetails();
    const [isNoDelegateAccessMenuVisible, setIsNoDelegateAccessMenuVisible] = useState(false);

    const isReportInRHP = route.name === SCREENS.SEARCH.REPORT_RHP;
    const shouldDisplaySearchRouter = !isReportInRHP || isSmallScreenWidth;

    const confirmPayment = useCallback(
        (type?: PaymentMethodType | undefined, payAsBusiness?: boolean) => {
            if (!type || !chatReport) {
                return;
            }
            setPaymentType(type);
            setRequestType(CONST.IOU.REPORT_ACTION_TYPE.PAY);
            if (isDelegateAccessRestricted) {
                setIsNoDelegateAccessMenuVisible(true);
            } else if (isAnyTransactionOnHold) {
                setIsHoldMenuVisible(true);
            } else if (isInvoiceReport(moneyRequestReport)) {
                payInvoice(type, chatReport, moneyRequestReport, payAsBusiness);
            } else {
                payMoneyRequest(type, chatReport, moneyRequestReport, true);
            }
        },
        [chatReport, isAnyTransactionOnHold, isDelegateAccessRestricted, moneyRequestReport],
    );

    const confirmApproval = () => {
        setRequestType(CONST.IOU.REPORT_ACTION_TYPE.APPROVE);
        if (isDelegateAccessRestricted) {
            setIsNoDelegateAccessMenuVisible(true);
        } else if (isAnyTransactionOnHold) {
            setIsHoldMenuVisible(true);
        } else {
            approveMoneyRequest(moneyRequestReport, true);
        }
    };

    const deleteTransaction = useCallback(() => {
        if (requestParentReportAction) {
            const iouTransactionID = isMoneyRequestAction(requestParentReportAction) ? getOriginalMessage(requestParentReportAction)?.IOUTransactionID : undefined;
            if (isTrackExpenseAction(requestParentReportAction)) {
                navigateBackToAfterDelete.current = deleteTrackExpense(moneyRequestReport?.reportID, iouTransactionID, requestParentReportAction, true);
            } else {
                navigateBackToAfterDelete.current = deleteMoneyRequest(iouTransactionID, requestParentReportAction, true);
            }
        }

        setIsDeleteRequestModalVisible(false);
    }, [moneyRequestReport?.reportID, requestParentReportAction, setIsDeleteRequestModalVisible]);

    const markAsCash = useCallback(() => {
        if (!requestParentReportAction) {
            return;
        }
        const iouTransactionID = isMoneyRequestAction(requestParentReportAction) ? getOriginalMessage(requestParentReportAction)?.IOUTransactionID : undefined;
        const reportID = transactionThreadReport?.reportID;

        if (!iouTransactionID || !reportID) {
            return;
        }
        markAsCashAction(iouTransactionID, reportID);
    }, [requestParentReportAction, transactionThreadReport?.reportID]);

    const getStatusIcon: (src: IconAsset) => React.ReactNode = (src) => (
        <Icon
            src={src}
            height={variables.iconSizeSmall}
            width={variables.iconSizeSmall}
            fill={theme.icon}
        />
    );

    const getStatusBarProps: () => MoneyRequestHeaderStatusBarProps | undefined = () => {
        if (isPayAtEndExpense) {
            if (!isArchivedReport) {
                return {icon: getStatusIcon(Expensicons.Hourglass), description: translate('iou.bookingPendingDescription')};
            }
            if (isArchivedReport && archiveReason === CONST.REPORT.ARCHIVE_REASON.BOOKING_END_DATE_HAS_PASSED) {
                return {icon: getStatusIcon(Expensicons.Box), description: translate('iou.bookingArchivedDescription')};
            }
        }
        if (hasOnlyHeldExpenses) {
            return {icon: getStatusIcon(Expensicons.Stopwatch), description: translate('iou.expensesOnHold')};
        }
        if (shouldShowBrokenConnectionViolation) {
            return {
                icon: getStatusIcon(Expensicons.Hourglass),
                description: (
                    <BrokenConnectionDescription
                        transactionID={transaction?.transactionID}
                        report={moneyRequestReport}
                        policy={policy}
                    />
                ),
            };
        }
        if (hasAllPendingRTERViolations) {
            return {icon: getStatusIcon(Expensicons.Hourglass), description: translate('iou.pendingMatchWithCreditCardDescription')};
        }
        if (hasOnlyPendingTransactions) {
            return {icon: getStatusIcon(Expensicons.CreditCardHourglass), description: translate('iou.transactionPendingDescription')};
        }
        if (hasScanningReceipt) {
            return {icon: getStatusIcon(Expensicons.ReceiptScan), description: translate('iou.receiptScanInProgressDescription')};
        }
    };

    const statusBarProps = getStatusBarProps();
    const shouldAddGapToContents =
        shouldUseNarrowLayout &&
        (isDuplicate || shouldShowSettlementButton || !!shouldShowExportIntegrationButton || shouldShowSubmitButton || shouldShowMarkAsCashButton) &&
        (!!statusBarProps || shouldShowNextStep);

    // The submit button should be success green colour only if the user is submitter and the policy does not have Scheduled Submit turned on
    const isWaitingForSubmissionFromCurrentUser = useMemo(
        () => chatReport?.isOwnPolicyExpenseChat && !policy?.harvesting?.enabled,
        [chatReport?.isOwnPolicyExpenseChat, policy?.harvesting?.enabled],
    );

    const shouldDuplicateButtonBeSuccess = useMemo(
        () => isDuplicate && !shouldShowSettlementButton && !shouldShowExportIntegrationButton && !shouldShowSubmitButton && !shouldShowMarkAsCashButton,
        [isDuplicate, shouldShowSettlementButton, shouldShowExportIntegrationButton, shouldShowSubmitButton, shouldShowMarkAsCashButton],
    );

    useEffect(() => {
        // eslint-disable-next-line @typescript-eslint/prefer-nullish-coalescing
        if (isLoadingHoldUseExplained || dismissedHoldUseExplanation || !isOnHold) {
            return;
        }
        Navigation.navigate(ROUTES.PROCESS_MONEY_REQUEST_HOLD.getRoute(Navigation.getReportRHPActiveRoute()));
    }, [dismissedHoldUseExplanation, isLoadingHoldUseExplained, isOnHold]);

    useEffect(() => {
        if (canDeleteRequest) {
            return;
        }

        setIsDeleteRequestModalVisible(false);
    }, [canDeleteRequest]);

    return (
        <View style={[styles.pt0]}>
            <HeaderWithBackButton
                shouldShowReportAvatarWithDisplay
                shouldEnableDetailPageNavigation
                shouldShowPinButton={false}
                report={moneyRequestReport}
                policy={policy}
                shouldShowBackButton={shouldUseNarrowLayout}
                shouldDisplaySearchRouter={shouldDisplaySearchRouter}
                onBackButtonPress={onBackButtonPress}
                // Shows border if no buttons or banners are showing below the header
                shouldShowBorderBottom={!isMoreContentShown}
            >
                {isDuplicate && !shouldUseNarrowLayout && (
                    <View style={[shouldDuplicateButtonBeSuccess ? styles.ml2 : styles.mh2]}>
                        <Button
                            success={shouldDuplicateButtonBeSuccess}
                            text={translate('iou.reviewDuplicates')}
                            style={styles.p0}
                            onPress={() => {
                                Navigation.navigate(ROUTES.TRANSACTION_DUPLICATE_REVIEW_PAGE.getRoute(transactionThreadReportID, Navigation.getReportRHPActiveRoute()));
                            }}
                        />
                    </View>
                )}
                {shouldShowSettlementButton && !shouldUseNarrowLayout && (
                    <View style={styles.pv2}>
                        <SettlementButton
                            shouldUseSuccessStyle={!hasHeldExpenses}
                            onlyShowPayElsewhere={onlyShowPayElsewhere}
                            currency={moneyRequestReport?.currency}
                            confirmApproval={confirmApproval}
                            policyID={moneyRequestReport?.policyID}
                            chatReportID={chatReport?.reportID}
                            iouReport={moneyRequestReport}
                            onPress={confirmPayment}
                            enablePaymentsRoute={ROUTES.ENABLE_PAYMENTS}
                            addBankAccountRoute={bankAccountRoute}
                            shouldHidePaymentOptions={!shouldShowPayButton}
                            shouldShowApproveButton={shouldShowApproveButton}
                            shouldDisableApproveButton={shouldDisableApproveButton}
                            style={[styles.pv2]}
                            formattedAmount={!hasOnlyHeldExpenses ? displayedAmount : ''}
                            isDisabled={isOffline && !canAllowSettlement}
                            isLoading={!isOffline && !canAllowSettlement}
                        />
                    </View>
                )}
                {!!shouldShowExportIntegrationButton && !shouldUseNarrowLayout && (
                    <View style={[styles.pv2]}>
                        <ExportWithDropdownMenu
                            policy={policy}
                            report={moneyRequestReport}
                            connectionName={connectedIntegration}
                        />
                    </View>
                )}
                {!!moneyRequestReport && shouldShowSubmitButton && !shouldUseNarrowLayout && (
                    <View style={styles.pv2}>
                        <Button
                            success={isWaitingForSubmissionFromCurrentUser}
                            text={translate('common.submit')}
                            style={[styles.mnw120, styles.pv2, styles.pr0]}
                            onPress={() => submitReport(moneyRequestReport)}
                            isDisabled={shouldDisableSubmitButton}
                        />
                    </View>
                )}
                {shouldShowMarkAsCashButton && !shouldUseNarrowLayout && (
                    <View style={[styles.pv2]}>
                        <Button
                            success
                            text={translate('iou.markAsCash')}
                            style={[styles.pv2, styles.pr0]}
                            onPress={markAsCash}
                        />
                    </View>
                )}
            </HeaderWithBackButton>
            {!!isMoreContentShown && (
                <View style={[styles.dFlex, styles.flexColumn, shouldAddGapToContents && styles.gap3, styles.pb3, styles.ph5, styles.borderBottom]}>
                    <View style={[styles.dFlex, styles.w100, styles.flexRow, styles.gap3]}>
                        {isDuplicate && shouldUseNarrowLayout && (
                            <Button
                                success={shouldDuplicateButtonBeSuccess}
                                text={translate('iou.reviewDuplicates')}
                                style={[styles.flex1, styles.pr0]}
                                onPress={() => {
                                    Navigation.navigate(ROUTES.TRANSACTION_DUPLICATE_REVIEW_PAGE.getRoute(transactionThreadReportID, Navigation.getReportRHPActiveRoute()));
                                }}
                            />
                        )}
                        {shouldShowSettlementButton && shouldUseNarrowLayout && (
                            <SettlementButton
                                shouldUseSuccessStyle={!hasHeldExpenses}
                                wrapperStyle={[styles.flex1]}
                                onlyShowPayElsewhere={onlyShowPayElsewhere}
                                currency={moneyRequestReport?.currency}
                                confirmApproval={confirmApproval}
                                policyID={moneyRequestReport?.policyID}
                                chatReportID={moneyRequestReport?.chatReportID}
                                iouReport={moneyRequestReport}
                                onPress={confirmPayment}
                                enablePaymentsRoute={ROUTES.ENABLE_PAYMENTS}
                                addBankAccountRoute={bankAccountRoute}
                                shouldHidePaymentOptions={!shouldShowPayButton}
                                shouldShowApproveButton={shouldShowApproveButton}
                                formattedAmount={!hasOnlyHeldExpenses ? displayedAmount : ''}
                                shouldDisableApproveButton={shouldDisableApproveButton}
                                isDisabled={isOffline && !canAllowSettlement}
                                isLoading={!isOffline && !canAllowSettlement}
                            />
                        )}
                        {!!shouldShowExportIntegrationButton && shouldUseNarrowLayout && (
                            <ExportWithDropdownMenu
                                policy={policy}
                                report={moneyRequestReport}
                                connectionName={connectedIntegration}
                            />
                        )}
                        {!!moneyRequestReport && shouldShowSubmitButton && shouldUseNarrowLayout && (
                            <Button
                                success={isWaitingForSubmissionFromCurrentUser}
                                text={translate('common.submit')}
                                style={[styles.flex1, styles.pr0]}
                                onPress={() => submitReport(moneyRequestReport)}
                                isDisabled={shouldDisableSubmitButton}
                            />
                        )}
                        {shouldShowMarkAsCashButton && shouldUseNarrowLayout && (
                            <Button
                                success
                                text={translate('iou.markAsCash')}
                                style={[styles.flex1, styles.pr0]}
                                onPress={markAsCash}
                            />
                        )}
                    </View>
                    {shouldShowNextStep && <MoneyReportHeaderStatusBar nextStep={nextStep} />}
                    {!!statusBarProps && (
                        <MoneyRequestHeaderStatusBar
                            icon={statusBarProps.icon}
                            description={statusBarProps.description}
                        />
                    )}
                </View>
            )}
            {isHoldMenuVisible && requestType !== undefined && (
                <ProcessMoneyReportHoldMenu
                    nonHeldAmount={!hasOnlyHeldExpenses && hasValidNonHeldAmount ? nonHeldAmount : undefined}
                    requestType={requestType}
                    fullAmount={fullAmount}
                    onClose={() => setIsHoldMenuVisible(false)}
                    isVisible={isHoldMenuVisible}
                    paymentType={paymentType}
                    chatReport={chatReport}
                    moneyRequestReport={moneyRequestReport}
                    transactionCount={transactionIDs?.length ?? 0}
                />
            )}
            <DelegateNoAccessModal
                isNoDelegateAccessMenuVisible={isNoDelegateAccessMenuVisible}
                onClose={() => setIsNoDelegateAccessMenuVisible(false)}
            />

            <ConfirmModal
                title={translate('iou.deleteExpense', {count: 1})}
                isVisible={isDeleteRequestModalVisible}
                onConfirm={deleteTransaction}
                onCancel={() => setIsDeleteRequestModalVisible(false)}
                onModalHide={() => navigateBackOnDeleteTransaction(navigateBackToAfterDelete.current)}
                prompt={translate('iou.deleteConfirmation', {count: 1})}
                confirmText={translate('common.delete')}
                cancelText={translate('common.cancel')}
                danger
                shouldEnableNewFocusManagement
            />
        </View>
    );
}

MoneyReportHeader.displayName = 'MoneyReportHeader';

export default MoneyReportHeader;<|MERGE_RESOLUTION|>--- conflicted
+++ resolved
@@ -34,12 +34,8 @@
 } from '@libs/ReportUtils';
 import {
     allHavePendingRTERViolation,
-<<<<<<< HEAD
-    getAllReportTransactions,
     getTransactionViolations,
     hasPendingUI,
-=======
->>>>>>> d07ec9b6
     isDuplicate as isDuplicateTransactionUtils,
     isExpensifyCardTransaction,
     isOnHold as isOnHoldTransactionUtils,
@@ -121,16 +117,12 @@
         }
         return reportActions.find((action): action is OnyxTypes.ReportAction<typeof CONST.REPORT.ACTIONS.TYPE.IOU> => action.reportActionID === transactionThreadReport.parentReportActionID);
     }, [reportActions, transactionThreadReport?.parentReportActionID]);
-<<<<<<< HEAD
-    const [transactions] = useOnyx(ONYXKEYS.COLLECTION.TRANSACTION);
     const [transactionViolations] = useOnyx(ONYXKEYS.COLLECTION.TRANSACTION_VIOLATIONS);
-=======
     const [transactions] = useOnyx(ONYXKEYS.COLLECTION.TRANSACTION, {
         selector: (_transactions) => reportTransactionsSelector(_transactions, moneyRequestReport?.reportID),
         initialValue: [],
     });
     const [transaction] = useOnyx(`${ONYXKEYS.COLLECTION.TRANSACTION}${isMoneyRequestAction(requestParentReportAction) && getOriginalMessage(requestParentReportAction)?.IOUTransactionID}`);
->>>>>>> d07ec9b6
     const [dismissedHoldUseExplanation, dismissedHoldUseExplanationResult] = useOnyx(ONYXKEYS.NVP_DISMISSED_HOLD_USE_EXPLANATION, {initialValue: true});
     const isLoadingHoldUseExplained = isLoadingOnyxValue(dismissedHoldUseExplanationResult);
 
