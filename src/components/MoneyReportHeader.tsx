--- conflicted
+++ resolved
@@ -1169,10 +1169,13 @@
         </KYCWall>
     );
 
+    const hasOtherItems =
+        (shouldShowNextStep && !!optimisticNextStep?.message?.length) || (shouldShowNextStep && !optimisticNextStep && !!isLoadingInitialReportActions && !isOffline) || !!statusBarProps;
+
     const moreContentUnfiltered = [
         shouldShowSelectedTransactionsButton && shouldDisplayNarrowVersion && (
             <View
-                style={[styles.dFlex, styles.w100, styles.pb3]}
+                style={[styles.dFlex, styles.w100, !hasOtherItems && styles.pb3]}
                 key="1"
             >
                 <ButtonWithDropdownMenu
@@ -1234,43 +1237,10 @@
                     </View>
                 )}
             </HeaderWithBackButton>
-<<<<<<< HEAD
-
-            {shouldDisplayNarrowVersion &&
-                (shouldShowSelectedTransactionsButton ? (
-                    <View style={[styles.dFlex, styles.w100, styles.ph5, styles.pb3]}>
-                        <ButtonWithDropdownMenu
-                            onPress={() => null}
-                            options={selectedTransactionsOptions}
-                            customText={translate('workspace.common.selected', {count: selectedTransactionIDs.length})}
-                            isSplitButton={false}
-                            shouldAlwaysShowDropdownMenu
-                            wrapperStyle={styles.w100}
-                        />
-                    </View>
-                ) : (
-                    <View style={[styles.flexRow, styles.gap2, styles.pb3, styles.ph5, styles.w100, styles.alignItemsCenter, styles.justifyContentCenter]}>
-                        {!!primaryAction && <View style={[styles.flex1]}>{primaryActionsImplementation[primaryAction]}</View>}
-                        {!!applicableSecondaryActions.length && KYCMoreDropdown}
-                    </View>
-                ))}
-
-            <View style={[styles.flexRow, styles.gap2, styles.justifyContentStart, styles.flexNoWrap, styles.ph5, styles.pb3]}>
-                <View style={[styles.flexShrink1, styles.flexGrow1, styles.mnw0, styles.flexWrap, styles.justifyContentCenter]}>
-                    {shouldShowNextStep && !!optimisticNextStep?.message?.length && <MoneyReportHeaderStatusBar nextStep={optimisticNextStep} />}
-                    {shouldShowNextStep && !optimisticNextStep && !!isLoadingInitialReportActions && !isOffline && <MoneyReportHeaderStatusBarSkeleton />}
-                    {!!statusBarProps && (
-                        <MoneyRequestHeaderStatusBar
-                            icon={statusBarProps.icon}
-                            description={statusBarProps.description}
-                        />
-                    )}
-=======
             {shouldDisplayNarrowVersion && !shouldShowSelectedTransactionsButton && (
                 <View style={[styles.flexRow, styles.gap2, styles.pb3, styles.ph5, styles.w100, styles.alignItemsCenter, styles.justifyContentCenter]}>
                     {!!primaryAction && <View style={[styles.flex1]}>{primaryActionsImplementation[primaryAction]}</View>}
                     {!!applicableSecondaryActions.length && KYCMoreDropdown}
->>>>>>> efba564b
                 </View>
             )}
 
