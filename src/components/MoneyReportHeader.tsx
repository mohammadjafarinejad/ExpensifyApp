--- conflicted
+++ resolved
@@ -124,21 +124,12 @@
     // eslint-disable-next-line rulesdir/prefer-shouldUseNarrowLayout-instead-of-isSmallScreenWidth
     const {shouldUseNarrowLayout, isSmallScreenWidth} = useResponsiveLayout();
     const route = useRoute();
-<<<<<<< HEAD
-    const moneyRequestReportChatID = moneyRequestReport?.chatReportID ?? CONST.DEFAULT_NUMBER_ID;
-    const moneyRequestReportID = moneyRequestReport?.reportID ?? CONST.DEFAULT_NUMBER_ID;
-    const [chatReport] = useOnyx(`${ONYXKEYS.COLLECTION.REPORT}${moneyRequestReportChatID}`, {canBeMissing: false});
-    const [nextStep] = useOnyx(`${ONYXKEYS.COLLECTION.NEXT_STEP}${moneyRequestReportID}`, {canBeMissing: false});
-    const [transactionThreadReport] = useOnyx(`${ONYXKEYS.COLLECTION.REPORT}${transactionThreadReportID}`, {canBeMissing: false});
-    const [session] = useOnyx(ONYXKEYS.SESSION, {canBeMissing: false});
-=======
     // eslint-disable-next-line @typescript-eslint/prefer-nullish-coalescing
     const [chatReport] = useOnyx(`${ONYXKEYS.COLLECTION.REPORT}${moneyRequestReport?.chatReportID}`, {canBeMissing: true});
     // eslint-disable-next-line @typescript-eslint/prefer-nullish-coalescing
     const [nextStep] = useOnyx(`${ONYXKEYS.COLLECTION.NEXT_STEP}${moneyRequestReport?.reportID}`, {canBeMissing: true});
     const [transactionThreadReport] = useOnyx(`${ONYXKEYS.COLLECTION.REPORT}${transactionThreadReportID}`, {canBeMissing: true});
     const [session] = useOnyx(ONYXKEYS.SESSION, {canBeMissing: true});
->>>>>>> fa216c37
     const requestParentReportAction = useMemo(() => {
         if (!reportActions || !transactionThreadReport?.parentReportActionID) {
             return null;
@@ -148,21 +139,12 @@
     const [transactions] = useOnyx(ONYXKEYS.COLLECTION.TRANSACTION, {
         selector: (_transactions) => reportTransactionsSelector(_transactions, moneyRequestReport?.reportID),
         initialValue: [],
-<<<<<<< HEAD
-        canBeMissing: false,
-    });
-    const [transaction] = useOnyx(`${ONYXKEYS.COLLECTION.TRANSACTION}${isMoneyRequestAction(requestParentReportAction) && getOriginalMessage(requestParentReportAction)?.IOUTransactionID}`, {
-        canBeMissing: false,
-    });
-    const [dismissedHoldUseExplanation, dismissedHoldUseExplanationResult] = useOnyx(ONYXKEYS.NVP_DISMISSED_HOLD_USE_EXPLANATION, {canBeMissing: true, initialValue: true});
-=======
         canBeMissing: true,
     });
     const [transaction] = useOnyx(`${ONYXKEYS.COLLECTION.TRANSACTION}${isMoneyRequestAction(requestParentReportAction) && getOriginalMessage(requestParentReportAction)?.IOUTransactionID}`, {
         canBeMissing: true,
     });
     const [dismissedHoldUseExplanation, dismissedHoldUseExplanationResult] = useOnyx(ONYXKEYS.NVP_DISMISSED_HOLD_USE_EXPLANATION, {initialValue: true, canBeMissing: true});
->>>>>>> fa216c37
     const isLoadingHoldUseExplained = isLoadingOnyxValue(dismissedHoldUseExplanationResult);
 
     const {isPaidAnimationRunning, isApprovedAnimationRunning, stopAnimation, startAnimation, startApprovedAnimation} = usePaymentAnimations();
@@ -192,11 +174,7 @@
         return !!transactions && transactions.length > 0 && transactions.every((t) => isExpensifyCardTransaction(t) && isPending(t));
     }, [transactions]);
     const transactionIDs = useMemo(() => transactions?.map((t) => t.transactionID) ?? [], [transactions]);
-<<<<<<< HEAD
-    const [allViolations] = useOnyx(ONYXKEYS.COLLECTION.TRANSACTION_VIOLATIONS, {canBeMissing: false});
-=======
     const [allViolations] = useOnyx(ONYXKEYS.COLLECTION.TRANSACTION_VIOLATIONS, {canBeMissing: true});
->>>>>>> fa216c37
     const violations = useMemo(
         () => Object.fromEntries(Object.entries(allViolations ?? {}).filter(([key]) => transactionIDs.includes(key.replace(ONYXKEYS.COLLECTION.TRANSACTION_VIOLATIONS, '')))),
         [allViolations, transactionIDs],
@@ -208,12 +186,7 @@
     const hasOnlyHeldExpenses = hasOnlyHeldExpensesReportUtils(moneyRequestReport?.reportID);
     const isPayAtEndExpense = isPayAtEndExpenseTransactionUtils(transaction);
     const isArchivedReport = isArchivedReportWithID(moneyRequestReport?.reportID);
-<<<<<<< HEAD
-    const [archiveReason] = useOnyx(`${ONYXKEYS.COLLECTION.REPORT_ACTIONS}${moneyRequestReport?.reportID}`, {canBeMissing: false, selector: getArchiveReason});
-=======
     const [archiveReason] = useOnyx(`${ONYXKEYS.COLLECTION.REPORT_ACTIONS}${moneyRequestReport?.reportID}`, {selector: getArchiveReason, canBeMissing: true});
->>>>>>> fa216c37
-
     const getCanIOUBePaid = useCallback(
         (onlyShowPayElsewhere = false, shouldCheckApprovedState = true) =>
             canIOUBePaidAction(moneyRequestReport, chatReport, policy, transaction ? [transaction] : undefined, onlyShowPayElsewhere, undefined, undefined, shouldCheckApprovedState),
