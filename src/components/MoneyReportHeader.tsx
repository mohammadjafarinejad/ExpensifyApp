import {useRoute} from '@react-navigation/native';
import React, {useCallback, useEffect, useMemo, useState} from 'react';
import {ActivityIndicator, InteractionManager, View} from 'react-native';
import type {OnyxEntry} from 'react-native-onyx';
import {useOnyx} from 'react-native-onyx';
import type {ValueOf} from 'type-fest';
import useLocalize from '@hooks/useLocalize';
import useMobileSelectionMode from '@hooks/useMobileSelectionMode';
import useNetwork from '@hooks/useNetwork';
import usePaymentAnimations from '@hooks/usePaymentAnimations';
import usePaymentOptions from '@hooks/usePaymentOptions';
import usePermissions from '@hooks/usePermissions';
import useReportIsArchived from '@hooks/useReportIsArchived';
import useResponsiveLayout from '@hooks/useResponsiveLayout';
import useSelectedTransactionsActions from '@hooks/useSelectedTransactionsActions';
import useTheme from '@hooks/useTheme';
import useThemeStyles from '@hooks/useThemeStyles';
import {turnOffMobileSelectionMode} from '@libs/actions/MobileSelectionMode';
import {deleteAppReport, downloadReportPDF, exportReportToCSV, exportReportToPDF, exportToIntegration, markAsManuallyExported, openUnreportedExpense} from '@libs/actions/Report';
import {getThreadReportIDsForTransactions, getTotalAmountForIOUReportPreviewButton} from '@libs/MoneyRequestReportUtils';
import Navigation from '@libs/Navigation/Navigation';
import {buildOptimisticNextStepForPreventSelfApprovalsEnabled} from '@libs/NextStepUtils';
import {isSecondaryActionAPaymentOption, selectPaymentType} from '@libs/PaymentUtils';
import type {KYCFlowEvent, TriggerKYCFlow} from '@libs/PaymentUtils';
import {getValidConnectedIntegration} from '@libs/PolicyUtils';
import {getOriginalMessage, getReportAction, isMoneyRequestAction} from '@libs/ReportActionsUtils';
import {getAllExpensesToHoldIfApplicable, getReportPrimaryAction} from '@libs/ReportPrimaryActionUtils';
import {getSecondaryReportActions} from '@libs/ReportSecondaryActionUtils';
import {
    changeMoneyRequestHoldStatus,
    getArchiveReason,
    getBankAccountRoute,
    getIntegrationIcon,
    getIntegrationNameFromExportMessage as getIntegrationNameFromExportMessageUtils,
    getNonHeldAndFullAmount,
    getTransactionsWithReceipts,
    hasHeldExpenses as hasHeldExpensesReportUtils,
    hasOnlyHeldExpenses as hasOnlyHeldExpensesReportUtils,
    hasUpdatedTotal,
    isAllowedToApproveExpenseReport,
    isExported as isExportedUtils,
    isInvoiceReport as isInvoiceReportUtil,
    isProcessingReport,
    isReportOwner,
    navigateOnDeleteExpense,
    navigateToDetailsPage,
    reportTransactionsSelector,
} from '@libs/ReportUtils';
import {shouldRestrictUserBillableActions} from '@libs/SubscriptionUtils';
import {
    allHavePendingRTERViolation,
    hasDuplicateTransactions,
    isDuplicate,
    isExpensifyCardTransaction,
    isOnHold as isOnHoldTransactionUtils,
    isPayAtEndExpense as isPayAtEndExpenseTransactionUtils,
    isPending,
    isScanning,
    shouldShowBrokenConnectionViolationForMultipleTransactions,
} from '@libs/TransactionUtils';
import type {ExportType} from '@pages/home/report/ReportDetailsExportPage';
import variables from '@styles/variables';
import {
    approveMoneyRequest,
    canApproveIOU,
    cancelPayment,
    canIOUBePaid as canIOUBePaidAction,
    deleteMoneyRequest,
    getNavigationUrlOnMoneyRequestDelete,
    getNextApproverAccountID,
    initSplitExpense,
    payInvoice,
    payMoneyRequest,
    reopenReport,
    retractReport,
    startMoneyRequest,
    submitReport,
    unapproveExpenseReport,
} from '@userActions/IOU';
import {markAsCash as markAsCashAction} from '@userActions/Transaction';
import CONST from '@src/CONST';
import useDelegateUserDetails from '@src/hooks/useDelegateUserDetails';
import ONYXKEYS from '@src/ONYXKEYS';
import type {Route} from '@src/ROUTES';
import ROUTES from '@src/ROUTES';
import SCREENS from '@src/SCREENS';
import type * as OnyxTypes from '@src/types/onyx';
import type {PaymentMethodType} from '@src/types/onyx/OriginalMessage';
import type IconAsset from '@src/types/utils/IconAsset';
import isLoadingOnyxValue from '@src/types/utils/isLoadingOnyxValue';
import BrokenConnectionDescription from './BrokenConnectionDescription';
import Button from './Button';
import ButtonWithDropdownMenu from './ButtonWithDropdownMenu';
import type {DropdownOption} from './ButtonWithDropdownMenu/types';
import ConfirmModal from './ConfirmModal';
import DecisionModal from './DecisionModal';
import DelegateNoAccessModal from './DelegateNoAccessModal';
import Header from './Header';
import HeaderWithBackButton from './HeaderWithBackButton';
import Icon from './Icon';
import * as Expensicons from './Icon/Expensicons';
import KYCWall from './KYCWall';
import type {PaymentMethod} from './KYCWall/types';
import LoadingBar from './LoadingBar';
import Modal from './Modal';
import MoneyReportHeaderStatusBar from './MoneyReportHeaderStatusBar';
import MoneyReportHeaderStatusBarSkeleton from './MoneyReportHeaderStatusBarSkeleton';
import type {MoneyRequestHeaderStatusBarProps} from './MoneyRequestHeaderStatusBar';
import MoneyRequestHeaderStatusBar from './MoneyRequestHeaderStatusBar';
import type {PopoverMenuItem} from './PopoverMenu';
import type {ActionHandledType} from './ProcessMoneyReportHoldMenu';
import ProcessMoneyReportHoldMenu from './ProcessMoneyReportHoldMenu';
import {useSearchContext} from './Search/SearchContext';
import AnimatedSettlementButton from './SettlementButton/AnimatedSettlementButton';
import Text from './Text';

type MoneyReportHeaderProps = {
    /** The report currently being looked at */
    report: OnyxEntry<OnyxTypes.Report>;

    /** The policy tied to the expense report */
    policy: OnyxEntry<OnyxTypes.Policy>;

    /** Array of report actions for the report */
    reportActions: OnyxTypes.ReportAction[];

    /** The reportID of the transaction thread report associated with this current report, if any */
    // eslint-disable-next-line react/no-unused-prop-types
    transactionThreadReportID: string | undefined;

    /** whether we are loading report data in openReport command */
    isLoadingInitialReportActions?: boolean;

    /** Whether back button should be displayed in header */
    shouldDisplayBackButton?: boolean;

    /** Method to trigger when pressing close button of the header */
    onBackButtonPress: () => void;
};

function MoneyReportHeader({
    policy,
    report: moneyRequestReport,
    transactionThreadReportID,
    reportActions,
    isLoadingInitialReportActions,
    shouldDisplayBackButton = false,
    onBackButtonPress,
}: MoneyReportHeaderProps) {
    // We need to use isSmallScreenWidth instead of shouldUseNarrowLayout to use a correct layout for the hold expense modal https://github.com/Expensify/App/pull/47990#issuecomment-2362382026
    // eslint-disable-next-line rulesdir/prefer-shouldUseNarrowLayout-instead-of-isSmallScreenWidth
    const {shouldUseNarrowLayout, isSmallScreenWidth, isMediumScreenWidth} = useResponsiveLayout();
    const shouldDisplayNarrowVersion = shouldUseNarrowLayout || isMediumScreenWidth;
    const route = useRoute();
    // eslint-disable-next-line @typescript-eslint/prefer-nullish-coalescing
    const [chatReport] = useOnyx(`${ONYXKEYS.COLLECTION.REPORT}${moneyRequestReport?.chatReportID}`, {canBeMissing: true});
    // eslint-disable-next-line @typescript-eslint/prefer-nullish-coalescing
    const [nextStep] = useOnyx(`${ONYXKEYS.COLLECTION.NEXT_STEP}${moneyRequestReport?.reportID}`, {canBeMissing: true});
    const [isUserValidated] = useOnyx(ONYXKEYS.ACCOUNT, {selector: (account) => account?.validated, canBeMissing: true});
    const [transactionThreadReport] = useOnyx(`${ONYXKEYS.COLLECTION.REPORT}${transactionThreadReportID}`, {canBeMissing: true});
    const [reportPDFFilename] = useOnyx(`${ONYXKEYS.COLLECTION.NVP_EXPENSIFY_REPORT_PDF_FILENAME}${moneyRequestReport?.reportID}`, {canBeMissing: true}) ?? null;
    const [download] = useOnyx(`${ONYXKEYS.COLLECTION.DOWNLOAD}${reportPDFFilename}`, {canBeMissing: true});
    const isDownloadingPDF = download?.isDownloading ?? false;
    const [session] = useOnyx(ONYXKEYS.SESSION, {canBeMissing: false});
    const requestParentReportAction = useMemo(() => {
        if (!reportActions || !transactionThreadReport?.parentReportActionID) {
            return null;
        }
        return reportActions.find((action): action is OnyxTypes.ReportAction<typeof CONST.REPORT.ACTIONS.TYPE.IOU> => action.reportActionID === transactionThreadReport.parentReportActionID);
    }, [reportActions, transactionThreadReport?.parentReportActionID]);
    const [transactions = []] = useOnyx(ONYXKEYS.COLLECTION.TRANSACTION, {
        selector: (_transactions) => reportTransactionsSelector(_transactions, moneyRequestReport?.reportID),
        initialValue: [],
        canBeMissing: true,
    });
    const [transaction] = useOnyx(`${ONYXKEYS.COLLECTION.TRANSACTION}${isMoneyRequestAction(requestParentReportAction) && getOriginalMessage(requestParentReportAction)?.IOUTransactionID}`, {
        canBeMissing: true,
    });
    const [dismissedHoldUseExplanation, dismissedHoldUseExplanationResult] = useOnyx(ONYXKEYS.NVP_DISMISSED_HOLD_USE_EXPLANATION, {initialValue: true, canBeMissing: true});
    const isLoadingHoldUseExplained = isLoadingOnyxValue(dismissedHoldUseExplanationResult);

    const isExported = isExportedUtils(reportActions);
    const integrationNameFromExportMessage = isExported ? getIntegrationNameFromExportMessageUtils(reportActions) : null;

    const [downloadErrorModalVisible, setDownloadErrorModalVisible] = useState(false);
    const [isCancelPaymentModalVisible, setIsCancelPaymentModalVisible] = useState(false);
    const [isDeleteExpenseModalVisible, setIsDeleteExpenseModalVisible] = useState(false);
    const [isDeleteReportModalVisible, setIsDeleteReportModalVisible] = useState(false);
    const [isUnapproveModalVisible, setIsUnapproveModalVisible] = useState(false);
    const [isReopenWarningModalVisible, setIsReopenWarningModalVisible] = useState(false);
    const [isPDFModalVisible, setIsPDFModalVisible] = useState(false);

    const [exportModalStatus, setExportModalStatus] = useState<ExportType | null>(null);

    const {isPaidAnimationRunning, isApprovedAnimationRunning, startAnimation, stopAnimation, startApprovedAnimation} = usePaymentAnimations();
    const styles = useThemeStyles();
    const theme = useTheme();
    const {translate} = useLocalize();
    const {isOffline} = useNetwork();
    const isOnHold = isOnHoldTransactionUtils(transaction);

    const [policies] = useOnyx(ONYXKEYS.COLLECTION.POLICY, {canBeMissing: true});
    const [isHoldMenuVisible, setIsHoldMenuVisible] = useState(false);
    const [paymentType, setPaymentType] = useState<PaymentMethodType>();
    const [requestType, setRequestType] = useState<ActionHandledType>();
    const canAllowSettlement = hasUpdatedTotal(moneyRequestReport, policy);
    const policyType = policy?.type;
    const connectedIntegration = getValidConnectedIntegration(policy);
    const hasScanningReceipt = getTransactionsWithReceipts(moneyRequestReport?.reportID).some((t) => isScanning(t));
    const hasOnlyPendingTransactions = useMemo(() => {
        return !!transactions && transactions.length > 0 && transactions.every((t) => isExpensifyCardTransaction(t) && isPending(t));
    }, [transactions]);
    const transactionIDs = useMemo(() => transactions?.map((t) => t.transactionID) ?? [], [transactions]);
    const [allViolations] = useOnyx(ONYXKEYS.COLLECTION.TRANSACTION_VIOLATIONS, {canBeMissing: true});
    const violations = useMemo(
        () => Object.fromEntries(Object.entries(allViolations ?? {}).filter(([key]) => transactionIDs.includes(key.replace(ONYXKEYS.COLLECTION.TRANSACTION_VIOLATIONS, '')))),
        [allViolations, transactionIDs],
    );

    const messagePDF = useMemo(() => {
        if (!reportPDFFilename) {
            return translate('reportDetailsPage.waitForPDF');
        }
        if (reportPDFFilename === CONST.REPORT_DETAILS_MENU_ITEM.ERROR) {
            return translate('reportDetailsPage.errorPDF');
        }
        return translate('reportDetailsPage.generatedPDF');
    }, [reportPDFFilename, translate]);

    // Check if there is pending rter violation in all transactionViolations with given transactionIDs.
    const hasAllPendingRTERViolations = allHavePendingRTERViolation(transactionIDs, violations);
    // Check if user should see broken connection violation warning.
    const shouldShowBrokenConnectionViolation = shouldShowBrokenConnectionViolationForMultipleTransactions(transactionIDs, moneyRequestReport, policy, violations);
    const hasOnlyHeldExpenses = hasOnlyHeldExpensesReportUtils(moneyRequestReport?.reportID);
    const isPayAtEndExpense = isPayAtEndExpenseTransactionUtils(transaction);
    const isArchivedReport = useReportIsArchived(moneyRequestReport?.reportID);
    const isChatReportArchived = useReportIsArchived(chatReport?.reportID);

    const [archiveReason] = useOnyx(`${ONYXKEYS.COLLECTION.REPORT_ACTIONS}${moneyRequestReport?.reportID}`, {selector: getArchiveReason, canBeMissing: true});

    const [reportNameValuePairs] = useOnyx(`${ONYXKEYS.COLLECTION.REPORT_NAME_VALUE_PAIRS}${moneyRequestReport?.reportID}`, {canBeMissing: true});
    const getCanIOUBePaid = useCallback(
        (onlyShowPayElsewhere = false, shouldCheckApprovedState = true) =>
            canIOUBePaidAction(moneyRequestReport, chatReport, policy, transaction ? [transaction] : undefined, onlyShowPayElsewhere, undefined, undefined, shouldCheckApprovedState),
        [moneyRequestReport, chatReport, policy, transaction],
    );

    const isInvoiceReport = isInvoiceReportUtil(moneyRequestReport);

    const [isDownloadErrorModalVisible, setIsDownloadErrorModalVisible] = useState(false);

    const {selectedTransactionIDs, clearSelectedTransactions} = useSearchContext();

    const {
        options: selectedTransactionsOptions,
        handleDeleteTransactions,
        isDeleteModalVisible: hookDeleteModalVisible,
        hideDeleteModal,
    } = useSelectedTransactionsActions({
        report: moneyRequestReport,
        reportActions,
        allTransactionsLength: transactions.length,
        session,
        onExportFailed: () => setIsDownloadErrorModalVisible(true),
    });

    const shouldShowSelectedTransactionsButton = !!selectedTransactionsOptions.length && !transactionThreadReportID;

    const canIOUBePaid = useMemo(() => getCanIOUBePaid(), [getCanIOUBePaid]);
    const onlyShowPayElsewhere = useMemo(() => !canIOUBePaid && getCanIOUBePaid(true), [canIOUBePaid, getCanIOUBePaid]);

    const shouldShowPayButton = isPaidAnimationRunning || canIOUBePaid || onlyShowPayElsewhere;

    const shouldShowApproveButton = useMemo(
        () => (canApproveIOU(moneyRequestReport, policy, transactions) && !hasOnlyPendingTransactions) || isApprovedAnimationRunning,
        [moneyRequestReport, policy, transactions, hasOnlyPendingTransactions, isApprovedAnimationRunning],
    );

    const shouldDisableApproveButton = shouldShowApproveButton && !isAllowedToApproveExpenseReport(moneyRequestReport);

    const isFromPaidPolicy = policyType === CONST.POLICY.TYPE.TEAM || policyType === CONST.POLICY.TYPE.CORPORATE;

    const hasDuplicates = hasDuplicateTransactions(moneyRequestReport?.reportID);
    const shouldShowStatusBar =
        hasAllPendingRTERViolations || shouldShowBrokenConnectionViolation || hasOnlyHeldExpenses || hasScanningReceipt || isPayAtEndExpense || hasOnlyPendingTransactions || hasDuplicates;

    // When prevent self-approval is enabled & the current user is submitter AND they're submitting to themselves, we need to show the optimistic next step
    // We should always show this optimistic message for policies with preventSelfApproval
    // to avoid any flicker during transitions between online/offline states
    const nextApproverAccountID = getNextApproverAccountID(moneyRequestReport);
    const isSubmitterSameAsNextApprover = isReportOwner(moneyRequestReport) && nextApproverAccountID === moneyRequestReport?.ownerAccountID;
    const optimisticNextStep = isSubmitterSameAsNextApprover && policy?.preventSelfApproval ? buildOptimisticNextStepForPreventSelfApprovalsEnabled() : nextStep;

    const shouldShowNextStep = isFromPaidPolicy && !isInvoiceReport && !shouldShowStatusBar;
    const bankAccountRoute = getBankAccountRoute(chatReport);
    const {nonHeldAmount, fullAmount, hasValidNonHeldAmount} = getNonHeldAndFullAmount(moneyRequestReport, shouldShowPayButton);
    const isAnyTransactionOnHold = hasHeldExpensesReportUtils(moneyRequestReport?.reportID);
    const {isDelegateAccessRestricted} = useDelegateUserDetails();
    const [isNoDelegateAccessMenuVisible, setIsNoDelegateAccessMenuVisible] = useState(false);
    const [isLoadingReportData] = useOnyx(ONYXKEYS.IS_LOADING_REPORT_DATA, {canBeMissing: true});

    const isReportInRHP = route.name === SCREENS.SEARCH.REPORT_RHP;
    const shouldDisplaySearchRouter = !isReportInRHP || isSmallScreenWidth;

    const confirmPayment = useCallback(
        (type?: PaymentMethodType | undefined, payAsBusiness?: boolean, methodID?: number, paymentMethod?: PaymentMethod) => {
            if (!type || !chatReport) {
                return;
            }
            setPaymentType(type);
            setRequestType(CONST.IOU.REPORT_ACTION_TYPE.PAY);
            if (isDelegateAccessRestricted) {
                setIsNoDelegateAccessMenuVisible(true);
            } else if (isAnyTransactionOnHold) {
                InteractionManager.runAfterInteractions(() => setIsHoldMenuVisible(true));
            } else if (isInvoiceReport) {
                startAnimation();
                payInvoice(type, chatReport, moneyRequestReport, payAsBusiness, methodID, paymentMethod);
            } else {
                startAnimation();
                payMoneyRequest(type, chatReport, moneyRequestReport, true);
            }
        },
        [chatReport, isAnyTransactionOnHold, isDelegateAccessRestricted, isInvoiceReport, moneyRequestReport, startAnimation],
    );

    const confirmApproval = () => {
        setRequestType(CONST.IOU.REPORT_ACTION_TYPE.APPROVE);
        if (isDelegateAccessRestricted) {
            setIsNoDelegateAccessMenuVisible(true);
        } else if (isAnyTransactionOnHold) {
            setIsHoldMenuVisible(true);
        } else {
            startApprovedAnimation();
            approveMoneyRequest(moneyRequestReport, true);
        }
    };

    const markAsCash = useCallback(() => {
        if (!requestParentReportAction) {
            return;
        }
        const iouTransactionID = isMoneyRequestAction(requestParentReportAction) ? getOriginalMessage(requestParentReportAction)?.IOUTransactionID : undefined;
        const reportID = transactionThreadReport?.reportID;

        if (!iouTransactionID || !reportID) {
            return;
        }
        markAsCashAction(iouTransactionID, reportID);
    }, [requestParentReportAction, transactionThreadReport?.reportID]);

    const getStatusIcon: (src: IconAsset) => React.ReactNode = (src) => (
        <Icon
            src={src}
            height={variables.iconSizeSmall}
            width={variables.iconSizeSmall}
            fill={theme.icon}
        />
    );

    const getStatusBarProps: () => MoneyRequestHeaderStatusBarProps | undefined = () => {
        if (isPayAtEndExpense) {
            if (!isArchivedReport) {
                return {icon: getStatusIcon(Expensicons.Hourglass), description: translate('iou.bookingPendingDescription')};
            }
            if (isArchivedReport && archiveReason === CONST.REPORT.ARCHIVE_REASON.BOOKING_END_DATE_HAS_PASSED) {
                return {icon: getStatusIcon(Expensicons.Box), description: translate('iou.bookingArchivedDescription')};
            }
        }
        if (hasOnlyHeldExpenses) {
            return {icon: getStatusIcon(Expensicons.Stopwatch), description: translate('iou.expensesOnHold')};
        }

        if (hasDuplicates) {
            return {icon: getStatusIcon(Expensicons.Flag), description: translate('iou.duplicateTransaction', {isSubmitted: isProcessingReport(moneyRequestReport)})};
        }

        if (!!transaction?.transactionID && shouldShowBrokenConnectionViolation) {
            return {
                icon: getStatusIcon(Expensicons.Hourglass),
                description: (
                    <BrokenConnectionDescription
                        transactionID={transaction?.transactionID}
                        report={moneyRequestReport}
                        policy={policy}
                    />
                ),
            };
        }
        if (hasAllPendingRTERViolations) {
            return {icon: getStatusIcon(Expensicons.Hourglass), description: translate('iou.pendingMatchWithCreditCardDescription')};
        }
        if (hasOnlyPendingTransactions) {
            return {icon: getStatusIcon(Expensicons.CreditCardHourglass), description: translate('iou.transactionPendingDescription')};
        }
        if (hasScanningReceipt) {
            return {icon: getStatusIcon(Expensicons.ReceiptScan), description: translate('iou.receiptScanInProgressDescription')};
        }
    };

    const getFirstDuplicateThreadID = (reportTransactions: OnyxTypes.Transaction[], allReportActions: OnyxTypes.ReportAction[]) => {
        const duplicateTransaction = reportTransactions.find((reportTransaction) => isDuplicate(reportTransaction.transactionID));
        if (!duplicateTransaction) {
            return null;
        }

        return getThreadReportIDsForTransactions(allReportActions, [duplicateTransaction]).at(0);
    };

    const statusBarProps = getStatusBarProps();
    const shouldAddGapToContents = shouldUseNarrowLayout && shouldShowSelectedTransactionsButton && (!!statusBarProps || shouldShowNextStep);

    useEffect(() => {
        // eslint-disable-next-line @typescript-eslint/prefer-nullish-coalescing
        if (isLoadingHoldUseExplained || dismissedHoldUseExplanation || !isOnHold) {
            return;
        }
        Navigation.navigate(ROUTES.PROCESS_MONEY_REQUEST_HOLD.getRoute(Navigation.getReportRHPActiveRoute()));
    }, [dismissedHoldUseExplanation, isLoadingHoldUseExplained, isOnHold]);

    const primaryAction = useMemo(() => {
        // It's necessary to allow payment animation to finish before button is changed
        if (isPaidAnimationRunning) {
            return CONST.REPORT.PRIMARY_ACTIONS.PAY;
        }
        if (!moneyRequestReport) {
            return '';
        }
        return getReportPrimaryAction({
            report: moneyRequestReport,
            chatReport,
            reportTransactions: transactions,
            violations,
            policy,
            reportNameValuePairs,
            reportActions,
            isChatReportArchived,
        });
    }, [isPaidAnimationRunning, moneyRequestReport, reportNameValuePairs, policy, transactions, violations, reportActions, isChatReportArchived, chatReport]);

    const confirmExport = useCallback(() => {
        setExportModalStatus(null);
        if (!moneyRequestReport?.reportID || !connectedIntegration) {
            return;
        }
        if (exportModalStatus === CONST.REPORT.EXPORT_OPTIONS.EXPORT_TO_INTEGRATION) {
            exportToIntegration(moneyRequestReport?.reportID, connectedIntegration);
        } else if (exportModalStatus === CONST.REPORT.EXPORT_OPTIONS.MARK_AS_EXPORTED) {
            markAsManuallyExported(moneyRequestReport?.reportID, connectedIntegration);
        }
    }, [connectedIntegration, exportModalStatus, moneyRequestReport?.reportID]);

    const getAmount = (actionType: ValueOf<typeof CONST.REPORT.REPORT_PREVIEW_ACTIONS>) => ({
        formattedAmount: getTotalAmountForIOUReportPreviewButton(moneyRequestReport, policy, actionType),
    });

    const {formattedAmount: totalAmount} = hasOnlyHeldExpenses ? getAmount(CONST.REPORT.REPORT_PREVIEW_ACTIONS.REVIEW) : getAmount(CONST.REPORT.PRIMARY_ACTIONS.PAY);

    const paymentButtonOptions = usePaymentOptions({
        addBankAccountRoute: bankAccountRoute,
        currency: moneyRequestReport?.currency,
        iouReport: moneyRequestReport,
        chatReportID: chatReport?.reportID,
        formattedAmount: totalAmount,
        policyID: moneyRequestReport?.policyID,
        onPress: confirmPayment,
        shouldHidePaymentOptions: !shouldShowPayButton,
        shouldShowApproveButton,
        shouldDisableApproveButton,
        onlyShowPayElsewhere,
    });

    const addExpenseDropdownOptions: Array<DropdownOption<ValueOf<typeof CONST.REPORT.ADD_EXPENSE_OPTIONS>>> = useMemo(
        () => [
            {
                value: CONST.REPORT.ADD_EXPENSE_OPTIONS.CREATE_NEW_EXPENSE,
                text: translate('iou.createNewExpense'),
                icon: Expensicons.Plus,
                onSelected: () => {
                    if (!moneyRequestReport?.reportID) {
                        return;
                    }
                    if (policy && shouldRestrictUserBillableActions(policy.id)) {
                        Navigation.navigate(ROUTES.RESTRICTED_ACTION.getRoute(policy.id));
                        return;
                    }
                    startMoneyRequest(CONST.IOU.TYPE.SUBMIT, moneyRequestReport?.reportID);
                },
            },
            {
                value: CONST.REPORT.ADD_EXPENSE_OPTIONS.ADD_UNREPORTED_EXPENSE,
                text: translate('iou.addUnreportedExpense'),
                icon: Expensicons.ReceiptPlus,
                onSelected: () => {
                    if (policy && shouldRestrictUserBillableActions(policy.id)) {
                        Navigation.navigate(ROUTES.RESTRICTED_ACTION.getRoute(policy.id));
                        return;
                    }
                    openUnreportedExpense(moneyRequestReport?.reportID);
                },
            },
        ],
        [moneyRequestReport?.reportID, policy, translate],
    );

    const primaryActionsImplementation = {
        [CONST.REPORT.PRIMARY_ACTIONS.SUBMIT]: (
            <Button
                success
                text={translate('common.submit')}
                onPress={() => {
                    if (!moneyRequestReport) {
                        return;
                    }
                    submitReport(moneyRequestReport);
                }}
            />
        ),
        [CONST.REPORT.PRIMARY_ACTIONS.APPROVE]: (
            <Button
                success
                onPress={confirmApproval}
                text={translate('iou.approve')}
            />
        ),
        [CONST.REPORT.PRIMARY_ACTIONS.PAY]: (
            <AnimatedSettlementButton
                isPaidAnimationRunning={isPaidAnimationRunning}
                isApprovedAnimationRunning={isApprovedAnimationRunning}
                onAnimationFinish={stopAnimation}
                canIOUBePaid
                onlyShowPayElsewhere={onlyShowPayElsewhere}
                currency={moneyRequestReport?.currency}
                confirmApproval={confirmApproval}
                policyID={moneyRequestReport?.policyID}
                chatReportID={chatReport?.reportID}
                iouReport={moneyRequestReport}
                onPress={confirmPayment}
                enablePaymentsRoute={ROUTES.ENABLE_PAYMENTS}
                addBankAccountRoute={bankAccountRoute}
                shouldHidePaymentOptions={!shouldShowPayButton}
                shouldShowApproveButton={shouldShowApproveButton}
                shouldDisableApproveButton={shouldDisableApproveButton}
                isDisabled={isOffline && !canAllowSettlement}
                isLoading={!isOffline && !canAllowSettlement}
            />
        ),
        [CONST.REPORT.PRIMARY_ACTIONS.EXPORT_TO_ACCOUNTING]: (
            <Button
                success
                // eslint-disable-next-line @typescript-eslint/no-non-null-assertion
                text={translate('workspace.common.exportIntegrationSelected', {connectionName: connectedIntegration!})}
                onPress={() => {
                    if (!connectedIntegration || !moneyRequestReport) {
                        return;
                    }
                    if (isExported) {
                        setExportModalStatus(CONST.REPORT.EXPORT_OPTIONS.EXPORT_TO_INTEGRATION);
                        return;
                    }
                    exportToIntegration(moneyRequestReport?.reportID, connectedIntegration);
                }}
            />
        ),
        [CONST.REPORT.PRIMARY_ACTIONS.REMOVE_HOLD]: (
            <Button
                success
                text={translate('iou.unhold')}
                onPress={() => {
                    const parentReportAction = getReportAction(moneyRequestReport?.parentReportID, moneyRequestReport?.parentReportActionID);

                    const IOUActions = getAllExpensesToHoldIfApplicable(moneyRequestReport, reportActions);

                    if (IOUActions.length) {
                        IOUActions.forEach(changeMoneyRequestHoldStatus);
                        return;
                    }

                    const moneyRequestAction = transactionThreadReportID ? requestParentReportAction : parentReportAction;
                    if (!moneyRequestAction) {
                        return;
                    }

                    changeMoneyRequestHoldStatus(moneyRequestAction);
                }}
            />
        ),
        [CONST.REPORT.PRIMARY_ACTIONS.MARK_AS_CASH]: (
            <Button
                success
                text={translate('iou.markAsCash')}
                onPress={markAsCash}
            />
        ),
        [CONST.REPORT.PRIMARY_ACTIONS.REVIEW_DUPLICATES]: (
            <Button
                success
                text={translate('iou.reviewDuplicates')}
                onPress={() => {
                    const threadID = transactionThreadReportID ?? getFirstDuplicateThreadID(transactions, reportActions);
                    if (!threadID) {
                        return;
                    }
                    Navigation.navigate(ROUTES.TRANSACTION_DUPLICATE_REVIEW_PAGE.getRoute(threadID));
                }}
            />
        ),
        [CONST.REPORT.PRIMARY_ACTIONS.ADD_EXPENSE]: (
            <ButtonWithDropdownMenu
                onPress={() => {}}
                shouldAlwaysShowDropdownMenu
                customText={translate('iou.addExpense')}
                options={addExpenseDropdownOptions}
                isSplitButton={false}
            />
        ),
    };

    const [offlineModalVisible, setOfflineModalVisible] = useState(false);
    const {isBetaEnabled} = usePermissions();

    const beginPDFExport = (reportID: string) => {
        setIsPDFModalVisible(true);
        exportReportToPDF({reportID});
    };

    const secondaryActions = useMemo(() => {
        if (!moneyRequestReport) {
            return [];
        }
        return getSecondaryReportActions(
            moneyRequestReport,
            chatReport,
            transactions,
            violations,
            policy,
            reportNameValuePairs,
            reportActions,
            policies,
            isBetaEnabled(CONST.BETAS.RETRACT_NEWDOT),
            isBetaEnabled(CONST.BETAS.NEW_DOT_SPLITS),
            isChatReportArchived,
        );
<<<<<<< HEAD
    }, [moneyRequestReport, transactions, violations, policy, reportNameValuePairs, reportActions, policies, isBetaEnabled, chatReport]);
=======
    }, [moneyRequestReport, transactions, violations, policy, reportNameValuePairs, reportActions, policies, isBetaEnabled, isChatReportArchived]);
>>>>>>> 4dab3d7c

    const secondaryActionsImplementation: Record<
        ValueOf<typeof CONST.REPORT.SECONDARY_ACTIONS>,
        DropdownOption<ValueOf<typeof CONST.REPORT.SECONDARY_ACTIONS>> & Pick<PopoverMenuItem, 'backButtonText'>
    > = {
        [CONST.REPORT.SECONDARY_ACTIONS.VIEW_DETAILS]: {
            value: CONST.REPORT.SECONDARY_ACTIONS.VIEW_DETAILS,
            text: translate('iou.viewDetails'),
            icon: Expensicons.Info,
            onSelected: () => {
                navigateToDetailsPage(moneyRequestReport, Navigation.getReportRHPActiveRoute());
            },
        },
        [CONST.REPORT.SECONDARY_ACTIONS.DOWNLOAD_CSV]: {
            value: CONST.REPORT.SECONDARY_ACTIONS.DOWNLOAD_CSV,
            text: translate('common.downloadAsCSV'),
            icon: Expensicons.Download,
            onSelected: () => {
                if (!moneyRequestReport) {
                    return;
                }
                if (isOffline) {
                    setOfflineModalVisible(true);
                    return;
                }
                exportReportToCSV({reportID: moneyRequestReport.reportID, transactionIDList: transactionIDs}, () => {
                    setDownloadErrorModalVisible(true);
                });
            },
        },
        [CONST.REPORT.SECONDARY_ACTIONS.DOWNLOAD_PDF]: {
            value: CONST.REPORT.SECONDARY_ACTIONS.DOWNLOAD_PDF,
            text: translate('common.downloadAsPDF'),
            icon: Expensicons.Document,
            onSelected: () => {
                if (!moneyRequestReport) {
                    return;
                }
                beginPDFExport(moneyRequestReport.reportID);
            },
        },
        [CONST.REPORT.SECONDARY_ACTIONS.SUBMIT]: {
            value: CONST.REPORT.SECONDARY_ACTIONS.SUBMIT,
            text: translate('common.submit'),
            icon: Expensicons.Send,
            onSelected: () => {
                if (!moneyRequestReport) {
                    return;
                }
                submitReport(moneyRequestReport);
            },
        },
        [CONST.REPORT.SECONDARY_ACTIONS.APPROVE]: {
            text: translate('iou.approve', getAmount(CONST.REPORT.SECONDARY_ACTIONS.APPROVE)),
            icon: Expensicons.ThumbsUp,
            value: CONST.REPORT.SECONDARY_ACTIONS.APPROVE,
            onSelected: confirmApproval,
        },
        [CONST.REPORT.SECONDARY_ACTIONS.UNAPPROVE]: {
            text: translate('iou.unapprove'),
            icon: Expensicons.CircularArrowBackwards,
            value: CONST.REPORT.SECONDARY_ACTIONS.UNAPPROVE,
            onSelected: () => {
                if (isDelegateAccessRestricted) {
                    setIsNoDelegateAccessMenuVisible(true);
                    return;
                }

                if (isExported) {
                    setIsUnapproveModalVisible(true);
                    return;
                }

                unapproveExpenseReport(moneyRequestReport);
            },
        },
        [CONST.REPORT.SECONDARY_ACTIONS.CANCEL_PAYMENT]: {
            text: translate('iou.cancelPayment'),
            icon: Expensicons.Clear,
            value: CONST.REPORT.SECONDARY_ACTIONS.CANCEL_PAYMENT,
            onSelected: () => {
                setIsCancelPaymentModalVisible(true);
            },
        },
        [CONST.REPORT.SECONDARY_ACTIONS.EXPORT_TO_ACCOUNTING]: {
            // eslint-disable-next-line @typescript-eslint/no-non-null-assertion
            text: translate('workspace.common.exportIntegrationSelected', {connectionName: connectedIntegration!}),
            icon: getIntegrationIcon(connectedIntegration),
            value: CONST.REPORT.SECONDARY_ACTIONS.EXPORT_TO_ACCOUNTING,
            onSelected: () => {
                if (!connectedIntegration || !moneyRequestReport) {
                    return;
                }
                if (isExported) {
                    setExportModalStatus(CONST.REPORT.EXPORT_OPTIONS.EXPORT_TO_INTEGRATION);
                    return;
                }
                exportToIntegration(moneyRequestReport?.reportID, connectedIntegration);
            },
            additionalIconStyles: styles.integrationIcon,
            displayInDefaultIconColor: true,
        },
        [CONST.REPORT.SECONDARY_ACTIONS.MARK_AS_EXPORTED]: {
            text: translate('workspace.common.markAsExported'),
            icon: Expensicons.CheckCircle,
            value: CONST.REPORT.SECONDARY_ACTIONS.MARK_AS_EXPORTED,
            onSelected: () => {
                if (!connectedIntegration || !moneyRequestReport) {
                    return;
                }
                if (isExported) {
                    setExportModalStatus(CONST.REPORT.EXPORT_OPTIONS.MARK_AS_EXPORTED);
                    return;
                }
                markAsManuallyExported(moneyRequestReport?.reportID, connectedIntegration);
            },
        },
        [CONST.REPORT.SECONDARY_ACTIONS.HOLD]: {
            text: translate('iou.hold'),
            icon: Expensicons.Stopwatch,
            value: CONST.REPORT.SECONDARY_ACTIONS.HOLD,
            onSelected: () => {
                if (!requestParentReportAction) {
                    throw new Error('Parent action does not exist');
                }

                changeMoneyRequestHoldStatus(requestParentReportAction);
            },
        },
        [CONST.REPORT.SECONDARY_ACTIONS.SPLIT]: {
            text: translate('iou.split'),
            icon: Expensicons.ArrowSplit,
            value: CONST.REPORT.SECONDARY_ACTIONS.SPLIT,
            onSelected: () => {
                if (Number(transactions?.length) !== 1) {
                    return;
                }

                const currentTransaction = transactions.at(0);
                initSplitExpense(currentTransaction, moneyRequestReport?.reportID ?? String(CONST.DEFAULT_NUMBER_ID));
            },
        },
        [CONST.REPORT.SECONDARY_ACTIONS.CHANGE_WORKSPACE]: {
            text: translate('iou.changeWorkspace'),
            icon: Expensicons.Buildings,
            value: CONST.REPORT.SECONDARY_ACTIONS.CHANGE_WORKSPACE,
            onSelected: () => {
                if (!moneyRequestReport) {
                    return;
                }
                Navigation.navigate(ROUTES.REPORT_WITH_ID_CHANGE_WORKSPACE.getRoute(moneyRequestReport.reportID));
            },
        },
        [CONST.REPORT.SECONDARY_ACTIONS.DELETE]: {
            text: translate('common.delete'),
            icon: Expensicons.Trashcan,
            value: CONST.REPORT.SECONDARY_ACTIONS.DELETE,
            onSelected: () => {
                if (Object.keys(transactions).length === 1) {
                    setIsDeleteExpenseModalVisible(true);
                } else {
                    setIsDeleteReportModalVisible(true);
                }
            },
        },
        [CONST.REPORT.SECONDARY_ACTIONS.RETRACT]: {
            text: translate('iou.undoSubmit'),
            icon: Expensicons.CircularArrowBackwards,
            value: CONST.REPORT.SECONDARY_ACTIONS.RETRACT,
            onSelected: () => {
                retractReport(moneyRequestReport);
            },
        },
        [CONST.REPORT.SECONDARY_ACTIONS.REOPEN]: {
            text: translate('iou.undoClose'),
            icon: Expensicons.CircularArrowBackwards,
            value: CONST.REPORT.SECONDARY_ACTIONS.REOPEN,
            onSelected: () => {
                if (isExported) {
                    setIsReopenWarningModalVisible(true);
                    return;
                }
                reopenReport(moneyRequestReport);
            },
        },
        [CONST.REPORT.SECONDARY_ACTIONS.ADD_EXPENSE]: {
            text: translate('iou.addExpense'),
            backButtonText: translate('iou.addExpense'),
            icon: Expensicons.Plus,
            value: CONST.REPORT.SECONDARY_ACTIONS.ADD_EXPENSE,
            subMenuItems: addExpenseDropdownOptions,
            onSelected: () => {
                if (!moneyRequestReport?.reportID) {
                    return;
                }
                if (policy && shouldRestrictUserBillableActions(policy.id)) {
                    Navigation.navigate(ROUTES.RESTRICTED_ACTION.getRoute(policy.id));
                    return;
                }
                startMoneyRequest(CONST.IOU.TYPE.SUBMIT, moneyRequestReport?.reportID);
            },
        },
        [CONST.REPORT.SECONDARY_ACTIONS.PAY]: {
            text: translate('iou.settlePayment', {formattedAmount: totalAmount}),
            icon: Expensicons.Cash,
            value: CONST.REPORT.SECONDARY_ACTIONS.PAY,
            backButtonText: translate('iou.settlePayment', {formattedAmount: totalAmount}),
            subMenuItems: Object.values(paymentButtonOptions),
        },
    };

    const applicableSecondaryActions = secondaryActions.map((action) => secondaryActionsImplementation[action]).filter((action) => action?.shouldShow !== false);

    useEffect(() => {
        if (!transactionThreadReportID) {
            return;
        }
        clearSelectedTransactions(true);
        // We don't need to run the effect on change of clearSelectedTransactions since it can cause the infinite loop.
        // eslint-disable-next-line react-compiler/react-compiler
        // eslint-disable-next-line react-hooks/exhaustive-deps
    }, [transactionThreadReportID]);

    const shouldShowBackButton = shouldDisplayBackButton || shouldUseNarrowLayout;

    const isMoreContentShown = shouldShowNextStep || !!statusBarProps;

    const connectedIntegrationName = connectedIntegration ? translate('workspace.accounting.connectionName', {connectionName: connectedIntegration}) : '';
    const unapproveWarningText = useMemo(
        () => (
            <Text>
                <Text style={[styles.textStrong, styles.noWrap]}>{translate('iou.headsUp')}</Text>{' '}
                <Text>{translate('iou.unapproveWithIntegrationWarning', {accountingIntegration: connectedIntegrationName})}</Text>
            </Text>
        ),
        [connectedIntegrationName, styles.noWrap, styles.textStrong, translate],
    );

    const {selectionMode} = useMobileSelectionMode();

    if (selectionMode?.isEnabled) {
        return (
            <HeaderWithBackButton
                title={translate('common.selectMultiple')}
                onBackButtonPress={() => {
                    clearSelectedTransactions(true);
                    turnOffMobileSelectionMode();
                }}
            />
        );
    }

    const reopenExportedReportWarningText = (
        <Text>
            <Text style={[styles.textStrong, styles.noWrap]}>{translate('iou.headsUp')} </Text>
            <Text>{translate('iou.reopenExportedReportConfirmation', {connectionName: integrationNameFromExportMessage ?? ''})}</Text>
        </Text>
    );
    const onPaymentSelect = (event: KYCFlowEvent, iouPaymentType: PaymentMethodType, triggerKYCFlow: TriggerKYCFlow) =>
        selectPaymentType(event, iouPaymentType, triggerKYCFlow, policy, confirmPayment, isUserValidated, confirmApproval, moneyRequestReport);

    const KYCMoreDropdown = (
        <KYCWall
            onSuccessfulKYC={(payment) => confirmPayment(payment)}
            enablePaymentsRoute={ROUTES.ENABLE_PAYMENTS}
            addBankAccountRoute={bankAccountRoute}
            isDisabled={isOffline}
            source={CONST.KYC_WALL_SOURCE.REPORT}
            chatReportID={chatReport?.reportID}
            iouReport={moneyRequestReport}
            anchorAlignment={{
                horizontal: CONST.MODAL.ANCHOR_ORIGIN_HORIZONTAL.LEFT, // button is at left, so horizontal anchor is at LEFT
                vertical: CONST.MODAL.ANCHOR_ORIGIN_VERTICAL.TOP, // we assume that popover menu opens below the button, anchor is at TOP
            }}
        >
            {(triggerKYCFlow, buttonRef) => (
                <ButtonWithDropdownMenu
                    success={false}
                    onPress={() => {}}
                    onSubItemSelected={(item, index, event) => {
                        if (!isSecondaryActionAPaymentOption(item)) {
                            return;
                        }
                        onPaymentSelect(event, item.value, triggerKYCFlow);
                    }}
                    buttonRef={buttonRef}
                    shouldAlwaysShowDropdownMenu
                    customText={translate('common.more')}
                    options={applicableSecondaryActions}
                    isSplitButton={false}
                    wrapperStyle={shouldDisplayNarrowVersion && [!primaryAction && styles.flex1]}
                    shouldUseModalPaddingStyle={false}
                />
            )}
        </KYCWall>
    );

    return (
        <View style={[styles.pt0, styles.borderBottom]}>
            <HeaderWithBackButton
                shouldShowReportAvatarWithDisplay
                shouldShowPinButton={false}
                report={moneyRequestReport}
                policy={policy}
                shouldShowBackButton={shouldShowBackButton}
                shouldDisplaySearchRouter={shouldDisplaySearchRouter}
                onBackButtonPress={onBackButtonPress}
                shouldShowBorderBottom={false}
                shouldEnableDetailPageNavigation
            >
                {!shouldDisplayNarrowVersion && (
                    <View style={[styles.flexRow, styles.gap2]}>
                        {!!primaryAction && !shouldShowSelectedTransactionsButton && primaryActionsImplementation[primaryAction]}
                        {!!applicableSecondaryActions.length && !shouldShowSelectedTransactionsButton && KYCMoreDropdown}
                        {shouldShowSelectedTransactionsButton && (
                            <View>
                                <ButtonWithDropdownMenu
                                    onPress={() => null}
                                    options={selectedTransactionsOptions}
                                    customText={translate('workspace.common.selected', {count: selectedTransactionIDs.length})}
                                    isSplitButton={false}
                                    shouldAlwaysShowDropdownMenu
                                />
                            </View>
                        )}
                    </View>
                )}
            </HeaderWithBackButton>
            {shouldDisplayNarrowVersion && !shouldShowSelectedTransactionsButton && (
                <View style={[styles.flexRow, styles.gap2, styles.pb3, styles.ph5, styles.w100, styles.alignItemsCenter, styles.justifyContentCenter]}>
                    {!!primaryAction && <View style={[styles.flex1]}>{primaryActionsImplementation[primaryAction]}</View>}
                    {!!applicableSecondaryActions.length && KYCMoreDropdown}
                </View>
            )}
            {isMoreContentShown && (
                <View style={[styles.dFlex, styles.flexColumn, shouldAddGapToContents && styles.gap3, styles.pb3, styles.ph5]}>
                    {shouldShowSelectedTransactionsButton && shouldDisplayNarrowVersion && (
                        <View style={[styles.dFlex, styles.w100, styles.pb3]}>
                            <ButtonWithDropdownMenu
                                onPress={() => null}
                                options={selectedTransactionsOptions}
                                customText={translate('workspace.common.selected', {count: selectedTransactionIDs.length})}
                                isSplitButton={false}
                                shouldAlwaysShowDropdownMenu
                                wrapperStyle={styles.w100}
                            />
                        </View>
                    )}
                    {shouldShowNextStep && !!optimisticNextStep?.message?.length && <MoneyReportHeaderStatusBar nextStep={optimisticNextStep} />}
                    {shouldShowNextStep && !optimisticNextStep && !!isLoadingInitialReportActions && !isOffline && <MoneyReportHeaderStatusBarSkeleton />}
                    {!!statusBarProps && (
                        <MoneyRequestHeaderStatusBar
                            icon={statusBarProps.icon}
                            description={statusBarProps.description}
                        />
                    )}
                </View>
            )}
            <LoadingBar shouldShow={(isLoadingReportData && shouldUseNarrowLayout) ?? false} />
            {isHoldMenuVisible && requestType !== undefined && (
                <ProcessMoneyReportHoldMenu
                    nonHeldAmount={!hasOnlyHeldExpenses && hasValidNonHeldAmount ? nonHeldAmount : undefined}
                    requestType={requestType}
                    fullAmount={fullAmount}
                    onClose={() => setIsHoldMenuVisible(false)}
                    isVisible={isHoldMenuVisible}
                    paymentType={paymentType}
                    chatReport={chatReport}
                    moneyRequestReport={moneyRequestReport}
                    startAnimation={() => {
                        if (requestType === CONST.IOU.REPORT_ACTION_TYPE.APPROVE) {
                            startApprovedAnimation();
                        } else {
                            startAnimation();
                        }
                    }}
                    transactionCount={transactionIDs?.length ?? 0}
                />
            )}
            <DelegateNoAccessModal
                isNoDelegateAccessMenuVisible={isNoDelegateAccessMenuVisible}
                onClose={() => setIsNoDelegateAccessMenuVisible(false)}
            />
            <DecisionModal
                title={translate('common.downloadFailedTitle')}
                prompt={translate('common.downloadFailedDescription')}
                isSmallScreenWidth={isSmallScreenWidth}
                onSecondOptionSubmit={() => setDownloadErrorModalVisible(false)}
                secondOptionText={translate('common.buttonConfirm')}
                isVisible={downloadErrorModalVisible}
                onClose={() => setDownloadErrorModalVisible(false)}
            />
            <ConfirmModal
                title={translate('iou.cancelPayment')}
                isVisible={isCancelPaymentModalVisible}
                onConfirm={() => {
                    if (!chatReport) {
                        return;
                    }
                    cancelPayment(moneyRequestReport, chatReport);
                    setIsCancelPaymentModalVisible(false);
                }}
                onCancel={() => setIsCancelPaymentModalVisible(false)}
                prompt={translate('iou.cancelPaymentConfirmation')}
                confirmText={translate('iou.cancelPayment')}
                cancelText={translate('common.dismiss')}
                danger
                shouldEnableNewFocusManagement
            />
            <ConfirmModal
                title={translate('iou.deleteExpense', {count: 1})}
                isVisible={isDeleteExpenseModalVisible}
                onConfirm={() => {
                    let goBackRoute: Route | undefined;
                    setIsDeleteExpenseModalVisible(false);
                    if (transactionThreadReportID) {
                        if (!requestParentReportAction || !transaction?.transactionID) {
                            throw new Error('Missing data!');
                        }
                        // it's deleting transaction but not the report which leads to bug (that is actually also on staging)
                        // Money request should be deleted when interactions are done, to not show the not found page before navigating to goBackRoute
                        InteractionManager.runAfterInteractions(() => deleteMoneyRequest(transaction?.transactionID, requestParentReportAction));
                        goBackRoute = getNavigationUrlOnMoneyRequestDelete(transaction.transactionID, requestParentReportAction, false);
                    }

                    if (goBackRoute) {
                        Navigation.setNavigationActionToMicrotaskQueue(() => navigateOnDeleteExpense(goBackRoute));
                    }
                }}
                onCancel={() => setIsDeleteExpenseModalVisible(false)}
                prompt={translate('iou.deleteConfirmation', {count: 1})}
                confirmText={translate('common.delete')}
                cancelText={translate('common.cancel')}
                danger
                shouldEnableNewFocusManagement
            />
            <ConfirmModal
                title={translate('iou.deleteExpense', {count: selectedTransactionIDs.length})}
                isVisible={hookDeleteModalVisible}
                onConfirm={handleDeleteTransactions}
                onCancel={hideDeleteModal}
                prompt={translate('iou.deleteConfirmation', {count: selectedTransactionIDs.length})}
                confirmText={translate('common.delete')}
                cancelText={translate('common.cancel')}
                danger
                shouldEnableNewFocusManagement
            />
            <ConfirmModal
                title={translate('iou.deleteReport')}
                isVisible={isDeleteReportModalVisible}
                onConfirm={() => {
                    setIsDeleteReportModalVisible(false);

                    deleteAppReport(moneyRequestReport?.reportID);
                    Navigation.goBack();
                }}
                onCancel={() => setIsDeleteReportModalVisible(false)}
                prompt={translate('iou.deleteReportConfirmation')}
                confirmText={translate('common.delete')}
                cancelText={translate('common.cancel')}
                danger
                shouldEnableNewFocusManagement
            />
            {!!connectedIntegration && (
                <ConfirmModal
                    title={translate('workspace.exportAgainModal.title')}
                    onConfirm={confirmExport}
                    onCancel={() => setExportModalStatus(null)}
                    prompt={translate('workspace.exportAgainModal.description', {connectionName: connectedIntegration, reportName: moneyRequestReport?.reportName ?? ''})}
                    confirmText={translate('workspace.exportAgainModal.confirmText')}
                    cancelText={translate('workspace.exportAgainModal.cancelText')}
                    isVisible={!!exportModalStatus}
                />
            )}
            <ConfirmModal
                title={translate('iou.unapproveReport')}
                isVisible={isUnapproveModalVisible}
                danger
                confirmText={translate('iou.unapproveReport')}
                onConfirm={() => {
                    setIsUnapproveModalVisible(false);
                    unapproveExpenseReport(moneyRequestReport);
                }}
                cancelText={translate('common.cancel')}
                onCancel={() => setIsUnapproveModalVisible(false)}
                prompt={unapproveWarningText}
            />
            <ConfirmModal
                title={translate('iou.reopenReport')}
                isVisible={isReopenWarningModalVisible}
                danger
                confirmText={translate('iou.reopenReport')}
                onConfirm={() => {
                    setIsReopenWarningModalVisible(false);
                    reopenReport(moneyRequestReport);
                }}
                cancelText={translate('common.cancel')}
                onCancel={() => setIsReopenWarningModalVisible(false)}
                // eslint-disable-next-line @typescript-eslint/no-non-null-assertion
                prompt={reopenExportedReportWarningText}
            />
            <DecisionModal
                title={translate('common.downloadFailedTitle')}
                prompt={translate('common.downloadFailedDescription')}
                isSmallScreenWidth={isSmallScreenWidth}
                onSecondOptionSubmit={() => setIsDownloadErrorModalVisible(false)}
                secondOptionText={translate('common.buttonConfirm')}
                isVisible={isDownloadErrorModalVisible}
                onClose={() => setIsDownloadErrorModalVisible(false)}
            />
            <DecisionModal
                title={translate('common.youAppearToBeOffline')}
                prompt={translate('common.offlinePrompt')}
                isSmallScreenWidth={isSmallScreenWidth}
                onSecondOptionSubmit={() => setOfflineModalVisible(false)}
                secondOptionText={translate('common.buttonConfirm')}
                isVisible={offlineModalVisible}
                onClose={() => setOfflineModalVisible(false)}
            />
            <Modal
                onClose={() => setIsPDFModalVisible(false)}
                isVisible={isPDFModalVisible}
                type={isSmallScreenWidth ? CONST.MODAL.MODAL_TYPE.BOTTOM_DOCKED : CONST.MODAL.MODAL_TYPE.CONFIRM}
                innerContainerStyle={styles.pv0}
            >
                <View style={[styles.m5]}>
                    <View>
                        <View style={[styles.flexRow, styles.mb4]}>
                            <Header
                                title={translate('reportDetailsPage.generatingPDF')}
                                containerStyles={[styles.alignItemsCenter]}
                            />
                        </View>
                        <View>
                            <Text>{messagePDF}</Text>
                            {!reportPDFFilename && (
                                <ActivityIndicator
                                    size={CONST.ACTIVITY_INDICATOR_SIZE.LARGE}
                                    color={theme.textSupporting}
                                    style={styles.mt3}
                                />
                            )}
                        </View>
                    </View>
                    {!!reportPDFFilename && reportPDFFilename !== 'error' && (
                        <Button
                            isLoading={isDownloadingPDF}
                            style={[styles.mt3, styles.noSelect]}
                            onPress={() => downloadReportPDF(reportPDFFilename ?? '', moneyRequestReport?.reportName ?? '')}
                            text={translate('common.download')}
                        />
                    )}
                    {(!reportPDFFilename || reportPDFFilename === 'error') && (
                        <Button
                            style={[styles.mt3, styles.noSelect]}
                            onPress={() => setIsPDFModalVisible(false)}
                            text={translate('common.close')}
                        />
                    )}
                </View>
            </Modal>
        </View>
    );
}

MoneyReportHeader.displayName = 'MoneyReportHeader';

export default MoneyReportHeader;<|MERGE_RESOLUTION|>--- conflicted
+++ resolved
@@ -641,11 +641,7 @@
             isBetaEnabled(CONST.BETAS.NEW_DOT_SPLITS),
             isChatReportArchived,
         );
-<<<<<<< HEAD
-    }, [moneyRequestReport, transactions, violations, policy, reportNameValuePairs, reportActions, policies, isBetaEnabled, chatReport]);
-=======
-    }, [moneyRequestReport, transactions, violations, policy, reportNameValuePairs, reportActions, policies, isBetaEnabled, isChatReportArchived]);
->>>>>>> 4dab3d7c
+    }, [moneyRequestReport, transactions, violations, policy, reportNameValuePairs, reportActions, policies, isBetaEnabled, chatReport, isChatReportArchived]);
 
     const secondaryActionsImplementation: Record<
         ValueOf<typeof CONST.REPORT.SECONDARY_ACTIONS>,
