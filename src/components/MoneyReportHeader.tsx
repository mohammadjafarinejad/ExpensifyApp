--- conflicted
+++ resolved
@@ -1307,22 +1307,7 @@
                         // Money request should be deleted when interactions are done, to not show the not found page before navigating to goBackRoute
                         // eslint-disable-next-line @typescript-eslint/no-deprecated
                         InteractionManager.runAfterInteractions(() => {
-<<<<<<< HEAD
                             deleteTransactions([transaction.transactionID], duplicateTransactions, duplicateTransactionViolations, currentSearchHash, false);
-=======
-                            deleteMoneyRequest(
-                                transaction?.transactionID,
-                                requestParentReportAction,
-                                duplicateTransactions,
-                                duplicateTransactionViolations,
-                                iouReport,
-                                chatIOUReport,
-                                false,
-                                undefined,
-                                undefined,
-                                isChatIOUReportArchived,
-                            );
->>>>>>> 2ebb00ea
                             removeTransaction(transaction.transactionID);
                         });
                         goBackRoute = getNavigationUrlOnMoneyRequestDelete(transaction.transactionID, requestParentReportAction, iouReport, chatIOUReport, false, isChatIOUReportArchived);
