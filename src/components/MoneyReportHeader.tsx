--- conflicted
+++ resolved
@@ -394,17 +394,12 @@
                 )}
                 {shouldShowSettlementButton && !shouldUseNarrowLayout && (
                     <View style={styles.pv2}>
-<<<<<<< HEAD
                         <AnimatedSettlementButton
-                            shouldUseSuccessStyle={!hasHeldExpenses}
                             isPaidAnimationRunning={isPaidAnimationRunning}
                             isApprovedAnimationRunning={isApprovedAnimationRunning}
                             onAnimationFinish={stopAnimation}
                             onLoadingEnd={handleLoadingEnd}
                             canIOUBePaid={canIOUBePaidAndApproved || isPaidAnimationRunning}
-=======
-                        <SettlementButton
->>>>>>> 8dbe348f
                             onlyShowPayElsewhere={onlyShowPayElsewhere}
                             currency={moneyRequestReport?.currency}
                             confirmApproval={confirmApproval}
@@ -469,17 +464,12 @@
                             />
                         )}
                         {shouldShowSettlementButton && shouldUseNarrowLayout && (
-<<<<<<< HEAD
                             <AnimatedSettlementButton
-                                shouldUseSuccessStyle={!hasHeldExpenses}
                                 isPaidAnimationRunning={isPaidAnimationRunning}
                                 isApprovedAnimationRunning={isApprovedAnimationRunning}
                                 onAnimationFinish={stopAnimation}
                                 onLoadingEnd={handleLoadingEnd}
                                 canIOUBePaid={canIOUBePaidAndApproved || isPaidAnimationRunning}
-=======
-                            <SettlementButton
->>>>>>> 8dbe348f
                                 wrapperStyle={[styles.flex1]}
                                 onlyShowPayElsewhere={onlyShowPayElsewhere}
                                 currency={moneyRequestReport?.currency}
