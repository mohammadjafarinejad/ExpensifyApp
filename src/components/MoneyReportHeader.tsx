--- conflicted
+++ resolved
@@ -510,6 +510,8 @@
         [moneyRequestReport?.reportID, policy, translate],
     );
 
+    const [offlineModalVisible, setOfflineModalVisible] = useState(false);
+
     const exportDropdownOptions: Record<ValueOf<typeof CONST.REPORT.EXPORT_OPTIONS>, DropdownOption<ValueOf<typeof CONST.REPORT.EXPORT_OPTIONS>>> = useMemo(
         () => ({
             [CONST.REPORT.EXPORT_OPTIONS.DOWNLOAD_CSV]: {
@@ -520,6 +522,10 @@
                     if (!moneyRequestReport) {
                         return;
                     }
+                    if (isOffline) {
+                        setOfflineModalVisible(true);
+                        return;
+                    }
                     exportReportToCSV({reportID: moneyRequestReport.reportID, transactionIDList: transactionIDs}, () => {
                         setDownloadErrorModalVisible(true);
                     });
@@ -559,7 +565,7 @@
                 },
             },
         }),
-        [moneyRequestReport, translate, transactionIDs, connectedIntegration, styles.integrationIcon, isExported],
+        [translate, connectedIntegration, styles.integrationIcon, moneyRequestReport, isOffline, transactionIDs, isExported],
     );
 
     const primaryActionsImplementation = {
@@ -681,7 +687,6 @@
         ),
     };
 
-    const [offlineModalVisible, setOfflineModalVisible] = useState(false);
     const {isBetaEnabled} = usePermissions();
 
     const beginPDFExport = (reportID: string) => {
@@ -726,31 +731,12 @@
                 navigateToDetailsPage(moneyRequestReport, Navigation.getReportRHPActiveRoute());
             },
         },
-<<<<<<< HEAD
         [CONST.REPORT.SECONDARY_ACTIONS.EXPORT]: {
             value: CONST.REPORT.SECONDARY_ACTIONS.EXPORT,
             text: translate('common.export'),
             backButtonText: translate('common.export'),
             icon: Expensicons.Export,
             subMenuItems: secondaryExportActions.map((action) => exportDropdownOptions[action]),
-=======
-        [CONST.REPORT.SECONDARY_ACTIONS.DOWNLOAD_CSV]: {
-            value: CONST.REPORT.SECONDARY_ACTIONS.DOWNLOAD_CSV,
-            text: translate('common.downloadAsCSV'),
-            icon: Expensicons.Download,
-            onSelected: () => {
-                if (!moneyRequestReport) {
-                    return;
-                }
-                if (isOffline) {
-                    setOfflineModalVisible(true);
-                    return;
-                }
-                exportReportToCSV({reportID: moneyRequestReport.reportID, transactionIDList: transactionIDs}, () => {
-                    setDownloadErrorModalVisible(true);
-                });
-            },
->>>>>>> 428b1cf9
         },
         [CONST.REPORT.SECONDARY_ACTIONS.DOWNLOAD_PDF]: {
             value: CONST.REPORT.SECONDARY_ACTIONS.DOWNLOAD_PDF,
