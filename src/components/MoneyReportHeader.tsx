--- conflicted
+++ resolved
@@ -10,28 +10,18 @@
 import useResponsiveLayout from '@hooks/useResponsiveLayout';
 import useTheme from '@hooks/useTheme';
 import useThemeStyles from '@hooks/useThemeStyles';
-<<<<<<< HEAD
 import {exportReportToCSV, exportToIntegration, markAsManuallyExported} from '@libs/actions/Report';
-=======
-import {exportReportToCSV} from '@libs/actions/Report';
->>>>>>> 689e60c4
 import {convertToDisplayString} from '@libs/CurrencyUtils';
 import Navigation from '@libs/Navigation/Navigation';
 import {buildOptimisticNextStepForPreventSelfApprovalsEnabled} from '@libs/NextStepUtils';
 import {getConnectedIntegration} from '@libs/PolicyUtils';
-<<<<<<< HEAD
-import {getOriginalMessage, getReportAction, isMoneyRequestAction} from '@libs/ReportActionsUtils';
+import {getIOUActionForTransactionID, getOriginalMessage, getReportAction, isDeletedAction, isMoneyRequestAction} from '@libs/ReportActionsUtils';
 import {getReportPrimaryAction} from '@libs/ReportPrimaryActionUtils';
 import {getSecondaryReportActions} from '@libs/ReportSecondaryActionUtils';
 import {
-    changeMoneyRequestHoldStatus,
-=======
-import {getIOUActionForTransactionID, getOriginalMessage, isDeletedAction, isMoneyRequestAction, isTrackExpenseAction} from '@libs/ReportActionsUtils';
-import {
-    canBeExported,
     canDeleteCardTransactionByLiabilityType,
     canDeleteTransaction,
->>>>>>> 689e60c4
+    changeMoneyRequestHoldStatus,
     getArchiveReason,
     getBankAccountRoute,
     getIntegrationIcon,
@@ -51,11 +41,7 @@
 } from '@libs/ReportUtils';
 import {
     allHavePendingRTERViolation,
-<<<<<<< HEAD
-=======
-    checkIfShouldShowMarkAsCashButton,
     getTransaction,
->>>>>>> 689e60c4
     hasDuplicateTransactions,
     isExpensifyCardTransaction,
     isOnHold as isOnHoldTransactionUtils,
@@ -76,11 +62,8 @@
     payInvoice,
     payMoneyRequest,
     submitReport,
-<<<<<<< HEAD
     unapproveExpenseReport,
-=======
     unholdRequest,
->>>>>>> 689e60c4
 } from '@userActions/IOU';
 import {markAsCash as markAsCashAction} from '@userActions/Transaction';
 import CONST from '@src/CONST';
@@ -96,10 +79,7 @@
 import BrokenConnectionDescription from './BrokenConnectionDescription';
 import Button from './Button';
 import ButtonWithDropdownMenu from './ButtonWithDropdownMenu';
-<<<<<<< HEAD
 import type {DropdownOption} from './ButtonWithDropdownMenu/types';
-=======
->>>>>>> 689e60c4
 import ConfirmModal from './ConfirmModal';
 import DecisionModal from './DecisionModal';
 import DelegateNoAccessModal from './DelegateNoAccessModal';
@@ -160,6 +140,7 @@
     const [transaction] = useOnyx(`${ONYXKEYS.COLLECTION.TRANSACTION}${isMoneyRequestAction(requestParentReportAction) && getOriginalMessage(requestParentReportAction)?.IOUTransactionID}`);
     const [dismissedHoldUseExplanation, dismissedHoldUseExplanationResult] = useOnyx(ONYXKEYS.NVP_DISMISSED_HOLD_USE_EXPLANATION, {initialValue: true});
     const isLoadingHoldUseExplained = isLoadingOnyxValue(dismissedHoldUseExplanationResult);
+    const [session] = useOnyx(ONYXKEYS.SESSION);
 
     const isExported = isExportedUtils(reportActions);
     const [markAsExportedModalVisible, setMarkAsExportedModalVisible] = useState(false);
@@ -318,25 +299,6 @@
 
     const shouldDisableApproveButton = shouldShowApproveButton && !isAllowedToApproveExpenseReport(moneyRequestReport);
 
-<<<<<<< HEAD
-=======
-    const isAdmin = policy?.role === CONST.POLICY.ROLE.ADMIN;
-
-    const filteredTransactions = transactions?.filter((t) => t) ?? [];
-    const shouldShowSubmitButton = canSubmitReport(moneyRequestReport, policy, filteredTransactions, violations);
-
-    const shouldShowExportIntegrationButton = !shouldShowPayButton && !shouldShowSubmitButton && connectedIntegration && isAdmin && canBeExported(moneyRequestReport);
-
-    const shouldShowSettlementButton =
-        !shouldShowSelectedTransactionsButton &&
-        !shouldShowSubmitButton &&
-        (shouldShowPayButton || shouldShowApproveButton) &&
-        !shouldShowRTERViolationMessage(transactions) &&
-        !shouldShowExportIntegrationButton &&
-        !shouldShowBrokenConnectionViolation;
-
-    const shouldDisableSubmitButton = shouldShowSubmitButton && !isAllowedToSubmitDraftExpenseReport(moneyRequestReport);
->>>>>>> 689e60c4
     const isFromPaidPolicy = policyType === CONST.POLICY.TYPE.TEAM || policyType === CONST.POLICY.TYPE.CORPORATE;
 
     const hasDuplicates = hasDuplicateTransactions(moneyRequestReport?.reportID);
@@ -351,19 +313,6 @@
     const optimisticNextStep = isSubmitterSameAsNextApprover && policy?.preventSelfApproval ? buildOptimisticNextStepForPreventSelfApprovalsEnabled() : nextStep;
 
     const shouldShowNextStep = isFromPaidPolicy && !!optimisticNextStep?.message?.length && !shouldShowStatusBar;
-<<<<<<< HEAD
-
-=======
-    const shouldShowAnyButton =
-        shouldShowSelectedTransactionsButton ||
-        isDuplicate ||
-        shouldShowSettlementButton ||
-        shouldShowApproveButton ||
-        shouldShowSubmitButton ||
-        shouldShowNextStep ||
-        shouldShowMarkAsCashButton ||
-        shouldShowExportIntegrationButton;
->>>>>>> 689e60c4
     const bankAccountRoute = getBankAccountRoute(chatReport);
     const formattedAmount = convertToDisplayString(reimbursableSpend, moneyRequestReport?.currency);
     const {nonHeldAmount, fullAmount, hasValidNonHeldAmount} = getNonHeldAndFullAmount(moneyRequestReport, shouldShowPayButton);
@@ -728,11 +677,10 @@
                 shouldShowBorderBottom={false}
                 shouldEnableDetailPageNavigation
             >
-<<<<<<< HEAD
                 {!shouldUseNarrowLayout && (
                     <View style={[styles.flexRow, styles.gap2]}>
-                        {!!primaryAction && primaryActionsImplementation[primaryAction]}
-                        {!!applicableSecondaryActions.length && (
+                        {!!primaryAction && !shouldShowSelectedTransactionsButton && primaryActionsImplementation[primaryAction]}
+                        {!!applicableSecondaryActions.length && !shouldShowSelectedTransactionsButton && (
                             <ButtonWithDropdownMenu
                                 success={false}
                                 onPress={() => {}}
@@ -742,92 +690,24 @@
                                 isSplitButton={false}
                             />
                         )}
-=======
-                {shouldShowSelectedTransactionsButton && !shouldUseNarrowLayout && (
-                    <View>
-                        <ButtonWithDropdownMenu
-                            onPress={() => null}
-                            options={selectedTransactionsOptions}
-                            customText={translate('workspace.common.selected', {count: selectedTransactionsID.length})}
-                            isSplitButton={false}
-                            shouldAlwaysShowDropdownMenu
-                        />
-                    </View>
-                )}
-                {!shouldShowSelectedTransactionsButton && isDuplicate && !shouldUseNarrowLayout && (
-                    <View style={[shouldDuplicateButtonBeSuccess ? styles.ml2 : styles.mh2]}>
-                        <Button
-                            success={shouldDuplicateButtonBeSuccess}
-                            text={translate('iou.reviewDuplicates')}
-                            style={styles.p0}
-                            onPress={() => {
-                                Navigation.navigate(ROUTES.TRANSACTION_DUPLICATE_REVIEW_PAGE.getRoute(transactionThreadReportID, Navigation.getReportRHPActiveRoute()));
-                            }}
-                        />
-                    </View>
-                )}
-                {!shouldShowSelectedTransactionsButton && shouldShowSettlementButton && !shouldUseNarrowLayout && (
-                    <View style={styles.pv2}>
-                        <AnimatedSettlementButton
-                            isPaidAnimationRunning={isPaidAnimationRunning}
-                            isApprovedAnimationRunning={isApprovedAnimationRunning}
-                            onAnimationFinish={stopAnimation}
-                            canIOUBePaid={canIOUBePaidAndApproved || isPaidAnimationRunning}
-                            onlyShowPayElsewhere={onlyShowPayElsewhere}
-                            currency={moneyRequestReport?.currency}
-                            confirmApproval={confirmApproval}
-                            policyID={moneyRequestReport?.policyID}
-                            chatReportID={chatReport?.reportID}
-                            iouReport={moneyRequestReport}
-                            onPress={confirmPayment}
-                            enablePaymentsRoute={ROUTES.ENABLE_PAYMENTS}
-                            addBankAccountRoute={bankAccountRoute}
-                            shouldHidePaymentOptions={!shouldShowPayButton}
-                            shouldShowApproveButton={shouldShowApproveButton}
-                            shouldDisableApproveButton={shouldDisableApproveButton}
-                            style={[styles.pv2]}
-                            formattedAmount={!hasOnlyHeldExpenses ? displayedAmount : ''}
-                            isDisabled={isOffline && !canAllowSettlement}
-                            isLoading={!isOffline && !canAllowSettlement}
-                        />
-                    </View>
-                )}
-                {!shouldShowSelectedTransactionsButton && !!shouldShowExportIntegrationButton && !shouldUseNarrowLayout && (
-                    <View style={[styles.pv2]}>
-                        <ExportWithDropdownMenu
-                            policy={policy}
-                            report={moneyRequestReport}
-                            connectionName={connectedIntegration}
-                        />
-                    </View>
-                )}
-                {!shouldShowSelectedTransactionsButton && !!moneyRequestReport && shouldShowSubmitButton && !shouldUseNarrowLayout && (
-                    <View style={styles.pv2}>
-                        <Button
-                            success={isWaitingForSubmissionFromCurrentUser}
-                            text={translate('common.submit')}
-                            style={[styles.mnw120, styles.pv2, styles.pr0]}
-                            onPress={() => submitReport(moneyRequestReport)}
-                            isDisabled={shouldDisableSubmitButton}
-                        />
-                    </View>
-                )}
-                {!shouldShowSelectedTransactionsButton && shouldShowMarkAsCashButton && !shouldUseNarrowLayout && (
-                    <View style={[styles.pv2]}>
-                        <Button
-                            success
-                            text={translate('iou.markAsCash')}
-                            style={[styles.pv2, styles.pr0]}
-                            onPress={markAsCash}
-                        />
->>>>>>> 689e60c4
+                        {shouldShowSelectedTransactionsButton && !shouldUseNarrowLayout && (
+                            <View>
+                                <ButtonWithDropdownMenu
+                                    onPress={() => null}
+                                    options={selectedTransactionsOptions}
+                                    customText={translate('workspace.common.selected', {count: selectedTransactionsID.length})}
+                                    isSplitButton={false}
+                                    shouldAlwaysShowDropdownMenu
+                                />
+                            </View>
+                        )}
                     </View>
                 )}
             </HeaderWithBackButton>
             {shouldUseNarrowLayout && (
                 <View style={[styles.flexRow, styles.gap2, styles.pb3, styles.ph5, styles.w100, styles.alignItemsCenter, styles.justifyContentCenter]}>
-                    {!!primaryAction && <View style={[styles.flexGrow4]}>{primaryActionsImplementation[primaryAction]}</View>}
-                    {!!applicableSecondaryActions.length && (
+                    {!!primaryAction && !shouldShowSelectedTransactionsButton && <View style={[styles.flexGrow4]}>{primaryActionsImplementation[primaryAction]}</View>}
+                    {!!applicableSecondaryActions.length && !shouldShowSelectedTransactionsButton && (
                         <ButtonWithDropdownMenu
                             success={false}
                             onPress={() => {}}
@@ -842,8 +722,6 @@
             )}
             {isMoreContentShown && (
                 <View style={[styles.dFlex, styles.flexColumn, shouldAddGapToContents && styles.gap3, styles.pb3, styles.ph5]}>
-<<<<<<< HEAD
-=======
                     <View style={[styles.dFlex, styles.w100, styles.flexRow, styles.gap3]}>
                         {shouldShowSelectedTransactionsButton && shouldUseNarrowLayout && (
                             <ButtonWithDropdownMenu
@@ -855,67 +733,7 @@
                                 wrapperStyle={styles.w100}
                             />
                         )}
-
-                        {!shouldShowSelectedTransactionsButton && isDuplicate && shouldUseNarrowLayout && (
-                            <Button
-                                success={shouldDuplicateButtonBeSuccess}
-                                text={translate('iou.reviewDuplicates')}
-                                style={[styles.flex1, styles.pr0]}
-                                onPress={() => {
-                                    Navigation.navigate(ROUTES.TRANSACTION_DUPLICATE_REVIEW_PAGE.getRoute(transactionThreadReportID, Navigation.getReportRHPActiveRoute()));
-                                }}
-                            />
-                        )}
-                        {!shouldShowSelectedTransactionsButton && shouldShowSettlementButton && shouldUseNarrowLayout && (
-                            <AnimatedSettlementButton
-                                isPaidAnimationRunning={isPaidAnimationRunning}
-                                isApprovedAnimationRunning={isApprovedAnimationRunning}
-                                onAnimationFinish={stopAnimation}
-                                canIOUBePaid={canIOUBePaidAndApproved || isPaidAnimationRunning}
-                                wrapperStyle={[styles.flex1]}
-                                onlyShowPayElsewhere={onlyShowPayElsewhere}
-                                currency={moneyRequestReport?.currency}
-                                confirmApproval={confirmApproval}
-                                policyID={moneyRequestReport?.policyID}
-                                chatReportID={moneyRequestReport?.chatReportID}
-                                iouReport={moneyRequestReport}
-                                onPress={confirmPayment}
-                                enablePaymentsRoute={ROUTES.ENABLE_PAYMENTS}
-                                addBankAccountRoute={bankAccountRoute}
-                                shouldHidePaymentOptions={!shouldShowPayButton}
-                                shouldShowApproveButton={shouldShowApproveButton}
-                                formattedAmount={!hasOnlyHeldExpenses ? displayedAmount : ''}
-                                shouldDisableApproveButton={shouldDisableApproveButton}
-                                isDisabled={isOffline && !canAllowSettlement}
-                                isLoading={!isOffline && !canAllowSettlement}
-                            />
-                        )}
-                        {!shouldShowSelectedTransactionsButton && !!shouldShowExportIntegrationButton && shouldUseNarrowLayout && (
-                            <ExportWithDropdownMenu
-                                policy={policy}
-                                report={moneyRequestReport}
-                                connectionName={connectedIntegration}
-                            />
-                        )}
-                        {!shouldShowSelectedTransactionsButton && !!moneyRequestReport && shouldShowSubmitButton && shouldUseNarrowLayout && (
-                            <Button
-                                success={isWaitingForSubmissionFromCurrentUser}
-                                text={translate('common.submit')}
-                                style={[styles.flex1, styles.pr0]}
-                                onPress={() => submitReport(moneyRequestReport)}
-                                isDisabled={shouldDisableSubmitButton}
-                            />
-                        )}
-                        {!shouldShowSelectedTransactionsButton && shouldShowMarkAsCashButton && shouldUseNarrowLayout && (
-                            <Button
-                                success
-                                text={translate('iou.markAsCash')}
-                                style={[styles.flex1, styles.pr0]}
-                                onPress={markAsCash}
-                            />
-                        )}
                     </View>
->>>>>>> 689e60c4
                     {shouldShowNextStep && <MoneyReportHeaderStatusBar nextStep={optimisticNextStep} />}
                     {!!statusBarProps && (
                         <MoneyRequestHeaderStatusBar
@@ -1002,7 +820,6 @@
                 danger
                 shouldEnableNewFocusManagement
             />
-<<<<<<< HEAD
             <ConfirmModal
                 title={translate('workspace.exportAgainModal.title')}
                 onConfirm={() => {
@@ -1015,7 +832,7 @@
                 confirmText={translate('workspace.exportAgainModal.confirmText')}
                 cancelText={translate('workspace.exportAgainModal.cancelText')}
                 isVisible={markAsExportedModalVisible}
-=======
+            />
             <DecisionModal
                 title={translate('common.downloadFailedTitle')}
                 prompt={translate('common.downloadFailedDescription')}
@@ -1024,7 +841,6 @@
                 secondOptionText={translate('common.buttonConfirm')}
                 isVisible={isDownloadErrorModalVisible}
                 onClose={() => setIsDownloadErrorModalVisible(false)}
->>>>>>> 689e60c4
             />
         </View>
     );
