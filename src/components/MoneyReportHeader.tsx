--- conflicted
+++ resolved
@@ -8,10 +8,6 @@
 import useResponsiveLayout from '@hooks/useResponsiveLayout';
 import useTheme from '@hooks/useTheme';
 import useThemeStyles from '@hooks/useThemeStyles';
-<<<<<<< HEAD
-=======
-import {getCurrentUserAccountID} from '@libs/actions/Report';
->>>>>>> 5cc3a244
 import {convertToDisplayString} from '@libs/CurrencyUtils';
 import Navigation from '@libs/Navigation/Navigation';
 import {getConnectedIntegration, isPolicyAdmin} from '@libs/PolicyUtils';
@@ -24,13 +20,8 @@
     getMoneyRequestSpendBreakdown,
     getNonHeldAndFullAmount,
     getTransactionsWithReceipts,
-<<<<<<< HEAD
-    hasHeldExpenses as hasHeldExpensesUtils,
-    hasOnlyHeldExpenses as hasOnlyHeldExpensesUtils,
-=======
     hasHeldExpenses as hasHeldExpensesReportUtils,
     hasOnlyHeldExpenses as hasOnlyHeldExpensesReportUtils,
->>>>>>> 5cc3a244
     hasUpdatedTotal,
     isAllowedToApproveExpenseReport,
     isAllowedToSubmitDraftExpenseReport,
@@ -38,39 +29,11 @@
     isClosedExpenseReportWithNoExpenses,
     isCurrentUserSubmitter,
     isInvoiceReport,
-<<<<<<< HEAD
-=======
-    isOpenExpenseReport,
->>>>>>> 5cc3a244
     navigateBackOnDeleteTransaction,
 } from '@libs/ReportUtils';
 import {
     allHavePendingRTERViolation,
     getAllReportTransactions,
-<<<<<<< HEAD
-    isDuplicate as isDuplicateUtils,
-    isExpensifyCardTransaction,
-    isOnHold as isOnHoldUtils,
-    isPayAtEndExpense as isPayAtEndExpenseUtils,
-    isPending,
-    isReceiptBeingScanned,
-    shouldShowBrokenConnectionViolation as shouldShowBrokenConnectionViolationUtils,
-} from '@libs/TransactionUtils';
-import variables from '@styles/variables';
-import {
-    approveMoneyRequest,
-    canApproveIOU,
-    canIOUBePaid as canIOUBePaidUtils,
-    canSubmitReport,
-    deleteMoneyRequest,
-    deleteTrackExpense,
-    dismissHoldUseExplanation,
-    payInvoice,
-    payMoneyRequest,
-    submitReport,
-} from '@userActions/IOU';
-import {markAsCash as markAsCashTransactionActions} from '@userActions/Transaction';
-=======
     isDuplicate as isDuplicateTransactionUtils,
     isExpensifyCardTransaction,
     isOnHold as isOnHoldTransactionUtils,
@@ -80,9 +43,18 @@
     shouldShowBrokenConnectionViolation as shouldShowBrokenConnectionViolationTransactionUtils,
 } from '@libs/TransactionUtils';
 import variables from '@styles/variables';
-import {approveMoneyRequest, canApproveIOU, canIOUBePaid as canIOUBePaidAction, deleteMoneyRequest, deleteTrackExpense, payInvoice, payMoneyRequest, submitReport} from '@userActions/IOU';
+import {
+    approveMoneyRequest,
+    canApproveIOU,
+    canIOUBePaid as canIOUBePaidAction,
+    canSubmitReport,
+    deleteMoneyRequest,
+    deleteTrackExpense,
+    payInvoice,
+    payMoneyRequest,
+    submitReport,
+} from '@userActions/IOU';
 import {markAsCash as markAsCashAction} from '@userActions/Transaction';
->>>>>>> 5cc3a244
 import CONST from '@src/CONST';
 import useDelegateUserDetails from '@src/hooks/useDelegateUserDetails';
 import ONYXKEYS from '@src/ONYXKEYS';
@@ -147,16 +119,8 @@
     const [dismissedHoldUseExplanation, dismissedHoldUseExplanationResult] = useOnyx(ONYXKEYS.NVP_DISMISSED_HOLD_USE_EXPLANATION, {initialValue: true});
     const isLoadingHoldUseExplained = isLoadingOnyxValue(dismissedHoldUseExplanationResult);
     const transaction =
-<<<<<<< HEAD
-        transactions?.[
-            `${ONYXKEYS.COLLECTION.TRANSACTION}${
-                isMoneyRequestAction(requestParentReportAction) ? getOriginalMessage(requestParentReportAction)?.IOUTransactionID ?? CONST.DEFAULT_NUMBER_ID : CONST.DEFAULT_NUMBER_ID
-            }`
-        ] ?? undefined;
-=======
         transactions?.[`${ONYXKEYS.COLLECTION.TRANSACTION}${isMoneyRequestAction(requestParentReportAction) && getOriginalMessage(requestParentReportAction)?.IOUTransactionID}`] ??
         undefined;
->>>>>>> 5cc3a244
 
     const styles = useThemeStyles();
     const theme = useTheme();
@@ -164,15 +128,9 @@
     const {translate} = useLocalize();
     const {isOffline} = useNetwork();
     const {reimbursableSpend} = getMoneyRequestSpendBreakdown(moneyRequestReport);
-<<<<<<< HEAD
-    const isOnHold = isOnHoldUtils(transaction);
-    const isDeletedParentAction = !!requestParentReportAction && isDeletedAction(requestParentReportAction);
-    const isDuplicate = isDuplicateUtils(transaction?.transactionID);
-=======
     const isOnHold = isOnHoldTransactionUtils(transaction);
     const isDeletedParentAction = !!requestParentReportAction && isDeletedAction(requestParentReportAction);
     const isDuplicate = isDuplicateTransactionUtils(transaction?.transactionID);
->>>>>>> 5cc3a244
 
     // Only the requestor can delete the request, admins can only edit it.
     const isActionOwner =
@@ -184,39 +142,21 @@
     const allTransactions = useMemo(() => getAllReportTransactions(moneyRequestReport?.reportID, transactions), [moneyRequestReport?.reportID, transactions]);
     const canAllowSettlement = hasUpdatedTotal(moneyRequestReport, policy);
     const policyType = policy?.type;
-<<<<<<< HEAD
-    const connectedIntegration = getConnectedIntegration(policy);
-    const navigateBackToAfterDelete = useRef<Route>();
-    const hasHeldExpenses = hasHeldExpensesUtils(moneyRequestReport?.reportID);
-    const hasScanningReceipt = getTransactionsWithReceipts(moneyRequestReport?.reportID).some((t) => isReceiptBeingScanned(t));
-    const hasOnlyPendingTransactions = allTransactions.length > 0 && allTransactions.every((t) => isExpensifyCardTransaction(t) && isPending(t));
-    const transactionIDs = allTransactions.map((t) => t.transactionID) ?? [];
-    const hasAllPendingRTERViolations = allHavePendingRTERViolation(transactionIDs);
-    const shouldShowBrokenConnectionViolation = shouldShowBrokenConnectionViolationUtils(transactionIDs, moneyRequestReport, policy);
-    const hasOnlyHeldExpenses = hasOnlyHeldExpensesUtils(moneyRequestReport?.reportID);
-    const isPayAtEndExpense = isPayAtEndExpenseUtils(transaction);
-=======
-    const isDraft = isOpenExpenseReport(moneyRequestReport);
     const connectedIntegration = getConnectedIntegration(policy);
     const navigateBackToAfterDelete = useRef<Route>();
     const hasHeldExpenses = hasHeldExpensesReportUtils(moneyRequestReport?.reportID);
     const hasScanningReceipt = getTransactionsWithReceipts(moneyRequestReport?.reportID).some((t) => isReceiptBeingScanned(t));
     const hasOnlyPendingTransactions = allTransactions.length > 0 && allTransactions.every((t) => isExpensifyCardTransaction(t) && isPending(t));
-    const transactionIDs = allTransactions.map((t) => t.transactionID);
-    const hasAllPendingRTERViolations = allHavePendingRTERViolation([transaction?.transactionID]);
-    const shouldShowBrokenConnectionViolation = shouldShowBrokenConnectionViolationTransactionUtils(transaction?.transactionID, moneyRequestReport, policy);
+    const transactionIDs = allTransactions.map((t) => t.transactionID) ?? [];
+    const hasAllPendingRTERViolations = allHavePendingRTERViolation(transactionIDs);
+    const shouldShowBrokenConnectionViolation = shouldShowBrokenConnectionViolationTransactionUtils(transactionIDs, moneyRequestReport, policy);
     const hasOnlyHeldExpenses = hasOnlyHeldExpensesReportUtils(moneyRequestReport?.reportID);
     const isPayAtEndExpense = isPayAtEndExpenseTransactionUtils(transaction);
->>>>>>> 5cc3a244
     const isArchivedReport = isArchivedReportUtils(moneyRequestReport);
     const [archiveReason] = useOnyx(`${ONYXKEYS.COLLECTION.REPORT_ACTIONS}${moneyRequestReport?.reportID}`, {selector: getArchiveReason});
 
     const getCanIOUBePaid = useCallback(
-<<<<<<< HEAD
-        (onlyShowPayElsewhere = false) => canIOUBePaidUtils(moneyRequestReport, chatReport, policy, transaction ? [transaction] : undefined, onlyShowPayElsewhere),
-=======
         (onlyShowPayElsewhere = false) => canIOUBePaidAction(moneyRequestReport, chatReport, policy, transaction ? [transaction] : undefined, onlyShowPayElsewhere),
->>>>>>> 5cc3a244
         [moneyRequestReport, chatReport, policy, transaction],
     );
     const canIOUBePaid = useMemo(() => getCanIOUBePaid(), [getCanIOUBePaid]);
@@ -257,11 +197,7 @@
     const bankAccountRoute = getBankAccountRoute(chatReport);
     const formattedAmount = convertToDisplayString(reimbursableSpend, moneyRequestReport?.currency);
     const {nonHeldAmount, fullAmount, hasValidNonHeldAmount} = getNonHeldAndFullAmount(moneyRequestReport, shouldShowPayButton);
-<<<<<<< HEAD
-    const isAnyTransactionOnHold = hasHeldExpensesUtils(moneyRequestReport?.reportID);
-=======
     const isAnyTransactionOnHold = hasHeldExpensesReportUtils(moneyRequestReport?.reportID);
->>>>>>> 5cc3a244
     const displayedAmount = isAnyTransactionOnHold && canAllowSettlement && hasValidNonHeldAmount ? nonHeldAmount : formattedAmount;
     const isMoreContentShown = shouldShowNextStep || shouldShowStatusBar || (shouldShowAnyButton && shouldUseNarrowLayout);
     const {isDelegateAccessRestricted} = useDelegateUserDetails();
@@ -324,12 +260,7 @@
         if (!iouTransactionID || !reportID) {
             return;
         }
-<<<<<<< HEAD
-
-        markAsCashTransactionActions(iouTransactionID, reportID);
-=======
         markAsCashAction(iouTransactionID, reportID);
->>>>>>> 5cc3a244
     }, [requestParentReportAction, transactionThreadReport?.reportID]);
 
     const getStatusIcon: (src: IconAsset) => React.ReactNode = (src) => (
@@ -402,27 +333,6 @@
     }, [dismissedHoldUseExplanation, isLoadingHoldUseExplained, isOnHold]);
 
     useEffect(() => {
-<<<<<<< HEAD
-        if (!shouldShowHoldMenu) {
-            return;
-        }
-
-        if (isSmallScreenWidth) {
-            if (Navigation.getActiveRoute().slice(1) === ROUTES.PROCESS_MONEY_REQUEST_HOLD.route) {
-                Navigation.goBack();
-            }
-        } else {
-            Navigation.navigate(ROUTES.PROCESS_MONEY_REQUEST_HOLD.getRoute(Navigation.getReportRHPActiveRoute()));
-        }
-    }, [isSmallScreenWidth, shouldShowHoldMenu]);
-
-    const handleHoldRequestClose = () => {
-        dismissHoldUseExplanation();
-    };
-
-    useEffect(() => {
-=======
->>>>>>> 5cc3a244
         if (canDeleteRequest) {
             return;
         }
