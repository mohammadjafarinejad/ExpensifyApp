import {useRoute} from '@react-navigation/native';
import React, {useCallback, useContext, useEffect, useMemo, useState} from 'react';
import {ActivityIndicator, InteractionManager, View} from 'react-native';
import type {OnyxEntry} from 'react-native-onyx';
import type {ValueOf} from 'type-fest';
import useDuplicateTransactionsAndViolations from '@hooks/useDuplicateTransactionsAndViolations';
import useLoadingBarVisibility from '@hooks/useLoadingBarVisibility';
import useLocalize from '@hooks/useLocalize';
import useMobileSelectionMode from '@hooks/useMobileSelectionMode';
import useNetwork from '@hooks/useNetwork';
import useOnyx from '@hooks/useOnyx';
import usePaymentAnimations from '@hooks/usePaymentAnimations';
import usePaymentOptions from '@hooks/usePaymentOptions';
import useReportIsArchived from '@hooks/useReportIsArchived';
import useResponsiveLayout from '@hooks/useResponsiveLayout';
import useSelectedTransactionsActions from '@hooks/useSelectedTransactionsActions';
import useTheme from '@hooks/useTheme';
import useThemeStyles from '@hooks/useThemeStyles';
import {setupMergeTransactionData} from '@libs/actions/MergeTransaction';
import {turnOffMobileSelectionMode} from '@libs/actions/MobileSelectionMode';
import {deleteAppReport, downloadReportPDF, exportReportToCSV, exportReportToPDF, exportToIntegration, markAsManuallyExported, openReport, openUnreportedExpense} from '@libs/actions/Report';
import {queueExportSearchWithTemplate} from '@libs/actions/Search';
import getNonEmptyStringOnyxID from '@libs/getNonEmptyStringOnyxID';
import getPlatform from '@libs/getPlatform';
import {getThreadReportIDsForTransactions, getTotalAmountForIOUReportPreviewButton} from '@libs/MoneyRequestReportUtils';
import Navigation from '@libs/Navigation/Navigation';
import type {PlatformStackRouteProp} from '@libs/Navigation/PlatformStackNavigation/types';
import type {ReportsSplitNavigatorParamList, SearchFullscreenNavigatorParamList, SearchReportParamList} from '@libs/Navigation/types';
import {buildOptimisticNextStepForPreventSelfApprovalsEnabled} from '@libs/NextStepUtils';
import {isSecondaryActionAPaymentOption, selectPaymentType} from '@libs/PaymentUtils';
import type {KYCFlowEvent, TriggerKYCFlow} from '@libs/PaymentUtils';
import {getConnectedIntegration, getValidConnectedIntegration} from '@libs/PolicyUtils';
import {getIOUActionForReportID, getOriginalMessage, getReportAction, isMoneyRequestAction} from '@libs/ReportActionsUtils';
import {getAllExpensesToHoldIfApplicable, getReportPrimaryAction} from '@libs/ReportPrimaryActionUtils';
import {getSecondaryExportReportActions, getSecondaryReportActions} from '@libs/ReportSecondaryActionUtils';
import {
    buildTransactionThread,
    changeMoneyRequestHoldStatus,
    getArchiveReason,
    getIntegrationExportIcon,
    getIntegrationNameFromExportMessage as getIntegrationNameFromExportMessageUtils,
    getNextApproverAccountID,
    getNonHeldAndFullAmount,
    getTransactionsWithReceipts,
    hasHeldExpenses as hasHeldExpensesReportUtils,
    hasOnlyHeldExpenses as hasOnlyHeldExpensesReportUtils,
    hasUpdatedTotal,
    isAllowedToApproveExpenseReport,
    isExported as isExportedUtils,
    isInvoiceReport as isInvoiceReportUtil,
    isProcessingReport,
    isReportOwner,
    navigateOnDeleteExpense,
    navigateToDetailsPage,
    reportTransactionsSelector,
} from '@libs/ReportUtils';
import {shouldRestrictUserBillableActions} from '@libs/SubscriptionUtils';
import {
    allHavePendingRTERViolation,
    hasDuplicateTransactions,
    isDuplicate,
    isExpensifyCardTransaction,
    isOnHold as isOnHoldTransactionUtils,
    isPayAtEndExpense as isPayAtEndExpenseTransactionUtils,
    isPending,
    isScanning,
    shouldShowBrokenConnectionViolationForMultipleTransactions,
} from '@libs/TransactionUtils';
import type {ExportType} from '@pages/home/report/ReportDetailsExportPage';
import variables from '@styles/variables';
import {
    approveMoneyRequest,
    canApproveIOU,
    cancelPayment,
    canIOUBePaid as canIOUBePaidAction,
    deleteMoneyRequest,
    getNavigationUrlOnMoneyRequestDelete,
    initSplitExpense,
    payInvoice,
    payMoneyRequest,
    reopenReport,
    retractReport,
    startMoneyRequest,
    submitReport,
    unapproveExpenseReport,
} from '@userActions/IOU';
import {markAsCash as markAsCashAction} from '@userActions/Transaction';
import CONST from '@src/CONST';
import ONYXKEYS from '@src/ONYXKEYS';
import type {Route} from '@src/ROUTES';
import ROUTES from '@src/ROUTES';
import SCREENS from '@src/SCREENS';
import type * as OnyxTypes from '@src/types/onyx';
import type {PaymentMethodType} from '@src/types/onyx/OriginalMessage';
import getEmptyArray from '@src/types/utils/getEmptyArray';
import type IconAsset from '@src/types/utils/IconAsset';
import isLoadingOnyxValue from '@src/types/utils/isLoadingOnyxValue';
import BrokenConnectionDescription from './BrokenConnectionDescription';
import Button from './Button';
import ButtonWithDropdownMenu from './ButtonWithDropdownMenu';
import type {DropdownOption} from './ButtonWithDropdownMenu/types';
import ConfirmModal from './ConfirmModal';
import DecisionModal from './DecisionModal';
import {DelegateNoAccessContext} from './DelegateNoAccessModalProvider';
import Header from './Header';
import HeaderWithBackButton from './HeaderWithBackButton';
import Icon from './Icon';
import * as Expensicons from './Icon/Expensicons';
import KYCWall from './KYCWall';
import type {PaymentMethod} from './KYCWall/types';
import LoadingBar from './LoadingBar';
import Modal from './Modal';
import MoneyReportHeaderStatusBar from './MoneyReportHeaderStatusBar';
import MoneyReportHeaderStatusBarSkeleton from './MoneyReportHeaderStatusBarSkeleton';
import type {MoneyRequestHeaderStatusBarProps} from './MoneyRequestHeaderStatusBar';
import MoneyRequestHeaderStatusBar from './MoneyRequestHeaderStatusBar';
import type {PopoverMenuItem} from './PopoverMenu';
import type {ActionHandledType} from './ProcessMoneyReportHoldMenu';
import ProcessMoneyReportHoldMenu from './ProcessMoneyReportHoldMenu';
import {useSearchContext} from './Search/SearchContext';
import AnimatedSettlementButton from './SettlementButton/AnimatedSettlementButton';
import Text from './Text';

type MoneyReportHeaderProps = {
    /** The report currently being looked at */
    report: OnyxEntry<OnyxTypes.Report>;

    /** The policy tied to the expense report */
    policy: OnyxEntry<OnyxTypes.Policy>;

    /** Array of report actions for the report */
    reportActions: OnyxTypes.ReportAction[];

    /** The reportID of the transaction thread report associated with this current report, if any */
    // eslint-disable-next-line react/no-unused-prop-types
    transactionThreadReportID: string | undefined;

    /** whether we are loading report data in openReport command */
    isLoadingInitialReportActions?: boolean;

    /** Whether back button should be displayed in header */
    shouldDisplayBackButton?: boolean;

    /** Method to trigger when pressing close button of the header */
    onBackButtonPress: () => void;
};

function MoneyReportHeader({
    policy,
    report: moneyRequestReport,
    transactionThreadReportID,
    reportActions,
    isLoadingInitialReportActions,
    shouldDisplayBackButton = false,
    onBackButtonPress,
}: MoneyReportHeaderProps) {
    // We need to use isSmallScreenWidth instead of shouldUseNarrowLayout to use a correct layout for the hold expense modal https://github.com/Expensify/App/pull/47990#issuecomment-2362382026
    // eslint-disable-next-line rulesdir/prefer-shouldUseNarrowLayout-instead-of-isSmallScreenWidth
    const {shouldUseNarrowLayout, isSmallScreenWidth, isMediumScreenWidth} = useResponsiveLayout();
    const shouldDisplayNarrowVersion = shouldUseNarrowLayout || isMediumScreenWidth;
    const route = useRoute<
        | PlatformStackRouteProp<ReportsSplitNavigatorParamList, typeof SCREENS.REPORT>
        | PlatformStackRouteProp<SearchFullscreenNavigatorParamList, typeof SCREENS.SEARCH.MONEY_REQUEST_REPORT>
        | PlatformStackRouteProp<SearchReportParamList, typeof SCREENS.SEARCH.REPORT_RHP>
    >();
    // eslint-disable-next-line @typescript-eslint/prefer-nullish-coalescing
    const [chatReport] = useOnyx(`${ONYXKEYS.COLLECTION.REPORT}${moneyRequestReport?.chatReportID}`, {canBeMissing: true});
    // eslint-disable-next-line @typescript-eslint/prefer-nullish-coalescing
    const [nextStep] = useOnyx(`${ONYXKEYS.COLLECTION.NEXT_STEP}${moneyRequestReport?.reportID}`, {canBeMissing: true});
    const [isUserValidated] = useOnyx(ONYXKEYS.ACCOUNT, {selector: (account) => account?.validated, canBeMissing: true});
    const [transactionThreadReport] = useOnyx(`${ONYXKEYS.COLLECTION.REPORT}${transactionThreadReportID}`, {canBeMissing: true});
    const [reportPDFFilename] = useOnyx(`${ONYXKEYS.COLLECTION.NVP_EXPENSIFY_REPORT_PDF_FILENAME}${moneyRequestReport?.reportID}`, {canBeMissing: true}) ?? null;
    const [download] = useOnyx(`${ONYXKEYS.COLLECTION.DOWNLOAD}${reportPDFFilename}`, {canBeMissing: true});
    const isDownloadingPDF = download?.isDownloading ?? false;
    const [session] = useOnyx(ONYXKEYS.SESSION, {canBeMissing: false});
    const [integrationsExportTemplates] = useOnyx(ONYXKEYS.NVP_INTEGRATION_SERVER_EXPORT_TEMPLATES, {canBeMissing: true});
    const [csvExportLayouts] = useOnyx(ONYXKEYS.NVP_CSV_EXPORT_LAYOUTS, {canBeMissing: true});

    // Collate the list of user-created in-app export templates
    const customInAppTemplates = useMemo(() => {
        const policyTemplates = Object.entries(policy?.exportLayouts ?? {}).map(([templateName, layout]) => ({
            ...layout,
            templateName,
            description: policy?.name,
            policyID: policy?.id,
        }));

        const csvTemplates = Object.entries(csvExportLayouts ?? {}).map(([templateName, layout]) => ({
            ...layout,
            templateName,
            description: '',
            policyID: '',
        }));

        return [...policyTemplates, ...csvTemplates];
    }, [csvExportLayouts, policy]);

    const requestParentReportAction = useMemo(() => {
        if (!reportActions || !transactionThreadReport?.parentReportActionID) {
            return null;
        }
        return reportActions.find((action): action is OnyxTypes.ReportAction<typeof CONST.REPORT.ACTIONS.TYPE.IOU> => action.reportActionID === transactionThreadReport.parentReportActionID);
    }, [reportActions, transactionThreadReport?.parentReportActionID]);
    const [transactions = getEmptyArray<OnyxTypes.Transaction>()] = useOnyx(ONYXKEYS.COLLECTION.TRANSACTION, {
        selector: (_transactions) => reportTransactionsSelector(_transactions, moneyRequestReport?.reportID),
        canBeMissing: true,
    });
    const iouTransactionID = isMoneyRequestAction(requestParentReportAction) ? getOriginalMessage(requestParentReportAction)?.IOUTransactionID : undefined;
    const [transaction] = useOnyx(`${ONYXKEYS.COLLECTION.TRANSACTION}${getNonEmptyStringOnyxID(iouTransactionID)}`, {
        canBeMissing: true,
    });
    const [dismissedHoldUseExplanation, dismissedHoldUseExplanationResult] = useOnyx(ONYXKEYS.NVP_DISMISSED_HOLD_USE_EXPLANATION, {canBeMissing: true});
    const isLoadingHoldUseExplained = isLoadingOnyxValue(dismissedHoldUseExplanationResult);
    const [invoiceReceiverPolicy] = useOnyx(
        `${ONYXKEYS.COLLECTION.POLICY}${chatReport?.invoiceReceiver && 'policyID' in chatReport.invoiceReceiver ? chatReport.invoiceReceiver.policyID : undefined}`,
        {canBeMissing: true},
    );

    const {duplicateTransactions, duplicateTransactionViolations} = useDuplicateTransactionsAndViolations(transactions.map((t) => t.transactionID));
    const isExported = useMemo(() => isExportedUtils(reportActions), [reportActions]);
    // wrapped in useMemo to improve performance because this is an operation on array
    const integrationNameFromExportMessage = useMemo(() => {
        if (!isExported) {
            return null;
        }
        return getIntegrationNameFromExportMessageUtils(reportActions);
    }, [isExported, reportActions]);

    const [downloadErrorModalVisible, setDownloadErrorModalVisible] = useState(false);
    const [isCancelPaymentModalVisible, setIsCancelPaymentModalVisible] = useState(false);
    const [isDeleteExpenseModalVisible, setIsDeleteExpenseModalVisible] = useState(false);
    const [isDeleteReportModalVisible, setIsDeleteReportModalVisible] = useState(false);
    const [isUnapproveModalVisible, setIsUnapproveModalVisible] = useState(false);
    const [isReopenWarningModalVisible, setIsReopenWarningModalVisible] = useState(false);
    const [isPDFModalVisible, setIsPDFModalVisible] = useState(false);
    const [isExportWithTemplateModalVisible, setIsExportWithTemplateModalVisible] = useState(false);

    const [exportModalStatus, setExportModalStatus] = useState<ExportType | null>(null);

    const {isPaidAnimationRunning, isApprovedAnimationRunning, startAnimation, stopAnimation, startApprovedAnimation} = usePaymentAnimations();
    const styles = useThemeStyles();
    const theme = useTheme();
    const {translate} = useLocalize();
    const {isOffline} = useNetwork();
    const isOnHold = isOnHoldTransactionUtils(transaction);

    const [policies] = useOnyx(ONYXKEYS.COLLECTION.POLICY, {canBeMissing: true});
    const [isHoldMenuVisible, setIsHoldMenuVisible] = useState(false);
    const [paymentType, setPaymentType] = useState<PaymentMethodType>();
    const [requestType, setRequestType] = useState<ActionHandledType>();
    const canAllowSettlement = hasUpdatedTotal(moneyRequestReport, policy);
    const policyType = policy?.type;
    const connectedIntegration = getValidConnectedIntegration(policy);
    const connectedIntegrationFallback = getConnectedIntegration(policy);
    const hasScanningReceipt = getTransactionsWithReceipts(moneyRequestReport?.reportID).some((t) => isScanning(t));
    const hasOnlyPendingTransactions = useMemo(() => {
        return !!transactions && transactions.length > 0 && transactions.every((t) => isExpensifyCardTransaction(t) && isPending(t));
    }, [transactions]);
    const transactionIDs = useMemo(() => transactions?.map((t) => t.transactionID) ?? [], [transactions]);
    const [allViolations] = useOnyx(ONYXKEYS.COLLECTION.TRANSACTION_VIOLATIONS, {canBeMissing: true});
    const violations = useMemo(
        () => Object.fromEntries(Object.entries(allViolations ?? {}).filter(([key]) => transactionIDs.includes(key.replace(ONYXKEYS.COLLECTION.TRANSACTION_VIOLATIONS, '')))),
        [allViolations, transactionIDs],
    );

    const messagePDF = useMemo(() => {
        if (!reportPDFFilename) {
            return translate('reportDetailsPage.waitForPDF');
        }
        if (reportPDFFilename === CONST.REPORT_DETAILS_MENU_ITEM.ERROR) {
            return translate('reportDetailsPage.errorPDF');
        }
        return translate('reportDetailsPage.generatedPDF');
    }, [reportPDFFilename, translate]);

    // Check if there is pending rter violation in all transactionViolations with given transactionIDs.
    // wrapped in useMemo to avoid unnecessary re-renders and for better performance (array operation inside of function)
    const hasAllPendingRTERViolations = useMemo(() => allHavePendingRTERViolation(transactions, violations), [transactions, violations]);
    // Check if user should see broken connection violation warning.
    const shouldShowBrokenConnectionViolation = shouldShowBrokenConnectionViolationForMultipleTransactions(transactionIDs, moneyRequestReport, policy, violations);
    const hasOnlyHeldExpenses = hasOnlyHeldExpensesReportUtils(moneyRequestReport?.reportID);
    const isPayAtEndExpense = isPayAtEndExpenseTransactionUtils(transaction);
    const isArchivedReport = useReportIsArchived(moneyRequestReport?.reportID);
    const isChatReportArchived = useReportIsArchived(chatReport?.reportID);

    const [archiveReason] = useOnyx(`${ONYXKEYS.COLLECTION.REPORT_ACTIONS}${moneyRequestReport?.reportID}`, {selector: getArchiveReason, canBeMissing: true});

    const [reportNameValuePairs] = useOnyx(`${ONYXKEYS.COLLECTION.REPORT_NAME_VALUE_PAIRS}${moneyRequestReport?.reportID}`, {canBeMissing: true});
    const getCanIOUBePaid = useCallback(
        (onlyShowPayElsewhere = false, shouldCheckApprovedState = true) =>
            canIOUBePaidAction(moneyRequestReport, chatReport, policy, transaction ? [transaction] : undefined, onlyShowPayElsewhere, undefined, undefined, shouldCheckApprovedState),
        [moneyRequestReport, chatReport, policy, transaction],
    );

    const isInvoiceReport = isInvoiceReportUtil(moneyRequestReport);

    const [isDownloadErrorModalVisible, setIsDownloadErrorModalVisible] = useState(false);

    const {selectedTransactionIDs, clearSelectedTransactions} = useSearchContext();

    const beginExportWithTemplate = useCallback(
        (templateName: string, templateType: string, transactionIDList: string[], policyID?: string) => {
            if (!moneyRequestReport) {
                return;
            }

            setIsExportWithTemplateModalVisible(true);
            queueExportSearchWithTemplate({
                templateName,
                templateType,
                jsonQuery: '{}',
                reportIDList: [moneyRequestReport.reportID],
                transactionIDList,
                policyID,
            });
        },
        [moneyRequestReport],
    );

    const {
        options: selectedTransactionsOptions,
        handleDeleteTransactions,
        isDeleteModalVisible: hookDeleteModalVisible,
        hideDeleteModal,
    } = useSelectedTransactionsActions({
        report: moneyRequestReport,
        reportActions,
        allTransactionsLength: transactions.length,
        session,
        onExportFailed: () => setIsDownloadErrorModalVisible(true),
<<<<<<< HEAD
        beginExportWithTemplate: (templateName, templateType, transactionIDList, policyID) => beginExportWithTemplate(templateName, templateType, transactionIDList, policyID),
=======
        policy,
        beginExportWithTemplate: (templateName, templateType, transactionIDList) => beginExportWithTemplate(templateName, templateType, transactionIDList),
>>>>>>> c598aca1
    });

    const shouldShowSelectedTransactionsButton = !!selectedTransactionsOptions.length && !transactionThreadReportID;

    const canIOUBePaid = useMemo(() => getCanIOUBePaid(), [getCanIOUBePaid]);
    const onlyShowPayElsewhere = useMemo(() => !canIOUBePaid && getCanIOUBePaid(true), [canIOUBePaid, getCanIOUBePaid]);

    const shouldShowPayButton = isPaidAnimationRunning || canIOUBePaid || onlyShowPayElsewhere;

    const shouldShowApproveButton = useMemo(
        () => (canApproveIOU(moneyRequestReport, policy, transactions) && !hasOnlyPendingTransactions) || isApprovedAnimationRunning,
        [moneyRequestReport, policy, transactions, hasOnlyPendingTransactions, isApprovedAnimationRunning],
    );

    const shouldDisableApproveButton = shouldShowApproveButton && !isAllowedToApproveExpenseReport(moneyRequestReport);

    const isFromPaidPolicy = policyType === CONST.POLICY.TYPE.TEAM || policyType === CONST.POLICY.TYPE.CORPORATE;

    const hasDuplicates = hasDuplicateTransactions(moneyRequestReport?.reportID);
    const shouldShowStatusBar =
        hasAllPendingRTERViolations || shouldShowBrokenConnectionViolation || hasOnlyHeldExpenses || hasScanningReceipt || isPayAtEndExpense || hasOnlyPendingTransactions || hasDuplicates;

    // When prevent self-approval is enabled & the current user is submitter AND they're submitting to themselves, we need to show the optimistic next step
    // We should always show this optimistic message for policies with preventSelfApproval
    // to avoid any flicker during transitions between online/offline states
    const nextApproverAccountID = getNextApproverAccountID(moneyRequestReport);
    const isSubmitterSameAsNextApprover = isReportOwner(moneyRequestReport) && nextApproverAccountID === moneyRequestReport?.ownerAccountID;
    const optimisticNextStep = isSubmitterSameAsNextApprover && policy?.preventSelfApproval ? buildOptimisticNextStepForPreventSelfApprovalsEnabled() : nextStep;

    const shouldShowNextStep = isFromPaidPolicy && !isInvoiceReport && !shouldShowStatusBar;
    const {nonHeldAmount, fullAmount, hasValidNonHeldAmount} = getNonHeldAndFullAmount(moneyRequestReport, shouldShowPayButton);
    const isAnyTransactionOnHold = hasHeldExpensesReportUtils(moneyRequestReport?.reportID);
    const {isDelegateAccessRestricted, showDelegateNoAccessModal} = useContext(DelegateNoAccessContext);
    const shouldShowLoadingBar = useLoadingBarVisibility();

    const isReportInRHP = route.name === SCREENS.SEARCH.REPORT_RHP;
    const shouldDisplaySearchRouter = !isReportInRHP || isSmallScreenWidth;

    const confirmPayment = useCallback(
        (type?: PaymentMethodType | undefined, payAsBusiness?: boolean, methodID?: number, paymentMethod?: PaymentMethod) => {
            if (!type || !chatReport) {
                return;
            }
            setPaymentType(type);
            setRequestType(CONST.IOU.REPORT_ACTION_TYPE.PAY);
            if (isDelegateAccessRestricted) {
                showDelegateNoAccessModal();
            } else if (isAnyTransactionOnHold) {
                if (getPlatform() === CONST.PLATFORM.IOS) {
                    InteractionManager.runAfterInteractions(() => setIsHoldMenuVisible(true));
                } else {
                    setIsHoldMenuVisible(true);
                }
            } else if (isInvoiceReport) {
                startAnimation();
                payInvoice(type, chatReport, moneyRequestReport, payAsBusiness, methodID, paymentMethod);
            } else {
                startAnimation();
                payMoneyRequest(type, chatReport, moneyRequestReport, undefined, true);
            }
        },
        [chatReport, isAnyTransactionOnHold, isDelegateAccessRestricted, showDelegateNoAccessModal, isInvoiceReport, moneyRequestReport, startAnimation],
    );

    const confirmApproval = () => {
        setRequestType(CONST.IOU.REPORT_ACTION_TYPE.APPROVE);
        if (isDelegateAccessRestricted) {
            showDelegateNoAccessModal();
        } else if (isAnyTransactionOnHold) {
            setIsHoldMenuVisible(true);
        } else {
            startApprovedAnimation();
            approveMoneyRequest(moneyRequestReport, true);
        }
    };

    const markAsCash = useCallback(() => {
        if (!requestParentReportAction) {
            return;
        }
        const reportID = transactionThreadReport?.reportID;

        if (!iouTransactionID || !reportID) {
            return;
        }
        markAsCashAction(iouTransactionID, reportID);
    }, [iouTransactionID, requestParentReportAction, transactionThreadReport?.reportID]);

    const getStatusIcon: (src: IconAsset) => React.ReactNode = (src) => (
        <Icon
            src={src}
            height={variables.iconSizeSmall}
            width={variables.iconSizeSmall}
            fill={theme.icon}
        />
    );

    const getStatusBarProps: () => MoneyRequestHeaderStatusBarProps | undefined = () => {
        if (isPayAtEndExpense) {
            if (!isArchivedReport) {
                return {icon: getStatusIcon(Expensicons.Hourglass), description: translate('iou.bookingPendingDescription')};
            }
            if (isArchivedReport && archiveReason === CONST.REPORT.ARCHIVE_REASON.BOOKING_END_DATE_HAS_PASSED) {
                return {icon: getStatusIcon(Expensicons.Box), description: translate('iou.bookingArchivedDescription')};
            }
        }
        if (hasOnlyHeldExpenses) {
            return {icon: getStatusIcon(Expensicons.Stopwatch), description: translate(transactions.length > 1 ? 'iou.expensesOnHold' : 'iou.expenseOnHold')};
        }

        if (hasDuplicates) {
            return {icon: getStatusIcon(Expensicons.Flag), description: translate('iou.duplicateTransaction', {isSubmitted: isProcessingReport(moneyRequestReport)})};
        }

        if (!!transaction?.transactionID && shouldShowBrokenConnectionViolation) {
            return {
                icon: getStatusIcon(Expensicons.Hourglass),
                description: (
                    <BrokenConnectionDescription
                        transactionID={transaction?.transactionID}
                        report={moneyRequestReport}
                        policy={policy}
                    />
                ),
            };
        }
        if (hasAllPendingRTERViolations) {
            return {icon: getStatusIcon(Expensicons.Hourglass), description: translate('iou.pendingMatchWithCreditCardDescription')};
        }
        if (hasOnlyPendingTransactions) {
            return {icon: getStatusIcon(Expensicons.CreditCardHourglass), description: translate('iou.transactionPendingDescription')};
        }
        if (hasScanningReceipt) {
            return {icon: getStatusIcon(Expensicons.ReceiptScan), description: translate('iou.receiptScanInProgressDescription')};
        }
    };

    const getFirstDuplicateThreadID = (reportTransactions: OnyxTypes.Transaction[], allReportActions: OnyxTypes.ReportAction[]) => {
        const duplicateTransaction = reportTransactions.find((reportTransaction) => isDuplicate(reportTransaction));
        if (!duplicateTransaction) {
            return null;
        }

        return getThreadReportIDsForTransactions(allReportActions, [duplicateTransaction]).at(0);
    };

    const statusBarProps = getStatusBarProps();

    useEffect(() => {
        // eslint-disable-next-line @typescript-eslint/prefer-nullish-coalescing
        if (isLoadingHoldUseExplained || dismissedHoldUseExplanation || !isOnHold) {
            return;
        }
        Navigation.navigate(ROUTES.PROCESS_MONEY_REQUEST_HOLD.getRoute(Navigation.getReportRHPActiveRoute()));
    }, [dismissedHoldUseExplanation, isLoadingHoldUseExplained, isOnHold]);

    const primaryAction = useMemo(() => {
        // It's necessary to allow payment animation to finish before button is changed
        if (isPaidAnimationRunning) {
            return CONST.REPORT.PRIMARY_ACTIONS.PAY;
        }
        if (!moneyRequestReport) {
            return '';
        }
        return getReportPrimaryAction({
            report: moneyRequestReport,
            chatReport,
            reportTransactions: transactions,
            violations,
            policy,
            reportNameValuePairs,
            reportActions,
            isChatReportArchived,
            invoiceReceiverPolicy,
        });
    }, [isPaidAnimationRunning, moneyRequestReport, reportNameValuePairs, policy, transactions, violations, reportActions, isChatReportArchived, chatReport, invoiceReceiverPolicy]);

    const confirmExport = useCallback(() => {
        setExportModalStatus(null);
        if (!moneyRequestReport?.reportID || !connectedIntegration) {
            return;
        }
        if (exportModalStatus === CONST.REPORT.EXPORT_OPTIONS.EXPORT_TO_INTEGRATION) {
            exportToIntegration(moneyRequestReport?.reportID, connectedIntegration);
        } else if (exportModalStatus === CONST.REPORT.EXPORT_OPTIONS.MARK_AS_EXPORTED) {
            markAsManuallyExported(moneyRequestReport?.reportID, connectedIntegration);
        }
    }, [connectedIntegration, exportModalStatus, moneyRequestReport?.reportID]);

    const getAmount = (actionType: ValueOf<typeof CONST.REPORT.REPORT_PREVIEW_ACTIONS>) => ({
        formattedAmount: getTotalAmountForIOUReportPreviewButton(moneyRequestReport, policy, actionType),
    });

    const {formattedAmount: totalAmount} = hasOnlyHeldExpenses ? getAmount(CONST.REPORT.REPORT_PREVIEW_ACTIONS.REVIEW) : getAmount(CONST.REPORT.PRIMARY_ACTIONS.PAY);

    const paymentButtonOptions = usePaymentOptions({
        currency: moneyRequestReport?.currency,
        iouReport: moneyRequestReport,
        chatReportID: chatReport?.reportID,
        formattedAmount: totalAmount,
        policyID: moneyRequestReport?.policyID,
        onPress: confirmPayment,
        shouldHidePaymentOptions: !shouldShowPayButton,
        shouldShowApproveButton,
        shouldDisableApproveButton,
        onlyShowPayElsewhere,
    });

    const addExpenseDropdownOptions: Array<DropdownOption<ValueOf<typeof CONST.REPORT.ADD_EXPENSE_OPTIONS>>> = useMemo(
        () => [
            {
                value: CONST.REPORT.ADD_EXPENSE_OPTIONS.CREATE_NEW_EXPENSE,
                text: translate('iou.createExpense'),
                icon: Expensicons.Plus,
                onSelected: () => {
                    if (!moneyRequestReport?.reportID) {
                        return;
                    }
                    if (policy && shouldRestrictUserBillableActions(policy.id)) {
                        Navigation.navigate(ROUTES.RESTRICTED_ACTION.getRoute(policy.id));
                        return;
                    }
                    startMoneyRequest(CONST.IOU.TYPE.SUBMIT, moneyRequestReport?.reportID);
                },
            },
            {
                value: CONST.REPORT.ADD_EXPENSE_OPTIONS.ADD_UNREPORTED_EXPENSE,
                text: translate('iou.addUnreportedExpense'),
                icon: Expensicons.ReceiptPlus,
                onSelected: () => {
                    if (policy && shouldRestrictUserBillableActions(policy.id)) {
                        Navigation.navigate(ROUTES.RESTRICTED_ACTION.getRoute(policy.id));
                        return;
                    }
                    openUnreportedExpense(moneyRequestReport?.reportID);
                },
            },
        ],
        [moneyRequestReport?.reportID, policy, translate],
    );

    const [offlineModalVisible, setOfflineModalVisible] = useState(false);

    const exportSubmenuOptions: Record<string, DropdownOption<string>> = useMemo(() => {
        const options: Record<string, DropdownOption<string>> = {
            [CONST.REPORT.EXPORT_OPTIONS.DOWNLOAD_CSV]: {
                text: translate('export.basicExport'),
                icon: Expensicons.Table,
                value: CONST.REPORT.EXPORT_OPTIONS.DOWNLOAD_CSV,
                onSelected: () => {
                    if (!moneyRequestReport) {
                        return;
                    }
                    if (isOffline) {
                        setOfflineModalVisible(true);
                        return;
                    }
                    exportReportToCSV({reportID: moneyRequestReport.reportID, transactionIDList: transactionIDs}, () => {
                        setDownloadErrorModalVisible(true);
                    });
                },
            },
            [CONST.REPORT.EXPORT_OPTIONS.EXPENSE_LEVEL_EXPORT]: {
                text: translate('export.expenseLevelExport'),
                icon: Expensicons.Table,
                value: CONST.REPORT.EXPORT_OPTIONS.EXPENSE_LEVEL_EXPORT,
                onSelected: () => beginExportWithTemplate(CONST.REPORT.EXPORT_OPTIONS.EXPENSE_LEVEL_EXPORT, CONST.EXPORT_TEMPLATE_TYPES.INTEGRATIONS, transactionIDs),
            },
            [CONST.REPORT.EXPORT_OPTIONS.REPORT_LEVEL_EXPORT]: {
                text: translate('export.reportLevelExport'),
                icon: Expensicons.Table,
                value: CONST.REPORT.EXPORT_OPTIONS.REPORT_LEVEL_EXPORT,
                onSelected: () => beginExportWithTemplate(CONST.REPORT.EXPORT_OPTIONS.REPORT_LEVEL_EXPORT, CONST.EXPORT_TEMPLATE_TYPES.INTEGRATIONS, transactionIDs),
            },
            [CONST.REPORT.EXPORT_OPTIONS.EXPORT_TO_INTEGRATION]: {
                // eslint-disable-next-line @typescript-eslint/no-non-null-assertion
                text: translate('workspace.common.exportIntegrationSelected', {connectionName: connectedIntegrationFallback!}),
                icon: getIntegrationExportIcon(connectedIntegration ?? connectedIntegrationFallback),
                value: CONST.REPORT.EXPORT_OPTIONS.EXPORT_TO_INTEGRATION,
                onSelected: () => {
                    if (!connectedIntegration || !moneyRequestReport) {
                        return;
                    }
                    if (isExported) {
                        setExportModalStatus(CONST.REPORT.EXPORT_OPTIONS.EXPORT_TO_INTEGRATION);
                        return;
                    }
                    exportToIntegration(moneyRequestReport?.reportID, connectedIntegration);
                },
            },
            [CONST.REPORT.EXPORT_OPTIONS.MARK_AS_EXPORTED]: {
                text: translate('workspace.common.markAsExported'),
                icon: getIntegrationExportIcon(connectedIntegration ?? connectedIntegrationFallback),
                value: CONST.REPORT.EXPORT_OPTIONS.MARK_AS_EXPORTED,
                onSelected: () => {
                    if (!connectedIntegration || !moneyRequestReport) {
                        return;
                    }
                    if (isExported) {
                        setExportModalStatus(CONST.REPORT.EXPORT_OPTIONS.MARK_AS_EXPORTED);
                        return;
                    }
                    markAsManuallyExported(moneyRequestReport?.reportID, connectedIntegration);
                },
            },
        };

        // Add any custom IS export templates that have been added to the user's account as export options
        if (integrationsExportTemplates && integrationsExportTemplates.length > 0) {
            for (const template of integrationsExportTemplates) {
                options[template.name] = {
                    text: template.name,
                    icon: Expensicons.Table,
                    value: template.name,
                    onSelected: () => beginExportWithTemplate(template.name, CONST.EXPORT_TEMPLATE_TYPES.INTEGRATIONS, transactionIDs),
                };
            }
        }

        // Add any in-app export templates that the user has created as export options
        if (customInAppTemplates && customInAppTemplates.length > 0) {
            for (const template of customInAppTemplates) {
                options[template.name] = {
                    text: template.name,
                    icon: Expensicons.Table,
                    value: template.templateName,
                    description: template.description,
                    onSelected: () => beginExportWithTemplate(template.templateName, CONST.EXPORT_TEMPLATE_TYPES.IN_APP, transactionIDs),
                };
            }
        }

        return options;
    }, [
        translate,
        connectedIntegrationFallback,
        connectedIntegration,
        moneyRequestReport,
        isOffline,
        transactionIDs,
        isExported,
        beginExportWithTemplate,
        integrationsExportTemplates,
        customInAppTemplates,
    ]);

    const primaryActionsImplementation = {
        [CONST.REPORT.PRIMARY_ACTIONS.SUBMIT]: (
            <Button
                success
                text={translate('common.submit')}
                onPress={() => {
                    if (!moneyRequestReport) {
                        return;
                    }
                    submitReport(moneyRequestReport);
                }}
            />
        ),
        [CONST.REPORT.PRIMARY_ACTIONS.APPROVE]: (
            <Button
                success
                onPress={confirmApproval}
                text={translate('iou.approve')}
            />
        ),
        [CONST.REPORT.PRIMARY_ACTIONS.PAY]: (
            <AnimatedSettlementButton
                isPaidAnimationRunning={isPaidAnimationRunning}
                isApprovedAnimationRunning={isApprovedAnimationRunning}
                onAnimationFinish={stopAnimation}
                formattedAmount={totalAmount}
                canIOUBePaid
                onlyShowPayElsewhere={onlyShowPayElsewhere}
                currency={moneyRequestReport?.currency}
                confirmApproval={confirmApproval}
                policyID={moneyRequestReport?.policyID}
                chatReportID={chatReport?.reportID}
                iouReport={moneyRequestReport}
                onPress={confirmPayment}
                enablePaymentsRoute={ROUTES.ENABLE_PAYMENTS}
                shouldHidePaymentOptions={!shouldShowPayButton}
                shouldShowApproveButton={shouldShowApproveButton}
                shouldDisableApproveButton={shouldDisableApproveButton}
                isDisabled={isOffline && !canAllowSettlement}
                isLoading={!isOffline && !canAllowSettlement}
            />
        ),
        [CONST.REPORT.PRIMARY_ACTIONS.EXPORT_TO_ACCOUNTING]: (
            <Button
                success
                // eslint-disable-next-line @typescript-eslint/no-non-null-assertion
                text={translate('workspace.common.exportIntegrationSelected', {connectionName: connectedIntegration!})}
                onPress={() => {
                    if (!connectedIntegration || !moneyRequestReport) {
                        return;
                    }
                    if (isExported) {
                        setExportModalStatus(CONST.REPORT.EXPORT_OPTIONS.EXPORT_TO_INTEGRATION);
                        return;
                    }
                    exportToIntegration(moneyRequestReport?.reportID, connectedIntegration);
                }}
            />
        ),
        [CONST.REPORT.PRIMARY_ACTIONS.REMOVE_HOLD]: (
            <Button
                success
                text={translate('iou.unhold')}
                onPress={() => {
                    const parentReportAction = getReportAction(moneyRequestReport?.parentReportID, moneyRequestReport?.parentReportActionID);

                    const IOUActions = getAllExpensesToHoldIfApplicable(moneyRequestReport, reportActions);

                    if (IOUActions.length) {
                        IOUActions.forEach(changeMoneyRequestHoldStatus);
                        return;
                    }

                    const moneyRequestAction = transactionThreadReportID ? requestParentReportAction : parentReportAction;
                    if (!moneyRequestAction) {
                        return;
                    }

                    changeMoneyRequestHoldStatus(moneyRequestAction);
                }}
            />
        ),
        [CONST.REPORT.PRIMARY_ACTIONS.MARK_AS_CASH]: (
            <Button
                success
                text={translate('iou.markAsCash')}
                onPress={markAsCash}
            />
        ),
        [CONST.REPORT.PRIMARY_ACTIONS.REVIEW_DUPLICATES]: (
            <Button
                success
                text={translate('iou.reviewDuplicates')}
                onPress={() => {
                    let threadID = transactionThreadReportID ?? getFirstDuplicateThreadID(transactions, reportActions);
                    if (!threadID) {
                        const duplicateTransaction = transactions.find((reportTransaction) => isDuplicate(reportTransaction));
                        const transactionID = duplicateTransaction?.transactionID;
                        const iouAction = getIOUActionForReportID(moneyRequestReport?.reportID, transactionID);
                        const optimisticTransactionThread = buildTransactionThread(iouAction, moneyRequestReport);
                        threadID = optimisticTransactionThread.reportID;
                        openReport(threadID, undefined, session?.email ? [session?.email] : [], optimisticTransactionThread, iouAction?.reportActionID);
                    }
                    Navigation.navigate(ROUTES.TRANSACTION_DUPLICATE_REVIEW_PAGE.getRoute(threadID));
                }}
            />
        ),
        [CONST.REPORT.PRIMARY_ACTIONS.ADD_EXPENSE]: (
            <ButtonWithDropdownMenu
                onPress={() => {}}
                shouldAlwaysShowDropdownMenu
                customText={translate('iou.addExpense')}
                options={addExpenseDropdownOptions}
                isSplitButton={false}
            />
        ),
    };

    const beginPDFExport = (reportID: string) => {
        setIsPDFModalVisible(true);
        exportReportToPDF({reportID});
    };

    const secondaryActions = useMemo(() => {
        if (!moneyRequestReport) {
            return [];
        }
        return getSecondaryReportActions({
            report: moneyRequestReport,
            chatReport,
            reportTransactions: transactions,
            violations,
            policy,
            reportNameValuePairs,
            reportActions,
            policies,
            isChatReportArchived,
        });
    }, [moneyRequestReport, transactions, violations, policy, reportNameValuePairs, reportActions, policies, chatReport, isChatReportArchived]);

    const secondaryExportActions = useMemo(() => {
        if (!moneyRequestReport) {
            return [];
        }
        return getSecondaryExportReportActions(moneyRequestReport, policy, reportActions, integrationsExportTemplates ?? [], customInAppTemplates ?? []);
    }, [moneyRequestReport, policy, reportActions, integrationsExportTemplates, customInAppTemplates]);

    const secondaryActionsImplementation: Record<
        ValueOf<typeof CONST.REPORT.SECONDARY_ACTIONS>,
        DropdownOption<ValueOf<typeof CONST.REPORT.SECONDARY_ACTIONS>> & Pick<PopoverMenuItem, 'backButtonText' | 'rightIcon'>
    > = {
        [CONST.REPORT.SECONDARY_ACTIONS.VIEW_DETAILS]: {
            value: CONST.REPORT.SECONDARY_ACTIONS.VIEW_DETAILS,
            text: translate('iou.viewDetails'),
            icon: Expensicons.Info,
            onSelected: () => {
                navigateToDetailsPage(moneyRequestReport, Navigation.getReportRHPActiveRoute());
            },
        },
        [CONST.REPORT.SECONDARY_ACTIONS.EXPORT]: {
            value: CONST.REPORT.SECONDARY_ACTIONS.EXPORT,
            text: translate('common.export'),
            backButtonText: translate('common.export'),
            icon: Expensicons.Export,
            rightIcon: Expensicons.ArrowRight,
            subMenuItems: secondaryExportActions.map((action) => exportSubmenuOptions[action as string]),
        },
        [CONST.REPORT.SECONDARY_ACTIONS.DOWNLOAD_PDF]: {
            value: CONST.REPORT.SECONDARY_ACTIONS.DOWNLOAD_PDF,
            text: translate('common.downloadAsPDF'),
            icon: Expensicons.Document,
            onSelected: () => {
                if (!moneyRequestReport) {
                    return;
                }
                beginPDFExport(moneyRequestReport.reportID);
            },
        },
        [CONST.REPORT.SECONDARY_ACTIONS.SUBMIT]: {
            value: CONST.REPORT.SECONDARY_ACTIONS.SUBMIT,
            text: translate('common.submit'),
            icon: Expensicons.Send,
            onSelected: () => {
                if (!moneyRequestReport) {
                    return;
                }
                submitReport(moneyRequestReport);
            },
        },
        [CONST.REPORT.SECONDARY_ACTIONS.APPROVE]: {
            text: translate('iou.approve', getAmount(CONST.REPORT.SECONDARY_ACTIONS.APPROVE)),
            icon: Expensicons.ThumbsUp,
            value: CONST.REPORT.SECONDARY_ACTIONS.APPROVE,
            onSelected: confirmApproval,
        },
        [CONST.REPORT.SECONDARY_ACTIONS.UNAPPROVE]: {
            text: translate('iou.unapprove'),
            icon: Expensicons.CircularArrowBackwards,
            value: CONST.REPORT.SECONDARY_ACTIONS.UNAPPROVE,
            onSelected: () => {
                if (isDelegateAccessRestricted) {
                    showDelegateNoAccessModal();
                    return;
                }

                if (isExported) {
                    setIsUnapproveModalVisible(true);
                    return;
                }

                unapproveExpenseReport(moneyRequestReport);
            },
        },
        [CONST.REPORT.SECONDARY_ACTIONS.CANCEL_PAYMENT]: {
            text: translate('iou.cancelPayment'),
            icon: Expensicons.Clear,
            value: CONST.REPORT.SECONDARY_ACTIONS.CANCEL_PAYMENT,
            onSelected: () => {
                setIsCancelPaymentModalVisible(true);
            },
        },
        [CONST.REPORT.SECONDARY_ACTIONS.HOLD]: {
            text: translate('iou.hold'),
            icon: Expensicons.Stopwatch,
            value: CONST.REPORT.SECONDARY_ACTIONS.HOLD,
            onSelected: () => {
                if (!requestParentReportAction) {
                    throw new Error('Parent action does not exist');
                }

                if (isDelegateAccessRestricted) {
                    showDelegateNoAccessModal();
                    return;
                }

                changeMoneyRequestHoldStatus(requestParentReportAction);
            },
        },
        [CONST.REPORT.SECONDARY_ACTIONS.REMOVE_HOLD]: {
            text: translate('iou.unhold'),
            icon: Expensicons.Stopwatch,
            value: CONST.REPORT.SECONDARY_ACTIONS.REMOVE_HOLD,
            onSelected: () => {
                if (!requestParentReportAction) {
                    throw new Error('Parent action does not exist');
                }

                changeMoneyRequestHoldStatus(requestParentReportAction);
            },
        },
        [CONST.REPORT.SECONDARY_ACTIONS.SPLIT]: {
            text: translate('iou.split'),
            icon: Expensicons.ArrowSplit,
            value: CONST.REPORT.SECONDARY_ACTIONS.SPLIT,
            onSelected: () => {
                if (Number(transactions?.length) !== 1) {
                    return;
                }

                const currentTransaction = transactions.at(0);
                initSplitExpense(currentTransaction);
            },
        },
        [CONST.REPORT.SECONDARY_ACTIONS.MERGE]: {
            text: translate('common.merge'),
            icon: Expensicons.ArrowCollapse,
            value: CONST.REPORT.SECONDARY_ACTIONS.MERGE,
            onSelected: () => {
                const currentTransaction = transactions.at(0);
                if (!currentTransaction) {
                    return;
                }

                setupMergeTransactionData(currentTransaction.transactionID, {targetTransactionID: currentTransaction.transactionID});
                Navigation.navigate(ROUTES.MERGE_TRANSACTION_LIST_PAGE.getRoute(currentTransaction.transactionID, Navigation.getActiveRoute()));
            },
        },
        [CONST.REPORT.SECONDARY_ACTIONS.CHANGE_WORKSPACE]: {
            text: translate('iou.changeWorkspace'),
            icon: Expensicons.Buildings,
            value: CONST.REPORT.SECONDARY_ACTIONS.CHANGE_WORKSPACE,
            onSelected: () => {
                if (!moneyRequestReport) {
                    return;
                }
                Navigation.navigate(ROUTES.REPORT_WITH_ID_CHANGE_WORKSPACE.getRoute(moneyRequestReport.reportID, Navigation.getActiveRoute()));
            },
        },
        [CONST.REPORT.SECONDARY_ACTIONS.DELETE]: {
            text: translate('common.delete'),
            icon: Expensicons.Trashcan,
            value: CONST.REPORT.SECONDARY_ACTIONS.DELETE,
            onSelected: () => {
                if (Object.keys(transactions).length === 1) {
                    setIsDeleteExpenseModalVisible(true);
                } else {
                    setIsDeleteReportModalVisible(true);
                }
            },
        },
        [CONST.REPORT.SECONDARY_ACTIONS.RETRACT]: {
            text: translate('iou.undoSubmit'),
            icon: Expensicons.CircularArrowBackwards,
            value: CONST.REPORT.SECONDARY_ACTIONS.RETRACT,
            onSelected: () => {
                retractReport(moneyRequestReport);
            },
        },
        [CONST.REPORT.SECONDARY_ACTIONS.REOPEN]: {
            text: translate('iou.undoClose'),
            icon: Expensicons.CircularArrowBackwards,
            value: CONST.REPORT.SECONDARY_ACTIONS.REOPEN,
            onSelected: () => {
                if (isExported) {
                    setIsReopenWarningModalVisible(true);
                    return;
                }
                reopenReport(moneyRequestReport);
            },
        },
        [CONST.REPORT.SECONDARY_ACTIONS.ADD_EXPENSE]: {
            text: translate('iou.addExpense'),
            backButtonText: translate('iou.addExpense'),
            icon: Expensicons.Plus,
            rightIcon: Expensicons.ArrowRight,
            value: CONST.REPORT.SECONDARY_ACTIONS.ADD_EXPENSE,
            subMenuItems: addExpenseDropdownOptions,
            onSelected: () => {
                if (!moneyRequestReport?.reportID) {
                    return;
                }
                if (policy && shouldRestrictUserBillableActions(policy.id)) {
                    Navigation.navigate(ROUTES.RESTRICTED_ACTION.getRoute(policy.id));
                    return;
                }
                startMoneyRequest(CONST.IOU.TYPE.SUBMIT, moneyRequestReport?.reportID);
            },
        },
        [CONST.REPORT.SECONDARY_ACTIONS.PAY]: {
            text: translate('iou.settlePayment', {formattedAmount: totalAmount}),
            icon: Expensicons.Cash,
            value: CONST.REPORT.SECONDARY_ACTIONS.PAY,
            backButtonText: translate('iou.settlePayment', {formattedAmount: totalAmount}),
            subMenuItems: Object.values(paymentButtonOptions),
        },
    };
    const applicableSecondaryActions = secondaryActions
        .map((action) => secondaryActionsImplementation[action])
        .filter((action) => action?.shouldShow !== false && action?.value !== primaryAction);
    useEffect(() => {
        if (!transactionThreadReportID) {
            return;
        }
        clearSelectedTransactions(true);
        // We don't need to run the effect on change of clearSelectedTransactions since it can cause the infinite loop.
        // eslint-disable-next-line react-compiler/react-compiler
        // eslint-disable-next-line react-hooks/exhaustive-deps
    }, [transactionThreadReportID]);

    const shouldShowBackButton = shouldDisplayBackButton || shouldUseNarrowLayout;

    const connectedIntegrationName = connectedIntegration ? translate('workspace.accounting.connectionName', {connectionName: connectedIntegration}) : '';
    const unapproveWarningText = useMemo(
        () => (
            <Text>
                <Text style={[styles.textStrong, styles.noWrap]}>{translate('iou.headsUp')}</Text>{' '}
                <Text>{translate('iou.unapproveWithIntegrationWarning', {accountingIntegration: connectedIntegrationName})}</Text>
            </Text>
        ),
        [connectedIntegrationName, styles.noWrap, styles.textStrong, translate],
    );

    const isMobileSelectionModeEnabled = useMobileSelectionMode();

    if (isMobileSelectionModeEnabled) {
        // If mobile selection mode is enabled but only one or no transactions remain, turn it off
        if (transactions.length <= 1) {
            turnOffMobileSelectionMode();
        }

        return (
            <HeaderWithBackButton
                title={translate('common.selectMultiple')}
                onBackButtonPress={() => {
                    clearSelectedTransactions(true);
                    turnOffMobileSelectionMode();
                }}
            />
        );
    }

    const reopenExportedReportWarningText = (
        <Text>
            <Text style={[styles.textStrong, styles.noWrap]}>{translate('iou.headsUp')} </Text>
            <Text>{translate('iou.reopenExportedReportConfirmation', {connectionName: integrationNameFromExportMessage ?? ''})}</Text>
        </Text>
    );
    const onPaymentSelect = (event: KYCFlowEvent, iouPaymentType: PaymentMethodType, triggerKYCFlow: TriggerKYCFlow) =>
        selectPaymentType(event, iouPaymentType, triggerKYCFlow, policy, confirmPayment, isUserValidated, confirmApproval, moneyRequestReport);

    const KYCMoreDropdown = (
        <KYCWall
            onSuccessfulKYC={(payment) => confirmPayment(payment)}
            enablePaymentsRoute={ROUTES.ENABLE_PAYMENTS}
            isDisabled={isOffline}
            source={CONST.KYC_WALL_SOURCE.REPORT}
            chatReportID={chatReport?.reportID}
            iouReport={moneyRequestReport}
            anchorAlignment={{
                horizontal: CONST.MODAL.ANCHOR_ORIGIN_HORIZONTAL.LEFT, // button is at left, so horizontal anchor is at LEFT
                vertical: CONST.MODAL.ANCHOR_ORIGIN_VERTICAL.TOP, // we assume that popover menu opens below the button, anchor is at TOP
            }}
        >
            {(triggerKYCFlow, buttonRef) => (
                <ButtonWithDropdownMenu
                    success={false}
                    onPress={() => {}}
                    onSubItemSelected={(item, index, event) => {
                        if (!isSecondaryActionAPaymentOption(item)) {
                            return;
                        }
                        onPaymentSelect(event, item.value, triggerKYCFlow);
                    }}
                    buttonRef={buttonRef}
                    shouldAlwaysShowDropdownMenu
                    shouldPopoverUseScrollView={shouldDisplayNarrowVersion && applicableSecondaryActions.length >= 5}
                    customText={translate('common.more')}
                    options={applicableSecondaryActions}
                    isSplitButton={false}
                    wrapperStyle={shouldDisplayNarrowVersion && [!primaryAction && styles.flex1]}
                    shouldUseModalPaddingStyle
                />
            )}
        </KYCWall>
    );

    const moreContentUnfiltered = [
        shouldShowSelectedTransactionsButton && shouldDisplayNarrowVersion && (
            <View
                style={[styles.dFlex, styles.w100, styles.pb3]}
                key="1"
            >
                <ButtonWithDropdownMenu
                    onPress={() => null}
                    options={selectedTransactionsOptions}
                    customText={translate('workspace.common.selected', {count: selectedTransactionIDs.length})}
                    isSplitButton={false}
                    shouldAlwaysShowDropdownMenu
                    wrapperStyle={styles.w100}
                />
            </View>
        ),
        shouldShowNextStep && !!optimisticNextStep?.message?.length && (
            <MoneyReportHeaderStatusBar
                nextStep={optimisticNextStep}
                key="2"
            />
        ),
        shouldShowNextStep && !optimisticNextStep && !!isLoadingInitialReportActions && !isOffline && <MoneyReportHeaderStatusBarSkeleton key="3" />,
        !!statusBarProps && (
            <MoneyRequestHeaderStatusBar
                icon={statusBarProps.icon}
                description={statusBarProps.description}
                key="4"
            />
        ),
    ];
    const moreContent = moreContentUnfiltered.filter(Boolean);
    const isMoreContentShown = moreContent.length > 0;
    const shouldAddGapToContents = moreContent.length > 1;

    return (
        <View style={[styles.pt0, styles.borderBottom]}>
            <HeaderWithBackButton
                shouldShowReportAvatarWithDisplay
                shouldShowPinButton={false}
                report={moneyRequestReport}
                shouldShowBackButton={shouldShowBackButton}
                shouldDisplaySearchRouter={shouldDisplaySearchRouter}
                onBackButtonPress={onBackButtonPress}
                shouldShowBorderBottom={false}
                shouldEnableDetailPageNavigation
            >
                {!shouldDisplayNarrowVersion && (
                    <View style={[styles.flexRow, styles.gap2]}>
                        {!!primaryAction && !shouldShowSelectedTransactionsButton && primaryActionsImplementation[primaryAction]}
                        {!!applicableSecondaryActions.length && !shouldShowSelectedTransactionsButton && KYCMoreDropdown}
                        {shouldShowSelectedTransactionsButton && (
                            <View>
                                <ButtonWithDropdownMenu
                                    onPress={() => null}
                                    options={selectedTransactionsOptions}
                                    customText={translate('workspace.common.selected', {count: selectedTransactionIDs.length})}
                                    isSplitButton={false}
                                    shouldAlwaysShowDropdownMenu
                                />
                            </View>
                        )}
                    </View>
                )}
            </HeaderWithBackButton>
            {shouldDisplayNarrowVersion && !shouldShowSelectedTransactionsButton && (
                <View style={[styles.flexRow, styles.gap2, styles.pb3, styles.ph5, styles.w100, styles.alignItemsCenter, styles.justifyContentCenter]}>
                    {!!primaryAction && <View style={[styles.flex1]}>{primaryActionsImplementation[primaryAction]}</View>}
                    {!!applicableSecondaryActions.length && KYCMoreDropdown}
                </View>
            )}
            {isMoreContentShown && <View style={[styles.dFlex, styles.flexColumn, shouldAddGapToContents && styles.gap3, styles.pb3, styles.ph5]}>{moreContent}</View>}
            <LoadingBar shouldShow={shouldShowLoadingBar && shouldUseNarrowLayout} />
            {isHoldMenuVisible && requestType !== undefined && (
                <ProcessMoneyReportHoldMenu
                    nonHeldAmount={!hasOnlyHeldExpenses && hasValidNonHeldAmount ? nonHeldAmount : undefined}
                    requestType={requestType}
                    fullAmount={fullAmount}
                    onClose={() => setIsHoldMenuVisible(false)}
                    isVisible={isHoldMenuVisible}
                    paymentType={paymentType}
                    chatReport={chatReport}
                    moneyRequestReport={moneyRequestReport}
                    startAnimation={() => {
                        if (requestType === CONST.IOU.REPORT_ACTION_TYPE.APPROVE) {
                            startApprovedAnimation();
                        } else {
                            startAnimation();
                        }
                    }}
                    transactionCount={transactionIDs?.length ?? 0}
                />
            )}
            <DecisionModal
                title={translate('common.downloadFailedTitle')}
                prompt={translate('common.downloadFailedDescription')}
                isSmallScreenWidth={isSmallScreenWidth}
                onSecondOptionSubmit={() => setDownloadErrorModalVisible(false)}
                secondOptionText={translate('common.buttonConfirm')}
                isVisible={downloadErrorModalVisible}
                onClose={() => setDownloadErrorModalVisible(false)}
            />
            <ConfirmModal
                title={translate('iou.cancelPayment')}
                isVisible={isCancelPaymentModalVisible}
                onConfirm={() => {
                    if (!chatReport) {
                        return;
                    }
                    cancelPayment(moneyRequestReport, chatReport);
                    setIsCancelPaymentModalVisible(false);
                }}
                onCancel={() => setIsCancelPaymentModalVisible(false)}
                prompt={translate('iou.cancelPaymentConfirmation')}
                confirmText={translate('iou.cancelPayment')}
                cancelText={translate('common.dismiss')}
                danger
                shouldEnableNewFocusManagement
            />
            <ConfirmModal
                title={translate('iou.deleteExpense', {count: 1})}
                isVisible={isDeleteExpenseModalVisible}
                onConfirm={() => {
                    let goBackRoute: Route | undefined;
                    setIsDeleteExpenseModalVisible(false);
                    if (transactionThreadReportID) {
                        if (!requestParentReportAction || !transaction?.transactionID) {
                            throw new Error('Missing data!');
                        }
                        // it's deleting transaction but not the report which leads to bug (that is actually also on staging)
                        // Money request should be deleted when interactions are done, to not show the not found page before navigating to goBackRoute
                        InteractionManager.runAfterInteractions(() =>
                            deleteMoneyRequest(transaction?.transactionID, requestParentReportAction, duplicateTransactions, duplicateTransactionViolations),
                        );
                        goBackRoute = getNavigationUrlOnMoneyRequestDelete(transaction.transactionID, requestParentReportAction, false);
                    }

                    if (goBackRoute) {
                        Navigation.setNavigationActionToMicrotaskQueue(() => navigateOnDeleteExpense(goBackRoute));
                    }
                }}
                onCancel={() => setIsDeleteExpenseModalVisible(false)}
                prompt={translate('iou.deleteConfirmation', {count: 1})}
                confirmText={translate('common.delete')}
                cancelText={translate('common.cancel')}
                danger
                shouldEnableNewFocusManagement
            />
            <ConfirmModal
                title={translate('iou.deleteExpense', {count: selectedTransactionIDs.length})}
                isVisible={hookDeleteModalVisible}
                onConfirm={() => {
                    if (transactions.filter((trans) => trans.pendingAction !== CONST.RED_BRICK_ROAD_PENDING_ACTION.DELETE).length === selectedTransactionIDs.length) {
                        Navigation.goBack(route.params?.backTo);
                    }
                    handleDeleteTransactions();
                }}
                onCancel={hideDeleteModal}
                prompt={translate('iou.deleteConfirmation', {count: selectedTransactionIDs.length})}
                confirmText={translate('common.delete')}
                cancelText={translate('common.cancel')}
                danger
                shouldEnableNewFocusManagement
            />
            <ConfirmModal
                title={translate('iou.deleteReport')}
                isVisible={isDeleteReportModalVisible}
                onConfirm={() => {
                    setIsDeleteReportModalVisible(false);

                    Navigation.goBack();
                    InteractionManager.runAfterInteractions(() => {
                        deleteAppReport(moneyRequestReport?.reportID);
                    });
                }}
                onCancel={() => setIsDeleteReportModalVisible(false)}
                prompt={translate('iou.deleteReportConfirmation')}
                confirmText={translate('common.delete')}
                cancelText={translate('common.cancel')}
                danger
                shouldEnableNewFocusManagement
            />
            {!!connectedIntegration && (
                <ConfirmModal
                    title={translate('workspace.exportAgainModal.title')}
                    onConfirm={confirmExport}
                    onCancel={() => setExportModalStatus(null)}
                    prompt={translate('workspace.exportAgainModal.description', {connectionName: connectedIntegration, reportName: moneyRequestReport?.reportName ?? ''})}
                    confirmText={translate('workspace.exportAgainModal.confirmText')}
                    cancelText={translate('workspace.exportAgainModal.cancelText')}
                    isVisible={!!exportModalStatus}
                />
            )}
            <ConfirmModal
                title={translate('iou.unapproveReport')}
                isVisible={isUnapproveModalVisible}
                danger
                confirmText={translate('iou.unapproveReport')}
                onConfirm={() => {
                    setIsUnapproveModalVisible(false);
                    unapproveExpenseReport(moneyRequestReport);
                }}
                cancelText={translate('common.cancel')}
                onCancel={() => setIsUnapproveModalVisible(false)}
                prompt={unapproveWarningText}
            />
            <ConfirmModal
                title={translate('iou.reopenReport')}
                isVisible={isReopenWarningModalVisible}
                danger
                confirmText={translate('iou.reopenReport')}
                onConfirm={() => {
                    setIsReopenWarningModalVisible(false);
                    reopenReport(moneyRequestReport);
                }}
                cancelText={translate('common.cancel')}
                onCancel={() => setIsReopenWarningModalVisible(false)}
                // eslint-disable-next-line @typescript-eslint/no-non-null-assertion
                prompt={reopenExportedReportWarningText}
            />
            <DecisionModal
                title={translate('common.downloadFailedTitle')}
                prompt={translate('common.downloadFailedDescription')}
                isSmallScreenWidth={isSmallScreenWidth}
                onSecondOptionSubmit={() => setIsDownloadErrorModalVisible(false)}
                secondOptionText={translate('common.buttonConfirm')}
                isVisible={isDownloadErrorModalVisible}
                onClose={() => setIsDownloadErrorModalVisible(false)}
            />
            <DecisionModal
                title={translate('common.youAppearToBeOffline')}
                prompt={translate('common.offlinePrompt')}
                isSmallScreenWidth={isSmallScreenWidth}
                onSecondOptionSubmit={() => setOfflineModalVisible(false)}
                secondOptionText={translate('common.buttonConfirm')}
                isVisible={offlineModalVisible}
                onClose={() => setOfflineModalVisible(false)}
            />
            <Modal
                onClose={() => setIsPDFModalVisible(false)}
                isVisible={isPDFModalVisible}
                type={isSmallScreenWidth ? CONST.MODAL.MODAL_TYPE.BOTTOM_DOCKED : CONST.MODAL.MODAL_TYPE.CONFIRM}
                innerContainerStyle={styles.pv0}
            >
                <View style={[styles.m5]}>
                    <View>
                        <View style={[styles.flexRow, styles.mb4]}>
                            <Header
                                title={translate('reportDetailsPage.generatingPDF')}
                                containerStyles={[styles.alignItemsCenter]}
                            />
                        </View>
                        <View>
                            <Text>{messagePDF}</Text>
                            {!reportPDFFilename && (
                                <ActivityIndicator
                                    size={CONST.ACTIVITY_INDICATOR_SIZE.LARGE}
                                    color={theme.textSupporting}
                                    style={styles.mt3}
                                />
                            )}
                        </View>
                    </View>
                    {!!reportPDFFilename && reportPDFFilename !== 'error' && (
                        <Button
                            isLoading={isDownloadingPDF}
                            style={[styles.mt3, styles.noSelect]}
                            onPress={() => downloadReportPDF(reportPDFFilename ?? '', moneyRequestReport?.reportName ?? '')}
                            text={translate('common.download')}
                        />
                    )}
                    {(!reportPDFFilename || reportPDFFilename === 'error') && (
                        <Button
                            style={[styles.mt3, styles.noSelect]}
                            onPress={() => setIsPDFModalVisible(false)}
                            text={translate('common.close')}
                        />
                    )}
                </View>
            </Modal>
            <ConfirmModal
                onConfirm={() => setIsExportWithTemplateModalVisible(false)}
                isVisible={isExportWithTemplateModalVisible}
                title={translate('export.exportInProgress')}
                prompt={translate('export.conciergeWillSend')}
                confirmText={translate('common.buttonConfirm')}
                shouldShowCancelButton={false}
            />
        </View>
    );
}

MoneyReportHeader.displayName = 'MoneyReportHeader';

export default MoneyReportHeader;<|MERGE_RESOLUTION|>--- conflicted
+++ resolved
@@ -328,12 +328,8 @@
         allTransactionsLength: transactions.length,
         session,
         onExportFailed: () => setIsDownloadErrorModalVisible(true),
-<<<<<<< HEAD
-        beginExportWithTemplate: (templateName, templateType, transactionIDList, policyID) => beginExportWithTemplate(templateName, templateType, transactionIDList, policyID),
-=======
         policy,
-        beginExportWithTemplate: (templateName, templateType, transactionIDList) => beginExportWithTemplate(templateName, templateType, transactionIDList),
->>>>>>> c598aca1
+        beginExportWithTemplate: (templateName, templateType, transactionIDList) => beginExportWithTemplate(templateName, templateType, transactionIDList, policyID),
     });
 
     const shouldShowSelectedTransactionsButton = !!selectedTransactionsOptions.length && !transactionThreadReportID;
