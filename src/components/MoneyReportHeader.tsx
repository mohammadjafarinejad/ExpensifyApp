--- conflicted
+++ resolved
@@ -14,7 +14,6 @@
 import useParticipantsInvoiceReport from '@hooks/useParticipantsInvoiceReport';
 import usePaymentAnimations from '@hooks/usePaymentAnimations';
 import usePaymentOptions from '@hooks/usePaymentOptions';
-import usePermissions from '@hooks/usePermissions';
 import useReportIsArchived from '@hooks/useReportIsArchived';
 import useResponsiveLayout from '@hooks/useResponsiveLayout';
 import useSelectedTransactionsActions from '@hooks/useSelectedTransactionsActions';
@@ -183,7 +182,6 @@
         | PlatformStackRouteProp<SearchFullscreenNavigatorParamList, typeof SCREENS.SEARCH.MONEY_REQUEST_REPORT>
         | PlatformStackRouteProp<SearchReportParamList, typeof SCREENS.SEARCH.REPORT_RHP>
     >();
-    const {isBetaEnabled} = usePermissions();
     // eslint-disable-next-line @typescript-eslint/prefer-nullish-coalescing
     const [chatReport] = useOnyx(`${ONYXKEYS.COLLECTION.REPORT}${moneyRequestReport?.chatReportID}`, {canBeMissing: true});
     // eslint-disable-next-line @typescript-eslint/prefer-nullish-coalescing
@@ -197,34 +195,8 @@
     const [activePolicyID] = useOnyx(ONYXKEYS.NVP_ACTIVE_POLICY_ID, {canBeMissing: true});
     const [integrationsExportTemplates] = useOnyx(ONYXKEYS.NVP_INTEGRATION_SERVER_EXPORT_TEMPLATES, {canBeMissing: true});
     const [csvExportLayouts] = useOnyx(ONYXKEYS.NVP_CSV_EXPORT_LAYOUTS, {canBeMissing: true});
-<<<<<<< HEAD
     const [lastDistanceExpenseType] = useOnyx(ONYXKEYS.NVP_LAST_DISTANCE_EXPENSE_TYPE, {canBeMissing: true});
-    const isManualDistanceTrackingEnabled = isBetaEnabled(CONST.BETAS.MANUAL_DISTANCE);
-
-    // Collate the list of user-created in-app export templates
-    const customInAppTemplates = useMemo(() => {
-        const policyTemplates = Object.entries(policy?.exportLayouts ?? {}).map(([templateName, layout]) => ({
-            ...layout,
-            templateName,
-            description: policy?.name,
-            policyID: policy?.id,
-        }));
-
-        // Collate a list of the user's account level in-app export templates, excluding the Default CSV template
-        const csvTemplates = Object.entries(csvExportLayouts ?? {})
-            .filter(([, layout]) => layout.name !== CONST.REPORT.EXPORT_OPTION_LABELS.DEFAULT_CSV)
-            .map(([templateName, layout]) => ({
-                ...layout,
-                templateName,
-                description: '',
-                policyID: undefined,
-            }));
-
-        return [...policyTemplates, ...csvTemplates];
-    }, [csvExportLayouts, policy]);
-=======
     const exportTemplates = useMemo(() => getExportTemplates(integrationsExportTemplates ?? [], csvExportLayouts ?? {}, policy), [integrationsExportTemplates, csvExportLayouts, policy]);
->>>>>>> ab2a3a12
 
     const requestParentReportAction = useMemo(() => {
         if (!reportActions || !transactionThreadReport?.parentReportActionID) {
@@ -654,7 +626,6 @@
                     }
                     startDistanceRequest(CONST.IOU.TYPE.CREATE, moneyRequestReport.reportID, lastDistanceExpenseType);
                 },
-                shouldShow: isManualDistanceTrackingEnabled,
             },
             {
                 value: CONST.REPORT.ADD_EXPENSE_OPTIONS.ADD_UNREPORTED_EXPENSE,
@@ -669,7 +640,7 @@
                 },
             },
         ],
-        [moneyRequestReport?.reportID, policy, lastDistanceExpenseType, isManualDistanceTrackingEnabled, translate],
+        [moneyRequestReport?.reportID, policy, lastDistanceExpenseType, translate],
     );
 
     const exportSubmenuOptions: Record<string, DropdownOption<string>> = useMemo(() => {
