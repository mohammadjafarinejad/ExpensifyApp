import {useRoute} from '@react-navigation/native';
import React, {useCallback, useEffect, useMemo, useState} from 'react';
import {View} from 'react-native';
import type {OnyxEntry} from 'react-native-onyx';
import {useOnyx} from 'react-native-onyx';
import type {ValueOf} from 'type-fest';
import useLocalize from '@hooks/useLocalize';
import useNetwork from '@hooks/useNetwork';
import usePaymentAnimations from '@hooks/usePaymentAnimations';
import useResponsiveLayout from '@hooks/useResponsiveLayout';
import useSelectedTransactionsActions from '@hooks/useSelectedTransactionsActions';
import useTheme from '@hooks/useTheme';
import useThemeStyles from '@hooks/useThemeStyles';
<<<<<<< HEAD
import {getIOUReportPreviewButtonType, getTotalAmountForIOUReportPreviewButton} from '@libs/MoneyRequestReportUtils';
=======
import {exportReportToCSV, exportToIntegration, markAsManuallyExported} from '@libs/actions/Report';
import {convertToDisplayString} from '@libs/CurrencyUtils';
>>>>>>> 230aa4af
import Navigation from '@libs/Navigation/Navigation';
import {buildOptimisticNextStepForPreventSelfApprovalsEnabled} from '@libs/NextStepUtils';
import {getConnectedIntegration} from '@libs/PolicyUtils';
import {getOriginalMessage, getReportAction, isMoneyRequestAction} from '@libs/ReportActionsUtils';
import {getReportPrimaryAction} from '@libs/ReportPrimaryActionUtils';
import {getSecondaryReportActions} from '@libs/ReportSecondaryActionUtils';
import {
    changeMoneyRequestHoldStatus,
    getArchiveReason,
    getBankAccountRoute,
<<<<<<< HEAD
=======
    getIntegrationIcon,
    getMoneyRequestSpendBreakdown,
>>>>>>> 230aa4af
    getNonHeldAndFullAmount,
    getTransactionsWithReceipts,
    hasActionsWithErrors,
    hasHeldExpenses as hasHeldExpensesReportUtils,
    hasMissingSmartscanFields,
    hasNoticeTypeViolations,
    hasOnlyHeldExpenses as hasOnlyHeldExpensesReportUtils,
    hasReportViolations,
    hasUpdatedTotal,
    hasViolations,
    hasWarningTypeViolations,
    isAllowedToApproveExpenseReport,
    isArchivedReportWithID,
    isExported as isExportedUtils,
    isInvoiceReport,
    isProcessingReport,
    isReportOwner,
<<<<<<< HEAD
    isSettled,
    isWaitingForSubmissionFromCurrentUser as isWaitingForSubmissionFromCurrentUserReportUtils,
    navigateBackOnDeleteTransaction,
=======
    navigateToDetailsPage,
>>>>>>> 230aa4af
    reportTransactionsSelector,
} from '@libs/ReportUtils';
import {
    allHavePendingRTERViolation,
    hasDuplicateTransactions,
    isExpensifyCardTransaction,
    isOnHold as isOnHoldTransactionUtils,
    isPayAtEndExpense as isPayAtEndExpenseTransactionUtils,
    isPending,
    isReceiptBeingScanned,
    shouldShowBrokenConnectionViolationForMultipleTransactions,
} from '@libs/TransactionUtils';
import variables from '@styles/variables';
import {
    approveMoneyRequest,
    canApproveIOU,
    cancelPayment,
    canIOUBePaid as canIOUBePaidAction,
    deleteMoneyRequest,
    getNavigationUrlOnMoneyRequestDelete,
    getNextApproverAccountID,
    payInvoice,
    payMoneyRequest,
    submitReport,
    unapproveExpenseReport,
} from '@userActions/IOU';
import {markAsCash as markAsCashAction} from '@userActions/Transaction';
import CONST from '@src/CONST';
import useDelegateUserDetails from '@src/hooks/useDelegateUserDetails';
import ONYXKEYS from '@src/ONYXKEYS';
import type {Route} from '@src/ROUTES';
import ROUTES from '@src/ROUTES';
import SCREENS from '@src/SCREENS';
import type * as OnyxTypes from '@src/types/onyx';
import type {PaymentMethodType} from '@src/types/onyx/OriginalMessage';
import type IconAsset from '@src/types/utils/IconAsset';
import isLoadingOnyxValue from '@src/types/utils/isLoadingOnyxValue';
import BrokenConnectionDescription from './BrokenConnectionDescription';
import Button from './Button';
import ButtonWithDropdownMenu from './ButtonWithDropdownMenu';
import type {DropdownOption} from './ButtonWithDropdownMenu/types';
import ConfirmModal from './ConfirmModal';
import DecisionModal from './DecisionModal';
import DelegateNoAccessModal from './DelegateNoAccessModal';
import HeaderWithBackButton from './HeaderWithBackButton';
import Icon from './Icon';
import * as Expensicons from './Icon/Expensicons';
import type {PaymentMethod} from './KYCWall/types';
import LoadingBar from './LoadingBar';
import MoneyReportHeaderStatusBar from './MoneyReportHeaderStatusBar';
import type {MoneyRequestHeaderStatusBarProps} from './MoneyRequestHeaderStatusBar';
import MoneyRequestHeaderStatusBar from './MoneyRequestHeaderStatusBar';
import {useMoneyRequestReportContext} from './MoneyRequestReportView/MoneyRequestReportContext';
import type {ActionHandledType} from './ProcessMoneyReportHoldMenu';
import ProcessMoneyReportHoldMenu from './ProcessMoneyReportHoldMenu';
import AnimatedSettlementButton from './SettlementButton/AnimatedSettlementButton';
import Text from './Text';

type MoneyReportHeaderProps = {
    /** The report currently being looked at */
    report: OnyxEntry<OnyxTypes.Report>;

    /** The policy tied to the expense report */
    policy: OnyxEntry<OnyxTypes.Policy>;

    /** Array of report actions for the report */
    reportActions: OnyxTypes.ReportAction[];

    /** The reportID of the transaction thread report associated with this current report, if any */
    // eslint-disable-next-line react/no-unused-prop-types
    transactionThreadReportID: string | undefined;

    /** Whether back button should be displayed in header */
    shouldDisplayBackButton?: boolean;

    /** Method to trigger when pressing close button of the header */
    onBackButtonPress: () => void;
};

function MoneyReportHeader({policy, report: moneyRequestReport, transactionThreadReportID, reportActions, shouldDisplayBackButton = false, onBackButtonPress}: MoneyReportHeaderProps) {
    // We need to use isSmallScreenWidth instead of shouldUseNarrowLayout to use a correct layout for the hold expense modal https://github.com/Expensify/App/pull/47990#issuecomment-2362382026
    // eslint-disable-next-line rulesdir/prefer-shouldUseNarrowLayout-instead-of-isSmallScreenWidth
    const {shouldUseNarrowLayout, isSmallScreenWidth} = useResponsiveLayout();
    const route = useRoute();
    // eslint-disable-next-line @typescript-eslint/prefer-nullish-coalescing
    const [chatReport] = useOnyx(`${ONYXKEYS.COLLECTION.REPORT}${moneyRequestReport?.chatReportID}`, {canBeMissing: true});
    // eslint-disable-next-line @typescript-eslint/prefer-nullish-coalescing
    const [nextStep] = useOnyx(`${ONYXKEYS.COLLECTION.NEXT_STEP}${moneyRequestReport?.reportID}`, {canBeMissing: true});
    const [transactionThreadReport] = useOnyx(`${ONYXKEYS.COLLECTION.REPORT}${transactionThreadReportID}`, {canBeMissing: true});
    const [session] = useOnyx(ONYXKEYS.SESSION, {canBeMissing: false});
    const requestParentReportAction = useMemo(() => {
        if (!reportActions || !transactionThreadReport?.parentReportActionID) {
            return null;
        }
        return reportActions.find((action): action is OnyxTypes.ReportAction<typeof CONST.REPORT.ACTIONS.TYPE.IOU> => action.reportActionID === transactionThreadReport.parentReportActionID);
    }, [reportActions, transactionThreadReport?.parentReportActionID]);
    const [transactions = []] = useOnyx(ONYXKEYS.COLLECTION.TRANSACTION, {
        selector: (_transactions) => reportTransactionsSelector(_transactions, moneyRequestReport?.reportID),
        initialValue: [],
        canBeMissing: true,
    });
    const [transaction] = useOnyx(`${ONYXKEYS.COLLECTION.TRANSACTION}${isMoneyRequestAction(requestParentReportAction) && getOriginalMessage(requestParentReportAction)?.IOUTransactionID}`, {
        canBeMissing: true,
    });
    const [dismissedHoldUseExplanation, dismissedHoldUseExplanationResult] = useOnyx(ONYXKEYS.NVP_DISMISSED_HOLD_USE_EXPLANATION, {initialValue: true, canBeMissing: true});
    const isLoadingHoldUseExplained = isLoadingOnyxValue(dismissedHoldUseExplanationResult);

    const isExported = isExportedUtils(reportActions);
    const [markAsExportedModalVisible, setMarkAsExportedModalVisible] = useState(false);

    const [downloadErrorModalVisible, setDownloadErrorModalVisible] = useState(false);
    const [isCancelPaymentModalVisible, setIsCancelPaymentModalVisible] = useState(false);
    const [isDeleteModalVisible, setIsDeleteModalVisible] = useState(false);
    const [isUnapproveModalVisible, setIsUnapproveModalVisible] = useState(false);

    const {isPaidAnimationRunning, isApprovedAnimationRunning, startAnimation, stopAnimation, startApprovedAnimation} = usePaymentAnimations();
    const styles = useThemeStyles();
    const theme = useTheme();
    const {translate} = useLocalize();
    const {isOffline} = useNetwork();
    const isOnHold = isOnHoldTransactionUtils(transaction);

    const [isHoldMenuVisible, setIsHoldMenuVisible] = useState(false);
    const [paymentType, setPaymentType] = useState<PaymentMethodType>();
    const [requestType, setRequestType] = useState<ActionHandledType>();
    const canAllowSettlement = hasUpdatedTotal(moneyRequestReport, policy);
    const policyType = policy?.type;
    const connectedIntegration = getConnectedIntegration(policy);
    const hasScanningReceipt = getTransactionsWithReceipts(moneyRequestReport?.reportID).some((t) => isReceiptBeingScanned(t));
    const hasOnlyPendingTransactions = useMemo(() => {
        return !!transactions && transactions.length > 0 && transactions.every((t) => isExpensifyCardTransaction(t) && isPending(t));
    }, [transactions]);
    const transactionIDs = useMemo(() => transactions?.map((t) => t.transactionID) ?? [], [transactions]);
    const [allViolations] = useOnyx(ONYXKEYS.COLLECTION.TRANSACTION_VIOLATIONS, {canBeMissing: true});
    const violations = useMemo(
        () => Object.fromEntries(Object.entries(allViolations ?? {}).filter(([key]) => transactionIDs.includes(key.replace(ONYXKEYS.COLLECTION.TRANSACTION_VIOLATIONS, '')))),
        [allViolations, transactionIDs],
    );
    // Check if there is pending rter violation in all transactionViolations with given transactionIDs.
    const hasAllPendingRTERViolations = allHavePendingRTERViolation(transactionIDs, violations);
    // Check if user should see broken connection violation warning.
    const shouldShowBrokenConnectionViolation = shouldShowBrokenConnectionViolationForMultipleTransactions(transactionIDs, moneyRequestReport, policy, violations);
    const hasOnlyHeldExpenses = hasOnlyHeldExpensesReportUtils(moneyRequestReport?.reportID);
    const isPayAtEndExpense = isPayAtEndExpenseTransactionUtils(transaction);
    const isArchivedReport = isArchivedReportWithID(moneyRequestReport?.reportID);
    const [archiveReason] = useOnyx(`${ONYXKEYS.COLLECTION.REPORT_ACTIONS}${moneyRequestReport?.reportID}`, {selector: getArchiveReason, canBeMissing: true});

    const getCanIOUBePaid = useCallback(
        (onlyShowPayElsewhere = false, shouldCheckApprovedState = true) =>
            canIOUBePaidAction(moneyRequestReport, chatReport, policy, transaction ? [transaction] : undefined, onlyShowPayElsewhere, undefined, undefined, shouldCheckApprovedState),
        [moneyRequestReport, chatReport, policy, transaction],
    );

    const [isDownloadErrorModalVisible, setIsDownloadErrorModalVisible] = useState(false);

    const {selectedTransactionsID, setSelectedTransactionsID} = useMoneyRequestReportContext();

    const selectedTransactionsOptions = useSelectedTransactionsActions({report: moneyRequestReport, reportActions, session, onExportFailed: () => setIsDownloadErrorModalVisible(true)});

    const shouldShowSelectedTransactionsButton = !!selectedTransactionsOptions.length && !transactionThreadReportID;

    const canIOUBePaid = useMemo(() => getCanIOUBePaid(), [getCanIOUBePaid]);
    const onlyShowPayElsewhere = useMemo(() => !canIOUBePaid && getCanIOUBePaid(true), [canIOUBePaid, getCanIOUBePaid]);

    const shouldShowPayButton = isPaidAnimationRunning || canIOUBePaid || onlyShowPayElsewhere;

    const shouldShowApproveButton = useMemo(
        () => (canApproveIOU(moneyRequestReport, policy) && !hasOnlyPendingTransactions) || isApprovedAnimationRunning,
        [moneyRequestReport, policy, hasOnlyPendingTransactions, isApprovedAnimationRunning],
    );

    const shouldDisableApproveButton = shouldShowApproveButton && !isAllowedToApproveExpenseReport(moneyRequestReport);

<<<<<<< HEAD
    const isAdmin = policy?.role === CONST.POLICY.ROLE.ADMIN;

    const filteredTransactions = transactions?.filter((t) => t) ?? [];
    const shouldShowSubmitButton = canSubmitReport(moneyRequestReport, policy, filteredTransactions, violations);

    const shouldShowExportIntegrationButton = !shouldShowPayButton && !shouldShowSubmitButton && !!connectedIntegration && isAdmin && canBeExported(moneyRequestReport);

    const shouldShowSettlementButton =
        !shouldShowSelectedTransactionsButton &&
        !shouldShowSubmitButton &&
        (shouldShowPayButton || shouldShowApproveButton) &&
        !shouldShowRTERViolationMessage(transactions) &&
        !shouldShowExportIntegrationButton &&
        !shouldShowBrokenConnectionViolation;

    const shouldDisableSubmitButton = shouldShowSubmitButton && !isAllowedToSubmitDraftExpenseReport(moneyRequestReport);
=======
>>>>>>> 230aa4af
    const isFromPaidPolicy = policyType === CONST.POLICY.TYPE.TEAM || policyType === CONST.POLICY.TYPE.CORPORATE;

    const hasDuplicates = hasDuplicateTransactions(moneyRequestReport?.reportID);
    const shouldShowStatusBar =
        hasAllPendingRTERViolations || shouldShowBrokenConnectionViolation || hasOnlyHeldExpenses || hasScanningReceipt || isPayAtEndExpense || hasOnlyPendingTransactions || hasDuplicates;

    // When prevent self-approval is enabled & the current user is submitter AND they're submitting to theirself, we need to show the optimistic next step
    // We should always show this optimistic message for policies with preventSelfApproval
    // to avoid any flicker during transitions between online/offline states
    const nextApproverAccountID = getNextApproverAccountID(moneyRequestReport);
    const isSubmitterSameAsNextApprover = isReportOwner(moneyRequestReport) && nextApproverAccountID === moneyRequestReport?.ownerAccountID;
    const optimisticNextStep = isSubmitterSameAsNextApprover && policy?.preventSelfApproval ? buildOptimisticNextStepForPreventSelfApprovalsEnabled() : nextStep;

    const shouldShowNextStep = isFromPaidPolicy && !!optimisticNextStep?.message?.length && !shouldShowStatusBar;
    const bankAccountRoute = getBankAccountRoute(chatReport);
    const {nonHeldAmount, fullAmount, hasValidNonHeldAmount} = getNonHeldAndFullAmount(moneyRequestReport, shouldShowPayButton);
    const isAnyTransactionOnHold = hasHeldExpensesReportUtils(moneyRequestReport?.reportID);
<<<<<<< HEAD
    const isMoreContentShown = shouldShowNextStep || shouldShowStatusBar || (shouldShowAnyButton && shouldUseNarrowLayout);
=======
    const displayedAmount = isAnyTransactionOnHold && canAllowSettlement && hasValidNonHeldAmount ? nonHeldAmount : formattedAmount;
>>>>>>> 230aa4af
    const {isDelegateAccessRestricted} = useDelegateUserDetails();
    const [isNoDelegateAccessMenuVisible, setIsNoDelegateAccessMenuVisible] = useState(false);
    const [isLoadingReportData] = useOnyx(ONYXKEYS.IS_LOADING_REPORT_DATA, {canBeMissing: true});

    const isReportInRHP = route.name === SCREENS.SEARCH.REPORT_RHP;
    const shouldDisplaySearchRouter = !isReportInRHP || isSmallScreenWidth;

    const confirmPayment = useCallback(
        (type?: PaymentMethodType | undefined, payAsBusiness?: boolean, methodID?: number, paymentMethod?: PaymentMethod) => {
            if (!type || !chatReport) {
                return;
            }
            setPaymentType(type);
            setRequestType(CONST.IOU.REPORT_ACTION_TYPE.PAY);
            if (isDelegateAccessRestricted) {
                setIsNoDelegateAccessMenuVisible(true);
            } else if (isAnyTransactionOnHold) {
                setIsHoldMenuVisible(true);
            } else if (isInvoiceReport(moneyRequestReport)) {
                startAnimation();
                payInvoice(type, chatReport, moneyRequestReport, payAsBusiness, methodID, paymentMethod);
            } else {
                startAnimation();
                payMoneyRequest(type, chatReport, moneyRequestReport, true);
            }
        },
        [chatReport, isAnyTransactionOnHold, isDelegateAccessRestricted, moneyRequestReport, startAnimation],
    );

    const confirmApproval = () => {
        setRequestType(CONST.IOU.REPORT_ACTION_TYPE.APPROVE);
        if (isDelegateAccessRestricted) {
            setIsNoDelegateAccessMenuVisible(true);
        } else if (isAnyTransactionOnHold) {
            setIsHoldMenuVisible(true);
        } else {
            startApprovedAnimation();
            approveMoneyRequest(moneyRequestReport, true);
        }
    };

    const markAsCash = useCallback(() => {
        if (!requestParentReportAction) {
            return;
        }
        const iouTransactionID = isMoneyRequestAction(requestParentReportAction) ? getOriginalMessage(requestParentReportAction)?.IOUTransactionID : undefined;
        const reportID = transactionThreadReport?.reportID;

        if (!iouTransactionID || !reportID) {
            return;
        }
        markAsCashAction(iouTransactionID, reportID);
    }, [requestParentReportAction, transactionThreadReport?.reportID]);

    const confirmManualExport = useCallback(() => {
        if (!connectedIntegration || !moneyRequestReport) {
            throw new Error('Missing data');
        }

        markAsManuallyExported(moneyRequestReport.reportID, connectedIntegration);
    }, [connectedIntegration, moneyRequestReport]);

    const getStatusIcon: (src: IconAsset) => React.ReactNode = (src) => (
        <Icon
            src={src}
            height={variables.iconSizeSmall}
            width={variables.iconSizeSmall}
            fill={theme.icon}
        />
    );

    const getStatusBarProps: () => MoneyRequestHeaderStatusBarProps | undefined = () => {
        if (isPayAtEndExpense) {
            if (!isArchivedReport) {
                return {icon: getStatusIcon(Expensicons.Hourglass), description: translate('iou.bookingPendingDescription')};
            }
            if (isArchivedReport && archiveReason === CONST.REPORT.ARCHIVE_REASON.BOOKING_END_DATE_HAS_PASSED) {
                return {icon: getStatusIcon(Expensicons.Box), description: translate('iou.bookingArchivedDescription')};
            }
        }
        if (hasOnlyHeldExpenses) {
            return {icon: getStatusIcon(Expensicons.Stopwatch), description: translate('iou.expensesOnHold')};
        }

        if (hasDuplicates) {
            return {icon: getStatusIcon(Expensicons.Flag), description: translate('iou.duplicateTransaction', {isSubmitted: isProcessingReport(moneyRequestReport)})};
        }

        if (!!transaction?.transactionID && shouldShowBrokenConnectionViolation) {
            return {
                icon: getStatusIcon(Expensicons.Hourglass),
                description: (
                    <BrokenConnectionDescription
                        transactionID={transaction?.transactionID}
                        report={moneyRequestReport}
                        policy={policy}
                    />
                ),
            };
        }
        if (hasAllPendingRTERViolations) {
            return {icon: getStatusIcon(Expensicons.Hourglass), description: translate('iou.pendingMatchWithCreditCardDescription')};
        }
        if (hasOnlyPendingTransactions) {
            return {icon: getStatusIcon(Expensicons.CreditCardHourglass), description: translate('iou.transactionPendingDescription')};
        }
        if (hasScanningReceipt) {
            return {icon: getStatusIcon(Expensicons.ReceiptScan), description: translate('iou.receiptScanInProgressDescription')};
        }
    };

    const statusBarProps = getStatusBarProps();
    const shouldAddGapToContents = shouldUseNarrowLayout && (!!statusBarProps || shouldShowNextStep);

    useEffect(() => {
        // eslint-disable-next-line @typescript-eslint/prefer-nullish-coalescing
        if (isLoadingHoldUseExplained || dismissedHoldUseExplanation || !isOnHold) {
            return;
        }
        Navigation.navigate(ROUTES.PROCESS_MONEY_REQUEST_HOLD.getRoute(Navigation.getReportRHPActiveRoute()));
    }, [dismissedHoldUseExplanation, isLoadingHoldUseExplained, isOnHold]);

    const primaryAction = useMemo(() => {
        // It's necessary to allow payment animation to finish before button is changed
        if (isPaidAnimationRunning) {
            return CONST.REPORT.PRIMARY_ACTIONS.PAY;
        }
        if (!moneyRequestReport) {
            return '';
        }
        return getReportPrimaryAction(moneyRequestReport, transactions, violations, policy);
    }, [isPaidAnimationRunning, moneyRequestReport, policy, transactions, violations]);

    const primaryActionsImplementation = {
        [CONST.REPORT.PRIMARY_ACTIONS.SUBMIT]: (
            <Button
                success
                text={translate('common.submit')}
                onPress={() => {
                    if (!moneyRequestReport) {
                        return;
                    }
                    submitReport(moneyRequestReport);
                }}
            />
        ),
        [CONST.REPORT.PRIMARY_ACTIONS.APPROVE]: (
            <Button
                success
                onPress={confirmApproval}
                text={translate('iou.approve')}
            />
        ),
        [CONST.REPORT.PRIMARY_ACTIONS.PAY]: (
            <AnimatedSettlementButton
                isPaidAnimationRunning={isPaidAnimationRunning}
                isApprovedAnimationRunning={isApprovedAnimationRunning}
                onAnimationFinish={stopAnimation}
                canIOUBePaid
                onlyShowPayElsewhere={onlyShowPayElsewhere}
                currency={moneyRequestReport?.currency}
                confirmApproval={confirmApproval}
                policyID={moneyRequestReport?.policyID}
                chatReportID={chatReport?.reportID}
                iouReport={moneyRequestReport}
                onPress={confirmPayment}
                enablePaymentsRoute={ROUTES.ENABLE_PAYMENTS}
                addBankAccountRoute={bankAccountRoute}
                shouldHidePaymentOptions={!shouldShowPayButton}
                shouldShowApproveButton={shouldShowApproveButton}
                shouldDisableApproveButton={shouldDisableApproveButton}
                formattedAmount={!hasOnlyHeldExpenses ? displayedAmount : ''}
                isDisabled={isOffline && !canAllowSettlement}
                isLoading={!isOffline && !canAllowSettlement}
            />
        ),
        [CONST.REPORT.PRIMARY_ACTIONS.EXPORT_TO_ACCOUNTING]: (
            <Button
                success
                // eslint-disable-next-line @typescript-eslint/no-non-null-assertion
                text={translate('workspace.common.exportIntegrationSelected', {connectionName: connectedIntegration!})}
                onPress={() => {
                    if (!connectedIntegration || !moneyRequestReport) {
                        return;
                    }
                    exportToIntegration(moneyRequestReport.reportID, connectedIntegration);
                }}
            />
        ),
        [CONST.REPORT.PRIMARY_ACTIONS.REMOVE_HOLD]: (
            <Button
                success
                text={translate('iou.unhold')}
                onPress={() => {
                    const parentReportAction = getReportAction(moneyRequestReport?.parentReportID, moneyRequestReport?.parentReportActionID);

                    const moneyRequestAction = transactionThreadReportID ? requestParentReportAction : parentReportAction;
                    if (!moneyRequestAction) {
                        return;
                    }

                    changeMoneyRequestHoldStatus(moneyRequestAction);
                }}
            />
        ),
        [CONST.REPORT.PRIMARY_ACTIONS.MARK_AS_CASH]: (
            <Button
                success
                text={translate('iou.markAsCash')}
                onPress={markAsCash}
            />
        ),
        [CONST.REPORT.PRIMARY_ACTIONS.REVIEW_DUPLICATES]: (
            <Button
                success
                text={translate('iou.reviewDuplicates')}
                onPress={() => {
                    if (!transactionThreadReportID) {
                        return;
                    }
                    Navigation.navigate(ROUTES.TRANSACTION_DUPLICATE_REVIEW_PAGE.getRoute(transactionThreadReportID, Navigation.getReportRHPActiveRoute()));
                }}
            />
        ),
    };

    const secondaryActions = useMemo(() => {
        if (!moneyRequestReport) {
            return [];
        }
        return getSecondaryReportActions(moneyRequestReport, transactions, violations, policy);
    }, [moneyRequestReport, policy, transactions, violations]);

    const secondaryActionsImplemenation: Record<ValueOf<typeof CONST.REPORT.SECONDARY_ACTIONS>, DropdownOption<ValueOf<typeof CONST.REPORT.SECONDARY_ACTIONS>>> = {
        [CONST.REPORT.SECONDARY_ACTIONS.VIEW_DETAILS]: {
            value: CONST.REPORT.SECONDARY_ACTIONS.VIEW_DETAILS,
            text: translate('iou.viewDetails'),
            icon: Expensicons.Info,
            onSelected: () => {
                navigateToDetailsPage(moneyRequestReport, Navigation.getReportRHPActiveRoute());
            },
        },
        [CONST.REPORT.SECONDARY_ACTIONS.DOWNLOAD]: {
            value: CONST.REPORT.SECONDARY_ACTIONS.DOWNLOAD,
            text: translate('common.download'),
            icon: Expensicons.Download,
            onSelected: () => {
                if (!moneyRequestReport) {
                    return;
                }
                exportReportToCSV({reportID: moneyRequestReport.reportID, transactionIDList: transactionIDs}, () => {
                    setDownloadErrorModalVisible(true);
                });
            },
        },
        [CONST.REPORT.SECONDARY_ACTIONS.SUBMIT]: {
            value: CONST.REPORT.SECONDARY_ACTIONS.SUBMIT,
            text: translate('common.submit'),
            icon: Expensicons.Send,
            onSelected: () => {
                if (!moneyRequestReport) {
                    return;
                }
                submitReport(moneyRequestReport);
            },
        },
        [CONST.REPORT.SECONDARY_ACTIONS.APPROVE]: {
            text: translate('iou.approve'),
            icon: Expensicons.ThumbsUp,
            value: CONST.REPORT.SECONDARY_ACTIONS.APPROVE,
            onSelected: () => {
                if (!moneyRequestReport) {
                    return;
                }
                approveMoneyRequest(moneyRequestReport);
            },
        },
        [CONST.REPORT.SECONDARY_ACTIONS.UNAPPROVE]: {
            text: translate('iou.unapprove'),
            icon: Expensicons.CircularArrowBackwards,
            value: CONST.REPORT.SECONDARY_ACTIONS.UNAPPROVE,
            onSelected: () => {
                if (isDelegateAccessRestricted) {
                    setIsNoDelegateAccessMenuVisible(true);
                    return;
                }

                if (isExported) {
                    setIsUnapproveModalVisible(true);
                    return;
                }

                unapproveExpenseReport(moneyRequestReport);
            },
        },
        [CONST.REPORT.SECONDARY_ACTIONS.CANCEL_PAYMENT]: {
            text: translate('iou.cancelPayment'),
            icon: Expensicons.Clear,
            value: CONST.REPORT.SECONDARY_ACTIONS.CANCEL_PAYMENT,
            onSelected: () => {
                setIsCancelPaymentModalVisible(true);
            },
        },
        [CONST.REPORT.SECONDARY_ACTIONS.EXPORT_TO_ACCOUNTING]: {
            // eslint-disable-next-line @typescript-eslint/no-non-null-assertion
            text: translate('workspace.common.exportIntegrationSelected', {connectionName: connectedIntegration!}),
            icon: getIntegrationIcon(connectedIntegration),
            value: CONST.REPORT.SECONDARY_ACTIONS.EXPORT_TO_ACCOUNTING,
            onSelected: () => {
                if (!connectedIntegration || !moneyRequestReport) {
                    throw new Error('Missing data');
                }

                exportToIntegration(moneyRequestReport.reportID, connectedIntegration);
            },
        },
        [CONST.REPORT.SECONDARY_ACTIONS.MARK_AS_EXPORTED]: {
            text: translate('workspace.common.markAsExported'),
            icon: Expensicons.CheckCircle,
            value: CONST.REPORT.SECONDARY_ACTIONS.MARK_AS_EXPORTED,
            onSelected: () => {
                if (isExported) {
                    setMarkAsExportedModalVisible(true);
                    return;
                }
                confirmManualExport();
            },
        },
        [CONST.REPORT.SECONDARY_ACTIONS.HOLD]: {
            text: translate('iou.hold'),
            icon: Expensicons.Stopwatch,
            value: CONST.REPORT.SECONDARY_ACTIONS.HOLD,
            onSelected: () => {
                if (!requestParentReportAction) {
                    throw new Error('Parent action does not exist');
                }

                changeMoneyRequestHoldStatus(requestParentReportAction);
            },
        },
        [CONST.REPORT.SECONDARY_ACTIONS.CHANGE_WORKSPACE]: {
            text: translate('iou.changeWorkspace'),
            icon: Expensicons.Buildings,
            value: CONST.REPORT.SECONDARY_ACTIONS.CHANGE_WORKSPACE,
            onSelected: () => {
                if (!moneyRequestReport) {
                    return;
                }
                Navigation.navigate(ROUTES.REPORT_WITH_ID_CHANGE_WORKSPACE.getRoute(moneyRequestReport.reportID));
            },
        },
        [CONST.REPORT.SECONDARY_ACTIONS.DELETE]: {
            text: translate('common.delete'),
            icon: Expensicons.Trashcan,
            value: CONST.REPORT.SECONDARY_ACTIONS.DELETE,
            onSelected: () => {
                setIsDeleteModalVisible(true);
            },
        },
    };

    const applicableSecondaryActions = secondaryActions.map((action) => secondaryActionsImplemenation[action]);

    useEffect(() => {
        if (!transactionThreadReportID) {
            return;
        }
        setSelectedTransactionsID([]);
        // We don't need to run the effect on change of setSelectedTransactionsID since it can cause the infinite loop.
        // eslint-disable-next-line react-compiler/react-compiler
        // eslint-disable-next-line react-hooks/exhaustive-deps
    }, [transactionThreadReportID]);

    const shouldShowBackButton = shouldDisplayBackButton || shouldUseNarrowLayout;

<<<<<<< HEAD
    const iouReportID = moneyRequestReport?.reportID;

    const isIOUSettled = isSettled(iouReportID) || requestParentReportAction?.childStatusNum === CONST.REPORT.STATUS_NUM.REIMBURSED;

    const shouldShowRBR =
        ((hasMissingSmartscanFields(iouReportID) && !isIOUSettled) ||
            // eslint-disable-next-line @typescript-eslint/prefer-nullish-coalescing
            hasViolations(iouReportID, violations, true) ||
            hasNoticeTypeViolations(iouReportID, violations, true) ||
            hasWarningTypeViolations(iouReportID, violations, true) ||
            (isReportOwner(moneyRequestReport) && hasReportViolations(iouReportID)) ||
            hasActionsWithErrors(iouReportID)) &&
        !isIOUSettled;

    const buttonType = getIOUReportPreviewButtonType({
        shouldShowPayButton,
        shouldShowApproveButton,
        shouldShowSubmitButton,
        shouldShowSettlementButton,
        shouldShowRBR,
        shouldShowExportIntegrationButton,
    });
=======
    const isMoreContentShown = shouldShowNextStep || !!statusBarProps;

    const connectedIntegrationName = connectedIntegration ? translate('workspace.accounting.connectionName', {connectionName: connectedIntegration}) : '';
    const unapproveWarningText = useMemo(
        () => (
            <Text>
                <Text style={[styles.textStrong, styles.noWrap]}>{translate('iou.headsUp')}</Text>{' '}
                <Text>{translate('iou.unapproveWithIntegrationWarning', {accountingIntegration: connectedIntegrationName})}</Text>
            </Text>
        ),
        [connectedIntegrationName, styles.noWrap, styles.textStrong, translate],
    );
>>>>>>> 230aa4af

    return (
        <View style={[styles.pt0, styles.borderBottom]}>
            <HeaderWithBackButton
                shouldShowReportAvatarWithDisplay
                shouldShowPinButton={false}
                report={moneyRequestReport}
                policy={policy}
                shouldShowBackButton={shouldShowBackButton}
                shouldDisplaySearchRouter={shouldDisplaySearchRouter}
                onBackButtonPress={onBackButtonPress}
                shouldShowBorderBottom={false}
                shouldEnableDetailPageNavigation
            >
<<<<<<< HEAD
                {shouldShowSelectedTransactionsButton && !shouldUseNarrowLayout && (
                    <View>
                        <ButtonWithDropdownMenu
                            onPress={() => null}
                            options={selectedTransactionsOptions}
                            customText={translate('workspace.common.selected', {count: selectedTransactionsID.length})}
                            isSplitButton={false}
                            shouldAlwaysShowDropdownMenu
                        />
                    </View>
                )}
                {!shouldShowSelectedTransactionsButton && isDuplicate && !shouldUseNarrowLayout && (
                    <View style={[shouldDuplicateButtonBeSuccess ? styles.ml2 : styles.mh2]}>
                        <Button
                            success={shouldDuplicateButtonBeSuccess}
                            text={translate('iou.reviewDuplicates')}
                            style={styles.p0}
                            onPress={() => {
                                Navigation.navigate(ROUTES.TRANSACTION_DUPLICATE_REVIEW_PAGE.getRoute(transactionThreadReportID, Navigation.getReportRHPActiveRoute()));
                            }}
                        />
                    </View>
                )}
                {!shouldShowSelectedTransactionsButton && shouldShowSettlementButton && !shouldUseNarrowLayout && (
                    <View style={styles.pv2}>
                        <AnimatedSettlementButton
                            isPaidAnimationRunning={isPaidAnimationRunning}
                            isApprovedAnimationRunning={isApprovedAnimationRunning}
                            onAnimationFinish={stopAnimation}
                            canIOUBePaid={canIOUBePaidAndApproved || isPaidAnimationRunning}
                            onlyShowPayElsewhere={onlyShowPayElsewhere}
                            currency={moneyRequestReport?.currency}
                            confirmApproval={confirmApproval}
                            policyID={moneyRequestReport?.policyID}
                            chatReportID={chatReport?.reportID}
                            iouReport={moneyRequestReport}
                            onPress={confirmPayment}
                            enablePaymentsRoute={ROUTES.ENABLE_PAYMENTS}
                            addBankAccountRoute={bankAccountRoute}
                            shouldHidePaymentOptions={!shouldShowPayButton}
                            shouldShowApproveButton={shouldShowApproveButton}
                            shouldDisableApproveButton={shouldDisableApproveButton}
                            style={[styles.pv2]}
                            formattedAmount={getTotalAmountForIOUReportPreviewButton(moneyRequestReport, policy, buttonType)}
                            isDisabled={isOffline && !canAllowSettlement}
                            isLoading={!isOffline && !canAllowSettlement}
                        />
                    </View>
                )}
                {!shouldShowSelectedTransactionsButton && !!shouldShowExportIntegrationButton && !shouldUseNarrowLayout && (
                    <View style={[styles.pv2]}>
                        <ExportWithDropdownMenu
                            policy={policy}
                            report={moneyRequestReport}
                            connectionName={connectedIntegration}
                        />
                    </View>
                )}
                {!shouldShowSelectedTransactionsButton && !!moneyRequestReport && shouldShowSubmitButton && !shouldUseNarrowLayout && (
                    <View style={styles.pv2}>
                        <Button
                            success={isWaitingForSubmissionFromCurrentUser}
                            text={translate('common.submit')}
                            style={[styles.mnw120, styles.pv2, styles.pr0]}
                            onPress={() => submitReport(moneyRequestReport)}
                            isDisabled={shouldDisableSubmitButton}
                        />
                    </View>
                )}
                {!shouldShowSelectedTransactionsButton && shouldShowMarkAsCashButton && !shouldUseNarrowLayout && (
                    <View style={[styles.pv2]}>
                        <Button
                            success
                            text={translate('iou.markAsCash')}
                            style={[styles.pv2, styles.pr0]}
                            onPress={markAsCash}
                        />
=======
                {!shouldUseNarrowLayout && (
                    <View style={[styles.flexRow, styles.gap2]}>
                        {!!primaryAction && !shouldShowSelectedTransactionsButton && primaryActionsImplementation[primaryAction]}
                        {!!applicableSecondaryActions.length && !shouldShowSelectedTransactionsButton && (
                            <ButtonWithDropdownMenu
                                success={false}
                                onPress={() => {}}
                                shouldAlwaysShowDropdownMenu
                                customText={translate('common.more')}
                                options={applicableSecondaryActions}
                                isSplitButton={false}
                            />
                        )}
                        {shouldShowSelectedTransactionsButton && !shouldUseNarrowLayout && (
                            <View>
                                <ButtonWithDropdownMenu
                                    onPress={() => null}
                                    options={selectedTransactionsOptions}
                                    customText={translate('workspace.common.selected', {count: selectedTransactionsID.length})}
                                    isSplitButton={false}
                                    shouldAlwaysShowDropdownMenu
                                />
                            </View>
                        )}
>>>>>>> 230aa4af
                    </View>
                )}
            </HeaderWithBackButton>
            {shouldUseNarrowLayout && (
                <View style={[styles.flexRow, styles.gap2, styles.pb3, styles.ph5, styles.w100, styles.alignItemsCenter, styles.justifyContentCenter]}>
                    {!!primaryAction && !shouldShowSelectedTransactionsButton && <View style={[styles.flex1]}>{primaryActionsImplementation[primaryAction]}</View>}
                    {!!applicableSecondaryActions.length && !shouldShowSelectedTransactionsButton && (
                        <ButtonWithDropdownMenu
                            success={false}
                            onPress={() => {}}
                            shouldAlwaysShowDropdownMenu
                            customText={translate('common.more')}
                            options={applicableSecondaryActions}
                            isSplitButton={false}
                            wrapperStyle={[!primaryAction && styles.flex1]}
                        />
                    )}
                </View>
            )}
            {isMoreContentShown && (
                <View style={[styles.dFlex, styles.flexColumn, shouldAddGapToContents && styles.gap3, styles.pb3, styles.ph5]}>
                    <View style={[styles.dFlex, styles.w100, styles.flexRow, styles.gap3]}>
                        {shouldShowSelectedTransactionsButton && shouldUseNarrowLayout && (
                            <ButtonWithDropdownMenu
                                onPress={() => null}
                                options={selectedTransactionsOptions}
                                customText={translate('workspace.common.selected', {count: selectedTransactionsID.length})}
                                isSplitButton={false}
                                shouldAlwaysShowDropdownMenu
                                wrapperStyle={styles.w100}
                            />
                        )}
<<<<<<< HEAD

                        {!shouldShowSelectedTransactionsButton && isDuplicate && shouldUseNarrowLayout && (
                            <Button
                                success={shouldDuplicateButtonBeSuccess}
                                text={translate('iou.reviewDuplicates')}
                                style={[styles.flex1, styles.pr0]}
                                onPress={() => {
                                    Navigation.navigate(ROUTES.TRANSACTION_DUPLICATE_REVIEW_PAGE.getRoute(transactionThreadReportID, Navigation.getReportRHPActiveRoute()));
                                }}
                            />
                        )}
                        {!shouldShowSelectedTransactionsButton && shouldShowSettlementButton && shouldUseNarrowLayout && (
                            <AnimatedSettlementButton
                                isPaidAnimationRunning={isPaidAnimationRunning}
                                isApprovedAnimationRunning={isApprovedAnimationRunning}
                                onAnimationFinish={stopAnimation}
                                canIOUBePaid={canIOUBePaidAndApproved || isPaidAnimationRunning}
                                wrapperStyle={[styles.flex1]}
                                onlyShowPayElsewhere={onlyShowPayElsewhere}
                                currency={moneyRequestReport?.currency}
                                confirmApproval={confirmApproval}
                                policyID={moneyRequestReport?.policyID}
                                chatReportID={moneyRequestReport?.chatReportID}
                                iouReport={moneyRequestReport}
                                onPress={confirmPayment}
                                enablePaymentsRoute={ROUTES.ENABLE_PAYMENTS}
                                addBankAccountRoute={bankAccountRoute}
                                shouldHidePaymentOptions={!shouldShowPayButton}
                                shouldShowApproveButton={shouldShowApproveButton}
                                formattedAmount={getTotalAmountForIOUReportPreviewButton(moneyRequestReport, policy, buttonType)}
                                shouldDisableApproveButton={shouldDisableApproveButton}
                                isDisabled={isOffline && !canAllowSettlement}
                                isLoading={!isOffline && !canAllowSettlement}
                            />
                        )}
                        {!shouldShowSelectedTransactionsButton && !!shouldShowExportIntegrationButton && shouldUseNarrowLayout && (
                            <ExportWithDropdownMenu
                                policy={policy}
                                report={moneyRequestReport}
                                connectionName={connectedIntegration}
                            />
                        )}
                        {!shouldShowSelectedTransactionsButton && !!moneyRequestReport && shouldShowSubmitButton && shouldUseNarrowLayout && (
                            <Button
                                success={isWaitingForSubmissionFromCurrentUser}
                                text={translate('common.submit')}
                                style={[styles.flex1, styles.pr0]}
                                onPress={() => submitReport(moneyRequestReport)}
                                isDisabled={shouldDisableSubmitButton}
                            />
                        )}
                        {!shouldShowSelectedTransactionsButton && shouldShowMarkAsCashButton && shouldUseNarrowLayout && (
                            <Button
                                success
                                text={translate('iou.markAsCash')}
                                style={[styles.flex1, styles.pr0]}
                                onPress={markAsCash}
                            />
                        )}
=======
>>>>>>> 230aa4af
                    </View>
                    {shouldShowNextStep && <MoneyReportHeaderStatusBar nextStep={optimisticNextStep} />}
                    {!!statusBarProps && (
                        <MoneyRequestHeaderStatusBar
                            icon={statusBarProps.icon}
                            description={statusBarProps.description}
                        />
                    )}
                </View>
            )}
            <LoadingBar shouldShow={(isLoadingReportData && shouldUseNarrowLayout) ?? false} />
            {isHoldMenuVisible && requestType !== undefined && (
                <ProcessMoneyReportHoldMenu
                    nonHeldAmount={!hasOnlyHeldExpenses && hasValidNonHeldAmount ? nonHeldAmount : undefined}
                    requestType={requestType}
                    fullAmount={fullAmount}
                    onClose={() => setIsHoldMenuVisible(false)}
                    isVisible={isHoldMenuVisible}
                    paymentType={paymentType}
                    chatReport={chatReport}
                    moneyRequestReport={moneyRequestReport}
                    startAnimation={() => {
                        if (requestType === CONST.IOU.REPORT_ACTION_TYPE.APPROVE) {
                            startApprovedAnimation();
                        } else {
                            startAnimation();
                        }
                    }}
                    transactionCount={transactionIDs?.length ?? 0}
                />
            )}
            <DelegateNoAccessModal
                isNoDelegateAccessMenuVisible={isNoDelegateAccessMenuVisible}
                onClose={() => setIsNoDelegateAccessMenuVisible(false)}
            />
            <DecisionModal
                title={translate('common.downloadFailedTitle')}
                prompt={translate('common.downloadFailedDescription')}
                isSmallScreenWidth={isSmallScreenWidth}
                onSecondOptionSubmit={() => setDownloadErrorModalVisible(false)}
                secondOptionText={translate('common.buttonConfirm')}
                isVisible={downloadErrorModalVisible}
                onClose={() => setDownloadErrorModalVisible(false)}
            />
            <ConfirmModal
                title={translate('iou.cancelPayment')}
                isVisible={isCancelPaymentModalVisible}
                onConfirm={() => {
                    if (!chatReport) {
                        return;
                    }
                    cancelPayment(moneyRequestReport, chatReport);
                    setIsCancelPaymentModalVisible(false);
                }}
                onCancel={() => setIsCancelPaymentModalVisible(false)}
                prompt={translate('iou.cancelPaymentConfirmation')}
                confirmText={translate('iou.cancelPayment')}
                cancelText={translate('common.dismiss')}
                danger
                shouldEnableNewFocusManagement
            />
            <ConfirmModal
                title={translate('iou.deleteExpense', {count: 1})}
                isVisible={isDeleteModalVisible}
                onConfirm={() => {
                    setIsDeleteModalVisible(false);
                    let goBackRoute: Route | undefined;
                    if (transactionThreadReportID) {
                        if (!requestParentReportAction || !transaction?.transactionID) {
                            throw new Error('Missing data!');
                        }
                        // it's deleting transacation but not the report which leads to bug (that is actually also on staging)
                        deleteMoneyRequest(transaction?.transactionID, requestParentReportAction);
                        goBackRoute = getNavigationUrlOnMoneyRequestDelete(transaction.transactionID, requestParentReportAction, false);
                    }

                    if (goBackRoute) {
                        Navigation.navigate(goBackRoute);
                    }
                }}
                onCancel={() => setIsDeleteModalVisible(false)}
                prompt={translate('iou.deleteConfirmation', {count: 1})}
                confirmText={translate('common.delete')}
                cancelText={translate('common.cancel')}
                danger
                shouldEnableNewFocusManagement
            />
            <ConfirmModal
                title={translate('workspace.exportAgainModal.title')}
                onConfirm={() => {
                    confirmManualExport();
                    setMarkAsExportedModalVisible(false);
                }}
                onCancel={() => setMarkAsExportedModalVisible(false)}
                // eslint-disable-next-line @typescript-eslint/no-non-null-assertion
                prompt={translate('workspace.exportAgainModal.description', {connectionName: connectedIntegration!, reportName: moneyRequestReport?.reportName ?? ''})}
                confirmText={translate('workspace.exportAgainModal.confirmText')}
                cancelText={translate('workspace.exportAgainModal.cancelText')}
                isVisible={markAsExportedModalVisible}
            />
            <ConfirmModal
                title={translate('iou.unapproveReport')}
                isVisible={isUnapproveModalVisible}
                danger
                confirmText={translate('iou.unapproveReport')}
                onConfirm={() => {
                    setIsUnapproveModalVisible(false);
                    unapproveExpenseReport(moneyRequestReport);
                }}
                cancelText={translate('common.cancel')}
                onCancel={() => setIsUnapproveModalVisible(false)}
                prompt={unapproveWarningText}
            />
            <DecisionModal
                title={translate('common.downloadFailedTitle')}
                prompt={translate('common.downloadFailedDescription')}
                isSmallScreenWidth={isSmallScreenWidth}
                onSecondOptionSubmit={() => setIsDownloadErrorModalVisible(false)}
                secondOptionText={translate('common.buttonConfirm')}
                isVisible={isDownloadErrorModalVisible}
                onClose={() => setIsDownloadErrorModalVisible(false)}
            />
        </View>
    );
}

MoneyReportHeader.displayName = 'MoneyReportHeader';

export default MoneyReportHeader;<|MERGE_RESOLUTION|>--- conflicted
+++ resolved
@@ -11,12 +11,9 @@
 import useSelectedTransactionsActions from '@hooks/useSelectedTransactionsActions';
 import useTheme from '@hooks/useTheme';
 import useThemeStyles from '@hooks/useThemeStyles';
-<<<<<<< HEAD
-import {getIOUReportPreviewButtonType, getTotalAmountForIOUReportPreviewButton} from '@libs/MoneyRequestReportUtils';
-=======
 import {exportReportToCSV, exportToIntegration, markAsManuallyExported} from '@libs/actions/Report';
 import {convertToDisplayString} from '@libs/CurrencyUtils';
->>>>>>> 230aa4af
+import {getTotalAmountForIOUReportPreviewButton} from '@libs/MoneyRequestReportUtils';
 import Navigation from '@libs/Navigation/Navigation';
 import {buildOptimisticNextStepForPreventSelfApprovalsEnabled} from '@libs/NextStepUtils';
 import {getConnectedIntegration} from '@libs/PolicyUtils';
@@ -27,35 +24,20 @@
     changeMoneyRequestHoldStatus,
     getArchiveReason,
     getBankAccountRoute,
-<<<<<<< HEAD
-=======
     getIntegrationIcon,
     getMoneyRequestSpendBreakdown,
->>>>>>> 230aa4af
     getNonHeldAndFullAmount,
     getTransactionsWithReceipts,
-    hasActionsWithErrors,
     hasHeldExpenses as hasHeldExpensesReportUtils,
-    hasMissingSmartscanFields,
-    hasNoticeTypeViolations,
     hasOnlyHeldExpenses as hasOnlyHeldExpensesReportUtils,
-    hasReportViolations,
     hasUpdatedTotal,
-    hasViolations,
-    hasWarningTypeViolations,
     isAllowedToApproveExpenseReport,
     isArchivedReportWithID,
     isExported as isExportedUtils,
     isInvoiceReport,
     isProcessingReport,
     isReportOwner,
-<<<<<<< HEAD
-    isSettled,
-    isWaitingForSubmissionFromCurrentUser as isWaitingForSubmissionFromCurrentUserReportUtils,
-    navigateBackOnDeleteTransaction,
-=======
     navigateToDetailsPage,
->>>>>>> 230aa4af
     reportTransactionsSelector,
 } from '@libs/ReportUtils';
 import {
@@ -176,6 +158,7 @@
     const theme = useTheme();
     const {translate} = useLocalize();
     const {isOffline} = useNetwork();
+    const {reimbursableSpend} = getMoneyRequestSpendBreakdown(moneyRequestReport);
     const isOnHold = isOnHoldTransactionUtils(transaction);
 
     const [isHoldMenuVisible, setIsHoldMenuVisible] = useState(false);
@@ -229,25 +212,6 @@
 
     const shouldDisableApproveButton = shouldShowApproveButton && !isAllowedToApproveExpenseReport(moneyRequestReport);
 
-<<<<<<< HEAD
-    const isAdmin = policy?.role === CONST.POLICY.ROLE.ADMIN;
-
-    const filteredTransactions = transactions?.filter((t) => t) ?? [];
-    const shouldShowSubmitButton = canSubmitReport(moneyRequestReport, policy, filteredTransactions, violations);
-
-    const shouldShowExportIntegrationButton = !shouldShowPayButton && !shouldShowSubmitButton && !!connectedIntegration && isAdmin && canBeExported(moneyRequestReport);
-
-    const shouldShowSettlementButton =
-        !shouldShowSelectedTransactionsButton &&
-        !shouldShowSubmitButton &&
-        (shouldShowPayButton || shouldShowApproveButton) &&
-        !shouldShowRTERViolationMessage(transactions) &&
-        !shouldShowExportIntegrationButton &&
-        !shouldShowBrokenConnectionViolation;
-
-    const shouldDisableSubmitButton = shouldShowSubmitButton && !isAllowedToSubmitDraftExpenseReport(moneyRequestReport);
-=======
->>>>>>> 230aa4af
     const isFromPaidPolicy = policyType === CONST.POLICY.TYPE.TEAM || policyType === CONST.POLICY.TYPE.CORPORATE;
 
     const hasDuplicates = hasDuplicateTransactions(moneyRequestReport?.reportID);
@@ -265,11 +229,6 @@
     const bankAccountRoute = getBankAccountRoute(chatReport);
     const {nonHeldAmount, fullAmount, hasValidNonHeldAmount} = getNonHeldAndFullAmount(moneyRequestReport, shouldShowPayButton);
     const isAnyTransactionOnHold = hasHeldExpensesReportUtils(moneyRequestReport?.reportID);
-<<<<<<< HEAD
-    const isMoreContentShown = shouldShowNextStep || shouldShowStatusBar || (shouldShowAnyButton && shouldUseNarrowLayout);
-=======
-    const displayedAmount = isAnyTransactionOnHold && canAllowSettlement && hasValidNonHeldAmount ? nonHeldAmount : formattedAmount;
->>>>>>> 230aa4af
     const {isDelegateAccessRestricted} = useDelegateUserDetails();
     const [isNoDelegateAccessMenuVisible, setIsNoDelegateAccessMenuVisible] = useState(false);
     const [isLoadingReportData] = useOnyx(ONYXKEYS.IS_LOADING_REPORT_DATA, {canBeMissing: true});
@@ -420,7 +379,7 @@
             <Button
                 success
                 onPress={confirmApproval}
-                text={translate('iou.approve')}
+                text={translate('iou.approve', {formattedAmount: getTotalAmountForIOUReportPreviewButton(moneyRequestReport, policy, CONST.REPORT.PRIMARY_ACTIONS.APPROVE)})}
             />
         ),
         [CONST.REPORT.PRIMARY_ACTIONS.PAY]: (
@@ -441,7 +400,7 @@
                 shouldHidePaymentOptions={!shouldShowPayButton}
                 shouldShowApproveButton={shouldShowApproveButton}
                 shouldDisableApproveButton={shouldDisableApproveButton}
-                formattedAmount={!hasOnlyHeldExpenses ? displayedAmount : ''}
+                formattedAmount={getTotalAmountForIOUReportPreviewButton(moneyRequestReport, policy, CONST.REPORT.PRIMARY_ACTIONS.PAY)}
                 isDisabled={isOffline && !canAllowSettlement}
                 isLoading={!isOffline && !canAllowSettlement}
             />
@@ -645,30 +604,6 @@
 
     const shouldShowBackButton = shouldDisplayBackButton || shouldUseNarrowLayout;
 
-<<<<<<< HEAD
-    const iouReportID = moneyRequestReport?.reportID;
-
-    const isIOUSettled = isSettled(iouReportID) || requestParentReportAction?.childStatusNum === CONST.REPORT.STATUS_NUM.REIMBURSED;
-
-    const shouldShowRBR =
-        ((hasMissingSmartscanFields(iouReportID) && !isIOUSettled) ||
-            // eslint-disable-next-line @typescript-eslint/prefer-nullish-coalescing
-            hasViolations(iouReportID, violations, true) ||
-            hasNoticeTypeViolations(iouReportID, violations, true) ||
-            hasWarningTypeViolations(iouReportID, violations, true) ||
-            (isReportOwner(moneyRequestReport) && hasReportViolations(iouReportID)) ||
-            hasActionsWithErrors(iouReportID)) &&
-        !isIOUSettled;
-
-    const buttonType = getIOUReportPreviewButtonType({
-        shouldShowPayButton,
-        shouldShowApproveButton,
-        shouldShowSubmitButton,
-        shouldShowSettlementButton,
-        shouldShowRBR,
-        shouldShowExportIntegrationButton,
-    });
-=======
     const isMoreContentShown = shouldShowNextStep || !!statusBarProps;
 
     const connectedIntegrationName = connectedIntegration ? translate('workspace.accounting.connectionName', {connectionName: connectedIntegration}) : '';
@@ -681,7 +616,6 @@
         ),
         [connectedIntegrationName, styles.noWrap, styles.textStrong, translate],
     );
->>>>>>> 230aa4af
 
     return (
         <View style={[styles.pt0, styles.borderBottom]}>
@@ -696,85 +630,6 @@
                 shouldShowBorderBottom={false}
                 shouldEnableDetailPageNavigation
             >
-<<<<<<< HEAD
-                {shouldShowSelectedTransactionsButton && !shouldUseNarrowLayout && (
-                    <View>
-                        <ButtonWithDropdownMenu
-                            onPress={() => null}
-                            options={selectedTransactionsOptions}
-                            customText={translate('workspace.common.selected', {count: selectedTransactionsID.length})}
-                            isSplitButton={false}
-                            shouldAlwaysShowDropdownMenu
-                        />
-                    </View>
-                )}
-                {!shouldShowSelectedTransactionsButton && isDuplicate && !shouldUseNarrowLayout && (
-                    <View style={[shouldDuplicateButtonBeSuccess ? styles.ml2 : styles.mh2]}>
-                        <Button
-                            success={shouldDuplicateButtonBeSuccess}
-                            text={translate('iou.reviewDuplicates')}
-                            style={styles.p0}
-                            onPress={() => {
-                                Navigation.navigate(ROUTES.TRANSACTION_DUPLICATE_REVIEW_PAGE.getRoute(transactionThreadReportID, Navigation.getReportRHPActiveRoute()));
-                            }}
-                        />
-                    </View>
-                )}
-                {!shouldShowSelectedTransactionsButton && shouldShowSettlementButton && !shouldUseNarrowLayout && (
-                    <View style={styles.pv2}>
-                        <AnimatedSettlementButton
-                            isPaidAnimationRunning={isPaidAnimationRunning}
-                            isApprovedAnimationRunning={isApprovedAnimationRunning}
-                            onAnimationFinish={stopAnimation}
-                            canIOUBePaid={canIOUBePaidAndApproved || isPaidAnimationRunning}
-                            onlyShowPayElsewhere={onlyShowPayElsewhere}
-                            currency={moneyRequestReport?.currency}
-                            confirmApproval={confirmApproval}
-                            policyID={moneyRequestReport?.policyID}
-                            chatReportID={chatReport?.reportID}
-                            iouReport={moneyRequestReport}
-                            onPress={confirmPayment}
-                            enablePaymentsRoute={ROUTES.ENABLE_PAYMENTS}
-                            addBankAccountRoute={bankAccountRoute}
-                            shouldHidePaymentOptions={!shouldShowPayButton}
-                            shouldShowApproveButton={shouldShowApproveButton}
-                            shouldDisableApproveButton={shouldDisableApproveButton}
-                            style={[styles.pv2]}
-                            formattedAmount={getTotalAmountForIOUReportPreviewButton(moneyRequestReport, policy, buttonType)}
-                            isDisabled={isOffline && !canAllowSettlement}
-                            isLoading={!isOffline && !canAllowSettlement}
-                        />
-                    </View>
-                )}
-                {!shouldShowSelectedTransactionsButton && !!shouldShowExportIntegrationButton && !shouldUseNarrowLayout && (
-                    <View style={[styles.pv2]}>
-                        <ExportWithDropdownMenu
-                            policy={policy}
-                            report={moneyRequestReport}
-                            connectionName={connectedIntegration}
-                        />
-                    </View>
-                )}
-                {!shouldShowSelectedTransactionsButton && !!moneyRequestReport && shouldShowSubmitButton && !shouldUseNarrowLayout && (
-                    <View style={styles.pv2}>
-                        <Button
-                            success={isWaitingForSubmissionFromCurrentUser}
-                            text={translate('common.submit')}
-                            style={[styles.mnw120, styles.pv2, styles.pr0]}
-                            onPress={() => submitReport(moneyRequestReport)}
-                            isDisabled={shouldDisableSubmitButton}
-                        />
-                    </View>
-                )}
-                {!shouldShowSelectedTransactionsButton && shouldShowMarkAsCashButton && !shouldUseNarrowLayout && (
-                    <View style={[styles.pv2]}>
-                        <Button
-                            success
-                            text={translate('iou.markAsCash')}
-                            style={[styles.pv2, styles.pr0]}
-                            onPress={markAsCash}
-                        />
-=======
                 {!shouldUseNarrowLayout && (
                     <View style={[styles.flexRow, styles.gap2]}>
                         {!!primaryAction && !shouldShowSelectedTransactionsButton && primaryActionsImplementation[primaryAction]}
@@ -799,7 +654,6 @@
                                 />
                             </View>
                         )}
->>>>>>> 230aa4af
                     </View>
                 )}
             </HeaderWithBackButton>
@@ -832,68 +686,6 @@
                                 wrapperStyle={styles.w100}
                             />
                         )}
-<<<<<<< HEAD
-
-                        {!shouldShowSelectedTransactionsButton && isDuplicate && shouldUseNarrowLayout && (
-                            <Button
-                                success={shouldDuplicateButtonBeSuccess}
-                                text={translate('iou.reviewDuplicates')}
-                                style={[styles.flex1, styles.pr0]}
-                                onPress={() => {
-                                    Navigation.navigate(ROUTES.TRANSACTION_DUPLICATE_REVIEW_PAGE.getRoute(transactionThreadReportID, Navigation.getReportRHPActiveRoute()));
-                                }}
-                            />
-                        )}
-                        {!shouldShowSelectedTransactionsButton && shouldShowSettlementButton && shouldUseNarrowLayout && (
-                            <AnimatedSettlementButton
-                                isPaidAnimationRunning={isPaidAnimationRunning}
-                                isApprovedAnimationRunning={isApprovedAnimationRunning}
-                                onAnimationFinish={stopAnimation}
-                                canIOUBePaid={canIOUBePaidAndApproved || isPaidAnimationRunning}
-                                wrapperStyle={[styles.flex1]}
-                                onlyShowPayElsewhere={onlyShowPayElsewhere}
-                                currency={moneyRequestReport?.currency}
-                                confirmApproval={confirmApproval}
-                                policyID={moneyRequestReport?.policyID}
-                                chatReportID={moneyRequestReport?.chatReportID}
-                                iouReport={moneyRequestReport}
-                                onPress={confirmPayment}
-                                enablePaymentsRoute={ROUTES.ENABLE_PAYMENTS}
-                                addBankAccountRoute={bankAccountRoute}
-                                shouldHidePaymentOptions={!shouldShowPayButton}
-                                shouldShowApproveButton={shouldShowApproveButton}
-                                formattedAmount={getTotalAmountForIOUReportPreviewButton(moneyRequestReport, policy, buttonType)}
-                                shouldDisableApproveButton={shouldDisableApproveButton}
-                                isDisabled={isOffline && !canAllowSettlement}
-                                isLoading={!isOffline && !canAllowSettlement}
-                            />
-                        )}
-                        {!shouldShowSelectedTransactionsButton && !!shouldShowExportIntegrationButton && shouldUseNarrowLayout && (
-                            <ExportWithDropdownMenu
-                                policy={policy}
-                                report={moneyRequestReport}
-                                connectionName={connectedIntegration}
-                            />
-                        )}
-                        {!shouldShowSelectedTransactionsButton && !!moneyRequestReport && shouldShowSubmitButton && shouldUseNarrowLayout && (
-                            <Button
-                                success={isWaitingForSubmissionFromCurrentUser}
-                                text={translate('common.submit')}
-                                style={[styles.flex1, styles.pr0]}
-                                onPress={() => submitReport(moneyRequestReport)}
-                                isDisabled={shouldDisableSubmitButton}
-                            />
-                        )}
-                        {!shouldShowSelectedTransactionsButton && shouldShowMarkAsCashButton && shouldUseNarrowLayout && (
-                            <Button
-                                success
-                                text={translate('iou.markAsCash')}
-                                style={[styles.flex1, styles.pr0]}
-                                onPress={markAsCash}
-                            />
-                        )}
-=======
->>>>>>> 230aa4af
                     </View>
                     {shouldShowNextStep && <MoneyReportHeaderStatusBar nextStep={optimisticNextStep} />}
                     {!!statusBarProps && (
