--- conflicted
+++ resolved
@@ -198,11 +198,8 @@
     const [activePolicyID] = useOnyx(ONYXKEYS.NVP_ACTIVE_POLICY_ID, {canBeMissing: true});
     const [integrationsExportTemplates] = useOnyx(ONYXKEYS.NVP_INTEGRATION_SERVER_EXPORT_TEMPLATES, {canBeMissing: true});
     const [csvExportLayouts] = useOnyx(ONYXKEYS.NVP_CSV_EXPORT_LAYOUTS, {canBeMissing: true});
-<<<<<<< HEAD
     const {asset: Buildings} = useMemoizedLazyAsset(() => loadExpensifyIcon('Buildings'));
-=======
     const [lastDistanceExpenseType] = useOnyx(ONYXKEYS.NVP_LAST_DISTANCE_EXPENSE_TYPE, {canBeMissing: true});
->>>>>>> 1ff696b2
     const exportTemplates = useMemo(() => getExportTemplates(integrationsExportTemplates ?? [], csvExportLayouts ?? {}, policy), [integrationsExportTemplates, csvExportLayouts, policy]);
 
     const requestParentReportAction = useMemo(() => {
