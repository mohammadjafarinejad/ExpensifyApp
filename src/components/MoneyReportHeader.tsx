import React, {useCallback, useEffect, useMemo, useState} from 'react';
import {View} from 'react-native';
import type {OnyxEntry} from 'react-native-onyx';
import {withOnyx} from 'react-native-onyx';
import useLocalize from '@hooks/useLocalize';
import useResponsiveLayout from '@hooks/useResponsiveLayout';
import useThemeStyles from '@hooks/useThemeStyles';
import useWindowDimensions from '@hooks/useWindowDimensions';
import * as CurrencyUtils from '@libs/CurrencyUtils';
import * as HeaderUtils from '@libs/HeaderUtils';
import Navigation from '@libs/Navigation/Navigation';
import * as ReportActionsUtils from '@libs/ReportActionsUtils';
import * as ReportUtils from '@libs/ReportUtils';
import * as IOU from '@userActions/IOU';
import CONST from '@src/CONST';
import ONYXKEYS from '@src/ONYXKEYS';
import ROUTES from '@src/ROUTES';
import type * as OnyxTypes from '@src/types/onyx';
import type {PaymentMethodType} from '@src/types/onyx/OriginalMessage';
import {isEmptyObject} from '@src/types/utils/EmptyObject';
import Button from './Button';
import ConfirmModal from './ConfirmModal';
import HeaderWithBackButton from './HeaderWithBackButton';
import * as Expensicons from './Icon/Expensicons';
import MoneyReportHeaderStatusBar from './MoneyReportHeaderStatusBar';
import ProcessMoneyReportHoldMenu from './ProcessMoneyReportHoldMenu';
import SettlementButton from './SettlementButton';

type MoneyReportHeaderOnyxProps = {
    /** The chat report this report is linked to */
    chatReport: OnyxEntry<OnyxTypes.Report>;

    /** The next step for the report */
    nextStep: OnyxEntry<OnyxTypes.ReportNextStep>;

    /** Session info for the currently logged in user. */
    session: OnyxEntry<OnyxTypes.Session>;

    /** The transaction thread report associated with the current report, if any */
    transactionThreadReport: OnyxEntry<OnyxTypes.Report>;
};

type MoneyReportHeaderProps = MoneyReportHeaderOnyxProps & {
    /** The report currently being looked at */
    report: OnyxTypes.Report;

    /** The policy tied to the expense report */
    policy: OnyxEntry<OnyxTypes.Policy>;

    /** Array of report actions for the report */
    reportActions: OnyxTypes.ReportAction[];

    /** The reportID of the transaction thread report associated with this current report, if any */
    // eslint-disable-next-line react/no-unused-prop-types
    transactionThreadReportID?: string | null;

    /** Whether we should display the header as in narrow layout */
    shouldUseNarrowLayout?: boolean;
};

function MoneyReportHeader({
    session,
    policy,
    chatReport,
    nextStep,
    report: moneyRequestReport,
    transactionThreadReport,
    reportActions,
    shouldUseNarrowLayout = false,
}: MoneyReportHeaderProps) {
    const styles = useThemeStyles();
    const [isDeleteRequestModalVisible, setIsDeleteRequestModalVisible] = useState(false);
    const {translate} = useLocalize();
    const {windowWidth} = useWindowDimensions();
<<<<<<< HEAD
    const {shouldUseNarrowLayout, isSmallScreenWidth} = useResponsiveLayout();
=======
>>>>>>> 417a673c
    const {reimbursableSpend} = ReportUtils.getMoneyRequestSpendBreakdown(moneyRequestReport);
    const isSettled = ReportUtils.isSettled(moneyRequestReport.reportID);
    const requestParentReportAction = useMemo(() => {
        if (!reportActions || !transactionThreadReport?.parentReportActionID) {
            return null;
        }
        return reportActions.find((action) => action.reportActionID === transactionThreadReport.parentReportActionID);
    }, [reportActions, transactionThreadReport?.parentReportActionID]);
    const isDeletedParentAction = ReportActionsUtils.isDeletedAction(requestParentReportAction as OnyxTypes.ReportAction);

    // Only the requestor can delete the request, admins can only edit it.
    const isActionOwner =
        typeof requestParentReportAction?.actorAccountID === 'number' && typeof session?.accountID === 'number' && requestParentReportAction.actorAccountID === session?.accountID;
    const canDeleteRequest =
        isActionOwner && (ReportUtils.canAddOrDeleteTransactions(moneyRequestReport) || ReportUtils.isTrackExpenseReport(transactionThreadReport)) && !isDeletedParentAction;
    const [isHoldMenuVisible, setIsHoldMenuVisible] = useState(false);
    const [paymentType, setPaymentType] = useState<PaymentMethodType>();
    const [requestType, setRequestType] = useState<'pay' | 'approve'>();
    const canAllowSettlement = ReportUtils.hasUpdatedTotal(moneyRequestReport, policy);
    const policyType = policy?.type;
    const isPayer = ReportUtils.isPayer(session, moneyRequestReport);
    const isDraft = ReportUtils.isOpenExpenseReport(moneyRequestReport);
    const [isConfirmModalVisible, setIsConfirmModalVisible] = useState(false);

    const cancelPayment = useCallback(() => {
        if (!chatReport) {
            return;
        }
        IOU.cancelPayment(moneyRequestReport, chatReport);
        setIsConfirmModalVisible(false);
    }, [moneyRequestReport, chatReport]);

    const shouldShowPayButton = useMemo(() => IOU.canIOUBePaid(moneyRequestReport, chatReport, policy), [moneyRequestReport, chatReport, policy]);

    const shouldShowApproveButton = useMemo(() => IOU.canApproveIOU(moneyRequestReport, chatReport, policy), [moneyRequestReport, chatReport, policy]);

    const shouldDisableApproveButton = shouldShowApproveButton && !ReportUtils.isAllowedToApproveExpenseReport(moneyRequestReport);

    const shouldShowSettlementButton = shouldShowPayButton || shouldShowApproveButton;

    const shouldShowSubmitButton = isDraft && reimbursableSpend !== 0;
    const shouldDisableSubmitButton = shouldShowSubmitButton && !ReportUtils.isAllowedToSubmitDraftExpenseReport(moneyRequestReport);
    const isFromPaidPolicy = policyType === CONST.POLICY.TYPE.TEAM || policyType === CONST.POLICY.TYPE.CORPORATE;
    const shouldShowNextStep = !ReportUtils.isClosedExpenseReportWithNoExpenses(moneyRequestReport) && isFromPaidPolicy && !!nextStep?.message?.length;
    const shouldShowAnyButton = shouldShowSettlementButton || shouldShowApproveButton || shouldShowSubmitButton || shouldShowNextStep;
    const bankAccountRoute = ReportUtils.getBankAccountRoute(chatReport);
    const formattedAmount = CurrencyUtils.convertToDisplayString(reimbursableSpend, moneyRequestReport.currency);
    const [nonHeldAmount, fullAmount] = ReportUtils.getNonHeldAndFullAmount(moneyRequestReport, policy);
    const displayedAmount = ReportUtils.hasHeldExpenses(moneyRequestReport.reportID) && canAllowSettlement ? nonHeldAmount : formattedAmount;
    const isMoreContentShown = shouldShowNextStep || (shouldShowAnyButton && shouldUseNarrowLayout);

    const confirmPayment = (type?: PaymentMethodType | undefined) => {
        if (!type) {
            return;
        }
        setPaymentType(type);
        setRequestType('pay');
        if (ReportUtils.hasHeldExpenses(moneyRequestReport.reportID)) {
            setIsHoldMenuVisible(true);
        } else if (chatReport) {
            IOU.payMoneyRequest(type, chatReport, moneyRequestReport, true);
        }
    };

    const confirmApproval = () => {
        setRequestType('approve');
        if (ReportUtils.hasHeldExpenses(moneyRequestReport.reportID)) {
            setIsHoldMenuVisible(true);
        } else {
            IOU.approveMoneyRequest(moneyRequestReport, true);
        }
    };

    const deleteTransaction = useCallback(() => {
        if (requestParentReportAction) {
            const iouTransactionID = requestParentReportAction.actionName === CONST.REPORT.ACTIONS.TYPE.IOU ? requestParentReportAction.originalMessage?.IOUTransactionID ?? '' : '';
            if (ReportActionsUtils.isTrackExpenseAction(requestParentReportAction)) {
                IOU.deleteTrackExpense(moneyRequestReport?.reportID ?? '', iouTransactionID, requestParentReportAction, true);
                return;
            }
            IOU.deleteMoneyRequest(iouTransactionID, requestParentReportAction, true);
        }

        setIsDeleteRequestModalVisible(false);
    }, [moneyRequestReport?.reportID, requestParentReportAction, setIsDeleteRequestModalVisible]);

    // The submit button should be success green colour only if the user is submitter and the policy does not have Scheduled Submit turned on
    const isWaitingForSubmissionFromCurrentUser = useMemo(
        () => chatReport?.isOwnPolicyExpenseChat && !policy?.harvesting?.enabled,
        [chatReport?.isOwnPolicyExpenseChat, policy?.harvesting?.enabled],
    );

    const threeDotsMenuItems = [HeaderUtils.getPinMenuItem(moneyRequestReport)];
    if (isPayer && isSettled && ReportUtils.isExpenseReport(moneyRequestReport)) {
        threeDotsMenuItems.push({
            icon: Expensicons.Trashcan,
            text: translate('iou.cancelPayment'),
            onSelected: () => setIsConfirmModalVisible(true),
        });
    }

    // If the report supports adding transactions to it, then it also supports deleting transactions from it.
    if (canDeleteRequest && !isEmptyObject(transactionThreadReport)) {
        threeDotsMenuItems.push({
            icon: Expensicons.Trashcan,
            text: translate('reportActionContextMenu.deleteAction', {action: requestParentReportAction}),
            onSelected: () => setIsDeleteRequestModalVisible(true),
        });
    }

    useEffect(() => {
        if (canDeleteRequest) {
            return;
        }

        setIsDeleteRequestModalVisible(false);
    }, [canDeleteRequest]);

    return (
        <View style={[styles.pt0]}>
            <HeaderWithBackButton
                shouldShowReportAvatarWithDisplay
                shouldEnableDetailPageNavigation
                shouldShowPinButton={false}
                report={moneyRequestReport}
                policy={policy}
                shouldShowBackButton={shouldUseNarrowLayout}
                onBackButtonPress={() => Navigation.goBack(undefined, false, true)}
                // Shows border if no buttons or next steps are showing below the header
                shouldShowBorderBottom={!(shouldShowAnyButton && shouldUseNarrowLayout) && !(shouldShowNextStep && !shouldUseNarrowLayout)}
                shouldShowThreeDotsButton
                threeDotsMenuItems={threeDotsMenuItems}
                threeDotsAnchorPosition={styles.threeDotsPopoverOffsetNoCloseButton(windowWidth)}
            >
                {shouldShowSettlementButton && !shouldUseNarrowLayout && (
                    <View style={styles.pv2}>
                        <SettlementButton
                            currency={moneyRequestReport.currency}
                            confirmApproval={confirmApproval}
                            policyID={moneyRequestReport.policyID}
                            chatReportID={chatReport?.reportID}
                            iouReport={moneyRequestReport}
                            onPress={confirmPayment}
                            enablePaymentsRoute={ROUTES.ENABLE_PAYMENTS}
                            addBankAccountRoute={bankAccountRoute}
                            shouldHidePaymentOptions={!shouldShowPayButton}
                            shouldShowApproveButton={shouldShowApproveButton}
                            shouldDisableApproveButton={shouldDisableApproveButton}
                            style={[styles.pv2]}
                            formattedAmount={!ReportUtils.hasOnlyHeldExpenses(moneyRequestReport.reportID) ? displayedAmount : ''}
                            isDisabled={!canAllowSettlement}
                        />
                    </View>
                )}
                {shouldShowSubmitButton && !shouldUseNarrowLayout && (
                    <View style={styles.pv2}>
                        <Button
                            medium
                            success={isWaitingForSubmissionFromCurrentUser}
                            text={translate('common.submit')}
                            style={[styles.mnw120, styles.pv2, styles.pr0]}
                            onPress={() => IOU.submitReport(moneyRequestReport)}
                            isDisabled={shouldDisableSubmitButton}
                        />
                    </View>
                )}
            </HeaderWithBackButton>
            <View style={isMoreContentShown ? [styles.dFlex, styles.flexColumn, styles.borderBottom] : []}>
                {shouldShowSettlementButton && shouldUseNarrowLayout && (
                    <View style={[styles.ph5, styles.pb2]}>
                        <SettlementButton
                            currency={moneyRequestReport.currency}
                            confirmApproval={confirmApproval}
                            policyID={moneyRequestReport.policyID}
                            chatReportID={moneyRequestReport.chatReportID}
                            iouReport={moneyRequestReport}
                            onPress={confirmPayment}
                            enablePaymentsRoute={ROUTES.ENABLE_PAYMENTS}
                            addBankAccountRoute={bankAccountRoute}
                            shouldHidePaymentOptions={!shouldShowPayButton}
                            shouldShowApproveButton={shouldShowApproveButton}
                            formattedAmount={!ReportUtils.hasOnlyHeldExpenses(moneyRequestReport.reportID) ? displayedAmount : ''}
                            shouldDisableApproveButton={shouldDisableApproveButton}
                            isDisabled={!canAllowSettlement}
                        />
                    </View>
                )}
                {shouldShowSubmitButton && shouldUseNarrowLayout && (
                    <View style={[styles.ph5, styles.pb2]}>
                        <Button
                            medium
                            success={isWaitingForSubmissionFromCurrentUser}
                            text={translate('common.submit')}
                            style={[styles.w100, styles.pr0]}
                            onPress={() => IOU.submitReport(moneyRequestReport)}
                            isDisabled={shouldDisableSubmitButton}
                        />
                    </View>
                )}
                {shouldShowNextStep && (
                    <View style={[styles.ph5, styles.pb3]}>
                        <MoneyReportHeaderStatusBar nextStep={nextStep} />
                    </View>
                )}
            </View>
            {isHoldMenuVisible && requestType !== undefined && (
                <ProcessMoneyReportHoldMenu
                    nonHeldAmount={!ReportUtils.hasOnlyHeldExpenses(moneyRequestReport.reportID) ? nonHeldAmount : undefined}
                    requestType={requestType}
                    fullAmount={fullAmount}
                    isSmallScreenWidth={shouldUseNarrowLayout}
                    onClose={() => setIsHoldMenuVisible(false)}
                    isVisible={isHoldMenuVisible}
                    paymentType={paymentType}
                    chatReport={chatReport}
                    moneyRequestReport={moneyRequestReport}
                />
            )}
            <ConfirmModal
                title={translate('iou.cancelPayment')}
                isVisible={isConfirmModalVisible}
                onConfirm={cancelPayment}
                onCancel={() => setIsConfirmModalVisible(false)}
                prompt={translate('iou.cancelPaymentConfirmation')}
                confirmText={translate('iou.cancelPayment')}
                cancelText={translate('common.dismiss')}
                danger
            />
            <ConfirmModal
                title={translate('iou.deleteExpense')}
                isVisible={isDeleteRequestModalVisible}
                onConfirm={deleteTransaction}
                onCancel={() => setIsDeleteRequestModalVisible(false)}
                prompt={translate('iou.deleteConfirmation')}
                confirmText={translate('common.delete')}
                cancelText={translate('common.cancel')}
                danger
            />
        </View>
    );
}

MoneyReportHeader.displayName = 'MoneyReportHeader';

export default withOnyx<MoneyReportHeaderProps, MoneyReportHeaderOnyxProps>({
    chatReport: {
        key: ({report}) => `${ONYXKEYS.COLLECTION.REPORT}${report.chatReportID}`,
    },
    nextStep: {
        key: ({report}) => `${ONYXKEYS.COLLECTION.NEXT_STEP}${report.reportID}`,
    },
    transactionThreadReport: {
        key: ({transactionThreadReportID}) => `${ONYXKEYS.COLLECTION.REPORT}${transactionThreadReportID}`,
    },
    session: {
        key: ONYXKEYS.SESSION,
    },
})(MoneyReportHeader);<|MERGE_RESOLUTION|>--- conflicted
+++ resolved
@@ -72,10 +72,7 @@
     const [isDeleteRequestModalVisible, setIsDeleteRequestModalVisible] = useState(false);
     const {translate} = useLocalize();
     const {windowWidth} = useWindowDimensions();
-<<<<<<< HEAD
     const {shouldUseNarrowLayout, isSmallScreenWidth} = useResponsiveLayout();
-=======
->>>>>>> 417a673c
     const {reimbursableSpend} = ReportUtils.getMoneyRequestSpendBreakdown(moneyRequestReport);
     const isSettled = ReportUtils.isSettled(moneyRequestReport.reportID);
     const requestParentReportAction = useMemo(() => {
