--- conflicted
+++ resolved
@@ -1102,9 +1102,10 @@
                             if (!requestParentReportAction || !transaction?.transactionID) {
                                 throw new Error('Missing data!');
                             }
-                            InteractionManager.runAfterInteractions(() =>
-                                deleteMoneyRequest(transaction?.transactionID, requestParentReportAction, duplicateTransactions, duplicateTransactionViolations),
-                            );
+                            InteractionManager.runAfterInteractions(() => {
+                                deleteMoneyRequest(transaction?.transactionID, requestParentReportAction, duplicateTransactions, duplicateTransactionViolations);
+                                removeTransaction(transaction.transactionID);
+                            });
                             goBackRoute = getNavigationUrlOnMoneyRequestDelete(transaction.transactionID, requestParentReportAction, false);
                         }
 
@@ -1449,128 +1450,6 @@
                 isVisible={downloadErrorModalVisible}
                 onClose={() => setDownloadErrorModalVisible(false)}
             />
-<<<<<<< HEAD
-=======
-            <ConfirmModal
-                title={translate('iou.cancelPayment')}
-                isVisible={isCancelPaymentModalVisible}
-                onConfirm={() => {
-                    if (!chatReport) {
-                        return;
-                    }
-                    cancelPayment(moneyRequestReport, chatReport);
-                    setIsCancelPaymentModalVisible(false);
-                }}
-                onCancel={() => setIsCancelPaymentModalVisible(false)}
-                prompt={translate('iou.cancelPaymentConfirmation')}
-                confirmText={translate('iou.cancelPayment')}
-                cancelText={translate('common.dismiss')}
-                danger
-                shouldEnableNewFocusManagement
-            />
-            <ConfirmModal
-                title={translate('iou.deleteExpense', {count: 1})}
-                isVisible={isDeleteExpenseModalVisible}
-                onConfirm={() => {
-                    let goBackRoute: Route | undefined;
-                    setIsDeleteExpenseModalVisible(false);
-                    if (transactionThreadReportID) {
-                        if (!requestParentReportAction || !transaction?.transactionID) {
-                            throw new Error('Missing data!');
-                        }
-                        // it's deleting transaction but not the report which leads to bug (that is actually also on staging)
-                        // Money request should be deleted when interactions are done, to not show the not found page before navigating to goBackRoute
-                        InteractionManager.runAfterInteractions(() => {
-                            deleteMoneyRequest(transaction?.transactionID, requestParentReportAction, duplicateTransactions, duplicateTransactionViolations);
-                            removeTransaction(transaction.transactionID);
-                        });
-                        goBackRoute = getNavigationUrlOnMoneyRequestDelete(transaction.transactionID, requestParentReportAction, false);
-                    }
-
-                    if (goBackRoute) {
-                        Navigation.setNavigationActionToMicrotaskQueue(() => navigateOnDeleteExpense(goBackRoute));
-                    }
-                }}
-                onCancel={() => setIsDeleteExpenseModalVisible(false)}
-                prompt={translate('iou.deleteConfirmation', {count: 1})}
-                confirmText={translate('common.delete')}
-                cancelText={translate('common.cancel')}
-                danger
-                shouldEnableNewFocusManagement
-            />
-            <ConfirmModal
-                title={translate('iou.deleteExpense', {count: selectedTransactionIDs.length})}
-                isVisible={hookDeleteModalVisible}
-                onConfirm={() => {
-                    if (transactions.filter((trans) => trans.pendingAction !== CONST.RED_BRICK_ROAD_PENDING_ACTION.DELETE).length === selectedTransactionIDs.length) {
-                        Navigation.goBack(route.params?.backTo);
-                    }
-                    handleDeleteTransactions();
-                }}
-                onCancel={hideDeleteModal}
-                prompt={translate('iou.deleteConfirmation', {count: selectedTransactionIDs.length})}
-                confirmText={translate('common.delete')}
-                cancelText={translate('common.cancel')}
-                danger
-                shouldEnableNewFocusManagement
-            />
-            <ConfirmModal
-                title={translate('iou.deleteReport')}
-                isVisible={isDeleteReportModalVisible}
-                onConfirm={() => {
-                    setIsDeleteReportModalVisible(false);
-
-                    Navigation.goBack();
-                    InteractionManager.runAfterInteractions(() => {
-                        deleteAppReport(moneyRequestReport?.reportID);
-                    });
-                }}
-                onCancel={() => setIsDeleteReportModalVisible(false)}
-                prompt={translate('iou.deleteReportConfirmation')}
-                confirmText={translate('common.delete')}
-                cancelText={translate('common.cancel')}
-                danger
-                shouldEnableNewFocusManagement
-            />
-            {!!connectedIntegration && (
-                <ConfirmModal
-                    title={translate('workspace.exportAgainModal.title')}
-                    onConfirm={confirmExport}
-                    onCancel={() => setExportModalStatus(null)}
-                    prompt={translate('workspace.exportAgainModal.description', {connectionName: connectedIntegration, reportName: moneyRequestReport?.reportName ?? ''})}
-                    confirmText={translate('workspace.exportAgainModal.confirmText')}
-                    cancelText={translate('workspace.exportAgainModal.cancelText')}
-                    isVisible={!!exportModalStatus}
-                />
-            )}
-            <ConfirmModal
-                title={translate('iou.unapproveReport')}
-                isVisible={isUnapproveModalVisible}
-                danger
-                confirmText={translate('iou.unapproveReport')}
-                onConfirm={() => {
-                    setIsUnapproveModalVisible(false);
-                    unapproveExpenseReport(moneyRequestReport);
-                }}
-                cancelText={translate('common.cancel')}
-                onCancel={() => setIsUnapproveModalVisible(false)}
-                prompt={unapproveWarningText}
-            />
-            <ConfirmModal
-                title={translate('iou.reopenReport')}
-                isVisible={isReopenWarningModalVisible}
-                danger
-                confirmText={translate('iou.reopenReport')}
-                onConfirm={() => {
-                    setIsReopenWarningModalVisible(false);
-                    reopenReport(moneyRequestReport);
-                }}
-                cancelText={translate('common.cancel')}
-                onCancel={() => setIsReopenWarningModalVisible(false)}
-                // eslint-disable-next-line @typescript-eslint/no-non-null-assertion
-                prompt={reopenExportedReportWarningText}
-            />
->>>>>>> f123caf2
             <DecisionModal
                 title={translate('common.downloadFailedTitle')}
                 prompt={translate('common.downloadFailedDescription')}
