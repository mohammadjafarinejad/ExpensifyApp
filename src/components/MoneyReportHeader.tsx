import {useRoute} from '@react-navigation/native';
import React, {useCallback, useEffect, useMemo, useState} from 'react';
import {View} from 'react-native';
import type {OnyxEntry} from 'react-native-onyx';
import {useOnyx} from 'react-native-onyx';
import type {ValueOf} from 'type-fest';
import useLocalize from '@hooks/useLocalize';
import useMobileSelectionMode from '@hooks/useMobileSelectionMode';
import useNetwork from '@hooks/useNetwork';
import usePaymentAnimations from '@hooks/usePaymentAnimations';
import usePermissions from '@hooks/usePermissions';
import useReportIsArchived from '@hooks/useReportIsArchived';
import useResponsiveLayout from '@hooks/useResponsiveLayout';
import useSelectedTransactionsActions from '@hooks/useSelectedTransactionsActions';
import useTheme from '@hooks/useTheme';
import useThemeStyles from '@hooks/useThemeStyles';
import {turnOffMobileSelectionMode} from '@libs/actions/MobileSelectionMode';
import {exportReportToCSV, exportToIntegration, markAsManuallyExported, openUnreportedExpense} from '@libs/actions/Report';
import {convertToDisplayString} from '@libs/CurrencyUtils';
import {getThreadReportIDsForTransactions} from '@libs/MoneyRequestReportUtils';
import Navigation from '@libs/Navigation/Navigation';
import {buildOptimisticNextStepForPreventSelfApprovalsEnabled} from '@libs/NextStepUtils';
import {getConnectedIntegration} from '@libs/PolicyUtils';
import {getOriginalMessage, getReportAction, isMoneyRequestAction} from '@libs/ReportActionsUtils';
import {getReportPrimaryAction} from '@libs/ReportPrimaryActionUtils';
import {getSecondaryReportActions} from '@libs/ReportSecondaryActionUtils';
import {
    changeMoneyRequestHoldStatus,
    getArchiveReason,
    getBankAccountRoute,
    getIntegrationIcon,
    getIntegrationNameFromExportMessage as getIntegrationNameFromExportMessageUtils,
    getMoneyRequestSpendBreakdown,
    getNonHeldAndFullAmount,
    getTransactionsWithReceipts,
    hasHeldExpenses as hasHeldExpensesReportUtils,
    hasOnlyHeldExpenses as hasOnlyHeldExpensesReportUtils,
    hasUpdatedTotal,
    isAllowedToApproveExpenseReport,
    isExported as isExportedUtils,
    isInvoiceReport,
    isProcessingReport,
    isReportOwner,
    navigateToDetailsPage,
    reportTransactionsSelector,
} from '@libs/ReportUtils';
import {
    allHavePendingRTERViolation,
    hasDuplicateTransactions,
    isDuplicate,
    isExpensifyCardTransaction,
    isOnHold as isOnHoldTransactionUtils,
    isPayAtEndExpense as isPayAtEndExpenseTransactionUtils,
    isPending,
    isReceiptBeingScanned,
    shouldShowBrokenConnectionViolationForMultipleTransactions,
} from '@libs/TransactionUtils';
import type {ExportType} from '@pages/home/report/ReportDetailsExportPage';
import variables from '@styles/variables';
import {
    approveMoneyRequest,
    canApproveIOU,
    cancelPayment,
    canIOUBePaid as canIOUBePaidAction,
    deleteMoneyRequest,
    getNavigationUrlOnMoneyRequestDelete,
    getNextApproverAccountID,
    payInvoice,
    payMoneyRequest,
    reopenReport,
    startMoneyRequest,
    submitReport,
    unapproveExpenseReport,
} from '@userActions/IOU';
import {markAsCash as markAsCashAction} from '@userActions/Transaction';
import CONST from '@src/CONST';
import useDelegateUserDetails from '@src/hooks/useDelegateUserDetails';
import ONYXKEYS from '@src/ONYXKEYS';
import type {Route} from '@src/ROUTES';
import ROUTES from '@src/ROUTES';
import SCREENS from '@src/SCREENS';
import type * as OnyxTypes from '@src/types/onyx';
import type {PaymentMethodType} from '@src/types/onyx/OriginalMessage';
import type IconAsset from '@src/types/utils/IconAsset';
import isLoadingOnyxValue from '@src/types/utils/isLoadingOnyxValue';
import BrokenConnectionDescription from './BrokenConnectionDescription';
import Button from './Button';
import ButtonWithDropdownMenu from './ButtonWithDropdownMenu';
import type {DropdownOption} from './ButtonWithDropdownMenu/types';
import ConfirmModal from './ConfirmModal';
import DecisionModal from './DecisionModal';
import DelegateNoAccessModal from './DelegateNoAccessModal';
import HeaderWithBackButton from './HeaderWithBackButton';
import Icon from './Icon';
import * as Expensicons from './Icon/Expensicons';
import type {PaymentMethod} from './KYCWall/types';
import LoadingBar from './LoadingBar';
import MoneyReportHeaderStatusBar from './MoneyReportHeaderStatusBar';
import type {MoneyRequestHeaderStatusBarProps} from './MoneyRequestHeaderStatusBar';
import MoneyRequestHeaderStatusBar from './MoneyRequestHeaderStatusBar';
import {useMoneyRequestReportContext} from './MoneyRequestReportView/MoneyRequestReportContext';
import type {ActionHandledType} from './ProcessMoneyReportHoldMenu';
import ProcessMoneyReportHoldMenu from './ProcessMoneyReportHoldMenu';
import AnimatedSettlementButton from './SettlementButton/AnimatedSettlementButton';
import Text from './Text';

type MoneyReportHeaderProps = {
    /** The report currently being looked at */
    report: OnyxEntry<OnyxTypes.Report>;

    /** The policy tied to the expense report */
    policy: OnyxEntry<OnyxTypes.Policy>;

    /** Array of report actions for the report */
    reportActions: OnyxTypes.ReportAction[];

    /** The reportID of the transaction thread report associated with this current report, if any */
    // eslint-disable-next-line react/no-unused-prop-types
    transactionThreadReportID: string | undefined;

    /** Whether back button should be displayed in header */
    shouldDisplayBackButton?: boolean;

    /** Method to trigger when pressing close button of the header */
    onBackButtonPress: () => void;
};

function MoneyReportHeader({policy, report: moneyRequestReport, transactionThreadReportID, reportActions, shouldDisplayBackButton = false, onBackButtonPress}: MoneyReportHeaderProps) {
    // We need to use isSmallScreenWidth instead of shouldUseNarrowLayout to use a correct layout for the hold expense modal https://github.com/Expensify/App/pull/47990#issuecomment-2362382026
    // eslint-disable-next-line rulesdir/prefer-shouldUseNarrowLayout-instead-of-isSmallScreenWidth
    const {shouldUseNarrowLayout, isSmallScreenWidth, isMediumScreenWidth} = useResponsiveLayout();
    const shouldDisplayNarrowVersion = shouldUseNarrowLayout || isMediumScreenWidth;
    const route = useRoute();
    // eslint-disable-next-line @typescript-eslint/prefer-nullish-coalescing
    const [chatReport] = useOnyx(`${ONYXKEYS.COLLECTION.REPORT}${moneyRequestReport?.chatReportID}`, {canBeMissing: true});
    // eslint-disable-next-line @typescript-eslint/prefer-nullish-coalescing
    const [nextStep] = useOnyx(`${ONYXKEYS.COLLECTION.NEXT_STEP}${moneyRequestReport?.reportID}`, {canBeMissing: true});
    const [transactionThreadReport] = useOnyx(`${ONYXKEYS.COLLECTION.REPORT}${transactionThreadReportID}`, {canBeMissing: true});
    const [session] = useOnyx(ONYXKEYS.SESSION, {canBeMissing: false});
    const requestParentReportAction = useMemo(() => {
        if (!reportActions || !transactionThreadReport?.parentReportActionID) {
            return null;
        }
        return reportActions.find((action): action is OnyxTypes.ReportAction<typeof CONST.REPORT.ACTIONS.TYPE.IOU> => action.reportActionID === transactionThreadReport.parentReportActionID);
    }, [reportActions, transactionThreadReport?.parentReportActionID]);
    const [transactions = []] = useOnyx(ONYXKEYS.COLLECTION.TRANSACTION, {
        selector: (_transactions) => reportTransactionsSelector(_transactions, moneyRequestReport?.reportID),
        initialValue: [],
        canBeMissing: true,
    });
    const [transaction] = useOnyx(`${ONYXKEYS.COLLECTION.TRANSACTION}${isMoneyRequestAction(requestParentReportAction) && getOriginalMessage(requestParentReportAction)?.IOUTransactionID}`, {
        canBeMissing: true,
    });
    const [dismissedHoldUseExplanation, dismissedHoldUseExplanationResult] = useOnyx(ONYXKEYS.NVP_DISMISSED_HOLD_USE_EXPLANATION, {initialValue: true, canBeMissing: true});
    const isLoadingHoldUseExplained = isLoadingOnyxValue(dismissedHoldUseExplanationResult);

    const isExported = isExportedUtils(reportActions);
    const integrationNameFromExportMessage = isExported ? getIntegrationNameFromExportMessageUtils(reportActions) : null;

    const [downloadErrorModalVisible, setDownloadErrorModalVisible] = useState(false);
    const [isCancelPaymentModalVisible, setIsCancelPaymentModalVisible] = useState(false);
    const [isDeleteModalVisible, setIsDeleteModalVisible] = useState(false);
    const [isUnapproveModalVisible, setIsUnapproveModalVisible] = useState(false);
    const [isReopenWarningModalVisible, setIsReopenWarningModalVisible] = useState(false);

    const [exportModalStatus, setExportModalStatus] = useState<ExportType | null>(null);

    const {isPaidAnimationRunning, isApprovedAnimationRunning, startAnimation, stopAnimation, startApprovedAnimation} = usePaymentAnimations();
    const styles = useThemeStyles();
    const theme = useTheme();
    const {translate} = useLocalize();
    const {isOffline} = useNetwork();
    const {reimbursableSpend} = getMoneyRequestSpendBreakdown(moneyRequestReport);
    const isOnHold = isOnHoldTransactionUtils(transaction);

    const [isHoldMenuVisible, setIsHoldMenuVisible] = useState(false);
    const [paymentType, setPaymentType] = useState<PaymentMethodType>();
    const [requestType, setRequestType] = useState<ActionHandledType>();
    const canAllowSettlement = hasUpdatedTotal(moneyRequestReport, policy);
    const policyType = policy?.type;
    const connectedIntegration = getConnectedIntegration(policy);
    const hasScanningReceipt = getTransactionsWithReceipts(moneyRequestReport?.reportID).some((t) => isReceiptBeingScanned(t));
    const hasOnlyPendingTransactions = useMemo(() => {
        return !!transactions && transactions.length > 0 && transactions.every((t) => isExpensifyCardTransaction(t) && isPending(t));
    }, [transactions]);
    const transactionIDs = useMemo(() => transactions?.map((t) => t.transactionID) ?? [], [transactions]);
    const [allViolations] = useOnyx(ONYXKEYS.COLLECTION.TRANSACTION_VIOLATIONS, {canBeMissing: true});
    const violations = useMemo(
        () => Object.fromEntries(Object.entries(allViolations ?? {}).filter(([key]) => transactionIDs.includes(key.replace(ONYXKEYS.COLLECTION.TRANSACTION_VIOLATIONS, '')))),
        [allViolations, transactionIDs],
    );
    // Check if there is pending rter violation in all transactionViolations with given transactionIDs.
    const hasAllPendingRTERViolations = allHavePendingRTERViolation(transactionIDs, violations);
    // Check if user should see broken connection violation warning.
    const shouldShowBrokenConnectionViolation = shouldShowBrokenConnectionViolationForMultipleTransactions(transactionIDs, moneyRequestReport, policy, violations);
    const hasOnlyHeldExpenses = hasOnlyHeldExpensesReportUtils(moneyRequestReport?.reportID);
    const isPayAtEndExpense = isPayAtEndExpenseTransactionUtils(transaction);
    const isArchivedReport = useReportIsArchived(moneyRequestReport?.reportID);
    const [archiveReason] = useOnyx(`${ONYXKEYS.COLLECTION.REPORT_ACTIONS}${moneyRequestReport?.reportID}`, {selector: getArchiveReason, canBeMissing: true});

    const [reportNameValuePairs] = useOnyx(`${ONYXKEYS.COLLECTION.REPORT_NAME_VALUE_PAIRS}${moneyRequestReport?.reportID}`, {canBeMissing: true});
    const getCanIOUBePaid = useCallback(
        (onlyShowPayElsewhere = false, shouldCheckApprovedState = true) =>
            canIOUBePaidAction(moneyRequestReport, chatReport, policy, transaction ? [transaction] : undefined, onlyShowPayElsewhere, undefined, undefined, shouldCheckApprovedState),
        [moneyRequestReport, chatReport, policy, transaction],
    );

    const [isDownloadErrorModalVisible, setIsDownloadErrorModalVisible] = useState(false);

    const {selectedTransactionsID, setSelectedTransactionsID} = useMoneyRequestReportContext();

    const {
        options: selectedTransactionsOptions,
        handleDeleteTransactions,
        isDeleteModalVisible: hookDeleteModalVisible,
        hideDeleteModal,
    } = useSelectedTransactionsActions({
        report: moneyRequestReport,
        reportActions,
        allTransactionsLength: transactions.length,
        session,
        onExportFailed: () => setIsDownloadErrorModalVisible(true),
    });

    const shouldShowSelectedTransactionsButton = !!selectedTransactionsOptions.length && !transactionThreadReportID;

    const canIOUBePaid = useMemo(() => getCanIOUBePaid(), [getCanIOUBePaid]);
    const onlyShowPayElsewhere = useMemo(() => !canIOUBePaid && getCanIOUBePaid(true), [canIOUBePaid, getCanIOUBePaid]);

    const shouldShowPayButton = isPaidAnimationRunning || canIOUBePaid || onlyShowPayElsewhere;

    const shouldShowApproveButton = useMemo(
        () => (canApproveIOU(moneyRequestReport, policy, transactions) && !hasOnlyPendingTransactions) || isApprovedAnimationRunning,
        [moneyRequestReport, policy, transactions, hasOnlyPendingTransactions, isApprovedAnimationRunning],
    );

    const shouldDisableApproveButton = shouldShowApproveButton && !isAllowedToApproveExpenseReport(moneyRequestReport);

    const isFromPaidPolicy = policyType === CONST.POLICY.TYPE.TEAM || policyType === CONST.POLICY.TYPE.CORPORATE;

    const hasDuplicates = hasDuplicateTransactions(moneyRequestReport?.reportID);
    const shouldShowStatusBar =
        hasAllPendingRTERViolations || shouldShowBrokenConnectionViolation || hasOnlyHeldExpenses || hasScanningReceipt || isPayAtEndExpense || hasOnlyPendingTransactions || hasDuplicates;

    // When prevent self-approval is enabled & the current user is submitter AND they're submitting to themselves, we need to show the optimistic next step
    // We should always show this optimistic message for policies with preventSelfApproval
    // to avoid any flicker during transitions between online/offline states
    const nextApproverAccountID = getNextApproverAccountID(moneyRequestReport);
    const isSubmitterSameAsNextApprover = isReportOwner(moneyRequestReport) && nextApproverAccountID === moneyRequestReport?.ownerAccountID;
    const optimisticNextStep = isSubmitterSameAsNextApprover && policy?.preventSelfApproval ? buildOptimisticNextStepForPreventSelfApprovalsEnabled() : nextStep;

    const shouldShowNextStep = isFromPaidPolicy && !!optimisticNextStep?.message?.length && !shouldShowStatusBar;
    const bankAccountRoute = getBankAccountRoute(chatReport);
    const formattedAmount = convertToDisplayString(reimbursableSpend, moneyRequestReport?.currency);
    const {nonHeldAmount, fullAmount, hasValidNonHeldAmount} = getNonHeldAndFullAmount(moneyRequestReport, shouldShowPayButton);
    const isAnyTransactionOnHold = hasHeldExpensesReportUtils(moneyRequestReport?.reportID);
    const displayedAmount = isAnyTransactionOnHold && canAllowSettlement && hasValidNonHeldAmount ? nonHeldAmount : formattedAmount;
    const {isDelegateAccessRestricted} = useDelegateUserDetails();
    const [isNoDelegateAccessMenuVisible, setIsNoDelegateAccessMenuVisible] = useState(false);
    const [isLoadingReportData] = useOnyx(ONYXKEYS.IS_LOADING_REPORT_DATA, {canBeMissing: true});

    const isReportInRHP = route.name === SCREENS.SEARCH.REPORT_RHP;
    const shouldDisplaySearchRouter = !isReportInRHP || isSmallScreenWidth;

    const confirmPayment = useCallback(
        (type?: PaymentMethodType | undefined, payAsBusiness?: boolean, methodID?: number, paymentMethod?: PaymentMethod) => {
            if (!type || !chatReport) {
                return;
            }
            setPaymentType(type);
            setRequestType(CONST.IOU.REPORT_ACTION_TYPE.PAY);
            if (isDelegateAccessRestricted) {
                setIsNoDelegateAccessMenuVisible(true);
            } else if (isAnyTransactionOnHold) {
                setIsHoldMenuVisible(true);
            } else if (isInvoiceReport(moneyRequestReport)) {
                startAnimation();
                payInvoice(type, chatReport, moneyRequestReport, payAsBusiness, methodID, paymentMethod);
            } else {
                startAnimation();
                payMoneyRequest(type, chatReport, moneyRequestReport, true);
            }
        },
        [chatReport, isAnyTransactionOnHold, isDelegateAccessRestricted, moneyRequestReport, startAnimation],
    );

    const confirmApproval = () => {
        setRequestType(CONST.IOU.REPORT_ACTION_TYPE.APPROVE);
        if (isDelegateAccessRestricted) {
            setIsNoDelegateAccessMenuVisible(true);
        } else if (isAnyTransactionOnHold) {
            setIsHoldMenuVisible(true);
        } else {
            startApprovedAnimation();
            approveMoneyRequest(moneyRequestReport, true);
        }
    };

    const markAsCash = useCallback(() => {
        if (!requestParentReportAction) {
            return;
        }
        const iouTransactionID = isMoneyRequestAction(requestParentReportAction) ? getOriginalMessage(requestParentReportAction)?.IOUTransactionID : undefined;
        const reportID = transactionThreadReport?.reportID;

        if (!iouTransactionID || !reportID) {
            return;
        }
        markAsCashAction(iouTransactionID, reportID);
    }, [requestParentReportAction, transactionThreadReport?.reportID]);

    const getStatusIcon: (src: IconAsset) => React.ReactNode = (src) => (
        <Icon
            src={src}
            height={variables.iconSizeSmall}
            width={variables.iconSizeSmall}
            fill={theme.icon}
        />
    );

    const getStatusBarProps: () => MoneyRequestHeaderStatusBarProps | undefined = () => {
        if (isPayAtEndExpense) {
            if (!isArchivedReport) {
                return {icon: getStatusIcon(Expensicons.Hourglass), description: translate('iou.bookingPendingDescription')};
            }
            if (isArchivedReport && archiveReason === CONST.REPORT.ARCHIVE_REASON.BOOKING_END_DATE_HAS_PASSED) {
                return {icon: getStatusIcon(Expensicons.Box), description: translate('iou.bookingArchivedDescription')};
            }
        }
        if (hasOnlyHeldExpenses) {
            return {icon: getStatusIcon(Expensicons.Stopwatch), description: translate('iou.expensesOnHold')};
        }

        if (hasDuplicates) {
            return {icon: getStatusIcon(Expensicons.Flag), description: translate('iou.duplicateTransaction', {isSubmitted: isProcessingReport(moneyRequestReport)})};
        }

        if (!!transaction?.transactionID && shouldShowBrokenConnectionViolation) {
            return {
                icon: getStatusIcon(Expensicons.Hourglass),
                description: (
                    <BrokenConnectionDescription
                        transactionID={transaction?.transactionID}
                        report={moneyRequestReport}
                        policy={policy}
                    />
                ),
            };
        }
        if (hasAllPendingRTERViolations) {
            return {icon: getStatusIcon(Expensicons.Hourglass), description: translate('iou.pendingMatchWithCreditCardDescription')};
        }
        if (hasOnlyPendingTransactions) {
            return {icon: getStatusIcon(Expensicons.CreditCardHourglass), description: translate('iou.transactionPendingDescription')};
        }
        if (hasScanningReceipt) {
            return {icon: getStatusIcon(Expensicons.ReceiptScan), description: translate('iou.receiptScanInProgressDescription')};
        }
    };

    const getFirstDuplicateThreadID = (reportTransactions: OnyxTypes.Transaction[], allReportActions: OnyxTypes.ReportAction[]) => {
        const duplicateTransaction = reportTransactions.find((reportTransaction) => isDuplicate(reportTransaction.transactionID));
        if (!duplicateTransaction) {
            return null;
        }

        return getThreadReportIDsForTransactions(allReportActions, [duplicateTransaction]).at(0);
    };

    const statusBarProps = getStatusBarProps();
    const shouldAddGapToContents = shouldUseNarrowLayout && shouldShowSelectedTransactionsButton && (!!statusBarProps || shouldShowNextStep);

    useEffect(() => {
        // eslint-disable-next-line @typescript-eslint/prefer-nullish-coalescing
        if (isLoadingHoldUseExplained || dismissedHoldUseExplanation || !isOnHold) {
            return;
        }
        Navigation.navigate(ROUTES.PROCESS_MONEY_REQUEST_HOLD.getRoute(Navigation.getReportRHPActiveRoute()));
    }, [dismissedHoldUseExplanation, isLoadingHoldUseExplained, isOnHold]);

    const primaryAction = useMemo(() => {
        // It's necessary to allow payment animation to finish before button is changed
        if (isPaidAnimationRunning) {
            return CONST.REPORT.PRIMARY_ACTIONS.PAY;
        }
        if (!moneyRequestReport) {
            return '';
        }
        return getReportPrimaryAction(moneyRequestReport, transactions, violations, policy, reportNameValuePairs, reportActions);
    }, [isPaidAnimationRunning, moneyRequestReport, reportNameValuePairs, policy, transactions, violations, reportActions]);

    const confirmExport = useCallback(() => {
        setExportModalStatus(null);
        if (!moneyRequestReport?.reportID || !connectedIntegration) {
            return;
        }
        if (exportModalStatus === CONST.REPORT.EXPORT_OPTIONS.EXPORT_TO_INTEGRATION) {
            exportToIntegration(moneyRequestReport?.reportID, connectedIntegration);
        } else if (exportModalStatus === CONST.REPORT.EXPORT_OPTIONS.MARK_AS_EXPORTED) {
            markAsManuallyExported(moneyRequestReport?.reportID, connectedIntegration);
        }
    }, [connectedIntegration, exportModalStatus, moneyRequestReport?.reportID]);

    const addExpenseDropdownOptions: Array<DropdownOption<ValueOf<typeof CONST.REPORT.ADD_EXPENSE_OPTIONS>>> = useMemo(
        () => [
            {
                value: CONST.REPORT.ADD_EXPENSE_OPTIONS.CREATE_NEW_EXPENSE,
                text: translate('iou.createNewExpense'),
                icon: Expensicons.Plus,
                onSelected: () => {
                    if (!moneyRequestReport?.reportID) {
                        return;
                    }
                    startMoneyRequest(CONST.IOU.TYPE.SUBMIT, moneyRequestReport?.reportID);
                },
            },
            {
                value: CONST.REPORT.ADD_EXPENSE_OPTIONS.ADD_UNREPORTED_EXPENSE,
                text: translate('iou.addUnreportedExpense'),
                icon: Expensicons.ReceiptPlus,
                onSelected: () => {
                    openUnreportedExpense(moneyRequestReport?.reportID);
                },
            },
        ],
        [moneyRequestReport?.reportID, translate],
    );

    const primaryActionsImplementation = {
        [CONST.REPORT.PRIMARY_ACTIONS.SUBMIT]: (
            <Button
                success
                text={translate('common.submit')}
                onPress={() => {
                    if (!moneyRequestReport) {
                        return;
                    }
                    submitReport(moneyRequestReport);
                }}
            />
        ),
        [CONST.REPORT.PRIMARY_ACTIONS.APPROVE]: (
            <Button
                success
                onPress={confirmApproval}
                text={translate('iou.approve')}
            />
        ),
        [CONST.REPORT.PRIMARY_ACTIONS.PAY]: (
            <AnimatedSettlementButton
                isPaidAnimationRunning={isPaidAnimationRunning}
                isApprovedAnimationRunning={isApprovedAnimationRunning}
                onAnimationFinish={stopAnimation}
                canIOUBePaid
                onlyShowPayElsewhere={onlyShowPayElsewhere}
                currency={moneyRequestReport?.currency}
                confirmApproval={confirmApproval}
                policyID={moneyRequestReport?.policyID}
                chatReportID={chatReport?.reportID}
                iouReport={moneyRequestReport}
                onPress={confirmPayment}
                enablePaymentsRoute={ROUTES.ENABLE_PAYMENTS}
                addBankAccountRoute={bankAccountRoute}
                shouldHidePaymentOptions={!shouldShowPayButton}
                shouldShowApproveButton={shouldShowApproveButton}
                shouldDisableApproveButton={shouldDisableApproveButton}
                formattedAmount={!hasOnlyHeldExpenses ? displayedAmount : ''}
                isDisabled={isOffline && !canAllowSettlement}
                isLoading={!isOffline && !canAllowSettlement}
            />
        ),
        [CONST.REPORT.PRIMARY_ACTIONS.EXPORT_TO_ACCOUNTING]: (
            <Button
                success
                // eslint-disable-next-line @typescript-eslint/no-non-null-assertion
                text={translate('workspace.common.exportIntegrationSelected', {connectionName: connectedIntegration!})}
                onPress={() => {
                    if (!connectedIntegration || !moneyRequestReport) {
                        return;
                    }
                    if (isExported) {
                        setExportModalStatus(CONST.REPORT.EXPORT_OPTIONS.EXPORT_TO_INTEGRATION);
                        return;
                    }
                    exportToIntegration(moneyRequestReport?.reportID, connectedIntegration);
                }}
            />
        ),
        [CONST.REPORT.PRIMARY_ACTIONS.REMOVE_HOLD]: (
            <Button
                success
                text={translate('iou.unhold')}
                onPress={() => {
                    const parentReportAction = getReportAction(moneyRequestReport?.parentReportID, moneyRequestReport?.parentReportActionID);

                    const moneyRequestAction = transactionThreadReportID ? requestParentReportAction : parentReportAction;
                    if (!moneyRequestAction) {
                        return;
                    }

                    changeMoneyRequestHoldStatus(moneyRequestAction);
                }}
            />
        ),
        [CONST.REPORT.PRIMARY_ACTIONS.MARK_AS_CASH]: (
            <Button
                success
                text={translate('iou.markAsCash')}
                onPress={markAsCash}
            />
        ),
        [CONST.REPORT.PRIMARY_ACTIONS.REVIEW_DUPLICATES]: (
            <Button
                success
                text={translate('iou.reviewDuplicates')}
                onPress={() => {
                    const threadID = transactionThreadReportID ?? getFirstDuplicateThreadID(transactions, reportActions);
                    if (!threadID) {
                        return;
                    }
                    Navigation.navigate(ROUTES.TRANSACTION_DUPLICATE_REVIEW_PAGE.getRoute(threadID));
                }}
            />
        ),
        [CONST.REPORT.PRIMARY_ACTIONS.ADD_EXPENSE]: (
            <ButtonWithDropdownMenu
                onPress={() => {}}
                shouldAlwaysShowDropdownMenu
                customText={translate('iou.addExpense')}
                options={addExpenseDropdownOptions}
                isSplitButton={false}
            />
        ),
    };

    const {canUseRetractNewDot} = usePermissions();

    const secondaryActions = useMemo(() => {
        if (!moneyRequestReport) {
            return [];
        }
<<<<<<< HEAD
        return getSecondaryReportActions(moneyRequestReport, transactions, violations, policy, reportNameValuePairs, reportActions, requestParentReportAction ?? undefined);
    }, [moneyRequestReport, transactions, violations, policy, reportNameValuePairs, reportActions, requestParentReportAction]);
=======
        return getSecondaryReportActions(moneyRequestReport, transactions, violations, policy, reportNameValuePairs, reportActions, canUseRetractNewDot);
    }, [moneyRequestReport, transactions, violations, policy, reportNameValuePairs, reportActions, canUseRetractNewDot]);
>>>>>>> 2f243dce

    const secondaryActionsImplementation: Record<ValueOf<typeof CONST.REPORT.SECONDARY_ACTIONS>, DropdownOption<ValueOf<typeof CONST.REPORT.SECONDARY_ACTIONS>>> = {
        [CONST.REPORT.SECONDARY_ACTIONS.VIEW_DETAILS]: {
            value: CONST.REPORT.SECONDARY_ACTIONS.VIEW_DETAILS,
            text: translate('iou.viewDetails'),
            icon: Expensicons.Info,
            onSelected: () => {
                navigateToDetailsPage(moneyRequestReport, Navigation.getReportRHPActiveRoute());
            },
        },
        [CONST.REPORT.SECONDARY_ACTIONS.DOWNLOAD]: {
            value: CONST.REPORT.SECONDARY_ACTIONS.DOWNLOAD,
            text: translate('common.download'),
            icon: Expensicons.Download,
            onSelected: () => {
                if (!moneyRequestReport) {
                    return;
                }
                exportReportToCSV({reportID: moneyRequestReport.reportID, transactionIDList: transactionIDs}, () => {
                    setDownloadErrorModalVisible(true);
                });
            },
        },
        [CONST.REPORT.SECONDARY_ACTIONS.SUBMIT]: {
            value: CONST.REPORT.SECONDARY_ACTIONS.SUBMIT,
            text: translate('common.submit'),
            icon: Expensicons.Send,
            onSelected: () => {
                if (!moneyRequestReport) {
                    return;
                }
                submitReport(moneyRequestReport);
            },
        },
        [CONST.REPORT.SECONDARY_ACTIONS.APPROVE]: {
            text: translate('iou.approve'),
            icon: Expensicons.ThumbsUp,
            value: CONST.REPORT.SECONDARY_ACTIONS.APPROVE,
            onSelected: () => {
                if (!moneyRequestReport) {
                    return;
                }
                approveMoneyRequest(moneyRequestReport);
            },
        },
        [CONST.REPORT.SECONDARY_ACTIONS.UNAPPROVE]: {
            text: translate('iou.unapprove'),
            icon: Expensicons.CircularArrowBackwards,
            value: CONST.REPORT.SECONDARY_ACTIONS.UNAPPROVE,
            onSelected: () => {
                if (isDelegateAccessRestricted) {
                    setIsNoDelegateAccessMenuVisible(true);
                    return;
                }

                if (isExported) {
                    setIsUnapproveModalVisible(true);
                    return;
                }

                unapproveExpenseReport(moneyRequestReport);
            },
        },
        [CONST.REPORT.SECONDARY_ACTIONS.CANCEL_PAYMENT]: {
            text: translate('iou.cancelPayment'),
            icon: Expensicons.Clear,
            value: CONST.REPORT.SECONDARY_ACTIONS.CANCEL_PAYMENT,
            onSelected: () => {
                setIsCancelPaymentModalVisible(true);
            },
        },
        [CONST.REPORT.SECONDARY_ACTIONS.EXPORT_TO_ACCOUNTING]: {
            // eslint-disable-next-line @typescript-eslint/no-non-null-assertion
            text: translate('workspace.common.exportIntegrationSelected', {connectionName: connectedIntegration!}),
            icon: getIntegrationIcon(connectedIntegration),
            value: CONST.REPORT.SECONDARY_ACTIONS.EXPORT_TO_ACCOUNTING,
            onSelected: () => {
                if (!connectedIntegration || !moneyRequestReport) {
                    return;
                }
                if (isExported) {
                    setExportModalStatus(CONST.REPORT.EXPORT_OPTIONS.EXPORT_TO_INTEGRATION);
                    return;
                }
                exportToIntegration(moneyRequestReport?.reportID, connectedIntegration);
            },
            additionalIconStyles: styles.integrationIcon,
            displayInDefaultIconColor: true,
        },
        [CONST.REPORT.SECONDARY_ACTIONS.MARK_AS_EXPORTED]: {
            text: translate('workspace.common.markAsExported'),
            icon: Expensicons.CheckCircle,
            value: CONST.REPORT.SECONDARY_ACTIONS.MARK_AS_EXPORTED,
            onSelected: () => {
                if (!connectedIntegration || !moneyRequestReport) {
                    return;
                }
                if (isExported) {
                    setExportModalStatus(CONST.REPORT.EXPORT_OPTIONS.MARK_AS_EXPORTED);
                    return;
                }
                markAsManuallyExported(moneyRequestReport?.reportID, connectedIntegration);
            },
        },
        [CONST.REPORT.SECONDARY_ACTIONS.HOLD]: {
            text: translate('iou.hold'),
            icon: Expensicons.Stopwatch,
            value: CONST.REPORT.SECONDARY_ACTIONS.HOLD,
            onSelected: () => {
                if (!requestParentReportAction) {
                    throw new Error('Parent action does not exist');
                }

                changeMoneyRequestHoldStatus(requestParentReportAction);
            },
        },
        [CONST.REPORT.SECONDARY_ACTIONS.CHANGE_WORKSPACE]: {
            text: translate('iou.changeWorkspace'),
            icon: Expensicons.Buildings,
            value: CONST.REPORT.SECONDARY_ACTIONS.CHANGE_WORKSPACE,
            onSelected: () => {
                if (!moneyRequestReport) {
                    return;
                }
                Navigation.navigate(ROUTES.REPORT_WITH_ID_CHANGE_WORKSPACE.getRoute(moneyRequestReport.reportID));
            },
        },
        [CONST.REPORT.SECONDARY_ACTIONS.DELETE]: {
            text: translate('common.delete'),
            icon: Expensicons.Trashcan,
            value: CONST.REPORT.SECONDARY_ACTIONS.DELETE,
            onSelected: () => {
                setIsDeleteModalVisible(true);
            },
        },
        [CONST.REPORT.SECONDARY_ACTIONS.REOPEN]: {
            text: translate('iou.undoClose'),
            icon: Expensicons.CircularArrowBackwards,
            value: CONST.REPORT.SECONDARY_ACTIONS.REOPEN,
            onSelected: () => {
                if (isExported) {
                    setIsReopenWarningModalVisible(true);
                    return;
                }
                reopenReport(moneyRequestReport);
            },
        },
        [CONST.REPORT.SECONDARY_ACTIONS.ADD_EXPENSE]: {
            text: translate('iou.addExpense'),
            icon: Expensicons.Plus,
            value: CONST.REPORT.SECONDARY_ACTIONS.ADD_EXPENSE,
            subMenuItems: addExpenseDropdownOptions,
            onSelected: () => {
                if (!moneyRequestReport?.reportID) {
                    return;
                }
                startMoneyRequest(CONST.IOU.TYPE.SUBMIT, moneyRequestReport?.reportID);
            },
        },
    };

    const applicableSecondaryActions = secondaryActions.map((action) => secondaryActionsImplementation[action]);

    useEffect(() => {
        if (!transactionThreadReportID) {
            return;
        }
        setSelectedTransactionsID([]);
        // We don't need to run the effect on change of setSelectedTransactionsID since it can cause the infinite loop.
        // eslint-disable-next-line react-compiler/react-compiler
        // eslint-disable-next-line react-hooks/exhaustive-deps
    }, [transactionThreadReportID]);

    const shouldShowBackButton = shouldDisplayBackButton || shouldUseNarrowLayout;

    const isMoreContentShown = shouldShowNextStep || !!statusBarProps;

    const connectedIntegrationName = connectedIntegration ? translate('workspace.accounting.connectionName', {connectionName: connectedIntegration}) : '';
    const unapproveWarningText = useMemo(
        () => (
            <Text>
                <Text style={[styles.textStrong, styles.noWrap]}>{translate('iou.headsUp')}</Text>{' '}
                <Text>{translate('iou.unapproveWithIntegrationWarning', {accountingIntegration: connectedIntegrationName})}</Text>
            </Text>
        ),
        [connectedIntegrationName, styles.noWrap, styles.textStrong, translate],
    );

    const {selectionMode} = useMobileSelectionMode();

    if (selectionMode?.isEnabled) {
        return (
            <HeaderWithBackButton
                title={translate('common.selectMultiple')}
                onBackButtonPress={() => {
                    setSelectedTransactionsID([]);
                    turnOffMobileSelectionMode();
                }}
            />
        );
    }

    const reopenExportedReportWarningText = (
        <Text>
            <Text style={[styles.textStrong, styles.noWrap]}>{translate('iou.headsUp')} </Text>
            <Text>{translate('iou.reopenExportedReportConfirmation', {connectionName: integrationNameFromExportMessage ?? ''})}</Text>
        </Text>
    );

    return (
        <View style={[styles.pt0, styles.borderBottom]}>
            <HeaderWithBackButton
                shouldShowReportAvatarWithDisplay
                shouldShowPinButton={false}
                report={moneyRequestReport}
                policy={policy}
                shouldShowBackButton={shouldShowBackButton}
                shouldDisplaySearchRouter={shouldDisplaySearchRouter}
                onBackButtonPress={onBackButtonPress}
                shouldShowBorderBottom={false}
                shouldEnableDetailPageNavigation
            >
                {!shouldDisplayNarrowVersion && (
                    <View style={[styles.flexRow, styles.gap2]}>
                        {!!primaryAction && !shouldShowSelectedTransactionsButton && primaryActionsImplementation[primaryAction]}
                        {!!applicableSecondaryActions.length && !shouldShowSelectedTransactionsButton && (
                            <ButtonWithDropdownMenu
                                success={false}
                                onPress={() => {}}
                                shouldAlwaysShowDropdownMenu
                                customText={translate('common.more')}
                                options={applicableSecondaryActions}
                                isSplitButton={false}
                            />
                        )}
                        {shouldShowSelectedTransactionsButton && (
                            <View>
                                <ButtonWithDropdownMenu
                                    onPress={() => null}
                                    options={selectedTransactionsOptions}
                                    customText={translate('workspace.common.selected', {count: selectedTransactionsID.length})}
                                    isSplitButton={false}
                                    shouldAlwaysShowDropdownMenu
                                />
                            </View>
                        )}
                    </View>
                )}
            </HeaderWithBackButton>
            {shouldDisplayNarrowVersion && !shouldShowSelectedTransactionsButton && (
                <View style={[styles.flexRow, styles.gap2, styles.pb3, styles.ph5, styles.w100, styles.alignItemsCenter, styles.justifyContentCenter]}>
                    {!!primaryAction && <View style={[styles.flex1]}>{primaryActionsImplementation[primaryAction]}</View>}
                    {!!applicableSecondaryActions.length && (
                        <ButtonWithDropdownMenu
                            success={false}
                            onPress={() => {}}
                            shouldAlwaysShowDropdownMenu
                            customText={translate('common.more')}
                            options={applicableSecondaryActions}
                            isSplitButton={false}
                            wrapperStyle={[!primaryAction && styles.flex1]}
                        />
                    )}
                </View>
            )}
            {isMoreContentShown && (
                <View style={[styles.dFlex, styles.flexColumn, shouldAddGapToContents && styles.gap3, styles.pb3, styles.ph5]}>
                    {shouldShowSelectedTransactionsButton && shouldDisplayNarrowVersion && (
                        <View style={[styles.dFlex, styles.w100, styles.pb3]}>
                            <ButtonWithDropdownMenu
                                onPress={() => null}
                                options={selectedTransactionsOptions}
                                customText={translate('workspace.common.selected', {count: selectedTransactionsID.length})}
                                isSplitButton={false}
                                shouldAlwaysShowDropdownMenu
                                wrapperStyle={styles.w100}
                            />
                        </View>
                    )}
                    {shouldShowNextStep && <MoneyReportHeaderStatusBar nextStep={optimisticNextStep} />}
                    {!!statusBarProps && (
                        <MoneyRequestHeaderStatusBar
                            icon={statusBarProps.icon}
                            description={statusBarProps.description}
                        />
                    )}
                </View>
            )}
            <LoadingBar shouldShow={(isLoadingReportData && shouldUseNarrowLayout) ?? false} />
            {isHoldMenuVisible && requestType !== undefined && (
                <ProcessMoneyReportHoldMenu
                    nonHeldAmount={!hasOnlyHeldExpenses && hasValidNonHeldAmount ? nonHeldAmount : undefined}
                    requestType={requestType}
                    fullAmount={fullAmount}
                    onClose={() => setIsHoldMenuVisible(false)}
                    isVisible={isHoldMenuVisible}
                    paymentType={paymentType}
                    chatReport={chatReport}
                    moneyRequestReport={moneyRequestReport}
                    startAnimation={() => {
                        if (requestType === CONST.IOU.REPORT_ACTION_TYPE.APPROVE) {
                            startApprovedAnimation();
                        } else {
                            startAnimation();
                        }
                    }}
                    transactionCount={transactionIDs?.length ?? 0}
                />
            )}
            <DelegateNoAccessModal
                isNoDelegateAccessMenuVisible={isNoDelegateAccessMenuVisible}
                onClose={() => setIsNoDelegateAccessMenuVisible(false)}
            />
            <DecisionModal
                title={translate('common.downloadFailedTitle')}
                prompt={translate('common.downloadFailedDescription')}
                isSmallScreenWidth={isSmallScreenWidth}
                onSecondOptionSubmit={() => setDownloadErrorModalVisible(false)}
                secondOptionText={translate('common.buttonConfirm')}
                isVisible={downloadErrorModalVisible}
                onClose={() => setDownloadErrorModalVisible(false)}
            />
            <ConfirmModal
                title={translate('iou.cancelPayment')}
                isVisible={isCancelPaymentModalVisible}
                onConfirm={() => {
                    if (!chatReport) {
                        return;
                    }
                    cancelPayment(moneyRequestReport, chatReport);
                    setIsCancelPaymentModalVisible(false);
                }}
                onCancel={() => setIsCancelPaymentModalVisible(false)}
                prompt={translate('iou.cancelPaymentConfirmation')}
                confirmText={translate('iou.cancelPayment')}
                cancelText={translate('common.dismiss')}
                danger
                shouldEnableNewFocusManagement
            />
            <ConfirmModal
                title={translate('iou.deleteExpense', {count: 1})}
                isVisible={isDeleteModalVisible}
                onConfirm={() => {
                    setIsDeleteModalVisible(false);
                    let goBackRoute: Route | undefined;
                    if (transactionThreadReportID) {
                        if (!requestParentReportAction || !transaction?.transactionID) {
                            throw new Error('Missing data!');
                        }
                        // it's deleting transaction but not the report which leads to bug (that is actually also on staging)
                        deleteMoneyRequest(transaction?.transactionID, requestParentReportAction);
                        goBackRoute = getNavigationUrlOnMoneyRequestDelete(transaction.transactionID, requestParentReportAction, false);
                    }

                    if (goBackRoute) {
                        Navigation.navigate(goBackRoute);
                    }
                }}
                onCancel={() => setIsDeleteModalVisible(false)}
                prompt={translate('iou.deleteConfirmation', {count: 1})}
                confirmText={translate('common.delete')}
                cancelText={translate('common.cancel')}
                danger
                shouldEnableNewFocusManagement
            />
            <ConfirmModal
                title={translate('iou.deleteExpense', {count: selectedTransactionsID.length})}
                isVisible={hookDeleteModalVisible}
                onConfirm={handleDeleteTransactions}
                onCancel={hideDeleteModal}
                prompt={translate('iou.deleteConfirmation', {count: selectedTransactionsID.length})}
                confirmText={translate('common.delete')}
                cancelText={translate('common.cancel')}
                danger
                shouldEnableNewFocusManagement
            />
            {!!connectedIntegration && (
                <ConfirmModal
                    title={translate('workspace.exportAgainModal.title')}
                    onConfirm={confirmExport}
                    onCancel={() => setExportModalStatus(null)}
                    prompt={translate('workspace.exportAgainModal.description', {connectionName: connectedIntegration, reportName: moneyRequestReport?.reportName ?? ''})}
                    confirmText={translate('workspace.exportAgainModal.confirmText')}
                    cancelText={translate('workspace.exportAgainModal.cancelText')}
                    isVisible={!!exportModalStatus}
                />
            )}
            <ConfirmModal
                title={translate('iou.unapproveReport')}
                isVisible={isUnapproveModalVisible}
                danger
                confirmText={translate('iou.unapproveReport')}
                onConfirm={() => {
                    setIsUnapproveModalVisible(false);
                    unapproveExpenseReport(moneyRequestReport);
                }}
                cancelText={translate('common.cancel')}
                onCancel={() => setIsUnapproveModalVisible(false)}
                prompt={unapproveWarningText}
            />
            <ConfirmModal
                title={translate('iou.reopenReport')}
                isVisible={isReopenWarningModalVisible}
                danger
                confirmText={translate('iou.reopenReport')}
                onConfirm={() => {
                    setIsReopenWarningModalVisible(false);
                    reopenReport(moneyRequestReport);
                }}
                cancelText={translate('common.cancel')}
                onCancel={() => setIsReopenWarningModalVisible(false)}
                // eslint-disable-next-line @typescript-eslint/no-non-null-assertion
                prompt={reopenExportedReportWarningText}
            />
            <DecisionModal
                title={translate('common.downloadFailedTitle')}
                prompt={translate('common.downloadFailedDescription')}
                isSmallScreenWidth={isSmallScreenWidth}
                onSecondOptionSubmit={() => setIsDownloadErrorModalVisible(false)}
                secondOptionText={translate('common.buttonConfirm')}
                isVisible={isDownloadErrorModalVisible}
                onClose={() => setIsDownloadErrorModalVisible(false)}
            />
        </View>
    );
}

MoneyReportHeader.displayName = 'MoneyReportHeader';

export default MoneyReportHeader;<|MERGE_RESOLUTION|>--- conflicted
+++ resolved
@@ -539,13 +539,17 @@
         if (!moneyRequestReport) {
             return [];
         }
-<<<<<<< HEAD
-        return getSecondaryReportActions(moneyRequestReport, transactions, violations, policy, reportNameValuePairs, reportActions, requestParentReportAction ?? undefined);
-    }, [moneyRequestReport, transactions, violations, policy, reportNameValuePairs, reportActions, requestParentReportAction]);
-=======
-        return getSecondaryReportActions(moneyRequestReport, transactions, violations, policy, reportNameValuePairs, reportActions, canUseRetractNewDot);
-    }, [moneyRequestReport, transactions, violations, policy, reportNameValuePairs, reportActions, canUseRetractNewDot]);
->>>>>>> 2f243dce
+        return getSecondaryReportActions(
+            moneyRequestReport,
+            transactions,
+            violations,
+            policy,
+            reportNameValuePairs,
+            reportActions,
+            canUseRetractNewDot,
+            requestParentReportAction ?? undefined,
+        );
+    }, [moneyRequestReport, transactions, violations, policy, reportNameValuePairs, reportActions, requestParentReportAction, canUseRetractNewDot]);
 
     const secondaryActionsImplementation: Record<ValueOf<typeof CONST.REPORT.SECONDARY_ACTIONS>, DropdownOption<ValueOf<typeof CONST.REPORT.SECONDARY_ACTIONS>>> = {
         [CONST.REPORT.SECONDARY_ACTIONS.VIEW_DETAILS]: {
