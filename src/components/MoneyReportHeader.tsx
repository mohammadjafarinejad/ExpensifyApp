import {useRoute} from '@react-navigation/native';
import React, {useCallback, useEffect, useMemo, useState} from 'react';
import {View} from 'react-native';
import type {OnyxEntry} from 'react-native-onyx';
import {useOnyx} from 'react-native-onyx';
import type {ValueOf} from 'type-fest';
import useLocalize from '@hooks/useLocalize';
import useNetwork from '@hooks/useNetwork';
import usePaymentAnimations from '@hooks/usePaymentAnimations';
import useResponsiveLayout from '@hooks/useResponsiveLayout';
import useTheme from '@hooks/useTheme';
import useThemeStyles from '@hooks/useThemeStyles';
import {exportReportToCSV, exportToIntegration, markAsManuallyExported} from '@libs/actions/Report';
import {convertToDisplayString} from '@libs/CurrencyUtils';
import Navigation from '@libs/Navigation/Navigation';
import {buildOptimisticNextStepForPreventSelfApprovalsEnabled} from '@libs/NextStepUtils';
import {getConnectedIntegration} from '@libs/PolicyUtils';
import {getOriginalMessage, getReportAction, isMoneyRequestAction} from '@libs/ReportActionsUtils';
import getPrimaryAction from '@libs/ReportPrimaryActionUtils';
import getSecondaryActions from '@libs/ReportSecondaryActionUtils';
import {
    changeMoneyRequestHoldStatus,
    getArchiveReason,
    getBankAccountRoute,
    getIntegrationIcon,
    getMoneyRequestSpendBreakdown,
    getNonHeldAndFullAmount,
    getTransactionsWithReceipts,
    hasHeldExpenses as hasHeldExpensesReportUtils,
    hasOnlyHeldExpenses as hasOnlyHeldExpensesReportUtils,
    hasUpdatedTotal,
    isAllowedToApproveExpenseReport,
    isArchivedReportWithID,
    isInvoiceReport,
<<<<<<< HEAD
    navigateToDetailsPage,
=======
    isReportApproved,
    isReportOwner,
    navigateBackOnDeleteTransaction,
>>>>>>> 1e82faef
    reportTransactionsSelector,
} from '@libs/ReportUtils';
import {
    allHavePendingRTERViolation,
    isExpensifyCardTransaction,
    isOnHold as isOnHoldTransactionUtils,
    isPayAtEndExpense as isPayAtEndExpenseTransactionUtils,
    isPending,
    isReceiptBeingScanned,
    shouldShowBrokenConnectionViolationForMultipleTransactions,
} from '@libs/TransactionUtils';
import variables from '@styles/variables';
<<<<<<< HEAD
import {approveMoneyRequest, canApproveIOU, cancelPayment, canIOUBePaid as canIOUBePaidAction, payInvoice, payMoneyRequest, submitReport, unapproveExpenseReport} from '@userActions/IOU';
=======
import {
    approveMoneyRequest,
    canApproveIOU,
    canIOUBePaid as canIOUBePaidAction,
    canSubmitReport,
    deleteMoneyRequest,
    deleteTrackExpense,
    getNextApproverAccountID,
    payInvoice,
    payMoneyRequest,
    submitReport,
} from '@userActions/IOU';
>>>>>>> 1e82faef
import {markAsCash as markAsCashAction} from '@userActions/Transaction';
import CONST from '@src/CONST';
import useDelegateUserDetails from '@src/hooks/useDelegateUserDetails';
import ONYXKEYS from '@src/ONYXKEYS';
import ROUTES from '@src/ROUTES';
import SCREENS from '@src/SCREENS';
import type * as OnyxTypes from '@src/types/onyx';
import type {PaymentMethodType} from '@src/types/onyx/OriginalMessage';
import type IconAsset from '@src/types/utils/IconAsset';
import isLoadingOnyxValue from '@src/types/utils/isLoadingOnyxValue';
import BrokenConnectionDescription from './BrokenConnectionDescription';
import Button from './Button';
import ButtonWithDropdownMenu from './ButtonWithDropdownMenu';
import type {DropdownOption} from './ButtonWithDropdownMenu/types';
import ConfirmModal from './ConfirmModal';
import DecisionModal from './DecisionModal';
import DelegateNoAccessModal from './DelegateNoAccessModal';
import HeaderWithBackButton from './HeaderWithBackButton';
import Icon from './Icon';
import * as Expensicons from './Icon/Expensicons';
import MoneyReportHeaderStatusBar from './MoneyReportHeaderStatusBar';
import type {MoneyRequestHeaderStatusBarProps} from './MoneyRequestHeaderStatusBar';
import MoneyRequestHeaderStatusBar from './MoneyRequestHeaderStatusBar';
import type {ActionHandledType} from './ProcessMoneyReportHoldMenu';
import ProcessMoneyReportHoldMenu from './ProcessMoneyReportHoldMenu';
import SettlementButton from './SettlementButton';

type MoneyReportHeaderProps = {
    /** The report currently being looked at */
    report: OnyxEntry<OnyxTypes.Report>;

    /** The policy tied to the expense report */
    policy: OnyxEntry<OnyxTypes.Policy>;

    /** Array of report actions for the report */
    reportActions: OnyxTypes.ReportAction[];

    /** The reportID of the transaction thread report associated with this current report, if any */
    // eslint-disable-next-line react/no-unused-prop-types
    transactionThreadReportID: string | undefined;

    /** Method to trigger when pressing close button of the header */
    onBackButtonPress: () => void;
};

function MoneyReportHeader({policy, report: moneyRequestReport, transactionThreadReportID, reportActions, onBackButtonPress}: MoneyReportHeaderProps) {
    // We need to use isSmallScreenWidth instead of shouldUseNarrowLayout to use a correct layout for the hold expense modal https://github.com/Expensify/App/pull/47990#issuecomment-2362382026
    // eslint-disable-next-line rulesdir/prefer-shouldUseNarrowLayout-instead-of-isSmallScreenWidth
    const {shouldUseNarrowLayout, isSmallScreenWidth} = useResponsiveLayout();
    const route = useRoute();
    // eslint-disable-next-line @typescript-eslint/prefer-nullish-coalescing
    const [chatReport] = useOnyx(`${ONYXKEYS.COLLECTION.REPORT}${moneyRequestReport?.chatReportID || CONST.DEFAULT_NUMBER_ID}`);
    // eslint-disable-next-line @typescript-eslint/prefer-nullish-coalescing
    const [nextStep] = useOnyx(`${ONYXKEYS.COLLECTION.NEXT_STEP}${moneyRequestReport?.reportID || CONST.DEFAULT_NUMBER_ID}`);
    const [transactionThreadReport] = useOnyx(`${ONYXKEYS.COLLECTION.REPORT}${transactionThreadReportID}`);
    const requestParentReportAction = useMemo(() => {
        if (!reportActions || !transactionThreadReport?.parentReportActionID) {
            return null;
        }
        return reportActions.find((action): action is OnyxTypes.ReportAction<typeof CONST.REPORT.ACTIONS.TYPE.IOU> => action.reportActionID === transactionThreadReport.parentReportActionID);
    }, [reportActions, transactionThreadReport?.parentReportActionID]);
    const [transactions = []] = useOnyx(ONYXKEYS.COLLECTION.TRANSACTION, {
        selector: (_transactions) => reportTransactionsSelector(_transactions, moneyRequestReport?.reportID),
        initialValue: [],
    });
    const [transaction] = useOnyx(`${ONYXKEYS.COLLECTION.TRANSACTION}${isMoneyRequestAction(requestParentReportAction) && getOriginalMessage(requestParentReportAction)?.IOUTransactionID}`);
    const [dismissedHoldUseExplanation, dismissedHoldUseExplanationResult] = useOnyx(ONYXKEYS.NVP_DISMISSED_HOLD_USE_EXPLANATION, {initialValue: true});
    const isLoadingHoldUseExplained = isLoadingOnyxValue(dismissedHoldUseExplanationResult);

    const [downloadErrorModalVisible, setDownloadErrorModalVisible] = useState(false);
    const [isCancelPaymentModalVisible, setIsCancelPaymentModalVisible] = useState(false);

    const {isPaidAnimationRunning, isApprovedAnimationRunning, startAnimation, startApprovedAnimation} = usePaymentAnimations();
    const styles = useThemeStyles();
    const theme = useTheme();
    const {translate} = useLocalize();
    const {isOffline} = useNetwork();
    const {reimbursableSpend} = getMoneyRequestSpendBreakdown(moneyRequestReport);
    const isOnHold = isOnHoldTransactionUtils(transaction);

    const [isHoldMenuVisible, setIsHoldMenuVisible] = useState(false);
    const [paymentType, setPaymentType] = useState<PaymentMethodType>();
    const [requestType, setRequestType] = useState<ActionHandledType>();
    const canAllowSettlement = hasUpdatedTotal(moneyRequestReport, policy);
    const policyType = policy?.type;
    const connectedIntegration = getConnectedIntegration(policy);
    const hasScanningReceipt = getTransactionsWithReceipts(moneyRequestReport?.reportID).some((t) => isReceiptBeingScanned(t));
    const hasOnlyPendingTransactions = useMemo(() => {
        return !!transactions && transactions.length > 0 && transactions.every((t) => isExpensifyCardTransaction(t) && isPending(t));
    }, [transactions]);
    const transactionIDs = useMemo(() => transactions?.map((t) => t.transactionID) ?? [], [transactions]);
    const [allViolations] = useOnyx(ONYXKEYS.COLLECTION.TRANSACTION_VIOLATIONS);
    const violations = useMemo(
        () => Object.fromEntries(Object.entries(allViolations ?? {}).filter(([key]) => transactionIDs.includes(key.replace(ONYXKEYS.COLLECTION.TRANSACTION_VIOLATIONS, '')))),
        [allViolations, transactionIDs],
    );
    // Check if there is pending rter violation in all transactionViolations with given transactionIDs.
    const hasAllPendingRTERViolations = allHavePendingRTERViolation(transactionIDs, violations);
    // Check if user should see broken connection violation warning.
    const shouldShowBrokenConnectionViolation = shouldShowBrokenConnectionViolationForMultipleTransactions(transactionIDs, moneyRequestReport, policy, violations);
    const hasOnlyHeldExpenses = hasOnlyHeldExpensesReportUtils(moneyRequestReport?.reportID);
    const isPayAtEndExpense = isPayAtEndExpenseTransactionUtils(transaction);
    const isArchivedReport = isArchivedReportWithID(moneyRequestReport?.reportID);
    const [archiveReason] = useOnyx(`${ONYXKEYS.COLLECTION.REPORT_ACTIONS}${moneyRequestReport?.reportID}`, {selector: getArchiveReason});

    const getCanIOUBePaid = useCallback(
        (onlyShowPayElsewhere = false, shouldCheckApprovedState = true) =>
            canIOUBePaidAction(moneyRequestReport, chatReport, policy, transaction ? [transaction] : undefined, onlyShowPayElsewhere, undefined, undefined, shouldCheckApprovedState),
        [moneyRequestReport, chatReport, policy, transaction],
    );

    const canIOUBePaid = useMemo(() => getCanIOUBePaid(), [getCanIOUBePaid]);
    const onlyShowPayElsewhere = useMemo(() => !canIOUBePaid && getCanIOUBePaid(true), [canIOUBePaid, getCanIOUBePaid]);

    const shouldShowPayButton = isPaidAnimationRunning || canIOUBePaid || onlyShowPayElsewhere;

    const shouldShowApproveButton = useMemo(
        () => (canApproveIOU(moneyRequestReport, policy) && !hasOnlyPendingTransactions) || isApprovedAnimationRunning,
        [moneyRequestReport, policy, hasOnlyPendingTransactions, isApprovedAnimationRunning],
    );

    const shouldDisableApproveButton = shouldShowApproveButton && !isAllowedToApproveExpenseReport(moneyRequestReport);

    const isFromPaidPolicy = policyType === CONST.POLICY.TYPE.TEAM || policyType === CONST.POLICY.TYPE.CORPORATE;
    const shouldShowStatusBar =
        hasAllPendingRTERViolations || shouldShowBrokenConnectionViolation || hasOnlyHeldExpenses || hasScanningReceipt || isPayAtEndExpense || hasOnlyPendingTransactions;

    // When prevent self-approval is enabled & the current user is submitter AND they're submitting to theirself, we need to show the optimistic next step
    // We should always show this optimistic message for policies with preventSelfApproval
    // to avoid any flicker during transitions between online/offline states
    const nextApproverAccountID = getNextApproverAccountID(moneyRequestReport);
    const isSubmitterSameAsNextApprover = isReportOwner(moneyRequestReport) && nextApproverAccountID === moneyRequestReport?.ownerAccountID;
    const optimisticNextStep = isSubmitterSameAsNextApprover && policy?.preventSelfApproval ? buildOptimisticNextStepForPreventSelfApprovalsEnabled() : nextStep;

    const shouldShowNextStep = transactions?.length !== 0 && isFromPaidPolicy && !!optimisticNextStep?.message?.length && !shouldShowStatusBar;

    const bankAccountRoute = getBankAccountRoute(chatReport);
    const formattedAmount = convertToDisplayString(reimbursableSpend, moneyRequestReport?.currency);
    const {nonHeldAmount, fullAmount, hasValidNonHeldAmount} = getNonHeldAndFullAmount(moneyRequestReport, shouldShowPayButton);
    const isAnyTransactionOnHold = hasHeldExpensesReportUtils(moneyRequestReport?.reportID);
    const displayedAmount = isAnyTransactionOnHold && canAllowSettlement && hasValidNonHeldAmount ? nonHeldAmount : formattedAmount;
    const isMoreContentShown = shouldShowNextStep || shouldShowStatusBar || shouldUseNarrowLayout;
    const {isDelegateAccessRestricted} = useDelegateUserDetails();
    const [isNoDelegateAccessMenuVisible, setIsNoDelegateAccessMenuVisible] = useState(false);

    const isReportInRHP = route.name === SCREENS.SEARCH.REPORT_RHP;
    const shouldDisplaySearchRouter = !isReportInRHP || isSmallScreenWidth;

    const confirmPayment = useCallback(
        (type?: PaymentMethodType | undefined, payAsBusiness?: boolean) => {
            if (!type || !chatReport) {
                return;
            }
            setPaymentType(type);
            setRequestType(CONST.IOU.REPORT_ACTION_TYPE.PAY);
            if (isDelegateAccessRestricted) {
                setIsNoDelegateAccessMenuVisible(true);
            } else if (isAnyTransactionOnHold) {
                setIsHoldMenuVisible(true);
            } else if (isInvoiceReport(moneyRequestReport)) {
                startAnimation();
                payInvoice(type, chatReport, moneyRequestReport, payAsBusiness);
            } else {
                startAnimation();
                payMoneyRequest(type, chatReport, moneyRequestReport, true);
            }
        },
        [chatReport, isAnyTransactionOnHold, isDelegateAccessRestricted, moneyRequestReport, startAnimation],
    );

    const confirmApproval = () => {
        setRequestType(CONST.IOU.REPORT_ACTION_TYPE.APPROVE);
        if (isDelegateAccessRestricted) {
            setIsNoDelegateAccessMenuVisible(true);
        } else if (isAnyTransactionOnHold) {
            setIsHoldMenuVisible(true);
        } else {
            startApprovedAnimation();
            approveMoneyRequest(moneyRequestReport, true);
        }
    };

    const markAsCash = useCallback(() => {
        if (!requestParentReportAction) {
            return;
        }
        const iouTransactionID = isMoneyRequestAction(requestParentReportAction) ? getOriginalMessage(requestParentReportAction)?.IOUTransactionID : undefined;
        const reportID = transactionThreadReport?.reportID;

        if (!iouTransactionID || !reportID) {
            return;
        }
        markAsCashAction(iouTransactionID, reportID);
    }, [requestParentReportAction, transactionThreadReport?.reportID]);

    const getStatusIcon: (src: IconAsset) => React.ReactNode = (src) => (
        <Icon
            src={src}
            height={variables.iconSizeSmall}
            width={variables.iconSizeSmall}
            fill={theme.icon}
        />
    );

    const getStatusBarProps: () => MoneyRequestHeaderStatusBarProps | undefined = () => {
        if (isPayAtEndExpense) {
            if (!isArchivedReport) {
                return {icon: getStatusIcon(Expensicons.Hourglass), description: translate('iou.bookingPendingDescription')};
            }
            if (isArchivedReport && archiveReason === CONST.REPORT.ARCHIVE_REASON.BOOKING_END_DATE_HAS_PASSED) {
                return {icon: getStatusIcon(Expensicons.Box), description: translate('iou.bookingArchivedDescription')};
            }
        }
        if (hasOnlyHeldExpenses) {
            return {icon: getStatusIcon(Expensicons.Stopwatch), description: translate('iou.expensesOnHold')};
        }
        if (!!transaction?.transactionID && shouldShowBrokenConnectionViolation) {
            return {
                icon: getStatusIcon(Expensicons.Hourglass),
                description: (
                    <BrokenConnectionDescription
                        transactionID={transaction?.transactionID}
                        report={moneyRequestReport}
                        policy={policy}
                    />
                ),
            };
        }
        if (hasAllPendingRTERViolations) {
            return {icon: getStatusIcon(Expensicons.Hourglass), description: translate('iou.pendingMatchWithCreditCardDescription')};
        }
        if (hasOnlyPendingTransactions) {
            return {icon: getStatusIcon(Expensicons.CreditCardHourglass), description: translate('iou.transactionPendingDescription')};
        }
        if (hasScanningReceipt) {
            return {icon: getStatusIcon(Expensicons.ReceiptScan), description: translate('iou.receiptScanInProgressDescription')};
        }
    };

    const statusBarProps = getStatusBarProps();
<<<<<<< HEAD
    const shouldAddGapToContents = shouldUseNarrowLayout && (!!statusBarProps || shouldShowNextStep);
=======
    const shouldAddGapToContents =
        shouldUseNarrowLayout &&
        (isDuplicate || shouldShowSettlementButton || !!shouldShowExportIntegrationButton || shouldShowSubmitButton || shouldShowMarkAsCashButton) &&
        (!!statusBarProps || shouldShowNextStep);

    // The submit button should be success green colour only if the user is the submitter and the policy does not have Scheduled Submit turned on
    const isWaitingForSubmissionFromCurrentUser = useMemo(
        () => chatReport?.isOwnPolicyExpenseChat && !policy?.harvesting?.enabled,
        [chatReport?.isOwnPolicyExpenseChat, policy?.harvesting?.enabled],
    );

    const shouldDuplicateButtonBeSuccess = useMemo(
        () => isDuplicate && !shouldShowSettlementButton && !shouldShowExportIntegrationButton && !shouldShowSubmitButton && !shouldShowMarkAsCashButton,
        [isDuplicate, shouldShowSettlementButton, shouldShowExportIntegrationButton, shouldShowSubmitButton, shouldShowMarkAsCashButton],
    );
>>>>>>> 1e82faef

    useEffect(() => {
        // eslint-disable-next-line @typescript-eslint/prefer-nullish-coalescing
        if (isLoadingHoldUseExplained || dismissedHoldUseExplanation || !isOnHold) {
            return;
        }
        Navigation.navigate(ROUTES.PROCESS_MONEY_REQUEST_HOLD.getRoute(Navigation.getReportRHPActiveRoute()));
    }, [dismissedHoldUseExplanation, isLoadingHoldUseExplained, isOnHold]);

    if (!moneyRequestReport) {
        return null;
    }
    if (!policy) {
        return null;
    }

    const primaryAction = getPrimaryAction(moneyRequestReport, policy, transactions, violations);

    const primaryActions = {
        [CONST.REPORT.PRIMARY_ACTIONS.SUBMIT]: (
            <Button
                success
                text={translate('common.submit')}
                onPress={() => submitReport(moneyRequestReport)}
            />
        ),
        [CONST.REPORT.PRIMARY_ACTIONS.APPROVE]: (
            <Button
                success
                onPress={confirmApproval}
                text={translate('iou.approve')}
            />
        ),
        [CONST.REPORT.PRIMARY_ACTIONS.PAY]: (
            <SettlementButton
                onlyShowPayElsewhere={onlyShowPayElsewhere}
                currency={moneyRequestReport?.currency}
                confirmApproval={confirmApproval}
                policyID={moneyRequestReport?.policyID}
                chatReportID={chatReport?.reportID}
                iouReport={moneyRequestReport}
                onPress={confirmPayment}
                enablePaymentsRoute={ROUTES.ENABLE_PAYMENTS}
                addBankAccountRoute={bankAccountRoute}
                shouldHidePaymentOptions={!shouldShowPayButton}
                shouldShowApproveButton={shouldShowApproveButton}
                shouldDisableApproveButton={shouldDisableApproveButton}
                formattedAmount={!hasOnlyHeldExpenses ? displayedAmount : ''}
                isDisabled={isOffline && !canAllowSettlement}
                isLoading={!isOffline && !canAllowSettlement}
            />
        ),
        [CONST.REPORT.PRIMARY_ACTIONS.EXPORT_TO_ACCOUNTING]: (
            <Button
                success
                // eslint-disable-next-line @typescript-eslint/no-non-null-assertion
                text={translate('workspace.common.exportIntegrationSelected', {connectionName: connectedIntegration!})}
                onPress={() => {
                    if (!connectedIntegration) {
                        return;
                    }
                    exportToIntegration(moneyRequestReport.reportID, connectedIntegration);
                }}
            />
        ),
        [CONST.REPORT.PRIMARY_ACTIONS.REMOVE_HOLD]: (
            <Button
                success
                text="Unhold"
                onPress={() => {
                    const parentReportAction = getReportAction(moneyRequestReport?.parentReportID, moneyRequestReport?.parentReportActionID);

                    const moneyRequestAction = transactionThreadReportID ? requestParentReportAction : parentReportAction;
                    if (!moneyRequestAction) {
                        return;
                    }

                    changeMoneyRequestHoldStatus(moneyRequestAction);
                }}
            />
        ),
        [CONST.REPORT.PRIMARY_ACTIONS.REVIEW_DUPLICATES]: (
            <Button
                success
                text={translate('iou.reviewDuplicates')}
                onPress={() => {
                    Navigation.navigate(ROUTES.TRANSACTION_DUPLICATE_REVIEW_PAGE.getRoute(transactionThreadReportID, Navigation.getReportRHPActiveRoute()));
                }}
            />
        ),
        [CONST.REPORT.PRIMARY_ACTIONS.MARK_AS_CASH]: (
            <Button
                success
                text={translate('iou.markAsCash')}
                onPress={markAsCash}
            />
        ),
    };

    const secondaryActions = getSecondaryActions(moneyRequestReport, policy, transactions, violations);

    const secondaryActionsImpl: Record<ValueOf<typeof CONST.REPORT.SECONDARY_ACTIONS>, DropdownOption<ValueOf<typeof CONST.REPORT.SECONDARY_ACTIONS>>> = {
        [CONST.REPORT.SECONDARY_ACTIONS.VIEW_DETAILS]: {
            value: CONST.REPORT.SECONDARY_ACTIONS.VIEW_DETAILS,
            text: translate('iou.viewDetails'),
            icon: Expensicons.Info,
            onSelected: () => {
                navigateToDetailsPage(moneyRequestReport, Navigation.getReportRHPActiveRoute());
            },
        },
        [CONST.REPORT.SECONDARY_ACTIONS.DOWNLOAD]: {
            value: CONST.REPORT.SECONDARY_ACTIONS.DOWNLOAD,
            text: translate('common.download'),
            icon: Expensicons.Download,
            onSelected: () => {
                if (isOffline) {
                    return;
                }

                exportReportToCSV({reportID: moneyRequestReport.reportID, transactionIDList: transactionIDs}, () => {
                    setDownloadErrorModalVisible(true);
                });
            },
        },
        [CONST.REPORT.SECONDARY_ACTIONS.SUBMIT]: {
            value: CONST.REPORT.SECONDARY_ACTIONS.SUBMIT,
            text: translate('common.submit'),
            icon: Expensicons.Send,
            onSelected: () => {
                submitReport(moneyRequestReport);
            },
        },
        [CONST.REPORT.SECONDARY_ACTIONS.APPROVE]: {
            text: translate('iou.approve'),
            icon: Expensicons.ThumbsUp,
            value: CONST.REPORT.SECONDARY_ACTIONS.APPROVE,
            onSelected: () => {
                approveMoneyRequest(moneyRequestReport);
            },
        },
        [CONST.REPORT.SECONDARY_ACTIONS.UNAPPROVE]: {
            text: translate('iou.unapprove'),
            icon: Expensicons.CircularArrowBackwards,
            value: CONST.REPORT.SECONDARY_ACTIONS.UNAPPROVE,
            onSelected: () => {
                unapproveExpenseReport(moneyRequestReport);
            },
        },
        [CONST.REPORT.SECONDARY_ACTIONS.CANCEL_PAYMENT]: {
            text: translate('iou.cancelPayment'),
            icon: Expensicons.Clear,
            value: CONST.REPORT.SECONDARY_ACTIONS.CANCEL_PAYMENT,
            onSelected: () => {
                setIsCancelPaymentModalVisible(true);
            },
        },
        [CONST.REPORT.SECONDARY_ACTIONS.EXPORT_TO_ACCOUNTING]: {
            // eslint-disable-next-line @typescript-eslint/no-non-null-assertion
            text: translate('workspace.common.exportIntegrationSelected', {connectionName: connectedIntegration!}),
            icon: getIntegrationIcon(connectedIntegration),
            value: CONST.REPORT.SECONDARY_ACTIONS.EXPORT_TO_ACCOUNTING,
            onSelected: () => {
                if (!connectedIntegration) {
                    return;
                }
                exportToIntegration(moneyRequestReport.reportID, connectedIntegration);
            },
        },
        [CONST.REPORT.SECONDARY_ACTIONS.MARK_AS_EXPORTED]: {
            text: translate('workspace.common.markAsExported'),
            icon: Expensicons.CheckCircle,
            value: CONST.REPORT.SECONDARY_ACTIONS.MARK_AS_EXPORTED,
            onSelected: () => {
                if (!connectedIntegration) {
                    return;
                }
                markAsManuallyExported(moneyRequestReport.reportID, connectedIntegration);
            },
        },
        [CONST.REPORT.SECONDARY_ACTIONS.HOLD]: {
            text: translate('iou.hold'),
            icon: Expensicons.Stopwatch,
            value: CONST.REPORT.SECONDARY_ACTIONS.HOLD,
            onSelected: () => {
                const parentReportAction = getReportAction(moneyRequestReport?.parentReportID, moneyRequestReport?.parentReportActionID);

                const moneyRequestAction = transactionThreadReportID ? requestParentReportAction : parentReportAction;
                if (!moneyRequestAction) {
                    return;
                }

                changeMoneyRequestHoldStatus(moneyRequestAction);
            },
        },
        [CONST.REPORT.SECONDARY_ACTIONS.CHANGE_WORKSPACE]: {
            text: 'Change workspace',
            icon: Expensicons.Buildings,
            value: CONST.REPORT.SECONDARY_ACTIONS.CHANGE_WORKSPACE,
            onSelected: () => {
                // TODO waiting for https://github.com/Expensify/App/pull/57553
            },
        },
        [CONST.REPORT.SECONDARY_ACTIONS.DELETE]: {
            text: translate('common.delete'),
            icon: Expensicons.Trashcan,
            value: CONST.REPORT.SECONDARY_ACTIONS.DELETE,
            onSelected: () => {
                // TODO waiting for https://github.com/Expensify/App/pull/58020/files
            },
        },
    };

    const applicableSecondaryActions = secondaryActions.map((action) => secondaryActionsImpl[action]);

    return (
        <View style={[styles.pt0, styles.borderBottom]}>
            <HeaderWithBackButton
                shouldShowReportAvatarWithDisplay
                shouldShowPinButton={false}
                report={moneyRequestReport}
                policy={policy}
                shouldShowBackButton={shouldUseNarrowLayout}
                shouldDisplaySearchRouter={shouldDisplaySearchRouter}
                onBackButtonPress={onBackButtonPress}
                shouldShowBorderBottom={false}
            >
                {!shouldUseNarrowLayout && (
                    <View style={[styles.flexRow, styles.gap2]}>
                        {!!primaryAction && primaryActions[primaryAction]}
                        {!!secondaryActions.length && (
                            <ButtonWithDropdownMenu
                                success={false}
                                onPress={() => {}}
                                shouldAlwaysShowDropdownMenu
                                customText="More"
                                options={applicableSecondaryActions}
                                isSplitButton={false}
                            />
                        )}
                    </View>
                )}
            </HeaderWithBackButton>
            {shouldUseNarrowLayout && (
                <View style={[styles.flexRow, styles.gap2, styles.pb3, styles.ph5, styles.w100, styles.alignItemsCenter, styles.justifyContentCenter]}>
                    {!!primaryAction && <View style={[styles.flexGrow4]}>{primaryActions[primaryAction]}</View>}
                    {!!secondaryActions.length && (
                        <ButtonWithDropdownMenu
                            success={false}
                            onPress={() => {}}
                            shouldAlwaysShowDropdownMenu
                            customText="More"
                            options={applicableSecondaryActions}
                            isSplitButton={false}
                            wrapperStyle={[!primaryAction && styles.flexGrow4]}
                        />
                    )}
                </View>
            )}
            {!!isMoreContentShown && (
                <View style={[styles.dFlex, styles.flexColumn, shouldAddGapToContents && styles.gap3, styles.pb3, styles.ph5]}>
                    {shouldShowNextStep && <MoneyReportHeaderStatusBar nextStep={optimisticNextStep} />}
                    {!!statusBarProps && (
                        <MoneyRequestHeaderStatusBar
                            icon={statusBarProps.icon}
                            description={statusBarProps.description}
                        />
                    )}
                </View>
            )}
            {isHoldMenuVisible && requestType !== undefined && (
                <ProcessMoneyReportHoldMenu
                    nonHeldAmount={!hasOnlyHeldExpenses && hasValidNonHeldAmount ? nonHeldAmount : undefined}
                    requestType={requestType}
                    fullAmount={fullAmount}
                    onClose={() => setIsHoldMenuVisible(false)}
                    isVisible={isHoldMenuVisible}
                    paymentType={paymentType}
                    chatReport={chatReport}
                    moneyRequestReport={moneyRequestReport}
                    startAnimation={() => {
                        if (requestType === CONST.IOU.REPORT_ACTION_TYPE.APPROVE) {
                            startApprovedAnimation();
                        } else {
                            startAnimation();
                        }
                    }}
                    transactionCount={transactionIDs?.length ?? 0}
                />
            )}
            <DelegateNoAccessModal
                isNoDelegateAccessMenuVisible={isNoDelegateAccessMenuVisible}
                onClose={() => setIsNoDelegateAccessMenuVisible(false)}
            />
            <DecisionModal
                title={translate('common.downloadFailedTitle')}
                prompt={translate('common.downloadFailedDescription')}
                isSmallScreenWidth={isSmallScreenWidth}
                onSecondOptionSubmit={() => setDownloadErrorModalVisible(false)}
                secondOptionText={translate('common.buttonConfirm')}
                isVisible={downloadErrorModalVisible}
                onClose={() => setDownloadErrorModalVisible(false)}
            />
            <ConfirmModal
                title={translate('iou.cancelPayment')}
                isVisible={isCancelPaymentModalVisible}
                onConfirm={() => {
                    if (!chatReport) {
                        return;
                    }
                    cancelPayment(moneyRequestReport, chatReport);
                }}
                onCancel={() => setIsCancelPaymentModalVisible(false)}
                prompt={translate('iou.cancelPaymentConfirmation')}
                confirmText={translate('iou.cancelPayment')}
                cancelText={translate('common.dismiss')}
                danger
                shouldEnableNewFocusManagement
            />
        </View>
    );
}

MoneyReportHeader.displayName = 'MoneyReportHeader';

export default MoneyReportHeader;<|MERGE_RESOLUTION|>--- conflicted
+++ resolved
@@ -32,13 +32,8 @@
     isAllowedToApproveExpenseReport,
     isArchivedReportWithID,
     isInvoiceReport,
-<<<<<<< HEAD
+    isReportOwner,
     navigateToDetailsPage,
-=======
-    isReportApproved,
-    isReportOwner,
-    navigateBackOnDeleteTransaction,
->>>>>>> 1e82faef
     reportTransactionsSelector,
 } from '@libs/ReportUtils';
 import {
@@ -51,22 +46,17 @@
     shouldShowBrokenConnectionViolationForMultipleTransactions,
 } from '@libs/TransactionUtils';
 import variables from '@styles/variables';
-<<<<<<< HEAD
-import {approveMoneyRequest, canApproveIOU, cancelPayment, canIOUBePaid as canIOUBePaidAction, payInvoice, payMoneyRequest, submitReport, unapproveExpenseReport} from '@userActions/IOU';
-=======
 import {
     approveMoneyRequest,
     canApproveIOU,
+    cancelPayment,
     canIOUBePaid as canIOUBePaidAction,
-    canSubmitReport,
-    deleteMoneyRequest,
-    deleteTrackExpense,
     getNextApproverAccountID,
     payInvoice,
     payMoneyRequest,
     submitReport,
+    unapproveExpenseReport,
 } from '@userActions/IOU';
->>>>>>> 1e82faef
 import {markAsCash as markAsCashAction} from '@userActions/Transaction';
 import CONST from '@src/CONST';
 import useDelegateUserDetails from '@src/hooks/useDelegateUserDetails';
@@ -307,25 +297,7 @@
     };
 
     const statusBarProps = getStatusBarProps();
-<<<<<<< HEAD
     const shouldAddGapToContents = shouldUseNarrowLayout && (!!statusBarProps || shouldShowNextStep);
-=======
-    const shouldAddGapToContents =
-        shouldUseNarrowLayout &&
-        (isDuplicate || shouldShowSettlementButton || !!shouldShowExportIntegrationButton || shouldShowSubmitButton || shouldShowMarkAsCashButton) &&
-        (!!statusBarProps || shouldShowNextStep);
-
-    // The submit button should be success green colour only if the user is the submitter and the policy does not have Scheduled Submit turned on
-    const isWaitingForSubmissionFromCurrentUser = useMemo(
-        () => chatReport?.isOwnPolicyExpenseChat && !policy?.harvesting?.enabled,
-        [chatReport?.isOwnPolicyExpenseChat, policy?.harvesting?.enabled],
-    );
-
-    const shouldDuplicateButtonBeSuccess = useMemo(
-        () => isDuplicate && !shouldShowSettlementButton && !shouldShowExportIntegrationButton && !shouldShowSubmitButton && !shouldShowMarkAsCashButton,
-        [isDuplicate, shouldShowSettlementButton, shouldShowExportIntegrationButton, shouldShowSubmitButton, shouldShowMarkAsCashButton],
-    );
->>>>>>> 1e82faef
 
     useEffect(() => {
         // eslint-disable-next-line @typescript-eslint/prefer-nullish-coalescing
