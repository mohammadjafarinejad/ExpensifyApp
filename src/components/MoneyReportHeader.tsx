import {useRoute} from '@react-navigation/native';
import React, {useCallback, useEffect, useMemo, useRef, useState} from 'react';
import {View} from 'react-native';
import type {OnyxEntry} from 'react-native-onyx';
import {useOnyx} from 'react-native-onyx';
import useLocalize from '@hooks/useLocalize';
import useNetwork from '@hooks/useNetwork';
import usePaymentAnimations from '@hooks/usePaymentAnimations';
import usePrevious from '@hooks/usePrevious';
import useResponsiveLayout from '@hooks/useResponsiveLayout';
import useTheme from '@hooks/useTheme';
import useThemeStyles from '@hooks/useThemeStyles';
import {getCurrentUserAccountID} from '@libs/actions/Report';
import * as CurrencyUtils from '@libs/CurrencyUtils';
import Navigation from '@libs/Navigation/Navigation';
import * as PolicyUtils from '@libs/PolicyUtils';
import * as ReportActionsUtils from '@libs/ReportActionsUtils';
import * as ReportUtils from '@libs/ReportUtils';
import * as TransactionUtils from '@libs/TransactionUtils';
import variables from '@styles/variables';
import * as IOU from '@userActions/IOU';
import * as TransactionActions from '@userActions/Transaction';
import CONST from '@src/CONST';
import useDelegateUserDetails from '@src/hooks/useDelegateUserDetails';
import ONYXKEYS from '@src/ONYXKEYS';
import type {Route} from '@src/ROUTES';
import ROUTES from '@src/ROUTES';
import SCREENS from '@src/SCREENS';
import type * as OnyxTypes from '@src/types/onyx';
import type {PaymentMethodType} from '@src/types/onyx/OriginalMessage';
import type IconAsset from '@src/types/utils/IconAsset';
import isLoadingOnyxValue from '@src/types/utils/isLoadingOnyxValue';
import BrokenConnectionDescription from './BrokenConnectionDescription';
import Button from './Button';
import ConfirmModal from './ConfirmModal';
import DelegateNoAccessModal from './DelegateNoAccessModal';
import HeaderWithBackButton from './HeaderWithBackButton';
import Icon from './Icon';
import * as Expensicons from './Icon/Expensicons';
import MoneyReportHeaderStatusBar from './MoneyReportHeaderStatusBar';
import type {MoneyRequestHeaderStatusBarProps} from './MoneyRequestHeaderStatusBar';
import MoneyRequestHeaderStatusBar from './MoneyRequestHeaderStatusBar';
import type {ActionHandledType} from './ProcessMoneyReportHoldMenu';
import ProcessMoneyReportHoldMenu from './ProcessMoneyReportHoldMenu';
import ProcessMoneyRequestHoldMenu from './ProcessMoneyRequestHoldMenu';
import ExportWithDropdownMenu from './ReportActionItem/ExportWithDropdownMenu';
import AnimatedSettlementButton from './SettlementButton/AnimatedSettlementButton';

type MoneyReportHeaderProps = {
    /** The report currently being looked at */
    report: OnyxEntry<OnyxTypes.Report>;

    /** The policy tied to the expense report */
    policy: OnyxEntry<OnyxTypes.Policy>;

    /** Array of report actions for the report */
    reportActions: OnyxTypes.ReportAction[];

    /** The reportID of the transaction thread report associated with this current report, if any */
    // eslint-disable-next-line react/no-unused-prop-types
    transactionThreadReportID: string | undefined;

    /** Method to trigger when pressing close button of the header */
    onBackButtonPress: () => void;
};

function MoneyReportHeader({policy, report: moneyRequestReport, transactionThreadReportID, reportActions, onBackButtonPress}: MoneyReportHeaderProps) {
    // We need to use isSmallScreenWidth instead of shouldUseNarrowLayout to use a correct layout for the hold expense modal https://github.com/Expensify/App/pull/47990#issuecomment-2362382026
    // eslint-disable-next-line rulesdir/prefer-shouldUseNarrowLayout-instead-of-isSmallScreenWidth
    const {shouldUseNarrowLayout, isSmallScreenWidth} = useResponsiveLayout();
    const route = useRoute();
    const [chatReport] = useOnyx(`${ONYXKEYS.COLLECTION.REPORT}${moneyRequestReport?.chatReportID}`);
    const [nextStep] = useOnyx(`${ONYXKEYS.COLLECTION.NEXT_STEP}${moneyRequestReport?.reportID}`);
    const [transactionThreadReport] = useOnyx(`${ONYXKEYS.COLLECTION.REPORT}${transactionThreadReportID}`);
    const [session] = useOnyx(ONYXKEYS.SESSION);
    const requestParentReportAction = useMemo(() => {
        if (!reportActions || !transactionThreadReport?.parentReportActionID) {
            return null;
        }
        return reportActions.find((action): action is OnyxTypes.ReportAction<typeof CONST.REPORT.ACTIONS.TYPE.IOU> => action.reportActionID === transactionThreadReport.parentReportActionID);
    }, [reportActions, transactionThreadReport?.parentReportActionID]);
    const [transactions] = useOnyx(ONYXKEYS.COLLECTION.TRANSACTION);
    const [dismissedHoldUseExplanation, dismissedHoldUseExplanationResult] = useOnyx(ONYXKEYS.NVP_DISMISSED_HOLD_USE_EXPLANATION, {initialValue: true});
    const isLoadingHoldUseExplained = isLoadingOnyxValue(dismissedHoldUseExplanationResult);
    const transaction =
        transactions?.[
            `${ONYXKEYS.COLLECTION.TRANSACTION}${
                ReportActionsUtils.isMoneyRequestAction(requestParentReportAction) && ReportActionsUtils.getOriginalMessage(requestParentReportAction)?.IOUTransactionID
            }`
        ] ?? undefined;

    const styles = useThemeStyles();
    const theme = useTheme();
    const [isDeleteRequestModalVisible, setIsDeleteRequestModalVisible] = useState(false);
    const [shouldShowHoldMenu, setShouldShowHoldMenu] = useState(false);
    const {translate} = useLocalize();
    const {isOffline} = useNetwork();
    const {reimbursableSpend} = ReportUtils.getMoneyRequestSpendBreakdown(moneyRequestReport);
    const isOnHold = TransactionUtils.isOnHold(transaction);
    const isDeletedParentAction = !!requestParentReportAction && ReportActionsUtils.isDeletedAction(requestParentReportAction);
<<<<<<< HEAD
    const isDuplicate = TransactionUtils.isDuplicate(transaction?.transactionID ?? '');
    const prevIsDuplicate = usePrevious(isDuplicate);
=======
    const isDuplicate = TransactionUtils.isDuplicate(transaction?.transactionID);

>>>>>>> 58343c73
    // Only the requestor can delete the request, admins can only edit it.
    const isActionOwner =
        typeof requestParentReportAction?.actorAccountID === 'number' && typeof session?.accountID === 'number' && requestParentReportAction.actorAccountID === session?.accountID;
    const canDeleteRequest = isActionOwner && ReportUtils.canDeleteTransaction(moneyRequestReport) && !isDeletedParentAction;
    const [isHoldMenuVisible, setIsHoldMenuVisible] = useState(false);
    const [paymentType, setPaymentType] = useState<PaymentMethodType>();
    const [requestType, setRequestType] = useState<ActionHandledType>();
    const allTransactions = useMemo(() => TransactionUtils.getAllReportTransactions(moneyRequestReport?.reportID, transactions), [moneyRequestReport?.reportID, transactions]);
    const canAllowSettlement = ReportUtils.hasUpdatedTotal(moneyRequestReport, policy);
    const policyType = policy?.type;
    const isDraft = ReportUtils.isOpenExpenseReport(moneyRequestReport);
    const connectedIntegration = PolicyUtils.getConnectedIntegration(policy);
    const navigateBackToAfterDelete = useRef<Route>();
    const hasHeldExpenses = ReportUtils.hasHeldExpenses(moneyRequestReport?.reportID);
    const hasScanningReceipt = ReportUtils.getTransactionsWithReceipts(moneyRequestReport?.reportID).some((t) => TransactionUtils.isReceiptBeingScanned(t));
    const hasOnlyPendingTransactions = allTransactions.length > 0 && allTransactions.every((t) => TransactionUtils.isExpensifyCardTransaction(t) && TransactionUtils.isPending(t));
    const transactionIDs = allTransactions.map((t) => t.transactionID);
    const hasAllPendingRTERViolations = TransactionUtils.allHavePendingRTERViolation([transaction?.transactionID]);
    const shouldShowBrokenConnectionViolation = TransactionUtils.shouldShowBrokenConnectionViolation(transaction?.transactionID, moneyRequestReport, policy);
    const hasOnlyHeldExpenses = ReportUtils.hasOnlyHeldExpenses(moneyRequestReport?.reportID);
    const isPayAtEndExpense = TransactionUtils.isPayAtEndExpense(transaction);
<<<<<<< HEAD
    const isArchivedReport = ReportUtils.isArchivedRoomWithID(moneyRequestReport?.reportID);
    const [archiveReason] = useOnyx(`${ONYXKEYS.COLLECTION.REPORT_ACTIONS}${moneyRequestReport?.reportID ?? '-1'}`, {selector: ReportUtils.getArchiveReason});
    const {isPaidAnimationRunning, isApprovedAnimationRunning, stopAnimation, startAnimation, startApprovedAnimation} = usePaymentAnimations();
    const shouldShowIsDuplicate = isDuplicate || (prevIsDuplicate && (isPaidAnimationRunning || isApprovedAnimationRunning));
=======
    const isArchivedReport = ReportUtils.isArchivedReport(moneyRequestReport);
    const [archiveReason] = useOnyx(`${ONYXKEYS.COLLECTION.REPORT_ACTIONS}${moneyRequestReport?.reportID}`, {selector: ReportUtils.getArchiveReason});
>>>>>>> 58343c73

    const getCanIOUBePaid = useCallback(
        (onlyShowPayElsewhere = false, shouldCheckApprovedState = true) =>
            IOU.canIOUBePaid(moneyRequestReport, chatReport, policy, transaction ? [transaction] : undefined, onlyShowPayElsewhere, undefined, undefined, shouldCheckApprovedState),
        [moneyRequestReport, chatReport, policy, transaction],
    );

    const canIOUBePaid = useMemo(() => getCanIOUBePaid(), [getCanIOUBePaid]);
    const canIOUBePaidAndApproved = useMemo(() => getCanIOUBePaid(false, false), [getCanIOUBePaid]);
    const onlyShowPayElsewhere = useMemo(() => !canIOUBePaid && getCanIOUBePaid(true), [canIOUBePaid, getCanIOUBePaid]);

    const shouldShowMarkAsCashButton =
        hasAllPendingRTERViolations || (shouldShowBrokenConnectionViolation && (!PolicyUtils.isPolicyAdmin(policy) || ReportUtils.isCurrentUserSubmitter(moneyRequestReport?.reportID)));

    const shouldShowPayButton = isPaidAnimationRunning || canIOUBePaid || onlyShowPayElsewhere;

    const shouldShowApproveButton = useMemo(
        () => (IOU.canApproveIOU(moneyRequestReport, policy) && !hasOnlyPendingTransactions) || isApprovedAnimationRunning,
        [moneyRequestReport, policy, hasOnlyPendingTransactions, isApprovedAnimationRunning],
    );

    const shouldDisableApproveButton = shouldShowApproveButton && !ReportUtils.isAllowedToApproveExpenseReport(moneyRequestReport);

    const currentUserAccountID = getCurrentUserAccountID();
    const isAdmin = policy?.role === CONST.POLICY.ROLE.ADMIN;

    const shouldShowSubmitButton =
        !!moneyRequestReport &&
        !isArchivedReport &&
        isDraft &&
        reimbursableSpend !== 0 &&
        !hasAllPendingRTERViolations &&
        !shouldShowBrokenConnectionViolation &&
        (moneyRequestReport?.ownerAccountID === currentUserAccountID || isAdmin || moneyRequestReport?.managerID === currentUserAccountID);

    const shouldShowExportIntegrationButton = !shouldShowPayButton && !shouldShowSubmitButton && connectedIntegration && isAdmin && ReportUtils.canBeExported(moneyRequestReport);

    const shouldShowSettlementButton =
        (shouldShowPayButton || shouldShowApproveButton) && !hasAllPendingRTERViolations && !shouldShowExportIntegrationButton && !shouldShowBrokenConnectionViolation;

    const shouldDisableSubmitButton = shouldShowSubmitButton && !ReportUtils.isAllowedToSubmitDraftExpenseReport(moneyRequestReport);
    const isFromPaidPolicy = policyType === CONST.POLICY.TYPE.TEAM || policyType === CONST.POLICY.TYPE.CORPORATE;
    const shouldShowStatusBar =
        hasAllPendingRTERViolations || shouldShowBrokenConnectionViolation || hasOnlyHeldExpenses || hasScanningReceipt || isPayAtEndExpense || hasOnlyPendingTransactions;
    const shouldShowNextStep = !ReportUtils.isClosedExpenseReportWithNoExpenses(moneyRequestReport) && isFromPaidPolicy && !!nextStep?.message?.length && !shouldShowStatusBar;
    const shouldShowAnyButton =
        isDuplicate ||
        shouldShowSettlementButton ||
        shouldShowApproveButton ||
        shouldShowSubmitButton ||
        shouldShowNextStep ||
        shouldShowMarkAsCashButton ||
        shouldShowExportIntegrationButton;
    const bankAccountRoute = ReportUtils.getBankAccountRoute(chatReport);
    const formattedAmount = CurrencyUtils.convertToDisplayString(reimbursableSpend, moneyRequestReport?.currency);
    const {nonHeldAmount, fullAmount, hasValidNonHeldAmount} = ReportUtils.getNonHeldAndFullAmount(moneyRequestReport, shouldShowPayButton);
    const isAnyTransactionOnHold = ReportUtils.hasHeldExpenses(moneyRequestReport?.reportID);
    const displayedAmount = isAnyTransactionOnHold && canAllowSettlement && hasValidNonHeldAmount ? nonHeldAmount : formattedAmount;
    const isMoreContentShown = shouldShowNextStep || shouldShowStatusBar || (shouldShowAnyButton && shouldUseNarrowLayout);
    const {isDelegateAccessRestricted} = useDelegateUserDetails();
    const [isNoDelegateAccessMenuVisible, setIsNoDelegateAccessMenuVisible] = useState(false);

    const isReportInRHP = route.name === SCREENS.SEARCH.REPORT_RHP;
    const shouldDisplaySearchRouter = !isReportInRHP || isSmallScreenWidth;

    const confirmPayment = useCallback(
        (type?: PaymentMethodType | undefined, payAsBusiness?: boolean) => {
            if (!type || !chatReport) {
                return;
            }
            setPaymentType(type);
            setRequestType(CONST.IOU.REPORT_ACTION_TYPE.PAY);
            if (isDelegateAccessRestricted) {
                setIsNoDelegateAccessMenuVisible(true);
            } else if (isAnyTransactionOnHold) {
                setIsHoldMenuVisible(true);
            } else if (ReportUtils.isInvoiceReport(moneyRequestReport)) {
                startAnimation();
                IOU.payInvoice(type, chatReport, moneyRequestReport, payAsBusiness);
            } else {
                startAnimation();
                IOU.payMoneyRequest(type, chatReport, moneyRequestReport, true);
            }
        },
        [chatReport, isAnyTransactionOnHold, isDelegateAccessRestricted, moneyRequestReport, startAnimation],
    );

    const confirmApproval = () => {
        setRequestType(CONST.IOU.REPORT_ACTION_TYPE.APPROVE);
        if (isDelegateAccessRestricted) {
            setIsNoDelegateAccessMenuVisible(true);
        } else if (isAnyTransactionOnHold) {
            setIsHoldMenuVisible(true);
        } else {
            startApprovedAnimation();
            IOU.approveMoneyRequest(moneyRequestReport, true);
        }
    };

    const deleteTransaction = useCallback(() => {
        if (requestParentReportAction) {
            const iouTransactionID = ReportActionsUtils.isMoneyRequestAction(requestParentReportAction)
                ? ReportActionsUtils.getOriginalMessage(requestParentReportAction)?.IOUTransactionID
                : undefined;
            if (ReportActionsUtils.isTrackExpenseAction(requestParentReportAction)) {
                navigateBackToAfterDelete.current = IOU.deleteTrackExpense(moneyRequestReport?.reportID, iouTransactionID, requestParentReportAction, true);
            } else {
                navigateBackToAfterDelete.current = IOU.deleteMoneyRequest(iouTransactionID, requestParentReportAction, true);
            }
        }

        setIsDeleteRequestModalVisible(false);
    }, [moneyRequestReport?.reportID, requestParentReportAction, setIsDeleteRequestModalVisible]);

    const markAsCash = useCallback(() => {
        if (!requestParentReportAction) {
            return;
        }
        const iouTransactionID = ReportActionsUtils.isMoneyRequestAction(requestParentReportAction)
            ? ReportActionsUtils.getOriginalMessage(requestParentReportAction)?.IOUTransactionID
            : undefined;
        const reportID = transactionThreadReport?.reportID;

        if (!iouTransactionID || !reportID) {
            return;
        }
        TransactionActions.markAsCash(iouTransactionID, reportID);
    }, [requestParentReportAction, transactionThreadReport?.reportID]);

    const getStatusIcon: (src: IconAsset) => React.ReactNode = (src) => (
        <Icon
            src={src}
            height={variables.iconSizeSmall}
            width={variables.iconSizeSmall}
            fill={theme.icon}
        />
    );

    const getStatusBarProps: () => MoneyRequestHeaderStatusBarProps | undefined = () => {
        if (isPayAtEndExpense) {
            if (!isArchivedReport) {
                return {icon: getStatusIcon(Expensicons.Hourglass), description: translate('iou.bookingPendingDescription')};
            }
            if (isArchivedReport && archiveReason === CONST.REPORT.ARCHIVE_REASON.BOOKING_END_DATE_HAS_PASSED) {
                return {icon: getStatusIcon(Expensicons.Box), description: translate('iou.bookingArchivedDescription')};
            }
        }
        if (hasOnlyHeldExpenses) {
            return {icon: getStatusIcon(Expensicons.Stopwatch), description: translate('iou.expensesOnHold')};
        }
        if (shouldShowBrokenConnectionViolation) {
            return {
                icon: getStatusIcon(Expensicons.Hourglass),
                description: (
                    <BrokenConnectionDescription
                        transactionID={transaction?.transactionID}
                        report={moneyRequestReport}
                        policy={policy}
                    />
                ),
            };
        }
        if (hasAllPendingRTERViolations) {
            return {icon: getStatusIcon(Expensicons.Hourglass), description: translate('iou.pendingMatchWithCreditCardDescription')};
        }
        if (hasOnlyPendingTransactions) {
            return {icon: getStatusIcon(Expensicons.CreditCardHourglass), description: translate('iou.transactionPendingDescription')};
        }
        if (hasScanningReceipt) {
            return {icon: getStatusIcon(Expensicons.ReceiptScan), description: translate('iou.receiptScanInProgressDescription')};
        }
    };

    const statusBarProps = getStatusBarProps();
    const shouldAddGapToContents =
        shouldUseNarrowLayout &&
        (isDuplicate || shouldShowSettlementButton || !!shouldShowExportIntegrationButton || shouldShowSubmitButton || shouldShowMarkAsCashButton) &&
        (!!statusBarProps || shouldShowNextStep);

    // The submit button should be success green colour only if the user is submitter and the policy does not have Scheduled Submit turned on
    const isWaitingForSubmissionFromCurrentUser = useMemo(
        () => chatReport?.isOwnPolicyExpenseChat && !policy?.harvesting?.enabled,
        [chatReport?.isOwnPolicyExpenseChat, policy?.harvesting?.enabled],
    );

    const shouldDuplicateButtonBeSuccess = useMemo(
        () => isDuplicate && !shouldShowSettlementButton && !shouldShowExportIntegrationButton && !shouldShowSubmitButton && !shouldShowMarkAsCashButton,
        [isDuplicate, shouldShowSettlementButton, shouldShowExportIntegrationButton, shouldShowSubmitButton, shouldShowMarkAsCashButton],
    );

    useEffect(() => {
        if (isLoadingHoldUseExplained) {
            return;
        }
        setShouldShowHoldMenu(isOnHold && !dismissedHoldUseExplanation);
    }, [dismissedHoldUseExplanation, isLoadingHoldUseExplained, isOnHold]);

    useEffect(() => {
        if (!shouldShowHoldMenu) {
            return;
        }

        if (isSmallScreenWidth) {
            if (Navigation.getActiveRoute().slice(1) === ROUTES.PROCESS_MONEY_REQUEST_HOLD.route) {
                Navigation.goBack();
            }
        } else {
            Navigation.navigate(ROUTES.PROCESS_MONEY_REQUEST_HOLD.getRoute(Navigation.getReportRHPActiveRoute()));
        }
    }, [isSmallScreenWidth, shouldShowHoldMenu]);

    const handleHoldRequestClose = () => {
        IOU.dismissHoldUseExplanation();
    };

    useEffect(() => {
        if (canDeleteRequest) {
            return;
        }

        setIsDeleteRequestModalVisible(false);
    }, [canDeleteRequest]);

    return (
        <View style={[styles.pt0]}>
            <HeaderWithBackButton
                shouldShowReportAvatarWithDisplay
                shouldEnableDetailPageNavigation
                shouldShowPinButton={false}
                report={moneyRequestReport}
                policy={policy}
                shouldShowBackButton={shouldUseNarrowLayout}
                shouldDisplaySearchRouter={shouldDisplaySearchRouter}
                onBackButtonPress={onBackButtonPress}
                // Shows border if no buttons or banners are showing below the header
                shouldShowBorderBottom={!isMoreContentShown}
            >
                {shouldShowIsDuplicate && !shouldUseNarrowLayout && (
                    <View style={[shouldDuplicateButtonBeSuccess ? styles.ml2 : styles.mh2]}>
                        <Button
                            success={shouldDuplicateButtonBeSuccess}
                            text={translate('iou.reviewDuplicates')}
                            style={styles.p0}
                            onPress={() => {
                                Navigation.navigate(ROUTES.TRANSACTION_DUPLICATE_REVIEW_PAGE.getRoute(transactionThreadReportID, Navigation.getReportRHPActiveRoute()));
                            }}
                        />
                    </View>
                )}
                {shouldShowSettlementButton && !shouldUseNarrowLayout && (
                    <View style={styles.pv2}>
                        <AnimatedSettlementButton
                            shouldUseSuccessStyle={!hasHeldExpenses}
                            isPaidAnimationRunning={isPaidAnimationRunning}
                            isApprovedAnimationRunning={isApprovedAnimationRunning}
                            onAnimationFinish={stopAnimation}
                            canIOUBePaid={canIOUBePaidAndApproved || isPaidAnimationRunning}
                            onlyShowPayElsewhere={onlyShowPayElsewhere}
                            currency={moneyRequestReport?.currency}
                            confirmApproval={confirmApproval}
                            policyID={moneyRequestReport?.policyID}
                            chatReportID={chatReport?.reportID}
                            iouReport={moneyRequestReport}
                            onPress={confirmPayment}
                            enablePaymentsRoute={ROUTES.ENABLE_PAYMENTS}
                            addBankAccountRoute={bankAccountRoute}
                            shouldHidePaymentOptions={!shouldShowPayButton}
                            shouldShowApproveButton={shouldShowApproveButton}
                            shouldDisableApproveButton={shouldDisableApproveButton}
                            style={[styles.pv2]}
                            formattedAmount={!hasOnlyHeldExpenses ? displayedAmount : ''}
                            isDisabled={isOffline && !canAllowSettlement}
                            isLoading={!isOffline && !canAllowSettlement}
                        />
                    </View>
                )}
                {!!shouldShowExportIntegrationButton && !shouldUseNarrowLayout && (
                    <View style={[styles.pv2]}>
                        <ExportWithDropdownMenu
                            policy={policy}
                            report={moneyRequestReport}
                            connectionName={connectedIntegration}
                        />
                    </View>
                )}
                {shouldShowSubmitButton && !shouldUseNarrowLayout && (
                    <View style={styles.pv2}>
                        <Button
                            success={isWaitingForSubmissionFromCurrentUser}
                            text={translate('common.submit')}
                            style={[styles.mnw120, styles.pv2, styles.pr0]}
                            onPress={() => IOU.submitReport(moneyRequestReport)}
                            isDisabled={shouldDisableSubmitButton}
                        />
                    </View>
                )}
                {shouldShowMarkAsCashButton && !shouldUseNarrowLayout && (
                    <View style={[styles.pv2]}>
                        <Button
                            success
                            text={translate('iou.markAsCash')}
                            style={[styles.pv2, styles.pr0]}
                            onPress={markAsCash}
                        />
                    </View>
                )}
            </HeaderWithBackButton>
            {!!isMoreContentShown && (
                <View style={[styles.dFlex, styles.flexColumn, shouldAddGapToContents && styles.gap3, styles.pb3, styles.ph5, styles.borderBottom]}>
                    <View style={[styles.dFlex, styles.w100, styles.flexRow, styles.gap3]}>
                        {shouldShowIsDuplicate && shouldUseNarrowLayout && (
                            <Button
                                success={shouldDuplicateButtonBeSuccess}
                                text={translate('iou.reviewDuplicates')}
                                style={[styles.flex1, styles.pr0]}
                                onPress={() => {
                                    Navigation.navigate(ROUTES.TRANSACTION_DUPLICATE_REVIEW_PAGE.getRoute(transactionThreadReportID, Navigation.getReportRHPActiveRoute()));
                                }}
                            />
                        )}
                        {shouldShowSettlementButton && shouldUseNarrowLayout && (
                            <AnimatedSettlementButton
                                shouldUseSuccessStyle={!hasHeldExpenses}
                                isPaidAnimationRunning={isPaidAnimationRunning}
                                isApprovedAnimationRunning={isApprovedAnimationRunning}
                                onAnimationFinish={stopAnimation}
                                canIOUBePaid={canIOUBePaidAndApproved || isPaidAnimationRunning}
                                wrapperStyle={[styles.flex1]}
                                onlyShowPayElsewhere={onlyShowPayElsewhere}
                                currency={moneyRequestReport?.currency}
                                confirmApproval={confirmApproval}
                                policyID={moneyRequestReport?.policyID}
                                chatReportID={moneyRequestReport?.chatReportID}
                                iouReport={moneyRequestReport}
                                onPress={confirmPayment}
                                enablePaymentsRoute={ROUTES.ENABLE_PAYMENTS}
                                addBankAccountRoute={bankAccountRoute}
                                shouldHidePaymentOptions={!shouldShowPayButton}
                                shouldShowApproveButton={shouldShowApproveButton}
                                formattedAmount={!hasOnlyHeldExpenses ? displayedAmount : ''}
                                shouldDisableApproveButton={shouldDisableApproveButton}
                                isDisabled={isOffline && !canAllowSettlement}
                                isLoading={!isOffline && !canAllowSettlement}
                            />
                        )}
                        {!!shouldShowExportIntegrationButton && shouldUseNarrowLayout && (
                            <ExportWithDropdownMenu
                                policy={policy}
                                report={moneyRequestReport}
                                connectionName={connectedIntegration}
                            />
                        )}
                        {shouldShowSubmitButton && shouldUseNarrowLayout && (
                            <Button
                                success={isWaitingForSubmissionFromCurrentUser}
                                text={translate('common.submit')}
                                style={[styles.flex1, styles.pr0]}
                                onPress={() => IOU.submitReport(moneyRequestReport)}
                                isDisabled={shouldDisableSubmitButton}
                            />
                        )}
                        {shouldShowMarkAsCashButton && shouldUseNarrowLayout && (
                            <Button
                                success
                                text={translate('iou.markAsCash')}
                                style={[styles.flex1, styles.pr0]}
                                onPress={markAsCash}
                            />
                        )}
                    </View>
                    {shouldShowNextStep && <MoneyReportHeaderStatusBar nextStep={nextStep} />}
                    {!!statusBarProps && (
                        <MoneyRequestHeaderStatusBar
                            icon={statusBarProps.icon}
                            description={statusBarProps.description}
                        />
                    )}
                </View>
            )}
            {isHoldMenuVisible && requestType !== undefined && (
                <ProcessMoneyReportHoldMenu
                    nonHeldAmount={!hasOnlyHeldExpenses && hasValidNonHeldAmount ? nonHeldAmount : undefined}
                    requestType={requestType}
                    fullAmount={fullAmount}
                    onClose={() => setIsHoldMenuVisible(false)}
                    isVisible={isHoldMenuVisible}
                    paymentType={paymentType}
                    chatReport={chatReport}
                    moneyRequestReport={moneyRequestReport}
                    transactionCount={transactionIDs.length}
                    startAnimation={() => {
                        if (requestType === CONST.IOU.REPORT_ACTION_TYPE.APPROVE) {
                            startApprovedAnimation();
                        } else {
                            startAnimation();
                        }
                    }}
                />
            )}
            <DelegateNoAccessModal
                isNoDelegateAccessMenuVisible={isNoDelegateAccessMenuVisible}
                onClose={() => setIsNoDelegateAccessMenuVisible(false)}
            />

            <ConfirmModal
                title={translate('iou.deleteExpense', {count: 1})}
                isVisible={isDeleteRequestModalVisible}
                onConfirm={deleteTransaction}
                onCancel={() => setIsDeleteRequestModalVisible(false)}
                onModalHide={() => ReportUtils.navigateBackOnDeleteTransaction(navigateBackToAfterDelete.current)}
                prompt={translate('iou.deleteConfirmation', {count: 1})}
                confirmText={translate('common.delete')}
                cancelText={translate('common.cancel')}
                danger
                shouldEnableNewFocusManagement
            />
            {isSmallScreenWidth && shouldShowHoldMenu && (
                <ProcessMoneyRequestHoldMenu
                    onClose={handleHoldRequestClose}
                    onConfirm={handleHoldRequestClose}
                    isVisible={shouldShowHoldMenu}
                />
            )}
        </View>
    );
}

MoneyReportHeader.displayName = 'MoneyReportHeader';

export default MoneyReportHeader;<|MERGE_RESOLUTION|>--- conflicted
+++ resolved
@@ -98,13 +98,8 @@
     const {reimbursableSpend} = ReportUtils.getMoneyRequestSpendBreakdown(moneyRequestReport);
     const isOnHold = TransactionUtils.isOnHold(transaction);
     const isDeletedParentAction = !!requestParentReportAction && ReportActionsUtils.isDeletedAction(requestParentReportAction);
-<<<<<<< HEAD
-    const isDuplicate = TransactionUtils.isDuplicate(transaction?.transactionID ?? '');
+    const isDuplicate = TransactionUtils.isDuplicate(transaction?.transactionID);
     const prevIsDuplicate = usePrevious(isDuplicate);
-=======
-    const isDuplicate = TransactionUtils.isDuplicate(transaction?.transactionID);
-
->>>>>>> 58343c73
     // Only the requestor can delete the request, admins can only edit it.
     const isActionOwner =
         typeof requestParentReportAction?.actorAccountID === 'number' && typeof session?.accountID === 'number' && requestParentReportAction.actorAccountID === session?.accountID;
@@ -126,15 +121,10 @@
     const shouldShowBrokenConnectionViolation = TransactionUtils.shouldShowBrokenConnectionViolation(transaction?.transactionID, moneyRequestReport, policy);
     const hasOnlyHeldExpenses = ReportUtils.hasOnlyHeldExpenses(moneyRequestReport?.reportID);
     const isPayAtEndExpense = TransactionUtils.isPayAtEndExpense(transaction);
-<<<<<<< HEAD
-    const isArchivedReport = ReportUtils.isArchivedRoomWithID(moneyRequestReport?.reportID);
-    const [archiveReason] = useOnyx(`${ONYXKEYS.COLLECTION.REPORT_ACTIONS}${moneyRequestReport?.reportID ?? '-1'}`, {selector: ReportUtils.getArchiveReason});
+    const isArchivedReport = ReportUtils.isArchivedReport(moneyRequestReport);
+    const [archiveReason] = useOnyx(`${ONYXKEYS.COLLECTION.REPORT_ACTIONS}${moneyRequestReport?.reportID}`, {selector: ReportUtils.getArchiveReason});
     const {isPaidAnimationRunning, isApprovedAnimationRunning, stopAnimation, startAnimation, startApprovedAnimation} = usePaymentAnimations();
     const shouldShowIsDuplicate = isDuplicate || (prevIsDuplicate && (isPaidAnimationRunning || isApprovedAnimationRunning));
-=======
-    const isArchivedReport = ReportUtils.isArchivedReport(moneyRequestReport);
-    const [archiveReason] = useOnyx(`${ONYXKEYS.COLLECTION.REPORT_ACTIONS}${moneyRequestReport?.reportID}`, {selector: ReportUtils.getArchiveReason});
->>>>>>> 58343c73
 
     const getCanIOUBePaid = useCallback(
         (onlyShowPayElsewhere = false, shouldCheckApprovedState = true) =>
