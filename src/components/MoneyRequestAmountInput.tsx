--- conflicted
+++ resolved
@@ -105,13 +105,8 @@
     shouldWrapInputInContainer?: boolean;
 
     /** Reference to the outer element */
-<<<<<<< HEAD
-    forwardedRef?: ForwardedRef<BaseTextInputRef>;
+    ref?: ForwardedRef<BaseTextInputRef>;
 } & Pick<TextInputWithSymbolProps, 'autoGrowExtraSpace' | 'submitBehavior' | 'shouldUseDefaultLineHeightForPrefix' | 'onFocus' | 'onBlur'>;
-=======
-    ref?: ForwardedRef<BaseTextInputRef>;
-} & Pick<TextInputWithSymbolProps, 'autoGrowExtraSpace' | 'submitBehavior' | 'shouldUseDefaultLineHeightForPrefix'>;
->>>>>>> c6a902cc
 
 type Selection = {
     start: number;
@@ -192,23 +187,13 @@
             decimals={decimals}
             onSymbolButtonPress={onCurrencyButtonPress}
             onInputChange={onAmountChange}
-<<<<<<< HEAD
             onBlur={inputOnBlur}
-            forwardedRef={(ref) => {
-                if (typeof forwardedRef === 'function') {
-                    forwardedRef(ref);
-                } else if (forwardedRef?.current) {
-                    // eslint-disable-next-line no-param-reassign, react-compiler/react-compiler
-                    forwardedRef.current = ref;
-=======
-            onBlur={formatAmount}
             ref={(newRef) => {
                 if (typeof ref === 'function') {
                     ref(newRef);
                 } else if (ref?.current) {
                     // eslint-disable-next-line no-param-reassign
                     ref.current = newRef;
->>>>>>> c6a902cc
                 }
                 // eslint-disable-next-line react-compiler/react-compiler
                 textInput.current = newRef;
