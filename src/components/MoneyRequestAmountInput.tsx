--- conflicted
+++ resolved
@@ -249,13 +249,10 @@
             footer={props.footer}
             autoGrowExtraSpace={autoGrowExtraSpace}
             submitBehavior={submitBehavior}
-<<<<<<< HEAD
             allowFlippingAmount={allowFlippingAmount}
             toggleNegative={toggleNegative}
             clearNegative={clearNegative}
-=======
             onFocus={props.onFocus}
->>>>>>> d0ce8d74
         />
     );
 }
