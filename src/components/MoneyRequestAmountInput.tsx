import type {ForwardedRef} from 'react';
import React, {useCallback, useEffect, useRef} from 'react';
import type {StyleProp, TextStyle, ViewStyle} from 'react-native';
import {convertToFrontendAmountAsString, getCurrencyDecimals, getLocalizedCurrencySymbol} from '@libs/CurrencyUtils';
import CONST from '@src/CONST';
import NumberWithSymbolForm from './NumberWithSymbolForm';
import type {NumberWithSymbolFormRef} from './NumberWithSymbolForm';
import isTextInputFocused from './TextInput/BaseTextInput/isTextInputFocused';
import type {BaseTextInputRef} from './TextInput/BaseTextInput/types';
import type {TextInputWithSymbolProps} from './TextInputWithSymbol/types';

type MoneyRequestAmountInputRef = {
    changeSelection: (newSelection: Selection) => void;
    changeAmount: (newAmount: string) => void;
    getAmount: () => string;
    getSelection: () => Selection;
};

type MoneyRequestAmountInputProps = {
    /** IOU amount saved in Onyx */
    amount?: number;

    /** A callback to format the amount number */
    onFormatAmount?: (amount: number, currency?: string) => string;

    /** Currency chosen by user or saved in Onyx */
    currency?: string;

    /** Whether the currency symbol is pressable */
    isCurrencyPressable?: boolean;

    /** Fired when back button pressed, navigates to currency selection page */
    onCurrencyButtonPress?: () => void;

    /** Function to call when the amount changes */
    onAmountChange?: (amount: string) => void;

    /** Style for the input */
    inputStyle?: StyleProp<TextStyle>;

    /** Style for the container */
    containerStyle?: StyleProp<ViewStyle>;

    /** Character to be shown before the amount */
    prefixCharacter?: string;

    /** Whether to hide the currency symbol */
    hideCurrencySymbol?: boolean;

    /** Whether to disable native keyboard on mobile */
    disableKeyboard?: boolean;

    /** Style for the prefix */
    prefixStyle?: StyleProp<TextStyle>;

    /** Style for the prefix container */
    prefixContainerStyle?: StyleProp<ViewStyle>;

    /** Style for the touchable input wrapper */
    touchableInputWrapperStyle?: StyleProp<ViewStyle>;

    /** Whether we want to format the display amount on blur */
    formatAmountOnBlur?: boolean;

    /** Max length for the amount input */
    maxLength?: number;

    /** Hide the focus styles on TextInput */
    hideFocusedState?: boolean;

    /** Whether the user input should be kept or not */
    shouldKeepUserInput?: boolean;

    /**
     * Auto grow input container length based on the entered text.
     */
    autoGrow?: boolean;

    /** The width of inner content */
    contentWidth?: number;

    /** Whether to apply padding to the input, some inputs doesn't require any padding, e.g. Amount input in money request flow */
    shouldApplyPaddingToContainer?: boolean;

    /** Whether the amount is negative */
    isNegative?: boolean;

    /** Function to toggle the amount to negative */
    toggleNegative?: () => void;

    /** Function to clear the negative amount */
    clearNegative?: () => void;

    /** Whether to allow flipping amount */
    allowFlippingAmount?: boolean;

    /** The testID of the input. Used to locate this view in end-to-end tests. */
    testID?: string;

    /** Whether to show the big number pad */
    shouldShowBigNumberPad?: boolean;

    /** Error to display at the bottom of the form */
    errorText?: string;

    /** Footer to display at the bottom of the form */
    footer?: React.ReactNode;

    /** Reference to the amount form */
    moneyRequestAmountInputRef?: ForwardedRef<NumberWithSymbolFormRef>;

    /**
     * Whether to wrap the input in a full width & height container
     * Disable when you only want to display the input alone without `flex: 1` container
     * E.g., Split amount input
     */
    shouldWrapInputInContainer?: boolean;

    /** Reference to the outer element */
    forwardedRef?: ForwardedRef<BaseTextInputRef>;
} & Pick<TextInputWithSymbolProps, 'autoGrowExtraSpace' | 'submitBehavior' | 'shouldUseDefaultLineHeightForPrefix'>;

type Selection = {
    start: number;
    end: number;
};

const defaultOnFormatAmount = (amount: number, currency?: string) => convertToFrontendAmountAsString(amount, currency ?? CONST.CURRENCY.USD);

/**
 * Specialized money amount input with currency and money amount formatting.
 */
<<<<<<< HEAD
function MoneyRequestAmountInput(
    {
        amount = 0,
        currency = CONST.CURRENCY.USD,
        isCurrencyPressable = true,
        onCurrencyButtonPress,
        onAmountChange,
        prefixCharacter = '',
        hideCurrencySymbol = false,
        moneyRequestAmountInputRef,
        disableKeyboard = true,
        onFormatAmount = defaultOnFormatAmount,
        formatAmountOnBlur,
        maxLength,
        hideFocusedState = true,
        shouldKeepUserInput = false,
        shouldShowBigNumberPad = false,
        inputStyle,
        autoGrow = true,
        autoGrowExtraSpace,
        contentWidth,
        isNegative = false,
        allowFlippingAmount = false,
        toggleNegative,
        clearNegative,
        testID,
        submitBehavior,
        shouldApplyPaddingToContainer = false,
        shouldUseDefaultLineHeightForPrefix = true,
        shouldWrapInputInContainer = true,
        ...props
    }: MoneyRequestAmountInputProps,
    forwardedRef: ForwardedRef<BaseTextInputRef>,
) {
=======
function MoneyRequestAmountInput({
    amount = 0,
    currency = CONST.CURRENCY.USD,
    isCurrencyPressable = true,
    onCurrencyButtonPress,
    onAmountChange,
    prefixCharacter = '',
    hideCurrencySymbol = false,
    moneyRequestAmountInputRef,
    disableKeyboard = true,
    onFormatAmount = defaultOnFormatAmount,
    formatAmountOnBlur,
    maxLength,
    hideFocusedState = true,
    shouldKeepUserInput = false,
    shouldShowBigNumberPad = false,
    inputStyle,
    autoGrow = true,
    autoGrowExtraSpace,
    contentWidth,
    testID,
    submitBehavior,
    shouldApplyPaddingToContainer = false,
    shouldUseDefaultLineHeightForPrefix = true,
    shouldWrapInputInContainer = true,
    forwardedRef,
    ...props
}: MoneyRequestAmountInputProps) {
>>>>>>> 2b25fa05
    const textInput = useRef<BaseTextInputRef | null>(null);
    const numberFormRef = useRef<NumberWithSymbolFormRef | null>(null);
    const decimals = getCurrencyDecimals(currency);

    useEffect(() => {
        if ((!currency || typeof amount !== 'number' || (formatAmountOnBlur && isTextInputFocused(textInput))) ?? shouldKeepUserInput) {
            return;
        }
        const frontendAmount = onFormatAmount(amount, currency);
        // Only update selection if the amount prop was changed from the outside and is not the same as the current amount we just computed
        // In the line below the currentAmount is not immediately updated, it should still hold the previous value.
        if (frontendAmount !== numberFormRef.current?.getNumber()) {
            numberFormRef.current?.updateNumber(frontendAmount);
        }

        // we want to re-initialize the state only when the amount changes
        // eslint-disable-next-line react-compiler/react-compiler, react-hooks/exhaustive-deps
    }, [amount, shouldKeepUserInput]);

    const formatAmount = useCallback(() => {
        if (!formatAmountOnBlur) {
            return;
        }
        const formattedAmount = onFormatAmount(amount, currency);
        if (maxLength && formattedAmount.length > maxLength) {
            return;
        }
        numberFormRef.current?.updateNumber(formattedAmount);
    }, [amount, currency, onFormatAmount, formatAmountOnBlur, maxLength]);

    return (
        <NumberWithSymbolForm
            value={onFormatAmount(amount, currency)}
            decimals={decimals}
            onSymbolButtonPress={onCurrencyButtonPress}
            onInputChange={onAmountChange}
            onBlur={formatAmount}
            forwardedRef={(ref) => {
                if (typeof forwardedRef === 'function') {
                    forwardedRef(ref);
                } else if (forwardedRef?.current) {
                    // eslint-disable-next-line no-param-reassign, react-compiler/react-compiler
                    forwardedRef.current = ref;
                }
                // eslint-disable-next-line react-compiler/react-compiler
                textInput.current = ref;
            }}
            numberFormRef={(ref) => {
                if (typeof moneyRequestAmountInputRef === 'function') {
                    moneyRequestAmountInputRef(ref);
                } else if (moneyRequestAmountInputRef && 'current' in moneyRequestAmountInputRef) {
                    // eslint-disable-next-line react-compiler/react-compiler, no-param-reassign
                    moneyRequestAmountInputRef.current = ref;
                }
                numberFormRef.current = ref;
            }}
            symbol={getLocalizedCurrencySymbol(currency) ?? ''}
            symbolPosition={CONST.TEXT_INPUT_SYMBOL_POSITION.PREFIX}
            hideSymbol={hideCurrencySymbol}
            isSymbolPressable={isCurrencyPressable}
            shouldShowBigNumberPad={shouldShowBigNumberPad}
            style={inputStyle}
            autoGrow={autoGrow}
            disableKeyboard={disableKeyboard}
            prefixCharacter={prefixCharacter}
            hideFocusedState={hideFocusedState}
            shouldApplyPaddingToContainer={shouldApplyPaddingToContainer}
            shouldUseDefaultLineHeightForPrefix={shouldUseDefaultLineHeightForPrefix}
            shouldWrapInputInContainer={shouldWrapInputInContainer}
            containerStyle={props.containerStyle}
            prefixStyle={props.prefixStyle}
            prefixContainerStyle={props.prefixContainerStyle}
            touchableInputWrapperStyle={props.touchableInputWrapperStyle}
            contentWidth={contentWidth}
            isNegative={isNegative}
            testID={testID}
            errorText={props.errorText}
            footer={props.footer}
            autoGrowExtraSpace={autoGrowExtraSpace}
            submitBehavior={submitBehavior}
            allowFlippingAmount={allowFlippingAmount}
            toggleNegative={toggleNegative}
            clearNegative={clearNegative}
        />
    );
}

MoneyRequestAmountInput.displayName = 'MoneyRequestAmountInput';

export default MoneyRequestAmountInput;
export type {MoneyRequestAmountInputProps, MoneyRequestAmountInputRef};<|MERGE_RESOLUTION|>--- conflicted
+++ resolved
@@ -130,42 +130,6 @@
 /**
  * Specialized money amount input with currency and money amount formatting.
  */
-<<<<<<< HEAD
-function MoneyRequestAmountInput(
-    {
-        amount = 0,
-        currency = CONST.CURRENCY.USD,
-        isCurrencyPressable = true,
-        onCurrencyButtonPress,
-        onAmountChange,
-        prefixCharacter = '',
-        hideCurrencySymbol = false,
-        moneyRequestAmountInputRef,
-        disableKeyboard = true,
-        onFormatAmount = defaultOnFormatAmount,
-        formatAmountOnBlur,
-        maxLength,
-        hideFocusedState = true,
-        shouldKeepUserInput = false,
-        shouldShowBigNumberPad = false,
-        inputStyle,
-        autoGrow = true,
-        autoGrowExtraSpace,
-        contentWidth,
-        isNegative = false,
-        allowFlippingAmount = false,
-        toggleNegative,
-        clearNegative,
-        testID,
-        submitBehavior,
-        shouldApplyPaddingToContainer = false,
-        shouldUseDefaultLineHeightForPrefix = true,
-        shouldWrapInputInContainer = true,
-        ...props
-    }: MoneyRequestAmountInputProps,
-    forwardedRef: ForwardedRef<BaseTextInputRef>,
-) {
-=======
 function MoneyRequestAmountInput({
     amount = 0,
     currency = CONST.CURRENCY.USD,
@@ -192,9 +156,12 @@
     shouldUseDefaultLineHeightForPrefix = true,
     shouldWrapInputInContainer = true,
     forwardedRef,
+    isNegative = false,
+    allowFlippingAmount = false,
+    toggleNegative,
+    clearNegative,
     ...props
 }: MoneyRequestAmountInputProps) {
->>>>>>> 2b25fa05
     const textInput = useRef<BaseTextInputRef | null>(null);
     const numberFormRef = useRef<NumberWithSymbolFormRef | null>(null);
     const decimals = getCurrencyDecimals(currency);
