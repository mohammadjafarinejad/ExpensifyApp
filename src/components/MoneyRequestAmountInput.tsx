--- conflicted
+++ resolved
@@ -92,11 +92,9 @@
     /** The width of inner content */
     contentWidth?: number;
 
-<<<<<<< HEAD
     /** Whether to apply padding to the input, some inputs doesn't require any padding, e.g. Amount input in money request flow */
     shouldApplyPaddingToContainer?: boolean;
 
-=======
     /** Whether the amount is negative */
     isNegative?: boolean;
 
@@ -108,7 +106,7 @@
 
     /** Whether to allow flipping amount */
     allowFlippingAmount?: boolean;
->>>>>>> 6d120bf2
+
     /** The testID of the input. Used to locate this view in end-to-end tests. */
     testID?: string;
 } & Pick<TextInputWithCurrencySymbolProps, 'autoGrowExtraSpace' | 'submitBehavior'>;
