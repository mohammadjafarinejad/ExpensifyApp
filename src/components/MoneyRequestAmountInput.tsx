--- conflicted
+++ resolved
@@ -164,80 +164,14 @@
     const textInput = useRef<BaseTextInputRef | null>(null);
     const numberFormRef = useRef<NumberWithSymbolFormRef | null>(null);
     const decimals = getCurrencyDecimals(currency);
-<<<<<<< HEAD
-    const selectedAmountAsString = amount ? onFormatAmount(amount, currency) : '';
-
-    const [currentAmount, setCurrentAmount] = useState(selectedAmountAsString);
-
-    const [selection, setSelection] = useState({
-        start: selectedAmountAsString.length,
-        end: selectedAmountAsString.length,
-    });
-
-    const forwardDeletePressedRef = useRef(false);
-    // The ref is used to ignore any onSelectionChange event that happens while we are updating the selection manually in setNewAmount
-    const willSelectionBeUpdatedManually = useRef(false);
-
-    /**
-     * Sets the selection and the amount accordingly to the value passed to the input
-     * @param {String} newAmount - Changed amount from user input
-     */
-    const setNewAmount = useCallback(
-        (newAmount: string) => {
-            if (allowFlippingAmount && newAmount.startsWith('-') && toggleNegative) {
-                toggleNegative();
-            }
-
-            // Remove spaces from the newAmount value because Safari on iOS adds spaces when pasting a copied value
-            // More info: https://github.com/Expensify/App/issues/16974
-            const newAmountWithoutSpaces = stripSpacesFromAmount(newAmount);
-            const finalAmount = newAmountWithoutSpaces.includes('.') ? stripCommaFromAmount(newAmountWithoutSpaces) : replaceCommasWithPeriod(newAmountWithoutSpaces);
-            // Use a shallow copy of selection to trigger setSelection
-            // More info: https://github.com/Expensify/App/issues/16385
-            if (!validateAmount(finalAmount, decimals)) {
-                setSelection((prevSelection) => ({...prevSelection}));
-                return;
-            }
-
-            // setCurrentAmount contains another setState(setSelection) making it error-prone since it is leading to setSelection being called twice for a single setCurrentAmount call. This solution introducing the hasSelectionBeenSet flag was chosen for its simplicity and lower risk of future errors https://github.com/Expensify/App/issues/23300#issuecomment-1766314724.
-
-            willSelectionBeUpdatedManually.current = true;
-            let hasSelectionBeenSet = false;
-            const strippedAmount = stripCommaFromAmount(finalAmount);
-            amountRef.current = strippedAmount;
-            setCurrentAmount((prevAmount) => {
-                const isForwardDelete = prevAmount.length > strippedAmount.length && forwardDeletePressedRef.current;
-                if (!hasSelectionBeenSet) {
-                    hasSelectionBeenSet = true;
-                    setSelection((prevSelection) => getNewSelection(prevSelection, isForwardDelete ? strippedAmount.length : prevAmount.length, strippedAmount.length));
-                    willSelectionBeUpdatedManually.current = false;
-                }
-                onAmountChange?.(strippedAmount);
-                return strippedAmount;
-            });
-        },
-        [allowFlippingAmount, decimals, onAmountChange, toggleNegative],
-    );
-
-    useImperativeHandle(moneyRequestAmountInputRef, () => ({
-        setNewAmount(amountValue: string) {
-            setNewAmount(amountValue);
-        },
-        changeSelection(newSelection: Selection) {
-            setSelection(newSelection);
-        },
-        changeAmount(newAmount: string) {
-            setCurrentAmount(newAmount);
-        },
-        getAmount() {
-            return currentAmount;
-        },
-        getSelection() {
-            return selection;
-        },
-    }));
-=======
->>>>>>> 4d29406b
+
+    const setNewAmout = useCallback((newAmount: string) => {
+        if (allowFlippingAmount && newAmount.startsWith('-') && toggleNegative) {
+            toggleNegative();
+        }
+
+        onAmountChange?.(newAmount);
+    }, [allowFlippingAmount, onAmountChange, toggleNegative]);
 
     useEffect(() => {
         if ((!currency || typeof amount !== 'number' || (formatAmountOnBlur && isTextInputFocused(textInput))) ?? shouldKeepUserInput) {
@@ -254,45 +188,6 @@
         // eslint-disable-next-line react-compiler/react-compiler, react-hooks/exhaustive-deps
     }, [amount, shouldKeepUserInput]);
 
-<<<<<<< HEAD
-    // Modifies the amount to match the decimals for changed currency.
-    useEffect(() => {
-        // If the changed currency supports decimals, we can return
-        if (validateAmount(currentAmount, decimals)) {
-            return;
-        }
-
-        // If the changed currency doesn't support decimals, we can strip the decimals
-        setNewAmount(stripDecimalsFromAmount(currentAmount));
-
-        // we want to update only when decimals change (setNewAmount also changes when decimals change).
-        // eslint-disable-next-line react-compiler/react-compiler, react-hooks/exhaustive-deps
-    }, [setNewAmount]);
-
-    /**
-     * Input handler to check for a forward-delete key (or keyboard shortcut) press.
-     */
-    const textInputKeyPress = ({nativeEvent}: NativeSyntheticEvent<KeyboardEvent>) => {
-        const key = nativeEvent?.key.toLowerCase();
-
-        if (!textInput.current?.value && key === 'backspace' && isNegative) {
-            clearNegative?.();
-        }
-
-        if (isMobileSafari() && key === CONST.PLATFORM_SPECIFIC_KEYS.CTRL.DEFAULT) {
-            // Optimistically anticipate forward-delete on iOS Safari (in cases where the Mac accessibility keyboard is being
-            // used for input). If the Control-D shortcut doesn't get sent, the ref will still be reset on the next key press.
-            forwardDeletePressedRef.current = true;
-            return;
-        }
-        // Control-D on Mac is a keyboard shortcut for forward-delete. See https://support.apple.com/en-us/HT201236 for Mac keyboard shortcuts.
-        // Also check for the keyboard shortcut on iOS in cases where a hardware keyboard may be connected to the device.
-        const operatingSystem = getOperatingSystem();
-        forwardDeletePressedRef.current = key === 'delete' || ((operatingSystem === CONST.OS.MAC_OS || operatingSystem === CONST.OS.IOS) && nativeEvent?.ctrlKey && key === 'd');
-    };
-
-=======
->>>>>>> 4d29406b
     const formatAmount = useCallback(() => {
         if (!formatAmountOnBlur) {
             return;
@@ -309,7 +204,7 @@
             value={onFormatAmount(amount, currency)}
             decimals={decimals}
             onSymbolButtonPress={onCurrencyButtonPress}
-            onInputChange={onAmountChange}
+            onInputChange={setNewAmout}
             onBlur={formatAmount}
             ref={(ref) => {
                 if (typeof forwardedRef === 'function') {
