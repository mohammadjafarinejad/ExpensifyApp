import {useIsFocused} from '@react-navigation/native';
import {format} from 'date-fns';
import {isEmpty} from 'lodash';
import lodashGet from 'lodash/get';
import PropTypes from 'prop-types';
import React, {useCallback, useEffect, useMemo, useReducer, useState} from 'react';
import {View} from 'react-native';
import {withOnyx} from 'react-native-onyx';
import _ from 'underscore';
import useLocalize from '@hooks/useLocalize';
import usePermissions from '@hooks/usePermissions';
import useTheme from '@hooks/useTheme';
import useThemeStyles from '@hooks/useThemeStyles';
import compose from '@libs/compose';
import * as CurrencyUtils from '@libs/CurrencyUtils';
import DistanceRequestUtils from '@libs/DistanceRequestUtils';
import * as IOUUtils from '@libs/IOUUtils';
import Log from '@libs/Log';
import * as MoneyRequestUtils from '@libs/MoneyRequestUtils';
import Navigation from '@libs/Navigation/Navigation';
import * as OptionsListUtils from '@libs/OptionsListUtils';
import * as PolicyUtils from '@libs/PolicyUtils';
import {isTaxPolicyEnabled} from '@libs/PolicyUtils';
import * as ReceiptUtils from '@libs/ReceiptUtils';
import * as ReportUtils from '@libs/ReportUtils';
import * as TransactionUtils from '@libs/TransactionUtils';
import {iouDefaultProps, iouPropTypes} from '@pages/iou/propTypes';
import * as IOU from '@userActions/IOU';
import CONST from '@src/CONST';
import ONYXKEYS from '@src/ONYXKEYS';
import ROUTES from '@src/ROUTES';
import ButtonWithDropdownMenu from './ButtonWithDropdownMenu';
import categoryPropTypes from './categoryPropTypes';
import ConfirmedRoute from './ConfirmedRoute';
import FormHelpMessage from './FormHelpMessage';
import Image from './Image';
import MenuItemWithTopDescription from './MenuItemWithTopDescription';
import optionPropTypes from './optionPropTypes';
import OptionsSelector from './OptionsSelector';
import ReceiptEmptyState from './ReceiptEmptyState';
import SettlementButton from './SettlementButton';
import ShowMoreButton from './ShowMoreButton';
import Switch from './Switch';
import tagPropTypes from './tagPropTypes';
import taxPropTypes from './taxPropTypes';
import Text from './Text';
import transactionPropTypes from './transactionPropTypes';
import withCurrentUserPersonalDetails, {withCurrentUserPersonalDetailsDefaultProps, withCurrentUserPersonalDetailsPropTypes} from './withCurrentUserPersonalDetails';

const propTypes = {
    /** Callback to inform parent modal of success */
    onConfirm: PropTypes.func,

    /** Callback to parent modal to send money */
    onSendMoney: PropTypes.func,

    /** Callback to inform a participant is selected */
    onSelectParticipant: PropTypes.func,

    /** Should we request a single or multiple participant selection from user */
    hasMultipleParticipants: PropTypes.bool.isRequired,

    /** IOU amount */
    iouAmount: PropTypes.number.isRequired,

    /** IOU comment */
    iouComment: PropTypes.string,

    /** IOU currency */
    iouCurrencyCode: PropTypes.string,

    /** IOU type */
    iouType: PropTypes.string,

    /** IOU date */
    iouCreated: PropTypes.string,

    /** IOU merchant */
    iouMerchant: PropTypes.string,

    /** IOU Category */
    iouCategory: PropTypes.string,

    /** IOU Tag */
    iouTag: PropTypes.string,

    /** IOU isBillable */
    iouIsBillable: PropTypes.bool,

    /** Callback to toggle the billable state */
    onToggleBillable: PropTypes.func,

    /** Selected participants from MoneyRequestModal with login / accountID */
    selectedParticipants: PropTypes.arrayOf(optionPropTypes).isRequired,

    /** Payee of the money request with login */
    payeePersonalDetails: optionPropTypes,

    /** Can the participants be modified or not */
    canModifyParticipants: PropTypes.bool,

    /** Should the list be read only, and not editable? */
    isReadOnly: PropTypes.bool,

    /** Depending on expense report or personal IOU report, respective bank account route */
    bankAccountRoute: PropTypes.string,

    ...withCurrentUserPersonalDetailsPropTypes,

    /** Current user session */
    session: PropTypes.shape({
        email: PropTypes.string.isRequired,
    }),

    /** The policyID of the request */
    policyID: PropTypes.string,

    /** The reportID of the request */
    reportID: PropTypes.string,

    /** File path of the receipt */
    receiptPath: PropTypes.string,

    /** File name of the receipt */
    receiptFilename: PropTypes.string,

    /** List styles for OptionsSelector */
    listStyles: PropTypes.oneOfType([PropTypes.arrayOf(PropTypes.object), PropTypes.object]),

    /** ID of the transaction that represents the money request */
    transactionID: PropTypes.string,

    /** Transaction that represents the money request */
    transaction: transactionPropTypes,

    /** Unit and rate used for if the money request is a distance request */
    mileageRate: PropTypes.shape({
        /** Unit used to represent distance */
        unit: PropTypes.oneOf([CONST.CUSTOM_UNITS.DISTANCE_UNIT_MILES, CONST.CUSTOM_UNITS.DISTANCE_UNIT_KILOMETERS]),

        /** Rate used to calculate the distance request amount */
        rate: PropTypes.number,

        /** The currency of the rate */
        currency: PropTypes.string,
    }),

    /** Whether the money request is a distance request */
    isDistanceRequest: PropTypes.bool,

    /** Whether the money request is a scan request */
    isScanRequest: PropTypes.bool,

    /** Whether we're editing a split bill */
    isEditingSplitBill: PropTypes.bool,

    /** Whether we should show the amount, date, and merchant fields. */
    shouldShowSmartScanFields: PropTypes.bool,

    /** A flag for verifying that the current report is a sub-report of a workspace chat */
    isPolicyExpenseChat: PropTypes.bool,

    /* Onyx Props */
    /** Collection of categories attached to a policy */
    policyCategories: PropTypes.objectOf(categoryPropTypes),

    /** Collection of tags attached to a policy */
    policyTags: tagPropTypes,

    /* Onyx Props */
    /** Collection of tax rates attached to a policy */
    policyTaxRates: taxPropTypes,

    /** Holds data related to Money Request view state, rather than the underlying Money Request data. */
    iou: iouPropTypes,
};

const defaultProps = {
    onConfirm: () => {},
    onSendMoney: () => {},
    onSelectParticipant: () => {},
    iouType: CONST.IOU.TYPE.REQUEST,
    iouCategory: '',
    iouTag: '',
    iouIsBillable: false,
    onToggleBillable: () => {},
    payeePersonalDetails: null,
    canModifyParticipants: false,
    isReadOnly: false,
    bankAccountRoute: '',
    session: {
        email: null,
    },
    policyID: '',
    reportID: '',
    ...withCurrentUserPersonalDetailsDefaultProps,
    receiptPath: '',
    receiptFilename: '',
    listStyles: [],
    policyCategories: {},
    policyTags: {},
    transactionID: '',
    transaction: {},
    mileageRate: {unit: CONST.CUSTOM_UNITS.DISTANCE_UNIT_MILES, rate: 0, currency: 'USD'},
    isDistanceRequest: false,
    isScanRequest: false,
    shouldShowSmartScanFields: true,
    isPolicyExpenseChat: false,
    iou: iouDefaultProps,
    policyTaxRates: {},
};

function MoneyRequestConfirmationList(props) {
    const theme = useTheme();
    const styles = useThemeStyles();
    // Destructure functions from props to pass it as a dependecy to useCallback/useMemo hooks.
    // Prop functions pass props itself as a "this" value to the function which means they change every time props change.
    const {onSendMoney, onConfirm, onSelectParticipant} = props;
    const {translate, toLocaleDigit} = useLocalize();
    const transaction = props.transaction;
    const {canUseViolations} = usePermissions();

    const isTypeRequest = props.iouType === CONST.IOU.TYPE.REQUEST;
    const isSplitBill = props.iouType === CONST.IOU.TYPE.SPLIT;
    const isTypeSend = props.iouType === CONST.IOU.TYPE.SEND;

    const isSplitWithScan = isSplitBill && props.isScanRequest;

    const {unit, rate, currency} = props.mileageRate;
    const distance = lodashGet(transaction, 'routes.route0.distance', 0);
    const shouldCalculateDistanceAmount = props.isDistanceRequest && props.iouAmount === 0;

    // A flag for showing the categories field
    const shouldShowCategories = props.isPolicyExpenseChat && (props.iouCategory || OptionsListUtils.hasEnabledOptions(_.values(props.policyCategories)));
    // A flag and a toggler for showing the rest of the form fields
    const [shouldExpandFields, toggleShouldExpandFields] = useReducer((state) => !state, false);

    // Do not hide fields in case of send money request
    const shouldShowAllFields = props.isDistanceRequest || shouldExpandFields || !props.shouldShowSmartScanFields || isTypeSend || props.isEditingSplitBill;

    // In Send Money and Split Bill with Scan flow, we don't allow the Merchant or Date to be edited. For distance requests, don't show the merchant as there's already another "Distance" menu item
    const shouldShowDate = shouldShowAllFields && !isTypeSend && !isSplitWithScan;
    const shouldShowMerchant = shouldShowAllFields && !isTypeSend && !props.isDistanceRequest && !isSplitWithScan;

    const policyTagLists = useMemo(() => PolicyUtils.getTagLists(props.policyTags), [props.policyTags]);

    // A flag for showing the tags field
    const shouldShowTags = props.isPolicyExpenseChat && (props.iouTag || OptionsListUtils.hasEnabledTags(policyTagLists));

<<<<<<< HEAD
    // A flag for showing tax rate
    const shouldShowTax = isTaxPolicyEnabled(props.isPolicyExpenseChat, props.policy);
=======
    // A flag for showing tax fields - tax rate and tax amount
    const shouldShowTax = props.isPolicyExpenseChat && lodashGet(props.policy, 'tax.trackingEnabled', props.policy.isTaxTrackingEnabled);
>>>>>>> 39b575c6

    // A flag for showing the billable field
    const shouldShowBillable = !lodashGet(props.policy, 'disabledFields.defaultBillable', true);

    const hasRoute = TransactionUtils.hasRoute(transaction);
    const isDistanceRequestWithPendingRoute = props.isDistanceRequest && (!hasRoute || !rate);
    const formattedAmount = isDistanceRequestWithPendingRoute
        ? ''
        : CurrencyUtils.convertToDisplayString(
              shouldCalculateDistanceAmount ? DistanceRequestUtils.getDistanceRequestAmount(distance, unit, rate) : props.iouAmount,
              props.isDistanceRequest ? currency : props.iouCurrencyCode,
          );
    const formattedTaxAmount = CurrencyUtils.convertToDisplayString(props.transaction.taxAmount, props.iouCurrencyCode);
    const taxRateTitle = TransactionUtils.getDefaultTaxName(props.policyTaxRates, transaction);

    const isFocused = useIsFocused();
    const [formError, setFormError] = useState('');

    const [didConfirm, setDidConfirm] = useState(false);
    const [didConfirmSplit, setDidConfirmSplit] = useState(false);

    const shouldDisplayFieldError = useMemo(() => {
        if (!props.isEditingSplitBill) {
            return false;
        }

        return (props.hasSmartScanFailed && TransactionUtils.hasMissingSmartscanFields(transaction)) || (didConfirmSplit && TransactionUtils.areRequiredFieldsEmpty(transaction));
    }, [props.isEditingSplitBill, props.hasSmartScanFailed, transaction, didConfirmSplit]);

    const isMerchantEmpty = !props.iouMerchant || props.iouMerchant === CONST.TRANSACTION.PARTIAL_TRANSACTION_MERCHANT;
    const shouldDisplayMerchantError = props.isPolicyExpenseChat && !props.isScanRequest && isMerchantEmpty;

    useEffect(() => {
        if (shouldDisplayFieldError && didConfirmSplit) {
            setFormError('iou.error.genericSmartscanFailureMessage');
            return;
        }
        if (shouldDisplayFieldError && props.hasSmartScanFailed) {
            setFormError('iou.receiptScanningFailed');
            return;
        }
        // reset the form error whenever the screen gains or loses focus
        setFormError('');
    }, [isFocused, transaction, shouldDisplayFieldError, props.hasSmartScanFailed, didConfirmSplit]);

    useEffect(() => {
        if (!shouldCalculateDistanceAmount) {
            return;
        }

        const amount = DistanceRequestUtils.getDistanceRequestAmount(distance, unit, rate);
        IOU.setMoneyRequestAmount(amount);
    }, [shouldCalculateDistanceAmount, distance, rate, unit]);

    /**
     * Returns the participants with amount
     * @param {Array} participants
     * @returns {Array}
     */
    const getParticipantsWithAmount = useCallback(
        (participantsList) => {
            const iouAmount = IOUUtils.calculateAmount(participantsList.length, props.iouAmount, props.iouCurrencyCode);
            return OptionsListUtils.getIOUConfirmationOptionsFromParticipants(
                participantsList,
                props.iouAmount > 0 ? CurrencyUtils.convertToDisplayString(iouAmount, props.iouCurrencyCode) : '',
            );
        },
        [props.iouAmount, props.iouCurrencyCode],
    );

    // If completing a split bill fails, set didConfirm to false to allow the user to edit the fields again
    if (props.isEditingSplitBill && didConfirm) {
        setDidConfirm(false);
    }

    const splitOrRequestOptions = useMemo(() => {
        let text;
        if (isSplitBill && props.iouAmount === 0) {
            text = translate('iou.split');
        } else if ((props.receiptPath && isTypeRequest) || isDistanceRequestWithPendingRoute) {
            text = translate('iou.request');
            if (props.iouAmount !== 0) {
                text = translate('iou.requestAmount', {amount: formattedAmount});
            }
        } else {
            const translationKey = isSplitBill ? 'iou.splitAmount' : 'iou.requestAmount';
            text = translate(translationKey, {amount: formattedAmount});
        }
        return [
            {
                text: text[0].toUpperCase() + text.slice(1),
                value: props.iouType,
            },
        ];
    }, [isSplitBill, isTypeRequest, props.iouType, props.iouAmount, props.receiptPath, formattedAmount, isDistanceRequestWithPendingRoute, translate]);

    const selectedParticipants = useMemo(() => _.filter(props.selectedParticipants, (participant) => participant.selected), [props.selectedParticipants]);
    const payeePersonalDetails = useMemo(() => props.payeePersonalDetails || props.currentUserPersonalDetails, [props.payeePersonalDetails, props.currentUserPersonalDetails]);
    const canModifyParticipants = !props.isReadOnly && props.canModifyParticipants && props.hasMultipleParticipants;
    const shouldDisablePaidBySection = canModifyParticipants;

    const optionSelectorSections = useMemo(() => {
        const sections = [];
        const unselectedParticipants = _.filter(props.selectedParticipants, (participant) => !participant.selected);
        if (props.hasMultipleParticipants) {
            const formattedSelectedParticipants = getParticipantsWithAmount(selectedParticipants);
            let formattedParticipantsList = _.union(formattedSelectedParticipants, unselectedParticipants);

            if (!canModifyParticipants) {
                formattedParticipantsList = _.map(formattedParticipantsList, (participant) => ({
                    ...participant,
                    isDisabled: ReportUtils.isOptimisticPersonalDetail(participant.accountID),
                }));
            }

            const myIOUAmount = IOUUtils.calculateAmount(selectedParticipants.length, props.iouAmount, props.iouCurrencyCode, true);
            const formattedPayeeOption = OptionsListUtils.getIOUConfirmationOptionsFromPayeePersonalDetail(
                payeePersonalDetails,
                props.iouAmount > 0 ? CurrencyUtils.convertToDisplayString(myIOUAmount, props.iouCurrencyCode) : '',
            );

            sections.push(
                {
                    title: translate('moneyRequestConfirmationList.paidBy'),
                    data: [formattedPayeeOption],
                    shouldShow: true,
                    indexOffset: 0,
                    isDisabled: shouldDisablePaidBySection,
                },
                {
                    title: translate('moneyRequestConfirmationList.splitWith'),
                    data: formattedParticipantsList,
                    shouldShow: true,
                    indexOffset: 1,
                },
            );
        } else {
            const formattedSelectedParticipants = _.map(props.selectedParticipants, (participant) => ({
                ...participant,
                isDisabled: ReportUtils.isOptimisticPersonalDetail(participant.accountID),
            }));
            sections.push({
                title: translate('common.to'),
                data: formattedSelectedParticipants,
                shouldShow: true,
                indexOffset: 0,
            });
        }
        return sections;
    }, [
        props.selectedParticipants,
        props.hasMultipleParticipants,
        props.iouAmount,
        props.iouCurrencyCode,
        getParticipantsWithAmount,
        selectedParticipants,
        payeePersonalDetails,
        translate,
        shouldDisablePaidBySection,
        canModifyParticipants,
    ]);

    const selectedOptions = useMemo(() => {
        if (!props.hasMultipleParticipants) {
            return [];
        }
        return [...selectedParticipants, OptionsListUtils.getIOUConfirmationOptionsFromPayeePersonalDetail(payeePersonalDetails)];
    }, [selectedParticipants, props.hasMultipleParticipants, payeePersonalDetails]);

    useEffect(() => {
        if (!props.isDistanceRequest) {
            return;
        }

        /*
         Set pending waypoints based on the route status. We should handle this dynamically to cover cases such as:
         When the user completes the initial steps of the IOU flow offline and then goes online on the confirmation page.
         In this scenario, the route will be fetched from the server, and the waypoints will no longer be pending.
        */
        IOU.setMoneyRequestPendingFields(props.transactionID, {waypoints: isDistanceRequestWithPendingRoute ? CONST.RED_BRICK_ROAD_PENDING_ACTION.ADD : null});

        const distanceMerchant = DistanceRequestUtils.getDistanceMerchant(hasRoute, distance, unit, rate, currency, translate, toLocaleDigit);
        IOU.setMoneyRequestMerchant(props.transactionID, distanceMerchant, false);
    }, [isDistanceRequestWithPendingRoute, hasRoute, distance, unit, rate, currency, translate, toLocaleDigit, props.isDistanceRequest, props.transactionID]);

    /**
     * @param {Object} option
     */
    const selectParticipant = useCallback(
        (option) => {
            // Return early if selected option is currently logged in user.
            if (option.accountID === props.session.accountID) {
                return;
            }
            onSelectParticipant(option);
        },
        [props.session.accountID, onSelectParticipant],
    );

    /**
     * Navigate to report details or profile of selected user
     * @param {Object} option
     */
    const navigateToReportOrUserDetail = (option) => {
        if (option.accountID) {
            const activeRoute = Navigation.getActiveRouteWithoutParams();

            Navigation.navigate(ROUTES.PROFILE.getRoute(option.accountID, activeRoute));
        } else if (option.reportID) {
            Navigation.navigate(ROUTES.REPORT_WITH_ID_DETAILS.getRoute(option.reportID));
        }
    };

    /**
     * @param {String} paymentMethod
     */
    const confirm = useCallback(
        (paymentMethod) => {
            if (_.isEmpty(selectedParticipants)) {
                return;
            }
            if (props.iouCategory && props.iouCategory.length > CONST.API_TRANSACTION_CATEGORY_MAX_LENGTH) {
                setFormError('iou.error.invalidCategoryLength');
                return;
            }
            if (props.iouType === CONST.IOU.TYPE.SEND) {
                if (!paymentMethod) {
                    return;
                }

                setDidConfirm(true);

                Log.info(`[IOU] Sending money via: ${paymentMethod}`);
                onSendMoney(paymentMethod);
            } else {
                // validate the amount for distance requests
                const decimals = CurrencyUtils.getCurrencyDecimals(props.iouCurrencyCode);
                if (props.isDistanceRequest && !isDistanceRequestWithPendingRoute && !MoneyRequestUtils.validateAmount(String(props.iouAmount), decimals)) {
                    setFormError('common.error.invalidAmount');
                    return;
                }

                if (props.isEditingSplitBill && TransactionUtils.areRequiredFieldsEmpty(transaction)) {
                    setDidConfirmSplit(true);
                    return;
                }

                setDidConfirm(true);
                onConfirm(selectedParticipants);
            }
        },
        [
            selectedParticipants,
            onSendMoney,
            onConfirm,
            props.isEditingSplitBill,
            props.iouType,
            props.isDistanceRequest,
            props.iouCategory,
            isDistanceRequestWithPendingRoute,
            props.iouCurrencyCode,
            props.iouAmount,
            transaction,
        ],
    );

    const footerContent = useMemo(() => {
        if (props.isReadOnly) {
            return;
        }

        const shouldShowSettlementButton = props.iouType === CONST.IOU.TYPE.SEND;
        const shouldDisableButton = selectedParticipants.length === 0 || shouldDisplayMerchantError;

        const button = shouldShowSettlementButton ? (
            <SettlementButton
                pressOnEnter
                isDisabled={shouldDisableButton}
                onPress={confirm}
                enablePaymentsRoute={ROUTES.IOU_SEND_ENABLE_PAYMENTS}
                addBankAccountRoute={props.bankAccountRoute}
                addDebitCardRoute={ROUTES.IOU_SEND_ADD_DEBIT_CARD}
                currency={props.iouCurrencyCode}
                policyID={props.policyID}
                buttonSize={CONST.DROPDOWN_BUTTON_SIZE.LARGE}
                kycWallAnchorAlignment={{
                    horizontal: CONST.MODAL.ANCHOR_ORIGIN_HORIZONTAL.LEFT,
                    vertical: CONST.MODAL.ANCHOR_ORIGIN_VERTICAL.BOTTOM,
                }}
                paymentMethodDropdownAnchorAlignment={{
                    horizontal: CONST.MODAL.ANCHOR_ORIGIN_HORIZONTAL.RIGHT,
                    vertical: CONST.MODAL.ANCHOR_ORIGIN_VERTICAL.BOTTOM,
                }}
                shouldShowPersonalBankAccountOption
                enterKeyEventListenerPriority={1}
            />
        ) : (
            <ButtonWithDropdownMenu
                pressOnEnter
                isDisabled={shouldDisableButton}
                onPress={(_event, value) => confirm(value)}
                options={splitOrRequestOptions}
                buttonSize={CONST.DROPDOWN_BUTTON_SIZE.LARGE}
                enterKeyEventListenerPriority={1}
            />
        );

        return (
            <>
                {!_.isEmpty(formError) && (
                    <FormHelpMessage
                        style={[styles.ph1, styles.mb2]}
                        isError
                        message={formError}
                    />
                )}
                {button}
            </>
        );
    }, [
        props.isReadOnly,
        props.iouType,
        props.bankAccountRoute,
        props.iouCurrencyCode,
        props.policyID,
        selectedParticipants.length,
        shouldDisplayMerchantError,
        confirm,
        splitOrRequestOptions,
        formError,
        styles.ph1,
        styles.mb2,
    ]);

    const {image: receiptImage, thumbnail: receiptThumbnail} =
        props.receiptPath && props.receiptFilename ? ReceiptUtils.getThumbnailAndImageURIs(transaction, props.receiptPath, props.receiptFilename) : {};
    return (
        <OptionsSelector
            sections={optionSelectorSections}
            onSelectRow={canModifyParticipants ? selectParticipant : navigateToReportOrUserDetail}
            onAddToSelection={selectParticipant}
            onConfirmSelection={confirm}
            selectedOptions={selectedOptions}
            canSelectMultipleOptions={canModifyParticipants}
            disableArrowKeysActions={!canModifyParticipants}
            boldStyle
            showTitleTooltip
            shouldTextInputAppearBelowOptions
            shouldShowTextInput={false}
            shouldUseStyleForChildren={false}
            optionHoveredStyle={canModifyParticipants ? styles.hoveredComponentBG : {}}
            footerContent={(!isEmpty(props.iou.id) || props.isEditingSplitBill) && footerContent}
            listStyles={props.listStyles}
            shouldAllowScrollingChildren
        >
            {props.isDistanceRequest && (
                <View style={styles.confirmationListMapItem}>
                    <ConfirmedRoute transaction={props.transaction} />
                </View>
            )}
            {receiptImage || receiptThumbnail ? (
                <Image
                    style={styles.moneyRequestImage}
                    source={{uri: receiptThumbnail || receiptImage}}
                    // AuthToken is required when retrieving the image from the server
                    // but we don't need it to load the blob:// or file:// image when starting a money request / split bill
                    // So if we have a thumbnail, it means we're retrieving the image from the server
                    isAuthTokenRequired={!_.isEmpty(receiptThumbnail)}
                />
            ) : (
                // The empty receipt component should only show for IOU Requests of a paid policy ("Team" or "Corporate")
                PolicyUtils.isPaidGroupPolicy(props.policy) &&
                !props.isDistanceRequest &&
                props.iouType === CONST.IOU.TYPE.REQUEST && (
                    <ReceiptEmptyState
                        onPress={() =>
                            Navigation.navigate(
                                ROUTES.MONEY_REQUEST_STEP_SCAN.getRoute(
                                    CONST.IOU.ACTION.CREATE,
                                    props.iouType,
                                    transaction.transactionID,
                                    props.reportID,
                                    Navigation.getActiveRouteWithoutParams(),
                                ),
                            )
                        }
                    />
                )
            )}
            {props.shouldShowSmartScanFields && (
                <MenuItemWithTopDescription
                    shouldShowRightIcon={!props.isReadOnly && !props.isDistanceRequest}
                    title={formattedAmount}
                    description={translate('iou.amount')}
                    interactive={!props.isReadOnly}
                    onPress={() => {
                        if (props.isDistanceRequest) {
                            return;
                        }
                        if (props.isEditingSplitBill) {
                            Navigation.navigate(ROUTES.EDIT_SPLIT_BILL.getRoute(props.reportID, props.reportActionID, CONST.EDIT_REQUEST_FIELD.AMOUNT));
                            return;
                        }
                        Navigation.navigate(ROUTES.MONEY_REQUEST_AMOUNT.getRoute(props.iouType, props.reportID));
                    }}
                    style={[styles.moneyRequestMenuItem, styles.mt2]}
                    titleStyle={styles.moneyRequestConfirmationAmount}
                    disabled={didConfirm}
                    brickRoadIndicator={shouldDisplayFieldError && TransactionUtils.isAmountMissing(transaction) ? CONST.BRICK_ROAD_INDICATOR_STATUS.ERROR : ''}
                    error={shouldDisplayFieldError && TransactionUtils.isAmountMissing(transaction) ? translate('common.error.enterAmount') : ''}
                />
            )}
            <MenuItemWithTopDescription
                shouldShowRightIcon={!props.isReadOnly}
                shouldParseTitle
                title={props.iouComment}
                description={translate('common.description')}
                onPress={() => {
                    Navigation.navigate(
                        ROUTES.MONEY_REQUEST_STEP_DESCRIPTION.getRoute(
                            CONST.IOU.ACTION.EDIT,
                            props.iouType,
                            transaction.transactionID,
                            props.reportID,
                            Navigation.getActiveRouteWithoutParams(),
                        ),
                    );
                }}
                style={[styles.moneyRequestMenuItem]}
                titleStyle={styles.flex1}
                disabled={didConfirm}
                interactive={!props.isReadOnly}
                numberOfLinesTitle={2}
            />
            {!shouldShowAllFields && (
                <ShowMoreButton
                    containerStyle={[styles.mt1, styles.mb2]}
                    onPress={toggleShouldExpandFields}
                />
            )}
            {shouldShowAllFields && (
                <>
                    {shouldShowDate && (
                        <MenuItemWithTopDescription
                            shouldShowRightIcon={!props.isReadOnly}
                            title={props.iouCreated || format(new Date(), CONST.DATE.FNS_FORMAT_STRING)}
                            description={translate('common.date')}
                            style={[styles.moneyRequestMenuItem]}
                            titleStyle={styles.flex1}
                            onPress={() => {
                                Navigation.navigate(
                                    ROUTES.MONEY_REQUEST_STEP_DATE.getRoute(
                                        CONST.IOU.ACTION.EDIT,
                                        props.iouType,
                                        transaction.transactionID,
                                        props.reportID,
                                        Navigation.getActiveRouteWithoutParams(),
                                    ),
                                );
                            }}
                            disabled={didConfirm}
                            interactive={!props.isReadOnly}
                            brickRoadIndicator={shouldDisplayFieldError && TransactionUtils.isCreatedMissing(transaction) ? CONST.BRICK_ROAD_INDICATOR_STATUS.ERROR : ''}
                            error={shouldDisplayFieldError && TransactionUtils.isCreatedMissing(transaction) ? translate('common.error.enterDate') : ''}
                        />
                    )}
                    {props.isDistanceRequest && (
                        <MenuItemWithTopDescription
                            shouldShowRightIcon={!props.isReadOnly && isTypeRequest}
                            title={props.iouMerchant}
                            description={translate('common.distance')}
                            style={[styles.moneyRequestMenuItem]}
                            titleStyle={styles.flex1}
                            onPress={() => Navigation.navigate(ROUTES.MONEY_REQUEST_DISTANCE.getRoute(props.iouType, props.reportID))}
                            disabled={didConfirm || !isTypeRequest}
                            interactive={!props.isReadOnly}
                        />
                    )}
                    {shouldShowMerchant && (
                        <MenuItemWithTopDescription
                            shouldShowRightIcon={!props.isReadOnly}
                            title={isMerchantEmpty ? '' : props.iouMerchant}
                            description={translate('common.merchant')}
                            style={[styles.moneyRequestMenuItem]}
                            titleStyle={styles.flex1}
                            onPress={() => {
                                Navigation.navigate(
                                    ROUTES.MONEY_REQUEST_STEP_MERCHANT.getRoute(
                                        CONST.IOU.ACTION.EDIT,
                                        props.iouType,
                                        transaction.transactionID,
                                        props.reportID,
                                        Navigation.getActiveRouteWithoutParams(),
                                    ),
                                );
                            }}
                            disabled={didConfirm}
                            interactive={!props.isReadOnly}
                            brickRoadIndicator={
                                props.isPolicyExpenseChat && shouldDisplayFieldError && TransactionUtils.isMerchantMissing(transaction) ? CONST.BRICK_ROAD_INDICATOR_STATUS.ERROR : ''
                            }
                            error={
                                shouldDisplayMerchantError || (props.isPolicyExpenseChat && shouldDisplayFieldError && TransactionUtils.isMerchantMissing(transaction))
                                    ? translate('common.error.enterMerchant')
                                    : ''
                            }
                        />
                    )}
                    {shouldShowCategories && (
                        <MenuItemWithTopDescription
                            shouldShowRightIcon={!props.isReadOnly}
                            title={props.iouCategory}
                            description={translate('common.category')}
                            numberOfLinesTitle={2}
                            onPress={() => {
                                if (props.isEditingSplitBill) {
                                    Navigation.navigate(ROUTES.EDIT_SPLIT_BILL.getRoute(props.reportID, props.reportActionID, CONST.EDIT_REQUEST_FIELD.CATEGORY));
                                    return;
                                }
                                Navigation.navigate(ROUTES.MONEY_REQUEST_CATEGORY.getRoute(props.iouType, props.reportID));
                            }}
                            style={[styles.moneyRequestMenuItem]}
                            titleStyle={styles.flex1}
                            disabled={didConfirm}
                            interactive={!props.isReadOnly}
                            rightLabel={canUseViolations && Boolean(props.policy.requiresCategory) ? translate('common.required') : ''}
                        />
                    )}
                    {shouldShowTags &&
                        _.map(policyTagLists, ({name}, index) => (
                            <MenuItemWithTopDescription
                                key={name}
                                shouldShowRightIcon={!props.isReadOnly}
                                title={TransactionUtils.getTag(transaction, index)}
                                description={name}
                                numberOfLinesTitle={2}
                                onPress={() => {
                                    if (props.isEditingSplitBill) {
                                        Navigation.navigate(
                                            ROUTES.MONEY_REQUEST_STEP_TAG.getRoute(
                                                CONST.IOU.ACTION.EDIT,
                                                CONST.IOU.TYPE.SPLIT,
                                                index,
                                                props.transaction.transactionID,
                                                props.reportID,
                                                Navigation.getActiveRouteWithoutParams(),
                                            ),
                                        );
                                        return;
                                    }
                                    Navigation.navigate(ROUTES.MONEY_REQUEST_TAG.getRoute(props.iouType, props.reportID));
                                }}
                                style={[styles.moneyRequestMenuItem]}
                                disabled={didConfirm}
                                interactive={!props.isReadOnly}
                                rightLabel={canUseViolations && Boolean(props.policy.requiresTag) ? translate('common.required') : ''}
                            />
                        ))}

                    {shouldShowTax && (
                        <MenuItemWithTopDescription
                            shouldShowRightIcon={!props.isReadOnly}
                            title={taxRateTitle}
                            description={props.policyTaxRates.name}
                            style={[styles.moneyRequestMenuItem]}
                            titleStyle={styles.flex1}
                            onPress={() =>
                                Navigation.navigate(
                                    ROUTES.MONEY_REQUEST_STEP_TAX_RATE.getRoute(props.iouType, props.transaction.transactionID, props.reportID, Navigation.getActiveRouteWithoutParams()),
                                )
                            }
                            disabled={didConfirm}
                            interactive={!props.isReadOnly}
                        />
                    )}

                    {shouldShowTax && (
                        <MenuItemWithTopDescription
                            shouldShowRightIcon={!props.isReadOnly}
                            title={formattedTaxAmount}
                            description={translate('iou.taxAmount')}
                            style={[styles.moneyRequestMenuItem]}
                            titleStyle={styles.flex1}
                            onPress={() =>
                                Navigation.navigate(
                                    ROUTES.MONEY_REQUEST_STEP_TAX_AMOUNT.getRoute(props.iouType, props.transaction.transactionID, props.reportID, Navigation.getActiveRouteWithoutParams()),
                                )
                            }
                            disabled={didConfirm}
                            interactive={!props.isReadOnly}
                        />
                    )}

                    {shouldShowBillable && (
                        <View style={[styles.flexRow, styles.justifyContentBetween, styles.alignItemsCenter, styles.ml5, styles.mr8, styles.optionRow]}>
                            <Text color={!props.iouIsBillable ? theme.textSupporting : undefined}>{translate('common.billable')}</Text>
                            <Switch
                                accessibilityLabel={translate('common.billable')}
                                isOn={props.iouIsBillable}
                                onToggle={props.onToggleBillable}
                            />
                        </View>
                    )}
                </>
            )}
        </OptionsSelector>
    );
}

MoneyRequestConfirmationList.propTypes = propTypes;
MoneyRequestConfirmationList.defaultProps = defaultProps;
MoneyRequestConfirmationList.displayName = 'MoneyRequestConfirmationList';

export default compose(
    withCurrentUserPersonalDetails,
    withOnyx({
        session: {
            key: ONYXKEYS.SESSION,
        },
        policyCategories: {
            key: ({policyID}) => `${ONYXKEYS.COLLECTION.POLICY_CATEGORIES}${policyID}`,
        },
        policyTags: {
            key: ({policyID}) => `${ONYXKEYS.COLLECTION.POLICY_TAGS}${policyID}`,
        },
        mileageRate: {
            key: ({policyID}) => `${ONYXKEYS.COLLECTION.POLICY}${policyID}`,
            selector: DistanceRequestUtils.getDefaultMileageRate,
        },
        policy: {
            key: ({policyID}) => `${ONYXKEYS.COLLECTION.POLICY}${policyID}`,
        },
        policyTaxRates: {
            key: ({policyID}) => `${ONYXKEYS.COLLECTION.POLICY_TAX_RATE}${policyID}`,
        },
        iou: {
            key: ONYXKEYS.IOU,
        },
    }),
)(MoneyRequestConfirmationList);<|MERGE_RESOLUTION|>--- conflicted
+++ resolved
@@ -247,13 +247,8 @@
     // A flag for showing the tags field
     const shouldShowTags = props.isPolicyExpenseChat && (props.iouTag || OptionsListUtils.hasEnabledTags(policyTagLists));
 
-<<<<<<< HEAD
     // A flag for showing tax rate
     const shouldShowTax = isTaxPolicyEnabled(props.isPolicyExpenseChat, props.policy);
-=======
-    // A flag for showing tax fields - tax rate and tax amount
-    const shouldShowTax = props.isPolicyExpenseChat && lodashGet(props.policy, 'tax.trackingEnabled', props.policy.isTaxTrackingEnabled);
->>>>>>> 39b575c6
 
     // A flag for showing the billable field
     const shouldShowBillable = !lodashGet(props.policy, 'disabledFields.defaultBillable', true);
