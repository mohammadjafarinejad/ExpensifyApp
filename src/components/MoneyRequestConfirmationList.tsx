import {useFocusEffect, useIsFocused} from '@react-navigation/native';
import {deepEqual} from 'fast-equals';
import React, {memo, useCallback, useEffect, useMemo, useRef, useState} from 'react';
import {InteractionManager, View} from 'react-native';
import type {OnyxEntry} from 'react-native-onyx';
import {useOnyx} from 'react-native-onyx';
import useCurrentUserPersonalDetails from '@hooks/useCurrentUserPersonalDetails';
import useDebouncedState from '@hooks/useDebouncedState';
import useLocalize from '@hooks/useLocalize';
import {MouseProvider} from '@hooks/useMouseContext';
import usePermissions from '@hooks/usePermissions';
import usePrevious from '@hooks/usePrevious';
import useThemeStyles from '@hooks/useThemeStyles';
import blurActiveElement from '@libs/Accessibility/blurActiveElement';
import {
    adjustRemainingSplitShares,
    computePerDiemExpenseAmount,
    resetSplitShares,
    setCustomUnitRateID,
    setIndividualShare,
    setMoneyRequestAmount,
    setMoneyRequestCategory,
    setMoneyRequestMerchant,
    setMoneyRequestPendingFields,
    setMoneyRequestTag,
    setMoneyRequestTaxAmount,
    setMoneyRequestTaxRate,
    setSplitShares,
} from '@libs/actions/IOU';
import {convertToBackendAmount, convertToDisplayString, convertToDisplayStringWithoutCurrency, getCurrencyDecimals} from '@libs/CurrencyUtils';
import DistanceRequestUtils from '@libs/DistanceRequestUtils';
import {calculateAmount, insertTagIntoTransactionTagsString, isMovingTransactionFromTrackExpense as isMovingTransactionFromTrackExpenseUtil} from '@libs/IOUUtils';
import Log from '@libs/Log';
import {validateAmount} from '@libs/MoneyRequestUtils';
import Navigation from '@libs/Navigation/Navigation';
import {getIOUConfirmationOptionsFromPayeePersonalDetail, hasEnabledOptions} from '@libs/OptionsListUtils';
import {getDistanceRateCustomUnitRate, getTagLists, isTaxTrackingEnabled} from '@libs/PolicyUtils';
import {isSelectedManagerMcTest} from '@libs/ReportUtils';
import type {OptionData} from '@libs/ReportUtils';
import {
    areRequiredFieldsEmpty,
    calculateTaxAmount,
    getDefaultTaxCode,
    getDistanceInMeters,
    getRateID,
    getTag,
    getTaxValue,
    hasMissingSmartscanFields,
    hasRoute as hasRouteUtil,
    isMerchantMissing,
    isScanRequest as isScanRequestUtil,
} from '@libs/TransactionUtils';
import {hasInvoicingDetails} from '@userActions/Policy/Policy';
import type {IOUAction, IOUType} from '@src/CONST';
import CONST from '@src/CONST';
import type {TranslationPaths} from '@src/languages/types';
import ONYXKEYS from '@src/ONYXKEYS';
import ROUTES from '@src/ROUTES';
import type {Route} from '@src/ROUTES';
import type * as OnyxTypes from '@src/types/onyx';
import type {Attendee, Participant} from '@src/types/onyx/IOU';
import type {PaymentMethodType} from '@src/types/onyx/OriginalMessage';
import type {SplitShares} from '@src/types/onyx/Transaction';
import ButtonWithDropdownMenu from './ButtonWithDropdownMenu';
import type {DropdownOption} from './ButtonWithDropdownMenu/types';
import FormHelpMessage from './FormHelpMessage';
import MoneyRequestAmountInput from './MoneyRequestAmountInput';
import MoneyRequestConfirmationListFooter from './MoneyRequestConfirmationListFooter';
import {PressableWithFeedback} from './Pressable';
import {useProductTrainingContext} from './ProductTrainingContext';
import SelectionList from './SelectionList';
import type {SectionListDataType} from './SelectionList/types';
import UserListItem from './SelectionList/UserListItem';
import SettlementButton from './SettlementButton';
import Text from './Text';
import EducationalTooltip from './Tooltip/EducationalTooltip';

type MoneyRequestConfirmationListProps = {
    /** Callback to inform parent modal of success */
    onConfirm?: (selectedParticipants: Participant[]) => void;

    /** Callback to parent modal to pay someone */
    onSendMoney?: (paymentMethod: PaymentMethodType | undefined) => void;

    /** IOU amount */
    iouAmount: number;

    /** IOU attendees list */
    iouAttendees?: Attendee[];

    /** IOU comment */
    iouComment?: string;

    /** IOU currency */
    iouCurrencyCode?: string;

    /** IOU type */
    iouType?: Exclude<IOUType, typeof CONST.IOU.TYPE.REQUEST | typeof CONST.IOU.TYPE.SEND>;

    /** IOU date */
    iouCreated?: string;

    /** IOU merchant */
    iouMerchant?: string;

    /** IOU Category */
    iouCategory?: string;

    /** IOU isBillable */
    iouIsBillable?: boolean;

    /** Callback to toggle the billable state */
    onToggleBillable?: (isOn: boolean) => void;

    /** Selected participants from MoneyRequestModal with login / accountID */
    selectedParticipants: Participant[];

    /** Payee of the expense with login */
    payeePersonalDetails?: OnyxEntry<OnyxTypes.PersonalDetails> | null;

    /** Should the list be read only, and not editable? */
    isReadOnly?: boolean;

    /** Number of expenses to be created */
    expensesNumber?: number;

    /** Depending on expense report or personal IOU report, respective bank account route */
    bankAccountRoute?: Route;

    /** The policyID of the request */
    policyID?: string;

    /** The reportID of the request */
    reportID?: string;

    /** File path of the receipt */
    receiptPath?: string;

    /** File name of the receipt */
    receiptFilename?: string;

    /** Transaction that represents the expense */
    transaction?: OnyxEntry<OnyxTypes.Transaction>;

    /** Whether the expense is a distance expense */
    isDistanceRequest: boolean;

    /** Whether the expense is a per diem expense */
    isPerDiemRequest?: boolean;

    /** Whether we're editing a split expense */
    isEditingSplitBill?: boolean;

    /** Whether we can navigate to receipt page */
    shouldDisplayReceipt?: boolean;

    /** Whether we should show the amount, date, and merchant fields. */
    shouldShowSmartScanFields?: boolean;

    /** A flag for verifying that the current report is a sub-report of a expense chat */
    isPolicyExpenseChat?: boolean;

    /** Whether smart scan failed */
    hasSmartScanFailed?: boolean;

    /** The ID of the report action */
    reportActionID?: string;

    /** The action to take */
    action?: IOUAction;

    /** Whether the expense is confirmed or not */
    isConfirmed?: boolean;

    /** Whether the expense is in the process of being confirmed */
    isConfirming?: boolean;

    /** Whether the receipt can be replaced */
    isReceiptEditable?: boolean;

    /** The PDF load error callback */
    onPDFLoadError?: () => void;

    /** The PDF password callback */
    onPDFPassword?: () => void;
};

type MoneyRequestConfirmationListItem = Participant | OptionData;

function MoneyRequestConfirmationList({
    transaction,
    onSendMoney,
    onConfirm,
    iouType = CONST.IOU.TYPE.SUBMIT,
    iouAmount,
    isDistanceRequest,
    isPerDiemRequest = false,
    isPolicyExpenseChat = false,
    iouCategory = '',
    shouldShowSmartScanFields = true,
    isEditingSplitBill,
    iouCurrencyCode,
    isReceiptEditable,
    iouMerchant,
    selectedParticipants: selectedParticipantsProp,
    payeePersonalDetails: payeePersonalDetailsProp,
    isReadOnly = false,
    bankAccountRoute = '',
    policyID,
    reportID = '',
    receiptPath = '',
    iouAttendees,
    iouComment,
    receiptFilename = '',
    iouCreated,
    iouIsBillable = false,
    onToggleBillable,
    hasSmartScanFailed,
    reportActionID,
    action = CONST.IOU.ACTION.CREATE,
    shouldDisplayReceipt = false,
    expensesNumber = 0,
    isConfirmed,
    isConfirming,
    onPDFLoadError,
    onPDFPassword,
}: MoneyRequestConfirmationListProps) {
    const [policyCategoriesReal] = useOnyx(`${ONYXKEYS.COLLECTION.POLICY_CATEGORIES}${policyID}`, {canBeMissing: true});
    const [policyTags] = useOnyx(`${ONYXKEYS.COLLECTION.POLICY_TAGS}${policyID}`, {canBeMissing: true});
    const [policyReal] = useOnyx(`${ONYXKEYS.COLLECTION.POLICY}${policyID}`, {canBeMissing: true});
    const [policyDraft] = useOnyx(`${ONYXKEYS.COLLECTION.POLICY_DRAFTS}${policyID}`, {canBeMissing: true});
    const [defaultMileageRate] = useOnyx(`${ONYXKEYS.COLLECTION.POLICY_DRAFTS}${policyID}`, {
        selector: (selectedPolicy) => DistanceRequestUtils.getDefaultMileageRate(selectedPolicy),
        canBeMissing: true,
    });
    const [policyCategoriesDraft] = useOnyx(`${ONYXKEYS.COLLECTION.POLICY_CATEGORIES_DRAFT}${policyID}`, {canBeMissing: true});
    const [lastSelectedDistanceRates] = useOnyx(ONYXKEYS.NVP_LAST_SELECTED_DISTANCE_RATES, {canBeMissing: true});
    const [currencyList] = useOnyx(ONYXKEYS.CURRENCY_LIST, {canBeMissing: false});
    const {isBetaEnabled} = usePermissions();

    const isTestReceipt = useMemo(() => {
        return transaction?.receipt?.isTestReceipt ?? false;
    }, [transaction?.receipt?.isTestReceipt]);

    const isTestDriveReceipt = useMemo(() => {
        return transaction?.receipt?.isTestDriveReceipt ?? false;
    }, [transaction?.receipt?.isTestDriveReceipt]);

    const isManagerMcTestReceipt = useMemo(() => {
        return isBetaEnabled(CONST.BETAS.NEWDOT_MANAGER_MCTEST) && selectedParticipantsProp.some((participant) => isSelectedManagerMcTest(participant.login));
    }, [isBetaEnabled, selectedParticipantsProp]);

    const {shouldShowProductTrainingTooltip, renderProductTrainingTooltip} = useProductTrainingContext(
        isTestDriveReceipt ? CONST.PRODUCT_TRAINING_TOOLTIP_NAMES.SCAN_TEST_DRIVE_CONFIRMATION : CONST.PRODUCT_TRAINING_TOOLTIP_NAMES.SCAN_TEST_CONFIRMATION,
        isTestDriveReceipt || isManagerMcTestReceipt,
    );

    const policy = policyReal ?? policyDraft;
    const policyCategories = policyCategoriesReal ?? policyCategoriesDraft;

    const styles = useThemeStyles();
    const {translate, toLocaleDigit} = useLocalize();
    const currentUserPersonalDetails = useCurrentUserPersonalDetails();

    const isTypeRequest = iouType === CONST.IOU.TYPE.SUBMIT;
    const isTypeSplit = iouType === CONST.IOU.TYPE.SPLIT;
    const isTypeSend = iouType === CONST.IOU.TYPE.PAY;
    const isTypeTrackExpense = iouType === CONST.IOU.TYPE.TRACK;
    const isTypeInvoice = iouType === CONST.IOU.TYPE.INVOICE;
    const isScanRequest = useMemo(() => isScanRequestUtil(transaction), [transaction]);
    const isCreateExpenseFlow = !!transaction?.isFromGlobalCreate && !isPerDiemRequest;

    const transactionID = transaction?.transactionID;
    const customUnitRateID = getRateID(transaction);

    const subRates = transaction?.comment?.customUnit?.subRates ?? [];

    useEffect(() => {
        if (customUnitRateID !== '-1' || !isDistanceRequest || !transactionID || !policy?.id) {
            return;
        }

        const defaultRate = defaultMileageRate?.customUnitRateID;
        const lastSelectedRate = lastSelectedDistanceRates?.[policy.id] ?? defaultRate;
        const rateID = lastSelectedRate;

        if (!rateID) {
            return;
        }

        setCustomUnitRateID(transactionID, rateID);
    }, [defaultMileageRate, customUnitRateID, lastSelectedDistanceRates, policy?.id, transactionID, isDistanceRequest]);

    const mileageRate = DistanceRequestUtils.getRate({transaction, policy, policyDraft});
    const rate = mileageRate.rate;
    const prevRate = usePrevious(rate);
    const unit = mileageRate.unit;
    const prevUnit = usePrevious(unit);
    const currency = mileageRate.currency ?? CONST.CURRENCY.USD;
    const prevCurrency = usePrevious(currency);
    const prevSubRates = usePrevious(subRates);

    // A flag for showing the categories field
    const shouldShowCategories = (isPolicyExpenseChat || isTypeInvoice) && (!!iouCategory || hasEnabledOptions(Object.values(policyCategories ?? {})));

    const shouldShowMerchant = shouldShowSmartScanFields && !isDistanceRequest && !isTypeSend && !isPerDiemRequest;

    const policyTagLists = useMemo(() => getTagLists(policyTags), [policyTags]);

    const shouldShowTax = isTaxTrackingEnabled(isPolicyExpenseChat, policy, isDistanceRequest, isPerDiemRequest);

    const previousTransactionAmount = usePrevious(transaction?.amount);
    const previousTransactionCurrency = usePrevious(transaction?.currency);
    const previousTransactionModifiedCurrency = usePrevious(transaction?.modifiedCurrency);
    const previousCustomUnitRateID = usePrevious(customUnitRateID);
    useEffect(() => {
        // previousTransaction is in the condition because if it is falsy, it means this is the first time the useEffect is triggered after we load it, so we should calculate the default
        // tax even if the other parameters are the same against their previous values.
        if (
            !shouldShowTax ||
            !transaction ||
            !transactionID ||
            (transaction.taxCode &&
                previousTransactionModifiedCurrency === transaction.modifiedCurrency &&
                previousTransactionCurrency === transaction.currency &&
                previousCustomUnitRateID === customUnitRateID)
        ) {
            return;
        }
        const defaultTaxCode = getDefaultTaxCode(policy, transaction);
        setMoneyRequestTaxRate(transactionID, defaultTaxCode ?? '');
    }, [customUnitRateID, policy, previousCustomUnitRateID, previousTransactionCurrency, previousTransactionModifiedCurrency, shouldShowTax, transaction, transactionID]);

    const isMovingTransactionFromTrackExpense = isMovingTransactionFromTrackExpenseUtil(action);

    const distance = getDistanceInMeters(transaction, unit);
    const prevDistance = usePrevious(distance);

    const shouldCalculateDistanceAmount = isDistanceRequest && (iouAmount === 0 || prevRate !== rate || prevDistance !== distance || prevCurrency !== currency || prevUnit !== unit);

    const shouldCalculatePerDiemAmount = isPerDiemRequest && (iouAmount === 0 || JSON.stringify(prevSubRates) !== JSON.stringify(subRates) || prevCurrency !== currency);

    const hasRoute = hasRouteUtil(transaction, isDistanceRequest);
    const isDistanceRequestWithPendingRoute = isDistanceRequest && (!hasRoute || !rate) && !isMovingTransactionFromTrackExpense;

    const distanceRequestAmount = DistanceRequestUtils.getDistanceRequestAmount(distance, unit ?? CONST.CUSTOM_UNITS.DISTANCE_UNIT_MILES, rate ?? 0);

    let amountToBeUsed = iouAmount;

    if (shouldCalculateDistanceAmount) {
        amountToBeUsed = distanceRequestAmount;
    } else if (shouldCalculatePerDiemAmount) {
        const perDiemRequestAmount = computePerDiemExpenseAmount({subRates});
        amountToBeUsed = perDiemRequestAmount;
    }

    const formattedAmount = isDistanceRequestWithPendingRoute ? '' : convertToDisplayString(amountToBeUsed, isDistanceRequest ? currency : iouCurrencyCode);
    const formattedAmountPerAttendee =
        isDistanceRequestWithPendingRoute || isScanRequest
            ? ''
            : convertToDisplayString(amountToBeUsed / (iouAttendees?.length && iouAttendees.length > 0 ? iouAttendees.length : 1), isDistanceRequest ? currency : iouCurrencyCode);
    const isFocused = useIsFocused();
    const [formError, debouncedFormError, setFormError] = useDebouncedState<TranslationPaths | ''>('');

    const [didConfirm, setDidConfirm] = useState(isConfirmed);
    const [didConfirmSplit, setDidConfirmSplit] = useState(false);

    // Clear the form error if it's set to one among the list passed as an argument
    const clearFormErrors = useCallback(
        (errors: string[]) => {
            if (!errors.includes(formError)) {
                return;
            }

            setFormError('');
        },
        [formError, setFormError],
    );

    const shouldDisplayFieldError: boolean = useMemo(() => {
        if (!isEditingSplitBill) {
            return false;
        }

        return (!!hasSmartScanFailed && hasMissingSmartscanFields(transaction)) || (didConfirmSplit && areRequiredFieldsEmpty(transaction));
    }, [isEditingSplitBill, hasSmartScanFailed, transaction, didConfirmSplit]);

    const isMerchantEmpty = useMemo(() => !iouMerchant || isMerchantMissing(transaction), [transaction, iouMerchant]);
    const isMerchantRequired = isPolicyExpenseChat && (!isScanRequest || isEditingSplitBill) && shouldShowMerchant;

    const isCategoryRequired = !!policy?.requiresCategory;

    useEffect(() => {
        if (shouldDisplayFieldError && didConfirmSplit) {
            setFormError('iou.error.genericSmartscanFailureMessage');
            return;
        }
        if (shouldDisplayFieldError && hasSmartScanFailed) {
            setFormError('iou.receiptScanningFailed');
            return;
        }
        // reset the form error whenever the screen gains or loses focus
        setFormError('');

        // eslint-disable-next-line react-compiler/react-compiler, react-hooks/exhaustive-deps -- we don't want this effect to run if it's just setFormError that changes
    }, [isFocused, transaction, shouldDisplayFieldError, hasSmartScanFailed, didConfirmSplit]);

    useEffect(() => {
        // We want this effect to run only when the transaction is moving from Self DM to a expense chat
        if (!transactionID || !isDistanceRequest || !isMovingTransactionFromTrackExpense || !isPolicyExpenseChat) {
            return;
        }

        const errorKey = 'iou.error.invalidRate';
        const policyRates = DistanceRequestUtils.getMileageRates(policy);

        // If the selected rate belongs to the policy, clear the error
        if (customUnitRateID && Object.keys(policyRates).includes(customUnitRateID)) {
            clearFormErrors([errorKey]);
            return;
        }

        // If there is a distance rate in the policy that matches the rate and unit of the currently selected mileage rate, select it automatically
        const matchingRate = Object.values(policyRates).find((policyRate) => policyRate.rate === mileageRate.rate && policyRate.unit === mileageRate.unit);
        if (matchingRate?.customUnitRateID) {
            setCustomUnitRateID(transactionID, matchingRate.customUnitRateID);
            return;
        }

        // If none of the above conditions are met, display the rate error
        setFormError(errorKey);
    }, [isDistanceRequest, isPolicyExpenseChat, transactionID, mileageRate, customUnitRateID, policy, isMovingTransactionFromTrackExpense, setFormError, clearFormErrors]);

    const routeError = Object.values(transaction?.errorFields?.route ?? {}).at(0);
    const isFirstUpdatedDistanceAmount = useRef(false);

    useEffect(() => {
        if (isFirstUpdatedDistanceAmount.current) {
            return;
        }
        if (!isDistanceRequest || !transactionID) {
            return;
        }
        const amount = DistanceRequestUtils.getDistanceRequestAmount(distance, unit ?? CONST.CUSTOM_UNITS.DISTANCE_UNIT_MILES, rate ?? 0);
        setMoneyRequestAmount(transactionID, amount, currency ?? '');
        isFirstUpdatedDistanceAmount.current = true;
    }, [distance, rate, unit, transactionID, currency, isDistanceRequest]);

    useEffect(() => {
        if (!shouldCalculateDistanceAmount || !transactionID) {
            return;
        }

        const amount = distanceRequestAmount;
        setMoneyRequestAmount(transactionID, amount, currency ?? '');

        // If it's a split request among individuals, set the split shares
        const participantAccountIDs: number[] = selectedParticipantsProp.map((participant) => participant.accountID ?? CONST.DEFAULT_NUMBER_ID);
        if (isTypeSplit && !isPolicyExpenseChat && amount && transaction?.currency) {
            setSplitShares(transaction, amount, currency, participantAccountIDs);
        }
    }, [shouldCalculateDistanceAmount, distanceRequestAmount, transactionID, currency, isTypeSplit, isPolicyExpenseChat, selectedParticipantsProp, transaction]);

    const previousTaxCode = usePrevious(transaction?.taxCode);

    // Calculate and set tax amount in transaction draft
    useEffect(() => {
        if (
            !shouldShowTax ||
            !transaction ||
            (transaction.taxAmount !== undefined &&
                previousTransactionAmount === transaction.amount &&
                previousTransactionCurrency === transaction.currency &&
                previousCustomUnitRateID === customUnitRateID &&
                previousTaxCode === transaction.taxCode)
        ) {
            return;
        }

        let taxableAmount: number | undefined;
        let taxCode: string | undefined;
        if (isDistanceRequest) {
            if (customUnitRateID) {
                const customUnitRate = getDistanceRateCustomUnitRate(policy, customUnitRateID);
                taxCode = customUnitRate?.attributes?.taxRateExternalID;
                taxableAmount = DistanceRequestUtils.getTaxableAmount(policy, customUnitRateID, distance);
            }
        } else {
            taxableAmount = transaction.amount ?? 0;
            taxCode = transaction.taxCode ?? getDefaultTaxCode(policy, transaction) ?? '';
        }

        if (taxCode && taxableAmount) {
            const taxPercentage = getTaxValue(policy, transaction, taxCode) ?? '';
            const taxAmount = calculateTaxAmount(taxPercentage, taxableAmount, transaction.currency);
            const taxAmountInSmallestCurrencyUnits = convertToBackendAmount(Number.parseFloat(taxAmount.toString()));
            setMoneyRequestTaxAmount(transaction.transactionID, taxAmountInSmallestCurrencyUnits);
        }
    }, [
        policy,
        shouldShowTax,
        previousTransactionAmount,
        previousTransactionCurrency,
        transaction,
        isDistanceRequest,
        customUnitRateID,
        previousCustomUnitRateID,
        previousTaxCode,
        distance,
    ]);

    // If completing a split expense fails, set didConfirm to false to allow the user to edit the fields again
    if (isEditingSplitBill && didConfirm) {
        setDidConfirm(false);
    }

    useEffect(() => {
        setDidConfirm(isConfirmed);
    }, [isConfirmed]);

    const splitOrRequestOptions: Array<DropdownOption<string>> = useMemo(() => {
        let text;
        if (expensesNumber > 1) {
            text = translate('iou.createExpenses', {expensesNumber});
        } else if (isTypeInvoice) {
            if (hasInvoicingDetails(policy)) {
                text = translate('iou.sendInvoice', {amount: formattedAmount});
            } else {
                text = translate('common.next');
            }
        } else if (isTypeTrackExpense) {
            text = translate('iou.createExpense');
            if (iouAmount !== 0) {
                text = translate('iou.createExpenseWithAmount', {amount: formattedAmount});
            }
        } else if (isTypeSplit && iouAmount === 0) {
            text = translate('iou.splitExpense');
        } else if ((receiptPath && isTypeRequest) || isDistanceRequestWithPendingRoute || isPerDiemRequest) {
            text = translate('iou.createExpense');
            if (iouAmount !== 0) {
                text = translate('iou.createExpenseWithAmount', {amount: formattedAmount});
            }
        } else {
            const translationKey = isTypeSplit ? 'iou.splitAmount' : 'iou.createExpenseWithAmount';
            text = translate(translationKey, {amount: formattedAmount});
        }
        return [
            {
                text: text[0].toUpperCase() + text.slice(1),
                value: iouType,
            },
        ];
    }, [
        isTypeInvoice,
        isTypeTrackExpense,
        isTypeSplit,
        expensesNumber,
        iouAmount,
        receiptPath,
        isTypeRequest,
        isDistanceRequestWithPendingRoute,
        isPerDiemRequest,
        iouType,
        policy,
        translate,
        formattedAmount,
    ]);

    const onSplitShareChange = useCallback(
        (accountID: number, value: number) => {
            if (!transaction?.transactionID) {
                return;
            }
            const amountInCents = convertToBackendAmount(value);
            setIndividualShare(transaction?.transactionID, accountID, amountInCents);
        },
        [transaction],
    );

    useEffect(() => {
        if (!isTypeSplit || !transaction?.splitShares) {
            return;
        }

        const splitSharesMap: SplitShares = transaction.splitShares;
        const shares: number[] = Object.values(splitSharesMap).map((splitShare) => splitShare?.amount ?? 0);
        const sumOfShares = shares?.reduce((prev, current): number => prev + current, 0);
        if (sumOfShares !== iouAmount) {
            setFormError('iou.error.invalidSplit');
            return;
        }

        const participantsWithAmount = Object.keys(transaction?.splitShares ?? {})
            .filter((accountID: string): boolean => (transaction?.splitShares?.[Number(accountID)]?.amount ?? 0) > 0)
            .map((accountID) => Number(accountID));

        // A split must have at least two participants with amounts bigger than 0
        if (participantsWithAmount.length === 1) {
            setFormError('iou.error.invalidSplitParticipants');
            return;
        }

        // Amounts should be bigger than 0 for the split bill creator (yourself)
        if (transaction?.splitShares[currentUserPersonalDetails.accountID] && (transaction.splitShares[currentUserPersonalDetails.accountID]?.amount ?? 0) === 0) {
            setFormError('iou.error.invalidSplitYourself');
            return;
        }

        setFormError('');
    }, [isFocused, transaction, isTypeSplit, transaction?.splitShares, currentUserPersonalDetails.accountID, iouAmount, iouCurrencyCode, setFormError, translate]);

    useEffect(() => {
        if (!isTypeSplit || !transaction?.splitShares) {
            return;
        }
        adjustRemainingSplitShares(transaction);
    }, [isTypeSplit, transaction]);

    const selectedParticipants = useMemo(() => selectedParticipantsProp.filter((participant) => participant.selected), [selectedParticipantsProp]);
    const payeePersonalDetails = useMemo(() => payeePersonalDetailsProp ?? currentUserPersonalDetails, [payeePersonalDetailsProp, currentUserPersonalDetails]);
    const shouldShowReadOnlySplits = useMemo(() => isPolicyExpenseChat || isReadOnly || isScanRequest, [isPolicyExpenseChat, isReadOnly, isScanRequest]);

    const splitParticipants = useMemo(() => {
        if (!isTypeSplit) {
            return [];
        }

        const payeeOption = getIOUConfirmationOptionsFromPayeePersonalDetail(payeePersonalDetails);
        if (shouldShowReadOnlySplits) {
            return [payeeOption, ...selectedParticipants].map((participantOption: Participant) => {
                const isPayer = participantOption.accountID === payeeOption.accountID;
                let amount: number | undefined = 0;
                if (iouAmount > 0) {
                    amount =
                        transaction?.comment?.splits?.find((split) => split.accountID === participantOption.accountID)?.amount ??
                        calculateAmount(selectedParticipants.length, iouAmount, iouCurrencyCode ?? '', isPayer);
                }
                return {
                    ...participantOption,
                    isSelected: false,
                    isInteractive: false,
                    rightElement: (
                        <View style={[styles.flexWrap, styles.pl2]}>
                            <Text style={[styles.textLabel]}>{amount ? convertToDisplayString(amount, iouCurrencyCode) : ''}</Text>
                        </View>
                    ),
                };
            });
        }

        const currencySymbol = currencyList?.[iouCurrencyCode ?? '']?.symbol ?? iouCurrencyCode;
        const formattedTotalAmount = convertToDisplayStringWithoutCurrency(iouAmount, iouCurrencyCode);

        return [payeeOption, ...selectedParticipants].map((participantOption: Participant) => ({
            ...participantOption,
            tabIndex: -1,
            isSelected: false,
            isInteractive: false,
            rightElement: (
                <MoneyRequestAmountInput
                    autoGrow={false}
                    amount={transaction?.splitShares?.[participantOption.accountID ?? CONST.DEFAULT_NUMBER_ID]?.amount}
                    currency={iouCurrencyCode}
                    prefixCharacter={currencySymbol}
                    disableKeyboard={false}
                    isCurrencyPressable={false}
                    hideFocusedState={false}
                    hideCurrencySymbol
                    formatAmountOnBlur
                    prefixContainerStyle={[styles.pv0, styles.h100]}
                    prefixStyle={styles.lineHeightUndefined}
                    inputStyle={[styles.optionRowAmountInput, styles.lineHeightUndefined]}
                    containerStyle={[styles.textInputContainer, styles.pl2, styles.pr1]}
                    touchableInputWrapperStyle={[styles.ml3]}
                    onFormatAmount={convertToDisplayStringWithoutCurrency}
                    onAmountChange={(value: string) => onSplitShareChange(participantOption.accountID ?? CONST.DEFAULT_NUMBER_ID, Number(value))}
<<<<<<< HEAD
                    maxLength={formattedTotalAmount.length}
                    contentWidth={formattedTotalAmount.length * CONST.CHARACTER_WIDTH}
=======
                    maxLength={formattedTotalAmount.length + 1}
                    contentWidth={(formattedTotalAmount.length + 1) * 8}
                    shouldApplyPaddingToContainer
>>>>>>> 04414ea5
                />
            ),
        }));
    }, [
        isTypeSplit,
        payeePersonalDetails,
        shouldShowReadOnlySplits,
        currencyList,
        iouCurrencyCode,
        iouAmount,
        selectedParticipants,
        styles.flexWrap,
        styles.pl2,
        styles.pr1,
        styles.h100,
        styles.textLabel,
        styles.pv0,
        styles.lineHeightUndefined,
        styles.optionRowAmountInput,
        styles.textInputContainer,
        styles.ml3,
        transaction?.comment?.splits,
        transaction?.splitShares,
        onSplitShareChange,
    ]);

    const isSplitModified = useMemo(() => {
        if (!transaction?.splitShares) {
            return;
        }
        return Object.keys(transaction.splitShares).some((key) => transaction.splitShares?.[Number(key) ?? -1]?.isModified);
    }, [transaction?.splitShares]);

    const getSplitSectionHeader = useCallback(
        () => (
            <View style={[styles.mt2, styles.mb1, styles.flexRow, styles.justifyContentBetween]}>
                <Text style={[styles.ph5, styles.textLabelSupporting]}>{translate('iou.participants')}</Text>
                {!shouldShowReadOnlySplits && !!isSplitModified && (
                    <PressableWithFeedback
                        onPress={() => {
                            resetSplitShares(transaction);
                        }}
                        accessibilityLabel={CONST.ROLE.BUTTON}
                        role={CONST.ROLE.BUTTON}
                        shouldUseAutoHitSlop
                    >
                        <Text style={[styles.pr5, styles.textLabelSupporting, styles.link]}>{translate('common.reset')}</Text>
                    </PressableWithFeedback>
                )}
            </View>
        ),
        [
            isSplitModified,
            shouldShowReadOnlySplits,
            styles.flexRow,
            styles.justifyContentBetween,
            styles.link,
            styles.mb1,
            styles.mt2,
            styles.ph5,
            styles.pr5,
            styles.textLabelSupporting,
            transaction,
            translate,
        ],
    );

    const sections = useMemo(() => {
        const options: Array<SectionListDataType<MoneyRequestConfirmationListItem>> = [];
        if (isTypeSplit) {
            options.push(
                ...[
                    {
                        title: translate('moneyRequestConfirmationList.paidBy'),
                        data: [getIOUConfirmationOptionsFromPayeePersonalDetail(payeePersonalDetails)],
                        shouldShow: true,
                    },
                    {
                        CustomSectionHeader: getSplitSectionHeader,
                        data: splitParticipants,
                        shouldShow: true,
                    },
                ],
            );
            options.push();
        } else {
            const formattedSelectedParticipants = selectedParticipants.map((participant) => ({
                ...participant,
                isSelected: false,
                isInteractive: isCreateExpenseFlow && !isTestReceipt,
                shouldShowRightIcon: isCreateExpenseFlow && !isTestReceipt,
            }));
            options.push({
                title: translate('common.to'),
                data: formattedSelectedParticipants,
                shouldShow: true,
            });
        }

        return options;
    }, [isTypeSplit, translate, payeePersonalDetails, getSplitSectionHeader, splitParticipants, selectedParticipants, isCreateExpenseFlow, isTestReceipt]);

    useEffect(() => {
        if (!isDistanceRequest || (isMovingTransactionFromTrackExpense && !isPolicyExpenseChat) || !transactionID) {
            // We don't want to recalculate the distance merchant when moving a transaction from Track Expense to a 1:1 chat, because the distance rate will be the same default P2P rate.
            // When moving to a policy chat (e.g. sharing with an accountant), we should recalculate the distance merchant with the policy's rate.
            return;
        }

        /*
         Set pending waypoints based on the route status. We should handle this dynamically to cover cases such as:
         When the user completes the initial steps of the IOU flow offline and then goes online on the confirmation page.
         In this scenario, the route will be fetched from the server, and the waypoints will no longer be pending.
        */
        setMoneyRequestPendingFields(transactionID, {waypoints: isDistanceRequestWithPendingRoute ? CONST.RED_BRICK_ROAD_PENDING_ACTION.ADD : null});

        const distanceMerchant = DistanceRequestUtils.getDistanceMerchant(hasRoute, distance, unit, rate ?? 0, currency ?? CONST.CURRENCY.USD, translate, toLocaleDigit);
        setMoneyRequestMerchant(transactionID, distanceMerchant, true);
    }, [
        isDistanceRequestWithPendingRoute,
        hasRoute,
        distance,
        unit,
        rate,
        currency,
        translate,
        toLocaleDigit,
        isDistanceRequest,
        isPolicyExpenseChat,
        transaction,
        transactionID,
        action,
        isMovingTransactionFromTrackExpense,
    ]);

    // Auto select the category if there is only one enabled category and it is required
    useEffect(() => {
        const enabledCategories = Object.values(policyCategories ?? {}).filter((category) => category.enabled);
        if (!transactionID || iouCategory || !shouldShowCategories || enabledCategories.length !== 1 || !isCategoryRequired) {
            return;
        }
        setMoneyRequestCategory(transactionID, enabledCategories.at(0)?.name ?? '', policy?.id);
        // Keep 'transaction' out to ensure that we auto select the option only once
        // eslint-disable-next-line react-compiler/react-compiler, react-hooks/exhaustive-deps
    }, [shouldShowCategories, policyCategories, isCategoryRequired, policy?.id]);

    // Auto select the tag if there is only one enabled tag and it is required
    useEffect(() => {
        if (!transactionID) {
            return;
        }

        let updatedTagsString = getTag(transaction);
        policyTagLists.forEach((tagList, index) => {
            const isTagListRequired = tagList.required ?? false;
            if (!isTagListRequired) {
                return;
            }
            const enabledTags = Object.values(tagList.tags).filter((tag) => tag.enabled);
            if (enabledTags.length !== 1 || getTag(transaction, index)) {
                return;
            }
            updatedTagsString = insertTagIntoTransactionTagsString(updatedTagsString, enabledTags.at(0)?.name ?? '', index);
        });
        if (updatedTagsString !== getTag(transaction) && updatedTagsString) {
            setMoneyRequestTag(transactionID, updatedTagsString);
        }
        // Keep 'transaction' out to ensure that we auto select the option only once
        // eslint-disable-next-line react-compiler/react-compiler, react-hooks/exhaustive-deps
    }, [transactionID, policyTagLists, policyTags]);

    /**
     * Navigate to the participant step
     */
    const navigateToParticipantPage = () => {
        if (!isCreateExpenseFlow) {
            return;
        }

        const newIOUType = iouType === CONST.IOU.TYPE.SUBMIT || iouType === CONST.IOU.TYPE.TRACK ? CONST.IOU.TYPE.CREATE : iouType;
        Navigation.navigate(ROUTES.MONEY_REQUEST_STEP_PARTICIPANTS.getRoute(newIOUType, transactionID, transaction.reportID, Navigation.getActiveRoute()));
    };

    /**
     * @param {String} paymentMethod
     */
    const confirm = useCallback(
        (paymentMethod: PaymentMethodType | undefined) => {
            if (!!routeError || !transactionID) {
                return;
            }
            if (iouType === CONST.IOU.TYPE.INVOICE && !hasInvoicingDetails(policy)) {
                Navigation.navigate(ROUTES.MONEY_REQUEST_STEP_COMPANY_INFO.getRoute(iouType, transactionID, reportID, Navigation.getActiveRoute()));
                return;
            }

            if (selectedParticipants.length === 0) {
                setFormError('iou.error.noParticipantSelected');
                return;
            }
            if (!isEditingSplitBill && isMerchantRequired && (isMerchantEmpty || (shouldDisplayFieldError && isMerchantMissing(transaction)))) {
                setFormError('iou.error.invalidMerchant');
                return;
            }
            if (iouCategory.length > CONST.API_TRANSACTION_CATEGORY_MAX_LENGTH) {
                setFormError('iou.error.invalidCategoryLength');
                return;
            }

            if (getTag(transaction).length > CONST.API_TRANSACTION_TAG_MAX_LENGTH) {
                setFormError('iou.error.invalidTagLength');
                return;
            }

            if (isPerDiemRequest && (transaction.comment?.customUnit?.subRates ?? []).length === 0) {
                setFormError('iou.error.invalidSubrateLength');
                return;
            }

            if (iouType !== CONST.IOU.TYPE.PAY) {
                // validate the amount for distance expenses
                const decimals = getCurrencyDecimals(iouCurrencyCode);
                if (isDistanceRequest && !isDistanceRequestWithPendingRoute && !validateAmount(String(iouAmount), decimals, CONST.IOU.DISTANCE_REQUEST_AMOUNT_MAX_LENGTH)) {
                    setFormError('common.error.invalidAmount');
                    return;
                }

                if (isEditingSplitBill && areRequiredFieldsEmpty(transaction)) {
                    setDidConfirmSplit(true);
                    setFormError('iou.error.genericSmartscanFailureMessage');
                    return;
                }

                if (formError) {
                    return;
                }

                onConfirm?.(selectedParticipants);
            } else {
                if (!paymentMethod) {
                    return;
                }
                if (formError) {
                    return;
                }
                Log.info(`[IOU] Sending money via: ${paymentMethod}`);
                onSendMoney?.(paymentMethod);
            }
        },
        [
            selectedParticipants,
            isEditingSplitBill,
            isMerchantRequired,
            isMerchantEmpty,
            shouldDisplayFieldError,
            transaction,
            iouCategory.length,
            formError,
            iouType,
            setFormError,
            onSendMoney,
            iouCurrencyCode,
            isDistanceRequest,
            isPerDiemRequest,
            isDistanceRequestWithPendingRoute,
            iouAmount,
            onConfirm,
            transactionID,
            reportID,
            policy,
            routeError,
        ],
    );

    const focusTimeoutRef = useRef<NodeJS.Timeout | null>(null);
    useFocusEffect(
        useCallback(() => {
            focusTimeoutRef.current = setTimeout(() => {
                InteractionManager.runAfterInteractions(() => {
                    blurActiveElement();
                });
            }, CONST.ANIMATED_TRANSITION);
            return () => focusTimeoutRef.current && clearTimeout(focusTimeoutRef.current);
        }, []),
    );

    const errorMessage = useMemo(() => {
        if (routeError) {
            return routeError;
        }
        if (isTypeSplit && !shouldShowReadOnlySplits) {
            return debouncedFormError && translate(debouncedFormError);
        }
        return formError && translate(formError);
    }, [routeError, isTypeSplit, shouldShowReadOnlySplits, debouncedFormError, formError, translate]);

    const footerContent = useMemo(() => {
        if (isReadOnly) {
            return;
        }

        const shouldShowSettlementButton = iouType === CONST.IOU.TYPE.PAY;

        const button = shouldShowSettlementButton ? (
            <SettlementButton
                pressOnEnter
                onPress={confirm}
                enablePaymentsRoute={ROUTES.IOU_SEND_ENABLE_PAYMENTS}
                addBankAccountRoute={bankAccountRoute}
                shouldShowPersonalBankAccountOption
                currency={iouCurrencyCode}
                policyID={policyID}
                buttonSize={CONST.DROPDOWN_BUTTON_SIZE.LARGE}
                kycWallAnchorAlignment={{
                    horizontal: CONST.MODAL.ANCHOR_ORIGIN_HORIZONTAL.LEFT,
                    vertical: CONST.MODAL.ANCHOR_ORIGIN_VERTICAL.BOTTOM,
                }}
                paymentMethodDropdownAnchorAlignment={{
                    horizontal: CONST.MODAL.ANCHOR_ORIGIN_HORIZONTAL.RIGHT,
                    vertical: CONST.MODAL.ANCHOR_ORIGIN_VERTICAL.BOTTOM,
                }}
                enterKeyEventListenerPriority={1}
                useKeyboardShortcuts
                // eslint-disable-next-line @typescript-eslint/prefer-nullish-coalescing
                isLoading={isConfirmed || isConfirming}
            />
        ) : (
            <ButtonWithDropdownMenu
                pressOnEnter
                onPress={(event, value) => confirm(value as PaymentMethodType)}
                options={splitOrRequestOptions}
                buttonSize={CONST.DROPDOWN_BUTTON_SIZE.LARGE}
                enterKeyEventListenerPriority={1}
                useKeyboardShortcuts
                // eslint-disable-next-line @typescript-eslint/prefer-nullish-coalescing
                isLoading={isConfirmed || isConfirming}
            />
        );

        return (
            <>
                {!!errorMessage && (
                    <FormHelpMessage
                        style={[styles.ph1, styles.mb2]}
                        isError
                        message={errorMessage}
                    />
                )}

                <EducationalTooltip
                    shouldRender={shouldShowProductTrainingTooltip}
                    renderTooltipContent={renderProductTrainingTooltip}
                    anchorAlignment={{
                        horizontal: CONST.MODAL.ANCHOR_ORIGIN_HORIZONTAL.CENTER,
                        vertical: CONST.MODAL.ANCHOR_ORIGIN_VERTICAL.BOTTOM,
                    }}
                    wrapperStyle={styles.productTrainingTooltipWrapper}
                    shouldHideOnNavigate
                    shiftVertical={-10}
                >
                    <View>{button}</View>
                </EducationalTooltip>
            </>
        );
    }, [
        isReadOnly,
        iouType,
        confirm,
        bankAccountRoute,
        iouCurrencyCode,
        policyID,
        isConfirmed,
        splitOrRequestOptions,
        errorMessage,
        styles.ph1,
        styles.mb2,
        styles.productTrainingTooltipWrapper,
        shouldShowProductTrainingTooltip,
        renderProductTrainingTooltip,
        isConfirming,
    ]);

    const listFooterContent = (
        <MoneyRequestConfirmationListFooter
            action={action}
            currency={currency}
            didConfirm={!!didConfirm}
            distance={distance}
            formattedAmount={formattedAmount}
            formattedAmountPerAttendee={formattedAmountPerAttendee}
            formError={formError}
            hasRoute={hasRoute}
            iouAttendees={iouAttendees}
            iouCategory={iouCategory}
            iouComment={iouComment}
            iouCreated={iouCreated}
            iouCurrencyCode={iouCurrencyCode}
            iouIsBillable={iouIsBillable}
            iouMerchant={iouMerchant}
            iouType={iouType}
            isCategoryRequired={isCategoryRequired}
            isDistanceRequest={isDistanceRequest}
            isPerDiemRequest={isPerDiemRequest}
            isMerchantEmpty={isMerchantEmpty}
            isMerchantRequired={isMerchantRequired}
            isPolicyExpenseChat={isPolicyExpenseChat}
            isReadOnly={isReadOnly}
            isTypeInvoice={isTypeInvoice}
            onToggleBillable={onToggleBillable}
            policy={policy}
            policyTags={policyTags}
            policyTagLists={policyTagLists}
            rate={rate}
            receiptFilename={receiptFilename}
            receiptPath={receiptPath}
            reportActionID={reportActionID}
            reportID={reportID}
            selectedParticipants={selectedParticipantsProp}
            shouldDisplayFieldError={shouldDisplayFieldError}
            shouldDisplayReceipt={shouldDisplayReceipt}
            shouldShowCategories={shouldShowCategories}
            shouldShowMerchant={shouldShowMerchant}
            shouldShowSmartScanFields={shouldShowSmartScanFields}
            shouldShowAmountField={!isPerDiemRequest}
            shouldShowTax={shouldShowTax}
            transaction={transaction}
            transactionID={transactionID}
            unit={unit}
            onPDFLoadError={onPDFLoadError}
            onPDFPassword={onPDFPassword}
            isReceiptEditable={isReceiptEditable}
        />
    );

    return (
        <MouseProvider>
            <SelectionList<MoneyRequestConfirmationListItem>
                sections={sections}
                ListItem={UserListItem}
                onSelectRow={navigateToParticipantPage}
                shouldSingleExecuteRowSelect
                canSelectMultiple={false}
                shouldPreventDefaultFocusOnSelectRow
                shouldShowListEmptyContent={false}
                footerContent={footerContent}
                listFooterContent={listFooterContent}
                containerStyle={[styles.flexBasisAuto]}
                removeClippedSubviews={false}
                disableKeyboardShortcuts
            />
        </MouseProvider>
    );
}

MoneyRequestConfirmationList.displayName = 'MoneyRequestConfirmationList';

export default memo(
    MoneyRequestConfirmationList,
    (prevProps, nextProps) =>
        deepEqual(prevProps.transaction, nextProps.transaction) &&
        prevProps.onSendMoney === nextProps.onSendMoney &&
        prevProps.onConfirm === nextProps.onConfirm &&
        prevProps.iouType === nextProps.iouType &&
        prevProps.iouAmount === nextProps.iouAmount &&
        prevProps.isDistanceRequest === nextProps.isDistanceRequest &&
        prevProps.isPolicyExpenseChat === nextProps.isPolicyExpenseChat &&
        prevProps.expensesNumber === nextProps.expensesNumber &&
        prevProps.iouCategory === nextProps.iouCategory &&
        prevProps.shouldShowSmartScanFields === nextProps.shouldShowSmartScanFields &&
        prevProps.isEditingSplitBill === nextProps.isEditingSplitBill &&
        prevProps.iouCurrencyCode === nextProps.iouCurrencyCode &&
        prevProps.iouMerchant === nextProps.iouMerchant &&
        deepEqual(prevProps.selectedParticipants, nextProps.selectedParticipants) &&
        deepEqual(prevProps.payeePersonalDetails, nextProps.payeePersonalDetails) &&
        prevProps.isReadOnly === nextProps.isReadOnly &&
        prevProps.bankAccountRoute === nextProps.bankAccountRoute &&
        prevProps.policyID === nextProps.policyID &&
        prevProps.reportID === nextProps.reportID &&
        prevProps.receiptPath === nextProps.receiptPath &&
        prevProps.iouAttendees === nextProps.iouAttendees &&
        prevProps.iouComment === nextProps.iouComment &&
        prevProps.receiptFilename === nextProps.receiptFilename &&
        prevProps.iouCreated === nextProps.iouCreated &&
        prevProps.iouIsBillable === nextProps.iouIsBillable &&
        prevProps.onToggleBillable === nextProps.onToggleBillable &&
        prevProps.hasSmartScanFailed === nextProps.hasSmartScanFailed &&
        prevProps.reportActionID === nextProps.reportActionID &&
        deepEqual(prevProps.action, nextProps.action) &&
        prevProps.shouldDisplayReceipt === nextProps.shouldDisplayReceipt,
);<|MERGE_RESOLUTION|>--- conflicted
+++ resolved
@@ -674,14 +674,9 @@
                     touchableInputWrapperStyle={[styles.ml3]}
                     onFormatAmount={convertToDisplayStringWithoutCurrency}
                     onAmountChange={(value: string) => onSplitShareChange(participantOption.accountID ?? CONST.DEFAULT_NUMBER_ID, Number(value))}
-<<<<<<< HEAD
-                    maxLength={formattedTotalAmount.length}
-                    contentWidth={formattedTotalAmount.length * CONST.CHARACTER_WIDTH}
-=======
                     maxLength={formattedTotalAmount.length + 1}
-                    contentWidth={(formattedTotalAmount.length + 1) * 8}
+                    contentWidth={(formattedTotalAmount.length + 1) * CONST.CHARACTER_WIDTH}
                     shouldApplyPaddingToContainer
->>>>>>> 04414ea5
                 />
             ),
         }));
