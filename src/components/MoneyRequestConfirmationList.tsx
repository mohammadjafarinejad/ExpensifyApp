import {useFocusEffect, useIsFocused} from '@react-navigation/native';
import {deepEqual} from 'fast-equals';
import React, {memo, useCallback, useEffect, useMemo, useRef, useState} from 'react';
import {InteractionManager, View} from 'react-native';
import type {OnyxEntry} from 'react-native-onyx';
import {useOnyx} from 'react-native-onyx';
import useCurrentUserPersonalDetails from '@hooks/useCurrentUserPersonalDetails';
import useDebouncedState from '@hooks/useDebouncedState';
import useLocalize from '@hooks/useLocalize';
import {MouseProvider} from '@hooks/useMouseContext';
import usePermissions from '@hooks/usePermissions';
import usePrevious from '@hooks/usePrevious';
import useThemeStyles from '@hooks/useThemeStyles';
import blurActiveElement from '@libs/Accessibility/blurActiveElement';
import {
    adjustRemainingSplitShares,
    computePerDiemExpenseAmount,
    resetSplitShares,
    setCustomUnitRateID,
    setIndividualShare,
    setMoneyRequestAmount,
    setMoneyRequestCategory,
    setMoneyRequestMerchant,
    setMoneyRequestPendingFields,
    setMoneyRequestTag,
    setMoneyRequestTaxAmount,
    setMoneyRequestTaxRate,
    setSplitShares,
} from '@libs/actions/IOU';
import {convertToBackendAmount, convertToDisplayString, convertToDisplayStringWithoutCurrency, getCurrencyDecimals} from '@libs/CurrencyUtils';
import DistanceRequestUtils from '@libs/DistanceRequestUtils';
import {calculateAmount, insertTagIntoTransactionTagsString, isMovingTransactionFromTrackExpense as isMovingTransactionFromTrackExpenseUtil} from '@libs/IOUUtils';
import Log from '@libs/Log';
import {validateAmount} from '@libs/MoneyRequestUtils';
import Navigation from '@libs/Navigation/Navigation';
import {getIOUConfirmationOptionsFromPayeePersonalDetail, hasEnabledOptions} from '@libs/OptionsListUtils';
import {getDistanceRateCustomUnitRate, getTagLists, isTaxTrackingEnabled} from '@libs/PolicyUtils';
import {isSelectedManagerMcTest} from '@libs/ReportUtils';
import type {OptionData} from '@libs/ReportUtils';
import {
    areRequiredFieldsEmpty,
    calculateTaxAmount,
    getDefaultTaxCode,
    getDistanceInMeters,
    getRateID,
    getTag,
    getTaxValue,
    hasMissingSmartscanFields,
    hasRoute as hasRouteUtil,
    isMerchantMissing,
    isScanRequest as isScanRequestUtil,
} from '@libs/TransactionUtils';
import {hasInvoicingDetails} from '@userActions/Policy/Policy';
import type {IOUAction, IOUType} from '@src/CONST';
import CONST from '@src/CONST';
import type {TranslationPaths} from '@src/languages/types';
import ONYXKEYS from '@src/ONYXKEYS';
import ROUTES from '@src/ROUTES';
import type {Route} from '@src/ROUTES';
import type * as OnyxTypes from '@src/types/onyx';
import type {Attendee, Participant} from '@src/types/onyx/IOU';
import type {PaymentMethodType} from '@src/types/onyx/OriginalMessage';
import type {SplitShares} from '@src/types/onyx/Transaction';
import ButtonWithDropdownMenu from './ButtonWithDropdownMenu';
import type {DropdownOption} from './ButtonWithDropdownMenu/types';
import FormHelpMessage from './FormHelpMessage';
import MoneyRequestAmountInput from './MoneyRequestAmountInput';
import MoneyRequestConfirmationListFooter from './MoneyRequestConfirmationListFooter';
import {PressableWithFeedback} from './Pressable';
import {useProductTrainingContext} from './ProductTrainingContext';
import SelectionList from './SelectionList';
import type {SectionListDataType} from './SelectionList/types';
import UserListItem from './SelectionList/UserListItem';
import SettlementButton from './SettlementButton';
import Text from './Text';
import EducationalTooltip from './Tooltip/EducationalTooltip';

type MoneyRequestConfirmationListProps = {
    /** Callback to inform parent modal of success */
    onConfirm?: (selectedParticipants: Participant[]) => void;

    /** Callback to parent modal to pay someone */
    onSendMoney?: (paymentMethod: PaymentMethodType | undefined) => void;

    /** IOU amount */
    iouAmount: number;

    /** IOU attendees list */
    iouAttendees?: Attendee[];

    /** IOU comment */
    iouComment?: string;

    /** IOU currency */
    iouCurrencyCode?: string;

    /** IOU type */
    iouType?: Exclude<IOUType, typeof CONST.IOU.TYPE.REQUEST | typeof CONST.IOU.TYPE.SEND>;

    /** IOU date */
    iouCreated?: string;

    /** IOU merchant */
    iouMerchant?: string;

    /** IOU Category */
    iouCategory?: string;

    /** IOU isBillable */
    iouIsBillable?: boolean;

    /** Callback to toggle the billable state */
    onToggleBillable?: (isOn: boolean) => void;

    /** Selected participants from MoneyRequestModal with login / accountID */
    selectedParticipants: Participant[];

    /** Payee of the expense with login */
    payeePersonalDetails?: OnyxEntry<OnyxTypes.PersonalDetails> | null;

    /** Should the list be read only, and not editable? */
    isReadOnly?: boolean;

    /** Number of expenses to be created */
    expensesNumber?: number;

    /** Depending on expense report or personal IOU report, respective bank account route */
    bankAccountRoute?: Route;

    /** The policyID of the request */
    policyID?: string;

    /** The reportID of the request */
    reportID?: string;

    /** File path of the receipt */
    receiptPath?: string;

    /** File name of the receipt */
    receiptFilename?: string;

    /** Transaction that represents the expense */
    transaction?: OnyxEntry<OnyxTypes.Transaction>;

    /** Whether the expense is a distance expense */
    isDistanceRequest: boolean;

    /** Whether the expense is a per diem expense */
    isPerDiemRequest?: boolean;

    /** Whether we're editing a split expense */
    isEditingSplitBill?: boolean;

    /** Whether we can navigate to receipt page */
    shouldDisplayReceipt?: boolean;

    /** Whether we should show the amount, date, and merchant fields. */
    shouldShowSmartScanFields?: boolean;

    /** A flag for verifying that the current report is a sub-report of a expense chat */
    isPolicyExpenseChat?: boolean;

    /** Whether smart scan failed */
    hasSmartScanFailed?: boolean;

    /** The ID of the report action */
    reportActionID?: string;

    /** The action to take */
    action?: IOUAction;

    /** Whether the expense is confirmed or not */
    isConfirmed?: boolean;

    /** Whether the expense is in the process of being confirmed */
    isConfirming?: boolean;

    /** Whether the receipt can be replaced */
    isReceiptEditable?: boolean;

    /** The PDF load error callback */
    onPDFLoadError?: () => void;

    /** The PDF password callback */
    onPDFPassword?: () => void;
};

type MoneyRequestConfirmationListItem = Participant | OptionData;

function MoneyRequestConfirmationList({
    transaction,
    onSendMoney,
    onConfirm,
    iouType = CONST.IOU.TYPE.SUBMIT,
    iouAmount,
    isDistanceRequest,
    isPerDiemRequest = false,
    isPolicyExpenseChat = false,
    iouCategory = '',
    shouldShowSmartScanFields = true,
    isEditingSplitBill,
    iouCurrencyCode,
    isReceiptEditable,
    iouMerchant,
    selectedParticipants: selectedParticipantsProp,
    payeePersonalDetails: payeePersonalDetailsProp,
    isReadOnly = false,
    bankAccountRoute = '',
    policyID,
    reportID = '',
    receiptPath = '',
    iouAttendees,
    iouComment,
    receiptFilename = '',
    iouCreated,
    iouIsBillable = false,
    onToggleBillable,
    hasSmartScanFailed,
    reportActionID,
    action = CONST.IOU.ACTION.CREATE,
    shouldDisplayReceipt = false,
    expensesNumber = 0,
    isConfirmed,
    isConfirming,
    onPDFLoadError,
    onPDFPassword,
}: MoneyRequestConfirmationListProps) {
    const [policyCategoriesReal] = useOnyx(`${ONYXKEYS.COLLECTION.POLICY_CATEGORIES}${policyID}`, {canBeMissing: true});
    const [policyTags] = useOnyx(`${ONYXKEYS.COLLECTION.POLICY_TAGS}${policyID}`, {canBeMissing: true});
    const [policyReal] = useOnyx(`${ONYXKEYS.COLLECTION.POLICY}${policyID}`, {canBeMissing: true});
    const [policyDraft] = useOnyx(`${ONYXKEYS.COLLECTION.POLICY_DRAFTS}${policyID}`, {canBeMissing: true});
    const [defaultMileageRate] = useOnyx(`${ONYXKEYS.COLLECTION.POLICY_DRAFTS}${policyID}`, {
        selector: (selectedPolicy) => DistanceRequestUtils.getDefaultMileageRate(selectedPolicy),
        canBeMissing: true,
    });
    const [policyCategoriesDraft] = useOnyx(`${ONYXKEYS.COLLECTION.POLICY_CATEGORIES_DRAFT}${policyID}`, {canBeMissing: true});
    const [lastSelectedDistanceRates] = useOnyx(ONYXKEYS.NVP_LAST_SELECTED_DISTANCE_RATES, {canBeMissing: true});
    const [currencyList] = useOnyx(ONYXKEYS.CURRENCY_LIST, {canBeMissing: false});
    const {isBetaEnabled} = usePermissions();

    const isTestReceipt = useMemo(() => {
        return transaction?.receipt?.isTestReceipt ?? false;
    }, [transaction?.receipt?.isTestReceipt]);

    const isTestDriveReceipt = useMemo(() => {
        return transaction?.receipt?.isTestDriveReceipt ?? false;
    }, [transaction?.receipt?.isTestDriveReceipt]);

    const isManagerMcTestReceipt = useMemo(() => {
        return isBetaEnabled(CONST.BETAS.NEWDOT_MANAGER_MCTEST) && selectedParticipantsProp.some((participant) => isSelectedManagerMcTest(participant.login));
    }, [isBetaEnabled, selectedParticipantsProp]);

    const {shouldShowProductTrainingTooltip, renderProductTrainingTooltip} = useProductTrainingContext(
        isTestDriveReceipt ? CONST.PRODUCT_TRAINING_TOOLTIP_NAMES.SCAN_TEST_DRIVE_CONFIRMATION : CONST.PRODUCT_TRAINING_TOOLTIP_NAMES.SCAN_TEST_CONFIRMATION,
        isTestDriveReceipt || isManagerMcTestReceipt,
    );

    const policy = policyReal ?? policyDraft;
    const policyCategories = policyCategoriesReal ?? policyCategoriesDraft;

    const styles = useThemeStyles();
    const {translate, toLocaleDigit} = useLocalize();
    const currentUserPersonalDetails = useCurrentUserPersonalDetails();

    const isTypeRequest = iouType === CONST.IOU.TYPE.SUBMIT;
    const isTypeSplit = iouType === CONST.IOU.TYPE.SPLIT;
    const isTypeSend = iouType === CONST.IOU.TYPE.PAY;
    const isTypeTrackExpense = iouType === CONST.IOU.TYPE.TRACK;
    const isTypeInvoice = iouType === CONST.IOU.TYPE.INVOICE;
    const isScanRequest = useMemo(() => isScanRequestUtil(transaction), [transaction]);
    const isCreateExpenseFlow = !!transaction?.isFromGlobalCreate && !isPerDiemRequest;

    const transactionID = transaction?.transactionID;
    const customUnitRateID = getRateID(transaction);

    const subRates = transaction?.comment?.customUnit?.subRates ?? [];

    useEffect(() => {
        if (customUnitRateID !== '-1' || !isDistanceRequest || !transactionID || !policy?.id) {
            return;
        }

        const defaultRate = defaultMileageRate?.customUnitRateID;
        const lastSelectedRate = lastSelectedDistanceRates?.[policy.id] ?? defaultRate;
        const rateID = lastSelectedRate;

        if (!rateID) {
            return;
        }

        setCustomUnitRateID(transactionID, rateID);
    }, [defaultMileageRate, customUnitRateID, lastSelectedDistanceRates, policy?.id, transactionID, isDistanceRequest]);

    const mileageRate = DistanceRequestUtils.getRate({transaction, policy, policyDraft});
    const rate = mileageRate.rate;
    const prevRate = usePrevious(rate);
    const unit = mileageRate.unit;
    const prevUnit = usePrevious(unit);
    const currency = mileageRate.currency ?? CONST.CURRENCY.USD;
    const prevCurrency = usePrevious(currency);
    const prevSubRates = usePrevious(subRates);

    // A flag for showing the categories field
    const shouldShowCategories = (isPolicyExpenseChat || isTypeInvoice) && (!!iouCategory || hasEnabledOptions(Object.values(policyCategories ?? {})));

    const shouldShowMerchant = shouldShowSmartScanFields && !isDistanceRequest && !isTypeSend && !isPerDiemRequest;

    const policyTagLists = useMemo(() => getTagLists(policyTags), [policyTags]);

    const shouldShowTax = isTaxTrackingEnabled(isPolicyExpenseChat, policy, isDistanceRequest, isPerDiemRequest);

    const previousTransactionAmount = usePrevious(transaction?.amount);
    const previousTransactionCurrency = usePrevious(transaction?.currency);
    const previousTransactionModifiedCurrency = usePrevious(transaction?.modifiedCurrency);
    const previousCustomUnitRateID = usePrevious(customUnitRateID);
    useEffect(() => {
        // previousTransaction is in the condition because if it is falsy, it means this is the first time the useEffect is triggered after we load it, so we should calculate the default
        // tax even if the other parameters are the same against their previous values.
        if (
            !shouldShowTax ||
            !transaction ||
            !transactionID ||
            (transaction.taxCode &&
                previousTransactionModifiedCurrency === transaction.modifiedCurrency &&
                previousTransactionCurrency === transaction.currency &&
                previousCustomUnitRateID === customUnitRateID)
        ) {
            return;
        }
        const defaultTaxCode = getDefaultTaxCode(policy, transaction);
        setMoneyRequestTaxRate(transactionID, defaultTaxCode ?? '');
    }, [customUnitRateID, policy, previousCustomUnitRateID, previousTransactionCurrency, previousTransactionModifiedCurrency, shouldShowTax, transaction, transactionID]);

    const isMovingTransactionFromTrackExpense = isMovingTransactionFromTrackExpenseUtil(action);

    const distance = getDistanceInMeters(transaction, unit);
    const prevDistance = usePrevious(distance);

    const shouldCalculateDistanceAmount = isDistanceRequest && (iouAmount === 0 || prevRate !== rate || prevDistance !== distance || prevCurrency !== currency || prevUnit !== unit);

    const shouldCalculatePerDiemAmount = isPerDiemRequest && (iouAmount === 0 || JSON.stringify(prevSubRates) !== JSON.stringify(subRates) || prevCurrency !== currency);

    const hasRoute = hasRouteUtil(transaction, isDistanceRequest);
    const isDistanceRequestWithPendingRoute = isDistanceRequest && (!hasRoute || !rate) && !isMovingTransactionFromTrackExpense;

    const distanceRequestAmount = DistanceRequestUtils.getDistanceRequestAmount(distance, unit ?? CONST.CUSTOM_UNITS.DISTANCE_UNIT_MILES, rate ?? 0);

    let amountToBeUsed = iouAmount;

    if (shouldCalculateDistanceAmount) {
        amountToBeUsed = distanceRequestAmount;
    } else if (shouldCalculatePerDiemAmount) {
        const perDiemRequestAmount = computePerDiemExpenseAmount({subRates});
        amountToBeUsed = perDiemRequestAmount;
    }

    const formattedAmount = isDistanceRequestWithPendingRoute ? '' : convertToDisplayString(amountToBeUsed, isDistanceRequest ? currency : iouCurrencyCode);
    const formattedAmountPerAttendee =
        isDistanceRequestWithPendingRoute || isScanRequest
            ? ''
            : convertToDisplayString(amountToBeUsed / (iouAttendees?.length && iouAttendees.length > 0 ? iouAttendees.length : 1), isDistanceRequest ? currency : iouCurrencyCode);
    const isFocused = useIsFocused();
    const [formError, debouncedFormError, setFormError] = useDebouncedState<TranslationPaths | ''>('');

    const [didConfirm, setDidConfirm] = useState(isConfirmed);
    const [didConfirmSplit, setDidConfirmSplit] = useState(false);

    // Clear the form error if it's set to one among the list passed as an argument
    const clearFormErrors = useCallback(
        (errors: string[]) => {
            if (!errors.includes(formError)) {
                return;
            }

            setFormError('');
        },
        [formError, setFormError],
    );

    const shouldDisplayFieldError: boolean = useMemo(() => {
        if (!isEditingSplitBill) {
            return false;
        }

        return (!!hasSmartScanFailed && hasMissingSmartscanFields(transaction)) || (didConfirmSplit && areRequiredFieldsEmpty(transaction));
    }, [isEditingSplitBill, hasSmartScanFailed, transaction, didConfirmSplit]);

    const isMerchantEmpty = useMemo(() => !iouMerchant || isMerchantMissing(transaction), [transaction, iouMerchant]);
    const isMerchantRequired = isPolicyExpenseChat && (!isScanRequest || isEditingSplitBill) && shouldShowMerchant;

    const isCategoryRequired = !!policy?.requiresCategory;

    useEffect(() => {
        if (shouldDisplayFieldError && didConfirmSplit) {
            setFormError('iou.error.genericSmartscanFailureMessage');
            return;
        }
        if (shouldDisplayFieldError && hasSmartScanFailed) {
            setFormError('iou.receiptScanningFailed');
            return;
        }
        // reset the form error whenever the screen gains or loses focus
        setFormError('');

        // eslint-disable-next-line react-compiler/react-compiler, react-hooks/exhaustive-deps -- we don't want this effect to run if it's just setFormError that changes
    }, [isFocused, transaction, shouldDisplayFieldError, hasSmartScanFailed, didConfirmSplit]);

    useEffect(() => {
        // We want this effect to run only when the transaction is moving from Self DM to a expense chat
        if (!transactionID || !isDistanceRequest || !isMovingTransactionFromTrackExpense || !isPolicyExpenseChat) {
            return;
        }

        const errorKey = 'iou.error.invalidRate';
        const policyRates = DistanceRequestUtils.getMileageRates(policy);

        // If the selected rate belongs to the policy, clear the error
        if (customUnitRateID && Object.keys(policyRates).includes(customUnitRateID)) {
            clearFormErrors([errorKey]);
            return;
        }

        // If there is a distance rate in the policy that matches the rate and unit of the currently selected mileage rate, select it automatically
        const matchingRate = Object.values(policyRates).find((policyRate) => policyRate.rate === mileageRate.rate && policyRate.unit === mileageRate.unit);
        if (matchingRate?.customUnitRateID) {
            setCustomUnitRateID(transactionID, matchingRate.customUnitRateID);
            return;
        }

        // If none of the above conditions are met, display the rate error
        setFormError(errorKey);
    }, [isDistanceRequest, isPolicyExpenseChat, transactionID, mileageRate, customUnitRateID, policy, isMovingTransactionFromTrackExpense, setFormError, clearFormErrors]);

    const routeError = Object.values(transaction?.errorFields?.route ?? {}).at(0);
    const isFirstUpdatedDistanceAmount = useRef(false);

    useEffect(() => {
        if (isFirstUpdatedDistanceAmount.current) {
            return;
        }
        if (!isDistanceRequest || !transactionID) {
            return;
        }
        const amount = DistanceRequestUtils.getDistanceRequestAmount(distance, unit ?? CONST.CUSTOM_UNITS.DISTANCE_UNIT_MILES, rate ?? 0);
        setMoneyRequestAmount(transactionID, amount, currency ?? '');
        isFirstUpdatedDistanceAmount.current = true;
    }, [distance, rate, unit, transactionID, currency, isDistanceRequest]);

    useEffect(() => {
        if (!shouldCalculateDistanceAmount || !transactionID) {
            return;
        }

        const amount = distanceRequestAmount;
        setMoneyRequestAmount(transactionID, amount, currency ?? '');

        // If it's a split request among individuals, set the split shares
        const participantAccountIDs: number[] = selectedParticipantsProp.map((participant) => participant.accountID ?? CONST.DEFAULT_NUMBER_ID);
        if (isTypeSplit && !isPolicyExpenseChat && amount && transaction?.currency) {
            setSplitShares(transaction, amount, currency, participantAccountIDs);
        }
    }, [shouldCalculateDistanceAmount, distanceRequestAmount, transactionID, currency, isTypeSplit, isPolicyExpenseChat, selectedParticipantsProp, transaction]);

    const previousTaxCode = usePrevious(transaction?.taxCode);

    // Calculate and set tax amount in transaction draft
    useEffect(() => {
        if (
            !shouldShowTax ||
            !transaction ||
            (transaction.taxAmount !== undefined &&
                previousTransactionAmount === transaction.amount &&
                previousTransactionCurrency === transaction.currency &&
                previousCustomUnitRateID === customUnitRateID &&
                previousTaxCode === transaction.taxCode)
        ) {
            return;
        }

        let taxableAmount: number | undefined;
        let taxCode: string | undefined;
        if (isDistanceRequest) {
            if (customUnitRateID) {
                const customUnitRate = getDistanceRateCustomUnitRate(policy, customUnitRateID);
                taxCode = customUnitRate?.attributes?.taxRateExternalID;
                taxableAmount = DistanceRequestUtils.getTaxableAmount(policy, customUnitRateID, distance);
            }
        } else {
            taxableAmount = transaction.amount ?? 0;
            taxCode = transaction.taxCode ?? getDefaultTaxCode(policy, transaction) ?? '';
        }

        if (taxCode && taxableAmount) {
            const taxPercentage = getTaxValue(policy, transaction, taxCode) ?? '';
            const taxAmount = calculateTaxAmount(taxPercentage, taxableAmount, transaction.currency);
            const taxAmountInSmallestCurrencyUnits = convertToBackendAmount(Number.parseFloat(taxAmount.toString()));
            setMoneyRequestTaxAmount(transaction.transactionID, taxAmountInSmallestCurrencyUnits);
        }
    }, [
        policy,
        shouldShowTax,
        previousTransactionAmount,
        previousTransactionCurrency,
        transaction,
        isDistanceRequest,
        customUnitRateID,
        previousCustomUnitRateID,
        previousTaxCode,
        distance,
    ]);

    // If completing a split expense fails, set didConfirm to false to allow the user to edit the fields again
    if (isEditingSplitBill && didConfirm) {
        setDidConfirm(false);
    }

    useEffect(() => {
        setDidConfirm(isConfirmed);
    }, [isConfirmed]);

    const splitOrRequestOptions: Array<DropdownOption<string>> = useMemo(() => {
        let text;
        if (expensesNumber > 1) {
            text = translate('iou.createExpenses', {expensesNumber});
        } else if (isTypeInvoice) {
            if (hasInvoicingDetails(policy)) {
                text = translate('iou.sendInvoice', {amount: formattedAmount});
            } else {
                text = translate('common.next');
            }
        } else if (isTypeTrackExpense) {
            text = translate('iou.createExpense');
            if (iouAmount !== 0) {
                text = translate('iou.createExpenseWithAmount', {amount: formattedAmount});
            }
        } else if (isTypeSplit && iouAmount === 0) {
            text = translate('iou.splitExpense');
        } else if ((receiptPath && isTypeRequest) || isDistanceRequestWithPendingRoute || isPerDiemRequest) {
            text = translate('iou.createExpense');
            if (iouAmount !== 0) {
                text = translate('iou.createExpenseWithAmount', {amount: formattedAmount});
            }
        } else {
            const translationKey = isTypeSplit ? 'iou.splitAmount' : 'iou.createExpenseWithAmount';
            text = translate(translationKey, {amount: formattedAmount});
        }
        return [
            {
                text: text[0].toUpperCase() + text.slice(1),
                value: iouType,
            },
        ];
    }, [
        isTypeInvoice,
        isTypeTrackExpense,
        isTypeSplit,
        expensesNumber,
        iouAmount,
        receiptPath,
        isTypeRequest,
        isDistanceRequestWithPendingRoute,
        isPerDiemRequest,
        iouType,
        policy,
        translate,
        formattedAmount,
    ]);

    const onSplitShareChange = useCallback(
        (accountID: number, value: number) => {
            if (!transaction?.transactionID) {
                return;
            }
            const amountInCents = convertToBackendAmount(value);
            setIndividualShare(transaction?.transactionID, accountID, amountInCents);
        },
        [transaction],
    );

    useEffect(() => {
        if (!isTypeSplit || !transaction?.splitShares) {
            return;
        }

        const splitSharesMap: SplitShares = transaction.splitShares;
        const shares: number[] = Object.values(splitSharesMap).map((splitShare) => splitShare?.amount ?? 0);
        const sumOfShares = shares?.reduce((prev, current): number => prev + current, 0);
        if (sumOfShares !== iouAmount) {
            setFormError('iou.error.invalidSplit');
            return;
        }

        const participantsWithAmount = Object.keys(transaction?.splitShares ?? {})
            .filter((accountID: string): boolean => (transaction?.splitShares?.[Number(accountID)]?.amount ?? 0) > 0)
            .map((accountID) => Number(accountID));

        // A split must have at least two participants with amounts bigger than 0
        if (participantsWithAmount.length === 1) {
            setFormError('iou.error.invalidSplitParticipants');
            return;
        }

        // Amounts should be bigger than 0 for the split bill creator (yourself)
        if (transaction?.splitShares[currentUserPersonalDetails.accountID] && (transaction.splitShares[currentUserPersonalDetails.accountID]?.amount ?? 0) === 0) {
            setFormError('iou.error.invalidSplitYourself');
            return;
        }

        setFormError('');
    }, [isFocused, transaction, isTypeSplit, transaction?.splitShares, currentUserPersonalDetails.accountID, iouAmount, iouCurrencyCode, setFormError, translate]);

    useEffect(() => {
        if (!isTypeSplit || !transaction?.splitShares) {
            return;
        }
        adjustRemainingSplitShares(transaction);
    }, [isTypeSplit, transaction]);

    const selectedParticipants = useMemo(() => selectedParticipantsProp.filter((participant) => participant.selected), [selectedParticipantsProp]);
    const payeePersonalDetails = useMemo(() => payeePersonalDetailsProp ?? currentUserPersonalDetails, [payeePersonalDetailsProp, currentUserPersonalDetails]);
    const shouldShowReadOnlySplits = useMemo(() => isPolicyExpenseChat || isReadOnly || isScanRequest, [isPolicyExpenseChat, isReadOnly, isScanRequest]);

    const splitParticipants = useMemo(() => {
        if (!isTypeSplit) {
            return [];
        }

        const payeeOption = getIOUConfirmationOptionsFromPayeePersonalDetail(payeePersonalDetails);
        if (shouldShowReadOnlySplits) {
            return [payeeOption, ...selectedParticipants].map((participantOption: Participant) => {
                const isPayer = participantOption.accountID === payeeOption.accountID;
                let amount: number | undefined = 0;
                if (iouAmount > 0) {
                    amount =
                        transaction?.comment?.splits?.find((split) => split.accountID === participantOption.accountID)?.amount ??
                        calculateAmount(selectedParticipants.length, iouAmount, iouCurrencyCode ?? '', isPayer);
                }
                return {
                    ...participantOption,
                    isSelected: false,
                    isInteractive: false,
                    rightElement: (
                        <View style={[styles.flexWrap, styles.pl2]}>
                            <Text style={[styles.textLabel]}>{amount ? convertToDisplayString(amount, iouCurrencyCode) : ''}</Text>
                        </View>
                    ),
                };
            });
        }

        const currencySymbol = currencyList?.[iouCurrencyCode ?? '']?.symbol ?? iouCurrencyCode;
        const formattedTotalAmount = convertToDisplayStringWithoutCurrency(iouAmount, iouCurrencyCode);

        return [payeeOption, ...selectedParticipants].map((participantOption: Participant) => ({
            ...participantOption,
            tabIndex: -1,
            isSelected: false,
            isInteractive: false,
            rightElement: (
                <MoneyRequestAmountInput
                    autoGrow={false}
                    amount={transaction?.splitShares?.[participantOption.accountID ?? CONST.DEFAULT_NUMBER_ID]?.amount}
                    currency={iouCurrencyCode}
                    prefixCharacter={currencySymbol}
                    disableKeyboard={false}
                    isCurrencyPressable={false}
                    hideFocusedState={false}
                    hideCurrencySymbol
                    formatAmountOnBlur
                    prefixContainerStyle={[styles.pv0, styles.h100]}
                    prefixStyle={styles.lineHeightUndefined}
                    inputStyle={[styles.optionRowAmountInput, styles.lineHeightUndefined]}
                    containerStyle={[styles.textInputContainer, styles.pl2, styles.pr1]}
                    touchableInputWrapperStyle={[styles.ml3]}
                    onFormatAmount={convertToDisplayStringWithoutCurrency}
                    onAmountChange={(value: string) => onSplitShareChange(participantOption.accountID ?? CONST.DEFAULT_NUMBER_ID, Number(value))}
<<<<<<< HEAD
                    maxLength={formattedTotalAmount.length}
                    contentWidth={formattedTotalAmount.length * 8}
                    shouldApplyPaddingToContainer
=======
                    maxLength={formattedTotalAmount.length + 1}
                    contentWidth={(formattedTotalAmount.length + 1) * 8}
>>>>>>> ebde5945
                />
            ),
        }));
    }, [
        isTypeSplit,
        payeePersonalDetails,
        shouldShowReadOnlySplits,
        currencyList,
        iouCurrencyCode,
        iouAmount,
        selectedParticipants,
        styles.flexWrap,
        styles.pl2,
        styles.pr1,
        styles.h100,
        styles.textLabel,
        styles.pv0,
        styles.lineHeightUndefined,
        styles.optionRowAmountInput,
        styles.textInputContainer,
        styles.ml3,
        transaction?.comment?.splits,
        transaction?.splitShares,
        onSplitShareChange,
    ]);

    const isSplitModified = useMemo(() => {
        if (!transaction?.splitShares) {
            return;
        }
        return Object.keys(transaction.splitShares).some((key) => transaction.splitShares?.[Number(key) ?? -1]?.isModified);
    }, [transaction?.splitShares]);

    const getSplitSectionHeader = useCallback(
        () => (
            <View style={[styles.mt2, styles.mb1, styles.flexRow, styles.justifyContentBetween]}>
                <Text style={[styles.ph5, styles.textLabelSupporting]}>{translate('iou.participants')}</Text>
                {!shouldShowReadOnlySplits && !!isSplitModified && (
                    <PressableWithFeedback
                        onPress={() => {
                            resetSplitShares(transaction);
                        }}
                        accessibilityLabel={CONST.ROLE.BUTTON}
                        role={CONST.ROLE.BUTTON}
                        shouldUseAutoHitSlop
                    >
                        <Text style={[styles.pr5, styles.textLabelSupporting, styles.link]}>{translate('common.reset')}</Text>
                    </PressableWithFeedback>
                )}
            </View>
        ),
        [
            isSplitModified,
            shouldShowReadOnlySplits,
            styles.flexRow,
            styles.justifyContentBetween,
            styles.link,
            styles.mb1,
            styles.mt2,
            styles.ph5,
            styles.pr5,
            styles.textLabelSupporting,
            transaction,
            translate,
        ],
    );

    const sections = useMemo(() => {
        const options: Array<SectionListDataType<MoneyRequestConfirmationListItem>> = [];
        if (isTypeSplit) {
            options.push(
                ...[
                    {
                        title: translate('moneyRequestConfirmationList.paidBy'),
                        data: [getIOUConfirmationOptionsFromPayeePersonalDetail(payeePersonalDetails)],
                        shouldShow: true,
                    },
                    {
                        CustomSectionHeader: getSplitSectionHeader,
                        data: splitParticipants,
                        shouldShow: true,
                    },
                ],
            );
            options.push();
        } else {
            const formattedSelectedParticipants = selectedParticipants.map((participant) => ({
                ...participant,
                isSelected: false,
                isInteractive: isCreateExpenseFlow && !isTestReceipt,
                shouldShowRightIcon: isCreateExpenseFlow && !isTestReceipt,
            }));
            options.push({
                title: translate('common.to'),
                data: formattedSelectedParticipants,
                shouldShow: true,
            });
        }

        return options;
    }, [isTypeSplit, translate, payeePersonalDetails, getSplitSectionHeader, splitParticipants, selectedParticipants, isCreateExpenseFlow, isTestReceipt]);

    useEffect(() => {
        if (!isDistanceRequest || (isMovingTransactionFromTrackExpense && !isPolicyExpenseChat) || !transactionID) {
            // We don't want to recalculate the distance merchant when moving a transaction from Track Expense to a 1:1 chat, because the distance rate will be the same default P2P rate.
            // When moving to a policy chat (e.g. sharing with an accountant), we should recalculate the distance merchant with the policy's rate.
            return;
        }

        /*
         Set pending waypoints based on the route status. We should handle this dynamically to cover cases such as:
         When the user completes the initial steps of the IOU flow offline and then goes online on the confirmation page.
         In this scenario, the route will be fetched from the server, and the waypoints will no longer be pending.
        */
        setMoneyRequestPendingFields(transactionID, {waypoints: isDistanceRequestWithPendingRoute ? CONST.RED_BRICK_ROAD_PENDING_ACTION.ADD : null});

        const distanceMerchant = DistanceRequestUtils.getDistanceMerchant(hasRoute, distance, unit, rate ?? 0, currency ?? CONST.CURRENCY.USD, translate, toLocaleDigit);
        setMoneyRequestMerchant(transactionID, distanceMerchant, true);
    }, [
        isDistanceRequestWithPendingRoute,
        hasRoute,
        distance,
        unit,
        rate,
        currency,
        translate,
        toLocaleDigit,
        isDistanceRequest,
        isPolicyExpenseChat,
        transaction,
        transactionID,
        action,
        isMovingTransactionFromTrackExpense,
    ]);

    // Auto select the category if there is only one enabled category and it is required
    useEffect(() => {
        const enabledCategories = Object.values(policyCategories ?? {}).filter((category) => category.enabled);
        if (!transactionID || iouCategory || !shouldShowCategories || enabledCategories.length !== 1 || !isCategoryRequired) {
            return;
        }
        setMoneyRequestCategory(transactionID, enabledCategories.at(0)?.name ?? '', policy?.id);
        // Keep 'transaction' out to ensure that we auto select the option only once
        // eslint-disable-next-line react-compiler/react-compiler, react-hooks/exhaustive-deps
    }, [shouldShowCategories, policyCategories, isCategoryRequired, policy?.id]);

    // Auto select the tag if there is only one enabled tag and it is required
    useEffect(() => {
        if (!transactionID) {
            return;
        }

        let updatedTagsString = getTag(transaction);
        policyTagLists.forEach((tagList, index) => {
            const isTagListRequired = tagList.required ?? false;
            if (!isTagListRequired) {
                return;
            }
            const enabledTags = Object.values(tagList.tags).filter((tag) => tag.enabled);
            if (enabledTags.length !== 1 || getTag(transaction, index)) {
                return;
            }
            updatedTagsString = insertTagIntoTransactionTagsString(updatedTagsString, enabledTags.at(0)?.name ?? '', index);
        });
        if (updatedTagsString !== getTag(transaction) && updatedTagsString) {
            setMoneyRequestTag(transactionID, updatedTagsString);
        }
        // Keep 'transaction' out to ensure that we auto select the option only once
        // eslint-disable-next-line react-compiler/react-compiler, react-hooks/exhaustive-deps
    }, [transactionID, policyTagLists, policyTags]);

    /**
     * Navigate to the participant step
     */
    const navigateToParticipantPage = () => {
        if (!isCreateExpenseFlow) {
            return;
        }

        const newIOUType = iouType === CONST.IOU.TYPE.SUBMIT || iouType === CONST.IOU.TYPE.TRACK ? CONST.IOU.TYPE.CREATE : iouType;
        Navigation.navigate(ROUTES.MONEY_REQUEST_STEP_PARTICIPANTS.getRoute(newIOUType, transactionID, transaction.reportID, Navigation.getActiveRoute()));
    };

    /**
     * @param {String} paymentMethod
     */
    const confirm = useCallback(
        (paymentMethod: PaymentMethodType | undefined) => {
            if (!!routeError || !transactionID) {
                return;
            }
            if (iouType === CONST.IOU.TYPE.INVOICE && !hasInvoicingDetails(policy)) {
                Navigation.navigate(ROUTES.MONEY_REQUEST_STEP_COMPANY_INFO.getRoute(iouType, transactionID, reportID, Navigation.getActiveRoute()));
                return;
            }

            if (selectedParticipants.length === 0) {
                setFormError('iou.error.noParticipantSelected');
                return;
            }
            if (!isEditingSplitBill && isMerchantRequired && (isMerchantEmpty || (shouldDisplayFieldError && isMerchantMissing(transaction)))) {
                setFormError('iou.error.invalidMerchant');
                return;
            }
            if (iouCategory.length > CONST.API_TRANSACTION_CATEGORY_MAX_LENGTH) {
                setFormError('iou.error.invalidCategoryLength');
                return;
            }

            if (getTag(transaction).length > CONST.API_TRANSACTION_TAG_MAX_LENGTH) {
                setFormError('iou.error.invalidTagLength');
                return;
            }

            if (isPerDiemRequest && (transaction.comment?.customUnit?.subRates ?? []).length === 0) {
                setFormError('iou.error.invalidSubrateLength');
                return;
            }

            if (iouType !== CONST.IOU.TYPE.PAY) {
                // validate the amount for distance expenses
                const decimals = getCurrencyDecimals(iouCurrencyCode);
                if (isDistanceRequest && !isDistanceRequestWithPendingRoute && !validateAmount(String(iouAmount), decimals, CONST.IOU.DISTANCE_REQUEST_AMOUNT_MAX_LENGTH)) {
                    setFormError('common.error.invalidAmount');
                    return;
                }

                if (isEditingSplitBill && areRequiredFieldsEmpty(transaction)) {
                    setDidConfirmSplit(true);
                    setFormError('iou.error.genericSmartscanFailureMessage');
                    return;
                }

                if (formError) {
                    return;
                }

                onConfirm?.(selectedParticipants);
            } else {
                if (!paymentMethod) {
                    return;
                }
                if (formError) {
                    return;
                }
                Log.info(`[IOU] Sending money via: ${paymentMethod}`);
                onSendMoney?.(paymentMethod);
            }
        },
        [
            selectedParticipants,
            isEditingSplitBill,
            isMerchantRequired,
            isMerchantEmpty,
            shouldDisplayFieldError,
            transaction,
            iouCategory.length,
            formError,
            iouType,
            setFormError,
            onSendMoney,
            iouCurrencyCode,
            isDistanceRequest,
            isPerDiemRequest,
            isDistanceRequestWithPendingRoute,
            iouAmount,
            onConfirm,
            transactionID,
            reportID,
            policy,
            routeError,
        ],
    );

    const focusTimeoutRef = useRef<NodeJS.Timeout | null>(null);
    useFocusEffect(
        useCallback(() => {
            focusTimeoutRef.current = setTimeout(() => {
                InteractionManager.runAfterInteractions(() => {
                    blurActiveElement();
                });
            }, CONST.ANIMATED_TRANSITION);
            return () => focusTimeoutRef.current && clearTimeout(focusTimeoutRef.current);
        }, []),
    );

    const errorMessage = useMemo(() => {
        if (routeError) {
            return routeError;
        }
        if (isTypeSplit && !shouldShowReadOnlySplits) {
            return debouncedFormError && translate(debouncedFormError);
        }
        return formError && translate(formError);
    }, [routeError, isTypeSplit, shouldShowReadOnlySplits, debouncedFormError, formError, translate]);

    const footerContent = useMemo(() => {
        if (isReadOnly) {
            return;
        }

        const shouldShowSettlementButton = iouType === CONST.IOU.TYPE.PAY;

        const button = shouldShowSettlementButton ? (
            <SettlementButton
                pressOnEnter
                onPress={confirm}
                enablePaymentsRoute={ROUTES.IOU_SEND_ENABLE_PAYMENTS}
                addBankAccountRoute={bankAccountRoute}
                shouldShowPersonalBankAccountOption
                currency={iouCurrencyCode}
                policyID={policyID}
                buttonSize={CONST.DROPDOWN_BUTTON_SIZE.LARGE}
                kycWallAnchorAlignment={{
                    horizontal: CONST.MODAL.ANCHOR_ORIGIN_HORIZONTAL.LEFT,
                    vertical: CONST.MODAL.ANCHOR_ORIGIN_VERTICAL.BOTTOM,
                }}
                paymentMethodDropdownAnchorAlignment={{
                    horizontal: CONST.MODAL.ANCHOR_ORIGIN_HORIZONTAL.RIGHT,
                    vertical: CONST.MODAL.ANCHOR_ORIGIN_VERTICAL.BOTTOM,
                }}
                enterKeyEventListenerPriority={1}
                useKeyboardShortcuts
                // eslint-disable-next-line @typescript-eslint/prefer-nullish-coalescing
                isLoading={isConfirmed || isConfirming}
            />
        ) : (
            <ButtonWithDropdownMenu
                pressOnEnter
                onPress={(event, value) => confirm(value as PaymentMethodType)}
                options={splitOrRequestOptions}
                buttonSize={CONST.DROPDOWN_BUTTON_SIZE.LARGE}
                enterKeyEventListenerPriority={1}
                useKeyboardShortcuts
                // eslint-disable-next-line @typescript-eslint/prefer-nullish-coalescing
                isLoading={isConfirmed || isConfirming}
            />
        );

        return (
            <>
                {!!errorMessage && (
                    <FormHelpMessage
                        style={[styles.ph1, styles.mb2]}
                        isError
                        message={errorMessage}
                    />
                )}

                <EducationalTooltip
                    shouldRender={shouldShowProductTrainingTooltip}
                    renderTooltipContent={renderProductTrainingTooltip}
                    anchorAlignment={{
                        horizontal: CONST.MODAL.ANCHOR_ORIGIN_HORIZONTAL.CENTER,
                        vertical: CONST.MODAL.ANCHOR_ORIGIN_VERTICAL.BOTTOM,
                    }}
                    wrapperStyle={styles.productTrainingTooltipWrapper}
                    shouldHideOnNavigate
                    shiftVertical={-10}
                >
                    <View>{button}</View>
                </EducationalTooltip>
            </>
        );
    }, [
        isReadOnly,
        iouType,
        confirm,
        bankAccountRoute,
        iouCurrencyCode,
        policyID,
        isConfirmed,
        splitOrRequestOptions,
        errorMessage,
        styles.ph1,
        styles.mb2,
        styles.productTrainingTooltipWrapper,
        shouldShowProductTrainingTooltip,
        renderProductTrainingTooltip,
        isConfirming,
    ]);

    const listFooterContent = (
        <MoneyRequestConfirmationListFooter
            action={action}
            currency={currency}
            didConfirm={!!didConfirm}
            distance={distance}
            formattedAmount={formattedAmount}
            formattedAmountPerAttendee={formattedAmountPerAttendee}
            formError={formError}
            hasRoute={hasRoute}
            iouAttendees={iouAttendees}
            iouCategory={iouCategory}
            iouComment={iouComment}
            iouCreated={iouCreated}
            iouCurrencyCode={iouCurrencyCode}
            iouIsBillable={iouIsBillable}
            iouMerchant={iouMerchant}
            iouType={iouType}
            isCategoryRequired={isCategoryRequired}
            isDistanceRequest={isDistanceRequest}
            isPerDiemRequest={isPerDiemRequest}
            isMerchantEmpty={isMerchantEmpty}
            isMerchantRequired={isMerchantRequired}
            isPolicyExpenseChat={isPolicyExpenseChat}
            isReadOnly={isReadOnly}
            isTypeInvoice={isTypeInvoice}
            onToggleBillable={onToggleBillable}
            policy={policy}
            policyTags={policyTags}
            policyTagLists={policyTagLists}
            rate={rate}
            receiptFilename={receiptFilename}
            receiptPath={receiptPath}
            reportActionID={reportActionID}
            reportID={reportID}
            selectedParticipants={selectedParticipantsProp}
            shouldDisplayFieldError={shouldDisplayFieldError}
            shouldDisplayReceipt={shouldDisplayReceipt}
            shouldShowCategories={shouldShowCategories}
            shouldShowMerchant={shouldShowMerchant}
            shouldShowSmartScanFields={shouldShowSmartScanFields}
            shouldShowAmountField={!isPerDiemRequest}
            shouldShowTax={shouldShowTax}
            transaction={transaction}
            transactionID={transactionID}
            unit={unit}
            onPDFLoadError={onPDFLoadError}
            onPDFPassword={onPDFPassword}
            isReceiptEditable={isReceiptEditable}
        />
    );

    return (
        <MouseProvider>
            <SelectionList<MoneyRequestConfirmationListItem>
                sections={sections}
                ListItem={UserListItem}
                onSelectRow={navigateToParticipantPage}
                shouldSingleExecuteRowSelect
                canSelectMultiple={false}
                shouldPreventDefaultFocusOnSelectRow
                shouldShowListEmptyContent={false}
                footerContent={footerContent}
                listFooterContent={listFooterContent}
                containerStyle={[styles.flexBasisAuto]}
                removeClippedSubviews={false}
                disableKeyboardShortcuts
            />
        </MouseProvider>
    );
}

MoneyRequestConfirmationList.displayName = 'MoneyRequestConfirmationList';

export default memo(
    MoneyRequestConfirmationList,
    (prevProps, nextProps) =>
        deepEqual(prevProps.transaction, nextProps.transaction) &&
        prevProps.onSendMoney === nextProps.onSendMoney &&
        prevProps.onConfirm === nextProps.onConfirm &&
        prevProps.iouType === nextProps.iouType &&
        prevProps.iouAmount === nextProps.iouAmount &&
        prevProps.isDistanceRequest === nextProps.isDistanceRequest &&
        prevProps.isPolicyExpenseChat === nextProps.isPolicyExpenseChat &&
        prevProps.expensesNumber === nextProps.expensesNumber &&
        prevProps.iouCategory === nextProps.iouCategory &&
        prevProps.shouldShowSmartScanFields === nextProps.shouldShowSmartScanFields &&
        prevProps.isEditingSplitBill === nextProps.isEditingSplitBill &&
        prevProps.iouCurrencyCode === nextProps.iouCurrencyCode &&
        prevProps.iouMerchant === nextProps.iouMerchant &&
        deepEqual(prevProps.selectedParticipants, nextProps.selectedParticipants) &&
        deepEqual(prevProps.payeePersonalDetails, nextProps.payeePersonalDetails) &&
        prevProps.isReadOnly === nextProps.isReadOnly &&
        prevProps.bankAccountRoute === nextProps.bankAccountRoute &&
        prevProps.policyID === nextProps.policyID &&
        prevProps.reportID === nextProps.reportID &&
        prevProps.receiptPath === nextProps.receiptPath &&
        prevProps.iouAttendees === nextProps.iouAttendees &&
        prevProps.iouComment === nextProps.iouComment &&
        prevProps.receiptFilename === nextProps.receiptFilename &&
        prevProps.iouCreated === nextProps.iouCreated &&
        prevProps.iouIsBillable === nextProps.iouIsBillable &&
        prevProps.onToggleBillable === nextProps.onToggleBillable &&
        prevProps.hasSmartScanFailed === nextProps.hasSmartScanFailed &&
        prevProps.reportActionID === nextProps.reportActionID &&
        deepEqual(prevProps.action, nextProps.action) &&
        prevProps.shouldDisplayReceipt === nextProps.shouldDisplayReceipt,
);<|MERGE_RESOLUTION|>--- conflicted
+++ resolved
@@ -674,14 +674,9 @@
                     touchableInputWrapperStyle={[styles.ml3]}
                     onFormatAmount={convertToDisplayStringWithoutCurrency}
                     onAmountChange={(value: string) => onSplitShareChange(participantOption.accountID ?? CONST.DEFAULT_NUMBER_ID, Number(value))}
-<<<<<<< HEAD
-                    maxLength={formattedTotalAmount.length}
-                    contentWidth={formattedTotalAmount.length * 8}
-                    shouldApplyPaddingToContainer
-=======
                     maxLength={formattedTotalAmount.length + 1}
                     contentWidth={(formattedTotalAmount.length + 1) * 8}
->>>>>>> ebde5945
+                    shouldApplyPaddingToContainer
                 />
             ),
         }));
