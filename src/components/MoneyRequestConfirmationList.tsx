--- conflicted
+++ resolved
@@ -177,16 +177,6 @@
     shouldPlaySound = true,
     isConfirmed,
 }: MoneyRequestConfirmationListProps) {
-<<<<<<< HEAD
-    const [policyCategoriesReal] = useOnyx(`${ONYXKEYS.COLLECTION.POLICY_CATEGORIES}${policyID ?? CONST.DEFAULT_NUMBER_ID}`);
-    const [policyTags] = useOnyx(`${ONYXKEYS.COLLECTION.POLICY_TAGS}${policyID ?? CONST.DEFAULT_NUMBER_ID}`);
-    const [policyReal] = useOnyx(`${ONYXKEYS.COLLECTION.POLICY}${policyID ?? CONST.DEFAULT_NUMBER_ID}`);
-    const [policyDraft] = useOnyx(`${ONYXKEYS.COLLECTION.POLICY_DRAFTS}${policyID ?? CONST.DEFAULT_NUMBER_ID}`);
-    const [defaultMileageRate] = useOnyx(`${ONYXKEYS.COLLECTION.POLICY_DRAFTS}${policyID ?? CONST.DEFAULT_NUMBER_ID}`, {
-        selector: (selectedPolicy) => DistanceRequestUtils.getDefaultMileageRate(selectedPolicy),
-    });
-    const [policyCategoriesDraft] = useOnyx(`${ONYXKEYS.COLLECTION.POLICY_CATEGORIES_DRAFT}${policyID ?? CONST.DEFAULT_NUMBER_ID}`);
-=======
     const [policyCategoriesReal] = useOnyx(`${ONYXKEYS.COLLECTION.POLICY_CATEGORIES}${policyID}`);
     const [policyTags] = useOnyx(`${ONYXKEYS.COLLECTION.POLICY_TAGS}${policyID}`);
     const [policyReal] = useOnyx(`${ONYXKEYS.COLLECTION.POLICY}${policyID}`);
@@ -195,7 +185,6 @@
         selector: (selectedPolicy) => DistanceRequestUtils.getDefaultMileageRate(selectedPolicy),
     });
     const [policyCategoriesDraft] = useOnyx(`${ONYXKEYS.COLLECTION.POLICY_CATEGORIES_DRAFT}${policyID}`);
->>>>>>> 207622d1
     const [lastSelectedDistanceRates] = useOnyx(ONYXKEYS.NVP_LAST_SELECTED_DISTANCE_RATES);
     const [currencyList] = useOnyx(ONYXKEYS.CURRENCY_LIST);
 
@@ -213,18 +202,6 @@
     const isTypeInvoice = iouType === CONST.IOU.TYPE.INVOICE;
     const isScanRequest = useMemo(() => TransactionUtils.isScanRequest(transaction), [transaction]);
 
-<<<<<<< HEAD
-    const transactionID = transaction?.transactionID ?? String(CONST.DEFAULT_NUMBER_ID);
-    const customUnitRateID = TransactionUtils.getRateID(transaction) ?? String(CONST.DEFAULT_NUMBER_ID);
-
-    useEffect(() => {
-        if ((customUnitRateID && customUnitRateID !== '0') || !isDistanceRequest) {
-            return;
-        }
-
-        const defaultRate = defaultMileageRate?.customUnitRateID ?? String(CONST.DEFAULT_NUMBER_ID);
-        const lastSelectedRate = lastSelectedDistanceRates?.[policy?.id ?? String(CONST.DEFAULT_NUMBER_ID)] ?? defaultRate;
-=======
     const transactionID = transaction?.transactionID;
     const customUnitRateID = TransactionUtils.getRateID(transaction);
 
@@ -235,7 +212,6 @@
 
         const defaultRate = defaultMileageRate?.customUnitRateID;
         const lastSelectedRate = lastSelectedDistanceRates?.[policy.id] ?? defaultRate;
->>>>>>> 207622d1
         const rateID = lastSelectedRate;
 
         if (!rateID) {
@@ -377,11 +353,7 @@
         IOU.setMoneyRequestAmount(transactionID, amount, currency ?? '');
 
         // If it's a split request among individuals, set the split shares
-<<<<<<< HEAD
-        const participantAccountIDs: number[] = selectedParticipantsProp.map((participant) => participant.accountID ?? -CONST.DEFAULT_NUMBER_ID);
-=======
         const participantAccountIDs: number[] = selectedParticipantsProp.map((participant) => participant.accountID ?? CONST.DEFAULT_NUMBER_ID);
->>>>>>> 207622d1
         if (isTypeSplit && !isPolicyExpenseChat && amount && transaction?.currency) {
             IOU.setSplitShares(transaction, amount, currency, participantAccountIDs);
         }
@@ -406,27 +378,15 @@
         let taxableAmount: number | undefined;
         let taxCode: string | undefined;
         if (isDistanceRequest) {
-<<<<<<< HEAD
-            const customUnitRate = getDistanceRateCustomUnitRate(policy, customUnitRateID);
-            taxCode = customUnitRate?.attributes?.taxRateExternalID ?? String(CONST.DEFAULT_NUMBER_ID);
-            taxableAmount = DistanceRequestUtils.getTaxableAmount(policy, customUnitRateID, distance);
-=======
             if (customUnitRateID) {
                 const customUnitRate = getDistanceRateCustomUnitRate(policy, customUnitRateID);
                 taxCode = customUnitRate?.attributes?.taxRateExternalID;
                 taxableAmount = DistanceRequestUtils.getTaxableAmount(policy, customUnitRateID, distance);
             }
->>>>>>> 207622d1
         } else {
             taxableAmount = transaction.amount ?? 0;
             taxCode = transaction.taxCode ?? TransactionUtils.getDefaultTaxCode(policy, transaction) ?? '';
         }
-<<<<<<< HEAD
-        const taxPercentage = TransactionUtils.getTaxValue(policy, transaction, taxCode) ?? '';
-        const taxAmount = TransactionUtils.calculateTaxAmount(taxPercentage, taxableAmount, transaction.currency);
-        const taxAmountInSmallestCurrencyUnits = CurrencyUtils.convertToBackendAmount(Number.parseFloat(taxAmount.toString()));
-        IOU.setMoneyRequestTaxAmount(transaction.transactionID ?? String(CONST.DEFAULT_NUMBER_ID), taxAmountInSmallestCurrencyUnits);
-=======
 
         if (taxCode && taxableAmount) {
             const taxPercentage = TransactionUtils.getTaxValue(policy, transaction, taxCode) ?? '';
@@ -434,7 +394,6 @@
             const taxAmountInSmallestCurrencyUnits = CurrencyUtils.convertToBackendAmount(Number.parseFloat(taxAmount.toString()));
             IOU.setMoneyRequestTaxAmount(transaction.transactionID, taxAmountInSmallestCurrencyUnits);
         }
->>>>>>> 207622d1
     }, [
         policy,
         shouldShowTax,
