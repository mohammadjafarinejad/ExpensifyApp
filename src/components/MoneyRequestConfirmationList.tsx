import {useIsFocused} from '@react-navigation/native';
import {format} from 'date-fns';
import Str from 'expensify-common/lib/str';
import React, {useCallback, useEffect, useMemo, useReducer, useState} from 'react';
import type {TextStyle} from 'react-native';
import {View} from 'react-native';
import {withOnyx} from 'react-native-onyx';
import type {OnyxCollection, OnyxEntry} from 'react-native-onyx';
import useCurrentUserPersonalDetails from '@hooks/useCurrentUserPersonalDetails';
import useDebouncedState from '@hooks/useDebouncedState';
import useLocalize from '@hooks/useLocalize';
import {MouseProvider} from '@hooks/useMouseContext';
import useNetwork from '@hooks/useNetwork';
import usePermissions from '@hooks/usePermissions';
import usePrevious from '@hooks/usePrevious';
import useStyleUtils from '@hooks/useStyleUtils';
import useTheme from '@hooks/useTheme';
import useThemeStyles from '@hooks/useThemeStyles';
import * as CurrencyUtils from '@libs/CurrencyUtils';
import DistanceRequestUtils from '@libs/DistanceRequestUtils';
import type {MileageRate} from '@libs/DistanceRequestUtils';
import * as IOUUtils from '@libs/IOUUtils';
import Log from '@libs/Log';
import * as MoneyRequestUtils from '@libs/MoneyRequestUtils';
import Navigation from '@libs/Navigation/Navigation';
import * as OptionsListUtils from '@libs/OptionsListUtils';
import * as PolicyUtils from '@libs/PolicyUtils';
import {isTaxTrackingEnabled} from '@libs/PolicyUtils';
import * as ReceiptUtils from '@libs/ReceiptUtils';
import * as ReportUtils from '@libs/ReportUtils';
import {getDefaultWorkspaceAvatar} from '@libs/ReportUtils';
import playSound, {SOUNDS} from '@libs/Sound';
import * as TransactionUtils from '@libs/TransactionUtils';
import tryResolveUrlFromApiRoot from '@libs/tryResolveUrlFromApiRoot';
import * as IOU from '@userActions/IOU';
import type {IOUAction, IOUType} from '@src/CONST';
import CONST from '@src/CONST';
import ONYXKEYS from '@src/ONYXKEYS';
import ROUTES from '@src/ROUTES';
import type {Route} from '@src/ROUTES';
import type * as OnyxTypes from '@src/types/onyx';
import type {Participant} from '@src/types/onyx/IOU';
import type {PaymentMethodType} from '@src/types/onyx/OriginalMessage';
import type {SplitShares} from '@src/types/onyx/Transaction';
import ButtonWithDropdownMenu from './ButtonWithDropdownMenu';
import type {DropdownOption} from './ButtonWithDropdownMenu/types';
import ConfirmedRoute from './ConfirmedRoute';
import ConfirmModal from './ConfirmModal';
import FormHelpMessage from './FormHelpMessage';
import MenuItem from './MenuItem';
import MenuItemWithTopDescription from './MenuItemWithTopDescription';
import MoneyRequestAmountInput from './MoneyRequestAmountInput';
import PDFThumbnail from './PDFThumbnail';
import {PressableWithFeedback} from './Pressable';
import ReceiptEmptyState from './ReceiptEmptyState';
import ReceiptImage from './ReceiptImage';
import SelectionList from './SelectionList';
import type {SectionListDataType} from './SelectionList/types';
import UserListItem from './SelectionList/UserListItem';
import SettlementButton from './SettlementButton';
import ShowMoreButton from './ShowMoreButton';
import Switch from './Switch';
import Text from './Text';

type MoneyRequestConfirmationListOnyxProps = {
    /** Collection of categories attached to a policy */
    policyCategories: OnyxEntry<OnyxTypes.PolicyCategories>;

    /** Collection of draft categories attached to a policy */
    policyCategoriesDraft: OnyxEntry<OnyxTypes.PolicyCategories>;

    /** Collection of tags attached to a policy */
    policyTags: OnyxEntry<OnyxTypes.PolicyTagList>;

    /** The policy of the report */
    policy: OnyxEntry<OnyxTypes.Policy>;

    /** The draft policy of the report */
    policyDraft: OnyxEntry<OnyxTypes.Policy>;

    /** Unit and rate used for if the expense is a distance expense */
    mileageRates: OnyxEntry<Record<string, MileageRate>>;

    /** Mileage rate default for the policy */
    defaultMileageRate: OnyxEntry<MileageRate>;

    /** Last selected distance rates */
    lastSelectedDistanceRates: OnyxEntry<Record<string, string>>;

    /** The list of all policies */
    allPolicies: OnyxCollection<OnyxTypes.Policy>;

    /** List of currencies */
    currencyList: OnyxEntry<OnyxTypes.CurrencyList>;
};

type MoneyRequestConfirmationListProps = MoneyRequestConfirmationListOnyxProps & {
    /** Callback to inform parent modal of success */
    onConfirm?: (selectedParticipants: Participant[]) => void;

    /** Callback to parent modal to pay someone */
    onSendMoney?: (paymentMethod: PaymentMethodType | undefined) => void;

    /** IOU amount */
    iouAmount: number;

    /** IOU comment */
    iouComment?: string;

    /** IOU currency */
    iouCurrencyCode?: string;

    /** IOU type */
    iouType?: Exclude<IOUType, typeof CONST.IOU.TYPE.REQUEST | typeof CONST.IOU.TYPE.SEND>;

    /** IOU date */
    iouCreated?: string;

    /** IOU merchant */
    iouMerchant?: string;

    /** IOU Category */
    iouCategory?: string;

    /** IOU isBillable */
    iouIsBillable?: boolean;

    /** Callback to toggle the billable state */
    onToggleBillable?: (isOn: boolean) => void;

    /** Selected participants from MoneyRequestModal with login / accountID */
    selectedParticipants: Participant[];

    /** Payee of the expense with login */
    payeePersonalDetails?: OnyxEntry<OnyxTypes.PersonalDetails>;

    /** Should the list be read only, and not editable? */
    isReadOnly?: boolean;

    /** Depending on expense report or personal IOU report, respective bank account route */
    bankAccountRoute?: Route;

    /** The policyID of the request */
    policyID?: string;

    /** The reportID of the request */
    reportID?: string;

    /** File path of the receipt */
    receiptPath?: string;

    /** File name of the receipt */
    receiptFilename?: string;

    /** Transaction that represents the expense */
    transaction?: OnyxEntry<OnyxTypes.Transaction>;

    /** Whether the expense is a distance expense */
    isDistanceRequest?: boolean;

    /** Whether we're editing a split expense */
    isEditingSplitBill?: boolean;

    /** Whether we should show the amount, date, and merchant fields. */
    shouldShowSmartScanFields?: boolean;

    /** A flag for verifying that the current report is a sub-report of a workspace chat */
    isPolicyExpenseChat?: boolean;

    /** Whether smart scan failed */
    hasSmartScanFailed?: boolean;

    /** The ID of the report action */
    reportActionID?: string;

    /** The action to take */
    action?: IOUAction;
};

type MoneyRequestConfirmationListItem = Participant | ReportUtils.OptionData;

const getTaxAmount = (transaction: OnyxEntry<OnyxTypes.Transaction>, policy: OnyxEntry<OnyxTypes.Policy>) => {
    const defaultTaxCode = TransactionUtils.getDefaultTaxCode(policy, transaction) ?? '';

    const taxPercentage = TransactionUtils.getTaxValue(policy, transaction, transaction?.taxCode ?? defaultTaxCode) ?? '';
    return TransactionUtils.calculateTaxAmount(taxPercentage, transaction?.amount ?? 0);
};

function MoneyRequestConfirmationList({
    transaction = null,
    onSendMoney,
    onConfirm,
    iouType = CONST.IOU.TYPE.SUBMIT,
    iouAmount,
    policyCategories: policyCategoriesReal,
    policyCategoriesDraft,
    mileageRates,
    isDistanceRequest = false,
    policy: policyReal,
    policyDraft,
    isPolicyExpenseChat = false,
    iouCategory = '',
    shouldShowSmartScanFields = true,
    isEditingSplitBill,
    policyTags,
    iouCurrencyCode,
    iouMerchant,
    selectedParticipants: selectedParticipantsProp,
    payeePersonalDetails: payeePersonalDetailsProp,
    isReadOnly = false,
    bankAccountRoute = '',
    policyID = '',
    reportID = '',
    receiptPath = '',
    iouComment,
    receiptFilename = '',
    iouCreated,
    iouIsBillable = false,
    onToggleBillable,
    hasSmartScanFailed,
    reportActionID,
    defaultMileageRate,
    lastSelectedDistanceRates,
    allPolicies,
    action = CONST.IOU.ACTION.CREATE,
    currencyList,
}: MoneyRequestConfirmationListProps) {
    const policy = policyReal ?? policyDraft;
    const policyCategories = policyCategoriesReal ?? policyCategoriesDraft;
    const theme = useTheme();
    const styles = useThemeStyles();
    const StyleUtils = useStyleUtils();
    const {translate, toLocaleDigit} = useLocalize();
    const currentUserPersonalDetails = useCurrentUserPersonalDetails();
    const {canUseP2PDistanceRequests, canUseViolations} = usePermissions(iouType);
    const {isOffline} = useNetwork();

    const isTypeRequest = iouType === CONST.IOU.TYPE.SUBMIT;
    const isTypeSplit = iouType === CONST.IOU.TYPE.SPLIT;
    const isTypeSend = iouType === CONST.IOU.TYPE.PAY;
    const isTypeTrackExpense = iouType === CONST.IOU.TYPE.TRACK;
    const isTypeInvoice = iouType === CONST.IOU.TYPE.INVOICE;
    const isScanRequest = useMemo(() => TransactionUtils.isScanRequest(transaction), [transaction]);

    const transactionID = transaction?.transactionID ?? '';
    const customUnitRateID = TransactionUtils.getRateID(transaction) ?? '';

    useEffect(() => {
        if (customUnitRateID || !canUseP2PDistanceRequests) {
            return;
        }
        if (!customUnitRateID) {
            const rateID = lastSelectedDistanceRates?.[policy?.id ?? ''] ?? defaultMileageRate?.customUnitRateID ?? '';
            IOU.setCustomUnitRateID(transactionID, rateID);
        }
    }, [defaultMileageRate, customUnitRateID, lastSelectedDistanceRates, policy?.id, canUseP2PDistanceRequests, transactionID]);

    const policyCurrency = policy?.outputCurrency ?? PolicyUtils.getPersonalPolicy()?.outputCurrency ?? CONST.CURRENCY.USD;

    const mileageRate = TransactionUtils.isCustomUnitRateIDForP2P(transaction)
        ? DistanceRequestUtils.getRateForP2P(policyCurrency)
        : mileageRates?.[customUnitRateID] ?? DistanceRequestUtils.getDefaultMileageRate(policy);

    const {unit, rate} = mileageRate ?? {};

    const distance = TransactionUtils.getDistance(transaction);
    const prevRate = usePrevious(rate);
    const prevDistance = usePrevious(distance);
    const shouldCalculateDistanceAmount = isDistanceRequest && (iouAmount === 0 || prevRate !== rate || prevDistance !== distance);

    const currency = (mileageRate as MileageRate)?.currency ?? policyCurrency;

    const taxRates = policy?.taxRates ?? null;

    // A flag for showing the categories field
    const shouldShowCategories = isPolicyExpenseChat && (!!iouCategory || OptionsListUtils.hasEnabledOptions(Object.values(policyCategories ?? {})));

    // A flag and a toggler for showing the rest of the form fields
    const [shouldExpandFields, toggleShouldExpandFields] = useReducer((state) => !state, false);

    // Do not hide fields in case of paying someone
    const shouldShowAllFields = !!isDistanceRequest || shouldExpandFields || !shouldShowSmartScanFields || isTypeSend || !!isEditingSplitBill;

    // In Send Money and Split Bill with Scan flow, we don't allow the Merchant or Date to be edited. For distance requests, don't show the merchant as there's already another "Distance" menu item
    const shouldShowDate = (shouldShowSmartScanFields || isDistanceRequest) && !isTypeSend;
    const shouldShowMerchant = shouldShowSmartScanFields && !isDistanceRequest && !isTypeSend;

    const policyTagLists = useMemo(() => PolicyUtils.getTagLists(policyTags), [policyTags]);

    const senderWorkspace = useMemo(() => {
        const senderWorkspaceParticipant = selectedParticipantsProp.find((participant) => participant.isSender);
        return allPolicies?.[`${ONYXKEYS.COLLECTION.POLICY}${senderWorkspaceParticipant?.policyID}`];
    }, [allPolicies, selectedParticipantsProp]);

    const canUpdateSenderWorkspace = useMemo(() => PolicyUtils.canSendInvoice(allPolicies) && !!transaction?.isFromGlobalCreate, [allPolicies, transaction?.isFromGlobalCreate]);

    const canModifyTaxFields = !isReadOnly && !isDistanceRequest;

    // A flag for showing the tags field
    // TODO: remove the !isTypeInvoice from this condition after BE supports tags for invoices: https://github.com/Expensify/App/issues/41281
    const shouldShowTags = useMemo(() => isPolicyExpenseChat && OptionsListUtils.hasEnabledTags(policyTagLists) && !isTypeInvoice, [isPolicyExpenseChat, policyTagLists, isTypeInvoice]);

    const shouldShowTax = isTaxTrackingEnabled(isPolicyExpenseChat, policy, isDistanceRequest) && !isTypeInvoice;

    // A flag for showing the billable field
    const shouldShowBillable = policy?.disabledFields?.defaultBillable === false;
    const isMovingTransactionFromTrackExpense = IOUUtils.isMovingTransactionFromTrackExpense(action);
    const hasRoute = TransactionUtils.hasRoute(transaction, isDistanceRequest);
    const isDistanceRequestWithPendingRoute = isDistanceRequest && (!hasRoute || !rate) && !isMovingTransactionFromTrackExpense;
    const formattedAmount = isDistanceRequestWithPendingRoute
        ? ''
        : CurrencyUtils.convertToDisplayString(
              shouldCalculateDistanceAmount ? DistanceRequestUtils.getDistanceRequestAmount(distance, unit ?? CONST.CUSTOM_UNITS.DISTANCE_UNIT_MILES, rate ?? 0) : iouAmount,
              isDistanceRequest ? currency : iouCurrencyCode,
          );
    const formattedTaxAmount = CurrencyUtils.convertToDisplayString(transaction?.taxAmount, iouCurrencyCode);
    const taxRateTitle = TransactionUtils.getTaxName(policy, transaction);

    const previousTransactionAmount = usePrevious(transaction?.amount);
    const previousTransactionCurrency = usePrevious(transaction?.currency);

    const isFocused = useIsFocused();
    const [formError, debouncedFormError, setFormError] = useDebouncedState('');

    const [didConfirm, setDidConfirm] = useState(false);
    const [didConfirmSplit, setDidConfirmSplit] = useState(false);

    const [isAttachmentInvalid, setIsAttachmentInvalid] = useState(false);

    const navigateBack = useCallback(
        () => Navigation.goBack(ROUTES.MONEY_REQUEST_CREATE_TAB_SCAN.getRoute(CONST.IOU.ACTION.CREATE, iouType, transactionID, reportID)),
        [iouType, reportID, transactionID],
    );

    const shouldDisplayFieldError: boolean = useMemo(() => {
        if (!isEditingSplitBill) {
            return false;
        }

        return (!!hasSmartScanFailed && TransactionUtils.hasMissingSmartscanFields(transaction)) || (didConfirmSplit && TransactionUtils.areRequiredFieldsEmpty(transaction));
    }, [isEditingSplitBill, hasSmartScanFailed, transaction, didConfirmSplit]);

    const isMerchantEmpty = useMemo(() => !iouMerchant || TransactionUtils.isMerchantMissing(transaction), [transaction, iouMerchant]);
    const isMerchantRequired = isPolicyExpenseChat && (!isScanRequest || isEditingSplitBill) && shouldShowMerchant;
    const shouldDisplayMerchantError = isMerchantRequired && (shouldDisplayFieldError || formError === 'iou.error.invalidMerchant') && isMerchantEmpty;

    const isCategoryRequired = !!policy?.requiresCategory;

    useEffect(() => {
        if (shouldDisplayFieldError && hasSmartScanFailed) {
            setFormError('iou.receiptScanningFailed');
            return;
        }
        if (shouldDisplayFieldError && didConfirmSplit) {
            setFormError('iou.error.genericSmartscanFailureMessage');
            return;
        }
        // reset the form error whenever the screen gains or loses focus
        setFormError('');

        // eslint-disable-next-line react-hooks/exhaustive-deps -- we don't want this effect to run if it's just setFormError that changes
    }, [isFocused, transaction, shouldDisplayFieldError, hasSmartScanFailed, didConfirmSplit]);

    useEffect(() => {
        if (!shouldCalculateDistanceAmount) {
            return;
        }

        const amount = DistanceRequestUtils.getDistanceRequestAmount(distance, unit ?? CONST.CUSTOM_UNITS.DISTANCE_UNIT_MILES, rate ?? 0);
        IOU.setMoneyRequestAmount(transactionID, amount, currency ?? '');
    }, [shouldCalculateDistanceAmount, distance, rate, unit, transactionID, currency]);

    // Calculate and set tax amount in transaction draft
    useEffect(() => {
        const taxAmount = getTaxAmount(transaction, policy).toString();
        const amountInSmallestCurrencyUnits = CurrencyUtils.convertToBackendAmount(Number.parseFloat(taxAmount));

        if (transaction?.taxAmount && previousTransactionAmount === transaction?.amount && previousTransactionCurrency === transaction?.currency) {
            return IOU.setMoneyRequestTaxAmount(transactionID, transaction?.taxAmount ?? 0, true);
        }

        IOU.setMoneyRequestTaxAmount(transactionID, amountInSmallestCurrencyUnits, true);
    }, [policy, transaction, transactionID, previousTransactionAmount, previousTransactionCurrency]);

    // If completing a split expense fails, set didConfirm to false to allow the user to edit the fields again
    if (isEditingSplitBill && didConfirm) {
        setDidConfirm(false);
    }

    const splitOrRequestOptions: Array<DropdownOption<string>> = useMemo(() => {
        let text;
        if (isTypeInvoice) {
            text = translate('iou.sendInvoice', {amount: formattedAmount});
        } else if (isTypeTrackExpense) {
            text = translate('iou.trackExpense');
        } else if (isTypeSplit && iouAmount === 0) {
            text = translate('iou.splitExpense');
        } else if ((receiptPath && isTypeRequest) || isDistanceRequestWithPendingRoute) {
            text = translate('iou.submitExpense');
            if (iouAmount !== 0) {
                text = translate('iou.submitAmount', {amount: formattedAmount});
            }
        } else {
            const translationKey = isTypeSplit ? 'iou.splitAmount' : 'iou.submitAmount';
            text = translate(translationKey, {amount: formattedAmount});
        }
        return [
            {
                text: text[0].toUpperCase() + text.slice(1),
                value: iouType,
            },
        ];
    }, [isTypeTrackExpense, isTypeSplit, iouAmount, receiptPath, isTypeRequest, isDistanceRequestWithPendingRoute, iouType, translate, formattedAmount, isTypeInvoice]);

    const onSplitShareChange = useCallback(
        (accountID: number, value: number) => {
            if (!transaction?.transactionID) {
                return;
            }
            const amountInCents = CurrencyUtils.convertToBackendAmount(value);
            IOU.setIndividualShare(transaction?.transactionID, accountID, amountInCents);
        },
        [transaction],
    );

    useEffect(() => {
        if (!isTypeSplit || !transaction?.splitShares) {
            return;
        }

        const splitSharesMap: SplitShares = transaction.splitShares;
        const shares: number[] = Object.values(splitSharesMap).map((splitShare) => splitShare?.amount ?? 0);
        const sumOfShares = shares?.reduce((prev, current): number => prev + current, 0);
        if (sumOfShares !== iouAmount) {
            setFormError('iou.error.invalidSplit');
            return;
        }

        const participantsWithAmount = Object.keys(transaction?.splitShares ?? {})
            .filter((accountID: string): boolean => (transaction?.splitShares?.[Number(accountID)]?.amount ?? 0) > 0)
            .map((accountID) => Number(accountID));

        // A split must have at least two participants with amounts bigger than 0
        if (participantsWithAmount.length === 1) {
            setFormError('iou.error.invalidSplitParticipants');
            return;
        }

        setFormError('');
    }, [isTypeSplit, transaction?.splitShares, iouAmount, iouCurrencyCode, setFormError, translate]);

    useEffect(() => {
        if (!isTypeSplit || !transaction?.splitShares) {
            return;
        }
        IOU.adjustRemainingSplitShares(transaction);
    }, [isTypeSplit, transaction]);

    const selectedParticipants = useMemo(() => selectedParticipantsProp.filter((participant) => participant.selected), [selectedParticipantsProp]);
    const payeePersonalDetails = useMemo(() => payeePersonalDetailsProp ?? currentUserPersonalDetails, [payeePersonalDetailsProp, currentUserPersonalDetails]);
    const shouldShowReadOnlySplits = useMemo(() => isPolicyExpenseChat || isReadOnly || isScanRequest, [isPolicyExpenseChat, isReadOnly, isScanRequest]);

    const splitParticipants = useMemo(() => {
        if (!isTypeSplit) {
            return [];
        }

        const payeeOption = OptionsListUtils.getIOUConfirmationOptionsFromPayeePersonalDetail(payeePersonalDetails);
        if (shouldShowReadOnlySplits) {
            return [payeeOption, ...selectedParticipants].map((participantOption: Participant) => {
                const isPayer = participantOption.accountID === payeeOption.accountID;
                let amount: number | undefined = 0;
                if (iouAmount > 0) {
                    amount =
                        transaction?.comment?.splits?.find((split) => split.accountID === participantOption.accountID)?.amount ??
                        IOUUtils.calculateAmount(selectedParticipants.length, iouAmount, iouCurrencyCode ?? '', isPayer);
                }
                return {
                    ...participantOption,
                    isSelected: false,
                    rightElement: (
                        <View style={[styles.flexWrap, styles.pl2]}>
                            <Text style={[styles.textLabel]}>{amount ? CurrencyUtils.convertToDisplayString(amount, iouCurrencyCode) : ''}</Text>
                        </View>
                    ),
                };
            });
        }

        const currencySymbol = currencyList?.[iouCurrencyCode ?? '']?.symbol ?? iouCurrencyCode;
        const prefixPadding = StyleUtils.getCharacterPadding(currencySymbol ?? '');
        const formattedTotalAmount = CurrencyUtils.convertToDisplayStringWithoutCurrency(iouAmount, iouCurrencyCode);
        const amountWidth = StyleUtils.getWidthStyle(formattedTotalAmount.length * 9 + prefixPadding);

        return [payeeOption, ...selectedParticipants].map((participantOption: Participant) => ({
            ...participantOption,
            tabIndex: -1,
            isSelected: false,
            rightElement: (
                <MoneyRequestAmountInput
                    autoGrow={false}
                    amount={transaction?.splitShares?.[participantOption.accountID ?? 0]?.amount}
                    currency={iouCurrencyCode}
                    prefixCharacter={currencySymbol}
                    disableKeyboard={false}
                    isCurrencyPressable={false}
                    hideFocusedState={false}
                    hideCurrencySymbol
                    formatAmountOnBlur
                    prefixContainerStyle={[styles.pv0]}
                    inputStyle={[styles.optionRowAmountInput, amountWidth] as TextStyle[]}
                    containerStyle={[styles.textInputContainer, amountWidth]}
                    touchableInputWrapperStyle={[styles.ml3]}
                    onFormatAmount={CurrencyUtils.convertToDisplayStringWithoutCurrency}
                    onAmountChange={(value: string) => onSplitShareChange(participantOption.accountID ?? 0, Number(value))}
                    maxLength={formattedTotalAmount.length}
                />
            ),
        }));
    }, [
        isTypeSplit,
        payeePersonalDetails,
        shouldShowReadOnlySplits,
        currencyList,
        iouCurrencyCode,
        StyleUtils,
        iouAmount,
        selectedParticipants,
        styles.flexWrap,
        styles.pl2,
        styles.textLabel,
        styles.pv0,
        styles.optionRowAmountInput,
        styles.textInputContainer,
        styles.ml3,
        transaction?.comment?.splits,
        transaction?.splitShares,
        onSplitShareChange,
    ]);

    const isSplitModified = useMemo(() => {
        if (!transaction?.splitShares) {
            return;
        }
        return Object.keys(transaction.splitShares).some((key) => transaction.splitShares?.[Number(key) ?? -1]?.isModified);
    }, [transaction?.splitShares]);

    const getSplitSectionHeader = useCallback(
        () => (
            <View style={[styles.mt2, styles.mb1, styles.flexRow, styles.justifyContentBetween]}>
                <Text style={[styles.ph5, styles.textLabelSupporting]}>{translate('iou.participants')}</Text>
                {!shouldShowReadOnlySplits && isSplitModified && (
                    <PressableWithFeedback
                        onPress={() => {
                            IOU.resetSplitShares(transaction);
                        }}
                        accessibilityLabel={CONST.ROLE.BUTTON}
                        role={CONST.ROLE.BUTTON}
                        shouldUseAutoHitSlop
                    >
                        <Text style={[styles.pr5, styles.textLabelSupporting, styles.link]}>{translate('common.reset')}</Text>
                    </PressableWithFeedback>
                )}
            </View>
        ),
        [
            isSplitModified,
            shouldShowReadOnlySplits,
            styles.flexRow,
            styles.justifyContentBetween,
            styles.link,
            styles.mb1,
            styles.mt2,
            styles.ph5,
            styles.pr5,
            styles.textLabelSupporting,
            transaction,
            translate,
        ],
    );

    const sections = useMemo(() => {
        const options: Array<SectionListDataType<MoneyRequestConfirmationListItem>> = [];
        if (isTypeSplit) {
            options.push(
                ...[
                    {
                        title: translate('moneyRequestConfirmationList.paidBy'),
                        data: [OptionsListUtils.getIOUConfirmationOptionsFromPayeePersonalDetail(payeePersonalDetails)],
                        shouldShow: true,
                    },
                    {
                        CustomSectionHeader: getSplitSectionHeader,
                        data: splitParticipants,
                        shouldShow: true,
                    },
                ],
            );
            options.push();
        } else {
            const formattedSelectedParticipants = selectedParticipants.map((participant) => ({
                ...participant,
                isSelected: false,
                isDisabled: !participant.isInvoiceRoom && !participant.isPolicyExpenseChat && !participant.isSelfDM && ReportUtils.isOptimisticPersonalDetail(participant.accountID ?? -1),
            }));
            options.push({
                title: translate('common.to'),
                data: formattedSelectedParticipants,
                shouldShow: true,
            });
        }

        return options;
    }, [isTypeSplit, translate, payeePersonalDetails, getSplitSectionHeader, splitParticipants, selectedParticipants]);

    useEffect(() => {
        if (!isDistanceRequest || isMovingTransactionFromTrackExpense) {
            return;
        }

        /*
         Set pending waypoints based on the route status. We should handle this dynamically to cover cases such as:
         When the user completes the initial steps of the IOU flow offline and then goes online on the confirmation page.
         In this scenario, the route will be fetched from the server, and the waypoints will no longer be pending.
        */
        IOU.setMoneyRequestPendingFields(transactionID, {waypoints: isDistanceRequestWithPendingRoute ? CONST.RED_BRICK_ROAD_PENDING_ACTION.ADD : null});

        const distanceMerchant = DistanceRequestUtils.getDistanceMerchant(hasRoute, distance, unit, rate ?? 0, currency ?? CONST.CURRENCY.USD, translate, toLocaleDigit);
        IOU.setMoneyRequestMerchant(transactionID, distanceMerchant, true);
    }, [
        isDistanceRequestWithPendingRoute,
        hasRoute,
        distance,
        unit,
        rate,
        currency,
        translate,
        toLocaleDigit,
        isDistanceRequest,
        transaction,
        transactionID,
        action,
        isMovingTransactionFromTrackExpense,
    ]);

    // Auto select the category if there is only one enabled category and it is required
    useEffect(() => {
        const enabledCategories = Object.values(policyCategories ?? {}).filter((category) => category.enabled);
        if (iouCategory || !shouldShowCategories || enabledCategories.length !== 1 || !isCategoryRequired) {
            return;
        }
        IOU.setMoneyRequestCategory(transactionID, enabledCategories[0].name);
        // Keep 'transaction' out to ensure that we autoselect the option only once
        // eslint-disable-next-line react-hooks/exhaustive-deps
    }, [shouldShowCategories, policyCategories, isCategoryRequired]);

    // Auto select the tag if there is only one enabled tag and it is required
    useEffect(() => {
        let updatedTagsString = TransactionUtils.getTag(transaction);
        policyTagLists.forEach((tagList, index) => {
            const enabledTags = Object.values(tagList.tags).filter((tag) => tag.enabled);
            const isTagListRequired = tagList.required ?? false;
            if (!isTagListRequired || enabledTags.length !== 1 || TransactionUtils.getTag(transaction, index)) {
                return;
            }
            updatedTagsString = IOUUtils.insertTagIntoTransactionTagsString(updatedTagsString, enabledTags[0] ? enabledTags[0].name : '', index);
        });
        if (updatedTagsString !== TransactionUtils.getTag(transaction) && updatedTagsString) {
            IOU.setMoneyRequestTag(transactionID, updatedTagsString);
        }
        // Keep 'transaction' out to ensure that we autoselect the option only once
        // eslint-disable-next-line react-hooks/exhaustive-deps
    }, [policyTagLists, policyTags]);

    /**
     * Navigate to report details or profile of selected user
     */
    const navigateToReportOrUserDetail = (option: MoneyRequestConfirmationListItem) => {
        const activeRoute = Navigation.getActiveRouteWithoutParams();

        if (option.isSelfDM) {
            Navigation.navigate(ROUTES.PROFILE.getRoute(currentUserPersonalDetails.accountID, activeRoute));
            return;
        }

        if (option.accountID) {
            Navigation.navigate(ROUTES.PROFILE.getRoute(option.accountID, activeRoute));
        } else if (option.reportID) {
            Navigation.navigate(ROUTES.REPORT_WITH_ID_DETAILS.getRoute(option.reportID, activeRoute));
        }
    };

    /**
     * @param {String} paymentMethod
     */
    const confirm = useCallback(
        (paymentMethod: PaymentMethodType | undefined) => {
            if (selectedParticipants.length === 0) {
                return;
            }
            if (!isEditingSplitBill && isMerchantRequired && (isMerchantEmpty || (shouldDisplayFieldError && TransactionUtils.isMerchantMissing(transaction ?? null)))) {
                setFormError('iou.error.invalidMerchant');
                return;
            }
            if (iouCategory.length > CONST.API_TRANSACTION_CATEGORY_MAX_LENGTH) {
                setFormError('iou.error.invalidCategoryLength');
                return;
            }

            if (formError) {
                return;
            }

            if (iouType === CONST.IOU.TYPE.PAY) {
                if (!paymentMethod) {
                    return;
                }

                setDidConfirm(true);

                Log.info(`[IOU] Sending money via: ${paymentMethod}`);
                onSendMoney?.(paymentMethod);
            } else {
                // validate the amount for distance expenses
                const decimals = CurrencyUtils.getCurrencyDecimals(iouCurrencyCode);
                if (isDistanceRequest && !isDistanceRequestWithPendingRoute && !MoneyRequestUtils.validateAmount(String(iouAmount), decimals)) {
                    setFormError('common.error.invalidAmount');
                    return;
                }

                if (isEditingSplitBill && TransactionUtils.areRequiredFieldsEmpty(transaction ?? null)) {
                    setDidConfirmSplit(true);
                    setFormError('iou.error.genericSmartscanFailureMessage');
                    return;
                }

                playSound(SOUNDS.DONE);
                setDidConfirm(true);
                onConfirm?.(selectedParticipants);
            }
        },
        [
            selectedParticipants,
            isMerchantRequired,
            isMerchantEmpty,
            shouldDisplayFieldError,
            transaction,
            iouType,
            onSendMoney,
            iouCurrencyCode,
            isDistanceRequest,
            iouCategory,
            isDistanceRequestWithPendingRoute,
            iouAmount,
            isEditingSplitBill,
            formError,
            setFormError,
            onConfirm,
        ],
    );

    const footerContent = useMemo(() => {
        if (isReadOnly) {
            return;
        }

        const shouldShowSettlementButton = iouType === CONST.IOU.TYPE.PAY;
        const shouldDisableButton = selectedParticipants.length === 0;

        const button = shouldShowSettlementButton ? (
            <SettlementButton
                pressOnEnter
                isDisabled={shouldDisableButton}
                onPress={confirm}
                enablePaymentsRoute={ROUTES.IOU_SEND_ENABLE_PAYMENTS}
                addBankAccountRoute={bankAccountRoute}
                shouldShowPersonalBankAccountOption
                currency={iouCurrencyCode}
                policyID={policyID}
                buttonSize={CONST.DROPDOWN_BUTTON_SIZE.LARGE}
                kycWallAnchorAlignment={{
                    horizontal: CONST.MODAL.ANCHOR_ORIGIN_HORIZONTAL.LEFT,
                    vertical: CONST.MODAL.ANCHOR_ORIGIN_VERTICAL.BOTTOM,
                }}
                paymentMethodDropdownAnchorAlignment={{
                    horizontal: CONST.MODAL.ANCHOR_ORIGIN_HORIZONTAL.RIGHT,
                    vertical: CONST.MODAL.ANCHOR_ORIGIN_VERTICAL.BOTTOM,
                }}
                enterKeyEventListenerPriority={1}
            />
        ) : (
            <ButtonWithDropdownMenu
                success
                pressOnEnter
                isDisabled={shouldDisableButton}
                onPress={(event, value) => confirm(value as PaymentMethodType)}
                options={splitOrRequestOptions}
                buttonSize={CONST.DROPDOWN_BUTTON_SIZE.LARGE}
                enterKeyEventListenerPriority={1}
            />
        );

        return (
            <>
                {!!formError && (
                    <FormHelpMessage
                        style={[styles.ph1, styles.mb2]}
                        isError
                        message={!shouldShowReadOnlySplits ? debouncedFormError : formError}
                    />
                )}

                {button}
            </>
        );
    }, [
        isReadOnly,
        iouType,
        selectedParticipants.length,
        confirm,
        bankAccountRoute,
        iouCurrencyCode,
        policyID,
        splitOrRequestOptions,
        formError,
        debouncedFormError,
        shouldShowReadOnlySplits,
        styles.ph1,
        styles.mb2,
    ]);

    // An intermediate structure that helps us classify the fields as "primary" and "supplementary".
    // The primary fields are always shown to the user, while an extra action is needed to reveal the supplementary ones.
    const classifiedFields = [
        {
            item: (
                <MenuItemWithTopDescription
                    key={translate('iou.amount')}
                    shouldShowRightIcon={!isReadOnly && !isDistanceRequest}
                    title={formattedAmount}
                    description={translate('iou.amount')}
                    interactive={!isReadOnly}
                    onPress={() => {
                        if (isDistanceRequest) {
                            return;
                        }

                        Navigation.navigate(ROUTES.MONEY_REQUEST_STEP_AMOUNT.getRoute(action, iouType, transactionID, reportID, Navigation.getActiveRouteWithoutParams()));
                    }}
                    style={[styles.moneyRequestMenuItem, styles.mt2]}
                    titleStyle={styles.moneyRequestConfirmationAmount}
                    disabled={didConfirm}
                    brickRoadIndicator={shouldDisplayFieldError && TransactionUtils.isAmountMissing(transaction ?? null) ? CONST.BRICK_ROAD_INDICATOR_STATUS.ERROR : undefined}
                    errorText={shouldDisplayFieldError && TransactionUtils.isAmountMissing(transaction ?? null) ? translate('common.error.enterAmount') : ''}
                />
            ),
            shouldShow: shouldShowSmartScanFields,
            isSupplementary: false,
        },
        {
            item: (
                <MenuItemWithTopDescription
                    key={translate('common.description')}
                    shouldShowRightIcon={!isReadOnly}
                    shouldParseTitle
                    title={iouComment}
                    description={translate('common.description')}
                    onPress={() => {
                        Navigation.navigate(
                            ROUTES.MONEY_REQUEST_STEP_DESCRIPTION.getRoute(action, iouType, transactionID, reportID, Navigation.getActiveRouteWithoutParams(), reportActionID),
                        );
                    }}
                    style={[styles.moneyRequestMenuItem]}
                    titleStyle={styles.flex1}
                    disabled={didConfirm}
                    interactive={!isReadOnly}
                    numberOfLinesTitle={2}
                />
            ),
            shouldShow: true,
            isSupplementary: false,
        },
        {
            item: (
                <MenuItemWithTopDescription
                    key={translate('common.distance')}
                    shouldShowRightIcon={!isReadOnly && !isMovingTransactionFromTrackExpense}
                    title={isMerchantEmpty ? '' : iouMerchant}
                    description={translate('common.distance')}
                    style={[styles.moneyRequestMenuItem]}
                    titleStyle={styles.flex1}
                    onPress={() => Navigation.navigate(ROUTES.MONEY_REQUEST_STEP_DISTANCE.getRoute(action, iouType, transactionID, reportID, Navigation.getActiveRouteWithoutParams()))}
                    disabled={didConfirm}
                    // todo: handle edit for transaction while moving from track expense
                    interactive={!isReadOnly && !isMovingTransactionFromTrackExpense}
                />
            ),
            shouldShow: isDistanceRequest && !canUseP2PDistanceRequests,
            isSupplementary: false,
        },
        {
            item: (
                <MenuItemWithTopDescription
                    key={translate('common.distance')}
                    shouldShowRightIcon={!isReadOnly}
                    title={DistanceRequestUtils.getDistanceForDisplay(hasRoute, distance, unit, rate, translate)}
                    description={translate('common.distance')}
                    style={[styles.moneyRequestMenuItem]}
                    titleStyle={styles.flex1}
                    onPress={() => Navigation.navigate(ROUTES.MONEY_REQUEST_STEP_DISTANCE.getRoute(action, iouType, transactionID, reportID, Navigation.getActiveRouteWithoutParams()))}
                    disabled={didConfirm}
                    interactive={!isReadOnly}
                />
            ),
            shouldShow: isDistanceRequest && canUseP2PDistanceRequests,
            isSupplementary: false,
        },
        {
            item: (
                <MenuItemWithTopDescription
                    key={translate('common.rate')}
                    shouldShowRightIcon={Boolean(rate) && !isReadOnly && isPolicyExpenseChat}
                    title={DistanceRequestUtils.getRateForDisplay(unit, rate, currency, translate, toLocaleDigit, isOffline)}
                    description={translate('common.rate')}
                    style={[styles.moneyRequestMenuItem]}
                    titleStyle={styles.flex1}
                    onPress={() => Navigation.navigate(ROUTES.MONEY_REQUEST_STEP_DISTANCE_RATE.getRoute(action, iouType, transactionID, reportID, Navigation.getActiveRouteWithoutParams()))}
                    disabled={didConfirm}
                    interactive={Boolean(rate) && !isReadOnly && isPolicyExpenseChat}
                />
            ),
            shouldShow: isDistanceRequest && canUseP2PDistanceRequests,
            isSupplementary: false,
        },
        {
            item: (
                <MenuItemWithTopDescription
                    key={translate('common.merchant')}
                    shouldShowRightIcon={!isReadOnly}
                    title={isMerchantEmpty ? '' : iouMerchant}
                    description={translate('common.merchant')}
                    style={[styles.moneyRequestMenuItem]}
                    titleStyle={styles.flex1}
                    onPress={() => {
                        Navigation.navigate(ROUTES.MONEY_REQUEST_STEP_MERCHANT.getRoute(action, iouType, transactionID, reportID, Navigation.getActiveRouteWithoutParams()));
                    }}
                    disabled={didConfirm}
                    interactive={!isReadOnly}
                    brickRoadIndicator={shouldDisplayMerchantError ? CONST.BRICK_ROAD_INDICATOR_STATUS.ERROR : undefined}
                    errorText={shouldDisplayMerchantError ? translate('common.error.fieldRequired') : ''}
                    rightLabel={isMerchantRequired && !shouldDisplayMerchantError ? translate('common.required') : ''}
                    numberOfLinesTitle={2}
                />
            ),
            shouldShow: shouldShowMerchant,
            isSupplementary: !isMerchantRequired,
        },
        {
            item: (
                <MenuItemWithTopDescription
                    key={translate('common.date')}
                    shouldShowRightIcon={!isReadOnly}
                    // eslint-disable-next-line @typescript-eslint/prefer-nullish-coalescing
                    title={iouCreated || format(new Date(), CONST.DATE.FNS_FORMAT_STRING)}
                    description={translate('common.date')}
                    style={[styles.moneyRequestMenuItem]}
                    titleStyle={styles.flex1}
                    onPress={() => {
                        Navigation.navigate(ROUTES.MONEY_REQUEST_STEP_DATE.getRoute(action, iouType, transactionID, reportID, Navigation.getActiveRouteWithoutParams(), reportActionID));
                    }}
                    disabled={didConfirm}
                    interactive={!isReadOnly}
                    brickRoadIndicator={shouldDisplayFieldError && TransactionUtils.isCreatedMissing(transaction) ? CONST.BRICK_ROAD_INDICATOR_STATUS.ERROR : undefined}
                    errorText={shouldDisplayFieldError && TransactionUtils.isCreatedMissing(transaction) ? translate('common.error.enterDate') : ''}
                />
            ),
            shouldShow: shouldShowDate,
            isSupplementary: true,
        },
        {
            item: (
                <MenuItemWithTopDescription
                    key={translate('common.category')}
                    shouldShowRightIcon={!isReadOnly}
                    title={iouCategory}
                    description={translate('common.category')}
                    numberOfLinesTitle={2}
                    onPress={() =>
                        Navigation.navigate(ROUTES.MONEY_REQUEST_STEP_CATEGORY.getRoute(action, iouType, transactionID, reportID, Navigation.getActiveRouteWithoutParams(), reportActionID))
                    }
                    style={[styles.moneyRequestMenuItem]}
                    titleStyle={styles.flex1}
                    disabled={didConfirm}
                    interactive={!isReadOnly}
                    rightLabel={isCategoryRequired && canUseViolations ? translate('common.required') : ''}
                />
            ),
            shouldShow: shouldShowCategories,
            isSupplementary: action === CONST.IOU.ACTION.CATEGORIZE ? false : !isCategoryRequired,
        },
        ...policyTagLists.map(({name, required}, index) => {
            const isTagRequired = required ?? false;
            return {
                item: (
                    <MenuItemWithTopDescription
                        key={name}
                        shouldShowRightIcon={!isReadOnly}
                        title={TransactionUtils.getTagForDisplay(transaction, index)}
                        description={name}
                        numberOfLinesTitle={2}
                        onPress={() =>
                            Navigation.navigate(
                                ROUTES.MONEY_REQUEST_STEP_TAG.getRoute(action, iouType, index, transactionID, reportID, Navigation.getActiveRouteWithoutParams(), reportActionID),
                            )
                        }
                        style={[styles.moneyRequestMenuItem]}
                        disabled={didConfirm}
                        interactive={!isReadOnly}
                        rightLabel={isTagRequired && canUseViolations ? translate('common.required') : ''}
                    />
                ),
                shouldShow: shouldShowTags,
                isSupplementary: !isTagRequired,
            };
        }),
        {
            item: (
                <MenuItemWithTopDescription
                    key={`${taxRates?.name}${taxRateTitle}`}
                    shouldShowRightIcon={canModifyTaxFields}
                    title={taxRateTitle}
                    description={taxRates?.name}
                    style={[styles.moneyRequestMenuItem]}
                    titleStyle={styles.flex1}
                    onPress={() => Navigation.navigate(ROUTES.MONEY_REQUEST_STEP_TAX_RATE.getRoute(action, iouType, transactionID, reportID, Navigation.getActiveRouteWithoutParams()))}
                    disabled={didConfirm}
                    interactive={canModifyTaxFields}
                />
            ),
            shouldShow: shouldShowTax,
            isSupplementary: true,
        },
        {
            item: (
                <MenuItemWithTopDescription
                    key={`${taxRates?.name}${formattedTaxAmount}`}
                    shouldShowRightIcon={canModifyTaxFields}
                    title={formattedTaxAmount}
                    description={translate('iou.taxAmount')}
                    style={[styles.moneyRequestMenuItem]}
                    titleStyle={styles.flex1}
                    onPress={() => Navigation.navigate(ROUTES.MONEY_REQUEST_STEP_TAX_AMOUNT.getRoute(action, iouType, transactionID, reportID, Navigation.getActiveRouteWithoutParams()))}
                    disabled={didConfirm}
                    interactive={canModifyTaxFields}
                />
            ),
            shouldShow: shouldShowTax,
            isSupplementary: true,
        },
        {
            item: (
                <View style={[styles.flexRow, styles.justifyContentBetween, styles.alignItemsCenter, styles.ml5, styles.mr8, styles.optionRow]}>
                    <Text color={!iouIsBillable ? theme.textSupporting : undefined}>{translate('common.billable')}</Text>
                    <Switch
                        accessibilityLabel={translate('common.billable')}
                        isOn={iouIsBillable}
                        onToggle={(isOn) => onToggleBillable?.(isOn)}
                    />
                </View>
            ),
            shouldShow: shouldShowBillable,
            isSupplementary: true,
        },
    ];

    const primaryFields = classifiedFields.filter((classifiedField) => classifiedField.shouldShow && !classifiedField.isSupplementary).map((primaryField) => primaryField.item);

    const supplementaryFields = classifiedFields
        .filter((classifiedField) => classifiedField.shouldShow && classifiedField.isSupplementary)
        .map((supplementaryField) => supplementaryField.item);

    const {
        image: receiptImage,
        thumbnail: receiptThumbnail,
        isThumbnail,
        fileExtension,
        isLocalFile,
    } = receiptPath && receiptFilename ? ReceiptUtils.getThumbnailAndImageURIs(transaction ?? null, receiptPath, receiptFilename) : ({} as ReceiptUtils.ThumbnailAndImageURI);

    const resolvedThumbnail = isLocalFile ? receiptThumbnail : tryResolveUrlFromApiRoot(receiptThumbnail ?? '');
    const resolvedReceiptImage = isLocalFile ? receiptImage : tryResolveUrlFromApiRoot(receiptImage ?? '');

    const receiptThumbnailContent = useMemo(
        () => (
            <View style={styles.moneyRequestImage}>
                {isLocalFile && Str.isPDF(receiptFilename) ? (
                    <PDFThumbnail
                        // eslint-disable-next-line @typescript-eslint/non-nullable-type-assertion-style
                        previewSourceURL={resolvedReceiptImage as string}
                        // We don't support scanning password protected PDF receipt
                        enabled={!isAttachmentInvalid}
                        onPassword={() => setIsAttachmentInvalid(true)}
                    />
                ) : (
                    <ReceiptImage
                        isThumbnail={isThumbnail}
                        // eslint-disable-next-line @typescript-eslint/prefer-nullish-coalescing
                        source={resolvedThumbnail || resolvedReceiptImage || ''}
                        // AuthToken is required when retrieving the image from the server
                        // but we don't need it to load the blob:// or file:// image when starting an expense/split
                        // So if we have a thumbnail, it means we're retrieving the image from the server
                        isAuthTokenRequired={!!receiptThumbnail && !isLocalFile}
                        fileExtension={fileExtension}
                        shouldUseThumbnailImage
                        shouldUseInitialObjectPosition={isDistanceRequest}
                    />
                )}
            </View>
        ),
        [
            isLocalFile,
            receiptFilename,
            resolvedThumbnail,
            styles.moneyRequestImage,
            isAttachmentInvalid,
            isThumbnail,
            resolvedReceiptImage,
            receiptThumbnail,
            fileExtension,
            isDistanceRequest,
        ],
    );

    const listFooterContent = useMemo(
        () => (
            <>
                {isTypeInvoice && (
                    <MenuItem
                        key={translate('workspace.invoices.sendFrom')}
                        avatarID={senderWorkspace?.id}
                        shouldShowRightIcon={!isReadOnly && canUpdateSenderWorkspace}
                        title={senderWorkspace?.name}
                        icon={senderWorkspace?.avatarURL ? senderWorkspace?.avatarURL : getDefaultWorkspaceAvatar(senderWorkspace?.name)}
                        iconType={CONST.ICON_TYPE_WORKSPACE}
                        description={translate('workspace.common.workspace')}
                        label={translate('workspace.invoices.sendFrom')}
                        isLabelHoverable={false}
                        interactive={!isReadOnly && canUpdateSenderWorkspace}
                        onPress={() => {
                            Navigation.navigate(ROUTES.MONEY_REQUEST_STEP_SEND_FROM.getRoute(iouType, transaction?.transactionID ?? '', reportID, Navigation.getActiveRouteWithoutParams()));
                        }}
                        style={styles.moneyRequestMenuItem}
                        labelStyle={styles.mt2}
                        titleStyle={styles.flex1}
                        disabled={didConfirm}
                    />
                )}
                {isDistanceRequest && (
                    <View style={styles.confirmationListMapItem}>
                        <ConfirmedRoute transaction={transaction ?? ({} as OnyxTypes.Transaction)} />
                    </View>
                )}
                {!isDistanceRequest &&
                    // eslint-disable-next-line @typescript-eslint/prefer-nullish-coalescing
                    (receiptImage || receiptThumbnail
                        ? receiptThumbnailContent
                        : // The empty receipt component should only show for IOU Requests of a paid policy ("Team" or "Corporate")
                          PolicyUtils.isPaidGroupPolicy(policy) &&
                          !isDistanceRequest &&
                          iouType === CONST.IOU.TYPE.SUBMIT && (
                              <ReceiptEmptyState
                                  onPress={() =>
                                      Navigation.navigate(
                                          ROUTES.MONEY_REQUEST_STEP_SCAN.getRoute(CONST.IOU.ACTION.CREATE, iouType, transactionID, reportID, Navigation.getActiveRouteWithoutParams()),
                                      )
                                  }
                              />
                          ))}
                {primaryFields}
                {!shouldShowAllFields && (
                    <ShowMoreButton
                        containerStyle={[styles.mt1, styles.mb2]}
                        onPress={toggleShouldExpandFields}
                    />
                )}
                <View style={[styles.mb5]}>{shouldShowAllFields && supplementaryFields}</View>
                <ConfirmModal
                    title={translate('attachmentPicker.wrongFileType')}
                    onConfirm={navigateBack}
                    onCancel={navigateBack}
                    isVisible={isAttachmentInvalid}
                    prompt={translate('attachmentPicker.protectedPDFNotSupported')}
                    confirmText={translate('common.close')}
                    shouldShowCancelButton={false}
                />
            </>
        ),
        [
            canUpdateSenderWorkspace,
            didConfirm,
            iouType,
            isAttachmentInvalid,
            isDistanceRequest,
            isReadOnly,
            isTypeInvoice,
            navigateBack,
            policy,
            primaryFields,
            receiptImage,
            receiptThumbnail,
            receiptThumbnailContent,
            reportID,
            senderWorkspace?.avatarURL,
            senderWorkspace?.name,
            senderWorkspace?.id,
            shouldShowAllFields,
            styles.confirmationListMapItem,
            styles.flex1,
            styles.mb2,
            styles.mb5,
            styles.moneyRequestMenuItem,
            styles.mt1,
            styles.mt2,
            supplementaryFields,
            transaction,
            transactionID,
            translate,
        ],
    );

    return (
<<<<<<< HEAD
        <MouseProvider>
            <SelectionList<MoneyRequestConfirmationListItem>
                sections={sections}
                ListItem={UserListItem}
                onSelectRow={navigateToReportOrUserDetail}
                canSelectMultiple={false}
                shouldPreventDefaultFocusOnSelectRow
                footerContent={footerContent}
                listFooterContent={listFooterContent}
                containerStyle={[styles.flexBasisAuto]}
            />
        </MouseProvider>
=======
        <SelectionList<MoneyRequestConfirmationListItem>
            sections={sections}
            ListItem={UserListItem}
            onSelectRow={navigateToReportOrUserDetail}
            shouldDebounceRowSelect
            canSelectMultiple={false}
            shouldPreventDefaultFocusOnSelectRow
            footerContent={footerContent}
            listFooterContent={listFooterContent}
            containerStyle={[styles.flexBasisAuto]}
        />
>>>>>>> f26c9f51
    );
}

MoneyRequestConfirmationList.displayName = 'MoneyRequestConfirmationList';

export default withOnyx<MoneyRequestConfirmationListProps, MoneyRequestConfirmationListOnyxProps>({
    policyCategories: {
        key: ({policyID}) => `${ONYXKEYS.COLLECTION.POLICY_CATEGORIES}${policyID}`,
    },
    policyCategoriesDraft: {
        key: ({policyID}) => `${ONYXKEYS.COLLECTION.POLICY_CATEGORIES_DRAFT}${policyID}`,
    },
    policyTags: {
        key: ({policyID}) => `${ONYXKEYS.COLLECTION.POLICY_TAGS}${policyID}`,
    },
    defaultMileageRate: {
        key: ({policyID}) => `${ONYXKEYS.COLLECTION.POLICY}${policyID}`,
        selector: DistanceRequestUtils.getDefaultMileageRate,
    },
    mileageRates: {
        key: ({policyID}) => `${ONYXKEYS.COLLECTION.POLICY}${policyID}`,
        selector: DistanceRequestUtils.getMileageRates,
    },
    policy: {
        key: ({policyID}) => `${ONYXKEYS.COLLECTION.POLICY}${policyID}`,
    },
    policyDraft: {
        key: ({policyID}) => `${ONYXKEYS.COLLECTION.POLICY_DRAFTS}${policyID}`,
    },
    lastSelectedDistanceRates: {
        key: ONYXKEYS.NVP_LAST_SELECTED_DISTANCE_RATES,
    },
    allPolicies: {
        key: ONYXKEYS.COLLECTION.POLICY,
    },
    currencyList: {
        key: ONYXKEYS.CURRENCY_LIST,
    },
})(MoneyRequestConfirmationList);<|MERGE_RESOLUTION|>--- conflicted
+++ resolved
@@ -1229,20 +1229,7 @@
     );
 
     return (
-<<<<<<< HEAD
         <MouseProvider>
-            <SelectionList<MoneyRequestConfirmationListItem>
-                sections={sections}
-                ListItem={UserListItem}
-                onSelectRow={navigateToReportOrUserDetail}
-                canSelectMultiple={false}
-                shouldPreventDefaultFocusOnSelectRow
-                footerContent={footerContent}
-                listFooterContent={listFooterContent}
-                containerStyle={[styles.flexBasisAuto]}
-            />
-        </MouseProvider>
-=======
         <SelectionList<MoneyRequestConfirmationListItem>
             sections={sections}
             ListItem={UserListItem}
@@ -1254,7 +1241,7 @@
             listFooterContent={listFooterContent}
             containerStyle={[styles.flexBasisAuto]}
         />
->>>>>>> f26c9f51
+        </MouseProvider>
     );
 }
 
