import {useFocusEffect, useIsFocused} from '@react-navigation/native';
import lodashIsEqual from 'lodash/isEqual';
import React, {memo, useCallback, useEffect, useMemo, useRef, useState} from 'react';
import {InteractionManager, View} from 'react-native';
import type {OnyxEntry} from 'react-native-onyx';
import {useOnyx} from 'react-native-onyx';
import useCurrentUserPersonalDetails from '@hooks/useCurrentUserPersonalDetails';
import useDebouncedState from '@hooks/useDebouncedState';
import useLocalize from '@hooks/useLocalize';
import {MouseProvider} from '@hooks/useMouseContext';
import usePrevious from '@hooks/usePrevious';
import useThemeStyles from '@hooks/useThemeStyles';
import blurActiveElement from '@libs/Accessibility/blurActiveElement';
import {
    adjustRemainingSplitShares,
    resetSplitShares,
    setCustomUnitRateID,
    setIndividualShare,
    setMoneyRequestAmount,
    setMoneyRequestCategory,
    setMoneyRequestMerchant,
    setMoneyRequestPendingFields,
    setMoneyRequestTag,
    setMoneyRequestTaxAmount,
    setMoneyRequestTaxRate,
    setSplitShares,
} from '@libs/actions/IOU';
import {convertToBackendAmount, convertToDisplayString, convertToDisplayStringWithoutCurrency, getCurrencyDecimals} from '@libs/CurrencyUtils';
import DistanceRequestUtils from '@libs/DistanceRequestUtils';
import {calculateAmount, insertTagIntoTransactionTagsString, isMovingTransactionFromTrackExpense as isMovingTransactionFromTrackExpenseUtil} from '@libs/IOUUtils';
import Log from '@libs/Log';
import {validateAmount} from '@libs/MoneyRequestUtils';
import Navigation from '@libs/Navigation/Navigation';
import {getIOUConfirmationOptionsFromPayeePersonalDetail, hasEnabledOptions} from '@libs/OptionsListUtils';
import Permissions from '@libs/Permissions';
import {getDistanceRateCustomUnitRate, getTagLists, isTaxTrackingEnabled} from '@libs/PolicyUtils';
import {isSelectedManagerMcTest} from '@libs/ReportUtils';
import type {OptionData} from '@libs/ReportUtils';
import playSound, {SOUNDS} from '@libs/Sound';
import {
    areRequiredFieldsEmpty,
    calculateTaxAmount,
    getDefaultTaxCode,
    getDistanceInMeters,
    getRateID,
    getTag,
    getTaxValue,
    hasMissingSmartscanFields,
    hasRoute as hasRouteUtil,
    isMerchantMissing,
    isScanRequest as isScanRequestUtil,
} from '@libs/TransactionUtils';
import {hasInvoicingDetails} from '@userActions/Policy/Policy';
import type {IOUAction, IOUType} from '@src/CONST';
import CONST from '@src/CONST';
import type {TranslationPaths} from '@src/languages/types';
import ONYXKEYS from '@src/ONYXKEYS';
import ROUTES from '@src/ROUTES';
import type {Route} from '@src/ROUTES';
import type * as OnyxTypes from '@src/types/onyx';
import type {Attendee, Participant} from '@src/types/onyx/IOU';
import type {PaymentMethodType} from '@src/types/onyx/OriginalMessage';
import type {SplitShares} from '@src/types/onyx/Transaction';
import ButtonWithDropdownMenu from './ButtonWithDropdownMenu';
import type {DropdownOption} from './ButtonWithDropdownMenu/types';
import FormHelpMessage from './FormHelpMessage';
import MoneyRequestAmountInput from './MoneyRequestAmountInput';
import MoneyRequestConfirmationListFooter from './MoneyRequestConfirmationListFooter';
import {PressableWithFeedback} from './Pressable';
import {useProductTrainingContext} from './ProductTrainingContext';
import SelectionList from './SelectionList';
import type {SectionListDataType} from './SelectionList/types';
import UserListItem from './SelectionList/UserListItem';
import SettlementButton from './SettlementButton';
import Text from './Text';
import EducationalTooltip from './Tooltip/EducationalTooltip';

type MoneyRequestConfirmationListProps = {
    /** Callback to inform parent modal of success */
    onConfirm?: (selectedParticipants: Participant[]) => void;

    /** Callback to parent modal to pay someone */
    onSendMoney?: (paymentMethod: PaymentMethodType | undefined) => void;

    /** IOU amount */
    iouAmount: number;

    /** IOU attendees list */
    iouAttendees?: Attendee[];

    /** IOU comment */
    iouComment?: string;

    /** IOU currency */
    iouCurrencyCode?: string;

    /** IOU type */
    iouType?: Exclude<IOUType, typeof CONST.IOU.TYPE.REQUEST | typeof CONST.IOU.TYPE.SEND>;

    /** IOU date */
    iouCreated?: string;

    /** IOU merchant */
    iouMerchant?: string;

    /** IOU Category */
    iouCategory?: string;

    /** IOU isBillable */
    iouIsBillable?: boolean;

    /** Callback to toggle the billable state */
    onToggleBillable?: (isOn: boolean) => void;

    /** Selected participants from MoneyRequestModal with login / accountID */
    selectedParticipants: Participant[];

    /** Payee of the expense with login */
    payeePersonalDetails?: OnyxEntry<OnyxTypes.PersonalDetails> | null;

    /** Should the list be read only, and not editable? */
    isReadOnly?: boolean;

    /** Depending on expense report or personal IOU report, respective bank account route */
    bankAccountRoute?: Route;

    /** The policyID of the request */
    policyID?: string;

    /** The reportID of the request */
    reportID?: string;

    /** File path of the receipt */
    receiptPath?: string;

    /** File name of the receipt */
    receiptFilename?: string;

    /** Transaction that represents the expense */
    transaction?: OnyxEntry<OnyxTypes.Transaction>;

    /** Whether the expense is a distance expense */
    isDistanceRequest: boolean;

    /** Whether the expense is a per diem expense */
    isPerDiemRequest?: boolean;

    /** Whether we're editing a split expense */
    isEditingSplitBill?: boolean;

    /** Whether we can navigate to receipt page */
    shouldDisplayReceipt?: boolean;

    /** Whether we should show the amount, date, and merchant fields. */
    shouldShowSmartScanFields?: boolean;

    /** A flag for verifying that the current report is a sub-report of a workspace chat */
    isPolicyExpenseChat?: boolean;

    /** Whether smart scan failed */
    hasSmartScanFailed?: boolean;

    /** The ID of the report action */
    reportActionID?: string;

    /** The action to take */
    action?: IOUAction;

    /** Should play sound on confirmation */
    shouldPlaySound?: boolean;

    /** Whether the expense is confirmed or not */
    isConfirmed?: boolean;

    /** Whether the expense is in the process of being confirmed */
    isConfirming?: boolean;

    /** Whether the receipt can be replaced */
    isReceiptEditable?: boolean;

    /** The PDF load error callback */
    onPDFLoadError?: () => void;

    /** The PDF password callback */
    onPDFPassword?: () => void;

    /** Function to toggle reimbursable */
    onToggleReimbursable?: (isOn: boolean) => void;

    /** Flag indicating if the IOU is reimbursable */
    iouIsReimbursable?: boolean;
};

type MoneyRequestConfirmationListItem = Participant | OptionData;

function MoneyRequestConfirmationList({
    transaction,
    onSendMoney,
    onConfirm,
    iouType = CONST.IOU.TYPE.SUBMIT,
    iouAmount,
    isDistanceRequest,
    isPerDiemRequest = false,
    isPolicyExpenseChat = false,
    iouCategory = '',
    shouldShowSmartScanFields = true,
    isEditingSplitBill,
    iouCurrencyCode,
    isReceiptEditable,
    iouMerchant,
    selectedParticipants: selectedParticipantsProp,
    payeePersonalDetails: payeePersonalDetailsProp,
    isReadOnly = false,
    bankAccountRoute = '',
    policyID,
    reportID = '',
    receiptPath = '',
    iouAttendees,
    iouComment,
    receiptFilename = '',
    iouCreated,
    iouIsBillable = false,
    onToggleBillable,
    hasSmartScanFailed,
    reportActionID,
    action = CONST.IOU.ACTION.CREATE,
    shouldDisplayReceipt = false,
    shouldPlaySound = true,
    isConfirmed,
    isConfirming,
    onPDFLoadError,
    onPDFPassword,
    iouIsReimbursable = true,
    onToggleReimbursable,
}: MoneyRequestConfirmationListProps) {
<<<<<<< HEAD
    const [policyCategoriesReal] = useOnyx(`${ONYXKEYS.COLLECTION.POLICY_CATEGORIES}${policyID}`, {canBeMissing: false});
    const [policyTags] = useOnyx(`${ONYXKEYS.COLLECTION.POLICY_TAGS}${policyID}`, {canBeMissing: false});
    const [policyReal] = useOnyx(`${ONYXKEYS.COLLECTION.POLICY}${policyID}`, {canBeMissing: false});
=======
    const [policyCategoriesReal] = useOnyx(`${ONYXKEYS.COLLECTION.POLICY_CATEGORIES}${policyID}`, {canBeMissing: true});
    const [policyTags] = useOnyx(`${ONYXKEYS.COLLECTION.POLICY_TAGS}${policyID}`, {canBeMissing: true});
    const [policyReal] = useOnyx(`${ONYXKEYS.COLLECTION.POLICY}${policyID}`, {canBeMissing: true});
>>>>>>> f62ec5e0
    const [policyDraft] = useOnyx(`${ONYXKEYS.COLLECTION.POLICY_DRAFTS}${policyID}`, {canBeMissing: true});
    const [defaultMileageRate] = useOnyx(`${ONYXKEYS.COLLECTION.POLICY_DRAFTS}${policyID}`, {
        selector: (selectedPolicy) => DistanceRequestUtils.getDefaultMileageRate(selectedPolicy),
        canBeMissing: true,
    });
    const [policyCategoriesDraft] = useOnyx(`${ONYXKEYS.COLLECTION.POLICY_CATEGORIES_DRAFT}${policyID}`, {canBeMissing: true});
    const [lastSelectedDistanceRates] = useOnyx(ONYXKEYS.NVP_LAST_SELECTED_DISTANCE_RATES, {canBeMissing: true});
    const [currencyList] = useOnyx(ONYXKEYS.CURRENCY_LIST, {canBeMissing: false});
    const [betas] = useOnyx(ONYXKEYS.BETAS, {canBeMissing: false});

    const isTestReceipt = useMemo(() => {
        return transaction?.receipt?.isTestReceipt ?? false;
    }, [transaction?.receipt?.isTestReceipt]);

    const {shouldShowProductTrainingTooltip, renderProductTrainingTooltip} = useProductTrainingContext(
        CONST.PRODUCT_TRAINING_TOOLTIP_NAMES.SCAN_TEST_CONFIRMATION,
        Permissions.canUseManagerMcTest(betas) && selectedParticipantsProp.some((participant) => isSelectedManagerMcTest(participant.login)),
    );

    const policy = policyReal ?? policyDraft;
    const policyCategories = policyCategoriesReal ?? policyCategoriesDraft;

    const styles = useThemeStyles();
    const {translate, toLocaleDigit} = useLocalize();
    const currentUserPersonalDetails = useCurrentUserPersonalDetails();

    const isTypeRequest = iouType === CONST.IOU.TYPE.SUBMIT;
    const isTypeSplit = iouType === CONST.IOU.TYPE.SPLIT;
    const isTypeSend = iouType === CONST.IOU.TYPE.PAY;
    const isTypeTrackExpense = iouType === CONST.IOU.TYPE.TRACK;
    const isTypeInvoice = iouType === CONST.IOU.TYPE.INVOICE;
    const isScanRequest = useMemo(() => isScanRequestUtil(transaction), [transaction]);
    const isCreateExpenseFlow = !!transaction?.isFromGlobalCreate && !isPerDiemRequest;

    const transactionID = transaction?.transactionID;
    const customUnitRateID = getRateID(transaction);

    useEffect(() => {
        if (customUnitRateID !== '-1' || !isDistanceRequest || !transactionID || !policy?.id) {
            return;
        }

        const defaultRate = defaultMileageRate?.customUnitRateID;
        const lastSelectedRate = lastSelectedDistanceRates?.[policy.id] ?? defaultRate;
        const rateID = lastSelectedRate;

        if (!rateID) {
            return;
        }

        setCustomUnitRateID(transactionID, rateID);
    }, [defaultMileageRate, customUnitRateID, lastSelectedDistanceRates, policy?.id, transactionID, isDistanceRequest]);

    const mileageRate = DistanceRequestUtils.getRate({transaction, policy, policyDraft});
    const rate = mileageRate.rate;
    const prevRate = usePrevious(rate);
    const unit = mileageRate.unit;
    const prevUnit = usePrevious(unit);
    const currency = mileageRate.currency ?? CONST.CURRENCY.USD;
    const prevCurrency = usePrevious(currency);

    // A flag for showing the categories field
    const shouldShowCategories = (isPolicyExpenseChat || isTypeInvoice) && (!!iouCategory || hasEnabledOptions(Object.values(policyCategories ?? {})));

    const shouldShowMerchant = shouldShowSmartScanFields && !isDistanceRequest && !isTypeSend && !isPerDiemRequest;

    const policyTagLists = useMemo(() => getTagLists(policyTags), [policyTags]);

    const shouldShowTax = isTaxTrackingEnabled(isPolicyExpenseChat, policy, isDistanceRequest, isPerDiemRequest);

    const previousTransactionAmount = usePrevious(transaction?.amount);
    const previousTransactionCurrency = usePrevious(transaction?.currency);
    const previousTransactionModifiedCurrency = usePrevious(transaction?.modifiedCurrency);
    const previousCustomUnitRateID = usePrevious(customUnitRateID);
    useEffect(() => {
        // previousTransaction is in the condition because if it is falsy, it means this is the first time the useEffect is triggered after we load it, so we should calculate the default
        // tax even if the other parameters are the same against their previous values.
        if (
            !shouldShowTax ||
            !transaction ||
            !transactionID ||
            (transaction.taxCode &&
                previousTransactionModifiedCurrency === transaction.modifiedCurrency &&
                previousTransactionCurrency === transaction.currency &&
                previousCustomUnitRateID === customUnitRateID)
        ) {
            return;
        }
        const defaultTaxCode = getDefaultTaxCode(policy, transaction);
        setMoneyRequestTaxRate(transactionID, defaultTaxCode ?? '');
    }, [customUnitRateID, policy, previousCustomUnitRateID, previousTransactionCurrency, previousTransactionModifiedCurrency, shouldShowTax, transaction, transactionID]);

    const isMovingTransactionFromTrackExpense = isMovingTransactionFromTrackExpenseUtil(action);

    const distance = getDistanceInMeters(transaction, unit);
    const prevDistance = usePrevious(distance);

    const shouldCalculateDistanceAmount = isDistanceRequest && (iouAmount === 0 || prevRate !== rate || prevDistance !== distance || prevCurrency !== currency || prevUnit !== unit);

    const hasRoute = hasRouteUtil(transaction, isDistanceRequest);
    const isDistanceRequestWithPendingRoute = isDistanceRequest && (!hasRoute || !rate) && !isMovingTransactionFromTrackExpense;

    const distanceRequestAmount = DistanceRequestUtils.getDistanceRequestAmount(distance, unit ?? CONST.CUSTOM_UNITS.DISTANCE_UNIT_MILES, rate ?? 0);
    const formattedAmount = isDistanceRequestWithPendingRoute
        ? ''
        : convertToDisplayString(shouldCalculateDistanceAmount ? distanceRequestAmount : iouAmount, isDistanceRequest ? currency : iouCurrencyCode);
    const formattedAmountPerAttendee =
        isDistanceRequestWithPendingRoute || isScanRequest
            ? ''
            : convertToDisplayString(
                  (shouldCalculateDistanceAmount ? distanceRequestAmount : iouAmount) / (iouAttendees?.length && iouAttendees.length > 0 ? iouAttendees.length : 1),
                  isDistanceRequest ? currency : iouCurrencyCode,
              );
    const isFocused = useIsFocused();
    const [formError, debouncedFormError, setFormError] = useDebouncedState<TranslationPaths | ''>('');

    const [didConfirm, setDidConfirm] = useState(isConfirmed);
    const [didConfirmSplit, setDidConfirmSplit] = useState(false);

    // Clear the form error if it's set to one among the list passed as an argument
    const clearFormErrors = useCallback(
        (errors: string[]) => {
            if (!errors.includes(formError)) {
                return;
            }

            setFormError('');
        },
        [formError, setFormError],
    );

    const shouldDisplayFieldError: boolean = useMemo(() => {
        if (!isEditingSplitBill) {
            return false;
        }

        return (!!hasSmartScanFailed && hasMissingSmartscanFields(transaction)) || (didConfirmSplit && areRequiredFieldsEmpty(transaction));
    }, [isEditingSplitBill, hasSmartScanFailed, transaction, didConfirmSplit]);

    const isMerchantEmpty = useMemo(() => !iouMerchant || isMerchantMissing(transaction), [transaction, iouMerchant]);
    const isMerchantRequired = isPolicyExpenseChat && (!isScanRequest || isEditingSplitBill) && shouldShowMerchant;

    const isCategoryRequired = !!policy?.requiresCategory;

    useEffect(() => {
        if (shouldDisplayFieldError && didConfirmSplit) {
            setFormError('iou.error.genericSmartscanFailureMessage');
            return;
        }
        if (shouldDisplayFieldError && hasSmartScanFailed) {
            setFormError('iou.receiptScanningFailed');
            return;
        }
        // reset the form error whenever the screen gains or loses focus
        setFormError('');

        // eslint-disable-next-line react-compiler/react-compiler, react-hooks/exhaustive-deps -- we don't want this effect to run if it's just setFormError that changes
    }, [isFocused, transaction, shouldDisplayFieldError, hasSmartScanFailed, didConfirmSplit]);

    useEffect(() => {
        // We want this effect to run only when the transaction is moving from Self DM to a workspace chat
        if (!transactionID || !isDistanceRequest || !isMovingTransactionFromTrackExpense || !isPolicyExpenseChat) {
            return;
        }

        const errorKey = 'iou.error.invalidRate';
        const policyRates = DistanceRequestUtils.getMileageRates(policy);

        // If the selected rate belongs to the policy, clear the error
        if (customUnitRateID && Object.keys(policyRates).includes(customUnitRateID)) {
            clearFormErrors([errorKey]);
            return;
        }

        // If there is a distance rate in the policy that matches the rate and unit of the currently selected mileage rate, select it automatically
        const matchingRate = Object.values(policyRates).find((policyRate) => policyRate.rate === mileageRate.rate && policyRate.unit === mileageRate.unit);
        if (matchingRate?.customUnitRateID) {
            setCustomUnitRateID(transactionID, matchingRate.customUnitRateID);
            return;
        }

        // If none of the above conditions are met, display the rate error
        setFormError(errorKey);
    }, [isDistanceRequest, isPolicyExpenseChat, transactionID, mileageRate, customUnitRateID, policy, isMovingTransactionFromTrackExpense, setFormError, clearFormErrors]);

    const routeError = Object.values(transaction?.errorFields?.route ?? {}).at(0);
    const isFirstUpdatedDistanceAmount = useRef(false);

    useEffect(() => {
        if (isFirstUpdatedDistanceAmount.current) {
            return;
        }
        if (!isDistanceRequest || !transactionID) {
            return;
        }
        const amount = DistanceRequestUtils.getDistanceRequestAmount(distance, unit ?? CONST.CUSTOM_UNITS.DISTANCE_UNIT_MILES, rate ?? 0);
        setMoneyRequestAmount(transactionID, amount, currency ?? '');
        isFirstUpdatedDistanceAmount.current = true;
    }, [distance, rate, unit, transactionID, currency, isDistanceRequest]);

    useEffect(() => {
        if (!shouldCalculateDistanceAmount || !transactionID) {
            return;
        }

        const amount = distanceRequestAmount;
        setMoneyRequestAmount(transactionID, amount, currency ?? '');

        // If it's a split request among individuals, set the split shares
        const participantAccountIDs: number[] = selectedParticipantsProp.map((participant) => participant.accountID ?? CONST.DEFAULT_NUMBER_ID);
        if (isTypeSplit && !isPolicyExpenseChat && amount && transaction?.currency) {
            setSplitShares(transaction, amount, currency, participantAccountIDs);
        }
    }, [shouldCalculateDistanceAmount, distanceRequestAmount, transactionID, currency, isTypeSplit, isPolicyExpenseChat, selectedParticipantsProp, transaction]);

    const previousTaxCode = usePrevious(transaction?.taxCode);

    // Calculate and set tax amount in transaction draft
    useEffect(() => {
        if (
            !shouldShowTax ||
            !transaction ||
            (transaction.taxAmount !== undefined &&
                previousTransactionAmount === transaction.amount &&
                previousTransactionCurrency === transaction.currency &&
                previousCustomUnitRateID === customUnitRateID &&
                previousTaxCode === transaction.taxCode)
        ) {
            return;
        }

        let taxableAmount: number | undefined;
        let taxCode: string | undefined;
        if (isDistanceRequest) {
            if (customUnitRateID) {
                const customUnitRate = getDistanceRateCustomUnitRate(policy, customUnitRateID);
                taxCode = customUnitRate?.attributes?.taxRateExternalID;
                taxableAmount = DistanceRequestUtils.getTaxableAmount(policy, customUnitRateID, distance);
            }
        } else {
            taxableAmount = transaction.amount ?? 0;
            taxCode = transaction.taxCode ?? getDefaultTaxCode(policy, transaction) ?? '';
        }

        if (taxCode && taxableAmount) {
            const taxPercentage = getTaxValue(policy, transaction, taxCode) ?? '';
            const taxAmount = calculateTaxAmount(taxPercentage, taxableAmount, transaction.currency);
            const taxAmountInSmallestCurrencyUnits = convertToBackendAmount(Number.parseFloat(taxAmount.toString()));
            setMoneyRequestTaxAmount(transaction.transactionID, taxAmountInSmallestCurrencyUnits);
        }
    }, [
        policy,
        shouldShowTax,
        previousTransactionAmount,
        previousTransactionCurrency,
        transaction,
        isDistanceRequest,
        customUnitRateID,
        previousCustomUnitRateID,
        previousTaxCode,
        distance,
    ]);

    // If completing a split expense fails, set didConfirm to false to allow the user to edit the fields again
    if (isEditingSplitBill && didConfirm) {
        setDidConfirm(false);
    }

    useEffect(() => {
        setDidConfirm(isConfirmed);
    }, [isConfirmed]);

    const splitOrRequestOptions: Array<DropdownOption<string>> = useMemo(() => {
        let text;
        if (isTypeInvoice) {
            if (hasInvoicingDetails(policy)) {
                text = translate('iou.sendInvoice', {amount: formattedAmount});
            } else {
                text = translate('common.next');
            }
        } else if (isTypeTrackExpense) {
            text = translate('iou.createExpense');
            if (iouAmount !== 0) {
                text = translate('iou.createExpenseWithAmount', {amount: formattedAmount});
            }
        } else if (isTypeSplit && iouAmount === 0) {
            text = translate('iou.splitExpense');
        } else if ((receiptPath && isTypeRequest) || isDistanceRequestWithPendingRoute || isPerDiemRequest) {
            text = translate('iou.createExpense');
            if (iouAmount !== 0) {
                text = translate('iou.createExpenseWithAmount', {amount: formattedAmount});
            }
        } else {
            const translationKey = isTypeSplit ? 'iou.splitAmount' : 'iou.createExpenseWithAmount';
            text = translate(translationKey, {amount: formattedAmount});
        }
        return [
            {
                text: text[0].toUpperCase() + text.slice(1),
                value: iouType,
            },
        ];
    }, [
        isTypeInvoice,
        isTypeTrackExpense,
        isTypeSplit,
        iouAmount,
        receiptPath,
        isTypeRequest,
        isDistanceRequestWithPendingRoute,
        isPerDiemRequest,
        iouType,
        policy,
        translate,
        formattedAmount,
    ]);

    const onSplitShareChange = useCallback(
        (accountID: number, value: number) => {
            if (!transaction?.transactionID) {
                return;
            }
            const amountInCents = convertToBackendAmount(value);
            setIndividualShare(transaction?.transactionID, accountID, amountInCents);
        },
        [transaction],
    );

    useEffect(() => {
        if (!isTypeSplit || !transaction?.splitShares) {
            return;
        }

        const splitSharesMap: SplitShares = transaction.splitShares;
        const shares: number[] = Object.values(splitSharesMap).map((splitShare) => splitShare?.amount ?? 0);
        const sumOfShares = shares?.reduce((prev, current): number => prev + current, 0);
        if (sumOfShares !== iouAmount) {
            setFormError('iou.error.invalidSplit');
            return;
        }

        const participantsWithAmount = Object.keys(transaction?.splitShares ?? {})
            .filter((accountID: string): boolean => (transaction?.splitShares?.[Number(accountID)]?.amount ?? 0) > 0)
            .map((accountID) => Number(accountID));

        // A split must have at least two participants with amounts bigger than 0
        if (participantsWithAmount.length === 1) {
            setFormError('iou.error.invalidSplitParticipants');
            return;
        }

        // Amounts should be bigger than 0 for the split bill creator (yourself)
        if (transaction?.splitShares[currentUserPersonalDetails.accountID] && (transaction.splitShares[currentUserPersonalDetails.accountID]?.amount ?? 0) === 0) {
            setFormError('iou.error.invalidSplitYourself');
            return;
        }

        setFormError('');
    }, [isFocused, transaction, isTypeSplit, transaction?.splitShares, currentUserPersonalDetails.accountID, iouAmount, iouCurrencyCode, setFormError, translate]);

    useEffect(() => {
        if (!isTypeSplit || !transaction?.splitShares) {
            return;
        }
        adjustRemainingSplitShares(transaction);
    }, [isTypeSplit, transaction]);

    const selectedParticipants = useMemo(() => selectedParticipantsProp.filter((participant) => participant.selected), [selectedParticipantsProp]);
    const payeePersonalDetails = useMemo(() => payeePersonalDetailsProp ?? currentUserPersonalDetails, [payeePersonalDetailsProp, currentUserPersonalDetails]);
    const shouldShowReadOnlySplits = useMemo(() => isPolicyExpenseChat || isReadOnly || isScanRequest, [isPolicyExpenseChat, isReadOnly, isScanRequest]);

    const splitParticipants = useMemo(() => {
        if (!isTypeSplit) {
            return [];
        }

        const payeeOption = getIOUConfirmationOptionsFromPayeePersonalDetail(payeePersonalDetails);
        if (shouldShowReadOnlySplits) {
            return [payeeOption, ...selectedParticipants].map((participantOption: Participant) => {
                const isPayer = participantOption.accountID === payeeOption.accountID;
                let amount: number | undefined = 0;
                if (iouAmount > 0) {
                    amount =
                        transaction?.comment?.splits?.find((split) => split.accountID === participantOption.accountID)?.amount ??
                        calculateAmount(selectedParticipants.length, iouAmount, iouCurrencyCode ?? '', isPayer);
                }
                return {
                    ...participantOption,
                    isSelected: false,
                    isInteractive: false,
                    rightElement: (
                        <View style={[styles.flexWrap, styles.pl2]}>
                            <Text style={[styles.textLabel]}>{amount ? convertToDisplayString(amount, iouCurrencyCode) : ''}</Text>
                        </View>
                    ),
                };
            });
        }

        const currencySymbol = currencyList?.[iouCurrencyCode ?? '']?.symbol ?? iouCurrencyCode;
        const formattedTotalAmount = convertToDisplayStringWithoutCurrency(iouAmount, iouCurrencyCode);

        return [payeeOption, ...selectedParticipants].map((participantOption: Participant) => ({
            ...participantOption,
            tabIndex: -1,
            isSelected: false,
            isInteractive: false,
            rightElement: (
                <MoneyRequestAmountInput
                    autoGrow={false}
                    amount={transaction?.splitShares?.[participantOption.accountID ?? CONST.DEFAULT_NUMBER_ID]?.amount}
                    currency={iouCurrencyCode}
                    prefixCharacter={currencySymbol}
                    disableKeyboard={false}
                    isCurrencyPressable={false}
                    hideFocusedState={false}
                    hideCurrencySymbol
                    formatAmountOnBlur
                    prefixContainerStyle={[styles.pv0]}
                    inputStyle={[styles.optionRowAmountInput]}
                    containerStyle={[styles.textInputContainer]}
                    touchableInputWrapperStyle={[styles.ml3]}
                    onFormatAmount={convertToDisplayStringWithoutCurrency}
                    onAmountChange={(value: string) => onSplitShareChange(participantOption.accountID ?? CONST.DEFAULT_NUMBER_ID, Number(value))}
                    maxLength={formattedTotalAmount.length}
                    contentWidth={formattedTotalAmount.length * 8}
                />
            ),
        }));
    }, [
        isTypeSplit,
        payeePersonalDetails,
        shouldShowReadOnlySplits,
        currencyList,
        iouCurrencyCode,
        iouAmount,
        selectedParticipants,
        styles.flexWrap,
        styles.pl2,
        styles.textLabel,
        styles.pv0,
        styles.optionRowAmountInput,
        styles.textInputContainer,
        styles.ml3,
        transaction?.comment?.splits,
        transaction?.splitShares,
        onSplitShareChange,
    ]);

    const isSplitModified = useMemo(() => {
        if (!transaction?.splitShares) {
            return;
        }
        return Object.keys(transaction.splitShares).some((key) => transaction.splitShares?.[Number(key) ?? -1]?.isModified);
    }, [transaction?.splitShares]);

    const getSplitSectionHeader = useCallback(
        () => (
            <View style={[styles.mt2, styles.mb1, styles.flexRow, styles.justifyContentBetween]}>
                <Text style={[styles.ph5, styles.textLabelSupporting]}>{translate('iou.participants')}</Text>
                {!shouldShowReadOnlySplits && !!isSplitModified && (
                    <PressableWithFeedback
                        onPress={() => {
                            resetSplitShares(transaction);
                        }}
                        accessibilityLabel={CONST.ROLE.BUTTON}
                        role={CONST.ROLE.BUTTON}
                        shouldUseAutoHitSlop
                    >
                        <Text style={[styles.pr5, styles.textLabelSupporting, styles.link]}>{translate('common.reset')}</Text>
                    </PressableWithFeedback>
                )}
            </View>
        ),
        [
            isSplitModified,
            shouldShowReadOnlySplits,
            styles.flexRow,
            styles.justifyContentBetween,
            styles.link,
            styles.mb1,
            styles.mt2,
            styles.ph5,
            styles.pr5,
            styles.textLabelSupporting,
            transaction,
            translate,
        ],
    );

    const sections = useMemo(() => {
        const options: Array<SectionListDataType<MoneyRequestConfirmationListItem>> = [];
        if (isTypeSplit) {
            options.push(
                ...[
                    {
                        title: translate('moneyRequestConfirmationList.paidBy'),
                        data: [getIOUConfirmationOptionsFromPayeePersonalDetail(payeePersonalDetails)],
                        shouldShow: true,
                    },
                    {
                        CustomSectionHeader: getSplitSectionHeader,
                        data: splitParticipants,
                        shouldShow: true,
                    },
                ],
            );
            options.push();
        } else {
            const formattedSelectedParticipants = selectedParticipants.map((participant) => ({
                ...participant,
                isSelected: false,
                isInteractive: isCreateExpenseFlow && !isTestReceipt,
                shouldShowRightIcon: isCreateExpenseFlow && !isTestReceipt,
            }));
            options.push({
                title: translate('common.to'),
                data: formattedSelectedParticipants,
                shouldShow: true,
            });
        }

        return options;
    }, [isTypeSplit, translate, payeePersonalDetails, getSplitSectionHeader, splitParticipants, selectedParticipants, isCreateExpenseFlow, isTestReceipt]);

    useEffect(() => {
        if (!isDistanceRequest || (isMovingTransactionFromTrackExpense && !isPolicyExpenseChat) || !transactionID) {
            // We don't want to recalculate the distance merchant when moving a transaction from Track Expense to a 1:1 chat, because the distance rate will be the same default P2P rate.
            // When moving to a policy chat (e.g. sharing with an accountant), we should recalculate the distance merchant with the policy's rate.
            return;
        }

        /*
         Set pending waypoints based on the route status. We should handle this dynamically to cover cases such as:
         When the user completes the initial steps of the IOU flow offline and then goes online on the confirmation page.
         In this scenario, the route will be fetched from the server, and the waypoints will no longer be pending.
        */
        setMoneyRequestPendingFields(transactionID, {waypoints: isDistanceRequestWithPendingRoute ? CONST.RED_BRICK_ROAD_PENDING_ACTION.ADD : null});

        const distanceMerchant = DistanceRequestUtils.getDistanceMerchant(hasRoute, distance, unit, rate ?? 0, currency ?? CONST.CURRENCY.USD, translate, toLocaleDigit);
        setMoneyRequestMerchant(transactionID, distanceMerchant, true);
    }, [
        isDistanceRequestWithPendingRoute,
        hasRoute,
        distance,
        unit,
        rate,
        currency,
        translate,
        toLocaleDigit,
        isDistanceRequest,
        isPolicyExpenseChat,
        transaction,
        transactionID,
        action,
        isMovingTransactionFromTrackExpense,
    ]);

    // Auto select the category if there is only one enabled category and it is required
    useEffect(() => {
        const enabledCategories = Object.values(policyCategories ?? {}).filter((category) => category.enabled);
        if (!transactionID || iouCategory || !shouldShowCategories || enabledCategories.length !== 1 || !isCategoryRequired) {
            return;
        }
        setMoneyRequestCategory(transactionID, enabledCategories.at(0)?.name ?? '', policy?.id);
        // Keep 'transaction' out to ensure that we auto select the option only once
        // eslint-disable-next-line react-compiler/react-compiler, react-hooks/exhaustive-deps
    }, [shouldShowCategories, policyCategories, isCategoryRequired, policy?.id]);

    // Auto select the tag if there is only one enabled tag and it is required
    useEffect(() => {
        if (!transactionID) {
            return;
        }

        let updatedTagsString = getTag(transaction);
        policyTagLists.forEach((tagList, index) => {
            const isTagListRequired = tagList.required ?? false;
            if (!isTagListRequired) {
                return;
            }
            const enabledTags = Object.values(tagList.tags).filter((tag) => tag.enabled);
            if (enabledTags.length !== 1 || getTag(transaction, index)) {
                return;
            }
            updatedTagsString = insertTagIntoTransactionTagsString(updatedTagsString, enabledTags.at(0)?.name ?? '', index);
        });
        if (updatedTagsString !== getTag(transaction) && updatedTagsString) {
            setMoneyRequestTag(transactionID, updatedTagsString);
        }
        // Keep 'transaction' out to ensure that we auto select the option only once
        // eslint-disable-next-line react-compiler/react-compiler, react-hooks/exhaustive-deps
    }, [transactionID, policyTagLists, policyTags]);

    /**
     * Navigate to the participant step
     */
    const navigateToParticipantPage = () => {
        if (!isCreateExpenseFlow) {
            return;
        }

        const newIOUType = iouType === CONST.IOU.TYPE.SUBMIT || iouType === CONST.IOU.TYPE.TRACK ? CONST.IOU.TYPE.CREATE : iouType;
        Navigation.navigate(ROUTES.MONEY_REQUEST_STEP_PARTICIPANTS.getRoute(newIOUType, transactionID, transaction.reportID, Navigation.getActiveRoute()));
    };

    /**
     * @param {String} paymentMethod
     */
    const confirm = useCallback(
        (paymentMethod: PaymentMethodType | undefined) => {
            if (!!routeError || !transactionID) {
                return;
            }
            if (iouType === CONST.IOU.TYPE.INVOICE && !hasInvoicingDetails(policy)) {
                Navigation.navigate(ROUTES.MONEY_REQUEST_STEP_COMPANY_INFO.getRoute(iouType, transactionID, reportID, Navigation.getActiveRoute()));
                return;
            }

            if (selectedParticipants.length === 0) {
                setFormError('iou.error.noParticipantSelected');
                return;
            }
            if (!isEditingSplitBill && isMerchantRequired && (isMerchantEmpty || (shouldDisplayFieldError && isMerchantMissing(transaction)))) {
                setFormError('iou.error.invalidMerchant');
                return;
            }
            if (iouCategory.length > CONST.API_TRANSACTION_CATEGORY_MAX_LENGTH) {
                setFormError('iou.error.invalidCategoryLength');
                return;
            }

            if (getTag(transaction).length > CONST.API_TRANSACTION_TAG_MAX_LENGTH) {
                setFormError('iou.error.invalidTagLength');
                return;
            }

            if (isPerDiemRequest && (transaction.comment?.customUnit?.subRates ?? []).length === 0) {
                setFormError('iou.error.invalidSubrateLength');
                return;
            }

            if (iouType !== CONST.IOU.TYPE.PAY) {
                // validate the amount for distance expenses
                const decimals = getCurrencyDecimals(iouCurrencyCode);
                if (isDistanceRequest && !isDistanceRequestWithPendingRoute && !validateAmount(String(iouAmount), decimals, CONST.IOU.DISTANCE_REQUEST_AMOUNT_MAX_LENGTH)) {
                    setFormError('common.error.invalidAmount');
                    return;
                }

                if (isEditingSplitBill && areRequiredFieldsEmpty(transaction)) {
                    setDidConfirmSplit(true);
                    setFormError('iou.error.genericSmartscanFailureMessage');
                    return;
                }

                if (formError) {
                    return;
                }

                if (shouldPlaySound) {
                    playSound(SOUNDS.DONE);
                }
                onConfirm?.(selectedParticipants);
            } else {
                if (!paymentMethod) {
                    return;
                }
                if (formError) {
                    return;
                }
                Log.info(`[IOU] Sending money via: ${paymentMethod}`);
                if (shouldPlaySound) {
                    playSound(SOUNDS.DONE);
                }
                onSendMoney?.(paymentMethod);
            }
        },
        [
            selectedParticipants,
            isEditingSplitBill,
            isMerchantRequired,
            isMerchantEmpty,
            shouldDisplayFieldError,
            transaction,
            iouCategory.length,
            formError,
            iouType,
            setFormError,
            onSendMoney,
            iouCurrencyCode,
            isDistanceRequest,
            isPerDiemRequest,
            isDistanceRequestWithPendingRoute,
            iouAmount,
            onConfirm,
            shouldPlaySound,
            transactionID,
            reportID,
            policy,
            routeError,
        ],
    );

    const focusTimeoutRef = useRef<NodeJS.Timeout | null>(null);
    useFocusEffect(
        useCallback(() => {
            focusTimeoutRef.current = setTimeout(() => {
                InteractionManager.runAfterInteractions(() => {
                    blurActiveElement();
                });
            }, CONST.ANIMATED_TRANSITION);
            return () => focusTimeoutRef.current && clearTimeout(focusTimeoutRef.current);
        }, []),
    );

    const errorMessage = useMemo(() => {
        if (routeError) {
            return routeError;
        }
        if (isTypeSplit && !shouldShowReadOnlySplits) {
            return debouncedFormError && translate(debouncedFormError);
        }
        return formError && translate(formError);
    }, [routeError, isTypeSplit, shouldShowReadOnlySplits, debouncedFormError, formError, translate]);

    const footerContent = useMemo(() => {
        if (isReadOnly) {
            return;
        }

        const shouldShowSettlementButton = iouType === CONST.IOU.TYPE.PAY;

        const button = shouldShowSettlementButton ? (
            <SettlementButton
                pressOnEnter
                onPress={confirm}
                enablePaymentsRoute={ROUTES.IOU_SEND_ENABLE_PAYMENTS}
                addBankAccountRoute={bankAccountRoute}
                shouldShowPersonalBankAccountOption
                currency={iouCurrencyCode}
                policyID={policyID}
                buttonSize={CONST.DROPDOWN_BUTTON_SIZE.LARGE}
                kycWallAnchorAlignment={{
                    horizontal: CONST.MODAL.ANCHOR_ORIGIN_HORIZONTAL.LEFT,
                    vertical: CONST.MODAL.ANCHOR_ORIGIN_VERTICAL.BOTTOM,
                }}
                paymentMethodDropdownAnchorAlignment={{
                    horizontal: CONST.MODAL.ANCHOR_ORIGIN_HORIZONTAL.RIGHT,
                    vertical: CONST.MODAL.ANCHOR_ORIGIN_VERTICAL.BOTTOM,
                }}
                enterKeyEventListenerPriority={1}
                useKeyboardShortcuts
                // eslint-disable-next-line @typescript-eslint/prefer-nullish-coalescing
                isLoading={isConfirmed || isConfirming}
            />
        ) : (
            <ButtonWithDropdownMenu
                pressOnEnter
                onPress={(event, value) => confirm(value as PaymentMethodType)}
                options={splitOrRequestOptions}
                buttonSize={CONST.DROPDOWN_BUTTON_SIZE.LARGE}
                enterKeyEventListenerPriority={1}
                useKeyboardShortcuts
                // eslint-disable-next-line @typescript-eslint/prefer-nullish-coalescing
                isLoading={isConfirmed || isConfirming}
            />
        );

        return (
            <>
                {!!errorMessage && (
                    <FormHelpMessage
                        style={[styles.ph1, styles.mb2]}
                        isError
                        message={errorMessage}
                    />
                )}

                <EducationalTooltip
                    shouldRender={shouldShowProductTrainingTooltip}
                    renderTooltipContent={renderProductTrainingTooltip}
                    anchorAlignment={{
                        horizontal: CONST.MODAL.ANCHOR_ORIGIN_HORIZONTAL.CENTER,
                        vertical: CONST.MODAL.ANCHOR_ORIGIN_VERTICAL.BOTTOM,
                    }}
                    wrapperStyle={styles.productTrainingTooltipWrapper}
                    shouldHideOnNavigate
                    shiftVertical={-10}
                >
                    <View>{button}</View>
                </EducationalTooltip>
            </>
        );
    }, [
        isReadOnly,
        iouType,
        confirm,
        bankAccountRoute,
        iouCurrencyCode,
        policyID,
        isConfirmed,
        splitOrRequestOptions,
        errorMessage,
        styles.ph1,
        styles.mb2,
        styles.productTrainingTooltipWrapper,
        shouldShowProductTrainingTooltip,
        renderProductTrainingTooltip,
        isConfirming,
    ]);

    const listFooterContent = (
        <MoneyRequestConfirmationListFooter
            action={action}
            currency={currency}
            didConfirm={!!didConfirm}
            distance={distance}
            formattedAmount={formattedAmount}
            formattedAmountPerAttendee={formattedAmountPerAttendee}
            formError={formError}
            hasRoute={hasRoute}
            iouAttendees={iouAttendees}
            iouCategory={iouCategory}
            iouComment={iouComment}
            iouCreated={iouCreated}
            iouCurrencyCode={iouCurrencyCode}
            iouIsBillable={iouIsBillable}
            iouMerchant={iouMerchant}
            iouType={iouType}
            isCategoryRequired={isCategoryRequired}
            isDistanceRequest={isDistanceRequest}
            isPerDiemRequest={isPerDiemRequest}
            isEditingSplitBill={isEditingSplitBill}
            isMerchantEmpty={isMerchantEmpty}
            isMerchantRequired={isMerchantRequired}
            isPolicyExpenseChat={isPolicyExpenseChat}
            isReadOnly={isReadOnly}
            isTypeInvoice={isTypeInvoice}
            onToggleBillable={onToggleBillable}
            policy={policy}
            policyTags={policyTags}
            policyTagLists={policyTagLists}
            rate={rate}
            receiptFilename={receiptFilename}
            receiptPath={receiptPath}
            reportActionID={reportActionID}
            reportID={reportID}
            selectedParticipants={selectedParticipantsProp}
            shouldDisplayFieldError={shouldDisplayFieldError}
            shouldDisplayReceipt={shouldDisplayReceipt}
            shouldShowCategories={shouldShowCategories}
            shouldShowMerchant={shouldShowMerchant}
            shouldShowSmartScanFields={shouldShowSmartScanFields}
            shouldShowAmountField={!isPerDiemRequest}
            shouldShowTax={shouldShowTax}
            transaction={transaction}
            transactionID={transactionID}
            unit={unit}
            onPDFLoadError={onPDFLoadError}
            onPDFPassword={onPDFPassword}
            iouIsReimbursable={iouIsReimbursable}
            onToggleReimbursable={onToggleReimbursable}
            isReceiptEditable={isReceiptEditable}
        />
    );

    return (
        <MouseProvider>
            <SelectionList<MoneyRequestConfirmationListItem>
                sections={sections}
                ListItem={UserListItem}
                onSelectRow={navigateToParticipantPage}
                shouldSingleExecuteRowSelect
                canSelectMultiple={false}
                shouldPreventDefaultFocusOnSelectRow
                shouldShowListEmptyContent={false}
                footerContent={footerContent}
                listFooterContent={listFooterContent}
                containerStyle={[styles.flexBasisAuto]}
                removeClippedSubviews={false}
                disableKeyboardShortcuts
            />
        </MouseProvider>
    );
}

MoneyRequestConfirmationList.displayName = 'MoneyRequestConfirmationList';

export default memo(
    MoneyRequestConfirmationList,
    (prevProps, nextProps) =>
        lodashIsEqual(prevProps.transaction, nextProps.transaction) &&
        prevProps.onSendMoney === nextProps.onSendMoney &&
        prevProps.onConfirm === nextProps.onConfirm &&
        prevProps.iouType === nextProps.iouType &&
        prevProps.iouAmount === nextProps.iouAmount &&
        prevProps.isDistanceRequest === nextProps.isDistanceRequest &&
        prevProps.isPolicyExpenseChat === nextProps.isPolicyExpenseChat &&
        prevProps.iouCategory === nextProps.iouCategory &&
        prevProps.shouldShowSmartScanFields === nextProps.shouldShowSmartScanFields &&
        prevProps.isEditingSplitBill === nextProps.isEditingSplitBill &&
        prevProps.iouCurrencyCode === nextProps.iouCurrencyCode &&
        prevProps.iouMerchant === nextProps.iouMerchant &&
        lodashIsEqual(prevProps.selectedParticipants, nextProps.selectedParticipants) &&
        lodashIsEqual(prevProps.payeePersonalDetails, nextProps.payeePersonalDetails) &&
        prevProps.isReadOnly === nextProps.isReadOnly &&
        prevProps.bankAccountRoute === nextProps.bankAccountRoute &&
        prevProps.policyID === nextProps.policyID &&
        prevProps.reportID === nextProps.reportID &&
        prevProps.receiptPath === nextProps.receiptPath &&
        prevProps.iouAttendees === nextProps.iouAttendees &&
        prevProps.iouComment === nextProps.iouComment &&
        prevProps.receiptFilename === nextProps.receiptFilename &&
        prevProps.iouCreated === nextProps.iouCreated &&
        prevProps.iouIsBillable === nextProps.iouIsBillable &&
        prevProps.onToggleBillable === nextProps.onToggleBillable &&
        prevProps.hasSmartScanFailed === nextProps.hasSmartScanFailed &&
        prevProps.reportActionID === nextProps.reportActionID &&
        lodashIsEqual(prevProps.action, nextProps.action) &&
        prevProps.shouldDisplayReceipt === nextProps.shouldDisplayReceipt,
);<|MERGE_RESOLUTION|>--- conflicted
+++ resolved
@@ -233,15 +233,9 @@
     iouIsReimbursable = true,
     onToggleReimbursable,
 }: MoneyRequestConfirmationListProps) {
-<<<<<<< HEAD
-    const [policyCategoriesReal] = useOnyx(`${ONYXKEYS.COLLECTION.POLICY_CATEGORIES}${policyID}`, {canBeMissing: false});
-    const [policyTags] = useOnyx(`${ONYXKEYS.COLLECTION.POLICY_TAGS}${policyID}`, {canBeMissing: false});
-    const [policyReal] = useOnyx(`${ONYXKEYS.COLLECTION.POLICY}${policyID}`, {canBeMissing: false});
-=======
     const [policyCategoriesReal] = useOnyx(`${ONYXKEYS.COLLECTION.POLICY_CATEGORIES}${policyID}`, {canBeMissing: true});
     const [policyTags] = useOnyx(`${ONYXKEYS.COLLECTION.POLICY_TAGS}${policyID}`, {canBeMissing: true});
     const [policyReal] = useOnyx(`${ONYXKEYS.COLLECTION.POLICY}${policyID}`, {canBeMissing: true});
->>>>>>> f62ec5e0
     const [policyDraft] = useOnyx(`${ONYXKEYS.COLLECTION.POLICY_DRAFTS}${policyID}`, {canBeMissing: true});
     const [defaultMileageRate] = useOnyx(`${ONYXKEYS.COLLECTION.POLICY_DRAFTS}${policyID}`, {
         selector: (selectedPolicy) => DistanceRequestUtils.getDefaultMileageRate(selectedPolicy),
