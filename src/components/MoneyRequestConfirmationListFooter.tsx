--- conflicted
+++ resolved
@@ -336,20 +336,7 @@
     // Determine if the merchant error should be displayed
     const shouldDisplayMerchantError = isMerchantRequired && (shouldDisplayFieldError || formError === 'iou.error.invalidMerchant') && isMerchantEmpty;
     const shouldDisplayDistanceRateError = formError === 'iou.error.invalidRate';
-<<<<<<< HEAD
-    // Determine when to show the receipt empty state:
-    // - Show for submit or track expense types
-    // - Hide for per diem requests
-    // - Hide when submitting a track expense to a non-paid group policy (personal users)
-    // - Hide for manual distance requests
-    const shouldShowReceiptEmptyState =
-        (iouType === CONST.IOU.TYPE.SUBMIT || iouType === CONST.IOU.TYPE.TRACK) &&
-        !isPerDiemRequest &&
-        (!isMovingTransactionFromTrackExpense(action) || isPaidGroupPolicy(policy)) &&
-        !isManualDistanceRequest;
-=======
-    const showReceiptEmptyState = shouldShowReceiptEmptyState(iouType, action, policy, isPerDiemRequest);
->>>>>>> adade48f
+    const showReceiptEmptyState = shouldShowReceiptEmptyState(iouType, action, policy, isPerDiemRequest, isManualDistanceRequest);
     // The per diem custom unit
     const perDiemCustomUnit = getPerDiemCustomUnit(policy);
     const {
