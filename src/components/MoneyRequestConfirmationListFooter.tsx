import {format} from 'date-fns';
import {Str} from 'expensify-common';
import lodashIsEqual from 'lodash/isEqual';
import React, {memo, useMemo} from 'react';
import {View} from 'react-native';
import type {OnyxEntry} from 'react-native-onyx';
import {useOnyx} from 'react-native-onyx';
import type {ValueOf} from 'type-fest';
import useLocalize from '@hooks/useLocalize';
import useNetwork from '@hooks/useNetwork';
import useThemeStyles from '@hooks/useThemeStyles';
import {convertToDisplayString} from '@libs/CurrencyUtils';
import DistanceRequestUtils from '@libs/DistanceRequestUtils';
import Navigation from '@libs/Navigation/Navigation';
import {hasEnabledOptions} from '@libs/OptionsListUtils';
import {getDestinationForDisplay, getSubratesFields, getSubratesForDisplay, getTimeDifferenceIntervals, getTimeForDisplay} from '@libs/PerDiemRequestUtils';
import {canSendInvoice, getPerDiemCustomUnit, isMultiLevelTags as isMultiLevelTagsPolicyUtils, isPaidGroupPolicy} from '@libs/PolicyUtils';
import type {ThumbnailAndImageURI} from '@libs/ReceiptUtils';
import {getThumbnailAndImageURIs} from '@libs/ReceiptUtils';
import {buildOptimisticExpenseReport, getDefaultWorkspaceAvatar, getOutstandingReportsForUser, isReportOutstanding, populateOptimisticReportFormula} from '@libs/ReportUtils';
import {hasEnabledTags} from '@libs/TagsOptionsListUtils';
import {
    getTagForDisplay,
    getTaxAmount,
    getTaxName,
    isAmountMissing,
    isCreatedMissing,
    isFetchingWaypointsFromServer,
    shouldShowAttendees as shouldShowAttendeesTransactionUtils,
} from '@libs/TransactionUtils';
import tryResolveUrlFromApiRoot from '@libs/tryResolveUrlFromApiRoot';
import ToggleSettingOptionRow from '@pages/workspace/workflows/ToggleSettingsOptionRow';
import CONST from '@src/CONST';
import type {IOUAction, IOUType} from '@src/CONST';
import ONYXKEYS from '@src/ONYXKEYS';
import ROUTES from '@src/ROUTES';
import type * as OnyxTypes from '@src/types/onyx';
import type {Attendee, Participant} from '@src/types/onyx/IOU';
import type {Unit} from '@src/types/onyx/Policy';
import {isEmptyObject} from '@src/types/utils/EmptyObject';
import Badge from './Badge';
import ConfirmedRoute from './ConfirmedRoute';
import MentionReportContext from './HTMLEngineProvider/HTMLRenderers/MentionReportRenderer/MentionReportContext';
import * as Expensicons from './Icon/Expensicons';
import MenuItem from './MenuItem';
import MenuItemWithTopDescription from './MenuItemWithTopDescription';
import PDFThumbnail from './PDFThumbnail';
import PressableWithoutFocus from './Pressable/PressableWithoutFocus';
import ReceiptEmptyState from './ReceiptEmptyState';
import ReceiptImage from './ReceiptImage';
import {ShowContextMenuContext} from './ShowContextMenuContext';

type MoneyRequestConfirmationListFooterProps = {
    /** The action to perform */
    action: IOUAction;

    /** The currency of the transaction */
    currency: string;

    /** Flag indicating if the confirmation is done */
    didConfirm: boolean;

    /** The distance of the transaction */
    distance: number;

    /** The formatted amount of the transaction */
    formattedAmount: string;

    /** The formatted amount of the transaction per 1 attendee */
    formattedAmountPerAttendee: string;

    /** The error message for the form */
    formError: string;

    /** Flag indicating if there is a route */
    hasRoute: boolean;

    /** The category of the IOU */
    iouCategory: string;

    /** The list of attendees */
    iouAttendees: Attendee[] | undefined;

    /** The comment of the IOU */
    iouComment: string | undefined;

    /** The creation date of the IOU */
    iouCreated: string | undefined;

    /** The currency code of the IOU */
    iouCurrencyCode: string | undefined;

    /** Flag indicating if the IOU is billable */
    iouIsBillable: boolean;

    /** The merchant of the IOU */
    iouMerchant: string | undefined;

    /** The type of the IOU */
    iouType: Exclude<IOUType, typeof CONST.IOU.TYPE.REQUEST | typeof CONST.IOU.TYPE.SEND>;

    /** Flag indicating if the category is required */
    isCategoryRequired: boolean;

    /** Flag indicating if it is a distance request */
    isDistanceRequest: boolean;

    /** Flag indicating if it is a per diem request */
    isPerDiemRequest: boolean;

    /** Flag indicating if the merchant is empty */
    isMerchantEmpty: boolean;

    /** Flag indicating if the merchant is required */
    isMerchantRequired: boolean | undefined;

    /** Flag indicating if it is a policy expense chat */
    isPolicyExpenseChat: boolean;

    /** Flag indicating if it is read-only */
    isReadOnly: boolean;

    /** Flag indicating if it is an invoice type */
    isTypeInvoice: boolean;

    /** Function to toggle billable */
    onToggleBillable?: (isOn: boolean) => void;

    /** The policy */
    policy: OnyxEntry<OnyxTypes.Policy>;

    /** The policy tag lists */
    policyTags: OnyxEntry<OnyxTypes.PolicyTagLists>;

    /** The policy tag lists */
    policyTagLists: Array<ValueOf<OnyxTypes.PolicyTagLists>>;

    /** The rate of the transaction */
    rate: number | undefined;

    /** The filename of the receipt */
    receiptFilename: string;

    /** The path of the receipt */
    receiptPath: string;

    /** The report action ID */
    reportActionID: string | undefined;

    /** The report ID */
    reportID: string;

    /** The selected participants */
    selectedParticipants: Participant[];

    /** Flag indicating if the field error should be displayed */
    shouldDisplayFieldError: boolean;

    /** Flag indicating if the receipt should be displayed */
    shouldDisplayReceipt: boolean;

    /** Flag indicating if the categories should be shown */
    shouldShowCategories: boolean;

    /** Flag indicating if the merchant should be shown */
    shouldShowMerchant: boolean;

    /** Flag indicating if the smart scan fields should be shown */
    shouldShowSmartScanFields: boolean;

    /** Flag indicating if the amount field should be shown */
    shouldShowAmountField?: boolean;

    /** Flag indicating if the tax should be shown */
    shouldShowTax: boolean;

    /** The transaction */
    transaction: OnyxEntry<OnyxTypes.Transaction>;

    /** The transaction ID */
    transactionID: string | undefined;

    /** Whether the receipt can be replaced */
    isReceiptEditable?: boolean;

    /** The unit */
    unit: Unit | undefined;

    /** The PDF load error callback */
    onPDFLoadError?: () => void;

    /** The PDF password callback */
    onPDFPassword?: () => void;
};

function MoneyRequestConfirmationListFooter({
    action,
    currency,
    didConfirm,
    distance,
    formattedAmount,
    formattedAmountPerAttendee,
    formError,
    hasRoute,
    iouAttendees,
    iouCategory,
    iouComment,
    iouCreated,
    iouCurrencyCode,
    iouIsBillable,
    iouMerchant,
    iouType,
    isCategoryRequired,
    isDistanceRequest,
    isPerDiemRequest,
    isMerchantEmpty,
    isMerchantRequired,
    isPolicyExpenseChat,
    isReadOnly,
    isTypeInvoice,
    onToggleBillable,
    policy,
    policyTags,
    policyTagLists,
    rate,
    receiptFilename,
    receiptPath,
    reportActionID,
    reportID,
    selectedParticipants,
    shouldDisplayFieldError,
    shouldDisplayReceipt,
    shouldShowCategories,
    shouldShowMerchant,
    shouldShowSmartScanFields,
    shouldShowAmountField = true,
    shouldShowTax,
    transaction,
    transactionID,
    unit,
    onPDFLoadError,
    onPDFPassword,
    isReceiptEditable = false,
}: MoneyRequestConfirmationListFooterProps) {
    const styles = useThemeStyles();
    const {translate, toLocaleDigit} = useLocalize();
    const {isOffline} = useNetwork();
    const [allPolicies] = useOnyx(ONYXKEYS.COLLECTION.POLICY, {canBeMissing: true});
    const [allReports] = useOnyx(ONYXKEYS.COLLECTION.REPORT, {canBeMissing: true});

    const [currentUserLogin] = useOnyx(ONYXKEYS.SESSION, {selector: (session) => session?.email, canBeMissing: true});

    const shouldShowTags = useMemo(() => isPolicyExpenseChat && hasEnabledTags(policyTagLists), [isPolicyExpenseChat, policyTagLists]);
    const isMultilevelTags = useMemo(() => isMultiLevelTagsPolicyUtils(policyTags), [policyTags]);
    const shouldShowAttendees = useMemo(() => shouldShowAttendeesTransactionUtils(iouType, policy), [iouType, policy]);

    const hasPendingWaypoints = transaction && isFetchingWaypointsFromServer(transaction);
    const hasErrors = !isEmptyObject(transaction?.errors) || !isEmptyObject(transaction?.errorFields?.route) || !isEmptyObject(transaction?.errorFields?.waypoints);
    // eslint-disable-next-line @typescript-eslint/prefer-nullish-coalescing
    const shouldShowMap = isDistanceRequest && !!(hasErrors || hasPendingWaypoints || iouType !== CONST.IOU.TYPE.SPLIT || !isReadOnly);

    const senderWorkspace = useMemo(() => {
        const senderWorkspaceParticipant = selectedParticipants.find((participant) => participant.isSender);
        return allPolicies?.[`${ONYXKEYS.COLLECTION.POLICY}${senderWorkspaceParticipant?.policyID}`];
    }, [allPolicies, selectedParticipants]);

    const canUpdateSenderWorkspace = useMemo(() => {
        const isInvoiceRoomParticipant = selectedParticipants.some((participant) => participant.isInvoiceRoom);

        return canSendInvoice(allPolicies, currentUserLogin) && !!transaction?.isFromGlobalCreate && !isInvoiceRoomParticipant;
    }, [allPolicies, currentUserLogin, selectedParticipants, transaction?.isFromGlobalCreate]);

    /**
     * We need to check if the transaction report exists first in order to prevent the outstanding reports from being used.
     * Also we need to check if transaction report exists in outstanding reports in order to show a correct report name.
     */
    const transactionReport = !!transaction?.reportID && Object.values(allReports ?? {}).find((report) => report?.reportID === transaction.reportID);
    const policyID = selectedParticipants?.at(0)?.policyID;
    const reportOwnerAccountID = selectedParticipants?.at(0)?.ownerAccountID;
    const shouldUseTransactionReport = !!transactionReport && isReportOutstanding(transactionReport, policyID);
    const firstOutstandingReport = getOutstandingReportsForUser(policyID, reportOwnerAccountID, allReports ?? {}).at(0);
    let reportName: string | undefined;
    if (shouldUseTransactionReport) {
        reportName = transactionReport.reportName;
    } else {
        reportName = firstOutstandingReport?.reportName;
    }

    if (!reportName) {
        const optimisticReport = buildOptimisticExpenseReport(reportID, policy?.id, policy?.ownerAccountID ?? CONST.DEFAULT_NUMBER_ID, Number(formattedAmount), currency);
        reportName = populateOptimisticReportFormula(policy?.fieldList?.text_title?.defaultValue ?? '', optimisticReport, policy);
    }
    const shouldReportBeEditable = !!firstOutstandingReport;

    const isTypeSend = iouType === CONST.IOU.TYPE.PAY;
    const taxRates = policy?.taxRates ?? null;
    // In Send Money and Split Bill with Scan flow, we don't allow the Merchant or Date to be edited. For distance requests, don't show the merchant as there's already another "Distance" menu item
    const shouldShowDate = (shouldShowSmartScanFields || isDistanceRequest) && !isTypeSend;
    // Determines whether the tax fields can be modified.
    // The tax fields can only be modified if the component is not in read-only mode
    // and it is not a distance request.
    const canModifyTaxFields = !isReadOnly && !isDistanceRequest && !isPerDiemRequest;
    // A flag for showing the billable field
    const shouldShowBillable = policy?.disabledFields?.defaultBillable === false;
    // Calculate the formatted tax amount based on the transaction's tax amount and the IOU currency code
    const taxAmount = getTaxAmount(transaction, false);
    const formattedTaxAmount = convertToDisplayString(taxAmount, iouCurrencyCode);
    // Get the tax rate title based on the policy and transaction
    const taxRateTitle = getTaxName(policy, transaction);
    // Determine if the merchant error should be displayed
    const shouldDisplayMerchantError = isMerchantRequired && (shouldDisplayFieldError || formError === 'iou.error.invalidMerchant') && isMerchantEmpty;
    const shouldDisplayDistanceRateError = formError === 'iou.error.invalidRate';
    // The empty receipt component should only show for IOU Requests of a paid policy ("Team" or "Corporate")
    const shouldShowReceiptEmptyState = iouType === CONST.IOU.TYPE.SUBMIT && isPaidGroupPolicy(policy) && !isPerDiemRequest;
    // The per diem custom unit
    const perDiemCustomUnit = getPerDiemCustomUnit(policy);
    const {
        image: receiptImage,
        thumbnail: receiptThumbnail,
        isThumbnail,
        fileExtension,
        isLocalFile,
    } = receiptPath && receiptFilename ? getThumbnailAndImageURIs(transaction, receiptPath, receiptFilename) : ({} as ThumbnailAndImageURI);
    const resolvedThumbnail = isLocalFile ? receiptThumbnail : tryResolveUrlFromApiRoot(receiptThumbnail ?? '');
    const resolvedReceiptImage = isLocalFile ? receiptImage : tryResolveUrlFromApiRoot(receiptImage ?? '');

    const contextMenuContextValue = useMemo(
        () => ({
            anchor: null,
            report: undefined,
            reportNameValuePairs: undefined,
            action: undefined,
            checkIfContextMenuActive: () => {},
            onShowContextMenu: () => {},
            isDisabled: true,
            shouldDisplayContextMenu: false,
        }),
        [],
    );

    const mentionReportContextValue = useMemo(() => ({currentReportID: reportID, exactlyMatch: true}), [reportID]);

    const fields = [
        {
            item: (
                <MenuItemWithTopDescription
                    key={translate('iou.amount')}
                    shouldShowRightIcon={!isReadOnly && !isDistanceRequest}
                    title={formattedAmount}
                    description={translate('iou.amount')}
                    interactive={!isReadOnly}
                    onPress={() => {
                        if (isDistanceRequest || !transactionID) {
                            return;
                        }

                        Navigation.navigate(ROUTES.MONEY_REQUEST_STEP_AMOUNT.getRoute(action, iouType, transactionID, reportID, CONST.IOU.PAGE_INDEX.CONFIRM, Navigation.getActiveRoute()));
                    }}
                    style={[styles.moneyRequestMenuItem, styles.mt2]}
                    titleStyle={styles.moneyRequestConfirmationAmount}
                    disabled={didConfirm}
                    brickRoadIndicator={shouldDisplayFieldError && isAmountMissing(transaction) ? CONST.BRICK_ROAD_INDICATOR_STATUS.ERROR : undefined}
                    errorText={shouldDisplayFieldError && isAmountMissing(transaction) ? translate('common.error.enterAmount') : ''}
                />
            ),
            shouldShow: shouldShowSmartScanFields && shouldShowAmountField,
        },
        {
            item: (
                <View key={translate('common.description')}>
                    <ShowContextMenuContext.Provider value={contextMenuContextValue}>
                        <MentionReportContext.Provider value={mentionReportContextValue}>
                            <MenuItemWithTopDescription
                                shouldShowRightIcon={!isReadOnly}
                                shouldParseTitle
                                excludedMarkdownRules={!policy ? ['reportMentions'] : []}
                                title={iouComment}
                                description={translate('common.description')}
                                onPress={() => {
                                    if (!transactionID) {
                                        return;
                                    }

                                    Navigation.navigate(
                                        ROUTES.MONEY_REQUEST_STEP_DESCRIPTION.getRoute(action, iouType, transactionID, reportID, Navigation.getActiveRoute(), reportActionID),
                                    );
                                }}
                                style={[styles.moneyRequestMenuItem]}
                                titleStyle={styles.flex1}
                                disabled={didConfirm}
                                interactive={!isReadOnly}
                                numberOfLinesTitle={2}
                            />
                        </MentionReportContext.Provider>
                    </ShowContextMenuContext.Provider>
                </View>
            ),
            shouldShow: true,
        },
        {
            item: (
                <MenuItemWithTopDescription
                    key={translate('common.distance')}
                    shouldShowRightIcon={!isReadOnly}
                    title={DistanceRequestUtils.getDistanceForDisplay(hasRoute, distance, unit, rate, translate)}
                    description={translate('common.distance')}
                    style={[styles.moneyRequestMenuItem]}
                    titleStyle={styles.flex1}
                    onPress={() => {
                        if (!transactionID) {
                            return;
                        }

                        Navigation.navigate(ROUTES.MONEY_REQUEST_STEP_DISTANCE.getRoute(action, iouType, transactionID, reportID, Navigation.getActiveRoute()));
                    }}
                    disabled={didConfirm}
                    interactive={!isReadOnly}
                />
            ),
            shouldShow: isDistanceRequest,
        },
        {
            item: (
                <MenuItemWithTopDescription
                    key={translate('common.rate')}
                    shouldShowRightIcon={!!rate && !isReadOnly && isPolicyExpenseChat}
                    title={DistanceRequestUtils.getRateForDisplay(unit, rate, currency, translate, toLocaleDigit, isOffline)}
                    description={translate('common.rate')}
                    style={[styles.moneyRequestMenuItem]}
                    titleStyle={styles.flex1}
                    onPress={() => {
                        if (!transactionID) {
                            return;
                        }

                        Navigation.navigate(ROUTES.MONEY_REQUEST_STEP_DISTANCE_RATE.getRoute(action, iouType, transactionID, reportID, Navigation.getActiveRoute()));
                    }}
                    brickRoadIndicator={shouldDisplayDistanceRateError ? CONST.BRICK_ROAD_INDICATOR_STATUS.ERROR : undefined}
                    disabled={didConfirm}
                    interactive={!!rate && !isReadOnly && isPolicyExpenseChat}
                />
            ),
            shouldShow: isDistanceRequest,
        },
        {
            item: (
                <MenuItemWithTopDescription
                    key={translate('common.merchant')}
                    shouldShowRightIcon={!isReadOnly}
                    title={isMerchantEmpty ? '' : iouMerchant}
                    description={translate('common.merchant')}
                    style={[styles.moneyRequestMenuItem]}
                    titleStyle={styles.flex1}
                    onPress={() => {
                        if (!transactionID) {
                            return;
                        }

                        Navigation.navigate(ROUTES.MONEY_REQUEST_STEP_MERCHANT.getRoute(action, iouType, transactionID, reportID, Navigation.getActiveRoute()));
                    }}
                    disabled={didConfirm}
                    interactive={!isReadOnly}
                    brickRoadIndicator={shouldDisplayMerchantError ? CONST.BRICK_ROAD_INDICATOR_STATUS.ERROR : undefined}
                    errorText={shouldDisplayMerchantError ? translate('common.error.fieldRequired') : ''}
                    rightLabel={isMerchantRequired && !shouldDisplayMerchantError ? translate('common.required') : ''}
                    numberOfLinesTitle={2}
                />
            ),
            shouldShow: shouldShowMerchant,
        },
        {
            item: (
                <MenuItemWithTopDescription
                    key={translate('common.category')}
                    shouldShowRightIcon={!isReadOnly}
                    title={iouCategory}
                    description={translate('common.category')}
                    numberOfLinesTitle={2}
                    onPress={() => {
                        if (!transactionID) {
                            return;
                        }

                        Navigation.navigate(ROUTES.MONEY_REQUEST_STEP_CATEGORY.getRoute(action, iouType, transactionID, reportID, Navigation.getActiveRoute(), reportActionID));
                    }}
                    style={[styles.moneyRequestMenuItem]}
                    titleStyle={styles.flex1}
                    disabled={didConfirm}
                    interactive={!isReadOnly}
                    rightLabel={isCategoryRequired ? translate('common.required') : ''}
                />
            ),
            shouldShow: shouldShowCategories,
        },
        {
            item: (
                <MenuItemWithTopDescription
                    key={translate('common.date')}
                    shouldShowRightIcon={!isReadOnly}
                    // eslint-disable-next-line @typescript-eslint/prefer-nullish-coalescing
                    title={iouCreated || format(new Date(), CONST.DATE.FNS_FORMAT_STRING)}
                    description={translate('common.date')}
                    style={[styles.moneyRequestMenuItem]}
                    titleStyle={styles.flex1}
                    onPress={() => {
                        if (!transactionID) {
                            return;
                        }

                        Navigation.navigate(ROUTES.MONEY_REQUEST_STEP_DATE.getRoute(action, iouType, transactionID, reportID, Navigation.getActiveRoute(), reportActionID));
                    }}
                    disabled={didConfirm}
                    interactive={!isReadOnly}
                    brickRoadIndicator={shouldDisplayFieldError && isCreatedMissing(transaction) ? CONST.BRICK_ROAD_INDICATOR_STATUS.ERROR : undefined}
                    errorText={shouldDisplayFieldError && isCreatedMissing(transaction) ? translate('common.error.enterDate') : ''}
                />
            ),
            shouldShow: shouldShowDate,
        },
        ...policyTagLists.map(({name, required, tags}, index) => {
            const isTagRequired = required ?? false;
            const shouldShow = shouldShowTags && (!isMultilevelTags || hasEnabledOptions(tags));
            return {
                item: (
                    <MenuItemWithTopDescription
                        key={name}
                        shouldShowRightIcon={!isReadOnly}
                        title={getTagForDisplay(transaction, index)}
                        description={name}
                        numberOfLinesTitle={2}
                        onPress={() => {
                            if (!transactionID) {
                                return;
                            }

                            Navigation.navigate(ROUTES.MONEY_REQUEST_STEP_TAG.getRoute(action, iouType, index, transactionID, reportID, Navigation.getActiveRoute(), reportActionID));
                        }}
                        style={[styles.moneyRequestMenuItem]}
                        disabled={didConfirm}
                        interactive={!isReadOnly}
                        rightLabel={isTagRequired ? translate('common.required') : ''}
                    />
                ),
                shouldShow,
            };
        }),
        {
            item: (
                <MenuItemWithTopDescription
                    key={`${taxRates?.name}${taxRateTitle}`}
                    shouldShowRightIcon={canModifyTaxFields}
                    title={taxRateTitle}
                    description={taxRates?.name}
                    style={[styles.moneyRequestMenuItem]}
                    titleStyle={styles.flex1}
                    onPress={() => {
                        if (!transactionID) {
                            return;
                        }

                        Navigation.navigate(ROUTES.MONEY_REQUEST_STEP_TAX_RATE.getRoute(action, iouType, transactionID, reportID, Navigation.getActiveRoute()));
                    }}
                    disabled={didConfirm}
                    interactive={canModifyTaxFields}
                />
            ),
            shouldShow: shouldShowTax,
        },
        {
            item: (
                <MenuItemWithTopDescription
                    key={`${taxRates?.name}${formattedTaxAmount}`}
                    shouldShowRightIcon={canModifyTaxFields}
                    title={formattedTaxAmount}
                    description={translate('iou.taxAmount')}
                    style={[styles.moneyRequestMenuItem]}
                    titleStyle={styles.flex1}
                    onPress={() => {
                        if (!transactionID) {
                            return;
                        }

                        Navigation.navigate(ROUTES.MONEY_REQUEST_STEP_TAX_AMOUNT.getRoute(action, iouType, transactionID, reportID, Navigation.getActiveRoute()));
                    }}
                    disabled={didConfirm}
                    interactive={canModifyTaxFields}
                />
            ),
            shouldShow: shouldShowTax,
        },
        {
            item: (
                <MenuItemWithTopDescription
                    key="attendees"
                    shouldShowRightIcon
                    title={iouAttendees?.map((item) => item?.displayName ?? item?.login).join(', ')}
                    description={`${translate('iou.attendees')} ${
                        iouAttendees?.length && iouAttendees.length > 1 && formattedAmountPerAttendee ? `\u00B7 ${formattedAmountPerAttendee} ${translate('common.perPerson')}` : ''
                    }`}
                    style={[styles.moneyRequestMenuItem]}
                    titleStyle={styles.flex1}
                    onPress={() => {
                        if (!transactionID) {
                            return;
                        }

                        Navigation.navigate(ROUTES.MONEY_REQUEST_ATTENDEE.getRoute(action, iouType, transactionID, reportID, Navigation.getActiveRoute()));
                    }}
                    interactive
                    shouldRenderAsHTML
                />
            ),
            shouldShow: shouldShowAttendees,
        },
        {
            item: (
                <View
                    key={translate('common.billable')}
                    style={[styles.flexRow, styles.justifyContentBetween, styles.alignItemsCenter, styles.ml5, styles.mr8, styles.optionRow]}
                >
                    <ToggleSettingOptionRow
                        switchAccessibilityLabel={translate('common.billable')}
                        title={translate('common.billable')}
                        onToggle={(isOn) => onToggleBillable?.(isOn)}
                        isActive={iouIsBillable}
                        disabled={isReadOnly}
                        wrapperStyle={styles.flex1}
                    />
                </View>
            ),
            shouldShow: shouldShowBillable,
        },
        {
            item: (
                <MenuItemWithTopDescription
                    key={translate('common.report')}
                    shouldShowRightIcon={shouldReportBeEditable}
                    title={reportName}
                    description={translate('common.report')}
                    style={[styles.moneyRequestMenuItem]}
                    titleStyle={styles.flex1}
                    onPress={() => {
                        if (!transactionID) {
                            return;
                        }
                        Navigation.navigate(ROUTES.MONEY_REQUEST_STEP_REPORT.getRoute(action, iouType, transactionID, reportID, Navigation.getActiveRoute()));
                    }}
                    interactive={shouldReportBeEditable}
                    shouldRenderAsHTML
                />
            ),
            shouldShow: isPolicyExpenseChat,
        },
    ];

    const subRates = getSubratesFields(perDiemCustomUnit, transaction);
    const shouldDisplaySubrateError =
        isPerDiemRequest && (shouldDisplayFieldError || formError === 'iou.error.invalidSubrateLength') && (subRates.length === 0 || (subRates.length === 1 && !subRates.at(0)));

    const subRateFields = subRates.map((field, index) => (
        <MenuItemWithTopDescription
            key={`${translate('common.subrate')}${field?.key ?? index}`}
            shouldShowRightIcon={!isReadOnly}
            title={getSubratesForDisplay(field, translate('iou.qty'))}
            description={translate('common.subrate')}
            style={[styles.moneyRequestMenuItem]}
            titleStyle={styles.flex1}
            onPress={() => {
                if (!transactionID) {
                    return;
                }
                Navigation.navigate(ROUTES.MONEY_REQUEST_STEP_SUBRATE_EDIT.getRoute(action, iouType, transactionID, reportID, index, Navigation.getActiveRoute()));
            }}
            disabled={didConfirm}
            interactive={!isReadOnly}
            brickRoadIndicator={index === 0 && shouldDisplaySubrateError ? CONST.BRICK_ROAD_INDICATOR_STATUS.ERROR : undefined}
            errorText={index === 0 && shouldDisplaySubrateError ? translate('common.error.fieldRequired') : ''}
        />
    ));

    const {firstDay, tripDays, lastDay} = getTimeDifferenceIntervals(transaction);

    const badgeElements = useMemo(() => {
        const badges: React.JSX.Element[] = [];
        if (firstDay) {
            badges.push(
                <Badge
                    key="firstDay"
                    icon={Expensicons.Stopwatch}
                    text={translate('iou.firstDayText', {count: firstDay})}
                />,
            );
        }
        if (tripDays) {
            badges.push(
                <Badge
                    key="tripDays"
                    icon={Expensicons.CalendarSolid}
                    text={translate('iou.tripLengthText', {count: tripDays})}
                />,
            );
        }
        if (lastDay) {
            badges.push(
                <Badge
                    key="lastDay"
                    icon={Expensicons.Stopwatch}
                    text={translate('iou.lastDayText', {count: lastDay})}
                />,
            );
        }
        return badges;
    }, [firstDay, lastDay, translate, tripDays]);

    const receiptThumbnailContent = useMemo(
        () => (
            <View style={[styles.moneyRequestImage, styles.expenseViewImageSmall]}>
                {isLocalFile && Str.isPDF(receiptFilename) ? (
                    <PressableWithoutFocus
                        onPress={() => {
                            if (!transactionID) {
                                return;
                            }

                            Navigation.navigate(
                                isReceiptEditable
                                    ? ROUTES.TRANSACTION_RECEIPT.getRoute(reportID, transactionID, undefined, undefined, action, iouType)
                                    : ROUTES.TRANSACTION_RECEIPT.getRoute(reportID, transactionID),
                            );
                        }}
                        accessibilityRole={CONST.ROLE.BUTTON}
                        accessibilityLabel={translate('accessibilityHints.viewAttachment')}
                        disabled={!shouldDisplayReceipt}
                        disabledStyle={styles.cursorDefault}
                    >
                        <PDFThumbnail
                            // eslint-disable-next-line @typescript-eslint/non-nullable-type-assertion-style
                            previewSourceURL={resolvedReceiptImage as string}
                            onLoadError={onPDFLoadError}
                            onPassword={onPDFPassword}
                        />
                    </PressableWithoutFocus>
                ) : (
                    <PressableWithoutFocus
                        onPress={() => {
                            if (!transactionID) {
                                return;
                            }

                            Navigation.navigate(
                                isReceiptEditable
                                    ? ROUTES.TRANSACTION_RECEIPT.getRoute(reportID, transactionID, undefined, undefined, action, iouType)
                                    : ROUTES.TRANSACTION_RECEIPT.getRoute(reportID, transactionID),
                            );
                        }}
                        disabled={!shouldDisplayReceipt || isThumbnail}
                        accessibilityRole={CONST.ROLE.BUTTON}
                        accessibilityLabel={translate('accessibilityHints.viewAttachment')}
                        disabledStyle={styles.cursorDefault}
                        style={[styles.h100, styles.flex1]}
                    >
                        <ReceiptImage
                            isThumbnail={isThumbnail}
                            // eslint-disable-next-line @typescript-eslint/prefer-nullish-coalescing
                            source={resolvedThumbnail || resolvedReceiptImage || ''}
                            // AuthToken is required when retrieving the image from the server
                            // but we don't need it to load the blob:// or file:// image when starting an expense/split
                            // So if we have a thumbnail, it means we're retrieving the image from the server
                            isAuthTokenRequired={!!receiptThumbnail && !isLocalFile}
                            fileExtension={fileExtension}
                            shouldUseThumbnailImage
                            shouldUseInitialObjectPosition={isDistanceRequest}
                        />
                    </PressableWithoutFocus>
                )}
            </View>
        ),
        [
            styles.moneyRequestImage,
            styles.expenseViewImageSmall,
            styles.cursorDefault,
            styles.h100,
            styles.flex1,
            isLocalFile,
            receiptFilename,
            translate,
            shouldDisplayReceipt,
            resolvedReceiptImage,
            onPDFLoadError,
            onPDFPassword,
            isThumbnail,
            resolvedThumbnail,
            receiptThumbnail,
            fileExtension,
            isDistanceRequest,
            transactionID,
            action,
            iouType,
            reportID,
            isReceiptEditable,
        ],
    );

    return (
        <>
            {isTypeInvoice && (
                <MenuItem
                    key={translate('workspace.invoices.sendFrom')}
                    avatarID={senderWorkspace?.id}
                    shouldShowRightIcon={!isReadOnly && canUpdateSenderWorkspace}
                    title={senderWorkspace?.name}
                    icon={senderWorkspace?.avatarURL ? senderWorkspace?.avatarURL : getDefaultWorkspaceAvatar(senderWorkspace?.name)}
                    iconType={CONST.ICON_TYPE_WORKSPACE}
                    description={translate('workspace.common.workspace')}
                    label={translate('workspace.invoices.sendFrom')}
                    isLabelHoverable={false}
                    interactive={!isReadOnly && canUpdateSenderWorkspace}
                    onPress={() => {
                        if (!transaction?.transactionID) {
                            return;
                        }
                        Navigation.navigate(ROUTES.MONEY_REQUEST_STEP_SEND_FROM.getRoute(iouType, transaction?.transactionID, reportID, Navigation.getActiveRoute()));
                    }}
                    style={styles.moneyRequestMenuItem}
                    labelStyle={styles.mt2}
                    titleStyle={styles.flex1}
                    disabled={didConfirm}
                />
            )}
            {shouldShowMap && (
                <View style={styles.confirmationListMapItem}>
                    <ConfirmedRoute transaction={transaction ?? ({} as OnyxTypes.Transaction)} />
                </View>
            )}
            {isPerDiemRequest && action !== CONST.IOU.ACTION.SUBMIT && (
                <>
                    <MenuItemWithTopDescription
                        shouldShowRightIcon={!isReadOnly}
                        title={getDestinationForDisplay(perDiemCustomUnit, transaction)}
                        description={translate('common.destination')}
                        style={[styles.moneyRequestMenuItem]}
                        titleStyle={styles.flex1}
                        onPress={() => {
                            if (!transactionID) {
                                return;
                            }
                            Navigation.navigate(ROUTES.MONEY_REQUEST_STEP_DESTINATION_EDIT.getRoute(action, iouType, transactionID, reportID, Navigation.getActiveRoute()));
                        }}
                        disabled={didConfirm}
                        interactive={!isReadOnly}
                    />
                    <View style={styles.dividerLine} />
                    <MenuItemWithTopDescription
                        shouldShowRightIcon={!isReadOnly}
                        title={getTimeForDisplay(transaction)}
                        description={translate('iou.time')}
                        style={[styles.moneyRequestMenuItem]}
                        titleStyle={styles.flex1}
                        onPress={() => {
                            if (!transactionID) {
                                return;
                            }
                            Navigation.navigate(ROUTES.MONEY_REQUEST_STEP_TIME_EDIT.getRoute(action, iouType, transactionID, reportID));
                        }}
                        disabled={didConfirm}
                        interactive={!isReadOnly}
                        numberOfLinesTitle={2}
                    />
                    <View style={[styles.flexRow, styles.gap1, styles.justifyContentStart, styles.mh3, styles.flexWrap, styles.pt1]}>{badgeElements}</View>
                    <View style={styles.dividerLine} />
                    {subRateFields}
                    <View style={styles.dividerLine} />
                </>
            )}
<<<<<<< HEAD
            {!shouldShowMap &&
                // eslint-disable-next-line @typescript-eslint/prefer-nullish-coalescing
                (receiptImage || receiptThumbnail
                    ? receiptThumbnailContent
                    : shouldShowReceiptEmptyState && (
                          <ReceiptEmptyState
                              onPress={() => {
                                  if (!transactionID) {
                                      return;
                                  }

                                  Navigation.navigate(ROUTES.MONEY_REQUEST_STEP_SCAN.getRoute(CONST.IOU.ACTION.CREATE, iouType, transactionID, reportID, Navigation.getActiveRoute()));
                              }}
                          />
                      ))}
            {fields.filter((field) => field.shouldShow).map((field) => field.item)}
            <View style={[styles.mb5]} />
=======
            {!shouldShowMap && (
                <View style={styles.mv3}>
                    {
                        // eslint-disable-next-line @typescript-eslint/prefer-nullish-coalescing
                        receiptImage || receiptThumbnail
                            ? receiptThumbnailContent
                            : shouldShowReceiptEmptyState && (
                                  <ReceiptEmptyState
                                      onPress={() => {
                                          if (!transactionID) {
                                              return;
                                          }

                                          Navigation.navigate(
                                              ROUTES.MONEY_REQUEST_STEP_SCAN.getRoute(CONST.IOU.ACTION.CREATE, iouType, transactionID, reportID, Navigation.getActiveRoute()),
                                          );
                                      }}
                                      style={styles.expenseViewImageSmall}
                                  />
                              )
                    }
                </View>
            )}
            {primaryFields}
            {!shouldShowAllFields && (
                <ShowMoreButton
                    containerStyle={[styles.mt1, styles.mb2]}
                    onPress={toggleShouldExpandFields}
                />
            )}
            <View style={[styles.mb5]}>{shouldShowAllFields && supplementaryFields}</View>
>>>>>>> 63111c7f
        </>
    );
}

MoneyRequestConfirmationListFooter.displayName = 'MoneyRequestConfirmationListFooter';

export default memo(
    MoneyRequestConfirmationListFooter,
    (prevProps, nextProps) =>
        lodashIsEqual(prevProps.action, nextProps.action) &&
        prevProps.currency === nextProps.currency &&
        prevProps.didConfirm === nextProps.didConfirm &&
        prevProps.distance === nextProps.distance &&
        prevProps.formattedAmount === nextProps.formattedAmount &&
        prevProps.formError === nextProps.formError &&
        prevProps.hasRoute === nextProps.hasRoute &&
        prevProps.iouCategory === nextProps.iouCategory &&
        prevProps.iouComment === nextProps.iouComment &&
        prevProps.iouCreated === nextProps.iouCreated &&
        prevProps.iouCurrencyCode === nextProps.iouCurrencyCode &&
        prevProps.iouIsBillable === nextProps.iouIsBillable &&
        prevProps.iouMerchant === nextProps.iouMerchant &&
        prevProps.iouType === nextProps.iouType &&
        prevProps.isCategoryRequired === nextProps.isCategoryRequired &&
        prevProps.isDistanceRequest === nextProps.isDistanceRequest &&
        prevProps.isMerchantEmpty === nextProps.isMerchantEmpty &&
        prevProps.isMerchantRequired === nextProps.isMerchantRequired &&
        prevProps.isPolicyExpenseChat === nextProps.isPolicyExpenseChat &&
        prevProps.isReadOnly === nextProps.isReadOnly &&
        prevProps.isTypeInvoice === nextProps.isTypeInvoice &&
        prevProps.onToggleBillable === nextProps.onToggleBillable &&
        lodashIsEqual(prevProps.policy, nextProps.policy) &&
        lodashIsEqual(prevProps.policyTagLists, nextProps.policyTagLists) &&
        prevProps.rate === nextProps.rate &&
        prevProps.receiptFilename === nextProps.receiptFilename &&
        prevProps.receiptPath === nextProps.receiptPath &&
        prevProps.reportActionID === nextProps.reportActionID &&
        prevProps.reportID === nextProps.reportID &&
        lodashIsEqual(prevProps.selectedParticipants, nextProps.selectedParticipants) &&
        prevProps.shouldDisplayFieldError === nextProps.shouldDisplayFieldError &&
        prevProps.shouldDisplayReceipt === nextProps.shouldDisplayReceipt &&
        prevProps.shouldShowCategories === nextProps.shouldShowCategories &&
        prevProps.shouldShowMerchant === nextProps.shouldShowMerchant &&
        prevProps.shouldShowSmartScanFields === nextProps.shouldShowSmartScanFields &&
        prevProps.shouldShowTax === nextProps.shouldShowTax &&
        lodashIsEqual(prevProps.transaction, nextProps.transaction) &&
        prevProps.transactionID === nextProps.transactionID &&
        prevProps.unit === nextProps.unit,
);<|MERGE_RESOLUTION|>--- conflicted
+++ resolved
@@ -872,25 +872,6 @@
                     <View style={styles.dividerLine} />
                 </>
             )}
-<<<<<<< HEAD
-            {!shouldShowMap &&
-                // eslint-disable-next-line @typescript-eslint/prefer-nullish-coalescing
-                (receiptImage || receiptThumbnail
-                    ? receiptThumbnailContent
-                    : shouldShowReceiptEmptyState && (
-                          <ReceiptEmptyState
-                              onPress={() => {
-                                  if (!transactionID) {
-                                      return;
-                                  }
-
-                                  Navigation.navigate(ROUTES.MONEY_REQUEST_STEP_SCAN.getRoute(CONST.IOU.ACTION.CREATE, iouType, transactionID, reportID, Navigation.getActiveRoute()));
-                              }}
-                          />
-                      ))}
-            {fields.filter((field) => field.shouldShow).map((field) => field.item)}
-            <View style={[styles.mb5]} />
-=======
             {!shouldShowMap && (
                 <View style={styles.mv3}>
                     {
@@ -914,15 +895,8 @@
                     }
                 </View>
             )}
-            {primaryFields}
-            {!shouldShowAllFields && (
-                <ShowMoreButton
-                    containerStyle={[styles.mt1, styles.mb2]}
-                    onPress={toggleShouldExpandFields}
-                />
-            )}
-            <View style={[styles.mb5]}>{shouldShowAllFields && supplementaryFields}</View>
->>>>>>> 63111c7f
+            {fields.filter((field) => field.shouldShow).map((field) => field.item)}
+            <View style={[styles.mb5]} />
         </>
     );
 }
