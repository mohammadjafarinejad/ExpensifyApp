import {format} from 'date-fns';
import {Str} from 'expensify-common';
import lodashIsEqual from 'lodash/isEqual';
import React, {memo, useMemo} from 'react';
import {View} from 'react-native';
import type {OnyxEntry} from 'react-native-onyx';
import {useOnyx} from 'react-native-onyx';
import type {ValueOf} from 'type-fest';
import useLocalize from '@hooks/useLocalize';
import useNetwork from '@hooks/useNetwork';
import useThemeStyles from '@hooks/useThemeStyles';
import {convertToDisplayString} from '@libs/CurrencyUtils';
import DistanceRequestUtils from '@libs/DistanceRequestUtils';
import Navigation from '@libs/Navigation/Navigation';
import {hasEnabledOptions} from '@libs/OptionsListUtils';
import {getDestinationForDisplay, getSubratesFields, getSubratesForDisplay, getTimeDifferenceIntervals, getTimeForDisplay} from '@libs/PerDiemRequestUtils';
import {canSendInvoice, getPerDiemCustomUnit, isMultiLevelTags as isMultiLevelTagsPolicyUtils, isPaidGroupPolicy} from '@libs/PolicyUtils';
import type {ThumbnailAndImageURI} from '@libs/ReceiptUtils';
import {getThumbnailAndImageURIs} from '@libs/ReceiptUtils';
import {buildOptimisticExpenseReport, getDefaultWorkspaceAvatar, getOutstandingReportsForUser, isReportOutstanding, populateOptimisticReportFormula} from '@libs/ReportUtils';
import {hasEnabledTags} from '@libs/TagsOptionsListUtils';
import {
    getTagForDisplay,
    getTaxAmount,
    getTaxName,
    isAmountMissing,
    isCreatedMissing,
    isFetchingWaypointsFromServer,
    shouldShowAttendees as shouldShowAttendeesTransactionUtils,
} from '@libs/TransactionUtils';
import tryResolveUrlFromApiRoot from '@libs/tryResolveUrlFromApiRoot';
import ToggleSettingOptionRow from '@pages/workspace/workflows/ToggleSettingsOptionRow';
import CONST from '@src/CONST';
import type {IOUAction, IOUType} from '@src/CONST';
import ONYXKEYS from '@src/ONYXKEYS';
import ROUTES from '@src/ROUTES';
import type * as OnyxTypes from '@src/types/onyx';
import type {Attendee, Participant} from '@src/types/onyx/IOU';
import type {Unit} from '@src/types/onyx/Policy';
import {isEmptyObject} from '@src/types/utils/EmptyObject';
import Badge from './Badge';
import ConfirmedRoute from './ConfirmedRoute';
import MentionReportContext from './HTMLEngineProvider/HTMLRenderers/MentionReportRenderer/MentionReportContext';
import * as Expensicons from './Icon/Expensicons';
import MenuItem from './MenuItem';
import MenuItemWithTopDescription from './MenuItemWithTopDescription';
import PDFThumbnail from './PDFThumbnail';
import PressableWithoutFocus from './Pressable/PressableWithoutFocus';
import ReceiptEmptyState from './ReceiptEmptyState';
import ReceiptImage from './ReceiptImage';
import {ShowContextMenuContext} from './ShowContextMenuContext';

type MoneyRequestConfirmationListFooterProps = {
    /** The action to perform */
    action: IOUAction;

    /** The currency of the transaction */
    currency: string;

    /** Flag indicating if the confirmation is done */
    didConfirm: boolean;

    /** The distance of the transaction */
    distance: number;

    /** The formatted amount of the transaction */
    formattedAmount: string;

    /** The formatted amount of the transaction per 1 attendee */
    formattedAmountPerAttendee: string;

    /** The error message for the form */
    formError: string;

    /** Flag indicating if there is a route */
    hasRoute: boolean;

    /** The category of the IOU */
    iouCategory: string;

    /** The list of attendees */
    iouAttendees: Attendee[] | undefined;

    /** The comment of the IOU */
    iouComment: string | undefined;

    /** The creation date of the IOU */
    iouCreated: string | undefined;

    /** The currency code of the IOU */
    iouCurrencyCode: string | undefined;

    /** Flag indicating if the IOU is billable */
    iouIsBillable: boolean;

    /** The merchant of the IOU */
    iouMerchant: string | undefined;

    /** The type of the IOU */
    iouType: Exclude<IOUType, typeof CONST.IOU.TYPE.REQUEST | typeof CONST.IOU.TYPE.SEND>;

    /** Flag indicating if the category is required */
    isCategoryRequired: boolean;

    /** Flag indicating if it is a distance request */
    isDistanceRequest: boolean;

    /** Flag indicating if it is a per diem request */
    isPerDiemRequest: boolean;

    /** Flag indicating if the merchant is empty */
    isMerchantEmpty: boolean;

    /** Flag indicating if the merchant is required */
    isMerchantRequired: boolean | undefined;

    /** Flag indicating if it is a policy expense chat */
    isPolicyExpenseChat: boolean;

    /** Flag indicating if it is read-only */
    isReadOnly: boolean;

    /** Flag indicating if it is an invoice type */
    isTypeInvoice: boolean;

    /** Function to toggle billable */
    onToggleBillable?: (isOn: boolean) => void;

    /** The policy */
    policy: OnyxEntry<OnyxTypes.Policy>;

    /** The policy tag lists */
    policyTags: OnyxEntry<OnyxTypes.PolicyTagLists>;

    /** The policy tag lists */
    policyTagLists: Array<ValueOf<OnyxTypes.PolicyTagLists>>;

    /** The rate of the transaction */
    rate: number | undefined;

    /** The filename of the receipt */
    receiptFilename: string;

    /** The path of the receipt */
    receiptPath: string;

    /** The report action ID */
    reportActionID: string | undefined;

    /** The report ID */
    reportID: string;

    /** The selected participants */
    selectedParticipants: Participant[];

    /** Flag indicating if the field error should be displayed */
    shouldDisplayFieldError: boolean;

    /** Flag indicating if the receipt should be displayed */
    shouldDisplayReceipt: boolean;

    /** Flag indicating if the categories should be shown */
    shouldShowCategories: boolean;

    /** Flag indicating if the merchant should be shown */
    shouldShowMerchant: boolean;

    /** Flag indicating if the smart scan fields should be shown */
    shouldShowSmartScanFields: boolean;

    /** Flag indicating if the amount field should be shown */
    shouldShowAmountField?: boolean;

    /** Flag indicating if the tax should be shown */
    shouldShowTax: boolean;

    /** The transaction */
    transaction: OnyxEntry<OnyxTypes.Transaction>;

    /** The transaction ID */
    transactionID: string | undefined;

    /** Whether the receipt can be replaced */
    isReceiptEditable?: boolean;

    /** The unit */
    unit: Unit | undefined;

    /** The PDF load error callback */
    onPDFLoadError?: () => void;

    /** The PDF password callback */
    onPDFPassword?: () => void;
};

function MoneyRequestConfirmationListFooter({
    action,
    currency,
    didConfirm,
    distance,
    formattedAmount,
    formattedAmountPerAttendee,
    formError,
    hasRoute,
    iouAttendees,
    iouCategory,
    iouComment,
    iouCreated,
    iouCurrencyCode,
    iouIsBillable,
    iouMerchant,
    iouType,
    isCategoryRequired,
    isDistanceRequest,
    isPerDiemRequest,
    isMerchantEmpty,
    isMerchantRequired,
    isPolicyExpenseChat,
    isReadOnly,
    isTypeInvoice,
    onToggleBillable,
    policy,
    policyTags,
    policyTagLists,
    rate,
    receiptFilename,
    receiptPath,
    reportActionID,
    reportID,
    selectedParticipants,
    shouldDisplayFieldError,
    shouldDisplayReceipt,
    shouldShowCategories,
    shouldShowMerchant,
    shouldShowSmartScanFields,
    shouldShowAmountField = true,
    shouldShowTax,
    transaction,
    transactionID,
    unit,
    onPDFLoadError,
    onPDFPassword,
    isReceiptEditable = false,
}: MoneyRequestConfirmationListFooterProps) {
    const styles = useThemeStyles();
    const {translate, toLocaleDigit} = useLocalize();
    const {isOffline} = useNetwork();
    const [allPolicies] = useOnyx(ONYXKEYS.COLLECTION.POLICY, {canBeMissing: true});
    const [allReports] = useOnyx(ONYXKEYS.COLLECTION.REPORT, {canBeMissing: true});

    const [currentUserLogin] = useOnyx(ONYXKEYS.SESSION, {selector: (session) => session?.email, canBeMissing: true});

    const shouldShowTags = useMemo(() => isPolicyExpenseChat && hasEnabledTags(policyTagLists), [isPolicyExpenseChat, policyTagLists]);
    const isMultilevelTags = useMemo(() => isMultiLevelTagsPolicyUtils(policyTags), [policyTags]);
    const shouldShowAttendees = useMemo(() => shouldShowAttendeesTransactionUtils(iouType, policy), [iouType, policy]);

    const hasPendingWaypoints = transaction && isFetchingWaypointsFromServer(transaction);
    const hasErrors = !isEmptyObject(transaction?.errors) || !isEmptyObject(transaction?.errorFields?.route) || !isEmptyObject(transaction?.errorFields?.waypoints);
    // eslint-disable-next-line @typescript-eslint/prefer-nullish-coalescing
    const shouldShowMap = isDistanceRequest && !!(hasErrors || hasPendingWaypoints || iouType !== CONST.IOU.TYPE.SPLIT || !isReadOnly);

    const senderWorkspace = useMemo(() => {
        const senderWorkspaceParticipant = selectedParticipants.find((participant) => participant.isSender);
        return allPolicies?.[`${ONYXKEYS.COLLECTION.POLICY}${senderWorkspaceParticipant?.policyID}`];
    }, [allPolicies, selectedParticipants]);

    const canUpdateSenderWorkspace = useMemo(() => {
        const isInvoiceRoomParticipant = selectedParticipants.some((participant) => participant.isInvoiceRoom);

        return canSendInvoice(allPolicies, currentUserLogin) && !!transaction?.isFromGlobalCreate && !isInvoiceRoomParticipant;
    }, [allPolicies, currentUserLogin, selectedParticipants, transaction?.isFromGlobalCreate]);

    /**
     * We need to check if the transaction report exists first in order to prevent the outstanding reports from being used.
     * Also we need to check if transaction report exists in outstanding reports in order to show a correct report name.
     */
    const transactionReport = !!transaction?.reportID && Object.values(allReports ?? {}).find((report) => report?.reportID === transaction.reportID);
    const policyID = selectedParticipants?.at(0)?.policyID;
    const reportOwnerAccountID = selectedParticipants?.at(0)?.ownerAccountID;
    const shouldUseTransactionReport = !!transactionReport && isReportOutstanding(transactionReport, policyID);
    const firstOutstandingReport = getOutstandingReportsForUser(policyID, reportOwnerAccountID, allReports ?? {}).at(0);
    let reportName: string | undefined;
    if (shouldUseTransactionReport) {
        reportName = transactionReport.reportName;
    } else {
        reportName = firstOutstandingReport?.reportName;
    }

    if (!reportName) {
        const optimisticReport = buildOptimisticExpenseReport(reportID, policy?.id, policy?.ownerAccountID ?? CONST.DEFAULT_NUMBER_ID, Number(formattedAmount), currency);
        reportName = populateOptimisticReportFormula(policy?.fieldList?.text_title?.defaultValue ?? '', optimisticReport, policy);
    }
    const shouldReportBeEditable = !!firstOutstandingReport;

    const isTypeSend = iouType === CONST.IOU.TYPE.PAY;
    const taxRates = policy?.taxRates ?? null;
    // In Send Money and Split Bill with Scan flow, we don't allow the Merchant or Date to be edited. For distance requests, don't show the merchant as there's already another "Distance" menu item
    const shouldShowDate = (shouldShowSmartScanFields || isDistanceRequest) && !isTypeSend;
    // Determines whether the tax fields can be modified.
    // The tax fields can only be modified if the component is not in read-only mode
    // and it is not a distance request.
    const canModifyTaxFields = !isReadOnly && !isDistanceRequest && !isPerDiemRequest;
    // A flag for showing the billable field
    const shouldShowBillable = policy?.disabledFields?.defaultBillable === false;
    // Calculate the formatted tax amount based on the transaction's tax amount and the IOU currency code
    const taxAmount = getTaxAmount(transaction, false);
    const formattedTaxAmount = convertToDisplayString(taxAmount, iouCurrencyCode);
    // Get the tax rate title based on the policy and transaction
    const taxRateTitle = getTaxName(policy, transaction);
    // Determine if the merchant error should be displayed
    const shouldDisplayMerchantError = isMerchantRequired && (shouldDisplayFieldError || formError === 'iou.error.invalidMerchant') && isMerchantEmpty;
    const shouldDisplayDistanceRateError = formError === 'iou.error.invalidRate';
    // The empty receipt component should only show for IOU Requests of a paid policy ("Team" or "Corporate")
    const shouldShowReceiptEmptyState = iouType === CONST.IOU.TYPE.SUBMIT && isPaidGroupPolicy(policy) && !isPerDiemRequest;
    // The per diem custom unit
    const perDiemCustomUnit = getPerDiemCustomUnit(policy);
    const {
        image: receiptImage,
        thumbnail: receiptThumbnail,
        isThumbnail,
        fileExtension,
        isLocalFile,
    } = receiptPath && receiptFilename ? getThumbnailAndImageURIs(transaction, receiptPath, receiptFilename) : ({} as ThumbnailAndImageURI);
    const resolvedThumbnail = isLocalFile ? receiptThumbnail : tryResolveUrlFromApiRoot(receiptThumbnail ?? '');
    const resolvedReceiptImage = isLocalFile ? receiptImage : tryResolveUrlFromApiRoot(receiptImage ?? '');

    const contextMenuContextValue = useMemo(
        () => ({
            anchor: null,
            report: undefined,
            reportNameValuePairs: undefined,
            action: undefined,
            checkIfContextMenuActive: () => {},
            onShowContextMenu: () => {},
            isDisabled: true,
            shouldDisplayContextMenu: false,
        }),
        [],
    );

    const mentionReportContextValue = useMemo(() => ({currentReportID: reportID, exactlyMatch: true}), [reportID]);

    // An intermediate structure that helps us classify the fields as "primary" and "supplementary".
    // The primary fields are always shown to the user, while an extra action is needed to reveal the supplementary ones.
    const classifiedFields = [
        {
            item: (
                <MenuItemWithTopDescription
                    key={translate('iou.amount')}
                    shouldShowRightIcon={!isReadOnly && !isDistanceRequest}
                    title={formattedAmount}
                    description={translate('iou.amount')}
                    interactive={!isReadOnly}
                    onPress={() => {
                        if (isDistanceRequest || !transactionID) {
                            return;
                        }

                        Navigation.navigate(ROUTES.MONEY_REQUEST_STEP_AMOUNT.getRoute(action, iouType, transactionID, reportID, CONST.IOU.PAGE_INDEX.CONFIRM, Navigation.getActiveRoute()));
                    }}
                    style={[styles.moneyRequestMenuItem, styles.mt2]}
                    titleStyle={styles.moneyRequestConfirmationAmount}
                    disabled={didConfirm}
                    brickRoadIndicator={shouldDisplayFieldError && isAmountMissing(transaction) ? CONST.BRICK_ROAD_INDICATOR_STATUS.ERROR : undefined}
                    errorText={shouldDisplayFieldError && isAmountMissing(transaction) ? translate('common.error.enterAmount') : ''}
                />
            ),
            shouldShow: shouldShowSmartScanFields && shouldShowAmountField,
        },
        {
            item: (
                <View key={translate('common.description')}>
                    <ShowContextMenuContext.Provider value={contextMenuContextValue}>
                        <MentionReportContext.Provider value={mentionReportContextValue}>
                            <MenuItemWithTopDescription
                                shouldShowRightIcon={!isReadOnly}
                                shouldParseTitle
                                excludedMarkdownRules={!policy ? ['reportMentions'] : []}
                                title={iouComment}
                                description={translate('common.description')}
                                onPress={() => {
                                    if (!transactionID) {
                                        return;
                                    }

                                    Navigation.navigate(
                                        ROUTES.MONEY_REQUEST_STEP_DESCRIPTION.getRoute(action, iouType, transactionID, reportID, Navigation.getActiveRoute(), reportActionID),
                                    );
                                }}
                                style={[styles.moneyRequestMenuItem]}
                                titleStyle={styles.flex1}
                                disabled={didConfirm}
                                interactive={!isReadOnly}
                                numberOfLinesTitle={2}
                            />
                        </MentionReportContext.Provider>
                    </ShowContextMenuContext.Provider>
                </View>
            ),
            shouldShow: true,
        },
        {
            item: (
                <MenuItemWithTopDescription
                    key={translate('common.distance')}
                    shouldShowRightIcon={!isReadOnly}
                    title={DistanceRequestUtils.getDistanceForDisplay(hasRoute, distance, unit, rate, translate)}
                    description={translate('common.distance')}
                    style={[styles.moneyRequestMenuItem]}
                    titleStyle={styles.flex1}
                    onPress={() => {
                        if (!transactionID) {
                            return;
                        }

                        Navigation.navigate(ROUTES.MONEY_REQUEST_STEP_DISTANCE.getRoute(action, iouType, transactionID, reportID, Navigation.getActiveRoute()));
                    }}
                    disabled={didConfirm}
                    interactive={!isReadOnly}
                />
            ),
            shouldShow: isDistanceRequest,
        },
        {
            item: (
                <MenuItemWithTopDescription
                    key={translate('common.rate')}
                    shouldShowRightIcon={!!rate && !isReadOnly && isPolicyExpenseChat}
                    title={DistanceRequestUtils.getRateForDisplay(unit, rate, currency, translate, toLocaleDigit, isOffline)}
                    description={translate('common.rate')}
                    style={[styles.moneyRequestMenuItem]}
                    titleStyle={styles.flex1}
                    onPress={() => {
                        if (!transactionID) {
                            return;
                        }

                        Navigation.navigate(ROUTES.MONEY_REQUEST_STEP_DISTANCE_RATE.getRoute(action, iouType, transactionID, reportID, Navigation.getActiveRoute()));
                    }}
                    brickRoadIndicator={shouldDisplayDistanceRateError ? CONST.BRICK_ROAD_INDICATOR_STATUS.ERROR : undefined}
                    disabled={didConfirm}
                    interactive={!!rate && !isReadOnly && isPolicyExpenseChat}
                />
            ),
            shouldShow: isDistanceRequest,
        },
        {
            item: (
                <MenuItemWithTopDescription
                    key={translate('common.merchant')}
                    shouldShowRightIcon={!isReadOnly}
                    title={isMerchantEmpty ? '' : iouMerchant}
                    description={translate('common.merchant')}
                    style={[styles.moneyRequestMenuItem]}
                    titleStyle={styles.flex1}
                    onPress={() => {
                        if (!transactionID) {
                            return;
                        }

                        Navigation.navigate(ROUTES.MONEY_REQUEST_STEP_MERCHANT.getRoute(action, iouType, transactionID, reportID, Navigation.getActiveRoute()));
                    }}
                    disabled={didConfirm}
                    interactive={!isReadOnly}
                    brickRoadIndicator={shouldDisplayMerchantError ? CONST.BRICK_ROAD_INDICATOR_STATUS.ERROR : undefined}
                    errorText={shouldDisplayMerchantError ? translate('common.error.fieldRequired') : ''}
                    rightLabel={isMerchantRequired && !shouldDisplayMerchantError ? translate('common.required') : ''}
                    numberOfLinesTitle={2}
                />
            ),
            shouldShow: shouldShowMerchant,
        },
        {
            item: (
                <MenuItemWithTopDescription
                    key={translate('common.category')}
                    shouldShowRightIcon={!isReadOnly}
                    title={iouCategory}
                    description={translate('common.category')}
                    numberOfLinesTitle={2}
                    onPress={() => {
                        if (!transactionID) {
                            return;
                        }

                        Navigation.navigate(ROUTES.MONEY_REQUEST_STEP_CATEGORY.getRoute(action, iouType, transactionID, reportID, Navigation.getActiveRoute(), reportActionID));
                    }}
                    style={[styles.moneyRequestMenuItem]}
                    titleStyle={styles.flex1}
                    disabled={didConfirm}
                    interactive={!isReadOnly}
                    rightLabel={isCategoryRequired ? translate('common.required') : ''}
                />
            ),
            shouldShow: shouldShowCategories,
        },
        {
            item: (
                <MenuItemWithTopDescription
                    key={translate('common.date')}
                    shouldShowRightIcon={!isReadOnly}
                    // eslint-disable-next-line @typescript-eslint/prefer-nullish-coalescing
                    title={iouCreated || format(new Date(), CONST.DATE.FNS_FORMAT_STRING)}
                    description={translate('common.date')}
                    style={[styles.moneyRequestMenuItem]}
                    titleStyle={styles.flex1}
                    onPress={() => {
                        if (!transactionID) {
                            return;
                        }

                        Navigation.navigate(ROUTES.MONEY_REQUEST_STEP_DATE.getRoute(action, iouType, transactionID, reportID, Navigation.getActiveRoute(), reportActionID));
                    }}
                    disabled={didConfirm}
                    interactive={!isReadOnly}
                    brickRoadIndicator={shouldDisplayFieldError && isCreatedMissing(transaction) ? CONST.BRICK_ROAD_INDICATOR_STATUS.ERROR : undefined}
                    errorText={shouldDisplayFieldError && isCreatedMissing(transaction) ? translate('common.error.enterDate') : ''}
                />
            ),
            shouldShow: shouldShowDate,
        },
        ...policyTagLists.map(({name, required, tags}, index) => {
            const isTagRequired = required ?? false;
            const shouldShow = shouldShowTags && (!isMultilevelTags || hasEnabledOptions(tags));
            return {
                item: (
                    <MenuItemWithTopDescription
                        key={name}
                        shouldShowRightIcon={!isReadOnly}
                        title={getTagForDisplay(transaction, index)}
                        description={name}
                        numberOfLinesTitle={2}
                        onPress={() => {
                            if (!transactionID) {
                                return;
                            }

                            Navigation.navigate(ROUTES.MONEY_REQUEST_STEP_TAG.getRoute(action, iouType, index, transactionID, reportID, Navigation.getActiveRoute(), reportActionID));
                        }}
                        style={[styles.moneyRequestMenuItem]}
                        disabled={didConfirm}
                        interactive={!isReadOnly}
                        rightLabel={isTagRequired ? translate('common.required') : ''}
                    />
                ),
                shouldShow,
            };
        }),
        {
            item: (
                <MenuItemWithTopDescription
                    key={`${taxRates?.name}${taxRateTitle}`}
                    shouldShowRightIcon={canModifyTaxFields}
                    title={taxRateTitle}
                    description={taxRates?.name}
                    style={[styles.moneyRequestMenuItem]}
                    titleStyle={styles.flex1}
                    onPress={() => {
                        if (!transactionID) {
                            return;
                        }

                        Navigation.navigate(ROUTES.MONEY_REQUEST_STEP_TAX_RATE.getRoute(action, iouType, transactionID, reportID, Navigation.getActiveRoute()));
                    }}
                    disabled={didConfirm}
                    interactive={canModifyTaxFields}
                />
            ),
            shouldShow: shouldShowTax,
        },
        {
            item: (
                <MenuItemWithTopDescription
                    key={`${taxRates?.name}${formattedTaxAmount}`}
                    shouldShowRightIcon={canModifyTaxFields}
                    title={formattedTaxAmount}
                    description={translate('iou.taxAmount')}
                    style={[styles.moneyRequestMenuItem]}
                    titleStyle={styles.flex1}
                    onPress={() => {
                        if (!transactionID) {
                            return;
                        }

                        Navigation.navigate(ROUTES.MONEY_REQUEST_STEP_TAX_AMOUNT.getRoute(action, iouType, transactionID, reportID, Navigation.getActiveRoute()));
                    }}
                    disabled={didConfirm}
                    interactive={canModifyTaxFields}
                />
            ),
            shouldShow: shouldShowTax,
        },
        {
            item: (
                <MenuItemWithTopDescription
                    key="attendees"
                    shouldShowRightIcon
                    title={iouAttendees?.map((item) => item?.displayName ?? item?.login).join(', ')}
                    description={`${translate('iou.attendees')} ${
                        iouAttendees?.length && iouAttendees.length > 1 && formattedAmountPerAttendee ? `\u00B7 ${formattedAmountPerAttendee} ${translate('common.perPerson')}` : ''
                    }`}
                    style={[styles.moneyRequestMenuItem]}
                    titleStyle={styles.flex1}
                    onPress={() => {
                        if (!transactionID) {
                            return;
                        }

                        Navigation.navigate(ROUTES.MONEY_REQUEST_ATTENDEE.getRoute(action, iouType, transactionID, reportID, Navigation.getActiveRoute()));
                    }}
                    interactive
                    shouldRenderAsHTML
                />
            ),
            shouldShow: shouldShowAttendees,
        },
        {
            item: (
                <View
                    key={translate('common.billable')}
                    style={[styles.flexRow, styles.justifyContentBetween, styles.alignItemsCenter, styles.ml5, styles.mr8, styles.optionRow]}
                >
                    <ToggleSettingOptionRow
                        switchAccessibilityLabel={translate('common.billable')}
                        title={translate('common.billable')}
                        onToggle={(isOn) => onToggleBillable?.(isOn)}
                        isActive={iouIsBillable}
                        disabled={isReadOnly}
                        wrapperStyle={styles.flex1}
                    />
                </View>
            ),
            shouldShow: shouldShowBillable,
        },
        {
            item: (
                <MenuItemWithTopDescription
                    key={translate('common.report')}
                    shouldShowRightIcon={shouldReportBeEditable}
                    title={reportName}
                    description={translate('common.report')}
                    style={[styles.moneyRequestMenuItem]}
                    titleStyle={styles.flex1}
                    onPress={() => {
                        if (!transactionID) {
                            return;
                        }
                        Navigation.navigate(ROUTES.MONEY_REQUEST_STEP_REPORT.getRoute(action, iouType, transactionID, reportID, Navigation.getActiveRoute()));
                    }}
                    interactive={shouldReportBeEditable}
                    shouldRenderAsHTML
                />
            ),
<<<<<<< HEAD
            shouldShow: isPolicyExpenseChat && canUseTableReportView,
=======
            shouldShow: isPolicyExpenseChat,
            isSupplementary: true,
>>>>>>> d6d25e63
        },
    ];

    const subRates = getSubratesFields(perDiemCustomUnit, transaction);
    const shouldDisplaySubrateError =
        isPerDiemRequest && (shouldDisplayFieldError || formError === 'iou.error.invalidSubrateLength') && (subRates.length === 0 || (subRates.length === 1 && !subRates.at(0)));

    const subRateFields = subRates.map((field, index) => (
        <MenuItemWithTopDescription
            key={`${translate('common.subrate')}${field?.key ?? index}`}
            shouldShowRightIcon={!isReadOnly}
            title={getSubratesForDisplay(field, translate('iou.qty'))}
            description={translate('common.subrate')}
            style={[styles.moneyRequestMenuItem]}
            titleStyle={styles.flex1}
            onPress={() => {
                if (!transactionID) {
                    return;
                }
                Navigation.navigate(ROUTES.MONEY_REQUEST_STEP_SUBRATE_EDIT.getRoute(action, iouType, transactionID, reportID, index, Navigation.getActiveRoute()));
            }}
            disabled={didConfirm}
            interactive={!isReadOnly}
            brickRoadIndicator={index === 0 && shouldDisplaySubrateError ? CONST.BRICK_ROAD_INDICATOR_STATUS.ERROR : undefined}
            errorText={index === 0 && shouldDisplaySubrateError ? translate('common.error.fieldRequired') : ''}
        />
    ));

    const {firstDay, tripDays, lastDay} = getTimeDifferenceIntervals(transaction);

    const badgeElements = useMemo(() => {
        const badges: React.JSX.Element[] = [];
        if (firstDay) {
            badges.push(
                <Badge
                    key="firstDay"
                    icon={Expensicons.Stopwatch}
                    text={translate('iou.firstDayText', {count: firstDay})}
                />,
            );
        }
        if (tripDays) {
            badges.push(
                <Badge
                    key="tripDays"
                    icon={Expensicons.CalendarSolid}
                    text={translate('iou.tripLengthText', {count: tripDays})}
                />,
            );
        }
        if (lastDay) {
            badges.push(
                <Badge
                    key="lastDay"
                    icon={Expensicons.Stopwatch}
                    text={translate('iou.lastDayText', {count: lastDay})}
                />,
            );
        }
        return badges;
    }, [firstDay, lastDay, translate, tripDays]);

    const receiptThumbnailContent = useMemo(
        () => (
            <View style={styles.moneyRequestImage}>
                {isLocalFile && Str.isPDF(receiptFilename) ? (
                    <PressableWithoutFocus
                        onPress={() => {
                            if (!transactionID) {
                                return;
                            }

                            Navigation.navigate(
                                isReceiptEditable
                                    ? ROUTES.TRANSACTION_RECEIPT.getRoute(reportID, transactionID, undefined, undefined, action, iouType)
                                    : ROUTES.TRANSACTION_RECEIPT.getRoute(reportID, transactionID),
                            );
                        }}
                        accessibilityRole={CONST.ROLE.BUTTON}
                        accessibilityLabel={translate('accessibilityHints.viewAttachment')}
                        disabled={!shouldDisplayReceipt}
                        disabledStyle={styles.cursorDefault}
                    >
                        <PDFThumbnail
                            // eslint-disable-next-line @typescript-eslint/non-nullable-type-assertion-style
                            previewSourceURL={resolvedReceiptImage as string}
                            onLoadError={onPDFLoadError}
                            onPassword={onPDFPassword}
                        />
                    </PressableWithoutFocus>
                ) : (
                    <PressableWithoutFocus
                        onPress={() => {
                            if (!transactionID) {
                                return;
                            }

                            Navigation.navigate(
                                isReceiptEditable
                                    ? ROUTES.TRANSACTION_RECEIPT.getRoute(reportID, transactionID, undefined, undefined, action, iouType)
                                    : ROUTES.TRANSACTION_RECEIPT.getRoute(reportID, transactionID),
                            );
                        }}
                        disabled={!shouldDisplayReceipt || isThumbnail}
                        accessibilityRole={CONST.ROLE.BUTTON}
                        accessibilityLabel={translate('accessibilityHints.viewAttachment')}
                        disabledStyle={styles.cursorDefault}
                        style={[styles.h100, styles.flex1]}
                    >
                        <ReceiptImage
                            isThumbnail={isThumbnail}
                            // eslint-disable-next-line @typescript-eslint/prefer-nullish-coalescing
                            source={resolvedThumbnail || resolvedReceiptImage || ''}
                            // AuthToken is required when retrieving the image from the server
                            // but we don't need it to load the blob:// or file:// image when starting an expense/split
                            // So if we have a thumbnail, it means we're retrieving the image from the server
                            isAuthTokenRequired={!!receiptThumbnail && !isLocalFile}
                            fileExtension={fileExtension}
                            shouldUseThumbnailImage
                            shouldUseInitialObjectPosition={isDistanceRequest}
                        />
                    </PressableWithoutFocus>
                )}
            </View>
        ),
        [
            styles.moneyRequestImage,
            styles.cursorDefault,
            styles.h100,
            styles.flex1,
            isLocalFile,
            receiptFilename,
            translate,
            shouldDisplayReceipt,
            resolvedReceiptImage,
            onPDFLoadError,
            onPDFPassword,
            isThumbnail,
            resolvedThumbnail,
            receiptThumbnail,
            fileExtension,
            isDistanceRequest,
            transactionID,
            action,
            iouType,
            reportID,
            isReceiptEditable,
        ],
    );

    return (
        <>
            {isTypeInvoice && (
                <MenuItem
                    key={translate('workspace.invoices.sendFrom')}
                    avatarID={senderWorkspace?.id}
                    shouldShowRightIcon={!isReadOnly && canUpdateSenderWorkspace}
                    title={senderWorkspace?.name}
                    icon={senderWorkspace?.avatarURL ? senderWorkspace?.avatarURL : getDefaultWorkspaceAvatar(senderWorkspace?.name)}
                    iconType={CONST.ICON_TYPE_WORKSPACE}
                    description={translate('workspace.common.workspace')}
                    label={translate('workspace.invoices.sendFrom')}
                    isLabelHoverable={false}
                    interactive={!isReadOnly && canUpdateSenderWorkspace}
                    onPress={() => {
                        if (!transaction?.transactionID) {
                            return;
                        }
                        Navigation.navigate(ROUTES.MONEY_REQUEST_STEP_SEND_FROM.getRoute(iouType, transaction?.transactionID, reportID, Navigation.getActiveRoute()));
                    }}
                    style={styles.moneyRequestMenuItem}
                    labelStyle={styles.mt2}
                    titleStyle={styles.flex1}
                    disabled={didConfirm}
                />
            )}
            {shouldShowMap && (
                <View style={styles.confirmationListMapItem}>
                    <ConfirmedRoute transaction={transaction ?? ({} as OnyxTypes.Transaction)} />
                </View>
            )}
            {isPerDiemRequest && action !== CONST.IOU.ACTION.SUBMIT && (
                <>
                    <MenuItemWithTopDescription
                        shouldShowRightIcon={!isReadOnly}
                        title={getDestinationForDisplay(perDiemCustomUnit, transaction)}
                        description={translate('common.destination')}
                        style={[styles.moneyRequestMenuItem]}
                        titleStyle={styles.flex1}
                        onPress={() => {
                            if (!transactionID) {
                                return;
                            }
                            Navigation.navigate(ROUTES.MONEY_REQUEST_STEP_DESTINATION_EDIT.getRoute(action, iouType, transactionID, reportID, Navigation.getActiveRoute()));
                        }}
                        disabled={didConfirm}
                        interactive={!isReadOnly}
                    />
                    <View style={styles.dividerLine} />
                    <MenuItemWithTopDescription
                        shouldShowRightIcon={!isReadOnly}
                        title={getTimeForDisplay(transaction)}
                        description={translate('iou.time')}
                        style={[styles.moneyRequestMenuItem]}
                        titleStyle={styles.flex1}
                        onPress={() => {
                            if (!transactionID) {
                                return;
                            }
                            Navigation.navigate(ROUTES.MONEY_REQUEST_STEP_TIME_EDIT.getRoute(action, iouType, transactionID, reportID));
                        }}
                        disabled={didConfirm}
                        interactive={!isReadOnly}
                        numberOfLinesTitle={2}
                    />
                    <View style={[styles.flexRow, styles.gap1, styles.justifyContentStart, styles.mh3, styles.flexWrap, styles.pt1]}>{badgeElements}</View>
                    <View style={styles.dividerLine} />
                    {subRateFields}
                    <View style={styles.dividerLine} />
                </>
            )}
            {!shouldShowMap &&
                // eslint-disable-next-line @typescript-eslint/prefer-nullish-coalescing
                (receiptImage || receiptThumbnail
                    ? receiptThumbnailContent
                    : shouldShowReceiptEmptyState && (
                          <ReceiptEmptyState
                              onPress={() => {
                                  if (!transactionID) {
                                      return;
                                  }

                                  Navigation.navigate(ROUTES.MONEY_REQUEST_STEP_SCAN.getRoute(CONST.IOU.ACTION.CREATE, iouType, transactionID, reportID, Navigation.getActiveRoute()));
                              }}
                          />
                      ))}
            {classifiedFields.filter((field) => field.shouldShow).map((field) => field.item)}
            <View style={[styles.mb5]} />
        </>
    );
}

MoneyRequestConfirmationListFooter.displayName = 'MoneyRequestConfirmationListFooter';

export default memo(
    MoneyRequestConfirmationListFooter,
    (prevProps, nextProps) =>
        lodashIsEqual(prevProps.action, nextProps.action) &&
        prevProps.currency === nextProps.currency &&
        prevProps.didConfirm === nextProps.didConfirm &&
        prevProps.distance === nextProps.distance &&
        prevProps.formattedAmount === nextProps.formattedAmount &&
        prevProps.formError === nextProps.formError &&
        prevProps.hasRoute === nextProps.hasRoute &&
        prevProps.iouCategory === nextProps.iouCategory &&
        prevProps.iouComment === nextProps.iouComment &&
        prevProps.iouCreated === nextProps.iouCreated &&
        prevProps.iouCurrencyCode === nextProps.iouCurrencyCode &&
        prevProps.iouIsBillable === nextProps.iouIsBillable &&
        prevProps.iouMerchant === nextProps.iouMerchant &&
        prevProps.iouType === nextProps.iouType &&
        prevProps.isCategoryRequired === nextProps.isCategoryRequired &&
        prevProps.isDistanceRequest === nextProps.isDistanceRequest &&
        prevProps.isMerchantEmpty === nextProps.isMerchantEmpty &&
        prevProps.isMerchantRequired === nextProps.isMerchantRequired &&
        prevProps.isPolicyExpenseChat === nextProps.isPolicyExpenseChat &&
        prevProps.isReadOnly === nextProps.isReadOnly &&
        prevProps.isTypeInvoice === nextProps.isTypeInvoice &&
        prevProps.onToggleBillable === nextProps.onToggleBillable &&
        lodashIsEqual(prevProps.policy, nextProps.policy) &&
        lodashIsEqual(prevProps.policyTagLists, nextProps.policyTagLists) &&
        prevProps.rate === nextProps.rate &&
        prevProps.receiptFilename === nextProps.receiptFilename &&
        prevProps.receiptPath === nextProps.receiptPath &&
        prevProps.reportActionID === nextProps.reportActionID &&
        prevProps.reportID === nextProps.reportID &&
        lodashIsEqual(prevProps.selectedParticipants, nextProps.selectedParticipants) &&
        prevProps.shouldDisplayFieldError === nextProps.shouldDisplayFieldError &&
        prevProps.shouldDisplayReceipt === nextProps.shouldDisplayReceipt &&
        prevProps.shouldShowCategories === nextProps.shouldShowCategories &&
        prevProps.shouldShowMerchant === nextProps.shouldShowMerchant &&
        prevProps.shouldShowSmartScanFields === nextProps.shouldShowSmartScanFields &&
        prevProps.shouldShowTax === nextProps.shouldShowTax &&
        lodashIsEqual(prevProps.transaction, nextProps.transaction) &&
        prevProps.transactionID === nextProps.transactionID &&
        prevProps.unit === nextProps.unit,
);<|MERGE_RESOLUTION|>--- conflicted
+++ resolved
@@ -651,12 +651,7 @@
                     shouldRenderAsHTML
                 />
             ),
-<<<<<<< HEAD
-            shouldShow: isPolicyExpenseChat && canUseTableReportView,
-=======
             shouldShow: isPolicyExpenseChat,
-            isSupplementary: true,
->>>>>>> d6d25e63
         },
     ];
 
