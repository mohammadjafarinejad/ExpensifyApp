--- conflicted
+++ resolved
@@ -269,17 +269,15 @@
     const styles = useThemeStyles();
     const {translate, toLocaleDigit, localeCompare} = useLocalize();
     const {isOffline} = useNetwork();
+    const {isBetaEnabled} = usePermissions();
+    const isManualDistanceEnabled = isBetaEnabled(CONST.BETAS.MANUAL_DISTANCE);
+
     const [allPolicies] = useOnyx(ONYXKEYS.COLLECTION.POLICY, {canBeMissing: true});
     const [allReports] = useOnyx(ONYXKEYS.COLLECTION.REPORT, {canBeMissing: true});
-<<<<<<< HEAD
-    const {isBetaEnabled} = usePermissions();
-    const isManualDistanceEnabled = isBetaEnabled(CONST.BETAS.MANUAL_DISTANCE);
-=======
     const [reportNameValuePairs] = useOnyx(ONYXKEYS.COLLECTION.REPORT_NAME_VALUE_PAIRS, {canBeMissing: true});
     const [outstandingReportsByPolicyID] = useOnyx(ONYXKEYS.DERIVED.OUTSTANDING_REPORTS_BY_POLICY_ID, {
         canBeMissing: true,
     });
->>>>>>> 3938e139
 
     const [currentUserLogin] = useOnyx(ONYXKEYS.SESSION, {selector: (session) => session?.email, canBeMissing: true});
 
