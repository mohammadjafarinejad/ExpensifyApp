--- conflicted
+++ resolved
@@ -253,12 +253,9 @@
     unit,
     onPDFLoadError,
     onPDFPassword,
-<<<<<<< HEAD
     iouIsReimbursable,
     onToggleReimbursable,
-=======
     isReceiptEditable = false,
->>>>>>> 5e7543e4
 }: MoneyRequestConfirmationListFooterProps) {
     const styles = useThemeStyles();
     const {translate, toLocaleDigit} = useLocalize();
