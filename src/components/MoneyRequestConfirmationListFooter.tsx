import {format} from 'date-fns';
import {Str} from 'expensify-common';
<<<<<<< HEAD
import {deepEqual} from 'fast-equals';
import React, {memo, useMemo, useReducer} from 'react';
=======
import lodashIsEqual from 'lodash/isEqual';
import React, {memo, useMemo} from 'react';
>>>>>>> a7e43b57
import {View} from 'react-native';
import type {OnyxEntry} from 'react-native-onyx';
import {useOnyx} from 'react-native-onyx';
import type {ValueOf} from 'type-fest';
import useLocalize from '@hooks/useLocalize';
import useNetwork from '@hooks/useNetwork';
import useThemeStyles from '@hooks/useThemeStyles';
import {convertToDisplayString} from '@libs/CurrencyUtils';
import DistanceRequestUtils from '@libs/DistanceRequestUtils';
import Navigation from '@libs/Navigation/Navigation';
import {hasEnabledOptions} from '@libs/OptionsListUtils';
import {getDestinationForDisplay, getSubratesFields, getSubratesForDisplay, getTimeDifferenceIntervals, getTimeForDisplay} from '@libs/PerDiemRequestUtils';
import {canSendInvoice, getPerDiemCustomUnit, isMultiLevelTags as isMultiLevelTagsPolicyUtils, isPaidGroupPolicy} from '@libs/PolicyUtils';
import type {ThumbnailAndImageURI} from '@libs/ReceiptUtils';
import {getThumbnailAndImageURIs} from '@libs/ReceiptUtils';
import {buildOptimisticExpenseReport, canAddTransaction, getDefaultWorkspaceAvatar, getOutstandingReportsForUser, getReportName, populateOptimisticReportFormula} from '@libs/ReportUtils';
import {hasEnabledTags} from '@libs/TagsOptionsListUtils';
import {
    getTagForDisplay,
    getTaxAmount,
    getTaxName,
    isAmountMissing,
    isCreatedMissing,
    isFetchingWaypointsFromServer,
    shouldShowAttendees as shouldShowAttendeesTransactionUtils,
} from '@libs/TransactionUtils';
import tryResolveUrlFromApiRoot from '@libs/tryResolveUrlFromApiRoot';
import ToggleSettingOptionRow from '@pages/workspace/workflows/ToggleSettingsOptionRow';
import CONST from '@src/CONST';
import type {IOUAction, IOUType} from '@src/CONST';
import ONYXKEYS from '@src/ONYXKEYS';
import ROUTES from '@src/ROUTES';
import type * as OnyxTypes from '@src/types/onyx';
import type {Attendee, Participant} from '@src/types/onyx/IOU';
import type {Unit} from '@src/types/onyx/Policy';
import {isEmptyObject} from '@src/types/utils/EmptyObject';
import Badge from './Badge';
import ConfirmedRoute from './ConfirmedRoute';
import MentionReportContext from './HTMLEngineProvider/HTMLRenderers/MentionReportRenderer/MentionReportContext';
import * as Expensicons from './Icon/Expensicons';
import MenuItem from './MenuItem';
import MenuItemWithTopDescription from './MenuItemWithTopDescription';
import PDFThumbnail from './PDFThumbnail';
import PressableWithoutFocus from './Pressable/PressableWithoutFocus';
import ReceiptEmptyState from './ReceiptEmptyState';
import ReceiptImage from './ReceiptImage';
import {ShowContextMenuContext} from './ShowContextMenuContext';

type MoneyRequestConfirmationListFooterProps = {
    /** The action to perform */
    action: IOUAction;

    /** The currency of the transaction */
    currency: string;

    /** Flag indicating if the confirmation is done */
    didConfirm: boolean;

    /** The distance of the transaction */
    distance: number;

    /** The formatted amount of the transaction */
    formattedAmount: string;

    /** The formatted amount of the transaction per 1 attendee */
    formattedAmountPerAttendee: string;

    /** The error message for the form */
    formError: string;

    /** Flag indicating if there is a route */
    hasRoute: boolean;

    /** The category of the IOU */
    iouCategory: string;

    /** The list of attendees */
    iouAttendees: Attendee[] | undefined;

    /** The comment of the IOU */
    iouComment: string | undefined;

    /** The creation date of the IOU */
    iouCreated: string | undefined;

    /** The currency code of the IOU */
    iouCurrencyCode: string | undefined;

    /** Flag indicating if the IOU is billable */
    iouIsBillable: boolean;

    /** The merchant of the IOU */
    iouMerchant: string | undefined;

    /** The type of the IOU */
    iouType: Exclude<IOUType, typeof CONST.IOU.TYPE.REQUEST | typeof CONST.IOU.TYPE.SEND>;

    /** Flag indicating if the category is required */
    isCategoryRequired: boolean;

    /** Flag indicating if it is a distance request */
    isDistanceRequest: boolean;

    /** Flag indicating if it is a per diem request */
    isPerDiemRequest: boolean;

    /** Flag indicating if the merchant is empty */
    isMerchantEmpty: boolean;

    /** Flag indicating if the merchant is required */
    isMerchantRequired: boolean | undefined;

    /** Flag indicating if it is a policy expense chat */
    isPolicyExpenseChat: boolean;

    /** Flag indicating if it is read-only */
    isReadOnly: boolean;

    /** Flag indicating if it is an invoice type */
    isTypeInvoice: boolean;

    /** Function to toggle billable */
    onToggleBillable?: (isOn: boolean) => void;

    /** The policy */
    policy: OnyxEntry<OnyxTypes.Policy>;

    /** The policy tag lists */
    policyTags: OnyxEntry<OnyxTypes.PolicyTagLists>;

    /** The policy tag lists */
    policyTagLists: Array<ValueOf<OnyxTypes.PolicyTagLists>>;

    /** The rate of the transaction */
    rate: number | undefined;

    /** The filename of the receipt */
    receiptFilename: string;

    /** The path of the receipt */
    receiptPath: string;

    /** The report action ID */
    reportActionID: string | undefined;

    /** The report ID */
    reportID: string;

    /** The selected participants */
    selectedParticipants: Participant[];

    /** Flag indicating if the field error should be displayed */
    shouldDisplayFieldError: boolean;

    /** Flag indicating if the receipt should be displayed */
    shouldDisplayReceipt: boolean;

    /** Flag indicating if the categories should be shown */
    shouldShowCategories: boolean;

    /** Flag indicating if the merchant should be shown */
    shouldShowMerchant: boolean;

    /** Flag indicating if the smart scan fields should be shown */
    shouldShowSmartScanFields: boolean;

    /** Flag indicating if the amount field should be shown */
    shouldShowAmountField?: boolean;

    /** Flag indicating if the tax should be shown */
    shouldShowTax: boolean;

    /** The transaction */
    transaction: OnyxEntry<OnyxTypes.Transaction>;

    /** The transaction ID */
    transactionID: string | undefined;

    /** Whether the receipt can be replaced */
    isReceiptEditable?: boolean;

    /** The unit */
    unit: Unit | undefined;

    /** The PDF load error callback */
    onPDFLoadError?: () => void;

    /** The PDF password callback */
    onPDFPassword?: () => void;
};

function MoneyRequestConfirmationListFooter({
    action,
    currency,
    didConfirm,
    distance,
    formattedAmount,
    formattedAmountPerAttendee,
    formError,
    hasRoute,
    iouAttendees,
    iouCategory,
    iouComment,
    iouCreated,
    iouCurrencyCode,
    iouIsBillable,
    iouMerchant,
    iouType,
    isCategoryRequired,
    isDistanceRequest,
    isPerDiemRequest,
    isMerchantEmpty,
    isMerchantRequired,
    isPolicyExpenseChat,
    isReadOnly,
    isTypeInvoice,
    onToggleBillable,
    policy,
    policyTags,
    policyTagLists,
    rate,
    receiptFilename,
    receiptPath,
    reportActionID,
    reportID,
    selectedParticipants,
    shouldDisplayFieldError,
    shouldDisplayReceipt,
    shouldShowCategories,
    shouldShowMerchant,
    shouldShowSmartScanFields,
    shouldShowAmountField = true,
    shouldShowTax,
    transaction,
    transactionID,
    unit,
    onPDFLoadError,
    onPDFPassword,
    isReceiptEditable = false,
}: MoneyRequestConfirmationListFooterProps) {
    const styles = useThemeStyles();
    const {translate, toLocaleDigit} = useLocalize();
    const {isOffline} = useNetwork();
    const [allPolicies] = useOnyx(ONYXKEYS.COLLECTION.POLICY, {canBeMissing: true});
    const [allReports] = useOnyx(ONYXKEYS.COLLECTION.REPORT, {canBeMissing: true});
    const [reportNameValuePairs] = useOnyx(ONYXKEYS.COLLECTION.REPORT_NAME_VALUE_PAIRS, {canBeMissing: true});

    const [currentUserLogin] = useOnyx(ONYXKEYS.SESSION, {selector: (session) => session?.email, canBeMissing: true});

    const shouldShowTags = useMemo(() => isPolicyExpenseChat && hasEnabledTags(policyTagLists), [isPolicyExpenseChat, policyTagLists]);
    const isMultilevelTags = useMemo(() => isMultiLevelTagsPolicyUtils(policyTags), [policyTags]);
    const shouldShowAttendees = useMemo(() => shouldShowAttendeesTransactionUtils(iouType, policy), [iouType, policy]);

    const hasPendingWaypoints = transaction && isFetchingWaypointsFromServer(transaction);
    const hasErrors = !isEmptyObject(transaction?.errors) || !isEmptyObject(transaction?.errorFields?.route) || !isEmptyObject(transaction?.errorFields?.waypoints);
    // eslint-disable-next-line @typescript-eslint/prefer-nullish-coalescing
    const shouldShowMap = isDistanceRequest && !!(hasErrors || hasPendingWaypoints || iouType !== CONST.IOU.TYPE.SPLIT || !isReadOnly);

    const senderWorkspace = useMemo(() => {
        const senderWorkspaceParticipant = selectedParticipants.find((participant) => participant.isSender);
        return allPolicies?.[`${ONYXKEYS.COLLECTION.POLICY}${senderWorkspaceParticipant?.policyID}`];
    }, [allPolicies, selectedParticipants]);

    const canUpdateSenderWorkspace = useMemo(() => {
        const isInvoiceRoomParticipant = selectedParticipants.some((participant) => participant.isInvoiceRoom);

        return canSendInvoice(allPolicies, currentUserLogin) && !!transaction?.isFromGlobalCreate && !isInvoiceRoomParticipant;
    }, [allPolicies, currentUserLogin, selectedParticipants, transaction?.isFromGlobalCreate]);

    /**
     * We need to check if the transaction report exists first in order to prevent the outstanding reports from being used.
     * Also we need to check if transaction report exists in outstanding reports in order to show a correct report name.
     */
    const transactionReport = transaction?.reportID ? Object.values(allReports ?? {}).find((report) => report?.reportID === transaction.reportID) : undefined;
    const [reportNameValuePair] = useOnyx(`${ONYXKEYS.COLLECTION.REPORT_NAME_VALUE_PAIRS}${transactionReport?.reportID}`, {canBeMissing: true});
    const policyID = selectedParticipants?.at(0)?.policyID;
    const selectedPolicy = allPolicies?.[`${ONYXKEYS.COLLECTION.POLICY}${policyID}`];
    const shouldUseTransactionReport = !!transactionReport && canAddTransaction(transactionReport, !!reportNameValuePair?.private_isArchived);
    const outstandingReportID = isPolicyExpenseChat ? allReports?.[`${ONYXKEYS.COLLECTION.REPORT}${reportID}`]?.iouReportID : reportID;

    let reportName = getReportName(shouldUseTransactionReport ? transactionReport : allReports?.[`${ONYXKEYS.COLLECTION.REPORT}${outstandingReportID}`], selectedPolicy);
    if (!reportName) {
        const optimisticReport = buildOptimisticExpenseReport(reportID, policyID, selectedPolicy?.ownerAccountID ?? CONST.DEFAULT_NUMBER_ID, Number(formattedAmount), currency);
        reportName = populateOptimisticReportFormula(selectedPolicy?.fieldList?.text_title?.defaultValue ?? '', optimisticReport, selectedPolicy);
    }

    const availableOutstandingReports = getOutstandingReportsForUser(policyID, selectedParticipants?.at(0)?.ownerAccountID, allReports, reportNameValuePairs);
    const shouldReportBeEditable = availableOutstandingReports.length > 1;

    const isTypeSend = iouType === CONST.IOU.TYPE.PAY;
    const taxRates = policy?.taxRates ?? null;
    // In Send Money and Split Bill with Scan flow, we don't allow the Merchant or Date to be edited. For distance requests, don't show the merchant as there's already another "Distance" menu item
    const shouldShowDate = (shouldShowSmartScanFields || isDistanceRequest) && !isTypeSend;
    // Determines whether the tax fields can be modified.
    // The tax fields can only be modified if the component is not in read-only mode
    // and it is not a distance request.
    const canModifyTaxFields = !isReadOnly && !isDistanceRequest && !isPerDiemRequest;
    // A flag for showing the billable field
    const shouldShowBillable = policy?.disabledFields?.defaultBillable === false;
    // Calculate the formatted tax amount based on the transaction's tax amount and the IOU currency code
    const taxAmount = getTaxAmount(transaction, false);
    const formattedTaxAmount = convertToDisplayString(taxAmount, iouCurrencyCode);
    // Get the tax rate title based on the policy and transaction
    const taxRateTitle = getTaxName(policy, transaction);
    // Determine if the merchant error should be displayed
    const shouldDisplayMerchantError = isMerchantRequired && (shouldDisplayFieldError || formError === 'iou.error.invalidMerchant') && isMerchantEmpty;
    const shouldDisplayDistanceRateError = formError === 'iou.error.invalidRate';
    // The empty receipt component should only show for IOU Requests of a paid policy ("Team" or "Corporate")
    const shouldShowReceiptEmptyState = iouType === CONST.IOU.TYPE.SUBMIT && isPaidGroupPolicy(policy) && !isPerDiemRequest;
    // The per diem custom unit
    const perDiemCustomUnit = getPerDiemCustomUnit(policy);
    const {
        image: receiptImage,
        thumbnail: receiptThumbnail,
        isThumbnail,
        fileExtension,
        isLocalFile,
    } = receiptPath && receiptFilename ? getThumbnailAndImageURIs(transaction, receiptPath, receiptFilename) : ({} as ThumbnailAndImageURI);
    const resolvedThumbnail = isLocalFile ? receiptThumbnail : tryResolveUrlFromApiRoot(receiptThumbnail ?? '');
    const resolvedReceiptImage = isLocalFile ? receiptImage : tryResolveUrlFromApiRoot(receiptImage ?? '');

    const contextMenuContextValue = useMemo(
        () => ({
            anchor: null,
            report: undefined,
            reportNameValuePairs: undefined,
            action: undefined,
            checkIfContextMenuActive: () => {},
            onShowContextMenu: () => {},
            isDisabled: true,
            shouldDisplayContextMenu: false,
        }),
        [],
    );

    const mentionReportContextValue = useMemo(() => ({currentReportID: reportID, exactlyMatch: true}), [reportID]);

    const fields = [
        {
            item: (
                <MenuItemWithTopDescription
                    key={translate('iou.amount')}
                    shouldShowRightIcon={!isReadOnly && !isDistanceRequest}
                    title={formattedAmount}
                    description={translate('iou.amount')}
                    interactive={!isReadOnly}
                    onPress={() => {
                        if (isDistanceRequest || !transactionID) {
                            return;
                        }

                        Navigation.navigate(ROUTES.MONEY_REQUEST_STEP_AMOUNT.getRoute(action, iouType, transactionID, reportID, CONST.IOU.PAGE_INDEX.CONFIRM, Navigation.getActiveRoute()));
                    }}
                    style={[styles.moneyRequestMenuItem, styles.mt2]}
                    titleStyle={styles.moneyRequestConfirmationAmount}
                    disabled={didConfirm}
                    brickRoadIndicator={shouldDisplayFieldError && isAmountMissing(transaction) ? CONST.BRICK_ROAD_INDICATOR_STATUS.ERROR : undefined}
                    errorText={shouldDisplayFieldError && isAmountMissing(transaction) ? translate('common.error.enterAmount') : ''}
                />
            ),
            shouldShow: shouldShowSmartScanFields && shouldShowAmountField,
        },
        {
            item: (
                <View key={translate('common.description')}>
                    <ShowContextMenuContext.Provider value={contextMenuContextValue}>
                        <MentionReportContext.Provider value={mentionReportContextValue}>
                            <MenuItemWithTopDescription
                                shouldShowRightIcon={!isReadOnly}
                                shouldParseTitle
                                excludedMarkdownRules={!policy ? ['reportMentions'] : []}
                                title={iouComment}
                                description={translate('common.description')}
                                onPress={() => {
                                    if (!transactionID) {
                                        return;
                                    }

                                    Navigation.navigate(
                                        ROUTES.MONEY_REQUEST_STEP_DESCRIPTION.getRoute(action, iouType, transactionID, reportID, Navigation.getActiveRoute(), reportActionID),
                                    );
                                }}
                                style={[styles.moneyRequestMenuItem]}
                                titleStyle={styles.flex1}
                                disabled={didConfirm}
                                interactive={!isReadOnly}
                                numberOfLinesTitle={2}
                            />
                        </MentionReportContext.Provider>
                    </ShowContextMenuContext.Provider>
                </View>
            ),
            shouldShow: true,
        },
        {
            item: (
                <MenuItemWithTopDescription
                    key={translate('common.distance')}
                    shouldShowRightIcon={!isReadOnly}
                    title={DistanceRequestUtils.getDistanceForDisplay(hasRoute, distance, unit, rate, translate)}
                    description={translate('common.distance')}
                    style={[styles.moneyRequestMenuItem]}
                    titleStyle={styles.flex1}
                    onPress={() => {
                        if (!transactionID) {
                            return;
                        }

                        Navigation.navigate(ROUTES.MONEY_REQUEST_STEP_DISTANCE.getRoute(action, iouType, transactionID, reportID, Navigation.getActiveRoute()));
                    }}
                    disabled={didConfirm}
                    interactive={!isReadOnly}
                />
            ),
            shouldShow: isDistanceRequest,
        },
        {
            item: (
                <MenuItemWithTopDescription
                    key={translate('common.rate')}
                    shouldShowRightIcon={!!rate && !isReadOnly && isPolicyExpenseChat}
                    title={DistanceRequestUtils.getRateForDisplay(unit, rate, currency, translate, toLocaleDigit, isOffline)}
                    description={translate('common.rate')}
                    style={[styles.moneyRequestMenuItem]}
                    titleStyle={styles.flex1}
                    onPress={() => {
                        if (!transactionID) {
                            return;
                        }

                        Navigation.navigate(ROUTES.MONEY_REQUEST_STEP_DISTANCE_RATE.getRoute(action, iouType, transactionID, reportID, Navigation.getActiveRoute()));
                    }}
                    brickRoadIndicator={shouldDisplayDistanceRateError ? CONST.BRICK_ROAD_INDICATOR_STATUS.ERROR : undefined}
                    disabled={didConfirm}
                    interactive={!!rate && !isReadOnly && isPolicyExpenseChat}
                />
            ),
            shouldShow: isDistanceRequest,
        },
        {
            item: (
                <MenuItemWithTopDescription
                    key={translate('common.merchant')}
                    shouldShowRightIcon={!isReadOnly}
                    title={isMerchantEmpty ? '' : iouMerchant}
                    description={translate('common.merchant')}
                    style={[styles.moneyRequestMenuItem]}
                    titleStyle={styles.flex1}
                    onPress={() => {
                        if (!transactionID) {
                            return;
                        }

                        Navigation.navigate(ROUTES.MONEY_REQUEST_STEP_MERCHANT.getRoute(action, iouType, transactionID, reportID, Navigation.getActiveRoute()));
                    }}
                    disabled={didConfirm}
                    interactive={!isReadOnly}
                    brickRoadIndicator={shouldDisplayMerchantError ? CONST.BRICK_ROAD_INDICATOR_STATUS.ERROR : undefined}
                    errorText={shouldDisplayMerchantError ? translate('common.error.fieldRequired') : ''}
                    rightLabel={isMerchantRequired && !shouldDisplayMerchantError ? translate('common.required') : ''}
                    numberOfLinesTitle={2}
                />
            ),
            shouldShow: shouldShowMerchant,
        },
        {
            item: (
                <MenuItemWithTopDescription
                    key={translate('common.category')}
                    shouldShowRightIcon={!isReadOnly}
                    title={iouCategory}
                    description={translate('common.category')}
                    numberOfLinesTitle={2}
                    onPress={() => {
                        if (!transactionID) {
                            return;
                        }

                        Navigation.navigate(ROUTES.MONEY_REQUEST_STEP_CATEGORY.getRoute(action, iouType, transactionID, reportID, Navigation.getActiveRoute(), reportActionID));
                    }}
                    style={[styles.moneyRequestMenuItem]}
                    titleStyle={styles.flex1}
                    disabled={didConfirm}
                    interactive={!isReadOnly}
                    rightLabel={isCategoryRequired ? translate('common.required') : ''}
                />
            ),
            shouldShow: shouldShowCategories,
        },
        {
            item: (
                <MenuItemWithTopDescription
                    key={translate('common.date')}
                    shouldShowRightIcon={!isReadOnly}
                    // eslint-disable-next-line @typescript-eslint/prefer-nullish-coalescing
                    title={iouCreated || format(new Date(), CONST.DATE.FNS_FORMAT_STRING)}
                    description={translate('common.date')}
                    style={[styles.moneyRequestMenuItem]}
                    titleStyle={styles.flex1}
                    onPress={() => {
                        if (!transactionID) {
                            return;
                        }

                        Navigation.navigate(ROUTES.MONEY_REQUEST_STEP_DATE.getRoute(action, iouType, transactionID, reportID, Navigation.getActiveRoute(), reportActionID));
                    }}
                    disabled={didConfirm}
                    interactive={!isReadOnly}
                    brickRoadIndicator={shouldDisplayFieldError && isCreatedMissing(transaction) ? CONST.BRICK_ROAD_INDICATOR_STATUS.ERROR : undefined}
                    errorText={shouldDisplayFieldError && isCreatedMissing(transaction) ? translate('common.error.enterDate') : ''}
                />
            ),
            shouldShow: shouldShowDate,
        },
        ...policyTagLists.map(({name, required, tags}, index) => {
            const isTagRequired = required ?? false;
            const shouldShow = shouldShowTags && (!isMultilevelTags || hasEnabledOptions(tags));
            return {
                item: (
                    <MenuItemWithTopDescription
                        key={name}
                        shouldShowRightIcon={!isReadOnly}
                        title={getTagForDisplay(transaction, index)}
                        description={name}
                        numberOfLinesTitle={2}
                        onPress={() => {
                            if (!transactionID) {
                                return;
                            }

                            Navigation.navigate(ROUTES.MONEY_REQUEST_STEP_TAG.getRoute(action, iouType, index, transactionID, reportID, Navigation.getActiveRoute(), reportActionID));
                        }}
                        style={[styles.moneyRequestMenuItem]}
                        disabled={didConfirm}
                        interactive={!isReadOnly}
                        rightLabel={isTagRequired ? translate('common.required') : ''}
                    />
                ),
                shouldShow,
            };
        }),
        {
            item: (
                <MenuItemWithTopDescription
                    key={`${taxRates?.name}${taxRateTitle}`}
                    shouldShowRightIcon={canModifyTaxFields}
                    title={taxRateTitle}
                    description={taxRates?.name}
                    style={[styles.moneyRequestMenuItem]}
                    titleStyle={styles.flex1}
                    onPress={() => {
                        if (!transactionID) {
                            return;
                        }

                        Navigation.navigate(ROUTES.MONEY_REQUEST_STEP_TAX_RATE.getRoute(action, iouType, transactionID, reportID, Navigation.getActiveRoute()));
                    }}
                    disabled={didConfirm}
                    interactive={canModifyTaxFields}
                />
            ),
            shouldShow: shouldShowTax,
        },
        {
            item: (
                <MenuItemWithTopDescription
                    key={`${taxRates?.name}${formattedTaxAmount}`}
                    shouldShowRightIcon={canModifyTaxFields}
                    title={formattedTaxAmount}
                    description={translate('iou.taxAmount')}
                    style={[styles.moneyRequestMenuItem]}
                    titleStyle={styles.flex1}
                    onPress={() => {
                        if (!transactionID) {
                            return;
                        }

                        Navigation.navigate(ROUTES.MONEY_REQUEST_STEP_TAX_AMOUNT.getRoute(action, iouType, transactionID, reportID, Navigation.getActiveRoute()));
                    }}
                    disabled={didConfirm}
                    interactive={canModifyTaxFields}
                />
            ),
            shouldShow: shouldShowTax,
        },
        {
            item: (
                <MenuItemWithTopDescription
                    key="attendees"
                    shouldShowRightIcon
                    title={iouAttendees?.map((item) => item?.displayName ?? item?.login).join(', ')}
                    description={`${translate('iou.attendees')} ${
                        iouAttendees?.length && iouAttendees.length > 1 && formattedAmountPerAttendee ? `\u00B7 ${formattedAmountPerAttendee} ${translate('common.perPerson')}` : ''
                    }`}
                    style={[styles.moneyRequestMenuItem]}
                    titleStyle={styles.flex1}
                    onPress={() => {
                        if (!transactionID) {
                            return;
                        }

                        Navigation.navigate(ROUTES.MONEY_REQUEST_ATTENDEE.getRoute(action, iouType, transactionID, reportID, Navigation.getActiveRoute()));
                    }}
                    interactive
                    shouldRenderAsHTML
                />
            ),
            shouldShow: shouldShowAttendees,
        },
        {
            item: (
                <View
                    key={translate('common.billable')}
                    style={[styles.flexRow, styles.justifyContentBetween, styles.alignItemsCenter, styles.ml5, styles.mr8, styles.optionRow]}
                >
                    <ToggleSettingOptionRow
                        switchAccessibilityLabel={translate('common.billable')}
                        title={translate('common.billable')}
                        onToggle={(isOn) => onToggleBillable?.(isOn)}
                        isActive={iouIsBillable}
                        disabled={isReadOnly}
                        wrapperStyle={styles.flex1}
                    />
                </View>
            ),
            shouldShow: shouldShowBillable,
        },
        {
            item: (
                <MenuItemWithTopDescription
                    key={translate('common.report')}
                    shouldShowRightIcon={shouldReportBeEditable}
                    title={reportName}
                    description={translate('common.report')}
                    style={[styles.moneyRequestMenuItem]}
                    titleStyle={styles.flex1}
                    onPress={() => {
                        if (!transactionID) {
                            return;
                        }
                        Navigation.navigate(ROUTES.MONEY_REQUEST_STEP_REPORT.getRoute(action, iouType, transactionID, reportID, Navigation.getActiveRoute()));
                    }}
                    interactive={shouldReportBeEditable}
                    shouldRenderAsHTML
                />
            ),
            shouldShow: isPolicyExpenseChat,
        },
    ];

    const subRates = getSubratesFields(perDiemCustomUnit, transaction);
    const shouldDisplaySubrateError =
        isPerDiemRequest && (shouldDisplayFieldError || formError === 'iou.error.invalidSubrateLength') && (subRates.length === 0 || (subRates.length === 1 && !subRates.at(0)));

    const subRateFields = subRates.map((field, index) => (
        <MenuItemWithTopDescription
            key={`${translate('common.subrate')}${field?.key ?? index}`}
            shouldShowRightIcon={!isReadOnly}
            title={getSubratesForDisplay(field, translate('iou.qty'))}
            description={translate('common.subrate')}
            style={[styles.moneyRequestMenuItem]}
            titleStyle={styles.flex1}
            onPress={() => {
                if (!transactionID) {
                    return;
                }
                Navigation.navigate(ROUTES.MONEY_REQUEST_STEP_SUBRATE_EDIT.getRoute(action, iouType, transactionID, reportID, index, Navigation.getActiveRoute()));
            }}
            disabled={didConfirm}
            interactive={!isReadOnly}
            brickRoadIndicator={index === 0 && shouldDisplaySubrateError ? CONST.BRICK_ROAD_INDICATOR_STATUS.ERROR : undefined}
            errorText={index === 0 && shouldDisplaySubrateError ? translate('common.error.fieldRequired') : ''}
        />
    ));

    const {firstDay, tripDays, lastDay} = getTimeDifferenceIntervals(transaction);

    const badgeElements = useMemo(() => {
        const badges: React.JSX.Element[] = [];
        if (firstDay) {
            badges.push(
                <Badge
                    key="firstDay"
                    icon={Expensicons.Stopwatch}
                    text={translate('iou.firstDayText', {count: firstDay})}
                />,
            );
        }
        if (tripDays) {
            badges.push(
                <Badge
                    key="tripDays"
                    icon={Expensicons.CalendarSolid}
                    text={translate('iou.tripLengthText', {count: tripDays})}
                />,
            );
        }
        if (lastDay) {
            badges.push(
                <Badge
                    key="lastDay"
                    icon={Expensicons.Stopwatch}
                    text={translate('iou.lastDayText', {count: lastDay})}
                />,
            );
        }
        return badges;
    }, [firstDay, lastDay, translate, tripDays]);

    const receiptThumbnailContent = useMemo(
        () => (
            <View style={[styles.moneyRequestImage, styles.expenseViewImageSmall]}>
                {isLocalFile && Str.isPDF(receiptFilename) ? (
                    <PressableWithoutFocus
                        onPress={() => {
                            if (!transactionID) {
                                return;
                            }

                            Navigation.navigate(
                                isReceiptEditable
                                    ? ROUTES.TRANSACTION_RECEIPT.getRoute(reportID, transactionID, undefined, undefined, action, iouType)
                                    : ROUTES.TRANSACTION_RECEIPT.getRoute(reportID, transactionID),
                            );
                        }}
                        accessibilityRole={CONST.ROLE.BUTTON}
                        accessibilityLabel={translate('accessibilityHints.viewAttachment')}
                        disabled={!shouldDisplayReceipt}
                        disabledStyle={styles.cursorDefault}
                    >
                        <PDFThumbnail
                            // eslint-disable-next-line @typescript-eslint/non-nullable-type-assertion-style
                            previewSourceURL={resolvedReceiptImage as string}
                            onLoadError={onPDFLoadError}
                            onPassword={onPDFPassword}
                        />
                    </PressableWithoutFocus>
                ) : (
                    <PressableWithoutFocus
                        onPress={() => {
                            if (!transactionID) {
                                return;
                            }

                            Navigation.navigate(
                                isReceiptEditable
                                    ? ROUTES.TRANSACTION_RECEIPT.getRoute(reportID, transactionID, undefined, undefined, action, iouType)
                                    : ROUTES.TRANSACTION_RECEIPT.getRoute(reportID, transactionID),
                            );
                        }}
                        disabled={!shouldDisplayReceipt || isThumbnail}
                        accessibilityRole={CONST.ROLE.BUTTON}
                        accessibilityLabel={translate('accessibilityHints.viewAttachment')}
                        disabledStyle={styles.cursorDefault}
                        style={[styles.h100, styles.flex1]}
                    >
                        <ReceiptImage
                            isThumbnail={isThumbnail}
                            // eslint-disable-next-line @typescript-eslint/prefer-nullish-coalescing
                            source={resolvedThumbnail || resolvedReceiptImage || ''}
                            // AuthToken is required when retrieving the image from the server
                            // but we don't need it to load the blob:// or file:// image when starting an expense/split
                            // So if we have a thumbnail, it means we're retrieving the image from the server
                            isAuthTokenRequired={!!receiptThumbnail && !isLocalFile}
                            fileExtension={fileExtension}
                            shouldUseThumbnailImage
                            shouldUseInitialObjectPosition={isDistanceRequest}
                        />
                    </PressableWithoutFocus>
                )}
            </View>
        ),
        [
            styles.moneyRequestImage,
            styles.expenseViewImageSmall,
            styles.cursorDefault,
            styles.h100,
            styles.flex1,
            isLocalFile,
            receiptFilename,
            translate,
            shouldDisplayReceipt,
            resolvedReceiptImage,
            onPDFLoadError,
            onPDFPassword,
            isThumbnail,
            resolvedThumbnail,
            receiptThumbnail,
            fileExtension,
            isDistanceRequest,
            transactionID,
            action,
            iouType,
            reportID,
            isReceiptEditable,
        ],
    );

    return (
        <>
            {isTypeInvoice && (
                <MenuItem
                    key={translate('workspace.invoices.sendFrom')}
                    avatarID={senderWorkspace?.id}
                    shouldShowRightIcon={!isReadOnly && canUpdateSenderWorkspace}
                    title={senderWorkspace?.name}
                    icon={senderWorkspace?.avatarURL ? senderWorkspace?.avatarURL : getDefaultWorkspaceAvatar(senderWorkspace?.name)}
                    iconType={CONST.ICON_TYPE_WORKSPACE}
                    description={translate('workspace.common.workspace')}
                    label={translate('workspace.invoices.sendFrom')}
                    isLabelHoverable={false}
                    interactive={!isReadOnly && canUpdateSenderWorkspace}
                    onPress={() => {
                        if (!transaction?.transactionID) {
                            return;
                        }
                        Navigation.navigate(ROUTES.MONEY_REQUEST_STEP_SEND_FROM.getRoute(iouType, transaction?.transactionID, reportID, Navigation.getActiveRoute()));
                    }}
                    style={styles.moneyRequestMenuItem}
                    labelStyle={styles.mt2}
                    titleStyle={styles.flex1}
                    disabled={didConfirm}
                />
            )}
            {shouldShowMap && (
                <View style={styles.confirmationListMapItem}>
                    <ConfirmedRoute transaction={transaction ?? ({} as OnyxTypes.Transaction)} />
                </View>
            )}
            {isPerDiemRequest && action !== CONST.IOU.ACTION.SUBMIT && (
                <>
                    <MenuItemWithTopDescription
                        shouldShowRightIcon={!isReadOnly}
                        title={getDestinationForDisplay(perDiemCustomUnit, transaction)}
                        description={translate('common.destination')}
                        style={[styles.moneyRequestMenuItem]}
                        titleStyle={styles.flex1}
                        onPress={() => {
                            if (!transactionID) {
                                return;
                            }
                            Navigation.navigate(ROUTES.MONEY_REQUEST_STEP_DESTINATION_EDIT.getRoute(action, iouType, transactionID, reportID, Navigation.getActiveRoute()));
                        }}
                        disabled={didConfirm}
                        interactive={!isReadOnly}
                    />
                    <View style={styles.dividerLine} />
                    <MenuItemWithTopDescription
                        shouldShowRightIcon={!isReadOnly}
                        title={getTimeForDisplay(transaction)}
                        description={translate('iou.time')}
                        style={[styles.moneyRequestMenuItem]}
                        titleStyle={styles.flex1}
                        onPress={() => {
                            if (!transactionID) {
                                return;
                            }
                            Navigation.navigate(ROUTES.MONEY_REQUEST_STEP_TIME_EDIT.getRoute(action, iouType, transactionID, reportID));
                        }}
                        disabled={didConfirm}
                        interactive={!isReadOnly}
                        numberOfLinesTitle={2}
                    />
                    <View style={[styles.flexRow, styles.gap1, styles.justifyContentStart, styles.mh3, styles.flexWrap, styles.pt1]}>{badgeElements}</View>
                    <View style={styles.dividerLine} />
                    {subRateFields}
                    <View style={styles.dividerLine} />
                </>
            )}
            {!shouldShowMap && (
                <View style={styles.mv3}>
                    {
                        // eslint-disable-next-line @typescript-eslint/prefer-nullish-coalescing
                        receiptImage || receiptThumbnail
                            ? receiptThumbnailContent
                            : shouldShowReceiptEmptyState && (
                                  <ReceiptEmptyState
                                      onPress={() => {
                                          if (!transactionID) {
                                              return;
                                          }

                                          Navigation.navigate(
                                              ROUTES.MONEY_REQUEST_STEP_SCAN.getRoute(CONST.IOU.ACTION.CREATE, iouType, transactionID, reportID, Navigation.getActiveRoute()),
                                          );
                                      }}
                                      style={styles.expenseViewImageSmall}
                                  />
                              )
                    }
                </View>
            )}
            <View style={[styles.mb5]}>{fields.filter((field) => field.shouldShow).map((field) => field.item)}</View>
        </>
    );
}

MoneyRequestConfirmationListFooter.displayName = 'MoneyRequestConfirmationListFooter';

export default memo(
    MoneyRequestConfirmationListFooter,
    (prevProps, nextProps) =>
        deepEqual(prevProps.action, nextProps.action) &&
        prevProps.currency === nextProps.currency &&
        prevProps.didConfirm === nextProps.didConfirm &&
        prevProps.distance === nextProps.distance &&
        prevProps.formattedAmount === nextProps.formattedAmount &&
        prevProps.formError === nextProps.formError &&
        prevProps.hasRoute === nextProps.hasRoute &&
        prevProps.iouCategory === nextProps.iouCategory &&
        prevProps.iouComment === nextProps.iouComment &&
        prevProps.iouCreated === nextProps.iouCreated &&
        prevProps.iouCurrencyCode === nextProps.iouCurrencyCode &&
        prevProps.iouIsBillable === nextProps.iouIsBillable &&
        prevProps.iouMerchant === nextProps.iouMerchant &&
        prevProps.iouType === nextProps.iouType &&
        prevProps.isCategoryRequired === nextProps.isCategoryRequired &&
        prevProps.isDistanceRequest === nextProps.isDistanceRequest &&
        prevProps.isMerchantEmpty === nextProps.isMerchantEmpty &&
        prevProps.isMerchantRequired === nextProps.isMerchantRequired &&
        prevProps.isPolicyExpenseChat === nextProps.isPolicyExpenseChat &&
        prevProps.isReadOnly === nextProps.isReadOnly &&
        prevProps.isTypeInvoice === nextProps.isTypeInvoice &&
        prevProps.onToggleBillable === nextProps.onToggleBillable &&
        deepEqual(prevProps.policy, nextProps.policy) &&
        deepEqual(prevProps.policyTagLists, nextProps.policyTagLists) &&
        prevProps.rate === nextProps.rate &&
        prevProps.receiptFilename === nextProps.receiptFilename &&
        prevProps.receiptPath === nextProps.receiptPath &&
        prevProps.reportActionID === nextProps.reportActionID &&
        prevProps.reportID === nextProps.reportID &&
        deepEqual(prevProps.selectedParticipants, nextProps.selectedParticipants) &&
        prevProps.shouldDisplayFieldError === nextProps.shouldDisplayFieldError &&
        prevProps.shouldDisplayReceipt === nextProps.shouldDisplayReceipt &&
        prevProps.shouldShowCategories === nextProps.shouldShowCategories &&
        prevProps.shouldShowMerchant === nextProps.shouldShowMerchant &&
        prevProps.shouldShowSmartScanFields === nextProps.shouldShowSmartScanFields &&
        prevProps.shouldShowTax === nextProps.shouldShowTax &&
        deepEqual(prevProps.transaction, nextProps.transaction) &&
        prevProps.transactionID === nextProps.transactionID &&
        prevProps.unit === nextProps.unit,
);<|MERGE_RESOLUTION|>--- conflicted
+++ resolved
@@ -1,12 +1,7 @@
 import {format} from 'date-fns';
 import {Str} from 'expensify-common';
-<<<<<<< HEAD
 import {deepEqual} from 'fast-equals';
-import React, {memo, useMemo, useReducer} from 'react';
-=======
-import lodashIsEqual from 'lodash/isEqual';
 import React, {memo, useMemo} from 'react';
->>>>>>> a7e43b57
 import {View} from 'react-native';
 import type {OnyxEntry} from 'react-native-onyx';
 import {useOnyx} from 'react-native-onyx';
