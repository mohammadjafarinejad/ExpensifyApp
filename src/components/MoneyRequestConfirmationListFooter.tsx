import {format} from 'date-fns';
import {Str} from 'expensify-common';
import {deepEqual} from 'fast-equals';
import React, {memo, useMemo} from 'react';
import {View} from 'react-native';
import type {OnyxEntry} from 'react-native-onyx';
import type {ValueOf} from 'type-fest';
import useLocalize from '@hooks/useLocalize';
import useNetwork from '@hooks/useNetwork';
import useOnyx from '@hooks/useOnyx';
import usePrevious from '@hooks/usePrevious';
import useThemeStyles from '@hooks/useThemeStyles';
import {convertToDisplayString} from '@libs/CurrencyUtils';
import DistanceRequestUtils from '@libs/DistanceRequestUtils';
import {shouldShowReceiptEmptyState} from '@libs/IOUUtils';
import Navigation from '@libs/Navigation/Navigation';
import {getDestinationForDisplay, getSubratesFields, getSubratesForDisplay, getTimeDifferenceIntervals, getTimeForDisplay} from '@libs/PerDiemRequestUtils';
import {canSendInvoice, getPerDiemCustomUnit} from '@libs/PolicyUtils';
import type {ThumbnailAndImageURI} from '@libs/ReceiptUtils';
import {getThumbnailAndImageURIs} from '@libs/ReceiptUtils';
import {getDefaultWorkspaceAvatar, getOutstandingReportsForUser, getReportName, isArchivedReport, isMoneyRequestReport, isReportOutstanding} from '@libs/ReportUtils';
import {getTagVisibility, hasEnabledTags} from '@libs/TagsOptionsListUtils';
import {
    getTagForDisplay,
    getTaxAmount,
    getTaxName,
    isAmountMissing,
    isCardTransaction,
    isCreatedMissing,
    isFetchingWaypointsFromServer,
    shouldShowAttendees as shouldShowAttendeesTransactionUtils,
} from '@libs/TransactionUtils';
import tryResolveUrlFromApiRoot from '@libs/tryResolveUrlFromApiRoot';
import ToggleSettingOptionRow from '@pages/workspace/workflows/ToggleSettingsOptionRow';
import CONST from '@src/CONST';
import type {IOUAction, IOUType} from '@src/CONST';
import ONYXKEYS from '@src/ONYXKEYS';
import ROUTES from '@src/ROUTES';
import type * as OnyxTypes from '@src/types/onyx';
import type {Attendee, Participant} from '@src/types/onyx/IOU';
import type {Unit} from '@src/types/onyx/Policy';
import {isEmptyObject} from '@src/types/utils/EmptyObject';
import Badge from './Badge';
import ConfirmedRoute from './ConfirmedRoute';
import MentionReportContext from './HTMLEngineProvider/HTMLRenderers/MentionReportRenderer/MentionReportContext';
import * as Expensicons from './Icon/Expensicons';
import MenuItem from './MenuItem';
import MenuItemWithTopDescription from './MenuItemWithTopDescription';
import PDFThumbnail from './PDFThumbnail';
import PressableWithoutFocus from './Pressable/PressableWithoutFocus';
import ReceiptEmptyState from './ReceiptEmptyState';
import ReceiptImage from './ReceiptImage';
import {ShowContextMenuContext} from './ShowContextMenuContext';

type MoneyRequestConfirmationListFooterProps = {
    /** The action to perform */
    action: IOUAction;

    /** The currency of the transaction */
    currency: string;

    /** Flag indicating if the confirmation is done */
    didConfirm: boolean;

    /** The distance of the transaction */
    distance: number;

    /** The formatted amount of the transaction */
    formattedAmount: string;

    /** The formatted amount of the transaction per 1 attendee */
    formattedAmountPerAttendee: string;

    /** The error message for the form */
    formError: string;

    /** Flag indicating if there is a route */
    hasRoute: boolean;

    /** The category of the IOU */
    iouCategory: string;

    /** The list of attendees */
    iouAttendees: Attendee[] | undefined;

    /** The comment of the IOU */
    iouComment: string | undefined;

    /** The creation date of the IOU */
    iouCreated: string | undefined;

    /** The currency code of the IOU */
    iouCurrencyCode: string | undefined;

    /** Flag indicating if the IOU is billable */
    iouIsBillable: boolean;

    /** The merchant of the IOU */
    iouMerchant: string | undefined;

    /** The type of the IOU */
    iouType: Exclude<IOUType, typeof CONST.IOU.TYPE.REQUEST | typeof CONST.IOU.TYPE.SEND>;

    /** Flag indicating if the category is required */
    isCategoryRequired: boolean;

    /** Flag indicating if it is a distance request */
    isDistanceRequest: boolean;

    /** Flag indicating if it is a manual distance request */
    isManualDistanceRequest: boolean;

    /** Flag indicating if it is a per diem request */
    isPerDiemRequest: boolean;

    /** Flag indicating if the merchant is empty */
    isMerchantEmpty: boolean;

    /** Flag indicating if the merchant is required */
    isMerchantRequired: boolean | undefined;

    /** Flag indicating if it is a policy expense chat */
    isPolicyExpenseChat: boolean;

    /** Flag indicating if it is read-only */
    isReadOnly: boolean;

    /** Flag indicating if it is an invoice type */
    isTypeInvoice: boolean;

    /** Function to toggle billable */
    onToggleBillable?: (isOn: boolean) => void;

    /** The policy */
    policy: OnyxEntry<OnyxTypes.Policy>;

    /** The policy tag lists */
    policyTags: OnyxEntry<OnyxTypes.PolicyTagLists>;

    /** The policy tag lists */
    policyTagLists: Array<ValueOf<OnyxTypes.PolicyTagLists>>;

    /** The rate of the transaction */
    rate: number | undefined;

    /** The filename of the receipt */
    receiptFilename: string;

    /** The path of the receipt */
    receiptPath: string;

    /** The report action ID */
    reportActionID: string | undefined;

    /** The report ID */
    reportID: string;

    /** The selected participants */
    selectedParticipants: Participant[];

    /** Flag indicating if the field error should be displayed */
    shouldDisplayFieldError: boolean;

    /** Flag indicating if the receipt should be displayed */
    shouldDisplayReceipt: boolean;

    /** Flag indicating if the categories should be shown */
    shouldShowCategories: boolean;

    /** Flag indicating if the merchant should be shown */
    shouldShowMerchant: boolean;

    /** Flag indicating if the smart scan fields should be shown */
    shouldShowSmartScanFields: boolean;

    /** Flag indicating if the amount field should be shown */
    shouldShowAmountField?: boolean;

    /** Flag indicating if the tax should be shown */
    shouldShowTax: boolean;

    /** The transaction */
    transaction: OnyxEntry<OnyxTypes.Transaction>;

    /** The transaction ID */
    transactionID: string | undefined;

    /** Whether the receipt can be replaced */
    isReceiptEditable?: boolean;

    /** The unit */
    unit: Unit | undefined;

    /** The PDF load error callback */
    onPDFLoadError?: () => void;

    /** The PDF password callback */
    onPDFPassword?: () => void;

    /** Function to toggle reimbursable */
    onToggleReimbursable?: (isOn: boolean) => void;

    /** Flag indicating if the IOU is reimbursable */
    iouIsReimbursable: boolean;
};

function MoneyRequestConfirmationListFooter({
    action,
    currency,
    didConfirm,
    distance,
    formattedAmount,
    formattedAmountPerAttendee,
    formError,
    hasRoute,
    iouAttendees,
    iouCategory,
    iouComment,
    iouCreated,
    iouCurrencyCode,
    iouIsBillable,
    iouMerchant,
    iouType,
    isCategoryRequired,
    isDistanceRequest,
    isManualDistanceRequest,
    isPerDiemRequest,
    isMerchantEmpty,
    isMerchantRequired,
    isPolicyExpenseChat,
    isReadOnly,
    isTypeInvoice,
    onToggleBillable,
    policy,
    policyTags,
    policyTagLists,
    rate,
    receiptFilename,
    receiptPath,
    reportActionID,
    reportID,
    selectedParticipants,
    shouldDisplayFieldError,
    shouldDisplayReceipt,
    shouldShowCategories,
    shouldShowMerchant,
    shouldShowSmartScanFields,
    shouldShowAmountField = true,
    shouldShowTax,
    transaction,
    transactionID,
    unit,
    onPDFLoadError,
    onPDFPassword,
    iouIsReimbursable,
    onToggleReimbursable,
    isReceiptEditable = false,
}: MoneyRequestConfirmationListFooterProps) {
    const styles = useThemeStyles();
    const {translate, toLocaleDigit, localeCompare} = useLocalize();
    const {isOffline} = useNetwork();
    const [allPolicies] = useOnyx(ONYXKEYS.COLLECTION.POLICY, {canBeMissing: true});
    const [allReports] = useOnyx(ONYXKEYS.COLLECTION.REPORT, {canBeMissing: true});
    const [reportNameValuePairs] = useOnyx(ONYXKEYS.COLLECTION.REPORT_NAME_VALUE_PAIRS, {canBeMissing: true});
    const [outstandingReportsByPolicyID] = useOnyx(ONYXKEYS.DERIVED.OUTSTANDING_REPORTS_BY_POLICY_ID, {
        canBeMissing: true,
    });

    const [currentUserLogin] = useOnyx(ONYXKEYS.SESSION, {selector: (session) => session?.email, canBeMissing: true});

    const allOutstandingReports = useMemo(() => {
        const outstandingReports = Object.values(outstandingReportsByPolicyID ?? {}).flatMap((outstandingReportsPolicy) => Object.values(outstandingReportsPolicy ?? {}));

        return outstandingReports.filter((report) => {
            const reportNameValuePair = reportNameValuePairs?.[`${ONYXKEYS.COLLECTION.REPORT_NAME_VALUE_PAIRS}${report?.reportID}`];
            return !isArchivedReport(reportNameValuePair);
        });
    }, [outstandingReportsByPolicyID, reportNameValuePairs]);

    const shouldShowTags = useMemo(() => isPolicyExpenseChat && hasEnabledTags(policyTagLists), [isPolicyExpenseChat, policyTagLists]);
    const shouldShowAttendees = useMemo(() => shouldShowAttendeesTransactionUtils(iouType, policy), [iouType, policy]);

    const hasPendingWaypoints = transaction && isFetchingWaypointsFromServer(transaction);
    const hasErrors = !isEmptyObject(transaction?.errors) || !isEmptyObject(transaction?.errorFields?.route) || !isEmptyObject(transaction?.errorFields?.waypoints);
    // eslint-disable-next-line @typescript-eslint/prefer-nullish-coalescing
    const shouldShowMap = isDistanceRequest && !isManualDistanceRequest && !!(hasErrors || hasPendingWaypoints || iouType !== CONST.IOU.TYPE.SPLIT || !isReadOnly);
    const isFromGlobalCreate = !!transaction?.isFromGlobalCreate;

    const senderWorkspace = useMemo(() => {
        const senderWorkspaceParticipant = selectedParticipants.find((participant) => participant.isSender);
        return allPolicies?.[`${ONYXKEYS.COLLECTION.POLICY}${senderWorkspaceParticipant?.policyID}`];
    }, [allPolicies, selectedParticipants]);

    const canUpdateSenderWorkspace = useMemo(() => {
        const isInvoiceRoomParticipant = selectedParticipants.some((participant) => participant.isInvoiceRoom);

        return canSendInvoice(allPolicies, currentUserLogin) && isFromGlobalCreate && !isInvoiceRoomParticipant;
    }, [allPolicies, currentUserLogin, selectedParticipants, isFromGlobalCreate]);

    /**
     * We need to check if the transaction report exists first in order to prevent the outstanding reports from being used.
     * Also we need to check if transaction report exists in outstanding reports in order to show a correct report name.
     */
    const isUnreported = transaction?.reportID === CONST.REPORT.UNREPORTED_REPORT_ID;
    const transactionReport = transaction?.reportID ? Object.values(allReports ?? {}).find((report) => report?.reportID === transaction.reportID) : undefined;
    const policyID = selectedParticipants?.at(0)?.policyID;
    const selectedPolicy = allPolicies?.[`${ONYXKEYS.COLLECTION.POLICY}${policyID}`];
    const shouldUseTransactionReport = !!transactionReport && isReportOutstanding(transactionReport, policyID, undefined, false);
    const availableOutstandingReports = getOutstandingReportsForUser(policyID, selectedParticipants?.at(0)?.ownerAccountID, allReports, reportNameValuePairs, false).sort((a, b) =>
        localeCompare(a?.reportName?.toLowerCase() ?? '', b?.reportName?.toLowerCase() ?? ''),
    );
    const iouReportID = allReports?.[`${ONYXKEYS.COLLECTION.REPORT}${reportID}`]?.iouReportID;
    const outstandingReportID = isPolicyExpenseChat ? (iouReportID ?? availableOutstandingReports.at(0)?.reportID) : reportID;
    let selectedReportID = shouldUseTransactionReport ? transactionReport.reportID : outstandingReportID;
    const selectedReport = useMemo(() => {
        if (!selectedReportID) {
            return;
        }
        return allReports?.[`${ONYXKEYS.COLLECTION.REPORT}${selectedReportID}`];
    }, [allReports, selectedReportID]);

    let reportName = isUnreported ? 'None' : getReportName(selectedReport, selectedPolicy); // s77rt
    if (!reportName) {
<<<<<<< HEAD
        reportName = 'New report'; // s77rt
=======
        const optimisticReport = buildOptimisticExpenseReport(reportID, selectedPolicy?.id, selectedPolicy?.ownerAccountID ?? CONST.DEFAULT_NUMBER_ID, Number(formattedAmount), currency);
        selectedReportID = !selectedReportID ? optimisticReport.reportID : selectedReportID;
        reportName = populateOptimisticReportFormula(selectedPolicy?.fieldList?.text_title?.defaultValue ?? '', optimisticReport, selectedPolicy);
>>>>>>> 8faabffb
    }

    // When creating an expense in an individual report, the report field becomes read-only
    // since the destination is already determined and there's no need to show a selectable list.
    const shouldReportBeEditable = (isFromGlobalCreate ? allOutstandingReports.length > 1 : availableOutstandingReports.length > 1) && !isMoneyRequestReport(reportID, allReports);

    const isTypeSend = iouType === CONST.IOU.TYPE.PAY;
    const taxRates = policy?.taxRates ?? null;
    // In Send Money and Split Bill with Scan flow, we don't allow the Merchant or Date to be edited. For distance requests, don't show the merchant as there's already another "Distance" menu item
    const shouldShowDate = (shouldShowSmartScanFields || isDistanceRequest) && !isTypeSend;
    // Determines whether the tax fields can be modified.
    // The tax fields can only be modified if the component is not in read-only mode
    // and it is not a distance request.
    const canModifyTaxFields = !isReadOnly && !isDistanceRequest && !isPerDiemRequest;
    // A flag for showing the billable field
    const shouldShowBillable = policy?.disabledFields?.defaultBillable === false;
    const shouldShowReimbursable = isPolicyExpenseChat && policy?.disabledFields?.reimbursable === false && !isCardTransaction(transaction) && !isTypeInvoice;
    // Calculate the formatted tax amount based on the transaction's tax amount and the IOU currency code
    const taxAmount = getTaxAmount(transaction, false);
    const formattedTaxAmount = convertToDisplayString(taxAmount, iouCurrencyCode);
    // Get the tax rate title based on the policy and transaction
    const taxRateTitle = getTaxName(policy, transaction);
    // Determine if the merchant error should be displayed
    const shouldDisplayMerchantError = isMerchantRequired && (shouldDisplayFieldError || formError === 'iou.error.invalidMerchant') && isMerchantEmpty;
    const shouldDisplayDistanceRateError = formError === 'iou.error.invalidRate';
    const showReceiptEmptyState = shouldShowReceiptEmptyState(iouType, action, policy, isPerDiemRequest, isManualDistanceRequest);
    // The per diem custom unit
    const perDiemCustomUnit = getPerDiemCustomUnit(policy);
    const {
        image: receiptImage,
        thumbnail: receiptThumbnail,
        isThumbnail,
        fileExtension,
        isLocalFile,
    } = receiptPath && receiptFilename ? getThumbnailAndImageURIs(transaction, receiptPath, receiptFilename) : ({} as ThumbnailAndImageURI);
    const resolvedThumbnail = isLocalFile ? receiptThumbnail : tryResolveUrlFromApiRoot(receiptThumbnail ?? '');
    const resolvedReceiptImage = isLocalFile ? receiptImage : tryResolveUrlFromApiRoot(receiptImage ?? '');

    const contextMenuContextValue = useMemo(
        () => ({
            anchor: null,
            report: undefined,
            isReportArchived: false,
            action: undefined,
            checkIfContextMenuActive: () => {},
            onShowContextMenu: () => {},
            isDisabled: true,
            shouldDisplayContextMenu: false,
        }),
        [],
    );

    const tagVisibility = useMemo(
        () =>
            getTagVisibility({
                shouldShowTags,
                policy,
                policyTags,
                transaction,
            }),
        [shouldShowTags, policy, policyTags, transaction],
    );

    const previousTagsVisibility = usePrevious(tagVisibility.map((v) => v.shouldShow)) ?? [];

    const mentionReportContextValue = useMemo(() => ({currentReportID: reportID, exactlyMatch: true}), [reportID]);

    const fields = [
        {
            item: (
                <MenuItemWithTopDescription
                    key={translate('iou.amount')}
                    shouldShowRightIcon={!isReadOnly && !isDistanceRequest}
                    title={formattedAmount}
                    description={translate('iou.amount')}
                    interactive={!isReadOnly}
                    onPress={() => {
                        if (isDistanceRequest || !transactionID) {
                            return;
                        }

                        Navigation.navigate(
                            ROUTES.MONEY_REQUEST_STEP_AMOUNT.getRoute(action, iouType, transactionID, reportID, reportActionID, CONST.IOU.PAGE_INDEX.CONFIRM, Navigation.getActiveRoute()),
                        );
                    }}
                    style={[styles.moneyRequestMenuItem, styles.mt2]}
                    titleStyle={styles.moneyRequestConfirmationAmount}
                    disabled={didConfirm}
                    brickRoadIndicator={shouldDisplayFieldError && isAmountMissing(transaction) ? CONST.BRICK_ROAD_INDICATOR_STATUS.ERROR : undefined}
                    errorText={shouldDisplayFieldError && isAmountMissing(transaction) ? translate('common.error.enterAmount') : ''}
                />
            ),
            shouldShow: shouldShowSmartScanFields && shouldShowAmountField,
        },
        {
            item: (
                <View key={translate('common.description')}>
                    <ShowContextMenuContext.Provider value={contextMenuContextValue}>
                        <MentionReportContext.Provider value={mentionReportContextValue}>
                            <MenuItemWithTopDescription
                                shouldShowRightIcon={!isReadOnly}
                                shouldParseTitle
                                excludedMarkdownRules={!policy ? ['reportMentions'] : []}
                                title={iouComment}
                                description={translate('common.description')}
                                onPress={() => {
                                    if (!transactionID) {
                                        return;
                                    }

                                    Navigation.navigate(
                                        ROUTES.MONEY_REQUEST_STEP_DESCRIPTION.getRoute(action, iouType, transactionID, reportID, Navigation.getActiveRoute(), reportActionID),
                                    );
                                }}
                                style={[styles.moneyRequestMenuItem]}
                                titleStyle={styles.flex1}
                                disabled={didConfirm}
                                interactive={!isReadOnly}
                                numberOfLinesTitle={2}
                            />
                        </MentionReportContext.Provider>
                    </ShowContextMenuContext.Provider>
                </View>
            ),
            shouldShow: true,
        },
        {
            item: (
                <MenuItemWithTopDescription
                    key={translate('common.distance')}
                    shouldShowRightIcon={!isReadOnly}
                    title={DistanceRequestUtils.getDistanceForDisplay(hasRoute, distance, unit, rate, translate)}
                    description={translate('common.distance')}
                    style={[styles.moneyRequestMenuItem]}
                    titleStyle={styles.flex1}
                    onPress={() => {
                        if (!transactionID) {
                            return;
                        }

                        Navigation.navigate(ROUTES.MONEY_REQUEST_STEP_DISTANCE.getRoute(action, iouType, transactionID, reportID, Navigation.getActiveRoute(), reportActionID));
                    }}
                    disabled={didConfirm}
                    interactive={!isReadOnly}
                />
            ),
            shouldShow: isDistanceRequest,
        },
        {
            item: (
                <MenuItemWithTopDescription
                    key={translate('common.rate')}
                    shouldShowRightIcon={!!rate && !isReadOnly && isPolicyExpenseChat}
                    title={DistanceRequestUtils.getRateForDisplay(unit, rate, currency, translate, toLocaleDigit, isOffline)}
                    description={translate('common.rate')}
                    style={[styles.moneyRequestMenuItem]}
                    titleStyle={styles.flex1}
                    onPress={() => {
                        if (!transactionID) {
                            return;
                        }

                        Navigation.navigate(ROUTES.MONEY_REQUEST_STEP_DISTANCE_RATE.getRoute(action, iouType, transactionID, reportID, Navigation.getActiveRoute(), reportActionID));
                    }}
                    brickRoadIndicator={shouldDisplayDistanceRateError ? CONST.BRICK_ROAD_INDICATOR_STATUS.ERROR : undefined}
                    disabled={didConfirm}
                    interactive={!!rate && !isReadOnly && isPolicyExpenseChat}
                />
            ),
            shouldShow: isDistanceRequest,
        },
        {
            item: (
                <MenuItemWithTopDescription
                    key={translate('common.merchant')}
                    shouldShowRightIcon={!isReadOnly}
                    title={isMerchantEmpty ? '' : iouMerchant}
                    description={translate('common.merchant')}
                    style={[styles.moneyRequestMenuItem]}
                    titleStyle={styles.flex1}
                    onPress={() => {
                        if (!transactionID) {
                            return;
                        }

                        Navigation.navigate(ROUTES.MONEY_REQUEST_STEP_MERCHANT.getRoute(action, iouType, transactionID, reportID, Navigation.getActiveRoute(), reportActionID));
                    }}
                    disabled={didConfirm}
                    interactive={!isReadOnly}
                    brickRoadIndicator={shouldDisplayMerchantError ? CONST.BRICK_ROAD_INDICATOR_STATUS.ERROR : undefined}
                    errorText={shouldDisplayMerchantError ? translate('common.error.fieldRequired') : ''}
                    rightLabel={isMerchantRequired && !shouldDisplayMerchantError ? translate('common.required') : ''}
                    numberOfLinesTitle={2}
                />
            ),
            shouldShow: shouldShowMerchant,
        },
        {
            item: (
                <MenuItemWithTopDescription
                    key={translate('common.category')}
                    shouldShowRightIcon={!isReadOnly}
                    title={iouCategory}
                    description={translate('common.category')}
                    numberOfLinesTitle={2}
                    onPress={() => {
                        if (!transactionID) {
                            return;
                        }

                        Navigation.navigate(ROUTES.MONEY_REQUEST_STEP_CATEGORY.getRoute(action, iouType, transactionID, reportID, Navigation.getActiveRoute(), reportActionID));
                    }}
                    style={[styles.moneyRequestMenuItem]}
                    titleStyle={styles.flex1}
                    disabled={didConfirm}
                    interactive={!isReadOnly}
                    rightLabel={isCategoryRequired ? translate('common.required') : ''}
                />
            ),
            shouldShow: shouldShowCategories,
        },
        {
            item: (
                <MenuItemWithTopDescription
                    key={translate('common.date')}
                    shouldShowRightIcon={!isReadOnly}
                    // eslint-disable-next-line @typescript-eslint/prefer-nullish-coalescing
                    title={iouCreated || format(new Date(), CONST.DATE.FNS_FORMAT_STRING)}
                    description={translate('common.date')}
                    style={[styles.moneyRequestMenuItem]}
                    titleStyle={styles.flex1}
                    onPress={() => {
                        if (!transactionID) {
                            return;
                        }

                        Navigation.navigate(ROUTES.MONEY_REQUEST_STEP_DATE.getRoute(action, iouType, transactionID, reportID, Navigation.getActiveRoute(), reportActionID));
                    }}
                    disabled={didConfirm}
                    interactive={!isReadOnly}
                    brickRoadIndicator={shouldDisplayFieldError && isCreatedMissing(transaction) ? CONST.BRICK_ROAD_INDICATOR_STATUS.ERROR : undefined}
                    errorText={shouldDisplayFieldError && isCreatedMissing(transaction) ? translate('common.error.enterDate') : ''}
                />
            ),
            shouldShow: shouldShowDate,
        },
        ...policyTagLists.map(({name}, index) => {
            const tagVisibilityItem = tagVisibility.at(index);
            const isTagRequired = tagVisibilityItem?.isTagRequired ?? false;
            const shouldShow = tagVisibilityItem?.shouldShow ?? false;
            const prevShouldShow = previousTagsVisibility.at(index) ?? false;
            return {
                item: (
                    <MenuItemWithTopDescription
                        highlighted={shouldShow && !getTagForDisplay(transaction, index) && !prevShouldShow}
                        key={name}
                        shouldShowRightIcon={!isReadOnly}
                        title={getTagForDisplay(transaction, index)}
                        description={name}
                        shouldShowBasicTitle
                        shouldShowDescriptionOnTop
                        numberOfLinesTitle={2}
                        onPress={() => {
                            if (!transactionID) {
                                return;
                            }

                            Navigation.navigate(ROUTES.MONEY_REQUEST_STEP_TAG.getRoute(action, iouType, index, transactionID, reportID, Navigation.getActiveRoute(), reportActionID));
                        }}
                        style={[styles.moneyRequestMenuItem]}
                        disabled={didConfirm}
                        interactive={!isReadOnly}
                        rightLabel={isTagRequired ? translate('common.required') : ''}
                    />
                ),
                shouldShow,
            };
        }),
        {
            item: (
                <MenuItemWithTopDescription
                    key={`${taxRates?.name}${taxRateTitle}`}
                    shouldShowRightIcon={canModifyTaxFields}
                    title={taxRateTitle}
                    description={taxRates?.name}
                    style={[styles.moneyRequestMenuItem]}
                    titleStyle={styles.flex1}
                    onPress={() => {
                        if (!transactionID) {
                            return;
                        }

                        Navigation.navigate(ROUTES.MONEY_REQUEST_STEP_TAX_RATE.getRoute(action, iouType, transactionID, reportID, Navigation.getActiveRoute()));
                    }}
                    disabled={didConfirm}
                    interactive={canModifyTaxFields}
                />
            ),
            shouldShow: shouldShowTax,
        },
        {
            item: (
                <MenuItemWithTopDescription
                    key={`${taxRates?.name}${formattedTaxAmount}`}
                    shouldShowRightIcon={canModifyTaxFields}
                    title={formattedTaxAmount}
                    description={translate('iou.taxAmount')}
                    style={[styles.moneyRequestMenuItem]}
                    titleStyle={styles.flex1}
                    onPress={() => {
                        if (!transactionID) {
                            return;
                        }

                        Navigation.navigate(ROUTES.MONEY_REQUEST_STEP_TAX_AMOUNT.getRoute(action, iouType, transactionID, reportID, Navigation.getActiveRoute()));
                    }}
                    disabled={didConfirm}
                    interactive={canModifyTaxFields}
                />
            ),
            shouldShow: shouldShowTax,
        },
        {
            item: (
                <MenuItemWithTopDescription
                    key="attendees"
                    shouldShowRightIcon
                    title={iouAttendees?.map((item) => item?.displayName ?? item?.login).join(', ')}
                    description={`${translate('iou.attendees')} ${
                        iouAttendees?.length && iouAttendees.length > 1 && formattedAmountPerAttendee ? `\u00B7 ${formattedAmountPerAttendee} ${translate('common.perPerson')}` : ''
                    }`}
                    style={[styles.moneyRequestMenuItem]}
                    titleStyle={styles.flex1}
                    onPress={() => {
                        if (!transactionID) {
                            return;
                        }

                        Navigation.navigate(ROUTES.MONEY_REQUEST_ATTENDEE.getRoute(action, iouType, transactionID, reportID, Navigation.getActiveRoute()));
                    }}
                    interactive
                    shouldRenderAsHTML
                />
            ),
            shouldShow: shouldShowAttendees,
        },
        {
            item: (
                <View
                    key={Str.UCFirst(translate('iou.reimbursable'))}
                    style={[styles.flexRow, styles.justifyContentBetween, styles.alignItemsCenter, styles.ml5, styles.mr8, styles.optionRow]}
                >
                    <ToggleSettingOptionRow
                        switchAccessibilityLabel={Str.UCFirst(translate('iou.reimbursable'))}
                        title={Str.UCFirst(translate('iou.reimbursable'))}
                        onToggle={(isOn) => onToggleReimbursable?.(isOn)}
                        isActive={iouIsReimbursable}
                        disabled={isReadOnly}
                        wrapperStyle={styles.flex1}
                    />
                </View>
            ),
            shouldShow: shouldShowReimbursable,
            isSupplementary: true,
        },
        {
            item: (
                <View
                    key={translate('common.billable')}
                    style={[styles.flexRow, styles.justifyContentBetween, styles.alignItemsCenter, styles.ml5, styles.mr8, styles.optionRow]}
                >
                    <ToggleSettingOptionRow
                        switchAccessibilityLabel={translate('common.billable')}
                        title={translate('common.billable')}
                        onToggle={(isOn) => onToggleBillable?.(isOn)}
                        isActive={iouIsBillable}
                        disabled={isReadOnly}
                        wrapperStyle={styles.flex1}
                    />
                </View>
            ),
            shouldShow: shouldShowBillable,
        },
        {
            item: (
                <MenuItemWithTopDescription
                    key={translate('common.report')}
                    shouldShowRightIcon={shouldReportBeEditable}
                    title={reportName}
                    description={translate('common.report')}
                    style={[styles.moneyRequestMenuItem]}
                    titleStyle={styles.flex1}
                    onPress={() => {
                        if (!transactionID || !selectedReportID) {
                            return;
                        }
                        Navigation.navigate(ROUTES.MONEY_REQUEST_STEP_REPORT.getRoute(action, iouType, transactionID, selectedReportID, Navigation.getActiveRoute(), reportActionID));
                    }}
                    interactive={shouldReportBeEditable}
                    shouldRenderAsHTML
                />
            ),
            shouldShow: isPolicyExpenseChat,
        },
    ];

    const subRates = getSubratesFields(perDiemCustomUnit, transaction);
    const shouldDisplaySubrateError =
        isPerDiemRequest && (shouldDisplayFieldError || formError === 'iou.error.invalidSubrateLength') && (subRates.length === 0 || (subRates.length === 1 && !subRates.at(0)));

    const subRateFields = subRates.map((field, index) => (
        <MenuItemWithTopDescription
            key={`${translate('common.subrate')}${field?.key ?? index}`}
            shouldShowRightIcon={!isReadOnly}
            title={getSubratesForDisplay(field, translate('iou.qty'))}
            description={translate('common.subrate')}
            style={[styles.moneyRequestMenuItem]}
            titleStyle={styles.flex1}
            onPress={() => {
                if (!transactionID) {
                    return;
                }
                Navigation.navigate(ROUTES.MONEY_REQUEST_STEP_SUBRATE_EDIT.getRoute(action, iouType, transactionID, reportID, index, Navigation.getActiveRoute()));
            }}
            disabled={didConfirm}
            interactive={!isReadOnly}
            brickRoadIndicator={index === 0 && shouldDisplaySubrateError ? CONST.BRICK_ROAD_INDICATOR_STATUS.ERROR : undefined}
            errorText={index === 0 && shouldDisplaySubrateError ? translate('common.error.fieldRequired') : ''}
        />
    ));

    const {firstDay, tripDays, lastDay} = getTimeDifferenceIntervals(transaction);

    const badgeElements = useMemo(() => {
        const badges: React.JSX.Element[] = [];
        if (firstDay) {
            badges.push(
                <Badge
                    key="firstDay"
                    icon={Expensicons.Stopwatch}
                    text={translate('iou.firstDayText', {count: firstDay})}
                />,
            );
        }
        if (tripDays) {
            badges.push(
                <Badge
                    key="tripDays"
                    icon={Expensicons.CalendarSolid}
                    text={translate('iou.tripLengthText', {count: tripDays})}
                />,
            );
        }
        if (lastDay) {
            badges.push(
                <Badge
                    key="lastDay"
                    icon={Expensicons.Stopwatch}
                    text={translate('iou.lastDayText', {count: lastDay})}
                />,
            );
        }
        return badges;
    }, [firstDay, lastDay, translate, tripDays]);

    const receiptThumbnailContent = useMemo(
        () => (
            <View style={[styles.moneyRequestImage, styles.expenseViewImageSmall]}>
                {isLocalFile && Str.isPDF(receiptFilename) ? (
                    <PressableWithoutFocus
                        onPress={() => {
                            if (!transactionID) {
                                return;
                            }

                            Navigation.navigate(
                                isReceiptEditable
                                    ? ROUTES.MONEY_REQUEST_RECEIPT_PREVIEW.getRoute(reportID, transactionID, action, iouType)
                                    : ROUTES.TRANSACTION_RECEIPT.getRoute(reportID, transactionID),
                            );
                        }}
                        accessibilityRole={CONST.ROLE.BUTTON}
                        accessibilityLabel={translate('accessibilityHints.viewAttachment')}
                        disabled={!shouldDisplayReceipt}
                        disabledStyle={styles.cursorDefault}
                    >
                        <PDFThumbnail
                            // eslint-disable-next-line @typescript-eslint/non-nullable-type-assertion-style
                            previewSourceURL={resolvedReceiptImage as string}
                            onLoadError={onPDFLoadError}
                            onPassword={onPDFPassword}
                        />
                    </PressableWithoutFocus>
                ) : (
                    <PressableWithoutFocus
                        onPress={() => {
                            if (!transactionID) {
                                return;
                            }

                            Navigation.navigate(
                                isReceiptEditable
                                    ? ROUTES.MONEY_REQUEST_RECEIPT_PREVIEW.getRoute(reportID, transactionID, action, iouType)
                                    : ROUTES.TRANSACTION_RECEIPT.getRoute(reportID, transactionID),
                            );
                        }}
                        disabled={!shouldDisplayReceipt || isThumbnail}
                        accessibilityRole={CONST.ROLE.BUTTON}
                        accessibilityLabel={translate('accessibilityHints.viewAttachment')}
                        disabledStyle={styles.cursorDefault}
                        style={[styles.h100, styles.flex1]}
                    >
                        <ReceiptImage
                            isThumbnail={isThumbnail}
                            // eslint-disable-next-line @typescript-eslint/prefer-nullish-coalescing
                            source={resolvedThumbnail || resolvedReceiptImage || ''}
                            // AuthToken is required when retrieving the image from the server
                            // but we don't need it to load the blob:// or file:// image when starting an expense/split
                            // So if we have a thumbnail, it means we're retrieving the image from the server
                            isAuthTokenRequired={!!receiptThumbnail && !isLocalFile}
                            fileExtension={fileExtension}
                            shouldUseThumbnailImage
                            shouldUseInitialObjectPosition={isDistanceRequest}
                        />
                    </PressableWithoutFocus>
                )}
            </View>
        ),
        [
            styles.moneyRequestImage,
            styles.expenseViewImageSmall,
            styles.cursorDefault,
            styles.h100,
            styles.flex1,
            isLocalFile,
            receiptFilename,
            translate,
            shouldDisplayReceipt,
            resolvedReceiptImage,
            onPDFLoadError,
            onPDFPassword,
            isThumbnail,
            resolvedThumbnail,
            receiptThumbnail,
            fileExtension,
            isDistanceRequest,
            transactionID,
            action,
            iouType,
            reportID,
            isReceiptEditable,
        ],
    );

    // eslint-disable-next-line @typescript-eslint/prefer-nullish-coalescing
    const hasReceiptImageOrThumbnail = receiptImage || receiptThumbnail;

    return (
        <>
            {isTypeInvoice && (
                <MenuItem
                    key={translate('workspace.invoices.sendFrom')}
                    avatarID={senderWorkspace?.id}
                    shouldShowRightIcon={!isReadOnly && canUpdateSenderWorkspace}
                    title={senderWorkspace?.name}
                    icon={senderWorkspace?.avatarURL ? senderWorkspace?.avatarURL : getDefaultWorkspaceAvatar(senderWorkspace?.name)}
                    iconType={CONST.ICON_TYPE_WORKSPACE}
                    description={translate('workspace.common.workspace')}
                    label={translate('workspace.invoices.sendFrom')}
                    isLabelHoverable={false}
                    interactive={!isReadOnly && canUpdateSenderWorkspace}
                    onPress={() => {
                        if (!transaction?.transactionID) {
                            return;
                        }
                        Navigation.navigate(ROUTES.MONEY_REQUEST_STEP_SEND_FROM.getRoute(iouType, transaction?.transactionID, reportID, Navigation.getActiveRoute()));
                    }}
                    style={styles.moneyRequestMenuItem}
                    labelStyle={styles.mt2}
                    titleStyle={styles.flex1}
                    disabled={didConfirm}
                />
            )}
            {shouldShowMap && (
                <View style={styles.confirmationListMapItem}>
                    <ConfirmedRoute transaction={transaction ?? ({} as OnyxTypes.Transaction)} />
                </View>
            )}
            {isPerDiemRequest && action !== CONST.IOU.ACTION.SUBMIT && (
                <>
                    <MenuItemWithTopDescription
                        shouldShowRightIcon={!isReadOnly}
                        title={getDestinationForDisplay(perDiemCustomUnit, transaction)}
                        description={translate('common.destination')}
                        style={[styles.moneyRequestMenuItem]}
                        titleStyle={styles.flex1}
                        onPress={() => {
                            if (!transactionID) {
                                return;
                            }
                            Navigation.navigate(ROUTES.MONEY_REQUEST_STEP_DESTINATION_EDIT.getRoute(action, iouType, transactionID, reportID, Navigation.getActiveRoute()));
                        }}
                        disabled={didConfirm}
                        interactive={!isReadOnly}
                    />
                    <View style={styles.dividerLine} />
                    <MenuItemWithTopDescription
                        shouldShowRightIcon={!isReadOnly}
                        title={getTimeForDisplay(transaction)}
                        description={translate('iou.time')}
                        style={[styles.moneyRequestMenuItem]}
                        titleStyle={styles.flex1}
                        onPress={() => {
                            if (!transactionID) {
                                return;
                            }
                            Navigation.navigate(ROUTES.MONEY_REQUEST_STEP_TIME_EDIT.getRoute(action, iouType, transactionID, reportID));
                        }}
                        disabled={didConfirm}
                        interactive={!isReadOnly}
                        numberOfLinesTitle={2}
                    />
                    <View style={[styles.flexRow, styles.gap1, styles.justifyContentStart, styles.mh3, styles.flexWrap, styles.pt1]}>{badgeElements}</View>
                    <View style={styles.dividerLine} />
                    {subRateFields}
                    <View style={styles.dividerLine} />
                </>
            )}
            {!shouldShowMap && (
                <View style={!hasReceiptImageOrThumbnail && !showReceiptEmptyState ? undefined : styles.mv3}>
                    {hasReceiptImageOrThumbnail
                        ? receiptThumbnailContent
                        : showReceiptEmptyState && (
                              <ReceiptEmptyState
                                  onPress={() => {
                                      if (!transactionID) {
                                          return;
                                      }

                                      Navigation.navigate(ROUTES.MONEY_REQUEST_STEP_SCAN.getRoute(CONST.IOU.ACTION.CREATE, iouType, transactionID, reportID, Navigation.getActiveRoute()));
                                  }}
                                  style={styles.expenseViewImageSmall}
                              />
                          )}
                </View>
            )}
            <View style={[styles.mb5]}>{fields.filter((field) => field.shouldShow).map((field) => field.item)}</View>
        </>
    );
}

MoneyRequestConfirmationListFooter.displayName = 'MoneyRequestConfirmationListFooter';

export default memo(
    MoneyRequestConfirmationListFooter,
    (prevProps, nextProps) =>
        deepEqual(prevProps.action, nextProps.action) &&
        prevProps.currency === nextProps.currency &&
        prevProps.didConfirm === nextProps.didConfirm &&
        prevProps.distance === nextProps.distance &&
        prevProps.formattedAmount === nextProps.formattedAmount &&
        prevProps.formError === nextProps.formError &&
        prevProps.hasRoute === nextProps.hasRoute &&
        prevProps.iouCategory === nextProps.iouCategory &&
        prevProps.iouComment === nextProps.iouComment &&
        prevProps.iouCreated === nextProps.iouCreated &&
        prevProps.iouCurrencyCode === nextProps.iouCurrencyCode &&
        prevProps.iouIsBillable === nextProps.iouIsBillable &&
        prevProps.iouMerchant === nextProps.iouMerchant &&
        prevProps.iouType === nextProps.iouType &&
        prevProps.isCategoryRequired === nextProps.isCategoryRequired &&
        prevProps.isDistanceRequest === nextProps.isDistanceRequest &&
        prevProps.isMerchantEmpty === nextProps.isMerchantEmpty &&
        prevProps.isMerchantRequired === nextProps.isMerchantRequired &&
        prevProps.isPolicyExpenseChat === nextProps.isPolicyExpenseChat &&
        prevProps.isReadOnly === nextProps.isReadOnly &&
        prevProps.isTypeInvoice === nextProps.isTypeInvoice &&
        prevProps.onToggleBillable === nextProps.onToggleBillable &&
        deepEqual(prevProps.policy, nextProps.policy) &&
        deepEqual(prevProps.policyTagLists, nextProps.policyTagLists) &&
        prevProps.rate === nextProps.rate &&
        prevProps.receiptFilename === nextProps.receiptFilename &&
        prevProps.receiptPath === nextProps.receiptPath &&
        prevProps.reportActionID === nextProps.reportActionID &&
        prevProps.reportID === nextProps.reportID &&
        deepEqual(prevProps.selectedParticipants, nextProps.selectedParticipants) &&
        prevProps.shouldDisplayFieldError === nextProps.shouldDisplayFieldError &&
        prevProps.shouldDisplayReceipt === nextProps.shouldDisplayReceipt &&
        prevProps.shouldShowCategories === nextProps.shouldShowCategories &&
        prevProps.shouldShowMerchant === nextProps.shouldShowMerchant &&
        prevProps.shouldShowSmartScanFields === nextProps.shouldShowSmartScanFields &&
        prevProps.shouldShowTax === nextProps.shouldShowTax &&
        deepEqual(prevProps.transaction, nextProps.transaction) &&
        prevProps.transactionID === nextProps.transactionID &&
        prevProps.unit === nextProps.unit,
);<|MERGE_RESOLUTION|>--- conflicted
+++ resolved
@@ -321,13 +321,7 @@
 
     let reportName = isUnreported ? 'None' : getReportName(selectedReport, selectedPolicy); // s77rt
     if (!reportName) {
-<<<<<<< HEAD
         reportName = 'New report'; // s77rt
-=======
-        const optimisticReport = buildOptimisticExpenseReport(reportID, selectedPolicy?.id, selectedPolicy?.ownerAccountID ?? CONST.DEFAULT_NUMBER_ID, Number(formattedAmount), currency);
-        selectedReportID = !selectedReportID ? optimisticReport.reportID : selectedReportID;
-        reportName = populateOptimisticReportFormula(selectedPolicy?.fieldList?.text_title?.defaultValue ?? '', optimisticReport, selectedPolicy);
->>>>>>> 8faabffb
     }
 
     // When creating an expense in an individual report, the report field becomes read-only
