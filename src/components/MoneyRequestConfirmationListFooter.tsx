import {format} from 'date-fns';
import {Str} from 'expensify-common';
import {deepEqual} from 'fast-equals';
import React, {memo, useMemo} from 'react';
import {View} from 'react-native';
import type {OnyxEntry} from 'react-native-onyx';
import type {ValueOf} from 'type-fest';
import useLocalize from '@hooks/useLocalize';
import useNetwork from '@hooks/useNetwork';
import useOnyx from '@hooks/useOnyx';
import usePrevious from '@hooks/usePrevious';
import useThemeStyles from '@hooks/useThemeStyles';
import {convertToDisplayString} from '@libs/CurrencyUtils';
import DistanceRequestUtils from '@libs/DistanceRequestUtils';
import {shouldShowReceiptEmptyState} from '@libs/IOUUtils';
import Navigation from '@libs/Navigation/Navigation';
import {getDestinationForDisplay, getSubratesFields, getSubratesForDisplay, getTimeDifferenceIntervals, getTimeForDisplay} from '@libs/PerDiemRequestUtils';
import {canSendInvoice, getPerDiemCustomUnit} from '@libs/PolicyUtils';
import type {ThumbnailAndImageURI} from '@libs/ReceiptUtils';
import {getThumbnailAndImageURIs} from '@libs/ReceiptUtils';
<<<<<<< HEAD
import {getDefaultWorkspaceAvatar, getOutstandingReportsForUser, isMoneyRequestReport, isReportOutstanding} from '@libs/ReportUtils';
=======
import {
    buildOptimisticExpenseReport,
    getDefaultWorkspaceAvatar,
    getOutstandingReportsForUser,
    getReportName,
    isArchivedReport,
    isMoneyRequestReport,
    isReportOutstanding,
    populateOptimisticReportFormula,
} from '@libs/ReportUtils';
>>>>>>> 151e1ef6
import {getTagVisibility, hasEnabledTags} from '@libs/TagsOptionsListUtils';
import {
    getTagForDisplay,
    getTaxAmount,
    getTaxName,
    isAmountMissing,
    isCardTransaction,
    isCreatedMissing,
    isFetchingWaypointsFromServer,
    shouldShowAttendees as shouldShowAttendeesTransactionUtils,
} from '@libs/TransactionUtils';
import tryResolveUrlFromApiRoot from '@libs/tryResolveUrlFromApiRoot';
import ToggleSettingOptionRow from '@pages/workspace/workflows/ToggleSettingsOptionRow';
import CONST from '@src/CONST';
import type {IOUAction, IOUType} from '@src/CONST';
import ONYXKEYS from '@src/ONYXKEYS';
import ROUTES from '@src/ROUTES';
import type * as OnyxTypes from '@src/types/onyx';
import type {Attendee, Participant} from '@src/types/onyx/IOU';
import type {Unit} from '@src/types/onyx/Policy';
import {isEmptyObject} from '@src/types/utils/EmptyObject';
import Badge from './Badge';
import ConfirmedRoute from './ConfirmedRoute';
import MentionReportContext from './HTMLEngineProvider/HTMLRenderers/MentionReportRenderer/MentionReportContext';
import * as Expensicons from './Icon/Expensicons';
import MenuItem from './MenuItem';
import MenuItemWithTopDescription from './MenuItemWithTopDescription';
import PDFThumbnail from './PDFThumbnail';
import PressableWithoutFocus from './Pressable/PressableWithoutFocus';
import ReceiptEmptyState from './ReceiptEmptyState';
import ReceiptImage from './ReceiptImage';
import {ShowContextMenuContext} from './ShowContextMenuContext';

type MoneyRequestConfirmationListFooterProps = {
    /** The action to perform */
    action: IOUAction;

    /** The currency of the transaction */
    currency: string;

    /** Flag indicating if the confirmation is done */
    didConfirm: boolean;

    /** The distance of the transaction */
    distance: number;

    /** The formatted amount of the transaction */
    formattedAmount: string;

    /** The formatted amount of the transaction per 1 attendee */
    formattedAmountPerAttendee: string;

    /** The error message for the form */
    formError: string;

    /** Flag indicating if there is a route */
    hasRoute: boolean;

    /** The category of the IOU */
    iouCategory: string;

    /** The list of attendees */
    iouAttendees: Attendee[] | undefined;

    /** The comment of the IOU */
    iouComment: string | undefined;

    /** The creation date of the IOU */
    iouCreated: string | undefined;

    /** The currency code of the IOU */
    iouCurrencyCode: string | undefined;

    /** Flag indicating if the IOU is billable */
    iouIsBillable: boolean;

    /** The merchant of the IOU */
    iouMerchant: string | undefined;

    /** The type of the IOU */
    iouType: Exclude<IOUType, typeof CONST.IOU.TYPE.REQUEST | typeof CONST.IOU.TYPE.SEND>;

    /** Flag indicating if the category is required */
    isCategoryRequired: boolean;

    /** Flag indicating if it is a distance request */
    isDistanceRequest: boolean;

    /** Flag indicating if it is a manual distance request */
    isManualDistanceRequest: boolean;

    /** Flag indicating if it is a per diem request */
    isPerDiemRequest: boolean;

    /** Flag indicating if the merchant is empty */
    isMerchantEmpty: boolean;

    /** Flag indicating if the merchant is required */
    isMerchantRequired: boolean | undefined;

    /** Flag indicating if it is a policy expense chat */
    isPolicyExpenseChat: boolean;

    /** Flag indicating if it is read-only */
    isReadOnly: boolean;

    /** Flag indicating if it is an invoice type */
    isTypeInvoice: boolean;

    /** Function to toggle billable */
    onToggleBillable?: (isOn: boolean) => void;

    /** The policy */
    policy: OnyxEntry<OnyxTypes.Policy>;

    /** The policy tag lists */
    policyTags: OnyxEntry<OnyxTypes.PolicyTagLists>;

    /** The policy tag lists */
    policyTagLists: Array<ValueOf<OnyxTypes.PolicyTagLists>>;

    /** The rate of the transaction */
    rate: number | undefined;

    /** The filename of the receipt */
    receiptFilename: string;

    /** The path of the receipt */
    receiptPath: string;

    /** The report action ID */
    reportActionID: string | undefined;

    /** The report ID */
    reportID: string;

    /** The selected participants */
    selectedParticipants: Participant[];

    /** Flag indicating if the field error should be displayed */
    shouldDisplayFieldError: boolean;

    /** Flag indicating if the receipt should be displayed */
    shouldDisplayReceipt: boolean;

    /** Flag indicating if the categories should be shown */
    shouldShowCategories: boolean;

    /** Flag indicating if the merchant should be shown */
    shouldShowMerchant: boolean;

    /** Flag indicating if the smart scan fields should be shown */
    shouldShowSmartScanFields: boolean;

    /** Flag indicating if the amount field should be shown */
    shouldShowAmountField?: boolean;

    /** Flag indicating if the tax should be shown */
    shouldShowTax: boolean;

    /** The transaction */
    transaction: OnyxEntry<OnyxTypes.Transaction>;

    /** The transaction ID */
    transactionID: string | undefined;

    /** Whether the receipt can be replaced */
    isReceiptEditable?: boolean;

    /** The unit */
    unit: Unit | undefined;

    /** The PDF load error callback */
    onPDFLoadError?: () => void;

    /** The PDF password callback */
    onPDFPassword?: () => void;

    /** Function to toggle reimbursable */
    onToggleReimbursable?: (isOn: boolean) => void;

    /** Flag indicating if the IOU is reimbursable */
    iouIsReimbursable: boolean;
};

function MoneyRequestConfirmationListFooter({
    action,
    currency,
    didConfirm,
    distance,
    formattedAmount,
    formattedAmountPerAttendee,
    formError,
    hasRoute,
    iouAttendees,
    iouCategory,
    iouComment,
    iouCreated,
    iouCurrencyCode,
    iouIsBillable,
    iouMerchant,
    iouType,
    isCategoryRequired,
    isDistanceRequest,
    isManualDistanceRequest,
    isPerDiemRequest,
    isMerchantEmpty,
    isMerchantRequired,
    isPolicyExpenseChat,
    isReadOnly,
    isTypeInvoice,
    onToggleBillable,
    policy,
    policyTags,
    policyTagLists,
    rate,
    receiptFilename,
    receiptPath,
    reportActionID,
    reportID: reportIDProp,
    selectedParticipants,
    shouldDisplayFieldError,
    shouldDisplayReceipt,
    shouldShowCategories,
    shouldShowMerchant,
    shouldShowSmartScanFields,
    shouldShowAmountField = true,
    shouldShowTax,
    transaction,
    transactionID,
    unit,
    onPDFLoadError,
    onPDFPassword,
    iouIsReimbursable,
    onToggleReimbursable,
    isReceiptEditable = false,
}: MoneyRequestConfirmationListFooterProps) {
    const styles = useThemeStyles();
    const {translate, toLocaleDigit, localeCompare} = useLocalize();
    const {isOffline} = useNetwork();
    const [allPolicies] = useOnyx(ONYXKEYS.COLLECTION.POLICY, {canBeMissing: true});
    const [allReports] = useOnyx(ONYXKEYS.COLLECTION.REPORT, {canBeMissing: true});
    const [reportNameValuePairs] = useOnyx(ONYXKEYS.COLLECTION.REPORT_NAME_VALUE_PAIRS, {canBeMissing: true});
    const [outstandingReportsByPolicyID] = useOnyx(ONYXKEYS.DERIVED.OUTSTANDING_REPORTS_BY_POLICY_ID, {
        canBeMissing: true,
    });

    const [currentUserLogin] = useOnyx(ONYXKEYS.SESSION, {selector: (session) => session?.email, canBeMissing: true});

    const allOutstandingReports = useMemo(() => {
        const outstandingReports = Object.values(outstandingReportsByPolicyID ?? {}).flatMap((outstandingReportsPolicy) => Object.values(outstandingReportsPolicy ?? {}));

        return outstandingReports.filter((report) => {
            const reportNameValuePair = reportNameValuePairs?.[`${ONYXKEYS.COLLECTION.REPORT_NAME_VALUE_PAIRS}${report?.reportID}`];
            return !isArchivedReport(reportNameValuePair);
        });
    }, [outstandingReportsByPolicyID, reportNameValuePairs]);

    const shouldShowTags = useMemo(() => isPolicyExpenseChat && hasEnabledTags(policyTagLists), [isPolicyExpenseChat, policyTagLists]);
    const shouldShowAttendees = useMemo(() => shouldShowAttendeesTransactionUtils(iouType, policy), [iouType, policy]);

    const hasPendingWaypoints = transaction && isFetchingWaypointsFromServer(transaction);
    const hasErrors = !isEmptyObject(transaction?.errors) || !isEmptyObject(transaction?.errorFields?.route) || !isEmptyObject(transaction?.errorFields?.waypoints);
    // eslint-disable-next-line @typescript-eslint/prefer-nullish-coalescing
    const shouldShowMap = isDistanceRequest && !isManualDistanceRequest && !!(hasErrors || hasPendingWaypoints || iouType !== CONST.IOU.TYPE.SPLIT || !isReadOnly);

<<<<<<< HEAD
    const personalWorkspace = useMemo(() => Object.values(allPolicies ?? {}).find((p) => p?.type === CONST.POLICY.TYPE.PERSONAL), [allPolicies]);
=======
    const isFromGlobalCreate = !!transaction?.isFromGlobalCreate;

>>>>>>> 151e1ef6
    const senderWorkspace = useMemo(() => {
        const senderWorkspaceParticipant = selectedParticipants.find((participant) => participant.isSender);
        return allPolicies?.[`${ONYXKEYS.COLLECTION.POLICY}${senderWorkspaceParticipant?.policyID}`];
    }, [allPolicies, selectedParticipants]);

    const canUpdateSenderWorkspace = useMemo(() => {
        const isInvoiceRoomParticipant = selectedParticipants.some((participant) => participant.isInvoiceRoom);

        return canSendInvoice(allPolicies, currentUserLogin) && isFromGlobalCreate && !isInvoiceRoomParticipant;
    }, [allPolicies, currentUserLogin, selectedParticipants, isFromGlobalCreate]);

    /**
     * We need to check if the transaction report exists first in order to prevent the outstanding reports from being used.
     * Also we need to check if transaction report exists in outstanding reports in order to show a correct report name.
     */
    const transactionReport = transaction?.reportID ? Object.values(allReports ?? {}).find((report) => report?.reportID === transaction.reportID) : undefined;
    const policyID = selectedParticipants?.at(0)?.policyID;
    const selectedPolicy = allPolicies?.[`${ONYXKEYS.COLLECTION.POLICY}${policyID}`];
    const shouldUseTransactionReport = !!transactionReport && isReportOutstanding(transactionReport, policyID, undefined, false);
<<<<<<< HEAD
    const firstOutstandingReport = getOutstandingReportsForUser(policyID, reportOwnerAccountID, allReports ?? {}, undefined, false)
        .sort((a, b) => localeCompare(a?.reportName?.toLowerCase() ?? '', b?.reportName?.toLowerCase() ?? ''))
        .at(0);
    const shouldAutoReport = policy?.autoReporting || personalWorkspace?.autoReporting;

    let reportID: string | undefined;
    let reportName: string | undefined;

    if (shouldAutoReport) {
        reportID = reportIDProp;

        if (shouldUseTransactionReport) {
            reportName = transactionReport.reportName;
        } else {
            reportName = firstOutstandingReport?.reportName;
        }

        if (!reportName) {
            reportName = 'New report'; // s77rt
        }
    } else {
        reportID = '';
        reportName = 'None'; // s77rt
=======
    const availableOutstandingReports = getOutstandingReportsForUser(policyID, selectedParticipants?.at(0)?.ownerAccountID, allReports, reportNameValuePairs, false).sort((a, b) =>
        localeCompare(a?.reportName?.toLowerCase() ?? '', b?.reportName?.toLowerCase() ?? ''),
    );
    const iouReportID = allReports?.[`${ONYXKEYS.COLLECTION.REPORT}${reportID}`]?.iouReportID;
    const outstandingReportID = isPolicyExpenseChat ? (iouReportID ?? availableOutstandingReports.at(0)?.reportID) : reportID;
    const selectedReportID = shouldUseTransactionReport ? transactionReport.reportID : outstandingReportID;
    const selectedReport = useMemo(() => {
        if (!selectedReportID) {
            return;
        }
        return allReports?.[`${ONYXKEYS.COLLECTION.REPORT}${selectedReportID}`];
    }, [allReports, selectedReportID]);
    let reportName = getReportName(selectedReport, selectedPolicy);

    if (!reportName) {
        const optimisticReport = buildOptimisticExpenseReport(reportID, selectedPolicy?.id, selectedPolicy?.ownerAccountID ?? CONST.DEFAULT_NUMBER_ID, Number(formattedAmount), currency);
        reportName = populateOptimisticReportFormula(selectedPolicy?.fieldList?.text_title?.defaultValue ?? '', optimisticReport, selectedPolicy);
>>>>>>> 151e1ef6
    }

    // When creating an expense in an individual report, the report field becomes read-only
    // since the destination is already determined and there's no need to show a selectable list.
    const shouldReportBeEditable = (isFromGlobalCreate ? allOutstandingReports.length > 1 : availableOutstandingReports.length > 1) && !isMoneyRequestReport(reportID, allReports);

    const isTypeSend = iouType === CONST.IOU.TYPE.PAY;
    const taxRates = policy?.taxRates ?? null;
    // In Send Money and Split Bill with Scan flow, we don't allow the Merchant or Date to be edited. For distance requests, don't show the merchant as there's already another "Distance" menu item
    const shouldShowDate = (shouldShowSmartScanFields || isDistanceRequest) && !isTypeSend;
    // Determines whether the tax fields can be modified.
    // The tax fields can only be modified if the component is not in read-only mode
    // and it is not a distance request.
    const canModifyTaxFields = !isReadOnly && !isDistanceRequest && !isPerDiemRequest;
    // A flag for showing the billable field
    const shouldShowBillable = policy?.disabledFields?.defaultBillable === false;
    const shouldShowReimbursable = isPolicyExpenseChat && policy?.disabledFields?.reimbursable === false && !isCardTransaction(transaction) && !isTypeInvoice;
    // Calculate the formatted tax amount based on the transaction's tax amount and the IOU currency code
    const taxAmount = getTaxAmount(transaction, false);
    const formattedTaxAmount = convertToDisplayString(taxAmount, iouCurrencyCode);
    // Get the tax rate title based on the policy and transaction
    const taxRateTitle = getTaxName(policy, transaction);
    // Determine if the merchant error should be displayed
    const shouldDisplayMerchantError = isMerchantRequired && (shouldDisplayFieldError || formError === 'iou.error.invalidMerchant') && isMerchantEmpty;
    const shouldDisplayDistanceRateError = formError === 'iou.error.invalidRate';
    const showReceiptEmptyState = shouldShowReceiptEmptyState(iouType, action, policy, isPerDiemRequest, isManualDistanceRequest);
    // The per diem custom unit
    const perDiemCustomUnit = getPerDiemCustomUnit(policy);
    const {
        image: receiptImage,
        thumbnail: receiptThumbnail,
        isThumbnail,
        fileExtension,
        isLocalFile,
    } = receiptPath && receiptFilename ? getThumbnailAndImageURIs(transaction, receiptPath, receiptFilename) : ({} as ThumbnailAndImageURI);
    const resolvedThumbnail = isLocalFile ? receiptThumbnail : tryResolveUrlFromApiRoot(receiptThumbnail ?? '');
    const resolvedReceiptImage = isLocalFile ? receiptImage : tryResolveUrlFromApiRoot(receiptImage ?? '');

    const contextMenuContextValue = useMemo(
        () => ({
            anchor: null,
            report: undefined,
            isReportArchived: false,
            action: undefined,
            checkIfContextMenuActive: () => {},
            onShowContextMenu: () => {},
            isDisabled: true,
            shouldDisplayContextMenu: false,
        }),
        [],
    );

    const tagVisibility = useMemo(
        () =>
            getTagVisibility({
                shouldShowTags,
                policy,
                policyTags,
                transaction,
            }),
        [shouldShowTags, policy, policyTags, transaction],
    );

    const previousTagsVisibility = usePrevious(tagVisibility.map((v) => v.shouldShow)) ?? [];

    const mentionReportContextValue = useMemo(() => ({currentReportID: reportID, exactlyMatch: true}), [reportID]);

    const fields = [
        {
            item: (
                <MenuItemWithTopDescription
                    key={translate('iou.amount')}
                    shouldShowRightIcon={!isReadOnly && !isDistanceRequest}
                    title={formattedAmount}
                    description={translate('iou.amount')}
                    interactive={!isReadOnly}
                    onPress={() => {
                        if (isDistanceRequest || !transactionID) {
                            return;
                        }

                        Navigation.navigate(
                            ROUTES.MONEY_REQUEST_STEP_AMOUNT.getRoute(action, iouType, transactionID, reportID, reportActionID, CONST.IOU.PAGE_INDEX.CONFIRM, Navigation.getActiveRoute()),
                        );
                    }}
                    style={[styles.moneyRequestMenuItem, styles.mt2]}
                    titleStyle={styles.moneyRequestConfirmationAmount}
                    disabled={didConfirm}
                    brickRoadIndicator={shouldDisplayFieldError && isAmountMissing(transaction) ? CONST.BRICK_ROAD_INDICATOR_STATUS.ERROR : undefined}
                    errorText={shouldDisplayFieldError && isAmountMissing(transaction) ? translate('common.error.enterAmount') : ''}
                />
            ),
            shouldShow: shouldShowSmartScanFields && shouldShowAmountField,
        },
        {
            item: (
                <View key={translate('common.description')}>
                    <ShowContextMenuContext.Provider value={contextMenuContextValue}>
                        <MentionReportContext.Provider value={mentionReportContextValue}>
                            <MenuItemWithTopDescription
                                shouldShowRightIcon={!isReadOnly}
                                shouldParseTitle
                                excludedMarkdownRules={!policy ? ['reportMentions'] : []}
                                title={iouComment}
                                description={translate('common.description')}
                                onPress={() => {
                                    if (!transactionID) {
                                        return;
                                    }

                                    Navigation.navigate(
                                        ROUTES.MONEY_REQUEST_STEP_DESCRIPTION.getRoute(action, iouType, transactionID, reportID, Navigation.getActiveRoute(), reportActionID),
                                    );
                                }}
                                style={[styles.moneyRequestMenuItem]}
                                titleStyle={styles.flex1}
                                disabled={didConfirm}
                                interactive={!isReadOnly}
                                numberOfLinesTitle={2}
                            />
                        </MentionReportContext.Provider>
                    </ShowContextMenuContext.Provider>
                </View>
            ),
            shouldShow: true,
        },
        {
            item: (
                <MenuItemWithTopDescription
                    key={translate('common.distance')}
                    shouldShowRightIcon={!isReadOnly}
                    title={DistanceRequestUtils.getDistanceForDisplay(hasRoute, distance, unit, rate, translate)}
                    description={translate('common.distance')}
                    style={[styles.moneyRequestMenuItem]}
                    titleStyle={styles.flex1}
                    onPress={() => {
                        if (!transactionID) {
                            return;
                        }

                        Navigation.navigate(ROUTES.MONEY_REQUEST_STEP_DISTANCE.getRoute(action, iouType, transactionID, reportID, Navigation.getActiveRoute(), reportActionID));
                    }}
                    disabled={didConfirm}
                    interactive={!isReadOnly}
                />
            ),
            shouldShow: isDistanceRequest,
        },
        {
            item: (
                <MenuItemWithTopDescription
                    key={translate('common.rate')}
                    shouldShowRightIcon={!!rate && !isReadOnly && isPolicyExpenseChat}
                    title={DistanceRequestUtils.getRateForDisplay(unit, rate, currency, translate, toLocaleDigit, isOffline)}
                    description={translate('common.rate')}
                    style={[styles.moneyRequestMenuItem]}
                    titleStyle={styles.flex1}
                    onPress={() => {
                        if (!transactionID) {
                            return;
                        }

                        Navigation.navigate(ROUTES.MONEY_REQUEST_STEP_DISTANCE_RATE.getRoute(action, iouType, transactionID, reportID, Navigation.getActiveRoute(), reportActionID));
                    }}
                    brickRoadIndicator={shouldDisplayDistanceRateError ? CONST.BRICK_ROAD_INDICATOR_STATUS.ERROR : undefined}
                    disabled={didConfirm}
                    interactive={!!rate && !isReadOnly && isPolicyExpenseChat}
                />
            ),
            shouldShow: isDistanceRequest,
        },
        {
            item: (
                <MenuItemWithTopDescription
                    key={translate('common.merchant')}
                    shouldShowRightIcon={!isReadOnly}
                    title={isMerchantEmpty ? '' : iouMerchant}
                    description={translate('common.merchant')}
                    style={[styles.moneyRequestMenuItem]}
                    titleStyle={styles.flex1}
                    onPress={() => {
                        if (!transactionID) {
                            return;
                        }

                        Navigation.navigate(ROUTES.MONEY_REQUEST_STEP_MERCHANT.getRoute(action, iouType, transactionID, reportID, Navigation.getActiveRoute(), reportActionID));
                    }}
                    disabled={didConfirm}
                    interactive={!isReadOnly}
                    brickRoadIndicator={shouldDisplayMerchantError ? CONST.BRICK_ROAD_INDICATOR_STATUS.ERROR : undefined}
                    errorText={shouldDisplayMerchantError ? translate('common.error.fieldRequired') : ''}
                    rightLabel={isMerchantRequired && !shouldDisplayMerchantError ? translate('common.required') : ''}
                    numberOfLinesTitle={2}
                />
            ),
            shouldShow: shouldShowMerchant,
        },
        {
            item: (
                <MenuItemWithTopDescription
                    key={translate('common.category')}
                    shouldShowRightIcon={!isReadOnly}
                    title={iouCategory}
                    description={translate('common.category')}
                    numberOfLinesTitle={2}
                    onPress={() => {
                        if (!transactionID) {
                            return;
                        }

                        Navigation.navigate(ROUTES.MONEY_REQUEST_STEP_CATEGORY.getRoute(action, iouType, transactionID, reportID, Navigation.getActiveRoute(), reportActionID));
                    }}
                    style={[styles.moneyRequestMenuItem]}
                    titleStyle={styles.flex1}
                    disabled={didConfirm}
                    interactive={!isReadOnly}
                    rightLabel={isCategoryRequired ? translate('common.required') : ''}
                />
            ),
            shouldShow: shouldShowCategories,
        },
        {
            item: (
                <MenuItemWithTopDescription
                    key={translate('common.date')}
                    shouldShowRightIcon={!isReadOnly}
                    // eslint-disable-next-line @typescript-eslint/prefer-nullish-coalescing
                    title={iouCreated || format(new Date(), CONST.DATE.FNS_FORMAT_STRING)}
                    description={translate('common.date')}
                    style={[styles.moneyRequestMenuItem]}
                    titleStyle={styles.flex1}
                    onPress={() => {
                        if (!transactionID) {
                            return;
                        }

                        Navigation.navigate(ROUTES.MONEY_REQUEST_STEP_DATE.getRoute(action, iouType, transactionID, reportID, Navigation.getActiveRoute(), reportActionID));
                    }}
                    disabled={didConfirm}
                    interactive={!isReadOnly}
                    brickRoadIndicator={shouldDisplayFieldError && isCreatedMissing(transaction) ? CONST.BRICK_ROAD_INDICATOR_STATUS.ERROR : undefined}
                    errorText={shouldDisplayFieldError && isCreatedMissing(transaction) ? translate('common.error.enterDate') : ''}
                />
            ),
            shouldShow: shouldShowDate,
        },
        ...policyTagLists.map(({name}, index) => {
            const tagVisibilityItem = tagVisibility.at(index);
            const isTagRequired = tagVisibilityItem?.isTagRequired ?? false;
            const shouldShow = tagVisibilityItem?.shouldShow ?? false;
            const prevShouldShow = previousTagsVisibility.at(index) ?? false;
            return {
                item: (
                    <MenuItemWithTopDescription
                        highlighted={shouldShow && !getTagForDisplay(transaction, index) && !prevShouldShow}
                        key={name}
                        shouldShowRightIcon={!isReadOnly}
                        title={getTagForDisplay(transaction, index)}
                        description={name}
                        shouldShowBasicTitle
                        shouldShowDescriptionOnTop
                        numberOfLinesTitle={2}
                        onPress={() => {
                            if (!transactionID) {
                                return;
                            }

                            Navigation.navigate(ROUTES.MONEY_REQUEST_STEP_TAG.getRoute(action, iouType, index, transactionID, reportID, Navigation.getActiveRoute(), reportActionID));
                        }}
                        style={[styles.moneyRequestMenuItem]}
                        disabled={didConfirm}
                        interactive={!isReadOnly}
                        rightLabel={isTagRequired ? translate('common.required') : ''}
                    />
                ),
                shouldShow,
            };
        }),
        {
            item: (
                <MenuItemWithTopDescription
                    key={`${taxRates?.name}${taxRateTitle}`}
                    shouldShowRightIcon={canModifyTaxFields}
                    title={taxRateTitle}
                    description={taxRates?.name}
                    style={[styles.moneyRequestMenuItem]}
                    titleStyle={styles.flex1}
                    onPress={() => {
                        if (!transactionID) {
                            return;
                        }

                        Navigation.navigate(ROUTES.MONEY_REQUEST_STEP_TAX_RATE.getRoute(action, iouType, transactionID, reportID, Navigation.getActiveRoute()));
                    }}
                    disabled={didConfirm}
                    interactive={canModifyTaxFields}
                />
            ),
            shouldShow: shouldShowTax,
        },
        {
            item: (
                <MenuItemWithTopDescription
                    key={`${taxRates?.name}${formattedTaxAmount}`}
                    shouldShowRightIcon={canModifyTaxFields}
                    title={formattedTaxAmount}
                    description={translate('iou.taxAmount')}
                    style={[styles.moneyRequestMenuItem]}
                    titleStyle={styles.flex1}
                    onPress={() => {
                        if (!transactionID) {
                            return;
                        }

                        Navigation.navigate(ROUTES.MONEY_REQUEST_STEP_TAX_AMOUNT.getRoute(action, iouType, transactionID, reportID, Navigation.getActiveRoute()));
                    }}
                    disabled={didConfirm}
                    interactive={canModifyTaxFields}
                />
            ),
            shouldShow: shouldShowTax,
        },
        {
            item: (
                <MenuItemWithTopDescription
                    key="attendees"
                    shouldShowRightIcon
                    title={iouAttendees?.map((item) => item?.displayName ?? item?.login).join(', ')}
                    description={`${translate('iou.attendees')} ${
                        iouAttendees?.length && iouAttendees.length > 1 && formattedAmountPerAttendee ? `\u00B7 ${formattedAmountPerAttendee} ${translate('common.perPerson')}` : ''
                    }`}
                    style={[styles.moneyRequestMenuItem]}
                    titleStyle={styles.flex1}
                    onPress={() => {
                        if (!transactionID) {
                            return;
                        }

                        Navigation.navigate(ROUTES.MONEY_REQUEST_ATTENDEE.getRoute(action, iouType, transactionID, reportID, Navigation.getActiveRoute()));
                    }}
                    interactive
                    shouldRenderAsHTML
                />
            ),
            shouldShow: shouldShowAttendees,
        },
        {
            item: (
                <View
                    key={Str.UCFirst(translate('iou.reimbursable'))}
                    style={[styles.flexRow, styles.justifyContentBetween, styles.alignItemsCenter, styles.ml5, styles.mr8, styles.optionRow]}
                >
                    <ToggleSettingOptionRow
                        switchAccessibilityLabel={Str.UCFirst(translate('iou.reimbursable'))}
                        title={Str.UCFirst(translate('iou.reimbursable'))}
                        onToggle={(isOn) => onToggleReimbursable?.(isOn)}
                        isActive={iouIsReimbursable}
                        disabled={isReadOnly}
                        wrapperStyle={styles.flex1}
                    />
                </View>
            ),
            shouldShow: shouldShowReimbursable,
            isSupplementary: true,
        },
        {
            item: (
                <View
                    key={translate('common.billable')}
                    style={[styles.flexRow, styles.justifyContentBetween, styles.alignItemsCenter, styles.ml5, styles.mr8, styles.optionRow]}
                >
                    <ToggleSettingOptionRow
                        switchAccessibilityLabel={translate('common.billable')}
                        title={translate('common.billable')}
                        onToggle={(isOn) => onToggleBillable?.(isOn)}
                        isActive={iouIsBillable}
                        disabled={isReadOnly}
                        wrapperStyle={styles.flex1}
                    />
                </View>
            ),
            shouldShow: shouldShowBillable,
        },
        {
            item: (
                <MenuItemWithTopDescription
                    key={translate('common.report')}
                    shouldShowRightIcon={shouldReportBeEditable}
                    title={reportName}
                    description={translate('common.report')}
                    style={[styles.moneyRequestMenuItem]}
                    titleStyle={styles.flex1}
                    onPress={() => {
                        if (!transactionID || !selectedReportID) {
                            return;
                        }
                        Navigation.navigate(ROUTES.MONEY_REQUEST_STEP_REPORT.getRoute(action, iouType, transactionID, selectedReportID, Navigation.getActiveRoute(), reportActionID));
                    }}
                    interactive={shouldReportBeEditable}
                    shouldRenderAsHTML
                />
            ),
            shouldShow: isPolicyExpenseChat,
        },
    ];

    const subRates = getSubratesFields(perDiemCustomUnit, transaction);
    const shouldDisplaySubrateError =
        isPerDiemRequest && (shouldDisplayFieldError || formError === 'iou.error.invalidSubrateLength') && (subRates.length === 0 || (subRates.length === 1 && !subRates.at(0)));

    const subRateFields = subRates.map((field, index) => (
        <MenuItemWithTopDescription
            key={`${translate('common.subrate')}${field?.key ?? index}`}
            shouldShowRightIcon={!isReadOnly}
            title={getSubratesForDisplay(field, translate('iou.qty'))}
            description={translate('common.subrate')}
            style={[styles.moneyRequestMenuItem]}
            titleStyle={styles.flex1}
            onPress={() => {
                if (!transactionID) {
                    return;
                }
                Navigation.navigate(ROUTES.MONEY_REQUEST_STEP_SUBRATE_EDIT.getRoute(action, iouType, transactionID, reportID, index, Navigation.getActiveRoute()));
            }}
            disabled={didConfirm}
            interactive={!isReadOnly}
            brickRoadIndicator={index === 0 && shouldDisplaySubrateError ? CONST.BRICK_ROAD_INDICATOR_STATUS.ERROR : undefined}
            errorText={index === 0 && shouldDisplaySubrateError ? translate('common.error.fieldRequired') : ''}
        />
    ));

    const {firstDay, tripDays, lastDay} = getTimeDifferenceIntervals(transaction);

    const badgeElements = useMemo(() => {
        const badges: React.JSX.Element[] = [];
        if (firstDay) {
            badges.push(
                <Badge
                    key="firstDay"
                    icon={Expensicons.Stopwatch}
                    text={translate('iou.firstDayText', {count: firstDay})}
                />,
            );
        }
        if (tripDays) {
            badges.push(
                <Badge
                    key="tripDays"
                    icon={Expensicons.CalendarSolid}
                    text={translate('iou.tripLengthText', {count: tripDays})}
                />,
            );
        }
        if (lastDay) {
            badges.push(
                <Badge
                    key="lastDay"
                    icon={Expensicons.Stopwatch}
                    text={translate('iou.lastDayText', {count: lastDay})}
                />,
            );
        }
        return badges;
    }, [firstDay, lastDay, translate, tripDays]);

    const receiptThumbnailContent = useMemo(
        () => (
            <View style={[styles.moneyRequestImage, styles.expenseViewImageSmall]}>
                {isLocalFile && Str.isPDF(receiptFilename) ? (
                    <PressableWithoutFocus
                        onPress={() => {
                            if (!transactionID) {
                                return;
                            }

                            Navigation.navigate(
                                isReceiptEditable
                                    ? ROUTES.MONEY_REQUEST_RECEIPT_PREVIEW.getRoute(reportID, transactionID, action, iouType)
                                    : ROUTES.TRANSACTION_RECEIPT.getRoute(reportID, transactionID),
                            );
                        }}
                        accessibilityRole={CONST.ROLE.BUTTON}
                        accessibilityLabel={translate('accessibilityHints.viewAttachment')}
                        disabled={!shouldDisplayReceipt}
                        disabledStyle={styles.cursorDefault}
                    >
                        <PDFThumbnail
                            // eslint-disable-next-line @typescript-eslint/non-nullable-type-assertion-style
                            previewSourceURL={resolvedReceiptImage as string}
                            onLoadError={onPDFLoadError}
                            onPassword={onPDFPassword}
                        />
                    </PressableWithoutFocus>
                ) : (
                    <PressableWithoutFocus
                        onPress={() => {
                            if (!transactionID) {
                                return;
                            }

                            Navigation.navigate(
                                isReceiptEditable
                                    ? ROUTES.MONEY_REQUEST_RECEIPT_PREVIEW.getRoute(reportID, transactionID, action, iouType)
                                    : ROUTES.TRANSACTION_RECEIPT.getRoute(reportID, transactionID),
                            );
                        }}
                        disabled={!shouldDisplayReceipt || isThumbnail}
                        accessibilityRole={CONST.ROLE.BUTTON}
                        accessibilityLabel={translate('accessibilityHints.viewAttachment')}
                        disabledStyle={styles.cursorDefault}
                        style={[styles.h100, styles.flex1]}
                    >
                        <ReceiptImage
                            isThumbnail={isThumbnail}
                            // eslint-disable-next-line @typescript-eslint/prefer-nullish-coalescing
                            source={resolvedThumbnail || resolvedReceiptImage || ''}
                            // AuthToken is required when retrieving the image from the server
                            // but we don't need it to load the blob:// or file:// image when starting an expense/split
                            // So if we have a thumbnail, it means we're retrieving the image from the server
                            isAuthTokenRequired={!!receiptThumbnail && !isLocalFile}
                            fileExtension={fileExtension}
                            shouldUseThumbnailImage
                            shouldUseInitialObjectPosition={isDistanceRequest}
                        />
                    </PressableWithoutFocus>
                )}
            </View>
        ),
        [
            styles.moneyRequestImage,
            styles.expenseViewImageSmall,
            styles.cursorDefault,
            styles.h100,
            styles.flex1,
            isLocalFile,
            receiptFilename,
            translate,
            shouldDisplayReceipt,
            resolvedReceiptImage,
            onPDFLoadError,
            onPDFPassword,
            isThumbnail,
            resolvedThumbnail,
            receiptThumbnail,
            fileExtension,
            isDistanceRequest,
            transactionID,
            action,
            iouType,
            reportID,
            isReceiptEditable,
        ],
    );

    // eslint-disable-next-line @typescript-eslint/prefer-nullish-coalescing
    const hasReceiptImageOrThumbnail = receiptImage || receiptThumbnail;

    return (
        <>
            {isTypeInvoice && (
                <MenuItem
                    key={translate('workspace.invoices.sendFrom')}
                    avatarID={senderWorkspace?.id}
                    shouldShowRightIcon={!isReadOnly && canUpdateSenderWorkspace}
                    title={senderWorkspace?.name}
                    icon={senderWorkspace?.avatarURL ? senderWorkspace?.avatarURL : getDefaultWorkspaceAvatar(senderWorkspace?.name)}
                    iconType={CONST.ICON_TYPE_WORKSPACE}
                    description={translate('workspace.common.workspace')}
                    label={translate('workspace.invoices.sendFrom')}
                    isLabelHoverable={false}
                    interactive={!isReadOnly && canUpdateSenderWorkspace}
                    onPress={() => {
                        if (!transaction?.transactionID) {
                            return;
                        }
                        Navigation.navigate(ROUTES.MONEY_REQUEST_STEP_SEND_FROM.getRoute(iouType, transaction?.transactionID, reportID, Navigation.getActiveRoute()));
                    }}
                    style={styles.moneyRequestMenuItem}
                    labelStyle={styles.mt2}
                    titleStyle={styles.flex1}
                    disabled={didConfirm}
                />
            )}
            {shouldShowMap && (
                <View style={styles.confirmationListMapItem}>
                    <ConfirmedRoute transaction={transaction ?? ({} as OnyxTypes.Transaction)} />
                </View>
            )}
            {isPerDiemRequest && action !== CONST.IOU.ACTION.SUBMIT && (
                <>
                    <MenuItemWithTopDescription
                        shouldShowRightIcon={!isReadOnly}
                        title={getDestinationForDisplay(perDiemCustomUnit, transaction)}
                        description={translate('common.destination')}
                        style={[styles.moneyRequestMenuItem]}
                        titleStyle={styles.flex1}
                        onPress={() => {
                            if (!transactionID) {
                                return;
                            }
                            Navigation.navigate(ROUTES.MONEY_REQUEST_STEP_DESTINATION_EDIT.getRoute(action, iouType, transactionID, reportID, Navigation.getActiveRoute()));
                        }}
                        disabled={didConfirm}
                        interactive={!isReadOnly}
                    />
                    <View style={styles.dividerLine} />
                    <MenuItemWithTopDescription
                        shouldShowRightIcon={!isReadOnly}
                        title={getTimeForDisplay(transaction)}
                        description={translate('iou.time')}
                        style={[styles.moneyRequestMenuItem]}
                        titleStyle={styles.flex1}
                        onPress={() => {
                            if (!transactionID) {
                                return;
                            }
                            Navigation.navigate(ROUTES.MONEY_REQUEST_STEP_TIME_EDIT.getRoute(action, iouType, transactionID, reportID));
                        }}
                        disabled={didConfirm}
                        interactive={!isReadOnly}
                        numberOfLinesTitle={2}
                    />
                    <View style={[styles.flexRow, styles.gap1, styles.justifyContentStart, styles.mh3, styles.flexWrap, styles.pt1]}>{badgeElements}</View>
                    <View style={styles.dividerLine} />
                    {subRateFields}
                    <View style={styles.dividerLine} />
                </>
            )}
            {!shouldShowMap && (
                <View style={!hasReceiptImageOrThumbnail && !showReceiptEmptyState ? undefined : styles.mv3}>
                    {hasReceiptImageOrThumbnail
                        ? receiptThumbnailContent
                        : showReceiptEmptyState && (
                              <ReceiptEmptyState
                                  onPress={() => {
                                      if (!transactionID) {
                                          return;
                                      }

                                      Navigation.navigate(ROUTES.MONEY_REQUEST_STEP_SCAN.getRoute(CONST.IOU.ACTION.CREATE, iouType, transactionID, reportID, Navigation.getActiveRoute()));
                                  }}
                                  style={styles.expenseViewImageSmall}
                              />
                          )}
                </View>
            )}
            <View style={[styles.mb5]}>{fields.filter((field) => field.shouldShow).map((field) => field.item)}</View>
        </>
    );
}

MoneyRequestConfirmationListFooter.displayName = 'MoneyRequestConfirmationListFooter';

export default memo(
    MoneyRequestConfirmationListFooter,
    (prevProps, nextProps) =>
        deepEqual(prevProps.action, nextProps.action) &&
        prevProps.currency === nextProps.currency &&
        prevProps.didConfirm === nextProps.didConfirm &&
        prevProps.distance === nextProps.distance &&
        prevProps.formattedAmount === nextProps.formattedAmount &&
        prevProps.formError === nextProps.formError &&
        prevProps.hasRoute === nextProps.hasRoute &&
        prevProps.iouCategory === nextProps.iouCategory &&
        prevProps.iouComment === nextProps.iouComment &&
        prevProps.iouCreated === nextProps.iouCreated &&
        prevProps.iouCurrencyCode === nextProps.iouCurrencyCode &&
        prevProps.iouIsBillable === nextProps.iouIsBillable &&
        prevProps.iouMerchant === nextProps.iouMerchant &&
        prevProps.iouType === nextProps.iouType &&
        prevProps.isCategoryRequired === nextProps.isCategoryRequired &&
        prevProps.isDistanceRequest === nextProps.isDistanceRequest &&
        prevProps.isMerchantEmpty === nextProps.isMerchantEmpty &&
        prevProps.isMerchantRequired === nextProps.isMerchantRequired &&
        prevProps.isPolicyExpenseChat === nextProps.isPolicyExpenseChat &&
        prevProps.isReadOnly === nextProps.isReadOnly &&
        prevProps.isTypeInvoice === nextProps.isTypeInvoice &&
        prevProps.onToggleBillable === nextProps.onToggleBillable &&
        deepEqual(prevProps.policy, nextProps.policy) &&
        deepEqual(prevProps.policyTagLists, nextProps.policyTagLists) &&
        prevProps.rate === nextProps.rate &&
        prevProps.receiptFilename === nextProps.receiptFilename &&
        prevProps.receiptPath === nextProps.receiptPath &&
        prevProps.reportActionID === nextProps.reportActionID &&
        prevProps.reportID === nextProps.reportID &&
        deepEqual(prevProps.selectedParticipants, nextProps.selectedParticipants) &&
        prevProps.shouldDisplayFieldError === nextProps.shouldDisplayFieldError &&
        prevProps.shouldDisplayReceipt === nextProps.shouldDisplayReceipt &&
        prevProps.shouldShowCategories === nextProps.shouldShowCategories &&
        prevProps.shouldShowMerchant === nextProps.shouldShowMerchant &&
        prevProps.shouldShowSmartScanFields === nextProps.shouldShowSmartScanFields &&
        prevProps.shouldShowTax === nextProps.shouldShowTax &&
        deepEqual(prevProps.transaction, nextProps.transaction) &&
        prevProps.transactionID === nextProps.transactionID &&
        prevProps.unit === nextProps.unit,
);<|MERGE_RESOLUTION|>--- conflicted
+++ resolved
@@ -18,20 +18,7 @@
 import {canSendInvoice, getPerDiemCustomUnit} from '@libs/PolicyUtils';
 import type {ThumbnailAndImageURI} from '@libs/ReceiptUtils';
 import {getThumbnailAndImageURIs} from '@libs/ReceiptUtils';
-<<<<<<< HEAD
-import {getDefaultWorkspaceAvatar, getOutstandingReportsForUser, isMoneyRequestReport, isReportOutstanding} from '@libs/ReportUtils';
-=======
-import {
-    buildOptimisticExpenseReport,
-    getDefaultWorkspaceAvatar,
-    getOutstandingReportsForUser,
-    getReportName,
-    isArchivedReport,
-    isMoneyRequestReport,
-    isReportOutstanding,
-    populateOptimisticReportFormula,
-} from '@libs/ReportUtils';
->>>>>>> 151e1ef6
+import {getDefaultWorkspaceAvatar, getOutstandingReportsForUser, getReportName, isArchivedReport, isMoneyRequestReport, isReportOutstanding} from '@libs/ReportUtils';
 import {getTagVisibility, hasEnabledTags} from '@libs/TagsOptionsListUtils';
 import {
     getTagForDisplay,
@@ -251,7 +238,7 @@
     receiptFilename,
     receiptPath,
     reportActionID,
-    reportID: reportIDProp,
+    reportID,
     selectedParticipants,
     shouldDisplayFieldError,
     shouldDisplayReceipt,
@@ -297,13 +284,10 @@
     const hasErrors = !isEmptyObject(transaction?.errors) || !isEmptyObject(transaction?.errorFields?.route) || !isEmptyObject(transaction?.errorFields?.waypoints);
     // eslint-disable-next-line @typescript-eslint/prefer-nullish-coalescing
     const shouldShowMap = isDistanceRequest && !isManualDistanceRequest && !!(hasErrors || hasPendingWaypoints || iouType !== CONST.IOU.TYPE.SPLIT || !isReadOnly);
-
-<<<<<<< HEAD
+    const isFromGlobalCreate = !!transaction?.isFromGlobalCreate;
+
     const personalWorkspace = useMemo(() => Object.values(allPolicies ?? {}).find((p) => p?.type === CONST.POLICY.TYPE.PERSONAL), [allPolicies]);
-=======
-    const isFromGlobalCreate = !!transaction?.isFromGlobalCreate;
-
->>>>>>> 151e1ef6
+
     const senderWorkspace = useMemo(() => {
         const senderWorkspaceParticipant = selectedParticipants.find((participant) => participant.isSender);
         return allPolicies?.[`${ONYXKEYS.COLLECTION.POLICY}${senderWorkspaceParticipant?.policyID}`];
@@ -323,31 +307,7 @@
     const policyID = selectedParticipants?.at(0)?.policyID;
     const selectedPolicy = allPolicies?.[`${ONYXKEYS.COLLECTION.POLICY}${policyID}`];
     const shouldUseTransactionReport = !!transactionReport && isReportOutstanding(transactionReport, policyID, undefined, false);
-<<<<<<< HEAD
-    const firstOutstandingReport = getOutstandingReportsForUser(policyID, reportOwnerAccountID, allReports ?? {}, undefined, false)
-        .sort((a, b) => localeCompare(a?.reportName?.toLowerCase() ?? '', b?.reportName?.toLowerCase() ?? ''))
-        .at(0);
-    const shouldAutoReport = policy?.autoReporting || personalWorkspace?.autoReporting;
-
-    let reportID: string | undefined;
-    let reportName: string | undefined;
-
-    if (shouldAutoReport) {
-        reportID = reportIDProp;
-
-        if (shouldUseTransactionReport) {
-            reportName = transactionReport.reportName;
-        } else {
-            reportName = firstOutstandingReport?.reportName;
-        }
-
-        if (!reportName) {
-            reportName = 'New report'; // s77rt
-        }
-    } else {
-        reportID = '';
-        reportName = 'None'; // s77rt
-=======
+    const shouldAutoReport = selectedPolicy?.autoReporting || personalWorkspace?.autoReporting;
     const availableOutstandingReports = getOutstandingReportsForUser(policyID, selectedParticipants?.at(0)?.ownerAccountID, allReports, reportNameValuePairs, false).sort((a, b) =>
         localeCompare(a?.reportName?.toLowerCase() ?? '', b?.reportName?.toLowerCase() ?? ''),
     );
@@ -360,12 +320,10 @@
         }
         return allReports?.[`${ONYXKEYS.COLLECTION.REPORT}${selectedReportID}`];
     }, [allReports, selectedReportID]);
+
     let reportName = getReportName(selectedReport, selectedPolicy);
-
     if (!reportName) {
-        const optimisticReport = buildOptimisticExpenseReport(reportID, selectedPolicy?.id, selectedPolicy?.ownerAccountID ?? CONST.DEFAULT_NUMBER_ID, Number(formattedAmount), currency);
-        reportName = populateOptimisticReportFormula(selectedPolicy?.fieldList?.text_title?.defaultValue ?? '', optimisticReport, selectedPolicy);
->>>>>>> 151e1ef6
+        reportName = shouldAutoReport ? 'New report' : 'None'; // s77rt
     }
 
     // When creating an expense in an individual report, the report field becomes read-only
