--- conflicted
+++ resolved
@@ -249,10 +249,6 @@
 }: MoneyRequestConfirmationListFooterProps) {
     const styles = useThemeStyles();
     const {translate, toLocaleDigit} = useLocalize();
-<<<<<<< HEAD
-    const {isBetaEnabled} = usePermissions();
-=======
->>>>>>> 8bb818d7
     const {isOffline} = useNetwork();
     const [allPolicies] = useOnyx(ONYXKEYS.COLLECTION.POLICY, {canBeMissing: true});
     const [allReports] = useOnyx(ONYXKEYS.COLLECTION.REPORT, {canBeMissing: true});
@@ -677,11 +673,7 @@
                     shouldRenderAsHTML
                 />
             ),
-<<<<<<< HEAD
-            shouldShow: isPolicyExpenseChat && isBetaEnabled(CONST.BETAS.TABLE_REPORT_VIEW),
-=======
             shouldShow: isPolicyExpenseChat,
->>>>>>> 8bb818d7
             isSupplementary: true,
         },
     ];
