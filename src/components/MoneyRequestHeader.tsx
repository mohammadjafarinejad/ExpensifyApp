import {useRoute} from '@react-navigation/native';
import type {ReactNode} from 'react';
import React, {useCallback, useEffect, useMemo, useState} from 'react';
import {View} from 'react-native';
import type {OnyxEntry} from 'react-native-onyx';
import type {ValueOf} from 'type-fest';
import useLoadingBarVisibility from '@hooks/useLoadingBarVisibility';
import useLocalize from '@hooks/useLocalize';
import useOnyx from '@hooks/useOnyx';
import useResponsiveLayout from '@hooks/useResponsiveLayout';
import useTheme from '@hooks/useTheme';
import useThemeStyles from '@hooks/useThemeStyles';
import useTransactionViolations from '@hooks/useTransactionViolations';
import {deleteMoneyRequest, deleteTrackExpense, initSplitExpense} from '@libs/actions/IOU';
import Navigation from '@libs/Navigation/Navigation';
import {getOriginalMessage, getReportActions, isMoneyRequestAction, isTrackExpenseAction} from '@libs/ReportActionsUtils';
import {getTransactionThreadPrimaryAction} from '@libs/ReportPrimaryActionUtils';
import {getSecondaryTransactionThreadActions} from '@libs/ReportSecondaryActionUtils';
import {changeMoneyRequestHoldStatus, isSelfDM, navigateToDetailsPage} from '@libs/ReportUtils';
import {
    hasPendingRTERViolation as hasPendingRTERViolationTransactionUtils,
    isDuplicate as isDuplicateTransactionUtils,
    isExpensifyCardTransaction,
    isOnHold as isOnHoldTransactionUtils,
    isPending,
    isScanning,
    shouldShowBrokenConnectionViolation as shouldShowBrokenConnectionViolationTransactionUtils,
} from '@libs/TransactionUtils';
import variables from '@styles/variables';
import {markAsCash as markAsCashAction} from '@userActions/Transaction';
import CONST from '@src/CONST';
import ONYXKEYS from '@src/ONYXKEYS';
import ROUTES from '@src/ROUTES';
import SCREENS from '@src/SCREENS';
import type {Policy, Report, ReportAction} from '@src/types/onyx';
import type IconAsset from '@src/types/utils/IconAsset';
import isLoadingOnyxValue from '@src/types/utils/isLoadingOnyxValue';
import BrokenConnectionDescription from './BrokenConnectionDescription';
import Button from './Button';
import ButtonWithDropdownMenu from './ButtonWithDropdownMenu';
import type {DropdownOption} from './ButtonWithDropdownMenu/types';
import ConfirmModal from './ConfirmModal';
import DecisionModal from './DecisionModal';
import HeaderWithBackButton from './HeaderWithBackButton';
import Icon from './Icon';
import * as Expensicons from './Icon/Expensicons';
import LoadingBar from './LoadingBar';
import type {MoneyRequestHeaderStatusBarProps} from './MoneyRequestHeaderStatusBar';
import MoneyRequestHeaderStatusBar from './MoneyRequestHeaderStatusBar';
import MoneyRequestReportTransactionsNavigation from './MoneyRequestReportView/MoneyRequestReportTransactionsNavigation';
import {useSearchContext} from './Search/SearchContext';

type MoneyRequestHeaderProps = {
    /** The report currently being looked at */
    report: OnyxEntry<Report>;

    /** The policy which the report is tied to */
    policy: OnyxEntry<Policy>;

    /** The report action the transaction is tied to from the parent report */
    parentReportAction: OnyxEntry<ReportAction>;

    /** Method to trigger when pressing close button of the header */
    onBackButtonPress: () => void;
};

function MoneyRequestHeader({report, parentReportAction, policy, onBackButtonPress}: MoneyRequestHeaderProps) {
    // We need to use isSmallScreenWidth instead of shouldUseNarrowLayout to use a correct layout for the hold expense modal https://github.com/Expensify/App/pull/47990#issuecomment-2362382026
    // eslint-disable-next-line rulesdir/prefer-shouldUseNarrowLayout-instead-of-isSmallScreenWidth
    const {shouldUseNarrowLayout, isSmallScreenWidth} = useResponsiveLayout();
    const route = useRoute();
    const [parentReport] = useOnyx(`${ONYXKEYS.COLLECTION.REPORT}${report?.parentReportID}`, {
        canBeMissing: false,
    });
    const [transaction] = useOnyx(
        `${ONYXKEYS.COLLECTION.TRANSACTION}${
            isMoneyRequestAction(parentReportAction) ? (getOriginalMessage(parentReportAction)?.IOUTransactionID ?? CONST.DEFAULT_NUMBER_ID) : CONST.DEFAULT_NUMBER_ID
        }`,
        {canBeMissing: true},
    );
    const transactionViolations = useTransactionViolations(transaction?.transactionID);

    const [isDeleteModalVisible, setIsDeleteModalVisible] = useState(false);
    const [downloadErrorModalVisible, setDownloadErrorModalVisible] = useState(false);
<<<<<<< HEAD
    const [dismissedHoldUseExplanation = true, dismissedHoldUseExplanationResult] = useOnyx(ONYXKEYS.NVP_DISMISSED_HOLD_USE_EXPLANATION, {canBeMissing: false});
    const [isLoadingReportData] = useOnyx(ONYXKEYS.IS_LOADING_REPORT_DATA, {canBeMissing: true});
=======
    const [dismissedHoldUseExplanation, dismissedHoldUseExplanationResult] = useOnyx(ONYXKEYS.NVP_DISMISSED_HOLD_USE_EXPLANATION, {initialValue: true, canBeMissing: false});
    const shouldShowLoadingBar = useLoadingBarVisibility();
>>>>>>> 4053d409
    const isLoadingHoldUseExplained = isLoadingOnyxValue(dismissedHoldUseExplanationResult);
    const styles = useThemeStyles();
    const theme = useTheme();
    const {translate} = useLocalize();
    const isOnHold = isOnHoldTransactionUtils(transaction);
    const isDuplicate = isDuplicateTransactionUtils(transaction);
    const reportID = report?.reportID;
    const {removeTransaction} = useSearchContext();

    const isReportInRHP = route.name === SCREENS.SEARCH.REPORT_RHP;
    const shouldDisplayTransactionNavigation = !!(reportID && isReportInRHP);

    const hasPendingRTERViolation = hasPendingRTERViolationTransactionUtils(transactionViolations);

    const shouldShowBrokenConnectionViolation = shouldShowBrokenConnectionViolationTransactionUtils(parentReport, policy, transactionViolations);

    // If the parent report is a selfDM, it should always be opened in the Inbox tab
    const shouldOpenParentReportInCurrentTab = !isSelfDM(parentReport);

    const markAsCash = useCallback(() => {
        markAsCashAction(transaction?.transactionID, reportID);
    }, [reportID, transaction?.transactionID]);

    const getStatusIcon: (src: IconAsset) => ReactNode = (src) => (
        <Icon
            src={src}
            height={variables.iconSizeSmall}
            width={variables.iconSizeSmall}
            fill={theme.icon}
        />
    );

    const getStatusBarProps: () => MoneyRequestHeaderStatusBarProps | undefined = () => {
        if (isOnHold) {
            return {icon: getStatusIcon(Expensicons.Stopwatch), description: translate('iou.expenseOnHold')};
        }

        if (isDuplicate) {
            return {icon: getStatusIcon(Expensicons.Flag), description: translate('iou.expenseDuplicate')};
        }

        if (isExpensifyCardTransaction(transaction) && isPending(transaction)) {
            return {icon: getStatusIcon(Expensicons.CreditCardHourglass), description: translate('iou.transactionPendingDescription')};
        }
        if (shouldShowBrokenConnectionViolation) {
            return {
                icon: getStatusIcon(Expensicons.Hourglass),
                description: (
                    <BrokenConnectionDescription
                        transactionID={transaction?.transactionID}
                        report={parentReport}
                        policy={policy}
                    />
                ),
            };
        }
        if (hasPendingRTERViolation) {
            return {icon: getStatusIcon(Expensicons.Hourglass), description: translate('iou.pendingMatchWithCreditCardDescription')};
        }
        if (isScanning(transaction)) {
            return {icon: getStatusIcon(Expensicons.ReceiptScan), description: translate('iou.receiptScanInProgressDescription')};
        }
    };

    const statusBarProps = getStatusBarProps();

    useEffect(() => {
        // eslint-disable-next-line @typescript-eslint/prefer-nullish-coalescing
        if (isLoadingHoldUseExplained || dismissedHoldUseExplanation || !isOnHold) {
            return;
        }
        Navigation.navigate(ROUTES.PROCESS_MONEY_REQUEST_HOLD.getRoute(Navigation.getReportRHPActiveRoute()));
    }, [dismissedHoldUseExplanation, isLoadingHoldUseExplained, isOnHold]);

    const primaryAction = useMemo(() => {
        if (!report || !parentReport || !transaction) {
            return '';
        }
        return getTransactionThreadPrimaryAction(report, parentReport, transaction, transactionViolations, policy);
    }, [parentReport, policy, report, transaction, transactionViolations]);

    const primaryActionImplementation = {
        [CONST.REPORT.TRANSACTION_PRIMARY_ACTIONS.REMOVE_HOLD]: (
            <Button
                success
                text={translate('iou.unhold')}
                onPress={() => {
                    changeMoneyRequestHoldStatus(parentReportAction);
                }}
            />
        ),
        [CONST.REPORT.TRANSACTION_PRIMARY_ACTIONS.REVIEW_DUPLICATES]: (
            <Button
                success
                text={translate('iou.reviewDuplicates')}
                onPress={() => {
                    if (!reportID) {
                        return;
                    }
                    Navigation.navigate(ROUTES.TRANSACTION_DUPLICATE_REVIEW_PAGE.getRoute(reportID, Navigation.getReportRHPActiveRoute()));
                }}
            />
        ),
        [CONST.REPORT.TRANSACTION_PRIMARY_ACTIONS.MARK_AS_CASH]: (
            <Button
                success
                text={translate('iou.markAsCash')}
                onPress={markAsCash}
            />
        ),
    };

    const secondaryActions = useMemo(() => {
        const reportActions = !!parentReport && getReportActions(parentReport);
        if (!transaction || !reportActions) {
            return [];
        }
        return getSecondaryTransactionThreadActions(parentReport, transaction, Object.values(reportActions), policy);
    }, [parentReport, policy, transaction]);

    const secondaryActionsImplementation: Record<ValueOf<typeof CONST.REPORT.TRANSACTION_SECONDARY_ACTIONS>, DropdownOption<ValueOf<typeof CONST.REPORT.TRANSACTION_SECONDARY_ACTIONS>>> = {
        [CONST.REPORT.TRANSACTION_SECONDARY_ACTIONS.HOLD]: {
            text: translate('iou.hold'),
            icon: Expensicons.Stopwatch,
            value: CONST.REPORT.TRANSACTION_SECONDARY_ACTIONS.HOLD,
            onSelected: () => {
                if (!parentReportAction) {
                    throw new Error('Parent action does not exist');
                }

                changeMoneyRequestHoldStatus(parentReportAction);
            },
        },
        [CONST.REPORT.TRANSACTION_SECONDARY_ACTIONS.SPLIT]: {
            text: translate('iou.split'),
            icon: Expensicons.ArrowSplit,
            value: CONST.REPORT.SECONDARY_ACTIONS.SPLIT,
            onSelected: () => {
                initSplitExpense(transaction, reportID ?? String(CONST.DEFAULT_NUMBER_ID));
            },
        },
        [CONST.REPORT.TRANSACTION_SECONDARY_ACTIONS.VIEW_DETAILS]: {
            value: CONST.REPORT.SECONDARY_ACTIONS.VIEW_DETAILS,
            text: translate('iou.viewDetails'),
            icon: Expensicons.Info,
            onSelected: () => {
                navigateToDetailsPage(report, Navigation.getReportRHPActiveRoute());
            },
        },
        [CONST.REPORT.TRANSACTION_SECONDARY_ACTIONS.DELETE]: {
            text: translate('common.delete'),
            icon: Expensicons.Trashcan,
            value: CONST.REPORT.SECONDARY_ACTIONS.DELETE,
            onSelected: () => {
                setIsDeleteModalVisible(true);
            },
        },
    };

    const applicableSecondaryActions = secondaryActions.map((action) => secondaryActionsImplementation[action]);

    return (
        <View style={[styles.pl0, styles.borderBottom]}>
            <HeaderWithBackButton
                shouldShowBorderBottom={false}
                shouldShowReportAvatarWithDisplay
                shouldShowPinButton={false}
                report={
                    reportID
                        ? {
                              ...report,
                              reportID,
                              ownerAccountID: parentReport?.ownerAccountID,
                          }
                        : undefined
                }
                policy={policy}
                shouldShowBackButton={shouldUseNarrowLayout}
                shouldDisplaySearchRouter={!isReportInRHP}
                shouldDisplayHelpButton={!isReportInRHP}
                onBackButtonPress={onBackButtonPress}
                shouldEnableDetailPageNavigation
                openParentReportInCurrentTab={shouldOpenParentReportInCurrentTab}
            >
                {!shouldUseNarrowLayout && (
                    <View style={[styles.flexRow, styles.gap2]}>
                        {!!primaryAction && primaryActionImplementation[primaryAction]}
                        {!!applicableSecondaryActions.length && (
                            <ButtonWithDropdownMenu
                                success={false}
                                onPress={() => {}}
                                shouldAlwaysShowDropdownMenu
                                customText={translate('common.more')}
                                options={applicableSecondaryActions}
                                isSplitButton={false}
                            />
                        )}
                    </View>
                )}
                {shouldDisplayTransactionNavigation && <MoneyRequestReportTransactionsNavigation currentReportID={reportID} />}
            </HeaderWithBackButton>
            {shouldUseNarrowLayout && (
                <View style={[styles.flexRow, styles.gap2, styles.pb3, styles.ph5, styles.w100, styles.alignItemsCenter, styles.justifyContentCenter]}>
                    {!!primaryAction && <View style={[styles.flexGrow4]}>{primaryActionImplementation[primaryAction]}</View>}
                    {!!applicableSecondaryActions.length && (
                        <ButtonWithDropdownMenu
                            success={false}
                            onPress={() => {}}
                            shouldAlwaysShowDropdownMenu
                            customText={translate('common.more')}
                            options={applicableSecondaryActions}
                            isSplitButton={false}
                            wrapperStyle={[!primaryAction && styles.flexGrow4]}
                        />
                    )}
                </View>
            )}
            {!!statusBarProps && (
                <View style={[styles.ph5, styles.pb3]}>
                    <MoneyRequestHeaderStatusBar
                        icon={statusBarProps.icon}
                        description={statusBarProps.description}
                    />
                </View>
            )}
            <LoadingBar shouldShow={shouldShowLoadingBar && shouldUseNarrowLayout} />
            <DecisionModal
                title={translate('common.downloadFailedTitle')}
                prompt={translate('common.downloadFailedDescription')}
                isSmallScreenWidth={isSmallScreenWidth}
                onSecondOptionSubmit={() => setDownloadErrorModalVisible(false)}
                secondOptionText={translate('common.buttonConfirm')}
                isVisible={downloadErrorModalVisible}
                onClose={() => setDownloadErrorModalVisible(false)}
            />
            <ConfirmModal
                title={translate('iou.deleteExpense', {count: 1})}
                isVisible={isDeleteModalVisible}
                onConfirm={() => {
                    setIsDeleteModalVisible(false);
                    if (!parentReportAction || !transaction) {
                        throw new Error('Data missing');
                    }
                    if (isTrackExpenseAction(parentReportAction)) {
                        deleteTrackExpense(report?.parentReportID, transaction.transactionID, parentReportAction, true);
                    } else {
                        deleteMoneyRequest(transaction.transactionID, parentReportAction, true);
                        removeTransaction(transaction.transactionID);
                    }
                    onBackButtonPress();
                }}
                onCancel={() => setIsDeleteModalVisible(false)}
                prompt={translate('iou.deleteConfirmation', {count: 1})}
                confirmText={translate('common.delete')}
                cancelText={translate('common.cancel')}
                danger
                shouldEnableNewFocusManagement
            />
        </View>
    );
}

MoneyRequestHeader.displayName = 'MoneyRequestHeader';

export default MoneyRequestHeader;<|MERGE_RESOLUTION|>--- conflicted
+++ resolved
@@ -82,13 +82,8 @@
 
     const [isDeleteModalVisible, setIsDeleteModalVisible] = useState(false);
     const [downloadErrorModalVisible, setDownloadErrorModalVisible] = useState(false);
-<<<<<<< HEAD
     const [dismissedHoldUseExplanation = true, dismissedHoldUseExplanationResult] = useOnyx(ONYXKEYS.NVP_DISMISSED_HOLD_USE_EXPLANATION, {canBeMissing: false});
-    const [isLoadingReportData] = useOnyx(ONYXKEYS.IS_LOADING_REPORT_DATA, {canBeMissing: true});
-=======
-    const [dismissedHoldUseExplanation, dismissedHoldUseExplanationResult] = useOnyx(ONYXKEYS.NVP_DISMISSED_HOLD_USE_EXPLANATION, {initialValue: true, canBeMissing: false});
     const shouldShowLoadingBar = useLoadingBarVisibility();
->>>>>>> 4053d409
     const isLoadingHoldUseExplained = isLoadingOnyxValue(dismissedHoldUseExplanationResult);
     const styles = useThemeStyles();
     const theme = useTheme();
