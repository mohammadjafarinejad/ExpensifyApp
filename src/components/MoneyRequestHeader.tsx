import {useRoute} from '@react-navigation/native';
import type {ReactNode} from 'react';
import React, {useCallback, useContext, useEffect, useMemo, useState} from 'react';
import {View} from 'react-native';
import type {OnyxEntry} from 'react-native-onyx';
import type {ValueOf} from 'type-fest';
import useDuplicateTransactionsAndViolations from '@hooks/useDuplicateTransactionsAndViolations';
import useGetChatIouReportIDFromReportAction from '@hooks/useGetIouReportFromReportAction';
import useLoadingBarVisibility from '@hooks/useLoadingBarVisibility';
import useLocalize from '@hooks/useLocalize';
import useOnyx from '@hooks/useOnyx';
import useReportIsArchived from '@hooks/useReportIsArchived';
import useResponsiveLayout from '@hooks/useResponsiveLayout';
import useTheme from '@hooks/useTheme';
import useThemeStyles from '@hooks/useThemeStyles';
import useTransactionViolations from '@hooks/useTransactionViolations';
import {deleteMoneyRequest, deleteTrackExpense, initSplitExpense, markRejectViolationAsResolved} from '@libs/actions/IOU';
import {setupMergeTransactionData} from '@libs/actions/MergeTransaction';
import Navigation from '@libs/Navigation/Navigation';
import type {PlatformStackRouteProp} from '@libs/Navigation/PlatformStackNavigation/types';
import type {ReportsSplitNavigatorParamList, SearchReportParamList} from '@libs/Navigation/types';
import {getOriginalMessage, getReportActions, isMoneyRequestAction, isTrackExpenseAction} from '@libs/ReportActionsUtils';
import {getTransactionThreadPrimaryAction, isMarkAsResolvedAction} from '@libs/ReportPrimaryActionUtils';
import {getSecondaryTransactionThreadActions} from '@libs/ReportSecondaryActionUtils';
import {changeMoneyRequestHoldStatus, isSelfDM, navigateToDetailsPage, rejectMoneyRequestReason} from '@libs/ReportUtils';
import {getReviewNavigationRoute} from '@libs/TransactionPreviewUtils';
import {
    hasPendingRTERViolation as hasPendingRTERViolationTransactionUtils,
    isDuplicate as isDuplicateTransactionUtils,
    isExpensifyCardTransaction,
    isOnHold as isOnHoldTransactionUtils,
    isPending,
    isScanning,
    removeSettledAndApprovedTransactions,
    shouldShowBrokenConnectionViolation as shouldShowBrokenConnectionViolationTransactionUtils,
} from '@libs/TransactionUtils';
import variables from '@styles/variables';
import {dismissRejectUseExplanation} from '@userActions/IOU';
import {markAsCash as markAsCashAction} from '@userActions/Transaction';
import CONST from '@src/CONST';
import ONYXKEYS from '@src/ONYXKEYS';
import ROUTES from '@src/ROUTES';
import SCREENS from '@src/SCREENS';
import type {Policy, Report, ReportAction} from '@src/types/onyx';
import type IconAsset from '@src/types/utils/IconAsset';
import isLoadingOnyxValue from '@src/types/utils/isLoadingOnyxValue';
import BrokenConnectionDescription from './BrokenConnectionDescription';
import Button from './Button';
import ButtonWithDropdownMenu from './ButtonWithDropdownMenu';
import type {DropdownOption} from './ButtonWithDropdownMenu/types';
import ConfirmModal from './ConfirmModal';
import DecisionModal from './DecisionModal';
import {DelegateNoAccessContext} from './DelegateNoAccessModalProvider';
import HeaderWithBackButton from './HeaderWithBackButton';
import HoldOrRejectEducationalModal from './HoldOrRejectEducationalModal';
import Icon from './Icon';
import * as Expensicons from './Icon/Expensicons';
import LoadingBar from './LoadingBar';
import type {MoneyRequestHeaderStatusBarProps} from './MoneyRequestHeaderStatusBar';
import MoneyRequestHeaderStatusBar from './MoneyRequestHeaderStatusBar';
import MoneyRequestReportTransactionsNavigation from './MoneyRequestReportView/MoneyRequestReportTransactionsNavigation';
import {useSearchContext} from './Search/SearchContext';

type MoneyRequestHeaderProps = {
    /** The report currently being looked at */
    report: OnyxEntry<Report>;

    /** The policy which the report is tied to */
    policy: OnyxEntry<Policy>;

    /** The report action the transaction is tied to from the parent report */
    parentReportAction: OnyxEntry<ReportAction>;

    /** Method to trigger when pressing close button of the header */
    onBackButtonPress: (prioritizeBackTo?: boolean) => void;
};

function MoneyRequestHeader({report, parentReportAction, policy, onBackButtonPress}: MoneyRequestHeaderProps) {
    // We need to use isSmallScreenWidth instead of shouldUseNarrowLayout to use a correct layout for the hold expense modal https://github.com/Expensify/App/pull/47990#issuecomment-2362382026
    // eslint-disable-next-line rulesdir/prefer-shouldUseNarrowLayout-instead-of-isSmallScreenWidth
    const {shouldUseNarrowLayout, isSmallScreenWidth} = useResponsiveLayout();
    const route = useRoute<PlatformStackRouteProp<ReportsSplitNavigatorParamList, typeof SCREENS.REPORT> | PlatformStackRouteProp<SearchReportParamList, typeof SCREENS.SEARCH.REPORT_RHP>>();
    const [parentReport] = useOnyx(`${ONYXKEYS.COLLECTION.REPORT}${report?.parentReportID}`, {
        canBeMissing: false,
    });
    const [transaction] = useOnyx(
        `${ONYXKEYS.COLLECTION.TRANSACTION}${
            isMoneyRequestAction(parentReportAction) ? (getOriginalMessage(parentReportAction)?.IOUTransactionID ?? CONST.DEFAULT_NUMBER_ID) : CONST.DEFAULT_NUMBER_ID
        }`,
        {canBeMissing: true},
    );
    const transactionViolations = useTransactionViolations(transaction?.transactionID);
    const {duplicateTransactions, duplicateTransactionViolations} = useDuplicateTransactionsAndViolations(transaction?.transactionID ? [transaction.transactionID] : []);
    const [isDeleteModalVisible, setIsDeleteModalVisible] = useState(false);
    const [downloadErrorModalVisible, setDownloadErrorModalVisible] = useState(false);
    const [isRejectEducationalModalVisible, setIsRejectEducationalModalVisible] = useState(false);
    const [dismissedRejectUseExplanation] = useOnyx(ONYXKEYS.NVP_DISMISSED_REJECT_USE_EXPLANATION, {canBeMissing: true});
    const [dismissedHoldUseExplanation, dismissedHoldUseExplanationResult] = useOnyx(ONYXKEYS.NVP_DISMISSED_HOLD_USE_EXPLANATION, {canBeMissing: true});
    const shouldShowLoadingBar = useLoadingBarVisibility();
    const isLoadingHoldUseExplained = isLoadingOnyxValue(dismissedHoldUseExplanationResult);
    const styles = useThemeStyles();
    const theme = useTheme();
    const {translate} = useLocalize();
    const isOnHold = isOnHoldTransactionUtils(transaction);
    const isDuplicate = isDuplicateTransactionUtils(transaction);
    const reportID = report?.reportID;
    const {removeTransaction} = useSearchContext();

    const {isDelegateAccessRestricted, showDelegateNoAccessModal} = useContext(DelegateNoAccessContext);
    const isReportInRHP = route.name === SCREENS.SEARCH.REPORT_RHP;
    const isFromReviewDuplicates = !!route.params.backTo?.replace(/\?.*/g, '').endsWith('/duplicates/review');
    const shouldDisplayTransactionNavigation = !!(reportID && isReportInRHP);
<<<<<<< HEAD
    const chatIouReportID = useGetChatIouReportIDFromReportAction(parentReportAction);
    const isChatIOUReportArchived = useReportIsArchived(chatIouReportID);
=======
    const isParentReportArchived = useReportIsArchived(report?.parentReportID);
>>>>>>> 14b9c29d

    const hasPendingRTERViolation = hasPendingRTERViolationTransactionUtils(transactionViolations);

    const shouldShowBrokenConnectionViolation = shouldShowBrokenConnectionViolationTransactionUtils(parentReport, policy, transactionViolations);

    // If the parent report is a selfDM, it should always be opened in the Inbox tab
    const shouldOpenParentReportInCurrentTab = !isSelfDM(parentReport);

    const markAsCash = useCallback(() => {
        markAsCashAction(transaction?.transactionID, reportID);
    }, [reportID, transaction?.transactionID]);

    const getStatusIcon: (src: IconAsset) => ReactNode = (src) => (
        <Icon
            src={src}
            height={variables.iconSizeSmall}
            width={variables.iconSizeSmall}
            fill={theme.icon}
        />
    );

    const getStatusBarProps: () => MoneyRequestHeaderStatusBarProps | undefined = () => {
        if (isOnHold) {
            return {icon: getStatusIcon(Expensicons.Stopwatch), description: translate('iou.expenseOnHold')};
        }
        if (isMarkAsResolvedAction(parentReport, transactionViolations, policy)) {
            return {icon: getStatusIcon(Expensicons.Hourglass), description: translate('iou.reject.rejectedStatus')};
        }

        if (isDuplicate) {
            return {icon: getStatusIcon(Expensicons.Flag), description: translate('iou.expenseDuplicate')};
        }

        if (isExpensifyCardTransaction(transaction) && isPending(transaction)) {
            return {icon: getStatusIcon(Expensicons.CreditCardHourglass), description: translate('iou.transactionPendingDescription')};
        }
        if (shouldShowBrokenConnectionViolation) {
            return {
                icon: getStatusIcon(Expensicons.Hourglass),
                description: (
                    <BrokenConnectionDescription
                        transactionID={transaction?.transactionID}
                        report={parentReport}
                        policy={policy}
                    />
                ),
            };
        }
        if (hasPendingRTERViolation) {
            return {icon: getStatusIcon(Expensicons.Hourglass), description: translate('iou.pendingMatchWithCreditCardDescription')};
        }
        if (isScanning(transaction)) {
            return {icon: getStatusIcon(Expensicons.ReceiptScan), description: translate('iou.receiptScanInProgressDescription')};
        }
    };

    const statusBarProps = getStatusBarProps();

    useEffect(() => {
        // eslint-disable-next-line @typescript-eslint/prefer-nullish-coalescing
        if (isLoadingHoldUseExplained || dismissedHoldUseExplanation || !isOnHold) {
            return;
        }
        Navigation.navigate(ROUTES.PROCESS_MONEY_REQUEST_HOLD.getRoute(Navigation.getReportRHPActiveRoute()));
    }, [dismissedHoldUseExplanation, isLoadingHoldUseExplained, isOnHold]);

    const primaryAction = useMemo(() => {
        if (!report || !parentReport || !transaction) {
            return '';
        }
        return getTransactionThreadPrimaryAction(report, parentReport, transaction, transactionViolations, policy, isFromReviewDuplicates);
    }, [parentReport, policy, report, transaction, transactionViolations, isFromReviewDuplicates]);

    const primaryActionImplementation = {
        [CONST.REPORT.TRANSACTION_PRIMARY_ACTIONS.REMOVE_HOLD]: (
            <Button
                success
                text={translate('iou.unhold')}
                onPress={() => {
                    changeMoneyRequestHoldStatus(parentReportAction);
                }}
            />
        ),
        [CONST.REPORT.TRANSACTION_PRIMARY_ACTIONS.MARK_AS_RESOLVED]: (
            <Button
                success
                onPress={() => {
                    if (!transaction?.transactionID) {
                        return;
                    }
                    markRejectViolationAsResolved(transaction?.transactionID, reportID);
                }}
                text={translate('iou.reject.markAsResolved')}
            />
        ),
        [CONST.REPORT.TRANSACTION_PRIMARY_ACTIONS.REVIEW_DUPLICATES]: (
            <Button
                success
                text={translate('iou.reviewDuplicates')}
                onPress={() => {
                    if (!reportID) {
                        return;
                    }
                    Navigation.navigate(ROUTES.TRANSACTION_DUPLICATE_REVIEW_PAGE.getRoute(reportID, Navigation.getReportRHPActiveRoute()));
                }}
            />
        ),
        [CONST.REPORT.TRANSACTION_PRIMARY_ACTIONS.KEEP_THIS_ONE]: (
            <Button
                success
                text={translate('violations.keepThisOne')}
                onPress={() => {
                    if (!reportID) {
                        return;
                    }
                    Navigation.navigate(
                        getReviewNavigationRoute(
                            Navigation.getActiveRoute(),
                            reportID,
                            transaction,
                            removeSettledAndApprovedTransactions(Object.values(duplicateTransactions ?? {}).filter((t) => t?.transactionID !== transaction?.transactionID)),
                        ),
                    );
                }}
            />
        ),
        [CONST.REPORT.TRANSACTION_PRIMARY_ACTIONS.MARK_AS_CASH]: (
            <Button
                success
                text={translate('iou.markAsCash')}
                onPress={markAsCash}
            />
        ),
    };

    const secondaryActions = useMemo(() => {
        const reportActions = !!parentReport && getReportActions(parentReport);
        if (!transaction || !reportActions) {
            return [];
        }
        return getSecondaryTransactionThreadActions(parentReport, transaction, Object.values(reportActions), policy, report);
    }, [report, parentReport, policy, transaction]);

    const dismissModalAndUpdateUseReject = () => {
        setIsRejectEducationalModalVisible(false);
        dismissRejectUseExplanation();
        if (parentReportAction) {
            rejectMoneyRequestReason(parentReportAction);
        }
    };

    const secondaryActionsImplementation: Record<ValueOf<typeof CONST.REPORT.TRANSACTION_SECONDARY_ACTIONS>, DropdownOption<ValueOf<typeof CONST.REPORT.TRANSACTION_SECONDARY_ACTIONS>>> = {
        [CONST.REPORT.TRANSACTION_SECONDARY_ACTIONS.HOLD]: {
            text: translate('iou.hold'),
            icon: Expensicons.Stopwatch,
            value: CONST.REPORT.TRANSACTION_SECONDARY_ACTIONS.HOLD,
            onSelected: () => {
                if (!parentReportAction) {
                    throw new Error('Parent action does not exist');
                }

                if (isDelegateAccessRestricted) {
                    showDelegateNoAccessModal();
                    return;
                }

                changeMoneyRequestHoldStatus(parentReportAction);
            },
        },
        [CONST.REPORT.TRANSACTION_SECONDARY_ACTIONS.REMOVE_HOLD]: {
            text: translate('iou.unhold'),
            icon: Expensicons.Stopwatch,
            value: CONST.REPORT.TRANSACTION_SECONDARY_ACTIONS.REMOVE_HOLD,
            onSelected: () => {
                if (!parentReportAction) {
                    throw new Error('Parent action does not exist');
                }

                changeMoneyRequestHoldStatus(parentReportAction);
            },
        },
        [CONST.REPORT.TRANSACTION_SECONDARY_ACTIONS.SPLIT]: {
            text: translate('iou.split'),
            icon: Expensicons.ArrowSplit,
            value: CONST.REPORT.SECONDARY_ACTIONS.SPLIT,
            onSelected: () => {
                initSplitExpense(transaction);
            },
        },
        [CONST.REPORT.TRANSACTION_SECONDARY_ACTIONS.MERGE]: {
            text: translate('common.merge'),
            icon: Expensicons.ArrowCollapse,
            value: CONST.REPORT.TRANSACTION_SECONDARY_ACTIONS.MERGE,
            onSelected: () => {
                if (!transaction) {
                    return;
                }

                setupMergeTransactionData(transaction.transactionID, {targetTransactionID: transaction.transactionID});
                Navigation.navigate(ROUTES.MERGE_TRANSACTION_LIST_PAGE.getRoute(transaction.transactionID, Navigation.getActiveRoute()));
            },
        },
        [CONST.REPORT.TRANSACTION_SECONDARY_ACTIONS.VIEW_DETAILS]: {
            value: CONST.REPORT.SECONDARY_ACTIONS.VIEW_DETAILS,
            text: translate('iou.viewDetails'),
            icon: Expensicons.Info,
            onSelected: () => {
                navigateToDetailsPage(report, Navigation.getActiveRoute());
            },
        },
        [CONST.REPORT.TRANSACTION_SECONDARY_ACTIONS.DELETE]: {
            text: translate('common.delete'),
            icon: Expensicons.Trashcan,
            value: CONST.REPORT.SECONDARY_ACTIONS.DELETE,
            onSelected: () => {
                setIsDeleteModalVisible(true);
            },
        },
        [CONST.REPORT.TRANSACTION_SECONDARY_ACTIONS.REJECT]: {
            text: translate('common.reject'),
            icon: Expensicons.ThumbsDown,
            value: CONST.REPORT.TRANSACTION_SECONDARY_ACTIONS.REJECT,
            onSelected: () => {
                if (dismissedRejectUseExplanation) {
                    if (parentReportAction) {
                        rejectMoneyRequestReason(parentReportAction);
                    }
                } else {
                    setIsRejectEducationalModalVisible(true);
                }
            },
        },
    };

    const applicableSecondaryActions = secondaryActions.map((action) => secondaryActionsImplementation[action]);

    return (
        <View style={[styles.pl0, styles.borderBottom]}>
            <HeaderWithBackButton
                shouldShowBorderBottom={false}
                shouldShowReportAvatarWithDisplay
                shouldShowPinButton={false}
                report={
                    reportID
                        ? {
                              ...report,
                              reportID,
                              ownerAccountID: parentReport?.ownerAccountID,
                          }
                        : undefined
                }
                shouldShowBackButton={shouldUseNarrowLayout}
                shouldDisplaySearchRouter={!isReportInRHP}
                shouldDisplayHelpButton={!isReportInRHP}
                onBackButtonPress={() => onBackButtonPress(isFromReviewDuplicates)}
                shouldEnableDetailPageNavigation
                openParentReportInCurrentTab={shouldOpenParentReportInCurrentTab}
            >
                {!shouldUseNarrowLayout && (
                    <View style={[styles.flexRow, styles.gap2]}>
                        {!!primaryAction && primaryActionImplementation[primaryAction]}
                        {!!applicableSecondaryActions.length && (
                            <ButtonWithDropdownMenu
                                success={false}
                                onPress={() => {}}
                                shouldAlwaysShowDropdownMenu
                                customText={translate('common.more')}
                                options={applicableSecondaryActions}
                                isSplitButton={false}
                            />
                        )}
                    </View>
                )}
                {shouldDisplayTransactionNavigation && <MoneyRequestReportTransactionsNavigation currentReportID={reportID} />}
            </HeaderWithBackButton>
            {shouldUseNarrowLayout && (
                <View style={[styles.flexRow, styles.gap2, styles.pb3, styles.ph5, styles.w100, styles.alignItemsCenter, styles.justifyContentCenter]}>
                    {!!primaryAction && <View style={[styles.flexGrow4]}>{primaryActionImplementation[primaryAction]}</View>}
                    {!!applicableSecondaryActions.length && (
                        <ButtonWithDropdownMenu
                            success={false}
                            onPress={() => {}}
                            shouldAlwaysShowDropdownMenu
                            customText={translate('common.more')}
                            options={applicableSecondaryActions}
                            isSplitButton={false}
                            wrapperStyle={[!primaryAction && styles.flexGrow4]}
                        />
                    )}
                </View>
            )}
            {!!statusBarProps && (
                <View style={[styles.ph5, styles.pb3]}>
                    <MoneyRequestHeaderStatusBar
                        icon={statusBarProps.icon}
                        description={statusBarProps.description}
                    />
                </View>
            )}
            <LoadingBar shouldShow={shouldShowLoadingBar && shouldUseNarrowLayout} />
            <DecisionModal
                title={translate('common.downloadFailedTitle')}
                prompt={translate('common.downloadFailedDescription')}
                isSmallScreenWidth={isSmallScreenWidth}
                onSecondOptionSubmit={() => setDownloadErrorModalVisible(false)}
                secondOptionText={translate('common.buttonConfirm')}
                isVisible={downloadErrorModalVisible}
                onClose={() => setDownloadErrorModalVisible(false)}
            />
            <ConfirmModal
                title={translate('iou.deleteExpense', {count: 1})}
                isVisible={isDeleteModalVisible}
                onConfirm={() => {
                    setIsDeleteModalVisible(false);
                    if (!parentReportAction || !transaction) {
                        throw new Error('Data missing');
                    }
                    if (isTrackExpenseAction(parentReportAction)) {
                        deleteTrackExpense(
                            report?.parentReportID,
                            transaction.transactionID,
                            parentReportAction,
                            duplicateTransactions,
                            duplicateTransactionViolations,
                            true,
<<<<<<< HEAD
                            isChatIOUReportArchived,
=======
                            isParentReportArchived,
>>>>>>> 14b9c29d
                        );
                    } else {
                        deleteMoneyRequest(transaction.transactionID, parentReportAction, duplicateTransactions, duplicateTransactionViolations, true, undefined, isChatIOUReportArchived);
                        removeTransaction(transaction.transactionID);
                    }
                    onBackButtonPress();
                }}
                onCancel={() => setIsDeleteModalVisible(false)}
                prompt={translate('iou.deleteConfirmation', {count: 1})}
                confirmText={translate('common.delete')}
                cancelText={translate('common.cancel')}
                danger
                shouldEnableNewFocusManagement
            />
            {!!isRejectEducationalModalVisible && (
                <HoldOrRejectEducationalModal
                    onClose={dismissModalAndUpdateUseReject}
                    onConfirm={dismissModalAndUpdateUseReject}
                />
            )}
        </View>
    );
}

MoneyRequestHeader.displayName = 'MoneyRequestHeader';

export default MoneyRequestHeader;<|MERGE_RESOLUTION|>--- conflicted
+++ resolved
@@ -110,12 +110,9 @@
     const isReportInRHP = route.name === SCREENS.SEARCH.REPORT_RHP;
     const isFromReviewDuplicates = !!route.params.backTo?.replace(/\?.*/g, '').endsWith('/duplicates/review');
     const shouldDisplayTransactionNavigation = !!(reportID && isReportInRHP);
-<<<<<<< HEAD
     const chatIouReportID = useGetChatIouReportIDFromReportAction(parentReportAction);
     const isChatIOUReportArchived = useReportIsArchived(chatIouReportID);
-=======
     const isParentReportArchived = useReportIsArchived(report?.parentReportID);
->>>>>>> 14b9c29d
 
     const hasPendingRTERViolation = hasPendingRTERViolationTransactionUtils(transactionViolations);
 
@@ -441,11 +438,7 @@
                             duplicateTransactions,
                             duplicateTransactionViolations,
                             true,
-<<<<<<< HEAD
-                            isChatIOUReportArchived,
-=======
                             isParentReportArchived,
->>>>>>> 14b9c29d
                         );
                     } else {
                         deleteMoneyRequest(transaction.transactionID, parentReportAction, duplicateTransactions, duplicateTransactionViolations, true, undefined, isChatIOUReportArchived);
