--- conflicted
+++ resolved
@@ -25,12 +25,7 @@
     shouldShowBrokenConnectionViolation as shouldShowBrokenConnectionViolationTransactionUtils,
 } from '@libs/TransactionUtils';
 import variables from '@styles/variables';
-<<<<<<< HEAD
-import * as IOU from '@userActions/IOU';
-import * as TransactionActions from '@userActions/Transaction';
-=======
 import {markAsCash as markAsCashAction} from '@userActions/Transaction';
->>>>>>> 9c54d12f
 import CONST from '@src/CONST';
 import ONYXKEYS from '@src/ONYXKEYS';
 import ROUTES from '@src/ROUTES';
@@ -65,19 +60,10 @@
     // eslint-disable-next-line rulesdir/prefer-shouldUseNarrowLayout-instead-of-isSmallScreenWidth
     const {shouldUseNarrowLayout, isSmallScreenWidth} = useResponsiveLayout();
     const route = useRoute();
-<<<<<<< HEAD
-    const [parentReport] = useOnyx(`${ONYXKEYS.COLLECTION.REPORT}${report?.parentReportID ?? CONST.DEFAULT_NUMBER_ID}`);
-    const [transaction] = useOnyx(
-        `${ONYXKEYS.COLLECTION.TRANSACTION}${
-            ReportActionsUtils.isMoneyRequestAction(parentReportAction)
-                ? ReportActionsUtils.getOriginalMessage(parentReportAction)?.IOUTransactionID ?? CONST.DEFAULT_NUMBER_ID
-                : CONST.DEFAULT_NUMBER_ID
-=======
     const [parentReport] = useOnyx(`${ONYXKEYS.COLLECTION.REPORT}${report?.parentReportID}`);
     const [transaction] = useOnyx(
         `${ONYXKEYS.COLLECTION.TRANSACTION}${
             isMoneyRequestAction(parentReportAction) ? getOriginalMessage(parentReportAction)?.IOUTransactionID ?? CONST.DEFAULT_NUMBER_ID : CONST.DEFAULT_NUMBER_ID
->>>>>>> 9c54d12f
         }`,
     );
     const [transactionViolations] = useOnyx(ONYXKEYS.COLLECTION.TRANSACTION_VIOLATIONS);
@@ -86,14 +72,8 @@
     const styles = useThemeStyles();
     const theme = useTheme();
     const {translate} = useLocalize();
-<<<<<<< HEAD
-    const [shouldShowHoldMenu, setShouldShowHoldMenu] = useState(false);
-    const isOnHold = TransactionUtils.isOnHold(transaction);
-    const isDuplicate = TransactionUtils.isDuplicate(transaction?.transactionID);
-=======
     const isOnHold = isOnHoldTransactionUtils(transaction);
     const isDuplicate = isDuplicateTransactionUtils(transaction?.transactionID);
->>>>>>> 9c54d12f
     const reportID = report?.reportID;
 
     const isReportInRHP = route.name === SCREENS.SEARCH.REPORT_RHP;
@@ -101,24 +81,12 @@
     const transactionIDList = transaction ? [transaction.transactionID] : [];
     const hasAllPendingRTERViolations = allHavePendingRTERViolation(transactionIDList);
 
-<<<<<<< HEAD
-    const hasAllPendingRTERViolations = TransactionUtils.allHavePendingRTERViolation([transaction?.transactionID]);
-
-    const shouldShowBrokenConnectionViolation = TransactionUtils.shouldShowBrokenConnectionViolation(transaction?.transactionID, parentReport, policy);
-
-    const shouldShowMarkAsCashButton =
-        hasAllPendingRTERViolations || (shouldShowBrokenConnectionViolation && (!PolicyUtils.isPolicyAdmin(policy) || ReportUtils.isCurrentUserSubmitter(parentReport?.reportID)));
-
-    const markAsCash = useCallback(() => {
-        TransactionActions.markAsCash(reportID, transaction?.transactionID);
-=======
     const shouldShowBrokenConnectionViolation = shouldShowBrokenConnectionViolationTransactionUtils(transactionIDList, parentReport, policy);
 
     const shouldShowMarkAsCashButton = hasAllPendingRTERViolations || (shouldShowBrokenConnectionViolation && (!isPolicyAdmin(policy) || isCurrentUserSubmitter(parentReport?.reportID)));
 
     const markAsCash = useCallback(() => {
         markAsCashAction(transaction?.transactionID, reportID);
->>>>>>> 9c54d12f
     }, [reportID, transaction?.transactionID]);
 
     const isScanning = hasReceipt(transaction) && isReceiptBeingScanned(transaction);
@@ -152,11 +120,7 @@
                 ),
             };
         }
-<<<<<<< HEAD
-        if (TransactionUtils.hasPendingRTERViolation(TransactionUtils.getTransactionViolations(transaction?.transactionID, transactionViolations))) {
-=======
         if (hasPendingRTERViolation(getTransactionViolations(transaction?.transactionID, transactionViolations))) {
->>>>>>> 9c54d12f
             return {icon: getStatusIcon(Expensicons.Hourglass), description: translate('iou.pendingMatchWithCreditCardDescription')};
         }
         if (isScanning) {
@@ -175,66 +139,6 @@
     }, [dismissedHoldUseExplanation, isLoadingHoldUseExplained, isOnHold]);
 
     return (
-<<<<<<< HEAD
-        <>
-            <View style={[styles.pl0]}>
-                <HeaderWithBackButton
-                    shouldShowBorderBottom={!statusBarProps && !isOnHold}
-                    shouldShowReportAvatarWithDisplay
-                    shouldEnableDetailPageNavigation
-                    shouldShowPinButton={false}
-                    report={{
-                        ...report,
-                        // eslint-disable-next-line rulesdir/no-default-id-values
-                        reportID: reportID ?? '',
-                        ownerAccountID: parentReport?.ownerAccountID,
-                    }}
-                    policy={policy}
-                    shouldShowBackButton={shouldUseNarrowLayout}
-                    shouldDisplaySearchRouter={shouldDisplaySearchRouter}
-                    onBackButtonPress={onBackButtonPress}
-                >
-                    {shouldShowMarkAsCashButton && !shouldUseNarrowLayout && (
-                        <Button
-                            success
-                            text={translate('iou.markAsCash')}
-                            style={[styles.p0]}
-                            onPress={markAsCash}
-                        />
-                    )}
-                    {isDuplicate && !shouldUseNarrowLayout && (
-                        <Button
-                            success
-                            text={translate('iou.reviewDuplicates')}
-                            style={[styles.p0, styles.ml2]}
-                            onPress={() => {
-                                Navigation.navigate(ROUTES.TRANSACTION_DUPLICATE_REVIEW_PAGE.getRoute(reportID, Navigation.getReportRHPActiveRoute()));
-                            }}
-                        />
-                    )}
-                </HeaderWithBackButton>
-                {shouldShowMarkAsCashButton && shouldUseNarrowLayout && (
-                    <View style={[styles.ph5, styles.pb3]}>
-                        <Button
-                            success
-                            text={translate('iou.markAsCash')}
-                            style={[styles.w100, styles.pr0]}
-                            onPress={markAsCash}
-                        />
-                    </View>
-                )}
-                {isDuplicate && shouldUseNarrowLayout && (
-                    <View style={[styles.ph5, styles.pb3]}>
-                        <Button
-                            success
-                            text={translate('iou.reviewDuplicates')}
-                            style={[styles.w100, styles.pr0]}
-                            onPress={() => {
-                                Navigation.navigate(ROUTES.TRANSACTION_DUPLICATE_REVIEW_PAGE.getRoute(reportID, Navigation.getReportRHPActiveRoute()));
-                            }}
-                        />
-                    </View>
-=======
         <View style={[styles.pl0]}>
             <HeaderWithBackButton
                 shouldShowBorderBottom={!statusBarProps && !isOnHold}
@@ -262,7 +166,6 @@
                         style={[styles.p0]}
                         onPress={markAsCash}
                     />
->>>>>>> 9c54d12f
                 )}
                 {isDuplicate && !shouldUseNarrowLayout && (
                     <Button
