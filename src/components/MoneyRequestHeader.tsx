import type {ReactNode} from 'react';
import React, {useCallback, useEffect, useState} from 'react';
import {View} from 'react-native';
import {withOnyx} from 'react-native-onyx';
import type {OnyxCollection, OnyxEntry} from 'react-native-onyx';
import useLocalize from '@hooks/useLocalize';
import useTheme from '@hooks/useTheme';
import useThemeStyles from '@hooks/useThemeStyles';
import useWindowDimensions from '@hooks/useWindowDimensions';
import * as HeaderUtils from '@libs/HeaderUtils';
import Navigation from '@libs/Navigation/Navigation';
import * as ReportActionsUtils from '@libs/ReportActionsUtils';
import * as ReportUtils from '@libs/ReportUtils';
import * as TransactionUtils from '@libs/TransactionUtils';
import variables from '@styles/variables';
import * as IOU from '@userActions/IOU';
import * as TransactionActions from '@userActions/Transaction';
import CONST from '@src/CONST';
import ONYXKEYS from '@src/ONYXKEYS';
import ROUTES from '@src/ROUTES';
import type {Policy, Report, ReportAction, ReportActions, Session, Transaction, TransactionViolations} from '@src/types/onyx';
import type {OriginalMessageIOU} from '@src/types/onyx/OriginalMessage';
import type IconAsset from '@src/types/utils/IconAsset';
import Button from './Button';
import ConfirmModal from './ConfirmModal';
import HeaderWithBackButton from './HeaderWithBackButton';
import Icon from './Icon';
import * as Expensicons from './Icon/Expensicons';
import type {MoneyRequestHeaderStatusBarProps} from './MoneyRequestHeaderStatusBar';
import MoneyRequestHeaderStatusBar from './MoneyRequestHeaderStatusBar';
import ProcessMoneyRequestHoldMenu from './ProcessMoneyRequestHoldMenu';

type MoneyRequestHeaderOnyxProps = {
    /** Session info for the currently logged in user. */
    session: OnyxEntry<Session>;

    /** The expense report or iou report (only will have a value if this is a transaction thread) */
    parentReport: OnyxEntry<Report>;

    /** All the data for the transaction */
    transaction: OnyxEntry<Transaction>;

    /** The violations of the transaction */
    transactionViolations: OnyxCollection<TransactionViolations>;

    /** All report actions */
    // eslint-disable-next-line react/no-unused-prop-types
    parentReportActions: OnyxEntry<ReportActions>;

    /** Whether we should show the Hold Interstitial explaining the feature */
    shownHoldUseExplanation: OnyxEntry<boolean>;
};

type MoneyRequestHeaderProps = MoneyRequestHeaderOnyxProps & {
    /** The report currently being looked at */
    report: Report;

    /** The policy which the report is tied to */
    policy: OnyxEntry<Policy>;

    /** The report action the transaction is tied to from the parent report */
    parentReportAction: OnyxEntry<ReportAction>;

    /** Whether we should display the header as in narrow layout */
    shouldUseNarrowLayout?: boolean;

    /** Method to trigger when pressing close button of the header */
    onBackButtonPress: () => void;
};

function MoneyRequestHeader({
    session,
    parentReport,
    report,
    parentReportAction,
    transactionViolations,
    transaction,
    shownHoldUseExplanation = false,
    policy,
    shouldUseNarrowLayout = false,
    onBackButtonPress,
}: MoneyRequestHeaderProps) {
    const styles = useThemeStyles();
    const theme = useTheme();
    const {translate} = useLocalize();
    const [isDeleteModalVisible, setIsDeleteModalVisible] = useState(false);
    const [shouldShowHoldMenu, setShouldShowHoldMenu] = useState(false);
    const moneyRequestReport = parentReport;
    const isSettled = ReportUtils.isSettled(moneyRequestReport?.reportID);
    const isApproved = ReportUtils.isReportApproved(moneyRequestReport);
    const isDraft = ReportUtils.isOpenExpenseReport(moneyRequestReport);
    const isOnHold = TransactionUtils.isOnHold(transaction);
    const isDuplicate = TransactionUtils.isDuplicate(transaction?.transactionID ?? '');
    const {windowWidth, isSmallScreenWidth} = useWindowDimensions();

    // Only the requestor can take delete the expense, admins can only edit it.
    const isActionOwner = typeof parentReportAction?.actorAccountID === 'number' && typeof session?.accountID === 'number' && parentReportAction.actorAccountID === session?.accountID;
    const isPolicyAdmin = policy?.role === CONST.POLICY.ROLE.ADMIN;
    const isApprover = ReportUtils.isMoneyRequestReport(moneyRequestReport) && moneyRequestReport?.managerID !== null && session?.accountID === moneyRequestReport?.managerID;
    const hasAllPendingRTERViolations = TransactionUtils.allHavePendingRTERViolation([transaction?.transactionID ?? '']);
    const shouldShowMarkAsCashButton = isDraft && hasAllPendingRTERViolations;

    const deleteTransaction = useCallback(() => {
        if (parentReportAction) {
            const iouTransactionID = parentReportAction.actionName === CONST.REPORT.ACTIONS.TYPE.IOU ? parentReportAction.originalMessage?.IOUTransactionID ?? '' : '';
            if (ReportActionsUtils.isTrackExpenseAction(parentReportAction)) {
                IOU.deleteTrackExpense(parentReport?.reportID ?? '', iouTransactionID, parentReportAction, true);
                return;
            }
            IOU.deleteMoneyRequest(iouTransactionID, parentReportAction, true);
        }

        setIsDeleteModalVisible(false);
    }, [parentReport?.reportID, parentReportAction, setIsDeleteModalVisible]);

    const markAsCash = useCallback(() => {
        TransactionActions.markAsCash(transaction?.transactionID ?? '', report.reportID);
    }, [report.reportID, transaction?.transactionID]);

    const isScanning = TransactionUtils.hasReceipt(transaction) && TransactionUtils.isReceiptBeingScanned(transaction);

    const isDeletedParentAction = ReportActionsUtils.isDeletedAction(parentReportAction);
    const canHoldOrUnholdRequest = !isSettled && !isApproved && !isDeletedParentAction;

    // If the report supports adding transactions to it, then it also supports deleting transactions from it.
    const canDeleteRequest = isActionOwner && (ReportUtils.canAddOrDeleteTransactions(moneyRequestReport) || ReportUtils.isTrackExpenseReport(report)) && !isDeletedParentAction;

    const changeMoneyRequestStatus = () => {
        const iouTransactionID = parentReportAction?.actionName === CONST.REPORT.ACTIONS.TYPE.IOU ? parentReportAction.originalMessage?.IOUTransactionID ?? '' : '';

        if (isOnHold) {
            IOU.unholdRequest(iouTransactionID, report?.reportID);
        } else {
            const activeRoute = encodeURIComponent(Navigation.getActiveRouteWithoutParams());
            Navigation.navigate(ROUTES.MONEY_REQUEST_HOLD_REASON.getRoute(policy?.type ?? CONST.POLICY.TYPE.PERSONAL, iouTransactionID, report?.reportID, activeRoute));
        }
    };

    const getStatusIcon: (src: IconAsset) => ReactNode = (src) => (
        <Icon
            src={src}
            height={variables.iconSizeSmall}
            width={variables.iconSizeSmall}
            fill={theme.icon}
        />
    );

    const getStatusBarProps: () => MoneyRequestHeaderStatusBarProps | undefined = () => {
        if (isOnHold) {
            return {title: translate('iou.hold'), description: isDuplicate ? translate('iou.expenseDuplicate') : translate('iou.expenseOnHold'), danger: true, shouldShowBorderBottom: true};
        }

        if (TransactionUtils.isExpensifyCardTransaction(transaction) && TransactionUtils.isPending(transaction)) {
            return {title: getStatusIcon(Expensicons.CreditCardHourglass), description: translate('iou.transactionPendingDescription'), shouldShowBorderBottom: true};
        }
        if (TransactionUtils.hasPendingRTERViolation(TransactionUtils.getTransactionViolations(transaction?.transactionID ?? '', transactionViolations))) {
            return {
                title: getStatusIcon(Expensicons.Hourglass),
                description: translate('iou.pendingMatchWithCreditCardDescription'),
                shouldShowBorderBottom: true,
            };
        }
        if (isScanning) {
            return {title: getStatusIcon(Expensicons.ReceiptScan), description: translate('iou.receiptScanInProgressDescription'), shouldShowBorderBottom: true};
        }
    };

    const statusBarProps = getStatusBarProps();

    useEffect(() => {
        if (canDeleteRequest) {
            return;
        }

        setIsDeleteModalVisible(false);
    }, [canDeleteRequest]);

    const threeDotsMenuItems = [HeaderUtils.getPinMenuItem(report)];
    if (canHoldOrUnholdRequest) {
        const isRequestIOU = parentReport?.type === 'iou';
        const isHoldCreator = ReportUtils.isHoldCreator(transaction, report?.reportID) && isRequestIOU;
        const isTrackExpenseReport = ReportUtils.isTrackExpenseReport(report);
        const canModifyStatus = !isTrackExpenseReport && (isPolicyAdmin || isActionOwner || isApprover);
        if (isOnHold && !isDuplicate && (isHoldCreator || (!isRequestIOU && canModifyStatus))) {
            threeDotsMenuItems.push({
                icon: Expensicons.Stopwatch,
                text: translate('iou.unholdExpense'),
                onSelected: () => changeMoneyRequestStatus(),
            });
        }
        if (!isOnHold && (isRequestIOU || canModifyStatus) && !isScanning) {
            threeDotsMenuItems.push({
                icon: Expensicons.Stopwatch,
                text: translate('iou.hold'),
                onSelected: () => changeMoneyRequestStatus(),
            });
        }
    }

    useEffect(() => {
        setShouldShowHoldMenu(isOnHold && !shownHoldUseExplanation);
    }, [isOnHold, shownHoldUseExplanation]);

    useEffect(() => {
        if (!shouldShowHoldMenu) {
            return;
        }

        if (shouldUseNarrowLayout) {
            if (Navigation.getActiveRoute().slice(1) === ROUTES.PROCESS_MONEY_REQUEST_HOLD) {
                Navigation.goBack();
            }
        } else {
            Navigation.navigate(ROUTES.PROCESS_MONEY_REQUEST_HOLD);
        }
    }, [shouldUseNarrowLayout, shouldShowHoldMenu]);

    const handleHoldRequestClose = () => {
        IOU.setShownHoldUseExplanation();
    };

    if (canDeleteRequest) {
        threeDotsMenuItems.push({
            icon: Expensicons.Trashcan,
            text: translate('reportActionContextMenu.deleteAction', {action: parentReportAction}),
            onSelected: () => setIsDeleteModalVisible(true),
        });
    }

    return (
        <>
            <View style={[styles.pl0]}>
                <HeaderWithBackButton
                    shouldShowBorderBottom={!statusBarProps && !isOnHold}
                    shouldShowReportAvatarWithDisplay
                    shouldEnableDetailPageNavigation
                    shouldShowPinButton={false}
                    shouldShowThreeDotsButton
                    threeDotsMenuItems={threeDotsMenuItems}
                    threeDotsAnchorPosition={styles.threeDotsPopoverOffsetNoCloseButton(windowWidth)}
                    report={{
                        ...report,
                        ownerAccountID: parentReport?.ownerAccountID,
                    }}
                    policy={policy}
                    shouldShowBackButton={shouldUseNarrowLayout}
                    onBackButtonPress={onBackButtonPress}
                >
<<<<<<< HEAD
                    {isDuplicate && !isSmallScreenWidth && (
                        <Button
                            success
                            medium
                            text={translate('iou.reviewDuplicates')}
                        />
                    )}
                </HeaderWithBackButton>
=======
                    {shouldShowMarkAsCashButton && !shouldUseNarrowLayout && (
                        <Button
                            success
                            medium
                            text={translate('iou.markAsCash')}
                            style={[styles.p0]}
                            onPress={markAsCash}
                        />
                    )}
                </HeaderWithBackButton>
                {shouldShowMarkAsCashButton && shouldUseNarrowLayout && (
                    <View style={[styles.ph5, styles.pb3]}>
                        <Button
                            medium
                            success
                            text={translate('iou.markAsCash')}
                            style={[styles.w100, styles.pr0]}
                            onPress={markAsCash}
                        />
                    </View>
                )}
>>>>>>> 8375abea
                {statusBarProps && (
                    <MoneyRequestHeaderStatusBar
                        title={statusBarProps.title}
                        description={statusBarProps.description}
                        danger={statusBarProps.danger}
                        shouldShowBorderBottom={statusBarProps.shouldShowBorderBottom}
                    />
                )}
            </View>
            <ConfirmModal
                title={translate('iou.deleteExpense')}
                isVisible={isDeleteModalVisible}
                onConfirm={deleteTransaction}
                onCancel={() => setIsDeleteModalVisible(false)}
                prompt={translate('iou.deleteConfirmation')}
                confirmText={translate('common.delete')}
                cancelText={translate('common.cancel')}
                danger
            />
            {shouldUseNarrowLayout && shouldShowHoldMenu && (
                <ProcessMoneyRequestHoldMenu
                    onClose={handleHoldRequestClose}
                    onConfirm={handleHoldRequestClose}
                    isVisible={shouldShowHoldMenu}
                />
            )}
        </>
    );
}

MoneyRequestHeader.displayName = 'MoneyRequestHeader';

const MoneyRequestHeaderWithTransaction = withOnyx<MoneyRequestHeaderProps, Pick<MoneyRequestHeaderOnyxProps, 'transactionViolations' | 'transaction' | 'shownHoldUseExplanation'>>({
    transaction: {
        key: ({report, parentReportActions}) => {
            const parentReportAction = (report.parentReportActionID && parentReportActions ? parentReportActions[report.parentReportActionID] : {}) as ReportAction & OriginalMessageIOU;
            return `${ONYXKEYS.COLLECTION.TRANSACTION}${parentReportAction?.originalMessage?.IOUTransactionID ?? 0}`;
        },
    },
    shownHoldUseExplanation: {
        key: ONYXKEYS.NVP_HOLD_USE_EXPLAINED,
        initWithStoredValues: true,
    },
    transactionViolations: {
        key: ONYXKEYS.COLLECTION.TRANSACTION_VIOLATIONS,
    },
})(MoneyRequestHeader);

export default withOnyx<
    Omit<MoneyRequestHeaderProps, 'transactionViolations' | 'transaction' | 'shownHoldUseExplanation'>,
    Omit<MoneyRequestHeaderOnyxProps, 'transactionViolations' | 'transaction' | 'shownHoldUseExplanation'>
>({
    session: {
        key: ONYXKEYS.SESSION,
    },
    parentReport: {
        key: ({report}) => `${ONYXKEYS.COLLECTION.REPORT}${report.parentReportID}`,
    },
    parentReportActions: {
        key: ({report}) => `${ONYXKEYS.COLLECTION.REPORT_ACTIONS}${report.parentReportID ?? '0'}`,
        canEvict: false,
    },
})(MoneyRequestHeaderWithTransaction);<|MERGE_RESOLUTION|>--- conflicted
+++ resolved
@@ -91,7 +91,7 @@
     const isDraft = ReportUtils.isOpenExpenseReport(moneyRequestReport);
     const isOnHold = TransactionUtils.isOnHold(transaction);
     const isDuplicate = TransactionUtils.isDuplicate(transaction?.transactionID ?? '');
-    const {windowWidth, isSmallScreenWidth} = useWindowDimensions();
+    const {windowWidth} = useWindowDimensions();
 
     // Only the requestor can take delete the expense, admins can only edit it.
     const isActionOwner = typeof parentReportAction?.actorAccountID === 'number' && typeof session?.accountID === 'number' && parentReportAction.actorAccountID === session?.accountID;
@@ -246,16 +246,6 @@
                     shouldShowBackButton={shouldUseNarrowLayout}
                     onBackButtonPress={onBackButtonPress}
                 >
-<<<<<<< HEAD
-                    {isDuplicate && !isSmallScreenWidth && (
-                        <Button
-                            success
-                            medium
-                            text={translate('iou.reviewDuplicates')}
-                        />
-                    )}
-                </HeaderWithBackButton>
-=======
                     {shouldShowMarkAsCashButton && !shouldUseNarrowLayout && (
                         <Button
                             success
@@ -263,6 +253,14 @@
                             text={translate('iou.markAsCash')}
                             style={[styles.p0]}
                             onPress={markAsCash}
+                        />
+                    )}
+                    {isDuplicate && !shouldUseNarrowLayout && (
+                        <Button
+                            success
+                            medium
+                            text={translate('iou.reviewDuplicates')}
+                            style={[styles.p0]}
                         />
                     )}
                 </HeaderWithBackButton>
@@ -277,7 +275,16 @@
                         />
                     </View>
                 )}
->>>>>>> 8375abea
+                {isDuplicate && shouldUseNarrowLayout && (
+                    <View style={[styles.ph5, styles.pb3]}>
+                        <Button
+                            success
+                            medium
+                            text={translate('iou.reviewDuplicates')}
+                            style={[styles.w100, styles.pr0]}
+                        />
+                    </View>
+                )}
                 {statusBarProps && (
                     <MoneyRequestHeaderStatusBar
                         title={statusBarProps.title}
