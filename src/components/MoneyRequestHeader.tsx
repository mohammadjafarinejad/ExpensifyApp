import {useRoute} from '@react-navigation/native';
import type {ReactNode} from 'react';
import React, {useCallback, useContext, useEffect, useMemo, useState} from 'react';
import {View} from 'react-native';
import type {OnyxEntry} from 'react-native-onyx';
import type {ValueOf} from 'type-fest';
import useCurrentUserPersonalDetails from '@hooks/useCurrentUserPersonalDetails';
import useDeleteTransactions from '@hooks/useDeleteTransactions';
import useDuplicateTransactionsAndViolations from '@hooks/useDuplicateTransactionsAndViolations';
import useGetIOUReportFromReportAction from '@hooks/useGetIOUReportFromReportAction';
import useLoadingBarVisibility from '@hooks/useLoadingBarVisibility';
import useLocalize from '@hooks/useLocalize';
import useOnyx from '@hooks/useOnyx';
import useReportIsArchived from '@hooks/useReportIsArchived';
import useResponsiveLayout from '@hooks/useResponsiveLayout';
import useTheme from '@hooks/useTheme';
import useThemeStyles from '@hooks/useThemeStyles';
import useTransactionViolations from '@hooks/useTransactionViolations';
import {deleteTrackExpense, initSplitExpense, markRejectViolationAsResolved} from '@libs/actions/IOU';
import {setupMergeTransactionData} from '@libs/actions/MergeTransaction';
import getNonEmptyStringOnyxID from '@libs/getNonEmptyStringOnyxID';
import Navigation from '@libs/Navigation/Navigation';
import type {PlatformStackRouteProp} from '@libs/Navigation/PlatformStackNavigation/types';
import type {ReportsSplitNavigatorParamList, SearchReportParamList} from '@libs/Navigation/types';
import {getOriginalMessage, isMoneyRequestAction, isTrackExpenseAction} from '@libs/ReportActionsUtils';
import {getTransactionThreadPrimaryAction, isMarkAsResolvedAction} from '@libs/ReportPrimaryActionUtils';
import {getSecondaryTransactionThreadActions} from '@libs/ReportSecondaryActionUtils';
import {changeMoneyRequestHoldStatus, isSelfDM, navigateToDetailsPage, rejectMoneyRequestReason} from '@libs/ReportUtils';
import {getReviewNavigationRoute} from '@libs/TransactionPreviewUtils';
import {
    getOriginalTransactionWithSplitInfo,
    hasPendingRTERViolation as hasPendingRTERViolationTransactionUtils,
    isDuplicate as isDuplicateTransactionUtils,
    isExpensifyCardTransaction,
    isOnHold as isOnHoldTransactionUtils,
    isPending,
    isScanning,
    removeSettledAndApprovedTransactions,
    shouldShowBrokenConnectionViolation as shouldShowBrokenConnectionViolationTransactionUtils,
} from '@libs/TransactionUtils';
import variables from '@styles/variables';
import {dismissRejectUseExplanation} from '@userActions/IOU';
import {markAsCash as markAsCashAction} from '@userActions/Transaction';
import CONST from '@src/CONST';
import ONYXKEYS from '@src/ONYXKEYS';
import ROUTES from '@src/ROUTES';
import SCREENS from '@src/SCREENS';
import type {Policy, Report, ReportAction} from '@src/types/onyx';
import type IconAsset from '@src/types/utils/IconAsset';
import isLoadingOnyxValue from '@src/types/utils/isLoadingOnyxValue';
import BrokenConnectionDescription from './BrokenConnectionDescription';
import Button from './Button';
import ButtonWithDropdownMenu from './ButtonWithDropdownMenu';
import type {DropdownOption} from './ButtonWithDropdownMenu/types';
import ConfirmModal from './ConfirmModal';
import DecisionModal from './DecisionModal';
import {DelegateNoAccessContext} from './DelegateNoAccessModalProvider';
import HeaderWithBackButton from './HeaderWithBackButton';
import HoldOrRejectEducationalModal from './HoldOrRejectEducationalModal';
import Icon from './Icon';
import * as Expensicons from './Icon/Expensicons';
import LoadingBar from './LoadingBar';
import type {MoneyRequestHeaderStatusBarProps} from './MoneyRequestHeaderStatusBar';
import MoneyRequestHeaderStatusBar from './MoneyRequestHeaderStatusBar';
import MoneyRequestReportTransactionsNavigation from './MoneyRequestReportView/MoneyRequestReportTransactionsNavigation';
import {useSearchContext} from './Search/SearchContext';
import {WideRHPContext} from './WideRHPContextProvider';

type MoneyRequestHeaderProps = {
    /** The report currently being looked at */
    report: OnyxEntry<Report>;

    /** The policy which the report is tied to */
    policy: OnyxEntry<Policy>;

    /** The report action the transaction is tied to from the parent report */
    parentReportAction: OnyxEntry<ReportAction>;

    /** Method to trigger when pressing close button of the header */
    onBackButtonPress: (prioritizeBackTo?: boolean) => void;
};

function MoneyRequestHeader({report, parentReportAction, policy, onBackButtonPress}: MoneyRequestHeaderProps) {
    // We need to use isSmallScreenWidth instead of shouldUseNarrowLayout to use a correct layout for the hold expense modal https://github.com/Expensify/App/pull/47990#issuecomment-2362382026
    // eslint-disable-next-line rulesdir/prefer-shouldUseNarrowLayout-instead-of-isSmallScreenWidth
    const {shouldUseNarrowLayout, isSmallScreenWidth} = useResponsiveLayout();
    const route = useRoute<PlatformStackRouteProp<ReportsSplitNavigatorParamList, typeof SCREENS.REPORT> | PlatformStackRouteProp<SearchReportParamList, typeof SCREENS.SEARCH.REPORT_RHP>>();
    const [parentReport] = useOnyx(`${ONYXKEYS.COLLECTION.REPORT}${report?.parentReportID}`, {
        canBeMissing: false,
    });
    const [transaction] = useOnyx(
        `${ONYXKEYS.COLLECTION.TRANSACTION}${
            isMoneyRequestAction(parentReportAction) ? (getOriginalMessage(parentReportAction)?.IOUTransactionID ?? CONST.DEFAULT_NUMBER_ID) : CONST.DEFAULT_NUMBER_ID
        }`,
        {canBeMissing: true},
    );
    const [transactionReport] = useOnyx(`${ONYXKEYS.COLLECTION.REPORT}${getNonEmptyStringOnyxID(transaction?.reportID)}`, {canBeMissing: true});
    const [policyCategories] = useOnyx(`${ONYXKEYS.COLLECTION.POLICY_CATEGORIES}${getNonEmptyStringOnyxID(transactionReport?.policyID)}`, {canBeMissing: true});
    const transactionViolations = useTransactionViolations(transaction?.transactionID);
    const {duplicateTransactions, duplicateTransactionViolations} = useDuplicateTransactionsAndViolations(transaction?.transactionID ? [transaction.transactionID] : []);
    const [isDeleteModalVisible, setIsDeleteModalVisible] = useState(false);
    const [downloadErrorModalVisible, setDownloadErrorModalVisible] = useState(false);
    const [isRejectEducationalModalVisible, setIsRejectEducationalModalVisible] = useState(false);
    const [dismissedRejectUseExplanation] = useOnyx(ONYXKEYS.NVP_DISMISSED_REJECT_USE_EXPLANATION, {canBeMissing: true});
    const [dismissedHoldUseExplanation, dismissedHoldUseExplanationResult] = useOnyx(ONYXKEYS.NVP_DISMISSED_HOLD_USE_EXPLANATION, {canBeMissing: true});
    const shouldShowLoadingBar = useLoadingBarVisibility();
    const isLoadingHoldUseExplained = isLoadingOnyxValue(dismissedHoldUseExplanationResult);
    const styles = useThemeStyles();
    const theme = useTheme();
    const {translate} = useLocalize();
    const {login: currentUserLogin} = useCurrentUserPersonalDetails();
    const isOnHold = isOnHoldTransactionUtils(transaction);
    const isDuplicate = isDuplicateTransactionUtils(transaction);
    const reportID = report?.reportID;
    const {removeTransaction, currentSearchHash} = useSearchContext();
    const {isExpenseSplit} = getOriginalTransactionWithSplitInfo(transaction);
    const [allTransactions] = useOnyx(ONYXKEYS.COLLECTION.TRANSACTION, {canBeMissing: false});
    const [allReports] = useOnyx(ONYXKEYS.COLLECTION.REPORT, {canBeMissing: false});
    const {deleteTransactions} = useDeleteTransactions({report: parentReport, reportActions: parentReportAction ? [parentReportAction] : [], policy});

    const {isDelegateAccessRestricted, showDelegateNoAccessModal} = useContext(DelegateNoAccessContext);
    const isReportInRHP = route.name === SCREENS.SEARCH.REPORT_RHP;
    const isFromReviewDuplicates = !!route.params.backTo?.replace(/\?.*/g, '').endsWith('/duplicates/review');
    const shouldDisplayTransactionNavigation = !!(reportID && isReportInRHP);
    const isParentReportArchived = useReportIsArchived(report?.parentReportID);
    const {iouReport, chatReport: chatIOUReport, isChatIOUReportArchived} = useGetIOUReportFromReportAction(parentReportAction);

    const hasPendingRTERViolation = hasPendingRTERViolationTransactionUtils(transactionViolations);

    const shouldShowBrokenConnectionViolation = shouldShowBrokenConnectionViolationTransactionUtils(parentReport, policy, transactionViolations);

    // If the parent report is a selfDM, it should always be opened in the Inbox tab
    const shouldOpenParentReportInCurrentTab = !isSelfDM(parentReport);

    const {wideRHPRouteKeys} = useContext(WideRHPContext);

    const markAsCash = useCallback(() => {
        markAsCashAction(transaction?.transactionID, reportID);
    }, [reportID, transaction?.transactionID]);

    const getStatusIcon: (src: IconAsset) => ReactNode = (src) => (
        <Icon
            src={src}
            height={variables.iconSizeSmall}
            width={variables.iconSizeSmall}
            fill={theme.icon}
        />
    );

    const getStatusBarProps: () => MoneyRequestHeaderStatusBarProps | undefined = () => {
        if (isOnHold) {
            return {icon: getStatusIcon(Expensicons.Stopwatch), description: translate('iou.expenseOnHold')};
        }
        if (isMarkAsResolvedAction(parentReport, transactionViolations, policy)) {
            return {icon: getStatusIcon(Expensicons.Hourglass), description: translate('iou.reject.rejectedStatus')};
        }

        if (isDuplicate) {
            return {icon: getStatusIcon(Expensicons.Flag), description: translate('iou.expenseDuplicate')};
        }

        if (isExpensifyCardTransaction(transaction) && isPending(transaction)) {
            return {icon: getStatusIcon(Expensicons.CreditCardHourglass), description: translate('iou.transactionPendingDescription')};
        }
        if (shouldShowBrokenConnectionViolation) {
            return {
                icon: getStatusIcon(Expensicons.Hourglass),
                description: (
                    <BrokenConnectionDescription
                        transactionID={transaction?.transactionID}
                        report={parentReport}
                        policy={policy}
                    />
                ),
            };
        }
        if (hasPendingRTERViolation) {
            return {icon: getStatusIcon(Expensicons.Hourglass), description: translate('iou.pendingMatchWithCreditCardDescription')};
        }
        if (isScanning(transaction)) {
            return {icon: getStatusIcon(Expensicons.ReceiptScan), description: translate('iou.receiptScanInProgressDescription')};
        }
    };

    const statusBarProps = getStatusBarProps();

    useEffect(() => {
        // eslint-disable-next-line @typescript-eslint/prefer-nullish-coalescing
        if (isLoadingHoldUseExplained || dismissedHoldUseExplanation || !isOnHold) {
            return;
        }
        Navigation.navigate(ROUTES.PROCESS_MONEY_REQUEST_HOLD.getRoute(Navigation.getReportRHPActiveRoute()));
    }, [dismissedHoldUseExplanation, isLoadingHoldUseExplained, isOnHold]);

    const primaryAction = useMemo(() => {
        if (!report || !parentReport || !transaction) {
            return '';
        }
        return getTransactionThreadPrimaryAction(currentUserLogin ?? '', report, parentReport, transaction, transactionViolations, policy, isFromReviewDuplicates);
    }, [parentReport, policy, report, transaction, transactionViolations, isFromReviewDuplicates, currentUserLogin]);

    const primaryActionImplementation = {
        [CONST.REPORT.TRANSACTION_PRIMARY_ACTIONS.REMOVE_HOLD]: (
            <Button
                success
                text={translate('iou.unhold')}
                onPress={() => {
                    changeMoneyRequestHoldStatus(parentReportAction);
                }}
            />
        ),
        [CONST.REPORT.TRANSACTION_PRIMARY_ACTIONS.MARK_AS_RESOLVED]: (
            <Button
                success
                onPress={() => {
                    if (!transaction?.transactionID) {
                        return;
                    }
                    markRejectViolationAsResolved(transaction?.transactionID, reportID);
                }}
                text={translate('iou.reject.markAsResolved')}
            />
        ),
        [CONST.REPORT.TRANSACTION_PRIMARY_ACTIONS.REVIEW_DUPLICATES]: (
            <Button
                success
                text={translate('iou.reviewDuplicates')}
                onPress={() => {
                    if (!reportID) {
                        return;
                    }
                    Navigation.navigate(ROUTES.TRANSACTION_DUPLICATE_REVIEW_PAGE.getRoute(reportID, Navigation.getReportRHPActiveRoute()));
                }}
            />
        ),
        [CONST.REPORT.TRANSACTION_PRIMARY_ACTIONS.KEEP_THIS_ONE]: (
            <Button
                success
                text={translate('violations.keepThisOne')}
                onPress={() => {
                    if (!reportID) {
                        return;
                    }
                    Navigation.navigate(
                        getReviewNavigationRoute(
                            Navigation.getActiveRoute(),
                            reportID,
                            transaction,
                            removeSettledAndApprovedTransactions(Object.values(duplicateTransactions ?? {}).filter((t) => t?.transactionID !== transaction?.transactionID)),
                            policyCategories,
                        ),
                    );
                }}
            />
        ),
        [CONST.REPORT.TRANSACTION_PRIMARY_ACTIONS.MARK_AS_CASH]: (
            <Button
                success
                text={translate('iou.markAsCash')}
                onPress={markAsCash}
            />
        ),
    };

    const secondaryActions = useMemo(() => {
        if (!transaction || !parentReportAction || !parentReport) {
            return [];
        }
        return getSecondaryTransactionThreadActions(currentUserLogin ?? '', parentReport, transaction, parentReportAction, policy, report);
    }, [parentReport, transaction, parentReportAction, currentUserLogin, policy, report]);

    const dismissModalAndUpdateUseReject = () => {
        setIsRejectEducationalModalVisible(false);
        dismissRejectUseExplanation();
        if (parentReportAction) {
            rejectMoneyRequestReason(parentReportAction);
        }
    };

    const secondaryActionsImplementation: Record<ValueOf<typeof CONST.REPORT.TRANSACTION_SECONDARY_ACTIONS>, DropdownOption<ValueOf<typeof CONST.REPORT.TRANSACTION_SECONDARY_ACTIONS>>> = {
        [CONST.REPORT.TRANSACTION_SECONDARY_ACTIONS.HOLD]: {
            text: translate('iou.hold'),
            icon: Expensicons.Stopwatch,
            value: CONST.REPORT.TRANSACTION_SECONDARY_ACTIONS.HOLD,
            onSelected: () => {
                if (!parentReportAction) {
                    throw new Error('Parent action does not exist');
                }

                if (isDelegateAccessRestricted) {
                    showDelegateNoAccessModal();
                    return;
                }

                changeMoneyRequestHoldStatus(parentReportAction);
            },
        },
        [CONST.REPORT.TRANSACTION_SECONDARY_ACTIONS.REMOVE_HOLD]: {
            text: translate('iou.unhold'),
            icon: Expensicons.Stopwatch,
            value: CONST.REPORT.TRANSACTION_SECONDARY_ACTIONS.REMOVE_HOLD,
            onSelected: () => {
                if (!parentReportAction) {
                    throw new Error('Parent action does not exist');
                }

                changeMoneyRequestHoldStatus(parentReportAction);
            },
        },
        [CONST.REPORT.TRANSACTION_SECONDARY_ACTIONS.SPLIT]: {
            text: isExpenseSplit ? translate('iou.editSplits') : translate('iou.split'),
            icon: Expensicons.ArrowSplit,
            value: CONST.REPORT.SECONDARY_ACTIONS.SPLIT,
            onSelected: () => {
                initSplitExpense(allTransactions, allReports, transaction);
            },
        },
        [CONST.REPORT.TRANSACTION_SECONDARY_ACTIONS.MERGE]: {
            text: translate('common.merge'),
            icon: Expensicons.ArrowCollapse,
            value: CONST.REPORT.TRANSACTION_SECONDARY_ACTIONS.MERGE,
            onSelected: () => {
                if (!transaction) {
                    return;
                }

                setupMergeTransactionData(transaction.transactionID, {targetTransactionID: transaction.transactionID});
                Navigation.navigate(ROUTES.MERGE_TRANSACTION_LIST_PAGE.getRoute(transaction.transactionID, Navigation.getActiveRoute()));
            },
        },
        [CONST.REPORT.TRANSACTION_SECONDARY_ACTIONS.VIEW_DETAILS]: {
            value: CONST.REPORT.SECONDARY_ACTIONS.VIEW_DETAILS,
            text: translate('iou.viewDetails'),
            icon: Expensicons.Info,
            onSelected: () => {
                navigateToDetailsPage(report, Navigation.getActiveRoute());
            },
        },
        [CONST.REPORT.TRANSACTION_SECONDARY_ACTIONS.DELETE]: {
            text: translate('common.delete'),
            icon: Expensicons.Trashcan,
            value: CONST.REPORT.SECONDARY_ACTIONS.DELETE,
            onSelected: () => {
                setIsDeleteModalVisible(true);
            },
        },
        [CONST.REPORT.TRANSACTION_SECONDARY_ACTIONS.REJECT]: {
            text: translate('common.reject'),
            icon: Expensicons.ThumbsDown,
            value: CONST.REPORT.TRANSACTION_SECONDARY_ACTIONS.REJECT,
            onSelected: () => {
                if (dismissedRejectUseExplanation) {
                    if (parentReportAction) {
                        rejectMoneyRequestReason(parentReportAction);
                    }
                } else {
                    setIsRejectEducationalModalVisible(true);
                }
            },
        },
    };

    const applicableSecondaryActions = secondaryActions.map((action) => secondaryActionsImplementation[action]);
    const shouldDisplayNarrowMoreButton = !shouldUseNarrowLayout || (wideRHPRouteKeys.length > 0 && !isSmallScreenWidth);

    return (
        <View style={[styles.pl0, styles.borderBottom]}>
            <HeaderWithBackButton
                shouldShowBorderBottom={false}
                shouldShowReportAvatarWithDisplay
                shouldShowPinButton={false}
                report={
                    reportID
                        ? {
                              ...report,
                              reportID,
                              ownerAccountID: parentReport?.ownerAccountID,
                          }
                        : undefined
                }
                shouldShowBackButton={shouldUseNarrowLayout}
                shouldDisplaySearchRouter={!isReportInRHP}
                shouldDisplayHelpButton={!isReportInRHP}
                onBackButtonPress={() => onBackButtonPress(isFromReviewDuplicates)}
                shouldEnableDetailPageNavigation
                openParentReportInCurrentTab={shouldOpenParentReportInCurrentTab}
            >
                {shouldDisplayNarrowMoreButton && (
                    <View style={[styles.flexRow, styles.gap2, shouldDisplayTransactionNavigation && styles.mr3]}>
                        {!!primaryAction && primaryActionImplementation[primaryAction]}
                        {!!applicableSecondaryActions.length && (
                            <ButtonWithDropdownMenu
                                success={false}
                                onPress={() => {}}
                                shouldAlwaysShowDropdownMenu
                                customText={translate('common.more')}
                                options={applicableSecondaryActions}
                                isSplitButton={false}
                            />
                        )}
                    </View>
                )}
                {shouldDisplayTransactionNavigation && !!transaction && <MoneyRequestReportTransactionsNavigation currentTransactionID={transaction.transactionID} />}
            </HeaderWithBackButton>
            {!shouldDisplayNarrowMoreButton && (
                <View style={[styles.flexRow, styles.gap2, styles.pb3, styles.ph5, styles.w100, styles.alignItemsCenter, styles.justifyContentCenter]}>
                    {!!primaryAction && <View style={[styles.flexGrow4]}>{primaryActionImplementation[primaryAction]}</View>}
                    {!!applicableSecondaryActions.length && (
                        <ButtonWithDropdownMenu
                            success={false}
                            onPress={() => {}}
                            shouldAlwaysShowDropdownMenu
                            customText={translate('common.more')}
                            options={applicableSecondaryActions}
                            isSplitButton={false}
                            wrapperStyle={[!primaryAction && styles.flexGrow4]}
                        />
                    )}
                </View>
            )}
            {!!statusBarProps && (
                <View style={[styles.ph5, styles.pb3]}>
                    <MoneyRequestHeaderStatusBar
                        icon={statusBarProps.icon}
                        description={statusBarProps.description}
                    />
                </View>
            )}
            <LoadingBar shouldShow={shouldShowLoadingBar && shouldUseNarrowLayout} />
            <DecisionModal
                title={translate('common.downloadFailedTitle')}
                prompt={translate('common.downloadFailedDescription')}
                isSmallScreenWidth={isSmallScreenWidth}
                onSecondOptionSubmit={() => setDownloadErrorModalVisible(false)}
                secondOptionText={translate('common.buttonConfirm')}
                isVisible={downloadErrorModalVisible}
                onClose={() => setDownloadErrorModalVisible(false)}
            />
            <ConfirmModal
                title={translate('iou.deleteExpense', {count: 1})}
                isVisible={isDeleteModalVisible}
                onConfirm={() => {
                    setIsDeleteModalVisible(false);
                    if (!parentReportAction || !transaction) {
                        throw new Error('Data missing');
                    }
                    if (isTrackExpenseAction(parentReportAction)) {
                        deleteTrackExpense(
                            parentReport,
                            transaction.transactionID,
                            parentReportAction,
                            iouReport,
                            chatIOUReport,
                            duplicateTransactions,
                            duplicateTransactionViolations,
                            true,
                            isParentReportArchived,
                            isChatIOUReportArchived,
                        );
                    } else {
<<<<<<< HEAD
                        deleteTransactions([transaction.transactionID], duplicateTransactions, duplicateTransactionViolations, currentSearchHash);
=======
                        deleteMoneyRequest(
                            transaction.transactionID,
                            parentReportAction,
                            duplicateTransactions,
                            duplicateTransactionViolations,
                            iouReport,
                            chatIOUReport,
                            true,
                            undefined,
                            undefined,
                            isChatIOUReportArchived,
                        );
>>>>>>> 825fb54e
                        removeTransaction(transaction.transactionID);
                    }
                    onBackButtonPress();
                }}
                onCancel={() => setIsDeleteModalVisible(false)}
                prompt={translate('iou.deleteConfirmation', {count: 1})}
                confirmText={translate('common.delete')}
                cancelText={translate('common.cancel')}
                danger
                shouldEnableNewFocusManagement
            />
            {!!isRejectEducationalModalVisible && (
                <HoldOrRejectEducationalModal
                    onClose={dismissModalAndUpdateUseReject}
                    onConfirm={dismissModalAndUpdateUseReject}
                />
            )}
        </View>
    );
}

MoneyRequestHeader.displayName = 'MoneyRequestHeader';

export default MoneyRequestHeader;<|MERGE_RESOLUTION|>--- conflicted
+++ resolved
@@ -458,22 +458,7 @@
                             isChatIOUReportArchived,
                         );
                     } else {
-<<<<<<< HEAD
                         deleteTransactions([transaction.transactionID], duplicateTransactions, duplicateTransactionViolations, currentSearchHash);
-=======
-                        deleteMoneyRequest(
-                            transaction.transactionID,
-                            parentReportAction,
-                            duplicateTransactions,
-                            duplicateTransactionViolations,
-                            iouReport,
-                            chatIOUReport,
-                            true,
-                            undefined,
-                            undefined,
-                            isChatIOUReportArchived,
-                        );
->>>>>>> 825fb54e
                         removeTransaction(transaction.transactionID);
                     }
                     onBackButtonPress();
