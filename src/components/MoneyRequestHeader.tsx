import {useRoute} from '@react-navigation/native';
import type {ReactNode} from 'react';
import React, {useCallback, useContext, useEffect, useMemo, useState} from 'react';
import {View} from 'react-native';
import type {OnyxEntry} from 'react-native-onyx';
import type {ValueOf} from 'type-fest';
import useCurrentUserPersonalDetails from '@hooks/useCurrentUserPersonalDetails';
import useDuplicateTransactionsAndViolations from '@hooks/useDuplicateTransactionsAndViolations';
import useLoadingBarVisibility from '@hooks/useLoadingBarVisibility';
import useLocalize from '@hooks/useLocalize';
import useOnyx from '@hooks/useOnyx';
import useReportIsArchived from '@hooks/useReportIsArchived';
import useResponsiveLayout from '@hooks/useResponsiveLayout';
import useTheme from '@hooks/useTheme';
import useThemeStyles from '@hooks/useThemeStyles';
import useTransactionViolations from '@hooks/useTransactionViolations';
import {deleteMoneyRequest, deleteTrackExpense, initSplitExpense, markRejectViolationAsResolved} from '@libs/actions/IOU';
import {setupMergeTransactionData} from '@libs/actions/MergeTransaction';
import Navigation from '@libs/Navigation/Navigation';
import type {PlatformStackRouteProp} from '@libs/Navigation/PlatformStackNavigation/types';
import type {ReportsSplitNavigatorParamList, SearchReportParamList} from '@libs/Navigation/types';
import {getOriginalMessage, getReportActions, isMoneyRequestAction, isTrackExpenseAction} from '@libs/ReportActionsUtils';
import {getTransactionThreadPrimaryAction, isMarkAsResolvedAction} from '@libs/ReportPrimaryActionUtils';
import {getSecondaryTransactionThreadActions} from '@libs/ReportSecondaryActionUtils';
import {changeMoneyRequestHoldStatus, isSelfDM, navigateToDetailsPage, rejectMoneyRequestReason} from '@libs/ReportUtils';
import {getReviewNavigationRoute} from '@libs/TransactionPreviewUtils';
import {
    hasPendingRTERViolation as hasPendingRTERViolationTransactionUtils,
    isDuplicate as isDuplicateTransactionUtils,
    isExpensifyCardTransaction,
    isOnHold as isOnHoldTransactionUtils,
    isPending,
    isScanning,
    removeSettledAndApprovedTransactions,
    shouldShowBrokenConnectionViolation as shouldShowBrokenConnectionViolationTransactionUtils,
} from '@libs/TransactionUtils';
import variables from '@styles/variables';
import {dismissRejectUseExplanation} from '@userActions/IOU';
import {markAsCash as markAsCashAction} from '@userActions/Transaction';
import CONST from '@src/CONST';
import ONYXKEYS from '@src/ONYXKEYS';
import ROUTES from '@src/ROUTES';
import SCREENS from '@src/SCREENS';
import type {Policy, Report, ReportAction} from '@src/types/onyx';
import type IconAsset from '@src/types/utils/IconAsset';
import isLoadingOnyxValue from '@src/types/utils/isLoadingOnyxValue';
import BrokenConnectionDescription from './BrokenConnectionDescription';
import Button from './Button';
import ButtonWithDropdownMenu from './ButtonWithDropdownMenu';
import type {DropdownOption} from './ButtonWithDropdownMenu/types';
import ConfirmModal from './ConfirmModal';
import DecisionModal from './DecisionModal';
import {DelegateNoAccessContext} from './DelegateNoAccessModalProvider';
import HeaderWithBackButton from './HeaderWithBackButton';
import HoldOrRejectEducationalModal from './HoldOrRejectEducationalModal';
import Icon from './Icon';
import * as Expensicons from './Icon/Expensicons';
import LoadingBar from './LoadingBar';
import type {MoneyRequestHeaderStatusBarProps} from './MoneyRequestHeaderStatusBar';
import MoneyRequestHeaderStatusBar from './MoneyRequestHeaderStatusBar';
import MoneyRequestReportTransactionsNavigation from './MoneyRequestReportView/MoneyRequestReportTransactionsNavigation';
import {useSearchContext} from './Search/SearchContext';

type MoneyRequestHeaderProps = {
    /** The report currently being looked at */
    report: OnyxEntry<Report>;

    /** The policy which the report is tied to */
    policy: OnyxEntry<Policy>;

    /** The report action the transaction is tied to from the parent report */
    parentReportAction: OnyxEntry<ReportAction>;

    /** Method to trigger when pressing close button of the header */
    onBackButtonPress: (prioritizeBackTo?: boolean) => void;
};

function MoneyRequestHeader({report, parentReportAction, policy, onBackButtonPress}: MoneyRequestHeaderProps) {
    // We need to use isSmallScreenWidth instead of shouldUseNarrowLayout to use a correct layout for the hold expense modal https://github.com/Expensify/App/pull/47990#issuecomment-2362382026
    // eslint-disable-next-line rulesdir/prefer-shouldUseNarrowLayout-instead-of-isSmallScreenWidth
    const {shouldUseNarrowLayout, isSmallScreenWidth} = useResponsiveLayout();
    const route = useRoute<PlatformStackRouteProp<ReportsSplitNavigatorParamList, typeof SCREENS.REPORT> | PlatformStackRouteProp<SearchReportParamList, typeof SCREENS.SEARCH.REPORT_RHP>>();
    const [parentReport] = useOnyx(`${ONYXKEYS.COLLECTION.REPORT}${report?.parentReportID}`, {
        canBeMissing: false,
    });
    const [transaction] = useOnyx(
        `${ONYXKEYS.COLLECTION.TRANSACTION}${
            isMoneyRequestAction(parentReportAction) ? (getOriginalMessage(parentReportAction)?.IOUTransactionID ?? CONST.DEFAULT_NUMBER_ID) : CONST.DEFAULT_NUMBER_ID
        }`,
        {canBeMissing: true},
    );
    const transactionViolations = useTransactionViolations(transaction?.transactionID);
    const {duplicateTransactions, duplicateTransactionViolations} = useDuplicateTransactionsAndViolations(transaction?.transactionID ? [transaction.transactionID] : []);
    const [isDeleteModalVisible, setIsDeleteModalVisible] = useState(false);
    const [downloadErrorModalVisible, setDownloadErrorModalVisible] = useState(false);
    const [isRejectEducationalModalVisible, setIsRejectEducationalModalVisible] = useState(false);
    const [dismissedRejectUseExplanation] = useOnyx(ONYXKEYS.NVP_DISMISSED_REJECT_USE_EXPLANATION, {canBeMissing: true});
    const [dismissedHoldUseExplanation, dismissedHoldUseExplanationResult] = useOnyx(ONYXKEYS.NVP_DISMISSED_HOLD_USE_EXPLANATION, {canBeMissing: true});
    const shouldShowLoadingBar = useLoadingBarVisibility();
    const isLoadingHoldUseExplained = isLoadingOnyxValue(dismissedHoldUseExplanationResult);
    const styles = useThemeStyles();
    const theme = useTheme();
    const {translate} = useLocalize();
    const {login} = useCurrentUserPersonalDetails();
    const isOnHold = isOnHoldTransactionUtils(transaction);
    const isDuplicate = isDuplicateTransactionUtils(transaction);
    const reportID = report?.reportID;
    const {removeTransaction} = useSearchContext();

    const {isDelegateAccessRestricted, showDelegateNoAccessModal} = useContext(DelegateNoAccessContext);
    const isReportInRHP = route.name === SCREENS.SEARCH.REPORT_RHP;
    const isFromReviewDuplicates = !!route.params.backTo?.replace(/\?.*/g, '').endsWith('/duplicates/review');
    const shouldDisplayTransactionNavigation = !!(reportID && isReportInRHP);
    const isParentReportArchived = useReportIsArchived(report?.parentReportID);

    const hasPendingRTERViolation = hasPendingRTERViolationTransactionUtils(transactionViolations);

    const shouldShowBrokenConnectionViolation = shouldShowBrokenConnectionViolationTransactionUtils(parentReport, policy, transactionViolations);

    // If the parent report is a selfDM, it should always be opened in the Inbox tab
    const shouldOpenParentReportInCurrentTab = !isSelfDM(parentReport);

    const markAsCash = useCallback(() => {
        markAsCashAction(transaction?.transactionID, reportID);
    }, [reportID, transaction?.transactionID]);

    const getStatusIcon: (src: IconAsset) => ReactNode = (src) => (
        <Icon
            src={src}
            height={variables.iconSizeSmall}
            width={variables.iconSizeSmall}
            fill={theme.icon}
        />
    );

    const getStatusBarProps: () => MoneyRequestHeaderStatusBarProps | undefined = () => {
        if (isOnHold) {
            return {icon: getStatusIcon(Expensicons.Stopwatch), description: translate('iou.expenseOnHold')};
        }
        if (isMarkAsResolvedAction(parentReport, transactionViolations, policy)) {
            return {icon: getStatusIcon(Expensicons.Hourglass), description: translate('iou.reject.rejectedStatus')};
        }

        if (isDuplicate) {
            return {icon: getStatusIcon(Expensicons.Flag), description: translate('iou.expenseDuplicate')};
        }

        if (isExpensifyCardTransaction(transaction) && isPending(transaction)) {
            return {icon: getStatusIcon(Expensicons.CreditCardHourglass), description: translate('iou.transactionPendingDescription')};
        }
        if (shouldShowBrokenConnectionViolation) {
            return {
                icon: getStatusIcon(Expensicons.Hourglass),
                description: (
                    <BrokenConnectionDescription
                        transactionID={transaction?.transactionID}
                        report={parentReport}
                        policy={policy}
                    />
                ),
            };
        }
        if (hasPendingRTERViolation) {
            return {icon: getStatusIcon(Expensicons.Hourglass), description: translate('iou.pendingMatchWithCreditCardDescription')};
        }
        if (isScanning(transaction)) {
            return {icon: getStatusIcon(Expensicons.ReceiptScan), description: translate('iou.receiptScanInProgressDescription')};
        }
    };

    const statusBarProps = getStatusBarProps();

    useEffect(() => {
        // eslint-disable-next-line @typescript-eslint/prefer-nullish-coalescing
        if (isLoadingHoldUseExplained || dismissedHoldUseExplanation || !isOnHold) {
            return;
        }
        Navigation.navigate(ROUTES.PROCESS_MONEY_REQUEST_HOLD.getRoute(Navigation.getReportRHPActiveRoute()));
    }, [dismissedHoldUseExplanation, isLoadingHoldUseExplained, isOnHold]);

    const primaryAction = useMemo(() => {
        if (!report || !parentReport || !transaction) {
            return '';
        }
<<<<<<< HEAD
        return getTransactionThreadPrimaryAction(login ?? '', report, parentReport, transaction, transactionViolations, policy);
    }, [parentReport, policy, report, transaction, transactionViolations, login]);
=======
        return getTransactionThreadPrimaryAction(report, parentReport, transaction, transactionViolations, policy, isFromReviewDuplicates);
    }, [parentReport, policy, report, transaction, transactionViolations, isFromReviewDuplicates]);
>>>>>>> 6bd984f3

    const primaryActionImplementation = {
        [CONST.REPORT.TRANSACTION_PRIMARY_ACTIONS.REMOVE_HOLD]: (
            <Button
                success
                text={translate('iou.unhold')}
                onPress={() => {
                    changeMoneyRequestHoldStatus(parentReportAction);
                }}
            />
        ),
        [CONST.REPORT.TRANSACTION_PRIMARY_ACTIONS.MARK_AS_RESOLVED]: (
            <Button
                success
                onPress={() => {
                    if (!transaction?.transactionID) {
                        return;
                    }
                    markRejectViolationAsResolved(transaction?.transactionID, reportID);
                }}
                text={translate('iou.reject.markAsResolved')}
            />
        ),
        [CONST.REPORT.TRANSACTION_PRIMARY_ACTIONS.REVIEW_DUPLICATES]: (
            <Button
                success
                text={translate('iou.reviewDuplicates')}
                onPress={() => {
                    if (!reportID) {
                        return;
                    }
                    Navigation.navigate(ROUTES.TRANSACTION_DUPLICATE_REVIEW_PAGE.getRoute(reportID, Navigation.getReportRHPActiveRoute()));
                }}
            />
        ),
        [CONST.REPORT.TRANSACTION_PRIMARY_ACTIONS.KEEP_THIS_ONE]: (
            <Button
                success
                text={translate('violations.keepThisOne')}
                onPress={() => {
                    if (!reportID) {
                        return;
                    }
                    Navigation.navigate(
                        getReviewNavigationRoute(
                            Navigation.getActiveRoute(),
                            reportID,
                            transaction,
                            removeSettledAndApprovedTransactions(Object.values(duplicateTransactions ?? {}).filter((t) => t?.transactionID !== transaction?.transactionID)),
                        ),
                    );
                }}
            />
        ),
        [CONST.REPORT.TRANSACTION_PRIMARY_ACTIONS.MARK_AS_CASH]: (
            <Button
                success
                text={translate('iou.markAsCash')}
                onPress={markAsCash}
            />
        ),
    };

    const secondaryActions = useMemo(() => {
        const reportActions = !!parentReport && getReportActions(parentReport);
        if (!transaction || !reportActions) {
            return [];
        }
        return getSecondaryTransactionThreadActions(login ?? '', parentReport, transaction, Object.values(reportActions), policy, report);
    }, [report, parentReport, policy, transaction, login]);

    const dismissModalAndUpdateUseReject = () => {
        setIsRejectEducationalModalVisible(false);
        dismissRejectUseExplanation();
        if (parentReportAction) {
            rejectMoneyRequestReason(parentReportAction);
        }
    };

    const secondaryActionsImplementation: Record<ValueOf<typeof CONST.REPORT.TRANSACTION_SECONDARY_ACTIONS>, DropdownOption<ValueOf<typeof CONST.REPORT.TRANSACTION_SECONDARY_ACTIONS>>> = {
        [CONST.REPORT.TRANSACTION_SECONDARY_ACTIONS.HOLD]: {
            text: translate('iou.hold'),
            icon: Expensicons.Stopwatch,
            value: CONST.REPORT.TRANSACTION_SECONDARY_ACTIONS.HOLD,
            onSelected: () => {
                if (!parentReportAction) {
                    throw new Error('Parent action does not exist');
                }

                if (isDelegateAccessRestricted) {
                    showDelegateNoAccessModal();
                    return;
                }

                changeMoneyRequestHoldStatus(parentReportAction);
            },
        },
        [CONST.REPORT.TRANSACTION_SECONDARY_ACTIONS.REMOVE_HOLD]: {
            text: translate('iou.unhold'),
            icon: Expensicons.Stopwatch,
            value: CONST.REPORT.TRANSACTION_SECONDARY_ACTIONS.REMOVE_HOLD,
            onSelected: () => {
                if (!parentReportAction) {
                    throw new Error('Parent action does not exist');
                }

                changeMoneyRequestHoldStatus(parentReportAction);
            },
        },
        [CONST.REPORT.TRANSACTION_SECONDARY_ACTIONS.SPLIT]: {
            text: translate('iou.split'),
            icon: Expensicons.ArrowSplit,
            value: CONST.REPORT.SECONDARY_ACTIONS.SPLIT,
            onSelected: () => {
                initSplitExpense(transaction);
            },
        },
        [CONST.REPORT.TRANSACTION_SECONDARY_ACTIONS.MERGE]: {
            text: translate('common.merge'),
            icon: Expensicons.ArrowCollapse,
            value: CONST.REPORT.TRANSACTION_SECONDARY_ACTIONS.MERGE,
            onSelected: () => {
                if (!transaction) {
                    return;
                }

                setupMergeTransactionData(transaction.transactionID, {targetTransactionID: transaction.transactionID});
                Navigation.navigate(ROUTES.MERGE_TRANSACTION_LIST_PAGE.getRoute(transaction.transactionID, Navigation.getActiveRoute()));
            },
        },
        [CONST.REPORT.TRANSACTION_SECONDARY_ACTIONS.VIEW_DETAILS]: {
            value: CONST.REPORT.SECONDARY_ACTIONS.VIEW_DETAILS,
            text: translate('iou.viewDetails'),
            icon: Expensicons.Info,
            onSelected: () => {
                navigateToDetailsPage(report, Navigation.getActiveRoute());
            },
        },
        [CONST.REPORT.TRANSACTION_SECONDARY_ACTIONS.DELETE]: {
            text: translate('common.delete'),
            icon: Expensicons.Trashcan,
            value: CONST.REPORT.SECONDARY_ACTIONS.DELETE,
            onSelected: () => {
                setIsDeleteModalVisible(true);
            },
        },
        [CONST.REPORT.TRANSACTION_SECONDARY_ACTIONS.REJECT]: {
            text: translate('common.reject'),
            icon: Expensicons.ThumbsDown,
            value: CONST.REPORT.TRANSACTION_SECONDARY_ACTIONS.REJECT,
            onSelected: () => {
                if (dismissedRejectUseExplanation) {
                    if (parentReportAction) {
                        rejectMoneyRequestReason(parentReportAction);
                    }
                } else {
                    setIsRejectEducationalModalVisible(true);
                }
            },
        },
    };

    const applicableSecondaryActions = secondaryActions.map((action) => secondaryActionsImplementation[action]);

    return (
        <View style={[styles.pl0, styles.borderBottom]}>
            <HeaderWithBackButton
                shouldShowBorderBottom={false}
                shouldShowReportAvatarWithDisplay
                shouldShowPinButton={false}
                report={
                    reportID
                        ? {
                              ...report,
                              reportID,
                              ownerAccountID: parentReport?.ownerAccountID,
                          }
                        : undefined
                }
                shouldShowBackButton={shouldUseNarrowLayout}
                shouldDisplaySearchRouter={!isReportInRHP}
                shouldDisplayHelpButton={!isReportInRHP}
                onBackButtonPress={() => onBackButtonPress(isFromReviewDuplicates)}
                shouldEnableDetailPageNavigation
                openParentReportInCurrentTab={shouldOpenParentReportInCurrentTab}
            >
                {!shouldUseNarrowLayout && (
                    <View style={[styles.flexRow, styles.gap2]}>
                        {!!primaryAction && primaryActionImplementation[primaryAction]}
                        {!!applicableSecondaryActions.length && (
                            <ButtonWithDropdownMenu
                                success={false}
                                onPress={() => {}}
                                shouldAlwaysShowDropdownMenu
                                customText={translate('common.more')}
                                options={applicableSecondaryActions}
                                isSplitButton={false}
                            />
                        )}
                    </View>
                )}
                {shouldDisplayTransactionNavigation && <MoneyRequestReportTransactionsNavigation currentReportID={reportID} />}
            </HeaderWithBackButton>
            {shouldUseNarrowLayout && (
                <View style={[styles.flexRow, styles.gap2, styles.pb3, styles.ph5, styles.w100, styles.alignItemsCenter, styles.justifyContentCenter]}>
                    {!!primaryAction && <View style={[styles.flexGrow4]}>{primaryActionImplementation[primaryAction]}</View>}
                    {!!applicableSecondaryActions.length && (
                        <ButtonWithDropdownMenu
                            success={false}
                            onPress={() => {}}
                            shouldAlwaysShowDropdownMenu
                            customText={translate('common.more')}
                            options={applicableSecondaryActions}
                            isSplitButton={false}
                            wrapperStyle={[!primaryAction && styles.flexGrow4]}
                        />
                    )}
                </View>
            )}
            {!!statusBarProps && (
                <View style={[styles.ph5, styles.pb3]}>
                    <MoneyRequestHeaderStatusBar
                        icon={statusBarProps.icon}
                        description={statusBarProps.description}
                    />
                </View>
            )}
            <LoadingBar shouldShow={shouldShowLoadingBar && shouldUseNarrowLayout} />
            <DecisionModal
                title={translate('common.downloadFailedTitle')}
                prompt={translate('common.downloadFailedDescription')}
                isSmallScreenWidth={isSmallScreenWidth}
                onSecondOptionSubmit={() => setDownloadErrorModalVisible(false)}
                secondOptionText={translate('common.buttonConfirm')}
                isVisible={downloadErrorModalVisible}
                onClose={() => setDownloadErrorModalVisible(false)}
            />
            <ConfirmModal
                title={translate('iou.deleteExpense', {count: 1})}
                isVisible={isDeleteModalVisible}
                onConfirm={() => {
                    setIsDeleteModalVisible(false);
                    if (!parentReportAction || !transaction) {
                        throw new Error('Data missing');
                    }
                    if (isTrackExpenseAction(parentReportAction)) {
                        deleteTrackExpense(
                            report?.parentReportID,
                            transaction.transactionID,
                            parentReportAction,
                            duplicateTransactions,
                            duplicateTransactionViolations,
                            true,
                            isParentReportArchived,
                        );
                    } else {
                        deleteMoneyRequest(transaction.transactionID, parentReportAction, duplicateTransactions, duplicateTransactionViolations, true);
                        removeTransaction(transaction.transactionID);
                    }
                    onBackButtonPress();
                }}
                onCancel={() => setIsDeleteModalVisible(false)}
                prompt={translate('iou.deleteConfirmation', {count: 1})}
                confirmText={translate('common.delete')}
                cancelText={translate('common.cancel')}
                danger
                shouldEnableNewFocusManagement
            />
            {!!isRejectEducationalModalVisible && (
                <HoldOrRejectEducationalModal
                    onClose={dismissModalAndUpdateUseReject}
                    onConfirm={dismissModalAndUpdateUseReject}
                />
            )}
        </View>
    );
}

MoneyRequestHeader.displayName = 'MoneyRequestHeader';

export default MoneyRequestHeader;<|MERGE_RESOLUTION|>--- conflicted
+++ resolved
@@ -182,13 +182,8 @@
         if (!report || !parentReport || !transaction) {
             return '';
         }
-<<<<<<< HEAD
-        return getTransactionThreadPrimaryAction(login ?? '', report, parentReport, transaction, transactionViolations, policy);
-    }, [parentReport, policy, report, transaction, transactionViolations, login]);
-=======
-        return getTransactionThreadPrimaryAction(report, parentReport, transaction, transactionViolations, policy, isFromReviewDuplicates);
-    }, [parentReport, policy, report, transaction, transactionViolations, isFromReviewDuplicates]);
->>>>>>> 6bd984f3
+        return getTransactionThreadPrimaryAction(login ?? '', report, parentReport, transaction, transactionViolations, policy, isFromReviewDuplicates);
+    }, [parentReport, policy, report, transaction, transactionViolations, isFromReviewDuplicates, login]);
 
     const primaryActionImplementation = {
         [CONST.REPORT.TRANSACTION_PRIMARY_ACTIONS.REMOVE_HOLD]: (
