--- conflicted
+++ resolved
@@ -201,13 +201,8 @@
         if (!transaction || !reportActions) {
             return [];
         }
-<<<<<<< HEAD
-        return getSecondaryTransactionThreadActions(parentReport, transaction, policy);
+        return getSecondaryTransactionThreadActions(parentReport, transaction, Object.values(reportActions), policy);
     }, [parentReport, policy, transaction]);
-=======
-        return getSecondaryTransactionThreadActions(parentReport, transaction, Object.values(reportActions));
-    }, [parentReport, transaction]);
->>>>>>> 1edb97c0
 
     const secondaryActionsImplementation: Record<ValueOf<typeof CONST.REPORT.TRANSACTION_SECONDARY_ACTIONS>, DropdownOption<ValueOf<typeof CONST.REPORT.TRANSACTION_SECONDARY_ACTIONS>>> = {
         [CONST.REPORT.TRANSACTION_SECONDARY_ACTIONS.HOLD]: {
