--- conflicted
+++ resolved
@@ -258,13 +258,8 @@
         if (!transaction || !parentReportAction || !parentReport) {
             return [];
         }
-<<<<<<< HEAD
-        return getSecondaryTransactionThreadActions(parentReport, transaction, parentReportAction, policy, report);
-    }, [parentReport, transaction, parentReportAction, policy, report]);
-=======
-        return getSecondaryTransactionThreadActions(currentUserLogin ?? '', parentReport, transaction, Object.values(reportActions), policy, report);
-    }, [report, parentReport, policy, transaction, currentUserLogin]);
->>>>>>> 6d11ad2b
+        return getSecondaryTransactionThreadActions(currentUserLogin ?? '', parentReport, transaction, parentReportAction, policy, report);
+    }, [parentReport, transaction, parentReportAction, policy, report, currentUserLogin]);
 
     const dismissModalAndUpdateUseReject = () => {
         setIsRejectEducationalModalVisible(false);
