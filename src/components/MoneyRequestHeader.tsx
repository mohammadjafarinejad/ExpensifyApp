import {useRoute} from '@react-navigation/native';
import type {ReactNode} from 'react';
<<<<<<< HEAD
import React, {memo, useCallback, useContext, useEffect, useMemo, useState} from 'react';
=======
import React, {useCallback, useEffect, useMemo, useState} from 'react';
>>>>>>> ce1f8bc3
import {View} from 'react-native';
import type {OnyxEntry} from 'react-native-onyx';
import type {ValueOf} from 'type-fest';
import useLoadingBarVisibility from '@hooks/useLoadingBarVisibility';
import useLocalize from '@hooks/useLocalize';
import useOnyx from '@hooks/useOnyx';
import useResponsiveLayout from '@hooks/useResponsiveLayout';
import useTheme from '@hooks/useTheme';
import useThemeStyles from '@hooks/useThemeStyles';
import useTransactionViolations from '@hooks/useTransactionViolations';
import {deleteMoneyRequest, deleteTrackExpense, initSplitExpense} from '@libs/actions/IOU';
import Navigation from '@libs/Navigation/Navigation';
import {getOriginalMessage, getReportActions, isMoneyRequestAction, isTrackExpenseAction} from '@libs/ReportActionsUtils';
import {getTransactionThreadPrimaryAction} from '@libs/ReportPrimaryActionUtils';
import {getSecondaryTransactionThreadActions} from '@libs/ReportSecondaryActionUtils';
import {changeMoneyRequestHoldStatus, isSelfDM, navigateToDetailsPage} from '@libs/ReportUtils';
import {
    hasPendingRTERViolation as hasPendingRTERViolationTransactionUtils,
    isDuplicate as isDuplicateTransactionUtils,
    isExpensifyCardTransaction,
    isOnHold as isOnHoldTransactionUtils,
    isPending,
    isScanning,
    shouldShowBrokenConnectionViolation as shouldShowBrokenConnectionViolationTransactionUtils,
} from '@libs/TransactionUtils';
import variables from '@styles/variables';
import {markAsCash as markAsCashAction} from '@userActions/Transaction';
import CONST from '@src/CONST';
import ONYXKEYS from '@src/ONYXKEYS';
import ROUTES from '@src/ROUTES';
import SCREENS from '@src/SCREENS';
import type {Policy, Report, ReportAction} from '@src/types/onyx';
import type IconAsset from '@src/types/utils/IconAsset';
import isLoadingOnyxValue from '@src/types/utils/isLoadingOnyxValue';
import BrokenConnectionDescription from './BrokenConnectionDescription';
import Button from './Button';
import ButtonWithDropdownMenu from './ButtonWithDropdownMenu';
import type {DropdownOption} from './ButtonWithDropdownMenu/types';
import ConfirmModal from './ConfirmModal';
import DecisionModal from './DecisionModal';
import {DelegateNoAccessContext} from './DelegateNoAccessModalProvider';
import HeaderWithBackButton from './HeaderWithBackButton';
import Icon from './Icon';
import * as Expensicons from './Icon/Expensicons';
import LoadingBar from './LoadingBar';
import type {MoneyRequestHeaderStatusBarProps} from './MoneyRequestHeaderStatusBar';
import MoneyRequestHeaderStatusBar from './MoneyRequestHeaderStatusBar';
import MoneyRequestReportTransactionsNavigation from './MoneyRequestReportView/MoneyRequestReportTransactionsNavigation';
import {useSearchContext} from './Search/SearchContext';

type MoneyRequestHeaderProps = {
    /** The report currently being looked at */
    report: OnyxEntry<Report>;

    /** The policy which the report is tied to */
    policy: OnyxEntry<Policy>;

    /** The report action the transaction is tied to from the parent report */
    parentReportAction: OnyxEntry<ReportAction>;

    /** Method to trigger when pressing close button of the header */
    onBackButtonPress: () => void;
};

function MoneyRequestHeader({report, parentReportAction, policy, onBackButtonPress}: MoneyRequestHeaderProps) {
    // We need to use isSmallScreenWidth instead of shouldUseNarrowLayout to use a correct layout for the hold expense modal https://github.com/Expensify/App/pull/47990#issuecomment-2362382026
    // eslint-disable-next-line rulesdir/prefer-shouldUseNarrowLayout-instead-of-isSmallScreenWidth
    const {shouldUseNarrowLayout, isSmallScreenWidth} = useResponsiveLayout();
    const route = useRoute();
    const [parentReport] = useOnyx(`${ONYXKEYS.COLLECTION.REPORT}${report?.parentReportID}`, {
        canBeMissing: false,
    });
    const [transaction] = useOnyx(
        `${ONYXKEYS.COLLECTION.TRANSACTION}${
            isMoneyRequestAction(parentReportAction) ? (getOriginalMessage(parentReportAction)?.IOUTransactionID ?? CONST.DEFAULT_NUMBER_ID) : CONST.DEFAULT_NUMBER_ID
        }`,
        {canBeMissing: true},
    );
    const transactionViolations = useTransactionViolations(transaction?.transactionID);

    const [isDeleteModalVisible, setIsDeleteModalVisible] = useState(false);
    const [downloadErrorModalVisible, setDownloadErrorModalVisible] = useState(false);
    const [dismissedHoldUseExplanation, dismissedHoldUseExplanationResult] = useOnyx(ONYXKEYS.NVP_DISMISSED_HOLD_USE_EXPLANATION, {canBeMissing: false});
    const shouldShowLoadingBar = useLoadingBarVisibility();
    const isLoadingHoldUseExplained = isLoadingOnyxValue(dismissedHoldUseExplanationResult);
    const styles = useThemeStyles();
    const theme = useTheme();
    const {translate} = useLocalize();
    const isOnHold = isOnHoldTransactionUtils(transaction);
    const isDuplicate = isDuplicateTransactionUtils(transaction);
    const reportID = report?.reportID;
    const {removeTransaction} = useSearchContext();
    const {isDelegateAccessRestricted, showDelegateNoAccessModal} = useContext(DelegateNoAccessContext);
    const isReportInRHP = route.name === SCREENS.SEARCH.REPORT_RHP;
    const shouldDisplayTransactionNavigation = !!(reportID && isReportInRHP);

    const hasPendingRTERViolation = hasPendingRTERViolationTransactionUtils(transactionViolations);

    const shouldShowBrokenConnectionViolation = shouldShowBrokenConnectionViolationTransactionUtils(parentReport, policy, transactionViolations);

    // If the parent report is a selfDM, it should always be opened in the Inbox tab
    const shouldOpenParentReportInCurrentTab = !isSelfDM(parentReport);

    const markAsCash = useCallback(() => {
        markAsCashAction(transaction?.transactionID, reportID);
    }, [reportID, transaction?.transactionID]);

    const getStatusIcon: (src: IconAsset) => ReactNode = (src) => (
        <Icon
            src={src}
            height={variables.iconSizeSmall}
            width={variables.iconSizeSmall}
            fill={theme.icon}
        />
    );

    const getStatusBarProps: () => MoneyRequestHeaderStatusBarProps | undefined = () => {
        if (isOnHold) {
            return {icon: getStatusIcon(Expensicons.Stopwatch), description: translate('iou.expenseOnHold')};
        }

        if (isDuplicate) {
            return {icon: getStatusIcon(Expensicons.Flag), description: translate('iou.expenseDuplicate')};
        }

        if (isExpensifyCardTransaction(transaction) && isPending(transaction)) {
            return {icon: getStatusIcon(Expensicons.CreditCardHourglass), description: translate('iou.transactionPendingDescription')};
        }
        if (shouldShowBrokenConnectionViolation) {
            return {
                icon: getStatusIcon(Expensicons.Hourglass),
                description: (
                    <BrokenConnectionDescription
                        transactionID={transaction?.transactionID}
                        report={parentReport}
                        policy={policy}
                    />
                ),
            };
        }
        if (hasPendingRTERViolation) {
            return {icon: getStatusIcon(Expensicons.Hourglass), description: translate('iou.pendingMatchWithCreditCardDescription')};
        }
        if (isScanning(transaction)) {
            return {icon: getStatusIcon(Expensicons.ReceiptScan), description: translate('iou.receiptScanInProgressDescription')};
        }
    };

    const statusBarProps = getStatusBarProps();

    useEffect(() => {
        // eslint-disable-next-line @typescript-eslint/prefer-nullish-coalescing
        if (isLoadingHoldUseExplained || dismissedHoldUseExplanation || !isOnHold) {
            return;
        }
        Navigation.navigate(ROUTES.PROCESS_MONEY_REQUEST_HOLD.getRoute(Navigation.getReportRHPActiveRoute()));
    }, [dismissedHoldUseExplanation, isLoadingHoldUseExplained, isOnHold]);

    const primaryAction = useMemo(() => {
        if (!report || !parentReport || !transaction) {
            return '';
        }
        return getTransactionThreadPrimaryAction(report, parentReport, transaction, transactionViolations, policy);
    }, [parentReport, policy, report, transaction, transactionViolations]);

    const primaryActionImplementation = {
        [CONST.REPORT.TRANSACTION_PRIMARY_ACTIONS.REMOVE_HOLD]: (
            <Button
                success
                text={translate('iou.unhold')}
                onPress={() => {
                    changeMoneyRequestHoldStatus(parentReportAction);
                }}
            />
        ),
        [CONST.REPORT.TRANSACTION_PRIMARY_ACTIONS.REVIEW_DUPLICATES]: (
            <Button
                success
                text={translate('iou.reviewDuplicates')}
                onPress={() => {
                    if (!reportID) {
                        return;
                    }
                    Navigation.navigate(ROUTES.TRANSACTION_DUPLICATE_REVIEW_PAGE.getRoute(reportID, Navigation.getReportRHPActiveRoute()));
                }}
            />
        ),
        [CONST.REPORT.TRANSACTION_PRIMARY_ACTIONS.MARK_AS_CASH]: (
            <Button
                success
                text={translate('iou.markAsCash')}
                onPress={markAsCash}
            />
        ),
    };

    const secondaryActions = useMemo(() => {
        const reportActions = !!parentReport && getReportActions(parentReport);
        if (!transaction || !reportActions) {
            return [];
        }
        return getSecondaryTransactionThreadActions(parentReport, transaction, Object.values(reportActions), policy);
    }, [parentReport, policy, transaction]);

    const secondaryActionsImplementation: Record<ValueOf<typeof CONST.REPORT.TRANSACTION_SECONDARY_ACTIONS>, DropdownOption<ValueOf<typeof CONST.REPORT.TRANSACTION_SECONDARY_ACTIONS>>> = {
        [CONST.REPORT.TRANSACTION_SECONDARY_ACTIONS.HOLD]: {
            text: translate('iou.hold'),
            icon: Expensicons.Stopwatch,
            value: CONST.REPORT.TRANSACTION_SECONDARY_ACTIONS.HOLD,
            onSelected: () => {
                if (!parentReportAction) {
                    throw new Error('Parent action does not exist');
                }

<<<<<<< HEAD
                    if (isDelegateAccessRestricted) {
                        showDelegateNoAccessModal();
                        return;
                    }

                    changeMoneyRequestHoldStatus(parentReportAction);
                },
=======
                changeMoneyRequestHoldStatus(parentReportAction);
>>>>>>> ce1f8bc3
            },
        },
        [CONST.REPORT.TRANSACTION_SECONDARY_ACTIONS.SPLIT]: {
            text: translate('iou.split'),
            icon: Expensicons.ArrowSplit,
            value: CONST.REPORT.SECONDARY_ACTIONS.SPLIT,
            onSelected: () => {
                initSplitExpense(transaction, reportID ?? String(CONST.DEFAULT_NUMBER_ID));
            },
        },
        [CONST.REPORT.TRANSACTION_SECONDARY_ACTIONS.VIEW_DETAILS]: {
            value: CONST.REPORT.SECONDARY_ACTIONS.VIEW_DETAILS,
            text: translate('iou.viewDetails'),
            icon: Expensicons.Info,
            onSelected: () => {
                navigateToDetailsPage(report, Navigation.getReportRHPActiveRoute());
            },
        },
        [CONST.REPORT.TRANSACTION_SECONDARY_ACTIONS.DELETE]: {
            text: translate('common.delete'),
            icon: Expensicons.Trashcan,
            value: CONST.REPORT.SECONDARY_ACTIONS.DELETE,
            onSelected: () => {
                setIsDeleteModalVisible(true);
            },
        },
    };

    const applicableSecondaryActions = secondaryActions.map((action) => secondaryActionsImplementation[action]);

    return (
        <View style={[styles.pl0, styles.borderBottom]}>
            <HeaderWithBackButton
                shouldShowBorderBottom={false}
                shouldShowReportAvatarWithDisplay
                shouldShowPinButton={false}
                report={
                    reportID
                        ? {
                              ...report,
                              reportID,
                              ownerAccountID: parentReport?.ownerAccountID,
                          }
                        : undefined
                }
                policy={policy}
                shouldShowBackButton={shouldUseNarrowLayout}
                shouldDisplaySearchRouter={!isReportInRHP}
                shouldDisplayHelpButton={!isReportInRHP}
                onBackButtonPress={onBackButtonPress}
                shouldEnableDetailPageNavigation
                openParentReportInCurrentTab={shouldOpenParentReportInCurrentTab}
            >
                {!shouldUseNarrowLayout && (
                    <View style={[styles.flexRow, styles.gap2]}>
                        {!!primaryAction && primaryActionImplementation[primaryAction]}
                        {!!applicableSecondaryActions.length && (
                            <ButtonWithDropdownMenu
                                success={false}
                                onPress={() => {}}
                                shouldAlwaysShowDropdownMenu
                                customText={translate('common.more')}
                                options={applicableSecondaryActions}
                                isSplitButton={false}
                            />
                        )}
                    </View>
                )}
                {shouldDisplayTransactionNavigation && <MoneyRequestReportTransactionsNavigation currentReportID={reportID} />}
            </HeaderWithBackButton>
            {shouldUseNarrowLayout && (
                <View style={[styles.flexRow, styles.gap2, styles.pb3, styles.ph5, styles.w100, styles.alignItemsCenter, styles.justifyContentCenter]}>
                    {!!primaryAction && <View style={[styles.flexGrow4]}>{primaryActionImplementation[primaryAction]}</View>}
                    {!!applicableSecondaryActions.length && (
                        <ButtonWithDropdownMenu
                            success={false}
                            onPress={() => {}}
                            shouldAlwaysShowDropdownMenu
                            customText={translate('common.more')}
                            options={applicableSecondaryActions}
                            isSplitButton={false}
                            wrapperStyle={[!primaryAction && styles.flexGrow4]}
                        />
                    )}
                </View>
            )}
            {!!statusBarProps && (
                <View style={[styles.ph5, styles.pb3]}>
                    <MoneyRequestHeaderStatusBar
                        icon={statusBarProps.icon}
                        description={statusBarProps.description}
                    />
                </View>
            )}
            <LoadingBar shouldShow={shouldShowLoadingBar && shouldUseNarrowLayout} />
            <DecisionModal
                title={translate('common.downloadFailedTitle')}
                prompt={translate('common.downloadFailedDescription')}
                isSmallScreenWidth={isSmallScreenWidth}
                onSecondOptionSubmit={() => setDownloadErrorModalVisible(false)}
                secondOptionText={translate('common.buttonConfirm')}
                isVisible={downloadErrorModalVisible}
                onClose={() => setDownloadErrorModalVisible(false)}
            />
            <ConfirmModal
                title={translate('iou.deleteExpense', {count: 1})}
                isVisible={isDeleteModalVisible}
                onConfirm={() => {
                    setIsDeleteModalVisible(false);
                    if (!parentReportAction || !transaction) {
                        throw new Error('Data missing');
                    }
                    if (isTrackExpenseAction(parentReportAction)) {
                        deleteTrackExpense(report?.parentReportID, transaction.transactionID, parentReportAction, true);
                    } else {
                        deleteMoneyRequest(transaction.transactionID, parentReportAction, true);
                        removeTransaction(transaction.transactionID);
                    }
                    onBackButtonPress();
                }}
                onCancel={() => setIsDeleteModalVisible(false)}
                prompt={translate('iou.deleteConfirmation', {count: 1})}
                confirmText={translate('common.delete')}
                cancelText={translate('common.cancel')}
                danger
                shouldEnableNewFocusManagement
            />
        </View>
    );
}

MoneyRequestHeader.displayName = 'MoneyRequestHeader';

export default MoneyRequestHeader;<|MERGE_RESOLUTION|>--- conflicted
+++ resolved
@@ -1,10 +1,6 @@
 import {useRoute} from '@react-navigation/native';
 import type {ReactNode} from 'react';
-<<<<<<< HEAD
-import React, {memo, useCallback, useContext, useEffect, useMemo, useState} from 'react';
-=======
-import React, {useCallback, useEffect, useMemo, useState} from 'react';
->>>>>>> ce1f8bc3
+import React, {useCallback, useContext, useEffect, useMemo, useState} from 'react';
 import {View} from 'react-native';
 import type {OnyxEntry} from 'react-native-onyx';
 import type {ValueOf} from 'type-fest';
@@ -219,17 +215,12 @@
                     throw new Error('Parent action does not exist');
                 }
 
-<<<<<<< HEAD
-                    if (isDelegateAccessRestricted) {
-                        showDelegateNoAccessModal();
-                        return;
-                    }
-
-                    changeMoneyRequestHoldStatus(parentReportAction);
-                },
-=======
+                if (isDelegateAccessRestricted) {
+                    showDelegateNoAccessModal();
+                    return;
+                }
+
                 changeMoneyRequestHoldStatus(parentReportAction);
->>>>>>> ce1f8bc3
             },
         },
         [CONST.REPORT.TRANSACTION_SECONDARY_ACTIONS.SPLIT]: {
