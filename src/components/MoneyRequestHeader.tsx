--- conflicted
+++ resolved
@@ -64,12 +64,8 @@
     const isApproved = ReportUtils.isReportApproved(moneyRequestReport);
     const isDraft = ReportUtils.isOpenExpenseReport(moneyRequestReport);
     const isOnHold = TransactionUtils.isOnHold(transaction);
-<<<<<<< HEAD
     const isDuplicate = TransactionUtils.isDuplicate(transaction?.transactionID ?? '');
-    const {windowWidth} = useWindowDimensions();
-=======
     const {isSmallScreenWidth, windowWidth} = useWindowDimensions();
->>>>>>> 9e9d8cdd
 
     // Only the requestor can take delete the expense, admins can only edit it.
     const isActionOwner = typeof parentReportAction?.actorAccountID === 'number' && typeof session?.accountID === 'number' && parentReportAction.actorAccountID === session?.accountID;
