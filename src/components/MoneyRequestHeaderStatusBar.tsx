--- conflicted
+++ resolved
@@ -24,15 +24,6 @@
     const borderBottomStyle = shouldShowBorderBottom ? styles.borderBottom : {};
     return (
         <View style={[styles.dFlex, styles.flexRow, styles.alignItemsCenter, styles.flexGrow1, styles.overflowHidden, styles.ph5, styles.pb3, borderBottomStyle]}>
-<<<<<<< HEAD
-            {typeof title === 'string' ? (
-                <View style={[styles.moneyRequestHeaderStatusBarBadge]}>
-                    <Text style={[styles.textStrong, styles.textMicroBold]}>{title}</Text>
-                </View>
-            ) : (
-                <View style={[styles.mr1]}>{title}</View>
-            )}
-=======
             <View style={[styles.mr3]}>
                 <Badge
                     text={title}
@@ -40,7 +31,6 @@
                     error={danger}
                 />
             </View>
->>>>>>> cd9a9ad7
             <View style={[styles.flexShrink1]}>
                 <Text style={[styles.textLabelSupporting]}>{description}</Text>
             </View>
