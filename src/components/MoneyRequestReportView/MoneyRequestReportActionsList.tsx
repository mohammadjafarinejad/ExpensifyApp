--- conflicted
+++ resolved
@@ -100,18 +100,13 @@
         canEvict: false,
         canBeMissing: true,
         selector: (parentReportActions) => getParentReportAction(parentReportActions, report?.parentReportActionID),
-        canBeMissing: true,
     });
 
     const mostRecentIOUReportActionID = useMemo(() => getMostRecentIOURequestActionID(reportActions), [reportActions]);
     const transactionThreadReportID = getOneTransactionThreadReportID(reportID, reportActions ?? [], false);
     const firstVisibleReportActionID = useMemo(() => getFirstVisibleReportActionID(reportActions, isOffline), [reportActions, isOffline]);
     const [transactionThreadReport] = useOnyx(`${ONYXKEYS.COLLECTION.REPORT}${transactionThreadReportID}`, {canBeMissing: true});
-<<<<<<< HEAD
-    const [currentUserAccountID] = useOnyx(ONYXKEYS.SESSION, {selector: (session) => session?.accountID, canBeMissing: false});
-=======
     const [currentUserAccountID] = useOnyx(ONYXKEYS.SESSION, {canBeMissing: false, selector: (session) => session?.accountID});
->>>>>>> 53f97dad
 
     const canPerformWriteAction = canUserPerformWriteAction(report);
     const [isFloatingMessageCounterVisible, setIsFloatingMessageCounterVisible] = useState(false);
