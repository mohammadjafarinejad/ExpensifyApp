--- conflicted
+++ resolved
@@ -157,9 +157,8 @@
     const [isDownloadErrorModalVisible, setIsDownloadErrorModalVisible] = useState(false);
 
     const {selectedTransactionIDs, setSelectedTransactions, clearSelectedTransactions} = useSearchContext();
-<<<<<<< HEAD
-    const {selectionMode} = useMobileSelectionMode();
-
+
+    const isMobileSelectionModeEnabled = useMobileSelectionMode();
     const [isExportWithTemplateModalVisible, setIsExportWithTemplateModalVisible] = useState(false);
     const beginExportWithTemplate = useCallback(
         (templateName: string, templateType: string, transactionIDList: string[]) => {
@@ -180,10 +179,6 @@
         [report, policy],
     );
 
-=======
-
-    const isMobileSelectionModeEnabled = useMobileSelectionMode();
->>>>>>> 13500246
     const {
         options: selectedTransactionsOptions,
         handleDeleteTransactions,
