--- conflicted
+++ resolved
@@ -239,147 +239,10 @@
 
     return (
         <>
-<<<<<<< HEAD
-            {!isEmptyTransactions ? (
-                <>
-                    {!shouldUseNarrowLayout && (
-                        <View style={[styles.dFlex, styles.flexRow, styles.pl5, styles.pr8, styles.alignItemsCenter]}>
-                            <View style={[styles.dFlex, styles.flexRow, styles.pv2, styles.pr4, StyleUtils.getPaddingLeft(variables.w12)]}>
-                                <Checkbox
-                                    onPress={() => {
-                                        if (selectedTransactionIDs.length !== 0) {
-                                            clearSelectedTransactions(true);
-                                        } else {
-                                            setSelectedTransactions(transactionsWithoutPendingDelete.map((t) => t.transactionID));
-                                        }
-                                    }}
-                                    accessibilityLabel={CONST.ROLE.CHECKBOX}
-                                    isIndeterminate={selectedTransactionIDs.length > 0 && selectedTransactionIDs.length !== transactionsWithoutPendingDelete.length}
-                                    isChecked={selectedTransactionIDs.length > 0 && selectedTransactionIDs.length === transactionsWithoutPendingDelete.length}
-                                />
-                                {isMediumScreenWidth && <Text style={[styles.textStrong, styles.ph3]}>{translate('workspace.people.selectAll')}</Text>}
-                            </View>
-                            {!isMediumScreenWidth && (
-                                <MoneyRequestReportTableHeader
-                                    shouldShowSorting
-                                    sortBy={sortBy}
-                                    sortOrder={sortOrder}
-                                    dateColumnSize={dateColumnSize}
-                                    amountColumnSize={amountColumnSize}
-                                    taxAmountColumnSize={taxAmountColumnSize}
-                                    onSortPress={(selectedSortBy, selectedSortOrder) => {
-                                        if (!isSortableColumnName(selectedSortBy)) {
-                                            return;
-                                        }
-
-                                        setSortConfig((prevState) => ({...prevState, sortBy: selectedSortBy, sortOrder: selectedSortOrder}));
-                                    }}
-                                    isIOUReport={isIOUReport(report)}
-                                />
-                            )}
-                        </View>
-                    )}
-                    <View style={[listHorizontalPadding, styles.gap2, styles.pb4]}>
-                        {sortedTransactions.map((transaction) => {
-                            return (
-                                <PressableWithFeedback
-                                    key={transaction.transactionID}
-                                    onPress={(e) => {
-                                        if (isMouseDownOnInput) {
-                                            e?.stopPropagation();
-                                            return;
-                                        }
-
-                                        if (isMobileSelectionModeEnabled) {
-                                            toggleTransaction(transaction.transactionID);
-                                            return;
-                                        }
-
-                                        navigateToTransaction(transaction);
-                                    }}
-                                    accessibilityLabel={translate('iou.viewDetails')}
-                                    role={getButtonRole(true)}
-                                    isNested
-                                    hoverDimmingValue={1}
-                                    onMouseDown={(e) => e.preventDefault()}
-                                    id={transaction.transactionID}
-                                    style={[pressableStyle, styles.userSelectNone]}
-                                    dataSet={{[CONST.SELECTION_SCRAPER_HIDDEN_ELEMENT]: true}}
-                                    onMouseLeave={handleMouseLeave}
-                                    onPressIn={() => canUseTouchScreen() && ControlSelection.block()}
-                                    onPressOut={() => ControlSelection.unblock()}
-                                    onLongPress={() => {
-                                        if (!isSmallScreenWidth) {
-                                            return;
-                                        }
-                                        if (isMobileSelectionModeEnabled) {
-                                            toggleTransaction(transaction.transactionID);
-                                            return;
-                                        }
-                                        setSelectedTransactionID(transaction.transactionID);
-                                        setIsModalVisible(true);
-                                    }}
-                                    disabled={isTransactionPendingDelete(transaction)}
-                                >
-                                    <TransactionItemRow
-                                        transactionItem={transaction}
-                                        isSelected={isTransactionSelected(transaction.transactionID)}
-                                        dateColumnSize={dateColumnSize}
-                                        amountColumnSize={amountColumnSize}
-                                        taxAmountColumnSize={taxAmountColumnSize}
-                                        shouldShowTooltip
-                                        shouldUseNarrowLayout={shouldUseNarrowLayout || isMediumScreenWidth}
-                                        shouldShowCheckbox={isMobileSelectionModeEnabled || !isSmallScreenWidth}
-                                        onCheckboxPress={toggleTransaction}
-                                        columns={allReportColumns}
-                                        scrollToNewTransaction={transaction.transactionID === newTransactions?.at(0)?.transactionID ? scrollToNewTransaction : undefined}
-                                        isInReportTableView
-                                    />
-                                </PressableWithFeedback>
-                            );
-                        })}
-                    </View>
-                    {shouldShowBreakdown && (
-                        <View style={[styles.dFlex, styles.alignItemsEnd, listHorizontalPadding, styles.gap2, styles.mb2]}>
-                            {[
-                                {text: translate('cardTransactions.outOfPocket'), value: formattedOutOfPocketAmount, key: 'outOfPocket'},
-                                {text: translate('cardTransactions.companySpend'), value: formattedCompanySpendAmount, key: 'companySpend'},
-                            ].map(({text, value, key}) => (
-                                <View
-                                    key={key}
-                                    style={[styles.dFlex, styles.flexRow, styles.alignItemsCenter, styles.pr3]}
-                                >
-                                    <Text
-                                        style={[styles.textLabelSupporting, styles.mr3]}
-                                        numberOfLines={1}
-                                    >
-                                        {text}
-                                    </Text>
-                                    <Text
-                                        numberOfLines={1}
-                                        style={[styles.textLabelSupporting, styles.textNormal, shouldUseNarrowLayout ? styles.mnw64p : styles.mnw100p, styles.textAlignRight]}
-                                    >
-                                        {value}
-                                    </Text>
-                                </View>
-                            ))}
-                        </View>
-                    )}
-                    <Modal
-                        isVisible={isModalVisible}
-                        type={CONST.MODAL.MODAL_TYPE.BOTTOM_DOCKED}
-                        onClose={() => setIsModalVisible(false)}
-                        shouldPreventScrollOnFocus
-                    >
-                        <MenuItem
-                            title={translate('common.select')}
-                            icon={Expensicons.CheckSquare}
-=======
             {!shouldUseNarrowLayout && (
                 <View style={[styles.dFlex, styles.flexRow, styles.pl5, styles.pr8, styles.alignItemsCenter]}>
                     <View style={[styles.dFlex, styles.flexRow, styles.pv2, styles.pr4, StyleUtils.getPaddingLeft(variables.w12)]}>
                         <Checkbox
->>>>>>> 1a1d5f56
                             onPress={() => {
                                 if (selectedTransactionIDs.length !== 0) {
                                     clearSelectedTransactions(true);
