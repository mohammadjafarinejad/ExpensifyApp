import {useFocusEffect} from '@react-navigation/native';
import isEmpty from 'lodash/isEmpty';
import React, {memo, useCallback, useMemo, useState} from 'react';
import {View} from 'react-native';
import type {OnyxEntry} from 'react-native-onyx';
import type {TupleToUnion} from 'type-fest';
import ButtonWithDropdownMenu from '@components/ButtonWithDropdownMenu';
import Checkbox from '@components/Checkbox';
import * as Expensicons from '@components/Icon/Expensicons';
import MenuItem from '@components/MenuItem';
import Modal from '@components/Modal';
import {useSession} from '@components/OnyxListItemProvider';
import {useSearchContext} from '@components/Search/SearchContext';
import type {SearchColumnType, SortOrder} from '@components/Search/types';
import Text from '@components/Text';
import useCopySelectionHelper from '@hooks/useCopySelectionHelper';
import useLocalize from '@hooks/useLocalize';
import useMobileSelectionMode from '@hooks/useMobileSelectionMode';
import useResponsiveLayout from '@hooks/useResponsiveLayout';
import useStyleUtils from '@hooks/useStyleUtils';
import useThemeStyles from '@hooks/useThemeStyles';
import {turnOnMobileSelectionMode} from '@libs/actions/MobileSelectionMode';
import {setActiveTransactionThreadIDs} from '@libs/actions/TransactionThreadNavigation';
import {convertToDisplayString} from '@libs/CurrencyUtils';
import {getThreadReportIDsForTransactions} from '@libs/MoneyRequestReportUtils';
import {navigationRef} from '@libs/Navigation/Navigation';
import Parser from '@libs/Parser';
import {getIOUActionForTransactionID} from '@libs/ReportActionsUtils';
<<<<<<< HEAD
import {canAddTransaction, getAddExpenseDropdownOptions, getMoneyRequestSpendBreakdown} from '@libs/ReportUtils';
=======
import {getMoneyRequestSpendBreakdown, isExpenseReport} from '@libs/ReportUtils';
>>>>>>> d572ec7c
import {compareValues, getColumnsToShow, isTransactionAmountTooLong, isTransactionTaxAmountTooLong} from '@libs/SearchUIUtils';
import {getAmount, getCategory, getCreated, getMerchant, getTag, getTransactionPendingAction, isTransactionPendingDelete} from '@libs/TransactionUtils';
import shouldShowTransactionYear from '@libs/TransactionUtils/shouldShowTransactionYear';
import Navigation from '@navigation/Navigation';
import type {ReportsSplitNavigatorParamList} from '@navigation/types';
import variables from '@styles/variables';
import {createTransactionThreadReport} from '@userActions/Report';
import CONST from '@src/CONST';
import type {TranslationPaths} from '@src/languages/types';
import NAVIGATORS from '@src/NAVIGATORS';
import ONYXKEYS from '@src/ONYXKEYS';
import ROUTES from '@src/ROUTES';
import type SCREENS from '@src/SCREENS';
import type * as OnyxTypes from '@src/types/onyx';
import MoneyRequestReportTableHeader from './MoneyRequestReportTableHeader';
import MoneyRequestReportTotalSpend from './MoneyRequestReportTotalSpend';
import MoneyRequestReportTransactionItem from './MoneyRequestReportTransactionItem';
import SearchMoneyRequestReportEmptyState from './SearchMoneyRequestReportEmptyState';

type MoneyRequestReportTransactionListProps = {
    report: OnyxTypes.Report;

    /** Policy that the report belongs to */
    policy: OnyxEntry<OnyxTypes.Policy>;

    /** List of transactions belonging to one report */
    transactions: OnyxTypes.Transaction[];

    /** List of transactions that arrived when the report was open */
    newTransactions: OnyxTypes.Transaction[];

    /** Array of report actions for the report that these transactions belong to */
    reportActions: OnyxTypes.ReportAction[];

<<<<<<< HEAD
=======
    /** Violations indexed by transaction ID */
    violations?: Record<string, OnyxTypes.TransactionViolation[]>;

    /** Whether the report that these transactions belong to has any chat comments */
    hasComments: boolean;

    /** Whether the report actions are being loaded, used to show 'Comments' during loading state */
    isLoadingInitialReportActions?: boolean;

>>>>>>> d572ec7c
    /** scrollToNewTransaction callback used for scrolling to new transaction when it is created */
    scrollToNewTransaction: (offset: number) => void;
};

type TransactionWithOptionalHighlight = OnyxTypes.Transaction & {
    /** Whether the transaction should be highlighted, when it is added to the report */
    shouldBeHighlighted?: boolean;
};

const sortableColumnNames = [
    CONST.SEARCH.TABLE_COLUMNS.DATE,
    CONST.SEARCH.TABLE_COLUMNS.MERCHANT,
    CONST.SEARCH.TABLE_COLUMNS.DESCRIPTION,
    CONST.SEARCH.TABLE_COLUMNS.CATEGORY,
    CONST.SEARCH.TABLE_COLUMNS.TAG,
    CONST.SEARCH.TABLE_COLUMNS.TOTAL_AMOUNT,
];

type ReportScreenNavigationProps = ReportsSplitNavigatorParamList[typeof SCREENS.REPORT];

type SortableColumnName = TupleToUnion<typeof sortableColumnNames>;

type SortedTransactions = {
    sortBy: SortableColumnName;
    sortOrder: SortOrder;
};

const isSortableColumnName = (key: unknown): key is SortableColumnName => !!sortableColumnNames.find((val) => val === key);

const getTransactionValue = (transaction: OnyxTypes.Transaction, key: SortableColumnName, reportToSort: OnyxTypes.Report) => {
    switch (key) {
        case CONST.SEARCH.TABLE_COLUMNS.DATE:
            return getCreated(transaction);
        case CONST.SEARCH.TABLE_COLUMNS.MERCHANT:
            return getMerchant(transaction);
        case CONST.SEARCH.TABLE_COLUMNS.CATEGORY:
            return getCategory(transaction);
        case CONST.SEARCH.TABLE_COLUMNS.TAG:
            return getTag(transaction);
        case CONST.SEARCH.TABLE_COLUMNS.TOTAL_AMOUNT:
            return getAmount(transaction, isExpenseReport(reportToSort), transaction.reportID === CONST.REPORT.UNREPORTED_REPORT_ID);
        case CONST.SEARCH.TABLE_COLUMNS.DESCRIPTION:
            return Parser.htmlToText(transaction.comment?.comment ?? '');
        default:
            return transaction[key];
    }
};
<<<<<<< HEAD

function MoneyRequestReportTransactionList({report, transactions, newTransactions, reportActions, scrollToNewTransaction, policy}: MoneyRequestReportTransactionListProps) {
=======
function MoneyRequestReportTransactionList({
    report,
    transactions,
    newTransactions,
    reportActions,
    violations,
    hasComments,
    isLoadingInitialReportActions: isLoadingReportActions,
    scrollToNewTransaction,
}: MoneyRequestReportTransactionListProps) {
>>>>>>> d572ec7c
    useCopySelectionHelper();
    const styles = useThemeStyles();
    const StyleUtils = useStyleUtils();
    const {translate, localeCompare} = useLocalize();
    // eslint-disable-next-line rulesdir/prefer-shouldUseNarrowLayout-instead-of-isSmallScreenWidth
    const {shouldUseNarrowLayout, isSmallScreenWidth, isMediumScreenWidth} = useResponsiveLayout();
    const [isModalVisible, setIsModalVisible] = useState(false);
    const [selectedTransactionID, setSelectedTransactionID] = useState<string>('');

    const {totalDisplaySpend, nonReimbursableSpend, reimbursableSpend} = getMoneyRequestSpendBreakdown(report);
    const formattedOutOfPocketAmount = convertToDisplayString(reimbursableSpend, report?.currency);
    const formattedCompanySpendAmount = convertToDisplayString(nonReimbursableSpend, report?.currency);
    const shouldShowBreakdown = !!nonReimbursableSpend && !!reimbursableSpend;
    const transactionsWithoutPendingDelete = useMemo(() => transactions.filter((t) => !isTransactionPendingDelete(t)), [transactions]);
    const session = useSession();

    const addExpenseDropdownOptions = useMemo(() => getAddExpenseDropdownOptions(report?.reportID, policy), [report?.reportID, policy]);

    const hasPendingAction = useMemo(() => {
        return transactions.some(getTransactionPendingAction);
    }, [transactions]);

    const {selectedTransactionIDs, setSelectedTransactions, clearSelectedTransactions} = useSearchContext();
    const isMobileSelectionModeEnabled = useMobileSelectionMode();

    const toggleTransaction = useCallback(
        (transactionID: string) => {
            let newSelectedTransactionIDs = selectedTransactionIDs;
            if (selectedTransactionIDs.includes(transactionID)) {
                newSelectedTransactionIDs = selectedTransactionIDs.filter((t) => t !== transactionID);
            } else {
                newSelectedTransactionIDs = [...selectedTransactionIDs, transactionID];
            }
            setSelectedTransactions(newSelectedTransactionIDs);
        },
        [setSelectedTransactions, selectedTransactionIDs],
    );

    const isTransactionSelected = useCallback((transactionID: string) => selectedTransactionIDs.includes(transactionID), [selectedTransactionIDs]);

    useFocusEffect(
        useCallback(() => {
            return () => {
                if (navigationRef?.getRootState()?.routes.at(-1)?.name === NAVIGATORS.RIGHT_MODAL_NAVIGATOR) {
                    return;
                }
                clearSelectedTransactions(true);
            };
        }, [clearSelectedTransactions]),
    );

    const [sortConfig, setSortConfig] = useState<SortedTransactions>({
        sortBy: CONST.SEARCH.TABLE_COLUMNS.DATE,
        sortOrder: CONST.SEARCH.SORT_ORDER.ASC,
    });

    const {sortBy, sortOrder} = sortConfig;

    const sortedTransactions: TransactionWithOptionalHighlight[] = useMemo(() => {
        return [...transactions]
            .sort((a, b) => compareValues(getTransactionValue(a, sortBy, report), getTransactionValue(b, sortBy, report), sortOrder, sortBy, localeCompare, true))
            .map((transaction) => ({
                ...transaction,
                shouldBeHighlighted: newTransactions?.includes(transaction),
            }));
    }, [newTransactions, sortBy, sortOrder, transactions, localeCompare, report]);

    const columnsToShow = useMemo(() => {
        const columns = getColumnsToShow(session?.accountID, transactions, true);
        return (Object.keys(columns) as SearchColumnType[]).filter((column) => columns[column]);
    }, [transactions, session?.accountID]);

    /**
     * Navigate to the transaction thread for a transaction, creating one optimistically if it doesn't yet exist.
     */
    const navigateToTransaction = useCallback(
        (activeTransactionID: string) => {
            const iouAction = getIOUActionForTransactionID(reportActions, activeTransactionID);
            const backTo = Navigation.getActiveRoute();
            const reportIDToNavigate = iouAction?.childReportID;

            const routeParams = {
                reportID: reportIDToNavigate,
                backTo,
            } as ReportScreenNavigationProps;

            if (!iouAction?.childReportID) {
                const transactionThreadReport = createTransactionThreadReport(report, iouAction);
                if (transactionThreadReport) {
                    routeParams.reportID = transactionThreadReport.reportID;
                }
            }

            // Single transaction report will open in RHP, and we need to find every other report ID for the rest of transactions
            // to display prev/next arrows in RHP for navigation
            const sortedSiblingTransactionReportIDs = getThreadReportIDsForTransactions(reportActions, sortedTransactions);
            setActiveTransactionThreadIDs(sortedSiblingTransactionReportIDs).then(() => {
                Navigation.navigate(ROUTES.SEARCH_REPORT.getRoute(routeParams));
            });
        },
        [report, reportActions, sortedTransactions],
    );

    const {amountColumnSize, dateColumnSize, taxAmountColumnSize} = useMemo(() => {
        const isAmountColumnWide = transactions.some((transaction) => isTransactionAmountTooLong(transaction));
        const isTaxAmountColumnWide = transactions.some((transaction) => isTransactionTaxAmountTooLong(transaction));
        const shouldShowYearForSomeTransaction = transactions.some((transaction) => shouldShowTransactionYear(transaction));
        return {
            amountColumnSize: isAmountColumnWide ? CONST.SEARCH.TABLE_COLUMN_SIZES.WIDE : CONST.SEARCH.TABLE_COLUMN_SIZES.NORMAL,
            taxAmountColumnSize: isTaxAmountColumnWide ? CONST.SEARCH.TABLE_COLUMN_SIZES.WIDE : CONST.SEARCH.TABLE_COLUMN_SIZES.NORMAL,
            dateColumnSize: shouldShowYearForSomeTransaction ? CONST.SEARCH.TABLE_COLUMN_SIZES.WIDE : CONST.SEARCH.TABLE_COLUMN_SIZES.NORMAL,
        };
    }, [transactions]);

    const isEmptyTransactions = isEmpty(transactions);

    const handleLongPress = useCallback(
        (transactionID: string) => {
            if (!isSmallScreenWidth) {
                return;
            }
            if (isMobileSelectionModeEnabled) {
                toggleTransaction(transactionID);
                return;
            }
            setSelectedTransactionID(transactionID);
            setIsModalVisible(true);
        },
        [isSmallScreenWidth, isMobileSelectionModeEnabled, toggleTransaction, setSelectedTransactionID, setIsModalVisible],
    );

    const handleOnPress = useCallback(
        (transactionID: string) => {
            if (isMobileSelectionModeEnabled) {
                toggleTransaction(transactionID);
                return;
            }

            navigateToTransaction(transactionID);
        },
        [isMobileSelectionModeEnabled, toggleTransaction, navigateToTransaction],
    );

    const listHorizontalPadding = styles.ph5;

    if (isEmptyTransactions) {
        return (
            <>
                <SearchMoneyRequestReportEmptyState />
                <MoneyRequestReportTotalSpend
                    isEmptyTransactions={isEmptyTransactions}
                    totalDisplaySpend={totalDisplaySpend}
                    report={report}
                    hasPendingAction={hasPendingAction}
                />
            </>
        );
    }

    return (
        <>
            {!shouldUseNarrowLayout && (
                <View style={[styles.dFlex, styles.flexRow, styles.pl5, styles.pr8, styles.alignItemsCenter]}>
                    <View style={[styles.dFlex, styles.flexRow, styles.pv2, styles.pr4, StyleUtils.getPaddingLeft(variables.w12)]}>
                        <Checkbox
                            onPress={() => {
                                if (selectedTransactionIDs.length !== 0) {
                                    clearSelectedTransactions(true);
                                } else {
                                    setSelectedTransactions(transactionsWithoutPendingDelete.map((t) => t.transactionID));
                                }
                            }}
                            accessibilityLabel={CONST.ROLE.CHECKBOX}
                            isIndeterminate={selectedTransactionIDs.length > 0 && selectedTransactionIDs.length !== transactionsWithoutPendingDelete.length}
                            isChecked={selectedTransactionIDs.length > 0 && selectedTransactionIDs.length === transactionsWithoutPendingDelete.length}
                        />
                        {isMediumScreenWidth && <Text style={[styles.textStrong, styles.ph3]}>{translate('workspace.people.selectAll')}</Text>}
                    </View>
                    {!isMediumScreenWidth && (
                        <MoneyRequestReportTableHeader
                            shouldShowSorting
                            sortBy={sortBy}
                            sortOrder={sortOrder}
                            columns={columnsToShow}
                            dateColumnSize={dateColumnSize}
                            amountColumnSize={amountColumnSize}
                            taxAmountColumnSize={taxAmountColumnSize}
                            onSortPress={(selectedSortBy, selectedSortOrder) => {
                                if (!isSortableColumnName(selectedSortBy)) {
                                    return;
                                }

                                setSortConfig((prevState) => ({...prevState, sortBy: selectedSortBy, sortOrder: selectedSortOrder}));
                            }}
                        />
                    )}
                </View>
            )}
            <View style={[listHorizontalPadding, styles.gap2, styles.pb4]}>
                {sortedTransactions.map((transaction) => {
                    return (
                        <MoneyRequestReportTransactionItem
                            key={transaction.transactionID}
                            transaction={transaction}
                            violations={violations?.[`${ONYXKEYS.COLLECTION.TRANSACTION_VIOLATIONS}${transaction.transactionID}`]}
                            columns={columnsToShow}
                            report={report}
                            isSelectionModeEnabled={isMobileSelectionModeEnabled}
                            toggleTransaction={toggleTransaction}
                            isSelected={isTransactionSelected(transaction.transactionID)}
                            handleOnPress={handleOnPress}
                            handleLongPress={handleLongPress}
                            dateColumnSize={dateColumnSize}
                            amountColumnSize={amountColumnSize}
                            taxAmountColumnSize={taxAmountColumnSize}
                            // if we add few new transactions, then we need to scroll to the first one
                            scrollToNewTransaction={transaction.transactionID === newTransactions?.at(0)?.transactionID ? scrollToNewTransaction : undefined}
                        />
                    );
                })}
            </View>
            <View style={[styles.dFlex, styles.flexRow, styles.justifyContentBetween, styles.gap2, listHorizontalPadding, styles.mb2, styles.alignItemsStart]}>
                {canAddTransaction(report) && (
                    <ButtonWithDropdownMenu
                        onPress={() => {}}
                        shouldAlwaysShowDropdownMenu
                        customText={translate('iou.addExpense')}
                        options={addExpenseDropdownOptions}
                        isSplitButton={false}
                        buttonSize={CONST.DROPDOWN_BUTTON_SIZE.SMALL}
                        success={false}
                    />
                )}
                <View>
                    {shouldShowBreakdown && (
                        <View style={[styles.dFlex, styles.alignItemsEnd, styles.gap2, styles.mb2]}>
                            {[
                                {text: 'cardTransactions.outOfPocket', value: formattedOutOfPocketAmount},
                                {text: 'cardTransactions.companySpend', value: formattedCompanySpendAmount},
                            ].map(({text, value}) => (
                                <View
                                    key={text}
                                    style={[styles.dFlex, styles.flexRow, styles.alignItemsCenter, styles.pr3]}
                                >
                                    <Text
                                        style={[styles.textLabelSupporting, styles.mr3]}
                                        numberOfLines={1}
                                    >
                                        {translate(text as TranslationPaths)}
                                    </Text>
                                    <Text
                                        numberOfLines={1}
                                        style={[styles.textLabelSupporting, styles.textNormal, shouldUseNarrowLayout ? styles.mnw64p : styles.mnw100p, styles.textAlignRight]}
                                    >
                                        {value}
                                    </Text>
                                </View>
                            ))}
                        </View>
                    )}

                    <MoneyRequestReportTotalSpend
                        isEmptyTransactions={isEmptyTransactions}
                        totalDisplaySpend={totalDisplaySpend}
                        report={report}
                        hasPendingAction={hasPendingAction}
                    />
                </View>
            </View>
            <Modal
                isVisible={isModalVisible}
                type={CONST.MODAL.MODAL_TYPE.BOTTOM_DOCKED}
                onClose={() => setIsModalVisible(false)}
                shouldPreventScrollOnFocus
            >
                <MenuItem
                    title={translate('common.select')}
                    icon={Expensicons.CheckSquare}
                    onPress={() => {
                        if (!isMobileSelectionModeEnabled) {
                            turnOnMobileSelectionMode();
                        }
                        toggleTransaction(selectedTransactionID);
                        setIsModalVisible(false);
                    }}
                />
            </Modal>
        </>
    );
}

MoneyRequestReportTransactionList.displayName = 'MoneyRequestReportTransactionList';

export default memo(MoneyRequestReportTransactionList);
export type {TransactionWithOptionalHighlight};<|MERGE_RESOLUTION|>--- conflicted
+++ resolved
@@ -26,11 +26,7 @@
 import {navigationRef} from '@libs/Navigation/Navigation';
 import Parser from '@libs/Parser';
 import {getIOUActionForTransactionID} from '@libs/ReportActionsUtils';
-<<<<<<< HEAD
-import {canAddTransaction, getAddExpenseDropdownOptions, getMoneyRequestSpendBreakdown} from '@libs/ReportUtils';
-=======
-import {getMoneyRequestSpendBreakdown, isExpenseReport} from '@libs/ReportUtils';
->>>>>>> d572ec7c
+import {canAddTransaction, getAddExpenseDropdownOptions, getMoneyRequestSpendBreakdown, isExpenseReport} from '@libs/ReportUtils';
 import {compareValues, getColumnsToShow, isTransactionAmountTooLong, isTransactionTaxAmountTooLong} from '@libs/SearchUIUtils';
 import {getAmount, getCategory, getCreated, getMerchant, getTag, getTransactionPendingAction, isTransactionPendingDelete} from '@libs/TransactionUtils';
 import shouldShowTransactionYear from '@libs/TransactionUtils/shouldShowTransactionYear';
@@ -65,18 +61,9 @@
     /** Array of report actions for the report that these transactions belong to */
     reportActions: OnyxTypes.ReportAction[];
 
-<<<<<<< HEAD
-=======
     /** Violations indexed by transaction ID */
     violations?: Record<string, OnyxTypes.TransactionViolation[]>;
 
-    /** Whether the report that these transactions belong to has any chat comments */
-    hasComments: boolean;
-
-    /** Whether the report actions are being loaded, used to show 'Comments' during loading state */
-    isLoadingInitialReportActions?: boolean;
-
->>>>>>> d572ec7c
     /** scrollToNewTransaction callback used for scrolling to new transaction when it is created */
     scrollToNewTransaction: (offset: number) => void;
 };
@@ -124,21 +111,16 @@
             return transaction[key];
     }
 };
-<<<<<<< HEAD
-
-function MoneyRequestReportTransactionList({report, transactions, newTransactions, reportActions, scrollToNewTransaction, policy}: MoneyRequestReportTransactionListProps) {
-=======
+
 function MoneyRequestReportTransactionList({
     report,
     transactions,
     newTransactions,
     reportActions,
     violations,
-    hasComments,
-    isLoadingInitialReportActions: isLoadingReportActions,
     scrollToNewTransaction,
+    policy
 }: MoneyRequestReportTransactionListProps) {
->>>>>>> d572ec7c
     useCopySelectionHelper();
     const styles = useThemeStyles();
     const StyleUtils = useStyleUtils();
