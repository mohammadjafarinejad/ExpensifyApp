import {useFocusEffect} from '@react-navigation/native';
import isEmpty from 'lodash/isEmpty';
import React, {memo, useCallback, useMemo, useState} from 'react';
import {View} from 'react-native';
import type {TupleToUnion} from 'type-fest';
import Checkbox from '@components/Checkbox';
import * as Expensicons from '@components/Icon/Expensicons';
import MenuItem from '@components/MenuItem';
import Modal from '@components/Modal';
import {usePersonalDetails, useSession} from '@components/OnyxListItemProvider';
import {useSearchContext} from '@components/Search/SearchContext';
import type {SearchColumnType, SortOrder} from '@components/Search/types';
import Text from '@components/Text';
import useCopySelectionHelper from '@hooks/useCopySelectionHelper';
import useLocalize from '@hooks/useLocalize';
import useMobileSelectionMode from '@hooks/useMobileSelectionMode';
import useResponsiveLayout from '@hooks/useResponsiveLayout';
import useStyleUtils from '@hooks/useStyleUtils';
import useThemeStyles from '@hooks/useThemeStyles';
import {turnOnMobileSelectionMode} from '@libs/actions/MobileSelectionMode';
import {setActiveTransactionThreadIDs} from '@libs/actions/TransactionThreadNavigation';
import {convertToDisplayString} from '@libs/CurrencyUtils';
import FS from '@libs/Fullstory';
import {getThreadReportIDsForTransactions} from '@libs/MoneyRequestReportUtils';
import {navigationRef} from '@libs/Navigation/Navigation';
import Parser from '@libs/Parser';
import {getIOUActionForTransactionID} from '@libs/ReportActionsUtils';
import {getMoneyRequestSpendBreakdown, isExpenseReport} from '@libs/ReportUtils';
import {compareValues, getColumnsToShow, isTransactionAmountTooLong, isTransactionTaxAmountTooLong} from '@libs/SearchUIUtils';
import {getAmount, getCategory, getCreated, getMerchant, getTag, getTransactionPendingAction, isTransactionPendingDelete} from '@libs/TransactionUtils';
import shouldShowTransactionYear from '@libs/TransactionUtils/shouldShowTransactionYear';
import Navigation from '@navigation/Navigation';
import type {ReportsSplitNavigatorParamList} from '@navigation/types';
import variables from '@styles/variables';
import {createTransactionThreadReport} from '@userActions/Report';
import CONST from '@src/CONST';
import type {TranslationPaths} from '@src/languages/types';
import NAVIGATORS from '@src/NAVIGATORS';
import ONYXKEYS from '@src/ONYXKEYS';
import ROUTES from '@src/ROUTES';
import type SCREENS from '@src/SCREENS';
import type * as OnyxTypes from '@src/types/onyx';
import MoneyRequestReportTableHeader from './MoneyRequestReportTableHeader';
import MoneyRequestReportTotalSpend from './MoneyRequestReportTotalSpend';
import MoneyRequestReportTransactionItem from './MoneyRequestReportTransactionItem';
import SearchMoneyRequestReportEmptyState from './SearchMoneyRequestReportEmptyState';

type MoneyRequestReportTransactionListProps = {
    /** The money request report containing the transactions */
    report: OnyxTypes.Report;

    /** The workspace to which the report belongs */
    policy?: OnyxTypes.Policy;

    /** List of transactions belonging to one report */
    transactions: OnyxTypes.Transaction[];

    /** List of transactions that arrived when the report was open */
    newTransactions: OnyxTypes.Transaction[];

    /** Array of report actions for the report that these transactions belong to */
    reportActions: OnyxTypes.ReportAction[];

    /** Violations indexed by transaction ID */
    violations?: Record<string, OnyxTypes.TransactionViolation[]>;

    /** Whether the report that these transactions belong to has any chat comments */
    hasComments: boolean;

    /** Whether the report actions are being loaded, used to show 'Comments' during loading state */
    isLoadingInitialReportActions?: boolean;

    /** scrollToNewTransaction callback used for scrolling to new transaction when it is created */
    scrollToNewTransaction: (offset: number) => void;
};

type TransactionWithOptionalHighlight = OnyxTypes.Transaction & {
    /** Whether the transaction should be highlighted, when it is added to the report */
    shouldBeHighlighted?: boolean;
};

const sortableColumnNames = [
    CONST.SEARCH.TABLE_COLUMNS.DATE,
    CONST.SEARCH.TABLE_COLUMNS.MERCHANT,
    CONST.SEARCH.TABLE_COLUMNS.DESCRIPTION,
    CONST.SEARCH.TABLE_COLUMNS.CATEGORY,
    CONST.SEARCH.TABLE_COLUMNS.TAG,
    CONST.SEARCH.TABLE_COLUMNS.TOTAL_AMOUNT,
];

type ReportScreenNavigationProps = ReportsSplitNavigatorParamList[typeof SCREENS.REPORT];

type SortableColumnName = TupleToUnion<typeof sortableColumnNames>;

type SortedTransactions = {
    sortBy: SortableColumnName;
    sortOrder: SortOrder;
};

const isSortableColumnName = (key: unknown): key is SortableColumnName => !!sortableColumnNames.find((val) => val === key);

const getTransactionValue = (transaction: OnyxTypes.Transaction, key: SortableColumnName, reportToSort: OnyxTypes.Report) => {
    switch (key) {
        case CONST.SEARCH.TABLE_COLUMNS.DATE:
            return getCreated(transaction);
        case CONST.SEARCH.TABLE_COLUMNS.MERCHANT:
            return getMerchant(transaction);
        case CONST.SEARCH.TABLE_COLUMNS.CATEGORY:
            return getCategory(transaction);
        case CONST.SEARCH.TABLE_COLUMNS.TAG:
            return getTag(transaction);
        case CONST.SEARCH.TABLE_COLUMNS.TOTAL_AMOUNT:
            return getAmount(transaction, isExpenseReport(reportToSort), transaction.reportID === CONST.REPORT.UNREPORTED_REPORT_ID);
        case CONST.SEARCH.TABLE_COLUMNS.DESCRIPTION:
            return Parser.htmlToText(transaction.comment?.comment ?? '');
        default:
            return transaction[key];
    }
};
function MoneyRequestReportTransactionList({
    report,
    transactions,
    newTransactions,
    reportActions,
    violations,
    hasComments,
    isLoadingInitialReportActions: isLoadingReportActions,
    scrollToNewTransaction,
    policy,
}: MoneyRequestReportTransactionListProps) {
    useCopySelectionHelper();
    const styles = useThemeStyles();
    const StyleUtils = useStyleUtils();
    const {translate, localeCompare} = useLocalize();
    // eslint-disable-next-line rulesdir/prefer-shouldUseNarrowLayout-instead-of-isSmallScreenWidth
    const {shouldUseNarrowLayout, isSmallScreenWidth, isMediumScreenWidth} = useResponsiveLayout();
    const [isModalVisible, setIsModalVisible] = useState(false);
    const [selectedTransactionID, setSelectedTransactionID] = useState<string>('');

    const {totalDisplaySpend, nonReimbursableSpend, reimbursableSpend} = getMoneyRequestSpendBreakdown(report);
    const formattedOutOfPocketAmount = convertToDisplayString(reimbursableSpend, report?.currency);
    const formattedCompanySpendAmount = convertToDisplayString(nonReimbursableSpend, report?.currency);
    const shouldShowBreakdown = !!nonReimbursableSpend && !!reimbursableSpend;
    const transactionsWithoutPendingDelete = useMemo(() => transactions.filter((t) => !isTransactionPendingDelete(t)), [transactions]);
    const session = useSession();

    const hasPendingAction = useMemo(() => {
        return transactions.some(getTransactionPendingAction);
    }, [transactions]);

    const {selectedTransactionIDs, setSelectedTransactions, clearSelectedTransactions} = useSearchContext();
    const isMobileSelectionModeEnabled = useMobileSelectionMode();
    const personalDetailsList = usePersonalDetails();

    const toggleTransaction = useCallback(
        (transactionID: string) => {
            let newSelectedTransactionIDs = selectedTransactionIDs;
            if (selectedTransactionIDs.includes(transactionID)) {
                newSelectedTransactionIDs = selectedTransactionIDs.filter((t) => t !== transactionID);
            } else {
                newSelectedTransactionIDs = [...selectedTransactionIDs, transactionID];
            }
            setSelectedTransactions(newSelectedTransactionIDs);
        },
        [setSelectedTransactions, selectedTransactionIDs],
    );

    const isTransactionSelected = useCallback((transactionID: string) => selectedTransactionIDs.includes(transactionID), [selectedTransactionIDs]);

    useFocusEffect(
        useCallback(() => {
            return () => {
                if (navigationRef?.getRootState()?.routes.at(-1)?.name === NAVIGATORS.RIGHT_MODAL_NAVIGATOR) {
                    return;
                }
                clearSelectedTransactions(true);
            };
        }, [clearSelectedTransactions]),
    );

    const [sortConfig, setSortConfig] = useState<SortedTransactions>({
        sortBy: CONST.SEARCH.TABLE_COLUMNS.DATE,
        sortOrder: CONST.SEARCH.SORT_ORDER.ASC,
    });

    const {sortBy, sortOrder} = sortConfig;

    const sortedTransactions: TransactionWithOptionalHighlight[] = useMemo(() => {
        return [...transactions]
            .sort((a, b) => compareValues(getTransactionValue(a, sortBy, report), getTransactionValue(b, sortBy, report), sortOrder, sortBy, localeCompare, true))
            .map((transaction) => ({
                ...transaction,
                shouldBeHighlighted: newTransactions?.includes(transaction),
            }));
    }, [newTransactions, sortBy, sortOrder, transactions, localeCompare, report]);

    const columnsToShow = useMemo(() => {
        const columns = getColumnsToShow(session?.accountID, transactions, true);
        return (Object.keys(columns) as SearchColumnType[]).filter((column) => columns[column]);
    }, [transactions, session?.accountID]);

    /**
     * Navigate to the transaction thread for a transaction, creating one optimistically if it doesn't yet exist.
     */
    const navigateToTransaction = useCallback(
        (activeTransactionID: string) => {
            const iouAction = getIOUActionForTransactionID(reportActions, activeTransactionID);
            const backTo = Navigation.getActiveRoute();
            const reportIDToNavigate = iouAction?.childReportID;

            const routeParams = {
                reportID: reportIDToNavigate,
                backTo,
            } as ReportScreenNavigationProps;

            if (!iouAction?.childReportID) {
                const transactionThreadReport = createTransactionThreadReport(report, iouAction);
                if (transactionThreadReport) {
                    routeParams.reportID = transactionThreadReport.reportID;
                }
            }

            // Single transaction report will open in RHP, and we need to find every other report ID for the rest of transactions
            // to display prev/next arrows in RHP for navigation
            const sortedSiblingTransactionReportIDs = getThreadReportIDsForTransactions(reportActions, sortedTransactions);
            setActiveTransactionThreadIDs(sortedSiblingTransactionReportIDs).then(() => {
                Navigation.navigate(ROUTES.SEARCH_REPORT.getRoute(routeParams));
            });
        },
        [report, reportActions, sortedTransactions],
    );

    const {amountColumnSize, dateColumnSize, taxAmountColumnSize} = useMemo(() => {
        const isAmountColumnWide = transactions.some((transaction) => isTransactionAmountTooLong(transaction));
        const isTaxAmountColumnWide = transactions.some((transaction) => isTransactionTaxAmountTooLong(transaction));
        const shouldShowYearForSomeTransaction = transactions.some((transaction) => shouldShowTransactionYear(transaction));
        return {
            amountColumnSize: isAmountColumnWide ? CONST.SEARCH.TABLE_COLUMN_SIZES.WIDE : CONST.SEARCH.TABLE_COLUMN_SIZES.NORMAL,
            taxAmountColumnSize: isTaxAmountColumnWide ? CONST.SEARCH.TABLE_COLUMN_SIZES.WIDE : CONST.SEARCH.TABLE_COLUMN_SIZES.NORMAL,
            dateColumnSize: shouldShowYearForSomeTransaction ? CONST.SEARCH.TABLE_COLUMN_SIZES.WIDE : CONST.SEARCH.TABLE_COLUMN_SIZES.NORMAL,
        };
    }, [transactions]);

    const isEmptyTransactions = isEmpty(transactions);

    const handleLongPress = useCallback(
        (transactionID: string) => {
            if (!isSmallScreenWidth) {
                return;
            }
            if (isMobileSelectionModeEnabled) {
                toggleTransaction(transactionID);
                return;
            }
            setSelectedTransactionID(transactionID);
            setIsModalVisible(true);
        },
        [isSmallScreenWidth, isMobileSelectionModeEnabled, toggleTransaction, setSelectedTransactionID, setIsModalVisible],
    );

    const handleOnPress = useCallback(
        (transactionID: string) => {
            if (isMobileSelectionModeEnabled) {
                toggleTransaction(transactionID);
                return;
            }

            navigateToTransaction(transactionID);
        },
        [isMobileSelectionModeEnabled, toggleTransaction, navigateToTransaction],
    );

    const listHorizontalPadding = styles.ph5;

    const transactionItemFSClass = FS.getChatFSClass(personalDetailsList, report);

    if (isEmptyTransactions) {
        return (
            <>
                <SearchMoneyRequestReportEmptyState />
                <MoneyRequestReportTotalSpend
                    hasComments={hasComments}
                    isLoadingReportActions={!!isLoadingReportActions}
                    isEmptyTransactions={isEmptyTransactions}
                    totalDisplaySpend={totalDisplaySpend}
                    report={report}
                    hasPendingAction={hasPendingAction}
                />
            </>
        );
    }

    return (
        <>
            {!shouldUseNarrowLayout && (
                <View style={[styles.dFlex, styles.flexRow, styles.pl5, styles.pr8, styles.alignItemsCenter]}>
                    <View style={[styles.dFlex, styles.flexRow, styles.pv2, styles.pr4, StyleUtils.getPaddingLeft(variables.w12)]}>
                        <Checkbox
                            onPress={() => {
                                if (selectedTransactionIDs.length !== 0) {
                                    clearSelectedTransactions(true);
                                } else {
                                    setSelectedTransactions(transactionsWithoutPendingDelete.map((t) => t.transactionID));
                                }
                            }}
                            accessibilityLabel={CONST.ROLE.CHECKBOX}
                            isIndeterminate={selectedTransactionIDs.length > 0 && selectedTransactionIDs.length !== transactionsWithoutPendingDelete.length}
                            isChecked={selectedTransactionIDs.length > 0 && selectedTransactionIDs.length === transactionsWithoutPendingDelete.length}
                        />
<<<<<<< HEAD
                    </Modal>
                </>
            ) : (
                <SearchMoneyRequestReportEmptyState
                    report={report}
                    policy={policy}
                />
            )}
            <View style={[styles.dFlex, styles.flexRow, listHorizontalPadding, styles.justifyContentBetween, styles.mb2]}>
                <Animated.Text
                    style={[styles.textLabelSupporting]}
                    entering={hasComments ? undefined : FadeIn}
                    exiting={FadeOut}
                >
                    {hasComments || isLoadingReportActions ? translate('common.comments') : ''}
                </Animated.Text>
                {!isEmptyTransactions && (
                    <View style={[styles.dFlex, styles.flexRow, styles.alignItemsCenter, styles.pr3]}>
                        <Text style={[styles.mr3, styles.textLabelSupporting]}>{translate('common.total')}</Text>
                        <Text style={[shouldUseNarrowLayout ? styles.mnw64p : styles.mnw100p, styles.textAlignRight, styles.textBold, pendingActionsOpacity]}>
                            {convertToDisplayString(totalDisplaySpend, report?.currency)}
                        </Text>
=======
                        {isMediumScreenWidth && <Text style={[styles.textStrong, styles.ph3]}>{translate('workspace.people.selectAll')}</Text>}
>>>>>>> 6d9f878c
                    </View>
                    {!isMediumScreenWidth && (
                        <MoneyRequestReportTableHeader
                            shouldShowSorting
                            sortBy={sortBy}
                            sortOrder={sortOrder}
                            columns={columnsToShow}
                            dateColumnSize={dateColumnSize}
                            amountColumnSize={amountColumnSize}
                            taxAmountColumnSize={taxAmountColumnSize}
                            onSortPress={(selectedSortBy, selectedSortOrder) => {
                                if (!isSortableColumnName(selectedSortBy)) {
                                    return;
                                }

                                setSortConfig((prevState) => ({...prevState, sortBy: selectedSortBy, sortOrder: selectedSortOrder}));
                            }}
                        />
                    )}
                </View>
            )}
            <View style={[listHorizontalPadding, styles.gap2, styles.pb4]}>
                {sortedTransactions.map((transaction) => {
                    return (
                        <MoneyRequestReportTransactionItem
                            key={transaction.transactionID}
                            transaction={transaction}
                            violations={violations?.[`${ONYXKEYS.COLLECTION.TRANSACTION_VIOLATIONS}${transaction.transactionID}`]}
                            columns={columnsToShow}
                            report={report}
                            isSelectionModeEnabled={isMobileSelectionModeEnabled}
                            toggleTransaction={toggleTransaction}
                            isSelected={isTransactionSelected(transaction.transactionID)}
                            handleOnPress={handleOnPress}
                            handleLongPress={handleLongPress}
                            dateColumnSize={dateColumnSize}
                            amountColumnSize={amountColumnSize}
                            taxAmountColumnSize={taxAmountColumnSize}
                            // if we add few new transactions, then we need to scroll to the first one
                            scrollToNewTransaction={transaction.transactionID === newTransactions?.at(0)?.transactionID ? scrollToNewTransaction : undefined}
                            forwardedFSClass={transactionItemFSClass}
                        />
                    );
                })}
            </View>
            {shouldShowBreakdown && (
                <View style={[styles.dFlex, styles.alignItemsEnd, listHorizontalPadding, styles.gap2, styles.mb2]}>
                    {[
                        {text: 'cardTransactions.outOfPocket', value: formattedOutOfPocketAmount},
                        {text: 'cardTransactions.companySpend', value: formattedCompanySpendAmount},
                    ].map(({text, value}) => (
                        <View
                            key={text}
                            style={[styles.dFlex, styles.flexRow, styles.alignItemsCenter, styles.pr3]}
                        >
                            <Text
                                style={[styles.textLabelSupporting, styles.mr3]}
                                numberOfLines={1}
                            >
                                {translate(text as TranslationPaths)}
                            </Text>
                            <Text
                                numberOfLines={1}
                                style={[styles.textLabelSupporting, styles.textNormal, shouldUseNarrowLayout ? styles.mnw64p : styles.mnw100p, styles.textAlignRight]}
                            >
                                {value}
                            </Text>
                        </View>
                    ))}
                </View>
            )}
            <MoneyRequestReportTotalSpend
                hasComments={hasComments}
                isLoadingReportActions={!!isLoadingReportActions}
                isEmptyTransactions={isEmptyTransactions}
                totalDisplaySpend={totalDisplaySpend}
                report={report}
                hasPendingAction={hasPendingAction}
            />
            <Modal
                isVisible={isModalVisible}
                type={CONST.MODAL.MODAL_TYPE.BOTTOM_DOCKED}
                onClose={() => setIsModalVisible(false)}
                shouldPreventScrollOnFocus
            >
                <MenuItem
                    title={translate('common.select')}
                    icon={Expensicons.CheckSquare}
                    onPress={() => {
                        if (!isMobileSelectionModeEnabled) {
                            turnOnMobileSelectionMode();
                        }
                        toggleTransaction(selectedTransactionID);
                        setIsModalVisible(false);
                    }}
                />
            </Modal>
        </>
    );
}

MoneyRequestReportTransactionList.displayName = 'MoneyRequestReportTransactionList';

export default memo(MoneyRequestReportTransactionList);
export type {TransactionWithOptionalHighlight};<|MERGE_RESOLUTION|>--- conflicted
+++ resolved
@@ -277,7 +277,10 @@
     if (isEmptyTransactions) {
         return (
             <>
-                <SearchMoneyRequestReportEmptyState />
+                <SearchMoneyRequestReportEmptyState
+                    report={report}
+                    policy={policy}
+                />
                 <MoneyRequestReportTotalSpend
                     hasComments={hasComments}
                     isLoadingReportActions={!!isLoadingReportActions}
@@ -307,32 +310,7 @@
                             isIndeterminate={selectedTransactionIDs.length > 0 && selectedTransactionIDs.length !== transactionsWithoutPendingDelete.length}
                             isChecked={selectedTransactionIDs.length > 0 && selectedTransactionIDs.length === transactionsWithoutPendingDelete.length}
                         />
-<<<<<<< HEAD
-                    </Modal>
-                </>
-            ) : (
-                <SearchMoneyRequestReportEmptyState
-                    report={report}
-                    policy={policy}
-                />
-            )}
-            <View style={[styles.dFlex, styles.flexRow, listHorizontalPadding, styles.justifyContentBetween, styles.mb2]}>
-                <Animated.Text
-                    style={[styles.textLabelSupporting]}
-                    entering={hasComments ? undefined : FadeIn}
-                    exiting={FadeOut}
-                >
-                    {hasComments || isLoadingReportActions ? translate('common.comments') : ''}
-                </Animated.Text>
-                {!isEmptyTransactions && (
-                    <View style={[styles.dFlex, styles.flexRow, styles.alignItemsCenter, styles.pr3]}>
-                        <Text style={[styles.mr3, styles.textLabelSupporting]}>{translate('common.total')}</Text>
-                        <Text style={[shouldUseNarrowLayout ? styles.mnw64p : styles.mnw100p, styles.textAlignRight, styles.textBold, pendingActionsOpacity]}>
-                            {convertToDisplayString(totalDisplaySpend, report?.currency)}
-                        </Text>
-=======
                         {isMediumScreenWidth && <Text style={[styles.textStrong, styles.ph3]}>{translate('workspace.people.selectAll')}</Text>}
->>>>>>> 6d9f878c
                     </View>
                     {!isMediumScreenWidth && (
                         <MoneyRequestReportTableHeader
