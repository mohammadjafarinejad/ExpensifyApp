--- conflicted
+++ resolved
@@ -1,9 +1,5 @@
-<<<<<<< HEAD
+import isEmpty from 'lodash/isEmpty';
 import React, {useCallback, useEffect, useMemo, useState} from 'react';
-=======
-import isEmpty from 'lodash/isEmpty';
-import React, {useEffect, useState} from 'react';
->>>>>>> 3ffa7790
 import {View} from 'react-native';
 import type {TupleToUnion} from 'type-fest';
 import {getButtonRole} from '@components/Button/utils';
@@ -26,11 +22,8 @@
 import ROUTES from '@src/ROUTES';
 import type * as OnyxTypes from '@src/types/onyx';
 import MoneyRequestReportTableHeader from './MoneyRequestReportTableHeader';
-<<<<<<< HEAD
 import {setActiveTransactionReportIDs} from './TransactionReportIDRepository';
-=======
 import SearchMoneyRequestReportEmptyState from './SearchMoneyRequestReportEmptyState';
->>>>>>> 3ffa7790
 
 type MoneyRequestReportTransactionListProps = {
     report: OnyxTypes.Report;
@@ -117,7 +110,6 @@
         }));
     }, [sortBy, sortOrder, transactions]);
 
-<<<<<<< HEAD
     const navigateToTransaction = useCallback(
         (activeTransaction: OnyxTypes.Transaction) => {
             const iouAction = getIOUActionForTransactionID(reportActions, activeTransaction.transactionID);
@@ -157,12 +149,8 @@
 
     const listHorizontalPadding = styles.ph5;
 
-    return (
-        <View style={[styles.flex1]}>
-=======
     return !isEmpty(transactions) ? (
         <>
->>>>>>> 3ffa7790
             {!displayNarrowVersion && (
                 <MoneyRequestReportTableHeader
                     shouldShowSorting
@@ -211,7 +199,6 @@
                     );
                 })}
             </View>
-<<<<<<< HEAD
             {shouldShowBreakdown && (
                 <View style={[styles.dFlex, styles.alignItemsEnd, listHorizontalPadding, styles.gap2, styles.mb2]}>
                     {[
@@ -244,12 +231,8 @@
                     </Text>
                 </View>
             </View>
-        </View>
-=======
-        </>
     ) : (
         <SearchMoneyRequestReportEmptyState />
->>>>>>> 3ffa7790
     );
 }
 
