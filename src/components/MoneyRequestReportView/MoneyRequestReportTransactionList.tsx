import {useFocusEffect} from '@react-navigation/native';
import isEmpty from 'lodash/isEmpty';
import React, {memo, useCallback, useMemo, useState} from 'react';
import {View} from 'react-native';
import type {TupleToUnion} from 'type-fest';
import {getButtonRole} from '@components/Button/utils';
import Checkbox from '@components/Checkbox';
import * as Expensicons from '@components/Icon/Expensicons';
import MenuItem from '@components/MenuItem';
import Modal from '@components/Modal';
import PressableWithFeedback from '@components/Pressable/PressableWithFeedback';
import type {SortOrder} from '@components/Search/types';
import Text from '@components/Text';
import TransactionItemRow from '@components/TransactionItemRow';
import useHover from '@hooks/useHover';
import useLocalize from '@hooks/useLocalize';
import useMobileSelectionMode from '@hooks/useMobileSelectionMode';
import {useMouseContext} from '@hooks/useMouseContext';
import useResponsiveLayout from '@hooks/useResponsiveLayout';
import useStyleUtils from '@hooks/useStyleUtils';
import useThemeStyles from '@hooks/useThemeStyles';
import {turnOnMobileSelectionMode} from '@libs/actions/MobileSelectionMode';
import {convertToDisplayString} from '@libs/CurrencyUtils';
import {getThreadReportIDsForTransactions} from '@libs/MoneyRequestReportUtils';
import {navigationRef} from '@libs/Navigation/Navigation';
import {getIOUActionForTransactionID} from '@libs/ReportActionsUtils';
import {getMoneyRequestSpendBreakdown} from '@libs/ReportUtils';
import {compareValues} from '@libs/SearchUIUtils';
import shouldShowTransactionYear from '@libs/TransactionUtils/shouldShowTransactionYear';
import Navigation from '@navigation/Navigation';
import variables from '@styles/variables';
import CONST from '@src/CONST';
import NAVIGATORS from '@src/NAVIGATORS';
import ROUTES from '@src/ROUTES';
import type * as OnyxTypes from '@src/types/onyx';
import {useMoneyRequestReportContext} from './MoneyRequestReportContext';
import MoneyRequestReportTableHeader from './MoneyRequestReportTableHeader';
import SearchMoneyRequestReportEmptyState from './SearchMoneyRequestReportEmptyState';
import {setActiveTransactionReportIDs} from './TransactionReportIDRepository';

type MoneyRequestReportTransactionListProps = {
    report: OnyxTypes.Report;

    /** List of transactions belonging to one report */
    transactions: OnyxTypes.Transaction[];

    /** Array of report actions for the report that these transactions belong to */
    reportActions: OnyxTypes.ReportAction[];

    /** Whether the report that these transactions belong to has any chat comments */
    hasComments: boolean;
};

const sortableColumnNames = [
    CONST.SEARCH.TABLE_COLUMNS.DATE,
    CONST.SEARCH.TABLE_COLUMNS.MERCHANT,
    CONST.SEARCH.TABLE_COLUMNS.CATEGORY,
    CONST.SEARCH.TABLE_COLUMNS.TAG,
    CONST.SEARCH.TABLE_COLUMNS.TOTAL_AMOUNT,
];

type SortableColumnName = TupleToUnion<typeof sortableColumnNames>;

type SortedTransactions = {
    sortBy: SortableColumnName;
    sortOrder: SortOrder;
};

const isSortableColumnName = (key: unknown): key is SortableColumnName => !!sortableColumnNames.find((val) => val === key);

const getTransactionKey = (transaction: OnyxTypes.Transaction, key: SortableColumnName) => {
    const dateKey = transaction.modifiedCreated ? 'modifiedCreated' : 'created';
    return key === CONST.SEARCH.TABLE_COLUMNS.DATE ? dateKey : key;
};

function MoneyRequestReportTransactionList({report, transactions, reportActions, hasComments}: MoneyRequestReportTransactionListProps) {
    const styles = useThemeStyles();
    const StyleUtils = useStyleUtils();
    const {translate} = useLocalize();
    const {shouldUseNarrowLayout, isMediumScreenWidth} = useResponsiveLayout();
    const displayNarrowVersion = isMediumScreenWidth || shouldUseNarrowLayout;
    const [isModalVisible, setIsModalVisible] = useState(false);
    const [selectedTransactionID, setSelectedTransactionID] = useState<string>('');

    const {totalDisplaySpend, nonReimbursableSpend, reimbursableSpend} = getMoneyRequestSpendBreakdown(report);
    const formattedOutOfPocketAmount = convertToDisplayString(reimbursableSpend, report?.currency);
    const formattedCompanySpendAmount = convertToDisplayString(nonReimbursableSpend, report?.currency);
    const shouldShowBreakdown = !!nonReimbursableSpend && !!reimbursableSpend;

    const {bind} = useHover();
    const {isMouseDownOnInput, setMouseUp} = useMouseContext();

    const {selectedTransactionsID, setSelectedTransactionsID, toggleTransaction, isTransactionSelected} = useMoneyRequestReportContext();
    const {selectionMode} = useMobileSelectionMode();

    useFocusEffect(
        useCallback(() => {
            return () => {
                if (navigationRef?.getRootState()?.routes.at(-1)?.name === NAVIGATORS.RIGHT_MODAL_NAVIGATOR) {
                    return;
                }
                setSelectedTransactionsID([]);
            };
        }, [setSelectedTransactionsID]),
    );

    const handleMouseLeave = (e: React.MouseEvent<Element, MouseEvent>) => {
        bind.onMouseLeave();
        e.stopPropagation();
        setMouseUp();
    };

    const [sortConfig, setSortConfig] = useState<SortedTransactions>({
        sortBy: CONST.SEARCH.TABLE_COLUMNS.DATE,
        sortOrder: CONST.SEARCH.SORT_ORDER.ASC,
    });

    const {sortBy, sortOrder} = sortConfig;

    const sortedTransactions = useMemo(() => {
        return [...transactions].sort((a, b) => compareValues(a[getTransactionKey(a, sortBy)], b[getTransactionKey(b, sortBy)], sortOrder, sortBy));
    }, [sortBy, sortOrder, transactions]);

    const navigateToTransaction = useCallback(
        (activeTransaction: OnyxTypes.Transaction) => {
            const iouAction = getIOUActionForTransactionID(reportActions, activeTransaction.transactionID);
            const reportIDToNavigate = iouAction?.childReportID;
            if (!reportIDToNavigate) {
                return;
            }

            const backTo = Navigation.getActiveRoute();

            // Single transaction report will open in RHP, and we need to find every other report ID for the rest of transactions
            // to display prev/next arrows in RHP for navigating between transactions
            const sortedSiblingTransactionReportIDs = getThreadReportIDsForTransactions(reportActions, sortedTransactions);
            setActiveTransactionReportIDs(sortedSiblingTransactionReportIDs);

            Navigation.navigate(ROUTES.SEARCH_REPORT.getRoute({reportID: reportIDToNavigate, backTo}));
        },
        [reportActions, sortedTransactions],
    );

    const dateColumnSize = useMemo(() => {
        const shouldShowYearForSomeTransaction = transactions.some((transaction) => shouldShowTransactionYear(transaction));
        return shouldShowYearForSomeTransaction ? CONST.SEARCH.TABLE_COLUMN_SIZES.WIDE : CONST.SEARCH.TABLE_COLUMN_SIZES.NORMAL;
    }, [transactions]);

    const pressableStyle = [styles.overflowHidden];

    const listHorizontalPadding = styles.ph5;
    return !isEmpty(transactions) ? (
        <>
            {!displayNarrowVersion && (
                <View style={[styles.dFlex, styles.flexRow, styles.pl5, styles.pr8, styles.pv3, StyleUtils.getPaddingBottom(6), styles.justifyContentCenter, styles.alignItemsCenter]}>
                    <View style={[styles.pv2, styles.pr4, StyleUtils.getPaddingLeft(variables.w12)]}>
                        <Checkbox
                            onPress={() => {
                                if (selectedTransactionsID.length === transactions.length) {
                                    setSelectedTransactionsID([]);
                                } else {
                                    setSelectedTransactionsID(transactions.map((t) => t.transactionID));
                                }
                            }}
                            accessibilityLabel={CONST.ROLE.CHECKBOX}
                            isChecked={selectedTransactionsID.length === transactions.length}
                        />
                    </View>
                    <MoneyRequestReportTableHeader
                        shouldShowSorting
                        sortBy={sortBy}
                        sortOrder={sortOrder}
                        dateColumnSize={dateColumnSize}
                        onSortPress={(selectedSortBy, selectedSortOrder) => {
                            if (!isSortableColumnName(selectedSortBy)) {
                                return;
                            }

                            setSortConfig((prevState) => ({...prevState, sortBy: selectedSortBy, sortOrder: selectedSortOrder}));
                        }}
                    />
                </View>
            )}

            <View style={[listHorizontalPadding, styles.gap2, styles.pb4, displayNarrowVersion && !selectionMode?.isEnabled && styles.pt4]}>
                {sortedTransactions.map((transaction) => {
                    return (
                        <PressableWithFeedback
                            key={transaction.transactionID}
                            onPress={(e) => {
                                if (isMouseDownOnInput) {
                                    e?.stopPropagation();
                                    return;
                                }
<<<<<<< HEAD

                                if (selectionMode?.isEnabled) {
                                    toggleTransaction(transaction.transactionID);
                                    return;
                                }

=======
>>>>>>> 53f97dad
                                navigateToTransaction(transaction);
                            }}
                            accessibilityLabel={translate('iou.viewDetails')}
                            role={getButtonRole(true)}
                            isNested
                            hoverDimmingValue={1}
                            onMouseDown={(e) => e.preventDefault()}
                            id={transaction.transactionID}
                            style={[pressableStyle]}
                            onMouseLeave={handleMouseLeave}
<<<<<<< HEAD
                            key={transaction.transactionID}
                            onLongPress={() => {
                                if (!displayNarrowVersion) {
                                    return;
                                }
                                if (selectionMode?.isEnabled) {
                                    toggleTransaction(transaction.transactionID);
                                    return;
                                }
                                setSelectedTransactionID(transaction.transactionID);
                                setIsModalVisible(true);
                            }}
=======
>>>>>>> 53f97dad
                        >
                            <TransactionItemRow
                                transactionItem={transaction}
                                isSelected={isTransactionSelected(transaction.transactionID)}
                                shouldShowTooltip
                                dateColumnSize={dateColumnSize}
                                shouldUseNarrowLayout={displayNarrowVersion}
                                shouldShowChatBubbleComponent
                                onCheckboxPress={toggleTransaction}
                            />
                        </PressableWithFeedback>
                    );
                })}
            </View>
            {shouldShowBreakdown && (
                <View style={[styles.dFlex, styles.alignItemsEnd, listHorizontalPadding, styles.gap2, styles.mb2]}>
                    {[
                        {text: translate('cardTransactions.outOfPocket'), value: formattedOutOfPocketAmount},
                        {text: translate('cardTransactions.companySpend'), value: formattedCompanySpendAmount},
                    ].map(({text, value}) => (
                        <View style={[styles.dFlex, styles.flexRow, styles.alignItemsCenter, styles.pr3]}>
                            <Text
                                style={[styles.textLabelSupporting, styles.mr3]}
                                numberOfLines={1}
                            >
                                {text}
                            </Text>
                            <Text
                                numberOfLines={1}
                                style={[styles.textLabelSupporting, styles.textNormal, shouldUseNarrowLayout ? styles.mnw64p : styles.mnw100p, styles.textAlignRight]}
                            >
                                {value}
                            </Text>
                        </View>
                    ))}
                </View>
            )}
            <View style={[styles.dFlex, styles.flexRow, listHorizontalPadding, styles.justifyContentBetween, styles.mb2]}>
                <Text style={[styles.textLabelSupporting]}>{hasComments ? translate('common.comments') : ''}</Text>
                <View style={[styles.dFlex, styles.flexRow, styles.alignItemsCenter, styles.pr3]}>
                    <Text style={[styles.mr3, styles.textLabelSupporting]}>{translate('common.total')}</Text>
                    <Text style={[shouldUseNarrowLayout ? styles.mnw64p : styles.mnw100p, styles.textAlignRight, styles.textBold]}>
                        {convertToDisplayString(totalDisplaySpend, report?.currency)}
                    </Text>
                </View>
            </View>
            <Modal
                isVisible={isModalVisible}
                type={CONST.MODAL.MODAL_TYPE.BOTTOM_DOCKED}
                onClose={() => setIsModalVisible(false)}
                shouldPreventScrollOnFocus
            >
                <MenuItem
                    title={translate('common.select')}
                    icon={Expensicons.CheckSquare}
                    onPress={() => {
                        if (!selectionMode?.isEnabled) {
                            turnOnMobileSelectionMode();
                        }
                        toggleTransaction(selectedTransactionID);
                        setIsModalVisible(false);
                    }}
                />
            </Modal>
        </>
    ) : (
        <SearchMoneyRequestReportEmptyState />
    );
}

MoneyRequestReportTransactionList.displayName = 'MoneyRequestReportTransactionList';

export default memo(MoneyRequestReportTransactionList);<|MERGE_RESOLUTION|>--- conflicted
+++ resolved
@@ -192,15 +192,12 @@
                                     e?.stopPropagation();
                                     return;
                                 }
-<<<<<<< HEAD
 
                                 if (selectionMode?.isEnabled) {
                                     toggleTransaction(transaction.transactionID);
                                     return;
                                 }
 
-=======
->>>>>>> 53f97dad
                                 navigateToTransaction(transaction);
                             }}
                             accessibilityLabel={translate('iou.viewDetails')}
@@ -211,8 +208,6 @@
                             id={transaction.transactionID}
                             style={[pressableStyle]}
                             onMouseLeave={handleMouseLeave}
-<<<<<<< HEAD
-                            key={transaction.transactionID}
                             onLongPress={() => {
                                 if (!displayNarrowVersion) {
                                     return;
@@ -224,8 +219,6 @@
                                 setSelectedTransactionID(transaction.transactionID);
                                 setIsModalVisible(true);
                             }}
-=======
->>>>>>> 53f97dad
                         >
                             <TransactionItemRow
                                 transactionItem={transaction}
