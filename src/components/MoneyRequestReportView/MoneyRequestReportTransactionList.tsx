--- conflicted
+++ resolved
@@ -53,13 +53,8 @@
     /** The money request report containing the transactions */
     report: OnyxTypes.Report;
 
-<<<<<<< HEAD
-    /** Policy that the report belongs to */
-    policy: OnyxEntry<OnyxTypes.Policy>;
-=======
     /** The workspace to which the report belongs */
     policy?: OnyxTypes.Policy;
->>>>>>> 0d66483b
 
     /** List of transactions belonging to one report */
     transactions: OnyxTypes.Transaction[];
@@ -124,22 +119,16 @@
     }
 };
 
-<<<<<<< HEAD
-function MoneyRequestReportTransactionList({report, transactions, newTransactions, reportActions, violations, scrollToNewTransaction, policy}: MoneyRequestReportTransactionListProps) {
-=======
 function MoneyRequestReportTransactionList({
     report,
     transactions,
     newTransactions,
     reportActions,
     violations,
-    hasComments,
-    isLoadingInitialReportActions: isLoadingReportActions,
     hasPendingDeletionTransaction = false,
     scrollToNewTransaction,
     policy,
 }: MoneyRequestReportTransactionListProps) {
->>>>>>> 0d66483b
     useCopySelectionHelper();
     const styles = useThemeStyles();
     const StyleUtils = useStyleUtils();
