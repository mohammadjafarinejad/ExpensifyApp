import {findFocusedRoute} from '@react-navigation/native';
<<<<<<< HEAD
import React, {useEffect, useMemo} from 'react';
import type {OnyxEntry} from 'react-native-onyx';
=======
import React, {useContext, useEffect, useMemo} from 'react';
>>>>>>> 1ff696b2
import PrevNextButtons from '@components/PrevNextButtons';
import {WideRHPContext} from '@components/WideRHPContextProvider';
import useOnyx from '@hooks/useOnyx';
import {setOptimisticTransactionThread} from '@libs/actions/Report';
import {clearActiveTransactionThreadIDs} from '@libs/actions/TransactionThreadNavigation';
import Navigation from '@navigation/Navigation';
import navigationRef from '@navigation/navigationRef';
import ONYXKEYS from '@src/ONYXKEYS';
import ROUTES from '@src/ROUTES';
import SCREENS from '@src/SCREENS';
import type * as OnyxTypes from '@src/types/onyx';
import getEmptyArray from '@src/types/utils/getEmptyArray';

type MoneyRequestReportRHPNavigationButtonsProps = {
    currentReportID: string;
    parentReportID?: string;
    policyID?: string;
};

const parentReportActionIDsSelector = (reportActions: OnyxEntry<OnyxTypes.ReportActions>) => {
    const parentActions = new Map<string, string>();
    for (const action of Object.values(reportActions ?? {})) {
        if (!action?.childReportID) {
            continue;
        }
        parentActions.set(action.childReportID, action.reportActionID);
    }
    return parentActions;
};

function MoneyRequestReportTransactionsNavigation({currentReportID, parentReportID, policyID}: MoneyRequestReportRHPNavigationButtonsProps) {
    const [reportIDsList = getEmptyArray<string>()] = useOnyx(ONYXKEYS.TRANSACTION_THREAD_NAVIGATION_REPORT_IDS, {
        canBeMissing: true,
    });

<<<<<<< HEAD
    const [parentReportActionIDs = new Map<string, string>()] = useOnyx(`${ONYXKEYS.COLLECTION.REPORT_ACTIONS}${parentReportID}`, {
        canBeMissing: true,
        selector: parentReportActionIDsSelector,
    });

    const {prevReportID, prevParentReportActionID, nextReportID, nextParentReportActionID} = useMemo(() => {
=======
    const {markReportIDAsExpense} = useContext(WideRHPContext);

    const {prevReportID, nextReportID} = useMemo(() => {
>>>>>>> 1ff696b2
        if (!reportIDsList || reportIDsList.length < 2) {
            return {prevReportID: undefined, prevParentReportActionID: undefined, nextReportID: undefined, nextParentReportActionID: undefined};
        }

        const currentReportIndex = reportIDsList.findIndex((id) => id === currentReportID);

        const prevID = currentReportIndex > 0 ? reportIDsList.at(currentReportIndex - 1) : undefined;
        const nextID = reportIDsList.at(currentReportIndex + 1);

        return {
            prevReportID: prevID,
            nextReportID: nextID,
            prevParentReportActionID: prevID ? parentReportActionIDs.get(prevID) : undefined,
            nextParentReportActionID: nextID ? parentReportActionIDs.get(nextID) : undefined,
        };
    }, [currentReportID, parentReportActionIDs, reportIDsList]);

    /**
     * We clear the sibling transactionThreadIDs when unmounting this component
     * only when the mount actually goes to a different SCREEN (and not a different version of the same SCREEN)
     */
    useEffect(() => {
        return () => {
            const focusedRoute = findFocusedRoute(navigationRef.getRootState());
            if (focusedRoute?.name === SCREENS.SEARCH.REPORT_RHP) {
                return;
            }
            clearActiveTransactionThreadIDs();
        };
    }, []);

    if (reportIDsList.length < 2) {
        return;
    }

    return (
        <PrevNextButtons
            isPrevButtonDisabled={!prevReportID}
            isNextButtonDisabled={!nextReportID}
            onNext={(e) => {
                const backTo = Navigation.getActiveRoute();
                e?.preventDefault();
<<<<<<< HEAD
                setOptimisticTransactionThread(nextReportID, parentReportID, nextParentReportActionID, policyID);
=======
                if (nextReportID) {
                    markReportIDAsExpense(nextReportID);
                }
>>>>>>> 1ff696b2
                Navigation.navigate(ROUTES.SEARCH_REPORT.getRoute({reportID: nextReportID, backTo}), {forceReplace: true});
            }}
            onPrevious={(e) => {
                const backTo = Navigation.getActiveRoute();
                e?.preventDefault();
<<<<<<< HEAD
                setOptimisticTransactionThread(prevReportID, parentReportID, prevParentReportActionID, policyID);
=======
                if (prevReportID) {
                    markReportIDAsExpense(prevReportID);
                }
>>>>>>> 1ff696b2
                Navigation.navigate(ROUTES.SEARCH_REPORT.getRoute({reportID: prevReportID, backTo}), {forceReplace: true});
            }}
        />
    );
}

MoneyRequestReportTransactionsNavigation.displayName = 'MoneyRequestReportTransactionsNavigation';

export default MoneyRequestReportTransactionsNavigation;<|MERGE_RESOLUTION|>--- conflicted
+++ resolved
@@ -1,10 +1,6 @@
 import {findFocusedRoute} from '@react-navigation/native';
-<<<<<<< HEAD
-import React, {useEffect, useMemo} from 'react';
+import React, {useContext, useEffect, useMemo} from 'react';
 import type {OnyxEntry} from 'react-native-onyx';
-=======
-import React, {useContext, useEffect, useMemo} from 'react';
->>>>>>> 1ff696b2
 import PrevNextButtons from '@components/PrevNextButtons';
 import {WideRHPContext} from '@components/WideRHPContextProvider';
 import useOnyx from '@hooks/useOnyx';
@@ -40,18 +36,14 @@
         canBeMissing: true,
     });
 
-<<<<<<< HEAD
+    const {markReportIDAsExpense} = useContext(WideRHPContext);
+
     const [parentReportActionIDs = new Map<string, string>()] = useOnyx(`${ONYXKEYS.COLLECTION.REPORT_ACTIONS}${parentReportID}`, {
         canBeMissing: true,
         selector: parentReportActionIDsSelector,
     });
 
     const {prevReportID, prevParentReportActionID, nextReportID, nextParentReportActionID} = useMemo(() => {
-=======
-    const {markReportIDAsExpense} = useContext(WideRHPContext);
-
-    const {prevReportID, nextReportID} = useMemo(() => {
->>>>>>> 1ff696b2
         if (!reportIDsList || reportIDsList.length < 2) {
             return {prevReportID: undefined, prevParentReportActionID: undefined, nextReportID: undefined, nextParentReportActionID: undefined};
         }
@@ -94,25 +86,19 @@
             onNext={(e) => {
                 const backTo = Navigation.getActiveRoute();
                 e?.preventDefault();
-<<<<<<< HEAD
-                setOptimisticTransactionThread(nextReportID, parentReportID, nextParentReportActionID, policyID);
-=======
                 if (nextReportID) {
                     markReportIDAsExpense(nextReportID);
                 }
->>>>>>> 1ff696b2
+                setOptimisticTransactionThread(nextReportID, parentReportID, nextParentReportActionID, policyID);
                 Navigation.navigate(ROUTES.SEARCH_REPORT.getRoute({reportID: nextReportID, backTo}), {forceReplace: true});
             }}
             onPrevious={(e) => {
                 const backTo = Navigation.getActiveRoute();
                 e?.preventDefault();
-<<<<<<< HEAD
-                setOptimisticTransactionThread(prevReportID, parentReportID, prevParentReportActionID, policyID);
-=======
                 if (prevReportID) {
                     markReportIDAsExpense(prevReportID);
                 }
->>>>>>> 1ff696b2
+                setOptimisticTransactionThread(prevReportID, parentReportID, prevParentReportActionID, policyID);
                 Navigation.navigate(ROUTES.SEARCH_REPORT.getRoute({reportID: prevReportID, backTo}), {forceReplace: true});
             }}
         />
