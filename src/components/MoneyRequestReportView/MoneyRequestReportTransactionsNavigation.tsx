import {findFocusedRoute} from '@react-navigation/native';
<<<<<<< HEAD
import React, {useEffect} from 'react';
import {useOnyx} from 'react-native-onyx';
import type {OnyxEntry} from 'react-native-onyx';
import Icon from '@components/Icon';
import * as Expensicons from '@components/Icon/Expensicons';
import PressableWithFeedback from '@components/Pressable/PressableWithFeedback';
import useTheme from '@hooks/useTheme';
import useThemeStyles from '@hooks/useThemeStyles';
=======
import React, {useEffect, useMemo} from 'react';
import {useOnyx} from 'react-native-onyx';
import PrevNextButtons from '@components/PrevNextButtons';
import {clearActiveTransactionThreadIDs} from '@libs/actions/TransactionThreadNavigation';
>>>>>>> 6b934d14
import Navigation from '@navigation/Navigation';
import navigationRef from '@navigation/navigationRef';
import CONST from '@src/CONST';
import ONYXKEYS from '@src/ONYXKEYS';
import ROUTES from '@src/ROUTES';
import SCREENS from '@src/SCREENS';
<<<<<<< HEAD
import type {Report} from '@src/types/onyx';
import {clearActiveTransactionThreadIDs, getActiveTransactionThreadIDs} from './TransactionThreadReportIDRepository';
=======
>>>>>>> 6b934d14

type MoneyRequestReportRHPNavigationButtonsProps = {
    /** The report for which we are displaying the navigation buttons */
    report: OnyxEntry<Report>;

    /** The route to navigate back to when the user clicks on the back button */
    backTo?: string;
};

<<<<<<< HEAD
function MoneyRequestReportTransactionsNavigation({report, backTo}: MoneyRequestReportRHPNavigationButtonsProps) {
    const styles = useThemeStyles();
    const theme = useTheme();

    const reportIDsList = getActiveTransactionThreadIDs();
    const [parentReportActions] = useOnyx(`${ONYXKEYS.COLLECTION.REPORT_ACTIONS}${report?.parentReportID}`, {
        canBeMissing: true,
        selector: (reportActions) => Object.values(reportActions ?? {}),
    });

    const {prevReportID, prevParentReportActionID, nextReportID, nextParentReportActionID} = (() => {
        if (!reportIDsList) {
            return {prevReportID: undefined, prevParentReportActionID: undefined, nextReportID: undefined, nextParentReportActionID: undefined};
=======
function MoneyRequestReportTransactionsNavigation({currentReportID}: MoneyRequestReportRHPNavigationButtonsProps) {
    const [reportIDsList = CONST.EMPTY_ARRAY] = useOnyx(ONYXKEYS.TRANSACTION_THREAD_NAVIGATION_REPORT_IDS, {
        canBeMissing: true,
    });

    const {prevReportID, nextReportID} = useMemo(() => {
        if (!reportIDsList || reportIDsList.length < 2) {
            return {prevReportID: undefined, nextReportID: undefined};
>>>>>>> 6b934d14
        }

        const currentReportIndex = reportIDsList.findIndex((id) => id === report?.reportID);

        const prevID = currentReportIndex > 0 ? reportIDsList.at(currentReportIndex - 1) : undefined;
        const nextID = currentReportIndex <= reportIDsList.length - 1 ? reportIDsList.at(currentReportIndex + 1) : undefined;
        const prevReportActionID = currentReportIndex > 0 ? parentReportActions?.find((action) => action.childReportID === prevID)?.reportActionID : undefined;
        const nextReportActionID = currentReportIndex <= reportIDsList.length - 1 ? parentReportActions?.find((action) => action.childReportID === nextID)?.reportActionID : undefined;

<<<<<<< HEAD
        return {prevReportID: prevID, prevParentReportActionID: prevReportActionID, nextReportID: nextID, nextParentReportActionID: nextReportActionID};
    })();
=======
        return {prevReportID: prevID, nextReportID: nextID};
    }, [currentReportID, reportIDsList]);
>>>>>>> 6b934d14

    /**
     * We clear the sibling transactionThreadIDs when unmounting this component
     * only when the mount actually goes to a different SCREEN (and not a different version of the same SCREEN)
     */
    useEffect(() => {
        return () => {
            const focusedRoute = findFocusedRoute(navigationRef.getRootState());
            if (focusedRoute?.name === SCREENS.SEARCH.REPORT_RHP) {
                return;
            }
            clearActiveTransactionThreadIDs();
        };
    }, []);

    if (reportIDsList.length < 2) {
        return;
    }

    return (
<<<<<<< HEAD
        <>
            <PressableWithFeedback
                accessibilityRole={CONST.ROLE.BUTTON}
                accessible
                accessibilityLabel={CONST.ROLE.BUTTON}
                disabled={!prevReportID}
                style={pressableStyle}
                onPress={(e) => {
                    e?.preventDefault();
                    Navigation.navigate(
                        ROUTES.SEARCH_REPORT.getRoute({reportID: prevReportID, parentReportActionID: prevParentReportActionID, parentReportID: report?.parentReportID, backTo}),
                        {
                            forceReplace: true,
                        },
                    );
                }}
            >
                <Icon
                    src={Expensicons.BackArrow}
                    small
                    fill={theme.icon}
                    isButtonIcon
                />
            </PressableWithFeedback>
            <PressableWithFeedback
                accessibilityRole={CONST.ROLE.BUTTON}
                accessible
                accessibilityLabel={CONST.ROLE.BUTTON}
                disabled={!nextReportID}
                style={pressableStyle}
                onPress={(e) => {
                    e?.preventDefault();
                    Navigation.navigate(
                        ROUTES.SEARCH_REPORT.getRoute({reportID: nextReportID, parentReportActionID: nextParentReportActionID, parentReportID: report?.parentReportID, backTo}),
                        {forceReplace: true},
                    );
                }}
            >
                <Icon
                    src={Expensicons.ArrowRight}
                    small
                    fill={theme.icon}
                    isButtonIcon
                />
            </PressableWithFeedback>
        </>
=======
        <PrevNextButtons
            isPrevButtonDisabled={!prevReportID}
            isNextButtonDisabled={!nextReportID}
            onNext={(e) => {
                e?.preventDefault();
                Navigation.navigate(ROUTES.SEARCH_REPORT.getRoute({reportID: nextReportID, backTo}), {forceReplace: true});
            }}
            onPrevious={(e) => {
                e?.preventDefault();
                Navigation.navigate(ROUTES.SEARCH_REPORT.getRoute({reportID: prevReportID, backTo}), {forceReplace: true});
            }}
        />
>>>>>>> 6b934d14
    );
}

MoneyRequestReportTransactionsNavigation.displayName = 'MoneyRequestReportTransactionsNavigation';

export default MoneyRequestReportTransactionsNavigation;<|MERGE_RESOLUTION|>--- conflicted
+++ resolved
@@ -1,79 +1,47 @@
 import {findFocusedRoute} from '@react-navigation/native';
-<<<<<<< HEAD
-import React, {useEffect} from 'react';
-import {useOnyx} from 'react-native-onyx';
-import type {OnyxEntry} from 'react-native-onyx';
-import Icon from '@components/Icon';
-import * as Expensicons from '@components/Icon/Expensicons';
-import PressableWithFeedback from '@components/Pressable/PressableWithFeedback';
-import useTheme from '@hooks/useTheme';
-import useThemeStyles from '@hooks/useThemeStyles';
-=======
 import React, {useEffect, useMemo} from 'react';
 import {useOnyx} from 'react-native-onyx';
 import PrevNextButtons from '@components/PrevNextButtons';
 import {clearActiveTransactionThreadIDs} from '@libs/actions/TransactionThreadNavigation';
->>>>>>> 6b934d14
 import Navigation from '@navigation/Navigation';
 import navigationRef from '@navigation/navigationRef';
 import CONST from '@src/CONST';
 import ONYXKEYS from '@src/ONYXKEYS';
 import ROUTES from '@src/ROUTES';
 import SCREENS from '@src/SCREENS';
-<<<<<<< HEAD
-import type {Report} from '@src/types/onyx';
-import {clearActiveTransactionThreadIDs, getActiveTransactionThreadIDs} from './TransactionThreadReportIDRepository';
-=======
->>>>>>> 6b934d14
 
 type MoneyRequestReportRHPNavigationButtonsProps = {
-    /** The report for which we are displaying the navigation buttons */
-    report: OnyxEntry<Report>;
+    currentReportID: string;
+
+    parentReportID?: string;
 
     /** The route to navigate back to when the user clicks on the back button */
     backTo?: string;
 };
 
-<<<<<<< HEAD
-function MoneyRequestReportTransactionsNavigation({report, backTo}: MoneyRequestReportRHPNavigationButtonsProps) {
-    const styles = useThemeStyles();
-    const theme = useTheme();
-
-    const reportIDsList = getActiveTransactionThreadIDs();
-    const [parentReportActions] = useOnyx(`${ONYXKEYS.COLLECTION.REPORT_ACTIONS}${report?.parentReportID}`, {
+function MoneyRequestReportTransactionsNavigation({currentReportID, parentReportID, backTo}: MoneyRequestReportRHPNavigationButtonsProps) {
+    const [reportIDsList = CONST.EMPTY_ARRAY] = useOnyx(ONYXKEYS.TRANSACTION_THREAD_NAVIGATION_REPORT_IDS, {
+        canBeMissing: true,
+    });
+    const [parentReportActions] = useOnyx(`${ONYXKEYS.COLLECTION.REPORT_ACTIONS}${parentReportID}`, {
         canBeMissing: true,
         selector: (reportActions) => Object.values(reportActions ?? {}),
     });
 
-    const {prevReportID, prevParentReportActionID, nextReportID, nextParentReportActionID} = (() => {
-        if (!reportIDsList) {
+    const {prevReportID, prevParentReportActionID, nextReportID, nextParentReportActionID} = useMemo(() => {
+        if (!reportIDsList || reportIDsList.length < 2) {
             return {prevReportID: undefined, prevParentReportActionID: undefined, nextReportID: undefined, nextParentReportActionID: undefined};
-=======
-function MoneyRequestReportTransactionsNavigation({currentReportID}: MoneyRequestReportRHPNavigationButtonsProps) {
-    const [reportIDsList = CONST.EMPTY_ARRAY] = useOnyx(ONYXKEYS.TRANSACTION_THREAD_NAVIGATION_REPORT_IDS, {
-        canBeMissing: true,
-    });
-
-    const {prevReportID, nextReportID} = useMemo(() => {
-        if (!reportIDsList || reportIDsList.length < 2) {
-            return {prevReportID: undefined, nextReportID: undefined};
->>>>>>> 6b934d14
         }
 
-        const currentReportIndex = reportIDsList.findIndex((id) => id === report?.reportID);
+        const currentReportIndex = reportIDsList.findIndex((id) => id === currentReportID);
 
         const prevID = currentReportIndex > 0 ? reportIDsList.at(currentReportIndex - 1) : undefined;
         const nextID = currentReportIndex <= reportIDsList.length - 1 ? reportIDsList.at(currentReportIndex + 1) : undefined;
         const prevReportActionID = currentReportIndex > 0 ? parentReportActions?.find((action) => action.childReportID === prevID)?.reportActionID : undefined;
         const nextReportActionID = currentReportIndex <= reportIDsList.length - 1 ? parentReportActions?.find((action) => action.childReportID === nextID)?.reportActionID : undefined;
 
-<<<<<<< HEAD
         return {prevReportID: prevID, prevParentReportActionID: prevReportActionID, nextReportID: nextID, nextParentReportActionID: nextReportActionID};
-    })();
-=======
-        return {prevReportID: prevID, nextReportID: nextID};
-    }, [currentReportID, reportIDsList]);
->>>>>>> 6b934d14
+    }, [currentReportID, parentReportActions, reportIDsList]);
 
     /**
      * We clear the sibling transactionThreadIDs when unmounting this component
@@ -94,67 +62,22 @@
     }
 
     return (
-<<<<<<< HEAD
-        <>
-            <PressableWithFeedback
-                accessibilityRole={CONST.ROLE.BUTTON}
-                accessible
-                accessibilityLabel={CONST.ROLE.BUTTON}
-                disabled={!prevReportID}
-                style={pressableStyle}
-                onPress={(e) => {
-                    e?.preventDefault();
-                    Navigation.navigate(
-                        ROUTES.SEARCH_REPORT.getRoute({reportID: prevReportID, parentReportActionID: prevParentReportActionID, parentReportID: report?.parentReportID, backTo}),
-                        {
-                            forceReplace: true,
-                        },
-                    );
-                }}
-            >
-                <Icon
-                    src={Expensicons.BackArrow}
-                    small
-                    fill={theme.icon}
-                    isButtonIcon
-                />
-            </PressableWithFeedback>
-            <PressableWithFeedback
-                accessibilityRole={CONST.ROLE.BUTTON}
-                accessible
-                accessibilityLabel={CONST.ROLE.BUTTON}
-                disabled={!nextReportID}
-                style={pressableStyle}
-                onPress={(e) => {
-                    e?.preventDefault();
-                    Navigation.navigate(
-                        ROUTES.SEARCH_REPORT.getRoute({reportID: nextReportID, parentReportActionID: nextParentReportActionID, parentReportID: report?.parentReportID, backTo}),
-                        {forceReplace: true},
-                    );
-                }}
-            >
-                <Icon
-                    src={Expensicons.ArrowRight}
-                    small
-                    fill={theme.icon}
-                    isButtonIcon
-                />
-            </PressableWithFeedback>
-        </>
-=======
         <PrevNextButtons
             isPrevButtonDisabled={!prevReportID}
             isNextButtonDisabled={!nextReportID}
             onNext={(e) => {
                 e?.preventDefault();
-                Navigation.navigate(ROUTES.SEARCH_REPORT.getRoute({reportID: nextReportID, backTo}), {forceReplace: true});
+                Navigation.navigate(ROUTES.SEARCH_REPORT.getRoute({reportID: nextReportID, parentReportActionID: nextParentReportActionID, parentReportID, backTo}), {
+                    forceReplace: true,
+                });
             }}
             onPrevious={(e) => {
                 e?.preventDefault();
-                Navigation.navigate(ROUTES.SEARCH_REPORT.getRoute({reportID: prevReportID, backTo}), {forceReplace: true});
+                Navigation.navigate(ROUTES.SEARCH_REPORT.getRoute({reportID: prevReportID, parentReportActionID: prevParentReportActionID, parentReportID, backTo}), {
+                    forceReplace: true,
+                });
             }}
         />
->>>>>>> 6b934d14
     );
 }
 
