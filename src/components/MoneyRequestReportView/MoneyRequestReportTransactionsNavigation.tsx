import {findFocusedRoute} from '@react-navigation/native';
<<<<<<< HEAD
import React, {useEffect, useMemo} from 'react';
import {useOnyx} from 'react-native-onyx';
import Icon from '@components/Icon';
import * as Expensicons from '@components/Icon/Expensicons';
import PressableWithFeedback from '@components/Pressable/PressableWithFeedback';
import useTheme from '@hooks/useTheme';
import useThemeStyles from '@hooks/useThemeStyles';
import {clearActiveTransactionThreadIDs} from '@libs/actions/TransactionThreadNavigation';
import Navigation from '@navigation/Navigation';
import navigationRef from '@navigation/navigationRef';
import CONST from '@src/CONST';
import ONYXKEYS from '@src/ONYXKEYS';
=======
import React, {useEffect} from 'react';
import PrevNextButtons from '@components/PrevNextButtons';
import Navigation from '@navigation/Navigation';
import navigationRef from '@navigation/navigationRef';
>>>>>>> 06862785
import ROUTES from '@src/ROUTES';
import SCREENS from '@src/SCREENS';

type MoneyRequestReportRHPNavigationButtonsProps = {
    currentReportID: string;
};

function MoneyRequestReportTransactionsNavigation({currentReportID}: MoneyRequestReportRHPNavigationButtonsProps) {
<<<<<<< HEAD
    const styles = useThemeStyles();
    const theme = useTheme();

    const [reportIDsList = CONST.EMPTY_ARRAY] = useOnyx(ONYXKEYS.TRANSACTION_THREAD_NAVIGATION_REPORT_IDS, {
        canBeMissing: true,
    });

    const {prevReportID, nextReportID} = useMemo(() => {
        if (!reportIDsList || reportIDsList.length < 2) {
=======
    const reportIDsList = getActiveTransactionThreadIDs();
    const {prevReportID, nextReportID} = (() => {
        if (!reportIDsList) {
>>>>>>> 06862785
            return {prevReportID: undefined, nextReportID: undefined};
        }

        const currentReportIndex = reportIDsList.findIndex((id) => id === currentReportID);

        const prevID = currentReportIndex > 0 ? reportIDsList.at(currentReportIndex - 1) : undefined;
        const nextID = currentReportIndex <= reportIDsList.length - 1 ? reportIDsList.at(currentReportIndex + 1) : undefined;

        return {prevReportID: prevID, nextReportID: nextID};
    }, [currentReportID, reportIDsList]);

    const backTo = Navigation.getActiveRoute();

    /**
     * We clear the sibling transactionThreadIDs when unmounting this component
     * only when the mount actually goes to a different SCREEN (and not a different version of the same SCREEN)
     */
    useEffect(() => {
        return () => {
            const focusedRoute = findFocusedRoute(navigationRef.getRootState());
            if (focusedRoute?.name === SCREENS.SEARCH.REPORT_RHP) {
                return;
            }
            clearActiveTransactionThreadIDs();
        };
    }, []);

    if (reportIDsList.length < 2) {
        return;
    }

    return (
        <PrevNextButtons
            isPrevButtonDisabled={!prevReportID}
            isNextButtonDisabled={!nextReportID}
            onNext={(e) => {
                e?.preventDefault();
                Navigation.navigate(ROUTES.SEARCH_REPORT.getRoute({reportID: nextReportID, backTo}), {forceReplace: true});
            }}
            onPrevious={(e) => {
                e?.preventDefault();
                Navigation.navigate(ROUTES.SEARCH_REPORT.getRoute({reportID: prevReportID, backTo}), {forceReplace: true});
            }}
        />
    );
}

MoneyRequestReportTransactionsNavigation.displayName = 'MoneyRequestReportTransactionsNavigation';

export default MoneyRequestReportTransactionsNavigation;<|MERGE_RESOLUTION|>--- conflicted
+++ resolved
@@ -1,23 +1,12 @@
 import {findFocusedRoute} from '@react-navigation/native';
-<<<<<<< HEAD
 import React, {useEffect, useMemo} from 'react';
+import PrevNextButtons from '@components/PrevNextButtons';
 import {useOnyx} from 'react-native-onyx';
-import Icon from '@components/Icon';
-import * as Expensicons from '@components/Icon/Expensicons';
-import PressableWithFeedback from '@components/Pressable/PressableWithFeedback';
-import useTheme from '@hooks/useTheme';
-import useThemeStyles from '@hooks/useThemeStyles';
 import {clearActiveTransactionThreadIDs} from '@libs/actions/TransactionThreadNavigation';
 import Navigation from '@navigation/Navigation';
 import navigationRef from '@navigation/navigationRef';
 import CONST from '@src/CONST';
 import ONYXKEYS from '@src/ONYXKEYS';
-=======
-import React, {useEffect} from 'react';
-import PrevNextButtons from '@components/PrevNextButtons';
-import Navigation from '@navigation/Navigation';
-import navigationRef from '@navigation/navigationRef';
->>>>>>> 06862785
 import ROUTES from '@src/ROUTES';
 import SCREENS from '@src/SCREENS';
 
@@ -26,21 +15,12 @@
 };
 
 function MoneyRequestReportTransactionsNavigation({currentReportID}: MoneyRequestReportRHPNavigationButtonsProps) {
-<<<<<<< HEAD
-    const styles = useThemeStyles();
-    const theme = useTheme();
-
     const [reportIDsList = CONST.EMPTY_ARRAY] = useOnyx(ONYXKEYS.TRANSACTION_THREAD_NAVIGATION_REPORT_IDS, {
         canBeMissing: true,
     });
 
     const {prevReportID, nextReportID} = useMemo(() => {
         if (!reportIDsList || reportIDsList.length < 2) {
-=======
-    const reportIDsList = getActiveTransactionThreadIDs();
-    const {prevReportID, nextReportID} = (() => {
-        if (!reportIDsList) {
->>>>>>> 06862785
             return {prevReportID: undefined, nextReportID: undefined};
         }
 
