import {findFocusedRoute} from '@react-navigation/native';
import React, {useEffect, useMemo} from 'react';
import PrevNextButtons from '@components/PrevNextButtons';
import useOnyx from '@hooks/useOnyx';
import {clearActiveTransactionThreadIDs} from '@libs/actions/TransactionThreadNavigation';
import Navigation from '@navigation/Navigation';
import navigationRef from '@navigation/navigationRef';
import CONST from '@src/CONST';
import ONYXKEYS from '@src/ONYXKEYS';
import ROUTES from '@src/ROUTES';
import SCREENS from '@src/SCREENS';

type MoneyRequestReportRHPNavigationButtonsProps = {
    currentReportID: string;

    parentReportID?: string;

    /** The route to navigate back to when the user clicks on the back button */
    backTo?: string;
};

function MoneyRequestReportTransactionsNavigation({currentReportID, parentReportID, backTo}: MoneyRequestReportRHPNavigationButtonsProps) {
    const [reportIDsList = CONST.EMPTY_ARRAY] = useOnyx(ONYXKEYS.TRANSACTION_THREAD_NAVIGATION_REPORT_IDS, {
        canBeMissing: true,
    });
    const [parentReportActions] = useOnyx(`${ONYXKEYS.COLLECTION.REPORT_ACTIONS}${parentReportID}`, {
        canBeMissing: true,
        selector: (reportActions) => Object.values(reportActions ?? {}),
    });

    const {prevReportID, prevParentReportActionID, nextReportID, nextParentReportActionID} = useMemo(() => {
        if (!reportIDsList || reportIDsList.length < 2) {
            return {prevReportID: undefined, prevParentReportActionID: undefined, nextReportID: undefined, nextParentReportActionID: undefined};
        }

        const currentReportIndex = reportIDsList.findIndex((id) => id === currentReportID);

        const prevID = currentReportIndex > 0 ? reportIDsList.at(currentReportIndex - 1) : undefined;
        const nextID = currentReportIndex <= reportIDsList.length - 1 ? reportIDsList.at(currentReportIndex + 1) : undefined;
        const prevReportActionID = currentReportIndex > 0 ? parentReportActions?.find((action) => action.childReportID === prevID)?.reportActionID : undefined;
        const nextReportActionID = currentReportIndex <= reportIDsList.length - 1 ? parentReportActions?.find((action) => action.childReportID === nextID)?.reportActionID : undefined;

<<<<<<< HEAD
        return {prevReportID: prevID, prevParentReportActionID: prevReportActionID, nextReportID: nextID, nextParentReportActionID: nextReportActionID};
    }, [currentReportID, parentReportActions, reportIDsList]);
=======
        return {prevReportID: prevID, nextReportID: nextID};
    }, [currentReportID, reportIDsList]);
>>>>>>> 186d428c

    /**
     * We clear the sibling transactionThreadIDs when unmounting this component
     * only when the mount actually goes to a different SCREEN (and not a different version of the same SCREEN)
     */
    useEffect(() => {
        return () => {
            const focusedRoute = findFocusedRoute(navigationRef.getRootState());
            if (focusedRoute?.name === SCREENS.SEARCH.REPORT_RHP) {
                return;
            }
            clearActiveTransactionThreadIDs();
        };
    }, []);

    if (reportIDsList.length < 2) {
        return;
    }

    return (
        <PrevNextButtons
            isPrevButtonDisabled={!prevReportID}
            isNextButtonDisabled={!nextReportID}
            onNext={(e) => {
                const backTo = Navigation.getActiveRoute();
                e?.preventDefault();
                Navigation.navigate(ROUTES.SEARCH_REPORT.getRoute({reportID: nextReportID, parentReportActionID: nextParentReportActionID, parentReportID, backTo}), {
                    forceReplace: true,
                });
            }}
            onPrevious={(e) => {
                const backTo = Navigation.getActiveRoute();
                e?.preventDefault();
                Navigation.navigate(ROUTES.SEARCH_REPORT.getRoute({reportID: prevReportID, parentReportActionID: prevParentReportActionID, parentReportID, backTo}), {
                    forceReplace: true,
                });
            }}
        />
    );
}

MoneyRequestReportTransactionsNavigation.displayName = 'MoneyRequestReportTransactionsNavigation';

export default MoneyRequestReportTransactionsNavigation;<|MERGE_RESOLUTION|>--- conflicted
+++ resolved
@@ -40,13 +40,8 @@
         const prevReportActionID = currentReportIndex > 0 ? parentReportActions?.find((action) => action.childReportID === prevID)?.reportActionID : undefined;
         const nextReportActionID = currentReportIndex <= reportIDsList.length - 1 ? parentReportActions?.find((action) => action.childReportID === nextID)?.reportActionID : undefined;
 
-<<<<<<< HEAD
         return {prevReportID: prevID, prevParentReportActionID: prevReportActionID, nextReportID: nextID, nextParentReportActionID: nextReportActionID};
     }, [currentReportID, parentReportActions, reportIDsList]);
-=======
-        return {prevReportID: prevID, nextReportID: nextID};
-    }, [currentReportID, reportIDsList]);
->>>>>>> 186d428c
 
     /**
      * We clear the sibling transactionThreadIDs when unmounting this component
