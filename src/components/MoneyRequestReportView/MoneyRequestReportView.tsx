import React, {useCallback, useMemo} from 'react';
import {InteractionManager, View} from 'react-native';
import type {OnyxCollection, OnyxEntry} from 'react-native-onyx';
import {useOnyx} from 'react-native-onyx';
import Button from '@components/Button';
import HeaderGap from '@components/HeaderGap';
import MoneyReportHeader from '@components/MoneyReportHeader';
import OfflineWithFeedback from '@components/OfflineWithFeedback';
import ReportActionsSkeletonView from '@components/ReportActionsSkeletonView';
import ReportHeaderSkeletonView from '@components/ReportHeaderSkeletonView';
import useActiveWorkspace from '@hooks/useActiveWorkspace';
import useNetwork from '@hooks/useNetwork';
import usePaginatedReportActions from '@hooks/usePaginatedReportActions';
import useThemeStyles from '@hooks/useThemeStyles';
import {openUnreportedExpense, removeFailedReport} from '@libs/actions/Report';
import getNonEmptyStringOnyxID from '@libs/getNonEmptyStringOnyxID';
import Log from '@libs/Log';
import navigationRef from '@libs/Navigation/navigationRef';
import {getIOUActionForTransactionID, getOneTransactionThreadReportID, isDeletedParentAction, isMoneyRequestAction} from '@libs/ReportActionsUtils';
import {canEditReportAction, getReportOfflinePendingActionAndErrors} from '@libs/ReportUtils';
import {buildCannedSearchQuery} from '@libs/SearchQueryUtils';
import Navigation from '@navigation/Navigation';
import ReportActionsView from '@pages/home/report/ReportActionsView';
import ReportFooter from '@pages/home/report/ReportFooter';
import NAVIGATORS from '@src/NAVIGATORS';
import ONYXKEYS from '@src/ONYXKEYS';
import type {Route} from '@src/ROUTES';
import ROUTES from '@src/ROUTES';
import type {ThemeStyles} from '@src/styles';
import type * as OnyxTypes from '@src/types/onyx';
import MoneyRequestReportActionsList from './MoneyRequestReportActionsList';

type MoneyRequestReportViewProps = {
    /** The report */
    report: OnyxEntry<OnyxTypes.Report>;

    /** Metadata for report */
    reportMetadata: OnyxEntry<OnyxTypes.ReportMetadata>;

    /** Current policy */
    policy: OnyxEntry<OnyxTypes.Policy>;

    /** Whether Report footer (that includes Composer) should be displayed */
    shouldDisplayReportFooter: boolean;

    /** The `backTo` route that should be used when clicking back button */
    backToRoute: Route | undefined;
};

function goBackFromSearchMoneyRequest(policyID: string | undefined) {
    const rootState = navigationRef.getRootState();
    const lastRoute = rootState.routes.at(-1);

    if (lastRoute?.name !== NAVIGATORS.SEARCH_FULLSCREEN_NAVIGATOR) {
        Log.hmmm('[goBackFromSearchMoneyRequest()] goBackFromSearchMoneyRequest was called from a different navigator than SearchFullscreenNavigator.');
        return;
    }

    if (rootState.routes.length > 1) {
        Navigation.goBack();
        return;
    }

    const query = buildCannedSearchQuery({policyID});
    Navigation.goBack(ROUTES.SEARCH_ROOT.getRoute({query}));
}

function InitialLoadingSkeleton({styles}: {styles: ThemeStyles}) {
    return (
        <View style={[styles.flex1]}>
            <View style={[styles.appContentHeader, styles.borderBottom]}>
                <ReportHeaderSkeletonView onBackButtonPress={() => {}} />
            </View>
            <ReportActionsSkeletonView />
        </View>
    );
}

function getParentReportAction(parentReportActions: OnyxEntry<OnyxTypes.ReportActions>, parentReportActionID: string | undefined): OnyxEntry<OnyxTypes.ReportAction> {
    if (!parentReportActions || !parentReportActionID) {
        return;
    }
    return parentReportActions[parentReportActionID];
}

function selectTransactionsForReportID(transactions: OnyxCollection<OnyxTypes.Transaction>, reportID: string | undefined, reportActions: OnyxTypes.ReportAction[]) {
    if (!reportID) {
        return [];
    }

    return Object.values(transactions ?? {}).filter((transaction): transaction is OnyxTypes.Transaction => {
        if (!transaction) {
            return false;
        }
        const action = getIOUActionForTransactionID(reportActions, transaction.transactionID);
        return transaction.reportID === reportID && !isDeletedParentAction(action);
    });
}

function MoneyRequestReportView({report, policy, reportMetadata, shouldDisplayReportFooter, backToRoute}: MoneyRequestReportViewProps) {
    const styles = useThemeStyles();
    const {isOffline} = useNetwork();
    const {activeWorkspaceID} = useActiveWorkspace();

    const reportID = report?.reportID;
    const [isLoadingApp] = useOnyx(ONYXKEYS.IS_LOADING_APP);
    const [isComposerFullSize] = useOnyx(`${ONYXKEYS.COLLECTION.REPORT_IS_COMPOSER_FULL_SIZE}${reportID}`, {initialValue: false});
    const {reportPendingAction, reportErrors} = getReportOfflinePendingActionAndErrors(report);

    const {reportActions, hasNewerActions, hasOlderActions} = usePaginatedReportActions(reportID);
    const transactionThreadReportID = getOneTransactionThreadReportID(reportID, reportActions ?? [], isOffline);

    const [transactions = []] = useOnyx(ONYXKEYS.COLLECTION.TRANSACTION, {
        selector: (allTransactions): OnyxTypes.Transaction[] => selectTransactionsForReportID(allTransactions, reportID, reportActions),
    });

    const shouldUseSingleTransactionView = useMemo(() => {
        return transactions.length === 1;
    }, [transactions]);

    const [parentReportAction] = useOnyx(`${ONYXKEYS.COLLECTION.REPORT_ACTIONS}${getNonEmptyStringOnyxID(report?.parentReportID)}`, {
        canEvict: false,
        selector: (parentReportActions) => getParentReportAction(parentReportActions, report?.parentReportActionID),
    });

    const lastReportAction = [...reportActions, parentReportAction].find((action) => canEditReportAction(action) && !isMoneyRequestAction(action));
    const isLoadingInitialReportActions = reportMetadata?.isLoadingInitialReportActions;

    const dismissReportCreationError = useCallback(() => {
        goBackFromSearchMoneyRequest(activeWorkspaceID);
        InteractionManager.runAfterInteractions(() => removeFailedReport(reportID));
    }, [activeWorkspaceID, reportID]);

    if (isLoadingInitialReportActions && reportActions.length === 0 && !isOffline) {
        return <InitialLoadingSkeleton styles={styles} />;
    }

    if (reportActions.length === 0) {
        return <ReportActionsSkeletonView shouldAnimate={false} />;
    }

    if (!report) {
        return;
    }

    if (isLoadingApp) {
        return (
            <View style={styles.flex1}>
                <HeaderGap />
                <ReportHeaderSkeletonView />
                <ReportActionsSkeletonView />
                {shouldDisplayReportFooter ? (
                    <ReportFooter
                        report={report}
                        reportMetadata={reportMetadata}
                        policy={policy}
                        pendingAction={reportPendingAction}
                        isComposerFullSize={!!isComposerFullSize}
                        lastReportAction={lastReportAction}
                    />
                ) : null}
            </View>
        );
    }

    return (
        <View style={styles.flex1}>
            <OfflineWithFeedback
                pendingAction={reportPendingAction}
                errors={reportErrors}
                onClose={dismissReportCreationError}
                needsOffscreenAlphaCompositing
                style={styles.flex1}
                contentContainerStyle={styles.flex1}
                errorRowStyles={[styles.ph5, styles.mv2]}
            >
                <HeaderGap />
                <MoneyReportHeader
                    report={report}
                    policy={policy}
                    reportActions={reportActions}
                    transactionThreadReportID={undefined}
                    shouldDisplayBackButton
                    onBackButtonPress={() => {
                        if (!backToRoute) {
                            goBackFromSearchMoneyRequest(activeWorkspaceID);
                            return;
                        }
                        Navigation.goBack(backToRoute);
                    }}
                />
<<<<<<< HEAD
                {shouldUseSingleTransactionView ? (
                    // This component originally lives in ReportScreen, it is used here to handle the case when the report has a single transaction. Any other case will be handled by MoneyRequestReportActionsList
                    <ReportActionsView
                        report={report}
                        reportActions={reportActions}
                        isLoadingInitialReportActions={reportMetadata?.isLoadingInitialReportActions}
                        hasNewerActions={hasNewerActions}
                        hasOlderActions={hasOlderActions}
                        parentReportAction={parentReportAction}
                        transactionThreadReportID={transactionThreadReportID}
                    />
                ) : (
                    <MoneyRequestReportActionsList
                        report={report}
                        transactions={transactions}
                        reportActions={reportActions}
                        hasOlderActions={hasOlderActions}
                        hasNewerActions={hasNewerActions}
                    />
                )}
                <Button
                    success
                    onPress={() => openUnreportedExpense(reportID)}
                >
                    OPEN
                </Button>
                {shouldDisplayReportFooter ? (
                    <ReportFooter
                        report={report}
                        reportMetadata={reportMetadata}
                        policy={policy}
                        pendingAction={reportPendingAction}
                        isComposerFullSize={!!isComposerFullSize}
                        lastReportAction={lastReportAction}
                    />
                ) : null}
=======
                <View style={[styles.overflowHidden, styles.flex1]}>
                    {shouldUseSingleTransactionView ? (
                        // This component originally lives in ReportScreen, it is used here to handle the case when the report has a single transaction. Any other case will be handled by MoneyRequestReportActionsList
                        <ReportActionsView
                            report={report}
                            reportActions={reportActions}
                            isLoadingInitialReportActions={reportMetadata?.isLoadingInitialReportActions}
                            hasNewerActions={hasNewerActions}
                            hasOlderActions={hasOlderActions}
                            parentReportAction={parentReportAction}
                            transactionThreadReportID={transactionThreadReportID}
                        />
                    ) : (
                        <MoneyRequestReportActionsList
                            report={report}
                            transactions={transactions}
                            reportActions={reportActions}
                            hasOlderActions={hasOlderActions}
                            hasNewerActions={hasNewerActions}
                        />
                    )}
                    {shouldDisplayReportFooter ? (
                        <ReportFooter
                            report={report}
                            reportMetadata={reportMetadata}
                            policy={policy}
                            pendingAction={reportPendingAction}
                            isComposerFullSize={!!isComposerFullSize}
                            lastReportAction={lastReportAction}
                        />
                    ) : null}
                </View>
>>>>>>> 13b7a594
            </OfflineWithFeedback>
        </View>
    );
}

MoneyRequestReportView.displayName = 'MoneyRequestReportView';

export default MoneyRequestReportView;<|MERGE_RESOLUTION|>--- conflicted
+++ resolved
@@ -189,44 +189,6 @@
                         Navigation.goBack(backToRoute);
                     }}
                 />
-<<<<<<< HEAD
-                {shouldUseSingleTransactionView ? (
-                    // This component originally lives in ReportScreen, it is used here to handle the case when the report has a single transaction. Any other case will be handled by MoneyRequestReportActionsList
-                    <ReportActionsView
-                        report={report}
-                        reportActions={reportActions}
-                        isLoadingInitialReportActions={reportMetadata?.isLoadingInitialReportActions}
-                        hasNewerActions={hasNewerActions}
-                        hasOlderActions={hasOlderActions}
-                        parentReportAction={parentReportAction}
-                        transactionThreadReportID={transactionThreadReportID}
-                    />
-                ) : (
-                    <MoneyRequestReportActionsList
-                        report={report}
-                        transactions={transactions}
-                        reportActions={reportActions}
-                        hasOlderActions={hasOlderActions}
-                        hasNewerActions={hasNewerActions}
-                    />
-                )}
-                <Button
-                    success
-                    onPress={() => openUnreportedExpense(reportID)}
-                >
-                    OPEN
-                </Button>
-                {shouldDisplayReportFooter ? (
-                    <ReportFooter
-                        report={report}
-                        reportMetadata={reportMetadata}
-                        policy={policy}
-                        pendingAction={reportPendingAction}
-                        isComposerFullSize={!!isComposerFullSize}
-                        lastReportAction={lastReportAction}
-                    />
-                ) : null}
-=======
                 <View style={[styles.overflowHidden, styles.flex1]}>
                     {shouldUseSingleTransactionView ? (
                         // This component originally lives in ReportScreen, it is used here to handle the case when the report has a single transaction. Any other case will be handled by MoneyRequestReportActionsList
@@ -248,18 +210,22 @@
                             hasNewerActions={hasNewerActions}
                         />
                     )}
-                    {shouldDisplayReportFooter ? (
-                        <ReportFooter
-                            report={report}
-                            reportMetadata={reportMetadata}
-                            policy={policy}
-                            pendingAction={reportPendingAction}
-                            isComposerFullSize={!!isComposerFullSize}
-                            lastReportAction={lastReportAction}
-                        />
-                    ) : null}
-                </View>
->>>>>>> 13b7a594
+                    <Button
+                    success
+                    onPress={() => openUnreportedExpense(reportID)}
+                >
+                    OPEN
+                </Button>
+                {shouldDisplayReportFooter ? (
+                    <ReportFooter
+                        report={report}
+                        reportMetadata={reportMetadata}
+                        policy={policy}
+                        pendingAction={reportPendingAction}
+                        isComposerFullSize={!!isComposerFullSize}
+                        lastReportAction={lastReportAction}
+                    />
+                ) : null}</View>
             </OfflineWithFeedback>
         </View>
     );
