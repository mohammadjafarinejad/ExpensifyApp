import {PortalHost} from '@gorhom/portal';
import React, {useCallback, useMemo} from 'react';
import {InteractionManager, View} from 'react-native';
import type {OnyxEntry} from 'react-native-onyx';
import {useOnyx} from 'react-native-onyx';
import HeaderGap from '@components/HeaderGap';
import MoneyReportHeader from '@components/MoneyReportHeader';
import MoneyRequestHeader from '@components/MoneyRequestHeader';
import OfflineWithFeedback from '@components/OfflineWithFeedback';
import ReportActionsSkeletonView from '@components/ReportActionsSkeletonView';
import ReportHeaderSkeletonView from '@components/ReportHeaderSkeletonView';
import useNetwork from '@hooks/useNetwork';
import usePaginatedReportActions from '@hooks/usePaginatedReportActions';
import usePrevious from '@hooks/usePrevious';
import useThemeStyles from '@hooks/useThemeStyles';
import {removeFailedReport} from '@libs/actions/Report';
import getNonEmptyStringOnyxID from '@libs/getNonEmptyStringOnyxID';
import Log from '@libs/Log';
import {shouldDisplayReportTableView} from '@libs/MoneyRequestReportUtils';
import navigationRef from '@libs/Navigation/navigationRef';
import {getFilteredReportActionsForReportView, getOneTransactionThreadReportID, isMoneyRequestAction} from '@libs/ReportActionsUtils';
import {canEditReportAction, getReportOfflinePendingActionAndErrors, isReportTransactionThread} from '@libs/ReportUtils';
import {buildCannedSearchQuery} from '@libs/SearchQueryUtils';
import Navigation from '@navigation/Navigation';
import ReportActionsView from '@pages/home/report/ReportActionsView';
import ReportFooter from '@pages/home/report/ReportFooter';
import CONST from '@src/CONST';
import NAVIGATORS from '@src/NAVIGATORS';
import ONYXKEYS from '@src/ONYXKEYS';
import type {Route} from '@src/ROUTES';
import ROUTES from '@src/ROUTES';
import type {ThemeStyles} from '@src/styles';
import type * as OnyxTypes from '@src/types/onyx';
import MoneyRequestReportActionsList from './MoneyRequestReportActionsList';

type MoneyRequestReportViewProps = {
    /** The report */
    report: OnyxEntry<OnyxTypes.Report>;

    /** Metadata for report */
    reportMetadata: OnyxEntry<OnyxTypes.ReportMetadata>;

    /** Current policy */
    policy: OnyxEntry<OnyxTypes.Policy>;

    /** Whether Report footer (that includes Composer) should be displayed */
    shouldDisplayReportFooter: boolean;

    /** The `backTo` route that should be used when clicking back button */
    backToRoute: Route | undefined;

    /** All transactions grouped by reportID */
    transactionsByReportID: OnyxTypes.ReportTransactionsDerivedValue;
};

function goBackFromSearchMoneyRequest() {
    const rootState = navigationRef.getRootState();
    const lastRoute = rootState.routes.at(-1);

    if (lastRoute?.name !== NAVIGATORS.SEARCH_FULLSCREEN_NAVIGATOR) {
        Log.hmmm('[goBackFromSearchMoneyRequest()] goBackFromSearchMoneyRequest was called from a different navigator than SearchFullscreenNavigator.');
        return;
    }

    if (rootState.routes.length > 1) {
        Navigation.goBack();
        return;
    }

    Navigation.goBack(ROUTES.SEARCH_ROOT.getRoute({query: buildCannedSearchQuery()}));
}

function InitialLoadingSkeleton({styles}: {styles: ThemeStyles}) {
    return (
        <View style={[styles.flex1]}>
            <View style={[styles.appContentHeader, styles.borderBottom]}>
                <ReportHeaderSkeletonView onBackButtonPress={() => {}} />
            </View>
            <ReportActionsSkeletonView />
        </View>
    );
}

function getParentReportAction(parentReportActions: OnyxEntry<OnyxTypes.ReportActions>, parentReportActionID: string | undefined): OnyxEntry<OnyxTypes.ReportAction> {
    if (!parentReportActions || !parentReportActionID) {
        return;
    }
    return parentReportActions[parentReportActionID];
}

function MoneyRequestReportView({report, policy, reportMetadata, shouldDisplayReportFooter, backToRoute, transactionsByReportID}: MoneyRequestReportViewProps) {
    const styles = useThemeStyles();
    const {isOffline} = useNetwork();

    const reportID = report?.reportID;
    const [isLoadingApp] = useOnyx(ONYXKEYS.IS_LOADING_APP, {canBeMissing: true});
    const [isComposerFullSize] = useOnyx(`${ONYXKEYS.COLLECTION.REPORT_IS_COMPOSER_FULL_SIZE}${reportID}`, {initialValue: false, canBeMissing: true});
    const {reportPendingAction, reportErrors} = getReportOfflinePendingActionAndErrors(report);

    const {reportActions: unfilteredReportActions, hasNewerActions, hasOlderActions} = usePaginatedReportActions(reportID);
    const reportActions = getFilteredReportActionsForReportView(unfilteredReportActions);

<<<<<<< HEAD
    const transactionThreadReportID = getOneTransactionThreadReportID(reportID, reportActions ?? [], isOffline);
    const transactions = transactionsByReportID[reportID ?? CONST.DEFAULT_NUMBER_ID] ?? [];
=======
    const [transactions] = useOnyx(ONYXKEYS.COLLECTION.TRANSACTION, {
        selector: (allTransactions: OnyxCollection<OnyxTypes.Transaction>) => selectAllTransactionsForReport(allTransactions, reportID, reportActions),
        canBeMissing: true,
    });

    const reportTransactionIDs = transactions?.map((transaction) => transaction.transactionID);
    const transactionThreadReportID = getOneTransactionThreadReportID(reportID, reportActions ?? [], isOffline, reportTransactionIDs);

>>>>>>> 03123614
    const prevTransactions = usePrevious(transactions);

    const newTransactions = useMemo(() => {
        if (!prevTransactions || !transactions || transactions.length <= prevTransactions.length) {
            return CONST.EMPTY_ARRAY as unknown as OnyxTypes.Transaction[];
        }
        return transactions.filter((transaction) => !prevTransactions?.some((prevTransaction) => prevTransaction.transactionID === transaction.transactionID));
        // Depending only on transactions is enough because prevTransactions is a helper object.
        // eslint-disable-next-line react-compiler/react-compiler
        // eslint-disable-next-line react-hooks/exhaustive-deps
    }, [transactions]);

    const [parentReportAction] = useOnyx(`${ONYXKEYS.COLLECTION.REPORT_ACTIONS}${getNonEmptyStringOnyxID(report?.parentReportID)}`, {
        canEvict: false,
        canBeMissing: true,
        selector: (parentReportActions) => getParentReportAction(parentReportActions, report?.parentReportActionID),
    });

    const lastReportAction = [...reportActions, parentReportAction].find((action) => canEditReportAction(action) && !isMoneyRequestAction(action));
    const isLoadingInitialReportActions = reportMetadata?.isLoadingInitialReportActions;

    const dismissReportCreationError = useCallback(() => {
        goBackFromSearchMoneyRequest();
        InteractionManager.runAfterInteractions(() => removeFailedReport(reportID));
    }, [reportID]);

    // Special case handling a report that is a transaction thread
    // If true we will use standard `ReportActionsView` to display report data and a special header, anything else is handled via `MoneyRequestReportActionsList`
    const isTransactionThreadView = isReportTransactionThread(report);

    // Prevent flash by ensuring transaction data is fully loaded before deciding which view to render
    // We need to wait for both the selector to finish AND ensure we're not in a loading state where transactions could still populate
    const isTransactionDataReady = transactions !== undefined;
    const isStillLoadingData = !!isLoadingInitialReportActions || !!reportMetadata?.isLoadingOlderReportActions || !!reportMetadata?.isLoadingNewerReportActions;
    const shouldWaitForData =
        (!isTransactionDataReady || (isStillLoadingData && transactions?.length === 0)) &&
        !isTransactionThreadView &&
        report?.pendingFields?.createReport !== CONST.RED_BRICK_ROAD_PENDING_ACTION.ADD;

    const isEmptyTransactionReport = transactions && transactions.length === 0 && transactionThreadReportID === undefined;
    const shouldDisplayMoneyRequestActionsList = !!isEmptyTransactionReport || shouldDisplayReportTableView(report, transactions ?? []);

    const reportHeaderView = useMemo(
        () =>
            isTransactionThreadView ? (
                <MoneyRequestHeader
                    report={report}
                    policy={policy}
                    parentReportAction={parentReportAction}
                    onBackButtonPress={() => {
                        if (!backToRoute) {
                            goBackFromSearchMoneyRequest();
                            return;
                        }
                        Navigation.goBack(backToRoute);
                    }}
                />
            ) : (
                <MoneyReportHeader
                    report={report}
                    policy={policy}
                    reportActions={reportActions}
                    transactionThreadReportID={transactionThreadReportID}
                    isLoadingInitialReportActions={isLoadingInitialReportActions}
                    shouldDisplayBackButton
                    onBackButtonPress={() => {
                        if (!backToRoute) {
                            goBackFromSearchMoneyRequest();
                            return;
                        }
                        Navigation.goBack(backToRoute);
                    }}
                />
            ),
        [backToRoute, isLoadingInitialReportActions, isTransactionThreadView, parentReportAction, policy, report, reportActions, transactionThreadReportID],
    );

    if (!!(isLoadingInitialReportActions && reportActions.length === 0 && !isOffline) || shouldWaitForData) {
        return <InitialLoadingSkeleton styles={styles} />;
    }

    if (reportActions.length === 0) {
        return <ReportActionsSkeletonView shouldAnimate={false} />;
    }

    if (!report) {
        return;
    }

    if (isLoadingApp) {
        return (
            <View style={styles.flex1}>
                <HeaderGap />
                <ReportHeaderSkeletonView />
                <ReportActionsSkeletonView />
                {shouldDisplayReportFooter ? (
                    <ReportFooter
                        report={report}
                        reportMetadata={reportMetadata}
                        policy={policy}
                        pendingAction={reportPendingAction}
                        isComposerFullSize={!!isComposerFullSize}
                        lastReportAction={lastReportAction}
                    />
                ) : null}
            </View>
        );
    }

    return (
        <View style={styles.flex1}>
            <OfflineWithFeedback
                pendingAction={reportPendingAction}
                errors={reportErrors}
                onClose={dismissReportCreationError}
                needsOffscreenAlphaCompositing
                style={styles.flex1}
                contentContainerStyle={styles.flex1}
                errorRowStyles={[styles.ph5, styles.mv2]}
            >
                <HeaderGap />
                {reportHeaderView}
                <View style={[styles.overflowHidden, styles.flex1]}>
                    {shouldDisplayMoneyRequestActionsList ? (
                        <MoneyRequestReportActionsList
                            report={report}
                            policy={policy}
                            transactionsByReportID={transactionsByReportID}
                            newTransactions={newTransactions}
                            reportActions={reportActions}
                            hasOlderActions={hasOlderActions}
                            hasNewerActions={hasNewerActions}
                            isLoadingInitialReportActions={isLoadingInitialReportActions}
                        />
                    ) : (
                        <ReportActionsView
                            report={report}
                            reportActions={reportActions}
                            isLoadingInitialReportActions={reportMetadata?.isLoadingInitialReportActions}
                            hasNewerActions={hasNewerActions}
                            hasOlderActions={hasOlderActions}
                            parentReportAction={parentReportAction}
                            transactionThreadReportID={transactionThreadReportID}
                            transactionsByReportID={transactionsByReportID}
                        />
                    )}
                    {shouldDisplayReportFooter ? (
                        <>
                            <ReportFooter
                                report={report}
                                reportMetadata={reportMetadata}
                                policy={policy}
                                pendingAction={reportPendingAction}
                                isComposerFullSize={!!isComposerFullSize}
                                lastReportAction={lastReportAction}
                            />
                            <PortalHost name="suggestions" />
                        </>
                    ) : null}
                </View>
            </OfflineWithFeedback>
        </View>
    );
}

MoneyRequestReportView.displayName = 'MoneyRequestReportView';

export default MoneyRequestReportView;<|MERGE_RESOLUTION|>--- conflicted
+++ resolved
@@ -100,19 +100,9 @@
     const {reportActions: unfilteredReportActions, hasNewerActions, hasOlderActions} = usePaginatedReportActions(reportID);
     const reportActions = getFilteredReportActionsForReportView(unfilteredReportActions);
 
-<<<<<<< HEAD
-    const transactionThreadReportID = getOneTransactionThreadReportID(reportID, reportActions ?? [], isOffline);
     const transactions = transactionsByReportID[reportID ?? CONST.DEFAULT_NUMBER_ID] ?? [];
-=======
-    const [transactions] = useOnyx(ONYXKEYS.COLLECTION.TRANSACTION, {
-        selector: (allTransactions: OnyxCollection<OnyxTypes.Transaction>) => selectAllTransactionsForReport(allTransactions, reportID, reportActions),
-        canBeMissing: true,
-    });
-
     const reportTransactionIDs = transactions?.map((transaction) => transaction.transactionID);
     const transactionThreadReportID = getOneTransactionThreadReportID(reportID, reportActions ?? [], isOffline, reportTransactionIDs);
-
->>>>>>> 03123614
     const prevTransactions = usePrevious(transactions);
 
     const newTransactions = useMemo(() => {
