--- conflicted
+++ resolved
@@ -208,10 +208,6 @@
     listStyles,
     iouCreated,
     iouIsBillable = false,
-                                                              mileageRates,
-                                                              onConfirm,
-                                                              onSelectParticipant,
-                                                              onSendMoney,
     onToggleBillable,
     hasSmartScanFailed,
     reportActionID,
@@ -229,13 +225,6 @@
     const isTypeSend = iouType === CONST.IOU.TYPE.SEND;
     const isTypeTrackExpense = iouType === CONST.IOU.TYPE.TRACK_EXPENSE;
 
-<<<<<<< HEAD
-    const customUnitRateID = lodashGet(transaction, 'comment.customUnit.customUnitRateID', '');
-
-    const mileageRate = TransactionUtils.isCustomUnitRateIDForP2P(transaction) ? DistanceRequestUtils.getRateForP2P(policy.outputCurrency) : mileageRates[customUnitRateID];
-
-    const {unit, rate} = mileageRate || {
-=======
     const transactionID = transaction?.transactionID ?? '';
     const customUnitRateID = TransactionUtils.getRateID(transaction) ?? '';
 
@@ -254,17 +243,10 @@
         : mileageRates?.[customUnitRateID] ?? DistanceRequestUtils.getDefaultMileageRate(policy);
 
     const {unit, rate} = mileageRate ?? {
->>>>>>> 592bf7a5
         unit: CONST.CUSTOM_UNITS.DISTANCE_UNIT_MILES,
         rate: CONST.CUSTOM_UNITS.MILEAGE_IRS_RATE * 100,
     };
 
-<<<<<<< HEAD
-    const currency = mileageRate && mileageRate.currency ? mileageRate.currency : policy.outputCurrency;
-
-    const distance = lodashGet(transaction, 'routes.route0.distance', 0);
-    const taxRates = lodashGet(policy, 'taxRates', {});
-=======
     const prevRate = usePrevious(rate);
     const shouldCalculateDistanceAmount = isDistanceRequest && (iouAmount === 0 || prevRate !== rate);
 
@@ -272,7 +254,6 @@
 
     const distance = transaction?.routes?.route0?.distance ?? 0;
     const taxRates = policy?.taxRates ?? null;
->>>>>>> 592bf7a5
 
     // A flag for showing the categories field
     const shouldShowCategories = isPolicyExpenseChat && (!!iouCategory || OptionsListUtils.hasEnabledOptions(Object.values(policyCategories ?? {})));
@@ -302,7 +283,7 @@
     const formattedAmount = isDistanceRequestWithPendingRoute
         ? ''
         : CurrencyUtils.convertToDisplayString(
-              isDistanceRequest && iouAmount === 0 ? DistanceRequestUtils.getDistanceRequestAmount(distance, unit, rate ?? 0) : iouAmount,
+              shouldCalculateDistanceAmount ? DistanceRequestUtils.getDistanceRequestAmount(distance, unit, rate ?? 0) : iouAmount,
               isDistanceRequest ? currency : iouCurrencyCode,
           );
     const formattedTaxAmount = CurrencyUtils.convertToDisplayString(transaction?.taxAmount, iouCurrencyCode);
@@ -367,18 +348,13 @@
     }, [isFocused, transaction, shouldDisplayFieldError, hasSmartScanFailed, didConfirmSplit, isMerchantRequired, merchantError]);
 
     useEffect(() => {
-        if (!isDistanceRequest) {
+        if (!shouldCalculateDistanceAmount) {
             return;
         }
 
         const amount = DistanceRequestUtils.getDistanceRequestAmount(distance, unit, rate ?? 0);
-<<<<<<< HEAD
-        IOU.setMoneyRequestAmount_temporaryForRefactor(transaction?.transactionID ?? '', amount, currency ?? '');
-    }, [isDistanceRequest, distance, rate, unit, transaction, currency]);
-=======
         IOU.setMoneyRequestAmount_temporaryForRefactor(transactionID, amount, currency ?? '');
     }, [shouldCalculateDistanceAmount, distance, rate, unit, transaction, currency, transactionID]);
->>>>>>> 592bf7a5
 
     // Calculate and set tax amount in transaction draft
     useEffect(() => {
@@ -774,13 +750,7 @@
                     style={[styles.moneyRequestMenuItem]}
                     titleStyle={styles.flex1}
                     onPress={() =>
-<<<<<<< HEAD
-                        Navigation.navigate(
-                            ROUTES.MONEY_REQUEST_STEP_DISTANCE.getRoute(CONST.IOU.ACTION.CREATE, iouType, transaction.transactionID, reportID, Navigation.getActiveRouteWithoutParams()),
-                        )
-=======
                         Navigation.navigate(ROUTES.MONEY_REQUEST_STEP_DISTANCE.getRoute(CONST.IOU.ACTION.CREATE, iouType, transactionID, reportID, Navigation.getActiveRouteWithoutParams()))
->>>>>>> 592bf7a5
                     }
                     disabled={didConfirm}
                     interactive={!isReadOnly}
@@ -799,13 +769,7 @@
                     style={[styles.moneyRequestMenuItem]}
                     titleStyle={styles.flex1}
                     onPress={() => {
-<<<<<<< HEAD
-                        Navigation.navigate(
-                            ROUTES.MONEY_REQUEST_STEP_RATE.getRoute(CONST.IOU.ACTION.CREATE, iouType, transaction.transactionID, reportID, Navigation.getActiveRouteWithoutParams()),
-                        );
-=======
                         Navigation.navigate(ROUTES.MONEY_REQUEST_STEP_RATE.getRoute(CONST.IOU.ACTION.CREATE, iouType, transactionID, reportID, Navigation.getActiveRouteWithoutParams()));
->>>>>>> 592bf7a5
                     }}
                     disabled={didConfirm}
                     interactive={!isReadOnly && isPolicyExpenseChat}
