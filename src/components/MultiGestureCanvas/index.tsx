--- conflicted
+++ resolved
@@ -10,7 +10,7 @@
 import useThemeStyles from '@hooks/useThemeStyles';
 import type ChildrenProps from '@src/types/utils/ChildrenProps';
 import {DEFAULT_ZOOM_RANGE, SPRING_CONFIG, ZOOM_RANGE_BOUNCE_FACTORS} from './constants';
-import type {CanvasSize, ContentSize, OnScaleChangedCallback, OnTapCallback, ZoomRange} from './types';
+import type {CanvasSize, ContentSize, OnScaleChangedCallback, OnTapCallback, ZoomRange, OnSwipeDownCallback} from './types';
 import usePanGesture from './usePanGesture';
 import usePinchGesture from './usePinchGesture';
 import useTapGestures from './useTapGestures';
@@ -47,6 +47,8 @@
 
     /** Handles scale changed event */
     onTap?: OnTapCallback;
+
+    onSwipeDown?: OnSwipeDownCallback;
 };
 
 function MultiGestureCanvas({
@@ -59,47 +61,13 @@
     shouldDisableTransformationGestures: shouldDisableTransformationGesturesProp,
     onTap,
     onScaleChanged,
+    onSwipeDown,
 }: MultiGestureCanvasProps) {
     const styles = useThemeStyles();
     const StyleUtils = useStyleUtils();
 
-<<<<<<< HEAD
-    const isSwipingInPagerFallback = useSharedValue(false);
-
-    // If the MultiGestureCanvas used inside a AttachmentCarouselPager, we need to adapt the behaviour based on the pager state
-    const attachmentCarouselPagerContext = useContext(AttachmentCarouselPagerContext);
-    const {
-        onTap,
-        onSwipeDown,
-        onScaleChanged: onScaleChangedContext,
-        isPagerScrolling: isPagerSwiping,
-        pagerRef,
-    } = useMemo(
-        () =>
-            attachmentCarouselPagerContext ?? {
-                onTap: () => {},
-                onSwipeDown: () => {},
-                onScaleChanged: () => {},
-                pagerRef: undefined,
-                isPagerScrolling: isSwipingInPagerFallback,
-            },
-        [attachmentCarouselPagerContext, isSwipingInPagerFallback],
-    );
-
-    /**
-     * Calls the onScaleChanged callback from the both props and the pager context
-     */
-    const onScaleChanged = useCallback(
-        (newScale: number) => {
-            onScaleChangedProp?.(newScale);
-            onScaleChangedContext(newScale);
-        },
-        [onScaleChangedContext, onScaleChangedProp],
-    );
-=======
     const shouldDisableTransformationGesturesFallback = useSharedValue(false);
     const shouldDisableTransformationGestures = shouldDisableTransformationGesturesProp ?? shouldDisableTransformationGesturesFallback;
->>>>>>> 52b6d703
 
     const zoomRange = useMemo(
         () => ({
@@ -206,15 +174,10 @@
         offsetY,
         panTranslateX,
         panTranslateY,
-<<<<<<< HEAD
-        isPagerSwiping,
-        isSwipingDownToClose,
-        stopAnimation,
-        onSwipeDown,
-=======
         stopAnimation,
         shouldDisableTransformationGestures,
->>>>>>> 52b6d703
+        isSwipingDownToClose,
+        onSwipeDown,
     })
         .simultaneousWithExternalGesture(...panGestureSimultaneousList)
         .withRef(panGestureRef);
