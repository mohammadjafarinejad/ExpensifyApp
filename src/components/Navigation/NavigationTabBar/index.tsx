--- conflicted
+++ resolved
@@ -217,27 +217,11 @@
                             accessibilityLabel={translate('common.inbox')}
                             style={({hovered}) => [styles.leftNavigationTabBarItem, hovered && styles.navigationTabBarItemHovered]}
                         >
-<<<<<<< HEAD
-                            <PressableWithFeedback
-                                onPress={navigateToChats}
-                                role={CONST.ROLE.BUTTON}
-                                accessibilityLabel={translate('common.inbox')}
-                                style={({hovered}) => [styles.leftNavigationTabBarItem, hovered && styles.navigationTabBarItemHovered]}
-                            >
-                                {({hovered}) => (
-                                    <>
-                                        <View>
-                                            <Icon
-                                                src={Inbox}
-                                                fill={getIconFill(selectedTab === NAVIGATION_TABS.HOME, hovered)}
-                                                width={variables.iconBottomBar}
-                                                height={variables.iconBottomBar}
-=======
                             {({hovered}) => (
                                 <>
                                     <View>
                                         <Icon
-                                            src={Expensicons.Inbox}
+                                            src={Inbox}
                                             fill={getIconFill(selectedTab === NAVIGATION_TABS.HOME, hovered)}
                                             width={variables.iconBottomBar}
                                             height={variables.iconBottomBar}
@@ -250,7 +234,6 @@
                                                     ),
                                                     hovered && {borderColor: theme.sidebarHover},
                                                 ]}
->>>>>>> a5c249d2
                                             />
                                         )}
                                     </View>
@@ -366,7 +349,7 @@
                 >
                     <View>
                         <Icon
-                            src={Expensicons.Inbox}
+                            src={Inbox}
                             fill={selectedTab === NAVIGATION_TABS.HOME ? theme.iconMenu : theme.icon}
                             width={variables.iconBottomBar}
                             height={variables.iconBottomBar}
@@ -385,37 +368,9 @@
                             styles.navigationTabBarLabel,
                         ]}
                     >
-<<<<<<< HEAD
-                        <View>
-                            <Icon
-                                src={Inbox}
-                                fill={selectedTab === NAVIGATION_TABS.HOME ? theme.iconMenu : theme.icon}
-                                width={variables.iconBottomBar}
-                                height={variables.iconBottomBar}
-                            />
-                            {!!chatTabBrickRoad && (
-                                <View style={styles.navigationTabBarStatusIndicator(chatTabBrickRoad === CONST.BRICK_ROAD_INDICATOR_STATUS.INFO ? theme.iconSuccessFill : theme.danger)} />
-                            )}
-                        </View>
-                        <Text
-                            numberOfLines={1}
-                            style={[
-                                styles.textSmall,
-                                styles.textAlignCenter,
-                                styles.mt1Half,
-                                selectedTab === NAVIGATION_TABS.HOME ? styles.textBold : styles.textSupporting,
-                                styles.navigationTabBarLabel,
-                            ]}
-                        >
-                            {translate('common.inbox')}
-                        </Text>
-                    </PressableWithFeedback>
-                </EducationalTooltip>
-=======
                         {translate('common.inbox')}
                     </Text>
                 </PressableWithFeedback>
->>>>>>> a5c249d2
                 <PressableWithFeedback
                     onPress={navigateToSearch}
                     role={CONST.ROLE.BUTTON}
