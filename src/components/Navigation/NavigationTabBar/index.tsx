--- conflicted
+++ resolved
@@ -222,40 +222,11 @@
                                         {!!chatTabBrickRoad && (
                                             <View
                                                 style={[
-                                                    styles.navigationTabBarStatusIndicator(
-                                                        chatTabBrickRoad === CONST.BRICK_ROAD_INDICATOR_STATUS.INFO ? theme.iconSuccessFill : theme.danger,
-                                                    ),
+                                                    styles.navigationTabBarStatusIndicator,
+                                                    styles.statusIndicatorColor(chatTabBrickRoad === CONST.BRICK_ROAD_INDICATOR_STATUS.INFO ? theme.iconSuccessFill : theme.danger),
                                                     hovered && {borderColor: theme.sidebarHover},
                                                 ]}
                                             />
-<<<<<<< HEAD
-                                            {!!chatTabBrickRoad && (
-                                                <View
-                                                    style={[
-                                                        styles.navigationTabBarStatusIndicator,
-                                                        styles.statusIndicatorColor(chatTabBrickRoad === CONST.BRICK_ROAD_INDICATOR_STATUS.INFO ? theme.iconSuccessFill : theme.danger),
-                                                        hovered && {borderColor: theme.sidebarHover},
-                                                    ]}
-                                                />
-                                            )}
-                                        </View>
-                                        <Text
-                                            numberOfLines={2}
-                                            style={[
-                                                styles.textSmall,
-                                                styles.textAlignCenter,
-                                                styles.mt1Half,
-                                                selectedTab === NAVIGATION_TABS.HOME ? styles.textBold : styles.textSupporting,
-                                                styles.navigationTabBarLabel,
-                                            ]}
-                                        >
-                                            {translate('common.inbox')}
-                                        </Text>
-                                    </>
-                                )}
-                            </PressableWithFeedback>
-                        </EducationalTooltip>
-=======
                                         )}
                                     </View>
                                     <Text
@@ -273,7 +244,6 @@
                                 </>
                             )}
                         </PressableWithFeedback>
->>>>>>> c3096294
                         <PressableWithFeedback
                             onPress={navigateToSearch}
                             role={CONST.ROLE.BUTTON}
@@ -383,7 +353,12 @@
                             height={variables.iconBottomBar}
                         />
                         {!!chatTabBrickRoad && (
-                            <View style={styles.navigationTabBarStatusIndicator(chatTabBrickRoad === CONST.BRICK_ROAD_INDICATOR_STATUS.INFO ? theme.iconSuccessFill : theme.danger)} />
+                            <View
+                                style={[
+                                    styles.navigationTabBarStatusIndicator,
+                                    styles.statusIndicatorColor(chatTabBrickRoad === CONST.BRICK_ROAD_INDICATOR_STATUS.INFO ? theme.iconSuccessFill : theme.danger),
+                                ]}
+                            />
                         )}
                     </View>
                     <Text
@@ -396,42 +371,9 @@
                             styles.navigationTabBarLabel,
                         ]}
                     >
-<<<<<<< HEAD
-                        <View>
-                            <Icon
-                                src={Expensicons.Inbox}
-                                fill={selectedTab === NAVIGATION_TABS.HOME ? theme.iconMenu : theme.icon}
-                                width={variables.iconBottomBar}
-                                height={variables.iconBottomBar}
-                            />
-                            {!!chatTabBrickRoad && (
-                                <View
-                                    style={[
-                                        styles.navigationTabBarStatusIndicator,
-                                        styles.statusIndicatorColor(chatTabBrickRoad === CONST.BRICK_ROAD_INDICATOR_STATUS.INFO ? theme.iconSuccessFill : theme.danger),
-                                    ]}
-                                />
-                            )}
-                        </View>
-                        <Text
-                            numberOfLines={1}
-                            style={[
-                                styles.textSmall,
-                                styles.textAlignCenter,
-                                styles.mt1Half,
-                                selectedTab === NAVIGATION_TABS.HOME ? styles.textBold : styles.textSupporting,
-                                styles.navigationTabBarLabel,
-                            ]}
-                        >
-                            {translate('common.inbox')}
-                        </Text>
-                    </PressableWithFeedback>
-                </EducationalTooltip>
-=======
                         {translate('common.inbox')}
                     </Text>
                 </PressableWithFeedback>
->>>>>>> c3096294
                 <PressableWithFeedback
                     onPress={navigateToSearch}
                     role={CONST.ROLE.BUTTON}
