import React, {memo, useCallback, useEffect, useState} from 'react';
import {View} from 'react-native';
import {useOnyx} from 'react-native-onyx';
import type {ValueOf} from 'type-fest';
import HeaderGap from '@components/HeaderGap';
import Icon from '@components/Icon';
import * as Expensicons from '@components/Icon/Expensicons';
import ImageSVG from '@components/ImageSVG';
import DebugTabView from '@components/Navigation/DebugTabView';
import {PressableWithFeedback} from '@components/Pressable';
import {useProductTrainingContext} from '@components/ProductTrainingContext';
import Text from '@components/Text';
import EducationalTooltip from '@components/Tooltip/EducationalTooltip';
import useActiveWorkspace from '@hooks/useActiveWorkspace';
import useLocalize from '@hooks/useLocalize';
import useResponsiveLayout from '@hooks/useResponsiveLayout';
import {useSidebarOrderedReports} from '@hooks/useSidebarOrderedReports';
import useStyleUtils from '@hooks/useStyleUtils';
import useTheme from '@hooks/useTheme';
import useThemeStyles from '@hooks/useThemeStyles';
import clearSelectedText from '@libs/clearSelectedText/clearSelectedText';
import getPlatform from '@libs/getPlatform';
import interceptAnonymousUser from '@libs/interceptAnonymousUser';
import {getPreservedNavigatorState} from '@libs/Navigation/AppNavigator/createSplitNavigator/usePreserveNavigatorState';
import {getLastVisitedSettingsPath, getLastVisitedWorkspaceScreen, getSettingsTabStateFromSessionStorage} from '@libs/Navigation/helpers/getLastVisitedWorkspace';
import {buildCannedSearchQuery, buildSearchQueryJSON, buildSearchQueryString} from '@libs/SearchQueryUtils';
import type {BrickRoad} from '@libs/WorkspacesSettingsUtils';
import {getChatTabBrickRoad} from '@libs/WorkspacesSettingsUtils';
import {isFullScreenName, isSettingsTabScreenName} from '@navigation/helpers/isNavigatorName';
import Navigation from '@navigation/Navigation';
import navigationRef from '@navigation/navigationRef';
import type {RootNavigatorParamList, SearchFullscreenNavigatorParamList, State, WorkspaceSplitNavigatorParamList} from '@navigation/types';
import NavigationTabBarAvatar from '@pages/home/sidebar/NavigationTabBarAvatar';
import NavigationTabBarFloatingActionButton from '@pages/home/sidebar/NavigationTabBarFloatingActionButton';
import variables from '@styles/variables';
import CONST from '@src/CONST';
import NAVIGATORS from '@src/NAVIGATORS';
import ONYXKEYS from '@src/ONYXKEYS';
import ROUTES from '@src/ROUTES';
import SCREENS from '@src/SCREENS';
import NAVIGATION_TABS from './NAVIGATION_TABS';

type NavigationTabBarProps = {
    selectedTab: ValueOf<typeof NAVIGATION_TABS>;
    isTooltipAllowed?: boolean;
    isTopLevelBar?: boolean;
};

function NavigationTabBar({selectedTab, isTooltipAllowed = false, isTopLevelBar = false}: NavigationTabBarProps) {
    const theme = useTheme();
    const styles = useThemeStyles();
    const {translate} = useLocalize();
    const {activeWorkspaceID} = useActiveWorkspace();
    const {orderedReports} = useSidebarOrderedReports();
    const [account] = useOnyx(ONYXKEYS.ACCOUNT, {canBeMissing: false});
<<<<<<< HEAD
    const [reportActions] = useOnyx(ONYXKEYS.COLLECTION.REPORT_ACTIONS, {canBeMissing: true});
=======
    const [reportAttributes] = useOnyx(ONYXKEYS.DERIVED.REPORT_ATTRIBUTES, {canBeMissing: true});
    const [reports = []] = useOnyx(ONYXKEYS.COLLECTION.REPORT, {
        selector: (values) => orderedReportIDs.map((reportID) => values?.[`${ONYXKEYS.COLLECTION.REPORT}${reportID}`]),
        canBeMissing: true,
    });
>>>>>>> a41932a0
    const {shouldUseNarrowLayout} = useResponsiveLayout();
    const [chatTabBrickRoad, setChatTabBrickRoad] = useState<BrickRoad>(undefined);
    const platform = getPlatform();
    const isWebOrDesktop = platform === CONST.PLATFORM.WEB || platform === CONST.PLATFORM.DESKTOP;
    const {
        renderProductTrainingTooltip: renderInboxTooltip,
        shouldShowProductTrainingTooltip: shouldShowInboxTooltip,
        hideProductTrainingTooltip: hideInboxTooltip,
    } = useProductTrainingContext(CONST.PRODUCT_TRAINING_TOOLTIP_NAMES.BOTTOM_NAV_INBOX_TOOLTIP, isTooltipAllowed && selectedTab !== NAVIGATION_TABS.HOME);
    const StyleUtils = useStyleUtils();

    // On a wide layout DebugTabView should be rendered only within the navigation tab bar displayed directly on screens.
    const shouldRenderDebugTabViewOnWideLayout = !!account?.isDebugModeEnabled && !isTopLevelBar;

    useEffect(() => {
<<<<<<< HEAD
        setChatTabBrickRoad(getChatTabBrickRoad(activeWorkspaceID, orderedReports));
        // We need to get a new brick road state when report actions are updated, otherwise we'll be showing an outdated brick road.
        // That's why reportActions is added as a dependency here
    }, [activeWorkspaceID, orderedReports, reportActions]);
=======
        setChatTabBrickRoad(getChatTabBrickRoad(activeWorkspaceID, reports));
        // We need to get a new brick road state when report attributes are updated, otherwise we'll be showing an outdated brick road.
        // That's why reportAttributes is added as a dependency here
    }, [activeWorkspaceID, reports, reportAttributes]);
>>>>>>> a41932a0

    const navigateToChats = useCallback(() => {
        if (selectedTab === NAVIGATION_TABS.HOME) {
            return;
        }

        hideInboxTooltip();
        Navigation.navigate(ROUTES.HOME);
    }, [hideInboxTooltip, selectedTab]);

    const navigateToSearch = useCallback(() => {
        if (selectedTab === NAVIGATION_TABS.SEARCH) {
            return;
        }
        clearSelectedText();
        interceptAnonymousUser(() => {
            const rootState = navigationRef.getRootState() as State<RootNavigatorParamList>;
            const lastSearchNavigator = rootState.routes.findLast((route) => route.name === NAVIGATORS.SEARCH_FULLSCREEN_NAVIGATOR);
            const lastSearchNavigatorState = lastSearchNavigator && lastSearchNavigator.key ? getPreservedNavigatorState(lastSearchNavigator?.key) : undefined;
            const lastSearchRoute = lastSearchNavigatorState?.routes.findLast((route) => route.name === SCREENS.SEARCH.ROOT);

            if (lastSearchRoute) {
                const {q, ...rest} = lastSearchRoute.params as SearchFullscreenNavigatorParamList[typeof SCREENS.SEARCH.ROOT];
                const queryJSON = buildSearchQueryJSON(q);
                if (queryJSON) {
                    const query = buildSearchQueryString(queryJSON);
                    Navigation.navigate(
                        ROUTES.SEARCH_ROOT.getRoute({
                            query,
                            ...rest,
                        }),
                    );
                    return;
                }
            }

            Navigation.navigate(ROUTES.SEARCH_ROOT.getRoute({query: buildCannedSearchQuery()}));
        });
    }, [selectedTab]);

    /**
     * The settings tab is related to SettingsSplitNavigator and WorkspaceSplitNavigator.
     * If the user opens this tab from another tab, it is necessary to check whether it has not been opened before.
     * If so, all previously opened screens have be pushed to the navigation stack to maintain the order of screens within the tab.
     * If the user clicks on the settings tab while on this tab, this button should go back to the previous screen within the tab.
     */
    const showSettingsPage = useCallback(() => {
        const rootState = navigationRef.getRootState();
        const topmostFullScreenRoute = rootState.routes.findLast((route) => isFullScreenName(route.name));
        if (!topmostFullScreenRoute) {
            return;
        }

        const lastRouteOfTopmostFullScreenRoute = 'state' in topmostFullScreenRoute ? topmostFullScreenRoute.state?.routes.at(-1) : undefined;

        if (lastRouteOfTopmostFullScreenRoute && lastRouteOfTopmostFullScreenRoute.name === SCREENS.SETTINGS.WORKSPACES && shouldUseNarrowLayout) {
            Navigation.goBack(ROUTES.SETTINGS);
            return;
        }

        if (topmostFullScreenRoute.name === NAVIGATORS.WORKSPACE_SPLIT_NAVIGATOR) {
            Navigation.goBack(ROUTES.SETTINGS);
            return;
        }

        interceptAnonymousUser(() => {
            const state = getSettingsTabStateFromSessionStorage() ?? rootState;
            const lastSettingsOrWorkspaceNavigatorRoute = state.routes.findLast((route) => isSettingsTabScreenName(route.name));
            // If there is no settings or workspace navigator route, then we should open the settings navigator.
            if (!lastSettingsOrWorkspaceNavigatorRoute) {
                Navigation.navigate(ROUTES.SETTINGS);
                return;
            }

            let settingsTabState = lastSettingsOrWorkspaceNavigatorRoute.state;
            if (!settingsTabState && lastSettingsOrWorkspaceNavigatorRoute.key) {
                settingsTabState = getPreservedNavigatorState(lastSettingsOrWorkspaceNavigatorRoute.key);
            }

            // If there is a workspace navigator route, then we should open the workspace initial screen as it should be "remembered".
            if (lastSettingsOrWorkspaceNavigatorRoute.name === NAVIGATORS.WORKSPACE_SPLIT_NAVIGATOR) {
                const params = settingsTabState?.routes.at(0)?.params as WorkspaceSplitNavigatorParamList[typeof SCREENS.WORKSPACE.INITIAL];
                // Screens of this navigator should always have policyID
                if (params.policyID) {
                    const workspaceScreenName = !shouldUseNarrowLayout ? getLastVisitedWorkspaceScreen() : SCREENS.WORKSPACE.INITIAL;
                    // This action will put settings split under the workspace split to make sure that we can swipe back to settings split.
                    navigationRef.dispatch({
                        type: CONST.NAVIGATION.ACTION_TYPE.OPEN_WORKSPACE_SPLIT,
                        payload: {
                            policyID: params.policyID,
                            screenName: workspaceScreenName,
                        },
                    });
                }
                return;
            }

            // If the path stored in the session storage leads to a settings screen, we just navigate to it on a wide layout.
            // On a small screen, we want to go to the page containing the bottom tab bar (ROUTES.SETTINGS or ROUTES.SETTINGS_WORKSPACES) when changing tabs
            if (settingsTabState && !shouldUseNarrowLayout) {
                const lastVisitedSettingsRoute = getLastVisitedSettingsPath(settingsTabState);
                if (lastVisitedSettingsRoute) {
                    Navigation.navigate(lastVisitedSettingsRoute);
                    return;
                }
            }
            // If there is settings workspace screen in the settings navigator, then we should open the settings workspaces as it should be "remembered".
            if (settingsTabState?.routes?.at(-1)?.name === SCREENS.SETTINGS.WORKSPACES) {
                Navigation.navigate(ROUTES.SETTINGS_WORKSPACES.route);
                return;
            }

            // Otherwise we should simply open the settings navigator.
            Navigation.navigate(ROUTES.SETTINGS);
        });
    }, [shouldUseNarrowLayout]);

    if (!shouldUseNarrowLayout) {
        return (
            <>
                {shouldRenderDebugTabViewOnWideLayout && (
                    <DebugTabView
                        selectedTab={selectedTab}
                        chatTabBrickRoad={chatTabBrickRoad}
                        activeWorkspaceID={activeWorkspaceID}
                    />
                )}
                <View style={styles.leftNavigationTabBarContainer}>
                    <HeaderGap />
                    <View style={styles.flex1}>
                        <PressableWithFeedback
                            accessibilityRole={CONST.ROLE.BUTTON}
                            accessibilityLabel="Home"
                            accessible
                            testID="ExpensifyLogoButton"
                            onPress={navigateToChats}
                            wrapperStyle={styles.leftNavigationTabBarItem}
                        >
                            <ImageSVG
                                style={StyleUtils.getAvatarStyle(CONST.AVATAR_SIZE.DEFAULT)}
                                src={Expensicons.ExpensifyAppIcon}
                            />
                        </PressableWithFeedback>
                        <EducationalTooltip
                            shouldRender={shouldShowInboxTooltip}
                            anchorAlignment={{
                                horizontal: isWebOrDesktop ? CONST.MODAL.ANCHOR_ORIGIN_HORIZONTAL.CENTER : CONST.MODAL.ANCHOR_ORIGIN_HORIZONTAL.LEFT,
                                vertical: CONST.MODAL.ANCHOR_ORIGIN_VERTICAL.BOTTOM,
                            }}
                            shiftHorizontal={isWebOrDesktop ? 0 : variables.navigationTabBarInboxTooltipShiftHorizontal}
                            renderTooltipContent={renderInboxTooltip}
                            wrapperStyle={styles.productTrainingTooltipWrapper}
                            shouldHideOnNavigate={false}
                            onTooltipPress={navigateToChats}
                        >
                            <PressableWithFeedback
                                onPress={navigateToChats}
                                role={CONST.ROLE.BUTTON}
                                accessibilityLabel={translate('common.inbox')}
                                style={styles.leftNavigationTabBarItem}
                            >
                                <View>
                                    <Icon
                                        src={Expensicons.Inbox}
                                        fill={selectedTab === NAVIGATION_TABS.HOME ? theme.iconMenu : theme.icon}
                                        width={variables.iconBottomBar}
                                        height={variables.iconBottomBar}
                                    />
                                    {!!chatTabBrickRoad && (
                                        <View
                                            style={styles.navigationTabBarStatusIndicator(chatTabBrickRoad === CONST.BRICK_ROAD_INDICATOR_STATUS.INFO ? theme.iconSuccessFill : theme.danger)}
                                        />
                                    )}
                                </View>
                                <Text
                                    style={[
                                        styles.textSmall,
                                        styles.textAlignCenter,
                                        styles.mt1Half,
                                        selectedTab === NAVIGATION_TABS.HOME ? styles.textBold : styles.textSupporting,
                                        styles.navigationTabBarLabel,
                                    ]}
                                >
                                    {translate('common.inbox')}
                                </Text>
                            </PressableWithFeedback>
                        </EducationalTooltip>
                        <PressableWithFeedback
                            onPress={navigateToSearch}
                            role={CONST.ROLE.BUTTON}
                            accessibilityLabel={translate('common.reports')}
                            style={styles.leftNavigationTabBarItem}
                        >
                            <View>
                                <Icon
                                    src={Expensicons.MoneySearch}
                                    fill={selectedTab === NAVIGATION_TABS.SEARCH ? theme.iconMenu : theme.icon}
                                    width={variables.iconBottomBar}
                                    height={variables.iconBottomBar}
                                />
                            </View>
                            <Text
                                style={[
                                    styles.textSmall,
                                    styles.textAlignCenter,
                                    styles.mt1Half,
                                    selectedTab === NAVIGATION_TABS.SEARCH ? styles.textBold : styles.textSupporting,
                                    styles.navigationTabBarLabel,
                                ]}
                            >
                                {translate('common.reports')}
                            </Text>
                        </PressableWithFeedback>
                        <NavigationTabBarAvatar
                            style={styles.leftNavigationTabBarItem}
                            isSelected={selectedTab === NAVIGATION_TABS.SETTINGS}
                            onPress={showSettingsPage}
                            isWebOrDesktop={isWebOrDesktop}
                            isTooltipAllowed={isTooltipAllowed}
                        />
                    </View>
                    <View style={styles.leftNavigationTabBarItem}>
                        <NavigationTabBarFloatingActionButton isTooltipAllowed={isTooltipAllowed} />
                    </View>
                </View>
            </>
        );
    }

    return (
        <>
            {!!account?.isDebugModeEnabled && (
                <DebugTabView
                    selectedTab={selectedTab}
                    chatTabBrickRoad={chatTabBrickRoad}
                    activeWorkspaceID={activeWorkspaceID}
                />
            )}
            <View style={styles.navigationTabBarContainer}>
                <EducationalTooltip
                    shouldRender={shouldShowInboxTooltip}
                    anchorAlignment={{
                        horizontal: isWebOrDesktop ? CONST.MODAL.ANCHOR_ORIGIN_HORIZONTAL.CENTER : CONST.MODAL.ANCHOR_ORIGIN_HORIZONTAL.LEFT,
                        vertical: CONST.MODAL.ANCHOR_ORIGIN_VERTICAL.BOTTOM,
                    }}
                    shiftHorizontal={isWebOrDesktop ? 0 : variables.navigationTabBarInboxTooltipShiftHorizontal}
                    renderTooltipContent={renderInboxTooltip}
                    wrapperStyle={styles.productTrainingTooltipWrapper}
                    shouldHideOnNavigate={false}
                    onTooltipPress={navigateToChats}
                >
                    <PressableWithFeedback
                        onPress={navigateToChats}
                        role={CONST.ROLE.BUTTON}
                        accessibilityLabel={translate('common.inbox')}
                        wrapperStyle={styles.flex1}
                        style={styles.navigationTabBarItem}
                    >
                        <View>
                            <Icon
                                src={Expensicons.Inbox}
                                fill={selectedTab === NAVIGATION_TABS.HOME ? theme.iconMenu : theme.icon}
                                width={variables.iconBottomBar}
                                height={variables.iconBottomBar}
                            />
                            {!!chatTabBrickRoad && (
                                <View style={styles.navigationTabBarStatusIndicator(chatTabBrickRoad === CONST.BRICK_ROAD_INDICATOR_STATUS.INFO ? theme.iconSuccessFill : theme.danger)} />
                            )}
                        </View>
                        <Text
                            style={[
                                styles.textSmall,
                                styles.textAlignCenter,
                                styles.mt1Half,
                                selectedTab === NAVIGATION_TABS.HOME ? styles.textBold : styles.textSupporting,
                                styles.navigationTabBarLabel,
                            ]}
                        >
                            {translate('common.inbox')}
                        </Text>
                    </PressableWithFeedback>
                </EducationalTooltip>
                <PressableWithFeedback
                    onPress={navigateToSearch}
                    role={CONST.ROLE.BUTTON}
                    accessibilityLabel={translate('common.reports')}
                    wrapperStyle={styles.flex1}
                    style={styles.navigationTabBarItem}
                >
                    <View>
                        <Icon
                            src={Expensicons.MoneySearch}
                            fill={selectedTab === NAVIGATION_TABS.SEARCH ? theme.iconMenu : theme.icon}
                            width={variables.iconBottomBar}
                            height={variables.iconBottomBar}
                        />
                    </View>
                    <Text
                        style={[
                            styles.textSmall,
                            styles.textAlignCenter,
                            styles.mt1Half,
                            selectedTab === NAVIGATION_TABS.SEARCH ? styles.textBold : styles.textSupporting,
                            styles.navigationTabBarLabel,
                        ]}
                    >
                        {translate('common.reports')}
                    </Text>
                </PressableWithFeedback>
                <NavigationTabBarAvatar
                    style={styles.navigationTabBarItem}
                    isSelected={selectedTab === NAVIGATION_TABS.SETTINGS}
                    onPress={showSettingsPage}
                    isWebOrDesktop={isWebOrDesktop}
                    isTooltipAllowed={isTooltipAllowed}
                />
                <View style={[styles.flex1, styles.navigationTabBarItem]}>
                    <NavigationTabBarFloatingActionButton isTooltipAllowed={isTooltipAllowed} />
                </View>
            </View>
        </>
    );
}

NavigationTabBar.displayName = 'NavigationTabBar';

export default memo(NavigationTabBar);<|MERGE_RESOLUTION|>--- conflicted
+++ resolved
@@ -53,15 +53,7 @@
     const {activeWorkspaceID} = useActiveWorkspace();
     const {orderedReports} = useSidebarOrderedReports();
     const [account] = useOnyx(ONYXKEYS.ACCOUNT, {canBeMissing: false});
-<<<<<<< HEAD
-    const [reportActions] = useOnyx(ONYXKEYS.COLLECTION.REPORT_ACTIONS, {canBeMissing: true});
-=======
     const [reportAttributes] = useOnyx(ONYXKEYS.DERIVED.REPORT_ATTRIBUTES, {canBeMissing: true});
-    const [reports = []] = useOnyx(ONYXKEYS.COLLECTION.REPORT, {
-        selector: (values) => orderedReportIDs.map((reportID) => values?.[`${ONYXKEYS.COLLECTION.REPORT}${reportID}`]),
-        canBeMissing: true,
-    });
->>>>>>> a41932a0
     const {shouldUseNarrowLayout} = useResponsiveLayout();
     const [chatTabBrickRoad, setChatTabBrickRoad] = useState<BrickRoad>(undefined);
     const platform = getPlatform();
@@ -77,17 +69,10 @@
     const shouldRenderDebugTabViewOnWideLayout = !!account?.isDebugModeEnabled && !isTopLevelBar;
 
     useEffect(() => {
-<<<<<<< HEAD
         setChatTabBrickRoad(getChatTabBrickRoad(activeWorkspaceID, orderedReports));
-        // We need to get a new brick road state when report actions are updated, otherwise we'll be showing an outdated brick road.
-        // That's why reportActions is added as a dependency here
-    }, [activeWorkspaceID, orderedReports, reportActions]);
-=======
-        setChatTabBrickRoad(getChatTabBrickRoad(activeWorkspaceID, reports));
         // We need to get a new brick road state when report attributes are updated, otherwise we'll be showing an outdated brick road.
         // That's why reportAttributes is added as a dependency here
-    }, [activeWorkspaceID, reports, reportAttributes]);
->>>>>>> a41932a0
+    }, [activeWorkspaceID, orderedReports, reportAttributes]);
 
     const navigateToChats = useCallback(() => {
         if (selectedTab === NAVIGATION_TABS.HOME) {
