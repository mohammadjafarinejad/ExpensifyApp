import React, {memo, useCallback, useEffect, useState} from 'react';
import {View} from 'react-native';
import {useOnyx} from 'react-native-onyx';
import type {ValueOf} from 'type-fest';
import HeaderGap from '@components/HeaderGap';
import Icon from '@components/Icon';
import * as Expensicons from '@components/Icon/Expensicons';
import ImageSVG from '@components/ImageSVG';
import DebugTabView from '@components/Navigation/DebugTabView';
import {PressableWithFeedback} from '@components/Pressable';
import {useProductTrainingContext} from '@components/ProductTrainingContext';
import Text from '@components/Text';
import EducationalTooltip from '@components/Tooltip/EducationalTooltip';
import useActiveWorkspace from '@hooks/useActiveWorkspace';
import useLocalize from '@hooks/useLocalize';
import useResponsiveLayout from '@hooks/useResponsiveLayout';
import {useSidebarOrderedReportIDs} from '@hooks/useSidebarOrderedReportIDs';
import useStyleUtils from '@hooks/useStyleUtils';
import useTheme from '@hooks/useTheme';
import useThemeStyles from '@hooks/useThemeStyles';
import clearSelectedText from '@libs/clearSelectedText/clearSelectedText';
import getPlatform from '@libs/getPlatform';
import interceptAnonymousUser from '@libs/interceptAnonymousUser';
import {getPreservedNavigatorState} from '@libs/Navigation/AppNavigator/createSplitNavigator/usePreserveNavigatorState';
import {getLastVisitedSettingsPath, getLastVisitedWorkspaceScreen, getSettingsTabStateFromSessionStorage} from '@libs/Navigation/helpers/getLastVisitedWorkspace';
import {buildCannedSearchQuery, buildSearchQueryJSON, buildSearchQueryString} from '@libs/SearchQueryUtils';
import type {BrickRoad} from '@libs/WorkspacesSettingsUtils';
import {getChatTabBrickRoad} from '@libs/WorkspacesSettingsUtils';
import {isFullScreenName, isSettingsTabScreenName} from '@navigation/helpers/isNavigatorName';
import Navigation from '@navigation/Navigation';
import navigationRef from '@navigation/navigationRef';
import type {RootNavigatorParamList, SearchFullscreenNavigatorParamList, State, WorkspaceSplitNavigatorParamList} from '@navigation/types';
import NavigationTabBarAvatar from '@pages/home/sidebar/NavigationTabBarAvatar';
import NavigationTabBarFloatingActionButton from '@pages/home/sidebar/NavigationTabBarFloatingActionButton';
import variables from '@styles/variables';
import CONST from '@src/CONST';
import NAVIGATORS from '@src/NAVIGATORS';
import ONYXKEYS from '@src/ONYXKEYS';
import ROUTES from '@src/ROUTES';
import SCREENS from '@src/SCREENS';
import NAVIGATION_TABS from './NAVIGATION_TABS';

type NavigationTabBarProps = {
    selectedTab: ValueOf<typeof NAVIGATION_TABS>;
    isTooltipAllowed?: boolean;
    isTopLevelBar?: boolean;
};

function NavigationTabBar({selectedTab, isTooltipAllowed = false, isTopLevelBar = false}: NavigationTabBarProps) {
    const theme = useTheme();
    const styles = useThemeStyles();
    const {translate} = useLocalize();
    const {activeWorkspaceID} = useActiveWorkspace();
    const {orderedReportIDs} = useSidebarOrderedReportIDs();
<<<<<<< HEAD
    const [account] = useOnyx(ONYXKEYS.ACCOUNT, {canBeMissing: true});
    const [reportActions] = useOnyx(ONYXKEYS.COLLECTION.REPORT_ACTIONS, {canBeMissing: true});
=======
    const [account] = useOnyx(ONYXKEYS.ACCOUNT, {canBeMissing: false});
    const [reportAttributes] = useOnyx(ONYXKEYS.DERIVED.REPORT_ATTRIBUTES, {canBeMissing: true});
>>>>>>> 89306d67
    const [reports = []] = useOnyx(ONYXKEYS.COLLECTION.REPORT, {
        selector: (values) => orderedReportIDs.map((reportID) => values?.[`${ONYXKEYS.COLLECTION.REPORT}${reportID}`]),
        canBeMissing: true,
    });
    const {shouldUseNarrowLayout} = useResponsiveLayout();
    const [chatTabBrickRoad, setChatTabBrickRoad] = useState<BrickRoad>(undefined);
    const platform = getPlatform();
    const isWebOrDesktop = platform === CONST.PLATFORM.WEB || platform === CONST.PLATFORM.DESKTOP;
    const {
        renderProductTrainingTooltip: renderInboxTooltip,
        shouldShowProductTrainingTooltip: shouldShowInboxTooltip,
        hideProductTrainingTooltip: hideInboxTooltip,
    } = useProductTrainingContext(CONST.PRODUCT_TRAINING_TOOLTIP_NAMES.BOTTOM_NAV_INBOX_TOOLTIP, isTooltipAllowed && selectedTab !== NAVIGATION_TABS.HOME);
    const StyleUtils = useStyleUtils();

    // On a wide layout DebugTabView should be rendered only within the navigation tab bar displayed directly on screens.
    const shouldRenderDebugTabViewOnWideLayout = !!account?.isDebugModeEnabled && !isTopLevelBar;

    useEffect(() => {
        setChatTabBrickRoad(getChatTabBrickRoad(activeWorkspaceID, reports));
        // We need to get a new brick road state when report attributes are updated, otherwise we'll be showing an outdated brick road.
        // That's why reportAttributes is added as a dependency here
    }, [activeWorkspaceID, reports, reportAttributes]);

    const navigateToChats = useCallback(() => {
        if (selectedTab === NAVIGATION_TABS.HOME) {
            return;
        }

        hideInboxTooltip();
        Navigation.navigate(ROUTES.HOME);
    }, [hideInboxTooltip, selectedTab]);

    const navigateToSearch = useCallback(() => {
        if (selectedTab === NAVIGATION_TABS.SEARCH) {
            return;
        }
        clearSelectedText();
        interceptAnonymousUser(() => {
            const rootState = navigationRef.getRootState() as State<RootNavigatorParamList>;
            const lastSearchNavigator = rootState.routes.findLast((route) => route.name === NAVIGATORS.SEARCH_FULLSCREEN_NAVIGATOR);
            const lastSearchNavigatorState = lastSearchNavigator && lastSearchNavigator.key ? getPreservedNavigatorState(lastSearchNavigator?.key) : undefined;
            const lastSearchRoute = lastSearchNavigatorState?.routes.findLast((route) => route.name === SCREENS.SEARCH.ROOT);

            if (lastSearchRoute) {
                const {q, ...rest} = lastSearchRoute.params as SearchFullscreenNavigatorParamList[typeof SCREENS.SEARCH.ROOT];
                const queryJSON = buildSearchQueryJSON(q);
                if (queryJSON) {
                    const query = buildSearchQueryString(queryJSON);
                    Navigation.navigate(
                        ROUTES.SEARCH_ROOT.getRoute({
                            query,
                            ...rest,
                        }),
                    );
                    return;
                }
            }

            Navigation.navigate(ROUTES.SEARCH_ROOT.getRoute({query: buildCannedSearchQuery()}));
        });
    }, [selectedTab]);

    /**
     * The settings tab is related to SettingsSplitNavigator and WorkspaceSplitNavigator.
     * If the user opens this tab from another tab, it is necessary to check whether it has not been opened before.
     * If so, all previously opened screens have be pushed to the navigation stack to maintain the order of screens within the tab.
     * If the user clicks on the settings tab while on this tab, this button should go back to the previous screen within the tab.
     */
    const showSettingsPage = useCallback(() => {
        const rootState = navigationRef.getRootState();
        const topmostFullScreenRoute = rootState.routes.findLast((route) => isFullScreenName(route.name));
        if (!topmostFullScreenRoute) {
            return;
        }

        const lastRouteOfTopmostFullScreenRoute = 'state' in topmostFullScreenRoute ? topmostFullScreenRoute.state?.routes.at(-1) : undefined;

        if (lastRouteOfTopmostFullScreenRoute && lastRouteOfTopmostFullScreenRoute.name === SCREENS.SETTINGS.WORKSPACES && shouldUseNarrowLayout) {
            Navigation.goBack(ROUTES.SETTINGS);
            return;
        }

        if (topmostFullScreenRoute.name === NAVIGATORS.WORKSPACE_SPLIT_NAVIGATOR) {
            Navigation.goBack(ROUTES.SETTINGS);
            return;
        }

        interceptAnonymousUser(() => {
            const state = getSettingsTabStateFromSessionStorage() ?? rootState;
            const lastSettingsOrWorkspaceNavigatorRoute = state.routes.findLast((route) => isSettingsTabScreenName(route.name));
            // If there is no settings or workspace navigator route, then we should open the settings navigator.
            if (!lastSettingsOrWorkspaceNavigatorRoute) {
                Navigation.navigate(ROUTES.SETTINGS);
                return;
            }

            let settingsTabState = lastSettingsOrWorkspaceNavigatorRoute.state;
            if (!settingsTabState && lastSettingsOrWorkspaceNavigatorRoute.key) {
                settingsTabState = getPreservedNavigatorState(lastSettingsOrWorkspaceNavigatorRoute.key);
            }

            // If there is a workspace navigator route, then we should open the workspace initial screen as it should be "remembered".
            if (lastSettingsOrWorkspaceNavigatorRoute.name === NAVIGATORS.WORKSPACE_SPLIT_NAVIGATOR) {
                const params = settingsTabState?.routes.at(0)?.params as WorkspaceSplitNavigatorParamList[typeof SCREENS.WORKSPACE.INITIAL];
                // Screens of this navigator should always have policyID
                if (params.policyID) {
                    const workspaceScreenName = !shouldUseNarrowLayout ? getLastVisitedWorkspaceScreen() : SCREENS.WORKSPACE.INITIAL;
                    // This action will put settings split under the workspace split to make sure that we can swipe back to settings split.
                    navigationRef.dispatch({
                        type: CONST.NAVIGATION.ACTION_TYPE.OPEN_WORKSPACE_SPLIT,
                        payload: {
                            policyID: params.policyID,
                            screenName: workspaceScreenName,
                        },
                    });
                }
                return;
            }

            // If the path stored in the session storage leads to a settings screen, we just navigate to it on a wide layout.
            // On a small screen, we want to go to the page containing the bottom tab bar (ROUTES.SETTINGS or ROUTES.SETTINGS_WORKSPACES) when changing tabs
            if (settingsTabState && !shouldUseNarrowLayout) {
                const lastVisitedSettingsRoute = getLastVisitedSettingsPath(settingsTabState);
                if (lastVisitedSettingsRoute) {
                    Navigation.navigate(lastVisitedSettingsRoute);
                    return;
                }
            }
            // If there is settings workspace screen in the settings navigator, then we should open the settings workspaces as it should be "remembered".
            if (settingsTabState?.routes?.at(-1)?.name === SCREENS.SETTINGS.WORKSPACES) {
                Navigation.navigate(ROUTES.SETTINGS_WORKSPACES.route);
                return;
            }

            // Otherwise we should simply open the settings navigator.
            Navigation.navigate(ROUTES.SETTINGS);
        });
    }, [shouldUseNarrowLayout]);

    if (!shouldUseNarrowLayout) {
        return (
            <>
                {shouldRenderDebugTabViewOnWideLayout && (
                    <DebugTabView
                        selectedTab={selectedTab}
                        chatTabBrickRoad={chatTabBrickRoad}
                        activeWorkspaceID={activeWorkspaceID}
                    />
                )}
                <View style={styles.leftNavigationTabBarContainer}>
                    <HeaderGap />
                    <View style={styles.flex1}>
                        <PressableWithFeedback
                            accessibilityRole={CONST.ROLE.BUTTON}
                            accessibilityLabel="Home"
                            accessible
                            testID="ExpensifyLogoButton"
                            onPress={navigateToChats}
                            wrapperStyle={styles.leftNavigationTabBarItem}
                        >
                            <ImageSVG
                                style={StyleUtils.getAvatarStyle(CONST.AVATAR_SIZE.DEFAULT)}
                                src={Expensicons.ExpensifyAppIcon}
                            />
                        </PressableWithFeedback>
                        <EducationalTooltip
                            shouldRender={shouldShowInboxTooltip}
                            anchorAlignment={{
                                horizontal: isWebOrDesktop ? CONST.MODAL.ANCHOR_ORIGIN_HORIZONTAL.CENTER : CONST.MODAL.ANCHOR_ORIGIN_HORIZONTAL.LEFT,
                                vertical: CONST.MODAL.ANCHOR_ORIGIN_VERTICAL.BOTTOM,
                            }}
                            shiftHorizontal={isWebOrDesktop ? 0 : variables.navigationTabBarInboxTooltipShiftHorizontal}
                            renderTooltipContent={renderInboxTooltip}
                            wrapperStyle={styles.productTrainingTooltipWrapper}
                            shouldHideOnNavigate={false}
                            onTooltipPress={navigateToChats}
                        >
                            <PressableWithFeedback
                                onPress={navigateToChats}
                                role={CONST.ROLE.BUTTON}
                                accessibilityLabel={translate('common.inbox')}
                                style={styles.leftNavigationTabBarItem}
                            >
                                <View>
                                    <Icon
                                        src={Expensicons.Inbox}
                                        fill={selectedTab === NAVIGATION_TABS.HOME ? theme.iconMenu : theme.icon}
                                        width={variables.iconBottomBar}
                                        height={variables.iconBottomBar}
                                    />
                                    {!!chatTabBrickRoad && (
                                        <View
                                            style={styles.navigationTabBarStatusIndicator(chatTabBrickRoad === CONST.BRICK_ROAD_INDICATOR_STATUS.INFO ? theme.iconSuccessFill : theme.danger)}
                                        />
                                    )}
                                </View>
                                <Text
                                    style={[
                                        styles.textSmall,
                                        styles.textAlignCenter,
                                        styles.mt1Half,
                                        selectedTab === NAVIGATION_TABS.HOME ? styles.textBold : styles.textSupporting,
                                        styles.navigationTabBarLabel,
                                    ]}
                                >
                                    {translate('common.inbox')}
                                </Text>
                            </PressableWithFeedback>
                        </EducationalTooltip>
                        <PressableWithFeedback
                            onPress={navigateToSearch}
                            role={CONST.ROLE.BUTTON}
                            accessibilityLabel={translate('common.reports')}
                            style={styles.leftNavigationTabBarItem}
                        >
                            <View>
                                <Icon
                                    src={Expensicons.MoneySearch}
                                    fill={selectedTab === NAVIGATION_TABS.SEARCH ? theme.iconMenu : theme.icon}
                                    width={variables.iconBottomBar}
                                    height={variables.iconBottomBar}
                                />
                            </View>
                            <Text
                                style={[
                                    styles.textSmall,
                                    styles.textAlignCenter,
                                    styles.mt1Half,
                                    selectedTab === NAVIGATION_TABS.SEARCH ? styles.textBold : styles.textSupporting,
                                    styles.navigationTabBarLabel,
                                ]}
                            >
                                {translate('common.reports')}
                            </Text>
                        </PressableWithFeedback>
                        <NavigationTabBarAvatar
                            style={styles.leftNavigationTabBarItem}
                            isSelected={selectedTab === NAVIGATION_TABS.SETTINGS}
                            onPress={showSettingsPage}
                            isWebOrDesktop={isWebOrDesktop}
                            isTooltipAllowed={isTooltipAllowed}
                        />
                    </View>
                    <View style={styles.leftNavigationTabBarItem}>
                        <NavigationTabBarFloatingActionButton isTooltipAllowed={isTooltipAllowed} />
                    </View>
                </View>
            </>
        );
    }

    return (
        <>
            {!!account?.isDebugModeEnabled && (
                <DebugTabView
                    selectedTab={selectedTab}
                    chatTabBrickRoad={chatTabBrickRoad}
                    activeWorkspaceID={activeWorkspaceID}
                />
            )}
            <View style={styles.navigationTabBarContainer}>
                <EducationalTooltip
                    shouldRender={shouldShowInboxTooltip}
                    anchorAlignment={{
                        horizontal: isWebOrDesktop ? CONST.MODAL.ANCHOR_ORIGIN_HORIZONTAL.CENTER : CONST.MODAL.ANCHOR_ORIGIN_HORIZONTAL.LEFT,
                        vertical: CONST.MODAL.ANCHOR_ORIGIN_VERTICAL.BOTTOM,
                    }}
                    shiftHorizontal={isWebOrDesktop ? 0 : variables.navigationTabBarInboxTooltipShiftHorizontal}
                    renderTooltipContent={renderInboxTooltip}
                    wrapperStyle={styles.productTrainingTooltipWrapper}
                    shouldHideOnNavigate={false}
                    onTooltipPress={navigateToChats}
                >
                    <PressableWithFeedback
                        onPress={navigateToChats}
                        role={CONST.ROLE.BUTTON}
                        accessibilityLabel={translate('common.inbox')}
                        wrapperStyle={styles.flex1}
                        style={styles.navigationTabBarItem}
                    >
                        <View>
                            <Icon
                                src={Expensicons.Inbox}
                                fill={selectedTab === NAVIGATION_TABS.HOME ? theme.iconMenu : theme.icon}
                                width={variables.iconBottomBar}
                                height={variables.iconBottomBar}
                            />
                            {!!chatTabBrickRoad && (
                                <View style={styles.navigationTabBarStatusIndicator(chatTabBrickRoad === CONST.BRICK_ROAD_INDICATOR_STATUS.INFO ? theme.iconSuccessFill : theme.danger)} />
                            )}
                        </View>
                        <Text
                            style={[
                                styles.textSmall,
                                styles.textAlignCenter,
                                styles.mt1Half,
                                selectedTab === NAVIGATION_TABS.HOME ? styles.textBold : styles.textSupporting,
                                styles.navigationTabBarLabel,
                            ]}
                        >
                            {translate('common.inbox')}
                        </Text>
                    </PressableWithFeedback>
                </EducationalTooltip>
                <PressableWithFeedback
                    onPress={navigateToSearch}
                    role={CONST.ROLE.BUTTON}
                    accessibilityLabel={translate('common.reports')}
                    wrapperStyle={styles.flex1}
                    style={styles.navigationTabBarItem}
                >
                    <View>
                        <Icon
                            src={Expensicons.MoneySearch}
                            fill={selectedTab === NAVIGATION_TABS.SEARCH ? theme.iconMenu : theme.icon}
                            width={variables.iconBottomBar}
                            height={variables.iconBottomBar}
                        />
                    </View>
                    <Text
                        style={[
                            styles.textSmall,
                            styles.textAlignCenter,
                            styles.mt1Half,
                            selectedTab === NAVIGATION_TABS.SEARCH ? styles.textBold : styles.textSupporting,
                            styles.navigationTabBarLabel,
                        ]}
                    >
                        {translate('common.reports')}
                    </Text>
                </PressableWithFeedback>
                <NavigationTabBarAvatar
                    style={styles.navigationTabBarItem}
                    isSelected={selectedTab === NAVIGATION_TABS.SETTINGS}
                    onPress={showSettingsPage}
                    isWebOrDesktop={isWebOrDesktop}
                    isTooltipAllowed={isTooltipAllowed}
                />
                <View style={[styles.flex1, styles.navigationTabBarItem]}>
                    <NavigationTabBarFloatingActionButton isTooltipAllowed={isTooltipAllowed} />
                </View>
            </View>
        </>
    );
}

NavigationTabBar.displayName = 'NavigationTabBar';

export default memo(NavigationTabBar);<|MERGE_RESOLUTION|>--- conflicted
+++ resolved
@@ -52,13 +52,8 @@
     const {translate} = useLocalize();
     const {activeWorkspaceID} = useActiveWorkspace();
     const {orderedReportIDs} = useSidebarOrderedReportIDs();
-<<<<<<< HEAD
     const [account] = useOnyx(ONYXKEYS.ACCOUNT, {canBeMissing: true});
-    const [reportActions] = useOnyx(ONYXKEYS.COLLECTION.REPORT_ACTIONS, {canBeMissing: true});
-=======
-    const [account] = useOnyx(ONYXKEYS.ACCOUNT, {canBeMissing: false});
     const [reportAttributes] = useOnyx(ONYXKEYS.DERIVED.REPORT_ATTRIBUTES, {canBeMissing: true});
->>>>>>> 89306d67
     const [reports = []] = useOnyx(ONYXKEYS.COLLECTION.REPORT, {
         selector: (values) => orderedReportIDs.map((reportID) => values?.[`${ONYXKEYS.COLLECTION.REPORT}${reportID}`]),
         canBeMissing: true,
