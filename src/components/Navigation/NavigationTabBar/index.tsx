import React, {memo, useCallback, useEffect, useState} from 'react';
import {View} from 'react-native';
import {useOnyx} from 'react-native-onyx';
import type {ValueOf} from 'type-fest';
import HeaderGap from '@components/HeaderGap';
import Icon from '@components/Icon';
import * as Expensicons from '@components/Icon/Expensicons';
import ImageSVG from '@components/ImageSVG';
import DebugTabView from '@components/Navigation/DebugTabView';
import {PressableWithFeedback} from '@components/Pressable';
import {useProductTrainingContext} from '@components/ProductTrainingContext';
import Text from '@components/Text';
import EducationalTooltip from '@components/Tooltip/EducationalTooltip';
import useActiveWorkspace from '@hooks/useActiveWorkspace';
import useLocalize from '@hooks/useLocalize';
import usePermissions from '@hooks/usePermissions';
import useResponsiveLayout from '@hooks/useResponsiveLayout';
import {useSidebarOrderedReportIDs} from '@hooks/useSidebarOrderedReportIDs';
import useStyleUtils from '@hooks/useStyleUtils';
import useTheme from '@hooks/useTheme';
import useThemeStyles from '@hooks/useThemeStyles';
import clearSelectedText from '@libs/clearSelectedText/clearSelectedText';
import getPlatform from '@libs/getPlatform';
import interceptAnonymousUser from '@libs/interceptAnonymousUser';
import {getPreservedNavigatorState} from '@libs/Navigation/AppNavigator/createSplitNavigator/usePreserveNavigatorState';
import {getLastVisitedSettingsPath, getLastVisitedWorkspaceScreen, getSettingsTabStateFromSessionStorage} from '@libs/Navigation/helpers/getLastVisitedWorkspace';
import {buildCannedSearchQuery, buildSearchQueryJSON, buildSearchQueryString} from '@libs/SearchQueryUtils';
import type {BrickRoad} from '@libs/WorkspacesSettingsUtils';
import {getChatTabBrickRoad} from '@libs/WorkspacesSettingsUtils';
import {isFullScreenName, isSettingsTabScreenName} from '@navigation/helpers/isNavigatorName';
import Navigation from '@navigation/Navigation';
import navigationRef from '@navigation/navigationRef';
import type {RootNavigatorParamList, SearchFullscreenNavigatorParamList, State, WorkspaceSplitNavigatorParamList} from '@navigation/types';
import NavigationTabBarAvatar from '@pages/home/sidebar/NavigationTabBarAvatar';
import NavigationTabBarFloatingActionButton from '@pages/home/sidebar/NavigationTabBarFloatingActionButton';
import variables from '@styles/variables';
import CONST from '@src/CONST';
import NAVIGATORS from '@src/NAVIGATORS';
import ONYXKEYS from '@src/ONYXKEYS';
import ROUTES from '@src/ROUTES';
import SCREENS from '@src/SCREENS';
import NAVIGATION_TABS from './NAVIGATION_TABS';

type NavigationTabBarProps = {
    selectedTab: ValueOf<typeof NAVIGATION_TABS>;
    isTooltipAllowed?: boolean;
    isTopLevelBar?: boolean;
};

function NavigationTabBar({selectedTab, isTooltipAllowed = false, isTopLevelBar = false}: NavigationTabBarProps) {
    const theme = useTheme();
    const styles = useThemeStyles();
    const {translate} = useLocalize();
    const {activeWorkspaceID} = useActiveWorkspace();
    const {orderedReportIDs} = useSidebarOrderedReportIDs();
<<<<<<< HEAD
    const [user] = useOnyx(ONYXKEYS.USER, {canBeMissing: true});
=======
    const [account] = useOnyx(ONYXKEYS.ACCOUNT, {canBeMissing: false});
>>>>>>> 3f70f73d
    const [reportActions] = useOnyx(ONYXKEYS.COLLECTION.REPORT_ACTIONS, {canBeMissing: true});
    const [reports = []] = useOnyx(ONYXKEYS.COLLECTION.REPORT, {
        selector: (values) => orderedReportIDs.map((reportID) => values?.[`${ONYXKEYS.COLLECTION.REPORT}${reportID}`]),
        canBeMissing: true,
    });
    const {shouldUseNarrowLayout} = useResponsiveLayout();
    const [chatTabBrickRoad, setChatTabBrickRoad] = useState<BrickRoad>(undefined);
    const platform = getPlatform();
    const isWebOrDesktop = platform === CONST.PLATFORM.WEB || platform === CONST.PLATFORM.DESKTOP;
    const {renderProductTrainingTooltip, shouldShowProductTrainingTooltip, hideProductTrainingTooltip} = useProductTrainingContext(
        CONST.PRODUCT_TRAINING_TOOLTIP_NAMES.BOTTOM_NAV_INBOX_TOOLTIP,
        isTooltipAllowed && selectedTab !== NAVIGATION_TABS.HOME,
    );
    const StyleUtils = useStyleUtils();
    const {canUseLeftHandBar} = usePermissions();

    // On a wide layout DebugTabView should be rendered only within the navigation tab bar displayed directly on screens.
    const shouldRenderDebugTabViewOnWideLayout = !!account?.isDebugModeEnabled && !isTopLevelBar;

    useEffect(() => {
        setChatTabBrickRoad(getChatTabBrickRoad(activeWorkspaceID, reports));
        // We need to get a new brick road state when report actions are updated, otherwise we'll be showing an outdated brick road.
        // That's why reportActions is added as a dependency here
    }, [activeWorkspaceID, reports, reportActions]);

    const navigateToChats = useCallback(() => {
        if (selectedTab === NAVIGATION_TABS.HOME) {
            return;
        }

        hideProductTrainingTooltip();
        Navigation.navigate(ROUTES.HOME);
    }, [hideProductTrainingTooltip, selectedTab]);

    // When users do not have access to the leftHandBar beta, then we should take into account the activeWorkspaceID.
    // Since the introduction of LHB, the workspace switcher is no longer available.
    const navigateToSearch = useCallback(() => {
        if (selectedTab === NAVIGATION_TABS.SEARCH) {
            return;
        }
        clearSelectedText();
        interceptAnonymousUser(() => {
            const defaultCannedQuery = buildCannedSearchQuery();

            const rootState = navigationRef.getRootState() as State<RootNavigatorParamList>;
            const lastSearchNavigator = rootState.routes.findLast((route) => route.name === NAVIGATORS.SEARCH_FULLSCREEN_NAVIGATOR);
            const lastSearchNavigatorState = lastSearchNavigator && lastSearchNavigator.key ? getPreservedNavigatorState(lastSearchNavigator?.key) : undefined;
            const lastSearchRoute = lastSearchNavigatorState?.routes.findLast((route) => route.name === SCREENS.SEARCH.ROOT);

            if (lastSearchRoute) {
                const {q, ...rest} = lastSearchRoute.params as SearchFullscreenNavigatorParamList[typeof SCREENS.SEARCH.ROOT];
                const queryJSON = buildSearchQueryJSON(q);
                if (queryJSON) {
                    if (!canUseLeftHandBar) {
                        queryJSON.policyID = activeWorkspaceID;
                    }
                    const query = buildSearchQueryString(queryJSON);
                    Navigation.navigate(
                        ROUTES.SEARCH_ROOT.getRoute({
                            query,
                            ...rest,
                        }),
                    );
                    return;
                }
            }
            // when navigating to search we might have an activePolicyID set from workspace switcher
            const query = activeWorkspaceID && !canUseLeftHandBar ? `${defaultCannedQuery} ${CONST.SEARCH.SYNTAX_FILTER_KEYS.POLICY_ID}:${activeWorkspaceID}` : defaultCannedQuery;
            Navigation.navigate(ROUTES.SEARCH_ROOT.getRoute({query}));
        });
    }, [activeWorkspaceID, canUseLeftHandBar, selectedTab]);

    /**
     * The settings tab is related to SettingsSplitNavigator and WorkspaceSplitNavigator.
     * If the user opens this tab from another tab, it is necessary to check whether it has not been opened before.
     * If so, all previously opened screens have be pushed to the navigation stack to maintain the order of screens within the tab.
     * If the user clicks on the settings tab while on this tab, this button should go back to the previous screen within the tab.
     */
    const showSettingsPage = useCallback(() => {
        const rootState = navigationRef.getRootState();
        const topmostFullScreenRoute = rootState.routes.findLast((route) => isFullScreenName(route.name));
        if (!topmostFullScreenRoute) {
            return;
        }

        const lastRouteOfTopmostFullScreenRoute = 'state' in topmostFullScreenRoute ? topmostFullScreenRoute.state?.routes.at(-1) : undefined;

        if (lastRouteOfTopmostFullScreenRoute && lastRouteOfTopmostFullScreenRoute.name === SCREENS.SETTINGS.WORKSPACES && shouldUseNarrowLayout) {
            Navigation.goBack(ROUTES.SETTINGS);
            return;
        }

        if (topmostFullScreenRoute.name === NAVIGATORS.WORKSPACE_SPLIT_NAVIGATOR) {
            Navigation.goBack(ROUTES.SETTINGS);
            return;
        }

        interceptAnonymousUser(() => {
            const state = getSettingsTabStateFromSessionStorage() ?? rootState;
            const lastSettingsOrWorkspaceNavigatorRoute = state.routes.findLast((route) => isSettingsTabScreenName(route.name));
            // If there is no settings or workspace navigator route, then we should open the settings navigator.
            if (!lastSettingsOrWorkspaceNavigatorRoute) {
                Navigation.navigate(ROUTES.SETTINGS);
                return;
            }

            let settingsTabState = lastSettingsOrWorkspaceNavigatorRoute.state;
            if (!settingsTabState && lastSettingsOrWorkspaceNavigatorRoute.key) {
                settingsTabState = getPreservedNavigatorState(lastSettingsOrWorkspaceNavigatorRoute.key);
            }

            // If there is a workspace navigator route, then we should open the workspace initial screen as it should be "remembered".
            if (lastSettingsOrWorkspaceNavigatorRoute.name === NAVIGATORS.WORKSPACE_SPLIT_NAVIGATOR) {
                const params = settingsTabState?.routes.at(0)?.params as WorkspaceSplitNavigatorParamList[typeof SCREENS.WORKSPACE.INITIAL];
                // Screens of this navigator should always have policyID
                if (params.policyID) {
                    const workspaceScreenName = !shouldUseNarrowLayout ? getLastVisitedWorkspaceScreen() : SCREENS.WORKSPACE.INITIAL;
                    // This action will put settings split under the workspace split to make sure that we can swipe back to settings split.
                    navigationRef.dispatch({
                        type: CONST.NAVIGATION.ACTION_TYPE.OPEN_WORKSPACE_SPLIT,
                        payload: {
                            policyID: params.policyID,
                            screenName: workspaceScreenName,
                        },
                    });
                }
                return;
            }

            // If the path stored in the session storage leads to a settings screen, we just navigate to it on a wide layout.
            // On a small screen, we want to go to the page containing the bottom tab bar (ROUTES.SETTINGS or ROUTES.SETTINGS_WORKSPACES) when changing tabs
            if (settingsTabState && !shouldUseNarrowLayout) {
                const lastVisitedSettingsRoute = getLastVisitedSettingsPath(settingsTabState);
                if (lastVisitedSettingsRoute) {
                    Navigation.navigate(lastVisitedSettingsRoute);
                    return;
                }
            }
            // If there is settings workspace screen in the settings navigator, then we should open the settings workspaces as it should be "remembered".
            if (settingsTabState?.routes?.at(-1)?.name === SCREENS.SETTINGS.WORKSPACES) {
                Navigation.navigate(ROUTES.SETTINGS_WORKSPACES.route);
                return;
            }

            // Otherwise we should simply open the settings navigator.
            Navigation.navigate(ROUTES.SETTINGS);
        });
    }, [shouldUseNarrowLayout]);

    if (!shouldUseNarrowLayout && canUseLeftHandBar) {
        return (
            <>
                {shouldRenderDebugTabViewOnWideLayout && (
                    <DebugTabView
                        selectedTab={selectedTab}
                        chatTabBrickRoad={chatTabBrickRoad}
                        activeWorkspaceID={activeWorkspaceID}
                    />
                )}
                <View style={styles.leftNavigationTabBar}>
                    <HeaderGap />
                    <View style={styles.flex1}>
                        <PressableWithFeedback
                            accessibilityRole={CONST.ROLE.BUTTON}
                            accessibilityLabel="Home"
                            accessible
                            testID="ExpensifyLogoButton"
                            onPress={navigateToChats}
                            wrapperStyle={styles.leftNavigationTabBarItem}
                        >
                            <ImageSVG
                                style={StyleUtils.getAvatarStyle(CONST.AVATAR_SIZE.DEFAULT)}
                                src={Expensicons.ExpensifyAppIcon}
                            />
                        </PressableWithFeedback>
                        <EducationalTooltip
                            shouldRender={shouldShowProductTrainingTooltip}
                            anchorAlignment={{
                                horizontal: isWebOrDesktop ? CONST.MODAL.ANCHOR_ORIGIN_HORIZONTAL.CENTER : CONST.MODAL.ANCHOR_ORIGIN_HORIZONTAL.LEFT,
                                vertical: CONST.MODAL.ANCHOR_ORIGIN_VERTICAL.BOTTOM,
                            }}
                            shiftHorizontal={isWebOrDesktop ? 0 : variables.navigationTabBarInboxTooltipShiftHorizontal}
                            renderTooltipContent={renderProductTrainingTooltip}
                            wrapperStyle={styles.productTrainingTooltipWrapper}
                            shouldHideOnNavigate={false}
                            onTooltipPress={navigateToChats}
                        >
                            <PressableWithFeedback
                                onPress={navigateToChats}
                                role={CONST.ROLE.BUTTON}
                                accessibilityLabel={translate('common.inbox')}
                                style={styles.leftNavigationTabBarItem}
                            >
                                <View>
                                    <Icon
                                        src={Expensicons.Inbox}
                                        fill={selectedTab === NAVIGATION_TABS.HOME ? theme.iconMenu : theme.icon}
                                        width={variables.iconBottomBar}
                                        height={variables.iconBottomBar}
                                    />
                                    {!!chatTabBrickRoad && (
                                        <View
                                            style={styles.navigationTabBarStatusIndicator(chatTabBrickRoad === CONST.BRICK_ROAD_INDICATOR_STATUS.INFO ? theme.iconSuccessFill : theme.danger)}
                                        />
                                    )}
                                </View>
                                <Text
                                    style={[
                                        styles.textSmall,
                                        styles.textAlignCenter,
                                        styles.mt1Half,
                                        selectedTab === NAVIGATION_TABS.HOME ? styles.textBold : styles.textSupporting,
                                        styles.navigationTabBarLabel,
                                    ]}
                                >
                                    {translate('common.inbox')}
                                </Text>
                            </PressableWithFeedback>
                        </EducationalTooltip>
                        <PressableWithFeedback
                            onPress={navigateToSearch}
                            role={CONST.ROLE.BUTTON}
                            accessibilityLabel={translate('common.reports')}
                            style={styles.leftNavigationTabBarItem}
                        >
                            <View>
                                <Icon
                                    src={Expensicons.MoneySearch}
                                    fill={selectedTab === NAVIGATION_TABS.SEARCH ? theme.iconMenu : theme.icon}
                                    width={variables.iconBottomBar}
                                    height={variables.iconBottomBar}
                                />
                            </View>
                            <Text
                                style={[
                                    styles.textSmall,
                                    styles.textAlignCenter,
                                    styles.mt1Half,
                                    selectedTab === NAVIGATION_TABS.SEARCH ? styles.textBold : styles.textSupporting,
                                    styles.navigationTabBarLabel,
                                ]}
                            >
                                {translate('common.reports')}
                            </Text>
                        </PressableWithFeedback>
                        <NavigationTabBarAvatar
                            style={styles.leftNavigationTabBarItem}
                            isSelected={selectedTab === NAVIGATION_TABS.SETTINGS}
                            onPress={showSettingsPage}
                        />
                    </View>
                    <View style={styles.leftNavigationTabBarItem}>
                        <NavigationTabBarFloatingActionButton isTooltipAllowed={isTooltipAllowed} />
                    </View>
                </View>
            </>
        );
    }

    return (
        <>
            {!!account?.isDebugModeEnabled && (
                <DebugTabView
                    selectedTab={selectedTab}
                    chatTabBrickRoad={chatTabBrickRoad}
                    activeWorkspaceID={activeWorkspaceID}
                />
            )}
            <View style={styles.navigationTabBarContainer}>
                <EducationalTooltip
                    shouldRender={shouldShowProductTrainingTooltip}
                    anchorAlignment={{
                        horizontal: isWebOrDesktop ? CONST.MODAL.ANCHOR_ORIGIN_HORIZONTAL.CENTER : CONST.MODAL.ANCHOR_ORIGIN_HORIZONTAL.LEFT,
                        vertical: CONST.MODAL.ANCHOR_ORIGIN_VERTICAL.BOTTOM,
                    }}
                    shiftHorizontal={isWebOrDesktop ? 0 : variables.navigationTabBarInboxTooltipShiftHorizontal}
                    renderTooltipContent={renderProductTrainingTooltip}
                    wrapperStyle={styles.productTrainingTooltipWrapper}
                    shouldHideOnNavigate={false}
                    onTooltipPress={navigateToChats}
                >
                    <PressableWithFeedback
                        onPress={navigateToChats}
                        role={CONST.ROLE.BUTTON}
                        accessibilityLabel={translate('common.inbox')}
                        wrapperStyle={styles.flex1}
                        style={styles.navigationTabBarItem}
                    >
                        <View>
                            <Icon
                                src={Expensicons.Inbox}
                                fill={selectedTab === NAVIGATION_TABS.HOME ? theme.iconMenu : theme.icon}
                                width={variables.iconBottomBar}
                                height={variables.iconBottomBar}
                            />
                            {!!chatTabBrickRoad && (
                                <View style={styles.navigationTabBarStatusIndicator(chatTabBrickRoad === CONST.BRICK_ROAD_INDICATOR_STATUS.INFO ? theme.iconSuccessFill : theme.danger)} />
                            )}
                        </View>
                        <Text
                            style={[
                                styles.textSmall,
                                styles.textAlignCenter,
                                styles.mt1Half,
                                selectedTab === NAVIGATION_TABS.HOME ? styles.textBold : styles.textSupporting,
                                styles.navigationTabBarLabel,
                            ]}
                        >
                            {translate('common.inbox')}
                        </Text>
                    </PressableWithFeedback>
                </EducationalTooltip>
                <PressableWithFeedback
                    onPress={navigateToSearch}
                    role={CONST.ROLE.BUTTON}
                    accessibilityLabel={translate('common.reports')}
                    wrapperStyle={styles.flex1}
                    style={styles.navigationTabBarItem}
                >
                    <View>
                        <Icon
                            src={Expensicons.MoneySearch}
                            fill={selectedTab === NAVIGATION_TABS.SEARCH ? theme.iconMenu : theme.icon}
                            width={variables.iconBottomBar}
                            height={variables.iconBottomBar}
                        />
                    </View>
                    <Text
                        style={[
                            styles.textSmall,
                            styles.textAlignCenter,
                            styles.mt1Half,
                            selectedTab === NAVIGATION_TABS.SEARCH ? styles.textBold : styles.textSupporting,
                            styles.navigationTabBarLabel,
                        ]}
                    >
                        {translate('common.reports')}
                    </Text>
                </PressableWithFeedback>
                <NavigationTabBarAvatar
                    style={styles.navigationTabBarItem}
                    isSelected={selectedTab === NAVIGATION_TABS.SETTINGS}
                    onPress={showSettingsPage}
                />
                <View style={[styles.flex1, styles.navigationTabBarItem]}>
                    <NavigationTabBarFloatingActionButton isTooltipAllowed={isTooltipAllowed} />
                </View>
            </View>
        </>
    );
}

NavigationTabBar.displayName = 'NavigationTabBar';

export default memo(NavigationTabBar);<|MERGE_RESOLUTION|>--- conflicted
+++ resolved
@@ -53,11 +53,7 @@
     const {translate} = useLocalize();
     const {activeWorkspaceID} = useActiveWorkspace();
     const {orderedReportIDs} = useSidebarOrderedReportIDs();
-<<<<<<< HEAD
-    const [user] = useOnyx(ONYXKEYS.USER, {canBeMissing: true});
-=======
-    const [account] = useOnyx(ONYXKEYS.ACCOUNT, {canBeMissing: false});
->>>>>>> 3f70f73d
+    const [account] = useOnyx(ONYXKEYS.ACCOUNT, {canBeMissing: true});
     const [reportActions] = useOnyx(ONYXKEYS.COLLECTION.REPORT_ACTIONS, {canBeMissing: true});
     const [reports = []] = useOnyx(ONYXKEYS.COLLECTION.REPORT, {
         selector: (values) => orderedReportIDs.map((reportID) => values?.[`${ONYXKEYS.COLLECTION.REPORT}${reportID}`]),
