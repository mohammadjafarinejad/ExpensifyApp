<<<<<<< HEAD
import React, {useEffect, useState} from 'react';
import {View} from 'react-native';
import {setYear} from 'date-fns';
=======
import _ from 'lodash';
import moment from 'moment';
>>>>>>> 592317f2
import PropTypes from 'prop-types';
import React, {useEffect, useState} from 'react';
import {View} from 'react-native';
import InputWrapper from '@components/Form/InputWrapper';
import * as Expensicons from '@components/Icon/Expensicons';
import TextInput from '@components/TextInput';
import {propTypes as baseTextInputPropTypes, defaultProps as defaultBaseTextInputPropTypes} from '@components/TextInput/baseTextInputPropTypes';
import withLocalize, {withLocalizePropTypes} from '@components/withLocalize';
import styles from '@styles/styles';
import CONST from '@src/CONST';
import CalendarPicker from './CalendarPicker';

const propTypes = {
    /**
     * The datepicker supports any value that `new Date()` can parse.
     * `onInputChange` would always be called with a Date (or null)
     */
    value: PropTypes.string,

    /**
     * The datepicker supports any defaultValue that `new Date()` can parse.
     * `onInputChange` would always be called with a Date (or null)
     */
    defaultValue: PropTypes.string,

    inputID: PropTypes.string.isRequired,

    /** A minimum date of calendar to select */
    minDate: PropTypes.objectOf(Date),

    /** A maximum date of calendar to select */
    maxDate: PropTypes.objectOf(Date),

    ...withLocalizePropTypes,
    ...baseTextInputPropTypes,
};

const datePickerDefaultProps = {
    ...defaultBaseTextInputPropTypes,
    minDate: setYear(new Date(), CONST.CALENDAR_PICKER.MIN_YEAR),
    maxDate: setYear(new Date(), CONST.CALENDAR_PICKER.MAX_YEAR),
    value: undefined,
};

function NewDatePicker({containerStyles, defaultValue, disabled, errorText, inputID, isSmallScreenWidth, label, maxDate, minDate, onInputChange, onTouched, placeholder, translate, value}) {
    const [selectedDate, setSelectedDate] = useState(value || defaultValue || undefined);

    useEffect(() => {
        if (selectedDate === value || _.isUndefined(value)) {
            return;
        }
        setSelectedDate(value);
    }, [selectedDate, value]);

    useEffect(() => {
        if (_.isFunction(onTouched)) {
            onTouched();
        }
        if (_.isFunction(onInputChange)) {
            onInputChange(selectedDate);
        }
        // To keep behavior from class component state update callback, we want to run effect only when the selected date is changed.
        // eslint-disable-next-line react-hooks/exhaustive-deps
    }, [selectedDate]);

    return (
        <View style={styles.datePickerRoot}>
            <View style={[isSmallScreenWidth ? styles.flex2 : {}, styles.pointerEventsNone]}>
                <InputWrapper
                    InputComponent={TextInput}
                    inputID={inputID}
                    forceActiveLabel
                    icon={Expensicons.Calendar}
                    label={label}
                    accessibilityLabel={label}
                    accessibilityRole={CONST.ACCESSIBILITY_ROLE.TEXT}
                    value={value || selectedDate || ''}
                    placeholder={placeholder || translate('common.dateFormat')}
                    errorText={errorText}
                    containerStyles={containerStyles}
                    textInputContainerStyles={[styles.borderColorFocus]}
                    inputStyle={[styles.pointerEventsNone]}
                    disabled={disabled}
                    editable={false}
                />
            </View>
            <View style={[styles.datePickerPopover, styles.border]}>
                <CalendarPicker
                    minDate={minDate}
                    maxDate={maxDate}
                    value={selectedDate}
                    onSelected={setSelectedDate}
                />
            </View>
        </View>
    );
}

NewDatePicker.propTypes = propTypes;
NewDatePicker.defaultProps = datePickerDefaultProps;

export default withLocalize(NewDatePicker);<|MERGE_RESOLUTION|>--- conflicted
+++ resolved
@@ -1,11 +1,5 @@
-<<<<<<< HEAD
-import React, {useEffect, useState} from 'react';
-import {View} from 'react-native';
 import {setYear} from 'date-fns';
-=======
 import _ from 'lodash';
-import moment from 'moment';
->>>>>>> 592317f2
 import PropTypes from 'prop-types';
 import React, {useEffect, useState} from 'react';
 import {View} from 'react-native';
