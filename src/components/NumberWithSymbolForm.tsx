import {useIsFocused} from '@react-navigation/native';
import type {ForwardedRef} from 'react';
import React, {useCallback, useEffect, useImperativeHandle, useRef, useState} from 'react';
import type {NativeSyntheticEvent} from 'react-native';
import {View} from 'react-native';
import {Pressable} from 'react-native';
import AmountTextInput from '@components/AmountTextInput';
import Button from '@components/Button';
import Icon from '@components/Icon';
import * as Expensicons from '@components/Icon/Expensicons';
import useLocalize from '@hooks/useLocalize';
import {useMouseContext} from '@hooks/useMouseContext';
import usePrevious from '@hooks/usePrevious';
import useThemeStyles from '@hooks/useThemeStyles';
import {isMobileSafari} from '@libs/Browser';
import {canUseTouchScreen as canUseTouchScreenUtil} from '@libs/DeviceCapabilities';
import getOperatingSystem from '@libs/getOperatingSystem';
import {addLeadingZero, replaceAllDigits, replaceCommasWithPeriod, stripCommaFromAmount, stripDecimalsFromAmount, stripSpacesFromAmount, validateAmount} from '@libs/MoneyRequestUtils';
import shouldIgnoreSelectionWhenUpdatedManually from '@libs/shouldIgnoreSelectionWhenUpdatedManually';
import CONST from '@src/CONST';
import BigNumberPad from './BigNumberPad';
import FormHelpMessage from './FormHelpMessage';
import TextInput from './TextInput';
import isTextInputFocused from './TextInput/BaseTextInput/isTextInputFocused';
import type {BaseTextInputRef} from './TextInput/BaseTextInput/types';
import TextInputWithCurrencySymbol from './TextInputWithSymbol';
import type {TextInputWithSymbolProps} from './TextInputWithSymbol/types';

type NumberWithSymbolFormProps = {
    /** Value to display, should already be formatted */
    value?: string;

    /** Callback to update the value in the FormProvider */
    onInputChange?: (number: string) => void;

    /** Number of decimals to display in the number */
    decimals?: number;

    /** Whether the big number pad should be shown */
    shouldShowBigNumberPad?: boolean;

    /** Footer to display at the bottom of the form */
    footer?: React.ReactNode;

    /** Reference to the number form */
    numberFormRef?: ForwardedRef<NumberWithSymbolFormRef>;

    /** Error to display at the bottom of the form */
    errorText?: string;

    /** Whether the form should use a standard TextInput as a base */
    displayAsTextInput?: boolean;

    /** Custom label for the TextInput */
    label?: string;

    /** Whether to wrap the input in a container */
    shouldWrapInputInContainer?: boolean;

<<<<<<< HEAD
    /** Whether the amount is negative */
    isNegative?: boolean;

    /** Function to toggle the amount to negative */
    toggleNegative?: () => void;

    /** Function to clear the negative amount */
    clearNegative?: () => void;

    /** Whether to allow flipping amount */
    allowFlippingAmount?: boolean;
=======
    /** Reference to the outer element */
    forwardedRef?: ForwardedRef<BaseTextInputRef>;
>>>>>>> 2b25fa05
} & Omit<TextInputWithSymbolProps, 'formattedAmount' | 'onAmountChange' | 'placeholder' | 'onSelectionChange' | 'onKeyPress' | 'onMouseDown' | 'onMouseUp'>;

type NumberWithSymbolFormRef = {
    clearSelection: () => void;
    updateNumber: (newNumber: string) => void;
    getNumber: () => string;
};

const canUseTouchScreen = canUseTouchScreenUtil();

/**
 * Returns the new selection object based on the updated number's length
 */
const getNewSelection = (oldSelection: {start: number; end: number}, prevLength: number, newLength: number) => {
    const cursorPosition = oldSelection.end + (newLength - prevLength);
    return {start: cursorPosition, end: cursorPosition};
};

const NUMBER_VIEW_ID = 'numberView';
const NUM_PAD_CONTAINER_VIEW_ID = 'numPadContainerView';
const NUM_PAD_VIEW_ID = 'numPadView';

/**
 * Generic number input form with symbol (currency or unit).
 *
 * Can render either a standard TextInput or a number input with BigNumberPad and symbol interaction.
 * Already handles number decimals and input validation.
 */
<<<<<<< HEAD
function NumberWithSymbolForm(
    {
        value: number,
        symbol = '',
        symbolPosition = CONST.TEXT_INPUT_SYMBOL_POSITION.PREFIX,
        hideSymbol = false,
        decimals = 0,
        maxLength,
        errorText,
        onInputChange,
        onSymbolButtonPress,
        isSymbolPressable = true,
        shouldShowBigNumberPad = canUseTouchScreen,
        displayAsTextInput = false,
        footer,
        numberFormRef,
        label,
        style,
        containerStyle,
        symbolTextStyle,
        autoGrow = true,
        disableKeyboard = true,
        prefixCharacter = '',
        hideFocusedState = true,
        shouldApplyPaddingToContainer = false,
        shouldUseDefaultLineHeightForPrefix = true,
        shouldWrapInputInContainer = true,
        isNegative = false,
        allowFlippingAmount = false,
        toggleNegative,
        clearNegative,
        ...props
    }: NumberWithSymbolFormProps,
    forwardedRef: ForwardedRef<BaseTextInputRef>,
) {
=======
function NumberWithSymbolForm({
    value: number,
    symbol = '',
    symbolPosition = CONST.TEXT_INPUT_SYMBOL_POSITION.PREFIX,
    hideSymbol = false,
    decimals = 0,
    maxLength,
    errorText,
    onInputChange,
    onSymbolButtonPress,
    isSymbolPressable = true,
    shouldShowBigNumberPad = canUseTouchScreen,
    displayAsTextInput = false,
    footer,
    numberFormRef,
    label,
    style,
    containerStyle,
    symbolTextStyle,
    autoGrow = true,
    disableKeyboard = true,
    prefixCharacter = '',
    hideFocusedState = true,
    shouldApplyPaddingToContainer = false,
    shouldUseDefaultLineHeightForPrefix = true,
    shouldWrapInputInContainer = true,
    forwardedRef,
    ...props
}: NumberWithSymbolFormProps) {
>>>>>>> 2b25fa05
    const styles = useThemeStyles();
    const {toLocaleDigit, numberFormat, translate} = useLocalize();

    const textInput = useRef<BaseTextInputRef | null>(null);
    const numberRef = useRef<string | undefined>(undefined);
    const [currentNumber, setCurrentNumber] = useState(typeof number === 'string' ? number : '');

    const [shouldUpdateSelection, setShouldUpdateSelection] = useState(true);

    const isFocused = useIsFocused();
    const wasFocused = usePrevious(isFocused);

    const [selection, setSelection] = useState({
        start: currentNumber.length,
        end: currentNumber.length,
    });

    const forwardDeletePressedRef = useRef(false);
    // The ref is used to ignore any onSelectionChange event that happens while we are updating the selection manually in setNewNumber
    const willSelectionBeUpdatedManually = useRef(false);

    const {setMouseDown, setMouseUp} = useMouseContext();
    const handleMouseDown = (e: React.MouseEvent<Element, MouseEvent>) => {
        e.stopPropagation();
        setMouseDown();
    };
    const handleMouseUp = (e: React.MouseEvent<Element, MouseEvent>) => {
        e.stopPropagation();
        setMouseUp();
    };

    const clearSelection = useCallback(() => {
        setSelection({start: selection.end, end: selection.end});
    }, [selection.end]);

    /**
     * Event occurs when a user presses a mouse button over an DOM element.
     */
    const focusTextInput = (event: React.MouseEvent, ids: string[]) => {
        const relatedTargetId = (event.nativeEvent?.target as HTMLElement)?.id;
        if (!ids.includes(relatedTargetId)) {
            return;
        }

        event.preventDefault();
        clearSelection();

        if (!textInput.current) {
            return;
        }
        if (!isTextInputFocused(textInput)) {
            textInput.current.focus();
        }
    };

    /**
     * Sets the selection and the number accordingly to the number passed to the input
     * @param newNumber - Changed number from user input
     */
    const setNewNumber = useCallback(
        (newNumber: string) => {
            // Remove spaces from the newNumber number because Safari on iOS adds spaces when pasting a copied number
            // More info: https://github.com/Expensify/App/issues/16974
            const newNumberWithoutSpaces = stripSpacesFromAmount(newNumber);
            const finalNumber = newNumberWithoutSpaces.includes('.') ? stripCommaFromAmount(newNumberWithoutSpaces) : replaceCommasWithPeriod(newNumberWithoutSpaces);
            // Use a shallow copy of selection to trigger setSelection
            // More info: https://github.com/Expensify/App/issues/16385
            if (!validateAmount(finalNumber, decimals, maxLength)) {
                setSelection((prevSelection) => ({...prevSelection}));
                return;
            }

            willSelectionBeUpdatedManually.current = true;
            let hasSelectionBeenSet = false;
            const strippedNumber = stripCommaFromAmount(finalNumber);
            numberRef.current = strippedNumber;
            setCurrentNumber((prevNumber) => {
                const isForwardDelete = prevNumber.length > strippedNumber.length && forwardDeletePressedRef.current;
                if (!hasSelectionBeenSet) {
                    hasSelectionBeenSet = true;
                    setSelection((prevSelection) => getNewSelection(prevSelection, isForwardDelete ? strippedNumber.length : prevNumber.length, strippedNumber.length));
                    willSelectionBeUpdatedManually.current = false;
                }
                onInputChange?.(strippedNumber);
                return strippedNumber;
            });
        },
        [decimals, maxLength, onInputChange],
    );

    /**
     * Set a new number number properly formatted, used for the TextInput
     * @param text - Changed text from user input
     */
    const setFormattedNumber = (text: string) => {
        // Remove spaces from the new number because Safari on iOS adds spaces when pasting a copied number
        // More info: https://github.com/Expensify/App/issues/16974
        const newNumberWithoutSpaces = stripSpacesFromAmount(text);
        const replacedCommasNumber = replaceCommasWithPeriod(newNumberWithoutSpaces);
        const withLeadingZero = addLeadingZero(replacedCommasNumber);

        if (!validateAmount(withLeadingZero, decimals, maxLength)) {
            setSelection((prevSelection) => ({...prevSelection}));
            return;
        }

        const strippedNumber = stripCommaFromAmount(withLeadingZero);
        const isForwardDelete = currentNumber.length > strippedNumber.length && forwardDeletePressedRef.current;
        setCurrentNumber(strippedNumber);
        setSelection(getNewSelection(selection, isForwardDelete ? strippedNumber.length : currentNumber.length, strippedNumber.length));
        onInputChange?.(strippedNumber);
    };

    // Clears text selection if user visits symbol (currency) selector and comes back
    useEffect(() => {
        if (!isFocused || wasFocused) {
            return;
        }
        clearSelection();
    }, [isFocused, wasFocused, clearSelection]);

    // Modifies the number to match changed decimals.
    useEffect(() => {
        // If the number supports decimals, we can return
        if (validateAmount(currentNumber, decimals, maxLength)) {
            return;
        }

        // If the number doesn't support decimals, we can strip the decimals
        setNewNumber(stripDecimalsFromAmount(currentNumber));

        // we want to update only when decimals change.
        // eslint-disable-next-line react-compiler/react-compiler, react-hooks/exhaustive-deps
    }, [decimals]);

    /**
     * Update number with number or Backspace pressed for BigNumberPad.
     * Validate new number with decimal number regex up to 6 digits and 2 decimal digit to enable Next button
     */
    const updateValueNumberPad = useCallback(
        (key: string) => {
            if (shouldUpdateSelection && !isTextInputFocused(textInput)) {
                textInput.current?.focus();
            }
            // Backspace button is pressed
            if (key === '<' || key === 'Backspace') {
                if (currentNumber.length > 0) {
                    const selectionStart = selection.start === selection.end ? selection.start - 1 : selection.start;
                    const newNumber = `${currentNumber.substring(0, selectionStart)}${currentNumber.substring(selection.end)}`;
                    setNewNumber(addLeadingZero(newNumber));
                }
                return;
            }
            const newNumber = addLeadingZero(`${currentNumber.substring(0, selection.start)}${key}${currentNumber.substring(selection.end)}`);
            setNewNumber(newNumber);
        },
        [currentNumber, selection, shouldUpdateSelection, setNewNumber],
    );

    /**
     * Update long press number, to remove items pressing on <
     *
     * @param value - Changed text from user input
     */
    const updateLongPressHandlerState = useCallback((value: boolean) => {
        setShouldUpdateSelection(!value);
        if (!value && !isTextInputFocused(textInput)) {
            textInput.current?.focus();
        }
    }, []);

    /**
     * Input handler to check for a forward-delete key (or keyboard shortcut) press.
     */
    const textInputKeyPress = (event: NativeSyntheticEvent<KeyboardEvent>) => {
        const key = event.nativeEvent.key.toLowerCase();

        if (!textInput.current?.value && key === 'backspace' && isNegative) {
            clearNegative?.();
        }

        if (isMobileSafari() && key === CONST.PLATFORM_SPECIFIC_KEYS.CTRL.DEFAULT) {
            // Optimistically anticipate forward-delete on iOS Safari (in cases where the Mac Accessibility keyboard is being
            // used for input). If the Control-D shortcut doesn't get sent, the ref will still be reset on the next key press.
            forwardDeletePressedRef.current = true;
            return;
        }
        // Control-D on Mac is a keyboard shortcut for forward-delete. See https://support.apple.com/en-us/HT201236 for Mac keyboard shortcuts.
        // Also check for the keyboard shortcut on iOS in cases where a hardware keyboard may be connected to the device.
        const operatingSystem = getOperatingSystem() as string | null;
        const allowedOS: string[] = [CONST.OS.MAC_OS, CONST.OS.IOS];
        forwardDeletePressedRef.current = key === 'delete' || (allowedOS.includes(operatingSystem ?? '') && event.nativeEvent.ctrlKey && key === 'd');
    };

    useImperativeHandle(numberFormRef, () => ({
        clearSelection,
        updateNumber: (newNumber: string) => {
            setCurrentNumber(newNumber);
            setSelection({start: newNumber.length, end: newNumber.length});
        },
        getNumber: () => currentNumber,
    }));

    const formattedNumber = replaceAllDigits(currentNumber, toLocaleDigit);

    if (displayAsTextInput) {
        return (
            <TextInput
                label={label}
                accessibilityLabel={label}
                value={formattedNumber}
                onChangeText={setFormattedNumber}
                ref={(ref: BaseTextInputRef | null) => {
                    if (typeof forwardedRef === 'function') {
                        forwardedRef(ref);
                    } else if (forwardedRef && 'current' in forwardedRef) {
                        // eslint-disable-next-line react-compiler/react-compiler, no-param-reassign
                        forwardedRef.current = ref;
                    }
                }}
                prefixCharacter={symbol}
                prefixStyle={styles.colorMuted}
                keyboardType={CONST.KEYBOARD_TYPE.DECIMAL_PAD}
                // On android autoCapitalize="words" is necessary when keyboardType="decimal-pad" or inputMode="decimal" to prevent input lag.
                // See https://github.com/Expensify/App/issues/51868 for more information
                autoCapitalize="words"
                inputMode={CONST.INPUT_MODE.DECIMAL}
                errorText={errorText}
                style={style}
                autoFocus={props.autoFocus}
                autoGrowExtraSpace={props.autoGrowExtraSpace}
                autoGrowMarginSide={props.autoGrowMarginSide}
            />
        );
    }

    const textInputComponent = (
        <TextInputWithCurrencySymbol
            formattedAmount={formattedNumber}
            onChangeAmount={setNewNumber}
            onSymbolButtonPress={onSymbolButtonPress}
            placeholder={numberFormat(0)}
            ref={(ref: BaseTextInputRef | null) => {
                if (typeof forwardedRef === 'function') {
                    forwardedRef(ref);
                } else if (forwardedRef && 'current' in forwardedRef) {
                    // eslint-disable-next-line no-param-reassign
                    forwardedRef.current = ref;
                }
                textInput.current = ref;
            }}
            symbol={symbol}
            hideSymbol={hideSymbol}
            symbolPosition={symbolPosition}
            selection={selection}
            onSelectionChange={(selectionStart, selectionEnd) => {
                if (shouldIgnoreSelectionWhenUpdatedManually && willSelectionBeUpdatedManually.current) {
                    willSelectionBeUpdatedManually.current = false;
                    return;
                }
                if (!shouldUpdateSelection) {
                    return;
                }
                // When the number is updated in setNewNumber on iOS, in onSelectionChange formattedNumber stores the number before the update. Using numberRef allows us to read the updated number
                const maxSelection = numberRef.current?.length ?? formattedNumber.length;
                numberRef.current = undefined;
                const start = Math.min(selectionStart, maxSelection);
                const end = Math.min(selectionEnd, maxSelection);
                setSelection({start, end});
            }}
            onKeyPress={textInputKeyPress}
            isSymbolPressable={isSymbolPressable}
            symbolTextStyle={symbolTextStyle}
            style={style}
            containerStyle={containerStyle}
            onMouseDown={handleMouseDown}
            onMouseUp={handleMouseUp}
            autoFocus={props.autoFocus}
            autoGrow={autoGrow}
            disableKeyboard={disableKeyboard}
            prefixCharacter={prefixCharacter}
            hideFocusedState={hideFocusedState}
            shouldApplyPaddingToContainer={shouldApplyPaddingToContainer}
            shouldUseDefaultLineHeightForPrefix={shouldUseDefaultLineHeightForPrefix}
            autoGrowExtraSpace={props.autoGrowExtraSpace}
            autoGrowMarginSide={props.autoGrowMarginSide}
            contentWidth={props.contentWidth}
            onPress={props.onPress}
            onBlur={props.onBlur}
            submitBehavior={props.submitBehavior}
            testID={props.testID}
            prefixStyle={props.prefixStyle}
            prefixContainerStyle={props.prefixContainerStyle}
            touchableInputWrapperStyle={props.touchableInputWrapperStyle}
            isNegative={isNegative}
            allowFlippingAmount={allowFlippingAmount}
            toggleNegative={toggleNegative}
        />
    );

    return (
        <>
            {shouldWrapInputInContainer ? (
                <View
                    id={NUMBER_VIEW_ID}
                    onMouseDown={(event) => focusTextInput(event, [NUMBER_VIEW_ID])}
                    style={[styles.moneyRequestAmountContainer, styles.flex1, styles.flexRow, styles.w100, styles.alignItemsCenter, styles.justifyContentCenter]}
                >
                    {textInputComponent}
                    {!!errorText && (
                        <FormHelpMessage
                            style={[styles.pAbsolute, styles.b0, shouldShowBigNumberPad ? styles.mb0 : styles.mb3, styles.ph5, styles.w100]}
                            isError
                            message={errorText}
                        />
                    )}
                </View>
            ) : (
                textInputComponent
            )}
            {allowFlippingAmount && canUseTouchScreen && (
                <Button
                    shouldShowRightIcon
                    small
                    iconRight={Expensicons.PlusMinus}
                    onPress={toggleNegative}
                    style={styles.minWidth18}
                    isContentCentered
                    text={translate('iou.flip')}
                />
            )}
            {shouldShowBigNumberPad || !!footer ? (
                <View
                    onMouseDown={(event) => focusTextInput(event, [NUM_PAD_CONTAINER_VIEW_ID, NUM_PAD_VIEW_ID])}
                    style={[styles.w100, styles.justifyContentEnd, styles.pageWrapper, styles.pt0]}
                    id={NUM_PAD_CONTAINER_VIEW_ID}
                >
                    {shouldShowBigNumberPad ? (
                        <BigNumberPad
                            id={NUM_PAD_VIEW_ID}
                            numberPressed={updateValueNumberPad}
                            longPressHandlerStateChanged={updateLongPressHandlerState}
                        />
                    ) : null}
                    {footer}
                </View>
            ) : null}
        </>
    );
}

NumberWithSymbolForm.displayName = 'NumberWithSymbolForm';

export default NumberWithSymbolForm;
export type {NumberWithSymbolFormProps, NumberWithSymbolFormRef};<|MERGE_RESOLUTION|>--- conflicted
+++ resolved
@@ -3,11 +3,6 @@
 import React, {useCallback, useEffect, useImperativeHandle, useRef, useState} from 'react';
 import type {NativeSyntheticEvent} from 'react-native';
 import {View} from 'react-native';
-import {Pressable} from 'react-native';
-import AmountTextInput from '@components/AmountTextInput';
-import Button from '@components/Button';
-import Icon from '@components/Icon';
-import * as Expensicons from '@components/Icon/Expensicons';
 import useLocalize from '@hooks/useLocalize';
 import {useMouseContext} from '@hooks/useMouseContext';
 import usePrevious from '@hooks/usePrevious';
@@ -19,7 +14,9 @@
 import shouldIgnoreSelectionWhenUpdatedManually from '@libs/shouldIgnoreSelectionWhenUpdatedManually';
 import CONST from '@src/CONST';
 import BigNumberPad from './BigNumberPad';
+import Button from './Button';
 import FormHelpMessage from './FormHelpMessage';
+import * as Expensicons from './Icon/Expensicons';
 import TextInput from './TextInput';
 import isTextInputFocused from './TextInput/BaseTextInput/isTextInputFocused';
 import type {BaseTextInputRef} from './TextInput/BaseTextInput/types';
@@ -57,7 +54,6 @@
     /** Whether to wrap the input in a container */
     shouldWrapInputInContainer?: boolean;
 
-<<<<<<< HEAD
     /** Whether the amount is negative */
     isNegative?: boolean;
 
@@ -69,10 +65,9 @@
 
     /** Whether to allow flipping amount */
     allowFlippingAmount?: boolean;
-=======
+
     /** Reference to the outer element */
     forwardedRef?: ForwardedRef<BaseTextInputRef>;
->>>>>>> 2b25fa05
 } & Omit<TextInputWithSymbolProps, 'formattedAmount' | 'onAmountChange' | 'placeholder' | 'onSelectionChange' | 'onKeyPress' | 'onMouseDown' | 'onMouseUp'>;
 
 type NumberWithSymbolFormRef = {
@@ -101,43 +96,6 @@
  * Can render either a standard TextInput or a number input with BigNumberPad and symbol interaction.
  * Already handles number decimals and input validation.
  */
-<<<<<<< HEAD
-function NumberWithSymbolForm(
-    {
-        value: number,
-        symbol = '',
-        symbolPosition = CONST.TEXT_INPUT_SYMBOL_POSITION.PREFIX,
-        hideSymbol = false,
-        decimals = 0,
-        maxLength,
-        errorText,
-        onInputChange,
-        onSymbolButtonPress,
-        isSymbolPressable = true,
-        shouldShowBigNumberPad = canUseTouchScreen,
-        displayAsTextInput = false,
-        footer,
-        numberFormRef,
-        label,
-        style,
-        containerStyle,
-        symbolTextStyle,
-        autoGrow = true,
-        disableKeyboard = true,
-        prefixCharacter = '',
-        hideFocusedState = true,
-        shouldApplyPaddingToContainer = false,
-        shouldUseDefaultLineHeightForPrefix = true,
-        shouldWrapInputInContainer = true,
-        isNegative = false,
-        allowFlippingAmount = false,
-        toggleNegative,
-        clearNegative,
-        ...props
-    }: NumberWithSymbolFormProps,
-    forwardedRef: ForwardedRef<BaseTextInputRef>,
-) {
-=======
 function NumberWithSymbolForm({
     value: number,
     symbol = '',
@@ -165,9 +123,12 @@
     shouldUseDefaultLineHeightForPrefix = true,
     shouldWrapInputInContainer = true,
     forwardedRef,
+    isNegative = false,
+    allowFlippingAmount = false,
+    toggleNegative,
+    clearNegative,
     ...props
 }: NumberWithSymbolFormProps) {
->>>>>>> 2b25fa05
     const styles = useThemeStyles();
     const {toLocaleDigit, numberFormat, translate} = useLocalize();
 
@@ -463,7 +424,6 @@
             prefixContainerStyle={props.prefixContainerStyle}
             touchableInputWrapperStyle={props.touchableInputWrapperStyle}
             isNegative={isNegative}
-            allowFlippingAmount={allowFlippingAmount}
             toggleNegative={toggleNegative}
         />
     );
