--- conflicted
+++ resolved
@@ -126,15 +126,12 @@
     shouldApplyPaddingToContainer = false,
     shouldUseDefaultLineHeightForPrefix = true,
     shouldWrapInputInContainer = true,
-<<<<<<< HEAD
     forwardedRef,
     isNegative = false,
     allowFlippingAmount = false,
     toggleNegative,
     clearNegative,
-=======
     ref,
->>>>>>> 53719b62
     ...props
 }: NumberWithSymbolFormProps) {
     const styles = useThemeStyles();
