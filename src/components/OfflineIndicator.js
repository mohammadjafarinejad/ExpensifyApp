--- conflicted
+++ resolved
@@ -17,16 +17,8 @@
     /** Information about the network */
     network: networkPropTypes.isRequired,
 
-<<<<<<< HEAD
     /** Optional styles for container element that will override the default styling for the offline indicator */
     containerStyles: PropTypes.arrayOf(PropTypes.object),
-=======
-    /** Additional styles to add after local styles. */
-    style: PropTypes.oneOfType([
-        PropTypes.arrayOf(PropTypes.object),
-        PropTypes.object,
-    ]),
->>>>>>> 574e19de
 
     /** Is the window width narrow, like on a mobile device */
     isSmallScreenWidth: PropTypes.bool.isRequired,
@@ -35,7 +27,6 @@
 };
 
 const defaultProps = {
-<<<<<<< HEAD
     containerStyles: [],
 };
 
@@ -44,9 +35,6 @@
         return containerStyles;
     }
     return isSmallScreenWidth ? styles.offlineIndicatorMobile : styles.offlineIndicator;
-=======
-    style: [],
->>>>>>> 574e19de
 };
 
 const OfflineIndicator = (props) => {
