--- conflicted
+++ resolved
@@ -122,34 +122,13 @@
                 </View>
             )}
             {props.shouldShowErrorMessages && hasErrorMessages && (
-<<<<<<< HEAD
                 <MessagesRow
                     messages={errorMessages}
                     type="error"
                     onClose={props.onClose}
                     containerStyles={props.errorRowStyles}
+                    canDismissError={props.canDismissError}
                 />
-=======
-                <View style={StyleUtils.combineStyles(styles.offlineFeedback.error, props.errorRowStyles)}>
-                    <DotIndicatorMessage
-                        style={[styles.flex1]}
-                        messages={errorMessages}
-                        type="error"
-                    />
-                    {props.canDismissError && (
-                        <Tooltip text={translate('common.close')}>
-                            <PressableWithoutFeedback
-                                onPress={props.onClose}
-                                style={[styles.touchableButtonImage]}
-                                accessibilityRole={CONST.ACCESSIBILITY_ROLE.BUTTON}
-                                accessibilityLabel={translate('common.close')}
-                            >
-                                <Icon src={Expensicons.Close} />
-                            </PressableWithoutFeedback>
-                        </Tooltip>
-                    )}
-                </View>
->>>>>>> 18acd82f
             )}
         </View>
     );
