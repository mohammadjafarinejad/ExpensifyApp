import React, {useCallback} from 'react';
import type {ImageStyle, StyleProp, TextStyle, ViewStyle} from 'react-native';
import {View} from 'react-native';
import useNetwork from '@hooks/useNetwork';
import useStyleUtils from '@hooks/useStyleUtils';
import useThemeStyles from '@hooks/useThemeStyles';
import mapChildrenFlat from '@libs/mapChildrenFlat';
import shouldRenderOffscreen from '@libs/shouldRenderOffscreen';
import CONST from '@src/CONST';
import type * as OnyxCommon from '@src/types/onyx/OnyxCommon';
import type {ReceiptError, ReceiptErrors} from '@src/types/onyx/Transaction';
import type ChildrenProps from '@src/types/utils/ChildrenProps';
import {isEmptyObject} from '@src/types/utils/EmptyObject';
import MessagesRow from './MessagesRow';

/**
 * This component should be used when we are using the offline pattern B (offline with feedback).
 * You should enclose any element that should have feedback that the action was taken offline and it will take
 * care of adding the appropriate styles for pending actions and displaying the dismissible error.
 */

type OfflineWithFeedbackProps = ChildrenProps & {
    /** The type of action that's pending  */
    pendingAction?: OnyxCommon.PendingAction;

    /** Determine whether to hide the component's children if deletion is pending */
    shouldHideOnDelete?: boolean;

    /** The errors to display  */
    errors?: OnyxCommon.Errors | ReceiptErrors | null;

    /** Whether we should show the error messages */
    shouldShowErrorMessages?: boolean;

    /** Whether we should disable opacity */
    shouldDisableOpacity?: boolean;

    /** A function to run when the X button next to the error is clicked */
    onClose?: () => void;

    /** Additional styles to add after local styles. Applied to the parent container */
    style?: StyleProp<ViewStyle>;

    /** Additional styles to add after local styles. Applied to the children wrapper container */
    contentContainerStyle?: StyleProp<ViewStyle>;

    /** Additional style object for the error row */
    errorRowStyles?: StyleProp<ViewStyle>;

    /** Whether applying strikethrough to the children should be disabled */
    shouldDisableStrikeThrough?: boolean;

    /** Whether to apply needsOffscreenAlphaCompositing prop to the children */
    needsOffscreenAlphaCompositing?: boolean;

    /** Whether we can dismiss the error message */
    canDismissError?: boolean;
};

type StrikethroughProps = Partial<ChildrenProps> & {style: Array<ViewStyle | TextStyle | ImageStyle>};

function OfflineWithFeedback({
    pendingAction,
    canDismissError = true,
    contentContainerStyle,
    errorRowStyles,
    errors,
    needsOffscreenAlphaCompositing = false,
    onClose = () => {},
    shouldDisableOpacity = false,
    shouldDisableStrikeThrough = false,
    shouldHideOnDelete = true,
    shouldShowErrorMessages = true,
    style,
    ...rest
}: OfflineWithFeedbackProps) {
    const styles = useThemeStyles();
    const StyleUtils = useStyleUtils();
    const {isOffline} = useNetwork();

    const hasErrors = !isEmptyObject(errors ?? {});

    // Some errors have a null message. This is used to apply opacity only and to avoid showing redundant messages.
<<<<<<< HEAD
    const errorMessages = omitBy(errors, (e: OnyxCommon.Error | ReceiptError) => e === null);
=======
    const errorEntries = Object.entries(errors ?? {});
    const filteredErrorEntries = errorEntries.filter((errorEntry): errorEntry is [string, string | ReceiptError] => errorEntry[1] !== null);
    const errorMessages = Object.fromEntries(filteredErrorEntries);

>>>>>>> a1b15956
    const hasErrorMessages = !isEmptyObject(errorMessages);
    const isOfflinePendingAction = !!isOffline && !!pendingAction;
    const isUpdateOrDeleteError = hasErrors && (pendingAction === CONST.RED_BRICK_ROAD_PENDING_ACTION.DELETE || pendingAction === CONST.RED_BRICK_ROAD_PENDING_ACTION.UPDATE);
    const isAddError = hasErrors && pendingAction === CONST.RED_BRICK_ROAD_PENDING_ACTION.ADD;
    const needsOpacity = !shouldDisableOpacity && ((isOfflinePendingAction && !isUpdateOrDeleteError) || isAddError);
    const needsStrikeThrough = !shouldDisableStrikeThrough && isOffline && pendingAction === CONST.RED_BRICK_ROAD_PENDING_ACTION.DELETE;
    const hideChildren = shouldHideOnDelete && !isOffline && pendingAction === CONST.RED_BRICK_ROAD_PENDING_ACTION.DELETE && !hasErrors;
    let children = rest.children;

    /**
     * This method applies the strikethrough to all the children passed recursively
     */
    const applyStrikeThrough = useCallback(
        (childrenProp: React.ReactNode): React.ReactNode => {
            const strikedThroughChildren = mapChildrenFlat(childrenProp, (child) => {
                if (!React.isValidElement(child)) {
                    return child;
                }

                const props: StrikethroughProps = {
                    style: StyleUtils.combineStyles(child.props.style, styles.offlineFeedback.deleted, styles.userSelectNone),
                };

                if (child.props.children) {
                    props.children = applyStrikeThrough(child.props.children);
                }

                return React.cloneElement(child, props);
            });

            return strikedThroughChildren;
        },
        [StyleUtils, styles],
    );

    // Apply strikethrough to children if needed, but skip it if we are not going to render them
    if (needsStrikeThrough && !hideChildren) {
        children = applyStrikeThrough(children);
    }
    return (
        <View style={style}>
            {!hideChildren && (
                <View
                    style={[needsOpacity ? styles.offlineFeedback.pending : {}, contentContainerStyle]}
                    needsOffscreenAlphaCompositing={shouldRenderOffscreen ? needsOpacity && needsOffscreenAlphaCompositing : undefined}
                >
                    {children}
                </View>
            )}
            {shouldShowErrorMessages && hasErrorMessages && (
                <MessagesRow
                    messages={errorMessages}
                    type="error"
                    onClose={onClose}
                    containerStyles={errorRowStyles}
                    canDismiss={canDismissError}
                />
            )}
        </View>
    );
}

OfflineWithFeedback.displayName = 'OfflineWithFeedback';

export default OfflineWithFeedback;
export type {OfflineWithFeedbackProps};<|MERGE_RESOLUTION|>--- conflicted
+++ resolved
@@ -81,14 +81,10 @@
     const hasErrors = !isEmptyObject(errors ?? {});
 
     // Some errors have a null message. This is used to apply opacity only and to avoid showing redundant messages.
-<<<<<<< HEAD
-    const errorMessages = omitBy(errors, (e: OnyxCommon.Error | ReceiptError) => e === null);
-=======
     const errorEntries = Object.entries(errors ?? {});
     const filteredErrorEntries = errorEntries.filter((errorEntry): errorEntry is [string, string | ReceiptError] => errorEntry[1] !== null);
     const errorMessages = Object.fromEntries(filteredErrorEntries);
 
->>>>>>> a1b15956
     const hasErrorMessages = !isEmptyObject(errorMessages);
     const isOfflinePendingAction = !!isOffline && !!pendingAction;
     const isUpdateOrDeleteError = hasErrors && (pendingAction === CONST.RED_BRICK_ROAD_PENDING_ACTION.DELETE || pendingAction === CONST.RED_BRICK_ROAD_PENDING_ACTION.UPDATE);
