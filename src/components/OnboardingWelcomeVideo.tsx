--- conflicted
+++ resolved
@@ -1,172 +1,23 @@
-<<<<<<< HEAD
 import React from 'react';
-=======
-import type {VideoReadyForDisplayEvent} from 'expo-av';
-import React, {useCallback, useEffect, useState} from 'react';
-import {View} from 'react-native';
-import {GestureHandlerRootView} from 'react-native-gesture-handler';
->>>>>>> 468ee2f6
 import useLocalize from '@hooks/useLocalize';
 import useThemeStyles from '@hooks/useThemeStyles';
-import useWindowDimensions from '@hooks/useWindowDimensions';
 import Navigation from '@libs/Navigation/Navigation';
 import Text from './Text';
-<<<<<<< HEAD
 import WelcomeVideoModal from './WelcomeVideoModal';
-=======
-import VideoPlayer from './VideoPlayer';
-
-// Aspect ratio and height of the video.
-// Useful before video loads to reserve space.
-const VIDEO_ASPECT_RATIO = 1280 / 960;
-
-const MODAL_PADDING = variables.spacing2;
-
-type VideoLoadedEventType = {
-    srcElement: {
-        videoWidth: number;
-        videoHeight: number;
-    };
-};
-
-type VideoStatus = 'video' | 'animation';
->>>>>>> 468ee2f6
 
 function OnboardingWelcomeVideo() {
     const {translate} = useLocalize();
     const styles = useThemeStyles();
-<<<<<<< HEAD
-=======
-    const [isModalVisible, setIsModalVisible] = useState(true);
-    const {shouldUseNarrowLayout} = useOnboardingLayout();
-    const [welcomeVideoStatus, setWelcomeVideoStatus] = useState<VideoStatus>('video');
-    const [isWelcomeVideoStatusLocked, setIsWelcomeVideoStatusLocked] = useState(false);
-    const [videoAspectRatio, setVideoAspectRatio] = useState(VIDEO_ASPECT_RATIO);
-    const {isSmallScreenWidth} = useWindowDimensions();
-    const {isOffline} = useNetwork();
-
-    useEffect(() => {
-        if (isWelcomeVideoStatusLocked) {
-            return;
-        }
-
-        if (isOffline) {
-            setWelcomeVideoStatus('animation');
-        } else if (!isOffline) {
-            setWelcomeVideoStatus('video');
-            setIsWelcomeVideoStatusLocked(true);
-        }
-    }, [isOffline, isWelcomeVideoStatusLocked]);
->>>>>>> 468ee2f6
 
     const onClose = () => {
         Navigation.goBack();
-<<<<<<< HEAD
     };
 
     return (
         <WelcomeVideoModal onClose={onClose}>
-            <Text style={styles.textHeroSmall}>{translate('onboarding.welcomeVideo.title')}</Text>
+            <Text style={[styles.textHeadlineH1, styles.textXXLarge]}>{translate('onboarding.welcomeVideo.title')}</Text>
             <Text style={styles.textSupporting}>{translate('onboarding.welcomeVideo.description')}</Text>
         </WelcomeVideoModal>
-=======
-    }, []);
-
-    const setAspectRatio = (event: VideoReadyForDisplayEvent | VideoLoadedEventType | undefined) => {
-        if (!event) {
-            return;
-        }
-
-        if ('naturalSize' in event) {
-            setVideoAspectRatio(event.naturalSize.width / event.naturalSize.height);
-        } else {
-            setVideoAspectRatio(event.srcElement.videoWidth / event.srcElement.videoHeight);
-        }
-    };
-
-    const getWelcomeVideo = () => {
-        const aspectRatio = videoAspectRatio || VIDEO_ASPECT_RATIO;
-
-        return (
-            <View
-                style={[
-                    styles.w100,
-                    // Prevent layout jumps by reserving height
-                    // for the video until it loads. Also, when
-                    // welcomeVideoStatus === 'animation' it will
-                    // set the same aspect ratio as the video would.
-                    {aspectRatio},
-                ]}
-            >
-                {welcomeVideoStatus === 'video' ? (
-                    <VideoPlayer
-                        url={CONST.WELCOME_VIDEO_URL}
-                        videoPlayerStyle={[styles.onboardingVideoPlayer, {aspectRatio}]}
-                        onVideoLoaded={setAspectRatio}
-                        controlsStatus={CONST.VIDEO_PLAYER.CONTROLS_STATUS.VOLUME_ONLY}
-                        shouldUseControlsBottomMargin={false}
-                        shouldPlay
-                        isLooping
-                    />
-                ) : (
-                    <View style={[styles.flex1, styles.alignItemsCenter, {aspectRatio}]}>
-                        <Lottie
-                            source={LottieAnimations.Hands}
-                            style={styles.h100}
-                            webStyle={isSmallScreenWidth ? styles.h100 : undefined}
-                            autoPlay
-                            loop
-                        />
-                    </View>
-                )}
-            </View>
-        );
-    };
-
-    return (
-        <SafeAreaConsumer>
-            {({safeAreaPaddingBottomStyle}) => (
-                <Modal
-                    isVisible={isModalVisible}
-                    type={shouldUseNarrowLayout ? CONST.MODAL.MODAL_TYPE.CENTERED_UNSWIPEABLE : CONST.MODAL.MODAL_TYPE.BOTTOM_DOCKED}
-                    onClose={closeModal}
-                    innerContainerStyle={{
-                        boxShadow: 'none',
-                        borderRadius: 16,
-                        paddingBottom: 20,
-                        paddingTop: shouldUseNarrowLayout ? undefined : MODAL_PADDING,
-                        ...(shouldUseNarrowLayout
-                            ? // Override styles defined by MODAL.MODAL_TYPE.CENTERED_UNSWIPEABLE
-                              // To make it take as little space as possible.
-                              {
-                                  flex: undefined,
-                                  width: 'auto',
-                              }
-                            : {}),
-                    }}
-                >
-                    <GestureHandlerRootView>
-                        <View style={[styles.mh100, shouldUseNarrowLayout && styles.welcomeVideoNarrowLayout, safeAreaPaddingBottomStyle]}>
-                            <View style={shouldUseNarrowLayout ? {padding: MODAL_PADDING} : {paddingHorizontal: MODAL_PADDING}}>{getWelcomeVideo()}</View>
-                            <View style={[shouldUseNarrowLayout ? [styles.mt5, styles.mh8] : [styles.mt5, styles.mh5]]}>
-                                <View style={[shouldUseNarrowLayout ? [styles.gap1, styles.mb8] : [styles.mb10]]}>
-                                    <Text style={[styles.textHeadlineH1, styles.textXXLarge]}>{translate('onboarding.welcomeVideo.title')}</Text>
-                                    <Text style={styles.textSupporting}>{translate('onboarding.welcomeVideo.description')}</Text>
-                                </View>
-                                <Button
-                                    large
-                                    success
-                                    pressOnEnter
-                                    onPress={closeModal}
-                                    text={translate('onboarding.welcomeVideo.button')}
-                                />
-                            </View>
-                        </View>
-                    </GestureHandlerRootView>
-                </Modal>
-            )}
-        </SafeAreaConsumer>
->>>>>>> 468ee2f6
     );
 }
 
