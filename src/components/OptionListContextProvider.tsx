import React, {createContext, useCallback, useContext, useEffect, useMemo, useRef, useState} from 'react';
import type {OnyxCollection, OnyxEntry} from 'react-native-onyx';
import useOnyx from '@hooks/useOnyx';
import usePrevious from '@hooks/usePrevious';
import {createOptionFromReport, createOptionList, processReport, shallowOptionsListCompare} from '@libs/OptionsListUtils';
import type {OptionList, SearchOption} from '@libs/OptionsListUtils';
import {isSelfDM} from '@libs/ReportUtils';
import ONYXKEYS from '@src/ONYXKEYS';
import type {PersonalDetails, Report} from '@src/types/onyx';
import {usePersonalDetails} from './OnyxListItemProvider';

type OptionsListContextProps = {
    /** List of options for reports and personal details */
    options: OptionList;
    /** Function to initialize the options */
    initializeOptions: () => void;
    /** Flag to check if the options are initialized */
    areOptionsInitialized: boolean;
    /** Function to reset the options */
    resetOptions: () => void;
};

type OptionsListProviderProps = {
    /** Actual content wrapped by this component */
    children: React.ReactNode;
};

const OptionsListContext = createContext<OptionsListContextProps>({
    options: {
        reports: [],
        personalDetails: [],
    },
    initializeOptions: () => {},
    areOptionsInitialized: false,
    resetOptions: () => {},
});

const isEqualPersonalDetail = (prevPersonalDetail: PersonalDetails, personalDetail: PersonalDetails) =>
    prevPersonalDetail?.firstName === personalDetail?.firstName &&
    prevPersonalDetail?.lastName === personalDetail?.lastName &&
    prevPersonalDetail?.login === personalDetail?.login &&
    prevPersonalDetail?.displayName === personalDetail?.displayName;

function OptionsListContextProvider({children}: OptionsListProviderProps) {
    const areOptionsInitialized = useRef(false);
    const [options, setOptions] = useState<OptionList>({
        reports: [],
        personalDetails: [],
    });
    const [reportAttributes] = useOnyx(ONYXKEYS.DERIVED.REPORT_ATTRIBUTES, {canBeMissing: true});
    const prevReportAttributesLocale = usePrevious(reportAttributes?.locale);
    const [reports, {sourceValue: changedReports}] = useOnyx(ONYXKEYS.COLLECTION.REPORT, {canBeMissing: true});
    const prevReports = usePrevious(reports);
    const [, {sourceValue: changedReportActions}] = useOnyx(ONYXKEYS.COLLECTION.REPORT_ACTIONS, {canBeMissing: true});
    const personalDetails = usePersonalDetails();
    const prevPersonalDetails = usePrevious(personalDetails);
    const hasInitialData = useMemo(() => Object.keys(personalDetails ?? {}).length > 0, [personalDetails]);

    const loadOptions = useCallback(() => {
        const optionLists = createOptionList(personalDetails, reports, reportAttributes?.reports);
        setOptions({
            reports: optionLists.reports,
            personalDetails: optionLists.personalDetails,
        });
    }, [personalDetails, reports, reportAttributes?.reports]);

    /**
     * This effect is responsible for generating the options list when their data is not yet initialized
     */
    useEffect(() => {
        if (!areOptionsInitialized.current || !reports || hasInitialData) {
            return;
        }

        loadOptions();
    }, [reports, personalDetails, hasInitialData, loadOptions]);

    /**
     * This effect is responsible for generating the options list when the locale changes
     * Since options might use report attributes, it's necessary to call this after report attributes are loaded with the new locale to make sure the options are generated in a proper language
     */
    useEffect(() => {
        if (reportAttributes?.locale === prevReportAttributesLocale) {
            return;
        }

        loadOptions();
    }, [prevReportAttributesLocale, loadOptions, reportAttributes?.locale]);

    const changedReportsEntries = useMemo(() => {
<<<<<<< HEAD
        const result: OnyxCollection<Report | null> = {};

        Object.keys(changedReports ?? {}).forEach((key) => {
            let report: Report | null = reports?.[key] ?? null;
            if (reports?.[key] === undefined && prevReports?.[key]) {
                report = null;
            }
            if (report !== undefined) {
                result[key] = report;
            }
=======
        const result: OnyxCollection<OnyxEntry<Report>> = {};

        Object.keys(changedReports ?? {}).forEach((key) => {
            const report = reports?.[key];
            result[key] = report;
>>>>>>> 028bd0ff
        });
        return result;
    }, [changedReports, reports]);

    /**
     * This effect is responsible for updating the options only for changed reports
     */
    useEffect(() => {
        if (!changedReportsEntries || !areOptionsInitialized.current) {
            return;
        }

        setOptions((prevOptions) => {
            const changedReportKeys = Object.keys(changedReportsEntries);
            if (changedReportKeys.length === 0) {
                return prevOptions;
            }

            const updatedReportsMap = new Map(prevOptions.reports.map((report) => [report.reportID, report]));
            changedReportKeys.forEach((reportKey) => {
                const report = changedReportsEntries[reportKey];
                const reportID = reportKey.replace(ONYXKEYS.COLLECTION.REPORT, '');
                const {reportOption} = processReport(report, personalDetails, reportAttributes?.reports);

                if (reportOption) {
                    updatedReportsMap.set(reportID, reportOption);
                } else {
                    updatedReportsMap.delete(reportID);
                }
            });

            return {
                ...prevOptions,
                reports: Array.from(updatedReportsMap.values()),
            };
        });
    }, [changedReportsEntries, personalDetails, reportAttributes?.reports]);

    useEffect(() => {
        if (!changedReportActions || !areOptionsInitialized.current) {
            return;
        }

        setOptions((prevOptions) => {
            const changedReportActionsEntries = Object.entries(changedReportActions);
            if (changedReportActionsEntries.length === 0) {
                return prevOptions;
            }

            const updatedReportsMap = new Map(prevOptions.reports.map((report) => [report.reportID, report]));
            changedReportActionsEntries.forEach(([key, reportAction]) => {
                if (!reportAction) {
                    return;
                }

                const reportID = key.replace(ONYXKEYS.COLLECTION.REPORT_ACTIONS, '');
                const {reportOption} = processReport(updatedReportsMap.get(reportID)?.item, personalDetails, reportAttributes?.reports);

                if (reportOption) {
                    updatedReportsMap.set(reportID, reportOption);
                }
            });

            return {
                ...prevOptions,
                reports: Array.from(updatedReportsMap.values()),
            };
        });
    }, [changedReportActions, personalDetails, reportAttributes?.reports]);

    /**
     * This effect is used to update the options list when personal details change.
     */
    useEffect(() => {
        // there is no need to update the options if the options are not initialized
        if (!areOptionsInitialized.current) {
            return;
        }

        if (!personalDetails) {
            return;
        }

        // Handle initial personal details load. This initialization is required here specifically to prevent
        // UI freezing that occurs when resetting the app from the troubleshooting page.
        if (!prevPersonalDetails) {
            const {personalDetails: newPersonalDetailsOptions, reports: newReports} = createOptionList(personalDetails, reports, reportAttributes?.reports);
            setOptions((prevOptions) => ({
                ...prevOptions,
                personalDetails: newPersonalDetailsOptions,
                reports: newReports,
            }));
            return;
        }

        const newReportOptions: Array<{
            replaceIndex: number;
            newReportOption: SearchOption<Report>;
        }> = [];

        Object.keys(personalDetails).forEach((accountID) => {
            const prevPersonalDetail = prevPersonalDetails?.[accountID];
            const personalDetail = personalDetails[accountID];

            if (prevPersonalDetail && personalDetail && isEqualPersonalDetail(prevPersonalDetail, personalDetail)) {
                return;
            }

            Object.values(reports ?? {})
                .filter((report) => !!Object.keys(report?.participants ?? {}).includes(accountID) || (isSelfDM(report) && report?.ownerAccountID === Number(accountID)))
                .forEach((report) => {
                    if (!report) {
                        return;
                    }
                    const newReportOption = createOptionFromReport(report, personalDetails, reportAttributes?.reports);
                    const replaceIndex = options.reports.findIndex((option) => option.reportID === report.reportID);
                    newReportOptions.push({
                        newReportOption,
                        replaceIndex,
                    });
                });
        });

        // since personal details are not a collection, we need to recreate the whole list from scratch
        const newPersonalDetailsOptions = createOptionList(personalDetails, reports, reportAttributes?.reports).personalDetails;

        setOptions((prevOptions) => {
            const newOptions = {...prevOptions};
            newOptions.personalDetails = newPersonalDetailsOptions;
            newReportOptions.forEach((newReportOption) => (newOptions.reports[newReportOption.replaceIndex] = newReportOption.newReportOption));
            return newOptions;
        });

        // This effect is used to update the options list when personal details change so we ignore all dependencies except personalDetails
        // eslint-disable-next-line react-compiler/react-compiler, react-hooks/exhaustive-deps
    }, [personalDetails, reportAttributes?.reports]);

    const initializeOptions = useCallback(() => {
        loadOptions();
        areOptionsInitialized.current = true;
    }, [loadOptions]);

    const resetOptions = useCallback(() => {
        if (!areOptionsInitialized.current) {
            return;
        }

        areOptionsInitialized.current = false;
        setOptions({
            reports: [],
            personalDetails: [],
        });
    }, []);

    return (
        <OptionsListContext.Provider // eslint-disable-next-line react-compiler/react-compiler
            value={useMemo(() => ({options, initializeOptions, areOptionsInitialized: areOptionsInitialized.current, resetOptions}), [options, initializeOptions, resetOptions])}
        >
            {children}
        </OptionsListContext.Provider>
    );
}

const useOptionsListContext = () => useContext(OptionsListContext);

// Hook to use the OptionsListContext with an initializer to load the options
const useOptionsList = (options?: {shouldInitialize: boolean}) => {
    const {shouldInitialize = true} = options ?? {};
    const {initializeOptions, options: optionsList, areOptionsInitialized, resetOptions} = useOptionsListContext();
    const [internalOptions, setInternalOptions] = useState<OptionList>(optionsList);
    const prevOptions = useRef<OptionList>(null);
    const [areInternalOptionsInitialized, setAreInternalOptionsInitialized] = useState(false);

    useEffect(() => {
        if (!prevOptions.current) {
            prevOptions.current = optionsList;
            setInternalOptions(optionsList);
            setAreInternalOptionsInitialized(areOptionsInitialized);
            return;
        }
        /**
         * optionsList reference can change multiple times even the value of its arrays is the same. We perform shallow comparison to check if the options have truly changed.
         * This is necessary to avoid unnecessary re-renders in components that use this context.
         */
        const areOptionsEqual = shallowOptionsListCompare(prevOptions.current, optionsList);
        prevOptions.current = optionsList;
        if (areOptionsEqual) {
            return;
        }
        setInternalOptions(optionsList);
        setAreInternalOptionsInitialized(areOptionsInitialized);
    }, [optionsList, areOptionsInitialized]);

    useEffect(() => {
        if (!shouldInitialize || areOptionsInitialized) {
            return;
        }

        initializeOptions();
    }, [shouldInitialize, initializeOptions, areOptionsInitialized]);

    const resetInternalOptions = useCallback(() => {
        setAreInternalOptionsInitialized(false);
        resetOptions();
    }, [resetOptions]);

    return useMemo(
        () => ({
            initializeOptions,
            options: internalOptions,
            areOptionsInitialized: areInternalOptionsInitialized,
            resetOptions: resetInternalOptions,
        }),
        [initializeOptions, internalOptions, resetInternalOptions, areInternalOptionsInitialized],
    );
};

export default OptionsListContextProvider;

export {useOptionsList, OptionsListContext};<|MERGE_RESOLUTION|>--- conflicted
+++ resolved
@@ -88,7 +88,6 @@
     }, [prevReportAttributesLocale, loadOptions, reportAttributes?.locale]);
 
     const changedReportsEntries = useMemo(() => {
-<<<<<<< HEAD
         const result: OnyxCollection<Report | null> = {};
 
         Object.keys(changedReports ?? {}).forEach((key) => {
@@ -99,13 +98,6 @@
             if (report !== undefined) {
                 result[key] = report;
             }
-=======
-        const result: OnyxCollection<OnyxEntry<Report>> = {};
-
-        Object.keys(changedReports ?? {}).forEach((key) => {
-            const report = reports?.[key];
-            result[key] = report;
->>>>>>> 028bd0ff
         });
         return result;
     }, [changedReports, reports]);
