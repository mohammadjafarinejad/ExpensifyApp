--- conflicted
+++ resolved
@@ -1,6 +1,6 @@
 import _ from 'underscore';
 import lodashGet from 'lodash/get';
-import React, {useState, useEffect} from 'react';
+import React, {useState, useEffect, useRef} from 'react';
 import PropTypes from 'prop-types';
 import {View, StyleSheet, InteractionManager} from 'react-native';
 import styles from '../styles/styles';
@@ -102,13 +102,13 @@
 };
 
 function OptionRow(props) {
+    const pressableRef = useRef(null);
     const [isDisabled, setIsDisabled] = useState(props.isDisabled);
 
     useEffect(() => {
         setIsDisabled(props.isDisabled);
     }, [props.isDisabled]);
 
-    let pressableRef = null;
     const textStyle = props.optionIsFocused ? styles.sidebarLinkActiveText : styles.sidebarLinkText;
     const textUnreadStyle = props.boldStyle || props.option.boldStyle ? [textStyle, styles.sidebarLinkTextBold] : [textStyle];
     const displayNameStyle = StyleUtils.combineStyles(styles.optionDisplayName, textUnreadStyle, props.style, styles.pre, isDisabled ? styles.optionRowDisabled : {});
@@ -146,18 +146,17 @@
             <Hoverable>
                 {(hovered) => (
                     <PressableWithFeedback
-                        ref={(el) => (pressableRef = el)}
+                        ref={(el) => (pressableRef.current = el)}
                         onPress={(e) => {
                             if (!props.onSelectRow) {
                                 return;
                             }
 
-<<<<<<< HEAD
                             setIsDisabled(true);
                             if (e) {
                                 e.preventDefault();
                             }
-                            let result = props.onSelectRow(props.option, pressableRef);
+                            let result = props.onSelectRow(props.option, pressableRef.current);
                             if (!(result instanceof Promise)) {
                                 result = Promise.resolve();
                             }
@@ -182,6 +181,7 @@
                         hoverDimmingValue={1}
                         hoverStyle={props.hoverStyle}
                         needsOffscreenAlphaCompositing={lodashGet(props.option, 'icons.length', 0) >= 2}
+                        onMouseDown={props.shouldPreventDefaultFocusOnSelectRow ? (e) => e.preventDefault() : undefined}
                     >
                         <View style={sidebarInnerRowStyle}>
                             <View style={[styles.flexRow, styles.alignItemsCenter]}>
@@ -192,88 +192,6 @@
                                             secondaryAvatar={props.option.icons[1]}
                                             backgroundColor={hovered ? hoveredBackgroundColor : subscriptColor}
                                             size={defaultSubscriptSize}
-=======
-        return (
-            <OfflineWithFeedback
-                pendingAction={this.props.option.pendingAction}
-                errors={this.props.option.allReportErrors}
-                shouldShowErrorMessages={false}
-                needsOffscreenAlphaCompositing
-            >
-                <Hoverable>
-                    {(hovered) => (
-                        <PressableWithFeedback
-                            ref={(el) => (pressableRef = el)}
-                            onPress={(e) => {
-                                if (!this.props.onSelectRow) {
-                                    return;
-                                }
-
-                                this.setState({isDisabled: true});
-                                if (e) {
-                                    e.preventDefault();
-                                }
-                                let result = this.props.onSelectRow(this.props.option, pressableRef);
-                                if (!(result instanceof Promise)) {
-                                    result = Promise.resolve();
-                                }
-                                InteractionManager.runAfterInteractions(() => {
-                                    result.finally(() => this.setState({isDisabled: this.props.isDisabled}));
-                                });
-                            }}
-                            disabled={this.state.isDisabled}
-                            style={[
-                                styles.flexRow,
-                                styles.alignItemsCenter,
-                                styles.justifyContentBetween,
-                                styles.sidebarLink,
-                                this.props.shouldDisableRowInnerPadding ? null : styles.sidebarLinkInner,
-                                this.props.optionIsFocused ? styles.sidebarLinkActive : null,
-                                this.props.shouldHaveOptionSeparator && styles.borderTop,
-                                !this.props.onSelectRow && !this.props.isDisabled ? styles.cursorDefault : null,
-                                this.props.isSelected && this.props.highlightSelected && styles.optionRowSelected,
-                            ]}
-                            accessibilityLabel={this.props.option.text}
-                            accessibilityRole={CONST.ACCESSIBILITY_ROLE.BUTTON}
-                            hoverDimmingValue={1}
-                            hoverStyle={this.props.hoverStyle}
-                            needsOffscreenAlphaCompositing={lodashGet(this.props.option, 'icons.length', 0) >= 2}
-                            onMouseDown={this.props.shouldPreventDefaultFocusOnSelectRow ? (e) => e.preventDefault() : undefined}
-                        >
-                            <View style={sidebarInnerRowStyle}>
-                                <View style={[styles.flexRow, styles.alignItemsCenter]}>
-                                    {!_.isEmpty(this.props.option.icons) &&
-                                        (this.props.option.shouldShowSubscript ? (
-                                            <SubscriptAvatar
-                                                mainAvatar={this.props.option.icons[0]}
-                                                secondaryAvatar={this.props.option.icons[1]}
-                                                backgroundColor={hovered ? hoveredBackgroundColor : subscriptColor}
-                                                size={defaultSubscriptSize}
-                                            />
-                                        ) : (
-                                            <MultipleAvatars
-                                                icons={this.props.option.icons}
-                                                size={CONST.AVATAR_SIZE.DEFAULT}
-                                                secondAvatarStyle={[StyleUtils.getBackgroundAndBorderStyle(hovered ? hoveredBackgroundColor : subscriptColor)]}
-                                                shouldShowTooltip={this.props.showTitleTooltip && OptionsListUtils.shouldOptionShowTooltip(this.props.option)}
-                                            />
-                                        ))}
-                                    <View style={contentContainerStyles}>
-                                        <DisplayNames
-                                            accessibilityLabel={this.props.translate('accessibilityHints.chatUserDisplayNames')}
-                                            fullTitle={this.props.option.text}
-                                            displayNamesWithTooltips={displayNamesWithTooltips}
-                                            tooltipEnabled={this.props.showTitleTooltip}
-                                            numberOfLines={this.props.isMultilineSupported ? 2 : 1}
-                                            textStyles={displayNameStyle}
-                                            shouldUseFullTitle={
-                                                this.props.option.isChatRoom ||
-                                                this.props.option.isPolicyExpenseChat ||
-                                                this.props.option.isMoneyRequestReport ||
-                                                this.props.option.isThread ||
-                                                this.props.option.isTaskReport
-                                            }
->>>>>>> 11acdc2a
                                         />
                                     ) : (
                                         <MultipleAvatars
