import lodashGet from 'lodash/get';
import PropTypes from 'prop-types';
import React, {useEffect, useRef, useState} from 'react';
import {InteractionManager, StyleSheet, View} from 'react-native';
import _ from 'underscore';
import * as OptionsListUtils from '@libs/OptionsListUtils';
import * as ReportUtils from '@libs/ReportUtils';
import useTheme from '@styles/themes/useTheme';
import useStyleUtils from '@styles/useStyleUtils';
import useThemeStyles from '@styles/useThemeStyles';
import CONST from '@src/CONST';
import Button from './Button';
import DisplayNames from './DisplayNames';
import Hoverable from './Hoverable';
import Icon from './Icon';
import * as Expensicons from './Icon/Expensicons';
import MultipleAvatars from './MultipleAvatars';
import OfflineWithFeedback from './OfflineWithFeedback';
import optionPropTypes from './optionPropTypes';
import PressableWithFeedback from './Pressable/PressableWithFeedback';
import SelectCircle from './SelectCircle';
import SubscriptAvatar from './SubscriptAvatar';
import Text from './Text';
import withLocalize, {withLocalizePropTypes} from './withLocalize';

const propTypes = {
    /** Style for hovered state */
    // eslint-disable-next-line react/forbid-prop-types
    hoverStyle: PropTypes.object,

    /** Option to allow the user to choose from can be type 'report' or 'user' */
    option: optionPropTypes.isRequired,

    /** Whether this option is currently in focus so we can modify its style */
    optionIsFocused: PropTypes.bool,

    /** A function that is called when an option is selected. Selected option is passed as a param */
    onSelectRow: PropTypes.func,

    /** Boolean to indicate if onSelectRow should be debounced */
    shouldDebounceRowSelect: PropTypes.bool,

    /** Whether we should show the selected state */
    showSelectedState: PropTypes.bool,

    /** Whether to show a button pill instead of a tickbox */
    shouldShowSelectedStateAsButton: PropTypes.bool,

    /** Text for button pill */
    selectedStateButtonText: PropTypes.string,

    /** Callback to fire when the multiple selector (tickbox or button) is clicked */
    onSelectedStatePressed: PropTypes.func,

    /** Whether we highlight selected option */
    highlightSelected: PropTypes.bool,

    /** Whether this item is selected */
    isSelected: PropTypes.bool,

    /** Display the text of the option in bold font style */
    boldStyle: PropTypes.bool,

    /** Whether to show the title tooltip */
    showTitleTooltip: PropTypes.bool,

    /** Whether this option should be disabled */
    isDisabled: PropTypes.bool,

    /** Whether to show a line separating options in list */
    shouldHaveOptionSeparator: PropTypes.bool,

    /** Whether to remove the lateral padding and align the content with the margins */
    shouldDisableRowInnerPadding: PropTypes.bool,

    /** Whether to prevent default focusing on select */
    shouldPreventDefaultFocusOnSelectRow: PropTypes.bool,

    /** Whether to wrap large text up to 2 lines */
    isMultilineSupported: PropTypes.bool,

    style: PropTypes.oneOfType([PropTypes.arrayOf(PropTypes.object), PropTypes.object]),

    ...withLocalizePropTypes,
};

const defaultProps = {
    hoverStyle: undefined,
    showSelectedState: false,
    shouldShowSelectedStateAsButton: false,
    selectedStateButtonText: 'Select',
    onSelectedStatePressed: () => {},
    highlightSelected: false,
    isSelected: false,
    boldStyle: false,
    showTitleTooltip: false,
    onSelectRow: undefined,
    shouldDebounceRowSelect: false,
    isDisabled: false,
    optionIsFocused: false,
    isMultilineSupported: false,
    style: null,
    shouldHaveOptionSeparator: false,
    shouldDisableRowInnerPadding: false,
    shouldPreventDefaultFocusOnSelectRow: false,
};

<<<<<<< HEAD
class OptionRow extends Component {
    constructor(props) {
        super(props);
        this.state = {
            isDisabled: this.props.isDisabled,
        };

        this.updateOnSelectRow();
    }

    // It is very important to use shouldComponentUpdate here so SectionList items will not unnecessarily re-render
    shouldComponentUpdate(nextProps, nextState) {
        return (
            this.state.isDisabled !== nextState.isDisabled ||
            this.props.isDisabled !== nextProps.isDisabled ||
            this.props.isMultilineSupported !== nextProps.isMultilineSupported ||
            this.props.isSelected !== nextProps.isSelected ||
            this.props.shouldHaveOptionSeparator !== nextProps.shouldHaveOptionSeparator ||
            this.props.selectedStateButtonText !== nextProps.selectedStateButtonText ||
            this.props.showSelectedState !== nextProps.showSelectedState ||
            this.props.highlightSelected !== nextProps.highlightSelected ||
            this.props.showTitleTooltip !== nextProps.showTitleTooltip ||
            !_.isEqual(this.props.option.icons, nextProps.option.icons) ||
            this.props.optionIsFocused !== nextProps.optionIsFocused ||
            this.props.option.text !== nextProps.option.text ||
            this.props.option.alternateText !== nextProps.option.alternateText ||
            this.props.option.descriptiveText !== nextProps.option.descriptiveText ||
            this.props.option.brickRoadIndicator !== nextProps.option.brickRoadIndicator ||
            this.props.option.shouldShowSubscript !== nextProps.option.shouldShowSubscript ||
            this.props.option.ownerAccountID !== nextProps.option.ownerAccountID ||
            this.props.option.subtitle !== nextProps.option.subtitle ||
            this.props.option.pendingAction !== nextProps.option.pendingAction ||
            this.props.option.customIcon !== nextProps.option.customIcon ||
            this.props.shouldDebounceRowSelect !== nextProps.shouldDebounceRowSelect
        );
    }

    componentDidUpdate(prevProps) {
        if (this.props.isDisabled !== prevProps.isDisabled) {
            this.setState({isDisabled: this.props.isDisabled});
        }

        // Update onRowSelect to be either the normal or debounced version whenever shouldDebounceRowSelect changes
        if (prevProps.onSelectRow !== this.props.onSelectRow || prevProps.shouldDebounceRowSelect !== this.props.shouldDebounceRowSelect) {
            // Cancel the existing onSelectRow debounce if switched to use non-debounced version
            if (prevProps.shouldDebounceRowSelect && !this.props.shouldDebounceRowSelect && this.onSelectRow) {
                this.onSelectRow.cancel();
            }

            this.updateOnSelectRow();
        }
    }

    componentWillUnmount() {
        if (!(this.props.shouldDebounceRowSelect && this.onSelectRow.cancel)) {
            return;
        }

        this.onSelectRow.cancel();
    }

    /**
     * Sets the onSelectRow callback to be either the normal or debounced version
     */
    updateOnSelectRow() {
        this.onSelectRow = this.props.shouldDebounceRowSelect && this.props.onSelectRow ? _.debounce(this.props.onSelectRow, 1000, {leading: true}) : this.props.onSelectRow;
=======
function OptionRow(props) {
    const theme = useTheme();
    const styles = useThemeStyles();
    const StyleUtils = useStyleUtils();
    const pressableRef = useRef(null);
    const [isDisabled, setIsDisabled] = useState(props.isDisabled);

    useEffect(() => {
        setIsDisabled(props.isDisabled);
    }, [props.isDisabled]);

    const text = lodashGet(props.option, 'text', '');
    const fullTitle = props.isMultilineSupported ? text.trimStart() : text;
    const indentsLength = text.length - fullTitle.length;
    const paddingLeft = Math.floor(indentsLength / CONST.INDENTS.length) * styles.ml3.marginLeft;
    const textStyle = props.optionIsFocused ? styles.sidebarLinkActiveText : styles.sidebarLinkText;
    const textUnreadStyle = props.boldStyle || props.option.boldStyle ? [textStyle, styles.sidebarLinkTextBold] : [textStyle];
    const displayNameStyle = StyleUtils.combineStyles(
        styles.optionDisplayName,
        textUnreadStyle,
        props.style,
        styles.pre,
        isDisabled ? styles.optionRowDisabled : {},
        props.isMultilineSupported ? {paddingLeft} : {},
    );
    const alternateTextStyle = StyleUtils.combineStyles(
        textStyle,
        styles.optionAlternateText,
        styles.textLabelSupporting,
        props.style,
        lodashGet(props.option, 'alternateTextMaxLines', 1) === 1 ? styles.pre : styles.preWrap,
    );
    const contentContainerStyles = [styles.flex1];
    const sidebarInnerRowStyle = StyleSheet.flatten([styles.chatLinkRowPressable, styles.flexGrow1, styles.optionItemAvatarNameWrapper, styles.optionRow, styles.justifyContentCenter]);
    const hoveredBackgroundColor =
        (props.hoverStyle || styles.sidebarLinkHover) && (props.hoverStyle || styles.sidebarLinkHover).backgroundColor
            ? (props.hoverStyle || styles.sidebarLinkHover).backgroundColor
            : props.backgroundColor;
    const focusedBackgroundColor = styles.sidebarLinkActive.backgroundColor;
    const isMultipleParticipant = lodashGet(props.option, 'participantsList.length', 0) > 1;
    const defaultSubscriptSize = props.option.isExpenseRequest ? CONST.AVATAR_SIZE.SMALL_NORMAL : CONST.AVATAR_SIZE.DEFAULT;

    // We only create tooltips for the first 10 users or so since some reports have hundreds of users, causing performance to degrade.
    const displayNamesWithTooltips = ReportUtils.getDisplayNamesWithTooltips(
        (props.option.participantsList || (props.option.accountID ? [props.option] : [])).slice(0, 10),
        isMultipleParticipant,
    );
    let subscriptColor = theme.appBG;
    if (props.optionIsFocused) {
        subscriptColor = focusedBackgroundColor;
>>>>>>> 4239252d
    }

    return (
        <OfflineWithFeedback
            pendingAction={props.option.pendingAction}
            errors={props.option.allReportErrors}
            shouldShowErrorMessages={false}
            needsOffscreenAlphaCompositing
        >
            <Hoverable>
                {(hovered) => (
                    <PressableWithFeedback
                        ref={(el) => (pressableRef.current = el)}
                        onPress={(e) => {
                            if (!props.onSelectRow) {
                                return;
                            }

<<<<<<< HEAD
        return (
            <OfflineWithFeedback
                pendingAction={this.props.option.pendingAction}
                errors={this.props.option.allReportErrors}
                shouldShowErrorMessages={false}
                needsOffscreenAlphaCompositing
            >
                <Hoverable>
                    {(hovered) => (
                        <PressableWithFeedback
                            ref={(el) => (pressableRef = el)}
                            onPress={(e) => {
                                if (!this.props.onSelectRow) {
                                    return;
                                }

                                this.setState({isDisabled: true});
                                if (e) {
                                    e.preventDefault();
                                }
                                let result = this.onSelectRow(this.props.option, pressableRef);
                                if (!(result instanceof Promise)) {
                                    result = Promise.resolve();
                                }
                                InteractionManager.runAfterInteractions(() => {
                                    result.finally(() => this.setState({isDisabled: this.props.isDisabled}));
                                });
                            }}
                            disabled={this.state.isDisabled}
                            style={[
                                styles.flexRow,
                                styles.alignItemsCenter,
                                styles.justifyContentBetween,
                                styles.sidebarLink,
                                this.props.shouldDisableRowInnerPadding ? null : styles.sidebarLinkInner,
                                this.props.optionIsFocused ? styles.sidebarLinkActive : null,
                                this.props.shouldHaveOptionSeparator && styles.borderTop,
                                !this.props.onSelectRow && !this.props.isDisabled ? styles.cursorDefault : null,
                                this.props.isSelected && this.props.highlightSelected && styles.optionRowSelected,
                            ]}
                            accessibilityLabel={this.props.option.text}
                            accessibilityRole={CONST.ACCESSIBILITY_ROLE.BUTTON}
                            hoverDimmingValue={1}
                            hoverStyle={this.props.hoverStyle}
                            needsOffscreenAlphaCompositing={lodashGet(this.props.option, 'icons.length', 0) >= 2}
                            onMouseDown={this.props.shouldPreventDefaultFocusOnSelectRow ? (e) => e.preventDefault() : undefined}
                        >
                            <View style={sidebarInnerRowStyle}>
                                <View style={[styles.flexRow, styles.alignItemsCenter]}>
                                    {!_.isEmpty(this.props.option.icons) &&
                                        (this.props.option.shouldShowSubscript ? (
                                            <SubscriptAvatar
                                                mainAvatar={this.props.option.icons[0]}
                                                secondaryAvatar={this.props.option.icons[1]}
                                                backgroundColor={hovered ? hoveredBackgroundColor : subscriptColor}
                                                size={defaultSubscriptSize}
                                            />
                                        ) : (
                                            <MultipleAvatars
                                                icons={this.props.option.icons}
                                                size={CONST.AVATAR_SIZE.DEFAULT}
                                                secondAvatarStyle={[StyleUtils.getBackgroundAndBorderStyle(hovered ? hoveredBackgroundColor : subscriptColor)]}
                                                shouldShowTooltip={this.props.showTitleTooltip && OptionsListUtils.shouldOptionShowTooltip(this.props.option)}
                                            />
                                        ))}
                                    <View style={contentContainerStyles}>
                                        <DisplayNames
                                            accessibilityLabel={this.props.translate('accessibilityHints.chatUserDisplayNames')}
                                            fullTitle={this.props.option.text}
                                            displayNamesWithTooltips={displayNamesWithTooltips}
                                            tooltipEnabled={this.props.showTitleTooltip}
                                            numberOfLines={this.props.isMultilineSupported ? 2 : 1}
                                            textStyles={displayNameStyle}
                                            shouldUseFullTitle={
                                                this.props.option.isChatRoom ||
                                                this.props.option.isPolicyExpenseChat ||
                                                this.props.option.isMoneyRequestReport ||
                                                this.props.option.isThread ||
                                                this.props.option.isTaskReport
                                            }
=======
                            setIsDisabled(true);
                            if (e) {
                                e.preventDefault();
                            }
                            let result = props.onSelectRow(props.option, pressableRef.current);
                            if (!(result instanceof Promise)) {
                                result = Promise.resolve();
                            }
                            InteractionManager.runAfterInteractions(() => {
                                result.finally(() => setIsDisabled(props.isDisabled));
                            });
                        }}
                        disabled={isDisabled}
                        style={[
                            styles.flexRow,
                            styles.alignItemsCenter,
                            styles.justifyContentBetween,
                            styles.sidebarLink,
                            !props.isDisabled && styles.cursorPointer,
                            props.shouldDisableRowInnerPadding ? null : styles.sidebarLinkInner,
                            props.optionIsFocused ? styles.sidebarLinkActive : null,
                            props.shouldHaveOptionSeparator && styles.borderTop,
                            !props.onSelectRow && !props.isDisabled ? styles.cursorDefault : null,
                        ]}
                        accessibilityLabel={props.option.text}
                        role={CONST.ACCESSIBILITY_ROLE.BUTTON}
                        hoverDimmingValue={1}
                        hoverStyle={!props.optionIsFocused ? props.hoverStyle || styles.sidebarLinkHover : undefined}
                        needsOffscreenAlphaCompositing={lodashGet(props.option, 'icons.length', 0) >= 2}
                        onMouseDown={props.shouldPreventDefaultFocusOnSelectRow ? (e) => e.preventDefault() : undefined}
                    >
                        <View style={sidebarInnerRowStyle}>
                            <View style={[styles.flexRow, styles.alignItemsCenter]}>
                                {!_.isEmpty(props.option.icons) &&
                                    (props.option.shouldShowSubscript ? (
                                        <SubscriptAvatar
                                            mainAvatar={props.option.icons[0]}
                                            secondaryAvatar={props.option.icons[1]}
                                            backgroundColor={hovered ? hoveredBackgroundColor : subscriptColor}
                                            size={defaultSubscriptSize}
>>>>>>> 4239252d
                                        />
                                    ) : (
                                        <MultipleAvatars
                                            icons={props.option.icons}
                                            size={CONST.AVATAR_SIZE.DEFAULT}
                                            secondAvatarStyle={[StyleUtils.getBackgroundAndBorderStyle(hovered ? hoveredBackgroundColor : subscriptColor)]}
                                            shouldShowTooltip={props.showTitleTooltip && OptionsListUtils.shouldOptionShowTooltip(props.option)}
                                        />
                                    ))}
                                <View style={contentContainerStyles}>
                                    <DisplayNames
                                        accessibilityLabel={props.translate('accessibilityHints.chatUserDisplayNames')}
                                        fullTitle={fullTitle}
                                        displayNamesWithTooltips={displayNamesWithTooltips}
                                        tooltipEnabled={props.showTitleTooltip}
                                        numberOfLines={props.isMultilineSupported ? 2 : 1}
                                        textStyles={displayNameStyle}
                                        shouldUseFullTitle={
                                            props.option.isChatRoom ||
                                            props.option.isPolicyExpenseChat ||
                                            props.option.isMoneyRequestReport ||
                                            props.option.isThread ||
                                            props.option.isTaskReport
                                        }
                                    />
                                    {props.option.alternateText ? (
                                        <Text
                                            style={alternateTextStyle}
                                            numberOfLines={lodashGet(props.option, 'alternateTextMaxLines', 1)}
                                        >
                                            {props.option.alternateText}
                                        </Text>
                                    ) : null}
                                </View>
                                {props.option.descriptiveText ? (
                                    <View style={[styles.flexWrap, styles.pl2]}>
                                        <Text style={[styles.textLabel]}>{props.option.descriptiveText}</Text>
                                    </View>
                                ) : null}
                                {props.option.brickRoadIndicator === CONST.BRICK_ROAD_INDICATOR_STATUS.ERROR && (
                                    <View style={[styles.alignItemsCenter, styles.justifyContentCenter]}>
                                        <Icon
                                            src={Expensicons.DotIndicator}
                                            fill={theme.danger}
                                        />
                                    </View>
                                )}
                                {props.showSelectedState && (
                                    <>
                                        {props.shouldShowSelectedStateAsButton && !props.isSelected ? (
                                            <Button
                                                style={[styles.pl2]}
                                                text={props.selectedStateButtonText}
                                                onPress={() => props.onSelectedStatePressed(props.option)}
                                                small
                                                shouldUseDefaultHover={false}
                                            />
                                        ) : (
                                            <PressableWithFeedback
                                                onPress={() => props.onSelectedStatePressed(props.option)}
                                                disabled={isDisabled}
                                                role={CONST.ACCESSIBILITY_ROLE.CHECKBOX}
                                                accessibilityLabel={CONST.ACCESSIBILITY_ROLE.CHECKBOX}
                                            >
                                                <SelectCircle isChecked={props.isSelected} />
                                            </PressableWithFeedback>
                                        )}
                                    </>
                                )}
                                {props.isSelected && props.highlightSelected && (
                                    <View style={styles.defaultCheckmarkWrapper}>
                                        <Icon
                                            src={Expensicons.Checkmark}
                                            fill={theme.iconSuccessFill}
                                        />
                                    </View>
                                )}
                            </View>
                        </View>
                        {Boolean(props.option.customIcon) && (
                            <View
                                style={[styles.flexRow, styles.alignItemsCenter]}
                                accessible={false}
                            >
                                <View>
                                    <Icon
                                        src={lodashGet(props.option, 'customIcon.src', '')}
                                        fill={lodashGet(props.option, 'customIcon.color')}
                                    />
                                </View>
                            </View>
                        )}
                    </PressableWithFeedback>
                )}
            </Hoverable>
        </OfflineWithFeedback>
    );
}

OptionRow.propTypes = propTypes;
OptionRow.defaultProps = defaultProps;
OptionRow.displayName = 'OptionRow';

export default React.memo(
    withLocalize(OptionRow),
    (prevProps, nextProps) =>
        prevProps.isDisabled === nextProps.isDisabled &&
        prevProps.isMultilineSupported === nextProps.isMultilineSupported &&
        prevProps.isSelected === nextProps.isSelected &&
        prevProps.shouldHaveOptionSeparator === nextProps.shouldHaveOptionSeparator &&
        prevProps.selectedStateButtonText === nextProps.selectedStateButtonText &&
        prevProps.showSelectedState === nextProps.showSelectedState &&
        prevProps.highlightSelected === nextProps.highlightSelected &&
        prevProps.showTitleTooltip === nextProps.showTitleTooltip &&
        !_.isEqual(prevProps.option.icons, nextProps.option.icons) &&
        prevProps.optionIsFocused === nextProps.optionIsFocused &&
        prevProps.option.text === nextProps.option.text &&
        prevProps.option.alternateText === nextProps.option.alternateText &&
        prevProps.option.descriptiveText === nextProps.option.descriptiveText &&
        prevProps.option.brickRoadIndicator === nextProps.option.brickRoadIndicator &&
        prevProps.option.shouldShowSubscript === nextProps.option.shouldShowSubscript &&
        prevProps.option.ownerAccountID === nextProps.option.ownerAccountID &&
        prevProps.option.subtitle === nextProps.option.subtitle &&
        prevProps.option.pendingAction === nextProps.option.pendingAction &&
        prevProps.option.customIcon === nextProps.option.customIcon,
);<|MERGE_RESOLUTION|>--- conflicted
+++ resolved
@@ -1,6 +1,6 @@
 import lodashGet from 'lodash/get';
 import PropTypes from 'prop-types';
-import React, {useEffect, useRef, useState} from 'react';
+import React, {useCallback, useEffect, useRef, useState} from 'react';
 import {InteractionManager, StyleSheet, View} from 'react-native';
 import _ from 'underscore';
 import * as OptionsListUtils from '@libs/OptionsListUtils';
@@ -105,74 +105,6 @@
     shouldPreventDefaultFocusOnSelectRow: false,
 };
 
-<<<<<<< HEAD
-class OptionRow extends Component {
-    constructor(props) {
-        super(props);
-        this.state = {
-            isDisabled: this.props.isDisabled,
-        };
-
-        this.updateOnSelectRow();
-    }
-
-    // It is very important to use shouldComponentUpdate here so SectionList items will not unnecessarily re-render
-    shouldComponentUpdate(nextProps, nextState) {
-        return (
-            this.state.isDisabled !== nextState.isDisabled ||
-            this.props.isDisabled !== nextProps.isDisabled ||
-            this.props.isMultilineSupported !== nextProps.isMultilineSupported ||
-            this.props.isSelected !== nextProps.isSelected ||
-            this.props.shouldHaveOptionSeparator !== nextProps.shouldHaveOptionSeparator ||
-            this.props.selectedStateButtonText !== nextProps.selectedStateButtonText ||
-            this.props.showSelectedState !== nextProps.showSelectedState ||
-            this.props.highlightSelected !== nextProps.highlightSelected ||
-            this.props.showTitleTooltip !== nextProps.showTitleTooltip ||
-            !_.isEqual(this.props.option.icons, nextProps.option.icons) ||
-            this.props.optionIsFocused !== nextProps.optionIsFocused ||
-            this.props.option.text !== nextProps.option.text ||
-            this.props.option.alternateText !== nextProps.option.alternateText ||
-            this.props.option.descriptiveText !== nextProps.option.descriptiveText ||
-            this.props.option.brickRoadIndicator !== nextProps.option.brickRoadIndicator ||
-            this.props.option.shouldShowSubscript !== nextProps.option.shouldShowSubscript ||
-            this.props.option.ownerAccountID !== nextProps.option.ownerAccountID ||
-            this.props.option.subtitle !== nextProps.option.subtitle ||
-            this.props.option.pendingAction !== nextProps.option.pendingAction ||
-            this.props.option.customIcon !== nextProps.option.customIcon ||
-            this.props.shouldDebounceRowSelect !== nextProps.shouldDebounceRowSelect
-        );
-    }
-
-    componentDidUpdate(prevProps) {
-        if (this.props.isDisabled !== prevProps.isDisabled) {
-            this.setState({isDisabled: this.props.isDisabled});
-        }
-
-        // Update onRowSelect to be either the normal or debounced version whenever shouldDebounceRowSelect changes
-        if (prevProps.onSelectRow !== this.props.onSelectRow || prevProps.shouldDebounceRowSelect !== this.props.shouldDebounceRowSelect) {
-            // Cancel the existing onSelectRow debounce if switched to use non-debounced version
-            if (prevProps.shouldDebounceRowSelect && !this.props.shouldDebounceRowSelect && this.onSelectRow) {
-                this.onSelectRow.cancel();
-            }
-
-            this.updateOnSelectRow();
-        }
-    }
-
-    componentWillUnmount() {
-        if (!(this.props.shouldDebounceRowSelect && this.onSelectRow.cancel)) {
-            return;
-        }
-
-        this.onSelectRow.cancel();
-    }
-
-    /**
-     * Sets the onSelectRow callback to be either the normal or debounced version
-     */
-    updateOnSelectRow() {
-        this.onSelectRow = this.props.shouldDebounceRowSelect && this.props.onSelectRow ? _.debounce(this.props.onSelectRow, 1000, {leading: true}) : this.props.onSelectRow;
-=======
 function OptionRow(props) {
     const theme = useTheme();
     const styles = useThemeStyles();
@@ -180,9 +112,22 @@
     const pressableRef = useRef(null);
     const [isDisabled, setIsDisabled] = useState(props.isDisabled);
 
+    // eslint-disable-next-line react-hooks/exhaustive-deps
+    const debouncedOnSelectRow = useCallback(_.debounce(props.onSelectRow, 1000, {leading: true}), [props.onSelectRow]);
+
     useEffect(() => {
         setIsDisabled(props.isDisabled);
     }, [props.isDisabled]);
+
+    useEffect(() => {
+        if (!(props.shouldDebounceRowSelect && debouncedOnSelectRow.cancel)) {
+            return;
+        }
+
+        return () => {
+            debouncedOnSelectRow.cancel();
+        };
+    }, [debouncedOnSelectRow, props.shouldDebounceRowSelect]);
 
     const text = lodashGet(props.option, 'text', '');
     const fullTitle = props.isMultilineSupported ? text.trimStart() : text;
@@ -223,7 +168,6 @@
     let subscriptColor = theme.appBG;
     if (props.optionIsFocused) {
         subscriptColor = focusedBackgroundColor;
->>>>>>> 4239252d
     }
 
     return (
@@ -242,93 +186,11 @@
                                 return;
                             }
 
-<<<<<<< HEAD
-        return (
-            <OfflineWithFeedback
-                pendingAction={this.props.option.pendingAction}
-                errors={this.props.option.allReportErrors}
-                shouldShowErrorMessages={false}
-                needsOffscreenAlphaCompositing
-            >
-                <Hoverable>
-                    {(hovered) => (
-                        <PressableWithFeedback
-                            ref={(el) => (pressableRef = el)}
-                            onPress={(e) => {
-                                if (!this.props.onSelectRow) {
-                                    return;
-                                }
-
-                                this.setState({isDisabled: true});
-                                if (e) {
-                                    e.preventDefault();
-                                }
-                                let result = this.onSelectRow(this.props.option, pressableRef);
-                                if (!(result instanceof Promise)) {
-                                    result = Promise.resolve();
-                                }
-                                InteractionManager.runAfterInteractions(() => {
-                                    result.finally(() => this.setState({isDisabled: this.props.isDisabled}));
-                                });
-                            }}
-                            disabled={this.state.isDisabled}
-                            style={[
-                                styles.flexRow,
-                                styles.alignItemsCenter,
-                                styles.justifyContentBetween,
-                                styles.sidebarLink,
-                                this.props.shouldDisableRowInnerPadding ? null : styles.sidebarLinkInner,
-                                this.props.optionIsFocused ? styles.sidebarLinkActive : null,
-                                this.props.shouldHaveOptionSeparator && styles.borderTop,
-                                !this.props.onSelectRow && !this.props.isDisabled ? styles.cursorDefault : null,
-                                this.props.isSelected && this.props.highlightSelected && styles.optionRowSelected,
-                            ]}
-                            accessibilityLabel={this.props.option.text}
-                            accessibilityRole={CONST.ACCESSIBILITY_ROLE.BUTTON}
-                            hoverDimmingValue={1}
-                            hoverStyle={this.props.hoverStyle}
-                            needsOffscreenAlphaCompositing={lodashGet(this.props.option, 'icons.length', 0) >= 2}
-                            onMouseDown={this.props.shouldPreventDefaultFocusOnSelectRow ? (e) => e.preventDefault() : undefined}
-                        >
-                            <View style={sidebarInnerRowStyle}>
-                                <View style={[styles.flexRow, styles.alignItemsCenter]}>
-                                    {!_.isEmpty(this.props.option.icons) &&
-                                        (this.props.option.shouldShowSubscript ? (
-                                            <SubscriptAvatar
-                                                mainAvatar={this.props.option.icons[0]}
-                                                secondaryAvatar={this.props.option.icons[1]}
-                                                backgroundColor={hovered ? hoveredBackgroundColor : subscriptColor}
-                                                size={defaultSubscriptSize}
-                                            />
-                                        ) : (
-                                            <MultipleAvatars
-                                                icons={this.props.option.icons}
-                                                size={CONST.AVATAR_SIZE.DEFAULT}
-                                                secondAvatarStyle={[StyleUtils.getBackgroundAndBorderStyle(hovered ? hoveredBackgroundColor : subscriptColor)]}
-                                                shouldShowTooltip={this.props.showTitleTooltip && OptionsListUtils.shouldOptionShowTooltip(this.props.option)}
-                                            />
-                                        ))}
-                                    <View style={contentContainerStyles}>
-                                        <DisplayNames
-                                            accessibilityLabel={this.props.translate('accessibilityHints.chatUserDisplayNames')}
-                                            fullTitle={this.props.option.text}
-                                            displayNamesWithTooltips={displayNamesWithTooltips}
-                                            tooltipEnabled={this.props.showTitleTooltip}
-                                            numberOfLines={this.props.isMultilineSupported ? 2 : 1}
-                                            textStyles={displayNameStyle}
-                                            shouldUseFullTitle={
-                                                this.props.option.isChatRoom ||
-                                                this.props.option.isPolicyExpenseChat ||
-                                                this.props.option.isMoneyRequestReport ||
-                                                this.props.option.isThread ||
-                                                this.props.option.isTaskReport
-                                            }
-=======
                             setIsDisabled(true);
                             if (e) {
                                 e.preventDefault();
                             }
-                            let result = props.onSelectRow(props.option, pressableRef.current);
+                            let result = props.shouldDebounceRowSelect ? debouncedOnSelectRow(props.option, pressableRef.current) : props.onSelectRow(props.option, pressableRef.current);
                             if (!(result instanceof Promise)) {
                                 result = Promise.resolve();
                             }
@@ -364,7 +226,6 @@
                                             secondaryAvatar={props.option.icons[1]}
                                             backgroundColor={hovered ? hoveredBackgroundColor : subscriptColor}
                                             size={defaultSubscriptSize}
->>>>>>> 4239252d
                                         />
                                     ) : (
                                         <MultipleAvatars
@@ -489,5 +350,6 @@
         prevProps.option.ownerAccountID === nextProps.option.ownerAccountID &&
         prevProps.option.subtitle === nextProps.option.subtitle &&
         prevProps.option.pendingAction === nextProps.option.pendingAction &&
-        prevProps.option.customIcon === nextProps.option.customIcon,
+        prevProps.option.customIcon === nextProps.option.customIcon &&
+        prevProps.shouldDebounceRowSelect === nextProps.shouldDebounceRowSelect,
 );