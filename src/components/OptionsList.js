import _ from 'underscore';
import React, {forwardRef, Component} from 'react';
import {View, SectionList, Text} from 'react-native';
import PropTypes from 'prop-types';
import styles from '../styles/styles';
import OptionRow from '../pages/home/sidebar/OptionRow';
import optionPropTypes from './optionPropTypes';

const propTypes = {
    // Extra styles for the section list container
    contentContainerStyles: PropTypes.arrayOf(PropTypes.object),

    // Sections for the section list
    sections: PropTypes.arrayOf(PropTypes.shape({
        // Title of the section
        title: PropTypes.string,

        // The initial index of this section given the total number of options in each section's data array
        indexOffset: PropTypes.number,

        // Array of options
        data: PropTypes.arrayOf(optionPropTypes),

        // Whether this section should show or not
        shouldShow: PropTypes.bool,
    })),

    // Index for option to focus on
    focusedIndex: PropTypes.number,

    // Array of already selected options
    selectedOptions: PropTypes.arrayOf(optionPropTypes),

    // Whether we can select multiple options or not
    canSelectMultipleOptions: PropTypes.bool,

    // Whether to show headers above each section or not
    hideSectionHeaders: PropTypes.bool,

    // Whether to allow option focus or not
    disableFocusOptions: PropTypes.bool,

    // A flag to indicate wheter to show additional optional states, such as pin and draft icons
    hideAdditionalOptionStates: PropTypes.bool,

    // Force the text style to be the unread style on all rows
    forceTextUnreadStyle: PropTypes.bool,

    // Callback to fire when a row is selected
    onSelectRow: PropTypes.func,

    // Optional header title
    headerTitle: PropTypes.string,

    // Optional header message
    headerMessage: PropTypes.string,

    // Passed via forwardRef so we can access the SectionList ref
    innerRef: PropTypes.oneOfType([
        PropTypes.func,
        PropTypes.shape({current: PropTypes.instanceOf(SectionList)}),
    ]),
};

const defaultProps = {
    contentContainerStyles: [],
    sections: [],
    focusedIndex: 0,
    selectedOptions: [],
    canSelectMultipleOptions: false,
    hideSectionHeaders: false,
    disableFocusOptions: false,
    hideAdditionalOptionStates: false,
    forceTextUnreadStyle: false,
    onSelectRow: () => {},
    headerMessage: '',
    headerTitle: '',
    innerRef: null,
};

<<<<<<< HEAD
class OptionsList extends Component {
    constructor(props) {
        super(props);

        this.renderSectionHeader = this.renderSectionHeader.bind(this);
        this.renderItem = this.renderItem.bind(this);
        this.extractKey = this.extractKey.bind(this);
        this.onScrollToIndexFailed = this.onScrollToIndexFailed.bind(this);
    }

    shouldComponentUpdate(nextProps) {
        if (nextProps.focusedIndex !== this.props.focusedIndex) {
            return true;
        }

        if (nextProps.selectedOptions.length !== this.props.selectedOptions.length) {
            return true;
        }

        if (nextProps.headerTitle !== this.props.headerTitle) {
            return true;
        }

        if (nextProps.headerMessage !== this.props.headerMessage) {
            return true;
        }

        if (!_.isEqual(nextProps.sections, this.props.sections)) {
            return true;
        }

        return false;
    }

    onScrollToIndexFailed(error) {
        console.debug(error);
    }

    extractKey(option) {
        return option.keyForList;
    }

    renderSectionHeader({section: {title, shouldShow}}) {
        if (title && shouldShow && !this.props.hideSectionHeaders) {
            return (
                <View>
                    <Text style={[styles.p5, styles.textMicroBold, styles.colorHeading]}>
                        {title}
                    </Text>
                </View>
            );
        }

        return <View />;
    }

    renderItem({item, index, section}) {
        return (
            <OptionRow
                option={item}
                optionIsFocused={
                    !this.props.disableFocusOptions
                        && this.props.focusedIndex === (index + section.indexOffset)
=======
const OptionsList = ({
    contentContainerStyles,
    sections,
    focusedIndex,
    selectedOptions,
    canSelectMultipleOptions,
    hideSectionHeaders,
    disableFocusOptions,
    hideAdditionalOptionStates,
    forceTextUnreadStyle,
    onSelectRow,
    headerMessage,
    headerTitle,
    innerRef,
}) => (
    <View style={[styles.flex1]}>
        {headerMessage ? (
            <View style={[styles.ph5, styles.pb5]}>
                {headerTitle ? (
                    <Text style={[styles.h4, styles.mb1]}>
                        {headerTitle}
                    </Text>
                ) : null}

                <Text style={[styles.textLabel, styles.colorMuted]}>
                    {headerMessage}
                </Text>
            </View>
        ) : null}
        <SectionList
            ref={innerRef}
            bounces={false}
            indicatorStyle="white"
            keyboardShouldPersistTaps="always"
            contentContainerStyle={[...contentContainerStyles]}
            showsVerticalScrollIndicator={false}
            sections={sections}
            keyExtractor={option => option.keyForList}
            initialNumToRender={500}
            onScrollToIndexFailed={error => console.debug(error)}
            stickySectionHeadersEnabled={false}
            renderItem={({item, index, section}) => (
                <OptionRow
                    option={item}
                    optionIsFocused={!disableFocusOptions && focusedIndex === (index + section.indexOffset)}
                    onSelectRow={onSelectRow}
                    isSelected={Boolean(_.find(selectedOptions, option => option.login === item.login))}
                    showSelectedState={canSelectMultipleOptions}
                    hideAdditionalOptionStates={hideAdditionalOptionStates}
                    forceTextUnreadStyle={forceTextUnreadStyle}
                />
            )}
            renderSectionHeader={({section: {title, shouldShow}}) => {
                if (title && shouldShow && !hideSectionHeaders) {
                    return (
                        <View>
                            <Text style={[styles.p5, styles.textMicroBold, styles.colorHeading]}>
                                {title}
                            </Text>
                        </View>
                    );
>>>>>>> ef350713
                }
                onSelectRow={this.props.onSelectRow}
                isSelected={Boolean(_.find(this.props.selectedOptions, option => option.login === item.login))}
                showSelectedState={this.props.canSelectMultipleOptions}
                hideAdditionalOptionStates={this.props.hideAdditionalOptionStates}
            />
        );
    }

    render() {
        return (
            <View style={[styles.flex1]}>
                {this.props.headerMessage ? (
                    <View style={[styles.ph5, styles.pb5]}>
                        {this.props.headerTitle ? (
                            <Text style={[styles.h4, styles.mb1]}>
                                {this.props.headerTitle}
                            </Text>
                        ) : null}

                        <Text style={[styles.textLabel, styles.colorMuted]}>
                            {this.props.headerMessage}
                        </Text>
                    </View>
                ) : null}
                <SectionList
                    ref={this.props.innerRef}
                    bounces={false}
                    indicatorStyle="white"
                    keyboardShouldPersistTaps="always"
                    contentContainerStyle={[...this.props.contentContainerStyles]}
                    showsVerticalScrollIndicator={false}
                    sections={this.props.sections}
                    keyExtractor={this.extractKey}
                    initialNumToRender={500}
                    onScrollToIndexFailed={this.onScrollToIndexFailed}
                    stickySectionHeadersEnabled={false}
                    renderItem={this.renderItem}
                    renderSectionHeader={this.renderSectionHeader}
                    extraData={this.props.focusedIndex}
                />
            </View>
        );
    }
}

OptionsList.displayName = 'OptionsList';
OptionsList.propTypes = propTypes;
OptionsList.defaultProps = defaultProps;

export default forwardRef((props, ref) => (
    // eslint-disable-next-line react/jsx-props-no-spreading
    <OptionsList {...props} innerRef={ref} />
));<|MERGE_RESOLUTION|>--- conflicted
+++ resolved
@@ -78,13 +78,12 @@
     innerRef: null,
 };
 
-<<<<<<< HEAD
 class OptionsList extends Component {
     constructor(props) {
         super(props);
 
+        this.renderItem = this.renderItem.bind(this);
         this.renderSectionHeader = this.renderSectionHeader.bind(this);
-        this.renderItem = this.renderItem.bind(this);
         this.extractKey = this.extractKey.bind(this);
         this.onScrollToIndexFailed = this.onScrollToIndexFailed.bind(this);
     }
@@ -113,14 +112,60 @@
         return false;
     }
 
-    onScrollToIndexFailed(error) {
-        console.debug(error);
-    }
-
+    /**
+     * We must implement this method in order to use the ref.scrollToLocation() method.
+     * See: https://reactnative.dev/docs/sectionlist#scrolltolocation
+     *
+     * @param {Object} info
+     */
+    onScrollToIndexFailed(info) {
+        console.debug(info);
+    }
+
+    /**
+     * Returns the key used by the list
+     * @param {Object} option
+     * @return {String}
+     */
     extractKey(option) {
         return option.keyForList;
     }
 
+    /**
+     * Function which renders a row in the list
+     *
+     * @param {Object} params
+     * @param {Object} params.item
+     * @param {Number} params.index
+     * @param {Object} params.section
+     *
+     * @return {Component}
+     */
+    renderItem({item, index, section}) {
+        return (
+            <OptionRow
+                option={item}
+                optionIsFocused={!this.props.disableFocusOptions
+                        && this.props.focusedIndex === (index + section.indexOffset)}
+                onSelectRow={this.props.onSelectRow}
+                isSelected={Boolean(_.find(this.props.selectedOptions, option => option.login === item.login))}
+                showSelectedState={this.props.canSelectMultipleOptions}
+                hideAdditionalOptionStates={this.props.hideAdditionalOptionStates}
+                forceTextUnreadStyle={this.props.forceTextUnreadStyle}
+            />
+        );
+    }
+
+    /**
+     * Function which renders a section header component
+     *
+     * @param {Object} params
+     * @param {Object} params.section
+     * @param {String} params.section.title
+     * @param {Booolean} params.section.shouldShow
+     *
+     * @return {Component}
+     */
     renderSectionHeader({section: {title, shouldShow}}) {
         if (title && shouldShow && !this.props.hideSectionHeaders) {
             return (
@@ -133,85 +178,6 @@
         }
 
         return <View />;
-    }
-
-    renderItem({item, index, section}) {
-        return (
-            <OptionRow
-                option={item}
-                optionIsFocused={
-                    !this.props.disableFocusOptions
-                        && this.props.focusedIndex === (index + section.indexOffset)
-=======
-const OptionsList = ({
-    contentContainerStyles,
-    sections,
-    focusedIndex,
-    selectedOptions,
-    canSelectMultipleOptions,
-    hideSectionHeaders,
-    disableFocusOptions,
-    hideAdditionalOptionStates,
-    forceTextUnreadStyle,
-    onSelectRow,
-    headerMessage,
-    headerTitle,
-    innerRef,
-}) => (
-    <View style={[styles.flex1]}>
-        {headerMessage ? (
-            <View style={[styles.ph5, styles.pb5]}>
-                {headerTitle ? (
-                    <Text style={[styles.h4, styles.mb1]}>
-                        {headerTitle}
-                    </Text>
-                ) : null}
-
-                <Text style={[styles.textLabel, styles.colorMuted]}>
-                    {headerMessage}
-                </Text>
-            </View>
-        ) : null}
-        <SectionList
-            ref={innerRef}
-            bounces={false}
-            indicatorStyle="white"
-            keyboardShouldPersistTaps="always"
-            contentContainerStyle={[...contentContainerStyles]}
-            showsVerticalScrollIndicator={false}
-            sections={sections}
-            keyExtractor={option => option.keyForList}
-            initialNumToRender={500}
-            onScrollToIndexFailed={error => console.debug(error)}
-            stickySectionHeadersEnabled={false}
-            renderItem={({item, index, section}) => (
-                <OptionRow
-                    option={item}
-                    optionIsFocused={!disableFocusOptions && focusedIndex === (index + section.indexOffset)}
-                    onSelectRow={onSelectRow}
-                    isSelected={Boolean(_.find(selectedOptions, option => option.login === item.login))}
-                    showSelectedState={canSelectMultipleOptions}
-                    hideAdditionalOptionStates={hideAdditionalOptionStates}
-                    forceTextUnreadStyle={forceTextUnreadStyle}
-                />
-            )}
-            renderSectionHeader={({section: {title, shouldShow}}) => {
-                if (title && shouldShow && !hideSectionHeaders) {
-                    return (
-                        <View>
-                            <Text style={[styles.p5, styles.textMicroBold, styles.colorHeading]}>
-                                {title}
-                            </Text>
-                        </View>
-                    );
->>>>>>> ef350713
-                }
-                onSelectRow={this.props.onSelectRow}
-                isSelected={Boolean(_.find(this.props.selectedOptions, option => option.login === item.login))}
-                showSelectedState={this.props.canSelectMultipleOptions}
-                hideAdditionalOptionStates={this.props.hideAdditionalOptionStates}
-            />
-        );
     }
 
     render() {
@@ -251,7 +217,6 @@
     }
 }
 
-OptionsList.displayName = 'OptionsList';
 OptionsList.propTypes = propTypes;
 OptionsList.defaultProps = defaultProps;
 
