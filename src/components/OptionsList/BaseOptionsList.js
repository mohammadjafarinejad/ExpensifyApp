--- conflicted
+++ resolved
@@ -178,12 +178,8 @@
                 hoverStyle={optionHoveredStyle}
                 optionIsFocused={!disableFocusOptions && !isItemDisabled && focusedIndex === index + section.indexOffset}
                 onSelectRow={onSelectRow}
-<<<<<<< HEAD
                 shouldDebounceRowSelect={shouldDebounceRowSelect}
-                isSelected={Boolean(_.find(selectedOptions, (option) => option.accountID === item.accountID))}
-=======
                 isSelected={Boolean(_.find(selectedOptions, (option) => option.accountID === item.accountID || option.name === item.searchText))}
->>>>>>> 2ed276bd
                 showSelectedState={canSelectMultipleOptions}
                 highlightSelected={highlightSelectedOptions}
                 boldStyle={boldStyle}
