import _ from 'underscore';
import lodashGet from 'lodash/get';
import React, {Component} from 'react';
import PropTypes from 'prop-types';
import {View} from 'react-native';
import Button from '../Button';
import FixedFooter from '../FixedFooter';
import OptionsList from '../OptionsList';
import CONST from '../../CONST';
import styles from '../../styles/styles';
import withLocalize, {withLocalizePropTypes} from '../withLocalize';
import TextInput from '../TextInput';
import ArrowKeyFocusManager from '../ArrowKeyFocusManager';
import KeyboardShortcut from '../../libs/KeyboardShortcut';
import {propTypes as optionsSelectorPropTypes, defaultProps as optionsSelectorDefaultProps} from './optionsSelectorPropTypes';
import setSelection from '../../libs/setSelection';

const propTypes = {
    /** Whether we should wait before focusing the TextInput, useful when using transitions on Android */
    shouldDelayFocus: PropTypes.bool,

    /** padding bottom style of safe area */
    safeAreaPaddingBottomStyle: PropTypes.oneOfType([PropTypes.arrayOf(PropTypes.object), PropTypes.object]),

    ...optionsSelectorPropTypes,
    ...withLocalizePropTypes,
};

const defaultProps = {
    shouldDelayFocus: false,
    safeAreaPaddingBottomStyle: {},
    ...optionsSelectorDefaultProps,
};

class BaseOptionsSelector extends Component {
    constructor(props) {
        super(props);

        this.updateFocusedIndex = this.updateFocusedIndex.bind(this);
        this.scrollToIndex = this.scrollToIndex.bind(this);
        this.selectRow = this.selectRow.bind(this);
        this.relatedTarget = null;

        const allOptions = this.flattenSections();
        const focusedIndex = this.getInitiallyFocusedIndex(allOptions);

        this.state = {
            allOptions,
            focusedIndex,
        };
    }

    componentDidMount() {
        const enterConfig = CONST.KEYBOARD_SHORTCUTS.ENTER;
        this.unsubscribeEnter = KeyboardShortcut.subscribe(
            enterConfig.shortcutKey,
            () => {
                const focusedOption = this.state.allOptions[this.state.focusedIndex];
                if (!focusedOption) {
                    return;
                }

                this.selectRow(focusedOption);
            },
            enterConfig.descriptionKey,
            enterConfig.modifiers,
            true,
            () => !this.state.allOptions[this.state.focusedIndex],
        );

        const CTRLEnterConfig = CONST.KEYBOARD_SHORTCUTS.CTRL_ENTER;
        this.unsubscribeCTRLEnter = KeyboardShortcut.subscribe(
            CTRLEnterConfig.shortcutKey,
            () => {
                if (this.props.canSelectMultipleOptions) {
                    this.props.onConfirmSelection();
                    return;
                }

                const focusedOption = this.state.allOptions[this.state.focusedIndex];
                if (!focusedOption) {
                    return;
                }

                this.selectRow(focusedOption);
            },
            CTRLEnterConfig.descriptionKey,
            CTRLEnterConfig.modifiers,
            true,
        );

        this.scrollToIndex(this.props.selectedOptions.length ? 0 : this.state.focusedIndex, false);

        if (!this.props.autoFocus) {
            return;
        }

        if (this.props.shouldShowTextInput) {
            if (this.props.shouldDelayFocus) {
                this.focusTimeout = setTimeout(() => this.textInput.focus(), CONST.ANIMATED_TRANSITION);
            } else {
                this.textInput.focus();
            }
        }
    }

    componentDidUpdate(prevProps) {
        if (_.isEqual(this.props.sections, prevProps.sections)) {
            return;
        }

        const newOptions = this.flattenSections();
        const newFocusedIndex = this.props.selectedOptions.length;
        // eslint-disable-next-line react/no-did-update-set-state
        this.setState(
            {
                allOptions: newOptions,
                focusedIndex: newFocusedIndex,
            },
            () => {
                // If we just toggled an option on a multi-selection page or cleared the search input, scroll to top
                if (this.props.selectedOptions.length !== prevProps.selectedOptions.length || this.props.value === '') {
                    this.scrollToIndex(0);
                    return;
                }

                // Otherwise, scroll to the focused index (as long as it's in range)
                if (this.state.allOptions.length <= this.state.focusedIndex) {
                    return;
                }
                this.scrollToIndex(this.state.focusedIndex);
            },
        );
    }

    componentWillUnmount() {
        if (this.focusTimeout) {
            clearTimeout(this.focusTimeout);
        }

        if (this.unsubscribeEnter) {
            this.unsubscribeEnter();
        }

        if (this.unsubscribeCTRLEnter) {
            this.unsubscribeCTRLEnter();
        }
    }

    /**
     * @param {Array<Object>} allOptions
     * @returns {Number}
     */
    getInitiallyFocusedIndex(allOptions) {
        if (this.props.selectedOptions.length > 0) {
            return this.props.selectedOptions.length;
        }
        const defaultIndex = this.props.shouldTextInputAppearBelowOptions ? allOptions.length : 0;
        if (_.isUndefined(this.props.initiallyFocusedOptionKey)) {
            return defaultIndex;
        }

        const indexOfInitiallyFocusedOption = _.findIndex(allOptions, (option) => option.keyForList === this.props.initiallyFocusedOptionKey);

        if (indexOfInitiallyFocusedOption >= 0) {
            return indexOfInitiallyFocusedOption;
        }

        return defaultIndex;
    }

    /**
     * Flattens the sections into a single array of options.
     * Each object in this array is enhanced to have:
     *
     *   1. A `sectionIndex`, which represents the index of the section it came from
     *   2. An `index`, which represents the index of the option within the section it came from.
     *
     * @returns {Array<Object>}
     */
    flattenSections() {
        const allOptions = [];
        this.disabledOptionsIndexes = [];
        let index = 0;
        _.each(this.props.sections, (section, sectionIndex) => {
            _.each(section.data, (option, optionIndex) => {
                allOptions.push({
                    ...option,
                    sectionIndex,
                    index: optionIndex,
                });
                if (section.isDisabled || option.isDisabled) {
                    this.disabledOptionsIndexes.push(index);
                }
                index += 1;
            });
        });
        return allOptions;
    }

    /**
     * @param {Number} index
     */
    updateFocusedIndex(index) {
        this.setState({focusedIndex: index}, () => this.scrollToIndex(index));
    }

    /**
     * Scrolls to the focused index within the SectionList
     *
     * @param {Number} index
     * @param {Boolean} animated
     */
    scrollToIndex(index, animated = true) {
        const option = this.state.allOptions[index];
        if (!this.list || !option) {
            return;
        }

        const itemIndex = option.index;
        const sectionIndex = option.sectionIndex;

        // Note: react-native's SectionList automatically strips out any empty sections.
        // So we need to reduce the sectionIndex to remove any empty sections in front of the one we're trying to scroll to.
        // Otherwise, it will cause an index-out-of-bounds error and crash the app.
        let adjustedSectionIndex = sectionIndex;
        for (let i = 0; i < sectionIndex; i++) {
            if (_.isEmpty(lodashGet(this.props.sections, `[${i}].data`))) {
                adjustedSectionIndex--;
            }
        }

        this.list.scrollToLocation({sectionIndex: adjustedSectionIndex, itemIndex, animated});
    }

    /**
     * Completes the follow-up actions after a row is selected
     *
     * @param {Object} option
     * @param {Object} ref
     * @returns {Promise}
     */
    selectRow(option, ref) {
        return new Promise((resolve) => {
            if (this.props.shouldShowTextInput && this.props.shouldFocusOnSelectRow) {
                if (this.relatedTarget && ref === this.relatedTarget) {
                    this.textInput.focus();
                    this.relatedTarget = null;
                }
                if (this.textInput.isFocused()) {
                    setSelection(this.textInput, 0, this.props.value.length);
                }
            }
            const selectedOption = this.props.onSelectRow(option);
            resolve(selectedOption);

            if (!this.props.canSelectMultipleOptions) {
                return;
            }

            // Focus the first unselected item from the list (i.e: the best result according to the current search term)
            this.setState({
                focusedIndex: this.props.selectedOptions.length,
            });
        });
    }

    render() {
        const shouldShowFooter = (this.props.shouldShowConfirmButton || this.props.footerContent) && !(this.props.canSelectMultipleOptions && _.isEmpty(this.props.selectedOptions));
        const defaultConfirmButtonText = _.isUndefined(this.props.confirmButtonText) ? this.props.translate('common.confirm') : this.props.confirmButtonText;
        const shouldShowDefaultConfirmButton = !this.props.footerContent && defaultConfirmButtonText;
        const textInput = (
            <TextInput
                ref={(el) => (this.textInput = el)}
                value={this.props.value}
                label={this.props.textInputLabel}
                onChangeText={this.props.onChangeText}
                placeholder={this.props.placeholderText}
                maxLength={this.props.maxLength}
                keyboardType={this.props.keyboardType}
                onBlur={(e) => {
                    if (!this.props.shouldFocusOnSelectRow) {
                        return;
                    }
                    this.relatedTarget = e.relatedTarget;
                }}
                selectTextOnFocus
                blurOnSubmit={Boolean(this.state.allOptions.length)}
            />
        );
        const optionsList = (
            <OptionsList
                ref={(el) => (this.list = el)}
                optionHoveredStyle={this.props.optionHoveredStyle}
                onSelectRow={this.selectRow}
                sections={this.props.sections}
                focusedIndex={this.state.focusedIndex}
                selectedOptions={this.props.selectedOptions}
                canSelectMultipleOptions={this.props.canSelectMultipleOptions}
                hideSectionHeaders={this.props.hideSectionHeaders}
                headerMessage={this.props.headerMessage}
                boldStyle={this.props.boldStyle}
                showTitleTooltip={this.props.showTitleTooltip}
                isDisabled={this.props.isDisabled}
                shouldHaveOptionSeparator={this.props.shouldHaveOptionSeparator}
                onLayout={() => {
                    if (this.props.selectedOptions.length === 0) {
                        this.scrollToIndex(this.state.focusedIndex, false);
                    }

                    if (this.props.onLayout) {
                        this.props.onLayout();
                    }
                }}
                contentContainerStyles={shouldShowFooter ? undefined : [this.props.safeAreaPaddingBottomStyle]}
                isLoading={!this.props.shouldShowOptions}
            />
<<<<<<< HEAD
=======
        ) : (
            <FullScreenLoadingIndicator />
>>>>>>> 18c8f9a3
        );
        return (
            <ArrowKeyFocusManager
                disabledIndexes={this.disabledOptionsIndexes}
                focusedIndex={this.state.focusedIndex}
                maxIndex={this.state.allOptions.length - 1}
                onFocusedIndexChanged={this.props.disableArrowKeysActions ? () => {} : this.updateFocusedIndex}
            >
                <View style={[styles.flex1]}>
                    {this.props.shouldTextInputAppearBelowOptions ? (
                        <>
                            <View style={[styles.flexGrow0, styles.flexShrink1, styles.flexBasisAuto, styles.w100, styles.flexRow]}>{optionsList}</View>
                            <View style={this.props.shouldUseStyleForChildren ? [styles.ph5, styles.pv5, styles.flexGrow1, styles.flexShrink0] : []}>
                                {this.props.children}
                                {this.props.shouldShowTextInput && textInput}
                            </View>
                        </>
                    ) : (
                        <>
                            <View style={this.props.shouldUseStyleForChildren ? [styles.ph5, styles.pb3] : []}>
                                {this.props.children}
                                {this.props.shouldShowTextInput && textInput}
                            </View>
                            {optionsList}
                        </>
                    )}
                </View>
                {shouldShowFooter && (
                    <FixedFooter>
                        {shouldShowDefaultConfirmButton && (
                            <Button
                                success
                                style={[styles.w100]}
                                text={defaultConfirmButtonText}
                                onPress={this.props.onConfirmSelection}
                                pressOnEnter
                                enterKeyEventListenerPriority={1}
                            />
                        )}
                        {this.props.footerContent}
                    </FixedFooter>
                )}
            </ArrowKeyFocusManager>
        );
    }
}

BaseOptionsSelector.defaultProps = defaultProps;
BaseOptionsSelector.propTypes = propTypes;

export default withLocalize(BaseOptionsSelector);<|MERGE_RESOLUTION|>--- conflicted
+++ resolved
@@ -315,11 +315,6 @@
                 contentContainerStyles={shouldShowFooter ? undefined : [this.props.safeAreaPaddingBottomStyle]}
                 isLoading={!this.props.shouldShowOptions}
             />
-<<<<<<< HEAD
-=======
-        ) : (
-            <FullScreenLoadingIndicator />
->>>>>>> 18c8f9a3
         );
         return (
             <ArrowKeyFocusManager
