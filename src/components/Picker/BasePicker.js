--- conflicted
+++ resolved
@@ -97,18 +97,7 @@
     value: undefined,
     placeholder: {},
     size: 'normal',
-<<<<<<< HEAD
-    icon: (size) => (
-        <Icon
-            fill={themeColors.icon}
-            src={Expensicons.DownArrow}
-            // eslint-disable-next-line react/jsx-props-no-spreading
-            {...(size === 'small' ? {width: styles.pickerSmall().icon.width, height: styles.pickerSmall().icon.height} : {})}
-        />
-    ),
-=======
     icon: undefined,
->>>>>>> 27fd4e24
     shouldFocusPicker: false,
     onBlur: () => {},
     additionalPickerEvents: () => {},
