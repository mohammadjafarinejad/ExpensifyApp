--- conflicted
+++ resolved
@@ -11,49 +11,25 @@
     value,
     icon,
     disabled,
-<<<<<<< HEAD
     onOpen,
     onClose,
+    size,
 }) => (
     <RNPickerSelect
         onValueChange={onChange}
         items={items}
-        style={styles.expensiPicker(disabled)}
+        style={styles.expensiPicker(disabled, size)}
         useNativeAndroidPickerStyle={false}
         placeholder={placeholder}
         value={value}
-        Icon={icon}
+        Icon={() => icon(size)}
         disabled={disabled}
         fixAndroidTouchableBug
         onOpen={onOpen}
         onClose={onClose}
     />
 );
-=======
-    size,
-}) => {
-    let pickerStyles;
-    if (size === 'small') {
-        pickerStyles = styles.pickerSmall;
-    } else {
-        pickerStyles = useDisabledStyles ? pickerDisabledStyles : styles.picker;
-    }
 
-    return (
-        <RNPickerSelect
-            onValueChange={onChange}
-            items={items}
-            style={pickerStyles}
-            useNativeAndroidPickerStyle={false}
-            placeholder={placeholder}
-            value={value}
-            Icon={() => icon(size)}
-            disabled={disabled}
-            fixAndroidTouchableBug
-        />
-    );
-};
->>>>>>> 9226b06b
 
 Picker.propTypes = pickerPropTypes.propTypes;
 Picker.defaultProps = pickerPropTypes.defaultProps;
