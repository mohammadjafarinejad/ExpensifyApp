/* eslint-disable react/jsx-props-no-spreading */
import {deepEqual} from 'fast-equals';
import type {ReactNode, RefObject} from 'react';
import React, {useCallback, useLayoutEffect, useMemo, useState} from 'react';
import {StyleSheet, View} from 'react-native';
import type {GestureResponderEvent, LayoutChangeEvent, StyleProp, TextStyle, ViewStyle} from 'react-native';
import type {ModalProps} from 'react-native-modal';
import type {SvgProps} from 'react-native-svg';
import useArrowKeyFocusManager from '@hooks/useArrowKeyFocusManager';
import useKeyboardShortcut from '@hooks/useKeyboardShortcut';
import useResponsiveLayout from '@hooks/useResponsiveLayout';
import useStyleUtils from '@hooks/useStyleUtils';
import useTheme from '@hooks/useTheme';
import useThemeStyles from '@hooks/useThemeStyles';
import useWindowDimensions from '@hooks/useWindowDimensions';
import {isSafari} from '@libs/Browser';
import getPlatform from '@libs/getPlatform';
import {close} from '@userActions/Modal';
import CONST from '@src/CONST';
import type {AnchorPosition} from '@src/styles';
import type {PendingAction} from '@src/types/onyx/OnyxCommon';
import type AnchorAlignment from '@src/types/utils/AnchorAlignment';
import FocusableMenuItem from './FocusableMenuItem';
import FocusTrapForModal from './FocusTrap/FocusTrapForModal';
import * as Expensicons from './Icon/Expensicons';
import type {MenuItemProps} from './MenuItem';
import MenuItem from './MenuItem';
import type ReanimatedModalProps from './Modal/ReanimatedModal/types';
import type BaseModalProps from './Modal/types';
import OfflineWithFeedback from './OfflineWithFeedback';
import PopoverWithMeasuredContent from './PopoverWithMeasuredContent';
import ScrollView from './ScrollView';
import Text from './Text';

type PopoverMenuItem = MenuItemProps & {
    /** Text label */
    text: string;

    /** A callback triggered when this item is selected */
    onSelected?: () => void;

    /** Sub menu items to be rendered after a menu item is selected */
    subMenuItems?: PopoverMenuItem[];

    /** Back button text to be shown if sub menu items are opened */
    backButtonText?: string;

    /** Determines whether the menu item is disabled or not */
    disabled?: boolean;

    /** Determines whether the menu item's onSelected() function is called after the modal is hidden
     *  It is meant to be used in situations where, after clicking on the modal, another one is opened.
     */
    shouldCallAfterModalHide?: boolean;

    /** Whether to close all modals */
    shouldCloseAllModals?: boolean;

    pendingAction?: PendingAction;

    rightIcon?: React.FC<SvgProps>;

    key?: string;

    /** Whether to keep the modal open after clicking on the menu item */
    shouldKeepModalOpen?: boolean;

    /** Test identifier used to find elements in unit and e2e tests */
    testID?: string;
};

type PopoverModalProps = Pick<ModalProps, 'animationIn' | 'animationOut' | 'animationInTiming' | 'animationOutTiming'> & Pick<ReanimatedModalProps, 'animationInDelay'>;

type PopoverMenuProps = Partial<PopoverModalProps> & {
    /** Callback method fired when the user requests to close the modal */
    onClose: () => void;

    /** Optional callback passed to popover's children container */
    onLayout?: (e: LayoutChangeEvent) => void;

    /** Callback method fired when the modal is shown */
    onModalShow?: () => void;

    /** Callback method fired when the modal is hidden */
    onModalHide?: () => void;

    /** State that determines whether to display the modal or not */
    isVisible: boolean;

    /** Callback to fire when a CreateMenu item is selected */
    onItemSelected?: (selectedItem: PopoverMenuItem, index: number, event?: GestureResponderEvent | KeyboardEvent) => void;

    /** Menu items to be rendered on the list */
    menuItems: PopoverMenuItem[];

    /** Optional non-interactive text to display as a header for any create menu */
    headerText?: string;

    /** Whether disable the animations */
    disableAnimation?: boolean;

    /** The horizontal and vertical anchors points for the popover */
    anchorPosition: AnchorPosition;

    /** Ref of the anchor */
    anchorRef: RefObject<View | HTMLDivElement | null>;

    /** Where the popover should be positioned relative to the anchor points. */
    anchorAlignment?: AnchorAlignment;

    /** Whether we don't want to show overlay */
    withoutOverlay?: boolean;

    /** Should we announce the Modal visibility changes? */
    shouldSetModalVisibility?: boolean;

    /** Whether we want to show the popover on the right side of the screen */
    fromSidebarMediumScreen?: boolean;

    /**
     * Whether the modal should enable the new focus manager.
     * We are attempting to migrate to a new refocus manager, adding this property for gradual migration.
     * */
    shouldEnableNewFocusManagement?: boolean;

    /** How to re-focus after the modal is dismissed */
    restoreFocusType?: BaseModalProps['restoreFocusType'];

    /** Whether to show the selected option checkmark */
    shouldShowSelectedItemCheck?: boolean;

    /** The style of content container which wraps all child views */
    containerStyles?: StyleProp<ViewStyle>;

    /** Used to apply styles specifically to the header text */
    headerStyles?: StyleProp<TextStyle>;

    /** Modal container styles  */
    innerContainerStyle?: ViewStyle;

    /** These styles will be applied to the scroll view content container which wraps all of the child views */
    scrollContainerStyle?: StyleProp<ViewStyle>;

    /** Whether we should wrap the list item in a scroll view */
    shouldUseScrollView?: boolean;

    /** Whether we should set a max height to the popover content */
    shouldEnableMaxHeight?: boolean;

    /** Whether to update the focused index on a row select */
    shouldUpdateFocusedIndex?: boolean;

    /** Should we apply padding style in modal itself. If this value is false, we will handle it in ScreenWrapper */
    shouldUseModalPaddingStyle?: boolean;

    /** Whether we want to avoid the safari exception of ignoring shouldCallAfterModalHide  */
    shouldAvoidSafariException?: boolean;

    /** Used to locate the component in the tests */
    testID?: string;
};

const renderWithConditionalWrapper = (shouldUseScrollView: boolean, contentContainerStyle: StyleProp<ViewStyle>, children: ReactNode): React.JSX.Element => {
    if (shouldUseScrollView) {
        return <ScrollView contentContainerStyle={contentContainerStyle}>{children}</ScrollView>;
    }
    // eslint-disable-next-line react/jsx-no-useless-fragment
    return <>{children}</>;
};

function getSelectedItemIndex(menuItems: PopoverMenuItem[]) {
    return menuItems.findIndex((option) => option.isSelected);
}

function PopoverMenu({
    menuItems,
    onItemSelected,
    isVisible,
    anchorPosition,
    anchorRef,
    onClose,
    onLayout,
    onModalShow,
    onModalHide,
    headerText,
    fromSidebarMediumScreen,
    anchorAlignment = {
        horizontal: CONST.MODAL.ANCHOR_ORIGIN_HORIZONTAL.LEFT,
        vertical: CONST.MODAL.ANCHOR_ORIGIN_VERTICAL.BOTTOM,
    },
    animationIn = 'fadeIn',
    animationInDelay,
    animationOut = 'fadeOut',
    animationInTiming = CONST.ANIMATED_TRANSITION,
    animationOutTiming,
    disableAnimation = true,
    withoutOverlay = false,
    shouldSetModalVisibility = true,
    shouldEnableNewFocusManagement,
    restoreFocusType,
    shouldShowSelectedItemCheck = false,
    containerStyles,
    headerStyles,
    innerContainerStyle,
    scrollContainerStyle,
    shouldUseScrollView = false,
    shouldEnableMaxHeight = true,
    shouldUpdateFocusedIndex = true,
    shouldUseModalPaddingStyle,
    shouldAvoidSafariException = false,
    testID,
}: PopoverMenuProps) {
    const styles = useThemeStyles();
    const theme = useTheme();
    const StyleUtils = useStyleUtils();
    // We need to use isSmallScreenWidth instead of shouldUseNarrowLayout to apply correct popover styles
    // eslint-disable-next-line rulesdir/prefer-shouldUseNarrowLayout-instead-of-isSmallScreenWidth
    const {isSmallScreenWidth} = useResponsiveLayout();
    const [currentMenuItems, setCurrentMenuItems] = useState(menuItems);
    const currentMenuItemsFocusedIndex = getSelectedItemIndex(currentMenuItems);
    const [enteredSubMenuIndexes, setEnteredSubMenuIndexes] = useState<readonly number[]>(CONST.EMPTY_ARRAY);
    const {windowHeight} = useWindowDimensions();
    const platform = getPlatform();
    const isWebOrDesktop = platform === CONST.PLATFORM.WEB || platform === CONST.PLATFORM.DESKTOP;
    const [focusedIndex, setFocusedIndex] = useArrowKeyFocusManager({initialFocusedIndex: currentMenuItemsFocusedIndex, maxIndex: currentMenuItems.length - 1, isActive: isVisible});

    const selectItem = (index: number, event?: GestureResponderEvent | KeyboardEvent) => {
        const selectedItem = currentMenuItems.at(index);
        if (!selectedItem) {
            return;
        }
        if (selectedItem?.subMenuItems) {
            setCurrentMenuItems([...selectedItem.subMenuItems]);
            setEnteredSubMenuIndexes([...enteredSubMenuIndexes, index]);
            const selectedSubMenuItemIndex = selectedItem?.subMenuItems.findIndex((option) => option.isSelected);
            setFocusedIndex(selectedSubMenuItemIndex);
        } else if (selectedItem.shouldCallAfterModalHide && (!isSafari() || shouldAvoidSafariException)) {
            onItemSelected?.(selectedItem, index, event);
            close(
                () => {
                    selectedItem.onSelected?.();
                },
                undefined,
                selectedItem.shouldCloseAllModals,
            );
        } else {
            onItemSelected?.(selectedItem, index, event);
            selectedItem.onSelected?.();
        }
    };

    const getPreviousSubMenu = () => {
        let currentItems = menuItems;
        for (let i = 0; i < enteredSubMenuIndexes.length - 1; i++) {
            const nextItems = currentItems[enteredSubMenuIndexes[i]].subMenuItems;
            if (!nextItems) {
                return currentItems;
            }
            currentItems = nextItems;
        }
        return currentItems;
    };

    const renderBackButtonItem = () => {
        const previousMenuItems = getPreviousSubMenu();
        const previouslySelectedItem = previousMenuItems[enteredSubMenuIndexes[enteredSubMenuIndexes.length - 1]];
        const hasBackButtonText = !!previouslySelectedItem.backButtonText;

        return (
            <MenuItem
                key={previouslySelectedItem.text}
                icon={Expensicons.BackArrow}
                iconFill={theme.icon}
                style={hasBackButtonText ? styles.pv0 : undefined}
                title={hasBackButtonText ? previouslySelectedItem.backButtonText : previouslySelectedItem.text}
                titleStyle={hasBackButtonText ? styles.createMenuHeaderText : undefined}
                shouldShowBasicTitle={hasBackButtonText}
                shouldCheckActionAllowedOnPress={false}
                description={previouslySelectedItem.description}
                onPress={() => {
                    setCurrentMenuItems(previousMenuItems);
                    setFocusedIndex(-1);
                    setEnteredSubMenuIndexes((prevState) => prevState.slice(0, -1));
                }}
            />
        );
    };

    const renderedMenuItems = currentMenuItems.map((item, menuIndex) => {
        const {text, onSelected, subMenuItems, shouldCallAfterModalHide, key, testID: menuItemTestID, ...menuItemProps} = item;

        return (
            <OfflineWithFeedback
                // eslint-disable-next-line react/no-array-index-key
                key={key ?? `${item.text}_${menuIndex}`}
                pendingAction={item.pendingAction}
            >
                <FocusableMenuItem
                    // eslint-disable-next-line react/no-array-index-key
                    key={key ?? `${item.text}_${menuIndex}`}
                    pressableTestID={menuItemTestID ?? `PopoverMenuItem-${item.text}`}
                    title={text}
                    onPress={(event) => selectItem(menuIndex, event)}
                    focused={focusedIndex === menuIndex}
                    shouldShowSelectedItemCheck={shouldShowSelectedItemCheck}
                    shouldCheckActionAllowedOnPress={false}
                    iconRight={item.rightIcon}
                    shouldShowRightIcon={!!item.rightIcon}
                    onFocus={() => {
                        if (!shouldUpdateFocusedIndex) {
                            return;
                        }
                        setFocusedIndex(menuIndex);
                    }}
<<<<<<< HEAD
                    wrapperStyle={[
                        StyleUtils.getItemBackgroundColorStyle(!!item.isSelected, focusedIndex === menuIndex, item.disabled ?? false, theme.activeComponentBG, theme.hoverComponentBG),
                    ]}
=======
                    wrapperStyle={StyleUtils.getItemBackgroundColorStyle(
                        !!item.isSelected,
                        focusedIndex === menuIndex,
                        item.disabled ?? false,
                        theme.activeComponentBG,
                        theme.hoverComponentBG,
                    )}
>>>>>>> e318514e
                    shouldRemoveHoverBackground={item.isSelected}
                    titleStyle={StyleSheet.flatten([styles.flex1, item.titleStyle])}
                    // Spread other props dynamically
                    {...menuItemProps}
                />
            </OfflineWithFeedback>
        );
    });

    const renderHeaderText = () => {
        if (!headerText || enteredSubMenuIndexes.length !== 0) {
            return;
        }
        return <Text style={[styles.createMenuHeaderText, styles.ph5, styles.pt4, headerStyles]}>{headerText}</Text>;
    };

    useKeyboardShortcut(
        CONST.KEYBOARD_SHORTCUTS.ENTER,
        () => {
            if (focusedIndex === -1) {
                return;
            }
            selectItem(focusedIndex);
            setFocusedIndex(-1); // Reset the focusedIndex on selecting any menu
        },
        {isActive: isVisible},
    );

    const keyboardShortcutSpaceCallback = useCallback(
        (e?: GestureResponderEvent | KeyboardEvent) => {
            if (shouldUseScrollView) {
                return;
            }

            e?.preventDefault();
        },
        [shouldUseScrollView],
    );

    // On web and desktop, pressing the space bar after interacting with the parent view
    // can cause the parent view to scroll when the space bar is pressed.
    useKeyboardShortcut(CONST.KEYBOARD_SHORTCUTS.SPACE, keyboardShortcutSpaceCallback, {isActive: isWebOrDesktop && isVisible, shouldPreventDefault: false});

    const handleModalHide = () => {
        onModalHide?.();
        setFocusedIndex(currentMenuItemsFocusedIndex);
    };

    // When the menu items are changed, we want to reset the sub-menu to make sure
    // we are not accessing the wrong sub-menu parent or possibly undefined when rendering the back button.
    // We use useLayoutEffect so the reset happens before the repaint
    useLayoutEffect(() => {
        if (menuItems.length === 0) {
            return;
        }
        setEnteredSubMenuIndexes(CONST.EMPTY_ARRAY);
        setCurrentMenuItems(menuItems);

        // Update the focused item to match the selected item, but only when the popover is not visible.
        // This ensures that if the popover is visible, highlight from the keyboard navigation is not overridden
        // by external updates.
        if (isVisible) {
            return;
        }
        setFocusedIndex(getSelectedItemIndex(menuItems));

        // eslint-disable-next-line react-compiler/react-compiler, react-hooks/exhaustive-deps
    }, [menuItems, setFocusedIndex]);

    const menuContainerStyle = useMemo(() => {
        if (isSmallScreenWidth) {
            return shouldEnableMaxHeight ? {maxHeight: windowHeight - 250} : {};
        }
        return styles.createMenuContainer;
    }, [isSmallScreenWidth, shouldEnableMaxHeight, windowHeight, styles.createMenuContainer]);

    const {paddingTop, paddingBottom, paddingVertical, ...restScrollContainerStyle} = (StyleSheet.flatten([styles.pv4, scrollContainerStyle]) as ViewStyle) ?? {};

    return (
        <PopoverWithMeasuredContent
            anchorPosition={anchorPosition}
            anchorRef={anchorRef}
            anchorAlignment={anchorAlignment}
            onClose={() => {
                setCurrentMenuItems(menuItems);
                setEnteredSubMenuIndexes(CONST.EMPTY_ARRAY);
                onClose();
            }}
            isVisible={isVisible}
            onModalHide={handleModalHide}
            onModalShow={onModalShow}
            animationIn={animationIn}
            animationOut={animationOut}
            animationInDelay={animationInDelay}
            animationInTiming={animationInTiming}
            animationOutTiming={animationOutTiming}
            disableAnimation={disableAnimation}
            fromSidebarMediumScreen={fromSidebarMediumScreen}
            withoutOverlay={withoutOverlay}
            shouldSetModalVisibility={shouldSetModalVisibility}
            shouldEnableNewFocusManagement={shouldEnableNewFocusManagement}
            useNativeDriver
            restoreFocusType={restoreFocusType}
            innerContainerStyle={{...styles.pv0, ...innerContainerStyle}}
            shouldUseModalPaddingStyle={shouldUseModalPaddingStyle}
            testID={testID}
        >
            <FocusTrapForModal active={isVisible}>
                <View
                    onLayout={onLayout}
                    style={[menuContainerStyle, containerStyles, styles.pv0]}
                >
                    {renderHeaderText()}
                    <View style={{paddingTop, paddingBottom, paddingVertical, ...(isWebOrDesktop ? styles.flex1 : styles.flexGrow1)}}>
                        {enteredSubMenuIndexes.length > 0 && renderBackButtonItem()}
                        {renderWithConditionalWrapper(shouldUseScrollView, restScrollContainerStyle, renderedMenuItems)}
                    </View>
                </View>
            </FocusTrapForModal>
        </PopoverWithMeasuredContent>
    );
}

PopoverMenu.displayName = 'PopoverMenu';

export default React.memo(
    PopoverMenu,
    (prevProps, nextProps) =>
        deepEqual(prevProps.menuItems, nextProps.menuItems) &&
        prevProps.isVisible === nextProps.isVisible &&
        deepEqual(prevProps.anchorPosition, nextProps.anchorPosition) &&
        prevProps.anchorRef === nextProps.anchorRef &&
        prevProps.headerText === nextProps.headerText &&
        prevProps.fromSidebarMediumScreen === nextProps.fromSidebarMediumScreen &&
        deepEqual(prevProps.anchorAlignment, nextProps.anchorAlignment) &&
        prevProps.animationIn === nextProps.animationIn &&
        prevProps.animationOut === nextProps.animationOut &&
        prevProps.animationInTiming === nextProps.animationInTiming &&
        prevProps.disableAnimation === nextProps.disableAnimation &&
        prevProps.withoutOverlay === nextProps.withoutOverlay &&
        prevProps.shouldSetModalVisibility === nextProps.shouldSetModalVisibility,
);
export type {PopoverMenuItem, PopoverMenuProps};<|MERGE_RESOLUTION|>--- conflicted
+++ resolved
@@ -312,11 +312,6 @@
                         }
                         setFocusedIndex(menuIndex);
                     }}
-<<<<<<< HEAD
-                    wrapperStyle={[
-                        StyleUtils.getItemBackgroundColorStyle(!!item.isSelected, focusedIndex === menuIndex, item.disabled ?? false, theme.activeComponentBG, theme.hoverComponentBG),
-                    ]}
-=======
                     wrapperStyle={StyleUtils.getItemBackgroundColorStyle(
                         !!item.isSelected,
                         focusedIndex === menuIndex,
@@ -324,7 +319,6 @@
                         theme.activeComponentBG,
                         theme.hoverComponentBG,
                     )}
->>>>>>> e318514e
                     shouldRemoveHoverBackground={item.isSelected}
                     titleStyle={StyleSheet.flatten([styles.flex1, item.titleStyle])}
                     // Spread other props dynamically
