import lodashIsEqual from 'lodash/isEqual';
import type {RefObject} from 'react';
<<<<<<< HEAD
import React, {useEffect, useRef, useState} from 'react';
import type {LayoutChangeEvent} from 'react-native';
=======
import React, {useEffect, useState} from 'react';
>>>>>>> de894796
import {StyleSheet, View} from 'react-native';
import type {ModalProps} from 'react-native-modal';
import useArrowKeyFocusManager from '@hooks/useArrowKeyFocusManager';
import useKeyboardShortcut from '@hooks/useKeyboardShortcut';
import useResponsiveLayout from '@hooks/useResponsiveLayout';
import useTheme from '@hooks/useTheme';
import useThemeStyles from '@hooks/useThemeStyles';
import CONST from '@src/CONST';
import type {AnchorPosition} from '@src/styles';
import type AnchorAlignment from '@src/types/utils/AnchorAlignment';
import FocusableMenuItem from './FocusableMenuItem';
import FocusTrapForModal from './FocusTrap/FocusTrapForModal';
import * as Expensicons from './Icon/Expensicons';
import type {MenuItemProps} from './MenuItem';
import MenuItem from './MenuItem';
import type BaseModalProps from './Modal/types';
import PopoverWithMeasuredContent from './PopoverWithMeasuredContent';
import Text from './Text';

type PopoverMenuItem = MenuItemProps & {
    /** Text label */
    text: string;

    /** A callback triggered when this item is selected */
    onSelected?: () => void;

    /** Sub menu items to be rendered after a menu item is selected */
    subMenuItems?: PopoverMenuItem[];

    /** Back button text to be shown if sub menu items are opened */
    backButtonText?: string;

    /** Determines whether the menu item is disabled or not */
    disabled?: boolean;
};

type PopoverModalProps = Pick<ModalProps, 'animationIn' | 'animationOut' | 'animationInTiming'>;

type PopoverMenuProps = Partial<PopoverModalProps> & {
    /** Callback method fired when the user requests to close the modal */
    onClose: () => void;

<<<<<<< HEAD
    /** Optional callback passed to popover's children container */
    onLayout?: (e: LayoutChangeEvent) => void;
=======
    /** Callback method fired when the modal is shown */
    onModalShow?: () => void;
>>>>>>> de894796

    /** State that determines whether to display the modal or not */
    isVisible: boolean;

    /** Callback to fire when a CreateMenu item is selected */
    onItemSelected: (selectedItem: PopoverMenuItem, index: number) => void;

    /** Menu items to be rendered on the list */
    menuItems: PopoverMenuItem[];

    /** Optional non-interactive text to display as a header for any create menu */
    headerText?: string;

    /** Whether disable the animations */
    disableAnimation?: boolean;

    /** The horizontal and vertical anchors points for the popover */
    anchorPosition: AnchorPosition;

    /** Ref of the anchor */
    anchorRef: RefObject<View | HTMLDivElement>;

    /** Where the popover should be positioned relative to the anchor points. */
    anchorAlignment?: AnchorAlignment;

    /** Whether we don't want to show overlay */
    withoutOverlay?: boolean;

    /** Should we announce the Modal visibility changes? */
    shouldSetModalVisibility?: boolean;

    /** Whether we want to show the popover on the right side of the screen */
    fromSidebarMediumScreen?: boolean;

    /**
     * Whether the modal should enable the new focus manager.
     * We are attempting to migrate to a new refocus manager, adding this property for gradual migration.
     * */
    shouldEnableNewFocusManagement?: boolean;

    /** How to re-focus after the modal is dismissed */
    restoreFocusType?: BaseModalProps['restoreFocusType'];
};

function PopoverMenu({
    menuItems,
    onItemSelected,
    isVisible,
    anchorPosition,
    anchorRef,
    onClose,
<<<<<<< HEAD
    onLayout,
=======
    onModalShow,
>>>>>>> de894796
    headerText,
    fromSidebarMediumScreen,
    anchorAlignment = {
        horizontal: CONST.MODAL.ANCHOR_ORIGIN_HORIZONTAL.LEFT,
        vertical: CONST.MODAL.ANCHOR_ORIGIN_VERTICAL.BOTTOM,
    },
    animationIn = 'fadeIn',
    animationOut = 'fadeOut',
    animationInTiming = CONST.ANIMATED_TRANSITION,
    disableAnimation = true,
    withoutOverlay = false,
    shouldSetModalVisibility = true,
    shouldEnableNewFocusManagement,
    restoreFocusType,
}: PopoverMenuProps) {
    const styles = useThemeStyles();
    const theme = useTheme();
    const {isSmallScreenWidth} = useResponsiveLayout();
    const [currentMenuItems, setCurrentMenuItems] = useState(menuItems);
    const currentMenuItemsFocusedIndex = currentMenuItems?.findIndex((option) => option.isSelected);
    const [enteredSubMenuIndexes, setEnteredSubMenuIndexes] = useState<readonly number[]>(CONST.EMPTY_ARRAY);

    const [focusedIndex, setFocusedIndex] = useArrowKeyFocusManager({initialFocusedIndex: currentMenuItemsFocusedIndex, maxIndex: currentMenuItems.length - 1, isActive: isVisible});

    const selectItem = (index: number) => {
        const selectedItem = currentMenuItems[index];
        if (selectedItem?.subMenuItems) {
            setCurrentMenuItems([...selectedItem.subMenuItems]);
            setEnteredSubMenuIndexes([...enteredSubMenuIndexes, index]);
            const selectedSubMenuItemIndex = selectedItem?.subMenuItems.findIndex((option) => option.isSelected);
            setFocusedIndex(selectedSubMenuItemIndex);
        } else {
            onItemSelected(selectedItem, index);
            selectedItem.onSelected?.();
        }
    };

    const getPreviousSubMenu = () => {
        let currentItems = menuItems;
        for (let i = 0; i < enteredSubMenuIndexes.length - 1; i++) {
            const nextItems = currentItems[enteredSubMenuIndexes[i]].subMenuItems;
            if (!nextItems) {
                return currentItems;
            }
            currentItems = nextItems;
        }
        return currentItems;
    };

    const renderBackButtonItem = () => {
        const previousMenuItems = getPreviousSubMenu();
        const previouslySelectedItem = previousMenuItems[enteredSubMenuIndexes[enteredSubMenuIndexes.length - 1]];
        const hasBackButtonText = !!previouslySelectedItem.backButtonText;

        return (
            <MenuItem
                key={previouslySelectedItem.text}
                icon={Expensicons.BackArrow}
                iconFill={theme.icon}
                style={hasBackButtonText ? styles.pv0 : undefined}
                title={hasBackButtonText ? previouslySelectedItem.backButtonText : previouslySelectedItem.text}
                titleStyle={hasBackButtonText ? styles.createMenuHeaderText : undefined}
                shouldShowBasicTitle={hasBackButtonText}
                shouldCheckActionAllowedOnPress={false}
                description={previouslySelectedItem.description}
                onPress={() => {
                    setCurrentMenuItems(previousMenuItems);
                    setFocusedIndex(-1);
                    setEnteredSubMenuIndexes((prevState) => prevState.slice(0, -1));
                }}
            />
        );
    };

    const renderHeaderText = () => {
        if (!headerText || enteredSubMenuIndexes.length !== 0) {
            return;
        }
        return <Text style={[styles.createMenuHeaderText, styles.ph5, styles.pv3]}>{headerText}</Text>;
    };

    useKeyboardShortcut(
        CONST.KEYBOARD_SHORTCUTS.ENTER,
        () => {
            if (focusedIndex === -1) {
                return;
            }
            selectItem(focusedIndex);
            setFocusedIndex(-1); // Reset the focusedIndex on selecting any menu
        },
        {isActive: isVisible},
    );

    const onModalHide = () => {
        setFocusedIndex(-1);
    };

    useEffect(() => {
        if (menuItems.length === 0) {
            return;
        }
        setEnteredSubMenuIndexes(CONST.EMPTY_ARRAY);
        setCurrentMenuItems(menuItems);
    }, [menuItems]);

    return (
        <PopoverWithMeasuredContent
            anchorPosition={anchorPosition}
            anchorRef={anchorRef}
            anchorAlignment={anchorAlignment}
            onClose={() => {
                setCurrentMenuItems(menuItems);
                setEnteredSubMenuIndexes(CONST.EMPTY_ARRAY);
                onClose();
            }}
            isVisible={isVisible}
            onModalHide={onModalHide}
            onModalShow={onModalShow}
            animationIn={animationIn}
            animationOut={animationOut}
            animationInTiming={animationInTiming}
            disableAnimation={disableAnimation}
            fromSidebarMediumScreen={fromSidebarMediumScreen}
            withoutOverlay={withoutOverlay}
            shouldSetModalVisibility={shouldSetModalVisibility}
            shouldEnableNewFocusManagement={shouldEnableNewFocusManagement}
            restoreFocusType={restoreFocusType}
        >
            <FocusTrapForModal active={isVisible}>
                <View
                    onLayout={onLayout}
                    style={isSmallScreenWidth ? {} : styles.createMenuContainer}
                >
                    {renderHeaderText()}
                    {enteredSubMenuIndexes.length > 0 && renderBackButtonItem()}
                    {currentMenuItems.map((item, menuIndex) => (
                        <FocusableMenuItem
                            // eslint-disable-next-line react/no-array-index-key
                            key={`${item.text}_${menuIndex}`}
                            icon={item.icon}
                            iconWidth={item.iconWidth}
                            iconHeight={item.iconHeight}
                            iconFill={item.iconFill}
                            contentFit={item.contentFit}
                            title={item.text}
                            titleStyle={StyleSheet.flatten([styles.flex1, item.titleStyle])}
                            shouldCheckActionAllowedOnPress={false}
                            description={item.description}
                            numberOfLinesDescription={item.numberOfLinesDescription}
                            onPress={() => selectItem(menuIndex)}
                            focused={focusedIndex === menuIndex}
                            displayInDefaultIconColor={item.displayInDefaultIconColor}
                            shouldShowRightIcon={item.shouldShowRightIcon}
                            iconRight={item.iconRight}
                            shouldPutLeftPaddingWhenNoIcon={item.shouldPutLeftPaddingWhenNoIcon}
                            label={item.label}
                            isLabelHoverable={item.isLabelHoverable}
                            floatRightAvatars={item.floatRightAvatars}
                            floatRightAvatarSize={item.floatRightAvatarSize}
                            shouldShowSubscriptRightAvatar={item.shouldShowSubscriptRightAvatar}
                            disabled={item.disabled}
                            onFocus={() => setFocusedIndex(menuIndex)}
                            success={item.success}
                            containerStyle={item.containerStyle}
                            shouldRenderTooltip={item.shouldRenderTooltip}
                            shouldForceRenderingTooltipLeft={item.shouldForceRenderingTooltipLeft}
                            tooltipWrapperStyle={item.tooltipWrapperStyle}
                            renderTooltipContent={item.renderTooltipContent}
                            numberOfLinesTitle={item.numberOfLinesTitle}
                            interactive={item.interactive}
                        />
                    ))}
                </View>
            </FocusTrapForModal>
        </PopoverWithMeasuredContent>
    );
}

PopoverMenu.displayName = 'PopoverMenu';

export default React.memo(
    PopoverMenu,
    (prevProps, nextProps) =>
        prevProps.menuItems.length === nextProps.menuItems.length &&
        prevProps.isVisible === nextProps.isVisible &&
        lodashIsEqual(prevProps.anchorPosition, nextProps.anchorPosition) &&
        prevProps.anchorRef === nextProps.anchorRef &&
        prevProps.headerText === nextProps.headerText &&
        prevProps.fromSidebarMediumScreen === nextProps.fromSidebarMediumScreen &&
        lodashIsEqual(prevProps.anchorAlignment, nextProps.anchorAlignment) &&
        prevProps.animationIn === nextProps.animationIn &&
        prevProps.animationOut === nextProps.animationOut &&
        prevProps.animationInTiming === nextProps.animationInTiming &&
        prevProps.disableAnimation === nextProps.disableAnimation &&
        prevProps.withoutOverlay === nextProps.withoutOverlay &&
        prevProps.shouldSetModalVisibility === nextProps.shouldSetModalVisibility,
);
export type {PopoverMenuItem, PopoverMenuProps};<|MERGE_RESOLUTION|>--- conflicted
+++ resolved
@@ -1,11 +1,7 @@
 import lodashIsEqual from 'lodash/isEqual';
 import type {RefObject} from 'react';
-<<<<<<< HEAD
-import React, {useEffect, useRef, useState} from 'react';
+import React, {useEffect, useState} from 'react';
 import type {LayoutChangeEvent} from 'react-native';
-=======
-import React, {useEffect, useState} from 'react';
->>>>>>> de894796
 import {StyleSheet, View} from 'react-native';
 import type {ModalProps} from 'react-native-modal';
 import useArrowKeyFocusManager from '@hooks/useArrowKeyFocusManager';
@@ -48,13 +44,11 @@
     /** Callback method fired when the user requests to close the modal */
     onClose: () => void;
 
-<<<<<<< HEAD
     /** Optional callback passed to popover's children container */
     onLayout?: (e: LayoutChangeEvent) => void;
-=======
+
     /** Callback method fired when the modal is shown */
     onModalShow?: () => void;
->>>>>>> de894796
 
     /** State that determines whether to display the modal or not */
     isVisible: boolean;
@@ -106,11 +100,8 @@
     anchorPosition,
     anchorRef,
     onClose,
-<<<<<<< HEAD
     onLayout,
-=======
     onModalShow,
->>>>>>> de894796
     headerText,
     fromSidebarMediumScreen,
     anchorAlignment = {
