import lodashIsEqual from 'lodash/isEqual';
import type {RefObject} from 'react';
import React, {useLayoutEffect, useState} from 'react';
<<<<<<< HEAD
import type {LayoutChangeEvent} from 'react-native';
import {StyleSheet, View} from 'react-native';
=======
import {StyleSheet} from 'react-native';
import type {View} from 'react-native';
>>>>>>> 8e3821c3
import type {ModalProps} from 'react-native-modal';
import useArrowKeyFocusManager from '@hooks/useArrowKeyFocusManager';
import useKeyboardShortcut from '@hooks/useKeyboardShortcut';
import useResponsiveLayout from '@hooks/useResponsiveLayout';
import useTheme from '@hooks/useTheme';
import useThemeStyles from '@hooks/useThemeStyles';
import useWindowDimensions from '@hooks/useWindowDimensions';
import * as Browser from '@libs/Browser';
import * as Modal from '@userActions/Modal';
import CONST from '@src/CONST';
import type {AnchorPosition} from '@src/styles';
import type AnchorAlignment from '@src/types/utils/AnchorAlignment';
import FocusableMenuItem from './FocusableMenuItem';
import FocusTrapForModal from './FocusTrap/FocusTrapForModal';
import * as Expensicons from './Icon/Expensicons';
import type {MenuItemProps} from './MenuItem';
import MenuItem from './MenuItem';
import type BaseModalProps from './Modal/types';
import PopoverWithMeasuredContent from './PopoverWithMeasuredContent';
import ScrollView from './ScrollView';
import Text from './Text';

type PopoverMenuItem = MenuItemProps & {
    /** Text label */
    text: string;

    /** A callback triggered when this item is selected */
    onSelected?: () => void;

    /** Sub menu items to be rendered after a menu item is selected */
    subMenuItems?: PopoverMenuItem[];

    /** Back button text to be shown if sub menu items are opened */
    backButtonText?: string;

    /** Determines whether the menu item is disabled or not */
    disabled?: boolean;

    /** Determines whether the menu item's onSelected() function is called after the modal is hidden
     *  It is meant to be used in situations where, after clicking on the modal, another one is opened.
     */
    shouldCallAfterModalHide?: boolean;

    /** Whether to close all modals */
    shouldCloseAllModals?: boolean;
};

type PopoverModalProps = Pick<ModalProps, 'animationIn' | 'animationOut' | 'animationInTiming'>;

type PopoverMenuProps = Partial<PopoverModalProps> & {
    /** Callback method fired when the user requests to close the modal */
    onClose: () => void;

    /** Optional callback passed to popover's children container */
    onLayout?: (e: LayoutChangeEvent) => void;

    /** Callback method fired when the modal is shown */
    onModalShow?: () => void;

    /** State that determines whether to display the modal or not */
    isVisible: boolean;

    /** Callback to fire when a CreateMenu item is selected */
    onItemSelected: (selectedItem: PopoverMenuItem, index: number) => void;

    /** Menu items to be rendered on the list */
    menuItems: PopoverMenuItem[];

    /** Optional non-interactive text to display as a header for any create menu */
    headerText?: string;

    /** Whether disable the animations */
    disableAnimation?: boolean;

    /** The horizontal and vertical anchors points for the popover */
    anchorPosition: AnchorPosition;

    /** Ref of the anchor */
    anchorRef: RefObject<View | HTMLDivElement>;

    /** Where the popover should be positioned relative to the anchor points. */
    anchorAlignment?: AnchorAlignment;

    /** Whether we don't want to show overlay */
    withoutOverlay?: boolean;

    /** Should we announce the Modal visibility changes? */
    shouldSetModalVisibility?: boolean;

    /** Whether we want to show the popover on the right side of the screen */
    fromSidebarMediumScreen?: boolean;

    /**
     * Whether the modal should enable the new focus manager.
     * We are attempting to migrate to a new refocus manager, adding this property for gradual migration.
     * */
    shouldEnableNewFocusManagement?: boolean;

    /** How to re-focus after the modal is dismissed */
    restoreFocusType?: BaseModalProps['restoreFocusType'];

    /** Whether to show the selected option checkmark */
    shouldShowSelectedItemCheck?: boolean;
};

function PopoverMenu({
    menuItems,
    onItemSelected,
    isVisible,
    anchorPosition,
    anchorRef,
    onClose,
    onLayout,
    onModalShow,
    headerText,
    fromSidebarMediumScreen,
    anchorAlignment = {
        horizontal: CONST.MODAL.ANCHOR_ORIGIN_HORIZONTAL.LEFT,
        vertical: CONST.MODAL.ANCHOR_ORIGIN_VERTICAL.BOTTOM,
    },
    animationIn = 'fadeIn',
    animationOut = 'fadeOut',
    animationInTiming = CONST.ANIMATED_TRANSITION,
    disableAnimation = true,
    withoutOverlay = false,
    shouldSetModalVisibility = true,
    shouldEnableNewFocusManagement,
    restoreFocusType,
    shouldShowSelectedItemCheck = false,
}: PopoverMenuProps) {
    const styles = useThemeStyles();
    const theme = useTheme();
    // We need to use isSmallScreenWidth instead of shouldUseNarrowLayout to apply correct popover styles
    const {isSmallScreenWidth} = useResponsiveLayout();
    const [currentMenuItems, setCurrentMenuItems] = useState(menuItems);
    const currentMenuItemsFocusedIndex = currentMenuItems?.findIndex((option) => option.isSelected);
    const [enteredSubMenuIndexes, setEnteredSubMenuIndexes] = useState<readonly number[]>(CONST.EMPTY_ARRAY);
    const {windowHeight} = useWindowDimensions();

    const [focusedIndex, setFocusedIndex] = useArrowKeyFocusManager({initialFocusedIndex: currentMenuItemsFocusedIndex, maxIndex: currentMenuItems.length - 1, isActive: isVisible});

    const selectItem = (index: number) => {
        const selectedItem = currentMenuItems[index];
        if (selectedItem?.subMenuItems) {
            setCurrentMenuItems([...selectedItem.subMenuItems]);
            setEnteredSubMenuIndexes([...enteredSubMenuIndexes, index]);
            const selectedSubMenuItemIndex = selectedItem?.subMenuItems.findIndex((option) => option.isSelected);
            setFocusedIndex(selectedSubMenuItemIndex);
        } else if (selectedItem.shouldCallAfterModalHide && !Browser.isSafari()) {
            onItemSelected(selectedItem, index);
            Modal.close(
                () => {
                    selectedItem.onSelected?.();
                },
                undefined,
                selectedItem.shouldCloseAllModals,
            );
        } else {
            onItemSelected(selectedItem, index);
            selectedItem.onSelected?.();
        }
    };

    const getPreviousSubMenu = () => {
        let currentItems = menuItems;
        for (let i = 0; i < enteredSubMenuIndexes.length - 1; i++) {
            const nextItems = currentItems[enteredSubMenuIndexes[i]].subMenuItems;
            if (!nextItems) {
                return currentItems;
            }
            currentItems = nextItems;
        }
        return currentItems;
    };

    const renderBackButtonItem = () => {
        const previousMenuItems = getPreviousSubMenu();
        const previouslySelectedItem = previousMenuItems[enteredSubMenuIndexes[enteredSubMenuIndexes.length - 1]];
        const hasBackButtonText = !!previouslySelectedItem.backButtonText;

        return (
            <MenuItem
                key={previouslySelectedItem.text}
                icon={Expensicons.BackArrow}
                iconFill={theme.icon}
                style={hasBackButtonText ? styles.pv0 : undefined}
                title={hasBackButtonText ? previouslySelectedItem.backButtonText : previouslySelectedItem.text}
                titleStyle={hasBackButtonText ? styles.createMenuHeaderText : undefined}
                shouldShowBasicTitle={hasBackButtonText}
                shouldCheckActionAllowedOnPress={false}
                description={previouslySelectedItem.description}
                onPress={() => {
                    setCurrentMenuItems(previousMenuItems);
                    setFocusedIndex(-1);
                    setEnteredSubMenuIndexes((prevState) => prevState.slice(0, -1));
                }}
            />
        );
    };

    const renderHeaderText = () => {
        if (!headerText || enteredSubMenuIndexes.length !== 0) {
            return;
        }
        return <Text style={[styles.createMenuHeaderText, styles.ph5, styles.pv3]}>{headerText}</Text>;
    };

    useKeyboardShortcut(
        CONST.KEYBOARD_SHORTCUTS.ENTER,
        () => {
            if (focusedIndex === -1) {
                return;
            }
            selectItem(focusedIndex);
            setFocusedIndex(-1); // Reset the focusedIndex on selecting any menu
        },
        {isActive: isVisible},
    );

    const onModalHide = () => {
        setFocusedIndex(-1);
    };

    // When the menu items are changed, we want to reset the sub-menu to make sure
    // we are not accessing the wrong sub-menu parent or possibly undefined when rendering the back button.
    // We use useLayoutEffect so the reset happens before the repaint
    useLayoutEffect(() => {
        if (menuItems.length === 0) {
            return;
        }
        setEnteredSubMenuIndexes(CONST.EMPTY_ARRAY);
        setCurrentMenuItems(menuItems);
    }, [menuItems]);

    return (
        <PopoverWithMeasuredContent
            anchorPosition={anchorPosition}
            anchorRef={anchorRef}
            anchorAlignment={anchorAlignment}
            onClose={() => {
                setCurrentMenuItems(menuItems);
                setEnteredSubMenuIndexes(CONST.EMPTY_ARRAY);
                onClose();
            }}
            isVisible={isVisible}
            onModalHide={onModalHide}
            onModalShow={onModalShow}
            animationIn={animationIn}
            animationOut={animationOut}
            animationInTiming={animationInTiming}
            disableAnimation={disableAnimation}
            fromSidebarMediumScreen={fromSidebarMediumScreen}
            withoutOverlay={withoutOverlay}
            shouldSetModalVisibility={shouldSetModalVisibility}
            shouldEnableNewFocusManagement={shouldEnableNewFocusManagement}
            useNativeDriver
            restoreFocusType={restoreFocusType}
        >
            <FocusTrapForModal active={isVisible}>
<<<<<<< HEAD
                <View
                    onLayout={onLayout}
                    style={isSmallScreenWidth ? {} : styles.createMenuContainer}
                >
=======
                <ScrollView style={isSmallScreenWidth ? {maxHeight: windowHeight - 250} : styles.createMenuContainer}>
>>>>>>> 8e3821c3
                    {renderHeaderText()}
                    {enteredSubMenuIndexes.length > 0 && renderBackButtonItem()}
                    {currentMenuItems.map((item, menuIndex) => (
                        <FocusableMenuItem
                            // eslint-disable-next-line react/no-array-index-key
                            key={`${item.text}_${menuIndex}`}
                            icon={item.icon}
                            iconWidth={item.iconWidth}
                            iconHeight={item.iconHeight}
                            iconFill={item.iconFill}
                            contentFit={item.contentFit}
                            title={item.text}
                            shouldShowSelectedItemCheck={shouldShowSelectedItemCheck}
                            titleStyle={StyleSheet.flatten([styles.flex1, item.titleStyle])}
                            shouldCheckActionAllowedOnPress={false}
                            description={item.description}
                            numberOfLinesDescription={item.numberOfLinesDescription}
                            onPress={() => selectItem(menuIndex)}
                            focused={focusedIndex === menuIndex}
                            displayInDefaultIconColor={item.displayInDefaultIconColor}
                            shouldShowRightIcon={item.shouldShowRightIcon}
                            shouldShowRightComponent={item.shouldShowRightComponent}
                            iconRight={item.iconRight}
                            rightComponent={item.rightComponent}
                            shouldPutLeftPaddingWhenNoIcon={item.shouldPutLeftPaddingWhenNoIcon}
                            label={item.label}
                            style={{backgroundColor: item.isSelected ? theme.activeComponentBG : undefined}}
                            isLabelHoverable={item.isLabelHoverable}
                            floatRightAvatars={item.floatRightAvatars}
                            floatRightAvatarSize={item.floatRightAvatarSize}
                            shouldShowSubscriptRightAvatar={item.shouldShowSubscriptRightAvatar}
                            disabled={item.disabled}
                            onFocus={() => setFocusedIndex(menuIndex)}
                            success={item.success}
                            containerStyle={item.containerStyle}
                            shouldRenderTooltip={item.shouldRenderTooltip}
                            tooltipAnchorAlignment={item.tooltipAnchorAlignment}
                            tooltipShiftHorizontal={item.tooltipShiftHorizontal}
                            tooltipShiftVertical={item.tooltipShiftVertical}
                            tooltipWrapperStyle={item.tooltipWrapperStyle}
                            renderTooltipContent={item.renderTooltipContent}
                            numberOfLinesTitle={item.numberOfLinesTitle}
                            interactive={item.interactive}
                            isSelected={item.isSelected}
                            badgeText={item.badgeText}
                        />
                    ))}
                </ScrollView>
            </FocusTrapForModal>
        </PopoverWithMeasuredContent>
    );
}

PopoverMenu.displayName = 'PopoverMenu';

export default React.memo(
    PopoverMenu,
    (prevProps, nextProps) =>
        prevProps.menuItems.length === nextProps.menuItems.length &&
        prevProps.isVisible === nextProps.isVisible &&
        lodashIsEqual(prevProps.anchorPosition, nextProps.anchorPosition) &&
        prevProps.anchorRef === nextProps.anchorRef &&
        prevProps.headerText === nextProps.headerText &&
        prevProps.fromSidebarMediumScreen === nextProps.fromSidebarMediumScreen &&
        lodashIsEqual(prevProps.anchorAlignment, nextProps.anchorAlignment) &&
        prevProps.animationIn === nextProps.animationIn &&
        prevProps.animationOut === nextProps.animationOut &&
        prevProps.animationInTiming === nextProps.animationInTiming &&
        prevProps.disableAnimation === nextProps.disableAnimation &&
        prevProps.withoutOverlay === nextProps.withoutOverlay &&
        prevProps.shouldSetModalVisibility === nextProps.shouldSetModalVisibility,
);
export type {PopoverMenuItem, PopoverMenuProps};<|MERGE_RESOLUTION|>--- conflicted
+++ resolved
@@ -1,13 +1,9 @@
 import lodashIsEqual from 'lodash/isEqual';
 import type {RefObject} from 'react';
 import React, {useLayoutEffect, useState} from 'react';
-<<<<<<< HEAD
 import type {LayoutChangeEvent} from 'react-native';
-import {StyleSheet, View} from 'react-native';
-=======
 import {StyleSheet} from 'react-native';
 import type {View} from 'react-native';
->>>>>>> 8e3821c3
 import type {ModalProps} from 'react-native-modal';
 import useArrowKeyFocusManager from '@hooks/useArrowKeyFocusManager';
 import useKeyboardShortcut from '@hooks/useKeyboardShortcut';
@@ -267,14 +263,8 @@
             restoreFocusType={restoreFocusType}
         >
             <FocusTrapForModal active={isVisible}>
-<<<<<<< HEAD
-                <View
-                    onLayout={onLayout}
-                    style={isSmallScreenWidth ? {} : styles.createMenuContainer}
-                >
-=======
-                <ScrollView style={isSmallScreenWidth ? {maxHeight: windowHeight - 250} : styles.createMenuContainer}>
->>>>>>> 8e3821c3
+                <ScrollView onLayout={onLayout}
+                style={isSmallScreenWidth ? {maxHeight: windowHeight - 250} : styles.createMenuContainer}>
                     {renderHeaderText()}
                     {enteredSubMenuIndexes.length > 0 && renderBackButtonItem()}
                     {currentMenuItems.map((item, menuIndex) => (
