--- conflicted
+++ resolved
@@ -292,87 +292,40 @@
                 <View style={[isSmallScreenWidth ? {maxHeight: windowHeight - 250} : styles.createMenuContainer, containerStyles]}>
                     {renderHeaderText()}
                     {enteredSubMenuIndexes.length > 0 && renderBackButtonItem()}
-<<<<<<< HEAD
                     {/** eslint-disable-next-line react/jsx-props-no-spreading */}
                     <WrapComponent {...(shouldUseScrollView && {contentContainerStyle: scrollContainerStyle})}>
                         {currentMenuItems.map((item, menuIndex) => {
                             const {text, onSelected, subMenuItems, shouldCallAfterModalHide, ...menuItemProps} = item;
                             return (
-                                <FocusableMenuItem
+                                <OfflineWithFeedback
                                     // eslint-disable-next-line react/no-array-index-key
                                     key={`${item.text}_${menuIndex}`}
-                                    title={text}
-                                    onPress={() => selectItem(menuIndex)}
-                                    focused={focusedIndex === menuIndex}
-                                    shouldShowSelectedItemCheck={shouldShowSelectedItemCheck}
-                                    shouldCheckActionAllowedOnPress={false}
-                                    onFocus={() => {
-                                        if (!shouldUpdateFocusedIndex) {
-                                            return;
-                                        }
-                                        setFocusedIndex(menuIndex);
-                                    }}
-                                    style={{backgroundColor: item.isSelected ? theme.activeComponentBG : undefined}}
-                                    titleStyle={StyleSheet.flatten([styles.flex1, item.titleStyle])}
-                                    // eslint-disable-next-line react/jsx-props-no-spreading
-                                    {...menuItemProps}
-                                />
+                                    pendingAction={item.pendingAction}
+                                >
+                                    <FocusableMenuItem
+                                        // eslint-disable-next-line react/no-array-index-key
+                                        key={`${item.text}_${menuIndex}`}
+                                        title={text}
+                                        onPress={() => selectItem(menuIndex)}
+                                        focused={focusedIndex === menuIndex}
+                                        shouldShowSelectedItemCheck={shouldShowSelectedItemCheck}
+                                        shouldCheckActionAllowedOnPress={false}
+                                        onFocus={() => {
+                                            if (!shouldUpdateFocusedIndex) {
+                                                return;
+                                            }
+                                            setFocusedIndex(menuIndex);
+                                        }}
+                                        style={{backgroundColor: item.isSelected ? theme.activeComponentBG : undefined}}
+                                        titleStyle={StyleSheet.flatten([styles.flex1, item.titleStyle])}
+                                        // eslint-disable-next-line react/jsx-props-no-spreading
+                                        {...menuItemProps}
+                                    />
+                                </OfflineWithFeedback>
                             );
                         })}
                     </WrapComponent>
                 </View>
-=======
-                    {currentMenuItems.map((item, menuIndex) => (
-                        <OfflineWithFeedback
-                            // eslint-disable-next-line react/no-array-index-key
-                            key={`${item.text}_${menuIndex}`}
-                            pendingAction={item.pendingAction}
-                        >
-                            <FocusableMenuItem
-                                icon={item.icon}
-                                iconWidth={item.iconWidth}
-                                iconHeight={item.iconHeight}
-                                iconFill={item.iconFill}
-                                contentFit={item.contentFit}
-                                title={item.text}
-                                shouldShowSelectedItemCheck={shouldShowSelectedItemCheck}
-                                titleStyle={StyleSheet.flatten([styles.flex1, item.titleStyle])}
-                                shouldCheckActionAllowedOnPress={false}
-                                description={item.description}
-                                numberOfLinesDescription={item.numberOfLinesDescription}
-                                onPress={() => selectItem(menuIndex)}
-                                focused={focusedIndex === menuIndex}
-                                displayInDefaultIconColor={item.displayInDefaultIconColor}
-                                shouldShowRightIcon={item.shouldShowRightIcon}
-                                shouldShowRightComponent={item.shouldShowRightComponent}
-                                iconRight={item.iconRight}
-                                rightComponent={item.rightComponent}
-                                shouldPutLeftPaddingWhenNoIcon={item.shouldPutLeftPaddingWhenNoIcon}
-                                label={item.label}
-                                style={{backgroundColor: item.isSelected ? theme.activeComponentBG : undefined}}
-                                isLabelHoverable={item.isLabelHoverable}
-                                floatRightAvatars={item.floatRightAvatars}
-                                floatRightAvatarSize={item.floatRightAvatarSize}
-                                shouldShowSubscriptRightAvatar={item.shouldShowSubscriptRightAvatar}
-                                disabled={item.disabled}
-                                onFocus={() => setFocusedIndex(menuIndex)}
-                                success={item.success}
-                                containerStyle={item.containerStyle}
-                                shouldRenderTooltip={item.shouldRenderTooltip}
-                                tooltipAnchorAlignment={item.tooltipAnchorAlignment}
-                                tooltipShiftHorizontal={item.tooltipShiftHorizontal}
-                                tooltipShiftVertical={item.tooltipShiftVertical}
-                                tooltipWrapperStyle={item.tooltipWrapperStyle}
-                                renderTooltipContent={item.renderTooltipContent}
-                                numberOfLinesTitle={item.numberOfLinesTitle}
-                                interactive={item.interactive}
-                                isSelected={item.isSelected}
-                                badgeText={item.badgeText}
-                            />
-                        </OfflineWithFeedback>
-                    ))}
-                </ScrollView>
->>>>>>> 4c768583
             </FocusTrapForModal>
         </PopoverWithMeasuredContent>
     );
