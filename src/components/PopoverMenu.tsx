--- conflicted
+++ resolved
@@ -312,11 +312,7 @@
                         }
                         setFocusedIndex(menuIndex);
                     }}
-<<<<<<< HEAD
-                    wrapperStyle={[
-                        StyleUtils.getItemBackgroundColorStyle(!!item.isSelected, focusedIndex === menuIndex, item.disabled ?? false, theme.activeComponentBG, theme.hoverComponentBG),
-                    ]}
-=======
+
                     wrapperStyle={StyleUtils.getItemBackgroundColorStyle(
                         !!item.isSelected,
                         focusedIndex === menuIndex,
@@ -324,7 +320,7 @@
                         theme.activeComponentBG,
                         theme.hoverComponentBG,
                     )}
->>>>>>> 66cbac1f
+
                     shouldRemoveHoverBackground={item.isSelected}
                     titleStyle={StyleSheet.flatten([styles.flex1, item.titleStyle])}
                     // Spread other props dynamically
