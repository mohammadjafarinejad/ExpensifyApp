import lodashIsEqual from 'lodash/isEqual';
import type {RefObject} from 'react';
import React, {useEffect, useState} from 'react';
import {StyleSheet, View} from 'react-native';
import type {ModalProps} from 'react-native-modal';
import useArrowKeyFocusManager from '@hooks/useArrowKeyFocusManager';
import useKeyboardShortcut from '@hooks/useKeyboardShortcut';
import useResponsiveLayout from '@hooks/useResponsiveLayout';
import useTheme from '@hooks/useTheme';
import useThemeStyles from '@hooks/useThemeStyles';
import CONST from '@src/CONST';
import type {AnchorPosition} from '@src/styles';
import type AnchorAlignment from '@src/types/utils/AnchorAlignment';
import FocusableMenuItem from './FocusableMenuItem';
import FocusTrapForModal from './FocusTrap/FocusTrapForModal';
import * as Expensicons from './Icon/Expensicons';
import type {MenuItemProps} from './MenuItem';
import MenuItem from './MenuItem';
import type BaseModalProps from './Modal/types';
import PopoverWithMeasuredContent from './PopoverWithMeasuredContent';
import Text from './Text';

type PopoverMenuItem = MenuItemProps & {
    /** Text label */
    text: string;

    /** A callback triggered when this item is selected */
    onSelected?: () => void;

    /** Sub menu items to be rendered after a menu item is selected */
    subMenuItems?: PopoverMenuItem[];

    /** Back button text to be shown if sub menu items are opened */
    backButtonText?: string;

    /** Determines whether the menu item is disabled or not */
    disabled?: boolean;
};

type PopoverModalProps = Pick<ModalProps, 'animationIn' | 'animationOut' | 'animationInTiming'>;

type PopoverMenuProps = Partial<PopoverModalProps> & {
    /** Callback method fired when the user requests to close the modal */
    onClose: () => void;

    /** Callback method fired when the modal is shown */
    onModalShow?: () => void;

    /** State that determines whether to display the modal or not */
    isVisible: boolean;

    /** Callback to fire when a CreateMenu item is selected */
    onItemSelected: (selectedItem: PopoverMenuItem, index: number) => void;

    /** Menu items to be rendered on the list */
    menuItems: PopoverMenuItem[];

    /** Optional non-interactive text to display as a header for any create menu */
    headerText?: string;

    /** Whether disable the animations */
    disableAnimation?: boolean;

    /** The horizontal and vertical anchors points for the popover */
    anchorPosition: AnchorPosition;

    /** Ref of the anchor */
    anchorRef: RefObject<View | HTMLDivElement>;

    /** Where the popover should be positioned relative to the anchor points. */
    anchorAlignment?: AnchorAlignment;

    /** Whether we don't want to show overlay */
    withoutOverlay?: boolean;

    /** Should we announce the Modal visibility changes? */
    shouldSetModalVisibility?: boolean;

    /** Whether we want to show the popover on the right side of the screen */
    fromSidebarMediumScreen?: boolean;

    /**
     * Whether the modal should enable the new focus manager.
     * We are attempting to migrate to a new refocus manager, adding this property for gradual migration.
     * */
    shouldEnableNewFocusManagement?: boolean;

    /** How to re-focus after the modal is dismissed */
    restoreFocusType?: BaseModalProps['restoreFocusType'];
};

function PopoverMenu({
    menuItems,
    onItemSelected,
    isVisible,
    anchorPosition,
    anchorRef,
    onClose,
    onModalShow,
    headerText,
    fromSidebarMediumScreen,
    anchorAlignment = {
        horizontal: CONST.MODAL.ANCHOR_ORIGIN_HORIZONTAL.LEFT,
        vertical: CONST.MODAL.ANCHOR_ORIGIN_VERTICAL.BOTTOM,
    },
    animationIn = 'fadeIn',
    animationOut = 'fadeOut',
    animationInTiming = CONST.ANIMATED_TRANSITION,
    disableAnimation = true,
    withoutOverlay = false,
    shouldSetModalVisibility = true,
    shouldEnableNewFocusManagement,
    restoreFocusType,
}: PopoverMenuProps) {
    const styles = useThemeStyles();
    const theme = useTheme();
    const {isSmallScreenWidth} = useResponsiveLayout();
    const [currentMenuItems, setCurrentMenuItems] = useState(menuItems);
    const currentMenuItemsFocusedIndex = currentMenuItems?.findIndex((option) => option.isSelected);
    const [enteredSubMenuIndexes, setEnteredSubMenuIndexes] = useState<readonly number[]>(CONST.EMPTY_ARRAY);

    const [focusedIndex, setFocusedIndex] = useArrowKeyFocusManager({initialFocusedIndex: currentMenuItemsFocusedIndex, maxIndex: currentMenuItems.length - 1, isActive: isVisible});

    const selectItem = (index: number) => {
        const selectedItem = currentMenuItems[index];
        if (selectedItem?.subMenuItems) {
            setCurrentMenuItems([...selectedItem.subMenuItems]);
            setEnteredSubMenuIndexes([...enteredSubMenuIndexes, index]);
            const selectedSubMenuItemIndex = selectedItem?.subMenuItems.findIndex((option) => option.isSelected);
            setFocusedIndex(selectedSubMenuItemIndex);
        } else {
            onItemSelected(selectedItem, index);
            selectedItem.onSelected?.();
        }
    };

    const getPreviousSubMenu = () => {
        let currentItems = menuItems;
        for (let i = 0; i < enteredSubMenuIndexes.length - 1; i++) {
            const nextItems = currentItems[enteredSubMenuIndexes[i]].subMenuItems;
            if (!nextItems) {
                return currentItems;
            }
            currentItems = nextItems;
        }
        return currentItems;
    };

    const renderBackButtonItem = () => {
        const previousMenuItems = getPreviousSubMenu();
        const previouslySelectedItem = previousMenuItems[enteredSubMenuIndexes[enteredSubMenuIndexes.length - 1]];
        const hasBackButtonText = !!previouslySelectedItem.backButtonText;

        return (
            <MenuItem
                key={previouslySelectedItem.text}
                icon={Expensicons.BackArrow}
                iconFill={theme.icon}
                style={hasBackButtonText ? styles.pv0 : undefined}
                title={hasBackButtonText ? previouslySelectedItem.backButtonText : previouslySelectedItem.text}
                titleStyle={hasBackButtonText ? styles.createMenuHeaderText : undefined}
                shouldShowBasicTitle={hasBackButtonText}
                shouldCheckActionAllowedOnPress={false}
                description={previouslySelectedItem.description}
                onPress={() => {
                    setCurrentMenuItems(previousMenuItems);
                    setFocusedIndex(-1);
                    setEnteredSubMenuIndexes((prevState) => prevState.slice(0, -1));
                }}
            />
        );
    };

    const renderHeaderText = () => {
        if (!headerText || enteredSubMenuIndexes.length !== 0) {
            return;
        }
        return <Text style={[styles.createMenuHeaderText, styles.ph5, styles.pv3]}>{headerText}</Text>;
    };

    useKeyboardShortcut(
        CONST.KEYBOARD_SHORTCUTS.ENTER,
        () => {
            if (focusedIndex === -1) {
                return;
            }
            selectItem(focusedIndex);
            setFocusedIndex(-1); // Reset the focusedIndex on selecting any menu
        },
        {isActive: isVisible},
    );

    const onModalHide = () => {
        setFocusedIndex(-1);
    };

    useEffect(() => {
        if (menuItems.length === 0) {
            return;
        }
        setEnteredSubMenuIndexes(CONST.EMPTY_ARRAY);
        setCurrentMenuItems(menuItems);
    }, [menuItems]);

    return (
        <PopoverWithMeasuredContent
            anchorPosition={anchorPosition}
            anchorRef={anchorRef}
            anchorAlignment={anchorAlignment}
            onClose={() => {
                setCurrentMenuItems(menuItems);
                setEnteredSubMenuIndexes(CONST.EMPTY_ARRAY);
                onClose();
            }}
            isVisible={isVisible}
            onModalHide={onModalHide}
            onModalShow={onModalShow}
            animationIn={animationIn}
            animationOut={animationOut}
            animationInTiming={animationInTiming}
            disableAnimation={disableAnimation}
            fromSidebarMediumScreen={fromSidebarMediumScreen}
            withoutOverlay={withoutOverlay}
            shouldSetModalVisibility={shouldSetModalVisibility}
            shouldEnableNewFocusManagement={shouldEnableNewFocusManagement}
<<<<<<< HEAD
            useNativeDriver
=======
            restoreFocusType={restoreFocusType}
>>>>>>> ef3f1783
        >
            <FocusTrapForModal active={isVisible}>
                <View style={isSmallScreenWidth ? {} : styles.createMenuContainer}>
                    {renderHeaderText()}
                    {enteredSubMenuIndexes.length > 0 && renderBackButtonItem()}
                    {currentMenuItems.map((item, menuIndex) => (
                        <FocusableMenuItem
                            // eslint-disable-next-line react/no-array-index-key
                            key={`${item.text}_${menuIndex}`}
                            icon={item.icon}
                            iconWidth={item.iconWidth}
                            iconHeight={item.iconHeight}
                            iconFill={item.iconFill}
                            contentFit={item.contentFit}
                            title={item.text}
                            titleStyle={StyleSheet.flatten([styles.flex1, item.titleStyle])}
                            shouldCheckActionAllowedOnPress={false}
                            description={item.description}
                            numberOfLinesDescription={item.numberOfLinesDescription}
                            onPress={() => selectItem(menuIndex)}
                            focused={focusedIndex === menuIndex}
                            displayInDefaultIconColor={item.displayInDefaultIconColor}
                            shouldShowRightIcon={item.shouldShowRightIcon}
                            iconRight={item.iconRight}
                            shouldPutLeftPaddingWhenNoIcon={item.shouldPutLeftPaddingWhenNoIcon}
                            label={item.label}
                            isLabelHoverable={item.isLabelHoverable}
                            floatRightAvatars={item.floatRightAvatars}
                            floatRightAvatarSize={item.floatRightAvatarSize}
                            shouldShowSubscriptRightAvatar={item.shouldShowSubscriptRightAvatar}
                            disabled={item.disabled}
                            onFocus={() => setFocusedIndex(menuIndex)}
                            success={item.success}
                            containerStyle={item.containerStyle}
                            shouldRenderTooltip={item.shouldRenderTooltip}
                            tooltipAnchorAlignment={item.tooltipAnchorAlignment}
                            tooltipShiftHorizontal={item.tooltipShiftHorizontal}
                            tooltipShiftVertical={item.tooltipShiftVertical}
                            tooltipWrapperStyle={item.tooltipWrapperStyle}
                            renderTooltipContent={item.renderTooltipContent}
                            numberOfLinesTitle={item.numberOfLinesTitle}
                            interactive={item.interactive}
                        />
                    ))}
                </View>
            </FocusTrapForModal>
        </PopoverWithMeasuredContent>
    );
}

PopoverMenu.displayName = 'PopoverMenu';

export default React.memo(
    PopoverMenu,
    (prevProps, nextProps) =>
        prevProps.menuItems.length === nextProps.menuItems.length &&
        prevProps.isVisible === nextProps.isVisible &&
        lodashIsEqual(prevProps.anchorPosition, nextProps.anchorPosition) &&
        prevProps.anchorRef === nextProps.anchorRef &&
        prevProps.headerText === nextProps.headerText &&
        prevProps.fromSidebarMediumScreen === nextProps.fromSidebarMediumScreen &&
        lodashIsEqual(prevProps.anchorAlignment, nextProps.anchorAlignment) &&
        prevProps.animationIn === nextProps.animationIn &&
        prevProps.animationOut === nextProps.animationOut &&
        prevProps.animationInTiming === nextProps.animationInTiming &&
        prevProps.disableAnimation === nextProps.disableAnimation &&
        prevProps.withoutOverlay === nextProps.withoutOverlay &&
        prevProps.shouldSetModalVisibility === nextProps.shouldSetModalVisibility,
);
export type {PopoverMenuItem, PopoverMenuProps};<|MERGE_RESOLUTION|>--- conflicted
+++ resolved
@@ -223,11 +223,8 @@
             withoutOverlay={withoutOverlay}
             shouldSetModalVisibility={shouldSetModalVisibility}
             shouldEnableNewFocusManagement={shouldEnableNewFocusManagement}
-<<<<<<< HEAD
             useNativeDriver
-=======
             restoreFocusType={restoreFocusType}
->>>>>>> ef3f1783
         >
             <FocusTrapForModal active={isVisible}>
                 <View style={isSmallScreenWidth ? {} : styles.createMenuContainer}>
