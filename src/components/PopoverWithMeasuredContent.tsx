import isEqual from 'lodash/isEqual';
import React, {useMemo, useState} from 'react';
import type {LayoutChangeEvent} from 'react-native';
import {View} from 'react-native';
import usePrevious from '@hooks/usePrevious';
import useThemeStyles from '@hooks/useThemeStyles';
import useWindowDimensions from '@hooks/useWindowDimensions';
import ComposerFocusManager from '@libs/ComposerFocusManager';
import PopoverWithMeasuredContentUtils from '@libs/PopoverWithMeasuredContentUtils';
import CONST from '@src/CONST';
import type {AnchorDimensions, AnchorPosition} from '@src/styles';
import Popover from './Popover';
import type PopoverProps from './Popover/types';

type PopoverWithMeasuredContentProps = Omit<PopoverProps, 'anchorPosition'> & {
    /** The horizontal and vertical anchors points for the popover */
    anchorPosition: AnchorPosition;

    /** The dimension of anchor component */
    anchorDimensions?: AnchorDimensions;

    /** Whether we should change the vertical position if the popover's position is overflow */
    shoudSwitchPositionIfOverflow?: boolean;

    /** Whether handle navigation back when modal show. */
    shouldHandleNavigationBack?: boolean;

    /** Whether we should should use top side for the anchor positioning */
    shouldMeasureAnchorPositionFromTop?: boolean;
};

/**
 * This is a convenient wrapper around the regular Popover component that allows us to use a more sophisticated
 * positioning schema responsively (without having to provide a static width and height for the popover content).
 * This way, we can shift the position of popover so that the content is anchored where we want it relative to the
 * anchor position.
 */

function PopoverWithMeasuredContent({
    popoverDimensions = {
        height: 0,
        width: 0,
    },
    anchorPosition,
    isVisible,
    anchorAlignment = {
        horizontal: CONST.MODAL.ANCHOR_ORIGIN_HORIZONTAL.LEFT,
        vertical: CONST.MODAL.ANCHOR_ORIGIN_VERTICAL.BOTTOM,
    },
    children,
    withoutOverlay = false,
    fullscreen = true,
    shouldCloseOnOutsideClick = false,
    shouldSetModalVisibility = true,
    statusBarTranslucent = true,
    navigationBarTranslucent = true,
    avoidKeyboard = false,
    hideModalContentWhileAnimating = false,
    anchorDimensions = {
        height: 0,
        width: 0,
    },
    shoudSwitchPositionIfOverflow = false,
    shouldHandleNavigationBack = false,
    shouldEnableNewFocusManagement,
<<<<<<< HEAD
    shouldMeasureAnchorPositionFromTop = false,
=======
    shouldUseNewModal = false,
>>>>>>> 97552e68
    ...props
}: PopoverWithMeasuredContentProps) {
    const styles = useThemeStyles();
    const {windowWidth, windowHeight} = useWindowDimensions();
    const [popoverWidth, setPopoverWidth] = useState(popoverDimensions.width);
    const [popoverHeight, setPopoverHeight] = useState(popoverDimensions.height);
    const [isContentMeasured, setIsContentMeasured] = useState(popoverWidth > 0 && popoverHeight > 0);
    const prevIsVisible = usePrevious(isVisible);

    const modalId = useMemo(() => ComposerFocusManager.getId(), []);

    if (!prevIsVisible && isVisible && shouldEnableNewFocusManagement) {
        ComposerFocusManager.saveFocusState(modalId);
    }

    /**
     * Measure the size of the popover's content.
     */
    const measurePopover = ({nativeEvent}: LayoutChangeEvent) => {
        setPopoverWidth(nativeEvent.layout.width);
        setPopoverHeight(nativeEvent.layout.height);
        setIsContentMeasured(true);
    };

    const adjustedAnchorPosition = useMemo(() => {
        let horizontalConstraint;
        switch (anchorAlignment.horizontal) {
            case CONST.MODAL.ANCHOR_ORIGIN_HORIZONTAL.RIGHT:
                horizontalConstraint = {left: anchorPosition.horizontal - popoverWidth};
                break;
            case CONST.MODAL.ANCHOR_ORIGIN_HORIZONTAL.CENTER:
                horizontalConstraint = {
                    left: Math.floor(anchorPosition.horizontal - popoverWidth / 2),
                };
                break;
            case CONST.MODAL.ANCHOR_ORIGIN_HORIZONTAL.LEFT:
            default:
                horizontalConstraint = {left: anchorPosition.horizontal};
        }

        let verticalConstraint;
        switch (anchorAlignment.vertical) {
            case CONST.MODAL.ANCHOR_ORIGIN_VERTICAL.BOTTOM:
                verticalConstraint = {top: anchorPosition.vertical - popoverHeight};
                break;
            case CONST.MODAL.ANCHOR_ORIGIN_VERTICAL.CENTER:
                verticalConstraint = {
                    top: Math.floor(anchorPosition.vertical - popoverHeight / 2),
                };
                break;
            case CONST.MODAL.ANCHOR_ORIGIN_VERTICAL.TOP:
            default:
                verticalConstraint = {top: anchorPosition.vertical};
        }
        return {
            ...horizontalConstraint,
            ...verticalConstraint,
        };
    }, [anchorPosition, anchorAlignment, popoverWidth, popoverHeight]);

    const horizontalShift = PopoverWithMeasuredContentUtils.computeHorizontalShift(adjustedAnchorPosition.left, popoverWidth, windowWidth);
    const verticalShift = PopoverWithMeasuredContentUtils.computeVerticalShift(
        adjustedAnchorPosition.top,
        popoverHeight,
        windowHeight,
        anchorDimensions.height,
        shoudSwitchPositionIfOverflow,
    );
    const shiftedAnchorPosition = {
        left: adjustedAnchorPosition.left + horizontalShift,
        ...(shouldMeasureAnchorPositionFromTop ? {top: adjustedAnchorPosition.top + verticalShift} : {bottom: windowHeight - (adjustedAnchorPosition.top + popoverHeight) - verticalShift}),
    };

    return isContentMeasured ? (
        <Popover
            shouldHandleNavigationBack={shouldHandleNavigationBack}
            popoverDimensions={{height: popoverHeight, width: popoverWidth}}
            anchorAlignment={anchorAlignment}
            isVisible={isVisible}
            withoutOverlay={withoutOverlay}
            fullscreen={fullscreen}
            shouldCloseOnOutsideClick={shouldCloseOnOutsideClick}
            shouldSetModalVisibility={shouldSetModalVisibility}
            statusBarTranslucent={statusBarTranslucent}
            navigationBarTranslucent={navigationBarTranslucent}
            avoidKeyboard={avoidKeyboard}
            hideModalContentWhileAnimating={hideModalContentWhileAnimating}
            modalId={modalId}
            shouldEnableNewFocusManagement={shouldEnableNewFocusManagement}
            // eslint-disable-next-line react/jsx-props-no-spreading
            {...props}
            anchorPosition={shiftedAnchorPosition}
            shouldUseNewModal={shouldUseNewModal}
        >
            <View onLayout={measurePopover}>{children}</View>
        </Popover>
    ) : (
        /*
      This is an invisible view used to measure the size of the popover,
      before it ever needs to be displayed.
      We do this because we need to know its dimensions in order to correctly animate the popover,
      but we can't measure its dimensions without first rendering it.
  */
        <View
            style={styles.invisiblePopover}
            onLayout={measurePopover}
        >
            {children}
        </View>
    );
}
PopoverWithMeasuredContent.displayName = 'PopoverWithMeasuredContent';

export default React.memo(PopoverWithMeasuredContent, (prevProps, nextProps) => {
    if (prevProps.isVisible === nextProps.isVisible && nextProps.isVisible === false) {
        return true;
    }
    return isEqual(prevProps, nextProps);
});

export type {PopoverWithMeasuredContentProps};<|MERGE_RESOLUTION|>--- conflicted
+++ resolved
@@ -63,11 +63,8 @@
     shoudSwitchPositionIfOverflow = false,
     shouldHandleNavigationBack = false,
     shouldEnableNewFocusManagement,
-<<<<<<< HEAD
     shouldMeasureAnchorPositionFromTop = false,
-=======
     shouldUseNewModal = false,
->>>>>>> 97552e68
     ...props
 }: PopoverWithMeasuredContentProps) {
     const styles = useThemeStyles();
