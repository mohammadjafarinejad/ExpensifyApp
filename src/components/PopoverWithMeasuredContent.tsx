import isEqual from 'lodash/isEqual';
import React, {useMemo, useState} from 'react';
import type {LayoutChangeEvent} from 'react-native';
import {View} from 'react-native';
import usePrevious from '@hooks/usePrevious';
import useThemeStyles from '@hooks/useThemeStyles';
import useWindowDimensions from '@hooks/useWindowDimensions';
import ComposerFocusManager from '@libs/ComposerFocusManager';
import PopoverWithMeasuredContentUtils from '@libs/PopoverWithMeasuredContentUtils';
import CONST from '@src/CONST';
import type {AnchorDimensions, AnchorPosition} from '@src/styles';
import type {PopoverAnchorPosition} from './Modal/types';
import Popover from './Popover';
import type PopoverProps from './Popover/types';

type PopoverWithMeasuredContentProps = Omit<PopoverProps, 'anchorPosition'> & {
    /** The horizontal and vertical anchors points for the popover */
    anchorPosition: AnchorPosition;

    /** The dimension of anchor component */
    anchorDimensions?: AnchorDimensions;

    /** Whether we should change the vertical position if the popover's position is overflow */
    shoudSwitchPositionIfOverflow?: boolean;

    /** Whether handle navigation back when modal show. */
    shouldHandleNavigationBack?: boolean;

    /** Whether we should should use top side for the anchor positioning */
    shouldMeasureAnchorPositionFromTop?: boolean;
};

/**
 * This is a convenient wrapper around the regular Popover component that allows us to use a more sophisticated
 * positioning schema responsively (without having to provide a static width and height for the popover content).
 * This way, we can shift the position of popover so that the content is anchored where we want it relative to the
 * anchor position.
 */

function PopoverWithMeasuredContent({
    popoverDimensions = {
        height: 0,
        width: 0,
    },
    anchorPosition,
    isVisible,
    anchorAlignment = {
        horizontal: CONST.MODAL.ANCHOR_ORIGIN_HORIZONTAL.LEFT,
        vertical: CONST.MODAL.ANCHOR_ORIGIN_VERTICAL.BOTTOM,
    },
    children,
    withoutOverlay = false,
    fullscreen = true,
    shouldCloseOnOutsideClick = false,
    shouldSetModalVisibility = true,
    statusBarTranslucent = true,
    navigationBarTranslucent = true,
    avoidKeyboard = false,
    hideModalContentWhileAnimating = false,
    anchorDimensions = {
        height: 0,
        width: 0,
    },
    shoudSwitchPositionIfOverflow = false,
    shouldHandleNavigationBack = false,
    shouldEnableNewFocusManagement,
    shouldMeasureAnchorPositionFromTop = false,
    shouldUseNewModal = false,
    ...props
}: PopoverWithMeasuredContentProps) {
    const styles = useThemeStyles();
    const {windowWidth, windowHeight} = useWindowDimensions();
    const [popoverWidth, setPopoverWidth] = useState(popoverDimensions.width);
    const [popoverHeight, setPopoverHeight] = useState(popoverDimensions.height);
    const [isContentMeasured, setIsContentMeasured] = useState(popoverWidth > 0 && popoverHeight > 0);
    const prevIsVisible = usePrevious(isVisible);

    const modalId = useMemo(() => ComposerFocusManager.getId(), []);

    if (!prevIsVisible && isVisible && shouldEnableNewFocusManagement) {
        ComposerFocusManager.saveFocusState(modalId);
    }

    if (!prevIsVisible && isVisible && isContentMeasured) {
        setIsContentMeasured(false);
    }

    /**
     * Measure the size of the popover's content.
     */
    const measurePopover = ({nativeEvent}: LayoutChangeEvent) => {
        setPopoverWidth(nativeEvent.layout.width);
        setPopoverHeight(nativeEvent.layout.height);
        setIsContentMeasured(true);
    };

    const adjustedAnchorPosition = useMemo(() => {
        let horizontalConstraint;
        switch (anchorAlignment.horizontal) {
            case CONST.MODAL.ANCHOR_ORIGIN_HORIZONTAL.RIGHT:
                horizontalConstraint = {left: anchorPosition.horizontal - popoverWidth};
                break;
            case CONST.MODAL.ANCHOR_ORIGIN_HORIZONTAL.CENTER:
                horizontalConstraint = {
                    left: Math.floor(anchorPosition.horizontal - popoverWidth / 2),
                };
                break;
            case CONST.MODAL.ANCHOR_ORIGIN_HORIZONTAL.LEFT:
            default:
                horizontalConstraint = {left: anchorPosition.horizontal};
        }

        let verticalConstraint;
        switch (anchorAlignment.vertical) {
            case CONST.MODAL.ANCHOR_ORIGIN_VERTICAL.BOTTOM:
                verticalConstraint = {top: anchorPosition.vertical - popoverHeight};
                break;
            case CONST.MODAL.ANCHOR_ORIGIN_VERTICAL.CENTER:
                verticalConstraint = {
                    top: Math.floor(anchorPosition.vertical - popoverHeight / 2),
                };
                break;
            case CONST.MODAL.ANCHOR_ORIGIN_VERTICAL.TOP:
            default:
                verticalConstraint = {top: anchorPosition.vertical};
        }
        return {
            ...horizontalConstraint,
            ...verticalConstraint,
        };
    }, [anchorPosition, anchorAlignment, popoverWidth, popoverHeight]);

    const horizontalShift = PopoverWithMeasuredContentUtils.computeHorizontalShift(adjustedAnchorPosition.left, popoverWidth, windowWidth);
    const verticalShift = PopoverWithMeasuredContentUtils.computeVerticalShift(
        adjustedAnchorPosition.top,
        popoverHeight,
        windowHeight,
        anchorDimensions.height,
        shoudSwitchPositionIfOverflow,
    );
    const shiftedAnchorPosition: PopoverAnchorPosition = {
        left: adjustedAnchorPosition.left + horizontalShift,
<<<<<<< HEAD
        ...(shouldMeasureAnchorPositionFromTop ? {top: adjustedAnchorPosition.top + verticalShift} : {bottom: windowHeight - (adjustedAnchorPosition.top + popoverHeight) - verticalShift}),
=======
>>>>>>> a099aa11
    };

    if (anchorAlignment.vertical === CONST.MODAL.ANCHOR_ORIGIN_VERTICAL.TOP) {
        shiftedAnchorPosition.top = adjustedAnchorPosition.top;
    }

    if (anchorAlignment.vertical === CONST.MODAL.ANCHOR_ORIGIN_VERTICAL.BOTTOM) {
        shiftedAnchorPosition.bottom = windowHeight - (adjustedAnchorPosition.top + popoverHeight) - verticalShift;
    }

    return isContentMeasured ? (
        <Popover
            shouldHandleNavigationBack={shouldHandleNavigationBack}
            popoverDimensions={{height: popoverHeight, width: popoverWidth}}
            anchorAlignment={anchorAlignment}
            isVisible={isVisible}
            withoutOverlay={withoutOverlay}
            fullscreen={fullscreen}
            shouldCloseOnOutsideClick={shouldCloseOnOutsideClick}
            shouldSetModalVisibility={shouldSetModalVisibility}
            statusBarTranslucent={statusBarTranslucent}
            navigationBarTranslucent={navigationBarTranslucent}
            avoidKeyboard={avoidKeyboard}
            hideModalContentWhileAnimating={hideModalContentWhileAnimating}
            modalId={modalId}
            shouldEnableNewFocusManagement={shouldEnableNewFocusManagement}
            // eslint-disable-next-line react/jsx-props-no-spreading
            {...props}
            anchorPosition={shiftedAnchorPosition}
            shouldUseNewModal={shouldUseNewModal}
        >
            <View onLayout={measurePopover}>{children}</View>
        </Popover>
    ) : (
        /*
      This is an invisible view used to measure the size of the popover,
      before it ever needs to be displayed.
      We do this because we need to know its dimensions in order to correctly animate the popover,
      but we can't measure its dimensions without first rendering it.
  */
        <View
            style={styles.invisiblePopover}
            onLayout={measurePopover}
        >
            {children}
        </View>
    );
}
PopoverWithMeasuredContent.displayName = 'PopoverWithMeasuredContent';

export default React.memo(PopoverWithMeasuredContent, (prevProps, nextProps) => {
    if (prevProps.isVisible === nextProps.isVisible && nextProps.isVisible === false) {
        return true;
    }
    return isEqual(prevProps, nextProps);
});

export type {PopoverWithMeasuredContentProps};<|MERGE_RESOLUTION|>--- conflicted
+++ resolved
@@ -140,10 +140,8 @@
     );
     const shiftedAnchorPosition: PopoverAnchorPosition = {
         left: adjustedAnchorPosition.left + horizontalShift,
-<<<<<<< HEAD
-        ...(shouldMeasureAnchorPositionFromTop ? {top: adjustedAnchorPosition.top + verticalShift} : {bottom: windowHeight - (adjustedAnchorPosition.top + popoverHeight) - verticalShift}),
-=======
->>>>>>> a099aa11
+        // ...(shouldMeasureAnchorPositionFromTop ? {top: adjustedAnchorPosition.top + verticalShift} : {bottom: windowHeight - (adjustedAnchorPosition.top + popoverHeight) - verticalShift}), // TODO:
+        ...(shouldMeasureAnchorPositionFromTop ? {top: adjustedAnchorPosition.top + verticalShift} : {}),
     };
 
     if (anchorAlignment.vertical === CONST.MODAL.ANCHOR_ORIGIN_VERTICAL.TOP) {
