<<<<<<< HEAD
import {circularDeepEqual} from 'fast-equals';
import React, {useMemo, useState} from 'react';
=======
import isEqual from 'lodash/isEqual';
import React, {useContext, useMemo, useState} from 'react';
>>>>>>> 5e91bd1e
import type {LayoutChangeEvent} from 'react-native';
import {View} from 'react-native';
import usePrevious from '@hooks/usePrevious';
import useThemeStyles from '@hooks/useThemeStyles';
import useWindowDimensions from '@hooks/useWindowDimensions';
import ComposerFocusManager from '@libs/ComposerFocusManager';
import PopoverWithMeasuredContentUtils from '@libs/PopoverWithMeasuredContentUtils';
import CONST from '@src/CONST';
import type {AnchorDimensions, AnchorPosition} from '@src/styles';
import * as ActionSheetAwareScrollView from './ActionSheetAwareScrollView';
import type {PopoverAnchorPosition} from './Modal/types';
import Popover from './Popover';
import type PopoverProps from './Popover/types';

type PopoverWithMeasuredContentProps = Omit<PopoverProps, 'anchorPosition'> & {
    /** The horizontal and vertical anchors points for the popover */
    anchorPosition: AnchorPosition;

    /** The dimension of anchor component */
    anchorDimensions?: AnchorDimensions;

    /** Whether we should change the vertical position if the popover's position is overflow */
    shouldSwitchPositionIfOverflow?: boolean;

    /** Whether handle navigation back when modal show. */
    shouldHandleNavigationBack?: boolean;

    /** Whether we should should use top side for the anchor positioning */
    shouldMeasureAnchorPositionFromTop?: boolean;
};

/**
 * This is a convenient wrapper around the regular Popover component that allows us to use a more sophisticated
 * positioning schema responsively (without having to provide a static width and height for the popover content).
 * This way, we can shift the position of popover so that the content is anchored where we want it relative to the
 * anchor position.
 */

function PopoverWithMeasuredContent({
    popoverDimensions = {
        height: 0,
        width: 0,
    },
    anchorPosition,
    isVisible,
    anchorAlignment = {
        horizontal: CONST.MODAL.ANCHOR_ORIGIN_HORIZONTAL.LEFT,
        vertical: CONST.MODAL.ANCHOR_ORIGIN_VERTICAL.BOTTOM,
    },
    children,
    withoutOverlay = false,
    fullscreen = true,
    shouldCloseOnOutsideClick = false,
    shouldSetModalVisibility = true,
    statusBarTranslucent = true,
    navigationBarTranslucent = true,
    avoidKeyboard = false,
    hideModalContentWhileAnimating = false,
    anchorDimensions = {
        height: 0,
        width: 0,
    },
    shouldSwitchPositionIfOverflow = false,
    shouldHandleNavigationBack = false,
    shouldEnableNewFocusManagement,
    shouldMeasureAnchorPositionFromTop = false,
    ...props
}: PopoverWithMeasuredContentProps) {
    const actionSheetAwareScrollViewContext = useContext(ActionSheetAwareScrollView.ActionSheetAwareScrollViewContext);
    const styles = useThemeStyles();
    const {windowWidth, windowHeight} = useWindowDimensions();
    const [popoverWidth, setPopoverWidth] = useState(popoverDimensions.width);
    const [popoverHeight, setPopoverHeight] = useState(popoverDimensions.height);
    const [isContentMeasured, setIsContentMeasured] = useState(popoverWidth > 0 && popoverHeight > 0);
    const prevIsVisible = usePrevious(isVisible);

    const modalId = useMemo(() => ComposerFocusManager.getId(), []);

    if (!prevIsVisible && isVisible && shouldEnableNewFocusManagement) {
        ComposerFocusManager.saveFocusState(modalId);
    }

    if (!prevIsVisible && isVisible && isContentMeasured) {
        setIsContentMeasured(false);
    }

    /**
     * Measure the size of the popover's content.
     */
    const measurePopover = ({nativeEvent}: LayoutChangeEvent) => {
        const {width, height} = nativeEvent.layout;
        setPopoverWidth(width);
        setPopoverHeight(height);
        setIsContentMeasured(true);

        // it handles the case when `measurePopover` is called with values like: 192, 192.00003051757812, 192
        // if we update it, then animation in `ActionSheetAwareScrollView` may be re-running
        // and we'll see out-of-sync and junky animation
        if (actionSheetAwareScrollViewContext.currentActionSheetState.get().current.payload?.popoverHeight !== Math.floor(height) && height !== 0) {
            actionSheetAwareScrollViewContext.transitionActionSheetState({
                type: ActionSheetAwareScrollView.Actions.MEASURE_POPOVER,
                payload: {
                    popoverHeight: Math.floor(height),
                },
            });
        }
    };

    const adjustedAnchorPosition = useMemo(() => {
        let horizontalConstraint;
        switch (anchorAlignment.horizontal) {
            case CONST.MODAL.ANCHOR_ORIGIN_HORIZONTAL.RIGHT:
                horizontalConstraint = {left: anchorPosition.horizontal - popoverWidth};
                break;
            case CONST.MODAL.ANCHOR_ORIGIN_HORIZONTAL.CENTER:
                horizontalConstraint = {
                    left: Math.floor(anchorPosition.horizontal - popoverWidth / 2),
                };
                break;
            case CONST.MODAL.ANCHOR_ORIGIN_HORIZONTAL.LEFT:
            default:
                horizontalConstraint = {left: anchorPosition.horizontal};
        }

        let verticalConstraint;
        switch (anchorAlignment.vertical) {
            case CONST.MODAL.ANCHOR_ORIGIN_VERTICAL.BOTTOM:
                verticalConstraint = {top: anchorPosition.vertical - popoverHeight};
                break;
            case CONST.MODAL.ANCHOR_ORIGIN_VERTICAL.CENTER:
                verticalConstraint = {
                    top: Math.floor(anchorPosition.vertical - popoverHeight / 2),
                };
                break;
            case CONST.MODAL.ANCHOR_ORIGIN_VERTICAL.TOP:
            default:
                verticalConstraint = {top: anchorPosition.vertical};
        }
        return {
            ...horizontalConstraint,
            ...verticalConstraint,
        };
    }, [anchorPosition, anchorAlignment, popoverWidth, popoverHeight]);

    const horizontalShift = PopoverWithMeasuredContentUtils.computeHorizontalShift(adjustedAnchorPosition.left, popoverWidth, windowWidth);
    const verticalShift = PopoverWithMeasuredContentUtils.computeVerticalShift(
        adjustedAnchorPosition.top,
        popoverHeight,
        windowHeight,
        anchorDimensions.height,
        shouldSwitchPositionIfOverflow,
    );
    const shiftedAnchorPosition: PopoverAnchorPosition = {
        left: adjustedAnchorPosition.left + horizontalShift,
        ...(shouldMeasureAnchorPositionFromTop ? {top: adjustedAnchorPosition.top + verticalShift} : {}),
    };

    if (anchorAlignment.vertical === CONST.MODAL.ANCHOR_ORIGIN_VERTICAL.TOP) {
        const top = adjustedAnchorPosition.top + verticalShift;
        const maxTop = windowHeight - popoverHeight - verticalShift;
        shiftedAnchorPosition.top = Math.min(Math.max(verticalShift, top), maxTop);
    }

    if (anchorAlignment.vertical === CONST.MODAL.ANCHOR_ORIGIN_VERTICAL.BOTTOM) {
        shiftedAnchorPosition.bottom = windowHeight - (adjustedAnchorPosition.top + popoverHeight) - verticalShift;
    }

    return isContentMeasured ? (
        <Popover
            shouldHandleNavigationBack={shouldHandleNavigationBack}
            popoverDimensions={{height: popoverHeight, width: popoverWidth}}
            anchorAlignment={anchorAlignment}
            isVisible={isVisible}
            withoutOverlay={withoutOverlay}
            fullscreen={fullscreen}
            shouldCloseOnOutsideClick={shouldCloseOnOutsideClick}
            shouldSetModalVisibility={shouldSetModalVisibility}
            statusBarTranslucent={statusBarTranslucent}
            navigationBarTranslucent={navigationBarTranslucent}
            avoidKeyboard={avoidKeyboard}
            hideModalContentWhileAnimating={hideModalContentWhileAnimating}
            modalId={modalId}
            shouldEnableNewFocusManagement={shouldEnableNewFocusManagement}
            // eslint-disable-next-line react/jsx-props-no-spreading
            {...props}
            anchorPosition={shiftedAnchorPosition}
        >
            <View onLayout={measurePopover}>{children}</View>
        </Popover>
    ) : (
        /*
      This is an invisible view used to measure the size of the popover,
      before it ever needs to be displayed.
      We do this because we need to know its dimensions in order to correctly animate the popover,
      but we can't measure its dimensions without first rendering it.
  */
        <View
            style={styles.invisiblePopover}
            onLayout={measurePopover}
        >
            {children}
        </View>
    );
}
PopoverWithMeasuredContent.displayName = 'PopoverWithMeasuredContent';

export default React.memo(PopoverWithMeasuredContent, (prevProps, nextProps) => {
    if (prevProps.isVisible === nextProps.isVisible && nextProps.isVisible === false) {
        return true;
    }
    return circularDeepEqual(prevProps, nextProps);
});

export type {PopoverWithMeasuredContentProps};<|MERGE_RESOLUTION|>--- conflicted
+++ resolved
@@ -1,10 +1,5 @@
-<<<<<<< HEAD
 import {circularDeepEqual} from 'fast-equals';
-import React, {useMemo, useState} from 'react';
-=======
-import isEqual from 'lodash/isEqual';
 import React, {useContext, useMemo, useState} from 'react';
->>>>>>> 5e91bd1e
 import type {LayoutChangeEvent} from 'react-native';
 import {View} from 'react-native';
 import usePrevious from '@hooks/usePrevious';
