<<<<<<< HEAD
import {RefObject} from 'react';
import {View} from 'react-native';
import BaseModalProps from '@components/Modal/types';
import ChildrenProps from '@src/types/utils/ChildrenProps';
=======
import type {View} from 'react-native';
import type BaseModalProps from '@components/Modal/types';
import type ChildrenProps from '@src/types/utils/ChildrenProps';
>>>>>>> d4c3e639

type PopoverWithoutOverlayProps = ChildrenProps &
    Omit<BaseModalProps, 'type' | 'popoverAnchorPosition'> & {
        /** The anchor position of the popover */
        anchorPosition?: {
            top?: number;
            right?: number;
            bottom?: number;
            left?: number;
        };

        /** The anchor ref of the popover */
        anchorRef: RefObject<View | HTMLDivElement>;

        /** A react-native-animatable animation timing for the modal display animation */
        animationInTiming?: number;

        /** Whether disable the animations */
        disableAnimation?: boolean;

        /** The ref of the popover */
        withoutOverlayRef: RefObject<View | HTMLDivElement>;
    };

export default PopoverWithoutOverlayProps;<|MERGE_RESOLUTION|>--- conflicted
+++ resolved
@@ -1,13 +1,7 @@
-<<<<<<< HEAD
-import {RefObject} from 'react';
-import {View} from 'react-native';
-import BaseModalProps from '@components/Modal/types';
-import ChildrenProps from '@src/types/utils/ChildrenProps';
-=======
+import type {RefObject} from 'react';
 import type {View} from 'react-native';
 import type BaseModalProps from '@components/Modal/types';
 import type ChildrenProps from '@src/types/utils/ChildrenProps';
->>>>>>> d4c3e639
 
 type PopoverWithoutOverlayProps = ChildrenProps &
     Omit<BaseModalProps, 'type' | 'popoverAnchorPosition'> & {
