--- conflicted
+++ resolved
@@ -2,18 +2,11 @@
 import type {OnyxEntry} from 'react-native-onyx';
 import useLocalize from '@hooks/useLocalize';
 import useOnyx from '@hooks/useOnyx';
-<<<<<<< HEAD
 import usePolicy from '@hooks/usePolicy';
-=======
->>>>>>> b567b3a6
 import useResponsiveLayout from '@hooks/useResponsiveLayout';
 import {approveMoneyRequest, payMoneyRequest} from '@userActions/IOU';
 import CONST from '@src/CONST';
 import ONYXKEYS from '@src/ONYXKEYS';
-<<<<<<< HEAD
-import ROUTES from '@src/ROUTES';
-=======
->>>>>>> b567b3a6
 import type * as OnyxTypes from '@src/types/onyx';
 import type {PaymentMethodType} from '@src/types/onyx/OriginalMessage';
 import type DeepValueOf from '@src/types/utils/DeepValueOf';
@@ -70,12 +63,9 @@
     // We need to use isSmallScreenWidth instead of shouldUseNarrowLayout to apply the correct modal type
     // eslint-disable-next-line rulesdir/prefer-shouldUseNarrowLayout-instead-of-isSmallScreenWidth
     const {isSmallScreenWidth} = useResponsiveLayout();
-<<<<<<< HEAD
     const [activePolicyID] = useOnyx(ONYXKEYS.NVP_ACTIVE_POLICY_ID, {canBeMissing: true});
     const activePolicy = usePolicy(activePolicyID);
-=======
     const [introSelected] = useOnyx(ONYXKEYS.NVP_INTRO_SELECTED, {canBeMissing: true});
->>>>>>> b567b3a6
 
     const onSubmit = (full: boolean) => {
         if (isApprove) {
@@ -87,11 +77,7 @@
             if (startAnimation) {
                 startAnimation();
             }
-<<<<<<< HEAD
-            payMoneyRequest(paymentType, chatReport, moneyRequestReport, undefined, full, activePolicy);
-=======
-            payMoneyRequest(paymentType, chatReport, moneyRequestReport, introSelected, undefined, full);
->>>>>>> b567b3a6
+            payMoneyRequest(paymentType, chatReport, moneyRequestReport, introSelected, undefined, full, activePolicy);
         }
         onClose();
     };
