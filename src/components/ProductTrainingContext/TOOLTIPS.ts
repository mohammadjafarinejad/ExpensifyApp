--- conflicted
+++ resolved
@@ -12,12 +12,7 @@
     SCAN_TEST_TOOLTIP,
     SCAN_TEST_TOOLTIP_MANAGER,
     SCAN_TEST_CONFIRMATION,
-<<<<<<< HEAD
     OUTSTANDING_FILTER,
-    SETTINGS_TAB,
-=======
-    OUTSANDING_FILTER,
->>>>>>> 051e86d4
     WORKSPACES_SETTINGS,
     GBR_RBR_CHAT,
     ACCOUNT_SWITCHER,
