import type {ValueOf} from 'type-fest';
import {dismissProductTraining} from '@libs/actions/Welcome';
import CONST from '@src/CONST';
import type {TranslationPaths} from '@src/languages/types';

const {
    CONCEIRGE_LHN_GBR,
    RENAME_SAVED_SEARCH,
    WORKSAPCE_CHAT_CREATE,
    QUICK_ACTION_BUTTON,
    SEARCH_FILTER_BUTTON_TOOLTIP,
    BOTTOM_NAV_INBOX_TOOLTIP,
    LHN_WORKSPACE_CHAT_TOOLTIP,
    GLOBAL_CREATE_TOOLTIP,
    SCAN_TEST_TOOLTIP,
} = CONST.PRODUCT_TRAINING_TOOLTIP_NAMES;

type ProductTrainingTooltipName = ValueOf<typeof CONST.PRODUCT_TRAINING_TOOLTIP_NAMES>;

type ShouldShowConditionProps = {
    shouldUseNarrowLayout?: boolean;
};

type TooltipData = {
    content: Array<{text: TranslationPaths; isBold: boolean}>;
    onHideTooltip: () => void;
    name: ProductTrainingTooltipName;
    priority: number;
    shouldShow: (props: ShouldShowConditionProps) => boolean;
    shouldRenderActionButtons?: boolean;
};

const TOOLTIPS: Record<ProductTrainingTooltipName, TooltipData> = {
    [CONCEIRGE_LHN_GBR]: {
        content: [
            {text: 'productTrainingTooltip.conciergeLHNGBR.part1', isBold: false},
            {text: 'productTrainingTooltip.conciergeLHNGBR.part2', isBold: true},
        ],
        onHideTooltip: () => dismissProductTraining(CONCEIRGE_LHN_GBR),
        name: CONCEIRGE_LHN_GBR,
        priority: 1300,
        shouldShow: ({shouldUseNarrowLayout}) => !!shouldUseNarrowLayout,
    },
    [RENAME_SAVED_SEARCH]: {
        content: [
            {text: 'productTrainingTooltip.saveSearchTooltip.part1', isBold: true},
            {text: 'productTrainingTooltip.saveSearchTooltip.part2', isBold: false},
        ],
        onHideTooltip: () => dismissProductTraining(RENAME_SAVED_SEARCH),
        name: RENAME_SAVED_SEARCH,
        priority: 1250,
        shouldShow: ({shouldUseNarrowLayout}) => !shouldUseNarrowLayout,
    },
    [GLOBAL_CREATE_TOOLTIP]: {
        content: [
            {text: 'productTrainingTooltip.globalCreateTooltip.part1', isBold: true},
            {text: 'productTrainingTooltip.globalCreateTooltip.part2', isBold: false},
            {text: 'productTrainingTooltip.globalCreateTooltip.part3', isBold: false},
        ],
        onHideTooltip: () => dismissProductTraining(GLOBAL_CREATE_TOOLTIP),
        name: GLOBAL_CREATE_TOOLTIP,
        priority: 1200,
        shouldShow: () => true,
    },
    [QUICK_ACTION_BUTTON]: {
        content: [
            {text: 'productTrainingTooltip.quickActionButton.part1', isBold: true},
            {text: 'productTrainingTooltip.quickActionButton.part2', isBold: false},
        ],
        onHideTooltip: () => dismissProductTraining(QUICK_ACTION_BUTTON),
        name: QUICK_ACTION_BUTTON,
        priority: 1150,
        shouldShow: () => true,
    },
    [WORKSAPCE_CHAT_CREATE]: {
        content: [
            {text: 'productTrainingTooltip.workspaceChatCreate.part1', isBold: false},
            {text: 'productTrainingTooltip.workspaceChatCreate.part2', isBold: true},
            {text: 'productTrainingTooltip.workspaceChatCreate.part3', isBold: false},
        ],
        onHideTooltip: () => dismissProductTraining(WORKSAPCE_CHAT_CREATE),
        name: WORKSAPCE_CHAT_CREATE,
        priority: 1100,
        shouldShow: () => true,
    },
    [SEARCH_FILTER_BUTTON_TOOLTIP]: {
        content: [
            {text: 'productTrainingTooltip.searchFilterButtonTooltip.part1', isBold: true},
            {text: 'productTrainingTooltip.searchFilterButtonTooltip.part2', isBold: false},
        ],
        onHideTooltip: () => dismissProductTraining(SEARCH_FILTER_BUTTON_TOOLTIP),
        name: SEARCH_FILTER_BUTTON_TOOLTIP,
        priority: 1000,
        shouldShow: () => true,
    },
    [BOTTOM_NAV_INBOX_TOOLTIP]: {
        content: [
            {text: 'productTrainingTooltip.bottomNavInboxTooltip.part1', isBold: true},
            {text: 'productTrainingTooltip.bottomNavInboxTooltip.part2', isBold: false},
            {text: 'productTrainingTooltip.bottomNavInboxTooltip.part3', isBold: false},
        ],
        onHideTooltip: () => dismissProductTraining(BOTTOM_NAV_INBOX_TOOLTIP),
        name: BOTTOM_NAV_INBOX_TOOLTIP,
        priority: 900,
        shouldShow: () => true,
    },
    [LHN_WORKSPACE_CHAT_TOOLTIP]: {
        content: [
            {text: 'productTrainingTooltip.workspaceChatTooltip.part1', isBold: true},
            {text: 'productTrainingTooltip.workspaceChatTooltip.part2', isBold: false},
            {text: 'productTrainingTooltip.workspaceChatTooltip.part3', isBold: false},
        ],
        onHideTooltip: () => dismissProductTraining(LHN_WORKSPACE_CHAT_TOOLTIP),
        name: LHN_WORKSPACE_CHAT_TOOLTIP,
        priority: 800,
        shouldShow: () => true,
    },
    [SCAN_TEST_TOOLTIP]: {
        content: [
            {text: 'productTrainingTooltip.scanTestTooltip.part1', isBold: false},
            {text: 'productTrainingTooltip.scanTestTooltip.part2', isBold: true},
            // {text: 'productTrainingTooltip.scanTestTooltip.part3', isBold: false},
            // {text: 'productTrainingTooltip.scanTestTooltip.part4', isBold: true},
            // {text: 'productTrainingTooltip.scanTestTooltip.part5', isBold: false},
            // {text: 'productTrainingTooltip.scanTestTooltip.part6', isBold: false},
            // {text: 'productTrainingTooltip.scanTestTooltip.part7', isBold: true},
            // {text: 'productTrainingTooltip.scanTestTooltip.part8', isBold: false},
        ],
        onHideTooltip: () => dismissProductTraining(SCAN_TEST_TOOLTIP),
        name: SCAN_TEST_TOOLTIP,
        priority: 900,
<<<<<<< HEAD
        shouldShow: () => true,
=======
        shouldShow: () => false,
        shouldRenderActionButtons: true,
>>>>>>> 5b052372
    },
};

export default TOOLTIPS;
export type {ProductTrainingTooltipName};<|MERGE_RESOLUTION|>--- conflicted
+++ resolved
@@ -129,12 +129,8 @@
         onHideTooltip: () => dismissProductTraining(SCAN_TEST_TOOLTIP),
         name: SCAN_TEST_TOOLTIP,
         priority: 900,
-<<<<<<< HEAD
         shouldShow: () => true,
-=======
-        shouldShow: () => false,
         shouldRenderActionButtons: true,
->>>>>>> 5b052372
     },
 };
 
