--- conflicted
+++ resolved
@@ -139,11 +139,7 @@
         onHideTooltip: () => dismissProductTraining(SCAN_TEST_TOOLTIP),
         name: SCAN_TEST_TOOLTIP,
         priority: 900,
-<<<<<<< HEAD
-        shouldShow: ({isUserInPaidPolicy}) => !isUserInPaidPolicy,
-=======
-        shouldShow: ({hasBeenAddedToNudgeMigration}) => !hasBeenAddedToNudgeMigration,
->>>>>>> b8ef627f
+        shouldShow: ({isUserInPaidPolicy, hasBeenAddedToNudgeMigration}) => !isUserInPaidPolicy && !hasBeenAddedToNudgeMigration,
         shouldRenderActionButtons: true,
     },
     [SCAN_TEST_TOOLTIP_MANAGER]: {
