--- conflicted
+++ resolved
@@ -12,11 +12,8 @@
     SCAN_TEST_TOOLTIP,
     SCAN_TEST_TOOLTIP_MANAGER,
     SCAN_TEST_CONFIRMATION,
-<<<<<<< HEAD
+    EXPENSE_REPORTS_FILTER,
     SCAN_TEST_DRIVE_CONFIRMATION,
-=======
-    EXPENSE_REPORTS_FILTER,
->>>>>>> 2e8a936b
 } = CONST.PRODUCT_TRAINING_TOOLTIP_NAMES;
 
 type ProductTrainingTooltipName = ValueOf<typeof CONST.PRODUCT_TRAINING_TOOLTIP_NAMES>;
