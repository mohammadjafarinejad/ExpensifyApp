--- conflicted
+++ resolved
@@ -164,17 +164,6 @@
         priority: 1100,
         shouldShow: () => true,
     },
-<<<<<<< HEAD
-    [SCAN_TEST_DRIVE_CONFIRMATION]: {
-        content: [
-            {text: 'productTrainingTooltip.scanTestDriveTooltip.part1', isBold: false},
-            {text: 'productTrainingTooltip.scanTestDriveTooltip.part2', isBold: true},
-        ],
-        onHideTooltip: (isDismissedUsingCloseButton = false) => dismissProductTraining(SCAN_TEST_DRIVE_CONFIRMATION, isDismissedUsingCloseButton),
-        name: SCAN_TEST_DRIVE_CONFIRMATION,
-        priority: 1200,
-        shouldShow: () => true,
-=======
     [OUTSANDING_FILTER]: {
         content: [
             {text: 'productTrainingTooltip.outstandingFilter.part1', isBold: false},
@@ -204,7 +193,16 @@
         name: WORKSPACES_SETTINGS,
         priority: 1550,
         shouldShow: ({isUserPolicyAdmin}) => isUserPolicyAdmin,
->>>>>>> 2c2af0ae
+    },
+    [SCAN_TEST_DRIVE_CONFIRMATION]: {
+        content: [
+            {text: 'productTrainingTooltip.scanTestDriveTooltip.part1', isBold: false},
+            {text: 'productTrainingTooltip.scanTestDriveTooltip.part2', isBold: true},
+        ],
+        onHideTooltip: (isDismissedUsingCloseButton = false) => dismissProductTraining(SCAN_TEST_DRIVE_CONFIRMATION, isDismissedUsingCloseButton),
+        name: SCAN_TEST_DRIVE_CONFIRMATION,
+        priority: 1200,
+        shouldShow: () => true,
     },
 };
 
