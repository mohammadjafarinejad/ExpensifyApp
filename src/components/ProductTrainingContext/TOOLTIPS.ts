--- conflicted
+++ resolved
@@ -172,17 +172,6 @@
         priority: 1925,
         shouldShow: ({isUserPolicyAdmin}) => isUserPolicyAdmin,
     },
-<<<<<<< HEAD
-    [WORKSPACES_SETTINGS]: {
-        content: [
-            {text: 'productTrainingTooltip.workspacesSettings.part1', isBold: false},
-            {text: 'productTrainingTooltip.workspacesSettings.part2', isBold: true},
-        ],
-        onHideTooltip: () => dismissProductTraining(WORKSPACES_SETTINGS),
-        name: WORKSPACES_SETTINGS,
-        priority: 1550,
-        shouldShow: ({isUserPolicyAdmin}) => isUserPolicyAdmin,
-    },
     [SCAN_TEST_DRIVE_CONFIRMATION]: {
         content: [
             {text: 'productTrainingTooltip.scanTestDriveTooltip.part1', isBold: false},
@@ -193,8 +182,6 @@
         priority: 1200,
         shouldShow: () => true,
     },
-=======
->>>>>>> c4dfb1c4
 };
 
 export default TOOLTIPS;
