import type {ValueOf} from 'type-fest';
import {dismissProductTraining} from '@libs/actions/Welcome';
import CONST from '@src/CONST';
import type {TranslationPaths} from '@src/languages/types';

const {
    CONCIERGE_LHN_GBR,
    RENAME_SAVED_SEARCH,
    BOTTOM_NAV_INBOX_TOOLTIP,
    LHN_WORKSPACE_CHAT_TOOLTIP,
    GLOBAL_CREATE_TOOLTIP,
    SCAN_TEST_TOOLTIP,
    SCAN_TEST_TOOLTIP_MANAGER,
    SCAN_TEST_CONFIRMATION,
<<<<<<< HEAD
    OUTSANDING_FILTER,
    SETTINGS_TAB,
    WORKSPACES_SETTINGS,
=======
    EXPENSE_REPORTS_FILTER,
>>>>>>> 6fdd77d7
} = CONST.PRODUCT_TRAINING_TOOLTIP_NAMES;

type ProductTrainingTooltipName = ValueOf<typeof CONST.PRODUCT_TRAINING_TOOLTIP_NAMES>;

type ShouldShowConditionProps = {
    shouldUseNarrowLayout: boolean;
    isUserPolicyAdmin: boolean;
<<<<<<< HEAD
=======
    hasBeenAddedToNudgeMigration: boolean;
>>>>>>> 6fdd77d7
};

type TooltipData = {
    content: Array<{text: TranslationPaths; isBold: boolean}>;
    onHideTooltip: (isDismissedUsingCloseButton?: boolean) => void;
    name: ProductTrainingTooltipName;
    priority: number;
    shouldShow: (props: ShouldShowConditionProps) => boolean;
    shouldRenderActionButtons?: boolean;
};

const TOOLTIPS: Record<ProductTrainingTooltipName, TooltipData> = {
    [CONCIERGE_LHN_GBR]: {
        content: [
            {text: 'productTrainingTooltip.conciergeLHNGbr.part1', isBold: false},
            {text: 'productTrainingTooltip.conciergeLHNGbr.part2', isBold: true},
        ],
        onHideTooltip: (isDismissedUsingCloseButton = false) => dismissProductTraining(CONCIERGE_LHN_GBR, isDismissedUsingCloseButton),
        name: CONCIERGE_LHN_GBR,
        priority: 1300,
        // TODO: CONCIERGE_LHN_GBR tooltip will be replaced by a tooltip in the #admins room
        // https://github.com/Expensify/App/issues/57045#issuecomment-2701455668
        shouldShow: () => false,
    },
    [RENAME_SAVED_SEARCH]: {
        content: [
            {text: 'productTrainingTooltip.saveSearchTooltip.part1', isBold: true},
            {text: 'productTrainingTooltip.saveSearchTooltip.part2', isBold: false},
        ],
        onHideTooltip: (isDismissedUsingCloseButton = false) => dismissProductTraining(RENAME_SAVED_SEARCH, isDismissedUsingCloseButton),
        name: RENAME_SAVED_SEARCH,
        priority: 1250,
        shouldShow: ({shouldUseNarrowLayout}) => !shouldUseNarrowLayout,
    },
    [GLOBAL_CREATE_TOOLTIP]: {
        content: [
            {text: 'productTrainingTooltip.globalCreateTooltip.part1', isBold: true},
            {text: 'productTrainingTooltip.globalCreateTooltip.part2', isBold: false},
            {text: 'productTrainingTooltip.globalCreateTooltip.part3', isBold: false},
        ],
        onHideTooltip: (isDismissedUsingCloseButton = false) => dismissProductTraining(GLOBAL_CREATE_TOOLTIP, isDismissedUsingCloseButton),
        name: GLOBAL_CREATE_TOOLTIP,
        priority: 1200,
        shouldShow: () => true,
    },
    [BOTTOM_NAV_INBOX_TOOLTIP]: {
        content: [
            {text: 'productTrainingTooltip.bottomNavInboxTooltip.part1', isBold: false},
            {text: 'productTrainingTooltip.bottomNavInboxTooltip.part2', isBold: true},
            {text: 'productTrainingTooltip.bottomNavInboxTooltip.part3', isBold: false},
            {text: 'productTrainingTooltip.bottomNavInboxTooltip.part4', isBold: true},
        ],
        onHideTooltip: (isDismissedUsingCloseButton = false) => dismissProductTraining(BOTTOM_NAV_INBOX_TOOLTIP, isDismissedUsingCloseButton),
        name: BOTTOM_NAV_INBOX_TOOLTIP,
        priority: 1700,
        shouldShow: ({hasBeenAddedToNudgeMigration}) => hasBeenAddedToNudgeMigration,
    },
    [LHN_WORKSPACE_CHAT_TOOLTIP]: {
        content: [
            {text: 'productTrainingTooltip.workspaceChatTooltip.part1', isBold: true},
            {text: 'productTrainingTooltip.workspaceChatTooltip.part2', isBold: false},
            {text: 'productTrainingTooltip.workspaceChatTooltip.part3', isBold: false},
        ],
        onHideTooltip: (isDismissedUsingCloseButton = false) => dismissProductTraining(LHN_WORKSPACE_CHAT_TOOLTIP, isDismissedUsingCloseButton),
        name: LHN_WORKSPACE_CHAT_TOOLTIP,
        priority: 800,
        shouldShow: () => true,
    },
    [EXPENSE_REPORTS_FILTER]: {
        content: [
            {text: 'productTrainingTooltip.expenseReportsFilter.part1', isBold: false},
            {text: 'productTrainingTooltip.expenseReportsFilter.part2', isBold: true},
            {text: 'productTrainingTooltip.expenseReportsFilter.part3', isBold: false},
        ],
        onHideTooltip: () => dismissProductTraining(EXPENSE_REPORTS_FILTER),
        name: EXPENSE_REPORTS_FILTER,
        priority: 2000,
        shouldShow: ({shouldUseNarrowLayout, isUserPolicyAdmin, hasBeenAddedToNudgeMigration}: ShouldShowConditionProps) =>
            !shouldUseNarrowLayout && isUserPolicyAdmin && hasBeenAddedToNudgeMigration,
    },
    [SCAN_TEST_TOOLTIP]: {
        content: [
            {text: 'productTrainingTooltip.scanTestTooltip.part1', isBold: false},
            {text: 'productTrainingTooltip.scanTestTooltip.part2', isBold: true},
        ],
        onHideTooltip: () => dismissProductTraining(SCAN_TEST_TOOLTIP),
        name: SCAN_TEST_TOOLTIP,
        priority: 900,
        shouldShow: () => true,
        shouldRenderActionButtons: true,
    },
    [SCAN_TEST_TOOLTIP_MANAGER]: {
        content: [
            {text: 'productTrainingTooltip.scanTestTooltip.part3', isBold: false},
            {text: 'productTrainingTooltip.scanTestTooltip.part4', isBold: true},
            {text: 'productTrainingTooltip.scanTestTooltip.part5', isBold: false},
        ],
        onHideTooltip: (isDismissedUsingCloseButton = false) => dismissProductTraining(SCAN_TEST_TOOLTIP_MANAGER, isDismissedUsingCloseButton),
        name: SCAN_TEST_TOOLTIP_MANAGER,
        priority: 1000,
        shouldShow: () => true,
    },
    [SCAN_TEST_CONFIRMATION]: {
        content: [
            {text: 'productTrainingTooltip.scanTestTooltip.part6', isBold: false},
            {text: 'productTrainingTooltip.scanTestTooltip.part7', isBold: true},
            {text: 'productTrainingTooltip.scanTestTooltip.part8', isBold: false},
        ],
        onHideTooltip: (isDismissedUsingCloseButton = false) => dismissProductTraining(SCAN_TEST_CONFIRMATION, isDismissedUsingCloseButton),
        name: SCAN_TEST_CONFIRMATION,
        priority: 1100,
        shouldShow: () => true,
    },
    [OUTSANDING_FILTER]: {
        content: [
            {text: 'productTrainingTooltip.outstandingFilter.part1', isBold: false},
            {text: 'productTrainingTooltip.outstandingFilter.part2', isBold: true},
        ],
        onHideTooltip: () => dismissProductTraining(OUTSANDING_FILTER),
        name: OUTSANDING_FILTER,
        priority: 1925,
        shouldShow: ({isUserPolicyAdmin}) => isUserPolicyAdmin,
    },
    [SETTINGS_TAB]: {
        content: [
            {text: 'productTrainingTooltip.settingsTab.part1', isBold: false},
            {text: 'productTrainingTooltip.settingsTab.part2', isBold: true},
        ],
        onHideTooltip: () => dismissProductTraining(SETTINGS_TAB),
        name: SETTINGS_TAB,
        priority: 1750,
        shouldShow: ({isUserPolicyAdmin}) => isUserPolicyAdmin,
    },
    [WORKSPACES_SETTINGS]: {
        content: [
            {text: 'productTrainingTooltip.workspacesSettings.part1', isBold: false},
            {text: 'productTrainingTooltip.workspacesSettings.part2', isBold: true},
        ],
        onHideTooltip: () => dismissProductTraining(WORKSPACES_SETTINGS),
        name: WORKSPACES_SETTINGS,
        priority: 1550,
        shouldShow: ({isUserPolicyAdmin}) => isUserPolicyAdmin,
    },
};

export default TOOLTIPS;
export type {ProductTrainingTooltipName};<|MERGE_RESOLUTION|>--- conflicted
+++ resolved
@@ -12,13 +12,10 @@
     SCAN_TEST_TOOLTIP,
     SCAN_TEST_TOOLTIP_MANAGER,
     SCAN_TEST_CONFIRMATION,
-<<<<<<< HEAD
     OUTSANDING_FILTER,
     SETTINGS_TAB,
     WORKSPACES_SETTINGS,
-=======
     EXPENSE_REPORTS_FILTER,
->>>>>>> 6fdd77d7
 } = CONST.PRODUCT_TRAINING_TOOLTIP_NAMES;
 
 type ProductTrainingTooltipName = ValueOf<typeof CONST.PRODUCT_TRAINING_TOOLTIP_NAMES>;
@@ -26,10 +23,7 @@
 type ShouldShowConditionProps = {
     shouldUseNarrowLayout: boolean;
     isUserPolicyAdmin: boolean;
-<<<<<<< HEAD
-=======
     hasBeenAddedToNudgeMigration: boolean;
->>>>>>> 6fdd77d7
 };
 
 type TooltipData = {
