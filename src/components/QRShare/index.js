import React, {Component} from 'react';
import {View} from 'react-native';
import _ from 'underscore';
import ExpensifyWordmark from '@assets/images/expensify-wordmark.svg';
import ImageSVG from '@components/ImageSVG';
import QRCode from '@components/QRCode';
import Text from '@components/Text';
import withLocalize, {withLocalizePropTypes} from '@components/withLocalize';
import withTheme, {withThemePropTypes} from '@components/withTheme';
import withThemeStyles, {withThemeStylesPropTypes} from '@components/withThemeStyles';
import withWindowDimensions, {windowDimensionsPropTypes} from '@components/withWindowDimensions';
import compose from '@libs/compose';
import variables from '@styles/variables';
import {qrShareDefaultProps, qrSharePropTypes} from './propTypes';

const propTypes = {
    ...qrSharePropTypes,
    ...windowDimensionsPropTypes,
    ...withLocalizePropTypes,
    ...withThemeStylesPropTypes,
    ...withThemePropTypes,
};

class QRShare extends Component {
    constructor(props) {
        super(props);

        this.state = {
            qrCodeSize: 1,
        };

        this.onLayout = this.onLayout.bind(this);
        this.getSvg = this.getSvg.bind(this);
    }

    onLayout(event) {
        const containerWidth = event.nativeEvent.layout.width - variables.qrShareHorizontalPadding * 2 || 0;

        this.setState({
            qrCodeSize: Math.max(1, containerWidth),
        });
    }

    getSvg() {
        return this.svg;
    }

    render() {
        return (
            <View
                style={this.props.themeStyles.shareCodeContainer}
                onLayout={this.onLayout}
            >
<<<<<<< HEAD
                <View style={styles.expensifyQrLogo}>
                    <ImageSVG
                        contentFit="contain"
                        src={ExpensifyWordmark}
                        fill={defaultTheme.QRLogo}
=======
                <View style={this.props.themeStyles.expensifyQrLogo}>
                    <ExpensifyWordmark
                        fill={this.props.theme.QRLogo}
>>>>>>> 69a33583
                        width="100%"
                        height="100%"
                    />
                </View>

                <QRCode
                    getRef={(svg) => (this.svg = svg)}
                    url={this.props.url}
                    logo={this.props.logo}
                    size={this.state.qrCodeSize}
                    logoRatio={this.props.logoRatio}
                    logoMarginRatio={this.props.logoMarginRatio}
                />

                <Text
                    family="EXP_NEW_KANSAS_MEDIUM"
                    fontSize={variables.fontSizeXLarge}
                    numberOfLines={2}
                    style={this.props.themeStyles.qrShareTitle}
                >
                    {this.props.title}
                </Text>

                {!_.isEmpty(this.props.subtitle) && (
                    <Text
                        fontSize={variables.fontSizeLabel}
                        numberOfLines={2}
                        style={[this.props.themeStyles.mt1, this.props.themeStyles.textAlignCenter]}
                        color={this.props.theme.textSupporting}
                    >
                        {this.props.subtitle}
                    </Text>
                )}
            </View>
        );
    }
}
QRShare.propTypes = propTypes;
QRShare.defaultProps = qrShareDefaultProps;

export default compose(withLocalize, withWindowDimensions, withThemeStyles, withTheme)(QRShare);<|MERGE_RESOLUTION|>--- conflicted
+++ resolved
@@ -51,17 +51,11 @@
                 style={this.props.themeStyles.shareCodeContainer}
                 onLayout={this.onLayout}
             >
-<<<<<<< HEAD
-                <View style={styles.expensifyQrLogo}>
+                <View style={this.props.themeStyles.expensifyQrLogo}>
                     <ImageSVG
                         contentFit="contain"
                         src={ExpensifyWordmark}
-                        fill={defaultTheme.QRLogo}
-=======
-                <View style={this.props.themeStyles.expensifyQrLogo}>
-                    <ExpensifyWordmark
                         fill={this.props.theme.QRLogo}
->>>>>>> 69a33583
                         width="100%"
                         height="100%"
                     />
