import React from 'react';
import PropTypes from 'prop-types';
import styles from '../../styles/styles';
import Text from '../Text';
import * as StyleUtils from '../../styles/StyleUtils';
<<<<<<< HEAD
import {withCurrentUserPersonalDetailsDefaultProps, withCurrentUserPersonalDetailsPropTypes} from '../withCurrentUserPersonalDetails';
import Tooltip from '../Tooltip';
import ReactionTooltipContent from './ReactionTooltipContent';
import PressableWithSecondaryInteraction from '../PressableWithSecondaryInteraction';
import withWindowDimensions, {windowDimensionsPropTypes} from '../withWindowDimensions';
=======
import withCurrentUserPersonalDetails, {
    withCurrentUserPersonalDetailsDefaultProps,
    withCurrentUserPersonalDetailsPropTypes,
} from '../withCurrentUserPersonalDetails';
import * as Report from '../../libs/actions/Report';
>>>>>>> 8d6deb31

const propTypes = {
    /**
     * The emoji codes to display in the bubble.
     */
    emojiCodes: PropTypes.arrayOf(PropTypes.string).isRequired,

    /**
     * Called when the user presses on the reaction bubble.
     */
    onPress: PropTypes.func.isRequired,

    /**
     * Called when the user long presses or right clicks
     * on the reaction bubble.
     */
    onReactionListOpen: PropTypes.func,

    /**
     * The number of reactions to display in the bubble.
     */
    count: PropTypes.number,

    /**
     * The account ids of the users who reacted.
     */
    reactionUsers: PropTypes.arrayOf(PropTypes.string),

    /**
     * The default size of the reaction bubble is defined
     * by the styles in styles.js. This scale factor can be used
     * to make the bubble bigger or smaller.
     */
    sizeScale: PropTypes.number,

    /**
     * Returns true if the current account has reacted to the report action (with the given skin tone).
     */
    hasUserReacted: PropTypes.bool,

    ...withCurrentUserPersonalDetailsPropTypes,
    ...windowDimensionsPropTypes,
};

const defaultProps = {
    count: 0,
    onReactionListOpen: () => {},
    reactionUsers: [],
    sizeScale: 1,
    hasUserReacted: false,

    ...withCurrentUserPersonalDetailsDefaultProps,
};

<<<<<<< HEAD
const EmojiReactionBubble = props => (
    <Tooltip
        renderTooltipContent={() => (
            <ReactionTooltipContent
                emojiName={props.emojiName}
                emojiCodes={props.emojiCodes}
                accountIDs={props.reactionUsers}
            />
        )}
    >
        <PressableWithSecondaryInteraction
            style={({hovered, pressed}) => [
                styles.emojiReactionBubble,
                StyleUtils.getEmojiReactionBubbleStyle(hovered || pressed, props.hasUserReacted, props.sizeScale),
            ]}
            onPress={props.onPress}
            onLongPress={props.onReactionListOpen}
            onSecondaryInteraction={props.onReactionListOpen}
            ref={props.forwardRef}
            isLongPressEnabledWithHover={props.isSmallScreenWidth}
=======
const EmojiReactionBubble = (props) => {
    const hasUserReacted = Report.hasAccountIDReacted(props.currentUserPersonalDetails.accountID, props.reactionUsers);
    return (
        <Pressable
            style={({hovered, pressed}) => [
                styles.emojiReactionBubble,
                StyleUtils.getEmojiReactionBubbleStyle(hovered || pressed, hasUserReacted, props.sizeScale),
            ]}
            onPress={props.onPress}
            onLongPress={props.onReactionListOpen}
>>>>>>> 8d6deb31
        >
            <Text style={[
                styles.emojiReactionText,
                StyleUtils.getEmojiReactionTextStyle(props.sizeScale),
            ]}
            >
                {props.emojiCodes.join('')}
            </Text>
            {props.count > 0 && (
<<<<<<< HEAD
                <Text style={[
                    styles.reactionCounterText,
                    StyleUtils.getEmojiReactionCounterTextStyle(props.hasUserReacted, props.sizeScale),
                ]}
                >
                    {props.count}
                </Text>
            )}
        </PressableWithSecondaryInteraction>
    </Tooltip>
);
=======
            <Text style={[
                styles.reactionCounterText,
                StyleUtils.getEmojiReactionCounterTextStyle(hasUserReacted, props.sizeScale),
            ]}
            >
                {props.count}
            </Text>
            )}
        </Pressable>
    );
};

>>>>>>> 8d6deb31
EmojiReactionBubble.propTypes = propTypes;
EmojiReactionBubble.defaultProps = defaultProps;
EmojiReactionBubble.displayName = 'EmojiReactionBubble';

export default withWindowDimensions(React.forwardRef((props, ref) => (
    /* eslint-disable-next-line react/jsx-props-no-spreading */
    <EmojiReactionBubble {...props} forwardRef={ref} />
)));<|MERGE_RESOLUTION|>--- conflicted
+++ resolved
@@ -3,19 +3,10 @@
 import styles from '../../styles/styles';
 import Text from '../Text';
 import * as StyleUtils from '../../styles/StyleUtils';
-<<<<<<< HEAD
+
 import {withCurrentUserPersonalDetailsDefaultProps, withCurrentUserPersonalDetailsPropTypes} from '../withCurrentUserPersonalDetails';
-import Tooltip from '../Tooltip';
-import ReactionTooltipContent from './ReactionTooltipContent';
 import PressableWithSecondaryInteraction from '../PressableWithSecondaryInteraction';
 import withWindowDimensions, {windowDimensionsPropTypes} from '../withWindowDimensions';
-=======
-import withCurrentUserPersonalDetails, {
-    withCurrentUserPersonalDetailsDefaultProps,
-    withCurrentUserPersonalDetailsPropTypes,
-} from '../withCurrentUserPersonalDetails';
-import * as Report from '../../libs/actions/Report';
->>>>>>> 8d6deb31
 
 const propTypes = {
     /**
@@ -40,11 +31,6 @@
     count: PropTypes.number,
 
     /**
-     * The account ids of the users who reacted.
-     */
-    reactionUsers: PropTypes.arrayOf(PropTypes.string),
-
-    /**
      * The default size of the reaction bubble is defined
      * by the styles in styles.js. This scale factor can be used
      * to make the bubble bigger or smaller.
@@ -63,81 +49,44 @@
 const defaultProps = {
     count: 0,
     onReactionListOpen: () => {},
-    reactionUsers: [],
     sizeScale: 1,
     hasUserReacted: false,
 
     ...withCurrentUserPersonalDetailsDefaultProps,
 };
 
-<<<<<<< HEAD
 const EmojiReactionBubble = props => (
-    <Tooltip
-        renderTooltipContent={() => (
-            <ReactionTooltipContent
-                emojiName={props.emojiName}
-                emojiCodes={props.emojiCodes}
-                accountIDs={props.reactionUsers}
-            />
-        )}
+    <PressableWithSecondaryInteraction
+        style={({hovered, pressed}) => [
+            styles.emojiReactionBubble,
+            StyleUtils.getEmojiReactionBubbleStyle(hovered || pressed, props.hasUserReacted, props.sizeScale),
+        ]}
+        onPress={props.onPress}
+        onLongPress={props.onReactionListOpen}
+        onSecondaryInteraction={props.onReactionListOpen}
+        ref={props.forwardRef}
+        isLongPressEnabledWithHover={props.isSmallScreenWidth}
     >
-        <PressableWithSecondaryInteraction
-            style={({hovered, pressed}) => [
-                styles.emojiReactionBubble,
-                StyleUtils.getEmojiReactionBubbleStyle(hovered || pressed, props.hasUserReacted, props.sizeScale),
-            ]}
-            onPress={props.onPress}
-            onLongPress={props.onReactionListOpen}
-            onSecondaryInteraction={props.onReactionListOpen}
-            ref={props.forwardRef}
-            isLongPressEnabledWithHover={props.isSmallScreenWidth}
-=======
-const EmojiReactionBubble = (props) => {
-    const hasUserReacted = Report.hasAccountIDReacted(props.currentUserPersonalDetails.accountID, props.reactionUsers);
-    return (
-        <Pressable
-            style={({hovered, pressed}) => [
-                styles.emojiReactionBubble,
-                StyleUtils.getEmojiReactionBubbleStyle(hovered || pressed, hasUserReacted, props.sizeScale),
-            ]}
-            onPress={props.onPress}
-            onLongPress={props.onReactionListOpen}
->>>>>>> 8d6deb31
+        <Text style={[
+            styles.emojiReactionText,
+            StyleUtils.getEmojiReactionTextStyle(props.sizeScale),
+        ]}
         >
-            <Text style={[
-                styles.emojiReactionText,
-                StyleUtils.getEmojiReactionTextStyle(props.sizeScale),
-            ]}
-            >
-                {props.emojiCodes.join('')}
-            </Text>
-            {props.count > 0 && (
-<<<<<<< HEAD
-                <Text style={[
-                    styles.reactionCounterText,
-                    StyleUtils.getEmojiReactionCounterTextStyle(props.hasUserReacted, props.sizeScale),
-                ]}
-                >
-                    {props.count}
-                </Text>
-            )}
-        </PressableWithSecondaryInteraction>
-    </Tooltip>
-);
-=======
+            {props.emojiCodes.join('')}
+        </Text>
+        {props.count > 0 && (
+
             <Text style={[
                 styles.reactionCounterText,
-                StyleUtils.getEmojiReactionCounterTextStyle(hasUserReacted, props.sizeScale),
+                StyleUtils.getEmojiReactionCounterTextStyle(props.hasUserReacted, props.sizeScale),
             ]}
             >
                 {props.count}
             </Text>
-            )}
-        </Pressable>
-    );
-};
+        )}
+    </PressableWithSecondaryInteraction>
+);
 
->>>>>>> 8d6deb31
 EmojiReactionBubble.propTypes = propTypes;
 EmojiReactionBubble.defaultProps = defaultProps;
 EmojiReactionBubble.displayName = 'EmojiReactionBubble';
