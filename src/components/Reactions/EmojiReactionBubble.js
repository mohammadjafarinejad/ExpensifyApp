import React from 'react';
import PropTypes from 'prop-types';

import styles from '../../styles/styles';
import Text from '../Text';
import * as StyleUtils from '../../styles/StyleUtils';
import {withCurrentUserPersonalDetailsDefaultProps, withCurrentUserPersonalDetailsPropTypes} from '../withCurrentUserPersonalDetails';
import Tooltip from '../Tooltip';
import ReactionTooltipContent from './ReactionTooltipContent';
import PressableWithSecondaryInteraction from '../PressableWithSecondaryInteraction';
import withWindowDimensions from '../withWindowDimensions';

const propTypes = {
    emojiName: PropTypes.string.isRequired,

    /**
     * The emoji codes to display in the bubble.
     */
    emojiCodes: PropTypes.arrayOf(PropTypes.string).isRequired,

    /**
     * Called when the user presses on the reaction bubble.
     */
    onPress: PropTypes.func.isRequired,

    /**
     * Called when the user long presses or right clicks
     * on the reaction bubble.
     */
    onReactionListOpen: PropTypes.func,

    /**
     * The number of reactions to display in the bubble.
     */
    count: PropTypes.number,

    /**
     * The account ids of the users who reacted.
     */
    reactionUsers: PropTypes.arrayOf(PropTypes.oneOfType([PropTypes.string, PropTypes.number])),

    /**
     * The default size of the reaction bubble is defined
     * by the styles in styles.js. This scale factor can be used
     * to make the bubble bigger or smaller.
     */
    sizeScale: PropTypes.number,

    ...withCurrentUserPersonalDetailsPropTypes,
};

const defaultProps = {
    count: 0,
    onReactionListOpen: () => {},
    reactionUsers: [],
    sizeScale: 1,

    ...withCurrentUserPersonalDetailsDefaultProps,
};

const EmojiReactionBubble = props => (
    <Tooltip
        renderTooltipContent={() => (
            <ReactionTooltipContent
                emojiName={props.emojiName}
                emojiCodes={props.emojiCodes}
                accountIDs={props.reactionUsers}
            />
        )}
    >
        <PressableWithSecondaryInteraction
            style={({hovered}) => [
                styles.emojiReactionBubble,
                StyleUtils.getEmojiReactionBubbleStyle(hovered, props.hasUserReacted, props.sizeScale),
            ]}
            onPress={props.onPress}
            onLongPress={props.onReactionListOpen}
            onSecondaryInteraction={props.onReactionListOpen}
            ref={props.forwardedRef}
            isLongPressEnabledWithHover={props.isSmallScreenWidth}
        >
<<<<<<< HEAD
            <Text style={[
                styles.emojiReactionText,
                StyleUtils.getEmojiReactionTextStyle(props.sizeScale),
            ]}
=======
            <Pressable
                style={({hovered, pressed}) => [
                    styles.emojiReactionBubble,
                    StyleUtils.getEmojiReactionBubbleStyle(hovered || pressed, hasUserReacted, props.sizeScale),
                ]}
                onPress={props.onPress}
                onLongPress={props.onReactionListOpen}
>>>>>>> eedd92a2
            >
                {props.emojiCodes.join('')}
            </Text>
            {props.count > 0 && (
                <Text style={[
                    styles.reactionCounterText,
                    StyleUtils.getEmojiReactionCounterTextStyle(props.hasUserReacted, props.sizeScale),
                ]}
                >
                    {props.count}
                </Text>
            )}
        </PressableWithSecondaryInteraction>
    </Tooltip>
);
EmojiReactionBubble.propTypes = propTypes;
EmojiReactionBubble.defaultProps = defaultProps;
EmojiReactionBubble.displayName = 'EmojiReactionBubble';

export default withWindowDimensions(React.forwardRef((props, ref) => (
    /* eslint-disable-next-line react/jsx-props-no-spreading */
    <EmojiReactionBubble {...props} forwardRef={ref} />
)));<|MERGE_RESOLUTION|>--- conflicted
+++ resolved
@@ -69,9 +69,9 @@
         )}
     >
         <PressableWithSecondaryInteraction
-            style={({hovered}) => [
+            style={({hovered, pressed}) => [
                 styles.emojiReactionBubble,
-                StyleUtils.getEmojiReactionBubbleStyle(hovered, props.hasUserReacted, props.sizeScale),
+                StyleUtils.getEmojiReactionBubbleStyle(hovered || pressed, props.hasUserReacted, props.sizeScale),
             ]}
             onPress={props.onPress}
             onLongPress={props.onReactionListOpen}
@@ -79,20 +79,11 @@
             ref={props.forwardedRef}
             isLongPressEnabledWithHover={props.isSmallScreenWidth}
         >
-<<<<<<< HEAD
             <Text style={[
                 styles.emojiReactionText,
                 StyleUtils.getEmojiReactionTextStyle(props.sizeScale),
             ]}
-=======
-            <Pressable
-                style={({hovered, pressed}) => [
-                    styles.emojiReactionBubble,
-                    StyleUtils.getEmojiReactionBubbleStyle(hovered || pressed, hasUserReacted, props.sizeScale),
-                ]}
-                onPress={props.onPress}
-                onLongPress={props.onReactionListOpen}
->>>>>>> eedd92a2
+
             >
                 {props.emojiCodes.join('')}
             </Text>
