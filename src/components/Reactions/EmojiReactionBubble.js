--- conflicted
+++ resolved
@@ -48,25 +48,6 @@
     ...withCurrentUserPersonalDetailsDefaultProps,
 };
 
-<<<<<<< HEAD
-const EmojiReactionBubble = (props) => (
-    <PressableWithSecondaryInteraction
-        style={({hovered, pressed}) => [styles.emojiReactionBubble, StyleUtils.getEmojiReactionBubbleStyle(hovered || pressed, props.hasUserReacted, props.isContextMenu)]}
-        onPress={props.onPress}
-        onLongPress={props.onReactionListOpen}
-        onSecondaryInteraction={props.onReactionListOpen}
-        ref={props.forwardedRef}
-        enableLongPressWithHover={props.isSmallScreenWidth}
-        // Prevent text input blur when emoji reaction is clicked
-        onMouseDown={(e) => e.preventDefault()}
-        accessibilityRole="button"
-        accessibilityLabel={props.emojiCodes.join('')}
-    >
-        <Text style={[styles.emojiReactionBubbleText, styles.userSelectNone, StyleUtils.getEmojiReactionBubbleTextStyle(props.isContextMenu)]}>{props.emojiCodes.join('')}</Text>
-        {props.count > 0 && <Text style={[styles.reactionCounterText, styles.userSelectNone, StyleUtils.getEmojiReactionCounterTextStyle(props.hasUserReacted)]}>{props.count}</Text>}
-    </PressableWithSecondaryInteraction>
-);
-=======
 function EmojiReactionBubble(props) {
     return (
         <PressableWithSecondaryInteraction
@@ -78,13 +59,14 @@
             enableLongPressWithHover={props.isSmallScreenWidth}
             // Prevent text input blur when emoji reaction is clicked
             onMouseDown={(e) => e.preventDefault()}
+            accessibilityRole="button"
+            accessibilityLabel={props.emojiCodes.join('')}
         >
             <Text style={[styles.emojiReactionBubbleText, styles.userSelectNone, StyleUtils.getEmojiReactionBubbleTextStyle(props.isContextMenu)]}>{props.emojiCodes.join('')}</Text>
             {props.count > 0 && <Text style={[styles.reactionCounterText, styles.userSelectNone, StyleUtils.getEmojiReactionCounterTextStyle(props.hasUserReacted)]}>{props.count}</Text>}
         </PressableWithSecondaryInteraction>
     );
 }
->>>>>>> 7ec69716
 
 EmojiReactionBubble.propTypes = propTypes;
 EmojiReactionBubble.defaultProps = defaultProps;
