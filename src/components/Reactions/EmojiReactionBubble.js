--- conflicted
+++ resolved
@@ -4,21 +4,11 @@
 import styles from '../../styles/styles';
 import Text from '../Text';
 import * as StyleUtils from '../../styles/StyleUtils';
-<<<<<<< HEAD
 import {withCurrentUserPersonalDetailsDefaultProps, withCurrentUserPersonalDetailsPropTypes} from '../withCurrentUserPersonalDetails';
 import Tooltip from '../Tooltip';
 import ReactionTooltipContent from './ReactionTooltipContent';
 import PressableWithSecondaryInteraction from '../PressableWithSecondaryInteraction';
 import withWindowDimensions from '../withWindowDimensions';
-=======
-import withCurrentUserPersonalDetails, {
-    withCurrentUserPersonalDetailsDefaultProps,
-    withCurrentUserPersonalDetailsPropTypes,
-} from '../withCurrentUserPersonalDetails';
-import * as Report from '../../libs/actions/Report';
-import Tooltip from '../Tooltip';
-import ReactionTooltipContent from './ReactionTooltipContent';
->>>>>>> e28f7bf7
 
 const propTypes = {
     emojiName: PropTypes.string.isRequired,
@@ -68,7 +58,6 @@
     ...withCurrentUserPersonalDetailsDefaultProps,
 };
 
-<<<<<<< HEAD
 const EmojiReactionBubble = props => (
     <Tooltip
         renderTooltipContent={() => (
@@ -80,7 +69,6 @@
         )}
     >
         <PressableWithSecondaryInteraction
-
             style={({hovered}) => [
                 styles.emojiReactionBubble,
                 StyleUtils.getEmojiReactionBubbleStyle(hovered, props.hasUserReacted, props.sizeScale),
@@ -90,36 +78,15 @@
             onSecondaryInteraction={props.onReactionListOpen}
             ref={props.forwardedRef}
             isLongPressEnabledWithHover={props.isSmallScreenWidth}
-=======
-const EmojiReactionBubble = (props) => {
-    const hasUserReacted = Report.hasAccountIDReacted(props.currentUserPersonalDetails.accountID, props.reactionUsers);
-    return (
-        <Tooltip
-            renderTooltipContent={() => (
-                <ReactionTooltipContent
-                    emojiName={props.emojiName}
-                    emojiCodes={props.emojiCodes}
-                    accountIDs={props.reactionUsers}
-                />
-            )}
->>>>>>> e28f7bf7
         >
-            <Pressable
-                style={({hovered}) => [
-                    styles.emojiReactionBubble,
-                    StyleUtils.getEmojiReactionBubbleStyle(hovered, hasUserReacted, props.sizeScale),
-                ]}
-                onPress={props.onPress}
-                onLongPress={props.onReactionListOpen}
+            <Text style={[
+                styles.emojiReactionText,
+                StyleUtils.getEmojiReactionTextStyle(props.sizeScale),
+            ]}
             >
-                <Text style={[
-                    styles.emojiReactionText,
-                    StyleUtils.getEmojiReactionTextStyle(props.sizeScale),
-                ]}
-                >
-                    {props.emojiCodes.join('')}
-                </Text>
-                {props.count > 0 && (
+                {props.emojiCodes.join('')}
+            </Text>
+            {props.count > 0 && (
                 <Text style={[
                     styles.reactionCounterText,
                     StyleUtils.getEmojiReactionCounterTextStyle(props.hasUserReacted, props.sizeScale),
@@ -127,19 +94,10 @@
                 >
                     {props.count}
                 </Text>
-<<<<<<< HEAD
             )}
         </PressableWithSecondaryInteraction>
     </Tooltip>
 );
-=======
-                )}
-            </Pressable>
-        </Tooltip>
-    );
-};
-
->>>>>>> e28f7bf7
 EmojiReactionBubble.propTypes = propTypes;
 EmojiReactionBubble.defaultProps = defaultProps;
 EmojiReactionBubble.displayName = 'EmojiReactionBubble';
