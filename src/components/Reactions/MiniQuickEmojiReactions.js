import React, {useRef} from 'react';
import {View} from 'react-native';
import _ from 'underscore';
import {withOnyx} from 'react-native-onyx';
import PropTypes from 'prop-types';
import CONST from '../../CONST';
import styles from '../../styles/styles';
import Text from '../Text';
import * as StyleUtils from '../../styles/StyleUtils';
import BaseMiniContextMenuItem from '../BaseMiniContextMenuItem';
import Icon from '../Icon';
import * as Expensicons from '../Icon/Expensicons';
import getButtonState from '../../libs/getButtonState';
import * as EmojiPickerAction from '../../libs/actions/EmojiPickerAction';
import {baseQuickEmojiReactionsPropTypes} from './QuickEmojiReactions/BaseQuickEmojiReactions';
import withLocalize, {withLocalizePropTypes} from '../withLocalize';
import compose from '../../libs/compose';
import ONYXKEYS from '../../ONYXKEYS';
import * as EmojiUtils from '../../libs/EmojiUtils';
import * as Session from '../../libs/actions/Session';

const propTypes = {
    ...baseQuickEmojiReactionsPropTypes,

    /**
     * Will be called when the user closed the emoji picker
     * without selecting an emoji.
     */
    onEmojiPickerClosed: PropTypes.func,

    ...withLocalizePropTypes,
    preferredSkinTone: PropTypes.oneOfType([PropTypes.number, PropTypes.string]),
};

const defaultProps = {
    onEmojiPickerClosed: () => {},
    preferredSkinTone: CONST.EMOJI_DEFAULT_SKIN_TONE,
};

/**
 * Shows the four common quick reactions and a
 * emoji picker icon button. This is used for the mini
 * context menu which we just show on web, when hovering
 * a message.
 * @param {Props} props
 * @returns {JSX.Element}
 */
const MiniQuickEmojiReactions = (props) => {
    const ref = useRef();

    const openEmojiPicker = () => {
        props.onPressOpenPicker();
        EmojiPickerAction.showEmojiPicker(
            props.onEmojiPickerClosed,
            (emojiCode, emojiObject) => {
                props.onEmojiSelected(emojiObject);
            },
            ref.current,
        );
    };

    return (
        <View style={styles.flexRow}>
            {_.map(CONST.QUICK_REACTIONS, (emoji) => (
                <BaseMiniContextMenuItem
                    key={emoji.name}
                    isDelayButtonStateComplete={false}
                    tooltipText={`:${emoji.name}:`}
                    onPress={Session.checkIfActionIsAllowed(() => props.onEmojiSelected(emoji))}
                >
                    <Text style={[styles.miniQuickEmojiReactionText, styles.userSelectNone]}>{EmojiUtils.getPreferredEmojiCode(emoji, props.preferredSkinTone)}</Text>
                </BaseMiniContextMenuItem>
            ))}
            <BaseMiniContextMenuItem
                ref={ref}
<<<<<<< HEAD
                onPress={() => {
                    if (!EmojiPickerAction.emojiPickerRef.current.state.isEmojiPickerVisible) {
                        openEmojiPicker();
                    } else {
                        EmojiPickerAction.emojiPickerRef.current.hideEmojiPicker();
                    }
                }}
=======
                onPress={Session.checkIfActionIsAllowed(openEmojiPicker)}
>>>>>>> f0078298
                isDelayButtonStateComplete={false}
                tooltipText={props.translate('emojiReactions.addReactionTooltip')}
            >
                {({hovered, pressed}) => (
                    <Icon
                        small
                        src={Expensicons.AddReaction}
                        fill={StyleUtils.getIconFillColor(getButtonState(hovered, pressed, false))}
                    />
                )}
            </BaseMiniContextMenuItem>
        </View>
    );
};

MiniQuickEmojiReactions.displayName = 'MiniQuickEmojiReactions';
MiniQuickEmojiReactions.propTypes = propTypes;
MiniQuickEmojiReactions.defaultProps = defaultProps;
export default compose(
    withLocalize,
    withOnyx({
        preferredSkinTone: {
            key: ONYXKEYS.PREFERRED_EMOJI_SKIN_TONE,
        },
    }),
)(MiniQuickEmojiReactions);<|MERGE_RESOLUTION|>--- conflicted
+++ resolved
@@ -73,17 +73,13 @@
             ))}
             <BaseMiniContextMenuItem
                 ref={ref}
-<<<<<<< HEAD
-                onPress={() => {
+                onPress={Session.checkIfActionIsAllowed(() => {
                     if (!EmojiPickerAction.emojiPickerRef.current.state.isEmojiPickerVisible) {
                         openEmojiPicker();
                     } else {
                         EmojiPickerAction.emojiPickerRef.current.hideEmojiPicker();
                     }
-                }}
-=======
-                onPress={Session.checkIfActionIsAllowed(openEmojiPicker)}
->>>>>>> f0078298
+                })}
                 isDelayButtonStateComplete={false}
                 tooltipText={props.translate('emojiReactions.addReactionTooltip')}
             >
