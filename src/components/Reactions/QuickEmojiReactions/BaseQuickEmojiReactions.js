--- conflicted
+++ resolved
@@ -10,11 +10,8 @@
 import ONYXKEYS from '../../../ONYXKEYS';
 import Tooltip from '../../Tooltip';
 import * as EmojiUtils from '../../../libs/EmojiUtils';
-<<<<<<< HEAD
 import EmojiReactionsPropTypes from '../EmojiReactionsPropTypes';
-=======
 import * as Session from '../../../libs/actions/Session';
->>>>>>> d1a743c3
 
 const baseQuickEmojiReactionsPropTypes = {
     emojiReactions: EmojiReactionsPropTypes,
@@ -59,34 +56,6 @@
     preferredSkinTone: CONST.EMOJI_DEFAULT_SKIN_TONE,
 };
 
-<<<<<<< HEAD
-const BaseQuickEmojiReactions = (props) => (
-    <View style={styles.quickReactionsContainer}>
-        {_.map(CONST.QUICK_REACTIONS, (emoji) => (
-            <Tooltip
-                text={`:${emoji.name}:`}
-                key={emoji.name}
-            >
-                <View>
-                    <EmojiReactionBubble
-                        emojiCodes={[EmojiUtils.getPreferredEmojiCode(emoji, props.preferredSkinTone)]}
-                        isContextMenu
-                        onPress={() => {
-                            props.onEmojiSelected(emoji);
-                        }}
-                    />
-                </View>
-            </Tooltip>
-        ))}
-        <AddReactionBubble
-            isContextMenu
-            onPressOpenPicker={props.onPressOpenPicker}
-            onWillShowPicker={props.onWillShowPicker}
-            onSelectEmoji={(emoji) => props.onEmojiSelected(emoji, props.emojiReactions)}
-        />
-    </View>
-);
-=======
 function BaseQuickEmojiReactions(props) {
     return (
         <View style={styles.quickReactionsContainer}>
@@ -99,7 +68,7 @@
                         <EmojiReactionBubble
                             emojiCodes={[EmojiUtils.getPreferredEmojiCode(emoji, props.preferredSkinTone)]}
                             isContextMenu
-                            onPress={Session.checkIfActionIsAllowed(() => props.onEmojiSelected(emoji))}
+                            onPress={Session.checkIfActionIsAllowed(() => props.onEmojiSelected(emoji, props.emojiReactions))}
                         />
                     </View>
                 </Tooltip>
@@ -114,7 +83,6 @@
         </View>
     );
 }
->>>>>>> d1a743c3
 
 BaseQuickEmojiReactions.displayName = 'BaseQuickEmojiReactions';
 BaseQuickEmojiReactions.propTypes = propTypes;
