--- conflicted
+++ resolved
@@ -56,15 +56,6 @@
                 text={`:${emoji.name}:`}
                 key={emoji.name}
             >
-<<<<<<< HEAD
-                <EmojiReactionBubble
-                    emojiCodes={[EmojiUtils.getPreferredEmojiCode(emoji, props.preferredSkinTone)]}
-                    isContextMenu
-                    onPress={() => {
-                        props.onEmojiSelected(emoji, props.emojiReactions);
-                    }}
-                />
-=======
                 <View>
                     <EmojiReactionBubble
                         emojiCodes={[EmojiUtils.getPreferredEmojiCode(emoji, props.preferredSkinTone)]}
@@ -74,7 +65,6 @@
                         }}
                     />
                 </View>
->>>>>>> 8b973872
             </Tooltip>
         ))}
         <AddReactionBubble
