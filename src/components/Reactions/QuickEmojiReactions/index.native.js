import React from 'react';
import PropTypes from 'prop-types';
import BaseQuickEmojiReactions, {baseQuickEmojiReactionsPropTypes} from './BaseQuickEmojiReactions';
import ReportActionComposeFocusManager from '../../../libs/ReportActionComposeFocusManager';

const propTypes = {
    ...baseQuickEmojiReactionsPropTypes,

    /**
     * Function that can be called to close the
     * context menu in which this component is
     * rendered.
     */
    closeContextMenu: PropTypes.func.isRequired,
};

const QuickEmojiReactions = (props) => {
    const onPressOpenPicker = (openPicker) => {
        // We first need to close the menu as it's a popover.
        // The picker is a popover as well and on mobile there can only
        // be one active popover at a time.
        props.closeContextMenu(() => {
            // As the menu which includes the button to open the emoji picker
            // gets closed, before the picker actually opens, we pass the composer
            // ref as anchor for the emoji picker popover.
            openPicker(ReportActionComposeFocusManager.composerRef.current);
        });
    };

    return (
<<<<<<< HEAD
        // eslint-disable-next-line react/jsx-props-no-spreading
        <BaseQuickEmojiReactions
=======
        <BaseQuickEmojiReactions
            // eslint-disable-next-line react/jsx-props-no-spreading
>>>>>>> 6d17cc80
            {...props}
            onPressOpenPicker={onPressOpenPicker}
        />
    );
};

QuickEmojiReactions.displayName = 'QuickEmojiReactions';
QuickEmojiReactions.propTypes = propTypes;
export default QuickEmojiReactions;<|MERGE_RESOLUTION|>--- conflicted
+++ resolved
@@ -28,13 +28,8 @@
     };
 
     return (
-<<<<<<< HEAD
-        // eslint-disable-next-line react/jsx-props-no-spreading
-        <BaseQuickEmojiReactions
-=======
         <BaseQuickEmojiReactions
             // eslint-disable-next-line react/jsx-props-no-spreading
->>>>>>> 6d17cc80
             {...props}
             onPressOpenPicker={onPressOpenPicker}
         />
