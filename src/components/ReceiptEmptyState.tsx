--- conflicted
+++ resolved
@@ -42,14 +42,8 @@
         styles.alignItemsCenter,
         styles.justifyContentCenter,
         styles.moneyRequestViewImage,
-<<<<<<< HEAD
         isThumbnail && !isInMoneyRequestView ? styles.moneyRequestAttachReceiptThumbnail : styles.moneyRequestAttachReceipt,
         isInMoneyRequestView && styles.expenseViewImage,
-=======
-        isThumbnail ? styles.moneyRequestAttachReceiptThumbnail : styles.moneyRequestAttachReceipt,
-        isThumbnail && !isInMoneyRequestView && styles.w100,
-        isThumbnail && isInMoneyRequestView && styles.thumbnailImageContainerHighlight,
->>>>>>> 15108666
         hasError && styles.borderColorDanger,
         shouldUseFullHeight && styles.receiptEmptyStateFullHeight,
         style,
