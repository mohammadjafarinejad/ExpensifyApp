--- conflicted
+++ resolved
@@ -45,11 +45,7 @@
     const [personalDetails] = useOnyx(ONYXKEYS.PERSONAL_DETAILS_LIST, {
         canBeMissing: true,
     });
-<<<<<<< HEAD
     const {formatPhoneNumber} = useLocalize();
-    const [policies] = useOnyx(ONYXKEYS.COLLECTION.POLICY, {canBeMissing: true});
-=======
->>>>>>> 0b45413c
 
     const isReportAChatReport = report?.type === CONST.REPORT.TYPE.CHAT && report?.chatType !== CONST.REPORT.CHAT_TYPE.TRIP_ROOM;
 
@@ -174,15 +170,8 @@
     // eslint-disable-next-line @typescript-eslint/prefer-nullish-coalescing
     const accountID = reportPreviewSenderID || (actorAccountID ?? CONST.DEFAULT_NUMBER_ID);
     const {avatar, fallbackIcon, login} = personalDetails?.[delegatePersonalDetails ? delegatePersonalDetails.accountID : accountID] ?? {};
-
-<<<<<<< HEAD
     const defaultDisplayName = getDisplayNameForParticipant({formatPhoneNumber, accountID, personalDetailsData: personalDetails}) ?? '';
-    const isAInvoiceReport = isInvoiceReport(iouReport ?? null);
-    const invoiceReport = [iouReport, chatReport, reportChatReport].find(isInvoiceReport);
-=======
-    const defaultDisplayName = getDisplayNameForParticipant({accountID, personalDetailsData: personalDetails}) ?? '';
     const invoiceReport = [iouReport, chatReport, reportChatReport].find((susReport) => isInvoiceReport(susReport) || susReport?.chatType === CONST.REPORT.TYPE.INVOICE);
->>>>>>> 0b45413c
     const isNestedInInvoiceReport = !!invoiceReport;
     const isWorkspaceActor = isAInvoiceReport || (isAWorkspaceChat && (!actorAccountID || displayAllActors));
     const isChatReportOnlyProp = !iouReport && chatReport;
