import type {OnyxEntry} from 'react-native-onyx';
import type {ValueOf} from 'type-fest';
import {FallbackAvatar} from '@components/Icon/Expensicons';
import useOnyx from '@hooks/useOnyx';
import usePolicy from '@hooks/usePolicy';
import useReportIsArchived from '@hooks/useReportIsArchived';
import {getOriginalMessage, getReportAction, getSortedReportActions, isMoneyRequestAction} from '@libs/ReportActionsUtils';
import {
    getDefaultWorkspaceAvatar,
    getDisplayNameForParticipant,
    getIcons,
    getReportActionActorAccountID,
    getWorkspaceIcon,
    isChatThread,
    isInvoiceReport,
    isPolicyExpenseChat,
    isTripRoom,
    shouldReportShowSubscript,
} from '@libs/ReportUtils';
import CONST from '@src/CONST';
import ONYXKEYS from '@src/ONYXKEYS';
import type {OnyxInputOrEntry, Report, ReportAction} from '@src/types/onyx';
import type {Icon as IconType} from '@src/types/onyx/OnyxCommon';
import type {OriginalMessageChangePolicy} from '@src/types/onyx/OriginalMessage';
import useReportPreviewSenderID from './useReportPreviewSenderID';

function useReportActionAvatars({
    report,
    action: passedAction,
    shouldStackHorizontally = false,
    shouldUseCardFeed = false,
    accountIDs = [],
    policyID: passedPolicyID,
    fallbackDisplayName = '',
}: {
    report: OnyxEntry<Report>;
    action: OnyxEntry<ReportAction>;
    shouldStackHorizontally?: boolean;
    shouldUseCardFeed?: boolean;
    accountIDs?: number[];
    policyID?: string;
    fallbackDisplayName?: string;
}) {
    /* Get avatar type */
    const [personalDetails] = useOnyx(ONYXKEYS.PERSONAL_DETAILS_LIST, {
        canBeMissing: true,
    });

    const isReportAChatReport = report?.type === CONST.REPORT.TYPE.CHAT && report?.chatType !== CONST.REPORT.CHAT_TYPE.TRIP_ROOM;

    const [reportChatReport] = useOnyx(`${ONYXKEYS.COLLECTION.REPORT}${report?.chatReportID}`, {canBeMissing: true});

    const chatReport = isReportAChatReport ? report : reportChatReport;
    const iouReport = isReportAChatReport ? undefined : report;

    let action;

    if (passedAction) {
        action = passedAction;
    } else if (iouReport?.parentReportActionID) {
        action = getReportAction(chatReport?.reportID ?? iouReport?.chatReportID, iouReport?.parentReportActionID);
    } else if (!!reportChatReport && !!chatReport?.parentReportActionID && !iouReport) {
        action = getReportAction(reportChatReport?.reportID, chatReport.parentReportActionID);
    }

    const [latestChangePolicy] = useOnyx(`${ONYXKEYS.COLLECTION.REPORT_ACTIONS}${action?.childReportID}`, {
        canBeMissing: true,
        selector: (reportActions) =>
            getSortedReportActions(Object.values(reportActions ?? {}).filter((reportAction) => reportAction.actionName === CONST.REPORT.ACTIONS.TYPE.CHANGE_POLICY)).at(-1),
    });

    const isAReportPreviewAction = action?.actionName === CONST.REPORT.ACTIONS.TYPE.REPORT_PREVIEW;

    const isReportArchived = useReportIsArchived(iouReport?.reportID);

    const reportPreviewSenderID = useReportPreviewSenderID({
        iouReport,
        action,
        chatReport,
    });

<<<<<<< HEAD
    const reportPolicyID = iouReport?.policyID ?? chatReport?.policyID;
    const chatReportPolicyIDExists = chatReport?.policyID === CONST.POLICY.ID_FAKE || !chatReport?.policyID;
    const latestChangePolicyOM = getOriginalMessage(latestChangePolicy as ReportAction<typeof CONST.REPORT.ACTIONS.TYPE.CHANGE_POLICY>) ?? {};
    const {fromPolicy: policyIDBeforeChange, toPolicy: changedPolicyID} = latestChangePolicyOM as OriginalMessageChangePolicy;
    const shouldUseChangedPolicyID = !!changedPolicyID;
    const retrievedPolicyID = chatReportPolicyIDExists ? reportPolicyID : chatReport?.policyID;

    const policyID = shouldUseChangedPolicyID ? changedPolicyID : (passedPolicyID ?? retrievedPolicyID);
    const policy = policies?.[`${ONYXKEYS.COLLECTION.POLICY}${policyID}`];
=======
    const policyID = passedPolicyID ?? (chatReport?.policyID === CONST.POLICY.ID_FAKE || !chatReport?.policyID ? (iouReport?.policyID ?? chatReport?.policyID) : chatReport?.policyID);
    const policy = usePolicy(policyID);

    const invoiceReceiverPolicyID = chatReport?.invoiceReceiver && 'policyID' in chatReport.invoiceReceiver ? chatReport.invoiceReceiver.policyID : undefined;
    const invoiceReceiverPolicy = usePolicy(invoiceReceiverPolicyID);
>>>>>>> 0b45413c

    const {chatReportIDAdmins, chatReportIDAnnounce, workspaceAccountID} = policy ?? {};

    // eslint-disable-next-line @typescript-eslint/prefer-nullish-coalescing
    const [policyChatReport] = useOnyx(`${ONYXKEYS.COLLECTION.REPORT}${chatReportIDAnnounce || chatReportIDAdmins}`, {canBeMissing: true});

    const delegatePersonalDetails = action?.delegateAccountID ? personalDetails?.[action?.delegateAccountID] : undefined;
    const actorAccountID = getReportActionActorAccountID(action, iouReport, chatReport, delegatePersonalDetails);

    const isAReportPreviewAction = action?.actionName === CONST.REPORT.ACTIONS.TYPE.REPORT_PREVIEW;
    const isAInvoiceReport = isInvoiceReport(iouReport ?? null);

    const shouldUseActorAccountID = isAInvoiceReport && !isAReportPreviewAction;
    const accountIDsToMap = shouldUseActorAccountID && actorAccountID ? [actorAccountID] : accountIDs;

    const avatarsForAccountIDs: IconType[] = accountIDsToMap.map((id) => ({
        id,
        type: CONST.ICON_TYPE_AVATAR,
        source: personalDetails?.[id]?.avatar ?? FallbackAvatar,
        name: personalDetails?.[id]?.[shouldUseActorAccountID ? 'displayName' : 'login'] ?? '',
    }));

    const fallbackWorkspaceAvatar: IconType = {
        id: policyID,
        type: CONST.ICON_TYPE_WORKSPACE,
        name: fallbackDisplayName,
        source: getDefaultWorkspaceAvatar(fallbackDisplayName),
    };

    if (passedPolicyID) {
        // eslint-disable-next-line @typescript-eslint/prefer-nullish-coalescing
        const workspaceAvatar = policyChatReport ? getWorkspaceIcon(policyChatReport, policy) : {source: policy?.avatarURL || getDefaultWorkspaceAvatar(policy?.name)};
        const policyChatReportAvatar = policy ? {...workspaceAvatar, id: policyID, name: policy.name, type: CONST.ICON_TYPE_WORKSPACE} : fallbackWorkspaceAvatar;
        const firstAccountAvatar = avatarsForAccountIDs.at(0);

        return {
            avatars: firstAccountAvatar ? [policyChatReportAvatar, firstAccountAvatar] : [policyChatReportAvatar],
            avatarType: firstAccountAvatar ? CONST.REPORT_ACTION_AVATARS.TYPE.SUBSCRIPT : CONST.REPORT_ACTION_AVATARS.TYPE.SINGLE,
            details: {
                ...(personalDetails?.[workspaceAccountID ?? CONST.DEFAULT_NUMBER_ID] ?? {}),
                shouldDisplayAllActors: false,
                isWorkspaceActor: false,
                // eslint-disable-next-line @typescript-eslint/prefer-nullish-coalescing
                actorHint: String(policyID).replace(CONST.REGEX.MERGED_ACCOUNT_PREFIX, ''),
                accountID: workspaceAccountID,
                delegateAccountID: undefined,
            },
            source: {
                policyChatReport,
            },
        };
    }

    const isWorkspacePolicy = !!policy && policy.type !== CONST.POLICY.TYPE.PERSONAL;
    const isATripRoom = isTripRoom(chatReport);
    const isWorkspaceWithoutChatReportProp = !chatReport && isWorkspacePolicy;
    const isAWorkspaceChat = isPolicyExpenseChat(chatReport) || isWorkspaceWithoutChatReportProp;
    const isATripPreview = action?.actionName === CONST.REPORT.ACTIONS.TYPE.TRIP_PREVIEW;
    const isReportPreviewOrNoAction = !action || isAReportPreviewAction;
    const isReportPreviewInTripRoom = isAReportPreviewAction && isATripRoom;

    // We want to display only the sender's avatar next to the report preview if it only contains one person's expenses.
    const displayAllActors = isAReportPreviewAction && !isATripRoom && !isAWorkspaceChat && !reportPreviewSenderID;

    const shouldUseAccountIDs = accountIDs.length > 0;
    const shouldShowAllActors = displayAllActors && !reportPreviewSenderID;
    const isChatThreadOutsideTripRoom = isChatThread(chatReport) && !isATripRoom;
    const shouldShowSubscriptAvatar = shouldReportShowSubscript(iouReport ?? chatReport, isReportArchived) && isWorkspacePolicy;
    const shouldShowConvertedSubscriptAvatar = (shouldStackHorizontally || shouldUseAccountIDs) && shouldShowSubscriptAvatar && !reportPreviewSenderID;
    const isExpense = isMoneyRequestAction(action) && getOriginalMessage(action)?.type === CONST.IOU.ACTION.CREATE;
    const isWorkspaceExpense = isWorkspacePolicy && isExpense;

    const shouldUseSubscriptAvatar =
        (((shouldShowSubscriptAvatar && isReportPreviewOrNoAction) || isReportPreviewInTripRoom || isATripPreview || isWorkspaceExpense) &&
            !shouldStackHorizontally &&
            !(isChatThreadOutsideTripRoom && !isWorkspaceExpense) &&
            !shouldShowConvertedSubscriptAvatar) ||
        shouldUseCardFeed;

    // eslint-disable-next-line @typescript-eslint/prefer-nullish-coalescing
    const shouldUseMultipleAvatars = shouldUseAccountIDs || shouldShowAllActors || shouldShowConvertedSubscriptAvatar;

    let avatarType: ValueOf<typeof CONST.REPORT_ACTION_AVATARS.TYPE> = CONST.REPORT_ACTION_AVATARS.TYPE.SINGLE;

    if (shouldUseSubscriptAvatar) {
        avatarType = CONST.REPORT_ACTION_AVATARS.TYPE.SUBSCRIPT;
    } else if (shouldUseMultipleAvatars) {
        avatarType = CONST.REPORT_ACTION_AVATARS.TYPE.MULTIPLE;
    }

    /* Get correct primary & secondary icon */

    // eslint-disable-next-line @typescript-eslint/prefer-nullish-coalescing
    const accountID = reportPreviewSenderID || (actorAccountID ?? CONST.DEFAULT_NUMBER_ID);
    const {avatar, fallbackIcon, login} = personalDetails?.[delegatePersonalDetails ? delegatePersonalDetails.accountID : accountID] ?? {};

    const defaultDisplayName = getDisplayNameForParticipant({accountID, personalDetailsData: personalDetails}) ?? '';
    const invoiceReport = [iouReport, chatReport, reportChatReport].find((susReport) => isInvoiceReport(susReport) || susReport?.chatType === CONST.REPORT.TYPE.INVOICE);
    const isNestedInInvoiceReport = !!invoiceReport;
    const isWorkspaceActor = isAInvoiceReport || (isAWorkspaceChat && (!actorAccountID || displayAllActors));
    const isChatReportOnlyProp = !iouReport && chatReport;
    const isWorkspaceChatWithoutChatReport = !chatReport && isAWorkspaceChat;
    // eslint-disable-next-line @typescript-eslint/prefer-nullish-coalescing
    const usePersonalDetailsAvatars = (isChatReportOnlyProp || isWorkspaceChatWithoutChatReport) && isReportPreviewOrNoAction && !isATripPreview;
    const useNearestReportAvatars = (!accountID || !action) && accountIDs.length === 0;

    const getIconsWithDefaults = (onyxReport: OnyxInputOrEntry<Report>) =>
        getIcons(onyxReport, personalDetails, avatar ?? fallbackIcon ?? FallbackAvatar, defaultDisplayName, accountID, policy, invoiceReceiverPolicy);

    const reportIcons = getIconsWithDefaults(chatReport ?? iouReport);

    const delegateAvatar: IconType | undefined = delegatePersonalDetails
        ? {
              source: delegatePersonalDetails.avatar ?? '',
              name: delegatePersonalDetails.displayName,
              id: delegatePersonalDetails.accountID,
              type: CONST.ICON_TYPE_AVATAR,
              fill: undefined,
              fallbackIcon,
          }
        : undefined;

    const invoiceFallbackAvatar: IconType = {
        // eslint-disable-next-line @typescript-eslint/prefer-nullish-coalescing
        source: policy?.avatarURL || getDefaultWorkspaceAvatar(policy?.name),
        id: policy?.id,
        name: policy?.name,
        type: CONST.ICON_TYPE_WORKSPACE,
        fill: undefined,
        fallbackIcon,
    };

    const userFallbackAvatar: IconType = {
        source: avatar ?? FallbackAvatar,
        id: accountID,
        name: defaultDisplayName ?? fallbackDisplayName,
        type: CONST.ICON_TYPE_AVATAR,
        fill: undefined,
        fallbackIcon,
    };

    const secondUserFallbackAvatar: IconType = {
        name: '',
        source: '',
        type: CONST.ICON_TYPE_AVATAR,
        id: 0,
        fill: undefined,
        fallbackIcon,
    };

    let primaryAvatar;

    if (useNearestReportAvatars) {
        primaryAvatar = getIconsWithDefaults(iouReport ?? chatReport).at(0);
    } else if (isWorkspaceActor || usePersonalDetailsAvatars) {
        primaryAvatar = reportIcons.at(0);
    } else if (delegateAvatar) {
        primaryAvatar = delegateAvatar;
    } else if (isAReportPreviewAction && isATripRoom) {
        primaryAvatar = reportIcons.at(0);
    }

    if (!primaryAvatar?.id) {
        primaryAvatar = isNestedInInvoiceReport ? invoiceFallbackAvatar : userFallbackAvatar;
    }

    let secondaryAvatar;

    if (useNearestReportAvatars) {
        secondaryAvatar = getIconsWithDefaults(iouReport ?? chatReport).at(1);
    } else if (usePersonalDetailsAvatars) {
        secondaryAvatar = reportIcons.at(1);
    } else if (isATripPreview) {
        secondaryAvatar = reportIcons.at(0);
    } else if (isReportPreviewInTripRoom || displayAllActors) {
        const iouReportIcons = getIconsWithDefaults(iouReport);
        secondaryAvatar = iouReportIcons.at(iouReportIcons.at(1)?.id === primaryAvatar.id ? 0 : 1);
    } else if (!isWorkspaceActor) {
        // eslint-disable-next-line @typescript-eslint/prefer-nullish-coalescing
        secondaryAvatar = reportIcons.at(chatReport?.isOwnPolicyExpenseChat || isAWorkspaceChat ? 0 : 1);
    } else if (isAInvoiceReport) {
        secondaryAvatar = reportIcons.at(1);
    }

    if (!secondaryAvatar?.id) {
        secondaryAvatar = secondUserFallbackAvatar;
    }

    const shouldUseMappedAccountIDs = avatarsForAccountIDs.length > 0 && (avatarType === CONST.REPORT_ACTION_AVATARS.TYPE.MULTIPLE || shouldUseActorAccountID);
    const shouldUsePrimaryAvatarID = isWorkspaceActor && !!primaryAvatar.id;
    const shouldUseInvoiceExpenseIcons = isWorkspaceExpense && isNestedInInvoiceReport && !!accountID;

    let avatars = [primaryAvatar, secondaryAvatar];

    if (shouldUseInvoiceExpenseIcons) {
        avatars = getIconsWithDefaults(invoiceReport);
    } else if (shouldUseMappedAccountIDs) {
        avatars = avatarsForAccountIDs;
    }

<<<<<<< HEAD
    const isUserWithWorkspaceAvatar =
        avatarType === CONST.REPORT_ACTION_AVATARS.TYPE.SUBSCRIPT && avatars.at(0)?.type === CONST.ICON_TYPE_AVATAR && avatars.at(1)?.type === CONST.ICON_TYPE_WORKSPACE;
    // eslint-disable-next-line rulesdir/no-negated-variables
    const wasReportPreviewMovedToDifferentPolicy = chatReport?.policyID === policyIDBeforeChange && policyIDBeforeChange !== changedPolicyID && isAReportPreviewAction;

    if (isUserWithWorkspaceAvatar && wasReportPreviewMovedToDifferentPolicy) {
        const policyChatReportIcon = {...getWorkspaceIcon(policyChatReport, policy), id: policyID, name: policy?.name};
        const [firstAvatar] = avatars;
        avatars = [firstAvatar, policyChatReportIcon];
=======
    if (isNestedInInvoiceReport && !!avatars.at(1)?.id) {
        // If we have B2B Invoice between two workspaces we only should show subscript if it is not a report preview
        if (avatars.every(({type}) => type === CONST.ICON_TYPE_WORKSPACE)) {
            avatarType = isAReportPreviewAction ? CONST.REPORT_ACTION_AVATARS.TYPE.MULTIPLE : CONST.REPORT_ACTION_AVATARS.TYPE.SUBSCRIPT;
            // But if it is a report preview between workspace and another user it should never be displayed as a multiple avatar
        } else if (
            avatars.at(0)?.type === CONST.ICON_TYPE_WORKSPACE &&
            avatars.at(1)?.type === CONST.ICON_TYPE_AVATAR &&
            avatarType === CONST.REPORT_ACTION_AVATARS.TYPE.MULTIPLE &&
            isAReportPreviewAction
        ) {
            avatarType = CONST.REPORT_ACTION_AVATARS.TYPE.SUBSCRIPT;
        }
>>>>>>> 0b45413c
    }

    return {
        avatars,
        avatarType,
        details: {
            ...(personalDetails?.[accountID] ?? {}),
            shouldDisplayAllActors: displayAllActors,
            isWorkspaceActor,
            // eslint-disable-next-line @typescript-eslint/prefer-nullish-coalescing
            actorHint: String(shouldUsePrimaryAvatarID ? primaryAvatar.id : login || defaultDisplayName || fallbackDisplayName).replace(CONST.REGEX.MERGED_ACCOUNT_PREFIX, ''),
            accountID,
            delegateAccountID: !isWorkspaceActor && delegatePersonalDetails ? actorAccountID : undefined,
        },
        source: {
            iouReport,
            chatReport,
            action,
        },
    };
}

export default useReportActionAvatars;<|MERGE_RESOLUTION|>--- conflicted
+++ resolved
@@ -79,7 +79,6 @@
         chatReport,
     });
 
-<<<<<<< HEAD
     const reportPolicyID = iouReport?.policyID ?? chatReport?.policyID;
     const chatReportPolicyIDExists = chatReport?.policyID === CONST.POLICY.ID_FAKE || !chatReport?.policyID;
     const latestChangePolicyOM = getOriginalMessage(latestChangePolicy as ReportAction<typeof CONST.REPORT.ACTIONS.TYPE.CHANGE_POLICY>) ?? {};
@@ -88,14 +87,10 @@
     const retrievedPolicyID = chatReportPolicyIDExists ? reportPolicyID : chatReport?.policyID;
 
     const policyID = shouldUseChangedPolicyID ? changedPolicyID : (passedPolicyID ?? retrievedPolicyID);
-    const policy = policies?.[`${ONYXKEYS.COLLECTION.POLICY}${policyID}`];
-=======
-    const policyID = passedPolicyID ?? (chatReport?.policyID === CONST.POLICY.ID_FAKE || !chatReport?.policyID ? (iouReport?.policyID ?? chatReport?.policyID) : chatReport?.policyID);
     const policy = usePolicy(policyID);
 
     const invoiceReceiverPolicyID = chatReport?.invoiceReceiver && 'policyID' in chatReport.invoiceReceiver ? chatReport.invoiceReceiver.policyID : undefined;
     const invoiceReceiverPolicy = usePolicy(invoiceReceiverPolicyID);
->>>>>>> 0b45413c
 
     const {chatReportIDAdmins, chatReportIDAnnounce, workspaceAccountID} = policy ?? {};
 
@@ -105,7 +100,6 @@
     const delegatePersonalDetails = action?.delegateAccountID ? personalDetails?.[action?.delegateAccountID] : undefined;
     const actorAccountID = getReportActionActorAccountID(action, iouReport, chatReport, delegatePersonalDetails);
 
-    const isAReportPreviewAction = action?.actionName === CONST.REPORT.ACTIONS.TYPE.REPORT_PREVIEW;
     const isAInvoiceReport = isInvoiceReport(iouReport ?? null);
 
     const shouldUseActorAccountID = isAInvoiceReport && !isAReportPreviewAction;
@@ -290,37 +284,31 @@
 
     let avatars = [primaryAvatar, secondaryAvatar];
 
+    const isUserWithWorkspaceAvatar =
+        avatarType === CONST.REPORT_ACTION_AVATARS.TYPE.SUBSCRIPT && avatars.at(0)?.type === CONST.ICON_TYPE_AVATAR && avatars.at(1)?.type === CONST.ICON_TYPE_WORKSPACE;
+    const isWorkspaceWithUserAvatar =
+        avatars.at(0)?.type === CONST.ICON_TYPE_WORKSPACE && avatars.at(1)?.type === CONST.ICON_TYPE_AVATAR && avatarType === CONST.REPORT_ACTION_AVATARS.TYPE.MULTIPLE;
+    // eslint-disable-next-line rulesdir/no-negated-variables
+    const wasReportPreviewMovedToDifferentPolicy = chatReport?.policyID === policyIDBeforeChange && policyIDBeforeChange !== changedPolicyID && isAReportPreviewAction;
+
     if (shouldUseInvoiceExpenseIcons) {
         avatars = getIconsWithDefaults(invoiceReport);
     } else if (shouldUseMappedAccountIDs) {
         avatars = avatarsForAccountIDs;
     }
 
-<<<<<<< HEAD
-    const isUserWithWorkspaceAvatar =
-        avatarType === CONST.REPORT_ACTION_AVATARS.TYPE.SUBSCRIPT && avatars.at(0)?.type === CONST.ICON_TYPE_AVATAR && avatars.at(1)?.type === CONST.ICON_TYPE_WORKSPACE;
-    // eslint-disable-next-line rulesdir/no-negated-variables
-    const wasReportPreviewMovedToDifferentPolicy = chatReport?.policyID === policyIDBeforeChange && policyIDBeforeChange !== changedPolicyID && isAReportPreviewAction;
-
-    if (isUserWithWorkspaceAvatar && wasReportPreviewMovedToDifferentPolicy) {
-        const policyChatReportIcon = {...getWorkspaceIcon(policyChatReport, policy), id: policyID, name: policy?.name};
-        const [firstAvatar] = avatars;
-        avatars = [firstAvatar, policyChatReportIcon];
-=======
     if (isNestedInInvoiceReport && !!avatars.at(1)?.id) {
         // If we have B2B Invoice between two workspaces we only should show subscript if it is not a report preview
         if (avatars.every(({type}) => type === CONST.ICON_TYPE_WORKSPACE)) {
             avatarType = isAReportPreviewAction ? CONST.REPORT_ACTION_AVATARS.TYPE.MULTIPLE : CONST.REPORT_ACTION_AVATARS.TYPE.SUBSCRIPT;
             // But if it is a report preview between workspace and another user it should never be displayed as a multiple avatar
-        } else if (
-            avatars.at(0)?.type === CONST.ICON_TYPE_WORKSPACE &&
-            avatars.at(1)?.type === CONST.ICON_TYPE_AVATAR &&
-            avatarType === CONST.REPORT_ACTION_AVATARS.TYPE.MULTIPLE &&
-            isAReportPreviewAction
-        ) {
+        } else if (isWorkspaceWithUserAvatar && isAReportPreviewAction) {
             avatarType = CONST.REPORT_ACTION_AVATARS.TYPE.SUBSCRIPT;
         }
->>>>>>> 0b45413c
+    } else if (isUserWithWorkspaceAvatar && wasReportPreviewMovedToDifferentPolicy) {
+        const policyChatReportIcon = {...getWorkspaceIcon(policyChatReport, policy), id: policyID, name: policy?.name};
+        const [firstAvatar] = avatars;
+        avatars = [firstAvatar, policyChatReportIcon];
     }
 
     return {
