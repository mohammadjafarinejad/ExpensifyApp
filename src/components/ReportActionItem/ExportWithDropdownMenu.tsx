import React, {useCallback, useMemo, useState} from 'react';
import {useOnyx} from 'react-native-onyx';
import type {OnyxEntry} from 'react-native-onyx';
import ButtonWithDropdownMenu from '@components/ButtonWithDropdownMenu';
import type {DropdownOption, ReportExportType} from '@components/ButtonWithDropdownMenu/types';
import ConfirmModal from '@components/ConfirmModal';
import useLocalize from '@hooks/useLocalize';
import useResponsiveLayout from '@hooks/useResponsiveLayout';
import useThemeStyles from '@hooks/useThemeStyles';
import * as PolicyActions from '@libs/actions/Policy/Policy';
import * as ReportActions from '@libs/actions/Report';
import * as PolicyUtils from '@libs/PolicyUtils';
import * as ReportUtils from '@libs/ReportUtils';
import type {ExportType} from '@pages/home/report/ReportDetailsExportPage';
import CONST from '@src/CONST';
import ONYXKEYS from '@src/ONYXKEYS';
import type {Policy, Report} from '@src/types/onyx';
import type {ConnectionName} from '@src/types/onyx/Policy';
import type AnchorAlignment from '@src/types/utils/AnchorAlignment';

type ExportWithDropdownMenuProps = {
    policy: OnyxEntry<Policy>;

    report: OnyxEntry<Report>;

    connectionName: ConnectionName;

    dropdownAnchorAlignment?: AnchorAlignment;
};

function ExportWithDropdownMenu({
    policy,
    report,
    connectionName,
    dropdownAnchorAlignment = {
        horizontal: CONST.MODAL.ANCHOR_ORIGIN_HORIZONTAL.RIGHT,
        vertical: CONST.MODAL.ANCHOR_ORIGIN_VERTICAL.TOP,
    },
}: ExportWithDropdownMenuProps) {
    const reportID = report?.reportID;
    const styles = useThemeStyles();
    const {translate} = useLocalize();
    const {shouldUseNarrowLayout} = useResponsiveLayout();
    const [modalStatus, setModalStatus] = useState<ExportType | null>(null);
    const [exportMethods] = useOnyx(ONYXKEYS.LAST_EXPORT_METHOD);
    const [reportActions] = useOnyx(`${ONYXKEYS.COLLECTION.REPORT_ACTIONS}${reportID}`);

    const iconToDisplay = ReportUtils.getIntegrationIcon(connectionName);
    const canBeExported = ReportUtils.canBeExported(report);
    const isExported = ReportUtils.isExported(reportActions);
    const hasIntegrationAutoSync = PolicyUtils.hasIntegrationAutoSync(policy, connectionName);

    const dropdownOptions: Array<DropdownOption<ReportExportType>> = useMemo(() => {
        const optionTemplate = {
            icon: iconToDisplay,
            disabled: !canBeExported,
            displayInDefaultIconColor: true,
        };
        const options = [
            {
                value: CONST.REPORT.EXPORT_OPTIONS.EXPORT_TO_INTEGRATION,
                text: translate('workspace.common.exportIntegrationSelected', {connectionName}),
                ...optionTemplate,
            },
            {
                value: CONST.REPORT.EXPORT_OPTIONS.MARK_AS_EXPORTED,
                text: translate('workspace.common.markAsExported'),
                ...optionTemplate,
            },
        ];
        const exportMethod = exportMethods?.[report?.policyID ?? ''] ?? null;
        if (exportMethod) {
            options.sort((method) => (method.value === exportMethod ? -1 : 0));
        }
        return options;
        // We do not include exportMethods not to re-render the component when the preffered export method changes
        // eslint-disable-next-line react-compiler/react-compiler, react-hooks/exhaustive-deps
    }, [canBeExported, iconToDisplay, connectionName, report?.policyID, translate]);

    const confirmExport = useCallback(() => {
        setModalStatus(null);
        if (!reportID) {
            return;
        }
        if (modalStatus === CONST.REPORT.EXPORT_OPTIONS.EXPORT_TO_INTEGRATION) {
            ReportActions.exportToIntegration(reportID, connectionName);
        } else if (modalStatus === CONST.REPORT.EXPORT_OPTIONS.MARK_AS_EXPORTED) {
            ReportActions.markAsManuallyExported(reportID, connectionName);
        }
    }, [connectionName, modalStatus, reportID]);

    const savePreferredExportMethod = (value: ReportExportType) => {
        if (!report?.policyID) {
            return;
        }
        PolicyActions.savePreferredExportMethod(report?.policyID, value);
    };

    return (
        <>
            <ButtonWithDropdownMenu<ReportExportType>
                success={!hasIntegrationAutoSync}
                pressOnEnter
                shouldAlwaysShowDropdownMenu
                anchorAlignment={dropdownAnchorAlignment}
                onPress={(_, value) => {
                    if (isExported) {
                        setModalStatus(value);
                        return;
                    }
                    if (!reportID) {
                        return;
                    }
                    if (value === CONST.REPORT.EXPORT_OPTIONS.EXPORT_TO_INTEGRATION) {
                        ReportActions.exportToIntegration(reportID, connectionName);
                    } else if (value === CONST.REPORT.EXPORT_OPTIONS.MARK_AS_EXPORTED) {
                        ReportActions.markAsManuallyExported(reportID, connectionName);
                    }
                }}
                onOptionSelected={({value}) => savePreferredExportMethod(value)}
                options={dropdownOptions}
                style={[shouldUseNarrowLayout && styles.flexGrow1]}
                buttonSize={CONST.DROPDOWN_BUTTON_SIZE.MEDIUM}
            />
            <ConfirmModal
                title={translate('workspace.exportAgainModal.title')}
                onConfirm={confirmExport}
                onCancel={() => setModalStatus(null)}
<<<<<<< HEAD
                prompt={translate('workspace.exportAgainModal.description', {reportName: report?.reportName ?? '', connectionName})}
=======
                prompt={translate('workspace.exportAgainModal.description', {connectionName, reportName: report?.reportName ?? ''})}
>>>>>>> 33818a90
                confirmText={translate('workspace.exportAgainModal.confirmText')}
                cancelText={translate('workspace.exportAgainModal.cancelText')}
                isVisible={!!modalStatus}
            />
        </>
    );
}

export default ExportWithDropdownMenu;<|MERGE_RESOLUTION|>--- conflicted
+++ resolved
@@ -126,11 +126,7 @@
                 title={translate('workspace.exportAgainModal.title')}
                 onConfirm={confirmExport}
                 onCancel={() => setModalStatus(null)}
-<<<<<<< HEAD
-                prompt={translate('workspace.exportAgainModal.description', {reportName: report?.reportName ?? '', connectionName})}
-=======
                 prompt={translate('workspace.exportAgainModal.description', {connectionName, reportName: report?.reportName ?? ''})}
->>>>>>> 33818a90
                 confirmText={translate('workspace.exportAgainModal.confirmText')}
                 cancelText={translate('workspace.exportAgainModal.cancelText')}
                 isVisible={!!modalStatus}
