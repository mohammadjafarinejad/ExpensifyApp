import _ from 'underscore';
import React from 'react';
import PropTypes from 'prop-types';
import {withOnyx} from 'react-native-onyx';
import ONYXKEYS from '../../ONYXKEYS';
import CONST from '../../CONST';
import {withNetwork} from '../OnyxProvider';
import compose from '../../libs/compose';
import IOUQuote from './IOUQuote';
import reportActionPropTypes from '../../pages/home/report/reportActionPropTypes';
import networkPropTypes from '../networkPropTypes';
import iouReportPropTypes from '../../pages/iouReportPropTypes';
import IOUPreview from './IOUPreview';
import Navigation from '../../libs/Navigation/Navigation';
import ROUTES from '../../ROUTES';
import styles from '../../styles/styles';
import * as IOUUtils from '../../libs/IOUUtils';

const propTypes = {
    /** All the data of the action */
    action: PropTypes.shape(reportActionPropTypes).isRequired,

    /** The ID of the associated chatReport */
    chatReportID: PropTypes.string.isRequired,

    /** The ID of the associated request report */
    requestReportID: PropTypes.string.isRequired,

    /** Is this IOUACTION the most recent? */
    isMostRecentIOUReportAction: PropTypes.bool.isRequired,

    /** Popover context menu anchor, used for showing context menu */
    contextMenuAnchor: PropTypes.shape({current: PropTypes.elementType}),

    /** Callback for updating context menu active state, used for showing context menu */
    checkIfContextMenuActive: PropTypes.func,

    /* Onyx Props */
    /** chatReport associated with iouReport */
    chatReport: PropTypes.shape({
        /** The participants of this report */
        participants: PropTypes.arrayOf(PropTypes.string),

        /** Whether the chat report has an outstanding IOU */
        hasOutstandingIOU: PropTypes.bool.isRequired,
    }),

    /** IOU report data object */
    iouReport: iouReportPropTypes,

    /** Array of report actions for this report */
    reportActions: PropTypes.objectOf(PropTypes.shape(reportActionPropTypes)),

    /** Whether the IOU is hovered so we can modify its style */
    isHovered: PropTypes.bool,

    network: networkPropTypes.isRequired,
};

const defaultProps = {
    contextMenuAnchor: undefined,
    checkIfContextMenuActive: () => {},
    chatReport: {
        participants: [],
    },
    iouReport: {},
    reportActions: {},
    isHovered: false,
};

const IOUAction = (props) => {
    const hasMultipleParticipants = props.chatReport.participants.length > 1;
    const onIOUPreviewPressed = () => {
        if (hasMultipleParticipants) {
            Navigation.navigate(ROUTES.getReportParticipantsRoute(props.chatReportID));
        } else {
            Navigation.navigate(ROUTES.getIouDetailsRoute(props.chatReportID, props.action.originalMessage.IOUReportID));
        }
    };

<<<<<<< HEAD
    const shouldShowIOUPreview =
        (props.isMostRecentIOUReportAction && Boolean(props.action.originalMessage.IOUReportID) && props.chatReport.hasOutstandingIOU) || props.action.originalMessage.type === 'pay';
=======
    const shouldShowIOUPreview = props.isMostRecentIOUReportAction || props.action.originalMessage.type === 'pay';
>>>>>>> 6d17cc80

    let shouldShowPendingConversionMessage = false;
    if (
        !_.isEmpty(props.iouReport) &&
        !_.isEmpty(props.reportActions) &&
        props.chatReport.hasOutstandingIOU &&
        props.isMostRecentIOUReportAction &&
        props.action.pendingAction === CONST.RED_BRICK_ROAD_PENDING_ACTION.ADD &&
        props.network.isOffline
    ) {
        shouldShowPendingConversionMessage = IOUUtils.isIOUReportPendingCurrencyConversion(props.reportActions, props.iouReport);
    }

    return (
        <>
            <IOUQuote
                action={props.action}
                chatReportID={props.chatReportID}
                contextMenuAnchor={props.contextMenuAnchor}
                onViewDetailsPressed={onIOUPreviewPressed}
                checkIfContextMenuActive={props.checkIfContextMenuActive}
                isHovered={props.isHovered}
            />
            {shouldShowIOUPreview && (
                <IOUPreview
                    iouReportID={props.requestReportID}
                    chatReportID={props.chatReportID}
                    isBillSplit={hasMultipleParticipants}
                    action={props.action}
                    contextMenuAnchor={props.contextMenuAnchor}
                    checkIfContextMenuActive={props.checkIfContextMenuActive}
                    shouldShowPendingConversionMessage={shouldShowPendingConversionMessage}
<<<<<<< HEAD
                    onPayButtonPressed={launchDetailsModal}
                    onPreviewPressed={launchDetailsModal}
=======
                    onPayButtonPressed={onIOUPreviewPressed}
                    onPreviewPressed={onIOUPreviewPressed}
>>>>>>> 6d17cc80
                    containerStyles={[styles.cursorPointer, props.isHovered ? styles.iouPreviewBoxHover : undefined]}
                    isHovered={props.isHovered}
                />
            )}
        </>
    );
};

IOUAction.propTypes = propTypes;
IOUAction.defaultProps = defaultProps;
IOUAction.displayName = 'IOUAction';

export default compose(
    withOnyx({
        chatReport: {
            key: ({chatReportID}) => `${ONYXKEYS.COLLECTION.REPORT}${chatReportID}`,
        },
        iouReport: {
            key: ({requestReportID}) => `${ONYXKEYS.COLLECTION.REPORT}${requestReportID}`,
        },
        reportActions: {
            key: ({chatReportID}) => `${ONYXKEYS.COLLECTION.REPORT_ACTIONS}${chatReportID}`,
            canEvict: false,
        },
    }),
    withNetwork(),
)(IOUAction);<|MERGE_RESOLUTION|>--- conflicted
+++ resolved
@@ -78,12 +78,7 @@
         }
     };
 
-<<<<<<< HEAD
-    const shouldShowIOUPreview =
-        (props.isMostRecentIOUReportAction && Boolean(props.action.originalMessage.IOUReportID) && props.chatReport.hasOutstandingIOU) || props.action.originalMessage.type === 'pay';
-=======
     const shouldShowIOUPreview = props.isMostRecentIOUReportAction || props.action.originalMessage.type === 'pay';
->>>>>>> 6d17cc80
 
     let shouldShowPendingConversionMessage = false;
     if (
@@ -116,13 +111,8 @@
                     contextMenuAnchor={props.contextMenuAnchor}
                     checkIfContextMenuActive={props.checkIfContextMenuActive}
                     shouldShowPendingConversionMessage={shouldShowPendingConversionMessage}
-<<<<<<< HEAD
-                    onPayButtonPressed={launchDetailsModal}
-                    onPreviewPressed={launchDetailsModal}
-=======
                     onPayButtonPressed={onIOUPreviewPressed}
                     onPreviewPressed={onIOUPreviewPressed}
->>>>>>> 6d17cc80
                     containerStyles={[styles.cursorPointer, props.isHovered ? styles.iouPreviewBoxHover : undefined]}
                     isHovered={props.isHovered}
                 />
