import React from 'react';
import {View, Pressable} from 'react-native';
import PropTypes from 'prop-types';
import {withOnyx} from 'react-native-onyx';
import lodashGet from 'lodash/get';
import _ from 'underscore';
import Str from 'expensify-common/lib/str';
import compose from '../../libs/compose';
import styles from '../../styles/styles';
import ONYXKEYS from '../../ONYXKEYS';
import MultipleAvatars from '../MultipleAvatars';
import withLocalize, {withLocalizePropTypes} from '../withLocalize';
import * as Report from '../../libs/actions/Report';
import themeColors from '../../styles/themes/default';
import Icon from '../Icon';
import CONST from '../../CONST';
import * as Expensicons from '../Icon/Expensicons';
import Text from '../Text';
import * as PaymentMethods from '../../libs/actions/PaymentMethods';
import OfflineWithFeedback from '../OfflineWithFeedback';
import walletTermsPropTypes from '../../pages/EnablePayments/walletTermsPropTypes';
import ControlSelection from '../../libs/ControlSelection';
import * as DeviceCapabilities from '../../libs/DeviceCapabilities';
import reportActionPropTypes from '../../pages/home/report/reportActionPropTypes';
import {showContextMenuForReport} from '../ShowContextMenuContext';
import * as OptionsListUtils from '../../libs/OptionsListUtils';
import * as CurrencyUtils from '../../libs/CurrencyUtils';
import * as IOUUtils from '../../libs/IOUUtils';
import * as ReportUtils from '../../libs/ReportUtils';

const propTypes = {
    /** The active IOUReport, used for Onyx subscription */
    // eslint-disable-next-line react/no-unused-prop-types
    iouReportID: PropTypes.string.isRequired,

    /** The associated chatReport */
    chatReportID: PropTypes.string.isRequired,

    /** Callback for the preview pressed */
    onPreviewPressed: PropTypes.func,

    /** All the data of the action, used for showing context menu */
    action: PropTypes.shape(reportActionPropTypes),

    /** Popover context menu anchor, used for showing context menu */
    contextMenuAnchor: PropTypes.shape({current: PropTypes.elementType}),

    /** Callback for updating context menu active state, used for showing context menu */
    checkIfContextMenuActive: PropTypes.func,

    /** Extra styles to pass to View wrapper */
    // eslint-disable-next-line react/forbid-prop-types
    containerStyles: PropTypes.arrayOf(PropTypes.object),

    /* Onyx Props */

    /** Active IOU Report for current report */
    iouReport: PropTypes.shape({
        /** Email address of the manager in this iou report */
        managerEmail: PropTypes.string,

        /** Email address of the creator of this iou report */
        ownerEmail: PropTypes.string,

        /** Outstanding amount in cents of this transaction */
        total: PropTypes.number,

        /** Currency of outstanding amount of this transaction */
        currency: PropTypes.string,

        /** Does the iouReport have an outstanding IOU? */
        hasOutstandingIOU: PropTypes.bool,
    }),

    /** True if this is this IOU is a split instead of a 1:1 request */
    isBillSplit: PropTypes.bool.isRequired,

    /** True if the IOU Preview is rendered within a single IOUAction */
    isIOUAction: PropTypes.bool,

    /** True if the IOU Preview card is hovered */
    isHovered: PropTypes.bool,

    /** All of the personal details for everyone */
    personalDetails: PropTypes.objectOf(
        PropTypes.shape({
            /** This is either the user's full name, or their login if full name is an empty string */
            displayName: PropTypes.string.isRequired,
        }),
    ),

    /** Session info for the currently logged in user. */
    session: PropTypes.shape({
        /** Currently logged in user email */
        email: PropTypes.string,
    }),

    /** Information about the user accepting the terms for payments */
    walletTerms: walletTermsPropTypes,

    /** Pending action, if any */
    pendingAction: PropTypes.oneOf(_.values(CONST.RED_BRICK_ROAD_PENDING_ACTION)),

    /** Whether or not an IOU report contains money requests in a different currency
     * that are either created or cancelled offline, and thus haven't been converted to the report's currency yet
     */
    shouldShowPendingConversionMessage: PropTypes.bool,

    ...withLocalizePropTypes,
};

const defaultProps = {
    iouReport: {},
    onPreviewPressed: null,
    action: undefined,
    contextMenuAnchor: undefined,
    checkIfContextMenuActive: () => {},
    containerStyles: [],
    walletTerms: {},
    pendingAction: null,
    isIOUAction: true,
    isHovered: false,
    personalDetails: {},
    session: {
        email: null,
    },
    shouldShowPendingConversionMessage: false,
};

const IOUPreview = (props) => {
    if (_.isEmpty(props.iouReport)) {
        return null;
    }
    const sessionEmail = lodashGet(props.session, 'email', null);
    const managerEmail = props.iouReport.managerEmail || '';
    const ownerEmail = props.iouReport.ownerEmail || '';
    const comment = Str.htmlDecode(lodashGet(props.action, 'originalMessage.comment', '')).trim();

    // When displaying within a IOUDetailsModal we cannot guarantee that participants are included in the originalMessage data
    // Because an IOUPreview of type split can never be rendered within the IOUDetailsModal, manually building the email array is only needed for non-billSplit ious
    const participantEmails = props.isBillSplit ? props.action.originalMessage.participants : [managerEmail, ownerEmail];
    const participantAvatars = OptionsListUtils.getAvatarsForLogins(participantEmails, props.personalDetails);

    // Pay button should only be visible to the manager of the report.
    const isCurrentUserManager = managerEmail === sessionEmail;

    // If props.action is undefined then we are displaying within IOUDetailsModal and should use the full report amount
<<<<<<< HEAD
    const requestAmount = props.isIOUAction ? lodashGet(props.action, 'originalMessage.amount', 0) : props.iouReport.total;
    let requestCurrency = props.isIOUAction ? lodashGet(props.action, 'originalMessage.currency', CONST.CURRENCY.USD) : props.iouReport.currency;
    if (!requestCurrency) {
        requestCurrency = CONST.CURRENCY.USD;
    }
=======
    const requestAmount = props.isIOUAction ? lodashGet(props.action, 'originalMessage.amount', 0) : ReportUtils.getMoneyRequestTotal(props.iouReport);
    const requestCurrency = props.isIOUAction ? lodashGet(props.action, 'originalMessage.currency', CONST.CURRENCY.USD) : props.iouReport.currency;
>>>>>>> f74a43ce

    const getSettledMessage = () => {
        switch (lodashGet(props.action, 'originalMessage.paymentType', '')) {
            case CONST.IOU.PAYMENT_TYPE.PAYPAL_ME:
                return props.translate('iou.settledPaypalMe');
            case CONST.IOU.PAYMENT_TYPE.ELSEWHERE:
                return props.translate('iou.settledElsewhere');
            case CONST.IOU.PAYMENT_TYPE.EXPENSIFY:
                return props.translate('iou.settledExpensify');
            default:
                return '';
        }
    };

    const showContextMenu = (event) => {
        // Use action prop to check if we are in IOUDetailsModal,
        // if it's true, do nothing when user long press, otherwise show context menu.
        if (!props.action) {
            return;
        }

        showContextMenuForReport(event, props.contextMenuAnchor, props.chatReportID, props.action, props.checkIfContextMenuActive);
    };

    const childContainer = (
        <View>
            <OfflineWithFeedback
                pendingAction={props.pendingAction}
                errors={props.walletTerms.errors}
                onClose={() => {
                    PaymentMethods.clearWalletTermsError();
                    Report.clearIOUError(props.chatReportID);
                }}
                errorRowStyles={[styles.mbn1]}
                needsOffscreenAlphaCompositing
            >
                <View style={[styles.iouPreviewBox, ...props.containerStyles]}>
                    <View style={[styles.flexRow]}>
                        <View style={[styles.flex1, styles.flexRow, styles.alignItemsCenter]}>
                            <Text style={[styles.textLabelSupporting, styles.lh16]}>{props.isBillSplit ? props.translate('iou.split') : props.translate('iou.cash')}</Text>
                            {Boolean(getSettledMessage()) && (
                                <>
                                    <Icon
                                        src={Expensicons.DotIndicator}
                                        width={4}
                                        height={4}
                                        additionalStyles={[styles.mr1, styles.ml1]}
                                    />
                                    <Text style={[styles.textLabelSupporting, styles.lh16]}>{getSettledMessage()}</Text>
                                </>
                            )}
                        </View>
                    </View>
                    <View style={[styles.flexRow]}>
                        <View style={[styles.flex1, styles.flexRow, styles.alignItemsCenter]}>
                            <Text style={styles.textHeadline}>{CurrencyUtils.convertToDisplayString(requestAmount, requestCurrency)}</Text>
                            {!props.iouReport.hasOutstandingIOU && !props.isBillSplit && (
                                <View style={styles.iouPreviewBoxCheckmark}>
                                    <Icon
                                        src={Expensicons.Checkmark}
                                        fill={themeColors.iconSuccessFill}
                                    />
                                </View>
                            )}
                        </View>
                        {props.isBillSplit && (
                            <View style={styles.iouPreviewBoxAvatar}>
                                <MultipleAvatars
                                    icons={participantAvatars}
                                    secondAvatarStyle={[styles.secondAvatarInline, props.isHovered ? styles.iouPreviewBoxAvatarHover : undefined]}
                                    avatarTooltips={participantEmails}
                                />
                            </View>
                        )}
                    </View>

<<<<<<< HEAD
                    {!isCurrentUserManager && props.shouldShowPendingConversionMessage && (
                        <Text style={[styles.textLabel, styles.colorMuted]}>{props.translate('iou.pendingConversionMessage')}</Text>
                    )}

                    <Text style={[styles.colorMuted]}>{Str.htmlDecode(lodashGet(props.action, 'originalMessage.comment', ''))}</Text>
=======
                    <View style={[styles.flexRow]}>
                        <View style={[styles.flex1]}>
                            {!isCurrentUserManager && props.shouldShowPendingConversionMessage && (
                                <Text style={[styles.textLabel, styles.colorMuted]}>{props.translate('iou.pendingConversionMessage')}</Text>
                            )}
                            {!_.isEmpty(comment) && <Text style={[styles.colorMuted]}>{comment}</Text>}
                        </View>
                        {props.isBillSplit && !_.isEmpty(participantEmails) && (
                            <Text style={[styles.textLabel, styles.colorMuted, styles.ml1]}>
                                {props.translate('iou.amountEach', {
                                    amount: CurrencyUtils.convertToDisplayString(IOUUtils.calculateAmount(participantEmails.length - 1, requestAmount), requestCurrency),
                                })}
                            </Text>
                        )}
                    </View>
>>>>>>> f74a43ce
                </View>
            </OfflineWithFeedback>
        </View>
    );

    if (!props.onPreviewPressed) {
        return childContainer;
    }

    return (
        <Pressable
            onPress={props.onPreviewPressed}
            onPressIn={() => DeviceCapabilities.canUseTouchScreen() && ControlSelection.block()}
            onPressOut={() => ControlSelection.unblock()}
            onLongPress={showContextMenu}
        >
            {childContainer}
        </Pressable>
    );
};

IOUPreview.propTypes = propTypes;
IOUPreview.defaultProps = defaultProps;
IOUPreview.displayName = 'IOUPreview';

export default compose(
    withLocalize,
    withOnyx({
        personalDetails: {
            key: ONYXKEYS.PERSONAL_DETAILS,
        },
        iouReport: {
            key: ({iouReportID}) => `${ONYXKEYS.COLLECTION.REPORT}${iouReportID}`,
        },
        session: {
            key: ONYXKEYS.SESSION,
        },
        walletTerms: {
            key: ONYXKEYS.WALLET_TERMS,
        },
    }),
)(IOUPreview);<|MERGE_RESOLUTION|>--- conflicted
+++ resolved
@@ -145,16 +145,11 @@
     const isCurrentUserManager = managerEmail === sessionEmail;
 
     // If props.action is undefined then we are displaying within IOUDetailsModal and should use the full report amount
-<<<<<<< HEAD
-    const requestAmount = props.isIOUAction ? lodashGet(props.action, 'originalMessage.amount', 0) : props.iouReport.total;
+    const requestAmount = props.isIOUAction ? lodashGet(props.action, 'originalMessage.amount', 0) : ReportUtils.getMoneyRequestTotal(props.iouReport);
     let requestCurrency = props.isIOUAction ? lodashGet(props.action, 'originalMessage.currency', CONST.CURRENCY.USD) : props.iouReport.currency;
     if (!requestCurrency) {
         requestCurrency = CONST.CURRENCY.USD;
     }
-=======
-    const requestAmount = props.isIOUAction ? lodashGet(props.action, 'originalMessage.amount', 0) : ReportUtils.getMoneyRequestTotal(props.iouReport);
-    const requestCurrency = props.isIOUAction ? lodashGet(props.action, 'originalMessage.currency', CONST.CURRENCY.USD) : props.iouReport.currency;
->>>>>>> f74a43ce
 
     const getSettledMessage = () => {
         switch (lodashGet(props.action, 'originalMessage.paymentType', '')) {
@@ -230,14 +225,7 @@
                             </View>
                         )}
                     </View>
-
-<<<<<<< HEAD
-                    {!isCurrentUserManager && props.shouldShowPendingConversionMessage && (
-                        <Text style={[styles.textLabel, styles.colorMuted]}>{props.translate('iou.pendingConversionMessage')}</Text>
-                    )}
-
                     <Text style={[styles.colorMuted]}>{Str.htmlDecode(lodashGet(props.action, 'originalMessage.comment', ''))}</Text>
-=======
                     <View style={[styles.flexRow]}>
                         <View style={[styles.flex1]}>
                             {!isCurrentUserManager && props.shouldShowPendingConversionMessage && (
@@ -253,7 +241,6 @@
                             </Text>
                         )}
                     </View>
->>>>>>> f74a43ce
                 </View>
             </OfflineWithFeedback>
         </View>
