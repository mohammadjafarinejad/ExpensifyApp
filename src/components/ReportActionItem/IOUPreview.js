import React from 'react';
import {View, Pressable} from 'react-native';
import PropTypes from 'prop-types';
import {withOnyx} from 'react-native-onyx';
import lodashGet from 'lodash/get';
import _ from 'underscore';
import Str from 'expensify-common/lib/str';
import compose from '../../libs/compose';
import styles from '../../styles/styles';
import ONYXKEYS from '../../ONYXKEYS';
import MultipleAvatars from '../MultipleAvatars';
import withLocalize, {withLocalizePropTypes} from '../withLocalize';
import * as Report from '../../libs/actions/Report';
import themeColors from '../../styles/themes/default';
import Icon from '../Icon';
import CONST from '../../CONST';
import * as Expensicons from '../Icon/Expensicons';
import Text from '../Text';
import * as PaymentMethods from '../../libs/actions/PaymentMethods';
import OfflineWithFeedback from '../OfflineWithFeedback';
import walletTermsPropTypes from '../../pages/EnablePayments/walletTermsPropTypes';
import ControlSelection from '../../libs/ControlSelection';
import * as DeviceCapabilities from '../../libs/DeviceCapabilities';
import reportActionPropTypes from '../../pages/home/report/reportActionPropTypes';
import {showContextMenuForReport} from '../ShowContextMenuContext';
import * as OptionsListUtils from '../../libs/OptionsListUtils';
import Button from '../Button';
import * as CurrencyUtils from '../../libs/CurrencyUtils';

const propTypes = {
    /** Additional logic for displaying the pay button */
    shouldHidePayButton: PropTypes.bool,

    /** Callback for the Pay/Settle button */
    onPayButtonPressed: PropTypes.func,

    /** The active IOUReport, used for Onyx subscription */
    // eslint-disable-next-line react/no-unused-prop-types
    iouReportID: PropTypes.string.isRequired,

    /** The associated chatReport */
    chatReportID: PropTypes.string.isRequired,

    /** Callback for the preview pressed */
    onPreviewPressed: PropTypes.func,

    /** All the data of the action, used for showing context menu */
    action: PropTypes.shape(reportActionPropTypes),

    /** Popover context menu anchor, used for showing context menu */
    contextMenuAnchor: PropTypes.shape({current: PropTypes.elementType}),

    /** Callback for updating context menu active state, used for showing context menu */
    checkIfContextMenuActive: PropTypes.func,

    /** Extra styles to pass to View wrapper */
    // eslint-disable-next-line react/forbid-prop-types
    containerStyles: PropTypes.arrayOf(PropTypes.object),

    /* Onyx Props */

    /** Active IOU Report for current report */
    iouReport: PropTypes.shape({
        /** Email address of the manager in this iou report */
        managerEmail: PropTypes.string,

        /** Email address of the creator of this iou report */
        ownerEmail: PropTypes.string,

        /** Outstanding amount in cents of this transaction */
        total: PropTypes.number,

        /** Currency of outstanding amount of this transaction */
        currency: PropTypes.string,

        /** Does the iouReport have an outstanding IOU? */
        hasOutstandingIOU: PropTypes.bool,
    }),

    /** True if this is this IOU is a split instead of a 1:1 request */
    isBillSplit: PropTypes.bool.isRequired,

    /** True if the IOU Preview card is hovered */
    isHovered: PropTypes.bool,

    /** All of the personal details for everyone */
    personalDetails: PropTypes.objectOf(
        PropTypes.shape({
            /** This is either the user's full name, or their login if full name is an empty string */
            displayName: PropTypes.string.isRequired,
        }),
    ),

    /** Session info for the currently logged in user. */
    session: PropTypes.shape({
        /** Currently logged in user email */
        email: PropTypes.string,
    }),

    /** Information about the user accepting the terms for payments */
    walletTerms: walletTermsPropTypes,

    /** Pending action, if any */
    pendingAction: PropTypes.oneOf(_.values(CONST.RED_BRICK_ROAD_PENDING_ACTION)),

    /** Whether or not an IOU report contains money requests in a different currency
     * that are either created or cancelled offline, and thus haven't been converted to the report's currency yet
     */
    shouldShowPendingConversionMessage: PropTypes.bool,

    ...withLocalizePropTypes,
};

const defaultProps = {
    iouReport: {},
    shouldHidePayButton: false,
    onPayButtonPressed: null,
    onPreviewPressed: null,
    action: undefined,
    contextMenuAnchor: undefined,
    checkIfContextMenuActive: () => {},
    containerStyles: [],
    walletTerms: {},
    pendingAction: null,
    isHovered: false,
    personalDetails: {},
    session: {
        email: null,
    },
    shouldShowPendingConversionMessage: false,
};

const IOUPreview = (props) => {
    // Usually the parent determines whether the IOU Preview is displayed. But as the iouReport total cannot be known
    // until it is stored locally, we need to make this check within the Component after retrieving it. This allows us
    // to handle the loading UI from within this Component instead of needing to declare it within each parent, which
    // would duplicate and complicate the logic
    if (props.iouReport.total === 0) {
        return null;
    }
    const sessionEmail = lodashGet(props.session, 'email', null);
    const managerEmail = props.iouReport.managerEmail || '';
    const ownerEmail = props.iouReport.ownerEmail || '';

    // When displaying within a IOUDetailsModal we cannot guarentee that participants are included in the originalMessage data
    // Because an IOUPreview of type split can never be rendered within the IOUDetailsModal, manually building the email array is only needed for non-billSplit ious
    const participantEmails = props.isBillSplit ? props.action.originalMessage.participants : [managerEmail, ownerEmail];
    const participantAvatars = OptionsListUtils.getAvatarsForLogins(participantEmails, props.personalDetails);

    // Pay button should only be visible to the manager of the report.
    const isCurrentUserManager = managerEmail === sessionEmail;

<<<<<<< HEAD
    const managerName = ReportUtils.getDisplayNameForParticipant(managerEmail, true);
    const ownerName = ReportUtils.getDisplayNameForParticipant(ownerEmail, true);
    const managerAvatar = {
        source: ReportUtils.getAvatar(lodashGet(props.personalDetails, [managerEmail, 'avatar']), managerEmail),
        type: CONST.ICON_TYPE_AVATAR,
        name: managerEmail,
    };
    const ownerAvatar = {
        source: ReportUtils.getAvatar(lodashGet(props.personalDetails, [ownerEmail, 'avatar']), ownerEmail),
        type: CONST.ICON_TYPE_AVATAR,
        name: ownerEmail,
    };
    const cachedTotal =
        props.iouReport.total && props.iouReport.currency ? props.numberFormat(Math.abs(props.iouReport.total) / 100, {style: 'currency', currency: props.iouReport.currency}) : '';
    const avatarTooltip = [Str.removeSMSDomain(managerEmail), Str.removeSMSDomain(ownerEmail)];
=======
    // Get request formatting options, as long as currency is provided
    const requestAmount = props.isBillSplit ? props.action.originalMessage.amount : props.iouReport.total;
    const requestCurrency = props.isBillSplit ? lodashGet(props.action, 'originalMessage.currency', CONST.CURRENCY.USD) : props.iouReport.currency;
>>>>>>> 6d17cc80

    const showContextMenu = (event) => {
        // Use action and shouldHidePayButton props to check if we are in IOUDetailsModal,
        // if it's true, do nothing when user long press, otherwise show context menu.
        if (!props.action && props.shouldHidePayButton) {
            return;
        }

        showContextMenuForReport(event, props.contextMenuAnchor, props.chatReportID, props.action, props.checkIfContextMenuActive);
    };

    const childContainer = (
        <View>
            <OfflineWithFeedback
                pendingAction={props.pendingAction}
                errors={props.walletTerms.errors}
                onClose={() => {
                    PaymentMethods.clearWalletTermsError();
                    Report.clearIOUError(props.chatReportID);
                }}
                errorRowStyles={[styles.mbn1]}
                needsOffscreenAlphaCompositing
            >
                <View style={[styles.iouPreviewBox, ...props.containerStyles]}>
                    <Text>{props.isBillSplit ? props.translate('iou.split') : props.translate('iou.cash')}</Text>
                    <View style={[styles.flexRow]}>
                        <View style={[styles.flex1, styles.flexRow, styles.alignItemsCenter]}>
<<<<<<< HEAD
                            <Text style={styles.h1}>{cachedTotal}</Text>
                            {!props.iouReport.hasOutstandingIOU && (
=======
                            <Text style={styles.h1}>{CurrencyUtils.convertToDisplayString(requestAmount, requestCurrency)}</Text>
                            {!props.iouReport.hasOutstandingIOU && !props.isBillSplit && (
>>>>>>> 6d17cc80
                                <View style={styles.iouPreviewBoxCheckmark}>
                                    <Icon
                                        src={Expensicons.Checkmark}
                                        fill={themeColors.iconSuccessFill}
                                    />
                                </View>
                            )}
                        </View>
                        <View style={styles.iouPreviewBoxAvatar}>
                            <MultipleAvatars
<<<<<<< HEAD
                                icons={[managerAvatar, ownerAvatar]}
                                secondAvatarStyle={[styles.secondAvatarInline, props.isHovered ? styles.iouPreviewBoxAvatarHover : undefined]}
                                avatarTooltips={avatarTooltip}
                            />
                        </View>
                    </View>
                    {isCurrentUserManager ? (
                        <Text>{props.iouReport.hasOutstandingIOU ? props.translate('iou.youowe', {owner: ownerName}) : props.translate('iou.youpaid', {owner: ownerName})}</Text>
                    ) : (
                        <>
                            <Text>{props.iouReport.hasOutstandingIOU ? props.translate('iou.owesyou', {manager: managerName}) : props.translate('iou.paidyou', {manager: managerName})}</Text>
                            {props.shouldShowPendingConversionMessage && <Text style={[styles.textLabel, styles.colorMuted]}>{props.translate('iou.pendingConversionMessage')}</Text>}
                        </>
                    )}
=======
                                icons={participantAvatars}
                                secondAvatarStyle={[styles.secondAvatarInline, props.isHovered ? styles.iouPreviewBoxAvatarHover : undefined]}
                                avatarTooltips={participantEmails}
                            />
                        </View>
                    </View>

                    {!isCurrentUserManager && props.shouldShowPendingConversionMessage && (
                        <Text style={[styles.textLabel, styles.colorMuted]}>{props.translate('iou.pendingConversionMessage')}</Text>
                    )}

                    <Text>{Str.htmlDecode(lodashGet(props.action, 'originalMessage.comment', ''))}</Text>

>>>>>>> 6d17cc80
                    {isCurrentUserManager && !props.shouldHidePayButton && props.iouReport.stateNum === CONST.REPORT.STATE_NUM.PROCESSING && (
                        <Button
                            style={styles.mt4}
                            onPress={props.onPayButtonPressed}
                            onPressIn={() => DeviceCapabilities.canUseTouchScreen() && ControlSelection.block()}
                            onPressOut={() => ControlSelection.unblock()}
                            onLongPress={showContextMenu}
                            text={props.translate('iou.pay')}
                            success
                            medium
                        />
                    )}
                </View>
            </OfflineWithFeedback>
        </View>
    );

    if (!props.onPreviewPressed) {
        return childContainer;
    }

    return (
        <Pressable
            onPress={props.onPreviewPressed}
            onPressIn={() => DeviceCapabilities.canUseTouchScreen() && ControlSelection.block()}
            onPressOut={() => ControlSelection.unblock()}
            onLongPress={showContextMenu}
        >
            {childContainer}
        </Pressable>
    );
};

IOUPreview.propTypes = propTypes;
IOUPreview.defaultProps = defaultProps;
IOUPreview.displayName = 'IOUPreview';

export default compose(
    withLocalize,
    withOnyx({
        personalDetails: {
            key: ONYXKEYS.PERSONAL_DETAILS,
        },
        iouReport: {
            key: ({iouReportID}) => `${ONYXKEYS.COLLECTION.REPORT}${iouReportID}`,
        },
        session: {
            key: ONYXKEYS.SESSION,
        },
        walletTerms: {
            key: ONYXKEYS.WALLET_TERMS,
        },
    }),
)(IOUPreview);<|MERGE_RESOLUTION|>--- conflicted
+++ resolved
@@ -150,27 +150,9 @@
     // Pay button should only be visible to the manager of the report.
     const isCurrentUserManager = managerEmail === sessionEmail;
 
-<<<<<<< HEAD
-    const managerName = ReportUtils.getDisplayNameForParticipant(managerEmail, true);
-    const ownerName = ReportUtils.getDisplayNameForParticipant(ownerEmail, true);
-    const managerAvatar = {
-        source: ReportUtils.getAvatar(lodashGet(props.personalDetails, [managerEmail, 'avatar']), managerEmail),
-        type: CONST.ICON_TYPE_AVATAR,
-        name: managerEmail,
-    };
-    const ownerAvatar = {
-        source: ReportUtils.getAvatar(lodashGet(props.personalDetails, [ownerEmail, 'avatar']), ownerEmail),
-        type: CONST.ICON_TYPE_AVATAR,
-        name: ownerEmail,
-    };
-    const cachedTotal =
-        props.iouReport.total && props.iouReport.currency ? props.numberFormat(Math.abs(props.iouReport.total) / 100, {style: 'currency', currency: props.iouReport.currency}) : '';
-    const avatarTooltip = [Str.removeSMSDomain(managerEmail), Str.removeSMSDomain(ownerEmail)];
-=======
     // Get request formatting options, as long as currency is provided
     const requestAmount = props.isBillSplit ? props.action.originalMessage.amount : props.iouReport.total;
     const requestCurrency = props.isBillSplit ? lodashGet(props.action, 'originalMessage.currency', CONST.CURRENCY.USD) : props.iouReport.currency;
->>>>>>> 6d17cc80
 
     const showContextMenu = (event) => {
         // Use action and shouldHidePayButton props to check if we are in IOUDetailsModal,
@@ -198,13 +180,8 @@
                     <Text>{props.isBillSplit ? props.translate('iou.split') : props.translate('iou.cash')}</Text>
                     <View style={[styles.flexRow]}>
                         <View style={[styles.flex1, styles.flexRow, styles.alignItemsCenter]}>
-<<<<<<< HEAD
-                            <Text style={styles.h1}>{cachedTotal}</Text>
-                            {!props.iouReport.hasOutstandingIOU && (
-=======
                             <Text style={styles.h1}>{CurrencyUtils.convertToDisplayString(requestAmount, requestCurrency)}</Text>
                             {!props.iouReport.hasOutstandingIOU && !props.isBillSplit && (
->>>>>>> 6d17cc80
                                 <View style={styles.iouPreviewBoxCheckmark}>
                                     <Icon
                                         src={Expensicons.Checkmark}
@@ -215,22 +192,6 @@
                         </View>
                         <View style={styles.iouPreviewBoxAvatar}>
                             <MultipleAvatars
-<<<<<<< HEAD
-                                icons={[managerAvatar, ownerAvatar]}
-                                secondAvatarStyle={[styles.secondAvatarInline, props.isHovered ? styles.iouPreviewBoxAvatarHover : undefined]}
-                                avatarTooltips={avatarTooltip}
-                            />
-                        </View>
-                    </View>
-                    {isCurrentUserManager ? (
-                        <Text>{props.iouReport.hasOutstandingIOU ? props.translate('iou.youowe', {owner: ownerName}) : props.translate('iou.youpaid', {owner: ownerName})}</Text>
-                    ) : (
-                        <>
-                            <Text>{props.iouReport.hasOutstandingIOU ? props.translate('iou.owesyou', {manager: managerName}) : props.translate('iou.paidyou', {manager: managerName})}</Text>
-                            {props.shouldShowPendingConversionMessage && <Text style={[styles.textLabel, styles.colorMuted]}>{props.translate('iou.pendingConversionMessage')}</Text>}
-                        </>
-                    )}
-=======
                                 icons={participantAvatars}
                                 secondAvatarStyle={[styles.secondAvatarInline, props.isHovered ? styles.iouPreviewBoxAvatarHover : undefined]}
                                 avatarTooltips={participantEmails}
@@ -244,7 +205,6 @@
 
                     <Text>{Str.htmlDecode(lodashGet(props.action, 'originalMessage.comment', ''))}</Text>
 
->>>>>>> 6d17cc80
                     {isCurrentUserManager && !props.shouldHidePayButton && props.iouReport.stateNum === CONST.REPORT.STATE_NUM.PROCESSING && (
                         <Button
                             style={styles.mt4}
