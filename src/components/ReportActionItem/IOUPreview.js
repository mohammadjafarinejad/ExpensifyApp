import React from 'react';
import {View, Pressable} from 'react-native';
import PropTypes from 'prop-types';
import {withOnyx} from 'react-native-onyx';
import lodashGet from 'lodash/get';
import _ from 'underscore';
import Str from 'expensify-common/lib/str';
import compose from '../../libs/compose';
import styles from '../../styles/styles';
import ONYXKEYS from '../../ONYXKEYS';
import MultipleAvatars from '../MultipleAvatars';
import withLocalize, {withLocalizePropTypes} from '../withLocalize';
import * as Report from '../../libs/actions/Report';
import themeColors from '../../styles/themes/default';
import Icon from '../Icon';
import CONST from '../../CONST';
import * as Expensicons from '../Icon/Expensicons';
import Text from '../Text';
import * as PaymentMethods from '../../libs/actions/PaymentMethods';
import OfflineWithFeedback from '../OfflineWithFeedback';
import walletTermsPropTypes from '../../pages/EnablePayments/walletTermsPropTypes';
import ControlSelection from '../../libs/ControlSelection';
import * as DeviceCapabilities from '../../libs/DeviceCapabilities';
import reportActionPropTypes from '../../pages/home/report/reportActionPropTypes';
import {showContextMenuForReport} from '../ShowContextMenuContext';
import * as OptionsListUtils from '../../libs/OptionsListUtils';
import * as CurrencyUtils from '../../libs/CurrencyUtils';
import * as ReportUtils from '../../libs/ReportUtils';

const propTypes = {
    /** The active IOUReport, used for Onyx subscription */
    // eslint-disable-next-line react/no-unused-prop-types
    iouReportID: PropTypes.string.isRequired,

    /** The associated chatReport */
    chatReportID: PropTypes.string.isRequired,

    /** Callback for the preview pressed */
    onPreviewPressed: PropTypes.func,

    /** All the data of the action, used for showing context menu */
    action: PropTypes.shape(reportActionPropTypes),

    /** Popover context menu anchor, used for showing context menu */
    contextMenuAnchor: PropTypes.shape({current: PropTypes.elementType}),

    /** Callback for updating context menu active state, used for showing context menu */
    checkIfContextMenuActive: PropTypes.func,

    /** Extra styles to pass to View wrapper */
    // eslint-disable-next-line react/forbid-prop-types
    containerStyles: PropTypes.arrayOf(PropTypes.object),

    /* Onyx Props */

    /** Active IOU Report for current report */
    iouReport: PropTypes.shape({
        /** Email address of the manager in this iou report */
        managerEmail: PropTypes.string,

        /** Email address of the creator of this iou report */
        ownerEmail: PropTypes.string,

        /** Outstanding amount in cents of this transaction */
        total: PropTypes.number,

        /** Currency of outstanding amount of this transaction */
        currency: PropTypes.string,

        /** Does the iouReport have an outstanding IOU? */
        hasOutstandingIOU: PropTypes.bool,

        state: PropTypes.string,
    }),

    /** True if this is this IOU is a split instead of a 1:1 request */
    isBillSplit: PropTypes.bool.isRequired,

    /** True if the IOU Preview is rendered within a single IOUAction */
    isIOUAction: PropTypes.bool,

    /** True if the IOU Preview card is hovered */
    isHovered: PropTypes.bool,

    /** All of the personal details for everyone */
    personalDetails: PropTypes.objectOf(
        PropTypes.shape({
            /** This is either the user's full name, or their login if full name is an empty string */
            displayName: PropTypes.string.isRequired,
        }),
    ),

    /** Session info for the currently logged in user. */
    session: PropTypes.shape({
        /** Currently logged in user email */
        email: PropTypes.string,
    }),

    /** Information about the user accepting the terms for payments */
    walletTerms: walletTermsPropTypes,

    /** Pending action, if any */
    pendingAction: PropTypes.oneOf(_.values(CONST.RED_BRICK_ROAD_PENDING_ACTION)),

    /** Whether or not an IOU report contains money requests in a different currency
     * that are either created or cancelled offline, and thus haven't been converted to the report's currency yet
     */
    shouldShowPendingConversionMessage: PropTypes.bool,

    ...withLocalizePropTypes,
};

const defaultProps = {
    iouReport: {},
    onPreviewPressed: null,
    action: undefined,
    contextMenuAnchor: undefined,
    checkIfContextMenuActive: () => {},
    containerStyles: [],
    walletTerms: {},
    pendingAction: null,
    isIOUAction: true,
    isHovered: false,
    personalDetails: {},
    session: {
        email: null,
    },
    shouldShowPendingConversionMessage: false,
};

const IOUPreview = (props) => {
    // Usually the parent determines whether the IOU Preview is displayed. But as the iouReport total cannot be known
    // until it is stored locally, we need to make this check within the Component after retrieving it. This allows us
    // to handle the loading UI from within this Component instead of needing to declare it within each parent, which
    // would duplicate and complicate the logic
    if (props.iouReport.total === 0) {
        return null;
    }
    const sessionEmail = lodashGet(props.session, 'email', null);
    const managerEmail = props.iouReport.managerEmail || '';
    const ownerEmail = props.iouReport.ownerEmail || '';

    // When displaying within a IOUDetailsModal we cannot guarantee that participants are included in the originalMessage data
    // Because an IOUPreview of type split can never be rendered within the IOUDetailsModal, manually building the email array is only needed for non-billSplit ious
    const participantEmails = props.isBillSplit ? props.action.originalMessage.participants : [managerEmail, ownerEmail];
    const participantAvatars = OptionsListUtils.getAvatarsForLogins(participantEmails, props.personalDetails);

    // Pay button should only be visible to the manager of the report.
    const isCurrentUserManager = managerEmail === sessionEmail;

    // If props.action is undefined then we are displaying within IOUDetailsModal and should use the full report amount
    const requestAmount = props.isIOUAction ? lodashGet(props.action, 'originalMessage.amount', 0) : ReportUtils.getMoneyRequestTotal(props.iouReport);
    const requestCurrency = props.isIOUAction ? lodashGet(props.action, 'originalMessage.currency', CONST.CURRENCY.USD) : props.iouReport.currency;

    const getSettledMessage = () => {
        switch (lodashGet(props.action, 'originalMessage.paymentType', '')) {
            case CONST.IOU.PAYMENT_TYPE.PAYPAL_ME:
                return props.translate('iou.settledPaypalMe');
            case CONST.IOU.PAYMENT_TYPE.ELSEWHERE:
                return props.translate('iou.settledElsewhere');
            case CONST.IOU.PAYMENT_TYPE.EXPENSIFY:
                return props.translate('iou.settledExpensify');
            default:
                return '';
        }
    };

    const showContextMenu = (event) => {
        // Use action prop to check if we are in IOUDetailsModal,
        // if it's true, do nothing when user long press, otherwise show context menu.
        if (!props.action) {
            return;
        }

        showContextMenuForReport(event, props.contextMenuAnchor, props.chatReportID, props.action, props.checkIfContextMenuActive);
    };

    const childContainer = (
        <View>
            <OfflineWithFeedback
                pendingAction={props.pendingAction}
                errors={props.walletTerms.errors}
                onClose={() => {
                    PaymentMethods.clearWalletTermsError();
                    Report.clearIOUError(props.chatReportID);
                }}
                errorRowStyles={[styles.mbn1]}
                needsOffscreenAlphaCompositing
            >
                <View style={[styles.iouPreviewBox, ...props.containerStyles]}>
                    <View style={[styles.flexRow]}>
                        <View style={[styles.flex1, styles.flexRow, styles.alignItemsCenter]}>
                            <Text style={[styles.textLabelSupporting, styles.lh16]}>{props.isBillSplit ? props.translate('iou.split') : props.translate('iou.cash')}</Text>
                            {Boolean(getSettledMessage()) && (
                                <>
                                    <Icon
                                        src={Expensicons.DotIndicator}
                                        width={4}
                                        height={4}
                                        additionalStyles={[styles.mr1, styles.ml1]}
                                    />
                                    <Text style={[styles.textLabelSupporting, styles.lh16]}>{getSettledMessage()}</Text>
                                </>
                            )}
                        </View>
                    </View>
                    <View style={[styles.flexRow]}>
                        <View style={[styles.flex1, styles.flexRow, styles.alignItemsCenter]}>
                            <Text style={styles.textHeadline}>{CurrencyUtils.convertToDisplayString(requestAmount, requestCurrency)}</Text>
                            {!props.iouReport.hasOutstandingIOU && !props.isBillSplit && (
                                <View style={styles.iouPreviewBoxCheckmark}>
                                    <Icon
                                        src={Expensicons.Checkmark}
                                        fill={themeColors.iconSuccessFill}
                                    />
                                </View>
                            )}
                        </View>
                        {props.isBillSplit && (
                            <View style={styles.iouPreviewBoxAvatar}>
                                <MultipleAvatars
                                    icons={participantAvatars}
                                    secondAvatarStyle={[styles.secondAvatarInline, props.isHovered ? styles.iouPreviewBoxAvatarHover : undefined]}
                                    avatarTooltips={participantEmails}
                                />
                            </View>
                        )}
                    </View>

                    {!isCurrentUserManager && props.shouldShowPendingConversionMessage && (
                        <Text style={[styles.textLabel, styles.colorMuted]}>{props.translate('iou.pendingConversionMessage')}</Text>
                    )}

                    <Text style={[styles.colorMuted]}>{Str.htmlDecode(lodashGet(props.action, 'originalMessage.comment', ''))}</Text>
<<<<<<< HEAD

                    {isCurrentUserManager && !props.shouldHidePayButton && props.iouReport.state === CONST.REPORT.STATE.PROCESSING && (
                        <Button
                            style={styles.mt4}
                            onPress={props.onPayButtonPressed}
                            onPressIn={() => DeviceCapabilities.canUseTouchScreen() && ControlSelection.block()}
                            onPressOut={() => ControlSelection.unblock()}
                            onLongPress={showContextMenu}
                            text={props.translate('iou.pay')}
                            success
                            medium
                        />
                    )}
=======
>>>>>>> 3d78d911
                </View>
            </OfflineWithFeedback>
        </View>
    );

    if (!props.onPreviewPressed) {
        return childContainer;
    }

    return (
        <Pressable
            onPress={props.onPreviewPressed}
            onPressIn={() => DeviceCapabilities.canUseTouchScreen() && ControlSelection.block()}
            onPressOut={() => ControlSelection.unblock()}
            onLongPress={showContextMenu}
        >
            {childContainer}
        </Pressable>
    );
};

IOUPreview.propTypes = propTypes;
IOUPreview.defaultProps = defaultProps;
IOUPreview.displayName = 'IOUPreview';

export default compose(
    withLocalize,
    withOnyx({
        personalDetails: {
            key: ONYXKEYS.PERSONAL_DETAILS,
        },
        iouReport: {
            key: ({iouReportID}) => `${ONYXKEYS.COLLECTION.REPORT}${iouReportID}`,
        },
        session: {
            key: ONYXKEYS.SESSION,
        },
        walletTerms: {
            key: ONYXKEYS.WALLET_TERMS,
        },
    }),
)(IOUPreview);<|MERGE_RESOLUTION|>--- conflicted
+++ resolved
@@ -232,8 +232,6 @@
                     )}
 
                     <Text style={[styles.colorMuted]}>{Str.htmlDecode(lodashGet(props.action, 'originalMessage.comment', ''))}</Text>
-<<<<<<< HEAD
-
                     {isCurrentUserManager && !props.shouldHidePayButton && props.iouReport.state === CONST.REPORT.STATE.PROCESSING && (
                         <Button
                             style={styles.mt4}
@@ -246,8 +244,6 @@
                             medium
                         />
                     )}
-=======
->>>>>>> 3d78d911
                 </View>
             </OfflineWithFeedback>
         </View>
