--- conflicted
+++ resolved
@@ -21,6 +21,7 @@
 import * as ReportActionsUtils from '../../libs/ReportActionsUtils';
 import refPropTypes from '../refPropTypes';
 import * as PersonalDetailsUtils from '../../libs/PersonalDetailsUtils';
+import reportPropTypes from "../../pages/reportPropTypes";
 
 const propTypes = {
     /** All the data of the action */
@@ -43,10 +44,7 @@
 
     /* Onyx Props */
     /** chatReport associated with iouReport */
-    chatReport: PropTypes.shape({
-        /** Whether the chat report has an outstanding IOU */
-        hasOutstandingIOU: PropTypes.bool.isRequired,
-    }),
+    chatReport: reportPropTypes,
 
     /** IOU report data object */
     iouReport: iouReportPropTypes,
@@ -75,14 +73,7 @@
 const defaultProps = {
     contextMenuAnchor: undefined,
     checkIfContextMenuActive: () => {},
-<<<<<<< HEAD
-    chatReport: {
-        participants: [],
-        hasOutstandingIOU: false,
-    },
-=======
     chatReport: {},
->>>>>>> 58f663a2
     iouReport: {},
     reportActions: {},
     isHovered: false,
