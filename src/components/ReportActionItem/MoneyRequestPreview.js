import {truncate} from 'lodash';
import lodashGet from 'lodash/get';
import PropTypes from 'prop-types';
import React from 'react';
import {View} from 'react-native';
import {withOnyx} from 'react-native-onyx';
import _ from 'underscore';
import Icon from '@components/Icon';
import * as Expensicons from '@components/Icon/Expensicons';
import MoneyRequestSkeletonView from '@components/MoneyRequestSkeletonView';
import MultipleAvatars from '@components/MultipleAvatars';
import OfflineWithFeedback from '@components/OfflineWithFeedback';
import PressableWithFeedback from '@components/Pressable/PressableWithoutFeedback';
import refPropTypes from '@components/refPropTypes';
import {showContextMenuForReport} from '@components/ShowContextMenuContext';
import Text from '@components/Text';
import transactionPropTypes from '@components/transactionPropTypes';
import useLocalize from '@hooks/useLocalize';
import useStyleUtils from '@hooks/useStyleUtils';
import useTheme from '@hooks/useTheme';
import useThemeStyles from '@hooks/useThemeStyles';
import useWindowDimensions from '@hooks/useWindowDimensions';
import ControlSelection from '@libs/ControlSelection';
import * as CurrencyUtils from '@libs/CurrencyUtils';
import * as DeviceCapabilities from '@libs/DeviceCapabilities';
import * as IOUUtils from '@libs/IOUUtils';
import * as OptionsListUtils from '@libs/OptionsListUtils';
import * as ReceiptUtils from '@libs/ReceiptUtils';
import * as ReportActionsUtils from '@libs/ReportActionsUtils';
import * as ReportUtils from '@libs/ReportUtils';
import * as TransactionUtils from '@libs/TransactionUtils';
import {transactionViolationsPropType} from '@libs/Violations/propTypes';
import walletTermsPropTypes from '@pages/EnablePayments/walletTermsPropTypes';
import reportActionPropTypes from '@pages/home/report/reportActionPropTypes';
import iouReportPropTypes from '@pages/iouReportPropTypes';
import reportPropTypes from '@pages/reportPropTypes';
import * as PaymentMethods from '@userActions/PaymentMethods';
import * as Report from '@userActions/Report';
import CONST from '@src/CONST';
import * as Localize from '@src/libs/Localize';
import ONYXKEYS from '@src/ONYXKEYS';
import ReportActionItemImages from './ReportActionItemImages';

const propTypes = {
    /** The active IOUReport, used for Onyx subscription */
    // eslint-disable-next-line react/no-unused-prop-types
    iouReportID: PropTypes.string.isRequired,

    /** The associated chatReport */
    chatReportID: PropTypes.string.isRequired,

    /** Callback for the preview pressed */
    onPreviewPressed: PropTypes.func,

    /** All the data of the action, used for showing context menu */
    action: PropTypes.shape(reportActionPropTypes),

    /** Popover context menu anchor, used for showing context menu */
    contextMenuAnchor: refPropTypes,

    /** Callback for updating context menu active state, used for showing context menu */
    checkIfContextMenuActive: PropTypes.func,

    /** Extra styles to pass to View wrapper */
    // eslint-disable-next-line react/forbid-prop-types
    containerStyles: PropTypes.arrayOf(PropTypes.object),

    /* Onyx Props */

    /** chatReport associated with iouReport */
    chatReport: reportPropTypes,

    /** IOU report data object */
    iouReport: iouReportPropTypes,

    /** True if this is this IOU is a split instead of a 1:1 request */
    isBillSplit: PropTypes.bool.isRequired,

    /** True if the IOU Preview card is hovered */
    isHovered: PropTypes.bool,

    /** All of the personal details for everyone */
    personalDetails: PropTypes.objectOf(
        PropTypes.shape({
            /** This is either the user's full name, or their login if full name is an empty string */
            displayName: PropTypes.string,
        }),
    ),

    /** The transaction attached to the action.message.iouTransactionID */
    transaction: transactionPropTypes,

    /** Session info for the currently logged in user. */
    session: PropTypes.shape({
        /** Currently logged in user email */
        email: PropTypes.string,
    }),

    /** Information about the user accepting the terms for payments */
    walletTerms: walletTermsPropTypes,

    /** Whether or not an IOU report contains money requests in a different currency
     * that are either created or cancelled offline, and thus haven't been converted to the report's currency yet
     */
    shouldShowPendingConversionMessage: PropTypes.bool,

    /** Whether a message is a whisper */
    isWhisper: PropTypes.bool,

    /** All transactionViolations */
    transactionViolations: transactionViolationsPropType,
};

const defaultProps = {
    iouReport: {},
    onPreviewPressed: null,
    action: undefined,
    contextMenuAnchor: undefined,
    checkIfContextMenuActive: () => {},
    containerStyles: [],
    walletTerms: {},
    chatReport: {},
    isHovered: false,
    personalDetails: {},
    session: {
        email: null,
    },
    transaction: {},
    shouldShowPendingConversionMessage: false,
    isWhisper: false,
    transactionViolations: {},
};

function MoneyRequestPreview(props) {
    const theme = useTheme();
    const styles = useThemeStyles();
    const StyleUtils = useStyleUtils();
    const {translate} = useLocalize();
    const {isSmallScreenWidth, windowWidth} = useWindowDimensions();

    if (_.isEmpty(props.iouReport) && !props.isBillSplit) {
        return null;
    }

    const sessionAccountID = lodashGet(props.session, 'accountID', null);
    const managerID = props.iouReport.managerID || '';
    const ownerAccountID = props.iouReport.ownerAccountID || '';
    const isPolicyExpenseChat = ReportUtils.isPolicyExpenseChat(props.chatReport);

    const participantAccountIDs = props.isBillSplit ? lodashGet(props.action, 'originalMessage.participantAccountIDs', []) : [managerID, ownerAccountID];
    const participantAvatars = OptionsListUtils.getAvatarsForAccountIDs(participantAccountIDs, props.personalDetails);
    const sortedParticipantAvatars = _.sortBy(participantAvatars, (avatar) => avatar.id);
    if (isPolicyExpenseChat && props.isBillSplit) {
        sortedParticipantAvatars.push(ReportUtils.getWorkspaceIcon(props.chatReport));
    }

    // Pay button should only be visible to the manager of the report.
    const isCurrentUserManager = managerID === sessionAccountID;

    const {amount: requestAmount, currency: requestCurrency, comment: requestComment, merchant} = ReportUtils.getTransactionDetails(props.transaction);
    const description = truncate(requestComment, {length: CONST.REQUEST_PREVIEW.MAX_LENGTH});
    const requestMerchant = truncate(merchant, {length: CONST.REQUEST_PREVIEW.MAX_LENGTH});
    const hasReceipt = TransactionUtils.hasReceipt(props.transaction);
    const isScanning = hasReceipt && TransactionUtils.isReceiptBeingScanned(props.transaction);
    const hasViolations = TransactionUtils.hasViolation(props.transaction, props.transactionViolations);
    const hasFieldErrors = TransactionUtils.hasMissingSmartscanFields(props.transaction) || hasViolations;
    const isDistanceRequest = TransactionUtils.isDistanceRequest(props.transaction);
    const isExpensifyCardTransaction = TransactionUtils.isExpensifyCardTransaction(props.transaction);
    const isSettled = ReportUtils.isSettled(props.iouReport.reportID);
    const isDeleted = lodashGet(props.action, 'pendingAction', null) === CONST.RED_BRICK_ROAD_PENDING_ACTION.DELETE;

    // Show the merchant for IOUs and expenses only if they are custom or not related to scanning smartscan
    const shouldShowMerchant = !_.isEmpty(requestMerchant) && requestMerchant !== CONST.TRANSACTION.PARTIAL_TRANSACTION_MERCHANT && requestMerchant !== CONST.TRANSACTION.DEFAULT_MERCHANT;
    const shouldShowDescription = !_.isEmpty(description) && !shouldShowMerchant && !isScanning;
    const hasPendingWaypoints = lodashGet(props.transaction, 'pendingFields.waypoints', null);

    let merchantOrDescription = requestMerchant;
    if (!shouldShowMerchant) {
        merchantOrDescription = description || '';
    } else if (hasPendingWaypoints) {
        merchantOrDescription = requestMerchant.replace(CONST.REGEX.FIRST_SPACE, translate('common.tbd'));
    }

    const receiptImages = hasReceipt ? [ReceiptUtils.getThumbnailAndImageURIs(props.transaction)] : [];

    const getSettledMessage = () => {
        if (isExpensifyCardTransaction) {
            return translate('common.done');
        }
        return translate('iou.settledExpensify');
    };

    const showContextMenu = (event) => {
        showContextMenuForReport(event, props.contextMenuAnchor, props.chatReportID, props.action, props.checkIfContextMenuActive);
    };

    const getPreviewHeaderText = () => {
        if (isDistanceRequest) {
            return translate('common.distance');
        }

        if (isScanning) {
            return translate('common.receipt');
        }

        if (props.isBillSplit) {
            return translate('iou.split');
        }

        if (isExpensifyCardTransaction) {
            let message = translate('iou.card');
            if (TransactionUtils.isPending(props.transaction)) {
                message += ` • ${translate('iou.pending')}`;
            }
            return message;
        }

        let message = translate('iou.cash');
<<<<<<< HEAD
        if (hasViolations) {
            const violations = TransactionUtils.getTransactionViolations(props.transaction, props.transactionViolations);
            const violation = translate(`violations.${violations[0].name}`, violations[0].data);
            const isTooLong = violations.length > 1 || violation.length > 15;
            message += ` • ${isTooLong ? translate('violations.reviewRequired') : violation}`;
        }
        if (ReportUtils.isGroupPolicyExpenseReport(props.iouReport) && ReportUtils.isReportApproved(props.iouReport) && !ReportUtils.isSettled(props.iouReport)) {
=======
        if (ReportUtils.isPaidGroupPolicyExpenseReport(props.iouReport) && ReportUtils.isReportApproved(props.iouReport) && !ReportUtils.isSettled(props.iouReport)) {
>>>>>>> 5cb22df4
            message += ` • ${translate('iou.approved')}`;
        } else if (props.iouReport.isWaitingOnBankAccount) {
            message += ` • ${translate('iou.pending')}`;
        } else if (props.iouReport.isCancelledIOU) {
            message += ` • ${translate('iou.canceled')}`;
        }
        return message;
    };

    const getDisplayAmountText = () => {
        if (isDistanceRequest) {
            return requestAmount && !hasPendingWaypoints ? CurrencyUtils.convertToDisplayString(requestAmount, props.transaction.currency) : translate('common.tbd');
        }

        if (isScanning) {
            return translate('iou.receiptScanning');
        }

        if (TransactionUtils.hasMissingSmartscanFields(props.transaction)) {
            return Localize.translateLocal('iou.receiptMissingDetails');
        }

        return CurrencyUtils.convertToDisplayString(requestAmount, requestCurrency);
    };

    const getDisplayDeleteAmountText = () => {
        const {amount, currency} = ReportUtils.getTransactionDetails(props.action.originalMessage);

        if (isDistanceRequest) {
            return CurrencyUtils.convertToDisplayString(TransactionUtils.getAmount(props.action.originalMessage), currency);
        }

        return CurrencyUtils.convertToDisplayString(amount, currency);
    };

    const displayAmount = isDeleted ? getDisplayDeleteAmountText() : getDisplayAmountText();

    const childContainer = (
        <View>
            <OfflineWithFeedback
                errors={props.walletTerms.errors}
                onClose={() => {
                    PaymentMethods.clearWalletTermsError();
                    Report.clearIOUError(props.chatReportID);
                }}
                errorRowStyles={[styles.mbn1]}
                needsOffscreenAlphaCompositing
            >
                <View
                    style={[
                        isScanning || props.isWhisper ? [styles.reportPreviewBoxHoverBorder, styles.reportContainerBorderRadius] : undefined,
                        !props.onPreviewPressed ? [styles.moneyRequestPreviewBox, ...props.containerStyles] : {},
                    ]}
                >
                    {hasReceipt && (
                        <ReportActionItemImages
                            images={receiptImages}
                            isHovered={props.isHovered || isScanning}
                            size={1}
                        />
                    )}
                    {_.isEmpty(props.transaction) &&
                    !ReportActionsUtils.isMessageDeleted(props.action) &&
                    lodashGet(props.action, 'pendingAction') !== CONST.RED_BRICK_ROAD_PENDING_ACTION.DELETE ? (
                        <MoneyRequestSkeletonView />
                    ) : (
                        <View style={styles.moneyRequestPreviewBoxText}>
                            <View style={[styles.flexRow]}>
                                <Text style={[styles.textLabelSupporting, styles.flex1, styles.lh20, styles.mb1]}>
                                    {getPreviewHeaderText() + (isSettled && !props.iouReport.isCancelledIOU ? ` • ${getSettledMessage()}` : '')}
                                </Text>
                                {!isSettled && hasFieldErrors && (
                                    <Icon
                                        src={Expensicons.DotIndicator}
                                        fill={theme.danger}
                                    />
                                )}
                            </View>
                            <View style={[styles.flexRow]}>
                                <View style={[styles.flex1, styles.flexRow, styles.alignItemsCenter]}>
                                    <Text
                                        style={[
                                            styles.textHeadline,
                                            props.isBillSplit &&
                                                StyleUtils.getAmountFontSizeAndLineHeight(isSmallScreenWidth, windowWidth, displayAmount.length, sortedParticipantAvatars.length),
                                            isDeleted && styles.lineThrough,
                                        ]}
                                        numberOfLines={1}
                                    >
                                        {displayAmount}
                                    </Text>
                                    {ReportUtils.isSettled(props.iouReport.reportID) && !props.isBillSplit && (
                                        <View style={styles.defaultCheckmarkWrapper}>
                                            <Icon
                                                src={Expensicons.Checkmark}
                                                fill={theme.iconSuccessFill}
                                            />
                                        </View>
                                    )}
                                </View>
                                {props.isBillSplit && (
                                    <View style={styles.moneyRequestPreviewBoxAvatar}>
                                        <MultipleAvatars
                                            icons={sortedParticipantAvatars}
                                            shouldStackHorizontally
                                            size="small"
                                            isHovered={props.isHovered}
                                            shouldUseCardBackground
                                        />
                                    </View>
                                )}
                            </View>
                            <View style={[styles.flexRow, styles.mt1]}>
                                <View style={[styles.flex1]}>
                                    {!isCurrentUserManager && props.shouldShowPendingConversionMessage && (
                                        <Text style={[styles.textLabel, styles.colorMuted]}>{translate('iou.pendingConversionMessage')}</Text>
                                    )}
                                    {(shouldShowDescription || shouldShowMerchant) && <Text style={[styles.textLabelSupporting, styles.textNormal]}>{merchantOrDescription}</Text>}
                                </View>
                                {props.isBillSplit && !_.isEmpty(participantAccountIDs) && requestAmount > 0 && (
                                    <Text style={[styles.textLabel, styles.colorMuted, styles.ml1, styles.amountSplitPadding]}>
                                        {translate('iou.amountEach', {
                                            amount: CurrencyUtils.convertToDisplayString(
                                                IOUUtils.calculateAmount(isPolicyExpenseChat ? 1 : participantAccountIDs.length - 1, requestAmount, requestCurrency),
                                                requestCurrency,
                                            ),
                                        })}
                                    </Text>
                                )}
                            </View>
                        </View>
                    )}
                </View>
            </OfflineWithFeedback>
        </View>
    );

    if (!props.onPreviewPressed) {
        return childContainer;
    }

    const shouldDisableOnPress = props.isBillSplit && _.isEmpty(props.transaction);

    return (
        <PressableWithFeedback
            onPress={shouldDisableOnPress ? undefined : props.onPreviewPressed}
            onPressIn={() => DeviceCapabilities.canUseTouchScreen() && ControlSelection.block()}
            onPressOut={() => ControlSelection.unblock()}
            onLongPress={showContextMenu}
            accessibilityLabel={props.isBillSplit ? translate('iou.split') : translate('iou.cash')}
            accessibilityHint={CurrencyUtils.convertToDisplayString(requestAmount, requestCurrency)}
            style={[styles.moneyRequestPreviewBox, ...props.containerStyles, shouldDisableOnPress && styles.cursorDefault]}
        >
            {childContainer}
        </PressableWithFeedback>
    );
}

MoneyRequestPreview.propTypes = propTypes;
MoneyRequestPreview.defaultProps = defaultProps;
MoneyRequestPreview.displayName = 'MoneyRequestPreview';

export default withOnyx({
    personalDetails: {
        key: ONYXKEYS.PERSONAL_DETAILS_LIST,
    },
    chatReport: {
        key: ({chatReportID}) => `${ONYXKEYS.COLLECTION.REPORT}${chatReportID}`,
    },
    iouReport: {
        key: ({iouReportID}) => `${ONYXKEYS.COLLECTION.REPORT}${iouReportID}`,
    },
    session: {
        key: ONYXKEYS.SESSION,
    },
    transaction: {
        key: ({action}) => `${ONYXKEYS.COLLECTION.TRANSACTION}${(action && action.originalMessage && action.originalMessage.IOUTransactionID) || 0}`,
    },
    walletTerms: {
        key: ONYXKEYS.WALLET_TERMS,
    },
    transactionViolations: {
        key: ONYXKEYS.COLLECTION.TRANSACTION_VIOLATIONS,
    },
})(MoneyRequestPreview);<|MERGE_RESOLUTION|>--- conflicted
+++ resolved
@@ -216,17 +216,13 @@
         }
 
         let message = translate('iou.cash');
-<<<<<<< HEAD
         if (hasViolations) {
             const violations = TransactionUtils.getTransactionViolations(props.transaction, props.transactionViolations);
             const violation = translate(`violations.${violations[0].name}`, violations[0].data);
             const isTooLong = violations.length > 1 || violation.length > 15;
             message += ` • ${isTooLong ? translate('violations.reviewRequired') : violation}`;
         }
-        if (ReportUtils.isGroupPolicyExpenseReport(props.iouReport) && ReportUtils.isReportApproved(props.iouReport) && !ReportUtils.isSettled(props.iouReport)) {
-=======
         if (ReportUtils.isPaidGroupPolicyExpenseReport(props.iouReport) && ReportUtils.isReportApproved(props.iouReport) && !ReportUtils.isSettled(props.iouReport)) {
->>>>>>> 5cb22df4
             message += ` • ${translate('iou.approved')}`;
         } else if (props.iouReport.isWaitingOnBankAccount) {
             message += ` • ${translate('iou.pending')}`;
