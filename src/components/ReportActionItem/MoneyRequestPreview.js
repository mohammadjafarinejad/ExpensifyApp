--- conflicted
+++ resolved
@@ -317,16 +317,8 @@
                             </View>
                             {shouldShowMerchant && !props.isBillSplit && (
                                 <View style={[styles.flexRow]}>
-<<<<<<< HEAD
-                                    <Text
-                                        style={[styles.textLabelSupporting, styles.mb1, styles.lh20, styles.breakWord]}
-                                        numberOfLines={3}
-                                    >
-                                        {requestMerchant}
-=======
                                     <Text style={[styles.textLabelSupporting, styles.mb1, styles.lh20, styles.breakWord]}>
                                         {hasPendingWaypoints ? requestMerchant.replace(CONST.REGEX.FIRST_SPACE, translate('common.tbd')) : requestMerchant}
->>>>>>> 275bd03e
                                     </Text>
                                 </View>
                             )}
@@ -338,17 +330,6 @@
                                     {(shouldShowDescription || (shouldShowMerchant && props.isBillSplit)) && (
                                         <Text style={[styles.colorMuted]}>{shouldShowDescription ? description : requestMerchant}</Text>
                                     )}
-<<<<<<< HEAD
-                                    {shouldShowDescription && (
-                                        <Text
-                                            style={[styles.colorMuted]}
-                                            numberOfLines={3}
-                                        >
-                                            {description}
-                                        </Text>
-                                    )}
-=======
->>>>>>> 275bd03e
                                 </View>
                                 {props.isBillSplit && !_.isEmpty(participantAccountIDs) && requestAmount > 0 && (
                                     <Text style={[styles.textLabel, styles.colorMuted, styles.ml1, styles.amountSplitPadding]}>
