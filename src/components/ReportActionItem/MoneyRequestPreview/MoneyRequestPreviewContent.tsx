import ExpensiMark from 'expensify-common/lib/ExpensiMark';
import {truncate} from 'lodash';
import lodashSortBy from 'lodash/sortBy';
import React from 'react';
import {View} from 'react-native';
import type {GestureResponderEvent} from 'react-native';
import Icon from '@components/Icon';
import * as Expensicons from '@components/Icon/Expensicons';
import MoneyRequestSkeletonView from '@components/MoneyRequestSkeletonView';
import MultipleAvatars from '@components/MultipleAvatars';
import OfflineWithFeedback from '@components/OfflineWithFeedback';
import PressableWithoutFeedback from '@components/Pressable/PressableWithoutFeedback';
import RenderHTML from '@components/RenderHTML';
import ReportActionItemImages from '@components/ReportActionItem/ReportActionItemImages';
import {showContextMenuForReport} from '@components/ShowContextMenuContext';
import Text from '@components/Text';
import useLocalize from '@hooks/useLocalize';
import useStyleUtils from '@hooks/useStyleUtils';
import useTheme from '@hooks/useTheme';
import useThemeStyles from '@hooks/useThemeStyles';
import useWindowDimensions from '@hooks/useWindowDimensions';
import ControlSelection from '@libs/ControlSelection';
import * as CurrencyUtils from '@libs/CurrencyUtils';
import * as DeviceCapabilities from '@libs/DeviceCapabilities';
import * as IOUUtils from '@libs/IOUUtils';
import * as OptionsListUtils from '@libs/OptionsListUtils';
import * as ReceiptUtils from '@libs/ReceiptUtils';
import * as ReportActionsUtils from '@libs/ReportActionsUtils';
import * as ReportUtils from '@libs/ReportUtils';
import * as TransactionUtils from '@libs/TransactionUtils';
import ViolationsUtils from '@libs/Violations/ViolationsUtils';
import * as PaymentMethods from '@userActions/PaymentMethods';
import * as Report from '@userActions/Report';
import CONST from '@src/CONST';
import type {IOUMessage} from '@src/types/onyx/OriginalMessage';
import type {EmptyObject} from '@src/types/utils/EmptyObject';
import {isEmptyObject} from '@src/types/utils/EmptyObject';
import type {MoneyRequestPreviewProps} from './types';

function MoneyRequestPreviewContent({
    iouReport,
    isBillSplit,
    session,
    action,
    personalDetails,
    chatReport,
    transaction,
    contextMenuAnchor,
    chatReportID,
    reportID,
    onPreviewPressed,
    containerStyles,
    walletTerms,
    checkIfContextMenuActive = () => {},
    shouldShowPendingConversionMessage = false,
    isHovered = false,
    isWhisper = false,
    transactionViolations,
}: MoneyRequestPreviewProps) {
    const theme = useTheme();
    const styles = useThemeStyles();
    const StyleUtils = useStyleUtils();
    const {translate} = useLocalize();
    const {isSmallScreenWidth, windowWidth} = useWindowDimensions();
    const parser = new ExpensiMark();

    const sessionAccountID = session?.accountID;
    const managerID = iouReport?.managerID ?? -1;
    const ownerAccountID = iouReport?.ownerAccountID ?? -1;
    const isPolicyExpenseChat = ReportUtils.isPolicyExpenseChat(chatReport);

    const participantAccountIDs = action.actionName === CONST.REPORT.ACTIONS.TYPE.IOU && isBillSplit ? action.originalMessage.participantAccountIDs ?? [] : [managerID, ownerAccountID];
    const participantAvatars = OptionsListUtils.getAvatarsForAccountIDs(participantAccountIDs, personalDetails ?? {});
    const sortedParticipantAvatars = lodashSortBy(participantAvatars, (avatar) => avatar.id);
    if (isPolicyExpenseChat && isBillSplit) {
        sortedParticipantAvatars.push(ReportUtils.getWorkspaceIcon(chatReport));
    }

    // Pay button should only be visible to the manager of the report.
    const isCurrentUserManager = managerID === sessionAccountID;

    const {amount: requestAmount, currency: requestCurrency, comment: requestComment, merchant} = ReportUtils.getTransactionDetails(transaction) ?? {};
    const description = truncate(requestComment, {length: CONST.REQUEST_PREVIEW.MAX_LENGTH});
    const requestMerchant = truncate(merchant, {length: CONST.REQUEST_PREVIEW.MAX_LENGTH});
    const hasReceipt = TransactionUtils.hasReceipt(transaction);
    const isScanning = hasReceipt && TransactionUtils.isReceiptBeingScanned(transaction);
    const isOnHold = TransactionUtils.isOnHold(transaction);
    const isSettlementOrApprovalPartial = Boolean(iouReport?.pendingFields?.partial);
    const isPartialHold = isSettlementOrApprovalPartial && isOnHold;
    const hasViolations = TransactionUtils.hasViolation(transaction?.transactionID ?? '', transactionViolations);
    const hasNoticeTypeViolations = TransactionUtils.hasNoticeTypeViolation(transaction?.transactionID ?? '', transactionViolations);
    const hasFieldErrors = TransactionUtils.hasMissingSmartscanFields(transaction);
    const isDistanceRequest = TransactionUtils.isDistanceRequest(transaction);
    const isFetchingWaypointsFromServer = TransactionUtils.isFetchingWaypointsFromServer(transaction);
    const isCardTransaction = TransactionUtils.isCardTransaction(transaction);
    const isSettled = ReportUtils.isSettled(iouReport?.reportID);
    const isDeleted = action?.pendingAction === CONST.RED_BRICK_ROAD_PENDING_ACTION.DELETE;
    const isFullySettled = isSettled && !isSettlementOrApprovalPartial;
    const isFullyApproved = ReportUtils.isReportApproved(iouReport) && !isSettlementOrApprovalPartial;
    const shouldShowRBR = hasNoticeTypeViolations || hasViolations || hasFieldErrors || (!isFullySettled && !isFullyApproved && isOnHold);

    /*
     Show the merchant for IOUs and expenses only if:
     - the merchant is not empty, is custom, or is not related to scanning smartscan;
     - the expense is not a distance expense with a pending route and amount = 0 - in this case,
       the merchant says: "Route pending...", which is already shown in the amount field;
    */
    const shouldShowMerchant =
        !!requestMerchant &&
        requestMerchant !== CONST.TRANSACTION.PARTIAL_TRANSACTION_MERCHANT &&
        requestMerchant !== CONST.TRANSACTION.DEFAULT_MERCHANT &&
        !(isFetchingWaypointsFromServer && !requestAmount);
    const shouldShowDescription = !!description && !shouldShowMerchant && !isScanning;

    let merchantOrDescription = requestMerchant;
    if (!shouldShowMerchant) {
        merchantOrDescription = description || '';
    }

    const receiptImages = hasReceipt ? [{...ReceiptUtils.getThumbnailAndImageURIs(transaction), transaction}] : [];

    const getSettledMessage = (): string => {
        if (isCardTransaction) {
            return translate('common.done');
        }
        return translate('iou.settledExpensify');
    };

    const showContextMenu = (event: GestureResponderEvent) => {
        showContextMenuForReport(event, contextMenuAnchor, reportID, action, checkIfContextMenuActive);
    };

    const getPreviewHeaderText = (): string => {
        let message = translate('iou.cash');

        if (isDistanceRequest) {
            message = translate('common.distance');
        } else if (isScanning) {
            message = translate('common.receipt');
        } else if (isBillSplit) {
            message = translate('iou.split');
        }

        if (isCardTransaction) {
            message = translate('iou.card');
            if (TransactionUtils.isPending(transaction)) {
                message += ` ${CONST.DOT_SEPARATOR} ${translate('iou.pending')}`;
                return message;
            }
        }

        if (isSettled && !iouReport?.isCancelledIOU && !isPartialHold) {
            message += ` ${CONST.DOT_SEPARATOR} ${getSettledMessage()}`;
            return message;
        }

        if (shouldShowRBR && transaction) {
            const violations = TransactionUtils.getTransactionViolations(transaction.transactionID, transactionViolations);
            if (violations?.[0]) {
                const violationMessage = ViolationsUtils.getViolationTranslation(violations[0], translate);
                const violationsCount = violations.filter((v) => v.type === CONST.VIOLATION_TYPES.VIOLATION).length;
                const isTooLong = violationsCount > 1 || violationMessage.length > 15;
                const hasViolationsAndFieldErrors = violationsCount > 0 && hasFieldErrors;

                return `${message} ${CONST.DOT_SEPARATOR} ${isTooLong || hasViolationsAndFieldErrors ? translate('violations.reviewRequired') : violationMessage}`;
            }

            const isMerchantMissing = TransactionUtils.isMerchantMissing(transaction);
            const isAmountMissing = TransactionUtils.isAmountMissing(transaction);
            if (isAmountMissing && isMerchantMissing) {
                message += ` ${CONST.DOT_SEPARATOR} ${translate('violations.reviewRequired')}`;
            } else if (isAmountMissing) {
                message += ` ${CONST.DOT_SEPARATOR} ${translate('iou.missingAmount')}`;
            } else if (isMerchantMissing) {
                message += ` ${CONST.DOT_SEPARATOR} ${translate('iou.missingMerchant')}`;
            } else if (!(isSettled && !isSettlementOrApprovalPartial) && isOnHold) {
                message += ` ${CONST.DOT_SEPARATOR} ${translate('iou.hold')}`;
            }
        } else if (hasNoticeTypeViolations && transaction && !ReportUtils.isReportApproved(iouReport) && !ReportUtils.isSettled(iouReport?.reportID)) {
            message += ` • ${translate('violations.reviewRequired')}`;
        } else if (ReportUtils.isPaidGroupPolicyExpenseReport(iouReport) && ReportUtils.isReportApproved(iouReport) && !ReportUtils.isSettled(iouReport?.reportID) && !isPartialHold) {
            message += ` ${CONST.DOT_SEPARATOR} ${translate('iou.approved')}`;
        } else if (iouReport?.isWaitingOnBankAccount) {
            message += ` ${CONST.DOT_SEPARATOR} ${translate('iou.pending')}`;
        } else if (iouReport?.isCancelledIOU) {
            message += ` ${CONST.DOT_SEPARATOR} ${translate('iou.canceled')}`;
        } else if (!(isSettled && !isSettlementOrApprovalPartial) && isOnHold) {
            message += ` ${CONST.DOT_SEPARATOR} ${translate('iou.hold')}`;
        }
        return message;
    };

    const getDisplayAmountText = (): string => {
        if (isScanning) {
            return translate('iou.receiptScanning');
        }

        if (isFetchingWaypointsFromServer && !requestAmount) {
            return translate('iou.fieldPending');
        }

        return CurrencyUtils.convertToDisplayString(requestAmount, requestCurrency);
    };

    const getDisplayDeleteAmountText = (): string => {
        const iouOriginalMessage: IOUMessage | EmptyObject = action?.actionName === CONST.REPORT.ACTIONS.TYPE.IOU ? action.originalMessage : {};
        const {amount = 0, currency = CONST.CURRENCY.USD} = iouOriginalMessage;

        return CurrencyUtils.convertToDisplayString(amount, currency);
    };

    const displayAmount = isDeleted ? getDisplayDeleteAmountText() : getDisplayAmountText();

    const childContainer = (
        <View>
            <OfflineWithFeedback
                errors={walletTerms?.errors}
                onClose={() => {
                    PaymentMethods.clearWalletTermsError();
                    Report.clearIOUError(chatReportID);
                }}
                errorRowStyles={[styles.mbn1]}
                needsOffscreenAlphaCompositing
            >
                <View
                    style={[
                        isScanning || isWhisper ? [styles.reportPreviewBoxHoverBorder, styles.reportContainerBorderRadius] : undefined,
                        !onPreviewPressed ? [styles.moneyRequestPreviewBox, containerStyles] : {},
                    ]}
                >
<<<<<<< HEAD
                    {hasReceipt && (
=======
                    {showMapAsImage && (
                        <View style={styles.reportActionItemImages}>
                            <ConfirmedRoute
                                transaction={transaction}
                                interactive={false}
                            />
                        </View>
                    )}
                    {!showMapAsImage && hasReceipt && (
>>>>>>> 1e82ebb2
                        <ReportActionItemImages
                            images={receiptImages}
                            isHovered={isHovered || isScanning}
                            size={1}
                        />
                    )}
                    {isEmptyObject(transaction) && !ReportActionsUtils.isMessageDeleted(action) && action.pendingAction !== CONST.RED_BRICK_ROAD_PENDING_ACTION.DELETE ? (
                        <MoneyRequestSkeletonView />
                    ) : (
                        <View style={[styles.expenseAndReportPreviewBoxBody, hasReceipt ? styles.mtn1 : {}]}>
                            <View style={styles.expenseAndReportPreviewTextButtonContainer}>
                                <View style={styles.expenseAndReportPreviewTextContainer}>
                                    <View style={[styles.flexRow]}>
                                        <Text style={[styles.textLabelSupporting, styles.flex1, styles.lh16]}>{getPreviewHeaderText()}</Text>
                                        {!isSettled && shouldShowRBR && (
                                            <Icon
                                                src={Expensicons.DotIndicator}
                                                fill={theme.danger}
                                            />
                                        )}
                                    </View>
                                    <View style={styles.reportPreviewAmountSubtitleContainer}>
                                        <View style={[styles.flexRow]}>
                                            <View style={[styles.flex1, styles.flexRow, styles.alignItemsCenter]}>
                                                <Text
                                                    style={[
                                                        styles.textHeadlineH1,
                                                        isBillSplit &&
                                                            StyleUtils.getAmountFontSizeAndLineHeight(isSmallScreenWidth, windowWidth, displayAmount.length, sortedParticipantAvatars.length),
                                                        isDeleted && styles.lineThrough,
                                                    ]}
                                                    numberOfLines={1}
                                                >
                                                    {displayAmount}
                                                </Text>
                                                {ReportUtils.isSettled(iouReport?.reportID) && !isPartialHold && !isBillSplit && (
                                                    <View style={styles.defaultCheckmarkWrapper}>
                                                        <Icon
                                                            src={Expensicons.Checkmark}
                                                            fill={theme.iconSuccessFill}
                                                        />
                                                    </View>
                                                )}
                                            </View>
                                            {isBillSplit && (
                                                <View style={styles.moneyRequestPreviewBoxAvatar}>
                                                    <MultipleAvatars
                                                        icons={sortedParticipantAvatars}
                                                        shouldStackHorizontally
                                                        size="small"
                                                        shouldUseCardBackground
                                                    />
                                                </View>
                                            )}
                                        </View>
                                        <View style={[styles.flexRow]}>
                                            <View style={[styles.flex1]}>
                                                {!isCurrentUserManager && shouldShowPendingConversionMessage && (
                                                    <Text style={[styles.textLabel, styles.colorMuted]}>{translate('iou.pendingConversionMessage')}</Text>
                                                )}
                                                {shouldShowDescription && (
                                                    <View style={[styles.breakWord, styles.preWrap]}>
                                                        <RenderHTML html={`<muted-text>${parser.replace(merchantOrDescription)}</muted-text>`} />
                                                    </View>
                                                )}
                                                {shouldShowMerchant && <Text style={[styles.textLabelSupporting, styles.textNormal]}>{merchantOrDescription}</Text>}
                                            </View>
                                            {isBillSplit && participantAccountIDs.length > 0 && !!requestAmount && requestAmount > 0 && (
                                                <Text style={[styles.textLabel, styles.colorMuted, styles.ml1, styles.amountSplitPadding]}>
                                                    {translate('iou.amountEach', {
                                                        amount: CurrencyUtils.convertToDisplayString(
                                                            IOUUtils.calculateAmount(isPolicyExpenseChat ? 1 : participantAccountIDs.length - 1, requestAmount, requestCurrency ?? ''),
                                                            requestCurrency,
                                                        ),
                                                    })}
                                                </Text>
                                            )}
                                        </View>
                                    </View>
                                </View>
                            </View>
                        </View>
                    )}
                </View>
            </OfflineWithFeedback>
        </View>
    );

    if (!onPreviewPressed) {
        return childContainer;
    }

    const shouldDisableOnPress = isBillSplit && isEmptyObject(transaction);

    return (
        <PressableWithoutFeedback
            onPress={shouldDisableOnPress ? undefined : onPreviewPressed}
            onPressIn={() => DeviceCapabilities.canUseTouchScreen() && ControlSelection.block()}
            onPressOut={() => ControlSelection.unblock()}
            onLongPress={showContextMenu}
            shouldUseHapticsOnLongPress
            accessibilityLabel={isBillSplit ? translate('iou.split') : translate('iou.cash')}
            accessibilityHint={CurrencyUtils.convertToDisplayString(requestAmount, requestCurrency)}
            style={[
                styles.moneyRequestPreviewBox,
                containerStyles,
                shouldDisableOnPress && styles.cursorDefault,
                (isSettled || ReportUtils.isReportApproved(iouReport)) && isSettlementOrApprovalPartial && styles.offlineFeedback.pending,
            ]}
        >
            {childContainer}
        </PressableWithoutFeedback>
    );
}

MoneyRequestPreviewContent.displayName = 'MoneyRequestPreview';

export default MoneyRequestPreviewContent;<|MERGE_RESOLUTION|>--- conflicted
+++ resolved
@@ -228,19 +228,7 @@
                         !onPreviewPressed ? [styles.moneyRequestPreviewBox, containerStyles] : {},
                     ]}
                 >
-<<<<<<< HEAD
                     {hasReceipt && (
-=======
-                    {showMapAsImage && (
-                        <View style={styles.reportActionItemImages}>
-                            <ConfirmedRoute
-                                transaction={transaction}
-                                interactive={false}
-                            />
-                        </View>
-                    )}
-                    {!showMapAsImage && hasReceipt && (
->>>>>>> 1e82ebb2
                         <ReportActionItemImages
                             images={receiptImages}
                             isHovered={isHovered || isScanning}
