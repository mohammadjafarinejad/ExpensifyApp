--- conflicted
+++ resolved
@@ -146,17 +146,6 @@
             message = translate('iou.split');
         }
 
-<<<<<<< HEAD
-=======
-        if (isCardTransaction) {
-            message = translate('iou.card');
-            if (TransactionUtils.isPending(transaction)) {
-                message += ` ${CONST.DOT_SEPARATOR} ${translate('iou.pending')}`;
-                return message;
-            }
-        }
-
->>>>>>> 2ce785c7
         if (isSettled && !iouReport?.isCancelledIOU && !isPartialHold) {
             message += ` ${CONST.DOT_SEPARATOR} ${getSettledMessage()}`;
             return message;
@@ -185,13 +174,7 @@
                 message += ` ${CONST.DOT_SEPARATOR} ${translate('iou.hold')}`;
             }
         } else if (ReportUtils.isPaidGroupPolicyExpenseReport(iouReport) && ReportUtils.isReportApproved(iouReport) && !ReportUtils.isSettled(iouReport?.reportID) && !isPartialHold) {
-<<<<<<< HEAD
-            message += ` • ${translate('iou.approved')}`;
-=======
             message += ` ${CONST.DOT_SEPARATOR} ${translate('iou.approved')}`;
-        } else if (iouReport?.isWaitingOnBankAccount) {
-            message += ` ${CONST.DOT_SEPARATOR} ${translate('iou.pending')}`;
->>>>>>> 2ce785c7
         } else if (iouReport?.isCancelledIOU) {
             message += ` ${CONST.DOT_SEPARATOR} ${translate('iou.canceled')}`;
         } else if (!(isSettled && !isSettlementOrApprovalPartial) && isOnHold) {
