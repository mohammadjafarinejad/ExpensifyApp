import lodashSortBy from 'lodash/sortBy';
import truncate from 'lodash/truncate';
import React, {useMemo} from 'react';
import {View} from 'react-native';
import type {GestureResponderEvent} from 'react-native';
import Icon from '@components/Icon';
import * as Expensicons from '@components/Icon/Expensicons';
import {ReceiptScan} from '@components/Icon/Expensicons';
import MoneyRequestSkeletonView from '@components/MoneyRequestSkeletonView';
import MultipleAvatars from '@components/MultipleAvatars';
import OfflineWithFeedback from '@components/OfflineWithFeedback';
import PressableWithoutFeedback from '@components/Pressable/PressableWithoutFeedback';
import ReportActionItemImages from '@components/ReportActionItem/ReportActionItemImages';
import {showContextMenuForReport} from '@components/ShowContextMenuContext';
import Text from '@components/Text';
import useLocalize from '@hooks/useLocalize';
import usePermissions from '@hooks/usePermissions';
import useResponsiveLayout from '@hooks/useResponsiveLayout';
import useStyleUtils from '@hooks/useStyleUtils';
import useTheme from '@hooks/useTheme';
import useThemeStyles from '@hooks/useThemeStyles';
import useWindowDimensions from '@hooks/useWindowDimensions';
import ControlSelection from '@libs/ControlSelection';
import * as CurrencyUtils from '@libs/CurrencyUtils';
import * as DeviceCapabilities from '@libs/DeviceCapabilities';
import * as IOUUtils from '@libs/IOUUtils';
import * as OptionsListUtils from '@libs/OptionsListUtils';
import * as ReceiptUtils from '@libs/ReceiptUtils';
import * as ReportActionsUtils from '@libs/ReportActionsUtils';
import * as ReportUtils from '@libs/ReportUtils';
import StringUtils from '@libs/StringUtils';
import * as TransactionUtils from '@libs/TransactionUtils';
import ViolationsUtils from '@libs/Violations/ViolationsUtils';
import variables from '@styles/variables';
import * as PaymentMethods from '@userActions/PaymentMethods';
import * as Report from '@userActions/Report';
import CONST from '@src/CONST';
import type {IOUMessage} from '@src/types/onyx/OriginalMessage';
import type {EmptyObject} from '@src/types/utils/EmptyObject';
import {isEmptyObject} from '@src/types/utils/EmptyObject';
import type {MoneyRequestPreviewProps, PendingMessageProps} from './types';

function MoneyRequestPreviewContent({
    iouReport,
    isBillSplit,
    session,
    action,
    personalDetails,
    chatReport,
    transaction,
    contextMenuAnchor,
    chatReportID,
    reportID,
    onPreviewPressed,
    containerStyles,
    walletTerms,
    checkIfContextMenuActive = () => {},
    shouldShowPendingConversionMessage = false,
    isHovered = false,
    isWhisper = false,
    transactionViolations,
}: MoneyRequestPreviewProps) {
    const theme = useTheme();
    const styles = useThemeStyles();
    const StyleUtils = useStyleUtils();
    const {translate} = useLocalize();
    const {windowWidth} = useWindowDimensions();
    const {shouldUseNarrowLayout} = useResponsiveLayout();

    const sessionAccountID = session?.accountID;
    const managerID = iouReport?.managerID ?? -1;
    const ownerAccountID = iouReport?.ownerAccountID ?? -1;
    const isPolicyExpenseChat = ReportUtils.isPolicyExpenseChat(chatReport);
    const {canUseViolations} = usePermissions();

    const participantAccountIDs = action.actionName === CONST.REPORT.ACTIONS.TYPE.IOU && isBillSplit ? action.originalMessage.participantAccountIDs ?? [] : [managerID, ownerAccountID];
    const participantAvatars = OptionsListUtils.getAvatarsForAccountIDs(participantAccountIDs, personalDetails ?? {});
    const sortedParticipantAvatars = lodashSortBy(participantAvatars, (avatar) => avatar.id);
    if (isPolicyExpenseChat && isBillSplit) {
        sortedParticipantAvatars.push(ReportUtils.getWorkspaceIcon(chatReport));
    }

    // Pay button should only be visible to the manager of the report.
    const isCurrentUserManager = managerID === sessionAccountID;

    const {amount: requestAmount, currency: requestCurrency, comment: requestComment, merchant} = ReportUtils.getTransactionDetails(transaction) ?? {};
    const description = truncate(StringUtils.lineBreaksToSpaces(requestComment), {length: CONST.REQUEST_PREVIEW.MAX_LENGTH});
    const requestMerchant = truncate(merchant, {length: CONST.REQUEST_PREVIEW.MAX_LENGTH});
    const hasReceipt = TransactionUtils.hasReceipt(transaction);
    const isScanning = hasReceipt && TransactionUtils.isReceiptBeingScanned(transaction);
    const isOnHold = TransactionUtils.isOnHold(transaction);
    const isSettlementOrApprovalPartial = !!iouReport?.pendingFields?.partial;
    const isPartialHold = isSettlementOrApprovalPartial && isOnHold;
<<<<<<< HEAD
    const hasViolations = TransactionUtils.hasViolation(transaction?.transactionID ?? '-1', transactionViolations);
    const hasNoticeTypeViolations = Boolean(
        TransactionUtils.hasNoticeTypeViolation(transaction?.transactionID ?? '-1', transactionViolations) && ReportUtils.isPaidGroupPolicy(iouReport) && canUseViolations,
=======
    const hasViolations = TransactionUtils.hasViolation(transaction?.transactionID ?? '', transactionViolations);
    const hasNoticeTypeViolations = !!(
        TransactionUtils.hasNoticeTypeViolation(transaction?.transactionID ?? '', transactionViolations) &&
        ReportUtils.isPaidGroupPolicy(iouReport) &&
        canUseViolations
>>>>>>> 1426c4e4
    );
    const hasFieldErrors = TransactionUtils.hasMissingSmartscanFields(transaction);
    const isDistanceRequest = TransactionUtils.isDistanceRequest(transaction);
    const isFetchingWaypointsFromServer = TransactionUtils.isFetchingWaypointsFromServer(transaction);
    const isCardTransaction = TransactionUtils.isCardTransaction(transaction);
    const isSettled = ReportUtils.isSettled(iouReport?.reportID);
    const isDeleted = action?.pendingAction === CONST.RED_BRICK_ROAD_PENDING_ACTION.DELETE;
    const isFullySettled = isSettled && !isSettlementOrApprovalPartial;
    const isFullyApproved = ReportUtils.isReportApproved(iouReport) && !isSettlementOrApprovalPartial;
    const shouldShowRBR = hasNoticeTypeViolations || hasViolations || hasFieldErrors || (!isFullySettled && !isFullyApproved && isOnHold);
    const shouldShowHoldMessage = !(isSettled && !isSettlementOrApprovalPartial) && isOnHold;

    /*
     Show the merchant for IOUs and expenses only if:
     - the merchant is not empty, is custom, or is not related to scanning smartscan;
     - the expense is not a distance expense with a pending route and amount = 0 - in this case,
       the merchant says: "Route pending...", which is already shown in the amount field;
    */
    const shouldShowMerchant =
        !!requestMerchant &&
        requestMerchant !== CONST.TRANSACTION.PARTIAL_TRANSACTION_MERCHANT &&
        requestMerchant !== CONST.TRANSACTION.DEFAULT_MERCHANT &&
        !(isFetchingWaypointsFromServer && !requestAmount);
    const shouldShowDescription = !!description && !shouldShowMerchant && !isScanning;

    let merchantOrDescription = requestMerchant;
    if (!shouldShowMerchant) {
        merchantOrDescription = description || '';
    }

    const receiptImages = hasReceipt ? [{...ReceiptUtils.getThumbnailAndImageURIs(transaction), transaction}] : [];

    const getSettledMessage = (): string => {
        if (isCardTransaction) {
            return translate('common.done');
        }
        return translate('iou.settledExpensify');
    };

    const showContextMenu = (event: GestureResponderEvent) => {
        showContextMenuForReport(event, contextMenuAnchor, reportID, action, checkIfContextMenuActive);
    };

    const getPreviewHeaderText = (): string => {
        let message = translate('iou.cash');

        if (isDistanceRequest) {
            message = translate('common.distance');
        } else if (isScanning) {
            message = translate('common.receipt');
        } else if (isBillSplit) {
            message = translate('iou.split');
        }

        if (isSettled && !iouReport?.isCancelledIOU && !isPartialHold) {
            message += ` ${CONST.DOT_SEPARATOR} ${getSettledMessage()}`;
            return message;
        }

        if (shouldShowRBR && transaction) {
            const violations = TransactionUtils.getTransactionViolations(transaction.transactionID, transactionViolations);
            if (violations?.[0]) {
                const violationMessage = ViolationsUtils.getViolationTranslation(violations[0], translate);
                const violationsCount = violations.filter((v) => v.type === CONST.VIOLATION_TYPES.VIOLATION).length;
                const isTooLong = violationsCount > 1 || violationMessage.length > 15;
                const hasViolationsAndFieldErrors = violationsCount > 0 && hasFieldErrors;

                message += ` ${CONST.DOT_SEPARATOR} ${isTooLong || hasViolationsAndFieldErrors ? translate('violations.reviewRequired') : violationMessage}`;
                if (shouldShowHoldMessage) {
                    message += ` ${CONST.DOT_SEPARATOR} ${translate('iou.hold')}`;
                }
                return message;
            }

            const isMerchantMissing = TransactionUtils.isMerchantMissing(transaction);
            const isAmountMissing = TransactionUtils.isAmountMissing(transaction);
            if (isAmountMissing && isMerchantMissing) {
                message += ` ${CONST.DOT_SEPARATOR} ${translate('violations.reviewRequired')}`;
            } else if (isAmountMissing) {
                message += ` ${CONST.DOT_SEPARATOR} ${translate('iou.missingAmount')}`;
            } else if (isMerchantMissing) {
                message += ` ${CONST.DOT_SEPARATOR} ${translate('iou.missingMerchant')}`;
            } else if (shouldShowHoldMessage) {
                message += ` ${CONST.DOT_SEPARATOR} ${translate('iou.hold')}`;
            }
        } else if (hasNoticeTypeViolations && transaction && !ReportUtils.isReportApproved(iouReport) && !ReportUtils.isSettled(iouReport?.reportID)) {
            message += ` • ${translate('violations.reviewRequired')}`;
        } else if (ReportUtils.isPaidGroupPolicyExpenseReport(iouReport) && ReportUtils.isReportApproved(iouReport) && !ReportUtils.isSettled(iouReport?.reportID) && !isPartialHold) {
            message += ` ${CONST.DOT_SEPARATOR} ${translate('iou.approved')}`;
        } else if (iouReport?.isCancelledIOU) {
            message += ` ${CONST.DOT_SEPARATOR} ${translate('iou.canceled')}`;
        } else if (shouldShowHoldMessage) {
            message += ` ${CONST.DOT_SEPARATOR} ${translate('iou.hold')}`;
        }
        return message;
    };

    const getPendingMessageProps: () => PendingMessageProps = () => {
        if (isScanning) {
            return {shouldShow: true, messageIcon: ReceiptScan, messageDescription: translate('iou.receiptScanInProgress')};
        }
        if (TransactionUtils.isPending(transaction)) {
            return {shouldShow: true, messageIcon: Expensicons.CreditCardHourglass, messageDescription: translate('iou.transactionPending')};
        }
        if (TransactionUtils.hasPendingUI(transaction, TransactionUtils.getTransactionViolations(transaction?.transactionID ?? '-1', transactionViolations))) {
            return {shouldShow: true, messageIcon: Expensicons.Hourglass, messageDescription: translate('iou.pendingMatchWithCreditCard')};
        }
        return {shouldShow: false};
    };

    const pendingMessageProps = getPendingMessageProps();

    const getDisplayAmountText = (): string => {
        if (isScanning) {
            return translate('iou.receiptScanning');
        }

        if (isFetchingWaypointsFromServer && !requestAmount) {
            return translate('iou.fieldPending');
        }

        return CurrencyUtils.convertToDisplayString(requestAmount, requestCurrency);
    };

    const getDisplayDeleteAmountText = (): string => {
        const iouOriginalMessage: IOUMessage | EmptyObject = action?.actionName === CONST.REPORT.ACTIONS.TYPE.IOU ? action.originalMessage : {};
        const {amount = 0, currency = CONST.CURRENCY.USD} = iouOriginalMessage;

        return CurrencyUtils.convertToDisplayString(amount, currency);
    };

    const displayAmount = isDeleted ? getDisplayDeleteAmountText() : getDisplayAmountText();

    const shouldShowSplitShare = isBillSplit && !!requestAmount && requestAmount > 0;

    // If available, retrieve the split share from the splits object of the transaction, if not, display an even share.
    const splitShare = useMemo(
        () =>
            shouldShowSplitShare &&
            (transaction?.comment?.splits?.find((split) => split.accountID === sessionAccountID)?.amount ??
                IOUUtils.calculateAmount(isPolicyExpenseChat ? 1 : participantAccountIDs.length - 1, requestAmount, requestCurrency ?? '', action.actorAccountID === sessionAccountID)),
        [shouldShowSplitShare, isPolicyExpenseChat, action.actorAccountID, participantAccountIDs.length, transaction?.comment?.splits, requestAmount, requestCurrency, sessionAccountID],
    );

    const childContainer = (
        <View>
            <OfflineWithFeedback
                errors={walletTerms?.errors}
                onClose={() => {
                    PaymentMethods.clearWalletTermsError();
                    Report.clearIOUError(chatReportID);
                }}
                errorRowStyles={[styles.mbn1]}
                needsOffscreenAlphaCompositing
            >
                <View
                    style={[
                        isScanning || isWhisper ? [styles.reportPreviewBoxHoverBorder, styles.reportContainerBorderRadius] : undefined,
                        !onPreviewPressed ? [styles.moneyRequestPreviewBox, containerStyles] : {},
                    ]}
                >
                    {hasReceipt && (
                        <ReportActionItemImages
                            images={receiptImages}
                            isHovered={isHovered || isScanning}
                            size={1}
                        />
                    )}
                    {isEmptyObject(transaction) && !ReportActionsUtils.isMessageDeleted(action) && action.pendingAction !== CONST.RED_BRICK_ROAD_PENDING_ACTION.DELETE ? (
                        <MoneyRequestSkeletonView />
                    ) : (
                        <View style={[styles.expenseAndReportPreviewBoxBody, hasReceipt ? styles.mtn1 : {}]}>
                            <View style={styles.expenseAndReportPreviewTextButtonContainer}>
                                <View style={styles.expenseAndReportPreviewTextContainer}>
                                    <View style={[styles.flexRow]}>
                                        <Text style={[styles.textLabelSupporting, styles.flex1, styles.lh16]}>{getPreviewHeaderText()}</Text>
                                        {!isSettled && shouldShowRBR && (
                                            <Icon
                                                src={Expensicons.DotIndicator}
                                                fill={theme.danger}
                                            />
                                        )}
                                    </View>
                                    <View style={styles.reportPreviewAmountSubtitleContainer}>
                                        <View style={[styles.flexRow]}>
                                            <View style={[styles.flex1, styles.flexRow, styles.alignItemsCenter]}>
                                                <Text
                                                    style={[
                                                        styles.textHeadlineH1,
                                                        isBillSplit &&
                                                            StyleUtils.getAmountFontSizeAndLineHeight(
                                                                shouldUseNarrowLayout,
                                                                windowWidth,
                                                                displayAmount.length,
                                                                sortedParticipantAvatars.length,
                                                            ),
                                                        isDeleted && styles.lineThrough,
                                                    ]}
                                                    numberOfLines={1}
                                                >
                                                    {displayAmount}
                                                </Text>
                                                {ReportUtils.isSettled(iouReport?.reportID) && !isPartialHold && !isBillSplit && (
                                                    <View style={styles.defaultCheckmarkWrapper}>
                                                        <Icon
                                                            src={Expensicons.Checkmark}
                                                            fill={theme.iconSuccessFill}
                                                        />
                                                    </View>
                                                )}
                                            </View>
                                            {isBillSplit && (
                                                <View style={styles.moneyRequestPreviewBoxAvatar}>
                                                    <MultipleAvatars
                                                        icons={sortedParticipantAvatars}
                                                        shouldStackHorizontally
                                                        size="small"
                                                        shouldUseCardBackground
                                                    />
                                                </View>
                                            )}
                                        </View>
                                        <View style={[styles.flexRow]}>
                                            <View style={[styles.flex1]}>
                                                {!isCurrentUserManager && shouldShowPendingConversionMessage && (
                                                    <Text style={[styles.textLabel, styles.colorMuted]}>{translate('iou.pendingConversionMessage')}</Text>
                                                )}
                                                {(shouldShowMerchant || shouldShowDescription) && (
                                                    <Text style={[styles.textLabelSupporting, styles.textNormal]}>{merchantOrDescription}</Text>
                                                )}
                                            </View>
                                            {splitShare && (
                                                <Text style={[styles.textLabel, styles.colorMuted, styles.ml1, styles.amountSplitPadding]}>
                                                    {translate('iou.yourSplit', {amount: CurrencyUtils.convertToDisplayString(splitShare ?? 0, requestCurrency)})}
                                                </Text>
                                            )}
                                        </View>
                                        {pendingMessageProps.shouldShow && (
                                            <View style={[styles.flexRow, styles.alignItemsCenter, styles.mt2]}>
                                                <Icon
                                                    src={pendingMessageProps.messageIcon}
                                                    height={variables.iconSizeExtraSmall}
                                                    width={variables.iconSizeExtraSmall}
                                                    fill={theme.icon}
                                                />
                                                <Text style={[styles.textMicroSupporting, styles.ml1, styles.amountSplitPadding]}>{pendingMessageProps.messageDescription}</Text>
                                            </View>
                                        )}
                                    </View>
                                </View>
                            </View>
                        </View>
                    )}
                </View>
            </OfflineWithFeedback>
        </View>
    );

    if (!onPreviewPressed) {
        return childContainer;
    }

    const shouldDisableOnPress = isBillSplit && isEmptyObject(transaction);

    return (
        <PressableWithoutFeedback
            onPress={shouldDisableOnPress ? undefined : onPreviewPressed}
            onPressIn={() => DeviceCapabilities.canUseTouchScreen() && ControlSelection.block()}
            onPressOut={() => ControlSelection.unblock()}
            onLongPress={showContextMenu}
            shouldUseHapticsOnLongPress
            accessibilityLabel={isBillSplit ? translate('iou.split') : translate('iou.cash')}
            accessibilityHint={CurrencyUtils.convertToDisplayString(requestAmount, requestCurrency)}
            style={[
                styles.moneyRequestPreviewBox,
                containerStyles,
                shouldDisableOnPress && styles.cursorDefault,
                (isSettled || ReportUtils.isReportApproved(iouReport)) && isSettlementOrApprovalPartial && styles.offlineFeedback.pending,
            ]}
        >
            {childContainer}
        </PressableWithoutFeedback>
    );
}

MoneyRequestPreviewContent.displayName = 'MoneyRequestPreview';

export default MoneyRequestPreviewContent;<|MERGE_RESOLUTION|>--- conflicted
+++ resolved
@@ -91,17 +91,11 @@
     const isOnHold = TransactionUtils.isOnHold(transaction);
     const isSettlementOrApprovalPartial = !!iouReport?.pendingFields?.partial;
     const isPartialHold = isSettlementOrApprovalPartial && isOnHold;
-<<<<<<< HEAD
     const hasViolations = TransactionUtils.hasViolation(transaction?.transactionID ?? '-1', transactionViolations);
-    const hasNoticeTypeViolations = Boolean(
-        TransactionUtils.hasNoticeTypeViolation(transaction?.transactionID ?? '-1', transactionViolations) && ReportUtils.isPaidGroupPolicy(iouReport) && canUseViolations,
-=======
-    const hasViolations = TransactionUtils.hasViolation(transaction?.transactionID ?? '', transactionViolations);
     const hasNoticeTypeViolations = !!(
-        TransactionUtils.hasNoticeTypeViolation(transaction?.transactionID ?? '', transactionViolations) &&
+        TransactionUtils.hasNoticeTypeViolation(transaction?.transactionID ?? '-1', transactionViolations) &&
         ReportUtils.isPaidGroupPolicy(iouReport) &&
         canUseViolations
->>>>>>> 1426c4e4
     );
     const hasFieldErrors = TransactionUtils.hasMissingSmartscanFields(transaction);
     const isDistanceRequest = TransactionUtils.isDistanceRequest(transaction);
