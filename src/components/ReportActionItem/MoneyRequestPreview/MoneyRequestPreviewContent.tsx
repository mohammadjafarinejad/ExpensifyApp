--- conflicted
+++ resolved
@@ -118,15 +118,9 @@
     const isOnHold = TransactionUtils.isOnHold(transaction);
     const isSettlementOrApprovalPartial = !!iouReport?.pendingFields?.partial;
     const isPartialHold = isSettlementOrApprovalPartial && isOnHold;
-<<<<<<< HEAD
     const hasViolations = TransactionUtils.hasViolation(transaction?.transactionID ?? '-1', allViolations, true);
     const hasNoticeTypeViolations = TransactionUtils.hasNoticeTypeViolation(transaction?.transactionID ?? '-1', allViolations, true) && ReportUtils.isPaidGroupPolicy(iouReport);
     const hasWarningTypeViolations = TransactionUtils.hasWarningTypeViolation(transaction?.transactionID ?? '-1', allViolations, true);
-=======
-    const hasViolations = TransactionUtils.hasViolation(transaction?.transactionID, transactionViolations, true);
-    const hasNoticeTypeViolations = TransactionUtils.hasNoticeTypeViolation(transaction?.transactionID, transactionViolations, true) && ReportUtils.isPaidGroupPolicy(iouReport);
-    const hasWarningTypeViolations = TransactionUtils.hasWarningTypeViolation(transaction?.transactionID, transactionViolations, true);
->>>>>>> b23c478c
     const hasFieldErrors = TransactionUtils.hasMissingSmartscanFields(transaction);
     const isDistanceRequest = TransactionUtils.isDistanceRequest(transaction);
     const isFetchingWaypointsFromServer = TransactionUtils.isFetchingWaypointsFromServer(transaction);
@@ -260,11 +254,7 @@
         if (TransactionUtils.shouldShowBrokenConnectionViolation(transaction?.transactionID, iouReport, policy)) {
             return {shouldShow: true, messageIcon: Expensicons.Hourglass, messageDescription: translate('violations.brokenConnection530Error')};
         }
-<<<<<<< HEAD
-        if (TransactionUtils.hasPendingUI(transaction, TransactionUtils.getTransactionViolations(transaction?.transactionID ?? '-1'))) {
-=======
-        if (TransactionUtils.hasPendingUI(transaction, TransactionUtils.getTransactionViolations(transaction?.transactionID, transactionViolations))) {
->>>>>>> b23c478c
+        if (TransactionUtils.hasPendingUI(transaction, TransactionUtils.getTransactionViolations(transaction?.transactionID ?? '-1', allViolations))) {
             return {shouldShow: true, messageIcon: Expensicons.Hourglass, messageDescription: translate('iou.pendingMatchWithCreditCard')};
         }
         return {shouldShow: false};
