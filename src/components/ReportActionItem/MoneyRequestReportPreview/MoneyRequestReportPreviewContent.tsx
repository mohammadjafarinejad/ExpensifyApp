--- conflicted
+++ resolved
@@ -21,11 +21,8 @@
 import AnimatedSettlementButton from '@components/SettlementButton/AnimatedSettlementButton';
 import {showContextMenuForReport} from '@components/ShowContextMenuContext';
 import Text from '@components/Text';
-<<<<<<< HEAD
 import Tooltip from '@components/Tooltip';
-=======
 import useCurrentUserPersonalDetails from '@hooks/useCurrentUserPersonalDetails';
->>>>>>> 7165a142
 import useLocalize from '@hooks/useLocalize';
 import useNetwork from '@hooks/useNetwork';
 import useOnyx from '@hooks/useOnyx';
@@ -496,10 +493,7 @@
         );
     }, [
         isPaidAnimationRunning,
-<<<<<<< HEAD
-=======
         isApprovedAnimationRunning,
->>>>>>> 7165a142
         isSubmittingAnimationRunning,
         violations,
         iouReport,
@@ -508,10 +502,7 @@
         isIouReportArchived,
         invoiceReceiverPolicy,
         isChatReportArchived,
-<<<<<<< HEAD
         isStrictPolicyRulesEnabled,
-=======
->>>>>>> 7165a142
     ]);
 
     const addExpenseDropdownOptions = useMemo(
