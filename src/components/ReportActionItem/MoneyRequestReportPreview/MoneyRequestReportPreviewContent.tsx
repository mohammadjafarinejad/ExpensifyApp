import React, {useCallback, useEffect, useMemo, useRef, useState} from 'react';
import {FlatList, View} from 'react-native';
import type {LayoutChangeEvent, ListRenderItemInfo, ViewToken} from 'react-native';
import Animated, {useAnimatedStyle, useSharedValue, withDelay, withSpring, withTiming} from 'react-native-reanimated';
import type {LayoutRectangle} from 'react-native/Libraries/Types/CoreEventTypes';
import Button from '@components/Button';
import {getButtonRole} from '@components/Button/utils';
import DelegateNoAccessModal from '@components/DelegateNoAccessModal';
import Icon from '@components/Icon';
import * as Expensicons from '@components/Icon/Expensicons';
import ImageSVG from '@components/ImageSVG';
import OfflineWithFeedback from '@components/OfflineWithFeedback';
import {PressableWithFeedback} from '@components/Pressable';
import PressableWithoutFeedback from '@components/Pressable/PressableWithoutFeedback';
import ProcessMoneyReportHoldMenu from '@components/ProcessMoneyReportHoldMenu';
import type {ActionHandledType} from '@components/ProcessMoneyReportHoldMenu';
import ExportWithDropdownMenu from '@components/ReportActionItem/ExportWithDropdownMenu';
import AnimatedSettlementButton from '@components/SettlementButton/AnimatedSettlementButton';
import {showContextMenuForReport} from '@components/ShowContextMenuContext';
import Text from '@components/Text';
import useLocalize from '@hooks/useLocalize';
import useNetwork from '@hooks/useNetwork';
import useOnyx from '@hooks/useOnyx';
import usePaymentAnimations from '@hooks/usePaymentAnimations';
import useReportIsArchived from '@hooks/useReportIsArchived';
import useResponsiveLayout from '@hooks/useResponsiveLayout';
import useStyleUtils from '@hooks/useStyleUtils';
import useTheme from '@hooks/useTheme';
import useThemeStyles from '@hooks/useThemeStyles';
import ControlSelection from '@libs/ControlSelection';
import {canUseTouchScreen} from '@libs/DeviceCapabilities';
import {getTotalAmountForIOUReportPreviewButton} from '@libs/MoneyRequestReportUtils';
import Navigation from '@libs/Navigation/Navigation';
import Performance from '@libs/Performance';
import {getConnectedIntegration} from '@libs/PolicyUtils';
import {getOriginalMessage, isActionOfType} from '@libs/ReportActionsUtils';
import getReportPreviewAction from '@libs/ReportPreviewActionUtils';
import {isAddExpenseAction} from '@libs/ReportPrimaryActionUtils';
import {
    areAllRequestsBeingSmartScanned as areAllRequestsBeingSmartScannedReportUtils,
    getBankAccountRoute,
    getDisplayNameForParticipant,
    getInvoicePayerName,
    getMoneyRequestSpendBreakdown,
    getNonHeldAndFullAmount,
    getPolicyName,
    getTransactionsWithReceipts,
    hasHeldExpenses as hasHeldExpensesReportUtils,
    hasNonReimbursableTransactions as hasNonReimbursableTransactionsReportUtils,
    hasOnlyHeldExpenses as hasOnlyHeldExpensesReportUtils,
    hasOnlyTransactionsWithPendingRoutes as hasOnlyTransactionsWithPendingRoutesReportUtils,
    hasUpdatedTotal,
    isInvoiceReport as isInvoiceReportUtils,
    isInvoiceRoom as isInvoiceRoomReportUtils,
    isPolicyExpenseChat as isPolicyExpenseChatReportUtils,
    isReportApproved,
    isSettled,
    isTripRoom as isTripRoomReportUtils,
    isWaitingForSubmissionFromCurrentUser as isWaitingForSubmissionFromCurrentUserReportUtils,
} from '@libs/ReportUtils';
import {getMerchant, hasPendingUI, isCardTransaction, isPartialMerchant, isPending, shouldShowBrokenConnectionViolationForMultipleTransactions} from '@libs/TransactionUtils';
import colors from '@styles/theme/colors';
import variables from '@styles/variables';
import {approveMoneyRequest, canApproveIOU, canIOUBePaid as canIOUBePaidIOUActions, canSubmitReport, payInvoice, payMoneyRequest, startMoneyRequest, submitReport} from '@userActions/IOU';
import Timing from '@userActions/Timing';
import CONST from '@src/CONST';
import type {TranslationPaths} from '@src/languages/types';
import ONYXKEYS from '@src/ONYXKEYS';
import ROUTES from '@src/ROUTES';
import type {Transaction} from '@src/types/onyx';
import type {PaymentMethodType} from '@src/types/onyx/OriginalMessage';
import EmptyMoneyRequestReportPreview from './EmptyMoneyRequestReportPreview';
import type {MoneyRequestReportPreviewContentProps} from './types';

type WebLayoutNativeEvent = {
    layout: LayoutRectangle;
    target: Element;
};

const checkIfReportNameOverflows = <T extends LayoutChangeEvent>({nativeEvent}: T) =>
    'target' in nativeEvent ? (nativeEvent as WebLayoutNativeEvent).target.scrollHeight > variables.h70 : false;

// Do not remove this empty view, it is a workaround for the icon padding at the end of the preview text
const FixIconPadding = <View style={{height: variables.iconSizeNormal}} />;

function MoneyRequestReportPreviewContent({
    iouReportID,
    chatReportID,
    action,
    containerStyles,
    contextMenuAnchor,
    isHovered = false,
    isWhisper = false,
    checkIfContextMenuActive = () => {},
    onPaymentOptionsShow,
    onPaymentOptionsHide,
    chatReport,
    invoiceReceiverPolicy,
    iouReport,
    transactions,
    violations,
    policy,
    invoiceReceiverPersonalDetail,
    lastTransactionViolations,
    isDelegateAccessRestricted,
    renderTransactionItem,
    onCarouselLayout,
    onWrapperLayout,
    currentWidth,
    reportPreviewStyles,
    shouldDisplayContextMenu = true,
    isInvoice,
    shouldShowBorder = false,
    onPress,
}: MoneyRequestReportPreviewContentProps) {
    const lastTransaction = transactions?.at(0);
    const transactionIDList = transactions?.map((reportTransaction) => reportTransaction.transactionID) ?? [];
    const shouldShowEmptyPlaceholder = transactions.length === 0;
    const theme = useTheme();
    const styles = useThemeStyles();
    const StyleUtils = useStyleUtils();
    const {translate} = useLocalize();
    const {isOffline} = useNetwork();
    const {shouldUseNarrowLayout} = useResponsiveLayout();

    const [doesReportNameOverflow, setDoesReportNameOverflow] = useState(false);

    const {areAllRequestsBeingSmartScanned, hasNonReimbursableTransactions} = useMemo(
        () => ({
            areAllRequestsBeingSmartScanned: areAllRequestsBeingSmartScannedReportUtils(iouReportID, action),
            hasOnlyTransactionsWithPendingRoutes: hasOnlyTransactionsWithPendingRoutesReportUtils(iouReportID),
            hasNonReimbursableTransactions: hasNonReimbursableTransactionsReportUtils(iouReportID),
        }),
        // When transactions get updated these values may have changed, so that is a case where we also want to recompute them
        // eslint-disable-next-line react-compiler/react-compiler, react-hooks/exhaustive-deps
        [transactions, iouReportID, action],
    );

    const {isPaidAnimationRunning, isApprovedAnimationRunning, stopAnimation, startAnimation, startApprovedAnimation} = usePaymentAnimations();
    const [isHoldMenuVisible, setIsHoldMenuVisible] = useState(false);
    const [requestType, setRequestType] = useState<ActionHandledType>();
    const [paymentType, setPaymentType] = useState<PaymentMethodType>();
    const isIouReportArchived = useReportIsArchived(iouReportID);

    const getCanIOUBePaid = useCallback(
        (shouldShowOnlyPayElsewhere = false, shouldCheckApprovedState = true) =>
            canIOUBePaidIOUActions(iouReport, chatReport, policy, transactions, shouldShowOnlyPayElsewhere, undefined, undefined, shouldCheckApprovedState),
        [iouReport, chatReport, policy, transactions],
    );

    const canIOUBePaid = useMemo(() => getCanIOUBePaid(), [getCanIOUBePaid]);
    const onlyShowPayElsewhere = useMemo(() => !canIOUBePaid && getCanIOUBePaid(true), [canIOUBePaid, getCanIOUBePaid]);
    const shouldShowPayButton = isPaidAnimationRunning || canIOUBePaid || onlyShowPayElsewhere;

    const {nonHeldAmount, fullAmount, hasValidNonHeldAmount} = getNonHeldAndFullAmount(iouReport, shouldShowPayButton);
    const canIOUBePaidAndApproved = useMemo(() => getCanIOUBePaid(false, false), [getCanIOUBePaid]);
    const connectedIntegration = getConnectedIntegration(policy);
    const hasOnlyHeldExpenses = hasOnlyHeldExpensesReportUtils(iouReport?.reportID);

    const managerID = iouReport?.managerID ?? action.childManagerAccountID ?? CONST.DEFAULT_NUMBER_ID;
    const {totalDisplaySpend} = getMoneyRequestSpendBreakdown(iouReport);

    const iouSettled = isSettled(iouReportID) || action?.childStatusNum === CONST.REPORT.STATUS_NUM.REIMBURSED;
    const previewMessageOpacity = useSharedValue(1);
    const previewMessageStyle = useAnimatedStyle(() => ({
        opacity: previewMessageOpacity.get(),
    }));
    const checkMarkScale = useSharedValue(iouSettled ? 1 : 0);

    const isApproved = isReportApproved({report: iouReport, parentReportAction: action});
    const thumbsUpScale = useSharedValue(isApproved ? 1 : 0);

    const isPolicyExpenseChat = isPolicyExpenseChatReportUtils(chatReport);
    const isInvoiceRoom = isInvoiceRoomReportUtils(chatReport);
    const isTripRoom = isTripRoomReportUtils(chatReport);

    const canAllowSettlement = hasUpdatedTotal(iouReport, policy);
    const numberOfRequests = transactions?.length ?? 0;
    const transactionsWithReceipts = getTransactionsWithReceipts(iouReportID);
    const numberOfPendingRequests = transactionsWithReceipts.filter((transaction) => isPending(transaction) && isCardTransaction(transaction)).length;

    const shouldShowRTERViolationMessage = numberOfRequests === 1 && hasPendingUI(lastTransaction, lastTransactionViolations);
    const shouldShowBrokenConnectionViolation = numberOfRequests === 1 && shouldShowBrokenConnectionViolationForMultipleTransactions(transactionIDList, iouReport, policy, violations);
    const shouldShowOnlyPayElsewhere = useMemo(() => !canIOUBePaid && getCanIOUBePaid(true), [canIOUBePaid, getCanIOUBePaid]);

    const hasReceipts = transactionsWithReceipts.length > 0;
    const isScanning = hasReceipts && areAllRequestsBeingSmartScanned;

    let formattedMerchant = numberOfRequests === 1 ? getMerchant(lastTransaction) : undefined;

    if (isPartialMerchant(formattedMerchant ?? '')) {
        formattedMerchant = undefined;
    }

    const filteredTransactions = transactions?.filter((transaction) => transaction) ?? [];

    // The submit button should be success green color only if the user is submitter and the policy does not have Scheduled Submit turned on
    const isWaitingForSubmissionFromCurrentUser = useMemo(() => isWaitingForSubmissionFromCurrentUserReportUtils(chatReport, policy), [chatReport, policy]);
    const [isNoDelegateAccessMenuVisible, setIsNoDelegateAccessMenuVisible] = useState(false);
    const [reportActions] = useOnyx(`${ONYXKEYS.COLLECTION.REPORT_ACTIONS}${iouReportID}`, {canBeMissing: true});
    const confirmPayment = useCallback(
        (type: PaymentMethodType | undefined, payAsBusiness?: boolean) => {
            if (!type) {
                return;
            }
            setPaymentType(type);
            setRequestType(CONST.IOU.REPORT_ACTION_TYPE.PAY);
            if (isDelegateAccessRestricted) {
                setIsNoDelegateAccessMenuVisible(true);
            } else if (hasHeldExpensesReportUtils(iouReport?.reportID)) {
                setIsHoldMenuVisible(true);
            } else if (chatReport && iouReport) {
                startAnimation();
                if (isInvoiceReportUtils(iouReport)) {
                    payInvoice(type, chatReport, iouReport, payAsBusiness);
                } else {
                    payMoneyRequest(type, chatReport, iouReport);
                }
            }
        },
        [chatReport, iouReport, isDelegateAccessRestricted, startAnimation],
    );

    const confirmApproval = () => {
        setRequestType(CONST.IOU.REPORT_ACTION_TYPE.APPROVE);
        if (isDelegateAccessRestricted) {
            setIsNoDelegateAccessMenuVisible(true);
        } else if (hasHeldExpensesReportUtils(iouReport?.reportID)) {
            setIsHoldMenuVisible(true);
        } else {
            startApprovedAnimation();
            approveMoneyRequest(iouReport, true);
        }
    };

    const shouldShowApproveButton = useMemo(() => canApproveIOU(iouReport, policy, transactions), [iouReport, policy, transactions]) || isApprovedAnimationRunning;
    const shouldShowSubmitButton = canSubmitReport(iouReport, policy, filteredTransactions, violations, isIouReportArchived);
    const shouldShowSettlementButton = !shouldShowSubmitButton && (shouldShowPayButton || shouldShowApproveButton) && !shouldShowRTERViolationMessage && !shouldShowBrokenConnectionViolation;

    const previewMessage = useMemo(() => {
        if (isScanning) {
            return totalDisplaySpend ? `${translate('common.receipt')} ${CONST.DOT_SEPARATOR} ${translate('common.scanning')}` : `${translate('common.receipt')}`;
        }
        if (numberOfPendingRequests === 1 && numberOfRequests === 1) {
            return `${translate('common.receipt')} ${CONST.DOT_SEPARATOR} ${translate('iou.pending')}`;
        }
        if (shouldShowRTERViolationMessage) {
            return `${translate('common.receipt')} ${CONST.DOT_SEPARATOR} ${translate('iou.pendingMatch')}`;
        }

        let payerOrApproverName;
        if (isPolicyExpenseChat || isTripRoom) {
            payerOrApproverName = getPolicyName({report: chatReport, policy});
        } else if (isInvoiceRoom) {
            payerOrApproverName = getInvoicePayerName(chatReport, invoiceReceiverPolicy, invoiceReceiverPersonalDetail);
        } else {
            payerOrApproverName = getDisplayNameForParticipant({accountID: managerID, shouldUseShortForm: true});
        }

        if (isApproved) {
            return translate('iou.managerApproved', {manager: payerOrApproverName});
        }
        let paymentVerb: TranslationPaths = 'iou.payerOwes';
        if (iouSettled || iouReport?.isWaitingOnBankAccount) {
            paymentVerb = 'iou.payerPaid';
        } else if (hasNonReimbursableTransactions) {
            paymentVerb = 'iou.payerSpent';
            payerOrApproverName = getDisplayNameForParticipant({accountID: chatReport?.ownerAccountID, shouldUseShortForm: true});
        }
        return translate(paymentVerb, {payer: payerOrApproverName});
    }, [
        isScanning,
        numberOfPendingRequests,
        numberOfRequests,
        shouldShowRTERViolationMessage,
        isPolicyExpenseChat,
        isTripRoom,
        isInvoiceRoom,
        isApproved,
        iouSettled,
        iouReport?.isWaitingOnBankAccount,
        hasNonReimbursableTransactions,
        translate,
        totalDisplaySpend,
        chatReport,
        policy,
        invoiceReceiverPolicy,
        invoiceReceiverPersonalDetail,
        managerID,
    ]);

    const bankAccountRoute = getBankAccountRoute(chatReport);

    /*
     Show subtitle if at least one of the expenses is not being smart scanned, and either:
     - There is more than one expense – in this case, the "X expenses, Y scanning" subtitle is shown;
     - There is only one expense, it has a receipt and is not being smart scanned – in this case, the expense merchant or description is shown;

     * There is an edge case when there is only one distance expense with a pending route and amount = 0.
       In this case, we don't want to show the merchant or description because it says: "Pending route...", which is already displayed in the amount field.
     */
    const {supportText} = useMemo(() => {
        if (numberOfRequests === 1) {
            return {
                supportText: '',
            };
        }
        return {
            supportText: translate('iou.expenseCount', {
                count: numberOfRequests,
            }),
        };
    }, [translate, numberOfRequests]);

    useEffect(() => {
        if (!isPaidAnimationRunning || isApprovedAnimationRunning) {
            return;
        }

        previewMessageOpacity.set(
            withTiming(0.75, {duration: CONST.ANIMATION_PAID_DURATION / 2}, () => {
                previewMessageOpacity.set(withTiming(1, {duration: CONST.ANIMATION_PAID_DURATION / 2}));
            }),
        );
        // We only want to animate the text when the text changes
        // eslint-disable-next-line react-compiler/react-compiler, react-hooks/exhaustive-deps
    }, [previewMessage, previewMessageOpacity]);

    useEffect(() => {
        if (!iouSettled) {
            return;
        }

        checkMarkScale.set(isPaidAnimationRunning ? withDelay(CONST.ANIMATION_PAID_CHECKMARK_DELAY, withSpring(1, {duration: CONST.ANIMATION_PAID_DURATION})) : 1);
    }, [isPaidAnimationRunning, iouSettled, checkMarkScale]);

    useEffect(() => {
        if (!isApproved) {
            return;
        }

        thumbsUpScale.set(isApprovedAnimationRunning ? withDelay(CONST.ANIMATION_THUMBS_UP_DELAY, withSpring(1, {duration: CONST.ANIMATION_THUMBS_UP_DURATION})) : 1);
    }, [isApproved, isApprovedAnimationRunning, thumbsUpScale]);

    const carouselTransactions = transactions.slice(0, 11);
    const [currentIndex, setCurrentIndex] = useState(0);
    const [currentVisibleItems, setCurrentVisibleItems] = useState([0]);
    const [footerWidth, setFooterWidth] = useState(0);
    // optimisticIndex - value for index we are scrolling to with an arrow button or undefined after scroll is completed
    // value ensures that disabled state is applied instantly and not overridden by onViewableItemsChanged when scrolling
    // undefined makes arrow buttons react on currentIndex changes when scrolling manually
    const [optimisticIndex, setOptimisticIndex] = useState<number | undefined>(undefined);
    const carouselRef = useRef<FlatList<Transaction> | null>(null);
    const visibleItemsOnEndCount = useMemo(() => {
        const lastItemWidth = transactions.length > 10 ? footerWidth : reportPreviewStyles.transactionPreviewStyle.width;
        const lastItemWithGap = lastItemWidth + styles.gap2.gap;
        const itemWithGap = reportPreviewStyles.transactionPreviewStyle.width + styles.gap2.gap;
        return Math.floor((currentWidth - 2 * styles.pl2.paddingLeft - lastItemWithGap) / itemWithGap) + 1;
    }, [transactions.length, footerWidth, reportPreviewStyles.transactionPreviewStyle.width, currentWidth, styles.pl2.paddingLeft, styles.gap2.gap]);
    const viewabilityConfig = useMemo(() => {
        return {itemVisiblePercentThreshold: 100};
    }, []);

    // eslint-disable-next-line react-compiler/react-compiler
    const onViewableItemsChanged = useRef(({viewableItems}: {viewableItems: ViewToken[]; changed: ViewToken[]}) => {
        const newIndex = viewableItems.at(0)?.index;
        if (typeof newIndex === 'number') {
            setCurrentIndex(newIndex);
        }
        const viewableItemsIndexes = viewableItems.map((item) => item.index).filter((item): item is number => item !== null);
        setCurrentVisibleItems(viewableItemsIndexes);
    }).current;

    const handleChange = (index: number) => {
        if (index > carouselTransactions.length - visibleItemsOnEndCount) {
            setOptimisticIndex(carouselTransactions.length - visibleItemsOnEndCount);
            carouselRef.current?.scrollToIndex({index: carouselTransactions.length - visibleItemsOnEndCount, animated: true, viewOffset: 2 * styles.gap2.gap});
            return;
        }
        if (index < 0) {
            setOptimisticIndex(0);
            carouselRef.current?.scrollToIndex({index: 0, animated: true, viewOffset: 2 * styles.gap2.gap});
            return;
        }
        setOptimisticIndex(index);
        carouselRef.current?.scrollToIndex({index, animated: true, viewOffset: 2 * styles.gap2.gap});
    };

    const onTextLayoutChange = (e: LayoutChangeEvent) => {
        const doesOverflow = checkIfReportNameOverflows(e);
        if (doesOverflow !== doesReportNameOverflow) {
            setDoesReportNameOverflow(doesOverflow);
        }
    };

    const renderFlatlistItem = (itemInfo: ListRenderItemInfo<Transaction>) => {
        if (itemInfo.index > 9) {
            return (
                <View
                    style={[styles.flex1, styles.p5, styles.justifyContentCenter]}
                    onLayout={(e) => setFooterWidth(e.nativeEvent.layout.width)}
                >
                    <Text style={{color: colors.blue600}}>
                        +{transactions.length - 10} {translate('common.more').toLowerCase()}
                    </Text>
                </View>
            );
        }
        return renderTransactionItem(itemInfo);
    };

    // The button should expand up to transaction width
    const buttonMaxWidth =
        !shouldUseNarrowLayout && reportPreviewStyles.transactionPreviewStyle.width >= CONST.REPORT.TRANSACTION_PREVIEW_WIDTH_WIDE
            ? {maxWidth: reportPreviewStyles.transactionPreviewStyle.width}
            : {};

    const approvedOrSettledIcon = (iouSettled || isApproved) && (
        <ImageSVG
            src={isApproved ? Expensicons.ThumbsUp : Expensicons.Checkmark}
            fill={isApproved ? theme.icon : theme.iconSuccessFill}
            width={variables.iconSizeNormal}
            height={variables.iconSizeNormal}
            style={{transform: 'translateY(4px)'}}
            contentFit="cover"
        />
    );

    useEffect(() => {
        if (
            optimisticIndex === undefined ||
            optimisticIndex !== currentIndex ||
            // currentIndex is still the same as target (f.ex. 0), but not yet scrolled to the far left
            (currentVisibleItems.at(0) !== optimisticIndex && optimisticIndex !== undefined) ||
            // currentIndex reached, but not scrolled to the end
            (optimisticIndex === carouselTransactions.length - visibleItemsOnEndCount && currentVisibleItems.length !== visibleItemsOnEndCount)
        ) {
            return;
        }
        setOptimisticIndex(undefined);
    }, [carouselTransactions.length, currentIndex, currentVisibleItems, currentVisibleItems.length, optimisticIndex, visibleItemsOnEndCount]);

    const getPreviewName = () => {
        if (isInvoice && isActionOfType(action, CONST.REPORT.ACTIONS.TYPE.REPORT_PREVIEW)) {
            const originalMessage = getOriginalMessage(action);
            return originalMessage && translate('iou.invoiceReportName', originalMessage);
        }
        return action.childReportName;
    };

    const openReportFromPreview = useCallback(() => {
        if (!iouReportID) {
            return;
        }
        Performance.markStart(CONST.TIMING.OPEN_REPORT_FROM_PREVIEW);
        Timing.start(CONST.TIMING.OPEN_REPORT_FROM_PREVIEW);
        Navigation.navigate(ROUTES.REPORT_WITH_ID.getRoute(iouReportID, undefined, undefined, undefined, undefined, Navigation.getActiveRoute()));
    }, [iouReportID]);

    const reportPreviewAction = useMemo(() => {
        // It's necessary to allow payment animation to finish before button is changed
        if (isPaidAnimationRunning) {
            return CONST.REPORT.REPORT_PREVIEW_ACTIONS.PAY;
        }
        return getReportPreviewAction(violations, iouReport, policy, transactions, isIouReportArchived, reportActions);
    }, [isPaidAnimationRunning, violations, iouReport, policy, transactions, isIouReportArchived, reportActions]);

    const isReportDeleted = action?.pendingAction === CONST.RED_BRICK_ROAD_PENDING_ACTION.DELETE;

    const reportPreviewActions = {
        [CONST.REPORT.REPORT_PREVIEW_ACTIONS.SUBMIT]: (
            <Button
                success={isWaitingForSubmissionFromCurrentUser}
                text={translate('iou.submitAmount', {amount: getTotalAmountForIOUReportPreviewButton(iouReport, policy, reportPreviewAction)})}
                onPress={() => submitReport(iouReport)}
            />
        ),
        [CONST.REPORT.REPORT_PREVIEW_ACTIONS.APPROVE]: (
            <Button
                text={translate('iou.approve')}
                success
                onPress={() => confirmApproval()}
            />
        ),
        [CONST.REPORT.REPORT_PREVIEW_ACTIONS.PAY]: (
            <AnimatedSettlementButton
                onlyShowPayElsewhere={shouldShowOnlyPayElsewhere}
                isPaidAnimationRunning={isPaidAnimationRunning}
                isApprovedAnimationRunning={isApprovedAnimationRunning}
                canIOUBePaid={canIOUBePaidAndApproved || isPaidAnimationRunning}
                onAnimationFinish={stopAnimation}
                formattedAmount={getTotalAmountForIOUReportPreviewButton(iouReport, policy, reportPreviewAction)}
                currency={iouReport?.currency}
                chatReportID={chatReportID}
                iouReport={iouReport}
                wrapperStyle={buttonMaxWidth}
                onPress={confirmPayment}
                onPaymentOptionsShow={onPaymentOptionsShow}
                onPaymentOptionsHide={onPaymentOptionsHide}
                confirmApproval={confirmApproval}
                enablePaymentsRoute={ROUTES.ENABLE_PAYMENTS}
                addBankAccountRoute={bankAccountRoute}
                shouldHidePaymentOptions={!shouldShowPayButton}
                kycWallAnchorAlignment={{
                    horizontal: CONST.MODAL.ANCHOR_ORIGIN_HORIZONTAL.LEFT,
                    vertical: CONST.MODAL.ANCHOR_ORIGIN_VERTICAL.BOTTOM,
                }}
                paymentMethodDropdownAnchorAlignment={{
                    horizontal: CONST.MODAL.ANCHOR_ORIGIN_HORIZONTAL.RIGHT,
                    vertical: CONST.MODAL.ANCHOR_ORIGIN_VERTICAL.BOTTOM,
                }}
                isDisabled={isOffline && !canAllowSettlement}
                isLoading={!isOffline && !canAllowSettlement}
            />
        ),
        [CONST.REPORT.REPORT_PREVIEW_ACTIONS.EXPORT_TO_ACCOUNTING]: connectedIntegration ? (
            <ExportWithDropdownMenu
                report={iouReport}
                connectionName={connectedIntegration}
                wrapperStyle={styles.flexReset}
                dropdownAnchorAlignment={{
                    horizontal: CONST.MODAL.ANCHOR_ORIGIN_HORIZONTAL.RIGHT,
                    vertical: CONST.MODAL.ANCHOR_ORIGIN_VERTICAL.BOTTOM,
                }}
            />
        ) : null,
        [CONST.REPORT.REPORT_PREVIEW_ACTIONS.REVIEW]: (
            <Button
                icon={Expensicons.DotIndicator}
                iconFill={theme.danger}
                iconHoverFill={theme.danger}
                text={translate('common.review', {
                    amount: shouldShowSettlementButton ? getTotalAmountForIOUReportPreviewButton(iouReport, policy, reportPreviewAction) : '',
                })}
                onPress={() => openReportFromPreview()}
            />
        ),
        [CONST.REPORT.REPORT_PREVIEW_ACTIONS.VIEW]: (
            <Button
                text={translate('common.view')}
                onPress={() => {
                    openReportFromPreview();
                }}
            />
        ),
    };

    const emptyReportPreviewAction = useMemo(() => {
        if (!iouReport) {
            return CONST.REPORT.REPORT_PREVIEW_ACTIONS.VIEW;
        }

        if (isAddExpenseAction(iouReport, transactions ?? [])) {
            return CONST.REPORT.PRIMARY_ACTIONS.ADD_EXPENSE;
        }

        return CONST.REPORT.REPORT_PREVIEW_ACTIONS.VIEW;
    }, [iouReport, transactions]);

    const emptyReportPreviewActions = {
        [CONST.REPORT.PRIMARY_ACTIONS.ADD_EXPENSE]: (
            <Button
                success
                text={translate('iou.addExpense')}
                onPress={() => {
                    if (!iouReportID) {
                        return;
                    }
                    startMoneyRequest(CONST.IOU.TYPE.SUBMIT, iouReportID);
                }}
            />
        ),
        [CONST.REPORT.REPORT_PREVIEW_ACTIONS.VIEW]: (
            <Button
                text={translate('common.view')}
                onPress={() => {
                    openReportFromPreview();
                }}
            />
        ),
    };

    return (
        <View onLayout={onWrapperLayout}>
            <OfflineWithFeedback
                pendingAction={iouReport?.pendingFields?.preview}
                shouldDisableOpacity={!!(action.pendingAction ?? action.isOptimisticAction)}
                needsOffscreenAlphaCompositing
                style={styles.mt1}
            >
<<<<<<< HEAD
                <View
                    style={[styles.chatItemMessage, containerStyles]}
                    onLayout={onCarouselLayout}
                >
=======
                <View style={[styles.chatItemMessage, isReportDeleted && [styles.cursorDisabled, styles.pointerEventsAuto], containerStyles]}>
>>>>>>> 12e6cb38
                    <PressableWithoutFeedback
                        onPress={onPress}
                        onPressIn={() => canUseTouchScreen() && ControlSelection.block()}
                        onPressOut={() => ControlSelection.unblock()}
                        onLongPress={(event) => {
                            if (!shouldDisplayContextMenu) {
                                return;
                            }
                            showContextMenuForReport(event, contextMenuAnchor, chatReportID, action, checkIfContextMenuActive);
                        }}
                        shouldUseHapticsOnLongPress
                        style={[
                            styles.flexRow,
                            styles.justifyContentBetween,
                            StyleUtils.getBackgroundColorStyle(theme.cardBG),
                            shouldShowBorder ? styles.borderedContentCardLarge : styles.reportContainerBorderRadius,
                            isReportDeleted && styles.pointerEventsNone,
                        ]}
                        role={getButtonRole(true)}
                        isNested
                        accessibilityLabel={translate('iou.viewDetails')}
                    >
                        <View
                            style={[
                                StyleUtils.getBackgroundColorStyle(theme.cardBG),
                                styles.reportContainerBorderRadius,
                                styles.w100,
                                (isHovered || isScanning || isWhisper) && styles.reportPreviewBoxHoverBorder,
                            ]}
                        >
                            <View style={[reportPreviewStyles.wrapperStyle]}>
                                <View style={[reportPreviewStyles.contentContainerStyle]}>
                                    <View style={[styles.expenseAndReportPreviewTextContainer, styles.overflowHidden]}>
                                        <View style={[styles.flexRow, styles.justifyContentBetween, styles.gap3, StyleUtils.getMinimumHeight(variables.h28)]}>
                                            <View style={[styles.flexRow, styles.mw100, styles.flexShrink1]}>
                                                <Animated.View style={[styles.flexRow, styles.alignItemsCenter, previewMessageStyle, styles.flexShrink1]}>
                                                    <Text
                                                        onLayout={onTextLayoutChange}
                                                        style={[styles.lh20]}
                                                        numberOfLines={3}
                                                    >
                                                        {FixIconPadding}
                                                        <Text
                                                            style={[styles.headerText]}
                                                            testID="MoneyRequestReportPreview-reportName"
                                                        >
                                                            {getPreviewName()}
                                                        </Text>
                                                        {!doesReportNameOverflow && <>&nbsp;{approvedOrSettledIcon}</>}
                                                    </Text>
                                                    {doesReportNameOverflow && (
                                                        <View style={[styles.mtn0Half, (transactions.length < 3 || shouldUseNarrowLayout) && styles.alignSelfStart]}>
                                                            {approvedOrSettledIcon}
                                                        </View>
                                                    )}
                                                </Animated.View>
                                            </View>
                                            {!shouldUseNarrowLayout && transactions.length > 2 && (
                                                <View style={[styles.flexRow, styles.alignItemsCenter]}>
                                                    <Text style={[styles.textLabelSupporting, styles.textLabelSupporting, styles.lh20, styles.mr1]}>{supportText}</Text>
                                                    <PressableWithFeedback
                                                        accessibilityRole="button"
                                                        accessible
                                                        accessibilityLabel="button"
                                                        style={[styles.reportPreviewArrowButton, {backgroundColor: theme.buttonDefaultBG}]}
                                                        onPress={() => handleChange(currentIndex - 1)}
                                                        disabled={optimisticIndex !== undefined ? optimisticIndex === 0 : currentIndex === 0 && currentVisibleItems.at(0) === 0}
                                                        disabledStyle={[styles.cursorDefault, styles.buttonOpacityDisabled]}
                                                    >
                                                        <Icon
                                                            src={Expensicons.BackArrow}
                                                            small
                                                            fill={theme.icon}
                                                            isButtonIcon
                                                        />
                                                    </PressableWithFeedback>
                                                    <PressableWithFeedback
                                                        accessibilityRole="button"
                                                        accessible
                                                        accessibilityLabel="button"
                                                        style={[styles.reportPreviewArrowButton, {backgroundColor: theme.buttonDefaultBG}]}
                                                        onPress={() => handleChange(currentIndex + 1)}
                                                        disabled={
                                                            optimisticIndex
                                                                ? optimisticIndex + visibleItemsOnEndCount >= carouselTransactions.length
                                                                : currentVisibleItems.at(-1) === carouselTransactions.length - 1
                                                        }
                                                        disabledStyle={[styles.cursorDefault, styles.buttonOpacityDisabled]}
                                                    >
                                                        <Icon
                                                            src={Expensicons.ArrowRight}
                                                            small
                                                            fill={theme.icon}
                                                            isButtonIcon
                                                        />
                                                    </PressableWithFeedback>
                                                </View>
                                            )}
                                        </View>
                                    </View>
                                    <View style={[styles.flex1, styles.flexColumn, styles.overflowVisible, styles.mtn1]}>
                                        <FlatList
                                            snapToAlignment="start"
                                            decelerationRate="fast"
                                            snapToInterval={reportPreviewStyles.transactionPreviewStyle.width + styles.gap2.gap}
                                            horizontal
                                            data={carouselTransactions}
                                            ref={carouselRef}
                                            nestedScrollEnabled
                                            bounces={false}
                                            keyExtractor={(item) => `${item.transactionID}_${reportPreviewStyles.transactionPreviewStyle.width}`}
                                            contentContainerStyle={[styles.gap2]}
                                            style={reportPreviewStyles.flatListStyle}
                                            showsHorizontalScrollIndicator={false}
                                            renderItem={renderFlatlistItem}
                                            onViewableItemsChanged={onViewableItemsChanged}
                                            viewabilityConfig={viewabilityConfig}
                                            ListFooterComponent={<View style={styles.pl2} />}
                                            ListHeaderComponent={<View style={styles.pr2} />}
                                        />
                                        {shouldShowEmptyPlaceholder && <EmptyMoneyRequestReportPreview emptyReportPreviewAction={emptyReportPreviewActions[emptyReportPreviewAction]} />}
                                    </View>
                                    {shouldUseNarrowLayout && transactions.length > 1 && (
                                        <View style={[styles.flexRow, styles.alignSelfCenter, styles.gap2]}>
                                            {carouselTransactions.map((item, index) => (
                                                <PressableWithFeedback
                                                    accessibilityRole="button"
                                                    accessible
                                                    accessibilityLabel="button"
                                                    style={[styles.reportPreviewCarouselDots, {backgroundColor: index === currentIndex ? theme.icon : theme.buttonDefaultBG}]}
                                                    onPress={() => handleChange(index)}
                                                />
                                            ))}
                                        </View>
                                    )}
                                    {/* height is needed to avoid flickering on animation */}
                                    {!shouldShowEmptyPlaceholder && <View style={[buttonMaxWidth, {height: variables.h40}]}>{reportPreviewActions[reportPreviewAction]}</View>}
                                </View>
                            </View>
                        </View>
                    </PressableWithoutFeedback>
                </View>
                <DelegateNoAccessModal
                    isNoDelegateAccessMenuVisible={isNoDelegateAccessMenuVisible}
                    onClose={() => setIsNoDelegateAccessMenuVisible(false)}
                />
                {isHoldMenuVisible && !!iouReport && !!requestType && (
                    <ProcessMoneyReportHoldMenu
                        nonHeldAmount={!hasOnlyHeldExpenses && hasValidNonHeldAmount ? nonHeldAmount : undefined}
                        requestType={requestType}
                        fullAmount={fullAmount}
                        onClose={() => setIsHoldMenuVisible(false)}
                        isVisible={isHoldMenuVisible}
                        paymentType={paymentType}
                        chatReport={chatReport}
                        moneyRequestReport={iouReport}
                        transactionCount={numberOfRequests}
                        startAnimation={() => {
                            if (requestType === CONST.IOU.REPORT_ACTION_TYPE.APPROVE) {
                                startApprovedAnimation();
                            } else {
                                startAnimation();
                            }
                        }}
                    />
                )}
            </OfflineWithFeedback>
        </View>
    );
}

MoneyRequestReportPreviewContent.displayName = 'MoneyRequestReportPreviewContent';

export default MoneyRequestReportPreviewContent;<|MERGE_RESOLUTION|>--- conflicted
+++ resolved
@@ -588,14 +588,10 @@
                 needsOffscreenAlphaCompositing
                 style={styles.mt1}
             >
-<<<<<<< HEAD
                 <View
-                    style={[styles.chatItemMessage, containerStyles]}
+                    style={[styles.chatItemMessage, isReportDeleted && [styles.cursorDisabled, styles.pointerEventsAuto], containerStyles]}
                     onLayout={onCarouselLayout}
                 >
-=======
-                <View style={[styles.chatItemMessage, isReportDeleted && [styles.cursorDisabled, styles.pointerEventsAuto], containerStyles]}>
->>>>>>> 12e6cb38
                     <PressableWithoutFeedback
                         onPress={onPress}
                         onPressIn={() => canUseTouchScreen() && ControlSelection.block()}
