import React, {useCallback, useEffect, useMemo, useRef, useState} from 'react';
import {FlatList, View} from 'react-native';
import type {LayoutChangeEvent, ListRenderItemInfo, ViewToken} from 'react-native';
import Animated, {useAnimatedStyle, useSharedValue, withDelay, withSpring, withTiming} from 'react-native-reanimated';
import type {LayoutRectangle} from 'react-native/Libraries/Types/CoreEventTypes';
import Button from '@components/Button';
import {getButtonRole} from '@components/Button/utils';
import DelegateNoAccessModal from '@components/DelegateNoAccessModal';
import Icon from '@components/Icon';
import * as Expensicons from '@components/Icon/Expensicons';
import ImageSVG from '@components/ImageSVG';
import OfflineWithFeedback from '@components/OfflineWithFeedback';
import {PressableWithFeedback} from '@components/Pressable';
import PressableWithoutFeedback from '@components/Pressable/PressableWithoutFeedback';
import ProcessMoneyReportHoldMenu from '@components/ProcessMoneyReportHoldMenu';
import type {ActionHandledType} from '@components/ProcessMoneyReportHoldMenu';
import ExportWithDropdownMenu from '@components/ReportActionItem/ExportWithDropdownMenu';
import AnimatedSettlementButton from '@components/SettlementButton/AnimatedSettlementButton';
import {showContextMenuForReport} from '@components/ShowContextMenuContext';
import Text from '@components/Text';
import useLocalize from '@hooks/useLocalize';
import useNetwork from '@hooks/useNetwork';
import useOnyx from '@hooks/useOnyx';
import usePaymentAnimations from '@hooks/usePaymentAnimations';
import useReportIsArchived from '@hooks/useReportIsArchived';
import useResponsiveLayout from '@hooks/useResponsiveLayout';
import useStyleUtils from '@hooks/useStyleUtils';
import useTheme from '@hooks/useTheme';
import useThemeStyles from '@hooks/useThemeStyles';
import ControlSelection from '@libs/ControlSelection';
import {canUseTouchScreen} from '@libs/DeviceCapabilities';
import {getTotalAmountForIOUReportPreviewButton} from '@libs/MoneyRequestReportUtils';
import Navigation from '@libs/Navigation/Navigation';
import Performance from '@libs/Performance';
import {getConnectedIntegration} from '@libs/PolicyUtils';
import {getOriginalMessage, isActionOfType} from '@libs/ReportActionsUtils';
import getReportPreviewAction from '@libs/ReportPreviewActionUtils';
import {isAddExpenseAction} from '@libs/ReportPrimaryActionUtils';
import {
    areAllRequestsBeingSmartScanned as areAllRequestsBeingSmartScannedReportUtils,
    getBankAccountRoute,
    getDisplayNameForParticipant,
    getInvoicePayerName,
    getMoneyRequestSpendBreakdown,
    getNonHeldAndFullAmount,
    getPolicyName,
    getTransactionsWithReceipts,
    hasHeldExpenses as hasHeldExpensesReportUtils,
    hasNonReimbursableTransactions as hasNonReimbursableTransactionsReportUtils,
    hasOnlyHeldExpenses as hasOnlyHeldExpensesReportUtils,
    hasOnlyTransactionsWithPendingRoutes as hasOnlyTransactionsWithPendingRoutesReportUtils,
    hasUpdatedTotal,
    isInvoiceReport as isInvoiceReportUtils,
    isInvoiceRoom as isInvoiceRoomReportUtils,
    isPolicyExpenseChat as isPolicyExpenseChatReportUtils,
    isReportApproved,
    isSettled,
    isTripRoom as isTripRoomReportUtils,
    isWaitingForSubmissionFromCurrentUser as isWaitingForSubmissionFromCurrentUserReportUtils,
} from '@libs/ReportUtils';
import {getMerchant, hasPendingUI, isCardTransaction, isPartialMerchant, isPending, shouldShowBrokenConnectionViolationForMultipleTransactions} from '@libs/TransactionUtils';
import colors from '@styles/theme/colors';
import variables from '@styles/variables';
import {approveMoneyRequest, canApproveIOU, canIOUBePaid as canIOUBePaidIOUActions, canSubmitReport, payInvoice, payMoneyRequest, startMoneyRequest, submitReport} from '@userActions/IOU';
import Timing from '@userActions/Timing';
import CONST from '@src/CONST';
import type {TranslationPaths} from '@src/languages/types';
import ONYXKEYS from '@src/ONYXKEYS';
import ROUTES from '@src/ROUTES';
import type {Transaction} from '@src/types/onyx';
import type {PaymentMethodType} from '@src/types/onyx/OriginalMessage';
import EmptyMoneyRequestReportPreview from './EmptyMoneyRequestReportPreview';
import type {MoneyRequestReportPreviewContentProps} from './types';

type WebLayoutNativeEvent = {
    layout: LayoutRectangle;
    target: Element;
};

const checkIfReportNameOverflows = <T extends LayoutChangeEvent>({nativeEvent}: T) =>
    'target' in nativeEvent ? (nativeEvent as WebLayoutNativeEvent).target.scrollHeight > variables.h70 : false;

// Do not remove this empty view, it is a workaround for the icon padding at the end of the preview text
const FixIconPadding = <View style={{height: variables.iconSizeNormal}} />;

function MoneyRequestReportPreviewContent({
    iouReportID,
    chatReportID,
    action,
    containerStyles,
    contextMenuAnchor,
    isHovered = false,
    isWhisper = false,
    checkIfContextMenuActive = () => {},
    onPaymentOptionsShow,
    onPaymentOptionsHide,
    chatReport,
    invoiceReceiverPolicy,
    iouReport,
    transactions,
    violations,
    policy,
    invoiceReceiverPersonalDetail,
    lastTransactionViolations,
    isDelegateAccessRestricted,
    renderTransactionItem,
    onLayout,
    currentWidth,
    reportPreviewStyles,
    shouldDisplayContextMenu = true,
    isInvoice,
    shouldShowBorder = false,
    onPress,
}: MoneyRequestReportPreviewContentProps) {
    const lastTransaction = transactions?.at(0);
    const transactionIDList = transactions?.map((reportTransaction) => reportTransaction.transactionID) ?? [];
    const shouldShowEmptyPlaceholder = transactions.length === 0;
    const theme = useTheme();
    const styles = useThemeStyles();
    const StyleUtils = useStyleUtils();
    const {translate} = useLocalize();
    const {isOffline} = useNetwork();
    const {shouldUseNarrowLayout} = useResponsiveLayout();

    const [doesReportNameOverflow, setDoesReportNameOverflow] = useState(false);

    const {areAllRequestsBeingSmartScanned, hasNonReimbursableTransactions} = useMemo(
        () => ({
            areAllRequestsBeingSmartScanned: areAllRequestsBeingSmartScannedReportUtils(iouReportID, action),
            hasOnlyTransactionsWithPendingRoutes: hasOnlyTransactionsWithPendingRoutesReportUtils(iouReportID),
            hasNonReimbursableTransactions: hasNonReimbursableTransactionsReportUtils(iouReportID),
        }),
        // When transactions get updated these values may have changed, so that is a case where we also want to recompute them
        // eslint-disable-next-line react-compiler/react-compiler, react-hooks/exhaustive-deps
        [transactions, iouReportID, action],
    );

    const {isPaidAnimationRunning, isApprovedAnimationRunning, stopAnimation, startAnimation, startApprovedAnimation} = usePaymentAnimations();
    const [isHoldMenuVisible, setIsHoldMenuVisible] = useState(false);
    const [requestType, setRequestType] = useState<ActionHandledType>();
    const [paymentType, setPaymentType] = useState<PaymentMethodType>();
    const isIouReportArchived = useReportIsArchived(iouReportID);

    const getCanIOUBePaid = useCallback(
        (shouldShowOnlyPayElsewhere = false, shouldCheckApprovedState = true) =>
            canIOUBePaidIOUActions(iouReport, chatReport, policy, transactions, shouldShowOnlyPayElsewhere, undefined, undefined, shouldCheckApprovedState),
        [iouReport, chatReport, policy, transactions],
    );

    const canIOUBePaid = useMemo(() => getCanIOUBePaid(), [getCanIOUBePaid]);
    const onlyShowPayElsewhere = useMemo(() => !canIOUBePaid && getCanIOUBePaid(true), [canIOUBePaid, getCanIOUBePaid]);
    const shouldShowPayButton = isPaidAnimationRunning || canIOUBePaid || onlyShowPayElsewhere;

    const {nonHeldAmount, fullAmount, hasValidNonHeldAmount} = getNonHeldAndFullAmount(iouReport, shouldShowPayButton);
    const canIOUBePaidAndApproved = useMemo(() => getCanIOUBePaid(false, false), [getCanIOUBePaid]);
    const connectedIntegration = getConnectedIntegration(policy);
    const hasOnlyHeldExpenses = hasOnlyHeldExpensesReportUtils(iouReport?.reportID);

    const managerID = iouReport?.managerID ?? action.childManagerAccountID ?? CONST.DEFAULT_NUMBER_ID;
    const {totalDisplaySpend} = getMoneyRequestSpendBreakdown(iouReport);

    const iouSettled = isSettled(iouReportID) || action?.childStatusNum === CONST.REPORT.STATUS_NUM.REIMBURSED;
    const previewMessageOpacity = useSharedValue(1);
    const previewMessageStyle = useAnimatedStyle(() => ({
        opacity: previewMessageOpacity.get(),
    }));
    const checkMarkScale = useSharedValue(iouSettled ? 1 : 0);

    const isApproved = isReportApproved({report: iouReport, parentReportAction: action});
    const thumbsUpScale = useSharedValue(isApproved ? 1 : 0);

    const isPolicyExpenseChat = isPolicyExpenseChatReportUtils(chatReport);
    const isInvoiceRoom = isInvoiceRoomReportUtils(chatReport);
    const isTripRoom = isTripRoomReportUtils(chatReport);

    const canAllowSettlement = hasUpdatedTotal(iouReport, policy);
    const numberOfRequests = transactions?.length ?? 0;
    const transactionsWithReceipts = getTransactionsWithReceipts(iouReportID);
    const numberOfPendingRequests = transactionsWithReceipts.filter((transaction) => isPending(transaction) && isCardTransaction(transaction)).length;

    const shouldShowRTERViolationMessage = numberOfRequests === 1 && hasPendingUI(lastTransaction, lastTransactionViolations);
    const shouldShowBrokenConnectionViolation = numberOfRequests === 1 && shouldShowBrokenConnectionViolationForMultipleTransactions(transactionIDList, iouReport, policy, violations);
    const shouldShowOnlyPayElsewhere = useMemo(() => !canIOUBePaid && getCanIOUBePaid(true), [canIOUBePaid, getCanIOUBePaid]);

    const hasReceipts = transactionsWithReceipts.length > 0;
    const isScanning = hasReceipts && areAllRequestsBeingSmartScanned;

    let formattedMerchant = numberOfRequests === 1 ? getMerchant(lastTransaction) : undefined;

    if (isPartialMerchant(formattedMerchant ?? '')) {
        formattedMerchant = undefined;
    }

    const filteredTransactions = transactions?.filter((transaction) => transaction) ?? [];

    // The submit button should be success green color only if the user is submitter and the policy does not have Scheduled Submit turned on
    const isWaitingForSubmissionFromCurrentUser = useMemo(() => isWaitingForSubmissionFromCurrentUserReportUtils(chatReport, policy), [chatReport, policy]);
    const [isNoDelegateAccessMenuVisible, setIsNoDelegateAccessMenuVisible] = useState(false);
    const [reportActions] = useOnyx(`${ONYXKEYS.COLLECTION.REPORT_ACTIONS}${iouReportID}`, {canBeMissing: true});
    const confirmPayment = useCallback(
        (type: PaymentMethodType | undefined, payAsBusiness?: boolean) => {
            if (!type) {
                return;
            }
            setPaymentType(type);
            setRequestType(CONST.IOU.REPORT_ACTION_TYPE.PAY);
            if (isDelegateAccessRestricted) {
                setIsNoDelegateAccessMenuVisible(true);
            } else if (hasHeldExpensesReportUtils(iouReport?.reportID)) {
                setIsHoldMenuVisible(true);
            } else if (chatReport && iouReport) {
                startAnimation();
                if (isInvoiceReportUtils(iouReport)) {
                    payInvoice(type, chatReport, iouReport, payAsBusiness);
                } else {
                    payMoneyRequest(type, chatReport, iouReport);
                }
            }
        },
        [chatReport, iouReport, isDelegateAccessRestricted, startAnimation],
    );

    const confirmApproval = () => {
        setRequestType(CONST.IOU.REPORT_ACTION_TYPE.APPROVE);
        if (isDelegateAccessRestricted) {
            setIsNoDelegateAccessMenuVisible(true);
        } else if (hasHeldExpensesReportUtils(iouReport?.reportID)) {
            setIsHoldMenuVisible(true);
        } else {
            startApprovedAnimation();
            approveMoneyRequest(iouReport, true);
        }
    };

    const shouldShowApproveButton = useMemo(() => canApproveIOU(iouReport, policy, transactions), [iouReport, policy, transactions]) || isApprovedAnimationRunning;
    const shouldShowSubmitButton = canSubmitReport(iouReport, policy, filteredTransactions, violations, isIouReportArchived);
    const shouldShowSettlementButton = !shouldShowSubmitButton && (shouldShowPayButton || shouldShowApproveButton) && !shouldShowRTERViolationMessage && !shouldShowBrokenConnectionViolation;

    const previewMessage = useMemo(() => {
        if (isScanning) {
            return totalDisplaySpend ? `${translate('common.receipt')} ${CONST.DOT_SEPARATOR} ${translate('common.scanning')}` : `${translate('common.receipt')}`;
        }
        if (numberOfPendingRequests === 1 && numberOfRequests === 1) {
            return `${translate('common.receipt')} ${CONST.DOT_SEPARATOR} ${translate('iou.pending')}`;
        }
        if (shouldShowRTERViolationMessage) {
            return `${translate('common.receipt')} ${CONST.DOT_SEPARATOR} ${translate('iou.pendingMatch')}`;
        }

        let payerOrApproverName;
        if (isPolicyExpenseChat || isTripRoom) {
            payerOrApproverName = getPolicyName({report: chatReport, policy});
        } else if (isInvoiceRoom) {
            payerOrApproverName = getInvoicePayerName(chatReport, invoiceReceiverPolicy, invoiceReceiverPersonalDetail);
        } else {
            payerOrApproverName = getDisplayNameForParticipant({accountID: managerID, shouldUseShortForm: true});
        }

        if (isApproved) {
            return translate('iou.managerApproved', {manager: payerOrApproverName});
        }
        let paymentVerb: TranslationPaths = 'iou.payerOwes';
        if (iouSettled || iouReport?.isWaitingOnBankAccount) {
            paymentVerb = 'iou.payerPaid';
        } else if (hasNonReimbursableTransactions) {
            paymentVerb = 'iou.payerSpent';
            payerOrApproverName = getDisplayNameForParticipant({accountID: chatReport?.ownerAccountID, shouldUseShortForm: true});
        }
        return translate(paymentVerb, {payer: payerOrApproverName});
    }, [
        isScanning,
        numberOfPendingRequests,
        numberOfRequests,
        shouldShowRTERViolationMessage,
        isPolicyExpenseChat,
        isTripRoom,
        isInvoiceRoom,
        isApproved,
        iouSettled,
        iouReport?.isWaitingOnBankAccount,
        hasNonReimbursableTransactions,
        translate,
        totalDisplaySpend,
        chatReport,
        policy,
        invoiceReceiverPolicy,
        invoiceReceiverPersonalDetail,
        managerID,
    ]);

    const bankAccountRoute = getBankAccountRoute(chatReport);

    /*
     Show subtitle if at least one of the expenses is not being smart scanned, and either:
     - There is more than one expense – in this case, the "X expenses, Y scanning" subtitle is shown;
     - There is only one expense, it has a receipt and is not being smart scanned – in this case, the expense merchant or description is shown;

     * There is an edge case when there is only one distance expense with a pending route and amount = 0.
       In this case, we don't want to show the merchant or description because it says: "Pending route...", which is already displayed in the amount field.
     */
    const {supportText} = useMemo(() => {
        if (numberOfRequests === 1) {
            return {
                supportText: '',
            };
        }
        return {
            supportText: translate('iou.expenseCount', {
                count: numberOfRequests,
            }),
        };
    }, [translate, numberOfRequests]);

    useEffect(() => {
        if (!isPaidAnimationRunning || isApprovedAnimationRunning) {
            return;
        }

        previewMessageOpacity.set(
            withTiming(0.75, {duration: CONST.ANIMATION_PAID_DURATION / 2}, () => {
                previewMessageOpacity.set(withTiming(1, {duration: CONST.ANIMATION_PAID_DURATION / 2}));
            }),
        );
        // We only want to animate the text when the text changes
        // eslint-disable-next-line react-compiler/react-compiler, react-hooks/exhaustive-deps
    }, [previewMessage, previewMessageOpacity]);

    useEffect(() => {
        if (!iouSettled) {
            return;
        }

        checkMarkScale.set(isPaidAnimationRunning ? withDelay(CONST.ANIMATION_PAID_CHECKMARK_DELAY, withSpring(1, {duration: CONST.ANIMATION_PAID_DURATION})) : 1);
    }, [isPaidAnimationRunning, iouSettled, checkMarkScale]);

    useEffect(() => {
        if (!isApproved) {
            return;
        }

        thumbsUpScale.set(isApprovedAnimationRunning ? withDelay(CONST.ANIMATION_THUMBS_UP_DELAY, withSpring(1, {duration: CONST.ANIMATION_THUMBS_UP_DURATION})) : 1);
    }, [isApproved, isApprovedAnimationRunning, thumbsUpScale]);

    const carouselTransactions = transactions.slice(0, 11);
    const [currentIndex, setCurrentIndex] = useState(0);
    const [currentVisibleItems, setCurrentVisibleItems] = useState([0]);
    const [footerWidth, setFooterWidth] = useState(0);
    // optimisticIndex - value for index we are scrolling to with an arrow button or undefined after scroll is completed
    // value ensures that disabled state is applied instantly and not overriden by onViewableItemsChanged when scrolling
    // undefined makes arrow buttons react on currentIndex changes when scrolling manually
    const [optimisticIndex, setOptimisticIndex] = useState<number | undefined>(undefined);
    const carouselRef = useRef<FlatList<Transaction> | null>(null);
    const visibleItemsOnEndCount = useMemo(() => {
        const lastItemWidth = transactions.length > 10 ? footerWidth : reportPreviewStyles.transactionPreviewStyle.width;
        const lastItemWithGap = lastItemWidth + styles.gap2.gap;
        const itemWithGap = reportPreviewStyles.transactionPreviewStyle.width + styles.gap2.gap;
        return Math.floor((currentWidth - 2 * styles.pl2.paddingLeft - lastItemWithGap) / itemWithGap) + 1;
    }, [transactions.length, footerWidth, reportPreviewStyles.transactionPreviewStyle.width, currentWidth, styles.pl2.paddingLeft, styles.gap2.gap]);
    const viewabilityConfig = useMemo(() => {
        return {itemVisiblePercentThreshold: 100};
    }, []);

    // eslint-disable-next-line react-compiler/react-compiler
    const onViewableItemsChanged = useRef(({viewableItems}: {viewableItems: ViewToken[]; changed: ViewToken[]}) => {
        const newIndex = viewableItems.at(0)?.index;
        if (typeof newIndex === 'number') {
            setCurrentIndex(newIndex);
        }
        const viewableItemsIndexes = viewableItems.map((item) => item.index).filter((item): item is number => item !== null);
        setCurrentVisibleItems(viewableItemsIndexes);
    }).current;

    const handleChange = (index: number) => {
        if (index > carouselTransactions.length - visibleItemsOnEndCount) {
            setOptimisticIndex(carouselTransactions.length - visibleItemsOnEndCount);
            carouselRef.current?.scrollToIndex({index: carouselTransactions.length - visibleItemsOnEndCount, animated: true, viewOffset: 2 * styles.gap2.gap});
            return;
        }
        if (index < 0) {
            setOptimisticIndex(0);
            carouselRef.current?.scrollToIndex({index: 0, animated: true, viewOffset: 2 * styles.gap2.gap});
            return;
        }
        setOptimisticIndex(index);
        carouselRef.current?.scrollToIndex({index, animated: true, viewOffset: 2 * styles.gap2.gap});
    };

    const onTextLayoutChange = (e: LayoutChangeEvent) => {
        const doesOverflow = checkIfReportNameOverflows(e);
        if (doesOverflow !== doesReportNameOverflow) {
            setDoesReportNameOverflow(doesOverflow);
        }
    };

    const renderFlatlistItem = (itemInfo: ListRenderItemInfo<Transaction>) => {
        if (itemInfo.index > 9) {
            return (
                <View
                    style={[styles.flex1, styles.p5, styles.justifyContentCenter]}
                    onLayout={(e) => setFooterWidth(e.nativeEvent.layout.width)}
                >
                    <Text style={{color: colors.blue600}}>
                        +{transactions.length - 10} {translate('common.more').toLowerCase()}
                    </Text>
                </View>
            );
        }
        return renderTransactionItem(itemInfo);
    };

    // The button should expand up to transaction width
    const buttonMaxWidth = !shouldUseNarrowLayout && reportPreviewStyles.transactionPreviewStyle.width >= 303 ? {maxWidth: reportPreviewStyles.transactionPreviewStyle.width} : {};

    const approvedOrSettledIcon = (iouSettled || isApproved) && (
        <ImageSVG
            src={isApproved ? Expensicons.ThumbsUp : Expensicons.Checkmark}
            fill={isApproved ? theme.icon : theme.iconSuccessFill}
            width={variables.iconSizeNormal}
            height={variables.iconSizeNormal}
            style={{transform: 'translateY(4px)'}}
            contentFit="cover"
        />
    );

    useEffect(() => {
        if (
            optimisticIndex === undefined ||
            optimisticIndex !== currentIndex ||
            // currentIndex is still the same as target (f.ex. 0), but not yet scrolled to the far left
            (currentVisibleItems.at(0) !== optimisticIndex && optimisticIndex !== undefined) ||
            // currentIndex reached, but not scrolled to the end
            (optimisticIndex === carouselTransactions.length - visibleItemsOnEndCount && currentVisibleItems.length !== visibleItemsOnEndCount)
        ) {
            return;
        }
        setOptimisticIndex(undefined);
    }, [carouselTransactions.length, currentIndex, currentVisibleItems, currentVisibleItems.length, optimisticIndex, visibleItemsOnEndCount]);

    const getPreviewName = () => {
        if (isInvoice && isActionOfType(action, CONST.REPORT.ACTIONS.TYPE.REPORT_PREVIEW)) {
            const originalMessage = getOriginalMessage(action);
            return originalMessage && translate('iou.invoiceReportName', originalMessage);
        }
        return action.childReportName;
    };

    const openReportFromPreview = useCallback(() => {
        if (!iouReportID) {
            return;
        }
        Performance.markStart(CONST.TIMING.OPEN_REPORT_FROM_PREVIEW);
        Timing.start(CONST.TIMING.OPEN_REPORT_FROM_PREVIEW);
        Navigation.navigate(ROUTES.REPORT_WITH_ID.getRoute(iouReportID, undefined, undefined, undefined, undefined, Navigation.getActiveRoute()));
    }, [iouReportID]);

    const reportPreviewAction = useMemo(() => {
        // It's necessary to allow payment animation to finish before button is changed
        if (isPaidAnimationRunning) {
            return CONST.REPORT.REPORT_PREVIEW_ACTIONS.PAY;
        }
        return getReportPreviewAction(violations, iouReport, policy, transactions, isIouReportArchived, reportActions);
    }, [isPaidAnimationRunning, violations, iouReport, policy, transactions, isIouReportArchived, reportActions]);

    const isReportDeleted = action?.pendingAction === CONST.RED_BRICK_ROAD_PENDING_ACTION.DELETE;

    const reportPreviewActions = {
        [CONST.REPORT.REPORT_PREVIEW_ACTIONS.SUBMIT]: (
            <Button
                success={isWaitingForSubmissionFromCurrentUser}
                text={translate('iou.submitAmount', {amount: getTotalAmountForIOUReportPreviewButton(iouReport, policy, reportPreviewAction)})}
                onPress={() => submitReport(iouReport)}
            />
        ),
        [CONST.REPORT.REPORT_PREVIEW_ACTIONS.APPROVE]: (
            <Button
                text={translate('iou.approve')}
                success
                onPress={() => confirmApproval()}
            />
        ),
        [CONST.REPORT.REPORT_PREVIEW_ACTIONS.PAY]: (
            <AnimatedSettlementButton
                onlyShowPayElsewhere={shouldShowOnlyPayElsewhere}
                isPaidAnimationRunning={isPaidAnimationRunning}
                isApprovedAnimationRunning={isApprovedAnimationRunning}
                canIOUBePaid={canIOUBePaidAndApproved || isPaidAnimationRunning}
                onAnimationFinish={stopAnimation}
                formattedAmount={getTotalAmountForIOUReportPreviewButton(iouReport, policy, reportPreviewAction)}
                currency={iouReport?.currency}
                chatReportID={chatReportID}
                iouReport={iouReport}
                wrapperStyle={buttonMaxWidth}
                onPress={confirmPayment}
                onPaymentOptionsShow={onPaymentOptionsShow}
                onPaymentOptionsHide={onPaymentOptionsHide}
                confirmApproval={confirmApproval}
                enablePaymentsRoute={ROUTES.ENABLE_PAYMENTS}
                addBankAccountRoute={bankAccountRoute}
                shouldHidePaymentOptions={!shouldShowPayButton}
                kycWallAnchorAlignment={{
                    horizontal: CONST.MODAL.ANCHOR_ORIGIN_HORIZONTAL.LEFT,
                    vertical: CONST.MODAL.ANCHOR_ORIGIN_VERTICAL.BOTTOM,
                }}
                paymentMethodDropdownAnchorAlignment={{
                    horizontal: CONST.MODAL.ANCHOR_ORIGIN_HORIZONTAL.RIGHT,
                    vertical: CONST.MODAL.ANCHOR_ORIGIN_VERTICAL.BOTTOM,
                }}
                isDisabled={isOffline && !canAllowSettlement}
                isLoading={!isOffline && !canAllowSettlement}
            />
        ),
        [CONST.REPORT.REPORT_PREVIEW_ACTIONS.EXPORT_TO_ACCOUNTING]: connectedIntegration ? (
            <ExportWithDropdownMenu
                report={iouReport}
                connectionName={connectedIntegration}
                wrapperStyle={styles.flexReset}
                dropdownAnchorAlignment={{
                    horizontal: CONST.MODAL.ANCHOR_ORIGIN_HORIZONTAL.RIGHT,
                    vertical: CONST.MODAL.ANCHOR_ORIGIN_VERTICAL.BOTTOM,
                }}
            />
        ) : null,
        [CONST.REPORT.REPORT_PREVIEW_ACTIONS.REVIEW]: (
            <Button
                icon={Expensicons.DotIndicator}
                iconFill={theme.danger}
                iconHoverFill={theme.danger}
                text={translate('common.review', {
                    amount: shouldShowSettlementButton ? getTotalAmountForIOUReportPreviewButton(iouReport, policy, reportPreviewAction) : '',
                })}
                onPress={() => openReportFromPreview()}
            />
        ),
        [CONST.REPORT.REPORT_PREVIEW_ACTIONS.VIEW]: (
            <Button
                text={translate('common.view')}
                onPress={() => {
                    openReportFromPreview();
                }}
            />
        ),
    };

    const emptyReportPreviewAction = useMemo(() => {
        if (!iouReport) {
            return CONST.REPORT.REPORT_PREVIEW_ACTIONS.VIEW;
        }

        if (isAddExpenseAction(iouReport, transactions ?? [])) {
            return CONST.REPORT.PRIMARY_ACTIONS.ADD_EXPENSE;
        }

        return CONST.REPORT.REPORT_PREVIEW_ACTIONS.VIEW;
    }, [iouReport, transactions]);

    const emptyReportPreviewActions = {
        [CONST.REPORT.PRIMARY_ACTIONS.ADD_EXPENSE]: (
            <Button
                success
                text={translate('iou.addExpense')}
                onPress={() => {
                    if (!iouReportID) {
                        return;
                    }
                    startMoneyRequest(CONST.IOU.TYPE.SUBMIT, iouReportID);
                }}
            />
        ),
        [CONST.REPORT.REPORT_PREVIEW_ACTIONS.VIEW]: (
            <Button
                text={translate('common.view')}
                onPress={() => {
                    openReportFromPreview();
                }}
            />
        ),
    };

    return (
<<<<<<< HEAD
        <OfflineWithFeedback
            pendingAction={iouReport?.pendingFields?.preview}
            shouldDisableOpacity={!!(action.pendingAction ?? action.isOptimisticAction)}
            needsOffscreenAlphaCompositing
            style={styles.mt1}
        >
            <View
                style={[styles.chatItemMessage, isReportDeleted && [styles.cursorDisabled, styles.pointerEventsAuto], containerStyles]}
                onLayout={onLayout}
            >
                <PressableWithoutFeedback
                    onPress={onPress}
                    onPressIn={() => canUseTouchScreen() && ControlSelection.block()}
                    onPressOut={() => ControlSelection.unblock()}
                    onLongPress={(event) => {
                        if (!shouldDisplayContextMenu) {
                            return;
                        }
                        showContextMenuForReport(event, contextMenuAnchor, chatReportID, action, checkIfContextMenuActive);
                    }}
                    shouldUseHapticsOnLongPress
                    style={[
                        styles.flexRow,
                        styles.justifyContentBetween,
                        StyleUtils.getBackgroundColorStyle(theme.cardBG),
                        shouldShowBorder ? styles.borderedContentCardLarge : styles.reportContainerBorderRadius,
                        isReportDeleted && styles.pointerEventsNone,
                    ]}
                    role={getButtonRole(true)}
                    isNested
                    accessibilityLabel={translate('iou.viewDetails')}
                >
                    <View
=======
        <View onLayout={onLayout}>
            <OfflineWithFeedback
                pendingAction={iouReport?.pendingFields?.preview}
                shouldDisableOpacity={!!(action.pendingAction ?? action.isOptimisticAction)}
                needsOffscreenAlphaCompositing
                style={styles.mt1}
            >
                <View style={[styles.chatItemMessage, containerStyles]}>
                    <PressableWithoutFeedback
                        onPress={onPress}
                        onPressIn={() => canUseTouchScreen() && ControlSelection.block()}
                        onPressOut={() => ControlSelection.unblock()}
                        onLongPress={(event) => {
                            if (!shouldDisplayContextMenu) {
                                return;
                            }
                            showContextMenuForReport(event, contextMenuAnchor, chatReportID, action, checkIfContextMenuActive);
                        }}
                        shouldUseHapticsOnLongPress
>>>>>>> f2b8304e
                        style={[
                            styles.flexRow,
                            styles.justifyContentBetween,
                            StyleUtils.getBackgroundColorStyle(theme.cardBG),
                            shouldShowBorder ? styles.borderedContentCardLarge : styles.reportContainerBorderRadius,
                        ]}
                        role={getButtonRole(true)}
                        isNested
                        accessibilityLabel={translate('iou.viewDetails')}
                    >
                        <View
                            style={[
                                StyleUtils.getBackgroundColorStyle(theme.cardBG),
                                styles.reportContainerBorderRadius,
                                styles.w100,
                                (isHovered || isScanning || isWhisper) && styles.reportPreviewBoxHoverBorder,
                            ]}
                        >
                            <View style={[reportPreviewStyles.wrapperStyle]}>
                                <View style={[reportPreviewStyles.contentContainerStyle]}>
                                    <View style={[styles.expenseAndReportPreviewTextContainer, styles.overflowHidden]}>
                                        <View style={[styles.flexRow, styles.justifyContentBetween, styles.gap3, StyleUtils.getMinimumHeight(variables.h28)]}>
                                            <View style={[styles.flexRow, styles.mw100, styles.flexShrink1]}>
                                                <Animated.View style={[styles.flexRow, styles.alignItemsCenter, previewMessageStyle, styles.flexShrink1]}>
                                                    <Text
                                                        onLayout={onTextLayoutChange}
                                                        style={[styles.lh20]}
                                                        numberOfLines={3}
                                                    >
                                                        {FixIconPadding}
                                                        <Text
                                                            style={[styles.headerText]}
                                                            testID="MoneyRequestReportPreview-reportName"
                                                        >
                                                            {getPreviewName()}
                                                        </Text>
                                                        {!doesReportNameOverflow && <>&nbsp;{approvedOrSettledIcon}</>}
                                                    </Text>
                                                    {doesReportNameOverflow && (
                                                        <View style={[styles.mtn0Half, (transactions.length < 3 || shouldUseNarrowLayout) && styles.alignSelfStart]}>
                                                            {approvedOrSettledIcon}
                                                        </View>
                                                    )}
                                                </Animated.View>
                                            </View>
                                            {!shouldUseNarrowLayout && transactions.length > 2 && (
                                                <View style={[styles.flexRow, styles.alignItemsCenter]}>
                                                    <Text style={[styles.textLabelSupporting, styles.textLabelSupporting, styles.lh20, styles.mr1]}>{supportText}</Text>
                                                    <PressableWithFeedback
                                                        accessibilityRole="button"
                                                        accessible
                                                        accessibilityLabel="button"
                                                        style={[styles.reportPreviewArrowButton, {backgroundColor: theme.buttonDefaultBG}]}
                                                        onPress={() => handleChange(currentIndex - 1)}
                                                        disabled={optimisticIndex !== undefined ? optimisticIndex === 0 : currentIndex === 0 && currentVisibleItems.at(0) === 0}
                                                        disabledStyle={[styles.cursorDefault, styles.buttonOpacityDisabled]}
                                                    >
                                                        <Icon
                                                            src={Expensicons.BackArrow}
                                                            small
                                                            fill={theme.icon}
                                                            isButtonIcon
                                                        />
                                                    </PressableWithFeedback>
                                                    <PressableWithFeedback
                                                        accessibilityRole="button"
                                                        accessible
                                                        accessibilityLabel="button"
                                                        style={[styles.reportPreviewArrowButton, {backgroundColor: theme.buttonDefaultBG}]}
                                                        onPress={() => handleChange(currentIndex + 1)}
                                                        disabled={
                                                            optimisticIndex
                                                                ? optimisticIndex + visibleItemsOnEndCount >= carouselTransactions.length
                                                                : currentVisibleItems.at(-1) === carouselTransactions.length - 1
                                                        }
                                                        disabledStyle={[styles.cursorDefault, styles.buttonOpacityDisabled]}
                                                    >
                                                        <Icon
                                                            src={Expensicons.ArrowRight}
                                                            small
                                                            fill={theme.icon}
                                                            isButtonIcon
                                                        />
                                                    </PressableWithFeedback>
                                                </View>
                                            )}
                                        </View>
                                    </View>
                                    <View style={[styles.flex1, styles.flexColumn, styles.overflowVisible, styles.mtn1]}>
                                        <FlatList
                                            snapToAlignment="start"
                                            decelerationRate="fast"
                                            snapToInterval={reportPreviewStyles.transactionPreviewStyle.width + styles.gap2.gap}
                                            horizontal
                                            data={carouselTransactions}
                                            ref={carouselRef}
                                            nestedScrollEnabled
                                            bounces={false}
                                            keyExtractor={(item) => `${item.transactionID}_${reportPreviewStyles.transactionPreviewStyle.width}`}
                                            contentContainerStyle={[styles.gap2]}
                                            style={reportPreviewStyles.flatListStyle}
                                            showsHorizontalScrollIndicator={false}
                                            renderItem={renderFlatlistItem}
                                            onViewableItemsChanged={onViewableItemsChanged}
                                            viewabilityConfig={viewabilityConfig}
                                            ListFooterComponent={<View style={styles.pl2} />}
                                            ListHeaderComponent={<View style={styles.pr2} />}
                                        />
                                        {shouldShowEmptyPlaceholder && <EmptyMoneyRequestReportPreview emptyReportPreviewAction={emptyReportPreviewActions[emptyReportPreviewAction]} />}
                                    </View>
                                    {shouldUseNarrowLayout && transactions.length > 1 && (
                                        <View style={[styles.flexRow, styles.alignSelfCenter, styles.gap2]}>
                                            {carouselTransactions.map((item, index) => (
                                                <PressableWithFeedback
                                                    accessibilityRole="button"
                                                    accessible
                                                    accessibilityLabel="button"
                                                    style={[styles.reportPreviewCarouselDots, {backgroundColor: index === currentIndex ? theme.icon : theme.buttonDefaultBG}]}
                                                    onPress={() => handleChange(index)}
                                                />
                                            ))}
                                        </View>
                                    )}
                                    {/* height is needed to avoid flickering on animation */}
                                    {!shouldShowEmptyPlaceholder && <View style={[buttonMaxWidth, {height: variables.h40}]}>{reportPreviewActions[reportPreviewAction]}</View>}
                                </View>
                            </View>
                        </View>
                    </PressableWithoutFeedback>
                </View>
                <DelegateNoAccessModal
                    isNoDelegateAccessMenuVisible={isNoDelegateAccessMenuVisible}
                    onClose={() => setIsNoDelegateAccessMenuVisible(false)}
                />
                {isHoldMenuVisible && !!iouReport && !!requestType && (
                    <ProcessMoneyReportHoldMenu
                        nonHeldAmount={!hasOnlyHeldExpenses && hasValidNonHeldAmount ? nonHeldAmount : undefined}
                        requestType={requestType}
                        fullAmount={fullAmount}
                        onClose={() => setIsHoldMenuVisible(false)}
                        isVisible={isHoldMenuVisible}
                        paymentType={paymentType}
                        chatReport={chatReport}
                        moneyRequestReport={iouReport}
                        transactionCount={numberOfRequests}
                        startAnimation={() => {
                            if (requestType === CONST.IOU.REPORT_ACTION_TYPE.APPROVE) {
                                startApprovedAnimation();
                            } else {
                                startAnimation();
                            }
                        }}
                    />
                )}
            </OfflineWithFeedback>
        </View>
    );
}

MoneyRequestReportPreviewContent.displayName = 'MoneyRequestReportPreviewContent';

export default MoneyRequestReportPreviewContent;<|MERGE_RESOLUTION|>--- conflicted
+++ resolved
@@ -577,41 +577,6 @@
     };
 
     return (
-<<<<<<< HEAD
-        <OfflineWithFeedback
-            pendingAction={iouReport?.pendingFields?.preview}
-            shouldDisableOpacity={!!(action.pendingAction ?? action.isOptimisticAction)}
-            needsOffscreenAlphaCompositing
-            style={styles.mt1}
-        >
-            <View
-                style={[styles.chatItemMessage, isReportDeleted && [styles.cursorDisabled, styles.pointerEventsAuto], containerStyles]}
-                onLayout={onLayout}
-            >
-                <PressableWithoutFeedback
-                    onPress={onPress}
-                    onPressIn={() => canUseTouchScreen() && ControlSelection.block()}
-                    onPressOut={() => ControlSelection.unblock()}
-                    onLongPress={(event) => {
-                        if (!shouldDisplayContextMenu) {
-                            return;
-                        }
-                        showContextMenuForReport(event, contextMenuAnchor, chatReportID, action, checkIfContextMenuActive);
-                    }}
-                    shouldUseHapticsOnLongPress
-                    style={[
-                        styles.flexRow,
-                        styles.justifyContentBetween,
-                        StyleUtils.getBackgroundColorStyle(theme.cardBG),
-                        shouldShowBorder ? styles.borderedContentCardLarge : styles.reportContainerBorderRadius,
-                        isReportDeleted && styles.pointerEventsNone,
-                    ]}
-                    role={getButtonRole(true)}
-                    isNested
-                    accessibilityLabel={translate('iou.viewDetails')}
-                >
-                    <View
-=======
         <View onLayout={onLayout}>
             <OfflineWithFeedback
                 pendingAction={iouReport?.pendingFields?.preview}
@@ -619,7 +584,7 @@
                 needsOffscreenAlphaCompositing
                 style={styles.mt1}
             >
-                <View style={[styles.chatItemMessage, containerStyles]}>
+                <View style={[styles.chatItemMessage, isReportDeleted && [styles.cursorDisabled, styles.pointerEventsAuto], containerStyles]}>
                     <PressableWithoutFeedback
                         onPress={onPress}
                         onPressIn={() => canUseTouchScreen() && ControlSelection.block()}
@@ -631,12 +596,12 @@
                             showContextMenuForReport(event, contextMenuAnchor, chatReportID, action, checkIfContextMenuActive);
                         }}
                         shouldUseHapticsOnLongPress
->>>>>>> f2b8304e
                         style={[
                             styles.flexRow,
                             styles.justifyContentBetween,
                             StyleUtils.getBackgroundColorStyle(theme.cardBG),
                             shouldShowBorder ? styles.borderedContentCardLarge : styles.reportContainerBorderRadius,
+                            isReportDeleted && styles.pointerEventsNone,
                         ]}
                         role={getButtonRole(true)}
                         isNested
