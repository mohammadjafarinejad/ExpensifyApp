import React, {useMemo, useState} from 'react';
import type {LayoutChangeEvent, ListRenderItem} from 'react-native';
import {useOnyx} from 'react-native-onyx';
import TransactionPreview from '@components/ReportActionItem/TransactionPreview';
import useDelegateUserDetails from '@hooks/useDelegateUserDetails';
import usePolicy from '@hooks/usePolicy';
import useReportWithTransactionsAndViolations from '@hooks/useReportWithTransactionsAndViolations';
import useResponsiveLayout from '@hooks/useResponsiveLayout';
import useStyleUtils from '@hooks/useStyleUtils';
import useThemeStyles from '@hooks/useThemeStyles';
import useTransactionViolations from '@hooks/useTransactionViolations';
import {getIOUActionForReportID, isSplitBillAction as isSplitBillActionReportActionsUtils, isTrackExpenseAction as isTrackExpenseActionReportActionsUtils} from '@libs/ReportActionsUtils';
import CONST from '@src/CONST';
import ONYXKEYS from '@src/ONYXKEYS';
import type {Transaction} from '@src/types/onyx';
import MoneyRequestReportPreviewContent from './MoneyRequestReportPreviewContent';
import type {MoneyRequestReportPreviewProps} from './types';

function MoneyRequestReportPreview({
    iouReportID,
    policyID,
    chatReportID,
    action,
    containerStyles,
    contextMenuAnchor,
    isHovered = false,
    isWhisper = false,
    checkIfContextMenuActive = () => {},
    onPaymentOptionsShow,
    onPaymentOptionsHide,
    shouldDisplayContextMenu = true,
    isInvoice = false,
    shouldShowBorder,
}: MoneyRequestReportPreviewProps) {
    const styles = useThemeStyles();
    const StyleUtils = useStyleUtils();
    const {shouldUseNarrowLayout} = useResponsiveLayout();
<<<<<<< HEAD
    const [chatReport] = useOnyx(`${ONYXKEYS.COLLECTION.REPORT}${chatReportID}`, {canBeMissing: false});
    const [invoiceReceiverPolicy] = useOnyx(
        `${ONYXKEYS.COLLECTION.POLICY}${chatReport?.invoiceReceiver && 'policyID' in chatReport.invoiceReceiver ? chatReport.invoiceReceiver.policyID : undefined}`,
        {canBeMissing: false},
=======
    const [chatReport] = useOnyx(`${ONYXKEYS.COLLECTION.REPORT}${chatReportID}`, {canBeMissing: true});
    const [invoiceReceiverPolicy] = useOnyx(
        `${ONYXKEYS.COLLECTION.POLICY}${chatReport?.invoiceReceiver && 'policyID' in chatReport.invoiceReceiver ? chatReport.invoiceReceiver.policyID : undefined}`,
        {canBeMissing: true},
>>>>>>> a2b60879
    );
    const [invoiceReceiverPersonalDetail] = useOnyx(ONYXKEYS.PERSONAL_DETAILS_LIST, {
        selector: (personalDetails) =>
            personalDetails?.[chatReport?.invoiceReceiver && 'accountID' in chatReport.invoiceReceiver ? chatReport.invoiceReceiver.accountID : CONST.DEFAULT_NUMBER_ID],
<<<<<<< HEAD
        canBeMissing: false,
=======
        canBeMissing: true,
>>>>>>> a2b60879
    });
    const [iouReport, transactions, violations] = useReportWithTransactionsAndViolations(iouReportID);
    const policy = usePolicy(policyID);
    const lastTransaction = transactions?.at(0);
    const lastTransactionViolations = useTransactionViolations(lastTransaction?.transactionID);
    const {isDelegateAccessRestricted} = useDelegateUserDetails();
    const isTrackExpenseAction = isTrackExpenseActionReportActionsUtils(action);
    const isSplitBillAction = isSplitBillActionReportActionsUtils(action);
    const [currentWidth, setCurrentWidth] = useState(256);
    const reportPreviewStyles = useMemo(
        () => StyleUtils.getMoneyRequestReportPreviewStyle(shouldUseNarrowLayout, currentWidth, transactions.length === 1),
        [StyleUtils, currentWidth, shouldUseNarrowLayout, transactions.length],
    );

    const renderItem: ListRenderItem<Transaction> = ({item}) => (
        <TransactionPreview
            chatReportID={chatReportID}
            action={getIOUActionForReportID(item.reportID, item.transactionID)}
            reportID={item.reportID}
            isBillSplit={isSplitBillAction}
            isTrackExpense={isTrackExpenseAction}
            contextMenuAnchor={contextMenuAnchor}
            isWhisper={isWhisper}
            isHovered={isHovered}
            iouReportID={iouReportID}
            onPreviewPressed={() => {}}
            wrapperStyle={reportPreviewStyles.transactionPreviewStyle}
            containerStyles={[styles.h100, containerStyles]}
            transactionID={item.transactionID}
            reportPreviewAction={action}
        />
    );

    return (
        <MoneyRequestReportPreviewContent
            containerStyles={[reportPreviewStyles.componentStyle, containerStyles]}
            contextMenuAnchor={contextMenuAnchor}
            isHovered={isHovered}
            isWhisper={isWhisper}
            checkIfContextMenuActive={checkIfContextMenuActive}
            onPaymentOptionsShow={onPaymentOptionsShow}
            onPaymentOptionsHide={onPaymentOptionsHide}
            action={action}
            chatReportID={chatReportID}
            iouReportID={iouReportID}
            policyID={undefined}
            iouReport={iouReport}
            transactions={transactions}
            violations={violations}
            chatReport={chatReport}
            policy={policy}
            invoiceReceiverPersonalDetail={invoiceReceiverPersonalDetail}
            invoiceReceiverPolicy={invoiceReceiverPolicy}
            lastTransactionViolations={lastTransactionViolations}
            isDelegateAccessRestricted={isDelegateAccessRestricted}
            renderItem={renderItem}
            getCurrentWidth={(e: LayoutChangeEvent) => {
                setCurrentWidth(e.nativeEvent.layout.width ?? 255);
            }}
            reportPreviewStyles={reportPreviewStyles}
            shouldDisplayContextMenu={shouldDisplayContextMenu}
            isInvoice={isInvoice}
            shouldShowBorder={shouldShowBorder}
        />
    );
}

MoneyRequestReportPreview.displayName = 'MoneyRequestReportPreview';

export default MoneyRequestReportPreview;<|MERGE_RESOLUTION|>--- conflicted
+++ resolved
@@ -35,26 +35,15 @@
     const styles = useThemeStyles();
     const StyleUtils = useStyleUtils();
     const {shouldUseNarrowLayout} = useResponsiveLayout();
-<<<<<<< HEAD
-    const [chatReport] = useOnyx(`${ONYXKEYS.COLLECTION.REPORT}${chatReportID}`, {canBeMissing: false});
-    const [invoiceReceiverPolicy] = useOnyx(
-        `${ONYXKEYS.COLLECTION.POLICY}${chatReport?.invoiceReceiver && 'policyID' in chatReport.invoiceReceiver ? chatReport.invoiceReceiver.policyID : undefined}`,
-        {canBeMissing: false},
-=======
     const [chatReport] = useOnyx(`${ONYXKEYS.COLLECTION.REPORT}${chatReportID}`, {canBeMissing: true});
     const [invoiceReceiverPolicy] = useOnyx(
         `${ONYXKEYS.COLLECTION.POLICY}${chatReport?.invoiceReceiver && 'policyID' in chatReport.invoiceReceiver ? chatReport.invoiceReceiver.policyID : undefined}`,
         {canBeMissing: true},
->>>>>>> a2b60879
     );
     const [invoiceReceiverPersonalDetail] = useOnyx(ONYXKEYS.PERSONAL_DETAILS_LIST, {
         selector: (personalDetails) =>
             personalDetails?.[chatReport?.invoiceReceiver && 'accountID' in chatReport.invoiceReceiver ? chatReport.invoiceReceiver.accountID : CONST.DEFAULT_NUMBER_ID],
-<<<<<<< HEAD
-        canBeMissing: false,
-=======
         canBeMissing: true,
->>>>>>> a2b60879
     });
     const [iouReport, transactions, violations] = useReportWithTransactionsAndViolations(iouReportID);
     const policy = usePolicy(policyID);
