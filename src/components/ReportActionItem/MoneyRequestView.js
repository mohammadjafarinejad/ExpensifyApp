--- conflicted
+++ resolved
@@ -141,13 +141,10 @@
         if (!isDistanceRequest) {
             amountDescription += ` • ${translate('iou.cash')}`;
         }
-<<<<<<< HEAD
         if (ReportUtils.isReportApproved(report)) {
             amountDescription += ` • ${translate('iou.approved')}`;
-=======
-        if (isCancelled) {
+        } else if (isCancelled) {
             amountDescription += ` • ${translate('iou.canceled')}`;
->>>>>>> 54f3daa2
         } else if (isSettled) {
             amountDescription += ` • ${translate('iou.settledExpensify')}`;
         } else if (report.isWaitingOnBankAccount) {
