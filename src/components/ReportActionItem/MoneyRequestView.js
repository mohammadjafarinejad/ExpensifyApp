--- conflicted
+++ resolved
@@ -121,15 +121,6 @@
     const shouldShowTag = isPolicyExpenseChat && Permissions.canUseTags(betas) && (transactionTag || OptionsListUtils.hasEnabledOptions(lodashValues(policyTagsList)));
     const shouldShowBillable = isPolicyExpenseChat && Permissions.canUseTags(betas) && (transactionBillable || !lodashGet(policy, 'disabledFields.defaultBillable', true));
 
-<<<<<<< HEAD
-    let description = `${translate('iou.amount')} • ${translate('iou.cash')}`;
-    if (ReportUtils.isReportApproved(report)) {
-        description += ` • ${translate('iou.approved')}`;
-    } else if (isSettled) {
-        description += ` • ${translate('iou.settledExpensify')}`;
-    } else if (report.isWaitingOnBankAccount) {
-        description += ` • ${translate('iou.pending')}`;
-=======
     let amountDescription = `${translate('iou.amount')}`;
 
     if (isExpensifyCardTransaction) {
@@ -143,12 +134,13 @@
         if (!isDistanceRequest) {
             amountDescription += ` • ${translate('iou.cash')}`;
         }
-        if (isSettled) {
+        if (ReportUtils.isReportApproved(report)) {
+            amountDescription += ` • ${translate('iou.approved')}`;
+        } else if (isSettled) {
             amountDescription += ` • ${translate('iou.settledExpensify')}`;
         } else if (report.isWaitingOnBankAccount) {
             amountDescription += ` • ${translate('iou.pending')}`;
         }
->>>>>>> 7b484e5c
     }
 
     // A temporary solution to hide the transaction detail
