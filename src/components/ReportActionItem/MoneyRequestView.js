--- conflicted
+++ resolved
@@ -26,10 +26,7 @@
 import useWindowDimensions from '../../hooks/useWindowDimensions';
 import Image from '../Image';
 import ReportActionItemImage from './ReportActionItemImage';
-<<<<<<< HEAD
-=======
 import OfflineWithFeedback from '../OfflineWithFeedback';
->>>>>>> aad1961d
 
 const propTypes = {
     /** The report currently being looked at */
@@ -119,32 +116,6 @@
                     />
                 </View>
             )}
-<<<<<<< HEAD
-            <MenuItemWithTopDescription
-                title={formattedTransactionAmount ? formattedTransactionAmount.toString() : ''}
-                shouldShowTitleIcon={isSettled}
-                titleIcon={Expensicons.Checkmark}
-                description={description}
-                titleStyle={styles.newKansasLarge}
-                disabled={isSettled || !canEdit}
-                shouldShowRightIcon={canEdit}
-                onPress={() => Navigation.navigate(ROUTES.getEditRequestRoute(report.reportID, CONST.EDIT_REQUEST_FIELD.AMOUNT))}
-            />
-            <MenuItemWithTopDescription
-                description={translate('common.description')}
-                title={transactionDescription}
-                disabled={isSettled || !canEdit}
-                shouldShowRightIcon={canEdit}
-                onPress={() => Navigation.navigate(ROUTES.getEditRequestRoute(report.reportID, CONST.EDIT_REQUEST_FIELD.DESCRIPTION))}
-            />
-            <MenuItemWithTopDescription
-                description={translate('common.date')}
-                title={transactionDate}
-                disabled={isSettled || !canEdit}
-                shouldShowRightIcon={canEdit}
-                onPress={() => Navigation.navigate(ROUTES.getEditRequestRoute(report.reportID, CONST.EDIT_REQUEST_FIELD.DATE))}
-            />
-=======
             <OfflineWithFeedback pendingAction={lodashGet(transaction, 'pendingFields.amount') || lodashGet(transaction, 'pendingAction')}>
                 <MenuItemWithTopDescription
                     title={formattedTransactionAmount ? formattedTransactionAmount.toString() : ''}
@@ -175,7 +146,6 @@
                     onPress={() => Navigation.navigate(ROUTES.getEditRequestRoute(report.reportID, CONST.EDIT_REQUEST_FIELD.DATE))}
                 />
             </OfflineWithFeedback>
->>>>>>> aad1961d
             {shouldShowHorizontalRule && <View style={styles.reportHorizontalRule} />}
         </View>
     );
