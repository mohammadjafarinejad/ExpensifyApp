import React, {useCallback, useMemo} from 'react';
import {View} from 'react-native';
import {useOnyx} from 'react-native-onyx';
import type {OnyxEntry} from 'react-native-onyx';
import * as Expensicons from '@components/Icon/Expensicons';
import MenuItem from '@components/MenuItem';
import MenuItemWithTopDescription from '@components/MenuItemWithTopDescription';
import OfflineWithFeedback from '@components/OfflineWithFeedback';
import {useSession} from '@components/OnyxProvider';
import ReceiptAudit, {ReceiptAuditMessages} from '@components/ReceiptAudit';
import ReceiptEmptyState from '@components/ReceiptEmptyState';
import Switch from '@components/Switch';
import Text from '@components/Text';
import ViolationMessages from '@components/ViolationMessages';
import useCurrentUserPersonalDetails from '@hooks/useCurrentUserPersonalDetails';
import useLocalize from '@hooks/useLocalize';
import useNetwork from '@hooks/useNetwork';
import useThemeStyles from '@hooks/useThemeStyles';
import useViolations from '@hooks/useViolations';
import type {ViolationField} from '@hooks/useViolations';
import {convertToDisplayString} from '@libs/CurrencyUtils';
import DistanceRequestUtils from '@libs/DistanceRequestUtils';
import {hasEnabledOptions} from '@libs/OptionsListUtils';
import {getTagLists, hasDependentTags, isTaxTrackingEnabled} from '@libs/PolicyUtils';
import {getThumbnailAndImageURIs} from '@libs/ReceiptUtils';
import {getOriginalMessage, isMoneyRequestAction, isPayAction} from '@libs/ReportActionsUtils';
import {
    canEditFieldOfMoneyRequest,
    canEditMoneyRequest,
    canUserPerformWriteAction as canUserPerformWriteActionReportUtils,
    getAddWorkspaceRoomOrChatReportErrors,
    getTransactionDetails,
    getTripIDFromTransactionParentReportID,
    isInvoiceReport,
    isMoneyRequestReport,
    isPaidGroupPolicy,
    isReportApproved,
    isReportInGroupPolicy,
    isSettled as isSettledReportUtils,
    isTrackExpenseReport,
} from '@libs/ReportUtils';
import type {TransactionDetails} from '@libs/ReportUtils';
import {hasEnabledTags} from '@libs/TagsOptionsListUtils';
import {
    didReceiptScanSucceed as didReceiptScanSucceedTransactionUtils,
    getBillable,
    getCardName,
    getDescription,
    getDistanceInMeters,
    getTagForDisplay,
    getTaxName,
    hasMissingSmartscanFields,
    hasReceipt as hasReceiptTransactionUtils,
    hasReservationList,
    hasRoute as hasRouteTransactionUtils,
    isCardTransaction as isCardTransactionTransactionUtils,
    isDistanceRequest as isDistanceRequestTransactionUtils,
    isPerDiemRequest as isPerDiemRequestTransactionUtils,
    isReceiptBeingScanned as isReceiptBeingScannedTransactionUtils,
    shouldShowAttendees as shouldShowAttendeesTransactionUtils,
} from '@libs/TransactionUtils';
import ViolationsUtils from '@libs/Violations/ViolationsUtils';
import Navigation from '@navigation/Navigation';
import AnimatedEmptyStateBackground from '@pages/home/report/AnimatedEmptyStateBackground';
import {cleanUpMoneyRequest, updateMoneyRequestBillable} from '@userActions/IOU';
import {navigateToConciergeChatAndDeleteReport} from '@userActions/Report';
import {clearAllRelatedReportActionErrors} from '@userActions/ReportActions';
import {clearError, getLastModifiedExpense, revert} from '@userActions/Transaction';
import CONST from '@src/CONST';
import type {TranslationPaths} from '@src/languages/types';
import ONYXKEYS from '@src/ONYXKEYS';
import ROUTES from '@src/ROUTES';
import type * as OnyxTypes from '@src/types/onyx';
import type {TransactionPendingFieldsKey} from '@src/types/onyx/Transaction';
import ReportActionItemImage from './ReportActionItemImage';

type MoneyRequestViewProps = {
    /** The report currently being looked at */
    report: OnyxEntry<OnyxTypes.Report>;

    /** Whether we should display the animated banner above the component */
    shouldShowAnimatedBackground: boolean;

    /** Whether we should show Money Request with disabled all fields */
    readonly?: boolean;

    /** whether or not this report is from review duplicates */
    isFromReviewDuplicates?: boolean;

    /** Updated transaction to show in duplicate transaction flow  */
    updatedTransaction?: OnyxEntry<OnyxTypes.Transaction>;
};

const receiptImageViolationNames: OnyxTypes.ViolationName[] = [
    CONST.VIOLATIONS.RECEIPT_REQUIRED,
    CONST.VIOLATIONS.RECEIPT_NOT_SMART_SCANNED,
    CONST.VIOLATIONS.CASH_EXPENSE_WITH_NO_RECEIPT,
    CONST.VIOLATIONS.SMARTSCAN_FAILED,
];

const receiptFieldViolationNames: OnyxTypes.ViolationName[] = [CONST.VIOLATIONS.MODIFIED_AMOUNT, CONST.VIOLATIONS.MODIFIED_DATE];

function MoneyRequestView({report, shouldShowAnimatedBackground, readonly = false, updatedTransaction, isFromReviewDuplicates = false}: MoneyRequestViewProps) {
    const styles = useThemeStyles();
    const session = useSession();
    const {isOffline} = useNetwork();
    const {translate, toLocaleDigit} = useLocalize();
    const parentReportID = report?.parentReportID;
    const policyID = report?.policyID;
    const [parentReport] = useOnyx(`${ONYXKEYS.COLLECTION.REPORT}${parentReportID ?? CONST.DEFAULT_NUMBER_ID}`);
    const [chatReport] = useOnyx(`${ONYXKEYS.COLLECTION.REPORT}${parentReport?.parentReportID ?? CONST.DEFAULT_NUMBER_ID}`, {
        selector: (chatReportValue) => chatReportValue && {reportID: chatReportValue.reportID, errorFields: chatReportValue.errorFields},
    });
    const [policy] = useOnyx(`${ONYXKEYS.COLLECTION.POLICY}${policyID ?? CONST.DEFAULT_NUMBER_ID}`);
    const [policyCategories] = useOnyx(`${ONYXKEYS.COLLECTION.POLICY_CATEGORIES}${policyID ?? CONST.DEFAULT_NUMBER_ID}`);
    const [transactionReport] = useOnyx(`${ONYXKEYS.COLLECTION.REPORT}${updatedTransaction?.reportID ?? CONST.DEFAULT_NUMBER_ID}`);
    const targetPolicyID = updatedTransaction?.reportID ? transactionReport?.policyID : policyID;
    const [policyTagList] = useOnyx(`${ONYXKEYS.COLLECTION.POLICY_TAGS}${targetPolicyID ?? CONST.DEFAULT_NUMBER_ID}`);
    const [parentReportActions] = useOnyx(`${ONYXKEYS.COLLECTION.REPORT_ACTIONS}${parentReportID ?? CONST.DEFAULT_NUMBER_ID}`, {
        canEvict: false,
    });

    const parentReportAction = report?.parentReportActionID ? parentReportActions?.[report.parentReportActionID] : undefined;
    const isTrackExpense = isTrackExpenseReport(report);
    const moneyRequestReport = parentReport;
    const linkedTransactionID = useMemo(() => {
        if (!parentReportAction) {
            return undefined;
        }
        const originalMessage = parentReportAction && isMoneyRequestAction(parentReportAction) ? getOriginalMessage(parentReportAction) : undefined;
        return originalMessage?.IOUTransactionID;
    }, [parentReportAction]);

    const [transaction] = useOnyx(`${ONYXKEYS.COLLECTION.TRANSACTION}${linkedTransactionID ?? CONST.DEFAULT_NUMBER_ID}`);
    const [transactionBackup] = useOnyx(`${ONYXKEYS.COLLECTION.TRANSACTION_BACKUP}${linkedTransactionID ?? CONST.DEFAULT_NUMBER_ID}`);
    const [transactionViolations] = useOnyx(`${ONYXKEYS.COLLECTION.TRANSACTION_VIOLATIONS}${linkedTransactionID ?? CONST.DEFAULT_NUMBER_ID}`);

    const {
        created: transactionDate,
        amount: transactionAmount,
        attendees: transactionAttendees,
        taxAmount: transactionTaxAmount,
        currency: transactionCurrency,
        comment: transactionDescription,
        merchant: transactionMerchant,
        billable: transactionBillable,
        category: transactionCategory,
        tag: transactionTag,
        originalAmount: transactionOriginalAmount,
        originalCurrency: transactionOriginalCurrency,
        postedDate: transactionPostedDate,
    } = useMemo<Partial<TransactionDetails>>(() => getTransactionDetails(transaction) ?? {}, [transaction]);
    const isEmptyMerchant = transactionMerchant === '' || transactionMerchant === CONST.TRANSACTION.PARTIAL_TRANSACTION_MERCHANT;
    const isDistanceRequest = isDistanceRequestTransactionUtils(transaction);
    const isPerDiemRequest = isPerDiemRequestTransactionUtils(transaction);
    const formattedTransactionAmount = transactionAmount ? convertToDisplayString(transactionAmount, transactionCurrency) : '';
    const formattedPerAttendeeAmount = transactionAmount ? convertToDisplayString(transactionAmount / (transactionAttendees?.length ?? 1), transactionCurrency) : '';
    const formattedOriginalAmount = transactionOriginalAmount && transactionOriginalCurrency && convertToDisplayString(transactionOriginalAmount, transactionOriginalCurrency);
    const isCardTransaction = isCardTransactionTransactionUtils(transaction);
    const cardProgramName = getCardName(transaction);
    const shouldShowCard = isCardTransaction && cardProgramName;
<<<<<<< HEAD
    const isApproved = ReportUtils.isReportApproved({reportOrID: moneyRequestReport});
    const isInvoice = ReportUtils.isInvoiceReport(moneyRequestReport);
    const isPaidReport = ReportActionsUtils.isPayAction(parentReportAction);
=======
    const isApproved = isReportApproved(moneyRequestReport);
    const isInvoice = isInvoiceReport(moneyRequestReport);
    const isPaidReport = isPayAction(parentReportAction);
>>>>>>> 77469350
    const taxRates = policy?.taxRates;
    const formattedTaxAmount = updatedTransaction?.taxAmount
        ? convertToDisplayString(Math.abs(updatedTransaction?.taxAmount), transactionCurrency)
        : convertToDisplayString(Math.abs(transactionTaxAmount ?? 0), transactionCurrency);

    const taxRatesDescription = taxRates?.name;
    const taxRateTitle = updatedTransaction ? getTaxName(policy, updatedTransaction) : getTaxName(policy, transaction);

    const isSettled = isSettledReportUtils(moneyRequestReport?.reportID);
    const isCancelled = moneyRequestReport && moneyRequestReport?.isCancelledIOU;

    // Flags for allowing or disallowing editing an expense
    // Used for non-restricted fields such as: description, category, tag, billable, etc...
    const canUserPerformWriteAction = !!canUserPerformWriteActionReportUtils(report) && !readonly;
    const canEdit = isMoneyRequestAction(parentReportAction) && canEditMoneyRequest(parentReportAction, transaction) && canUserPerformWriteAction;

    const canEditTaxFields = canEdit && !isDistanceRequest;
    const canEditAmount = canUserPerformWriteAction && canEditFieldOfMoneyRequest(parentReportAction, CONST.EDIT_REQUEST_FIELD.AMOUNT);
    const canEditMerchant = canUserPerformWriteAction && canEditFieldOfMoneyRequest(parentReportAction, CONST.EDIT_REQUEST_FIELD.MERCHANT);
    const canEditDate = canUserPerformWriteAction && canEditFieldOfMoneyRequest(parentReportAction, CONST.EDIT_REQUEST_FIELD.DATE);
    const canEditReceipt = canUserPerformWriteAction && canEditFieldOfMoneyRequest(parentReportAction, CONST.EDIT_REQUEST_FIELD.RECEIPT);
    const hasReceipt = hasReceiptTransactionUtils(updatedTransaction ?? transaction);
    const isReceiptBeingScanned = hasReceipt && isReceiptBeingScannedTransactionUtils(updatedTransaction ?? transaction);
    const didReceiptScanSucceed = hasReceipt && didReceiptScanSucceedTransactionUtils(transaction);
    const canEditDistance = canUserPerformWriteAction && canEditFieldOfMoneyRequest(parentReportAction, CONST.EDIT_REQUEST_FIELD.DISTANCE);
    const canEditDistanceRate = canUserPerformWriteAction && canEditFieldOfMoneyRequest(parentReportAction, CONST.EDIT_REQUEST_FIELD.DISTANCE_RATE);

    const isAdmin = policy?.role === 'admin';
    const isApprover = isMoneyRequestReport(moneyRequestReport) && moneyRequestReport?.managerID !== null && session?.accountID === moneyRequestReport?.managerID;

    const currentUserPersonalDetails = useCurrentUserPersonalDetails();
    const isRequestor = currentUserPersonalDetails.accountID === parentReportAction?.actorAccountID;

    // A flag for verifying that the current report is a sub-report of a workspace chat
    // if the policy of the report is either Collect or Control, then this report must be tied to workspace chat
    const isPolicyExpenseChat = isReportInGroupPolicy(report);

    const policyTagLists = useMemo(() => getTagLists(policyTagList), [policyTagList]);

    const iouType = isTrackExpense ? CONST.IOU.TYPE.TRACK : CONST.IOU.TYPE.SUBMIT;

    // Flags for showing categories and tags
    // transactionCategory can be an empty string
    // eslint-disable-next-line @typescript-eslint/prefer-nullish-coalescing
    const shouldShowCategory = isPolicyExpenseChat && (transactionCategory || hasEnabledOptions(policyCategories ?? {}));
    // transactionTag can be an empty string
    // eslint-disable-next-line @typescript-eslint/prefer-nullish-coalescing
    const shouldShowTag = isPolicyExpenseChat && (transactionTag || hasEnabledTags(policyTagLists));
    const shouldShowBillable = isPolicyExpenseChat && (!!transactionBillable || !(policy?.disabledFields?.defaultBillable ?? true) || !!updatedTransaction?.billable);
    const shouldShowAttendees = useMemo(() => shouldShowAttendeesTransactionUtils(iouType, policy), [iouType, policy]);

    const shouldShowTax = isTaxTrackingEnabled(isPolicyExpenseChat, policy, isDistanceRequest);
    const tripID = getTripIDFromTransactionParentReportID(parentReport?.parentReportID);
    const shouldShowViewTripDetails = hasReservationList(transaction) && !!tripID;

    const {getViolationsForField} = useViolations(transactionViolations ?? [], isReceiptBeingScanned || !isPaidGroupPolicy(report));
    const hasViolations = useCallback(
        (field: ViolationField, data?: OnyxTypes.TransactionViolation['data'], policyHasDependentTags = false, tagValue?: string): boolean =>
            getViolationsForField(field, data, policyHasDependentTags, tagValue).length > 0,
        [getViolationsForField],
    );

    let amountDescription = `${translate('iou.amount')}`;
    let dateDescription = `${translate('common.date')}`;

    const hasRoute = hasRouteTransactionUtils(transactionBackup ?? transaction, isDistanceRequest);
    const {unit, rate} = DistanceRequestUtils.getRate({transaction, policy});
    const distance = getDistanceInMeters(transactionBackup ?? transaction, unit);
    const currency = transactionCurrency ?? CONST.CURRENCY.USD;
    const rateToDisplay = DistanceRequestUtils.getRateForDisplay(unit, rate, currency, translate, toLocaleDigit, isOffline);
    const distanceToDisplay = DistanceRequestUtils.getDistanceForDisplay(hasRoute, distance, unit, rate, translate);
    let merchantTitle = isEmptyMerchant ? '' : transactionMerchant;
    let amountTitle = formattedTransactionAmount ? formattedTransactionAmount.toString() : '';
    if (hasReceiptTransactionUtils(transaction) && isReceiptBeingScannedTransactionUtils(transaction)) {
        merchantTitle = translate('iou.receiptStatusTitle');
        amountTitle = translate('iou.receiptStatusTitle');
    }

    const updatedTransactionDescription = useMemo(() => {
        if (!updatedTransaction) {
            return undefined;
        }
        return getDescription(updatedTransaction ?? null);
    }, [updatedTransaction]);
    const isEmptyUpdatedMerchant = updatedTransaction?.modifiedMerchant === '' || updatedTransaction?.modifiedMerchant === CONST.TRANSACTION.PARTIAL_TRANSACTION_MERCHANT;
    const updatedMerchantTitle = isEmptyUpdatedMerchant ? '' : updatedTransaction?.modifiedMerchant ?? merchantTitle;

    const saveBillable = useCallback(
        (newBillable: boolean) => {
            // If the value hasn't changed, don't request to save changes on the server and just close the modal
            if (newBillable === getBillable(transaction) || !transaction?.transactionID || !report?.reportID) {
                return;
            }
            updateMoneyRequestBillable(transaction.transactionID, report?.reportID, newBillable, policy, policyTagList, policyCategories);
        },
        [transaction, report, policy, policyTagList, policyCategories],
    );

    if (isCardTransaction) {
        if (transactionPostedDate) {
            dateDescription += ` ${CONST.DOT_SEPARATOR} ${translate('iou.posted')} ${transactionPostedDate}`;
        }
        if (formattedOriginalAmount) {
            amountDescription += ` ${CONST.DOT_SEPARATOR} ${translate('iou.original')} ${formattedOriginalAmount}`;
        }
        if (isCancelled) {
            amountDescription += ` ${CONST.DOT_SEPARATOR} ${translate('iou.canceled')}`;
        }
    } else {
        if (!isDistanceRequest && !isPerDiemRequest) {
            amountDescription += ` ${CONST.DOT_SEPARATOR} ${translate('iou.cash')}`;
        }
        if (isApproved) {
            amountDescription += ` ${CONST.DOT_SEPARATOR} ${translate('iou.approved')}`;
        } else if (isCancelled) {
            amountDescription += ` ${CONST.DOT_SEPARATOR} ${translate('iou.canceled')}`;
        } else if (isSettled) {
            amountDescription += ` ${CONST.DOT_SEPARATOR} ${translate('iou.settledExpensify')}`;
        }
    }

    let receiptURIs;
    const hasErrors = hasMissingSmartscanFields(transaction);
    if (hasReceipt) {
        receiptURIs = getThumbnailAndImageURIs(updatedTransaction ?? transaction);
    }
    const pendingAction = transaction?.pendingAction;
    // Need to return undefined when we have pendingAction to avoid the duplicate pending action
    const getPendingFieldAction = (fieldPath: TransactionPendingFieldsKey) => (pendingAction ? undefined : transaction?.pendingFields?.[fieldPath]);

    const getErrorForField = useCallback(
        (field: ViolationField, data?: OnyxTypes.TransactionViolation['data'], policyHasDependentTags = false, tagValue?: string) => {
            // Checks applied when creating a new expense
            // NOTE: receipt field can return multiple violations, so we need to handle it separately
            const fieldChecks: Partial<Record<ViolationField, {isError: boolean; translationPath: TranslationPaths}>> = {
                amount: {
                    isError: transactionAmount === 0,
                    translationPath: 'common.error.enterAmount',
                },
                merchant: {
                    isError: !isSettled && !isCancelled && isPolicyExpenseChat && isEmptyMerchant,
                    translationPath: 'common.error.enterMerchant',
                },
                date: {
                    isError: transactionDate === '',
                    translationPath: 'common.error.enterDate',
                },
            };

            const {isError, translationPath} = fieldChecks[field] ?? {};

            if (readonly) {
                return '';
            }

            // Return form errors if there are any
            if (hasErrors && isError && translationPath) {
                return translate(translationPath);
            }

            // Return violations if there are any
            if (hasViolations(field, data, policyHasDependentTags, tagValue)) {
                const violations = getViolationsForField(field, data, policyHasDependentTags, tagValue);
                const firstViolation = violations.at(0);

                if (firstViolation) {
                    return ViolationsUtils.getViolationTranslation(firstViolation, translate);
                }
            }

            return '';
        },
        [transactionAmount, isSettled, isCancelled, isPolicyExpenseChat, isEmptyMerchant, transactionDate, readonly, hasErrors, hasViolations, translate, getViolationsForField],
    );

    const distanceRequestFields = (
        <>
            <OfflineWithFeedback pendingAction={getPendingFieldAction('waypoints') ?? getPendingFieldAction('merchant')}>
                <MenuItemWithTopDescription
                    description={translate('common.distance')}
                    title={distanceToDisplay}
                    interactive={canEditDistance}
                    shouldShowRightIcon={canEditDistance}
                    titleStyle={styles.flex1}
                    onPress={() => {
                        if (!transaction?.transactionID || !report?.reportID) {
                            return;
                        }
                        Navigation.navigate(
                            ROUTES.MONEY_REQUEST_STEP_DISTANCE.getRoute(CONST.IOU.ACTION.EDIT, iouType, transaction.transactionID, report.reportID, Navigation.getReportRHPActiveRoute()),
                        );
                    }}
                />
            </OfflineWithFeedback>
            <OfflineWithFeedback pendingAction={getPendingFieldAction('customUnitRateID')}>
                <MenuItemWithTopDescription
                    description={translate('common.rate')}
                    title={rateToDisplay}
                    interactive={canEditDistanceRate}
                    shouldShowRightIcon={canEditDistanceRate}
                    titleStyle={styles.flex1}
                    onPress={() => {
                        if (!transaction?.transactionID || !report?.reportID) {
                            return;
                        }
                        Navigation.navigate(
                            ROUTES.MONEY_REQUEST_STEP_DISTANCE_RATE.getRoute(
                                CONST.IOU.ACTION.EDIT,
                                iouType,
                                transaction.transactionID,
                                report.reportID,
                                Navigation.getReportRHPActiveRoute(),
                            ),
                        );
                    }}
                    brickRoadIndicator={getErrorForField('customUnitRateID') ? CONST.BRICK_ROAD_INDICATOR_STATUS.ERROR : undefined}
                    errorText={getErrorForField('customUnitRateID')}
                />
            </OfflineWithFeedback>
        </>
    );

    const isReceiptAllowed = !isPaidReport && !isInvoice;
    const shouldShowReceiptEmptyState =
        isReceiptAllowed && !hasReceipt && !isApproved && !isSettled && (canEditReceipt || isAdmin || isApprover || isRequestor) && (canEditReceipt || isPaidGroupPolicy(report));

    const [receiptImageViolations, receiptViolations] = useMemo(() => {
        const imageViolations = [];
        const allViolations = [];

        for (const violation of transactionViolations ?? []) {
            const isReceiptFieldViolation = receiptFieldViolationNames.includes(violation.name);
            const isReceiptImageViolation = receiptImageViolationNames.includes(violation.name);
            if (isReceiptFieldViolation || isReceiptImageViolation) {
                const violationMessage = ViolationsUtils.getViolationTranslation(violation, translate);
                allViolations.push(violationMessage);
                if (isReceiptImageViolation) {
                    imageViolations.push(violationMessage);
                }
            }
        }
        return [imageViolations, allViolations];
    }, [transactionViolations, translate]);

    const receiptRequiredViolation = transactionViolations?.some((violation) => violation.name === CONST.VIOLATIONS.RECEIPT_REQUIRED);

    // Whether to show receipt audit result (e.g.`Verified`, `Issue Found`) and messages (e.g. `Receipt not verified. Please confirm accuracy.`)
    // `!!(receiptViolations.length || didReceiptScanSucceed)` is for not showing `Verified` when `receiptViolations` is empty and `didReceiptScanSucceed` is false.
    const shouldShowAuditMessage = !isReceiptBeingScanned && (hasReceipt || receiptRequiredViolation) && !!(receiptViolations.length || didReceiptScanSucceed) && isPaidGroupPolicy(report);
    const shouldShowReceiptAudit = isReceiptAllowed && (shouldShowReceiptEmptyState || hasReceipt);

    const errors = {
        ...(transaction?.errorFields?.route ?? transaction?.errorFields?.waypoints ?? transaction?.errors),
        ...parentReportAction?.errors,
    };

    const tagList = policyTagLists.map(({name, orderWeight, tags}, index) => {
        const tagForDisplay = getTagForDisplay(updatedTransaction ?? transaction, index);
        const shouldShow = !!tagForDisplay || hasEnabledOptions(tags);
        if (!shouldShow) {
            return null;
        }

        const tagError = getErrorForField(
            'tag',
            {
                tagListIndex: index,
                tagListName: name,
            },
            hasDependentTags(policy, policyTagList),
            tagForDisplay,
        );
        return (
            <OfflineWithFeedback
                key={name}
                pendingAction={getPendingFieldAction('tag')}
            >
                <MenuItemWithTopDescription
                    description={name ?? translate('common.tag')}
                    title={tagForDisplay}
                    interactive={canEdit}
                    shouldShowRightIcon={canEdit}
                    titleStyle={styles.flex1}
                    onPress={() => {
                        if (!transaction?.transactionID || !report?.reportID) {
                            return;
                        }
                        Navigation.navigate(
                            ROUTES.MONEY_REQUEST_STEP_TAG.getRoute(
                                CONST.IOU.ACTION.EDIT,
                                iouType,
                                orderWeight,
                                transaction.transactionID,
                                report.reportID,
                                Navigation.getReportRHPActiveRoute(),
                            ),
                        );
                    }}
                    brickRoadIndicator={tagError ? CONST.BRICK_ROAD_INDICATOR_STATUS.ERROR : undefined}
                    errorText={tagError}
                />
            </OfflineWithFeedback>
        );
    });

    return (
        <View style={styles.pRelative}>
            {shouldShowAnimatedBackground && <AnimatedEmptyStateBackground />}
            <>
                {shouldShowReceiptAudit && (
                    <OfflineWithFeedback pendingAction={getPendingFieldAction('receipt')}>
                        <ReceiptAudit
                            notes={receiptViolations}
                            shouldShowAuditResult={!!shouldShowAuditMessage}
                        />
                    </OfflineWithFeedback>
                )}
                {(hasReceipt || !!errors) && (
                    <OfflineWithFeedback
                        pendingAction={isDistanceRequest ? getPendingFieldAction('waypoints') : getPendingFieldAction('receipt')}
                        errors={errors}
                        errorRowStyles={[styles.mh4]}
                        onClose={() => {
                            if (!transaction?.transactionID && !linkedTransactionID) {
                                return;
                            }

                            if (transaction?.pendingAction === CONST.RED_BRICK_ROAD_PENDING_ACTION.ADD) {
                                if (chatReport?.reportID && getAddWorkspaceRoomOrChatReportErrors(chatReport)) {
                                    navigateToConciergeChatAndDeleteReport(chatReport.reportID, true, true);
                                    return;
                                }
                                if (parentReportAction) {
                                    cleanUpMoneyRequest(transaction?.transactionID ?? linkedTransactionID, parentReportAction, true);
                                    return;
                                }
                            }
                            if (!report?.reportID) {
                                return;
                            }
                            if (!transaction?.transactionID) {
                                if (!linkedTransactionID) {
                                    return;
                                }
                                clearError(linkedTransactionID);
                                clearAllRelatedReportActionErrors(report.reportID, parentReportAction);
                                return;
                            }
                            revert(transaction?.transactionID ?? linkedTransactionID, getLastModifiedExpense(report?.reportID));
                            clearError(transaction.transactionID);
                            clearAllRelatedReportActionErrors(report.reportID, parentReportAction);
                        }}
                    >
                        {hasReceipt && (
                            <View style={styles.moneyRequestViewImage}>
                                <ReportActionItemImage
                                    thumbnail={receiptURIs?.thumbnail}
                                    fileExtension={receiptURIs?.fileExtension}
                                    isThumbnail={receiptURIs?.isThumbnail}
                                    image={receiptURIs?.image}
                                    isLocalFile={receiptURIs?.isLocalFile}
                                    filename={receiptURIs?.filename}
                                    transaction={updatedTransaction ?? transaction}
                                    enablePreviewModal
                                    readonly={readonly || !canEditReceipt}
                                    isFromReviewDuplicates={isFromReviewDuplicates}
                                />
                            </View>
                        )}
                    </OfflineWithFeedback>
                )}
                {shouldShowReceiptEmptyState && (
                    <OfflineWithFeedback pendingAction={getPendingFieldAction('receipt')}>
                        <ReceiptEmptyState
                            hasError={hasErrors}
                            disabled={!canEditReceipt}
                            onPress={() => {
                                if (!transaction?.transactionID || !report?.reportID) {
                                    return;
                                }
                                Navigation.navigate(
                                    ROUTES.MONEY_REQUEST_STEP_SCAN.getRoute(CONST.IOU.ACTION.EDIT, iouType, transaction.transactionID, report.reportID, Navigation.getReportRHPActiveRoute()),
                                );
                            }}
                        />
                    </OfflineWithFeedback>
                )}
                {!shouldShowReceiptEmptyState && !hasReceipt && <View style={{marginVertical: 6}} />}
                {!!shouldShowAuditMessage && <ReceiptAuditMessages notes={receiptImageViolations} />}
                <OfflineWithFeedback pendingAction={getPendingFieldAction('amount') ?? (amountTitle ? getPendingFieldAction('customUnitRateID') : undefined)}>
                    <MenuItemWithTopDescription
                        title={amountTitle}
                        shouldShowTitleIcon={isSettled}
                        titleIcon={Expensicons.Checkmark}
                        description={amountDescription}
                        titleStyle={styles.textHeadlineH2}
                        interactive={canEditAmount}
                        shouldShowRightIcon={canEditAmount}
                        onPress={() => {
                            if (!transaction?.transactionID || !report?.reportID) {
                                return;
                            }
                            Navigation.navigate(
                                ROUTES.MONEY_REQUEST_STEP_AMOUNT.getRoute(
                                    CONST.IOU.ACTION.EDIT,
                                    iouType,
                                    transaction.transactionID,
                                    report.reportID,
                                    '',
                                    Navigation.getReportRHPActiveRoute(),
                                ),
                            );
                        }}
                        brickRoadIndicator={getErrorForField('amount') ? CONST.BRICK_ROAD_INDICATOR_STATUS.ERROR : undefined}
                        errorText={getErrorForField('amount')}
                    />
                </OfflineWithFeedback>
                <OfflineWithFeedback pendingAction={getPendingFieldAction('comment')}>
                    <MenuItemWithTopDescription
                        description={translate('common.description')}
                        shouldParseTitle
                        title={updatedTransactionDescription ?? transactionDescription}
                        interactive={canEdit}
                        shouldShowRightIcon={canEdit}
                        titleStyle={styles.flex1}
                        onPress={() => {
                            if (!transaction?.transactionID || !report?.reportID) {
                                return;
                            }
                            Navigation.navigate(
                                ROUTES.MONEY_REQUEST_STEP_DESCRIPTION.getRoute(
                                    CONST.IOU.ACTION.EDIT,
                                    iouType,
                                    transaction.transactionID,
                                    report.reportID,
                                    Navigation.getReportRHPActiveRoute(),
                                ),
                            );
                        }}
                        wrapperStyle={[styles.pv2, styles.taskDescriptionMenuItem]}
                        brickRoadIndicator={getErrorForField('comment') ? CONST.BRICK_ROAD_INDICATOR_STATUS.ERROR : undefined}
                        errorText={getErrorForField('comment')}
                        numberOfLinesTitle={0}
                    />
                </OfflineWithFeedback>
                {isDistanceRequest ? (
                    distanceRequestFields
                ) : (
                    <OfflineWithFeedback pendingAction={getPendingFieldAction('merchant')}>
                        <MenuItemWithTopDescription
                            description={translate('common.merchant')}
                            title={updatedMerchantTitle}
                            interactive={canEditMerchant}
                            shouldShowRightIcon={canEditMerchant}
                            titleStyle={styles.flex1}
                            onPress={() => {
                                if (!transaction?.transactionID || !report?.reportID) {
                                    return;
                                }
                                Navigation.navigate(
                                    ROUTES.MONEY_REQUEST_STEP_MERCHANT.getRoute(
                                        CONST.IOU.ACTION.EDIT,
                                        iouType,
                                        transaction.transactionID,
                                        report.reportID,
                                        Navigation.getReportRHPActiveRoute(),
                                    ),
                                );
                            }}
                            wrapperStyle={[styles.taskDescriptionMenuItem]}
                            brickRoadIndicator={getErrorForField('merchant') ? CONST.BRICK_ROAD_INDICATOR_STATUS.ERROR : undefined}
                            errorText={getErrorForField('merchant')}
                            numberOfLinesTitle={0}
                        />
                    </OfflineWithFeedback>
                )}
                <OfflineWithFeedback pendingAction={getPendingFieldAction('created')}>
                    <MenuItemWithTopDescription
                        description={dateDescription}
                        title={transactionDate}
                        interactive={canEditDate}
                        shouldShowRightIcon={canEditDate}
                        titleStyle={styles.flex1}
                        onPress={() => {
                            if (!transaction?.transactionID || !report?.reportID) {
                                return;
                            }
                            Navigation.navigate(
                                ROUTES.MONEY_REQUEST_STEP_DATE.getRoute(CONST.IOU.ACTION.EDIT, iouType, transaction.transactionID, report.reportID, Navigation.getReportRHPActiveRoute()),
                            );
                        }}
                        brickRoadIndicator={getErrorForField('date') ? CONST.BRICK_ROAD_INDICATOR_STATUS.ERROR : undefined}
                        errorText={getErrorForField('date')}
                    />
                </OfflineWithFeedback>
                {!!shouldShowCategory && (
                    <OfflineWithFeedback pendingAction={getPendingFieldAction('category')}>
                        <MenuItemWithTopDescription
                            description={translate('common.category')}
                            title={updatedTransaction?.category ?? transactionCategory}
                            interactive={canEdit}
                            shouldShowRightIcon={canEdit}
                            titleStyle={styles.flex1}
                            onPress={() => {
                                if (!transaction?.transactionID || !report?.reportID) {
                                    return;
                                }
                                Navigation.navigate(
                                    ROUTES.MONEY_REQUEST_STEP_CATEGORY.getRoute(
                                        CONST.IOU.ACTION.EDIT,
                                        iouType,
                                        transaction.transactionID,
                                        report.reportID,
                                        Navigation.getReportRHPActiveRoute(),
                                    ),
                                );
                            }}
                            brickRoadIndicator={getErrorForField('category') ? CONST.BRICK_ROAD_INDICATOR_STATUS.ERROR : undefined}
                            errorText={getErrorForField('category')}
                        />
                    </OfflineWithFeedback>
                )}
                {shouldShowTag && tagList}
                {!!shouldShowCard && (
                    <OfflineWithFeedback pendingAction={getPendingFieldAction('cardID')}>
                        <MenuItemWithTopDescription
                            description={translate('iou.card')}
                            title={cardProgramName}
                            titleStyle={styles.flex1}
                            interactive={false}
                        />
                    </OfflineWithFeedback>
                )}
                {shouldShowTax && (
                    <OfflineWithFeedback pendingAction={getPendingFieldAction('taxCode')}>
                        <MenuItemWithTopDescription
                            title={taxRateTitle ?? ''}
                            description={taxRatesDescription}
                            interactive={canEditTaxFields}
                            shouldShowRightIcon={canEditTaxFields}
                            titleStyle={styles.flex1}
                            onPress={() => {
                                if (!transaction?.transactionID || !report?.reportID) {
                                    return;
                                }
                                Navigation.navigate(
                                    ROUTES.MONEY_REQUEST_STEP_TAX_RATE.getRoute(
                                        CONST.IOU.ACTION.EDIT,
                                        iouType,
                                        transaction.transactionID,
                                        report.reportID,
                                        Navigation.getReportRHPActiveRoute(),
                                    ),
                                );
                            }}
                            brickRoadIndicator={getErrorForField('tax') ? CONST.BRICK_ROAD_INDICATOR_STATUS.ERROR : undefined}
                            errorText={getErrorForField('tax')}
                        />
                    </OfflineWithFeedback>
                )}
                {shouldShowTax && (
                    <OfflineWithFeedback pendingAction={getPendingFieldAction('taxAmount')}>
                        <MenuItemWithTopDescription
                            title={formattedTaxAmount ? formattedTaxAmount.toString() : ''}
                            description={translate('iou.taxAmount')}
                            interactive={canEditTaxFields}
                            shouldShowRightIcon={canEditTaxFields}
                            titleStyle={styles.flex1}
                            onPress={() => {
                                if (!transaction?.transactionID || !report?.reportID) {
                                    return;
                                }
                                Navigation.navigate(
                                    ROUTES.MONEY_REQUEST_STEP_TAX_AMOUNT.getRoute(
                                        CONST.IOU.ACTION.EDIT,
                                        iouType,
                                        transaction.transactionID,
                                        report.reportID,
                                        Navigation.getReportRHPActiveRoute(),
                                    ),
                                );
                            }}
                        />
                    </OfflineWithFeedback>
                )}
                {shouldShowViewTripDetails && (
                    <MenuItem
                        title={translate('travel.viewTripDetails')}
                        icon={Expensicons.Suitcase}
                        onPress={() => {
                            if (!transaction?.transactionID || !report?.reportID) {
                                return;
                            }
                            const reservations = transaction?.receipt?.reservationList?.length ?? 0;
                            if (reservations > 1) {
                                Navigation.navigate(ROUTES.TRAVEL_TRIP_SUMMARY.getRoute(report.reportID, transaction.transactionID, Navigation.getReportRHPActiveRoute()));
                            }
                            Navigation.navigate(ROUTES.TRAVEL_TRIP_DETAILS.getRoute(report.reportID, transaction.transactionID, 0, Navigation.getReportRHPActiveRoute()));
                        }}
                    />
                )}
                {shouldShowAttendees && (
                    <OfflineWithFeedback pendingAction={getPendingFieldAction('attendees')}>
                        <MenuItemWithTopDescription
                            key="attendees"
                            shouldShowRightIcon
                            title={transactionAttendees?.map((item) => item?.displayName ?? item?.login).join(', ')}
                            description={`${translate('iou.attendees')} ${
                                transactionAttendees?.length && transactionAttendees.length > 1 ? `${formattedPerAttendeeAmount} ${translate('common.perPerson')}` : ''
                            }`}
                            style={[styles.moneyRequestMenuItem]}
                            titleStyle={styles.flex1}
                            onPress={() => {
                                if (!transaction?.transactionID || !report?.reportID) {
                                    return;
                                }
                                Navigation.navigate(ROUTES.MONEY_REQUEST_ATTENDEE.getRoute(CONST.IOU.ACTION.EDIT, iouType, transaction.transactionID, report.reportID));
                            }}
                            interactive
                            shouldRenderAsHTML
                        />
                    </OfflineWithFeedback>
                )}
                {shouldShowBillable && (
                    <View style={[styles.flexRow, styles.optionRow, styles.justifyContentBetween, styles.alignItemsCenter, styles.ml5, styles.mr8]}>
                        <View>
                            <Text>{translate('common.billable')}</Text>
                            {!!getErrorForField('billable') && (
                                <ViolationMessages
                                    violations={getViolationsForField('billable')}
                                    containerStyle={[styles.mt1]}
                                    textStyle={[styles.ph0]}
                                    isLast
                                />
                            )}
                        </View>
                        <Switch
                            accessibilityLabel={translate('common.billable')}
                            isOn={updatedTransaction?.billable ?? !!transactionBillable}
                            onToggle={saveBillable}
                            disabled={!canEdit}
                        />
                    </View>
                )}
            </>
        </View>
    );
}

MoneyRequestView.displayName = 'MoneyRequestView';

export default MoneyRequestView;<|MERGE_RESOLUTION|>--- conflicted
+++ resolved
@@ -159,15 +159,9 @@
     const isCardTransaction = isCardTransactionTransactionUtils(transaction);
     const cardProgramName = getCardName(transaction);
     const shouldShowCard = isCardTransaction && cardProgramName;
-<<<<<<< HEAD
-    const isApproved = ReportUtils.isReportApproved({reportOrID: moneyRequestReport});
-    const isInvoice = ReportUtils.isInvoiceReport(moneyRequestReport);
-    const isPaidReport = ReportActionsUtils.isPayAction(parentReportAction);
-=======
-    const isApproved = isReportApproved(moneyRequestReport);
+    const isApproved = isReportApproved({reportOrID: moneyRequestReport});
     const isInvoice = isInvoiceReport(moneyRequestReport);
     const isPaidReport = isPayAction(parentReportAction);
->>>>>>> 77469350
     const taxRates = policy?.taxRates;
     const formattedTaxAmount = updatedTransaction?.taxAmount
         ? convertToDisplayString(Math.abs(updatedTransaction?.taxAmount), transactionCurrency)
