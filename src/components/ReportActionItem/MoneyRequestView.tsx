import {activePolicySelector} from '@selectors/Policy';
import {Str} from 'expensify-common';
import React, {useCallback, useEffect, useMemo, useState} from 'react';
import {View} from 'react-native';
import type {OnyxCollection, OnyxEntry} from 'react-native-onyx';
import Icon from '@components/Icon';
import * as Expensicons from '@components/Icon/Expensicons';
import MenuItem from '@components/MenuItem';
import MenuItemWithTopDescription from '@components/MenuItemWithTopDescription';
import OfflineWithFeedback from '@components/OfflineWithFeedback';
import {usePolicyCategories, usePolicyTags} from '@components/OnyxListItemProvider';
import ReportActionsSkeletonView from '@components/ReportActionsSkeletonView';
import Switch from '@components/Switch';
import Text from '@components/Text';
import ViolationMessages from '@components/ViolationMessages';
import useActiveRoute from '@hooks/useActiveRoute';
import useLocalize from '@hooks/useLocalize';
import useNetwork from '@hooks/useNetwork';
import useOnyx from '@hooks/useOnyx';
import usePermissions from '@hooks/usePermissions';
import usePrevious from '@hooks/usePrevious';
import useReportIsArchived from '@hooks/useReportIsArchived';
import useStyleUtils from '@hooks/useStyleUtils';
import useTheme from '@hooks/useTheme';
import useThemeStyles from '@hooks/useThemeStyles';
import useTransactionViolations from '@hooks/useTransactionViolations';
import useViolations from '@hooks/useViolations';
import type {ViolationField} from '@hooks/useViolations';
import {getCompanyCardDescription} from '@libs/CardUtils';
import {isCategoryMissing} from '@libs/CategoryUtils';
import {convertToDisplayString} from '@libs/CurrencyUtils';
import DistanceRequestUtils from '@libs/DistanceRequestUtils';
import getNonEmptyStringOnyxID from '@libs/getNonEmptyStringOnyxID';
import {getReportIDForExpense} from '@libs/MergeTransactionUtils';
import {hasEnabledOptions} from '@libs/OptionsListUtils';
import {getLengthOfTag, getTagLists, hasDependentTags as hasDependentTagsPolicyUtils, isTaxTrackingEnabled} from '@libs/PolicyUtils';
import {getOriginalMessage, isMoneyRequestAction} from '@libs/ReportActionsUtils';
import {isSplitAction} from '@libs/ReportSecondaryActionUtils';
import {
    canEditFieldOfMoneyRequest,
    canEditMoneyRequest,
    canUserPerformWriteAction as canUserPerformWriteActionReportUtils,
    getReportName,
    getReportOrDraftReport,
    getTransactionDetails,
    getTripIDFromTransactionParentReportID,
    isInvoiceReport,
    isPaidGroupPolicy,
    isReportApproved,
    isReportInGroupPolicy,
    isSettled as isSettledReportUtils,
    isTrackExpenseReport,
} from '@libs/ReportUtils';
import type {TransactionDetails} from '@libs/ReportUtils';
import {hasEnabledTags} from '@libs/TagsOptionsListUtils';
import {
    getBillable,
    getCurrency,
    getDescription,
    getDistanceInMeters,
    getFormattedCreated,
    getOriginalTransactionWithSplitInfo,
    getReimbursable,
    getTagForDisplay,
    getTaxName,
    hasMissingSmartscanFields,
    hasReservationList,
    hasRoute as hasRouteTransactionUtils,
    isCardTransaction as isCardTransactionTransactionUtils,
    isDistanceRequest as isDistanceRequestTransactionUtils,
    isExpenseUnreported as isExpenseUnreportedTransactionUtils,
    isManualDistanceRequest as isManualDistanceRequestTransactionUtils,
    isPerDiemRequest as isPerDiemRequestTransactionUtils,
    isScanning,
    shouldShowAttendees as shouldShowAttendeesTransactionUtils,
} from '@libs/TransactionUtils';
import ViolationsUtils from '@libs/Violations/ViolationsUtils';
import Navigation from '@navigation/Navigation';
import AnimatedEmptyStateBackground from '@pages/home/report/AnimatedEmptyStateBackground';
import {initSplitExpense, updateMoneyRequestBillable, updateMoneyRequestReimbursable} from '@userActions/IOU';
import CONST from '@src/CONST';
import type {TranslationPaths} from '@src/languages/types';
import ONYXKEYS from '@src/ONYXKEYS';
import ROUTES from '@src/ROUTES';
import type * as OnyxTypes from '@src/types/onyx';
import type {TransactionPendingFieldsKey} from '@src/types/onyx/Transaction';
import MoneyRequestReceiptView from './MoneyRequestReceiptView';

type MoneyRequestViewProps = {
    /** All the data of the report collection */
    allReports: OnyxCollection<OnyxTypes.Report>;

    /** The report currently being looked at */
    report: OnyxEntry<OnyxTypes.Report>;

    /** Policy that the report belongs to */
    expensePolicy: OnyxEntry<OnyxTypes.Policy>;

    /** Whether we should display the animated banner above the component */
    shouldShowAnimatedBackground: boolean;

    /** Whether we should show Money Request with disabled all fields */
    readonly?: boolean;

    /** whether this report is from review duplicates */
    isFromReviewDuplicates?: boolean;

    /** Updated transaction to show in duplicate & merge transaction flow  */
    updatedTransaction?: OnyxEntry<OnyxTypes.Transaction>;

    /** Merge transaction ID to show in merge transaction flow */
    mergeTransactionID?: string;
};

function MoneyRequestView({
    allReports,
    report,
    expensePolicy,
    shouldShowAnimatedBackground,
    readonly = false,
    updatedTransaction,
    isFromReviewDuplicates = false,
    mergeTransactionID,
}: MoneyRequestViewProps) {
    const styles = useThemeStyles();
    const theme = useTheme();
    const StyleUtils = useStyleUtils();
    const {isOffline} = useNetwork();
    const {isBetaEnabled} = usePermissions();
    const {translate, toLocaleDigit} = useLocalize();
    const {getReportRHPActiveRoute} = useActiveRoute();

    const parentReportID = report?.parentReportID;
    const parentReport = allReports?.[`${ONYXKEYS.COLLECTION.REPORT}${parentReportID}`];
    const [parentReportActions] = useOnyx(`${ONYXKEYS.COLLECTION.REPORT_ACTIONS}${parentReportID}`, {
        canEvict: false,
        canBeMissing: true,
    });
    const parentReportAction = report?.parentReportActionID ? parentReportActions?.[report.parentReportActionID] : undefined;
    const isFromMergeTransaction = !!mergeTransactionID;
    const linkedTransactionID = useMemo(() => {
        if (!parentReportAction) {
            return undefined;
        }
        const originalMessage = parentReportAction && isMoneyRequestAction(parentReportAction) ? getOriginalMessage(parentReportAction) : undefined;
        return originalMessage?.IOUTransactionID;
    }, [parentReportAction]);
    const [transaction] = useOnyx(`${ONYXKEYS.COLLECTION.TRANSACTION}${getNonEmptyStringOnyxID(linkedTransactionID)}`, {canBeMissing: true});
    const isExpenseUnreported = isExpenseUnreportedTransactionUtils(updatedTransaction ?? transaction);

    const [activePolicyID] = useOnyx(ONYXKEYS.NVP_ACTIVE_POLICY_ID, {canBeMissing: true});
    const [activePolicy] = useOnyx(`${ONYXKEYS.COLLECTION.POLICY}${activePolicyID}`, {
        canBeMissing: true,
        selector: activePolicySelector,
    });
    // If the expense is unreported the policy should be the user's default policy, otherwise it should be the policy the expense was made for
    const policy = isExpenseUnreported ? activePolicy : expensePolicy;
    const policyID = isExpenseUnreported ? activePolicy?.id : report?.policyID;

    const allPolicyCategories = usePolicyCategories();
    const policyCategories = allPolicyCategories?.[`${ONYXKEYS.COLLECTION.POLICY_CATEGORIES}${policyID}`];
    const transactionReport = allReports?.[`${ONYXKEYS.COLLECTION.REPORT}${updatedTransaction?.reportID}`];
    const targetPolicyID = updatedTransaction?.reportID ? transactionReport?.policyID : policyID;
    const allPolicyTags = usePolicyTags();
    const policyTagList = allPolicyTags?.[`${ONYXKEYS.COLLECTION.POLICY_TAGS}${targetPolicyID}`];
    const [cardList] = useOnyx(ONYXKEYS.CARD_LIST, {canBeMissing: true});

    const [transactionBackup] = useOnyx(`${ONYXKEYS.COLLECTION.TRANSACTION_BACKUP}${getNonEmptyStringOnyxID(linkedTransactionID)}`, {canBeMissing: true});
    const transactionViolations = useTransactionViolations(transaction?.transactionID);
    const [outstandingReportsByPolicyID] = useOnyx(ONYXKEYS.DERIVED.OUTSTANDING_REPORTS_BY_POLICY_ID, {canBeMissing: true});

    const {
        created: transactionDate,
        amount: transactionAmount,
        attendees: transactionAttendees,
        taxAmount: transactionTaxAmount,
        currency: transactionCurrency,
        comment: transactionDescription,
        merchant: transactionMerchant,
        reimbursable: transactionReimbursable,
        billable: transactionBillable,
        category: transactionCategory,
        tag: transactionTag,
        originalAmount: transactionOriginalAmount,
        originalCurrency: transactionOriginalCurrency,
        postedDate: transactionPostedDate,
    } = useMemo<Partial<TransactionDetails>>(() => getTransactionDetails(transaction) ?? {}, [transaction]);
    const isEmptyMerchant = transactionMerchant === '' || transactionMerchant === CONST.TRANSACTION.PARTIAL_TRANSACTION_MERCHANT;
    const isDistanceRequest = isDistanceRequestTransactionUtils(transaction);
    const isManualDistanceRequest = isManualDistanceRequestTransactionUtils(transaction);
    const isMapDistanceRequest = isDistanceRequest && !isManualDistanceRequest;
    const isPerDiemRequest = isPerDiemRequestTransactionUtils(transaction);
    const isTransactionScanning = isScanning(updatedTransaction ?? transaction);
    const hasRoute = hasRouteTransactionUtils(transactionBackup ?? transaction, isDistanceRequest);

    // Use the updated transaction amount in merge flow to have correct positive/negative sign
    const actualAmount = isFromMergeTransaction && updatedTransaction ? updatedTransaction.amount : transactionAmount;
    const actualCurrency = updatedTransaction ? getCurrency(updatedTransaction) : transactionCurrency;
    const shouldDisplayTransactionAmount = ((isDistanceRequest && hasRoute) || !!actualAmount) && actualAmount !== undefined;
    const formattedTransactionAmount = shouldDisplayTransactionAmount ? convertToDisplayString(actualAmount, actualCurrency) : '';
    const formattedPerAttendeeAmount = shouldDisplayTransactionAmount ? convertToDisplayString(actualAmount / (transactionAttendees?.length ?? 1), actualCurrency) : '';

    const formattedOriginalAmount = transactionOriginalAmount && transactionOriginalCurrency && convertToDisplayString(transactionOriginalAmount, transactionOriginalCurrency);
    const isCardTransaction = isCardTransactionTransactionUtils(transaction);
    const cardProgramName = getCompanyCardDescription(transaction?.cardName, transaction?.cardID, cardList);
    const shouldShowCard = isCardTransaction && cardProgramName;

    const moneyRequestReport = parentReport;
    const isApproved = isReportApproved({report: moneyRequestReport});
    const isInvoice = isInvoiceReport(moneyRequestReport);
    const isTrackExpense = isTrackExpenseReport(report);
    const taxRates = policy?.taxRates;
    const formattedTaxAmount = updatedTransaction?.taxAmount
        ? convertToDisplayString(Math.abs(updatedTransaction?.taxAmount), transactionCurrency)
        : convertToDisplayString(Math.abs(transactionTaxAmount ?? 0), transactionCurrency);

    const taxRatesDescription = taxRates?.name;
    const taxRateTitle = updatedTransaction ? getTaxName(policy, updatedTransaction) : getTaxName(policy, transaction);

    const actualTransactionDate = isFromMergeTransaction && updatedTransaction ? getFormattedCreated(updatedTransaction) : transactionDate;
    const fallbackTaxRateTitle = transaction?.taxValue;

    const isSettled = isSettledReportUtils(moneyRequestReport?.reportID);
    const isCancelled = moneyRequestReport && moneyRequestReport?.isCancelledIOU;
    const isChatReportArchived = useReportIsArchived(moneyRequestReport?.chatReportID);
    const shouldShowPaid = isSettled && transactionReimbursable;

    // Flags for allowing or disallowing editing an expense
    // Used for non-restricted fields such as: description, category, tag, billable, etc...
    const isReportArchived = useReportIsArchived(report?.reportID);
    const isEditable = !!canUserPerformWriteActionReportUtils(report, isReportArchived) && !readonly;
    const canEdit = isMoneyRequestAction(parentReportAction) && canEditMoneyRequest(parentReportAction, transaction, isChatReportArchived) && isEditable;
    const {isExpenseSplit} = getOriginalTransactionWithSplitInfo(transaction);
    const isSplitAvailable = moneyRequestReport && transaction && isSplitAction(moneyRequestReport, [transaction], policy, isBetaEnabled(CONST.BETAS.NEWDOT_UPDATE_SPLITS));

    const canEditTaxFields = canEdit && !isDistanceRequest;
    const canEditAmount =
        (isEditable && canEditFieldOfMoneyRequest(parentReportAction, CONST.EDIT_REQUEST_FIELD.AMOUNT, undefined, isChatReportArchived)) || (isExpenseSplit && isSplitAvailable);
    const canEditMerchant = isEditable && canEditFieldOfMoneyRequest(parentReportAction, CONST.EDIT_REQUEST_FIELD.MERCHANT, undefined, isChatReportArchived);
    const canEditDate = isEditable && canEditFieldOfMoneyRequest(parentReportAction, CONST.EDIT_REQUEST_FIELD.DATE, undefined, isChatReportArchived);
    const canEditDistance = isEditable && canEditFieldOfMoneyRequest(parentReportAction, CONST.EDIT_REQUEST_FIELD.DISTANCE, undefined, isChatReportArchived);
    const canEditDistanceRate = isEditable && canEditFieldOfMoneyRequest(parentReportAction, CONST.EDIT_REQUEST_FIELD.DISTANCE_RATE, undefined, isChatReportArchived);
    const canEditReport = useMemo(
        () => isEditable && canEditFieldOfMoneyRequest(parentReportAction, CONST.EDIT_REQUEST_FIELD.REPORT, undefined, isChatReportArchived, outstandingReportsByPolicyID),
        [isEditable, parentReportAction, isChatReportArchived, outstandingReportsByPolicyID],
    );

    // A flag for verifying that the current report is a sub-report of a expense chat
    // if the policy of the report is either Collect or Control, then this report must be tied to expense chat
    const isPolicyExpenseChat = isReportInGroupPolicy(report);

    const shouldShowPolicySpecificFields = isPolicyExpenseChat || isExpenseUnreported;

    const policyTagLists = useMemo(() => getTagLists(policyTagList), [policyTagList]);

    const iouType = useMemo(() => {
        if (isTrackExpense) {
            return CONST.IOU.TYPE.TRACK;
        }
        if (isInvoice) {
            return CONST.IOU.TYPE.INVOICE;
        }

        return CONST.IOU.TYPE.SUBMIT;
    }, [isTrackExpense, isInvoice]);

    const category = transactionCategory ?? '';
    const categoryForDisplay = isCategoryMissing(category) ? '' : category;

    // Flags for showing categories and tags
    // transactionCategory can be an empty string
    // eslint-disable-next-line @typescript-eslint/prefer-nullish-coalescing
    const shouldShowCategory = (isPolicyExpenseChat && (categoryForDisplay || hasEnabledOptions(policyCategories ?? {}))) || isExpenseUnreported;
    // transactionTag can be an empty string
    // eslint-disable-next-line @typescript-eslint/prefer-nullish-coalescing
    const shouldShowTag = shouldShowPolicySpecificFields && (transactionTag || hasEnabledTags(policyTagLists));
    const shouldShowBillable = shouldShowPolicySpecificFields && (!!transactionBillable || !(policy?.disabledFields?.defaultBillable ?? true) || !!updatedTransaction?.billable);
    const isCurrentTransactionReimbursableDifferentFromPolicyDefault =
        policy?.defaultReimbursable !== undefined && !!(updatedTransaction?.reimbursable ?? transactionReimbursable) !== policy.defaultReimbursable;
    const shouldShowReimbursable =
        isPolicyExpenseChat && (!policy?.disabledFields?.reimbursable || isCurrentTransactionReimbursableDifferentFromPolicyDefault) && !isCardTransaction && !isInvoice;
    const canEditReimbursable = isEditable && canEditFieldOfMoneyRequest(parentReportAction, CONST.EDIT_REQUEST_FIELD.REIMBURSABLE, undefined, isChatReportArchived);
    const shouldShowAttendees = useMemo(() => shouldShowAttendeesTransactionUtils(iouType, policy), [iouType, policy]);

    const shouldShowTax = isTaxTrackingEnabled(shouldShowPolicySpecificFields, policy, isDistanceRequest, isPerDiemRequest);
    const tripID = getTripIDFromTransactionParentReportID(parentReport?.parentReportID);
    const shouldShowViewTripDetails = hasReservationList(transaction) && !!tripID;

    const {getViolationsForField} = useViolations(transactionViolations ?? [], isTransactionScanning || !isPaidGroupPolicy(report));
    const hasViolations = useCallback(
        (field: ViolationField, data?: OnyxTypes.TransactionViolation['data'], policyHasDependentTags = false, tagValue?: string): boolean =>
            getViolationsForField(field, data, policyHasDependentTags, tagValue).length > 0,
        [getViolationsForField],
    );

    let amountDescription = `${translate('iou.amount')}`;
    let dateDescription = `${translate('common.date')}`;

    const {unit, rate} = DistanceRequestUtils.getRate({transaction, policy});
    const distance = getDistanceInMeters(transactionBackup ?? transaction, unit);
    const currency = transactionCurrency ?? CONST.CURRENCY.USD;
    const isCustomUnitOutOfPolicy = transactionViolations.some((violation) => violation.name === CONST.VIOLATIONS.CUSTOM_UNIT_OUT_OF_POLICY) || (isDistanceRequest && !rate);
    const rateToDisplay = isCustomUnitOutOfPolicy ? translate('common.rateOutOfPolicy') : DistanceRequestUtils.getRateForDisplay(unit, rate, currency, translate, toLocaleDigit, isOffline);
    const distanceToDisplay = DistanceRequestUtils.getDistanceForDisplay(hasRoute, distance, unit, rate, translate);
    let merchantTitle = isEmptyMerchant ? '' : transactionMerchant;
    let amountTitle = formattedTransactionAmount ? formattedTransactionAmount.toString() : '';
    if (isTransactionScanning) {
        merchantTitle = translate('iou.receiptStatusTitle');
        amountTitle = translate('iou.receiptStatusTitle');
    }

    const updatedTransactionDescription = useMemo(() => {
        if (!updatedTransaction) {
            return undefined;
        }
        return getDescription(updatedTransaction ?? null);
    }, [updatedTransaction]);
    const isEmptyUpdatedMerchant = updatedTransaction?.modifiedMerchant === '' || updatedTransaction?.modifiedMerchant === CONST.TRANSACTION.PARTIAL_TRANSACTION_MERCHANT;
    const updatedMerchantTitle = isEmptyUpdatedMerchant ? '' : (updatedTransaction?.modifiedMerchant ?? merchantTitle);

    const saveBillable = useCallback(
        (newBillable: boolean) => {
            // If the value hasn't changed, don't request to save changes on the server and just close the modal
            if (newBillable === getBillable(transaction) || !transaction?.transactionID || !report?.reportID) {
                return;
            }
            updateMoneyRequestBillable(transaction.transactionID, report?.reportID, newBillable, policy, policyTagList, policyCategories);
        },
        [transaction, report?.reportID, policy, policyTagList, policyCategories],
    );

    const saveReimbursable = useCallback(
        (newReimbursable: boolean) => {
            // If the value hasn't changed, don't request to save changes on the server and just close the modal
            if (newReimbursable === getReimbursable(transaction) || !transaction?.transactionID || !report?.reportID) {
                return;
            }
            updateMoneyRequestReimbursable(transaction.transactionID, report?.reportID, newReimbursable, policy, policyTagList, policyCategories);
        },
        [transaction, report, policy, policyTagList, policyCategories],
    );

    if (isCardTransaction) {
        if (transactionPostedDate) {
            dateDescription += ` ${CONST.DOT_SEPARATOR} ${translate('iou.posted')} ${transactionPostedDate}`;
        }
        if (formattedOriginalAmount) {
            amountDescription += ` ${CONST.DOT_SEPARATOR} ${translate('iou.original')} ${formattedOriginalAmount}`;
        }
        if (isCancelled) {
            amountDescription += ` ${CONST.DOT_SEPARATOR} ${translate('iou.canceled')}`;
        }
    } else {
        if (!isDistanceRequest && !isPerDiemRequest) {
            amountDescription += ` ${CONST.DOT_SEPARATOR} ${translate('iou.cash')}`;
        }
        if (isCancelled) {
            amountDescription += ` ${CONST.DOT_SEPARATOR} ${translate('iou.canceled')}`;
        } else if (isApproved) {
            amountDescription += ` ${CONST.DOT_SEPARATOR} ${translate('iou.approved')}`;
        } else if (shouldShowPaid) {
            amountDescription += ` ${CONST.DOT_SEPARATOR} ${translate('iou.settledExpensify')}`;
        }
    }
    if (isExpenseSplit) {
        amountDescription += ` ${CONST.DOT_SEPARATOR} ${translate('iou.split')}`;
    }

    const hasErrors = hasMissingSmartscanFields(transaction);
    const pendingAction = transaction?.pendingAction;
    // Need to return undefined when we have pendingAction to avoid the duplicate pending action
    const getPendingFieldAction = (fieldPath: TransactionPendingFieldsKey) => (pendingAction ? undefined : transaction?.pendingFields?.[fieldPath]);

    const getErrorForField = useCallback(
        (field: ViolationField, data?: OnyxTypes.TransactionViolation['data'], policyHasDependentTags = false, tagValue?: string) => {
            // Checks applied when creating a new expense
            // NOTE: receipt field can return multiple violations, so we need to handle it separately
            const fieldChecks: Partial<Record<ViolationField, {isError: boolean; translationPath: TranslationPaths}>> = {
                amount: {
                    isError: transactionAmount === 0,
                    translationPath: canEditAmount ? 'common.error.enterAmount' : 'common.error.missingAmount',
                },
                merchant: {
                    isError: !isSettled && !isCancelled && isPolicyExpenseChat && isEmptyMerchant,
                    translationPath: canEditMerchant ? 'common.error.enterMerchant' : 'common.error.missingMerchantName',
                },
                date: {
                    isError: transactionDate === '',
                    translationPath: canEditDate ? 'common.error.enterDate' : 'common.error.missingDate',
                },
            };

            const {isError, translationPath} = fieldChecks[field] ?? {};

            if (readonly) {
                return '';
            }

            // Return form errors if there are any
            if (hasErrors && isError && translationPath) {
                return translate(translationPath);
            }

            if (isCustomUnitOutOfPolicy && field === 'customUnitRateID') {
                return translate('violations.customUnitOutOfPolicy');
            }

            // Return violations if there are any
            if (field !== 'merchant' && hasViolations(field, data, policyHasDependentTags, tagValue)) {
                const violations = getViolationsForField(field, data, policyHasDependentTags, tagValue);
                const firstViolation = violations.at(0);

                if (firstViolation) {
                    return ViolationsUtils.getViolationTranslation(firstViolation, translate, canEdit);
                }
            }

            return '';
        },
        [
            transactionAmount,
            isSettled,
            isCancelled,
            isPolicyExpenseChat,
            isEmptyMerchant,
            transactionDate,
            readonly,
            hasErrors,
            hasViolations,
            translate,
            getViolationsForField,
            canEditAmount,
            canEditDate,
            canEditMerchant,
            canEdit,
            isCustomUnitOutOfPolicy,
        ],
    );

    const distanceRequestFields = (
        <>
            <OfflineWithFeedback pendingAction={getPendingFieldAction('waypoints') ?? getPendingFieldAction('merchant')}>
                <MenuItemWithTopDescription
                    description={translate('common.distance')}
                    title={distanceToDisplay}
                    interactive={canEditDistance}
                    shouldShowRightIcon={canEditDistance}
                    titleStyle={styles.flex1}
                    onPress={() => {
                        if (!transaction?.transactionID || !report?.reportID) {
                            return;
                        }

                        if (isManualDistanceRequest) {
                            Navigation.navigate(
                                ROUTES.MONEY_REQUEST_STEP_DISTANCE_MANUAL.getRoute(CONST.IOU.ACTION.EDIT, iouType, transaction.transactionID, report.reportID, getReportRHPActiveRoute()),
                            );
                            return;
                        }

                        Navigation.navigate(
                            ROUTES.MONEY_REQUEST_STEP_DISTANCE.getRoute(CONST.IOU.ACTION.EDIT, iouType, transaction.transactionID, report.reportID, getReportRHPActiveRoute()),
                        );
                    }}
                    copyValue={!canEditDistance ? distanceToDisplay : undefined}
                />
            </OfflineWithFeedback>
            <OfflineWithFeedback pendingAction={getPendingFieldAction('customUnitRateID')}>
                <MenuItemWithTopDescription
                    description={translate('common.rate')}
                    title={rateToDisplay}
                    interactive={canEditDistanceRate}
                    shouldShowRightIcon={canEditDistanceRate}
                    titleStyle={styles.flex1}
                    onPress={() => {
                        if (!transaction?.transactionID || !report?.reportID) {
                            return;
                        }
                        Navigation.navigate(
                            ROUTES.MONEY_REQUEST_STEP_DISTANCE_RATE.getRoute(CONST.IOU.ACTION.EDIT, iouType, transaction.transactionID, report.reportID, getReportRHPActiveRoute()),
                        );
                    }}
                    brickRoadIndicator={getErrorForField('customUnitRateID') ? CONST.BRICK_ROAD_INDICATOR_STATUS.ERROR : undefined}
                    errorText={getErrorForField('customUnitRateID')}
                    copyValue={!canEditDistanceRate ? rateToDisplay : undefined}
                />
            </OfflineWithFeedback>
        </>
    );

    const hasDependentTags = hasDependentTagsPolicyUtils(policy, policyTagList);

    const previousTransactionTag = usePrevious(transactionTag);

    const [previousTag, setPreviousTag] = useState<string | undefined>(undefined);
    const [currentTransactionTag, setCurrentTransactionTag] = useState<string | undefined>(undefined);

    useEffect(() => {
        if (transactionTag === previousTransactionTag) {
            return;
        }
        setPreviousTag(previousTransactionTag);
        setCurrentTransactionTag(transactionTag);
    }, [transactionTag, previousTransactionTag]);

    const previousTagLength = getLengthOfTag(previousTag ?? '');
    const currentTagLength = getLengthOfTag(currentTransactionTag ?? '');

    const tagList = policyTagLists.map(({name, orderWeight, tags}, index) => {
        const tagForDisplay = getTagForDisplay(updatedTransaction ?? transaction, index);
        let shouldShow = false;
        if (hasDependentTags) {
            if (index === 0) {
                shouldShow = true;
            } else {
                const prevTagValue = getTagForDisplay(transaction, index - 1);
                shouldShow = !!prevTagValue;
            }
        } else {
            shouldShow = !!tagForDisplay || hasEnabledOptions(tags);
        }

        if (!shouldShow) {
            return null;
        }

        const tagError = getErrorForField(
            'tag',
            {
                tagListIndex: index,
                tagListName: name,
            },
            hasDependentTags,
            tagForDisplay,
        );

        return (
            <OfflineWithFeedback
                key={name}
                pendingAction={getPendingFieldAction('tag')}
            >
                <MenuItemWithTopDescription
                    highlighted={hasDependentTags && shouldShow && !getTagForDisplay(transaction, index) && currentTagLength > previousTagLength}
                    description={name ?? translate('common.tag')}
                    title={tagForDisplay}
                    numberOfLinesTitle={2}
                    interactive={canEdit}
                    shouldShowRightIcon={canEdit}
                    titleStyle={styles.flex1}
                    onPress={() => {
                        if (!transaction?.transactionID || !report?.reportID) {
                            return;
                        }
                        Navigation.navigate(
                            ROUTES.MONEY_REQUEST_STEP_TAG.getRoute(CONST.IOU.ACTION.EDIT, iouType, orderWeight, transaction.transactionID, report.reportID, getReportRHPActiveRoute()),
                        );
                    }}
                    brickRoadIndicator={tagError ? CONST.BRICK_ROAD_INDICATOR_STATUS.ERROR : undefined}
                    errorText={tagError}
                    shouldShowBasicTitle
                    shouldShowDescriptionOnTop
                />
            </OfflineWithFeedback>
        );
    });

    const actualParentReport = isFromMergeTransaction ? getReportOrDraftReport(getReportIDForExpense(updatedTransaction)) : parentReport;
    const shouldShowReport = !!parentReportID || !!actualParentReport;

    if (!report?.reportID || !transaction?.transactionID) {
        return <ReportActionsSkeletonView />;
    }

    return (
        <View style={styles.pRelative}>
            {shouldShowAnimatedBackground && <AnimatedEmptyStateBackground />}
            <>
                <MoneyRequestReceiptView
                    allReports={allReports}
                    report={report}
                    readonly={readonly}
                    updatedTransaction={updatedTransaction}
                    isFromReviewDuplicates={isFromReviewDuplicates}
                    mergeTransactionID={mergeTransactionID}
                />
                {isCustomUnitOutOfPolicy && isPerDiemRequest && (
                    <View style={[styles.flexRow, styles.alignItemsCenter, styles.gap1, styles.mh4, styles.mb2]}>
                        <Icon
                            src={Expensicons.DotIndicator}
                            fill={theme.danger}
                            height={16}
                            width={16}
                        />
                        <Text
                            numberOfLines={1}
                            style={[StyleUtils.getDotIndicatorTextStyles(true), styles.pre, styles.flexShrink1]}
                        >
                            {translate('violations.customUnitOutOfPolicy')}
                        </Text>
                    </View>
                )}
                <OfflineWithFeedback pendingAction={getPendingFieldAction('amount') ?? (amountTitle ? getPendingFieldAction('customUnitRateID') : undefined)}>
                    <MenuItemWithTopDescription
                        title={amountTitle}
                        shouldShowTitleIcon={shouldShowPaid}
                        titleIcon={Expensicons.Checkmark}
                        description={amountDescription}
                        titleStyle={styles.textHeadlineH2}
                        interactive={canEditAmount}
                        shouldShowRightIcon={canEditAmount}
                        onPress={() => {
<<<<<<< HEAD
                            if (!transaction?.transactionID || !report?.reportID) {
                                return;
                            }

                            if (isExpenseSplit && isBetaEnabled(CONST.BETAS.NEWDOT_UPDATE_SPLITS)) {
                                initSplitExpense(transaction);
                                return;
                            }

=======
>>>>>>> 9d195750
                            Navigation.navigate(
                                ROUTES.MONEY_REQUEST_STEP_AMOUNT.getRoute(CONST.IOU.ACTION.EDIT, iouType, transaction.transactionID, report.reportID, '', '', getReportRHPActiveRoute()),
                            );
                        }}
                        brickRoadIndicator={getErrorForField('amount') ? CONST.BRICK_ROAD_INDICATOR_STATUS.ERROR : undefined}
                        errorText={getErrorForField('amount')}
                    />
                </OfflineWithFeedback>
                <OfflineWithFeedback pendingAction={getPendingFieldAction('comment')}>
                    <MenuItemWithTopDescription
                        description={translate('common.description')}
                        shouldRenderAsHTML
                        title={updatedTransactionDescription ?? transactionDescription}
                        interactive={canEdit}
                        shouldShowRightIcon={canEdit}
                        titleStyle={styles.flex1}
                        onPress={() => {
                            Navigation.navigate(
                                ROUTES.MONEY_REQUEST_STEP_DESCRIPTION.getRoute(CONST.IOU.ACTION.EDIT, iouType, transaction.transactionID, report.reportID, getReportRHPActiveRoute()),
                            );
                        }}
                        wrapperStyle={[styles.pv2, styles.taskDescriptionMenuItem]}
                        brickRoadIndicator={getErrorForField('comment') ? CONST.BRICK_ROAD_INDICATOR_STATUS.ERROR : undefined}
                        errorText={getErrorForField('comment')}
                        numberOfLinesTitle={0}
                    />
                </OfflineWithFeedback>
                {isManualDistanceRequest || (isMapDistanceRequest && transaction?.comment?.waypoints) ? (
                    distanceRequestFields
                ) : (
                    <OfflineWithFeedback pendingAction={getPendingFieldAction('merchant')}>
                        <MenuItemWithTopDescription
                            description={translate('common.merchant')}
                            title={updatedMerchantTitle}
                            interactive={canEditMerchant}
                            shouldShowRightIcon={canEditMerchant}
                            titleStyle={styles.flex1}
                            onPress={() => {
                                Navigation.navigate(
                                    ROUTES.MONEY_REQUEST_STEP_MERCHANT.getRoute(CONST.IOU.ACTION.EDIT, iouType, transaction.transactionID, report.reportID, getReportRHPActiveRoute()),
                                );
                            }}
                            wrapperStyle={[styles.taskDescriptionMenuItem]}
                            brickRoadIndicator={getErrorForField('merchant') ? CONST.BRICK_ROAD_INDICATOR_STATUS.ERROR : undefined}
                            errorText={getErrorForField('merchant')}
                            numberOfLinesTitle={0}
                            copyValue={!canEditMerchant ? updatedMerchantTitle : undefined}
                        />
                    </OfflineWithFeedback>
                )}
                <OfflineWithFeedback pendingAction={getPendingFieldAction('created')}>
                    <MenuItemWithTopDescription
                        description={dateDescription}
                        title={actualTransactionDate}
                        interactive={canEditDate}
                        shouldShowRightIcon={canEditDate}
                        titleStyle={styles.flex1}
                        onPress={() => {
                            Navigation.navigate(
                                ROUTES.MONEY_REQUEST_STEP_DATE.getRoute(CONST.IOU.ACTION.EDIT, iouType, transaction.transactionID, report.reportID, getReportRHPActiveRoute()),
                            );
                        }}
                        brickRoadIndicator={getErrorForField('date') ? CONST.BRICK_ROAD_INDICATOR_STATUS.ERROR : undefined}
                        errorText={getErrorForField('date')}
                        copyValue={!canEditDate ? transactionDate : undefined}
                    />
                </OfflineWithFeedback>
                {!!shouldShowCategory && (
                    <OfflineWithFeedback pendingAction={getPendingFieldAction('category')}>
                        <MenuItemWithTopDescription
                            description={translate('common.category')}
                            title={updatedTransaction?.category ?? categoryForDisplay}
                            numberOfLinesTitle={2}
                            interactive={canEdit}
                            shouldShowRightIcon={canEdit}
                            titleStyle={styles.flex1}
                            onPress={() => {
                                if (!policy) {
                                    Navigation.navigate(
                                        ROUTES.MONEY_REQUEST_UPGRADE.getRoute({
                                            action: CONST.IOU.ACTION.EDIT,
                                            iouType,
                                            transactionID: transaction.transactionID,
                                            reportID: report.reportID,
                                            backTo: getReportRHPActiveRoute(),
                                            upgradePath: CONST.UPGRADE_PATHS.CATEGORIES,
                                        }),
                                    );
                                } else {
                                    Navigation.navigate(
                                        ROUTES.MONEY_REQUEST_STEP_CATEGORY.getRoute(CONST.IOU.ACTION.EDIT, iouType, transaction.transactionID, report.reportID, getReportRHPActiveRoute()),
                                    );
                                }
                            }}
                            brickRoadIndicator={getErrorForField('category') ? CONST.BRICK_ROAD_INDICATOR_STATUS.ERROR : undefined}
                            errorText={getErrorForField('category')}
                        />
                    </OfflineWithFeedback>
                )}
                {shouldShowTag && tagList}
                {!!shouldShowCard && (
                    <OfflineWithFeedback pendingAction={getPendingFieldAction('cardID')}>
                        <MenuItemWithTopDescription
                            description={translate('iou.card')}
                            title={cardProgramName}
                            titleStyle={styles.flex1}
                            interactive={false}
                        />
                    </OfflineWithFeedback>
                )}
                {shouldShowTax && (
                    <OfflineWithFeedback pendingAction={getPendingFieldAction('taxCode')}>
                        <MenuItemWithTopDescription
                            title={taxRateTitle ?? fallbackTaxRateTitle}
                            description={taxRatesDescription}
                            interactive={canEditTaxFields}
                            shouldShowRightIcon={canEditTaxFields}
                            titleStyle={styles.flex1}
                            onPress={() => {
                                Navigation.navigate(
                                    ROUTES.MONEY_REQUEST_STEP_TAX_RATE.getRoute(CONST.IOU.ACTION.EDIT, iouType, transaction.transactionID, report.reportID, getReportRHPActiveRoute()),
                                );
                            }}
                            brickRoadIndicator={getErrorForField('tax') ? CONST.BRICK_ROAD_INDICATOR_STATUS.ERROR : undefined}
                            errorText={getErrorForField('tax')}
                        />
                    </OfflineWithFeedback>
                )}
                {shouldShowTax && (
                    <OfflineWithFeedback pendingAction={getPendingFieldAction('taxAmount')}>
                        <MenuItemWithTopDescription
                            title={formattedTaxAmount ? formattedTaxAmount.toString() : ''}
                            description={translate('iou.taxAmount')}
                            interactive={canEditTaxFields}
                            shouldShowRightIcon={canEditTaxFields}
                            titleStyle={styles.flex1}
                            onPress={() => {
                                Navigation.navigate(
                                    ROUTES.MONEY_REQUEST_STEP_TAX_AMOUNT.getRoute(CONST.IOU.ACTION.EDIT, iouType, transaction.transactionID, report.reportID, getReportRHPActiveRoute()),
                                );
                            }}
                        />
                    </OfflineWithFeedback>
                )}
                {shouldShowAttendees && (
                    <OfflineWithFeedback pendingAction={getPendingFieldAction('attendees')}>
                        <MenuItemWithTopDescription
                            key="attendees"
                            title={Array.isArray(transactionAttendees) ? transactionAttendees.map((item) => item?.displayName ?? item?.login).join(', ') : ''}
                            description={`${translate('iou.attendees')} ${
                                Array.isArray(transactionAttendees) && transactionAttendees.length > 1 && formattedPerAttendeeAmount
                                    ? `${CONST.DOT_SEPARATOR} ${formattedPerAttendeeAmount} ${translate('common.perPerson')}`
                                    : ''
                            }`}
                            style={[styles.moneyRequestMenuItem]}
                            titleStyle={styles.flex1}
                            onPress={() => {
                                Navigation.navigate(ROUTES.MONEY_REQUEST_ATTENDEE.getRoute(CONST.IOU.ACTION.EDIT, iouType, transaction.transactionID, report.reportID));
                            }}
                            interactive={canEdit}
                            shouldShowRightIcon={canEdit}
                            shouldRenderAsHTML
                        />
                    </OfflineWithFeedback>
                )}
                {shouldShowReimbursable && (
                    <OfflineWithFeedback
                        pendingAction={getPendingFieldAction('reimbursable')}
                        contentContainerStyle={[styles.flexRow, styles.optionRow, styles.justifyContentBetween, styles.alignItemsCenter, styles.ml5, styles.mr8]}
                    >
                        <View>
                            <Text>{Str.UCFirst(translate('iou.reimbursable'))}</Text>
                        </View>
                        <Switch
                            accessibilityLabel={Str.UCFirst(translate('iou.reimbursable'))}
                            isOn={updatedTransaction?.reimbursable ?? !!transactionReimbursable}
                            onToggle={saveReimbursable}
                            disabled={!canEditReimbursable}
                        />
                    </OfflineWithFeedback>
                )}
                {shouldShowBillable && (
                    <OfflineWithFeedback
                        pendingAction={getPendingFieldAction('billable')}
                        contentContainerStyle={[styles.flexRow, styles.optionRow, styles.justifyContentBetween, styles.alignItemsCenter, styles.ml5, styles.mr8]}
                    >
                        <View>
                            <Text>{translate('common.billable')}</Text>
                            {!!getErrorForField('billable') && (
                                <ViolationMessages
                                    violations={getViolationsForField('billable')}
                                    containerStyle={[styles.mt1]}
                                    textStyle={[styles.ph0]}
                                    isLast
                                    canEdit={canEdit}
                                />
                            )}
                        </View>
                        <Switch
                            accessibilityLabel={translate('common.billable')}
                            isOn={updatedTransaction?.billable ?? !!transactionBillable}
                            onToggle={saveBillable}
                            disabled={!canEdit}
                        />
                    </OfflineWithFeedback>
                )}
                {shouldShowReport && (
                    <OfflineWithFeedback pendingAction={getPendingFieldAction('reportID')}>
                        <MenuItemWithTopDescription
                            shouldShowRightIcon={canEditReport}
                            title={getReportName(actualParentReport) || actualParentReport?.reportName}
                            description={translate('common.report')}
                            style={[styles.moneyRequestMenuItem]}
                            titleStyle={styles.flex1}
                            onPress={() => {
                                if (!canEditReport) {
                                    return;
                                }
                                Navigation.navigate(
                                    ROUTES.MONEY_REQUEST_STEP_REPORT.getRoute(CONST.IOU.ACTION.EDIT, iouType, transaction?.transactionID, report.reportID, getReportRHPActiveRoute()),
                                );
                            }}
                            interactive={canEditReport}
                            shouldRenderAsHTML
                        />
                    </OfflineWithFeedback>
                )}
                {/* Note: "View trip details" should be always the last item */}
                {shouldShowViewTripDetails && (
                    <MenuItem
                        title={translate('travel.viewTripDetails')}
                        icon={Expensicons.Suitcase}
                        onPress={() => {
                            const reservations = transaction?.receipt?.reservationList?.length ?? 0;
                            if (reservations > 1) {
                                Navigation.navigate(ROUTES.TRAVEL_TRIP_SUMMARY.getRoute(report.reportID, transaction.transactionID, getReportRHPActiveRoute()));
                            }
                            Navigation.navigate(ROUTES.TRAVEL_TRIP_DETAILS.getRoute(report.reportID, transaction.transactionID, '0', 0, getReportRHPActiveRoute()));
                        }}
                    />
                )}
            </>
        </View>
    );
}

MoneyRequestView.displayName = 'MoneyRequestView';

export default MoneyRequestView;<|MERGE_RESOLUTION|>--- conflicted
+++ resolved
@@ -609,18 +609,11 @@
                         interactive={canEditAmount}
                         shouldShowRightIcon={canEditAmount}
                         onPress={() => {
-<<<<<<< HEAD
-                            if (!transaction?.transactionID || !report?.reportID) {
-                                return;
-                            }
-
                             if (isExpenseSplit && isBetaEnabled(CONST.BETAS.NEWDOT_UPDATE_SPLITS)) {
                                 initSplitExpense(transaction);
                                 return;
                             }
 
-=======
->>>>>>> 9d195750
                             Navigation.navigate(
                                 ROUTES.MONEY_REQUEST_STEP_AMOUNT.getRoute(CONST.IOU.ACTION.EDIT, iouType, transaction.transactionID, report.reportID, '', '', getReportRHPActiveRoute()),
                             );
