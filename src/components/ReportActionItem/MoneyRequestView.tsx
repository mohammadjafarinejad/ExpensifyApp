--- conflicted
+++ resolved
@@ -412,7 +412,6 @@
                             if (!transaction?.transactionID) {
                                 return;
                             }
-<<<<<<< HEAD
                             // eslint-disable-next-line @typescript-eslint/prefer-nullish-coalescing
                             if ((!!report?.errorFields?.createChat || !!report.isOptimisticReport) && parentReportAction) {
                                 const urlToNavigateBack = IOU.cleanUpMoneyRequest(transaction.transactionID, parentReportAction, true);
@@ -420,13 +419,10 @@
                                 return;
                             }
 
-                            if (Object.values(transaction?.errors ?? {})?.find((error) => ErrorUtils.isReceiptError(error))) {
-=======
                             if (
                                 transaction.pendingAction === CONST.RED_BRICK_ROAD_PENDING_ACTION.ADD &&
                                 Object.values(transaction?.errors ?? {})?.find((error) => ErrorUtils.isReceiptError(error))
                             ) {
->>>>>>> 0c20881a
                                 deleteTransaction(parentReport, parentReportAction);
                             }
                             Transaction.clearError(transaction.transactionID);
