--- conflicted
+++ resolved
@@ -241,14 +241,9 @@
     return (
         <View style={[StyleUtils.getReportWelcomeContainerStyle(shouldUseNarrowLayout)]}>
             <AnimatedEmptyStateBackground />
-<<<<<<< HEAD
             <View style={[StyleUtils.getReportWelcomeTopMarginStyle(shouldUseNarrowLayout)]}>
-                {hasReceipt && (
-=======
-            <View style={[StyleUtils.getReportWelcomeTopMarginStyle(isSmallScreenWidth)]}>
                 {/* eslint-disable-next-line @typescript-eslint/prefer-nullish-coalescing */}
                 {(showMapAsImage || hasReceipt) && (
->>>>>>> 80e9c2b4
                     <OfflineWithFeedback
                         pendingAction={pendingAction}
                         errors={transaction?.errors}
