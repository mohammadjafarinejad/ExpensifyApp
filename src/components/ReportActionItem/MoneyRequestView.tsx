import React, {useCallback, useMemo} from 'react';
import {View} from 'react-native';
import {useOnyx, withOnyx} from 'react-native-onyx';
import type {OnyxEntry} from 'react-native-onyx';
import * as Expensicons from '@components/Icon/Expensicons';
import MenuItem from '@components/MenuItem';
import MenuItemWithTopDescription from '@components/MenuItemWithTopDescription';
import OfflineWithFeedback from '@components/OfflineWithFeedback';
import {useSession} from '@components/OnyxProvider';
import {ReceiptAuditHeader, ReceiptAuditMessages} from '@components/ReceiptAudit';
import ReceiptEmptyState from '@components/ReceiptEmptyState';
import Switch from '@components/Switch';
import Text from '@components/Text';
import ViolationMessages from '@components/ViolationMessages';
import useLocalize from '@hooks/useLocalize';
import useNetwork from '@hooks/useNetwork';
import usePermissions from '@hooks/usePermissions';
import useTheme from '@hooks/useTheme';
import useThemeStyles from '@hooks/useThemeStyles';
import useViolations from '@hooks/useViolations';
import type {ViolationField} from '@hooks/useViolations';
import * as CardUtils from '@libs/CardUtils';
import * as CurrencyUtils from '@libs/CurrencyUtils';
import type {MileageRate} from '@libs/DistanceRequestUtils';
import DistanceRequestUtils from '@libs/DistanceRequestUtils';
import * as ErrorUtils from '@libs/ErrorUtils';
import * as OptionsListUtils from '@libs/OptionsListUtils';
import * as PolicyUtils from '@libs/PolicyUtils';
import {isTaxTrackingEnabled} from '@libs/PolicyUtils';
import * as ReceiptUtils from '@libs/ReceiptUtils';
import * as ReportActionsUtils from '@libs/ReportActionsUtils';
import * as ReportUtils from '@libs/ReportUtils';
import type {TransactionDetails} from '@libs/ReportUtils';
import * as TransactionUtils from '@libs/TransactionUtils';
import ViolationsUtils from '@libs/Violations/ViolationsUtils';
import Navigation from '@navigation/Navigation';
import AnimatedEmptyStateBackground from '@pages/home/report/AnimatedEmptyStateBackground';
import * as IOU from '@userActions/IOU';
import * as Link from '@userActions/Link';
import * as Transaction from '@userActions/Transaction';
import CONST from '@src/CONST';
import type {TranslationPaths} from '@src/languages/types';
import * as ReportActions from '@src/libs/actions/ReportActions';
import ONYXKEYS from '@src/ONYXKEYS';
import ROUTES from '@src/ROUTES';
import type * as OnyxTypes from '@src/types/onyx';
import type {TransactionPendingFieldsKey} from '@src/types/onyx/Transaction';
import ReportActionItemImage from './ReportActionItemImage';

type MoneyRequestViewTransactionOnyxProps = {
    /** The transaction associated with the transactionThread */
    transaction: OnyxEntry<OnyxTypes.Transaction>;

    /** Violations detected in this transaction */
    transactionViolations: OnyxEntry<OnyxTypes.TransactionViolations>;
};

type MoneyRequestViewOnyxPropsWithoutTransaction = {
    /** The policy object for the current route */
    policy: OnyxEntry<OnyxTypes.Policy>;

    /** Collection of categories attached to a policy */
    policyCategories: OnyxEntry<OnyxTypes.PolicyCategories>;

    /** Collection of tags attached to a policy */
    policyTagList: OnyxEntry<OnyxTypes.PolicyTagList>;

    /** The expense report or iou report (only will have a value if this is a transaction thread) */
    parentReport: OnyxEntry<OnyxTypes.Report>;

    /** The actions from the parent report */
    parentReportActions: OnyxEntry<OnyxTypes.ReportActions>;

    /** The distance rates from the policy */
    distanceRates: Record<string, MileageRate>;
};

type MoneyRequestViewPropsWithoutTransaction = MoneyRequestViewOnyxPropsWithoutTransaction & {
    /** The report currently being looked at */
    report: OnyxTypes.Report;

    /** Whether we should display the animated banner above the component */
    shouldShowAnimatedBackground: boolean;
};

type MoneyRequestViewProps = MoneyRequestViewTransactionOnyxProps & MoneyRequestViewPropsWithoutTransaction;

const deleteTransaction = (parentReport: OnyxEntry<OnyxTypes.Report>, parentReportAction: OnyxEntry<OnyxTypes.ReportAction>) => {
    if (!parentReportAction) {
        return;
    }
    const iouTransactionID = ReportActionsUtils.isMoneyRequestAction(parentReportAction) ? ReportActionsUtils.getOriginalMessage(parentReportAction)?.IOUTransactionID ?? '-1' : '-1';
    if (ReportActionsUtils.isTrackExpenseAction(parentReportAction)) {
        IOU.deleteTrackExpense(parentReport?.reportID ?? '-1', iouTransactionID, parentReportAction, true);
        return;
    }
    IOU.deleteMoneyRequest(iouTransactionID, parentReportAction, true);
};

function MoneyRequestView({
    report,
    parentReport,
    parentReportActions,
    policyCategories,
    transaction,
    policyTagList,
    policy,
    transactionViolations,
    shouldShowAnimatedBackground,
    distanceRates,
}: MoneyRequestViewProps) {
    const theme = useTheme();
    const styles = useThemeStyles();
    const session = useSession();
    const {isOffline} = useNetwork();
    const {translate, toLocaleDigit, swapForTranslation} = useLocalize();
    const [activePolicyID] = useOnyx(ONYXKEYS.NVP_ACTIVE_POLICY_ID);

    const parentReportAction = parentReportActions?.[report.parentReportActionID ?? '-1'];
    const isTrackExpense = ReportUtils.isTrackExpenseReport(report);
    const {canUseViolations, canUseP2PDistanceRequests} = usePermissions(isTrackExpense ? CONST.IOU.TYPE.TRACK : undefined);
    const moneyRequestReport = parentReport;
    const {
        created: transactionDate,
        amount: transactionAmount,
        taxAmount: transactionTaxAmount,
        currency: transactionCurrency,
        comment: transactionDescription,
        merchant: transactionMerchant,
        billable: transactionBillable,
        category: transactionCategory,
        tag: transactionTag,
        originalAmount: transactionOriginalAmount,
        originalCurrency: transactionOriginalCurrency,
        cardID: transactionCardID,
    } = useMemo<Partial<TransactionDetails>>(() => ReportUtils.getTransactionDetails(transaction) ?? {}, [transaction]);
    const isEmptyMerchant = transactionMerchant === '' || transactionMerchant === CONST.TRANSACTION.PARTIAL_TRANSACTION_MERCHANT;
    const isDistanceRequest = TransactionUtils.isDistanceRequest(transaction);
    const formattedTransactionAmount = transactionAmount ? CurrencyUtils.convertToDisplayString(transactionAmount, transactionCurrency) : '';
    const formattedOriginalAmount = transactionOriginalAmount && transactionOriginalCurrency && CurrencyUtils.convertToDisplayString(transactionOriginalAmount, transactionOriginalCurrency);
    const isCardTransaction = TransactionUtils.isCardTransaction(transaction);
    const cardProgramName = isCardTransaction && transactionCardID !== undefined ? CardUtils.getCardDescription(transactionCardID) : '';
    const isApproved = ReportUtils.isReportApproved(moneyRequestReport);
    const isInvoice = ReportUtils.isInvoiceReport(moneyRequestReport);
    const isPaidReport = ReportActionsUtils.isPayAction(parentReportAction);
    const taxRates = policy?.taxRates;
    const formattedTaxAmount = CurrencyUtils.convertToDisplayString(transactionTaxAmount, transactionCurrency);

    const taxRatesDescription = taxRates?.name;
    const taxRateTitle = TransactionUtils.getTaxName(policy, transaction);

    // Flags for allowing or disallowing editing an expense
    const isSettled = ReportUtils.isSettled(moneyRequestReport?.reportID);
    const isCancelled = moneyRequestReport && moneyRequestReport.isCancelledIOU;

    // Used for non-restricted fields such as: description, category, tag, billable, etc.
    const canEdit = ReportActionsUtils.isMoneyRequestAction(parentReportAction) && ReportUtils.canEditMoneyRequest(parentReportAction);
    const canEditTaxFields = canEdit && !isDistanceRequest;

    const canEditAmount = ReportUtils.canEditFieldOfMoneyRequest(parentReportAction, CONST.EDIT_REQUEST_FIELD.AMOUNT);
    const canEditMerchant = ReportUtils.canEditFieldOfMoneyRequest(parentReportAction, CONST.EDIT_REQUEST_FIELD.MERCHANT);
    const canEditDate = ReportUtils.canEditFieldOfMoneyRequest(parentReportAction, CONST.EDIT_REQUEST_FIELD.DATE);
    const canEditReceipt = ReportUtils.canEditFieldOfMoneyRequest(parentReportAction, CONST.EDIT_REQUEST_FIELD.RECEIPT);
    const hasReceipt = TransactionUtils.hasReceipt(transaction);
    const isReceiptBeingScanned = hasReceipt && TransactionUtils.isReceiptBeingScanned(transaction);
    const didRceiptScanSucceed = hasReceipt && TransactionUtils.didRceiptScanSucceed(transaction);
    const canEditDistance = ReportUtils.canEditFieldOfMoneyRequest(parentReportAction, CONST.EDIT_REQUEST_FIELD.DISTANCE);

    const isAdmin = policy?.role === 'admin';
    const isApprover = ReportUtils.isMoneyRequestReport(moneyRequestReport) && moneyRequestReport?.managerID !== null && session?.accountID === moneyRequestReport?.managerID;
    // A flag for verifying that the current report is a sub-report of a workspace chat
    // if the policy of the report is either Collect or Control, then this report must be tied to workspace chat
    const isPolicyExpenseChat = ReportUtils.isReportInGroupPolicy(report);

    const policyTagLists = useMemo(() => PolicyUtils.getTagLists(policyTagList), [policyTagList]);

    const iouType = isTrackExpense ? CONST.IOU.TYPE.TRACK : CONST.IOU.TYPE.SUBMIT;

    // Flags for showing categories and tags
    // transactionCategory can be an empty string
    // eslint-disable-next-line @typescript-eslint/prefer-nullish-coalescing
    const shouldShowCategory = isPolicyExpenseChat && (transactionCategory || OptionsListUtils.hasEnabledOptions(policyCategories ?? {}));
    // transactionTag can be an empty string
    // eslint-disable-next-line @typescript-eslint/prefer-nullish-coalescing
    const shouldShowTag = isPolicyExpenseChat && (transactionTag || OptionsListUtils.hasEnabledTags(policyTagLists));
    const shouldShowBillable = isPolicyExpenseChat && (!!transactionBillable || !(policy?.disabledFields?.defaultBillable ?? true));

    const shouldShowTax = isTaxTrackingEnabled(isPolicyExpenseChat, policy, isDistanceRequest);
    const tripID = ReportUtils.getTripIDFromTransactionParentReport(parentReport);
    const shouldShowViewTripDetails = TransactionUtils.hasReservationList(transaction) && !!tripID;

    const {getViolationsForField} = useViolations(transactionViolations ?? []);
    const hasViolations = useCallback(
        (field: ViolationField, data?: OnyxTypes.TransactionViolation['data'], policyHasDependentTags = false, tagValue?: string): boolean =>
            !!canUseViolations && getViolationsForField(field, data, policyHasDependentTags, tagValue).length > 0,
        [canUseViolations, getViolationsForField],
    );

    let amountDescription = `${translate('iou.amount')}`;

    const hasRoute = TransactionUtils.hasRoute(transaction, isDistanceRequest);
    const rateID = transaction?.comment.customUnit?.customUnitRateID ?? '-1';

    const currency = policy ? policy.outputCurrency : PolicyUtils.getPersonalPolicy()?.outputCurrency ?? CONST.CURRENCY.USD;

    const mileageRate = TransactionUtils.isCustomUnitRateIDForP2P(transaction) ? DistanceRequestUtils.getRateForP2P(currency) : distanceRates[rateID] ?? {};
    const {unit} = mileageRate;
    const rate = transaction?.comment?.customUnit?.defaultP2PRate ?? mileageRate.rate;

    const distance = DistanceRequestUtils.convertToDistanceInMeters(TransactionUtils.getDistance(transaction), unit);
    const rateToDisplay = DistanceRequestUtils.getRateForDisplay(unit, rate, currency, translate, toLocaleDigit, isOffline);
    const distanceToDisplay = DistanceRequestUtils.getDistanceForDisplay(hasRoute, distance, unit, rate, translate);
    let merchantTitle = isEmptyMerchant ? '' : transactionMerchant;
    let amountTitle = formattedTransactionAmount ? formattedTransactionAmount.toString() : '';
    if (TransactionUtils.hasReceipt(transaction) && TransactionUtils.isReceiptBeingScanned(transaction)) {
        merchantTitle = translate('iou.receiptStatusTitle');
        amountTitle = translate('iou.receiptStatusTitle');
    }
    const saveBillable = useCallback(
        (newBillable: boolean) => {
            // If the value hasn't changed, don't request to save changes on the server and just close the modal
            if (newBillable === TransactionUtils.getBillable(transaction)) {
                Navigation.dismissModal();
                return;
            }
            IOU.updateMoneyRequestBillable(transaction?.transactionID ?? '-1', report?.reportID, newBillable, policy, policyTagList, policyCategories);
            Navigation.dismissModal();
        },
        [transaction, report, policy, policyTagList, policyCategories],
    );

    if (isCardTransaction) {
        if (formattedOriginalAmount) {
            amountDescription += ` ${CONST.DOT_SEPARATOR} ${translate('iou.original')} ${formattedOriginalAmount}`;
        }
        if (isCancelled) {
            amountDescription += ` ${CONST.DOT_SEPARATOR} ${translate('iou.canceled')}`;
        }
    } else {
        if (!isDistanceRequest) {
            amountDescription += ` ${CONST.DOT_SEPARATOR} ${translate('iou.cash')}`;
        }
        if (isApproved) {
            amountDescription += ` ${CONST.DOT_SEPARATOR} ${translate('iou.approved')}`;
        } else if (isCancelled) {
            amountDescription += ` ${CONST.DOT_SEPARATOR} ${translate('iou.canceled')}`;
        } else if (isSettled) {
            amountDescription += ` • ${translate('iou.settledExpensify')}`;
        }
    }

    let receiptURIs;
    const hasErrors = TransactionUtils.hasMissingSmartscanFields(transaction);
    if (hasReceipt) {
        receiptURIs = ReceiptUtils.getThumbnailAndImageURIs(transaction);
    }

    const pendingAction = transaction?.pendingAction;
    const getPendingFieldAction = (fieldPath: TransactionPendingFieldsKey) => transaction?.pendingFields?.[fieldPath] ?? pendingAction;

    const getErrorForField = useCallback(
        (field: ViolationField, data?: OnyxTypes.TransactionViolation['data'], policyHasDependentTags = false, tagValue?: string) => {
            // Checks applied when creating a new expense
            // NOTE: receipt field can return multiple violations, so we need to handle it separately
            const fieldChecks: Partial<Record<ViolationField, {isError: boolean; translationPath: TranslationPaths}>> = {
                amount: {
                    isError: transactionAmount === 0,
                    translationPath: 'common.error.enterAmount',
                },
                merchant: {
                    isError: !isSettled && !isCancelled && isPolicyExpenseChat && isEmptyMerchant,
                    translationPath: 'common.error.enterMerchant',
                },
                date: {
                    isError: transactionDate === '',
                    translationPath: 'common.error.enterDate',
                },
            };

            const {isError, translationPath} = fieldChecks[field] ?? {};

            // Return form errors if there are any
            if (hasErrors && isError && translationPath) {
                return translate(translationPath);
            }

            // Return violations if there are any
            if (hasViolations(field, data, policyHasDependentTags, tagValue)) {
                const violations = getViolationsForField(field, data, policyHasDependentTags, tagValue);
                return ViolationsUtils.getViolationTranslation(violations[0], translate);
            }

            return '';
        },
        [transactionAmount, isSettled, isCancelled, isPolicyExpenseChat, isEmptyMerchant, transactionDate, hasErrors, hasViolations, translate, getViolationsForField],
    );

    const distanceRequestFields = canUseP2PDistanceRequests ? (
        <>
            <OfflineWithFeedback pendingAction={getPendingFieldAction('waypoints')}>
                <MenuItemWithTopDescription
                    description={translate('common.distance')}
                    title={getPendingFieldAction('waypoints') ? translate('iou.fieldPending') : distanceToDisplay}
                    interactive={canEditDistance}
                    shouldShowRightIcon={canEditDistance}
                    titleStyle={styles.flex1}
                    onPress={() => Navigation.navigate(ROUTES.MONEY_REQUEST_STEP_DISTANCE.getRoute(CONST.IOU.ACTION.EDIT, iouType, transaction?.transactionID ?? '-1', report.reportID))}
                />
            </OfflineWithFeedback>
            {/* TODO: correct the pending field action https://github.com/Expensify/App/issues/36987 */}
            <OfflineWithFeedback pendingAction={getPendingFieldAction('waypoints')}>
                <MenuItemWithTopDescription
                    description={translate('common.rate')}
                    title={rateToDisplay}
                    // TODO: https://github.com/Expensify/App/issues/36987 make it interactive and show right icon when EditRatePage is ready
                    interactive={false}
                    shouldShowRightIcon={false}
                    titleStyle={styles.flex1}
                    // TODO: https://github.com/Expensify/App/issues/36987 Add route for editing rate
                    onPress={() => {}}
                />
            </OfflineWithFeedback>
        </>
    ) : (
        <OfflineWithFeedback pendingAction={getPendingFieldAction('waypoints')}>
            <MenuItemWithTopDescription
                description={translate('common.distance')}
                title={transactionMerchant}
                interactive={canEditDistance}
                shouldShowRightIcon={canEditDistance}
                titleStyle={styles.flex1}
                onPress={() => Navigation.navigate(ROUTES.MONEY_REQUEST_STEP_DISTANCE.getRoute(CONST.IOU.ACTION.EDIT, iouType, transaction?.transactionID ?? '-1', report.reportID))}
            />
        </OfflineWithFeedback>
    );

    const isReceiptAllowed = !isPaidReport && !isInvoice;
    const shouldShowReceiptEmptyState =
        isReceiptAllowed && !hasReceipt && !isApproved && !isSettled && (canEditReceipt || isAdmin || isApprover) && (canEditReceipt || ReportUtils.isPaidGroupPolicy(report));
    const receiptViolationNames: OnyxTypes.ViolationName[] = [
        CONST.VIOLATIONS.RECEIPT_REQUIRED,
        CONST.VIOLATIONS.RECEIPT_NOT_SMART_SCANNED,
        CONST.VIOLATIONS.MODIFIED_DATE,
        CONST.VIOLATIONS.CASH_EXPENSE_WITH_NO_RECEIPT,
        CONST.VIOLATIONS.SMARTSCAN_FAILED,
    ];
    const receiptViolations =
        transactionViolations?.filter((violation) => receiptViolationNames.includes(violation.name)).map((violation) => ViolationsUtils.getViolationTranslation(violation, translate)) ?? [];
    const shouldShowNotesViolations = !isReceiptBeingScanned && canUseViolations && ReportUtils.isPaidGroupPolicy(report);
    const shouldShowReceiptHeader = isReceiptAllowed && (shouldShowReceiptEmptyState || hasReceipt);

    const errors = useMemo(() => {
        const combinedErrors = {
            ...(transaction?.errorFields?.route ?? transaction?.errors),
            ...parentReportAction?.errors,
        };
        return Object.fromEntries(
            Object.entries(combinedErrors).map(([key, value]) => 
                // swap for translation for each error message
                 [key, swapForTranslation(value as string, 'en')]
            ),
        );
    }, [transaction?.errorFields?.route, transaction?.errors, parentReportAction?.errors, swapForTranslation]);

    const tagList = policyTagLists.map(({name, orderWeight}, index) => {
        const tagError = getErrorForField(
            'tag',
            {
                tagListIndex: index,
                tagListName: name,
            },
            PolicyUtils.hasDependentTags(policy, policyTagList),
            TransactionUtils.getTagForDisplay(transaction, index),
        );
        return (
            <OfflineWithFeedback
                key={name}
                pendingAction={getPendingFieldAction('tag')}
            >
                <MenuItemWithTopDescription
                    description={name ?? translate('common.tag')}
                    title={TransactionUtils.getTagForDisplay(transaction, index)}
                    interactive={canEdit}
                    shouldShowRightIcon={canEdit}
                    titleStyle={styles.flex1}
                    onPress={() =>
                        Navigation.navigate(ROUTES.MONEY_REQUEST_STEP_TAG.getRoute(CONST.IOU.ACTION.EDIT, iouType, orderWeight, transaction?.transactionID ?? '', report.reportID))
                    }
                    brickRoadIndicator={tagError ? CONST.BRICK_ROAD_INDICATOR_STATUS.ERROR : undefined}
                    errorText={tagError}
                />
            </OfflineWithFeedback>
        );
    });

    return (
        <View style={styles.pRelative}>
            {shouldShowAnimatedBackground && <AnimatedEmptyStateBackground />}
            <>
                {shouldShowReceiptHeader && (
                    <ReceiptAuditHeader
                        notes={receiptViolations}
                        shouldShowAuditMessage={!!(shouldShowNotesViolations && didRceiptScanSucceed)}
                    />
                )}
                {(hasReceipt || errors) && (
                    <OfflineWithFeedback
                        pendingAction={pendingAction}
                        errors={errors}
                        errorRowStyles={[styles.mh4]}
                        onClose={() => {
                            if (!transaction?.transactionID) {
                                return;
                            }
<<<<<<< HEAD
                            if (report?.errorFields?.createChat && parentReportAction) {
                                const urlToNavigateBack = IOU.cleanUpMoneyRequest(transaction.transactionID, parentReportAction, true);
                                Navigation.goBack(urlToNavigateBack);
                                return;
=======
                            if (Object.values(transaction?.errors ?? {})?.find((error) => ErrorUtils.isReceiptError(error))) {
                                deleteTransaction(parentReport, parentReportAction);
>>>>>>> b021195b
                            }
                            Transaction.clearError(transaction.transactionID);
                            ReportActions.clearAllRelatedReportActionErrors(report.reportID, parentReportAction);
                        }}
                    >
                        {hasReceipt && (
                            <View style={styles.moneyRequestViewImage}>
                                <ReportActionItemImage
                                    thumbnail={receiptURIs?.thumbnail}
                                    fileExtension={receiptURIs?.fileExtension}
                                    isThumbnail={receiptURIs?.isThumbnail}
                                    image={receiptURIs?.image}
                                    isLocalFile={receiptURIs?.isLocalFile}
                                    filename={receiptURIs?.filename}
                                    transaction={transaction}
                                    enablePreviewModal
                                />
                            </View>
                        )}
                    </OfflineWithFeedback>
                )}
                {shouldShowReceiptEmptyState && (
                    <ReceiptEmptyState
                        hasError={hasErrors}
                        disabled={!canEditReceipt}
                        onPress={() =>
                            Navigation.navigate(
                                ROUTES.MONEY_REQUEST_STEP_SCAN.getRoute(
                                    CONST.IOU.ACTION.EDIT,
                                    iouType,
                                    transaction?.transactionID ?? '-1',
                                    report.reportID,
                                    Navigation.getActiveRouteWithoutParams(),
                                ),
                            )
                        }
                    />
                )}
                {!shouldShowReceiptEmptyState && !hasReceipt && <View style={{marginVertical: 6}} />}
                {shouldShowNotesViolations && <ReceiptAuditMessages notes={receiptViolations} />}
                <OfflineWithFeedback pendingAction={getPendingFieldAction('amount')}>
                    <MenuItemWithTopDescription
                        title={amountTitle}
                        shouldShowTitleIcon={isSettled}
                        titleIcon={Expensicons.Checkmark}
                        description={amountDescription}
                        titleStyle={styles.textHeadlineH2}
                        interactive={canEditAmount}
                        shouldShowRightIcon={canEditAmount}
                        onPress={() => Navigation.navigate(ROUTES.MONEY_REQUEST_STEP_AMOUNT.getRoute(CONST.IOU.ACTION.EDIT, iouType, transaction?.transactionID ?? '-1', report.reportID))}
                        brickRoadIndicator={getErrorForField('amount') ? CONST.BRICK_ROAD_INDICATOR_STATUS.ERROR : undefined}
                        errorText={getErrorForField('amount')}
                    />
                </OfflineWithFeedback>
                <OfflineWithFeedback pendingAction={getPendingFieldAction('comment')}>
                    <MenuItemWithTopDescription
                        description={translate('common.description')}
                        shouldParseTitle
                        title={transactionDescription}
                        interactive={canEdit}
                        shouldShowRightIcon={canEdit}
                        titleStyle={styles.flex1}
                        onPress={() =>
                            Navigation.navigate(ROUTES.MONEY_REQUEST_STEP_DESCRIPTION.getRoute(CONST.IOU.ACTION.EDIT, iouType, transaction?.transactionID ?? '-1', report.reportID))
                        }
                        wrapperStyle={[styles.pv2, styles.taskDescriptionMenuItem]}
                        brickRoadIndicator={getErrorForField('comment') ? CONST.BRICK_ROAD_INDICATOR_STATUS.ERROR : undefined}
                        errorText={getErrorForField('comment')}
                        numberOfLinesTitle={0}
                    />
                </OfflineWithFeedback>
                {isDistanceRequest ? (
                    distanceRequestFields
                ) : (
                    <OfflineWithFeedback pendingAction={getPendingFieldAction('merchant')}>
                        <MenuItemWithTopDescription
                            description={translate('common.merchant')}
                            title={merchantTitle}
                            interactive={canEditMerchant}
                            shouldShowRightIcon={canEditMerchant}
                            titleStyle={styles.flex1}
                            onPress={() =>
                                Navigation.navigate(ROUTES.MONEY_REQUEST_STEP_MERCHANT.getRoute(CONST.IOU.ACTION.EDIT, iouType, transaction?.transactionID ?? '-1', report.reportID))
                            }
                            wrapperStyle={[styles.taskDescriptionMenuItem]}
                            brickRoadIndicator={getErrorForField('merchant') ? CONST.BRICK_ROAD_INDICATOR_STATUS.ERROR : undefined}
                            errorText={getErrorForField('merchant')}
                            numberOfLinesTitle={0}
                        />
                    </OfflineWithFeedback>
                )}
                <OfflineWithFeedback pendingAction={getPendingFieldAction('created')}>
                    <MenuItemWithTopDescription
                        description={translate('common.date')}
                        title={transactionDate}
                        interactive={canEditDate}
                        shouldShowRightIcon={canEditDate}
                        titleStyle={styles.flex1}
                        onPress={() => Navigation.navigate(ROUTES.MONEY_REQUEST_STEP_DATE.getRoute(CONST.IOU.ACTION.EDIT, iouType, transaction?.transactionID ?? '-1', report.reportID))}
                        brickRoadIndicator={getErrorForField('date') ? CONST.BRICK_ROAD_INDICATOR_STATUS.ERROR : undefined}
                        errorText={getErrorForField('date')}
                    />
                </OfflineWithFeedback>
                {shouldShowCategory && (
                    <OfflineWithFeedback pendingAction={getPendingFieldAction('category')}>
                        <MenuItemWithTopDescription
                            description={translate('common.category')}
                            title={transactionCategory}
                            interactive={canEdit}
                            shouldShowRightIcon={canEdit}
                            titleStyle={styles.flex1}
                            onPress={() =>
                                Navigation.navigate(ROUTES.MONEY_REQUEST_STEP_CATEGORY.getRoute(CONST.IOU.ACTION.EDIT, iouType, transaction?.transactionID ?? '-1', report.reportID))
                            }
                            brickRoadIndicator={getErrorForField('category') ? CONST.BRICK_ROAD_INDICATOR_STATUS.ERROR : undefined}
                            errorText={getErrorForField('category')}
                        />
                    </OfflineWithFeedback>
                )}
                {shouldShowTag && tagList}
                {isCardTransaction && (
                    <OfflineWithFeedback pendingAction={getPendingFieldAction('cardID')}>
                        <MenuItemWithTopDescription
                            description={translate('iou.card')}
                            title={cardProgramName}
                            titleStyle={styles.flex1}
                            interactive={false}
                        />
                    </OfflineWithFeedback>
                )}
                {shouldShowTax && (
                    <OfflineWithFeedback pendingAction={getPendingFieldAction('taxCode')}>
                        <MenuItemWithTopDescription
                            title={taxRateTitle ?? ''}
                            description={taxRatesDescription}
                            interactive={canEditTaxFields}
                            shouldShowRightIcon={canEditTaxFields}
                            titleStyle={styles.flex1}
                            onPress={() =>
                                Navigation.navigate(ROUTES.MONEY_REQUEST_STEP_TAX_RATE.getRoute(CONST.IOU.ACTION.EDIT, iouType, transaction?.transactionID ?? '-1', report.reportID))
                            }
                            brickRoadIndicator={getErrorForField('tax') ? CONST.BRICK_ROAD_INDICATOR_STATUS.ERROR : undefined}
                            errorText={getErrorForField('tax')}
                        />
                    </OfflineWithFeedback>
                )}

                {shouldShowTax && (
                    <OfflineWithFeedback pendingAction={getPendingFieldAction('taxAmount')}>
                        <MenuItemWithTopDescription
                            title={formattedTaxAmount ? formattedTaxAmount.toString() : ''}
                            description={translate('iou.taxAmount')}
                            interactive={canEditTaxFields}
                            shouldShowRightIcon={canEditTaxFields}
                            titleStyle={styles.flex1}
                            onPress={() =>
                                Navigation.navigate(ROUTES.MONEY_REQUEST_STEP_TAX_AMOUNT.getRoute(CONST.IOU.ACTION.EDIT, iouType, transaction?.transactionID ?? '-1', report.reportID))
                            }
                        />
                    </OfflineWithFeedback>
                )}
                {shouldShowViewTripDetails && (
                    <MenuItem
                        title={translate('travel.viewTripDetails')}
                        icon={Expensicons.Suitcase}
                        iconRight={Expensicons.NewWindow}
                        shouldShowRightIcon
                        onPress={() => Link.openTravelDotLink(activePolicyID, CONST.TRIP_ID_PATH(tripID))}
                    />
                )}
                {shouldShowBillable && (
                    <View style={[styles.flexRow, styles.optionRow, styles.justifyContentBetween, styles.alignItemsCenter, styles.ml5, styles.mr8]}>
                        <View>
                            <Text color={!transactionBillable ? theme.textSupporting : undefined}>{translate('common.billable')}</Text>
                            {!!getErrorForField('billable') && (
                                <ViolationMessages
                                    violations={getViolationsForField('billable')}
                                    containerStyle={[styles.mt1]}
                                    textStyle={[styles.ph0]}
                                    isLast
                                />
                            )}
                        </View>
                        <Switch
                            accessibilityLabel={translate('common.billable')}
                            isOn={!!transactionBillable}
                            onToggle={saveBillable}
                            disabled={!canEdit}
                        />
                    </View>
                )}
            </>
        </View>
    );
}

MoneyRequestView.displayName = 'MoneyRequestView';

export default withOnyx<MoneyRequestViewPropsWithoutTransaction, MoneyRequestViewOnyxPropsWithoutTransaction>({
    policy: {
        key: ({report}) => `${ONYXKEYS.COLLECTION.POLICY}${report.policyID}`,
    },
    policyCategories: {
        key: ({report}) => `${ONYXKEYS.COLLECTION.POLICY_CATEGORIES}${report.policyID}`,
    },
    policyTagList: {
        key: ({report}) => `${ONYXKEYS.COLLECTION.POLICY_TAGS}${report.policyID}`,
    },
    parentReport: {
        key: ({report}) => `${ONYXKEYS.COLLECTION.REPORT}${report.parentReportID}`,
    },
    parentReportActions: {
        key: ({report}) => `${ONYXKEYS.COLLECTION.REPORT_ACTIONS}${report ? report.parentReportID : '-1'}`,
        canEvict: false,
    },
    distanceRates: {
        key: ({report}) => `${ONYXKEYS.COLLECTION.POLICY}${report.policyID}`,
        selector: (policy: OnyxEntry<OnyxTypes.Policy>) => DistanceRequestUtils.getMileageRates(policy, true),
    },
})(
    withOnyx<MoneyRequestViewProps, MoneyRequestViewTransactionOnyxProps>({
        transaction: {
            key: ({report, parentReportActions}) => {
                const parentReportAction = parentReportActions?.[report.parentReportActionID ?? '-1'];
                const originalMessage =
                    parentReportAction && ReportActionsUtils.isMoneyRequestAction(parentReportAction) ? ReportActionsUtils.getOriginalMessage(parentReportAction) : undefined;
                const transactionID = originalMessage?.IOUTransactionID ?? -1;
                return `${ONYXKEYS.COLLECTION.TRANSACTION}${transactionID}`;
            },
        },
        transactionViolations: {
            key: ({report, parentReportActions}) => {
                const parentReportAction = parentReportActions?.[report.parentReportActionID ?? '-1'];
                const originalMessage =
                    parentReportAction && ReportActionsUtils.isMoneyRequestAction(parentReportAction) ? ReportActionsUtils.getOriginalMessage(parentReportAction) : undefined;
                const transactionID = originalMessage?.IOUTransactionID ?? -1;
                return `${ONYXKEYS.COLLECTION.TRANSACTION_VIOLATIONS}${transactionID}`;
            },
        },
    })(MoneyRequestView),
);<|MERGE_RESOLUTION|>--- conflicted
+++ resolved
@@ -412,15 +412,14 @@
                             if (!transaction?.transactionID) {
                                 return;
                             }
-<<<<<<< HEAD
                             if (report?.errorFields?.createChat && parentReportAction) {
                                 const urlToNavigateBack = IOU.cleanUpMoneyRequest(transaction.transactionID, parentReportAction, true);
                                 Navigation.goBack(urlToNavigateBack);
                                 return;
-=======
+                            }
+                            
                             if (Object.values(transaction?.errors ?? {})?.find((error) => ErrorUtils.isReceiptError(error))) {
                                 deleteTransaction(parentReport, parentReportAction);
->>>>>>> b021195b
                             }
                             Transaction.clearError(transaction.transactionID);
                             ReportActions.clearAllRelatedReportActionErrors(report.reportID, parentReportAction);
