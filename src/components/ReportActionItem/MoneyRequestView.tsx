--- conflicted
+++ resolved
@@ -61,12 +61,7 @@
     isCardTransaction as isCardTransactionTransactionUtils,
     isDistanceRequest as isDistanceRequestTransactionUtils,
     isPerDiemRequest as isPerDiemRequestTransactionUtils,
-<<<<<<< HEAD
-    isReceiptBeingScanned as isReceiptBeingScannedTransactionUtils,
-    isScanRequest as isScanRequestTransactionUtils,
-=======
     isScanning,
->>>>>>> e1766ef3
     shouldShowAttendees as shouldShowAttendeesTransactionUtils,
 } from '@libs/TransactionUtils';
 import ViolationsUtils from '@libs/Violations/ViolationsUtils';
@@ -169,7 +164,6 @@
     const isEmptyMerchant = transactionMerchant === '' || transactionMerchant === CONST.TRANSACTION.PARTIAL_TRANSACTION_MERCHANT;
     const isDistanceRequest = isDistanceRequestTransactionUtils(transaction);
     const isPerDiemRequest = isPerDiemRequestTransactionUtils(transaction);
-    const isScanRequest = isScanRequestTransactionUtils(transaction);
     const hasReceipt = hasReceiptTransactionUtils(updatedTransaction ?? transaction);
     const isTransactionScanning = isScanning(updatedTransaction ?? transaction);
     const didReceiptScanSucceed = hasReceipt && didReceiptScanSucceedTransactionUtils(transaction);
@@ -185,21 +179,14 @@
     if (transactionAmount !== undefined) {
         if (isDistanceRequest && !hasRoute) {
             shouldDisplayTransactionAmount = false;
-        } else if (isScanRequest && (isReceiptBeingScanned || !didReceiptScanSucceed)) {
+        } else if (isTransactionScanning || !didReceiptScanSucceed) {
             shouldDisplayTransactionAmount = false;
         } else {
             shouldDisplayTransactionAmount = true;
         }
     }
     const formattedTransactionAmount = shouldDisplayTransactionAmount ? convertToDisplayString(transactionAmount, transactionCurrency) : '';
-<<<<<<< HEAD
     const formattedPerAttendeeAmount = shouldDisplayTransactionAmount ? convertToDisplayString((transactionAmount ?? 0) / (transactionAttendees?.length ?? 1), transactionCurrency) : '';
-=======
-    const formattedPerAttendeeAmount =
-        shouldDisplayTransactionAmount && ((hasReceipt && !isTransactionScanning && didReceiptScanSucceed) || !isPerDiemRequest)
-            ? convertToDisplayString(transactionAmount / (transactionAttendees?.length ?? 1), transactionCurrency)
-            : '';
->>>>>>> e1766ef3
     const formattedOriginalAmount = transactionOriginalAmount && transactionOriginalCurrency && convertToDisplayString(transactionOriginalAmount, transactionOriginalCurrency);
     const isCardTransaction = isCardTransactionTransactionUtils(transaction);
     const cardProgramName = getCompanyCardDescription(transaction?.cardName, transaction?.cardID, cardList);
