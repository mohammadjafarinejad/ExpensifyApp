import {Str} from 'expensify-common';
import mapValues from 'lodash/mapValues';
import React, {useCallback, useMemo, useState} from 'react';
import {View} from 'react-native';
import type {OnyxEntry} from 'react-native-onyx';
import ConfirmModal from '@components/ConfirmModal';
import * as Expensicons from '@components/Icon/Expensicons';
import MenuItem from '@components/MenuItem';
import MenuItemWithTopDescription from '@components/MenuItemWithTopDescription';
import OfflineWithFeedback from '@components/OfflineWithFeedback';
import ReceiptAudit, {ReceiptAuditMessages} from '@components/ReceiptAudit';
import ReceiptEmptyState from '@components/ReceiptEmptyState';
import Switch from '@components/Switch';
import Text from '@components/Text';
import ViolationMessages from '@components/ViolationMessages';
import useActiveRoute from '@hooks/useActiveRoute';
import useLocalize from '@hooks/useLocalize';
import useNetwork from '@hooks/useNetwork';
import useOnyx from '@hooks/useOnyx';
import usePermissions from '@hooks/usePermissions';
import useThemeStyles from '@hooks/useThemeStyles';
import useTransactionViolations from '@hooks/useTransactionViolations';
import useViolations from '@hooks/useViolations';
import type {ViolationField} from '@hooks/useViolations';
import {getCompanyCardDescription} from '@libs/CardUtils';
import {convertToDisplayString} from '@libs/CurrencyUtils';
import DistanceRequestUtils from '@libs/DistanceRequestUtils';
import {isReceiptError} from '@libs/ErrorUtils';
import {hasEnabledOptions} from '@libs/OptionsListUtils';
import {getTagLists, hasDependentTags, isTaxTrackingEnabled} from '@libs/PolicyUtils';
import {getThumbnailAndImageURIs} from '@libs/ReceiptUtils';
import {getOriginalMessage, isMoneyRequestAction, isPayAction} from '@libs/ReportActionsUtils';
import {
    canEditFieldOfMoneyRequest,
    canEditMoneyRequest,
    canUserPerformWriteAction as canUserPerformWriteActionReportUtils,
    getCreationReportErrors,
    getReportName,
    getTransactionDetails,
    getTripIDFromTransactionParentReportID,
    isInvoiceReport,
    isPaidGroupPolicy,
    isReportApproved,
    isReportInGroupPolicy,
    isSettled as isSettledReportUtils,
    isTrackExpenseReport,
} from '@libs/ReportUtils';
import type {TransactionDetails} from '@libs/ReportUtils';
import {hasEnabledTags} from '@libs/TagsOptionsListUtils';
import {
    didReceiptScanSucceed as didReceiptScanSucceedTransactionUtils,
    getBillable,
    getDescription,
    getDistanceInMeters,
    getReimbursable,
    getTagForDisplay,
    getTaxName,
    hasMissingSmartscanFields,
    hasReceipt as hasReceiptTransactionUtils,
    hasReservationList,
    hasRoute as hasRouteTransactionUtils,
    isCardTransaction as isCardTransactionTransactionUtils,
    isDistanceRequest as isDistanceRequestTransactionUtils,
    isPerDiemRequest as isPerDiemRequestTransactionUtils,
    isScanning,
    shouldShowAttendees as shouldShowAttendeesTransactionUtils,
} from '@libs/TransactionUtils';
import ViolationsUtils from '@libs/Violations/ViolationsUtils';
import Navigation from '@navigation/Navigation';
import AnimatedEmptyStateBackground from '@pages/home/report/AnimatedEmptyStateBackground';
import {cleanUpMoneyRequest, updateMoneyRequestBillable, updateMoneyRequestReimbursable} from '@userActions/IOU';
import {navigateToConciergeChatAndDeleteReport} from '@userActions/Report';
import {clearAllRelatedReportActionErrors} from '@userActions/ReportActions';
import {clearError, getLastModifiedExpense, revert} from '@userActions/Transaction';
import CONST from '@src/CONST';
import type {TranslationPaths} from '@src/languages/types';
import ONYXKEYS from '@src/ONYXKEYS';
import ROUTES from '@src/ROUTES';
import type * as OnyxTypes from '@src/types/onyx';
import type {TransactionPendingFieldsKey} from '@src/types/onyx/Transaction';
import ReportActionItemImage from './ReportActionItemImage';

type MoneyRequestViewProps = {
    /** The report currently being looked at */
    report: OnyxEntry<OnyxTypes.Report>;

    /** Whether we should display the animated banner above the component */
    shouldShowAnimatedBackground: boolean;

    /** Whether we should show Money Request with disabled all fields */
    readonly?: boolean;

    /** whether or not this report is from review duplicates */
    isFromReviewDuplicates?: boolean;

    /** Updated transaction to show in duplicate transaction flow  */
    updatedTransaction?: OnyxEntry<OnyxTypes.Transaction>;
};

const receiptImageViolationNames: OnyxTypes.ViolationName[] = [
    CONST.VIOLATIONS.RECEIPT_REQUIRED,
    CONST.VIOLATIONS.RECEIPT_NOT_SMART_SCANNED,
    CONST.VIOLATIONS.CASH_EXPENSE_WITH_NO_RECEIPT,
    CONST.VIOLATIONS.SMARTSCAN_FAILED,
    CONST.VIOLATIONS.PROHIBITED_EXPENSE,
    CONST.VIOLATIONS.RECEIPT_GENERATED_WITH_AI,
];

const receiptFieldViolationNames: OnyxTypes.ViolationName[] = [CONST.VIOLATIONS.MODIFIED_AMOUNT, CONST.VIOLATIONS.MODIFIED_DATE];

function MoneyRequestView({report, shouldShowAnimatedBackground, readonly = false, updatedTransaction, isFromReviewDuplicates = false}: MoneyRequestViewProps) {
    const styles = useThemeStyles();
    const {isOffline} = useNetwork();
    const {canUseTableReportView} = usePermissions();
    const {translate, toLocaleDigit} = useLocalize();
    const {getReportRHPActiveRoute} = useActiveRoute();
    const parentReportID = report?.parentReportID;
    const policyID = report?.policyID;
    const [parentReport] = useOnyx(`${ONYXKEYS.COLLECTION.REPORT}${parentReportID}`, {canBeMissing: true});
    const [chatReport] = useOnyx(`${ONYXKEYS.COLLECTION.REPORT}${parentReport?.parentReportID}`, {
        selector: (chatReportValue) => chatReportValue && {reportID: chatReportValue.reportID, errorFields: chatReportValue.errorFields},
        canBeMissing: true,
    });
    const [policy] = useOnyx(`${ONYXKEYS.COLLECTION.POLICY}${policyID}`, {canBeMissing: true});
    const [policyCategories] = useOnyx(`${ONYXKEYS.COLLECTION.POLICY_CATEGORIES}${policyID}`, {canBeMissing: true});
    const [transactionReport] = useOnyx(`${ONYXKEYS.COLLECTION.REPORT}${updatedTransaction?.reportID}`, {canBeMissing: true});
    const targetPolicyID = updatedTransaction?.reportID ? transactionReport?.policyID : policyID;
    const [policyTagList] = useOnyx(`${ONYXKEYS.COLLECTION.POLICY_TAGS}${targetPolicyID}`, {canBeMissing: true});
    const [cardList] = useOnyx(ONYXKEYS.CARD_LIST, {canBeMissing: true});
    const [parentReportActions] = useOnyx(`${ONYXKEYS.COLLECTION.REPORT_ACTIONS}${parentReportID}`, {
        canEvict: false,
        canBeMissing: true,
    });

    const parentReportAction = report?.parentReportActionID ? parentReportActions?.[report.parentReportActionID] : undefined;
    const isTrackExpense = isTrackExpenseReport(report);
    const moneyRequestReport = parentReport;
    const linkedTransactionID = useMemo(() => {
        if (!parentReportAction) {
            return undefined;
        }
        const originalMessage = parentReportAction && isMoneyRequestAction(parentReportAction) ? getOriginalMessage(parentReportAction) : undefined;
        return originalMessage?.IOUTransactionID;
    }, [parentReportAction]);

    const [transaction] = useOnyx(`${ONYXKEYS.COLLECTION.TRANSACTION}${linkedTransactionID}`, {canBeMissing: true});
    const [transactionBackup] = useOnyx(`${ONYXKEYS.COLLECTION.TRANSACTION_BACKUP}${linkedTransactionID}`, {canBeMissing: true});
    const transactionViolations = useTransactionViolations(transaction?.transactionID);

    const {
        created: transactionDate,
        amount: transactionAmount,
        attendees: transactionAttendees,
        taxAmount: transactionTaxAmount,
        currency: transactionCurrency,
        comment: transactionDescription,
        merchant: transactionMerchant,
        reimbursable: transactionReimbursable,
        billable: transactionBillable,
        category: transactionCategory,
        tag: transactionTag,
        originalAmount: transactionOriginalAmount,
        originalCurrency: transactionOriginalCurrency,
        postedDate: transactionPostedDate,
    } = useMemo<Partial<TransactionDetails>>(() => getTransactionDetails(transaction) ?? {}, [transaction]);
    const isEmptyMerchant = transactionMerchant === '' || transactionMerchant === CONST.TRANSACTION.PARTIAL_TRANSACTION_MERCHANT;
    const isDistanceRequest = isDistanceRequestTransactionUtils(transaction);
    const isPerDiemRequest = isPerDiemRequestTransactionUtils(transaction);
    const hasReceipt = hasReceiptTransactionUtils(updatedTransaction ?? transaction);
    const isReceiptBeingScanned = hasReceipt && isReceiptBeingScannedTransactionUtils(updatedTransaction ?? transaction);
    const didReceiptScanSucceed = hasReceipt && didReceiptScanSucceedTransactionUtils(transaction);
    const hasRoute = hasRouteTransactionUtils(transactionBackup ?? transaction, isDistanceRequest);
    const shouldDisplayTransactionAmount = ((isDistanceRequest && hasRoute) || !!transactionAmount) && transactionAmount !== undefined;
    const formattedTransactionAmount = shouldDisplayTransactionAmount ? convertToDisplayString(transactionAmount, transactionCurrency) : '';
    const formattedPerAttendeeAmount =
        shouldDisplayTransactionAmount && ((hasReceipt && !isReceiptBeingScanned && didReceiptScanSucceed) || !isPerDiemRequest)
            ? convertToDisplayString(transactionAmount / (transactionAttendees?.length ?? 1), transactionCurrency)
            : '';
    const formattedOriginalAmount = transactionOriginalAmount && transactionOriginalCurrency && convertToDisplayString(transactionOriginalAmount, transactionOriginalCurrency);
    const isCardTransaction = isCardTransactionTransactionUtils(transaction);
    const cardProgramName = getCompanyCardDescription(transaction?.cardName, transaction?.cardID, cardList);
    const shouldShowCard = isCardTransaction && cardProgramName;
    const isApproved = isReportApproved({report: moneyRequestReport});
    const isInvoice = isInvoiceReport(moneyRequestReport);
    const isPaidReport = isPayAction(parentReportAction);
    const taxRates = policy?.taxRates;
    const formattedTaxAmount = updatedTransaction?.taxAmount
        ? convertToDisplayString(Math.abs(updatedTransaction?.taxAmount), transactionCurrency)
        : convertToDisplayString(Math.abs(transactionTaxAmount ?? 0), transactionCurrency);

    const taxRatesDescription = taxRates?.name;
    const taxRateTitle = updatedTransaction ? getTaxName(policy, updatedTransaction) : getTaxName(policy, transaction);

    const isSettled = isSettledReportUtils(moneyRequestReport?.reportID);
    const isCancelled = moneyRequestReport && moneyRequestReport?.isCancelledIOU;

    // Flags for allowing or disallowing editing an expense
    // Used for non-restricted fields such as: description, category, tag, billable, etc...
    const canUserPerformWriteAction = !!canUserPerformWriteActionReportUtils(report) && !readonly;
    const canEdit = isMoneyRequestAction(parentReportAction) && canEditMoneyRequest(parentReportAction, transaction) && canUserPerformWriteAction;

    const canEditTaxFields = canEdit && !isDistanceRequest;
    const canEditAmount = canUserPerformWriteAction && canEditFieldOfMoneyRequest(parentReportAction, CONST.EDIT_REQUEST_FIELD.AMOUNT);
    const canEditMerchant = canUserPerformWriteAction && canEditFieldOfMoneyRequest(parentReportAction, CONST.EDIT_REQUEST_FIELD.MERCHANT);
    const canEditDate = canUserPerformWriteAction && canEditFieldOfMoneyRequest(parentReportAction, CONST.EDIT_REQUEST_FIELD.DATE);
    const canEditReceipt = canUserPerformWriteAction && canEditFieldOfMoneyRequest(parentReportAction, CONST.EDIT_REQUEST_FIELD.RECEIPT);
<<<<<<< HEAD
    const hasReceipt = hasReceiptTransactionUtils(updatedTransaction ?? transaction);
    const isTransactionScanning = isScanning(updatedTransaction ?? transaction);
    const didReceiptScanSucceed = hasReceipt && didReceiptScanSucceedTransactionUtils(transaction);
=======
>>>>>>> c4dfb1c4
    const canEditDistance = canUserPerformWriteAction && canEditFieldOfMoneyRequest(parentReportAction, CONST.EDIT_REQUEST_FIELD.DISTANCE);
    const canEditDistanceRate = canUserPerformWriteAction && canEditFieldOfMoneyRequest(parentReportAction, CONST.EDIT_REQUEST_FIELD.DISTANCE_RATE);
    const canEditReport = canUserPerformWriteAction && canEditFieldOfMoneyRequest(parentReportAction, CONST.EDIT_REQUEST_FIELD.REPORT);

    // A flag for verifying that the current report is a sub-report of a expense chat
    // if the policy of the report is either Collect or Control, then this report must be tied to expense chat
    const isPolicyExpenseChat = isReportInGroupPolicy(report);

    const policyTagLists = useMemo(() => getTagLists(policyTagList), [policyTagList]);

    const iouType = useMemo(() => {
        if (isTrackExpense) {
            return CONST.IOU.TYPE.TRACK;
        }
        if (isInvoice) {
            return CONST.IOU.TYPE.INVOICE;
        }

        return CONST.IOU.TYPE.SUBMIT;
    }, [isTrackExpense, isInvoice]);

    // Flags for showing categories and tags
    // transactionCategory can be an empty string
    // eslint-disable-next-line @typescript-eslint/prefer-nullish-coalescing
    const shouldShowCategory = isPolicyExpenseChat && (transactionCategory || hasEnabledOptions(policyCategories ?? {}));
    // transactionTag can be an empty string
    // eslint-disable-next-line @typescript-eslint/prefer-nullish-coalescing
    const shouldShowTag = isPolicyExpenseChat && (transactionTag || hasEnabledTags(policyTagLists));
    const shouldShowBillable = isPolicyExpenseChat && (!!transactionBillable || !(policy?.disabledFields?.defaultBillable ?? true) || !!updatedTransaction?.billable);
    const shouldShowReimbursable =
        isPolicyExpenseChat && (!!transactionReimbursable || !(policy?.disabledFields?.reimbursable ?? true) || !!updatedTransaction?.reimbursable) && !isCardTransaction;
    const canEditReimbursable = canUserPerformWriteAction && canEditFieldOfMoneyRequest(parentReportAction, CONST.EDIT_REQUEST_FIELD.REIMBURSABLE);
    const shouldShowAttendees = useMemo(() => shouldShowAttendeesTransactionUtils(iouType, policy), [iouType, policy]);

    const shouldShowTax = isTaxTrackingEnabled(isPolicyExpenseChat, policy, isDistanceRequest, isPerDiemRequest);
    const tripID = getTripIDFromTransactionParentReportID(parentReport?.parentReportID);
    const shouldShowViewTripDetails = hasReservationList(transaction) && !!tripID;

    const {getViolationsForField} = useViolations(transactionViolations ?? [], isTransactionScanning || !isPaidGroupPolicy(report));
    const hasViolations = useCallback(
        (field: ViolationField, data?: OnyxTypes.TransactionViolation['data'], policyHasDependentTags = false, tagValue?: string): boolean =>
            getViolationsForField(field, data, policyHasDependentTags, tagValue).length > 0,
        [getViolationsForField],
    );

    let amountDescription = `${translate('iou.amount')}`;
    let dateDescription = `${translate('common.date')}`;

    const {unit, rate} = DistanceRequestUtils.getRate({transaction, policy});
    const distance = getDistanceInMeters(transactionBackup ?? transaction, unit);
    const currency = transactionCurrency ?? CONST.CURRENCY.USD;
    const isCustomUnitOutOfPolicy = transactionViolations.some((violation) => violation.name === CONST.VIOLATIONS.CUSTOM_UNIT_OUT_OF_POLICY);
    const rateToDisplay = isCustomUnitOutOfPolicy ? translate('common.rateOutOfPolicy') : DistanceRequestUtils.getRateForDisplay(unit, rate, currency, translate, toLocaleDigit, isOffline);
    const distanceToDisplay = DistanceRequestUtils.getDistanceForDisplay(hasRoute, distance, unit, rate, translate);
    let merchantTitle = isEmptyMerchant ? '' : transactionMerchant;
    let amountTitle = formattedTransactionAmount ? formattedTransactionAmount.toString() : '';
    if (isTransactionScanning) {
        merchantTitle = translate('iou.receiptStatusTitle');
        amountTitle = translate('iou.receiptStatusTitle');
    }

    const updatedTransactionDescription = useMemo(() => {
        if (!updatedTransaction) {
            return undefined;
        }
        return getDescription(updatedTransaction ?? null);
    }, [updatedTransaction]);
    const isEmptyUpdatedMerchant = updatedTransaction?.modifiedMerchant === '' || updatedTransaction?.modifiedMerchant === CONST.TRANSACTION.PARTIAL_TRANSACTION_MERCHANT;
    const updatedMerchantTitle = isEmptyUpdatedMerchant ? '' : updatedTransaction?.modifiedMerchant ?? merchantTitle;

    const saveBillable = useCallback(
        (newBillable: boolean) => {
            // If the value hasn't changed, don't request to save changes on the server and just close the modal
            if (newBillable === getBillable(transaction) || !transaction?.transactionID || !report?.reportID) {
                return;
            }
            updateMoneyRequestBillable(transaction.transactionID, report?.reportID, newBillable, policy, policyTagList, policyCategories);
        },
        [transaction, report, policy, policyTagList, policyCategories],
    );

    const saveReimbursable = useCallback(
        (newReimbursable: boolean) => {
            // If the value hasn't changed, don't request to save changes on the server and just close the modal
            if (newReimbursable === getReimbursable(transaction) || !transaction?.transactionID || !report?.reportID) {
                return;
            }
            updateMoneyRequestReimbursable(transaction.transactionID, report?.reportID, newReimbursable, policy, policyTagList, policyCategories);
        },
        [transaction, report, policy, policyTagList, policyCategories],
    );

    if (isCardTransaction) {
        if (transactionPostedDate) {
            dateDescription += ` ${CONST.DOT_SEPARATOR} ${translate('iou.posted')} ${transactionPostedDate}`;
        }
        if (formattedOriginalAmount) {
            amountDescription += ` ${CONST.DOT_SEPARATOR} ${translate('iou.original')} ${formattedOriginalAmount}`;
        }
        if (isCancelled) {
            amountDescription += ` ${CONST.DOT_SEPARATOR} ${translate('iou.canceled')}`;
        }
    } else {
        if (!isDistanceRequest && !isPerDiemRequest) {
            amountDescription += ` ${CONST.DOT_SEPARATOR} ${translate('iou.cash')}`;
        }
        if (isCancelled) {
            amountDescription += ` ${CONST.DOT_SEPARATOR} ${translate('iou.canceled')}`;
        } else if (isApproved) {
            amountDescription += ` ${CONST.DOT_SEPARATOR} ${translate('iou.approved')}`;
        } else if (isSettled) {
            amountDescription += ` ${CONST.DOT_SEPARATOR} ${translate('iou.settledExpensify')}`;
        }
    }

    let receiptURIs;
    const hasErrors = hasMissingSmartscanFields(transaction);
    if (hasReceipt) {
        receiptURIs = getThumbnailAndImageURIs(updatedTransaction ?? transaction);
    }
    const pendingAction = transaction?.pendingAction;
    // Need to return undefined when we have pendingAction to avoid the duplicate pending action
    const getPendingFieldAction = (fieldPath: TransactionPendingFieldsKey) => (pendingAction ? undefined : transaction?.pendingFields?.[fieldPath]);

    const getErrorForField = useCallback(
        (field: ViolationField, data?: OnyxTypes.TransactionViolation['data'], policyHasDependentTags = false, tagValue?: string) => {
            // Checks applied when creating a new expense
            // NOTE: receipt field can return multiple violations, so we need to handle it separately
            const fieldChecks: Partial<Record<ViolationField, {isError: boolean; translationPath: TranslationPaths}>> = {
                amount: {
                    isError: transactionAmount === 0,
                    translationPath: canEditAmount ? 'common.error.enterAmount' : 'common.error.missingAmount',
                },
                merchant: {
                    isError: !isSettled && !isCancelled && isPolicyExpenseChat && isEmptyMerchant,
                    translationPath: canEditMerchant ? 'common.error.enterMerchant' : 'common.error.missingMerchantName',
                },
                date: {
                    isError: transactionDate === '',
                    translationPath: canEditDate ? 'common.error.enterDate' : 'common.error.missingDate',
                },
            };

            const {isError, translationPath} = fieldChecks[field] ?? {};

            if (readonly) {
                return '';
            }

            // Return form errors if there are any
            if (hasErrors && isError && translationPath) {
                return translate(translationPath);
            }

            // Return violations if there are any
            if (field !== 'merchant' && hasViolations(field, data, policyHasDependentTags, tagValue)) {
                const violations = getViolationsForField(field, data, policyHasDependentTags, tagValue);
                const firstViolation = violations.at(0);

                if (firstViolation) {
                    return ViolationsUtils.getViolationTranslation(firstViolation, translate, canEdit);
                }
            }

            return '';
        },
        [
            transactionAmount,
            isSettled,
            isCancelled,
            isPolicyExpenseChat,
            isEmptyMerchant,
            transactionDate,
            readonly,
            hasErrors,
            hasViolations,
            translate,
            getViolationsForField,
            canEditAmount,
            canEditDate,
            canEditMerchant,
            canEdit,
        ],
    );

    const distanceRequestFields = (
        <>
            <OfflineWithFeedback pendingAction={getPendingFieldAction('waypoints') ?? getPendingFieldAction('merchant')}>
                <MenuItemWithTopDescription
                    description={translate('common.distance')}
                    title={distanceToDisplay}
                    interactive={canEditDistance}
                    shouldShowRightIcon={canEditDistance}
                    titleStyle={styles.flex1}
                    onPress={() => {
                        if (!transaction?.transactionID || !report?.reportID) {
                            return;
                        }
                        Navigation.navigate(
                            ROUTES.MONEY_REQUEST_STEP_DISTANCE.getRoute(CONST.IOU.ACTION.EDIT, iouType, transaction.transactionID, report.reportID, getReportRHPActiveRoute()),
                        );
                    }}
                    copyValue={!canEditDistance ? distanceToDisplay : undefined}
                />
            </OfflineWithFeedback>
            <OfflineWithFeedback pendingAction={getPendingFieldAction('customUnitRateID')}>
                <MenuItemWithTopDescription
                    description={translate('common.rate')}
                    title={rateToDisplay}
                    interactive={canEditDistanceRate}
                    shouldShowRightIcon={canEditDistanceRate}
                    titleStyle={styles.flex1}
                    onPress={() => {
                        if (!transaction?.transactionID || !report?.reportID) {
                            return;
                        }
                        Navigation.navigate(
                            ROUTES.MONEY_REQUEST_STEP_DISTANCE_RATE.getRoute(CONST.IOU.ACTION.EDIT, iouType, transaction.transactionID, report.reportID, getReportRHPActiveRoute()),
                        );
                    }}
                    brickRoadIndicator={getErrorForField('customUnitRateID') ? CONST.BRICK_ROAD_INDICATOR_STATUS.ERROR : undefined}
                    errorText={getErrorForField('customUnitRateID')}
                    copyValue={!canEditDistanceRate ? rateToDisplay : undefined}
                />
            </OfflineWithFeedback>
        </>
    );

    const isReceiptAllowed = !isPaidReport && !isInvoice;
    const shouldShowReceiptEmptyState = isReceiptAllowed && !hasReceipt;
    const [receiptImageViolations, receiptViolations] = useMemo(() => {
        const imageViolations = [];
        const allViolations = [];

        for (const violation of transactionViolations ?? []) {
            const isReceiptFieldViolation = receiptFieldViolationNames.includes(violation.name);
            const isReceiptImageViolation = receiptImageViolationNames.includes(violation.name);
            if (isReceiptFieldViolation || isReceiptImageViolation) {
                const violationMessage = ViolationsUtils.getViolationTranslation(violation, translate, canEdit);
                allViolations.push(violationMessage);
                if (isReceiptImageViolation) {
                    imageViolations.push(violationMessage);
                }
            }
        }
        return [imageViolations, allViolations];
    }, [transactionViolations, translate, canEdit]);

    const receiptRequiredViolation = transactionViolations?.some((violation) => violation.name === CONST.VIOLATIONS.RECEIPT_REQUIRED);
    const customRulesViolation = transactionViolations?.some((violation) => violation.name === CONST.VIOLATIONS.CUSTOM_RULES);

    // Whether to show receipt audit result (e.g.`Verified`, `Issue Found`) and messages (e.g. `Receipt not verified. Please confirm accuracy.`)
    // `!!(receiptViolations.length || didReceiptScanSucceed)` is for not showing `Verified` when `receiptViolations` is empty and `didReceiptScanSucceed` is false.
    const shouldShowAuditMessage =
        !isTransactionScanning && (hasReceipt || !!receiptRequiredViolation || !!customRulesViolation) && !!(receiptViolations.length || didReceiptScanSucceed) && isPaidGroupPolicy(report);
    const shouldShowReceiptAudit = isReceiptAllowed && (shouldShowReceiptEmptyState || hasReceipt);

    const errors = {
        ...(transaction?.errorFields?.route ?? transaction?.errorFields?.waypoints ?? transaction?.errors),
        ...parentReportAction?.errors,
    };

    const tagList = policyTagLists.map(({name, orderWeight, tags}, index) => {
        const tagForDisplay = getTagForDisplay(updatedTransaction ?? transaction, index);
        const shouldShow = !!tagForDisplay || hasEnabledOptions(tags);
        if (!shouldShow) {
            return null;
        }

        const tagError = getErrorForField(
            'tag',
            {
                tagListIndex: index,
                tagListName: name,
            },
            hasDependentTags(policy, policyTagList),
            tagForDisplay,
        );
        return (
            <OfflineWithFeedback
                key={name}
                pendingAction={getPendingFieldAction('tag')}
            >
                <MenuItemWithTopDescription
                    description={name ?? translate('common.tag')}
                    title={tagForDisplay}
                    numberOfLinesTitle={2}
                    interactive={canEdit}
                    shouldShowRightIcon={canEdit}
                    titleStyle={styles.flex1}
                    onPress={() => {
                        if (!transaction?.transactionID || !report?.reportID) {
                            return;
                        }
                        Navigation.navigate(
                            ROUTES.MONEY_REQUEST_STEP_TAG.getRoute(CONST.IOU.ACTION.EDIT, iouType, orderWeight, transaction.transactionID, report.reportID, getReportRHPActiveRoute()),
                        );
                    }}
                    brickRoadIndicator={tagError ? CONST.BRICK_ROAD_INDICATOR_STATUS.ERROR : undefined}
                    errorText={tagError}
                />
            </OfflineWithFeedback>
        );
    });

    const [showConfirmDismissReceiptError, setShowConfirmDismissReceiptError] = useState(false);

    const dismissReceiptError = useCallback(() => {
        if (!report?.reportID) {
            return;
        }
        if (transaction?.pendingAction === CONST.RED_BRICK_ROAD_PENDING_ACTION.ADD) {
            if (chatReport?.reportID && getCreationReportErrors(chatReport)) {
                navigateToConciergeChatAndDeleteReport(chatReport.reportID, true, true);
                return;
            }
            if (parentReportAction) {
                cleanUpMoneyRequest(transaction?.transactionID ?? linkedTransactionID, parentReportAction, report.reportID, true);
                return;
            }
        }
        if (!transaction?.transactionID) {
            if (!linkedTransactionID) {
                return;
            }
            clearError(linkedTransactionID);
            clearAllRelatedReportActionErrors(report.reportID, parentReportAction);
            return;
        }
        revert(transaction?.transactionID ?? linkedTransactionID, getLastModifiedExpense(report?.reportID));
        clearError(transaction.transactionID);
        clearAllRelatedReportActionErrors(report.reportID, parentReportAction);
    }, [transaction, chatReport, parentReportAction, linkedTransactionID, report?.reportID]);

    return (
        <View style={styles.pRelative}>
            {shouldShowAnimatedBackground && <AnimatedEmptyStateBackground />}
            <>
                {shouldShowReceiptAudit && (
                    <OfflineWithFeedback pendingAction={getPendingFieldAction('receipt')}>
                        <ReceiptAudit
                            notes={receiptViolations}
                            shouldShowAuditResult={!!shouldShowAuditMessage}
                        />
                    </OfflineWithFeedback>
                )}
                {shouldShowReceiptEmptyState && (
                    <OfflineWithFeedback pendingAction={getPendingFieldAction('receipt')}>
                        <ReceiptEmptyState
                            hasError={hasErrors}
                            disabled={!canEditReceipt}
                            onPress={() => {
                                if (!transaction?.transactionID || !report?.reportID) {
                                    return;
                                }
                                Navigation.navigate(
                                    ROUTES.MONEY_REQUEST_STEP_SCAN.getRoute(CONST.IOU.ACTION.EDIT, iouType, transaction.transactionID, report.reportID, getReportRHPActiveRoute()),
                                );
                            }}
                            isThumbnail={!canEditReceipt}
                            isInMoneyRequestView
                        />
                    </OfflineWithFeedback>
                )}
                {(hasReceipt || !!errors) && (
                    <OfflineWithFeedback
                        pendingAction={isDistanceRequest ? getPendingFieldAction('waypoints') : getPendingFieldAction('receipt')}
                        errors={errors}
                        errorRowStyles={[styles.mh4]}
                        onClose={() => {
                            if (!transaction?.transactionID && !linkedTransactionID) {
                                return;
                            }

                            const errorEntries = Object.entries(errors ?? {});
                            const errorMessages = mapValues(Object.fromEntries(errorEntries), (error) => error);
                            const hasReceiptError = Object.values(errorMessages).some((error) => isReceiptError(error));

                            if (hasReceiptError) {
                                setShowConfirmDismissReceiptError(true);
                            } else {
                                dismissReceiptError();
                            }
                        }}
                        dismissError={dismissReceiptError}
                    >
                        {hasReceipt && (
                            <View style={[styles.moneyRequestViewImage, styles.expenseViewImage]}>
                                <ReportActionItemImage
                                    thumbnail={receiptURIs?.thumbnail}
                                    fileExtension={receiptURIs?.fileExtension}
                                    isThumbnail={receiptURIs?.isThumbnail}
                                    image={receiptURIs?.image}
                                    isLocalFile={receiptURIs?.isLocalFile}
                                    filename={receiptURIs?.filename}
                                    transaction={updatedTransaction ?? transaction}
                                    enablePreviewModal
                                    readonly={readonly || !canEditReceipt}
                                    isFromReviewDuplicates={isFromReviewDuplicates}
                                />
                            </View>
                        )}
                    </OfflineWithFeedback>
                )}
                {!shouldShowReceiptEmptyState && !hasReceipt && <View style={{marginVertical: 6}} />}
                {!!shouldShowAuditMessage && <ReceiptAuditMessages notes={receiptImageViolations} />}
                <OfflineWithFeedback pendingAction={getPendingFieldAction('amount') ?? (amountTitle ? getPendingFieldAction('customUnitRateID') : undefined)}>
                    <MenuItemWithTopDescription
                        title={amountTitle}
                        shouldShowTitleIcon={isSettled}
                        titleIcon={Expensicons.Checkmark}
                        description={amountDescription}
                        titleStyle={styles.textHeadlineH2}
                        interactive={canEditAmount}
                        shouldShowRightIcon={canEditAmount}
                        onPress={() => {
                            if (!transaction?.transactionID || !report?.reportID) {
                                return;
                            }
                            Navigation.navigate(
                                ROUTES.MONEY_REQUEST_STEP_AMOUNT.getRoute(CONST.IOU.ACTION.EDIT, iouType, transaction.transactionID, report.reportID, '', getReportRHPActiveRoute()),
                            );
                        }}
                        brickRoadIndicator={getErrorForField('amount') ? CONST.BRICK_ROAD_INDICATOR_STATUS.ERROR : undefined}
                        errorText={getErrorForField('amount')}
                    />
                </OfflineWithFeedback>
                <OfflineWithFeedback pendingAction={getPendingFieldAction('comment')}>
                    <MenuItemWithTopDescription
                        description={translate('common.description')}
                        shouldRenderAsHTML
                        title={updatedTransactionDescription ?? transactionDescription}
                        interactive={canEdit}
                        shouldShowRightIcon={canEdit}
                        titleStyle={styles.flex1}
                        onPress={() => {
                            if (!transaction?.transactionID || !report?.reportID) {
                                return;
                            }
                            Navigation.navigate(
                                ROUTES.MONEY_REQUEST_STEP_DESCRIPTION.getRoute(CONST.IOU.ACTION.EDIT, iouType, transaction.transactionID, report.reportID, getReportRHPActiveRoute()),
                            );
                        }}
                        wrapperStyle={[styles.pv2, styles.taskDescriptionMenuItem]}
                        brickRoadIndicator={getErrorForField('comment') ? CONST.BRICK_ROAD_INDICATOR_STATUS.ERROR : undefined}
                        errorText={getErrorForField('comment')}
                        numberOfLinesTitle={0}
                    />
                </OfflineWithFeedback>
                {isDistanceRequest && transaction?.comment?.waypoints ? (
                    distanceRequestFields
                ) : (
                    <OfflineWithFeedback pendingAction={getPendingFieldAction('merchant')}>
                        <MenuItemWithTopDescription
                            description={translate('common.merchant')}
                            title={updatedMerchantTitle}
                            interactive={canEditMerchant}
                            shouldShowRightIcon={canEditMerchant}
                            titleStyle={styles.flex1}
                            onPress={() => {
                                if (!transaction?.transactionID || !report?.reportID) {
                                    return;
                                }
                                Navigation.navigate(
                                    ROUTES.MONEY_REQUEST_STEP_MERCHANT.getRoute(CONST.IOU.ACTION.EDIT, iouType, transaction.transactionID, report.reportID, getReportRHPActiveRoute()),
                                );
                            }}
                            wrapperStyle={[styles.taskDescriptionMenuItem]}
                            brickRoadIndicator={getErrorForField('merchant') ? CONST.BRICK_ROAD_INDICATOR_STATUS.ERROR : undefined}
                            errorText={getErrorForField('merchant')}
                            numberOfLinesTitle={0}
                            copyValue={!canEditMerchant ? updatedMerchantTitle : undefined}
                        />
                    </OfflineWithFeedback>
                )}
                <OfflineWithFeedback pendingAction={getPendingFieldAction('created')}>
                    <MenuItemWithTopDescription
                        description={dateDescription}
                        title={transactionDate}
                        interactive={canEditDate}
                        shouldShowRightIcon={canEditDate}
                        titleStyle={styles.flex1}
                        onPress={() => {
                            if (!transaction?.transactionID || !report?.reportID) {
                                return;
                            }
                            Navigation.navigate(
                                ROUTES.MONEY_REQUEST_STEP_DATE.getRoute(CONST.IOU.ACTION.EDIT, iouType, transaction.transactionID, report.reportID, getReportRHPActiveRoute()),
                            );
                        }}
                        brickRoadIndicator={getErrorForField('date') ? CONST.BRICK_ROAD_INDICATOR_STATUS.ERROR : undefined}
                        errorText={getErrorForField('date')}
                        copyValue={!canEditDate ? transactionDate : undefined}
                    />
                </OfflineWithFeedback>
                {!!shouldShowCategory && (
                    <OfflineWithFeedback pendingAction={getPendingFieldAction('category')}>
                        <MenuItemWithTopDescription
                            description={translate('common.category')}
                            title={updatedTransaction?.category ?? transactionCategory}
                            numberOfLinesTitle={2}
                            interactive={canEdit}
                            shouldShowRightIcon={canEdit}
                            titleStyle={styles.flex1}
                            onPress={() => {
                                if (!transaction?.transactionID || !report?.reportID) {
                                    return;
                                }
                                Navigation.navigate(
                                    ROUTES.MONEY_REQUEST_STEP_CATEGORY.getRoute(CONST.IOU.ACTION.EDIT, iouType, transaction.transactionID, report.reportID, getReportRHPActiveRoute()),
                                );
                            }}
                            brickRoadIndicator={getErrorForField('category') ? CONST.BRICK_ROAD_INDICATOR_STATUS.ERROR : undefined}
                            errorText={getErrorForField('category')}
                        />
                    </OfflineWithFeedback>
                )}
                {shouldShowTag && tagList}
                {!!shouldShowCard && (
                    <OfflineWithFeedback pendingAction={getPendingFieldAction('cardID')}>
                        <MenuItemWithTopDescription
                            description={translate('iou.card')}
                            title={cardProgramName}
                            titleStyle={styles.flex1}
                            interactive={false}
                        />
                    </OfflineWithFeedback>
                )}
                {shouldShowTax && (
                    <OfflineWithFeedback pendingAction={getPendingFieldAction('taxCode')}>
                        <MenuItemWithTopDescription
                            title={taxRateTitle ?? ''}
                            description={taxRatesDescription}
                            interactive={canEditTaxFields}
                            shouldShowRightIcon={canEditTaxFields}
                            titleStyle={styles.flex1}
                            onPress={() => {
                                if (!transaction?.transactionID || !report?.reportID) {
                                    return;
                                }
                                Navigation.navigate(
                                    ROUTES.MONEY_REQUEST_STEP_TAX_RATE.getRoute(CONST.IOU.ACTION.EDIT, iouType, transaction.transactionID, report.reportID, getReportRHPActiveRoute()),
                                );
                            }}
                            brickRoadIndicator={getErrorForField('tax') ? CONST.BRICK_ROAD_INDICATOR_STATUS.ERROR : undefined}
                            errorText={getErrorForField('tax')}
                        />
                    </OfflineWithFeedback>
                )}
                {shouldShowTax && (
                    <OfflineWithFeedback pendingAction={getPendingFieldAction('taxAmount')}>
                        <MenuItemWithTopDescription
                            title={formattedTaxAmount ? formattedTaxAmount.toString() : ''}
                            description={translate('iou.taxAmount')}
                            interactive={canEditTaxFields}
                            shouldShowRightIcon={canEditTaxFields}
                            titleStyle={styles.flex1}
                            onPress={() => {
                                if (!transaction?.transactionID || !report?.reportID) {
                                    return;
                                }
                                Navigation.navigate(
                                    ROUTES.MONEY_REQUEST_STEP_TAX_AMOUNT.getRoute(CONST.IOU.ACTION.EDIT, iouType, transaction.transactionID, report.reportID, getReportRHPActiveRoute()),
                                );
                            }}
                        />
                    </OfflineWithFeedback>
                )}
                {shouldShowAttendees && (
                    <OfflineWithFeedback pendingAction={getPendingFieldAction('attendees')}>
                        <MenuItemWithTopDescription
                            key="attendees"
                            title={Array.isArray(transactionAttendees) ? transactionAttendees.map((item) => item?.displayName ?? item?.login).join(', ') : ''}
                            description={`${translate('iou.attendees')} ${
                                Array.isArray(transactionAttendees) && transactionAttendees.length > 1 && formattedPerAttendeeAmount
                                    ? `${CONST.DOT_SEPARATOR} ${formattedPerAttendeeAmount} ${translate('common.perPerson')}`
                                    : ''
                            }`}
                            style={[styles.moneyRequestMenuItem]}
                            titleStyle={styles.flex1}
                            onPress={() => {
                                if (!transaction?.transactionID || !report?.reportID) {
                                    return;
                                }
                                Navigation.navigate(ROUTES.MONEY_REQUEST_ATTENDEE.getRoute(CONST.IOU.ACTION.EDIT, iouType, transaction.transactionID, report.reportID));
                            }}
                            interactive={canEdit}
                            shouldShowRightIcon={canEdit}
                            shouldRenderAsHTML
                        />
                    </OfflineWithFeedback>
                )}
                {!!parentReportID && !!canUseTableReportView && (
                    <OfflineWithFeedback pendingAction={getPendingFieldAction('reportID')}>
                        <MenuItemWithTopDescription
                            shouldShowRightIcon={canEditReport}
                            title={getReportName(parentReport) || parentReport?.reportName}
                            description={translate('common.report')}
                            style={[styles.moneyRequestMenuItem]}
                            titleStyle={styles.flex1}
                            onPress={() => {
                                if (!canEditReport || !report?.reportID || !transaction?.transactionID) {
                                    return;
                                }
                                Navigation.navigate(
                                    ROUTES.MONEY_REQUEST_STEP_REPORT.getRoute(CONST.IOU.ACTION.EDIT, iouType, transaction?.transactionID, report.reportID, getReportRHPActiveRoute()),
                                );
                            }}
                            interactive={canEditReport}
                            shouldRenderAsHTML
                        />
                    </OfflineWithFeedback>
                )}
                {shouldShowReimbursable && (
                    <View style={[styles.flexRow, styles.optionRow, styles.justifyContentBetween, styles.alignItemsCenter, styles.ml5, styles.mr8]}>
                        <View>
                            <Text>{Str.UCFirst(translate('iou.reimbursable'))}</Text>
                        </View>
                        <Switch
                            accessibilityLabel={Str.UCFirst(translate('iou.reimbursable'))}
                            isOn={updatedTransaction?.reimbursable ?? !!transactionReimbursable}
                            onToggle={saveReimbursable}
                            disabled={!canEditReimbursable}
                        />
                    </View>
                )}
                {/* Note: "Billable" toggle and "View trip details" should be always the last two items */}
                {shouldShowBillable && (
                    <View style={[styles.flexRow, styles.optionRow, styles.justifyContentBetween, styles.alignItemsCenter, styles.ml5, styles.mr8]}>
                        <View>
                            <Text>{translate('common.billable')}</Text>
                            {!!getErrorForField('billable') && (
                                <ViolationMessages
                                    violations={getViolationsForField('billable')}
                                    containerStyle={[styles.mt1]}
                                    textStyle={[styles.ph0]}
                                    isLast
                                    canEdit={canEdit}
                                />
                            )}
                        </View>
                        <Switch
                            accessibilityLabel={translate('common.billable')}
                            isOn={updatedTransaction?.billable ?? !!transactionBillable}
                            onToggle={saveBillable}
                            disabled={!canEdit}
                        />
                    </View>
                )}
                {shouldShowViewTripDetails && (
                    <MenuItem
                        title={translate('travel.viewTripDetails')}
                        icon={Expensicons.Suitcase}
                        onPress={() => {
                            if (!transaction?.transactionID || !report?.reportID) {
                                return;
                            }
                            const reservations = transaction?.receipt?.reservationList?.length ?? 0;
                            if (reservations > 1) {
                                Navigation.navigate(ROUTES.TRAVEL_TRIP_SUMMARY.getRoute(report.reportID, transaction.transactionID, getReportRHPActiveRoute()));
                            }
                            Navigation.navigate(ROUTES.TRAVEL_TRIP_DETAILS.getRoute(report.reportID, transaction.transactionID, 0, getReportRHPActiveRoute()));
                        }}
                    />
                )}
            </>
            <ConfirmModal
                isVisible={showConfirmDismissReceiptError}
                onConfirm={() => {
                    dismissReceiptError();
                    setShowConfirmDismissReceiptError(false);
                }}
                onCancel={() => {
                    setShowConfirmDismissReceiptError(false);
                }}
                title={translate('iou.dismissReceiptError')}
                prompt={translate('iou.dismissReceiptErrorConfirmation')}
                confirmText={translate('common.dismiss')}
                cancelText={translate('common.cancel')}
                shouldShowCancelButton
                danger
            />
        </View>
    );
}

MoneyRequestView.displayName = 'MoneyRequestView';

export default MoneyRequestView;<|MERGE_RESOLUTION|>--- conflicted
+++ resolved
@@ -167,13 +167,13 @@
     const isDistanceRequest = isDistanceRequestTransactionUtils(transaction);
     const isPerDiemRequest = isPerDiemRequestTransactionUtils(transaction);
     const hasReceipt = hasReceiptTransactionUtils(updatedTransaction ?? transaction);
-    const isReceiptBeingScanned = hasReceipt && isReceiptBeingScannedTransactionUtils(updatedTransaction ?? transaction);
+    const isTransactionScanning = isScanning(updatedTransaction ?? transaction);
     const didReceiptScanSucceed = hasReceipt && didReceiptScanSucceedTransactionUtils(transaction);
     const hasRoute = hasRouteTransactionUtils(transactionBackup ?? transaction, isDistanceRequest);
     const shouldDisplayTransactionAmount = ((isDistanceRequest && hasRoute) || !!transactionAmount) && transactionAmount !== undefined;
     const formattedTransactionAmount = shouldDisplayTransactionAmount ? convertToDisplayString(transactionAmount, transactionCurrency) : '';
     const formattedPerAttendeeAmount =
-        shouldDisplayTransactionAmount && ((hasReceipt && !isReceiptBeingScanned && didReceiptScanSucceed) || !isPerDiemRequest)
+        shouldDisplayTransactionAmount && ((hasReceipt && !isTransactionScanning && didReceiptScanSucceed) || !isPerDiemRequest)
             ? convertToDisplayString(transactionAmount / (transactionAttendees?.length ?? 1), transactionCurrency)
             : '';
     const formattedOriginalAmount = transactionOriginalAmount && transactionOriginalCurrency && convertToDisplayString(transactionOriginalAmount, transactionOriginalCurrency);
@@ -204,12 +204,6 @@
     const canEditMerchant = canUserPerformWriteAction && canEditFieldOfMoneyRequest(parentReportAction, CONST.EDIT_REQUEST_FIELD.MERCHANT);
     const canEditDate = canUserPerformWriteAction && canEditFieldOfMoneyRequest(parentReportAction, CONST.EDIT_REQUEST_FIELD.DATE);
     const canEditReceipt = canUserPerformWriteAction && canEditFieldOfMoneyRequest(parentReportAction, CONST.EDIT_REQUEST_FIELD.RECEIPT);
-<<<<<<< HEAD
-    const hasReceipt = hasReceiptTransactionUtils(updatedTransaction ?? transaction);
-    const isTransactionScanning = isScanning(updatedTransaction ?? transaction);
-    const didReceiptScanSucceed = hasReceipt && didReceiptScanSucceedTransactionUtils(transaction);
-=======
->>>>>>> c4dfb1c4
     const canEditDistance = canUserPerformWriteAction && canEditFieldOfMoneyRequest(parentReportAction, CONST.EDIT_REQUEST_FIELD.DISTANCE);
     const canEditDistanceRate = canUserPerformWriteAction && canEditFieldOfMoneyRequest(parentReportAction, CONST.EDIT_REQUEST_FIELD.DISTANCE_RATE);
     const canEditReport = canUserPerformWriteAction && canEditFieldOfMoneyRequest(parentReportAction, CONST.EDIT_REQUEST_FIELD.REPORT);
