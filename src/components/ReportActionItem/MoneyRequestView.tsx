import {Str} from 'expensify-common';
import mapValues from 'lodash/mapValues';
import React, {useCallback, useEffect, useMemo, useState} from 'react';
import {View} from 'react-native';
import type {OnyxCollection, OnyxEntry} from 'react-native-onyx';
import ConfirmModal from '@components/ConfirmModal';
import Icon from '@components/Icon';
import * as Expensicons from '@components/Icon/Expensicons';
import MenuItem from '@components/MenuItem';
import MenuItemWithTopDescription from '@components/MenuItemWithTopDescription';
import OfflineWithFeedback from '@components/OfflineWithFeedback';
import {usePolicyCategories, usePolicyTags} from '@components/OnyxListItemProvider';
import ReceiptAudit, {ReceiptAuditMessages} from '@components/ReceiptAudit';
import ReceiptEmptyState from '@components/ReceiptEmptyState';
import Switch from '@components/Switch';
import Text from '@components/Text';
import ViolationMessages from '@components/ViolationMessages';
import useActiveRoute from '@hooks/useActiveRoute';
import useLocalize from '@hooks/useLocalize';
import useNetwork from '@hooks/useNetwork';
import useOnyx from '@hooks/useOnyx';
import usePrevious from '@hooks/usePrevious';
import useReportIsArchived from '@hooks/useReportIsArchived';
import useResponsiveLayout from '@hooks/useResponsiveLayout';
import useStyleUtils from '@hooks/useStyleUtils';
import useTheme from '@hooks/useTheme';
import useThemeStyles from '@hooks/useThemeStyles';
import useTransactionViolations from '@hooks/useTransactionViolations';
import useViolations from '@hooks/useViolations';
import type {ViolationField} from '@hooks/useViolations';
import {getCompanyCardDescription} from '@libs/CardUtils';
import {isCategoryMissing} from '@libs/CategoryUtils';
import {convertToDisplayString} from '@libs/CurrencyUtils';
import DistanceRequestUtils from '@libs/DistanceRequestUtils';
import {isReceiptError} from '@libs/ErrorUtils';
import getNonEmptyStringOnyxID from '@libs/getNonEmptyStringOnyxID';
import {hasEnabledOptions} from '@libs/OptionsListUtils';
import {getLengthOfTag, getTagLists, hasDependentTags as hasDependentTagsPolicyUtils, isTaxTrackingEnabled} from '@libs/PolicyUtils';
import {getThumbnailAndImageURIs} from '@libs/ReceiptUtils';
import {getOriginalMessage, isMoneyRequestAction, isPayAction} from '@libs/ReportActionsUtils';
import {
    canEditFieldOfMoneyRequest,
    canEditMoneyRequest,
    canUserPerformWriteAction as canUserPerformWriteActionReportUtils,
    getCreationReportErrors,
    getReportName,
    getTransactionDetails,
    getTripIDFromTransactionParentReportID,
    isInvoiceReport,
    isPaidGroupPolicy,
    isReportApproved,
    isReportInGroupPolicy,
    isSettled as isSettledReportUtils,
    isTrackExpenseReport,
} from '@libs/ReportUtils';
import type {TransactionDetails} from '@libs/ReportUtils';
import {hasEnabledTags} from '@libs/TagsOptionsListUtils';
import {
    didReceiptScanSucceed as didReceiptScanSucceedTransactionUtils,
    getAmount,
    getBillable,
    getCurrency,
    getDescription,
    getDistanceInMeters,
<<<<<<< HEAD
    getOriginalTransactionWithSplitInfo,
    getReimbursable,
=======
>>>>>>> eb438cf0
    getTagForDisplay,
    getTaxName,
    hasMissingSmartscanFields,
    hasReceipt as hasReceiptTransactionUtils,
    hasReservationList,
    hasRoute as hasRouteTransactionUtils,
    isCardTransaction as isCardTransactionTransactionUtils,
    isDistanceRequest as isDistanceRequestTransactionUtils,
    isExpenseSplit,
    isPerDiemRequest as isPerDiemRequestTransactionUtils,
    isScanning,
    shouldShowAttendees as shouldShowAttendeesTransactionUtils,
} from '@libs/TransactionUtils';
import ViolationsUtils from '@libs/Violations/ViolationsUtils';
import Navigation from '@navigation/Navigation';
import AnimatedEmptyStateBackground from '@pages/home/report/AnimatedEmptyStateBackground';
import {cleanUpMoneyRequest, updateMoneyRequestBillable, updateMoneyRequestReimbursable} from '@userActions/IOU';
import {navigateToConciergeChatAndDeleteReport} from '@userActions/Report';
import {clearAllRelatedReportActionErrors} from '@userActions/ReportActions';
import {clearError, getLastModifiedExpense, revert} from '@userActions/Transaction';
import CONST from '@src/CONST';
import type {TranslationPaths} from '@src/languages/types';
import ONYXKEYS from '@src/ONYXKEYS';
import ROUTES from '@src/ROUTES';
import type * as OnyxTypes from '@src/types/onyx';
import type {TransactionPendingFieldsKey} from '@src/types/onyx/Transaction';
import {isEmptyObject} from '@src/types/utils/EmptyObject';
import ReportActionItemImage from './ReportActionItemImage';

type MoneyRequestViewProps = {
    /** All the data of the report collection */
    allReports: OnyxCollection<OnyxTypes.Report>;

    /** The report currently being looked at */
    report: OnyxEntry<OnyxTypes.Report>;

    /** Policy that the report belongs to */
    policy: OnyxEntry<OnyxTypes.Policy>;

    /** Whether we should display the animated banner above the component */
    shouldShowAnimatedBackground: boolean;

    /** Whether we should show Money Request with disabled all fields */
    readonly?: boolean;

    /** whether or not this report is from review duplicates */
    isFromReviewDuplicates?: boolean;

    /** Updated transaction to show in duplicate & merge transaction flow  */
    updatedTransaction?: OnyxEntry<OnyxTypes.Transaction>;

    /** Merge transaction ID to show in merge transaction flow */
    mergeTransactionID?: string;
};

const receiptImageViolationNames: OnyxTypes.ViolationName[] = [
    CONST.VIOLATIONS.RECEIPT_REQUIRED,
    CONST.VIOLATIONS.RECEIPT_NOT_SMART_SCANNED,
    CONST.VIOLATIONS.CASH_EXPENSE_WITH_NO_RECEIPT,
    CONST.VIOLATIONS.SMARTSCAN_FAILED,
    CONST.VIOLATIONS.PROHIBITED_EXPENSE,
    CONST.VIOLATIONS.RECEIPT_GENERATED_WITH_AI,
];

const receiptFieldViolationNames: OnyxTypes.ViolationName[] = [CONST.VIOLATIONS.MODIFIED_AMOUNT, CONST.VIOLATIONS.MODIFIED_DATE];

function MoneyRequestView({
    allReports,
    report,
    policy,
    shouldShowAnimatedBackground,
    readonly = false,
    updatedTransaction,
    isFromReviewDuplicates = false,
    mergeTransactionID,
}: MoneyRequestViewProps) {
    const styles = useThemeStyles();
    const theme = useTheme();
    const StyleUtils = useStyleUtils();
    const {isOffline} = useNetwork();
    const {translate, toLocaleDigit} = useLocalize();
    const {shouldUseNarrowLayout} = useResponsiveLayout();
    const {getReportRHPActiveRoute} = useActiveRoute();
    const parentReportID = report?.parentReportID;
    const policyID = report?.policyID;
    const parentReport = allReports?.[`${ONYXKEYS.COLLECTION.REPORT}${parentReportID}`];
    const chatReport = allReports?.[`${ONYXKEYS.COLLECTION.REPORT}${parentReport?.parentReportID}`];
    const allPolicyCategories = usePolicyCategories();
    const policyCategories = allPolicyCategories?.[`${ONYXKEYS.COLLECTION.POLICY_CATEGORIES}${policyID}`];
    const transactionReport = allReports?.[`${ONYXKEYS.COLLECTION.REPORT}${updatedTransaction?.reportID}`];
    const targetPolicyID = updatedTransaction?.reportID ? transactionReport?.policyID : policyID;
    const allPolicyTags = usePolicyTags();
    const policyTagList = allPolicyTags?.[`${ONYXKEYS.COLLECTION.POLICY_TAGS}${targetPolicyID}`];
    const [cardList] = useOnyx(ONYXKEYS.CARD_LIST, {canBeMissing: true});
    const [parentReportActions] = useOnyx(`${ONYXKEYS.COLLECTION.REPORT_ACTIONS}${parentReportID}`, {
        canEvict: false,
        canBeMissing: true,
    });

    const parentReportAction = report?.parentReportActionID ? parentReportActions?.[report.parentReportActionID] : undefined;
    const isTrackExpense = isTrackExpenseReport(report);
    const moneyRequestReport = parentReport;
    const linkedTransactionID = useMemo(() => {
        if (!parentReportAction) {
            return undefined;
        }
        const originalMessage = parentReportAction && isMoneyRequestAction(parentReportAction) ? getOriginalMessage(parentReportAction) : undefined;
        return originalMessage?.IOUTransactionID;
    }, [parentReportAction]);

    const [transaction] = useOnyx(`${ONYXKEYS.COLLECTION.TRANSACTION}${getNonEmptyStringOnyxID(linkedTransactionID)}`, {canBeMissing: true});
    const [transactionBackup] = useOnyx(`${ONYXKEYS.COLLECTION.TRANSACTION_BACKUP}${getNonEmptyStringOnyxID(linkedTransactionID)}`, {canBeMissing: true});
    const transactionViolations = useTransactionViolations(transaction?.transactionID);
    const [outstandingReportsByPolicyID] = useOnyx(ONYXKEYS.DERIVED.OUTSTANDING_REPORTS_BY_POLICY_ID, {canBeMissing: true});

    const originalTransactionIDFromComment = transaction?.comment?.originalTransactionID;
    const [originalTransaction] = useOnyx(`${ONYXKEYS.COLLECTION.TRANSACTION}${originalTransactionIDFromComment ?? ''}`, {canBeMissing: true});

    const {
        created: transactionDate,
        amount: transactionAmount,
        attendees: transactionAttendees,
        taxAmount: transactionTaxAmount,
        currency: transactionCurrency,
        comment: transactionDescription,
        merchant: transactionMerchant,
        reimbursable: transactionReimbursable,
        billable: transactionBillable,
        category: transactionCategory,
        tag: transactionTag,
        originalAmount: transactionOriginalAmount,
        originalCurrency: transactionOriginalCurrency,
        postedDate: transactionPostedDate,
    } = useMemo<Partial<TransactionDetails>>(() => getTransactionDetails(transaction) ?? {}, [transaction]);
    const isEmptyMerchant = transactionMerchant === '' || transactionMerchant === CONST.TRANSACTION.PARTIAL_TRANSACTION_MERCHANT;
    const isDistanceRequest = isDistanceRequestTransactionUtils(transaction);
    const isPerDiemRequest = isPerDiemRequestTransactionUtils(transaction);
    const hasReceipt = hasReceiptTransactionUtils(updatedTransaction ?? transaction);
    const isTransactionScanning = isScanning(updatedTransaction ?? transaction);
    const didReceiptScanSucceed = hasReceipt && didReceiptScanSucceedTransactionUtils(transaction);
    const hasRoute = hasRouteTransactionUtils(transactionBackup ?? transaction, isDistanceRequest);

    const actualAmount = updatedTransaction ? getAmount(updatedTransaction) : transactionAmount;
    const actualCurrency = updatedTransaction ? getCurrency(updatedTransaction) : transactionCurrency;
    const shouldDisplayTransactionAmount = ((isDistanceRequest && hasRoute) || !!actualAmount) && actualAmount !== undefined;
    const formattedTransactionAmount = shouldDisplayTransactionAmount ? convertToDisplayString(actualAmount, actualCurrency) : '';
    const formattedPerAttendeeAmount = shouldDisplayTransactionAmount ? convertToDisplayString(actualAmount / (transactionAttendees?.length ?? 1), actualCurrency) : '';

    const formattedOriginalAmount = transactionOriginalAmount && transactionOriginalCurrency && convertToDisplayString(transactionOriginalAmount, transactionOriginalCurrency);
    const isCardTransaction = isCardTransactionTransactionUtils(transaction);
    const cardProgramName = getCompanyCardDescription(transaction?.cardName, transaction?.cardID, cardList);
    const shouldShowCard = isCardTransaction && cardProgramName;
    const isApproved = isReportApproved({report: moneyRequestReport});
    const isInvoice = isInvoiceReport(moneyRequestReport);
    const isPaidReport = isPayAction(parentReportAction);
    const taxRates = policy?.taxRates;
    const formattedTaxAmount = updatedTransaction?.taxAmount
        ? convertToDisplayString(Math.abs(updatedTransaction?.taxAmount), transactionCurrency)
        : convertToDisplayString(Math.abs(transactionTaxAmount ?? 0), transactionCurrency);

    const taxRatesDescription = taxRates?.name;
    const taxRateTitle = updatedTransaction ? getTaxName(policy, updatedTransaction) : getTaxName(policy, transaction);

    const fallbackTaxRateTitle = transaction?.taxValue;

    const isSettled = isSettledReportUtils(moneyRequestReport?.reportID);
    const isCancelled = moneyRequestReport && moneyRequestReport?.isCancelledIOU;
    const isChatReportArchived = useReportIsArchived(moneyRequestReport?.chatReportID);
    const shouldShowPaid = isSettled && transactionReimbursable;

    // Flags for allowing or disallowing editing an expense
    // Used for non-restricted fields such as: description, category, tag, billable, etc...
    const canUserPerformWriteAction = !!canUserPerformWriteActionReportUtils(report) && !readonly;
    const canEdit = isMoneyRequestAction(parentReportAction) && canEditMoneyRequest(parentReportAction, transaction, isChatReportArchived) && canUserPerformWriteAction;

    const canEditTaxFields = canEdit && !isDistanceRequest;
    const canEditAmount = canUserPerformWriteAction && canEditFieldOfMoneyRequest(parentReportAction, CONST.EDIT_REQUEST_FIELD.AMOUNT, undefined, isChatReportArchived);
    const canEditMerchant = canUserPerformWriteAction && canEditFieldOfMoneyRequest(parentReportAction, CONST.EDIT_REQUEST_FIELD.MERCHANT, undefined, isChatReportArchived);
    const canEditDate = canUserPerformWriteAction && canEditFieldOfMoneyRequest(parentReportAction, CONST.EDIT_REQUEST_FIELD.DATE, undefined, isChatReportArchived);
    const canEditReceipt = canUserPerformWriteAction && canEditFieldOfMoneyRequest(parentReportAction, CONST.EDIT_REQUEST_FIELD.RECEIPT, undefined, isChatReportArchived);
    const canEditDistance = canUserPerformWriteAction && canEditFieldOfMoneyRequest(parentReportAction, CONST.EDIT_REQUEST_FIELD.DISTANCE, undefined, isChatReportArchived);
    const canEditDistanceRate = canUserPerformWriteAction && canEditFieldOfMoneyRequest(parentReportAction, CONST.EDIT_REQUEST_FIELD.DISTANCE_RATE, undefined, isChatReportArchived);
    const canEditReport = useMemo(
        () => canUserPerformWriteAction && canEditFieldOfMoneyRequest(parentReportAction, CONST.EDIT_REQUEST_FIELD.REPORT, undefined, isChatReportArchived, outstandingReportsByPolicyID),
        [canUserPerformWriteAction, parentReportAction, isChatReportArchived, outstandingReportsByPolicyID],
    );

    // A flag for verifying that the current report is a sub-report of a expense chat
    // if the policy of the report is either Collect or Control, then this report must be tied to expense chat
    const isPolicyExpenseChat = isReportInGroupPolicy(report);

    const policyTagLists = useMemo(() => getTagLists(policyTagList), [policyTagList]);

    const iouType = useMemo(() => {
        if (isTrackExpense) {
            return CONST.IOU.TYPE.TRACK;
        }
        if (isInvoice) {
            return CONST.IOU.TYPE.INVOICE;
        }

        return CONST.IOU.TYPE.SUBMIT;
    }, [isTrackExpense, isInvoice]);

    const category = transactionCategory ?? '';
    const categoryForDisplay = isCategoryMissing(category) ? '' : category;

    // Flags for showing categories and tags
    // transactionCategory can be an empty string
    // eslint-disable-next-line @typescript-eslint/prefer-nullish-coalescing
    const shouldShowCategory = isPolicyExpenseChat && (categoryForDisplay || hasEnabledOptions(policyCategories ?? {}));
    // transactionTag can be an empty string
    // eslint-disable-next-line @typescript-eslint/prefer-nullish-coalescing
    const shouldShowTag = isPolicyExpenseChat && (transactionTag || hasEnabledTags(policyTagLists));
    const shouldShowBillable = isPolicyExpenseChat && (!!transactionBillable || !(policy?.disabledFields?.defaultBillable ?? true) || !!updatedTransaction?.billable);
    const shouldShowReimbursable =
        isPolicyExpenseChat && (!policy?.disabledFields?.reimbursable || !!transactionReimbursable || !!updatedTransaction?.reimbursable) && !isCardTransaction && !isInvoice;
    const canEditReimbursable = canUserPerformWriteAction && canEditFieldOfMoneyRequest(parentReportAction, CONST.EDIT_REQUEST_FIELD.REIMBURSABLE);
    const shouldShowAttendees = useMemo(() => shouldShowAttendeesTransactionUtils(iouType, policy), [iouType, policy]);

    const shouldShowTax = isTaxTrackingEnabled(isPolicyExpenseChat, policy, isDistanceRequest, isPerDiemRequest);
    const tripID = getTripIDFromTransactionParentReportID(parentReport?.parentReportID);
    const shouldShowViewTripDetails = hasReservationList(transaction) && !!tripID;

    const {getViolationsForField} = useViolations(transactionViolations ?? [], isTransactionScanning || !isPaidGroupPolicy(report));
    const hasViolations = useCallback(
        (field: ViolationField, data?: OnyxTypes.TransactionViolation['data'], policyHasDependentTags = false, tagValue?: string): boolean =>
            getViolationsForField(field, data, policyHasDependentTags, tagValue).length > 0,
        [getViolationsForField],
    );

    let amountDescription = `${translate('iou.amount')}`;
    let dateDescription = `${translate('common.date')}`;

    const {unit, rate} = DistanceRequestUtils.getRate({transaction, policy});
    const distance = getDistanceInMeters(transactionBackup ?? transaction, unit);
    const currency = transactionCurrency ?? CONST.CURRENCY.USD;
    const isCustomUnitOutOfPolicy = transactionViolations.some((violation) => violation.name === CONST.VIOLATIONS.CUSTOM_UNIT_OUT_OF_POLICY) || (isDistanceRequest && !rate);
    const rateToDisplay = isCustomUnitOutOfPolicy ? translate('common.rateOutOfPolicy') : DistanceRequestUtils.getRateForDisplay(unit, rate, currency, translate, toLocaleDigit, isOffline);
    const distanceToDisplay = DistanceRequestUtils.getDistanceForDisplay(hasRoute, distance, unit, rate, translate);
    let merchantTitle = isEmptyMerchant ? '' : transactionMerchant;
    let amountTitle = formattedTransactionAmount ? formattedTransactionAmount.toString() : '';
    if (isTransactionScanning) {
        merchantTitle = translate('iou.receiptStatusTitle');
        amountTitle = translate('iou.receiptStatusTitle');
    }

    const updatedTransactionDescription = useMemo(() => {
        if (!updatedTransaction) {
            return undefined;
        }
        return getDescription(updatedTransaction ?? null);
    }, [updatedTransaction]);
    const isEmptyUpdatedMerchant = updatedTransaction?.modifiedMerchant === '' || updatedTransaction?.modifiedMerchant === CONST.TRANSACTION.PARTIAL_TRANSACTION_MERCHANT;
    const updatedMerchantTitle = isEmptyUpdatedMerchant ? '' : (updatedTransaction?.modifiedMerchant ?? merchantTitle);

    const saveBillable = useCallback(
        (newBillable: boolean) => {
            // If the value hasn't changed, don't request to save changes on the server and just close the modal
            if (newBillable === getBillable(transaction) || !transaction?.transactionID || !report?.reportID) {
                return;
            }
            updateMoneyRequestBillable(transaction.transactionID, report?.reportID, newBillable, policy, policyTagList, policyCategories);
        },
        [transaction, report, policy, policyTagList, policyCategories],
    );

    const saveReimbursable = useCallback(
        (newReimbursable: boolean) => {
            // If the value hasn't changed, don't request to save changes on the server and just close the modal
            if (newReimbursable === getReimbursable(transaction) || !transaction?.transactionID || !report?.reportID) {
                return;
            }
            updateMoneyRequestReimbursable(transaction.transactionID, report?.reportID, newReimbursable, policy, policyTagList, policyCategories);
        },
        [transaction, report, policy, policyTagList, policyCategories],
    );

    if (isCardTransaction) {
        if (transactionPostedDate) {
            dateDescription += ` ${CONST.DOT_SEPARATOR} ${translate('iou.posted')} ${transactionPostedDate}`;
        }
        if (formattedOriginalAmount) {
            amountDescription += ` ${CONST.DOT_SEPARATOR} ${translate('iou.original')} ${formattedOriginalAmount}`;
        }
        if (isExpenseSplit(transaction, originalTransaction)) {
            amountDescription += ` ${CONST.DOT_SEPARATOR} ${translate('iou.split')}`;
        }
        if (isCancelled) {
            amountDescription += ` ${CONST.DOT_SEPARATOR} ${translate('iou.canceled')}`;
        }
    } else {
        if (!isDistanceRequest && !isPerDiemRequest) {
            amountDescription += ` ${CONST.DOT_SEPARATOR} ${translate('iou.cash')}`;
        }
        if (isExpenseSplit(transaction, originalTransaction)) {
            amountDescription += ` ${CONST.DOT_SEPARATOR} ${translate('iou.split')}`;
        }
        if (isCancelled) {
            amountDescription += ` ${CONST.DOT_SEPARATOR} ${translate('iou.canceled')}`;
        } else if (isApproved) {
            amountDescription += ` ${CONST.DOT_SEPARATOR} ${translate('iou.approved')}`;
        } else if (shouldShowPaid) {
            amountDescription += ` ${CONST.DOT_SEPARATOR} ${translate('iou.settledExpensify')}`;
        }
    }

    let receiptURIs;
    const hasErrors = hasMissingSmartscanFields(transaction);
    if (hasReceipt) {
        receiptURIs = getThumbnailAndImageURIs(updatedTransaction ?? transaction);
    }
    const pendingAction = transaction?.pendingAction;
    // Need to return undefined when we have pendingAction to avoid the duplicate pending action
    const getPendingFieldAction = (fieldPath: TransactionPendingFieldsKey) => (pendingAction ? undefined : transaction?.pendingFields?.[fieldPath]);

    const getErrorForField = useCallback(
        (field: ViolationField, data?: OnyxTypes.TransactionViolation['data'], policyHasDependentTags = false, tagValue?: string) => {
            // Checks applied when creating a new expense
            // NOTE: receipt field can return multiple violations, so we need to handle it separately
            const fieldChecks: Partial<Record<ViolationField, {isError: boolean; translationPath: TranslationPaths}>> = {
                amount: {
                    isError: transactionAmount === 0,
                    translationPath: canEditAmount ? 'common.error.enterAmount' : 'common.error.missingAmount',
                },
                merchant: {
                    isError: !isSettled && !isCancelled && isPolicyExpenseChat && isEmptyMerchant,
                    translationPath: canEditMerchant ? 'common.error.enterMerchant' : 'common.error.missingMerchantName',
                },
                date: {
                    isError: transactionDate === '',
                    translationPath: canEditDate ? 'common.error.enterDate' : 'common.error.missingDate',
                },
            };

            const {isError, translationPath} = fieldChecks[field] ?? {};

            if (readonly) {
                return '';
            }

            // Return form errors if there are any
            if (hasErrors && isError && translationPath) {
                return translate(translationPath);
            }

            if (isCustomUnitOutOfPolicy && field === 'customUnitRateID') {
                return translate('violations.customUnitOutOfPolicy');
            }

            // Return violations if there are any
            if (field !== 'merchant' && hasViolations(field, data, policyHasDependentTags, tagValue)) {
                const violations = getViolationsForField(field, data, policyHasDependentTags, tagValue);
                const firstViolation = violations.at(0);

                if (firstViolation) {
                    return ViolationsUtils.getViolationTranslation(firstViolation, translate, canEdit);
                }
            }

            return '';
        },
        [
            transactionAmount,
            isSettled,
            isCancelled,
            isPolicyExpenseChat,
            isEmptyMerchant,
            transactionDate,
            readonly,
            hasErrors,
            hasViolations,
            translate,
            getViolationsForField,
            canEditAmount,
            canEditDate,
            canEditMerchant,
            canEdit,
            isCustomUnitOutOfPolicy,
        ],
    );

    const distanceRequestFields = (
        <>
            <OfflineWithFeedback pendingAction={getPendingFieldAction('waypoints') ?? getPendingFieldAction('merchant')}>
                <MenuItemWithTopDescription
                    description={translate('common.distance')}
                    title={distanceToDisplay}
                    interactive={canEditDistance}
                    shouldShowRightIcon={canEditDistance}
                    titleStyle={styles.flex1}
                    onPress={() => {
                        if (!transaction?.transactionID || !report?.reportID) {
                            return;
                        }
                        Navigation.navigate(
                            ROUTES.MONEY_REQUEST_STEP_DISTANCE.getRoute(CONST.IOU.ACTION.EDIT, iouType, transaction.transactionID, report.reportID, getReportRHPActiveRoute()),
                        );
                    }}
                    copyValue={!canEditDistance ? distanceToDisplay : undefined}
                />
            </OfflineWithFeedback>
            <OfflineWithFeedback pendingAction={getPendingFieldAction('customUnitRateID')}>
                <MenuItemWithTopDescription
                    description={translate('common.rate')}
                    title={rateToDisplay}
                    interactive={canEditDistanceRate}
                    shouldShowRightIcon={canEditDistanceRate}
                    titleStyle={styles.flex1}
                    onPress={() => {
                        if (!transaction?.transactionID || !report?.reportID) {
                            return;
                        }
                        Navigation.navigate(
                            ROUTES.MONEY_REQUEST_STEP_DISTANCE_RATE.getRoute(CONST.IOU.ACTION.EDIT, iouType, transaction.transactionID, report.reportID, getReportRHPActiveRoute()),
                        );
                    }}
                    brickRoadIndicator={getErrorForField('customUnitRateID') ? CONST.BRICK_ROAD_INDICATOR_STATUS.ERROR : undefined}
                    errorText={getErrorForField('customUnitRateID')}
                    copyValue={!canEditDistanceRate ? rateToDisplay : undefined}
                />
            </OfflineWithFeedback>
        </>
    );

    const isReceiptAllowed = !isPaidReport && !isInvoice;
    const shouldShowReceiptEmptyState = isReceiptAllowed && !hasReceipt;
    const [receiptImageViolations, receiptViolations] = useMemo(() => {
        const imageViolations = [];
        const allViolations = [];

        for (const violation of transactionViolations ?? []) {
            const isReceiptFieldViolation = receiptFieldViolationNames.includes(violation.name);
            const isReceiptImageViolation = receiptImageViolationNames.includes(violation.name);
            if (isReceiptFieldViolation || isReceiptImageViolation) {
                const violationMessage = ViolationsUtils.getViolationTranslation(violation, translate, canEdit);
                allViolations.push(violationMessage);
                if (isReceiptImageViolation) {
                    imageViolations.push(violationMessage);
                }
            }
        }
        return [imageViolations, allViolations];
    }, [transactionViolations, translate, canEdit]);

    const receiptRequiredViolation = transactionViolations?.some((violation) => violation.name === CONST.VIOLATIONS.RECEIPT_REQUIRED);
    const customRulesViolation = transactionViolations?.some((violation) => violation.name === CONST.VIOLATIONS.CUSTOM_RULES);

    // Whether to show receipt audit result (e.g.`Verified`, `Issue Found`) and messages (e.g. `Receipt not verified. Please confirm accuracy.`)
    // `!!(receiptViolations.length || didReceiptScanSucceed)` is for not showing `Verified` when `receiptViolations` is empty and `didReceiptScanSucceed` is false.
    const shouldShowAuditMessage =
        !isTransactionScanning && (hasReceipt || !!receiptRequiredViolation || !!customRulesViolation) && !!(receiptViolations.length || didReceiptScanSucceed) && isPaidGroupPolicy(report);
    const shouldShowReceiptAudit = isReceiptAllowed && (shouldShowReceiptEmptyState || hasReceipt);

    const errors = {
        ...(transaction?.errorFields?.route ?? transaction?.errorFields?.waypoints ?? transaction?.errors),
        ...parentReportAction?.errors,
    };
    const hasDependentTags = hasDependentTagsPolicyUtils(policy, policyTagList);

    const previousTransactionTag = usePrevious(transactionTag);

    const [previousTag, setPreviousTag] = useState<string | undefined>(undefined);
    const [currentTransactionTag, setCurrentTransactionTag] = useState<string | undefined>(undefined);

    useEffect(() => {
        if (transactionTag === previousTransactionTag) {
            return;
        }
        setPreviousTag(previousTransactionTag);
        setCurrentTransactionTag(transactionTag);
    }, [transactionTag, previousTransactionTag]);

    const previousTagLength = getLengthOfTag(previousTag ?? '');
    const currentTagLength = getLengthOfTag(currentTransactionTag ?? '');

    const tagList = policyTagLists.map(({name, orderWeight, tags}, index) => {
        const tagForDisplay = getTagForDisplay(updatedTransaction ?? transaction, index);
        let shouldShow = false;
        if (hasDependentTags) {
            if (index === 0) {
                shouldShow = true;
            } else {
                const prevTagValue = getTagForDisplay(transaction, index - 1);
                shouldShow = !!prevTagValue;
            }
        } else {
            shouldShow = !!tagForDisplay || hasEnabledOptions(tags);
        }

        if (!shouldShow) {
            return null;
        }

        const tagError = getErrorForField(
            'tag',
            {
                tagListIndex: index,
                tagListName: name,
            },
            hasDependentTags,
            tagForDisplay,
        );

        return (
            <OfflineWithFeedback
                key={name}
                pendingAction={getPendingFieldAction('tag')}
            >
                <MenuItemWithTopDescription
                    highlighted={hasDependentTags && shouldShow && !getTagForDisplay(transaction, index) && currentTagLength > previousTagLength}
                    description={name ?? translate('common.tag')}
                    title={tagForDisplay}
                    numberOfLinesTitle={2}
                    interactive={canEdit}
                    shouldShowRightIcon={canEdit}
                    titleStyle={styles.flex1}
                    onPress={() => {
                        if (!transaction?.transactionID || !report?.reportID) {
                            return;
                        }
                        Navigation.navigate(
                            ROUTES.MONEY_REQUEST_STEP_TAG.getRoute(CONST.IOU.ACTION.EDIT, iouType, orderWeight, transaction.transactionID, report.reportID, getReportRHPActiveRoute()),
                        );
                    }}
                    brickRoadIndicator={tagError ? CONST.BRICK_ROAD_INDICATOR_STATUS.ERROR : undefined}
                    errorText={tagError}
                    shouldShowBasicTitle
                    shouldShowDescriptionOnTop
                />
            </OfflineWithFeedback>
        );
    });

    const [showConfirmDismissReceiptError, setShowConfirmDismissReceiptError] = useState(false);

    const dismissReceiptError = useCallback(() => {
        if (!report?.reportID) {
            return;
        }
        if (transaction?.pendingAction === CONST.RED_BRICK_ROAD_PENDING_ACTION.ADD) {
            if (chatReport?.reportID && getCreationReportErrors(chatReport)) {
                navigateToConciergeChatAndDeleteReport(chatReport.reportID, true, true);
                return;
            }
            if (parentReportAction) {
                cleanUpMoneyRequest(transaction?.transactionID ?? linkedTransactionID, parentReportAction, report.reportID, true);
                return;
            }
        }
        if (!transaction?.transactionID) {
            if (!linkedTransactionID) {
                return;
            }
            clearError(linkedTransactionID);
            clearAllRelatedReportActionErrors(report.reportID, parentReportAction);
            return;
        }
        revert(transaction, getLastModifiedExpense(report?.reportID));
        clearError(transaction.transactionID);
        clearAllRelatedReportActionErrors(report.reportID, parentReportAction);
    }, [transaction, chatReport, parentReportAction, linkedTransactionID, report?.reportID]);

    const receiptStyle = shouldUseNarrowLayout ? styles.expenseViewImageSmall : styles.expenseViewImage;

    return (
        <View style={styles.pRelative}>
            {shouldShowAnimatedBackground && <AnimatedEmptyStateBackground />}
            <>
                {shouldShowReceiptAudit && (
                    <OfflineWithFeedback pendingAction={getPendingFieldAction('receipt')}>
                        <ReceiptAudit
                            notes={receiptViolations}
                            shouldShowAuditResult={!!shouldShowAuditMessage}
                        />
                    </OfflineWithFeedback>
                )}
                {shouldShowReceiptEmptyState && (
                    <OfflineWithFeedback
                        pendingAction={getPendingFieldAction('receipt')}
                        style={styles.mv3}
                    >
                        <ReceiptEmptyState
                            disabled={!canEditReceipt}
                            onPress={() => {
                                if (!transaction?.transactionID || !report?.reportID) {
                                    return;
                                }
                                Navigation.navigate(
                                    ROUTES.MONEY_REQUEST_STEP_SCAN.getRoute(CONST.IOU.ACTION.EDIT, iouType, transaction.transactionID, report.reportID, getReportRHPActiveRoute()),
                                );
                            }}
                            isThumbnail={!canEditReceipt}
                            isInMoneyRequestView
                            style={receiptStyle}
                        />
                    </OfflineWithFeedback>
                )}
                {(hasReceipt || !isEmptyObject(errors)) && (
                    <OfflineWithFeedback
                        pendingAction={isDistanceRequest ? getPendingFieldAction('waypoints') : getPendingFieldAction('receipt')}
                        errors={errors}
                        errorRowStyles={[styles.mh4, !shouldShowReceiptEmptyState && styles.mt3]}
                        onClose={() => {
                            if (!transaction?.transactionID && !linkedTransactionID) {
                                return;
                            }

                            const errorEntries = Object.entries(errors ?? {});
                            const errorMessages = mapValues(Object.fromEntries(errorEntries), (error) => error);
                            const hasReceiptError = Object.values(errorMessages).some((error) => isReceiptError(error));

                            if (hasReceiptError) {
                                setShowConfirmDismissReceiptError(true);
                            } else {
                                dismissReceiptError();
                            }
                        }}
                        dismissError={dismissReceiptError}
                        style={shouldShowReceiptEmptyState ? styles.mb3 : styles.mv3}
                    >
                        {hasReceipt && (
                            <View style={[styles.moneyRequestViewImage, receiptStyle]}>
                                <ReportActionItemImage
                                    thumbnail={receiptURIs?.thumbnail}
                                    fileExtension={receiptURIs?.fileExtension}
                                    isThumbnail={receiptURIs?.isThumbnail}
                                    image={receiptURIs?.image}
                                    isLocalFile={receiptURIs?.isLocalFile}
                                    filename={receiptURIs?.filename}
                                    transaction={updatedTransaction ?? transaction}
                                    enablePreviewModal
                                    readonly={readonly || !canEditReceipt}
                                    isFromReviewDuplicates={isFromReviewDuplicates}
                                    mergeTransactionID={mergeTransactionID}
                                />
                            </View>
                        )}
                    </OfflineWithFeedback>
                )}
                {!shouldShowReceiptEmptyState && !hasReceipt && <View style={{marginVertical: 6}} />}
                {!!shouldShowAuditMessage && <ReceiptAuditMessages notes={receiptImageViolations} />}
                {isCustomUnitOutOfPolicy && isPerDiemRequest && (
                    <View style={[styles.flexRow, styles.alignItemsCenter, styles.gap1, styles.mh4, styles.mb2]}>
                        <Icon
                            src={Expensicons.DotIndicator}
                            fill={theme.danger}
                            height={16}
                            width={16}
                        />
                        <Text
                            numberOfLines={1}
                            style={[StyleUtils.getDotIndicatorTextStyles(true), styles.pre, styles.flexShrink1]}
                        >
                            {translate('violations.customUnitOutOfPolicy')}
                        </Text>
                    </View>
                )}
                <OfflineWithFeedback pendingAction={getPendingFieldAction('amount') ?? (amountTitle ? getPendingFieldAction('customUnitRateID') : undefined)}>
                    <MenuItemWithTopDescription
                        title={amountTitle}
                        shouldShowTitleIcon={shouldShowPaid}
                        titleIcon={Expensicons.Checkmark}
                        description={amountDescription}
                        titleStyle={styles.textHeadlineH2}
                        interactive={canEditAmount}
                        shouldShowRightIcon={canEditAmount}
                        onPress={() => {
                            if (!transaction?.transactionID || !report?.reportID) {
                                return;
                            }
                            Navigation.navigate(
                                ROUTES.MONEY_REQUEST_STEP_AMOUNT.getRoute(CONST.IOU.ACTION.EDIT, iouType, transaction.transactionID, report.reportID, '', '', getReportRHPActiveRoute()),
                            );
                        }}
                        brickRoadIndicator={getErrorForField('amount') ? CONST.BRICK_ROAD_INDICATOR_STATUS.ERROR : undefined}
                        errorText={getErrorForField('amount')}
                    />
                </OfflineWithFeedback>
                <OfflineWithFeedback pendingAction={getPendingFieldAction('comment')}>
                    <MenuItemWithTopDescription
                        description={translate('common.description')}
                        shouldRenderAsHTML
                        title={updatedTransactionDescription ?? transactionDescription}
                        interactive={canEdit}
                        shouldShowRightIcon={canEdit}
                        titleStyle={styles.flex1}
                        onPress={() => {
                            if (!transaction?.transactionID || !report?.reportID) {
                                return;
                            }
                            Navigation.navigate(
                                ROUTES.MONEY_REQUEST_STEP_DESCRIPTION.getRoute(CONST.IOU.ACTION.EDIT, iouType, transaction.transactionID, report.reportID, getReportRHPActiveRoute()),
                            );
                        }}
                        wrapperStyle={[styles.pv2, styles.taskDescriptionMenuItem]}
                        brickRoadIndicator={getErrorForField('comment') ? CONST.BRICK_ROAD_INDICATOR_STATUS.ERROR : undefined}
                        errorText={getErrorForField('comment')}
                        numberOfLinesTitle={0}
                    />
                </OfflineWithFeedback>
                {isDistanceRequest && transaction?.comment?.waypoints ? (
                    distanceRequestFields
                ) : (
                    <OfflineWithFeedback pendingAction={getPendingFieldAction('merchant')}>
                        <MenuItemWithTopDescription
                            description={translate('common.merchant')}
                            title={updatedMerchantTitle}
                            interactive={canEditMerchant}
                            shouldShowRightIcon={canEditMerchant}
                            titleStyle={styles.flex1}
                            onPress={() => {
                                if (!transaction?.transactionID || !report?.reportID) {
                                    return;
                                }
                                Navigation.navigate(
                                    ROUTES.MONEY_REQUEST_STEP_MERCHANT.getRoute(CONST.IOU.ACTION.EDIT, iouType, transaction.transactionID, report.reportID, getReportRHPActiveRoute()),
                                );
                            }}
                            wrapperStyle={[styles.taskDescriptionMenuItem]}
                            brickRoadIndicator={getErrorForField('merchant') ? CONST.BRICK_ROAD_INDICATOR_STATUS.ERROR : undefined}
                            errorText={getErrorForField('merchant')}
                            numberOfLinesTitle={0}
                            copyValue={!canEditMerchant ? updatedMerchantTitle : undefined}
                        />
                    </OfflineWithFeedback>
                )}
                <OfflineWithFeedback pendingAction={getPendingFieldAction('created')}>
                    <MenuItemWithTopDescription
                        description={dateDescription}
                        title={transactionDate}
                        interactive={canEditDate}
                        shouldShowRightIcon={canEditDate}
                        titleStyle={styles.flex1}
                        onPress={() => {
                            if (!transaction?.transactionID || !report?.reportID) {
                                return;
                            }
                            Navigation.navigate(
                                ROUTES.MONEY_REQUEST_STEP_DATE.getRoute(CONST.IOU.ACTION.EDIT, iouType, transaction.transactionID, report.reportID, getReportRHPActiveRoute()),
                            );
                        }}
                        brickRoadIndicator={getErrorForField('date') ? CONST.BRICK_ROAD_INDICATOR_STATUS.ERROR : undefined}
                        errorText={getErrorForField('date')}
                        copyValue={!canEditDate ? transactionDate : undefined}
                    />
                </OfflineWithFeedback>
                {!!shouldShowCategory && (
                    <OfflineWithFeedback pendingAction={getPendingFieldAction('category')}>
                        <MenuItemWithTopDescription
                            description={translate('common.category')}
                            title={updatedTransaction?.category ?? categoryForDisplay}
                            numberOfLinesTitle={2}
                            interactive={canEdit}
                            shouldShowRightIcon={canEdit}
                            titleStyle={styles.flex1}
                            onPress={() => {
                                if (!transaction?.transactionID || !report?.reportID) {
                                    return;
                                }
                                Navigation.navigate(
                                    ROUTES.MONEY_REQUEST_STEP_CATEGORY.getRoute(CONST.IOU.ACTION.EDIT, iouType, transaction.transactionID, report.reportID, getReportRHPActiveRoute()),
                                );
                            }}
                            brickRoadIndicator={getErrorForField('category') ? CONST.BRICK_ROAD_INDICATOR_STATUS.ERROR : undefined}
                            errorText={getErrorForField('category')}
                        />
                    </OfflineWithFeedback>
                )}
                {shouldShowTag && tagList}
                {!!shouldShowCard && (
                    <OfflineWithFeedback pendingAction={getPendingFieldAction('cardID')}>
                        <MenuItemWithTopDescription
                            description={translate('iou.card')}
                            title={cardProgramName}
                            titleStyle={styles.flex1}
                            interactive={false}
                        />
                    </OfflineWithFeedback>
                )}
                {shouldShowTax && (
                    <OfflineWithFeedback pendingAction={getPendingFieldAction('taxCode')}>
                        <MenuItemWithTopDescription
                            title={taxRateTitle ?? fallbackTaxRateTitle}
                            description={taxRatesDescription}
                            interactive={canEditTaxFields}
                            shouldShowRightIcon={canEditTaxFields}
                            titleStyle={styles.flex1}
                            onPress={() => {
                                if (!transaction?.transactionID || !report?.reportID) {
                                    return;
                                }
                                Navigation.navigate(
                                    ROUTES.MONEY_REQUEST_STEP_TAX_RATE.getRoute(CONST.IOU.ACTION.EDIT, iouType, transaction.transactionID, report.reportID, getReportRHPActiveRoute()),
                                );
                            }}
                            brickRoadIndicator={getErrorForField('tax') ? CONST.BRICK_ROAD_INDICATOR_STATUS.ERROR : undefined}
                            errorText={getErrorForField('tax')}
                        />
                    </OfflineWithFeedback>
                )}
                {shouldShowTax && (
                    <OfflineWithFeedback pendingAction={getPendingFieldAction('taxAmount')}>
                        <MenuItemWithTopDescription
                            title={formattedTaxAmount ? formattedTaxAmount.toString() : ''}
                            description={translate('iou.taxAmount')}
                            interactive={canEditTaxFields}
                            shouldShowRightIcon={canEditTaxFields}
                            titleStyle={styles.flex1}
                            onPress={() => {
                                if (!transaction?.transactionID || !report?.reportID) {
                                    return;
                                }
                                Navigation.navigate(
                                    ROUTES.MONEY_REQUEST_STEP_TAX_AMOUNT.getRoute(CONST.IOU.ACTION.EDIT, iouType, transaction.transactionID, report.reportID, getReportRHPActiveRoute()),
                                );
                            }}
                        />
                    </OfflineWithFeedback>
                )}
                {shouldShowAttendees && (
                    <OfflineWithFeedback pendingAction={getPendingFieldAction('attendees')}>
                        <MenuItemWithTopDescription
                            key="attendees"
                            title={Array.isArray(transactionAttendees) ? transactionAttendees.map((item) => item?.displayName ?? item?.login).join(', ') : ''}
                            description={`${translate('iou.attendees')} ${
                                Array.isArray(transactionAttendees) && transactionAttendees.length > 1 && formattedPerAttendeeAmount
                                    ? `${CONST.DOT_SEPARATOR} ${formattedPerAttendeeAmount} ${translate('common.perPerson')}`
                                    : ''
                            }`}
                            style={[styles.moneyRequestMenuItem]}
                            titleStyle={styles.flex1}
                            onPress={() => {
                                if (!transaction?.transactionID || !report?.reportID) {
                                    return;
                                }
                                Navigation.navigate(ROUTES.MONEY_REQUEST_ATTENDEE.getRoute(CONST.IOU.ACTION.EDIT, iouType, transaction.transactionID, report.reportID));
                            }}
                            interactive={canEdit}
                            shouldShowRightIcon={canEdit}
                            shouldRenderAsHTML
                        />
                    </OfflineWithFeedback>
                )}
                {shouldShowReimbursable && (
                    <OfflineWithFeedback
                        pendingAction={getPendingFieldAction('reimbursable')}
                        contentContainerStyle={[styles.flexRow, styles.optionRow, styles.justifyContentBetween, styles.alignItemsCenter, styles.ml5, styles.mr8]}
                    >
                        <View>
                            <Text>{Str.UCFirst(translate('iou.reimbursable'))}</Text>
                        </View>
                        <Switch
                            accessibilityLabel={Str.UCFirst(translate('iou.reimbursable'))}
                            isOn={updatedTransaction?.reimbursable ?? !!transactionReimbursable}
                            onToggle={saveReimbursable}
                            disabled={!canEditReimbursable}
                        />
                    </OfflineWithFeedback>
                )}
                {shouldShowBillable && (
                    <OfflineWithFeedback
                        pendingAction={getPendingFieldAction('billable')}
                        contentContainerStyle={[styles.flexRow, styles.optionRow, styles.justifyContentBetween, styles.alignItemsCenter, styles.ml5, styles.mr8]}
                    >
                        <View>
                            <Text>{translate('common.billable')}</Text>
                            {!!getErrorForField('billable') && (
                                <ViolationMessages
                                    violations={getViolationsForField('billable')}
                                    containerStyle={[styles.mt1]}
                                    textStyle={[styles.ph0]}
                                    isLast
                                    canEdit={canEdit}
                                />
                            )}
                        </View>
                        <Switch
                            accessibilityLabel={translate('common.billable')}
                            isOn={updatedTransaction?.billable ?? !!transactionBillable}
                            onToggle={saveBillable}
                            disabled={!canEdit}
                        />
                    </OfflineWithFeedback>
                )}
                {!!parentReportID && (
                    <OfflineWithFeedback pendingAction={getPendingFieldAction('reportID')}>
                        <MenuItemWithTopDescription
                            shouldShowRightIcon={canEditReport}
                            title={getReportName(parentReport) || parentReport?.reportName}
                            description={translate('common.report')}
                            style={[styles.moneyRequestMenuItem]}
                            titleStyle={styles.flex1}
                            onPress={() => {
                                if (!canEditReport || !report?.reportID || !transaction?.transactionID) {
                                    return;
                                }
                                Navigation.navigate(
                                    ROUTES.MONEY_REQUEST_STEP_REPORT.getRoute(CONST.IOU.ACTION.EDIT, iouType, transaction?.transactionID, report.reportID, getReportRHPActiveRoute()),
                                );
                            }}
                            interactive={canEditReport}
                            shouldRenderAsHTML
                        />
                    </OfflineWithFeedback>
                )}
                {/* Note: "View trip details" should be always the last item */}
                {shouldShowViewTripDetails && (
                    <MenuItem
                        title={translate('travel.viewTripDetails')}
                        icon={Expensicons.Suitcase}
                        onPress={() => {
                            if (!transaction?.transactionID || !report?.reportID) {
                                return;
                            }
                            const reservations = transaction?.receipt?.reservationList?.length ?? 0;
                            if (reservations > 1) {
                                Navigation.navigate(ROUTES.TRAVEL_TRIP_SUMMARY.getRoute(report.reportID, transaction.transactionID, getReportRHPActiveRoute()));
                            }
                            Navigation.navigate(ROUTES.TRAVEL_TRIP_DETAILS.getRoute(report.reportID, transaction.transactionID, '0', 0, getReportRHPActiveRoute()));
                        }}
                    />
                )}
            </>
            <ConfirmModal
                isVisible={showConfirmDismissReceiptError}
                onConfirm={() => {
                    dismissReceiptError();
                    setShowConfirmDismissReceiptError(false);
                }}
                onCancel={() => {
                    setShowConfirmDismissReceiptError(false);
                }}
                title={translate('iou.dismissReceiptError')}
                prompt={translate('iou.dismissReceiptErrorConfirmation')}
                confirmText={translate('common.dismiss')}
                cancelText={translate('common.cancel')}
                shouldShowCancelButton
                danger
            />
        </View>
    );
}

MoneyRequestView.displayName = 'MoneyRequestView';

export default MoneyRequestView;<|MERGE_RESOLUTION|>--- conflicted
+++ resolved
@@ -62,11 +62,7 @@
     getCurrency,
     getDescription,
     getDistanceInMeters,
-<<<<<<< HEAD
-    getOriginalTransactionWithSplitInfo,
     getReimbursable,
-=======
->>>>>>> eb438cf0
     getTagForDisplay,
     getTaxName,
     hasMissingSmartscanFields,
