import React, {useCallback, useMemo} from 'react';
import {View} from 'react-native';
import {useOnyx, withOnyx} from 'react-native-onyx';
import type {OnyxEntry} from 'react-native-onyx';
import * as Expensicons from '@components/Icon/Expensicons';
import MenuItem from '@components/MenuItem';
import MenuItemWithTopDescription from '@components/MenuItemWithTopDescription';
import OfflineWithFeedback from '@components/OfflineWithFeedback';
import {useSession} from '@components/OnyxProvider';
import ReceiptAudit, {ReceiptAuditMessages} from '@components/ReceiptAudit';
import ReceiptEmptyState from '@components/ReceiptEmptyState';
import Switch from '@components/Switch';
import Text from '@components/Text';
import ViolationMessages from '@components/ViolationMessages';
import useLocalize from '@hooks/useLocalize';
import useNetwork from '@hooks/useNetwork';
import usePermissions from '@hooks/usePermissions';
import useTheme from '@hooks/useTheme';
import useThemeStyles from '@hooks/useThemeStyles';
import useViolations from '@hooks/useViolations';
import type {ViolationField} from '@hooks/useViolations';
import * as CurrencyUtils from '@libs/CurrencyUtils';
import type {MileageRate} from '@libs/DistanceRequestUtils';
import DistanceRequestUtils from '@libs/DistanceRequestUtils';
import * as ErrorUtils from '@libs/ErrorUtils';
import * as OptionsListUtils from '@libs/OptionsListUtils';
import * as PolicyUtils from '@libs/PolicyUtils';
import {isTaxTrackingEnabled} from '@libs/PolicyUtils';
import * as ReceiptUtils from '@libs/ReceiptUtils';
import * as ReportActionsUtils from '@libs/ReportActionsUtils';
import * as ReportUtils from '@libs/ReportUtils';
import type {TransactionDetails} from '@libs/ReportUtils';
import * as TransactionUtils from '@libs/TransactionUtils';
import ViolationsUtils from '@libs/Violations/ViolationsUtils';
import Navigation from '@navigation/Navigation';
import AnimatedEmptyStateBackground from '@pages/home/report/AnimatedEmptyStateBackground';
import * as IOU from '@userActions/IOU';
import * as Link from '@userActions/Link';
import * as Transaction from '@userActions/Transaction';
import CONST from '@src/CONST';
import type {TranslationPaths} from '@src/languages/types';
import * as Report from '@src/libs/actions/Report';
import * as ReportActions from '@src/libs/actions/ReportActions';
import ONYXKEYS from '@src/ONYXKEYS';
import ROUTES from '@src/ROUTES';
import type * as OnyxTypes from '@src/types/onyx';
import type {TransactionPendingFieldsKey} from '@src/types/onyx/Transaction';
import ReportActionItemImage from './ReportActionItemImage';

type MoneyRequestViewTransactionOnyxProps = {
    /** Violations detected in this transaction */
    transactionViolations: OnyxEntry<OnyxTypes.TransactionViolations>;
};

type MoneyRequestViewOnyxPropsWithoutTransaction = {
    /** The policy object for the current route */
    policy: OnyxEntry<OnyxTypes.Policy>;

    /** Collection of categories attached to a policy */
    policyCategories: OnyxEntry<OnyxTypes.PolicyCategories>;

    /** Collection of tags attached to a policy */
    policyTagList: OnyxEntry<OnyxTypes.PolicyTagLists>;

    /** The expense report or iou report (only will have a value if this is a transaction thread) */
    parentReport: OnyxEntry<OnyxTypes.Report>;

    /** The actions from the parent report */
    parentReportActions: OnyxEntry<OnyxTypes.ReportActions>;

    /** The distance rates from the policy */
    distanceRates: Record<string, MileageRate>;
};

type MoneyRequestViewPropsWithoutTransaction = MoneyRequestViewOnyxPropsWithoutTransaction & {
    /** The report currently being looked at */
    report: OnyxEntry<OnyxTypes.Report>;

    /** Whether we should display the animated banner above the component */
    shouldShowAnimatedBackground: boolean;

    /** Whether we should show Money Request with disabled all fields */
    readonly?: boolean;

    /** Updated transaction to show in duplicate transaction flow  */
    updatedTransaction?: OnyxEntry<OnyxTypes.Transaction>;
};

type MoneyRequestViewProps = MoneyRequestViewTransactionOnyxProps & MoneyRequestViewPropsWithoutTransaction;

const receiptImageViolationNames: OnyxTypes.ViolationName[] = [
    CONST.VIOLATIONS.RECEIPT_REQUIRED,
    CONST.VIOLATIONS.RECEIPT_NOT_SMART_SCANNED,
    CONST.VIOLATIONS.CASH_EXPENSE_WITH_NO_RECEIPT,
    CONST.VIOLATIONS.SMARTSCAN_FAILED,
];

const receiptFieldViolationNames: OnyxTypes.ViolationName[] = [CONST.VIOLATIONS.MODIFIED_AMOUNT, CONST.VIOLATIONS.MODIFIED_DATE];

const deleteTransaction = (parentReport: OnyxEntry<OnyxTypes.Report>, parentReportAction: OnyxEntry<OnyxTypes.ReportAction>) => {
    if (!parentReportAction) {
        return;
    }
    const iouTransactionID = ReportActionsUtils.isMoneyRequestAction(parentReportAction) ? ReportActionsUtils.getOriginalMessage(parentReportAction)?.IOUTransactionID ?? '-1' : '-1';
    if (ReportActionsUtils.isTrackExpenseAction(parentReportAction)) {
        IOU.deleteTrackExpense(parentReport?.reportID ?? '-1', iouTransactionID, parentReportAction, true);
        return;
    }
    IOU.deleteMoneyRequest(iouTransactionID, parentReportAction, true);
};

const getTransactionID = (report: OnyxEntry<OnyxTypes.Report>, parentReportActions: OnyxEntry<OnyxTypes.ReportActions>) => {
    const parentReportAction = parentReportActions?.[report?.parentReportActionID ?? '-1'];
    const originalMessage = parentReportAction && ReportActionsUtils.isMoneyRequestAction(parentReportAction) ? ReportActionsUtils.getOriginalMessage(parentReportAction) : undefined;
    return originalMessage?.IOUTransactionID ?? -1;
};

function MoneyRequestView({
    report,
    parentReport,
    parentReportActions,
    policyCategories,
    policyTagList,
    policy,
    transactionViolations,
    shouldShowAnimatedBackground,
    distanceRates,
    readonly = false,
    updatedTransaction,
}: MoneyRequestViewProps) {
    const theme = useTheme();
    const styles = useThemeStyles();
    const session = useSession();
    const {isOffline} = useNetwork();
    const {translate, toLocaleDigit} = useLocalize();
    const [activePolicyID] = useOnyx(ONYXKEYS.NVP_ACTIVE_POLICY_ID);
    const [chatReport] = useOnyx(`${ONYXKEYS.COLLECTION.REPORT}${parentReport?.parentReportID}`, {
        selector: (chatReportValue) => chatReportValue && {reportID: chatReportValue.reportID, errorFields: chatReportValue.errorFields},
    });

    const parentReportAction = parentReportActions?.[report?.parentReportActionID ?? '-1'];
    const isTrackExpense = ReportUtils.isTrackExpenseReport(report);
    const {canUseP2PDistanceRequests} = usePermissions(isTrackExpense ? CONST.IOU.TYPE.TRACK : undefined);
    const moneyRequestReport = parentReport;
    const linkedTransactionID = useMemo(() => {
        const originalMessage = parentReportAction && ReportActionsUtils.isMoneyRequestAction(parentReportAction) ? ReportActionsUtils.getOriginalMessage(parentReportAction) : undefined;
        return originalMessage?.IOUTransactionID ?? '-1';
    }, [parentReportAction]);

    const [transaction] = useOnyx(`${ONYXKEYS.COLLECTION.TRANSACTION}${linkedTransactionID}`);
    const [transactionBackup] = useOnyx(`${ONYXKEYS.COLLECTION.TRANSACTION_BACKUP}${linkedTransactionID}`);

    const {
        created: transactionDate,
        amount: transactionAmount,
        taxAmount: transactionTaxAmount,
        currency: transactionCurrency,
        comment: transactionDescription,
        merchant: transactionMerchant,
        billable: transactionBillable,
        category: transactionCategory,
        tag: transactionTag,
        originalAmount: transactionOriginalAmount,
        originalCurrency: transactionOriginalCurrency,
    } = useMemo<Partial<TransactionDetails>>(() => ReportUtils.getTransactionDetails(transaction) ?? {}, [transaction]);
    const isEmptyMerchant = transactionMerchant === '' || transactionMerchant === CONST.TRANSACTION.PARTIAL_TRANSACTION_MERCHANT;
    const isDistanceRequest = TransactionUtils.isDistanceRequest(transaction);
    const formattedTransactionAmount = transactionAmount ? CurrencyUtils.convertToDisplayString(transactionAmount, transactionCurrency) : '';
    const formattedOriginalAmount = transactionOriginalAmount && transactionOriginalCurrency && CurrencyUtils.convertToDisplayString(transactionOriginalAmount, transactionOriginalCurrency);
    const isCardTransaction = TransactionUtils.isCardTransaction(transaction);
    const cardProgramName = TransactionUtils.getCardName(transaction);
    const shouldShowCard = isCardTransaction && cardProgramName;
    const isApproved = ReportUtils.isReportApproved(moneyRequestReport);
    const isInvoice = ReportUtils.isInvoiceReport(moneyRequestReport);
    const isPaidReport = ReportActionsUtils.isPayAction(parentReportAction);
    const taxRates = policy?.taxRates;
    const formattedTaxAmount = updatedTransaction?.taxAmount
        ? CurrencyUtils.convertToDisplayString(Math.abs(updatedTransaction?.taxAmount), transactionCurrency)
        : CurrencyUtils.convertToDisplayString(Math.abs(transactionTaxAmount ?? 0), transactionCurrency);

    const taxRatesDescription = taxRates?.name;
    const taxRateTitle = updatedTransaction ? TransactionUtils.getTaxName(policy, updatedTransaction) : TransactionUtils.getTaxName(policy, transaction);

    const isSettled = ReportUtils.isSettled(moneyRequestReport?.reportID);
    const isCancelled = moneyRequestReport && moneyRequestReport?.isCancelledIOU;

    // Flags for allowing or disallowing editing an expense
    // Used for non-restricted fields such as: description, category, tag, billable, etc...
    const canUserPerformWriteAction = !!ReportUtils.canUserPerformWriteAction(report) && !readonly;
    const canEdit = ReportActionsUtils.isMoneyRequestAction(parentReportAction) && ReportUtils.canEditMoneyRequest(parentReportAction, transaction) && canUserPerformWriteAction;

    const canEditTaxFields = canEdit && !isDistanceRequest;
    const canEditAmount = canUserPerformWriteAction && ReportUtils.canEditFieldOfMoneyRequest(parentReportAction, CONST.EDIT_REQUEST_FIELD.AMOUNT);
    const canEditMerchant = canUserPerformWriteAction && ReportUtils.canEditFieldOfMoneyRequest(parentReportAction, CONST.EDIT_REQUEST_FIELD.MERCHANT);
    const canEditDate = canUserPerformWriteAction && ReportUtils.canEditFieldOfMoneyRequest(parentReportAction, CONST.EDIT_REQUEST_FIELD.DATE);
    const canEditReceipt = canUserPerformWriteAction && ReportUtils.canEditFieldOfMoneyRequest(parentReportAction, CONST.EDIT_REQUEST_FIELD.RECEIPT);
    const hasReceipt = TransactionUtils.hasReceipt(transaction);
    const isReceiptBeingScanned = hasReceipt && TransactionUtils.isReceiptBeingScanned(transaction);
    const didReceiptScanSucceed = hasReceipt && TransactionUtils.didReceiptScanSucceed(transaction);
    const canEditDistance = canUserPerformWriteAction && ReportUtils.canEditFieldOfMoneyRequest(parentReportAction, CONST.EDIT_REQUEST_FIELD.DISTANCE);
    const canEditDistanceRate = canUserPerformWriteAction && ReportUtils.canEditFieldOfMoneyRequest(parentReportAction, CONST.EDIT_REQUEST_FIELD.DISTANCE_RATE);

    const isAdmin = policy?.role === 'admin';
    const isApprover = ReportUtils.isMoneyRequestReport(moneyRequestReport) && moneyRequestReport?.managerID !== null && session?.accountID === moneyRequestReport?.managerID;
    // A flag for verifying that the current report is a sub-report of a workspace chat
    // if the policy of the report is either Collect or Control, then this report must be tied to workspace chat
    const isPolicyExpenseChat = ReportUtils.isReportInGroupPolicy(report);

    const policyTagLists = useMemo(() => PolicyUtils.getTagLists(policyTagList), [policyTagList]);

    const iouType = isTrackExpense ? CONST.IOU.TYPE.TRACK : CONST.IOU.TYPE.SUBMIT;

    // Flags for showing categories and tags
    // transactionCategory can be an empty string
    // eslint-disable-next-line @typescript-eslint/prefer-nullish-coalescing
    const shouldShowCategory = isPolicyExpenseChat && (transactionCategory || OptionsListUtils.hasEnabledOptions(policyCategories ?? {}));
    // transactionTag can be an empty string
    // eslint-disable-next-line @typescript-eslint/prefer-nullish-coalescing
    const shouldShowTag = isPolicyExpenseChat && (transactionTag || OptionsListUtils.hasEnabledTags(policyTagLists));
    const shouldShowBillable = isPolicyExpenseChat && (!!transactionBillable || !(policy?.disabledFields?.defaultBillable ?? true) || !!updatedTransaction?.billable);

    const shouldShowTax = isTaxTrackingEnabled(isPolicyExpenseChat, policy, isDistanceRequest);
    const tripID = ReportUtils.getTripIDFromTransactionParentReport(parentReport);
    const shouldShowViewTripDetails = TransactionUtils.hasReservationList(transaction) && !!tripID;

    const {getViolationsForField} = useViolations(transactionViolations ?? [], isReceiptBeingScanned || !ReportUtils.isPaidGroupPolicy(report));
    const hasViolations = useCallback(
        (field: ViolationField, data?: OnyxTypes.TransactionViolation['data'], policyHasDependentTags = false, tagValue?: string): boolean =>
            getViolationsForField(field, data, policyHasDependentTags, tagValue).length > 0,
        [getViolationsForField],
    );

    let amountDescription = `${translate('iou.amount')}`;

    const hasRoute = TransactionUtils.hasRoute(transactionBackup ?? transaction, isDistanceRequest);
    const rateID = TransactionUtils.getRateID(transaction) ?? '-1';

    const currency = policy ? policy.outputCurrency : PolicyUtils.getPersonalPolicy()?.outputCurrency ?? CONST.CURRENCY.USD;

    const mileageRate = TransactionUtils.isCustomUnitRateIDForP2P(transaction) ? DistanceRequestUtils.getRateForP2P(currency) : distanceRates[rateID] ?? {};
    const {unit} = mileageRate;
    const rate = transaction?.comment?.customUnit?.defaultP2PRate ?? mileageRate.rate;

    const distance = TransactionUtils.getDistanceInMeters(transactionBackup ?? transaction, unit);
    const rateToDisplay = DistanceRequestUtils.getRateForDisplay(unit, rate, currency, translate, toLocaleDigit, isOffline);
    const distanceToDisplay = DistanceRequestUtils.getDistanceForDisplay(hasRoute, distance, unit, rate, translate);
    let merchantTitle = isEmptyMerchant ? '' : transactionMerchant;
    let amountTitle = formattedTransactionAmount ? formattedTransactionAmount.toString() : '';
    if (TransactionUtils.hasReceipt(transaction) && TransactionUtils.isReceiptBeingScanned(transaction)) {
        merchantTitle = translate('iou.receiptStatusTitle');
        amountTitle = translate('iou.receiptStatusTitle');
    }

    const updatedTransactionDescription = useMemo(() => {
        if (!updatedTransaction) {
            return undefined;
        }
        return TransactionUtils.getDescription(updatedTransaction ?? null);
    }, [updatedTransaction]);

    const saveBillable = useCallback(
        (newBillable: boolean) => {
            // If the value hasn't changed, don't request to save changes on the server and just close the modal
            if (newBillable === TransactionUtils.getBillable(transaction)) {
                return;
            }
            IOU.updateMoneyRequestBillable(transaction?.transactionID ?? '-1', report?.reportID ?? '-1', newBillable, policy, policyTagList, policyCategories);
        },
        [transaction, report, policy, policyTagList, policyCategories],
    );

    if (isCardTransaction) {
        if (formattedOriginalAmount) {
            amountDescription += ` ${CONST.DOT_SEPARATOR} ${translate('iou.original')} ${formattedOriginalAmount}`;
        }
        if (isCancelled) {
            amountDescription += ` ${CONST.DOT_SEPARATOR} ${translate('iou.canceled')}`;
        }
    } else {
        if (!isDistanceRequest) {
            amountDescription += ` ${CONST.DOT_SEPARATOR} ${translate('iou.cash')}`;
        }
        if (isApproved) {
            amountDescription += ` ${CONST.DOT_SEPARATOR} ${translate('iou.approved')}`;
        } else if (isCancelled) {
            amountDescription += ` ${CONST.DOT_SEPARATOR} ${translate('iou.canceled')}`;
        } else if (isSettled) {
            amountDescription += ` • ${translate('iou.settledExpensify')}`;
        }
    }

    let receiptURIs;
    const hasErrors = TransactionUtils.hasMissingSmartscanFields(transaction);
    if (hasReceipt) {
        receiptURIs = ReceiptUtils.getThumbnailAndImageURIs(transaction);
    }
    const pendingAction = transaction?.pendingAction;
    const getPendingFieldAction = (fieldPath: TransactionPendingFieldsKey) => transaction?.pendingFields?.[fieldPath] ?? pendingAction;

    const getErrorForField = useCallback(
        (field: ViolationField, data?: OnyxTypes.TransactionViolation['data'], policyHasDependentTags = false, tagValue?: string) => {
            // Checks applied when creating a new expense
            // NOTE: receipt field can return multiple violations, so we need to handle it separately
            const fieldChecks: Partial<Record<ViolationField, {isError: boolean; translationPath: TranslationPaths}>> = {
                amount: {
                    isError: transactionAmount === 0,
                    translationPath: 'common.error.enterAmount',
                },
                merchant: {
                    isError: !isSettled && !isCancelled && isPolicyExpenseChat && isEmptyMerchant,
                    translationPath: 'common.error.enterMerchant',
                },
                date: {
                    isError: transactionDate === '',
                    translationPath: 'common.error.enterDate',
                },
            };

            const {isError, translationPath} = fieldChecks[field] ?? {};

            if (readonly) {
                return '';
            }

            // Return form errors if there are any
            if (hasErrors && isError && translationPath) {
                return translate(translationPath);
            }

            // Return violations if there are any
            if (hasViolations(field, data, policyHasDependentTags, tagValue)) {
                const violations = getViolationsForField(field, data, policyHasDependentTags, tagValue);
                return ViolationsUtils.getViolationTranslation(violations[0], translate);
            }

            return '';
        },
        [transactionAmount, isSettled, isCancelled, isPolicyExpenseChat, isEmptyMerchant, transactionDate, readonly, hasErrors, hasViolations, translate, getViolationsForField],
    );

    const distanceRequestFields = canUseP2PDistanceRequests ? (
        <>
            <OfflineWithFeedback pendingAction={getPendingFieldAction('waypoints')}>
                <MenuItemWithTopDescription
                    description={translate('common.distance')}
                    title={distanceToDisplay}
                    interactive={canEditDistance}
                    shouldShowRightIcon={canEditDistance}
                    titleStyle={styles.flex1}
                    onPress={() =>
                        Navigation.navigate(ROUTES.MONEY_REQUEST_STEP_DISTANCE.getRoute(CONST.IOU.ACTION.EDIT, iouType, transaction?.transactionID ?? '-1', report?.reportID ?? '-1'))
                    }
                />
            </OfflineWithFeedback>
            <OfflineWithFeedback pendingAction={getPendingFieldAction('customUnitRateID')}>
                <MenuItemWithTopDescription
                    description={translate('common.rate')}
                    title={rateToDisplay}
                    interactive={canEditDistanceRate}
                    shouldShowRightIcon={canEditDistanceRate}
                    titleStyle={styles.flex1}
                    onPress={() =>
                        Navigation.navigate(ROUTES.MONEY_REQUEST_STEP_DISTANCE_RATE.getRoute(CONST.IOU.ACTION.EDIT, iouType, transaction?.transactionID ?? '-1', report?.reportID ?? '-1'))
                    }
                />
            </OfflineWithFeedback>
        </>
    ) : (
        <OfflineWithFeedback pendingAction={getPendingFieldAction('waypoints')}>
            <MenuItemWithTopDescription
                description={translate('common.distance')}
                title={transactionMerchant}
                interactive={canEditDistance}
                shouldShowRightIcon={canEditDistance}
                titleStyle={styles.flex1}
                onPress={() => Navigation.navigate(ROUTES.MONEY_REQUEST_STEP_DISTANCE.getRoute(CONST.IOU.ACTION.EDIT, iouType, transaction?.transactionID ?? '-1', report?.reportID ?? '-1'))}
            />
        </OfflineWithFeedback>
    );

    const isReceiptAllowed = !isPaidReport && !isInvoice;
    const shouldShowReceiptEmptyState =
        isReceiptAllowed && !hasReceipt && !isApproved && !isSettled && (canEditReceipt || isAdmin || isApprover) && (canEditReceipt || ReportUtils.isPaidGroupPolicy(report));

    const [receiptImageViolations, receiptViolations] = useMemo(() => {
        const imageViolations = [];
        const allViolations = [];

        for (const violation of transactionViolations ?? []) {
            const isReceiptFieldViolation = receiptFieldViolationNames.includes(violation.name);
            const isReceiptImageViolation = receiptImageViolationNames.includes(violation.name);
            if (isReceiptFieldViolation || isReceiptImageViolation) {
                const violationMessage = ViolationsUtils.getViolationTranslation(violation, translate);
                allViolations.push(violationMessage);
                if (isReceiptImageViolation) {
                    imageViolations.push(violationMessage);
                }
            }
        }
        return [imageViolations, allViolations];
    }, [transactionViolations, translate]);

    // Whether to show receipt audit result (e.g.`Verified`, `Issue Found`) and messages (e.g. `Receipt not verified. Please confirm accuracy.`)
    // `!!(receiptViolations.length || didReceiptScanSucceed)` is for not showing `Verified` when `receiptViolations` is empty and `didReceiptScanSucceed` is false.
    const shouldShowAuditMessage = !isReceiptBeingScanned && hasReceipt && !!(receiptViolations.length || didReceiptScanSucceed) && ReportUtils.isPaidGroupPolicy(report);
    const shouldShowReceiptAudit = isReceiptAllowed && (shouldShowReceiptEmptyState || hasReceipt);

    const errors = {
        ...(transaction?.errorFields?.route ?? transaction?.errors),
        ...parentReportAction?.errors,
    };

    const tagList = policyTagLists.map(({name, orderWeight, tags}, index) => {
        const tagForDisplay = TransactionUtils.getTagForDisplay(updatedTransaction ?? transaction, index);
        const shouldShow = !!tagForDisplay || OptionsListUtils.hasEnabledOptions(tags);
        if (!shouldShow) {
            return null;
        }

        const tagError = getErrorForField(
            'tag',
            {
                tagListIndex: index,
                tagListName: name,
            },
            PolicyUtils.hasDependentTags(policy, policyTagList),
            tagForDisplay,
        );
        return (
            <OfflineWithFeedback
                key={name}
                pendingAction={getPendingFieldAction('tag')}
            >
                <MenuItemWithTopDescription
                    description={name ?? translate('common.tag')}
<<<<<<< HEAD
                    title={tagForDisplay}
                    interactive={canEdit && !readonly}
                    shouldShowRightIcon={canEdit && !readonly}
=======
                    title={TransactionUtils.getTagForDisplay(updatedTransaction ?? transaction, index)}
                    interactive={canEdit}
                    shouldShowRightIcon={canEdit}
>>>>>>> 64889085
                    titleStyle={styles.flex1}
                    onPress={() =>
                        Navigation.navigate(ROUTES.MONEY_REQUEST_STEP_TAG.getRoute(CONST.IOU.ACTION.EDIT, iouType, orderWeight, transaction?.transactionID ?? '', report?.reportID ?? '-1'))
                    }
                    brickRoadIndicator={tagError ? CONST.BRICK_ROAD_INDICATOR_STATUS.ERROR : undefined}
                    errorText={tagError}
                />
            </OfflineWithFeedback>
        );
    });

    return (
        <View style={styles.pRelative}>
            {shouldShowAnimatedBackground && <AnimatedEmptyStateBackground />}
            <>
                {shouldShowReceiptAudit && (
                    <ReceiptAudit
                        notes={receiptViolations}
                        shouldShowAuditResult={shouldShowAuditMessage}
                    />
                )}
                {(hasReceipt || errors) && (
                    <OfflineWithFeedback
                        pendingAction={pendingAction}
                        errors={errors}
                        errorRowStyles={[styles.mh4]}
                        onClose={() => {
                            if (!transaction?.transactionID && linkedTransactionID === '-1') {
                                return;
                            }

                            const isCreateChatErrored = !!report?.errorFields?.createChat;
                            if ((isCreateChatErrored || !!report?.isOptimisticReport) && parentReportAction) {
                                const urlToNavigateBack = IOU.cleanUpMoneyRequest(transaction?.transactionID ?? linkedTransactionID, parentReportAction, true);
                                Navigation.goBack(urlToNavigateBack);
                                return;
                            }

                            if (transaction?.pendingAction === CONST.RED_BRICK_ROAD_PENDING_ACTION.ADD) {
                                if (chatReport?.reportID && ReportUtils.getAddWorkspaceRoomOrChatReportErrors(chatReport)) {
                                    Report.navigateToConciergeChatAndDeleteReport(chatReport.reportID, true, true);
                                    return;
                                }
                                if (Object.values(transaction?.errors ?? {})?.find((error) => ErrorUtils.isReceiptError(error))) {
                                    deleteTransaction(parentReport, parentReportAction);
                                }
                            }
                            Transaction.clearError(transaction?.transactionID ?? linkedTransactionID);
                            ReportActions.clearAllRelatedReportActionErrors(report?.reportID ?? '-1', parentReportAction);
                        }}
                    >
                        {hasReceipt && (
                            <View style={styles.moneyRequestViewImage}>
                                <ReportActionItemImage
                                    thumbnail={receiptURIs?.thumbnail}
                                    fileExtension={receiptURIs?.fileExtension}
                                    isThumbnail={receiptURIs?.isThumbnail}
                                    image={receiptURIs?.image}
                                    isLocalFile={receiptURIs?.isLocalFile}
                                    filename={receiptURIs?.filename}
                                    transaction={transaction}
                                    enablePreviewModal
                                    readonly={readonly}
                                />
                            </View>
                        )}
                    </OfflineWithFeedback>
                )}
                {shouldShowReceiptEmptyState && (
                    <ReceiptEmptyState
                        hasError={hasErrors}
                        disabled={!canEditReceipt}
                        onPress={() =>
                            Navigation.navigate(
                                ROUTES.MONEY_REQUEST_STEP_SCAN.getRoute(
                                    CONST.IOU.ACTION.EDIT,
                                    iouType,
                                    transaction?.transactionID ?? '-1',
                                    report?.reportID ?? '-1',
                                    Navigation.getActiveRouteWithoutParams(),
                                ),
                            )
                        }
                    />
                )}
                {!shouldShowReceiptEmptyState && !hasReceipt && <View style={{marginVertical: 6}} />}
                {shouldShowAuditMessage && <ReceiptAuditMessages notes={receiptImageViolations} />}
                <OfflineWithFeedback pendingAction={getPendingFieldAction('amount')}>
                    <MenuItemWithTopDescription
                        title={amountTitle}
                        shouldShowTitleIcon={isSettled}
                        titleIcon={Expensicons.Checkmark}
                        description={amountDescription}
                        titleStyle={styles.textHeadlineH2}
                        interactive={canEditAmount}
                        shouldShowRightIcon={canEditAmount}
                        onPress={() =>
                            Navigation.navigate(ROUTES.MONEY_REQUEST_STEP_AMOUNT.getRoute(CONST.IOU.ACTION.EDIT, iouType, transaction?.transactionID ?? '-1', report?.reportID ?? '-1'))
                        }
                        brickRoadIndicator={getErrorForField('amount') ? CONST.BRICK_ROAD_INDICATOR_STATUS.ERROR : undefined}
                        errorText={getErrorForField('amount')}
                    />
                </OfflineWithFeedback>
                <OfflineWithFeedback pendingAction={getPendingFieldAction('comment')}>
                    <MenuItemWithTopDescription
                        description={translate('common.description')}
                        shouldParseTitle
                        title={updatedTransactionDescription ?? transactionDescription}
                        interactive={canEdit}
                        shouldShowRightIcon={canEdit}
                        titleStyle={styles.flex1}
                        onPress={() =>
                            Navigation.navigate(ROUTES.MONEY_REQUEST_STEP_DESCRIPTION.getRoute(CONST.IOU.ACTION.EDIT, iouType, transaction?.transactionID ?? '-1', report?.reportID ?? '-1'))
                        }
                        wrapperStyle={[styles.pv2, styles.taskDescriptionMenuItem]}
                        brickRoadIndicator={getErrorForField('comment') ? CONST.BRICK_ROAD_INDICATOR_STATUS.ERROR : undefined}
                        errorText={getErrorForField('comment')}
                        numberOfLinesTitle={0}
                    />
                </OfflineWithFeedback>
                {isDistanceRequest ? (
                    distanceRequestFields
                ) : (
                    <OfflineWithFeedback pendingAction={getPendingFieldAction('merchant')}>
                        <MenuItemWithTopDescription
                            description={translate('common.merchant')}
                            title={updatedTransaction?.modifiedMerchant ?? merchantTitle}
                            interactive={canEditMerchant}
                            shouldShowRightIcon={canEditMerchant}
                            titleStyle={styles.flex1}
                            onPress={() =>
                                Navigation.navigate(ROUTES.MONEY_REQUEST_STEP_MERCHANT.getRoute(CONST.IOU.ACTION.EDIT, iouType, transaction?.transactionID ?? '-1', report?.reportID ?? '-1'))
                            }
                            wrapperStyle={[styles.taskDescriptionMenuItem]}
                            brickRoadIndicator={getErrorForField('merchant') ? CONST.BRICK_ROAD_INDICATOR_STATUS.ERROR : undefined}
                            errorText={getErrorForField('merchant')}
                            numberOfLinesTitle={0}
                        />
                    </OfflineWithFeedback>
                )}
                <OfflineWithFeedback pendingAction={getPendingFieldAction('created')}>
                    <MenuItemWithTopDescription
                        description={translate('common.date')}
                        title={transactionDate}
                        interactive={canEditDate}
                        shouldShowRightIcon={canEditDate}
                        titleStyle={styles.flex1}
                        onPress={() =>
                            Navigation.navigate(ROUTES.MONEY_REQUEST_STEP_DATE.getRoute(CONST.IOU.ACTION.EDIT, iouType, transaction?.transactionID ?? '-1', report?.reportID ?? '-1' ?? '-1'))
                        }
                        brickRoadIndicator={getErrorForField('date') ? CONST.BRICK_ROAD_INDICATOR_STATUS.ERROR : undefined}
                        errorText={getErrorForField('date')}
                    />
                </OfflineWithFeedback>
                {shouldShowCategory && (
                    <OfflineWithFeedback pendingAction={getPendingFieldAction('category')}>
                        <MenuItemWithTopDescription
                            description={translate('common.category')}
                            title={updatedTransaction?.category ?? transactionCategory}
                            interactive={canEdit}
                            shouldShowRightIcon={canEdit}
                            titleStyle={styles.flex1}
                            onPress={() =>
                                Navigation.navigate(ROUTES.MONEY_REQUEST_STEP_CATEGORY.getRoute(CONST.IOU.ACTION.EDIT, iouType, transaction?.transactionID ?? '-1', report?.reportID ?? '-1'))
                            }
                            brickRoadIndicator={getErrorForField('category') ? CONST.BRICK_ROAD_INDICATOR_STATUS.ERROR : undefined}
                            errorText={getErrorForField('category')}
                        />
                    </OfflineWithFeedback>
                )}
                {shouldShowTag && tagList}
                {shouldShowCard && (
                    <OfflineWithFeedback pendingAction={getPendingFieldAction('cardID')}>
                        <MenuItemWithTopDescription
                            description={translate('iou.card')}
                            title={cardProgramName}
                            titleStyle={styles.flex1}
                            interactive={false}
                        />
                    </OfflineWithFeedback>
                )}
                {shouldShowTax && (
                    <OfflineWithFeedback pendingAction={getPendingFieldAction('taxCode')}>
                        <MenuItemWithTopDescription
                            title={taxRateTitle ?? ''}
                            description={taxRatesDescription}
                            interactive={canEditTaxFields}
                            shouldShowRightIcon={canEditTaxFields}
                            titleStyle={styles.flex1}
                            onPress={() =>
                                Navigation.navigate(ROUTES.MONEY_REQUEST_STEP_TAX_RATE.getRoute(CONST.IOU.ACTION.EDIT, iouType, transaction?.transactionID ?? '-1', report?.reportID ?? '-1'))
                            }
                            brickRoadIndicator={getErrorForField('tax') ? CONST.BRICK_ROAD_INDICATOR_STATUS.ERROR : undefined}
                            errorText={getErrorForField('tax')}
                        />
                    </OfflineWithFeedback>
                )}
                {shouldShowTax && (
                    <OfflineWithFeedback pendingAction={getPendingFieldAction('taxAmount')}>
                        <MenuItemWithTopDescription
                            title={formattedTaxAmount ? formattedTaxAmount.toString() : ''}
                            description={translate('iou.taxAmount')}
                            interactive={canEditTaxFields}
                            shouldShowRightIcon={canEditTaxFields}
                            titleStyle={styles.flex1}
                            onPress={() =>
                                Navigation.navigate(
                                    ROUTES.MONEY_REQUEST_STEP_TAX_AMOUNT.getRoute(CONST.IOU.ACTION.EDIT, iouType, transaction?.transactionID ?? '-1', report?.reportID ?? '-1'),
                                )
                            }
                        />
                    </OfflineWithFeedback>
                )}
                {shouldShowViewTripDetails && (
                    <MenuItem
                        title={translate('travel.viewTripDetails')}
                        icon={Expensicons.Suitcase}
                        iconRight={Expensicons.NewWindow}
                        shouldShowRightIcon
                        onPress={() => {
                            Link.openTravelDotLink(activePolicyID, CONST.TRIP_ID_PATH(tripID));
                        }}
                    />
                )}
                {shouldShowBillable && (
                    <View style={[styles.flexRow, styles.optionRow, styles.justifyContentBetween, styles.alignItemsCenter, styles.ml5, styles.mr8]}>
                        <View>
                            <Text color={!transactionBillable ? theme.textSupporting : undefined}>{translate('common.billable')}</Text>
                            {!!getErrorForField('billable') && (
                                <ViolationMessages
                                    violations={getViolationsForField('billable')}
                                    containerStyle={[styles.mt1]}
                                    textStyle={[styles.ph0]}
                                    isLast
                                />
                            )}
                        </View>
                        <Switch
                            accessibilityLabel={translate('common.billable')}
                            isOn={updatedTransaction?.billable ?? !!transactionBillable}
                            onToggle={saveBillable}
                            disabled={!canEdit}
                        />
                    </View>
                )}
            </>
        </View>
    );
}

MoneyRequestView.displayName = 'MoneyRequestView';

export default withOnyx<MoneyRequestViewPropsWithoutTransaction, MoneyRequestViewOnyxPropsWithoutTransaction>({
    policy: {
        key: ({report}) => `${ONYXKEYS.COLLECTION.POLICY}${report?.policyID ?? ''}`,
    },
    policyCategories: {
        key: ({report}) => `${ONYXKEYS.COLLECTION.POLICY_CATEGORIES}${report?.policyID ?? ''}`,
    },
    policyTagList: {
        key: ({report}) => `${ONYXKEYS.COLLECTION.POLICY_TAGS}${report?.policyID ?? ''}`,
    },
    parentReport: {
        key: ({report}) => `${ONYXKEYS.COLLECTION.REPORT}${report?.parentReportID ?? ''}`,
    },
    parentReportActions: {
        key: ({report}) => `${ONYXKEYS.COLLECTION.REPORT_ACTIONS}${report ? report?.parentReportID : '-1'}`,
        canEvict: false,
    },
    distanceRates: {
        key: ({report}) => `${ONYXKEYS.COLLECTION.POLICY}${report?.policyID}`,
        selector: (policy: OnyxEntry<OnyxTypes.Policy>) => DistanceRequestUtils.getMileageRates(policy, true),
    },
})(
    withOnyx<MoneyRequestViewProps, MoneyRequestViewTransactionOnyxProps>({
        transactionViolations: {
            key: ({report, parentReportActions}) => `${ONYXKEYS.COLLECTION.TRANSACTION_VIOLATIONS}${getTransactionID(report, parentReportActions)}`,
        },
    })(MoneyRequestView),
);<|MERGE_RESOLUTION|>--- conflicted
+++ resolved
@@ -433,15 +433,9 @@
             >
                 <MenuItemWithTopDescription
                     description={name ?? translate('common.tag')}
-<<<<<<< HEAD
                     title={tagForDisplay}
-                    interactive={canEdit && !readonly}
-                    shouldShowRightIcon={canEdit && !readonly}
-=======
-                    title={TransactionUtils.getTagForDisplay(updatedTransaction ?? transaction, index)}
                     interactive={canEdit}
                     shouldShowRightIcon={canEdit}
->>>>>>> 64889085
                     titleStyle={styles.flex1}
                     onPress={() =>
                         Navigation.navigate(ROUTES.MONEY_REQUEST_STEP_TAG.getRoute(CONST.IOU.ACTION.EDIT, iouType, orderWeight, transaction?.transactionID ?? '', report?.reportID ?? '-1'))
