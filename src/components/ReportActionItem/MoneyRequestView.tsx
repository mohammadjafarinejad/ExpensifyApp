--- conflicted
+++ resolved
@@ -459,36 +459,6 @@
         </>
     );
 
-<<<<<<< HEAD
-    const isReceiptAllowed = !isPaidReport && !isInvoice;
-    const shouldShowReceiptEmptyState = isReceiptAllowed && !hasReceipt;
-    const [receiptImageViolations, receiptViolations] = useMemo(() => {
-        const imageViolations: string[] = [];
-        const allViolations: string[] = [];
-
-        if (isSettled) {
-            return [imageViolations, allViolations];
-        }
-
-        for (const violation of transactionViolations ?? []) {
-            const isReceiptFieldViolation = receiptFieldViolationNames.includes(violation.name);
-            const isReceiptImageViolation = receiptImageViolationNames.includes(violation.name);
-            if (isReceiptFieldViolation || isReceiptImageViolation) {
-                const violationMessage = ViolationsUtils.getViolationTranslation(violation, translate, canEdit);
-                allViolations.push(violationMessage);
-                if (isReceiptImageViolation) {
-                    imageViolations.push(violationMessage);
-                }
-            }
-        }
-        return [imageViolations, allViolations];
-    }, [transactionViolations, translate, canEdit, isSettled]);
-
-    const receiptRequiredViolation = transactionViolations?.some((violation) => violation.name === CONST.VIOLATIONS.RECEIPT_REQUIRED);
-    const customRulesViolation = transactionViolations?.some((violation) => violation.name === CONST.VIOLATIONS.CUSTOM_RULES);
-
-=======
->>>>>>> 3b3df416
     // Whether to show receipt audit result (e.g.`Verified`, `Issue Found`) and messages (e.g. `Receipt not verified. Please confirm accuracy.`)
     // `!!(receiptViolations.length || didReceiptScanSucceed)` is for not showing `Verified` when `receiptViolations` is empty and `didReceiptScanSucceed` is false.
 
@@ -579,6 +549,7 @@
                     updatedTransaction={updatedTransaction}
                     isFromReviewDuplicates={isFromReviewDuplicates}
                     mergeTransactionID={mergeTransactionID}
+                    isSettled={isSettled}
                 />
                 {isCustomUnitOutOfPolicy && isPerDiemRequest && (
                     <View style={[styles.flexRow, styles.alignItemsCenter, styles.gap1, styles.mh4, styles.mb2]}>
