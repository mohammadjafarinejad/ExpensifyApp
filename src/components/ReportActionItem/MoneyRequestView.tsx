--- conflicted
+++ resolved
@@ -15,10 +15,12 @@
 import useLocalize from '@hooks/useLocalize';
 import useNetwork from '@hooks/useNetwork';
 import usePermissions from '@hooks/usePermissions';
+import useStyleUtils from '@hooks/useStyleUtils';
 import useTheme from '@hooks/useTheme';
 import useThemeStyles from '@hooks/useThemeStyles';
 import useViolations from '@hooks/useViolations';
 import type {ViolationField} from '@hooks/useViolations';
+import useWindowDimensions from '@hooks/useWindowDimensions';
 import * as CardUtils from '@libs/CardUtils';
 import * as CurrencyUtils from '@libs/CurrencyUtils';
 import type {MileageRate} from '@libs/DistanceRequestUtils';
@@ -95,7 +97,9 @@
     const theme = useTheme();
     const styles = useThemeStyles();
     const session = useSession();
+    const StyleUtils = useStyleUtils();
     const {isOffline} = useNetwork();
+    const {isSmallScreenWidth} = useWindowDimensions();
     const {translate, toLocaleDigit} = useLocalize();
     const parentReportAction = parentReportActions?.[report.parentReportActionID ?? ''] ?? null;
     const isTrackExpense = ReportUtils.isTrackExpenseReport(report);
@@ -329,190 +333,127 @@
     const shouldShowNotesViolations = !isReceiptBeingScanned && canUseViolations && ReportUtils.isPaidGroupPolicy(report);
 
     return (
-        <View style={[styles.pRelative]}>
+        <View style={styles.pRelative}>
             {shouldShowAnimatedBackground && <AnimatedEmptyStateBackground />}
-            {!isInvoice && (
-                <ReceiptAuditHeader
-                    notes={noticeTypeViolations}
-                    shouldShowAuditMessage={Boolean(shouldShowNotesViolations && didRceiptScanSucceed)}
-                />
-            )}
-            {shouldShowMapOrReceipt && (
-                <OfflineWithFeedback
-                    pendingAction={pendingAction}
-                    errors={transaction?.errors}
-                    errorRowStyles={[styles.ml4]}
-                    onClose={() => {
-                        if (!transaction?.transactionID) {
-                            return;
+            <>
+                {!isInvoice && (
+                    <ReceiptAuditHeader
+                        notes={noticeTypeViolations}
+                        shouldShowAuditMessage={Boolean(shouldShowNotesViolations && didRceiptScanSucceed)}
+                    />
+                )}
+                {shouldShowMapOrReceipt && (
+                    <OfflineWithFeedback
+                        pendingAction={pendingAction}
+                        errors={transaction?.errors}
+                        errorRowStyles={[styles.ml4]}
+                        onClose={() => {
+                            if (!transaction?.transactionID) {
+                                return;
+                            }
+                            Transaction.clearError(transaction.transactionID);
+                        }}
+                    >
+                        <View style={styles.moneyRequestViewImage}>
+                            {showMapAsImage ? (
+                                <ConfirmedRoute
+                                    transaction={transaction}
+                                    interactive={false}
+                                />
+                            ) : (
+                                <ReportActionItemImage
+                                    thumbnail={receiptURIs?.thumbnail}
+                                    fileExtension={receiptURIs?.fileExtension}
+                                    isThumbnail={receiptURIs?.isThumbnail}
+                                    image={receiptURIs?.image}
+                                    isLocalFile={receiptURIs?.isLocalFile}
+                                    filename={receiptURIs?.filename}
+                                    transaction={transaction}
+                                    enablePreviewModal
+                                />
+                            )}
+                        </View>
+                    </OfflineWithFeedback>
+                )}
+                {shouldShowReceiptEmptyState && (
+                    <ReceiptEmptyState
+                        hasError={hasErrors}
+                        disabled={!canEditReceipt}
+                        onPress={() =>
+                            Navigation.navigate(
+                                ROUTES.MONEY_REQUEST_STEP_SCAN.getRoute(
+                                    CONST.IOU.ACTION.EDIT,
+                                    iouType,
+                                    transaction?.transactionID ?? '',
+                                    report.reportID,
+                                    Navigation.getActiveRouteWithoutParams(),
+                                ),
+                            )
                         }
-                        Transaction.clearError(transaction.transactionID);
-                    }}
-                >
-                    <View style={styles.moneyRequestViewImage}>
-                        {showMapAsImage ? (
-                            <ConfirmedRoute
-                                transaction={transaction}
-                                interactive={false}
-                            />
-                        ) : (
-                            <ReportActionItemImage
-                                thumbnail={receiptURIs?.thumbnail}
-                                fileExtension={receiptURIs?.fileExtension}
-                                isThumbnail={receiptURIs?.isThumbnail}
-                                image={receiptURIs?.image}
-                                isLocalFile={receiptURIs?.isLocalFile}
-                                filename={receiptURIs?.filename}
-                                transaction={transaction}
-                                enablePreviewModal
-                            />
-                        )}
-                    </View>
-                </OfflineWithFeedback>
-            )}
-            {shouldShowReceiptEmptyState && (
-                <ReceiptEmptyState
-                    hasError={hasErrors}
-                    disabled={!canEditReceipt}
-                    onPress={() =>
-                        Navigation.navigate(
-                            ROUTES.MONEY_REQUEST_STEP_SCAN.getRoute(
-                                CONST.IOU.ACTION.EDIT,
-                                iouType,
-                                transaction?.transactionID ?? '',
-                                report.reportID,
-                                Navigation.getActiveRouteWithoutParams(),
-                            ),
-                        )
-                    }
-                />
-            )}
-            {!shouldShowReceiptEmptyState && !shouldShowMapOrReceipt && <View style={{marginVertical: 6}} />}
-            {shouldShowNotesViolations && <ReceiptAuditMessages notes={noticeTypeViolations} />}
-            {canUseViolations && <ViolationMessages violations={getViolationsForField('receipt')} />}
-            <OfflineWithFeedback pendingAction={getPendingFieldAction('amount')}>
-                <MenuItemWithTopDescription
-                    title={amountTitle}
-                    shouldShowTitleIcon={isSettled}
-                    titleIcon={Expensicons.Checkmark}
-                    description={amountDescription}
-                    titleStyle={styles.textHeadlineH2}
-                    interactive={canEditAmount}
-                    shouldShowRightIcon={canEditAmount}
-                    onPress={() => Navigation.navigate(ROUTES.MONEY_REQUEST_STEP_AMOUNT.getRoute(CONST.IOU.ACTION.EDIT, iouType, transaction?.transactionID ?? '', report.reportID))}
-                    brickRoadIndicator={getErrorForField('amount') ? CONST.BRICK_ROAD_INDICATOR_STATUS.ERROR : undefined}
-                    error={getErrorForField('amount')}
-                />
-            </OfflineWithFeedback>
-            <OfflineWithFeedback pendingAction={getPendingFieldAction('comment')}>
-                <MenuItemWithTopDescription
-                    description={translate('common.description')}
-                    shouldParseTitle
-                    title={transactionDescription}
-                    interactive={canEdit}
-                    shouldShowRightIcon={canEdit}
-                    titleStyle={styles.flex1}
-                    onPress={() => Navigation.navigate(ROUTES.MONEY_REQUEST_STEP_DESCRIPTION.getRoute(CONST.IOU.ACTION.EDIT, iouType, transaction?.transactionID ?? '', report.reportID))}
-                    wrapperStyle={[styles.pv2, styles.taskDescriptionMenuItem]}
-                    brickRoadIndicator={getErrorForField('comment') ? CONST.BRICK_ROAD_INDICATOR_STATUS.ERROR : undefined}
-                    error={getErrorForField('comment')}
-                    numberOfLinesTitle={0}
-                />
-            </OfflineWithFeedback>
-            {isDistanceRequest ? (
-                distanceRequestFields
-            ) : (
-                <OfflineWithFeedback pendingAction={getPendingFieldAction('merchant')}>
+                    />
+                )}
+                {!shouldShowReceiptEmptyState && !shouldShowMapOrReceipt && <View style={{marginVertical: 6}} />}
+                {shouldShowNotesViolations && <ReceiptAuditMessages notes={noticeTypeViolations} />}
+                {canUseViolations && <ViolationMessages violations={getViolationsForField('receipt')} />}
+                <OfflineWithFeedback pendingAction={getPendingFieldAction('amount')}>
                     <MenuItemWithTopDescription
-                        description={translate('common.merchant')}
-                        title={merchantTitle}
-                        interactive={canEditMerchant}
-                        shouldShowRightIcon={canEditMerchant}
-                        titleStyle={styles.flex1}
-                        onPress={() => Navigation.navigate(ROUTES.MONEY_REQUEST_STEP_MERCHANT.getRoute(CONST.IOU.ACTION.EDIT, iouType, transaction?.transactionID ?? '', report.reportID))}
-                        brickRoadIndicator={getErrorForField('merchant') ? CONST.BRICK_ROAD_INDICATOR_STATUS.ERROR : undefined}
-                        error={getErrorForField('merchant')}
+                        title={amountTitle}
+                        shouldShowTitleIcon={isSettled}
+                        titleIcon={Expensicons.Checkmark}
+                        description={amountDescription}
+                        titleStyle={styles.textHeadlineH2}
+                        interactive={canEditAmount}
+                        shouldShowRightIcon={canEditAmount}
+                        onPress={() => Navigation.navigate(ROUTES.MONEY_REQUEST_STEP_AMOUNT.getRoute(CONST.IOU.ACTION.EDIT, iouType, transaction?.transactionID ?? '', report.reportID))}
+                        brickRoadIndicator={getErrorForField('amount') ? CONST.BRICK_ROAD_INDICATOR_STATUS.ERROR : undefined}
+                        error={getErrorForField('amount')}
                     />
                 </OfflineWithFeedback>
-            )}
-            <OfflineWithFeedback pendingAction={getPendingFieldAction('created')}>
-                <MenuItemWithTopDescription
-                    description={translate('common.date')}
-                    title={transactionDate}
-                    interactive={canEditDate}
-                    shouldShowRightIcon={canEditDate}
-                    titleStyle={styles.flex1}
-                    onPress={() => Navigation.navigate(ROUTES.MONEY_REQUEST_STEP_DATE.getRoute(CONST.IOU.ACTION.EDIT, iouType, transaction?.transactionID ?? '', report.reportID))}
-                    brickRoadIndicator={getErrorForField('date') ? CONST.BRICK_ROAD_INDICATOR_STATUS.ERROR : undefined}
-                    error={getErrorForField('date')}
-                />
-            </OfflineWithFeedback>
-            {shouldShowCategory && (
-                <OfflineWithFeedback pendingAction={getPendingFieldAction('category')}>
+                <OfflineWithFeedback pendingAction={getPendingFieldAction('comment')}>
                     <MenuItemWithTopDescription
-                        description={translate('common.category')}
-                        title={transactionCategory}
+                        description={translate('common.description')}
+                        shouldParseTitle
+                        title={transactionDescription}
                         interactive={canEdit}
                         shouldShowRightIcon={canEdit}
                         titleStyle={styles.flex1}
-                        onPress={() => Navigation.navigate(ROUTES.MONEY_REQUEST_STEP_CATEGORY.getRoute(CONST.IOU.ACTION.EDIT, iouType, transaction?.transactionID ?? '', report.reportID))}
-                        brickRoadIndicator={getErrorForField('category') ? CONST.BRICK_ROAD_INDICATOR_STATUS.ERROR : undefined}
-                        error={getErrorForField('category')}
+                        onPress={() => Navigation.navigate(ROUTES.MONEY_REQUEST_STEP_DESCRIPTION.getRoute(CONST.IOU.ACTION.EDIT, iouType, transaction?.transactionID ?? '', report.reportID))}
+                        wrapperStyle={[styles.pv2, styles.taskDescriptionMenuItem]}
+                        brickRoadIndicator={getErrorForField('comment') ? CONST.BRICK_ROAD_INDICATOR_STATUS.ERROR : undefined}
+                        error={getErrorForField('comment')}
+                        numberOfLinesTitle={0}
                     />
                 </OfflineWithFeedback>
-            )}
-            {shouldShowTag &&
-                policyTagLists.map(({name, orderWeight}, index) => (
-                    <OfflineWithFeedback
-                        key={name}
-                        pendingAction={getPendingFieldAction('tag')}
-                    >
+                {isDistanceRequest ? (
+                    distanceRequestFields
+                ) : (
+                    <OfflineWithFeedback pendingAction={getPendingFieldAction('merchant')}>
                         <MenuItemWithTopDescription
-                            description={name ?? translate('common.tag')}
-                            title={TransactionUtils.getTagForDisplay(transaction, index)}
-                            interactive={canEdit}
-                            shouldShowRightIcon={canEdit}
+                            description={translate('common.merchant')}
+                            title={merchantTitle}
+                            interactive={canEditMerchant}
+                            shouldShowRightIcon={canEditMerchant}
                             titleStyle={styles.flex1}
                             onPress={() =>
-                                Navigation.navigate(ROUTES.MONEY_REQUEST_STEP_TAG.getRoute(CONST.IOU.ACTION.EDIT, iouType, orderWeight, transaction?.transactionID ?? '', report.reportID))
+                                Navigation.navigate(ROUTES.MONEY_REQUEST_STEP_MERCHANT.getRoute(CONST.IOU.ACTION.EDIT, iouType, transaction?.transactionID ?? '', report.reportID))
                             }
-                            brickRoadIndicator={
-                                getErrorForField('tag', {
-                                    tagListIndex: index,
-                                    tagListName: name,
-                                })
-                                    ? CONST.BRICK_ROAD_INDICATOR_STATUS.ERROR
-                                    : undefined
-                            }
-                            error={getErrorForField('tag', {tagListIndex: index, tagListName: name})}
+                            brickRoadIndicator={getErrorForField('merchant') ? CONST.BRICK_ROAD_INDICATOR_STATUS.ERROR : undefined}
+                            error={getErrorForField('merchant')}
                         />
                     </OfflineWithFeedback>
-                ))}
-            {isCardTransaction && (
-                <OfflineWithFeedback pendingAction={getPendingFieldAction('cardID')}>
+                )}
+                <OfflineWithFeedback pendingAction={getPendingFieldAction('created')}>
                     <MenuItemWithTopDescription
-                        description={translate('iou.card')}
-                        title={cardProgramName}
+                        description={translate('common.date')}
+                        title={transactionDate}
+                        interactive={canEditDate}
+                        shouldShowRightIcon={canEditDate}
                         titleStyle={styles.flex1}
+                        onPress={() => Navigation.navigate(ROUTES.MONEY_REQUEST_STEP_DATE.getRoute(CONST.IOU.ACTION.EDIT, iouType, transaction?.transactionID ?? '', report.reportID))}
+                        brickRoadIndicator={getErrorForField('date') ? CONST.BRICK_ROAD_INDICATOR_STATUS.ERROR : undefined}
+                        error={getErrorForField('date')}
                     />
                 </OfflineWithFeedback>
-<<<<<<< HEAD
-            )}
-            {shouldShowTax && (
-                <OfflineWithFeedback pendingAction={getPendingFieldAction('taxCode')}>
-                    <MenuItemWithTopDescription
-                        title={taxRateTitle ?? ''}
-                        description={taxRatesDescription}
-                        interactive={canEdit}
-                        shouldShowRightIcon={canEdit}
-                        titleStyle={styles.flex1}
-                        onPress={() => Navigation.navigate(ROUTES.MONEY_REQUEST_STEP_TAX_RATE.getRoute(CONST.IOU.ACTION.EDIT, iouType, transaction?.transactionID ?? '', report.reportID))}
-                        brickRoadIndicator={getErrorForField('tax') ? CONST.BRICK_ROAD_INDICATOR_STATUS.ERROR : undefined}
-                        error={getErrorForField('tax')}
-                    />
-                </OfflineWithFeedback>
-            )}
-=======
                 {shouldShowCategory && (
                     <OfflineWithFeedback pendingAction={getPendingFieldAction('category')}>
                         <MenuItemWithTopDescription
@@ -584,41 +525,43 @@
                         />
                     </OfflineWithFeedback>
                 )}
->>>>>>> 26709c90
-
-            {shouldShowTax && (
-                <OfflineWithFeedback pendingAction={getPendingFieldAction('taxAmount')}>
-                    <MenuItemWithTopDescription
-                        title={formattedTaxAmount ? formattedTaxAmount.toString() : ''}
-                        description={translate('iou.taxAmount')}
-                        interactive={canEdit}
-                        shouldShowRightIcon={canEdit}
-                        titleStyle={styles.flex1}
-                        onPress={() => Navigation.navigate(ROUTES.MONEY_REQUEST_STEP_TAX_AMOUNT.getRoute(CONST.IOU.ACTION.EDIT, iouType, transaction?.transactionID ?? '', report.reportID))}
-                    />
-                </OfflineWithFeedback>
-            )}
-            {shouldShowBillable && (
-                <View style={[styles.flexRow, styles.optionRow, styles.justifyContentBetween, styles.alignItemsCenter, styles.ml5, styles.mr8]}>
-                    <View>
-                        <Text color={!transactionBillable ? theme.textSupporting : undefined}>{translate('common.billable')}</Text>
-                        {!!getErrorForField('billable') && (
-                            <ViolationMessages
-                                violations={getViolationsForField('billable')}
-                                containerStyle={[styles.mt1]}
-                                textStyle={[styles.ph0]}
-                                isLast
-                            />
-                        )}
+
+                {shouldShowTax && (
+                    <OfflineWithFeedback pendingAction={getPendingFieldAction('taxAmount')}>
+                        <MenuItemWithTopDescription
+                            title={formattedTaxAmount ? formattedTaxAmount.toString() : ''}
+                            description={translate('iou.taxAmount')}
+                            interactive={canEdit}
+                            shouldShowRightIcon={canEdit}
+                            titleStyle={styles.flex1}
+                            onPress={() =>
+                                Navigation.navigate(ROUTES.MONEY_REQUEST_STEP_TAX_AMOUNT.getRoute(CONST.IOU.ACTION.EDIT, iouType, transaction?.transactionID ?? '', report.reportID))
+                            }
+                        />
+                    </OfflineWithFeedback>
+                )}
+                {shouldShowBillable && (
+                    <View style={[styles.flexRow, styles.optionRow, styles.justifyContentBetween, styles.alignItemsCenter, styles.ml5, styles.mr8]}>
+                        <View>
+                            <Text color={!transactionBillable ? theme.textSupporting : undefined}>{translate('common.billable')}</Text>
+                            {!!getErrorForField('billable') && (
+                                <ViolationMessages
+                                    violations={getViolationsForField('billable')}
+                                    containerStyle={[styles.mt1]}
+                                    textStyle={[styles.ph0]}
+                                    isLast
+                                />
+                            )}
+                        </View>
+                        <Switch
+                            accessibilityLabel={translate('common.billable')}
+                            isOn={!!transactionBillable}
+                            onToggle={saveBillable}
+                            disabled={!canEdit}
+                        />
                     </View>
-                    <Switch
-                        accessibilityLabel={translate('common.billable')}
-                        isOn={!!transactionBillable}
-                        onToggle={saveBillable}
-                        disabled={!canEdit}
-                    />
-                </View>
-            )}
+                )}
+            </>
         </View>
     );
 }
