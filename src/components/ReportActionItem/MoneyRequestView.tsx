--- conflicted
+++ resolved
@@ -180,12 +180,9 @@
     const transactionViolations = useTransactionViolations(transaction?.transactionID);
     const [outstandingReportsByPolicyID] = useOnyx(ONYXKEYS.DERIVED.OUTSTANDING_REPORTS_BY_POLICY_ID, {canBeMissing: true});
 
-<<<<<<< HEAD
     const allowNegativeAmount = shouldEnableNegative(report, policy);
-=======
     const originalTransactionIDFromComment = transaction?.comment?.originalTransactionID;
     const [originalTransaction] = useOnyx(`${ONYXKEYS.COLLECTION.TRANSACTION}${originalTransactionIDFromComment ?? ''}`, {canBeMissing: true});
->>>>>>> 2b25fa05
 
     const {
         created: transactionDate,
