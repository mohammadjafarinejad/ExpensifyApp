import {Str} from 'expensify-common';
import mapValues from 'lodash/mapValues';
import React, {useCallback, useEffect, useMemo, useState} from 'react';
import {View} from 'react-native';
import type {OnyxCollection, OnyxEntry} from 'react-native-onyx';
import ConfirmModal from '@components/ConfirmModal';
import Icon from '@components/Icon';
import * as Expensicons from '@components/Icon/Expensicons';
import MenuItem from '@components/MenuItem';
import MenuItemWithTopDescription from '@components/MenuItemWithTopDescription';
import OfflineWithFeedback from '@components/OfflineWithFeedback';
import {usePolicyCategories, usePolicyTags} from '@components/OnyxListItemProvider';
import ReceiptAudit, {ReceiptAuditMessages} from '@components/ReceiptAudit';
import ReceiptEmptyState from '@components/ReceiptEmptyState';
import Switch from '@components/Switch';
import Text from '@components/Text';
import ViolationMessages from '@components/ViolationMessages';
import useActiveRoute from '@hooks/useActiveRoute';
import useLocalize from '@hooks/useLocalize';
import useNetwork from '@hooks/useNetwork';
import useOnyx from '@hooks/useOnyx';
import usePrevious from '@hooks/usePrevious';
import useReportIsArchived from '@hooks/useReportIsArchived';
import useResponsiveLayout from '@hooks/useResponsiveLayout';
import useStyleUtils from '@hooks/useStyleUtils';
import useTheme from '@hooks/useTheme';
import useThemeStyles from '@hooks/useThemeStyles';
import useTransactionViolations from '@hooks/useTransactionViolations';
import useViolations from '@hooks/useViolations';
import type {ViolationField} from '@hooks/useViolations';
import {getCompanyCardDescription} from '@libs/CardUtils';
import {isCategoryMissing} from '@libs/CategoryUtils';
import {convertToDisplayString} from '@libs/CurrencyUtils';
import DistanceRequestUtils from '@libs/DistanceRequestUtils';
import {isReceiptError} from '@libs/ErrorUtils';
import getNonEmptyStringOnyxID from '@libs/getNonEmptyStringOnyxID';
import {hasEnabledOptions} from '@libs/OptionsListUtils';
import {getLengthOfTag, getTagLists, hasDependentTags as hasDependentTagsPolicyUtils, isTaxTrackingEnabled} from '@libs/PolicyUtils';
import {getThumbnailAndImageURIs} from '@libs/ReceiptUtils';
import {getOriginalMessage, isMoneyRequestAction, isPayAction} from '@libs/ReportActionsUtils';
import {
    canEditFieldOfMoneyRequest,
    canEditMoneyRequest,
    canUserPerformWriteAction as canUserPerformWriteActionReportUtils,
    getCreationReportErrors,
    getReportName,
    getTransactionDetails,
    getTripIDFromTransactionParentReportID,
    isInvoiceReport,
    isPaidGroupPolicy,
    isReportApproved,
    isReportInGroupPolicy,
    isSettled as isSettledReportUtils,
    isTrackExpenseReport,
} from '@libs/ReportUtils';
import type {TransactionDetails} from '@libs/ReportUtils';
import {hasEnabledTags} from '@libs/TagsOptionsListUtils';
import {
    didReceiptScanSucceed as didReceiptScanSucceedTransactionUtils,
    getAmount,
    getBillable,
    getCurrency,
    getDescription,
    getDistanceInMeters,
    getReimbursable,
    getTagForDisplay,
    getTaxName,
    hasMissingSmartscanFields,
    hasReceipt as hasReceiptTransactionUtils,
    hasReservationList,
    hasRoute as hasRouteTransactionUtils,
    isCardTransaction as isCardTransactionTransactionUtils,
    isDistanceRequest as isDistanceRequestTransactionUtils,
    isExpenseSplit,
    isPerDiemRequest as isPerDiemRequestTransactionUtils,
    isScanning,
    shouldShowAttendees as shouldShowAttendeesTransactionUtils,
} from '@libs/TransactionUtils';
import ViolationsUtils from '@libs/Violations/ViolationsUtils';
import Navigation from '@navigation/Navigation';
import AnimatedEmptyStateBackground from '@pages/home/report/AnimatedEmptyStateBackground';
import {cleanUpMoneyRequest, updateMoneyRequestBillable, updateMoneyRequestReimbursable} from '@userActions/IOU';
import {navigateToConciergeChatAndDeleteReport} from '@userActions/Report';
import {clearAllRelatedReportActionErrors} from '@userActions/ReportActions';
import {clearError, getLastModifiedExpense, revert} from '@userActions/Transaction';
import CONST from '@src/CONST';
import type {TranslationPaths} from '@src/languages/types';
import ONYXKEYS from '@src/ONYXKEYS';
import ROUTES from '@src/ROUTES';
import type * as OnyxTypes from '@src/types/onyx';
import type {TransactionPendingFieldsKey} from '@src/types/onyx/Transaction';
import {isEmptyObject} from '@src/types/utils/EmptyObject';
import ReportActionItemImage from './ReportActionItemImage';

type MoneyRequestViewProps = {
    /** All the data of the report collection */
    allReports: OnyxCollection<OnyxTypes.Report>;

    /** The report currently being looked at */
    report: OnyxEntry<OnyxTypes.Report>;

    /** Policy that the report belongs to */
    policy: OnyxEntry<OnyxTypes.Policy>;

    /** Whether we should display the animated banner above the component */
    shouldShowAnimatedBackground: boolean;

    /** Whether we should show Money Request with disabled all fields */
    readonly?: boolean;

    /** whether or not this report is from review duplicates */
    isFromReviewDuplicates?: boolean;

    /** Updated transaction to show in duplicate & merge transaction flow  */
    updatedTransaction?: OnyxEntry<OnyxTypes.Transaction>;

    /** Merge transaction ID to show in merge transaction flow */
    mergeTransactionID?: string;
};

const receiptImageViolationNames: OnyxTypes.ViolationName[] = [
    CONST.VIOLATIONS.RECEIPT_REQUIRED,
    CONST.VIOLATIONS.RECEIPT_NOT_SMART_SCANNED,
    CONST.VIOLATIONS.CASH_EXPENSE_WITH_NO_RECEIPT,
    CONST.VIOLATIONS.SMARTSCAN_FAILED,
    CONST.VIOLATIONS.PROHIBITED_EXPENSE,
    CONST.VIOLATIONS.RECEIPT_GENERATED_WITH_AI,
];

const receiptFieldViolationNames: OnyxTypes.ViolationName[] = [CONST.VIOLATIONS.MODIFIED_AMOUNT, CONST.VIOLATIONS.MODIFIED_DATE];

function MoneyRequestView({
    allReports,
    report,
    policy,
    shouldShowAnimatedBackground,
    readonly = false,
    updatedTransaction,
    isFromReviewDuplicates = false,
    mergeTransactionID,
}: MoneyRequestViewProps) {
    const styles = useThemeStyles();
    const theme = useTheme();
    const StyleUtils = useStyleUtils();
    const {isOffline} = useNetwork();
    const {translate, toLocaleDigit} = useLocalize();
    const {shouldUseNarrowLayout} = useResponsiveLayout();
    const {getReportRHPActiveRoute} = useActiveRoute();
    const parentReportID = report?.parentReportID;
    const policyID = report?.policyID;
    const parentReport = allReports?.[`${ONYXKEYS.COLLECTION.REPORT}${parentReportID}`];
    const chatReport = allReports?.[`${ONYXKEYS.COLLECTION.REPORT}${parentReport?.parentReportID}`];
    const allPolicyCategories = usePolicyCategories();
    const policyCategories = allPolicyCategories?.[`${ONYXKEYS.COLLECTION.POLICY_CATEGORIES}${policyID}`];
    const transactionReport = allReports?.[`${ONYXKEYS.COLLECTION.REPORT}${updatedTransaction?.reportID}`];
    const targetPolicyID = updatedTransaction?.reportID ? transactionReport?.policyID : policyID;
    const allPolicyTags = usePolicyTags();
    const policyTagList = allPolicyTags?.[`${ONYXKEYS.COLLECTION.POLICY_TAGS}${targetPolicyID}`];
    const [cardList] = useOnyx(ONYXKEYS.CARD_LIST, {canBeMissing: true});
    const [parentReportActions] = useOnyx(`${ONYXKEYS.COLLECTION.REPORT_ACTIONS}${parentReportID}`, {
        canEvict: false,
        canBeMissing: true,
    });

    const parentReportAction = report?.parentReportActionID ? parentReportActions?.[report.parentReportActionID] : undefined;
    const isTrackExpense = isTrackExpenseReport(report);
    const moneyRequestReport = parentReport;
    const linkedTransactionID = useMemo(() => {
        if (!parentReportAction) {
            return undefined;
        }
        const originalMessage = parentReportAction && isMoneyRequestAction(parentReportAction) ? getOriginalMessage(parentReportAction) : undefined;
        return originalMessage?.IOUTransactionID;
    }, [parentReportAction]);

    const [transaction] = useOnyx(`${ONYXKEYS.COLLECTION.TRANSACTION}${getNonEmptyStringOnyxID(linkedTransactionID)}`, {canBeMissing: true});
    const [transactionBackup] = useOnyx(`${ONYXKEYS.COLLECTION.TRANSACTION_BACKUP}${getNonEmptyStringOnyxID(linkedTransactionID)}`, {canBeMissing: true});
    const transactionViolations = useTransactionViolations(transaction?.transactionID);
    const [outstandingReportsByPolicyID] = useOnyx(ONYXKEYS.DERIVED.OUTSTANDING_REPORTS_BY_POLICY_ID, {canBeMissing: true});

    const originalTransactionIDFromComment = transaction?.comment?.originalTransactionID;
    const [originalTransaction] = useOnyx(`${ONYXKEYS.COLLECTION.TRANSACTION}${originalTransactionIDFromComment ?? ''}`, {canBeMissing: true});

    const {
        created: transactionDate,
        amount: transactionAmount,
        attendees: transactionAttendees,
        taxAmount: transactionTaxAmount,
        currency: transactionCurrency,
        comment: transactionDescription,
        merchant: transactionMerchant,
        reimbursable: transactionReimbursable,
        billable: transactionBillable,
        category: transactionCategory,
        tag: transactionTag,
        originalAmount: transactionOriginalAmount,
        originalCurrency: transactionOriginalCurrency,
        postedDate: transactionPostedDate,
    } = useMemo<Partial<TransactionDetails>>(() => getTransactionDetails(transaction) ?? {}, [transaction]);
    const isEmptyMerchant = transactionMerchant === '' || transactionMerchant === CONST.TRANSACTION.PARTIAL_TRANSACTION_MERCHANT;
    const isDistanceRequest = isDistanceRequestTransactionUtils(transaction);
    const isPerDiemRequest = isPerDiemRequestTransactionUtils(transaction);
    const hasReceipt = hasReceiptTransactionUtils(updatedTransaction ?? transaction);
    const isTransactionScanning = isScanning(updatedTransaction ?? transaction);
    const didReceiptScanSucceed = hasReceipt && didReceiptScanSucceedTransactionUtils(transaction);
    const hasRoute = hasRouteTransactionUtils(transactionBackup ?? transaction, isDistanceRequest);

    const actualAmount = updatedTransaction ? getAmount(updatedTransaction) : transactionAmount;
    const actualCurrency = updatedTransaction ? getCurrency(updatedTransaction) : transactionCurrency;
    const shouldDisplayTransactionAmount = ((isDistanceRequest && hasRoute) || !!actualAmount) && actualAmount !== undefined;
    const formattedTransactionAmount = shouldDisplayTransactionAmount ? convertToDisplayString(actualAmount, actualCurrency) : '';
    const formattedPerAttendeeAmount = shouldDisplayTransactionAmount ? convertToDisplayString(actualAmount / (transactionAttendees?.length ?? 1), actualCurrency) : '';

    const formattedOriginalAmount = transactionOriginalAmount && transactionOriginalCurrency && convertToDisplayString(transactionOriginalAmount, transactionOriginalCurrency);
    const isCardTransaction = isCardTransactionTransactionUtils(transaction);
    const cardProgramName = getCompanyCardDescription(transaction?.cardName, transaction?.cardID, cardList);
    const shouldShowCard = isCardTransaction && cardProgramName;
    const isApproved = isReportApproved({report: moneyRequestReport});
    const isInvoice = isInvoiceReport(moneyRequestReport);
    const isPaidReport = isPayAction(parentReportAction);
    const taxRates = policy?.taxRates;
    const formattedTaxAmount = updatedTransaction?.taxAmount
        ? convertToDisplayString(Math.abs(updatedTransaction?.taxAmount), transactionCurrency)
        : convertToDisplayString(Math.abs(transactionTaxAmount ?? 0), transactionCurrency);

    const taxRatesDescription = taxRates?.name;
    const taxRateTitle = updatedTransaction ? getTaxName(policy, updatedTransaction) : getTaxName(policy, transaction);

    const fallbackTaxRateTitle = transaction?.taxValue;

    const isSettled = isSettledReportUtils(moneyRequestReport?.reportID);
    const isCancelled = moneyRequestReport && moneyRequestReport?.isCancelledIOU;
    const isChatReportArchived = useReportIsArchived(moneyRequestReport?.chatReportID);
    const shouldShowPaid = isSettled && transactionReimbursable;

    // Flags for allowing or disallowing editing an expense
    // Used for non-restricted fields such as: description, category, tag, billable, etc...
    const isReportArchived = useReportIsArchived(report?.reportID);
    const isEditable = !!canUserPerformWriteActionReportUtils(report, isReportArchived) && !readonly;
    const canEdit = isMoneyRequestAction(parentReportAction) && canEditMoneyRequest(parentReportAction, transaction, isChatReportArchived) && isEditable;

    const canEditTaxFields = canEdit && !isDistanceRequest;
    const canEditAmount = isEditable && canEditFieldOfMoneyRequest(parentReportAction, CONST.EDIT_REQUEST_FIELD.AMOUNT, undefined, isChatReportArchived);
    const canEditMerchant = isEditable && canEditFieldOfMoneyRequest(parentReportAction, CONST.EDIT_REQUEST_FIELD.MERCHANT, undefined, isChatReportArchived);
    const canEditDate = isEditable && canEditFieldOfMoneyRequest(parentReportAction, CONST.EDIT_REQUEST_FIELD.DATE, undefined, isChatReportArchived);
    const canEditReceipt = isEditable && canEditFieldOfMoneyRequest(parentReportAction, CONST.EDIT_REQUEST_FIELD.RECEIPT, undefined, isChatReportArchived);
    const canEditDistance = isEditable && canEditFieldOfMoneyRequest(parentReportAction, CONST.EDIT_REQUEST_FIELD.DISTANCE, undefined, isChatReportArchived);
    const canEditDistanceRate = isEditable && canEditFieldOfMoneyRequest(parentReportAction, CONST.EDIT_REQUEST_FIELD.DISTANCE_RATE, undefined, isChatReportArchived);
    const canEditReport = useMemo(
        () => isEditable && canEditFieldOfMoneyRequest(parentReportAction, CONST.EDIT_REQUEST_FIELD.REPORT, undefined, isChatReportArchived, outstandingReportsByPolicyID),
        [isEditable, parentReportAction, isChatReportArchived, outstandingReportsByPolicyID],
    );

    // A flag for verifying that the current report is a sub-report of a expense chat
    // if the policy of the report is either Collect or Control, then this report must be tied to expense chat
    const isPolicyExpenseChat = isReportInGroupPolicy(report);

    const policyTagLists = useMemo(() => getTagLists(policyTagList), [policyTagList]);

    const iouType = useMemo(() => {
        if (isTrackExpense) {
            return CONST.IOU.TYPE.TRACK;
        }
        if (isInvoice) {
            return CONST.IOU.TYPE.INVOICE;
        }

        return CONST.IOU.TYPE.SUBMIT;
    }, [isTrackExpense, isInvoice]);

    const category = transactionCategory ?? '';
    const categoryForDisplay = isCategoryMissing(category) ? '' : category;

    // Flags for showing categories and tags
    // transactionCategory can be an empty string
    // eslint-disable-next-line @typescript-eslint/prefer-nullish-coalescing
    const shouldShowCategory = isPolicyExpenseChat && (categoryForDisplay || hasEnabledOptions(policyCategories ?? {}));
    // transactionTag can be an empty string
    // eslint-disable-next-line @typescript-eslint/prefer-nullish-coalescing
    const shouldShowTag = isPolicyExpenseChat && (transactionTag || hasEnabledTags(policyTagLists));
    const shouldShowBillable = isPolicyExpenseChat && (!!transactionBillable || !(policy?.disabledFields?.defaultBillable ?? true) || !!updatedTransaction?.billable);
    const isCurrentTransactionReimbursableDifferentFromPolicyDefault =
        policy?.defaultReimbursable !== undefined && !!(updatedTransaction?.reimbursable ?? transactionReimbursable) !== policy.defaultReimbursable;
    const shouldShowReimbursable =
        isPolicyExpenseChat && (!policy?.disabledFields?.reimbursable || isCurrentTransactionReimbursableDifferentFromPolicyDefault) && !isCardTransaction && !isInvoice;
<<<<<<< HEAD
    const canEditReimbursable = isEditable && canEditFieldOfMoneyRequest(parentReportAction, CONST.EDIT_REQUEST_FIELD.REIMBURSABLE);
=======
    const canEditReimbursable = isEditable && canEditFieldOfMoneyRequest(parentReportAction, CONST.EDIT_REQUEST_FIELD.REIMBURSABLE, undefined, isChatReportArchived);
>>>>>>> ab67de4b
    const shouldShowAttendees = useMemo(() => shouldShowAttendeesTransactionUtils(iouType, policy), [iouType, policy]);

    const shouldShowTax = isTaxTrackingEnabled(isPolicyExpenseChat, policy, isDistanceRequest, isPerDiemRequest);
    const tripID = getTripIDFromTransactionParentReportID(parentReport?.parentReportID);
    const shouldShowViewTripDetails = hasReservationList(transaction) && !!tripID;

    const {getViolationsForField} = useViolations(transactionViolations ?? [], isTransactionScanning || !isPaidGroupPolicy(report));
    const hasViolations = useCallback(
        (field: ViolationField, data?: OnyxTypes.TransactionViolation['data'], policyHasDependentTags = false, tagValue?: string): boolean =>
            getViolationsForField(field, data, policyHasDependentTags, tagValue).length > 0,
        [getViolationsForField],
    );

    let amountDescription = `${translate('iou.amount')}`;
    let dateDescription = `${translate('common.date')}`;

    const {unit, rate} = DistanceRequestUtils.getRate({transaction, policy});
    const distance = getDistanceInMeters(transactionBackup ?? transaction, unit);
    const currency = transactionCurrency ?? CONST.CURRENCY.USD;
    const isCustomUnitOutOfPolicy = transactionViolations.some((violation) => violation.name === CONST.VIOLATIONS.CUSTOM_UNIT_OUT_OF_POLICY) || (isDistanceRequest && !rate);
    const rateToDisplay = isCustomUnitOutOfPolicy ? translate('common.rateOutOfPolicy') : DistanceRequestUtils.getRateForDisplay(unit, rate, currency, translate, toLocaleDigit, isOffline);
    const distanceToDisplay = DistanceRequestUtils.getDistanceForDisplay(hasRoute, distance, unit, rate, translate);
    let merchantTitle = isEmptyMerchant ? '' : transactionMerchant;
    let amountTitle = formattedTransactionAmount ? formattedTransactionAmount.toString() : '';
    if (isTransactionScanning) {
        merchantTitle = translate('iou.receiptStatusTitle');
        amountTitle = translate('iou.receiptStatusTitle');
    }

    const updatedTransactionDescription = useMemo(() => {
        if (!updatedTransaction) {
            return undefined;
        }
        return getDescription(updatedTransaction ?? null);
    }, [updatedTransaction]);
    const isEmptyUpdatedMerchant = updatedTransaction?.modifiedMerchant === '' || updatedTransaction?.modifiedMerchant === CONST.TRANSACTION.PARTIAL_TRANSACTION_MERCHANT;
    const updatedMerchantTitle = isEmptyUpdatedMerchant ? '' : (updatedTransaction?.modifiedMerchant ?? merchantTitle);

    const saveBillable = useCallback(
        (newBillable: boolean) => {
            // If the value hasn't changed, don't request to save changes on the server and just close the modal
            if (newBillable === getBillable(transaction) || !transaction?.transactionID || !report?.reportID) {
                return;
            }
            updateMoneyRequestBillable(transaction.transactionID, report?.reportID, newBillable, policy, policyTagList, policyCategories);
        },
        [transaction, report, policy, policyTagList, policyCategories],
    );

    const saveReimbursable = useCallback(
        (newReimbursable: boolean) => {
            // If the value hasn't changed, don't request to save changes on the server and just close the modal
            if (newReimbursable === getReimbursable(transaction) || !transaction?.transactionID || !report?.reportID) {
                return;
            }
            updateMoneyRequestReimbursable(transaction.transactionID, report?.reportID, newReimbursable, policy, policyTagList, policyCategories);
        },
        [transaction, report, policy, policyTagList, policyCategories],
    );

    if (isCardTransaction) {
        if (transactionPostedDate) {
            dateDescription += ` ${CONST.DOT_SEPARATOR} ${translate('iou.posted')} ${transactionPostedDate}`;
        }
        if (formattedOriginalAmount) {
            amountDescription += ` ${CONST.DOT_SEPARATOR} ${translate('iou.original')} ${formattedOriginalAmount}`;
        }
        if (isExpenseSplit(transaction, originalTransaction)) {
            amountDescription += ` ${CONST.DOT_SEPARATOR} ${translate('iou.split')}`;
        }
        if (isCancelled) {
            amountDescription += ` ${CONST.DOT_SEPARATOR} ${translate('iou.canceled')}`;
        }
    } else {
        if (!isDistanceRequest && !isPerDiemRequest) {
            amountDescription += ` ${CONST.DOT_SEPARATOR} ${translate('iou.cash')}`;
        }
        if (isExpenseSplit(transaction, originalTransaction)) {
            amountDescription += ` ${CONST.DOT_SEPARATOR} ${translate('iou.split')}`;
        }
        if (isCancelled) {
            amountDescription += ` ${CONST.DOT_SEPARATOR} ${translate('iou.canceled')}`;
        } else if (isApproved) {
            amountDescription += ` ${CONST.DOT_SEPARATOR} ${translate('iou.approved')}`;
        } else if (shouldShowPaid) {
            amountDescription += ` ${CONST.DOT_SEPARATOR} ${translate('iou.settledExpensify')}`;
        }
    }

    let receiptURIs;
    const hasErrors = hasMissingSmartscanFields(transaction);
    if (hasReceipt) {
        receiptURIs = getThumbnailAndImageURIs(updatedTransaction ?? transaction);
    }
    const pendingAction = transaction?.pendingAction;
    // Need to return undefined when we have pendingAction to avoid the duplicate pending action
    const getPendingFieldAction = (fieldPath: TransactionPendingFieldsKey) => (pendingAction ? undefined : transaction?.pendingFields?.[fieldPath]);

    const getErrorForField = useCallback(
        (field: ViolationField, data?: OnyxTypes.TransactionViolation['data'], policyHasDependentTags = false, tagValue?: string) => {
            // Checks applied when creating a new expense
            // NOTE: receipt field can return multiple violations, so we need to handle it separately
            const fieldChecks: Partial<Record<ViolationField, {isError: boolean; translationPath: TranslationPaths}>> = {
                amount: {
                    isError: transactionAmount === 0,
                    translationPath: canEditAmount ? 'common.error.enterAmount' : 'common.error.missingAmount',
                },
                merchant: {
                    isError: !isSettled && !isCancelled && isPolicyExpenseChat && isEmptyMerchant,
                    translationPath: canEditMerchant ? 'common.error.enterMerchant' : 'common.error.missingMerchantName',
                },
                date: {
                    isError: transactionDate === '',
                    translationPath: canEditDate ? 'common.error.enterDate' : 'common.error.missingDate',
                },
            };

            const {isError, translationPath} = fieldChecks[field] ?? {};

            if (readonly) {
                return '';
            }

            // Return form errors if there are any
            if (hasErrors && isError && translationPath) {
                return translate(translationPath);
            }

            if (isCustomUnitOutOfPolicy && field === 'customUnitRateID') {
                return translate('violations.customUnitOutOfPolicy');
            }

            // Return violations if there are any
            if (field !== 'merchant' && hasViolations(field, data, policyHasDependentTags, tagValue)) {
                const violations = getViolationsForField(field, data, policyHasDependentTags, tagValue);
                const firstViolation = violations.at(0);

                if (firstViolation) {
                    return ViolationsUtils.getViolationTranslation(firstViolation, translate, canEdit);
                }
            }

            return '';
        },
        [
            transactionAmount,
            isSettled,
            isCancelled,
            isPolicyExpenseChat,
            isEmptyMerchant,
            transactionDate,
            readonly,
            hasErrors,
            hasViolations,
            translate,
            getViolationsForField,
            canEditAmount,
            canEditDate,
            canEditMerchant,
            canEdit,
            isCustomUnitOutOfPolicy,
        ],
    );

    const distanceRequestFields = (
        <>
            <OfflineWithFeedback pendingAction={getPendingFieldAction('waypoints') ?? getPendingFieldAction('merchant')}>
                <MenuItemWithTopDescription
                    description={translate('common.distance')}
                    title={distanceToDisplay}
                    interactive={canEditDistance}
                    shouldShowRightIcon={canEditDistance}
                    titleStyle={styles.flex1}
                    onPress={() => {
                        if (!transaction?.transactionID || !report?.reportID) {
                            return;
                        }
                        Navigation.navigate(
                            ROUTES.MONEY_REQUEST_STEP_DISTANCE.getRoute(CONST.IOU.ACTION.EDIT, iouType, transaction.transactionID, report.reportID, getReportRHPActiveRoute()),
                        );
                    }}
                    copyValue={!canEditDistance ? distanceToDisplay : undefined}
                />
            </OfflineWithFeedback>
            <OfflineWithFeedback pendingAction={getPendingFieldAction('customUnitRateID')}>
                <MenuItemWithTopDescription
                    description={translate('common.rate')}
                    title={rateToDisplay}
                    interactive={canEditDistanceRate}
                    shouldShowRightIcon={canEditDistanceRate}
                    titleStyle={styles.flex1}
                    onPress={() => {
                        if (!transaction?.transactionID || !report?.reportID) {
                            return;
                        }
                        Navigation.navigate(
                            ROUTES.MONEY_REQUEST_STEP_DISTANCE_RATE.getRoute(CONST.IOU.ACTION.EDIT, iouType, transaction.transactionID, report.reportID, getReportRHPActiveRoute()),
                        );
                    }}
                    brickRoadIndicator={getErrorForField('customUnitRateID') ? CONST.BRICK_ROAD_INDICATOR_STATUS.ERROR : undefined}
                    errorText={getErrorForField('customUnitRateID')}
                    copyValue={!canEditDistanceRate ? rateToDisplay : undefined}
                />
            </OfflineWithFeedback>
        </>
    );

    const isReceiptAllowed = !isPaidReport && !isInvoice;
    const shouldShowReceiptEmptyState = isReceiptAllowed && !hasReceipt;
    const [receiptImageViolations, receiptViolations] = useMemo(() => {
        const imageViolations = [];
        const allViolations = [];

        for (const violation of transactionViolations ?? []) {
            const isReceiptFieldViolation = receiptFieldViolationNames.includes(violation.name);
            const isReceiptImageViolation = receiptImageViolationNames.includes(violation.name);
            if (isReceiptFieldViolation || isReceiptImageViolation) {
                const violationMessage = ViolationsUtils.getViolationTranslation(violation, translate, canEdit);
                allViolations.push(violationMessage);
                if (isReceiptImageViolation) {
                    imageViolations.push(violationMessage);
                }
            }
        }
        return [imageViolations, allViolations];
    }, [transactionViolations, translate, canEdit]);

    const receiptRequiredViolation = transactionViolations?.some((violation) => violation.name === CONST.VIOLATIONS.RECEIPT_REQUIRED);
    const customRulesViolation = transactionViolations?.some((violation) => violation.name === CONST.VIOLATIONS.CUSTOM_RULES);

    // Whether to show receipt audit result (e.g.`Verified`, `Issue Found`) and messages (e.g. `Receipt not verified. Please confirm accuracy.`)
    // `!!(receiptViolations.length || didReceiptScanSucceed)` is for not showing `Verified` when `receiptViolations` is empty and `didReceiptScanSucceed` is false.
    const shouldShowAuditMessage =
        !isTransactionScanning && (hasReceipt || !!receiptRequiredViolation || !!customRulesViolation) && !!(receiptViolations.length || didReceiptScanSucceed) && isPaidGroupPolicy(report);
    const shouldShowReceiptAudit = isReceiptAllowed && (shouldShowReceiptEmptyState || hasReceipt);

    const errors = {
        ...(transaction?.errorFields?.route ?? transaction?.errorFields?.waypoints ?? transaction?.errors),
        ...parentReportAction?.errors,
    };
    const hasDependentTags = hasDependentTagsPolicyUtils(policy, policyTagList);

    const previousTransactionTag = usePrevious(transactionTag);

    const [previousTag, setPreviousTag] = useState<string | undefined>(undefined);
    const [currentTransactionTag, setCurrentTransactionTag] = useState<string | undefined>(undefined);

    useEffect(() => {
        if (transactionTag === previousTransactionTag) {
            return;
        }
        setPreviousTag(previousTransactionTag);
        setCurrentTransactionTag(transactionTag);
    }, [transactionTag, previousTransactionTag]);

    const previousTagLength = getLengthOfTag(previousTag ?? '');
    const currentTagLength = getLengthOfTag(currentTransactionTag ?? '');

    const tagList = policyTagLists.map(({name, orderWeight, tags}, index) => {
        const tagForDisplay = getTagForDisplay(updatedTransaction ?? transaction, index);
        let shouldShow = false;
        if (hasDependentTags) {
            if (index === 0) {
                shouldShow = true;
            } else {
                const prevTagValue = getTagForDisplay(transaction, index - 1);
                shouldShow = !!prevTagValue;
            }
        } else {
            shouldShow = !!tagForDisplay || hasEnabledOptions(tags);
        }

        if (!shouldShow) {
            return null;
        }

        const tagError = getErrorForField(
            'tag',
            {
                tagListIndex: index,
                tagListName: name,
            },
            hasDependentTags,
            tagForDisplay,
        );

        return (
            <OfflineWithFeedback
                key={name}
                pendingAction={getPendingFieldAction('tag')}
            >
                <MenuItemWithTopDescription
                    highlighted={hasDependentTags && shouldShow && !getTagForDisplay(transaction, index) && currentTagLength > previousTagLength}
                    description={name ?? translate('common.tag')}
                    title={tagForDisplay}
                    numberOfLinesTitle={2}
                    interactive={canEdit}
                    shouldShowRightIcon={canEdit}
                    titleStyle={styles.flex1}
                    onPress={() => {
                        if (!transaction?.transactionID || !report?.reportID) {
                            return;
                        }
                        Navigation.navigate(
                            ROUTES.MONEY_REQUEST_STEP_TAG.getRoute(CONST.IOU.ACTION.EDIT, iouType, orderWeight, transaction.transactionID, report.reportID, getReportRHPActiveRoute()),
                        );
                    }}
                    brickRoadIndicator={tagError ? CONST.BRICK_ROAD_INDICATOR_STATUS.ERROR : undefined}
                    errorText={tagError}
                    shouldShowBasicTitle
                    shouldShowDescriptionOnTop
                />
            </OfflineWithFeedback>
        );
    });

    const [showConfirmDismissReceiptError, setShowConfirmDismissReceiptError] = useState(false);

    const dismissReceiptError = useCallback(() => {
        if (!report?.reportID) {
            return;
        }
        if (transaction?.pendingAction === CONST.RED_BRICK_ROAD_PENDING_ACTION.ADD) {
            if (chatReport?.reportID && getCreationReportErrors(chatReport)) {
                navigateToConciergeChatAndDeleteReport(chatReport.reportID, true, true);
                return;
            }
            if (parentReportAction) {
                cleanUpMoneyRequest(transaction?.transactionID ?? linkedTransactionID, parentReportAction, report.reportID, true);
                return;
            }
        }
        if (!transaction?.transactionID) {
            if (!linkedTransactionID) {
                return;
            }
            clearError(linkedTransactionID);
            clearAllRelatedReportActionErrors(report.reportID, parentReportAction);
            return;
        }
        revert(transaction, getLastModifiedExpense(report?.reportID));
        clearError(transaction.transactionID);
        clearAllRelatedReportActionErrors(report.reportID, parentReportAction);
    }, [transaction, chatReport, parentReportAction, linkedTransactionID, report?.reportID]);

    const receiptStyle = shouldUseNarrowLayout ? styles.expenseViewImageSmall : styles.expenseViewImage;

    return (
        <View style={styles.pRelative}>
            {shouldShowAnimatedBackground && <AnimatedEmptyStateBackground />}
            <>
                {shouldShowReceiptAudit && (
                    <OfflineWithFeedback pendingAction={getPendingFieldAction('receipt')}>
                        <ReceiptAudit
                            notes={receiptViolations}
                            shouldShowAuditResult={!!shouldShowAuditMessage}
                        />
                    </OfflineWithFeedback>
                )}
                {shouldShowReceiptEmptyState && (
                    <OfflineWithFeedback
                        pendingAction={getPendingFieldAction('receipt')}
                        style={styles.mv3}
                    >
                        <ReceiptEmptyState
                            disabled={!canEditReceipt}
                            onPress={() => {
                                if (!transaction?.transactionID || !report?.reportID) {
                                    return;
                                }
                                Navigation.navigate(
                                    ROUTES.MONEY_REQUEST_STEP_SCAN.getRoute(CONST.IOU.ACTION.EDIT, iouType, transaction.transactionID, report.reportID, getReportRHPActiveRoute()),
                                );
                            }}
                            isThumbnail={!canEditReceipt}
                            isInMoneyRequestView
                            style={receiptStyle}
                        />
                    </OfflineWithFeedback>
                )}
                {(hasReceipt || !isEmptyObject(errors)) && (
                    <OfflineWithFeedback
                        pendingAction={isDistanceRequest ? getPendingFieldAction('waypoints') : getPendingFieldAction('receipt')}
                        errors={errors}
                        errorRowStyles={[styles.mh4, !shouldShowReceiptEmptyState && styles.mt3]}
                        onClose={() => {
                            if (!transaction?.transactionID && !linkedTransactionID) {
                                return;
                            }

                            const errorEntries = Object.entries(errors ?? {});
                            const errorMessages = mapValues(Object.fromEntries(errorEntries), (error) => error);
                            const hasReceiptError = Object.values(errorMessages).some((error) => isReceiptError(error));

                            if (hasReceiptError) {
                                setShowConfirmDismissReceiptError(true);
                            } else {
                                dismissReceiptError();
                            }
                        }}
                        dismissError={dismissReceiptError}
                        style={shouldShowReceiptEmptyState ? styles.mb3 : styles.mv3}
                    >
                        {hasReceipt && (
                            <View style={[styles.moneyRequestViewImage, receiptStyle]}>
                                <ReportActionItemImage
                                    thumbnail={receiptURIs?.thumbnail}
                                    fileExtension={receiptURIs?.fileExtension}
                                    isThumbnail={receiptURIs?.isThumbnail}
                                    image={receiptURIs?.image}
                                    isLocalFile={receiptURIs?.isLocalFile}
                                    filename={receiptURIs?.filename}
                                    transaction={updatedTransaction ?? transaction}
                                    enablePreviewModal
                                    readonly={readonly || !canEditReceipt}
                                    isFromReviewDuplicates={isFromReviewDuplicates}
                                    mergeTransactionID={mergeTransactionID}
                                />
                            </View>
                        )}
                    </OfflineWithFeedback>
                )}
                {!shouldShowReceiptEmptyState && !hasReceipt && <View style={{marginVertical: 6}} />}
                {!!shouldShowAuditMessage && <ReceiptAuditMessages notes={receiptImageViolations} />}
                {isCustomUnitOutOfPolicy && isPerDiemRequest && (
                    <View style={[styles.flexRow, styles.alignItemsCenter, styles.gap1, styles.mh4, styles.mb2]}>
                        <Icon
                            src={Expensicons.DotIndicator}
                            fill={theme.danger}
                            height={16}
                            width={16}
                        />
                        <Text
                            numberOfLines={1}
                            style={[StyleUtils.getDotIndicatorTextStyles(true), styles.pre, styles.flexShrink1]}
                        >
                            {translate('violations.customUnitOutOfPolicy')}
                        </Text>
                    </View>
                )}
                <OfflineWithFeedback pendingAction={getPendingFieldAction('amount') ?? (amountTitle ? getPendingFieldAction('customUnitRateID') : undefined)}>
                    <MenuItemWithTopDescription
                        title={amountTitle}
                        shouldShowTitleIcon={shouldShowPaid}
                        titleIcon={Expensicons.Checkmark}
                        description={amountDescription}
                        titleStyle={styles.textHeadlineH2}
                        interactive={canEditAmount}
                        shouldShowRightIcon={canEditAmount}
                        onPress={() => {
                            if (!transaction?.transactionID || !report?.reportID) {
                                return;
                            }
                            Navigation.navigate(
                                ROUTES.MONEY_REQUEST_STEP_AMOUNT.getRoute(CONST.IOU.ACTION.EDIT, iouType, transaction.transactionID, report.reportID, '', '', getReportRHPActiveRoute()),
                            );
                        }}
                        brickRoadIndicator={getErrorForField('amount') ? CONST.BRICK_ROAD_INDICATOR_STATUS.ERROR : undefined}
                        errorText={getErrorForField('amount')}
                    />
                </OfflineWithFeedback>
                <OfflineWithFeedback pendingAction={getPendingFieldAction('comment')}>
                    <MenuItemWithTopDescription
                        description={translate('common.description')}
                        shouldRenderAsHTML
                        title={updatedTransactionDescription ?? transactionDescription}
                        interactive={canEdit}
                        shouldShowRightIcon={canEdit}
                        titleStyle={styles.flex1}
                        onPress={() => {
                            if (!transaction?.transactionID || !report?.reportID) {
                                return;
                            }
                            Navigation.navigate(
                                ROUTES.MONEY_REQUEST_STEP_DESCRIPTION.getRoute(CONST.IOU.ACTION.EDIT, iouType, transaction.transactionID, report.reportID, getReportRHPActiveRoute()),
                            );
                        }}
                        wrapperStyle={[styles.pv2, styles.taskDescriptionMenuItem]}
                        brickRoadIndicator={getErrorForField('comment') ? CONST.BRICK_ROAD_INDICATOR_STATUS.ERROR : undefined}
                        errorText={getErrorForField('comment')}
                        numberOfLinesTitle={0}
                    />
                </OfflineWithFeedback>
                {isDistanceRequest && transaction?.comment?.waypoints ? (
                    distanceRequestFields
                ) : (
                    <OfflineWithFeedback pendingAction={getPendingFieldAction('merchant')}>
                        <MenuItemWithTopDescription
                            description={translate('common.merchant')}
                            title={updatedMerchantTitle}
                            interactive={canEditMerchant}
                            shouldShowRightIcon={canEditMerchant}
                            titleStyle={styles.flex1}
                            onPress={() => {
                                if (!transaction?.transactionID || !report?.reportID) {
                                    return;
                                }
                                Navigation.navigate(
                                    ROUTES.MONEY_REQUEST_STEP_MERCHANT.getRoute(CONST.IOU.ACTION.EDIT, iouType, transaction.transactionID, report.reportID, getReportRHPActiveRoute()),
                                );
                            }}
                            wrapperStyle={[styles.taskDescriptionMenuItem]}
                            brickRoadIndicator={getErrorForField('merchant') ? CONST.BRICK_ROAD_INDICATOR_STATUS.ERROR : undefined}
                            errorText={getErrorForField('merchant')}
                            numberOfLinesTitle={0}
                            copyValue={!canEditMerchant ? updatedMerchantTitle : undefined}
                        />
                    </OfflineWithFeedback>
                )}
                <OfflineWithFeedback pendingAction={getPendingFieldAction('created')}>
                    <MenuItemWithTopDescription
                        description={dateDescription}
                        title={transactionDate}
                        interactive={canEditDate}
                        shouldShowRightIcon={canEditDate}
                        titleStyle={styles.flex1}
                        onPress={() => {
                            if (!transaction?.transactionID || !report?.reportID) {
                                return;
                            }
                            Navigation.navigate(
                                ROUTES.MONEY_REQUEST_STEP_DATE.getRoute(CONST.IOU.ACTION.EDIT, iouType, transaction.transactionID, report.reportID, getReportRHPActiveRoute()),
                            );
                        }}
                        brickRoadIndicator={getErrorForField('date') ? CONST.BRICK_ROAD_INDICATOR_STATUS.ERROR : undefined}
                        errorText={getErrorForField('date')}
                        copyValue={!canEditDate ? transactionDate : undefined}
                    />
                </OfflineWithFeedback>
                {!!shouldShowCategory && (
                    <OfflineWithFeedback pendingAction={getPendingFieldAction('category')}>
                        <MenuItemWithTopDescription
                            description={translate('common.category')}
                            title={updatedTransaction?.category ?? categoryForDisplay}
                            numberOfLinesTitle={2}
                            interactive={canEdit}
                            shouldShowRightIcon={canEdit}
                            titleStyle={styles.flex1}
                            onPress={() => {
                                if (!transaction?.transactionID || !report?.reportID) {
                                    return;
                                }
                                Navigation.navigate(
                                    ROUTES.MONEY_REQUEST_STEP_CATEGORY.getRoute(CONST.IOU.ACTION.EDIT, iouType, transaction.transactionID, report.reportID, getReportRHPActiveRoute()),
                                );
                            }}
                            brickRoadIndicator={getErrorForField('category') ? CONST.BRICK_ROAD_INDICATOR_STATUS.ERROR : undefined}
                            errorText={getErrorForField('category')}
                        />
                    </OfflineWithFeedback>
                )}
                {shouldShowTag && tagList}
                {!!shouldShowCard && (
                    <OfflineWithFeedback pendingAction={getPendingFieldAction('cardID')}>
                        <MenuItemWithTopDescription
                            description={translate('iou.card')}
                            title={cardProgramName}
                            titleStyle={styles.flex1}
                            interactive={false}
                        />
                    </OfflineWithFeedback>
                )}
                {shouldShowTax && (
                    <OfflineWithFeedback pendingAction={getPendingFieldAction('taxCode')}>
                        <MenuItemWithTopDescription
                            title={taxRateTitle ?? fallbackTaxRateTitle}
                            description={taxRatesDescription}
                            interactive={canEditTaxFields}
                            shouldShowRightIcon={canEditTaxFields}
                            titleStyle={styles.flex1}
                            onPress={() => {
                                if (!transaction?.transactionID || !report?.reportID) {
                                    return;
                                }
                                Navigation.navigate(
                                    ROUTES.MONEY_REQUEST_STEP_TAX_RATE.getRoute(CONST.IOU.ACTION.EDIT, iouType, transaction.transactionID, report.reportID, getReportRHPActiveRoute()),
                                );
                            }}
                            brickRoadIndicator={getErrorForField('tax') ? CONST.BRICK_ROAD_INDICATOR_STATUS.ERROR : undefined}
                            errorText={getErrorForField('tax')}
                        />
                    </OfflineWithFeedback>
                )}
                {shouldShowTax && (
                    <OfflineWithFeedback pendingAction={getPendingFieldAction('taxAmount')}>
                        <MenuItemWithTopDescription
                            title={formattedTaxAmount ? formattedTaxAmount.toString() : ''}
                            description={translate('iou.taxAmount')}
                            interactive={canEditTaxFields}
                            shouldShowRightIcon={canEditTaxFields}
                            titleStyle={styles.flex1}
                            onPress={() => {
                                if (!transaction?.transactionID || !report?.reportID) {
                                    return;
                                }
                                Navigation.navigate(
                                    ROUTES.MONEY_REQUEST_STEP_TAX_AMOUNT.getRoute(CONST.IOU.ACTION.EDIT, iouType, transaction.transactionID, report.reportID, getReportRHPActiveRoute()),
                                );
                            }}
                        />
                    </OfflineWithFeedback>
                )}
                {shouldShowAttendees && (
                    <OfflineWithFeedback pendingAction={getPendingFieldAction('attendees')}>
                        <MenuItemWithTopDescription
                            key="attendees"
                            title={Array.isArray(transactionAttendees) ? transactionAttendees.map((item) => item?.displayName ?? item?.login).join(', ') : ''}
                            description={`${translate('iou.attendees')} ${
                                Array.isArray(transactionAttendees) && transactionAttendees.length > 1 && formattedPerAttendeeAmount
                                    ? `${CONST.DOT_SEPARATOR} ${formattedPerAttendeeAmount} ${translate('common.perPerson')}`
                                    : ''
                            }`}
                            style={[styles.moneyRequestMenuItem]}
                            titleStyle={styles.flex1}
                            onPress={() => {
                                if (!transaction?.transactionID || !report?.reportID) {
                                    return;
                                }
                                Navigation.navigate(ROUTES.MONEY_REQUEST_ATTENDEE.getRoute(CONST.IOU.ACTION.EDIT, iouType, transaction.transactionID, report.reportID));
                            }}
                            interactive={canEdit}
                            shouldShowRightIcon={canEdit}
                            shouldRenderAsHTML
                        />
                    </OfflineWithFeedback>
                )}
                {shouldShowReimbursable && (
                    <OfflineWithFeedback
                        pendingAction={getPendingFieldAction('reimbursable')}
                        contentContainerStyle={[styles.flexRow, styles.optionRow, styles.justifyContentBetween, styles.alignItemsCenter, styles.ml5, styles.mr8]}
                    >
                        <View>
                            <Text>{Str.UCFirst(translate('iou.reimbursable'))}</Text>
                        </View>
                        <Switch
                            accessibilityLabel={Str.UCFirst(translate('iou.reimbursable'))}
                            isOn={updatedTransaction?.reimbursable ?? !!transactionReimbursable}
                            onToggle={saveReimbursable}
                            disabled={!canEditReimbursable}
                        />
                    </OfflineWithFeedback>
                )}
                {shouldShowBillable && (
                    <OfflineWithFeedback
                        pendingAction={getPendingFieldAction('billable')}
                        contentContainerStyle={[styles.flexRow, styles.optionRow, styles.justifyContentBetween, styles.alignItemsCenter, styles.ml5, styles.mr8]}
                    >
                        <View>
                            <Text>{translate('common.billable')}</Text>
                            {!!getErrorForField('billable') && (
                                <ViolationMessages
                                    violations={getViolationsForField('billable')}
                                    containerStyle={[styles.mt1]}
                                    textStyle={[styles.ph0]}
                                    isLast
                                    canEdit={canEdit}
                                />
                            )}
                        </View>
                        <Switch
                            accessibilityLabel={translate('common.billable')}
                            isOn={updatedTransaction?.billable ?? !!transactionBillable}
                            onToggle={saveBillable}
                            disabled={!canEdit}
                        />
                    </OfflineWithFeedback>
                )}
                {!!parentReportID && (
                    <OfflineWithFeedback pendingAction={getPendingFieldAction('reportID')}>
                        <MenuItemWithTopDescription
                            shouldShowRightIcon={canEditReport}
                            title={getReportName(parentReport) || parentReport?.reportName}
                            description={translate('common.report')}
                            style={[styles.moneyRequestMenuItem]}
                            titleStyle={styles.flex1}
                            onPress={() => {
                                if (!canEditReport || !report?.reportID || !transaction?.transactionID) {
                                    return;
                                }
                                Navigation.navigate(
                                    ROUTES.MONEY_REQUEST_STEP_REPORT.getRoute(CONST.IOU.ACTION.EDIT, iouType, transaction?.transactionID, report.reportID, getReportRHPActiveRoute()),
                                );
                            }}
                            interactive={canEditReport}
                            shouldRenderAsHTML
                        />
                    </OfflineWithFeedback>
                )}
                {/* Note: "View trip details" should be always the last item */}
                {shouldShowViewTripDetails && (
                    <MenuItem
                        title={translate('travel.viewTripDetails')}
                        icon={Expensicons.Suitcase}
                        onPress={() => {
                            if (!transaction?.transactionID || !report?.reportID) {
                                return;
                            }
                            const reservations = transaction?.receipt?.reservationList?.length ?? 0;
                            if (reservations > 1) {
                                Navigation.navigate(ROUTES.TRAVEL_TRIP_SUMMARY.getRoute(report.reportID, transaction.transactionID, getReportRHPActiveRoute()));
                            }
                            Navigation.navigate(ROUTES.TRAVEL_TRIP_DETAILS.getRoute(report.reportID, transaction.transactionID, '0', 0, getReportRHPActiveRoute()));
                        }}
                    />
                )}
            </>
            <ConfirmModal
                isVisible={showConfirmDismissReceiptError}
                onConfirm={() => {
                    dismissReceiptError();
                    setShowConfirmDismissReceiptError(false);
                }}
                onCancel={() => {
                    setShowConfirmDismissReceiptError(false);
                }}
                title={translate('iou.dismissReceiptError')}
                prompt={translate('iou.dismissReceiptErrorConfirmation')}
                confirmText={translate('common.dismiss')}
                cancelText={translate('common.cancel')}
                shouldShowCancelButton
                danger
            />
        </View>
    );
}

MoneyRequestView.displayName = 'MoneyRequestView';

export default MoneyRequestView;<|MERGE_RESOLUTION|>--- conflicted
+++ resolved
@@ -283,11 +283,7 @@
         policy?.defaultReimbursable !== undefined && !!(updatedTransaction?.reimbursable ?? transactionReimbursable) !== policy.defaultReimbursable;
     const shouldShowReimbursable =
         isPolicyExpenseChat && (!policy?.disabledFields?.reimbursable || isCurrentTransactionReimbursableDifferentFromPolicyDefault) && !isCardTransaction && !isInvoice;
-<<<<<<< HEAD
-    const canEditReimbursable = isEditable && canEditFieldOfMoneyRequest(parentReportAction, CONST.EDIT_REQUEST_FIELD.REIMBURSABLE);
-=======
     const canEditReimbursable = isEditable && canEditFieldOfMoneyRequest(parentReportAction, CONST.EDIT_REQUEST_FIELD.REIMBURSABLE, undefined, isChatReportArchived);
->>>>>>> ab67de4b
     const shouldShowAttendees = useMemo(() => shouldShowAttendeesTransactionUtils(iouType, policy), [iouType, policy]);
 
     const shouldShowTax = isTaxTrackingEnabled(isPolicyExpenseChat, policy, isDistanceRequest, isPerDiemRequest);
