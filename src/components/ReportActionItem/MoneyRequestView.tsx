--- conflicted
+++ resolved
@@ -172,13 +172,8 @@
     const transactionViolations = useTransactionViolations(transaction?.transactionID);
     const [outstandingReportsByPolicyID] = useOnyx(ONYXKEYS.DERIVED.OUTSTANDING_REPORTS_BY_POLICY_ID, {canBeMissing: true});
 
-<<<<<<< HEAD
     const allowNegativeAmount = shouldEnableNegative(report, policy);
-    const originalTransactionIDFromComment = transaction?.comment?.originalTransactionID;
-    const [originalTransaction] = useOnyx(`${ONYXKEYS.COLLECTION.TRANSACTION}${originalTransactionIDFromComment ?? ''}`, {canBeMissing: true});
-
-=======
->>>>>>> 55c4c909
+
     const {
         created: transactionDate,
         amount: transactionAmount,
