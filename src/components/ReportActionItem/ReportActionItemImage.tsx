--- conflicted
+++ resolved
@@ -35,18 +35,9 @@
 
     /** whether thumbnail is refer the local file or not */
     isLocalFile?: boolean;
-<<<<<<< HEAD
-=======
-
-    /** whether the receipt can be replaced */
-    canEditReceipt?: boolean;
-
-    /** Filename of attachment */
-    filename?: string;
 
     /** number of images displayed in the same parent container */
     iconSize?: IconSize;
->>>>>>> 023d62cb
 };
 
 /**
@@ -55,20 +46,7 @@
  * and optional preview modal as well.
  */
 
-<<<<<<< HEAD
-function ReportActionItemImage({thumbnail, image, enablePreviewModal = false, transaction, isLocalFile = false}: ReportActionItemImageProps) {
-=======
-function ReportActionItemImage({
-    thumbnail,
-    image,
-    enablePreviewModal = false,
-    transaction,
-    canEditReceipt = false,
-    isLocalFile = false,
-    filename,
-    iconSize = 'large',
-}: ReportActionItemImageProps) {
->>>>>>> 023d62cb
+function ReportActionItemImage({thumbnail, image, enablePreviewModal = false, transaction, isLocalFile = false, iconSize = 'large'}: ReportActionItemImageProps) {
     const styles = useThemeStyles();
     const {translate} = useLocalize();
     const imageSource = tryResolveUrlFromApiRoot(image ?? '');
@@ -104,26 +82,16 @@
         );
     }
 
+    console.log('transaction22', transaction);
     if (enablePreviewModal) {
         return (
             <ShowContextMenuContext.Consumer>
                 {({report}) => (
-<<<<<<< HEAD
                     <PressableWithoutFocus
                         style={[styles.w100, styles.h100, styles.noOutline as ViewStyle]}
                         onPress={() => Navigation.navigate(ROUTES.TRANSACTION_RECEIPT.getRoute(String(report?.reportID), String(transaction?.transactionID)))}
                         accessibilityLabel={translate('accessibilityHints.viewAttachment')}
                         accessibilityRole={CONST.ROLE.BUTTON}
-=======
-                    <AttachmentModal
-                        source={imageSource}
-                        isAuthTokenRequired={!isLocalFile}
-                        report={report}
-                        isReceiptAttachment
-                        canEditReceipt={canEditReceipt}
-                        allowDownload={!isEReceipt}
-                        originalFileName={filename}
->>>>>>> 023d62cb
                     >
                         {receiptImageComponent}
                     </PressableWithoutFocus>
