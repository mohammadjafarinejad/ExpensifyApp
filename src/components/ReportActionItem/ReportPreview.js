--- conflicted
+++ resolved
@@ -116,7 +116,6 @@
                     accessibilityRole="button"
                     accessibilityLabel={props.translate('iou.viewDetails')}
                 >
-<<<<<<< HEAD
                     <View style={[styles.iouPreviewBox]}>
                         <View style={[styles.flexRow]}>
                             <View style={[styles.flex1, styles.flexRow, styles.alignItemsCenter]}>
@@ -142,18 +141,6 @@
                                         />
                                     </View>
                                 )}
-=======
-                    <View style={[styles.flexShrink1]}>
-                        {props.iouReport.hasOutstandingIOU ? (
-                            <Text style={[styles.chatItemMessage, styles.cursorPointer, styles.colorMuted]}>
-                                {lodashGet(message, 'html', props.translate('iou.payerOwesAmount', {payer: managerName, amount: reportAmount}))}
-                            </Text>
-                        ) : (
-                            <View style={[styles.flexRow]}>
-                                <Text style={[styles.chatItemMessage, styles.cursorPointer, styles.colorMuted]}>
-                                    {lodashGet(message, 'html', props.translate('iou.payerSettled', {amount: reportAmount}))}
-                                </Text>
->>>>>>> e6c2704e
                             </View>
                         </View>
                     </View>
