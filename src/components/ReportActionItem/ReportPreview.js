import React from 'react';
import {View, Pressable} from 'react-native';
import PropTypes from 'prop-types';
import {withOnyx} from 'react-native-onyx';
import lodashGet from 'lodash/get';
import _ from 'underscore';
import Text from '../Text';
import Icon from '../Icon';
import * as Expensicons from '../Icon/Expensicons';
import styles from '../../styles/styles';
import reportActionPropTypes from '../../pages/home/report/reportActionPropTypes';
import withLocalize, {withLocalizePropTypes} from '../withLocalize';
import compose from '../../libs/compose';
import ONYXKEYS from '../../ONYXKEYS';
import ControlSelection from '../../libs/ControlSelection';
import * as DeviceCapabilities from '../../libs/DeviceCapabilities';
import {showContextMenuForReport} from '../ShowContextMenuContext';
import * as StyleUtils from '../../styles/StyleUtils';
import * as ReportUtils from '../../libs/ReportUtils';
import Navigation from '../../libs/Navigation/Navigation';
import ROUTES from '../../ROUTES';
import SettlementButton from '../SettlementButton';
import themeColors from '../../styles/themes/default';
import getButtonState from '../../libs/getButtonState';
import * as IOU from '../../libs/actions/IOU';
import refPropTypes from '../refPropTypes';

const propTypes = {
    /** All the data of the action */
    action: PropTypes.shape(reportActionPropTypes).isRequired,

    /** The associated chatReport */
    chatReportID: PropTypes.string.isRequired,

    /** The active IOUReport, used for Onyx subscription */
    // eslint-disable-next-line react/no-unused-prop-types
    iouReportID: PropTypes.string.isRequired,

    /* Onyx Props */
    /** chatReport associated with iouReport */
    chatReport: PropTypes.shape({
        /** The participants of this report */
        participants: PropTypes.arrayOf(PropTypes.string),

        /** Whether the chat report has an outstanding IOU */
        hasOutstandingIOU: PropTypes.bool.isRequired,
    }),

    /** Active IOU Report for current report */
    iouReport: PropTypes.shape({
        /** Email address of the manager in this iou report */
        managerEmail: PropTypes.string,

        /** Email address of the creator of this iou report */
        ownerEmail: PropTypes.string,

        /** Outstanding amount in cents of this transaction */
        total: PropTypes.number,

        /** Currency of outstanding amount of this transaction */
        currency: PropTypes.string,

        /** Does the iouReport have an outstanding IOU? */
        hasOutstandingIOU: PropTypes.bool,
    }),

    /** Session info for the currently logged in user. */
    session: PropTypes.shape({
        /** Currently logged in user email */
        email: PropTypes.string,
    }),

    /** Popover context menu anchor, used for showing context menu */
    contextMenuAnchor: refPropTypes,

    /** Callback for updating context menu active state, used for showing context menu */
    checkIfContextMenuActive: PropTypes.func,

    /** Whether the IOU is hovered so we can modify its style */
    isHovered: PropTypes.bool,

    ...withLocalizePropTypes,
};

const defaultProps = {
    contextMenuAnchor: null,
    isHovered: false,
    chatReport: {},
    iouReport: {},
    checkIfContextMenuActive: () => {},
    session: {
        email: null,
    },
};

<<<<<<< HEAD
const ReportPreview = (props) => {
=======
function ReportPreview(props) {
    const reportAmount = CurrencyUtils.convertToDisplayString(ReportUtils.getMoneyRequestTotal(props.iouReport), props.iouReport.currency);
>>>>>>> 78145cfd
    const managerEmail = props.iouReport.managerEmail || '';
    const isCurrentUserManager = managerEmail === lodashGet(props.session, 'email', null);
    const bankAccountRoute = ReportUtils.getBankAccountRoute(props.chatReport);
    const displayingMessage = ReportUtils.getMoneyRequestReportActionMessage(props.iouReport);
    return (
        <View style={[styles.chatItemMessage]}>
            {_.map(props.action.message, (message, index) => (
                <Pressable
                    key={`ReportPreview-${props.action.reportActionID}-${index}`}
                    onPress={() => {
                        Navigation.navigate(ROUTES.getReportRoute(props.iouReportID));
                    }}
                    onPressIn={() => DeviceCapabilities.canUseTouchScreen() && ControlSelection.block()}
                    onPressOut={() => ControlSelection.unblock()}
                    onLongPress={(event) => showContextMenuForReport(event, props.contextMenuAnchor, props.chatReportID, props.action, props.checkIfContextMenuActive)}
                    style={[styles.flexRow, styles.justifyContentBetween]}
                    focusable
                >
                    <View style={[styles.flexShrink1]}>
                        <View style={[styles.flexRow]}>
                            <Text style={[styles.chatItemMessage, styles.cursorPointer, styles.colorMuted]}>{displayingMessage}</Text>
                            {!props.iouReport.hasOutstandingIOU && (
                                <View style={styles.iouPreviewBoxCheckmark}>
                                    <Icon
                                        style={[styles.ml10]}
                                        src={Expensicons.Checkmark}
                                        fill={themeColors.iconSuccessFill}
                                    />
                                </View>
                            )}
                        </View>
                    </View>
                    <Icon
                        src={Expensicons.ArrowRight}
                        fill={StyleUtils.getIconFillColor(getButtonState(props.isHovered))}
                    />
                </Pressable>
            ))}
            {isCurrentUserManager && !ReportUtils.isSettled(props.iouReport.reportID) && (
                <SettlementButton
                    currency={props.iouReport.currency}
                    policyID={props.iouReport.policyID}
                    chatReportID={props.chatReportID}
                    iouReport={props.iouReport}
                    onPress={(paymentType) => IOU.payMoneyRequest(paymentType, props.chatReport, props.iouReport)}
                    enablePaymentsRoute={ROUTES.BANK_ACCOUNT_NEW}
                    addBankAccountRoute={bankAccountRoute}
                    style={[styles.requestPreviewBox]}
                />
            )}
        </View>
    );
}

ReportPreview.propTypes = propTypes;
ReportPreview.defaultProps = defaultProps;
ReportPreview.displayName = 'ReportPreview';

export default compose(
    withLocalize,
    withOnyx({
        chatReport: {
            key: ({chatReportID}) => `${ONYXKEYS.COLLECTION.REPORT}${chatReportID}`,
        },
        iouReport: {
            key: ({iouReportID}) => `${ONYXKEYS.COLLECTION.REPORT}${iouReportID}`,
        },
        session: {
            key: ONYXKEYS.SESSION,
        },
    }),
)(ReportPreview);<|MERGE_RESOLUTION|>--- conflicted
+++ resolved
@@ -93,12 +93,7 @@
     },
 };
 
-<<<<<<< HEAD
-const ReportPreview = (props) => {
-=======
 function ReportPreview(props) {
-    const reportAmount = CurrencyUtils.convertToDisplayString(ReportUtils.getMoneyRequestTotal(props.iouReport), props.iouReport.currency);
->>>>>>> 78145cfd
     const managerEmail = props.iouReport.managerEmail || '';
     const isCurrentUserManager = managerEmail === lodashGet(props.session, 'email', null);
     const bankAccountRoute = ReportUtils.getBankAccountRoute(props.chatReport);
