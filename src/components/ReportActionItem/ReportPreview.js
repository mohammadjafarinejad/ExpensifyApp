--- conflicted
+++ resolved
@@ -134,13 +134,8 @@
     const numberOfRequests = ReportActionUtils.getNumberOfMoneyRequests(props.action);
     const moneyRequestComment = lodashGet(props.action, 'childLastMoneyRequestComment', '');
     const isPolicyExpenseChat = ReportUtils.isPolicyExpenseChat(props.chatReport);
-<<<<<<< HEAD
-    const isReportDraft = isPolicyExpenseChat && ReportUtils.isReportDraft(props.iouReport);
+    const isDraftExpenseReport = isPolicyExpenseChat && ReportUtils.isDraftExpenseReport(props.iouReport);
     const isApproved = ReportUtils.isReportApproved(props.iouReport);
-=======
-    const isDraftExpenseReport = isPolicyExpenseChat && ReportUtils.isDraftExpenseReport(props.iouReport);
->>>>>>> f7124d51
-
     const transactionsWithReceipts = ReportUtils.getTransactionsWithReceipts(props.iouReportID);
     const numberOfScanningReceipts = _.filter(transactionsWithReceipts, (transaction) => TransactionUtils.isReceiptBeingScanned(transaction)).length;
     const hasReceipts = transactionsWithReceipts.length > 0;
@@ -207,23 +202,17 @@
     };
 
     const bankAccountRoute = ReportUtils.getBankAccountRoute(props.chatReport);
-<<<<<<< HEAD
+
     const shouldShowPayButton = ReportUtils.isGroupPolicyExpenseChat(props.chatReport)
         ? props.policy.role === CONST.POLICY.ROLE.ADMIN && isApproved && !iouSettled && !iouCanceled
-        : !_.isEmpty(props.iouReport) && isCurrentUserManager && !isReportDraft && !iouSettled && !iouCanceled && !props.iouReport.isWaitingOnBankAccount && reimbursableSpend !== 0;
+        : !_.isEmpty(props.iouReport) && isCurrentUserManager && !isDraftExpenseReport && !iouSettled && !iouCanceled && !props.iouReport.isWaitingOnBankAccount && reimbursableSpend !== 0;
     const shouldShowApproveButton = useMemo(() => {
         if (!_.contains([CONST.POLICY.TYPE.CORPORATE, CONST.POLICY.TYPE.TEAM], policyType)) {
             return false;
         }
-        return isCurrentUserManager && !isReportDraft && !isApproved && !iouSettled;
-    }, [policyType, isCurrentUserManager, isReportDraft, isApproved, iouSettled]);
+        return isCurrentUserManager && !isDraftExpenseReport && !isApproved && !iouSettled;
+    }, [policyType, isCurrentUserManager, isDraftExpenseReport, isApproved, iouSettled]);
     const shouldShowSettlementButton = shouldShowPayButton || shouldShowApproveButton;
-=======
-    const shouldShowSettlementButton = ReportUtils.isControlPolicyExpenseChat(props.chatReport)
-        ? props.policy.role === CONST.POLICY.ROLE.ADMIN && ReportUtils.isReportApproved(props.iouReport) && !iouSettled && !iouCanceled
-        : !_.isEmpty(props.iouReport) && isCurrentUserManager && !isDraftExpenseReport && !iouSettled && !iouCanceled && !props.iouReport.isWaitingOnBankAccount && reimbursableSpend !== 0;
-
->>>>>>> f7124d51
     return (
         <View style={[styles.chatItemMessage, ...props.containerStyles]}>
             <PressableWithoutFeedback
@@ -287,11 +276,8 @@
                                 onPress={(paymentType) => IOU.payMoneyRequest(paymentType, props.chatReport, props.iouReport)}
                                 enablePaymentsRoute={ROUTES.ENABLE_PAYMENTS}
                                 addBankAccountRoute={bankAccountRoute}
-<<<<<<< HEAD
                                 shouldShowPaymentOptions={shouldShowPayButton}
                                 shouldShowApproveButton={shouldShowApproveButton}
-=======
->>>>>>> f7124d51
                                 style={[styles.mt3]}
                                 kycWallAnchorAlignment={{
                                     horizontal: CONST.MODAL.ANCHOR_ORIGIN_HORIZONTAL.LEFT,
