import React from 'react';
import _ from 'underscore';
import {View} from 'react-native';
import PropTypes from 'prop-types';
import {withOnyx} from 'react-native-onyx';
import lodashGet from 'lodash/get';
import Button from '../Button';
import Icon from '../Icon';
import Text from '../Text';
import * as Expensicons from '../Icon/Expensicons';
import styles from '../../styles/styles';
import reportActionPropTypes from '../../pages/home/report/reportActionPropTypes';
import withLocalize, {withLocalizePropTypes} from '../withLocalize';
import compose from '../../libs/compose';
import CONST from '../../CONST';
import ONYXKEYS from '../../ONYXKEYS';
import ControlSelection from '../../libs/ControlSelection';
import * as DeviceCapabilities from '../../libs/DeviceCapabilities';
import {showContextMenuForReport} from '../ShowContextMenuContext';
import * as CurrencyUtils from '../../libs/CurrencyUtils';
import * as ReportUtils from '../../libs/ReportUtils';
import Navigation from '../../libs/Navigation/Navigation';
import ROUTES from '../../ROUTES';
import useLocalize from '../../hooks/useLocalize';
import SettlementButton from '../SettlementButton';
import * as IOU from '../../libs/actions/IOU';
import refPropTypes from '../refPropTypes';
import PressableWithoutFeedback from '../Pressable/PressableWithoutFeedback';
import themeColors from '../../styles/themes/default';
import reportPropTypes from '../../pages/reportPropTypes';
import * as ReceiptUtils from '../../libs/ReceiptUtils';
import * as ReportActionUtils from '../../libs/ReportActionsUtils';
import * as TransactionUtils from '../../libs/TransactionUtils';
import ReportActionItemImages from './ReportActionItemImages';

const propTypes = {
    /** All the data of the action */
    action: PropTypes.shape(reportActionPropTypes).isRequired,

    /** The associated chatReport */
    chatReportID: PropTypes.string.isRequired,

    /** The active IOUReport, used for Onyx subscription */
    // eslint-disable-next-line react/no-unused-prop-types
    iouReportID: PropTypes.string.isRequired,

    /** The report's policyID, used for Onyx subscription */
    policyID: PropTypes.string.isRequired,

    /* Onyx Props */
    /** chatReport associated with iouReport */
    chatReport: reportPropTypes,

    /** Extra styles to pass to View wrapper */
    // eslint-disable-next-line react/forbid-prop-types
    containerStyles: PropTypes.arrayOf(PropTypes.object),

    /** Active IOU Report for current report */
    iouReport: PropTypes.shape({
        /** AccountID of the manager in this iou report */
        managerID: PropTypes.number,

        /** AccountID of the creator of this iou report */
        ownerAccountID: PropTypes.number,

        /** Outstanding amount in cents of this transaction */
        total: PropTypes.number,

        /** Currency of outstanding amount of this transaction */
        currency: PropTypes.string,

        /** Does the iouReport have an outstanding IOU? */
        hasOutstandingIOU: PropTypes.bool,

        /** Is the iouReport waiting for the submitter to add a credit bank account? */
        isWaitingOnBankAccount: PropTypes.bool,
    }),

    /** Session info for the currently logged in user. */
    session: PropTypes.shape({
        /** Currently logged in user accountID */
        accountID: PropTypes.number,
    }),

    /** Popover context menu anchor, used for showing context menu */
    contextMenuAnchor: refPropTypes,

    /** Callback for updating context menu active state, used for showing context menu */
    checkIfContextMenuActive: PropTypes.func,

    /** Whether a message is a whisper */
    isWhisper: PropTypes.bool,

    ...withLocalizePropTypes,
};

const defaultProps = {
    contextMenuAnchor: null,
    chatReport: {},
    containerStyles: [],
    iouReport: {},
    checkIfContextMenuActive: () => {},
    session: {
        accountID: null,
    },
    isWhisper: false,
};

function ReportPreview(props) {
    const {translate} = useLocalize();

    const managerID = props.iouReport.managerID || 0;
    const isCurrentUserManager = managerID === lodashGet(props.session, 'accountID');
    const reportTotal = ReportUtils.getMoneyRequestTotal(props.iouReport);

    const iouSettled = ReportUtils.isSettled(props.iouReportID);
    const iouCanceled = ReportUtils.isArchivedRoom(props.chatReport);
    const numberOfRequests = ReportActionUtils.getNumberOfMoneyRequests(props.action);
    const moneyRequestComment = lodashGet(props.action, 'childLastMoneyRequestComment', '');
    const isPolicyExpenseChat = ReportUtils.isPolicyExpenseChat(props.chatReport);
    const isReportDraft = isPolicyExpenseChat && ReportUtils.isReportDraft(props.iouReport);

    const transactionsWithReceipts = ReportUtils.getTransactionsWithReceipts(props.iouReportID);
    const numberOfScanningReceipts = _.filter(transactionsWithReceipts, (transaction) => TransactionUtils.isReceiptBeingScanned(transaction)).length;
    const hasReceipts = transactionsWithReceipts.length > 0;
    const isScanning = hasReceipts && ReportUtils.areAllRequestsBeingSmartScanned(props.iouReportID, props.action);
    const hasErrors = hasReceipts && ReportUtils.hasMissingSmartscanFields(props.iouReportID);
<<<<<<< HEAD
    const lastThreeTransactionsWithReceipts = transactionsWithReceipts.slice(-3);
    const lastThreeReceipts = _.map(lastThreeTransactionsWithReceipts, (transaction) => ReceiptUtils.getThumbnailAndImageURIs(transaction));

=======
    const lastThreeTransactionsWithReceipts = ReportUtils.getReportPreviewDisplayTransactions(props.action);
    const lastThreeReceipts = _.map(lastThreeTransactionsWithReceipts, ({receipt, filename}) => ReceiptUtils.getThumbnailAndImageURIs(receipt.source, filename || ''));
    const hasNonReimbursableTransactions = ReportUtils.hasNonReimbursableTransactions(props.iouReportID);
>>>>>>> 52187144
    const hasOnlyOneReceiptRequest = numberOfRequests === 1 && hasReceipts;
    const previewSubtitle = hasOnlyOneReceiptRequest
        ? TransactionUtils.getMerchant(transactionsWithReceipts[0])
        : props.translate('iou.requestCount', {
              count: numberOfRequests,
              scanningReceipts: numberOfScanningReceipts,
          });

    const shouldShowSubmitButton = isReportDraft && reportTotal !== 0;

    const getDisplayAmount = () => {
        if (reportTotal) {
            return CurrencyUtils.convertToDisplayString(reportTotal, props.iouReport.currency);
        }
        if (isScanning) {
            return props.translate('iou.receiptScanning');
        }

        // If iouReport is not available, get amount from the action message (Ex: "Domain20821's Workspace owes $33.00" or "paid ₫60" or "paid -₫60 elsewhere")
        let displayAmount = '';
        const actionMessage = lodashGet(props.action, ['message', 0, 'text'], '');
        const splits = actionMessage.split(' ');
        for (let i = 0; i < splits.length; i++) {
            if (/\d/.test(splits[i])) {
                displayAmount = splits[i];
            }
        }
        return displayAmount;
    };

    const getPreviewMessage = () => {
        if (isScanning) {
            return props.translate('common.receipt');
        }
        if (ReportUtils.isControlPolicyExpenseChat(props.chatReport) && ReportUtils.isReportApproved(props.iouReport)) {
            return props.translate('iou.managerApproved', {manager: ReportUtils.getDisplayNameForParticipant(managerID, true)});
        }
        const managerName = isPolicyExpenseChat ? ReportUtils.getPolicyName(props.chatReport) : ReportUtils.getDisplayNameForParticipant(managerID, true);
        let paymentVerb = hasNonReimbursableTransactions ? 'iou.payerSpent' : 'iou.payerOwes';
        if (iouSettled || props.iouReport.isWaitingOnBankAccount) {
            paymentVerb = 'iou.payerPaid';
        }
        return props.translate(paymentVerb, {payer: managerName});
    };

    const bankAccountRoute = ReportUtils.getBankAccountRoute(props.chatReport);
    const shouldShowSettlementButton = ReportUtils.isControlPolicyExpenseChat(props.chatReport)
        ? props.policy.role === CONST.POLICY.ROLE.ADMIN && ReportUtils.isReportApproved(props.iouReport) && !iouSettled && !iouCanceled
        : !_.isEmpty(props.iouReport) && isCurrentUserManager && !isReportDraft && !iouSettled && !iouCanceled && !props.iouReport.isWaitingOnBankAccount && reportTotal !== 0;

    return (
        <View style={[styles.chatItemMessage, ...props.containerStyles]}>
            <PressableWithoutFeedback
                onPress={() => {
                    Navigation.navigate(ROUTES.REPORT_WITH_ID.getRoute(props.iouReportID));
                }}
                onPressIn={() => DeviceCapabilities.canUseTouchScreen() && ControlSelection.block()}
                onPressOut={() => ControlSelection.unblock()}
                onLongPress={(event) => showContextMenuForReport(event, props.contextMenuAnchor, props.chatReportID, props.action, props.checkIfContextMenuActive)}
                style={[styles.flexRow, styles.justifyContentBetween, styles.reportPreviewBox]}
                accessibilityRole="button"
                accessibilityLabel={props.translate('iou.viewDetails')}
            >
                <View style={[styles.reportPreviewBox, props.isHovered || isScanning || props.isWhisper ? styles.reportPreviewBoxHoverBorder : undefined]}>
                    {hasReceipts && (
                        <ReportActionItemImages
                            images={lastThreeReceipts}
                            size={3}
                            total={transactionsWithReceipts.length}
                            isHovered={props.isHovered || isScanning}
                        />
                    )}
                    <View style={styles.reportPreviewBoxBody}>
                        <View style={styles.flexRow}>
                            <View style={[styles.flex1, styles.flexRow, styles.alignItemsCenter]}>
                                <Text style={[styles.textLabelSupporting, styles.mb1, styles.lh20]}>{getPreviewMessage()}</Text>
                            </View>
                            {hasErrors && (
                                <Icon
                                    src={Expensicons.DotIndicator}
                                    fill={themeColors.danger}
                                />
                            )}
                        </View>
                        <View style={styles.flexRow}>
                            <View style={[styles.flex1, styles.flexRow, styles.alignItemsCenter]}>
                                <Text style={styles.textHeadline}>{getDisplayAmount()}</Text>
                                {ReportUtils.isSettled(props.iouReportID) && (
                                    <View style={styles.defaultCheckmarkWrapper}>
                                        <Icon
                                            src={Expensicons.Checkmark}
                                            fill={themeColors.iconSuccessFill}
                                        />
                                    </View>
                                )}
                            </View>
                        </View>
                        {!isScanning && (numberOfRequests > 1 || hasReceipts) && (
                            <View style={styles.flexRow}>
                                <View style={[styles.flex1, styles.flexRow, styles.alignItemsCenter]}>
                                    <Text style={[styles.textLabelSupporting, styles.mb1, styles.lh20]}>{previewSubtitle || moneyRequestComment}</Text>
                                </View>
                            </View>
                        )}
                        {shouldShowSettlementButton && (
                            <SettlementButton
                                currency={props.iouReport.currency}
                                policyID={props.policyID}
                                chatReportID={props.chatReportID}
                                iouReport={props.iouReport}
                                onPress={(paymentType) => IOU.payMoneyRequest(paymentType, props.chatReport, props.iouReport)}
                                enablePaymentsRoute={ROUTES.ENABLE_PAYMENTS}
                                addBankAccountRoute={bankAccountRoute}
                                style={[styles.requestPreviewBox]}
                                anchorAlignment={{
                                    horizontal: CONST.MODAL.ANCHOR_ORIGIN_HORIZONTAL.LEFT,
                                    vertical: CONST.MODAL.ANCHOR_ORIGIN_VERTICAL.BOTTOM,
                                }}
                            />
                        )}
                        {shouldShowSubmitButton && (
                            <Button
                                medium
                                success={props.chatReport.isOwnPolicyExpenseChat}
                                text={translate('common.submit')}
                                style={styles.requestPreviewBox}
                                onPress={() => IOU.submitReport(props.iouReport)}
                            />
                        )}
                    </View>
                </View>
            </PressableWithoutFeedback>
        </View>
    );
}

ReportPreview.propTypes = propTypes;
ReportPreview.defaultProps = defaultProps;
ReportPreview.displayName = 'ReportPreview';

export default compose(
    withLocalize,
    withOnyx({
        policy: {
            key: ({policyID}) => `${ONYXKEYS.COLLECTION.POLICY}${policyID}`,
        },
        chatReport: {
            key: ({chatReportID}) => `${ONYXKEYS.COLLECTION.REPORT}${chatReportID}`,
        },
        iouReport: {
            key: ({iouReportID}) => `${ONYXKEYS.COLLECTION.REPORT}${iouReportID}`,
        },
        session: {
            key: ONYXKEYS.SESSION,
        },
    }),
)(ReportPreview);<|MERGE_RESOLUTION|>--- conflicted
+++ resolved
@@ -125,15 +125,9 @@
     const hasReceipts = transactionsWithReceipts.length > 0;
     const isScanning = hasReceipts && ReportUtils.areAllRequestsBeingSmartScanned(props.iouReportID, props.action);
     const hasErrors = hasReceipts && ReportUtils.hasMissingSmartscanFields(props.iouReportID);
-<<<<<<< HEAD
     const lastThreeTransactionsWithReceipts = transactionsWithReceipts.slice(-3);
     const lastThreeReceipts = _.map(lastThreeTransactionsWithReceipts, (transaction) => ReceiptUtils.getThumbnailAndImageURIs(transaction));
-
-=======
-    const lastThreeTransactionsWithReceipts = ReportUtils.getReportPreviewDisplayTransactions(props.action);
-    const lastThreeReceipts = _.map(lastThreeTransactionsWithReceipts, ({receipt, filename}) => ReceiptUtils.getThumbnailAndImageURIs(receipt.source, filename || ''));
     const hasNonReimbursableTransactions = ReportUtils.hasNonReimbursableTransactions(props.iouReportID);
->>>>>>> 52187144
     const hasOnlyOneReceiptRequest = numberOfRequests === 1 && hasReceipts;
     const previewSubtitle = hasOnlyOneReceiptRequest
         ? TransactionUtils.getMerchant(transactionsWithReceipts[0])
