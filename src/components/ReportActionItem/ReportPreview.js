--- conflicted
+++ resolved
@@ -114,32 +114,7 @@
                     accessibilityLabel={props.translate('iou.viewDetails')}
                 >
                     <View style={[styles.flexShrink1]}>
-<<<<<<< HEAD
-                        <View style={[styles.flexRow]}>
-                            <Text style={[styles.chatItemMessage, styles.cursorPointer, styles.colorMuted]}>{displayingMessage}</Text>
-                            {!props.iouReport.hasOutstandingIOU && (
-                                <View style={styles.iouPreviewBoxCheckmark}>
-                                    <Icon
-                                        style={[styles.ml10]}
-                                        src={Expensicons.Checkmark}
-                                        fill={themeColors.iconSuccessFill}
-                                    />
-                                </View>
-                            )}
-                        </View>
-=======
-                        {props.iouReport.hasOutstandingIOU ? (
-                            <Text style={[styles.chatItemMessage, styles.cursorPointer, styles.colorMuted]}>
-                                {lodashGet(message, 'html', props.translate('iou.payerOwesAmount', {payer: managerName, amount: reportAmount}))}
-                            </Text>
-                        ) : (
-                            <View style={[styles.flexRow]}>
-                                <Text style={[styles.chatItemMessage, styles.cursorPointer, styles.colorMuted]}>
-                                    {lodashGet(message, 'html', props.translate('iou.payerSettled', {amount: reportAmount}))}
-                                </Text>
-                            </View>
-                        )}
->>>>>>> 342d4fd8
+                        <Text style={[styles.chatItemMessage, styles.cursorPointer, styles.colorMuted]}>{displayingMessage}</Text>
                     </View>
                     <Icon
                         src={Expensicons.ArrowRight}
