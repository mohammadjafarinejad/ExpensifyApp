--- conflicted
+++ resolved
@@ -245,15 +245,10 @@
                                 onPress={(paymentType) => IOU.payMoneyRequest(paymentType, props.chatReport, props.iouReport)}
                                 enablePaymentsRoute={ROUTES.ENABLE_PAYMENTS}
                                 addBankAccountRoute={bankAccountRoute}
+                                shouldShowPaymentOptions
                                 style={[styles.mt3]}
-<<<<<<< HEAD
                                 kycWallAnchorAlignment={{
                                     horizontal: CONST.MODAL.ANCHOR_ORIGIN_HORIZONTAL.LEFT,
-=======
-                                shouldShowPaymentOptions
-                                anchorAlignment={{
-                                    horizontal: CONST.MODAL.ANCHOR_ORIGIN_HORIZONTAL.RIGHT,
->>>>>>> 0f4e366f
                                     vertical: CONST.MODAL.ANCHOR_ORIGIN_VERTICAL.BOTTOM,
                                 }}
                                 paymentMethodDropdownAnchorAlignment={{
