--- conflicted
+++ resolved
@@ -152,11 +152,8 @@
     const policy = usePolicy(policyID);
     const [chatReport] = useOnyx(`${ONYXKEYS.COLLECTION.REPORT}${chatReportID}`, {canBeMissing: false});
     const [iouReport, transactions, violations] = useReportWithTransactionsAndViolations(iouReportID);
-<<<<<<< HEAD
     const isIouReportArchived = useReportIsArchived(iouReportID);
-=======
     const [reportNameValuePairs] = useOnyx(`${ONYXKEYS.COLLECTION.REPORT_NAME_VALUE_PAIRS}${iouReport?.reportID}`, {canBeMissing: true});
->>>>>>> 32dde8af
     const lastTransaction = transactions?.at(0);
     const transactionIDList = transactions?.map((reportTransaction) => reportTransaction.transactionID) ?? [];
     const [userWallet] = useOnyx(ONYXKEYS.USER_WALLET, {canBeMissing: false});
