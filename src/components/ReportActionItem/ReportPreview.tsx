--- conflicted
+++ resolved
@@ -147,18 +147,6 @@
     if (TransactionUtils.isPartialMerchant(formattedMerchant ?? '')) {
         formattedMerchant = null;
     }
-<<<<<<< HEAD
-    const previewSubtitle =
-        // Formatted merchant can be an empty string
-        // eslint-disable-next-line @typescript-eslint/prefer-nullish-coalescing
-        formattedMerchant ||
-        translate('iou.expenseCount', {
-            count: numberOfRequests - numberOfScanningReceipts - numberOfPendingRequests,
-            scanningReceipts: numberOfScanningReceipts,
-            pendingReceipts: numberOfPendingRequests,
-        });
-=======
->>>>>>> 94b9b331
 
     const shouldShowSubmitButton = isOpenExpenseReport && reimbursableSpend !== 0;
     const shouldDisableSubmitButton = shouldShowSubmitButton && !ReportUtils.isAllowedToSubmitDraftExpenseReport(iouReport);
@@ -228,20 +216,12 @@
     const shouldShowRBR = !iouSettled && hasErrors;
 
     /*
-     Show subtitle if at least one of the money requests is not being smart scanned, and either:
-<<<<<<< HEAD
+     Show subtitle if at least one of the expenses is not being smart scanned, and either:
      - There is more than one expense – in this case, the "X expenses, Y scanning" subtitle is shown;
-     - There is only one expense, it has a receipt and is not being smart scanned – in this case, the expense merchant is shown;
+     - There is only one expense, it has a receipt and is not being smart scanned – in this case, the expense merchant or description is shown;
 
      * There is an edge case when there is only one distance expense with a pending route and amount = 0.
-       In this case, we don't want to show the merchant because it says: "Pending route...", which is already displayed in the amount field.
-=======
-     - There is more than one money request – in this case, the "X requests, Y scanning" subtitle is shown;
-     - There is only one money request, it has a receipt and is not being smart scanned – in this case, the request merchant or description is shown;
-
-     * There is an edge case when there is only one distance request with a pending route and amount = 0.
        In this case, we don't want to show the merchant or description because it says: "Pending route...", which is already displayed in the amount field.
->>>>>>> 94b9b331
      */
     const shouldShowSingleRequestMerchantOrDescription =
         numberOfRequests === 1 && (!!formattedMerchant || !!formattedDescription) && !(hasOnlyTransactionsWithPendingRoutes && !totalDisplaySpend);
@@ -257,7 +237,7 @@
         }
         return {
             isSupportTextHtml: false,
-            supportText: translate('iou.requestCount', {
+            supportText: translate('iou.expenseCount', {
                 count: numberOfRequests - numberOfScanningReceipts - numberOfPendingRequests,
                 scanningReceipts: numberOfScanningReceipts,
                 pendingReceipts: numberOfPendingRequests,
