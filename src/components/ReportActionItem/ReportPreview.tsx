--- conflicted
+++ resolved
@@ -543,14 +543,9 @@
                     onPressOut={() => ControlSelection.unblock()}
                     onLongPress={(event) => showContextMenuForReport(event, contextMenuAnchor, chatReportID, action, checkIfContextMenuActive)}
                     shouldUseHapticsOnLongPress
-<<<<<<< HEAD
-                    style={[styles.flexRow, styles.justifyContentBetween, styles.reportPreviewBox, isOnSearch ? styles.borderedContentCardLarge : {}]}
-                    role="button"
-=======
                     // This is added to omit console error about nested buttons as its forbidden on web platform
-                    style={[styles.flexRow, styles.justifyContentBetween, styles.reportPreviewBox, getButtonStyle(styles, true)]}
+                    style={[styles.flexRow, styles.justifyContentBetween, styles.reportPreviewBox, getButtonStyle(styles, true), isOnSearch ? styles.borderedContentCardLarge : {}]}
                     role={getButtonRole(true)}
->>>>>>> 790ab54c
                     accessibilityLabel={translate('iou.viewDetails')}
                 >
                     <View style={[styles.reportPreviewBox, isHovered || isScanning || isWhisper ? styles.reportPreviewBoxHoverBorder : undefined]}>
