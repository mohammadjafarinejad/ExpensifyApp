--- conflicted
+++ resolved
@@ -211,11 +211,7 @@
 
     const shouldDisableApproveButton = shouldShowApproveButton && !ReportUtils.isAllowedToApproveExpenseReport(iouReport);
 
-<<<<<<< HEAD
-    const shouldShowSettlementButton = (shouldShowPayButton || shouldShowApproveButton) && !showRTERViolationMessage;
-=======
-    const shouldShowSettlementButton = !ReportUtils.isInvoiceReport(iouReport) && (shouldShowPayButton || shouldShowApproveButton);
->>>>>>> cd9a9ad7
+    const shouldShowSettlementButton = !ReportUtils.isInvoiceReport(iouReport) && (shouldShowPayButton || shouldShowApproveButton) && !showRTERViolationMessage;
 
     const shouldPromptUserToAddBankAccount = ReportUtils.hasMissingPaymentMethod(userWallet, iouReportID);
     const shouldShowRBR = !iouSettled && hasErrors;
