--- conflicted
+++ resolved
@@ -541,11 +541,7 @@
                     onLongPress={(event) => showContextMenuForReport(event, contextMenuAnchor, chatReportID, action, checkIfContextMenuActive)}
                     shouldUseHapticsOnLongPress
                     // This is added to omit console error about nested buttons as its forbidden on web platform
-<<<<<<< HEAD
-                    style={[styles.flexRow, styles.justifyContentBetween, styles.reportPreviewBox, getButtonStyle(styles, true), isOnSearch ? styles.borderedContentCardLarge : {}]}
-=======
-                    style={[styles.flexRow, styles.justifyContentBetween, styles.reportPreviewBox]}
->>>>>>> 9b6ecf0b
+                    style={[styles.flexRow, styles.justifyContentBetween, styles.reportPreviewBox, isOnSearch ? styles.borderedContentCardLarge : {}]}
                     role={getButtonRole(true)}
                     isNested
                     accessibilityLabel={translate('iou.viewDetails')}
