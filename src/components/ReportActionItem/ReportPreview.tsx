--- conflicted
+++ resolved
@@ -510,17 +510,12 @@
     }, [iouReportID]);
 
     const reportPreviewAction = useMemo(() => {
-<<<<<<< HEAD
-        return getReportPreviewAction(violations, iouReport, policy, transactions, isIouReportArchived);
-    }, [iouReport, policy, violations, transactions, isIouReportArchived]);
-=======
         // It's necessary to allow payment animation to finish before button is changed
         if (isPaidAnimationRunning) {
             return CONST.REPORT.REPORT_PREVIEW_ACTIONS.PAY;
         }
-        return getReportPreviewAction(violations, iouReport, policy, transactions);
-    }, [isPaidAnimationRunning, violations, iouReport, policy, transactions]);
->>>>>>> 798de5ea
+        return getReportPreviewAction(violations, iouReport, policy, transactions, isIouReportArchived);
+    }, [isPaidAnimationRunning, violations, iouReport, policy, transactions, isIouReportArchived]);
 
     const reportPreviewActions = {
         [CONST.REPORT.REPORT_PREVIEW_ACTIONS.SUBMIT]: (
