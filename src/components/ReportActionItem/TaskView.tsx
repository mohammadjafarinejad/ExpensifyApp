import React, {useEffect, useMemo} from 'react';
import {View} from 'react-native';
import type {OnyxEntry} from 'react-native-onyx';
import {AttachmentContext} from '@components/AttachmentContext';
import Checkbox from '@components/Checkbox';
import Hoverable from '@components/Hoverable';
import Icon from '@components/Icon';
import * as Expensicons from '@components/Icon/Expensicons';
import MenuItem from '@components/MenuItem';
import MenuItemWithTopDescription from '@components/MenuItemWithTopDescription';
import OfflineWithFeedback from '@components/OfflineWithFeedback';
import {usePersonalDetails} from '@components/OnyxProvider';
import PressableWithSecondaryInteraction from '@components/PressableWithSecondaryInteraction';
import RenderHTML from '@components/RenderHTML';
import {ShowContextMenuContext} from '@components/ShowContextMenuContext';
import Text from '@components/Text';
import useCurrentUserPersonalDetails from '@hooks/useCurrentUserPersonalDetails';
import useLocalize from '@hooks/useLocalize';
import useStyleUtils from '@hooks/useStyleUtils';
import useThemeStyles from '@hooks/useThemeStyles';
import getButtonState from '@libs/getButtonState';
import Navigation from '@libs/Navigation/Navigation';
import {getAvatarsForAccountIDs, getPersonalDetailsForAccountIDs} from '@libs/OptionsListUtils';
import Parser from '@libs/Parser';
import {getDisplayNameForParticipant, getDisplayNamesWithTooltips, isCompletedTaskReport, isOpenTaskReport} from '@libs/ReportUtils';
import StringUtils from '@libs/StringUtils';
import {isActiveTaskEditRoute} from '@libs/TaskUtils';
import {callFunctionIfActionIsAllowed} from '@userActions/Session';
import {canActionTask as canActionTaskUtil, canModifyTask as canModifyTaskUtil, clearTaskErrors, completeTask, reopenTask, setTaskReport} from '@userActions/Task';
import CONST from '@src/CONST';
import ROUTES from '@src/ROUTES';
import type {Report} from '@src/types/onyx';

type TaskViewProps = {
    /** The report currently being looked at */
    report: OnyxEntry<Report>;
};

function TaskView({report}: TaskViewProps) {
    const styles = useThemeStyles();
    const StyleUtils = useStyleUtils();
    const currentUserPersonalDetails = useCurrentUserPersonalDetails();
    const personalDetails = usePersonalDetails();

    useEffect(() => {
        setTaskReport(report);
    }, [report]);
<<<<<<< HEAD

    const taskTitle = `<task-title>${StringUtils.removePreCodeBlock(report?.reportName)}</task-title>`;

=======
    const titleWithoutImage = Parser.replace(Parser.htmlToMarkdown(report?.reportName ?? ''), {disabledRules: [...CONST.TASK_TITLE_DISABLED_RULES]});
    const taskTitle = `<task-title>${convertToLTR(titleWithoutImage)}</task-title>`;
>>>>>>> ff1cd7d5
    const assigneeTooltipDetails = getDisplayNamesWithTooltips(getPersonalDetailsForAccountIDs(report?.managerID ? [report?.managerID] : [], personalDetails), false);

    const isOpen = isOpenTaskReport(report);
    const isCompleted = isCompletedTaskReport(report);
    const canModifyTask = canModifyTaskUtil(report, currentUserPersonalDetails.accountID);
    const canActionTask = canActionTaskUtil(report, currentUserPersonalDetails.accountID);

    const disableState = !canModifyTask;
    const isDisableInteractive = !canModifyTask || !isOpen;
    const {translate} = useLocalize();
    const accountID = currentUserPersonalDetails?.accountID ?? CONST.DEFAULT_NUMBER_ID;
    const contextValue = useMemo(
        () => ({
            anchor: null,
            report,
            reportNameValuePairs: undefined,
            action: undefined,
            transactionThreadReport: undefined,
            checkIfContextMenuActive: () => {},
            isDisabled: true,
        }),
        [report],
    );

    const attachmentContextValue = useMemo(() => ({type: CONST.ATTACHMENT_TYPE.ONBOARDING, accountID}), [accountID]);

    return (
        <ShowContextMenuContext.Provider value={contextValue}>
            <AttachmentContext.Provider value={attachmentContextValue}>
                <OfflineWithFeedback
                    shouldShowErrorMessages
                    errors={report?.errorFields?.editTask ?? report?.errorFields?.createTask}
                    onClose={() => clearTaskErrors(report?.reportID)}
                    errorRowStyles={styles.ph5}
                >
                    <Hoverable>
                        {(hovered) => (
                            <PressableWithSecondaryInteraction
                                onPress={callFunctionIfActionIsAllowed((e) => {
                                    if (isDisableInteractive) {
                                        return;
                                    }
                                    if (e && e.type === 'click') {
                                        (e.currentTarget as HTMLElement).blur();
                                    }

                                    Navigation.navigate(ROUTES.TASK_TITLE.getRoute(report?.reportID, Navigation.getReportRHPActiveRoute()));
                                })}
                                style={({pressed}) => [
                                    styles.ph5,
                                    styles.pv2,
                                    StyleUtils.getButtonBackgroundColorStyle(getButtonState(hovered, pressed, false, disableState, !isDisableInteractive), true),
                                    isDisableInteractive && styles.cursorDefault,
                                ]}
                                accessibilityLabel={taskTitle || translate('task.task')}
                                disabled={isDisableInteractive}
                            >
                                {({pressed}) => (
                                    <OfflineWithFeedback pendingAction={report?.pendingFields?.reportName}>
                                        <Text style={styles.taskTitleDescription}>{translate('task.title')}</Text>
                                        <View style={[styles.flexRow, styles.flex1]}>
                                            <Checkbox
                                                onPress={callFunctionIfActionIsAllowed(() => {
                                                    // If we're already navigating to these task editing pages, early return not to mark as completed, otherwise we would have not found page.
                                                    if (isActiveTaskEditRoute(report?.reportID)) {
                                                        return;
                                                    }
                                                    if (isCompleted) {
                                                        reopenTask(report);
                                                    } else {
                                                        completeTask(report);
                                                    }
                                                })}
                                                isChecked={isCompleted}
                                                style={styles.taskMenuItemCheckbox}
                                                containerSize={24}
                                                containerBorderRadius={8}
                                                caretSize={16}
                                                accessibilityLabel={taskTitle || translate('task.task')}
                                                disabled={!canActionTask}
                                            />
                                            <View style={[styles.flexRow, styles.flex1]}>
                                                <RenderHTML html={taskTitle} />
                                            </View>
                                            {!isDisableInteractive && (
                                                <View style={styles.taskRightIconContainer}>
                                                    <Icon
                                                        additionalStyles={[styles.alignItemsCenter]}
                                                        src={Expensicons.ArrowRight}
                                                        fill={StyleUtils.getIconFillColor(getButtonState(hovered, pressed, false, disableState))}
                                                    />
                                                </View>
                                            )}
                                        </View>
                                    </OfflineWithFeedback>
                                )}
                            </PressableWithSecondaryInteraction>
                        )}
                    </Hoverable>
                    <OfflineWithFeedback pendingAction={report?.pendingFields?.description}>
                        <MenuItemWithTopDescription
                            shouldRenderAsHTML
                            description={translate('task.description')}
                            title={report?.description ?? ''}
                            onPress={() => Navigation.navigate(ROUTES.REPORT_DESCRIPTION.getRoute(report?.reportID, Navigation.getReportRHPActiveRoute()))}
                            shouldShowRightIcon={!isDisableInteractive}
                            disabled={disableState}
                            wrapperStyle={[styles.pv2, styles.taskDescriptionMenuItem]}
                            shouldGreyOutWhenDisabled={false}
                            numberOfLinesTitle={0}
                            interactive={!isDisableInteractive}
                            shouldUseDefaultCursorWhenDisabled
                        />
                    </OfflineWithFeedback>
                    <OfflineWithFeedback pendingAction={report?.pendingFields?.managerID}>
                        {report?.managerID ? (
                            <MenuItem
                                label={translate('task.assignee')}
                                title={getDisplayNameForParticipant({accountID: report.managerID})}
                                icon={getAvatarsForAccountIDs([report?.managerID ?? CONST.DEFAULT_NUMBER_ID], personalDetails)}
                                iconType={CONST.ICON_TYPE_AVATAR}
                                avatarSize={CONST.AVATAR_SIZE.SMALLER}
                                titleStyle={styles.assigneeTextStyle}
                                onPress={() => Navigation.navigate(ROUTES.TASK_ASSIGNEE.getRoute(report?.reportID, Navigation.getReportRHPActiveRoute()))}
                                shouldShowRightIcon={!isDisableInteractive}
                                disabled={disableState}
                                wrapperStyle={[styles.pv2]}
                                isSmallAvatarSubscriptMenu
                                shouldGreyOutWhenDisabled={false}
                                interactive={!isDisableInteractive}
                                titleWithTooltips={assigneeTooltipDetails}
                                shouldUseDefaultCursorWhenDisabled
                            />
                        ) : (
                            <MenuItemWithTopDescription
                                description={translate('task.assignee')}
                                onPress={() => Navigation.navigate(ROUTES.TASK_ASSIGNEE.getRoute(report?.reportID, Navigation.getReportRHPActiveRoute()))}
                                shouldShowRightIcon={!isDisableInteractive}
                                disabled={disableState}
                                wrapperStyle={[styles.pv2]}
                                shouldGreyOutWhenDisabled={false}
                                interactive={!isDisableInteractive}
                                shouldUseDefaultCursorWhenDisabled
                            />
                        )}
                    </OfflineWithFeedback>
                </OfflineWithFeedback>
            </AttachmentContext.Provider>
        </ShowContextMenuContext.Provider>
    );
}

TaskView.displayName = 'TaskView';

export default TaskView;<|MERGE_RESOLUTION|>--- conflicted
+++ resolved
@@ -45,14 +45,11 @@
     useEffect(() => {
         setTaskReport(report);
     }, [report]);
-<<<<<<< HEAD
-
-    const taskTitle = `<task-title>${StringUtils.removePreCodeBlock(report?.reportName)}</task-title>`;
-
-=======
-    const titleWithoutImage = Parser.replace(Parser.htmlToMarkdown(report?.reportName ?? ''), {disabledRules: [...CONST.TASK_TITLE_DISABLED_RULES]});
+
+    const taskTitleWithoutPre = StringUtils.removePreCodeBlock(report?.reportName)
+    const titleWithoutImage = Parser.replace(Parser.htmlToMarkdown(taskTitleWithoutPre), {disabledRules: [...CONST.TASK_TITLE_DISABLED_RULES]});
     const taskTitle = `<task-title>${convertToLTR(titleWithoutImage)}</task-title>`;
->>>>>>> ff1cd7d5
+
     const assigneeTooltipDetails = getDisplayNamesWithTooltips(getPersonalDetailsForAccountIDs(report?.managerID ? [report?.managerID] : [], personalDetails), false);
 
     const isOpen = isOpenTaskReport(report);
