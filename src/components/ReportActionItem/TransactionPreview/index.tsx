--- conflicted
+++ resolved
@@ -45,11 +45,7 @@
     const [report] = useOnyx(`${ONYXKEYS.COLLECTION.REPORT}${route.params?.threadReportID}`, {canBeMissing: true});
     const isMoneyRequestAction = isMoneyRequestActionReportActionsUtils(action);
     const transactionID = transactionIDFromProps ?? (isMoneyRequestAction ? getOriginalMessage(action)?.IOUTransactionID : null);
-<<<<<<< HEAD
-    const [transaction] = useOnyx(`${ONYXKEYS.COLLECTION.TRANSACTION}${transactionID}`, {canBeMissing: true});
-=======
     const [transaction] = useOnyx(`${ONYXKEYS.COLLECTION.TRANSACTION}${transactionID}`, {canBeMissing: false});
->>>>>>> 4e9081ee
     const violations = useTransactionViolations(transaction?.transactionID);
     const [walletTerms] = useOnyx(ONYXKEYS.WALLET_TERMS, {canBeMissing: true});
     const [session] = useOnyx(ONYXKEYS.SESSION, {canBeMissing: true});
