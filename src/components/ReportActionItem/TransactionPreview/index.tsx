import {useRoute} from '@react-navigation/native';
import React, {useCallback, useMemo} from 'react';
import type {GestureResponderEvent} from 'react-native';
import PressableWithoutFeedback from '@components/Pressable/PressableWithoutFeedback';
import {showContextMenuForReport} from '@components/ShowContextMenuContext';
import useLocalize from '@hooks/useLocalize';
import useOnyx from '@hooks/useOnyx';
import useTransactionViolations from '@hooks/useTransactionViolations';
import ControlSelection from '@libs/ControlSelection';
import {convertToDisplayString} from '@libs/CurrencyUtils';
import {canUseTouchScreen} from '@libs/DeviceCapabilities';
import Navigation from '@libs/Navigation/Navigation';
import {getIOUActionForReportID, getOriginalMessage, isMoneyRequestAction as isMoneyRequestActionReportActionsUtils} from '@libs/ReportActionsUtils';
import {getTransactionDetails} from '@libs/ReportUtils';
import {getReviewNavigationRoute} from '@libs/TransactionPreviewUtils';
import {getOriginalTransactionWithSplitInfo, isCardTransaction, removeSettledAndApprovedTransactions} from '@libs/TransactionUtils';
import type {PlatformStackRouteProp} from '@navigation/PlatformStackNavigation/types';
import type {TransactionDuplicateNavigatorParamList} from '@navigation/types';
import {clearWalletTermsError} from '@userActions/PaymentMethods';
import {clearIOUError} from '@userActions/Report';
import CONST from '@src/CONST';
import ONYXKEYS from '@src/ONYXKEYS';
import SCREENS from '@src/SCREENS';
import {isEmptyObject} from '@src/types/utils/EmptyObject';
import TransactionPreviewContent from './TransactionPreviewContent';
import type {TransactionPreviewProps} from './types';

function TransactionPreview(props: TransactionPreviewProps) {
    const {translate} = useLocalize();
    const {
        action,
        chatReportID,
        reportID,
        contextMenuAnchor,
        checkIfContextMenuActive = () => {},
        shouldDisplayContextMenu,
        iouReportID,
        transactionID: transactionIDFromProps,
        onPreviewPressed,
        reportPreviewAction,
        contextAction,
    } = props;

    const [report] = useOnyx(`${ONYXKEYS.COLLECTION.REPORT}${iouReportID}`, {canBeMissing: true});
    const route = useRoute<PlatformStackRouteProp<TransactionDuplicateNavigatorParamList, typeof SCREENS.TRANSACTION_DUPLICATE.REVIEW>>();
<<<<<<< HEAD
=======
    const [transactionThreadReport] = useOnyx(`${ONYXKEYS.COLLECTION.REPORT}${route.params?.threadReportID}`, {canBeMissing: true});
>>>>>>> 39f3cf40
    const isMoneyRequestAction = isMoneyRequestActionReportActionsUtils(action);
    const transactionID = transactionIDFromProps ?? (isMoneyRequestAction ? getOriginalMessage(action)?.IOUTransactionID : null);
    const [transaction] = useOnyx(`${ONYXKEYS.COLLECTION.TRANSACTION}${transactionID}`, {canBeMissing: true});
    const violations = useTransactionViolations(transaction?.transactionID);
    const [walletTerms] = useOnyx(ONYXKEYS.WALLET_TERMS, {canBeMissing: true});
    const [session] = useOnyx(ONYXKEYS.SESSION, {canBeMissing: true});
    const [chatReport] = useOnyx(`${ONYXKEYS.COLLECTION.REPORT}${chatReportID}`, {canBeMissing: true});
    const [personalDetails] = useOnyx(ONYXKEYS.PERSONAL_DETAILS_LIST, {canBeMissing: true});

    // Get transaction violations for given transaction id from onyx, find duplicated transactions violations and get duplicates
    const allDuplicateIDs = useMemo(() => violations?.find((violation) => violation.name === CONST.VIOLATIONS.DUPLICATED_TRANSACTION)?.data?.duplicates ?? [], [violations]);
    const [allDuplicates] = useOnyx(`${ONYXKEYS.COLLECTION.TRANSACTION}`, {
        selector: (allTransactions) => allDuplicateIDs.map((id) => allTransactions?.[`${ONYXKEYS.COLLECTION.TRANSACTION}${id}`]),
        canBeMissing: true,
    });
    const duplicates = useMemo(() => removeSettledAndApprovedTransactions(allDuplicates ?? []), [allDuplicates]);
    const sessionAccountID = session?.accountID;
    const areThereDuplicates = allDuplicateIDs.length > 0 && duplicates.length > 0 && allDuplicateIDs.length === duplicates.length;

    const transactionDetails = useMemo(() => getTransactionDetails(transaction), [transaction]);
    const {amount: requestAmount, currency: requestCurrency} = transactionDetails ?? {};

    const showContextMenu = (event: GestureResponderEvent) => {
        if (!shouldDisplayContextMenu) {
            return;
        }
        showContextMenuForReport(event, contextMenuAnchor, contextAction ? chatReportID : reportID, contextAction ?? action, checkIfContextMenuActive);
    };

    const offlineWithFeedbackOnClose = useCallback(() => {
        clearWalletTermsError();
        clearIOUError(chatReportID);
    }, [chatReportID]);

    const navigateToReviewFields = useCallback(() => {
<<<<<<< HEAD
        Navigation.navigate(getReviewNavigationRoute(route, transaction, duplicates));
    }, [route, transaction, duplicates]);
=======
        Navigation.navigate(getReviewNavigationRoute(route, transactionThreadReport, transaction, duplicates));
    }, [duplicates, transactionThreadReport, route, transaction]);
>>>>>>> 39f3cf40

    let transactionPreview = transaction;

    const {originalTransaction, isBillSplit} = getOriginalTransactionWithSplitInfo(transaction);

    if (isBillSplit) {
        transactionPreview = originalTransaction;
    }

    // See description of `transactionRawAmount` prop for more context
    // eslint-disable-next-line @typescript-eslint/prefer-nullish-coalescing
    const transactionRawAmount = (transaction?.modifiedAmount || transaction?.amount) ?? 0;

    const iouAction = isBillSplit && originalTransaction ? (getIOUActionForReportID(chatReportID, originalTransaction.transactionID) ?? action) : action;

    const shouldDisableOnPress = isBillSplit && isEmptyObject(transaction);
    const isTransactionMadeWithCard = isCardTransaction(transaction);
    const showCashOrCardTranslation = isTransactionMadeWithCard ? 'iou.card' : 'iou.cash';
    const isReviewDuplicateTransactionPage = route.name === SCREENS.TRANSACTION_DUPLICATE.REVIEW;

    if (onPreviewPressed) {
        return (
            <PressableWithoutFeedback
                onPress={shouldDisableOnPress ? undefined : props.onPreviewPressed}
                onPressIn={() => canUseTouchScreen() && ControlSelection.block()}
                onPressOut={() => ControlSelection.unblock()}
                onLongPress={showContextMenu}
                shouldUseHapticsOnLongPress
                accessibilityLabel={isBillSplit ? translate('iou.split') : translate(showCashOrCardTranslation)}
                accessibilityHint={convertToDisplayString(requestAmount, requestCurrency)}
            >
                <TransactionPreviewContent
                    /* eslint-disable-next-line react/jsx-props-no-spreading */
                    {...props}
                    action={iouAction}
                    isBillSplit={isBillSplit}
                    chatReport={chatReport}
                    personalDetails={personalDetails}
                    transaction={transactionPreview}
                    transactionRawAmount={transactionRawAmount}
                    report={report}
                    violations={violations}
                    offlineWithFeedbackOnClose={offlineWithFeedbackOnClose}
                    navigateToReviewFields={navigateToReviewFields}
                    areThereDuplicates={areThereDuplicates}
                    sessionAccountID={sessionAccountID}
                    walletTermsErrors={walletTerms?.errors}
                    routeName={route.name}
                    isReviewDuplicateTransactionPage={isReviewDuplicateTransactionPage}
                />
            </PressableWithoutFeedback>
        );
    }

    return (
        <TransactionPreviewContent
            /* eslint-disable-next-line react/jsx-props-no-spreading */
            {...props}
            action={iouAction}
            isBillSplit={isBillSplit}
            chatReport={chatReport}
            personalDetails={personalDetails}
            transaction={originalTransaction}
            transactionRawAmount={transactionRawAmount}
            report={report}
            violations={violations}
            offlineWithFeedbackOnClose={offlineWithFeedbackOnClose}
            navigateToReviewFields={navigateToReviewFields}
            areThereDuplicates={areThereDuplicates}
            sessionAccountID={sessionAccountID}
            walletTermsErrors={walletTerms?.errors}
            routeName={route.name}
            reportPreviewAction={reportPreviewAction}
            isReviewDuplicateTransactionPage={isReviewDuplicateTransactionPage}
        />
    );
}

TransactionPreview.displayName = 'TransactionPreview';

export default TransactionPreview;<|MERGE_RESOLUTION|>--- conflicted
+++ resolved
@@ -43,10 +43,6 @@
 
     const [report] = useOnyx(`${ONYXKEYS.COLLECTION.REPORT}${iouReportID}`, {canBeMissing: true});
     const route = useRoute<PlatformStackRouteProp<TransactionDuplicateNavigatorParamList, typeof SCREENS.TRANSACTION_DUPLICATE.REVIEW>>();
-<<<<<<< HEAD
-=======
-    const [transactionThreadReport] = useOnyx(`${ONYXKEYS.COLLECTION.REPORT}${route.params?.threadReportID}`, {canBeMissing: true});
->>>>>>> 39f3cf40
     const isMoneyRequestAction = isMoneyRequestActionReportActionsUtils(action);
     const transactionID = transactionIDFromProps ?? (isMoneyRequestAction ? getOriginalMessage(action)?.IOUTransactionID : null);
     const [transaction] = useOnyx(`${ONYXKEYS.COLLECTION.TRANSACTION}${transactionID}`, {canBeMissing: true});
@@ -82,13 +78,8 @@
     }, [chatReportID]);
 
     const navigateToReviewFields = useCallback(() => {
-<<<<<<< HEAD
         Navigation.navigate(getReviewNavigationRoute(route, transaction, duplicates));
     }, [route, transaction, duplicates]);
-=======
-        Navigation.navigate(getReviewNavigationRoute(route, transactionThreadReport, transaction, duplicates));
-    }, [duplicates, transactionThreadReport, route, transaction]);
->>>>>>> 39f3cf40
 
     let transactionPreview = transaction;
 
