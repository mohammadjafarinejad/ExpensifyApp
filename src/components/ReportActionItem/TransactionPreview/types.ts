--- conflicted
+++ resolved
@@ -11,14 +11,10 @@
 };
 
 type TransactionPreviewProps = {
-<<<<<<< HEAD
     /** All the data of the report collection */
     allReports: OnyxCollection<Report>;
 
-    /** The active IOUReport, used for Onyx subscription */
-=======
     /** The active reportID linked to the transaction */
->>>>>>> cab0e62a
     iouReportID: string | undefined;
 
     /** The associated chatReport */
