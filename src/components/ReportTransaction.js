import React, {Component} from 'react';
import PropTypes from 'prop-types';
import {View} from 'react-native';
import styles from '../styles/styles';
import * as IOU from '../libs/actions/IOU';
import * as ReportActions from '../libs/actions/ReportActions';
import reportActionPropTypes from '../pages/home/report/reportActionPropTypes';
import ReportActionItemSingle from '../pages/home/report/ReportActionItemSingle';
import withLocalize, {withLocalizePropTypes} from './withLocalize';
import OfflineWithFeedback from './OfflineWithFeedback';
import Text from './Text';
import Button from './Button';

const propTypes = {
    /** The chatReport which the transaction is associated with */
    /* eslint-disable-next-line react/no-unused-prop-types */
    chatReportID: PropTypes.string.isRequired,

    /** ID for the IOU report */
    /* eslint-disable-next-line react/no-unused-prop-types */
    iouReportID: PropTypes.string.isRequired,

    /** The report action which we are displaying */
    action: PropTypes.shape(reportActionPropTypes).isRequired,

    /** Can this transaction be deleted? */
    canBeDeleted: PropTypes.bool,

    /** Indicates whether pressing the delete button should hide the details sidebar */
    shouldCloseOnDelete: PropTypes.bool,

    ...withLocalizePropTypes,
};

const defaultProps = {
    canBeDeleted: false,
    shouldCloseOnDelete: false,
};

class ReportTransaction extends Component {
    constructor(props) {
        super(props);

        this.deleteMoneyRequest = this.deleteMoneyRequest.bind(this);
    }

<<<<<<< HEAD
    cancelMoneyRequest() {
        IOU.cancelMoneyRequest(this.props.chatReportID, this.props.iouReportID, this.props.rejectButtonType, this.props.action, this.props.shouldCloseOnReject);
=======
    deleteMoneyRequest() {
        IOU.deleteMoneyRequest(this.props.chatReportID, this.props.iouReportID, this.props.action, this.props.shouldCloseOnDelete);
>>>>>>> 6d17cc80
    }

    render() {
        return (
            <OfflineWithFeedback
                onClose={() => ReportActions.clearReportActionErrors(this.props.chatReportID, this.props.action)}
                pendingAction={this.props.action.pendingAction}
                errors={this.props.action.errors}
                errorRowStyles={[styles.ml10, styles.mr2]}
            >
                <View styles={[styles.mb5]}>
                    <ReportActionItemSingle
                        action={this.props.action}
                        wrapperStyles={[styles.reportTransactionWrapper]}
                    >
                        <Text style={[styles.chatItemMessage]}>{this.props.action.message[0].text}</Text>
                    </ReportActionItemSingle>
                    {this.props.canBeDeleted && (
                        <View style={[styles.flexRow, styles.justifyContentStart]}>
                            <Button
                                small
                                text={this.props.translate('common.delete')}
                                style={[styles.mb3, styles.chatItemComposeSecondaryRowOffset]}
                                onPress={this.deleteMoneyRequest}
                            />
                        </View>
                    )}
                </View>
            </OfflineWithFeedback>
        );
    }
}

ReportTransaction.defaultProps = defaultProps;
ReportTransaction.propTypes = propTypes;
export default withLocalize(ReportTransaction);<|MERGE_RESOLUTION|>--- conflicted
+++ resolved
@@ -44,13 +44,8 @@
         this.deleteMoneyRequest = this.deleteMoneyRequest.bind(this);
     }
 
-<<<<<<< HEAD
-    cancelMoneyRequest() {
-        IOU.cancelMoneyRequest(this.props.chatReportID, this.props.iouReportID, this.props.rejectButtonType, this.props.action, this.props.shouldCloseOnReject);
-=======
     deleteMoneyRequest() {
         IOU.deleteMoneyRequest(this.props.chatReportID, this.props.iouReportID, this.props.action, this.props.shouldCloseOnDelete);
->>>>>>> 6d17cc80
     }
 
     render() {
