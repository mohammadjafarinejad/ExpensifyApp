import React from 'react';
import PropTypes from 'prop-types';
import lodashGet from 'lodash/get';
import {withOnyx} from 'react-native-onyx';
import _ from 'underscore';
import styles from '../styles/styles';
import Text from './Text';
import withLocalize, {withLocalizePropTypes} from './withLocalize';
import compose from '../libs/compose';
import * as ReportUtils from '../libs/ReportUtils';
import * as OptionsListUtils from '../libs/OptionsListUtils';
import ONYXKEYS from '../ONYXKEYS';
import Navigation from '../libs/Navigation/Navigation';
import ROUTES from '../ROUTES';
import Tooltip from './Tooltip';
import reportPropTypes from '../pages/reportPropTypes';

const personalDetailsPropTypes = PropTypes.shape({
    /** The login of the person (either email or phone number) */
    login: PropTypes.string.isRequired,

    /** The URL of the person's avatar (there should already be a default avatar if
    the person doesn't have their own avatar uploaded yet) */
    avatar: PropTypes.string.isRequired,

    /** This is either the user's full name, or their login if full name is an empty string */
    displayName: PropTypes.string.isRequired,
});

const propTypes = {
    /** The report currently being looked at */
<<<<<<< HEAD
    report: reportPropTypes,
=======
    report: PropTypes.shape({
        /** The id of the report */
        reportID: PropTypes.number,

        /** The report owner's email */
        ownerEmail: PropTypes.string,
    }).isRequired,
>>>>>>> 70bf38ac

    /* Onyx Props */

    /** All of the personal details for everyone */
    personalDetails: PropTypes.objectOf(personalDetailsPropTypes).isRequired,

    /** The policies which the user has access to and which the report could be tied to */
    policies: PropTypes.shape({
        /** The policy name */
        name: PropTypes.string,
    }),

    ...withLocalizePropTypes,
};

const defaultProps = {
    policies: {},
};

const ReportWelcomeText = (props) => {
    const isPolicyExpenseChat = ReportUtils.isPolicyExpenseChat(props.report);
    const isChatRoom = ReportUtils.isChatRoom(props.report);
    const isDefault = !(isChatRoom || isPolicyExpenseChat);
    const participants = lodashGet(props.report, 'participants', []);
    const isMultipleParticipant = participants.length > 1;
    const displayNamesWithTooltips = ReportUtils.getDisplayNamesWithTooltips(
        OptionsListUtils.getPersonalDetailsForLogins(participants, props.personalDetails),
        isMultipleParticipant,
    );
    const roomWelcomeMessage = ReportUtils.getRoomWelcomeMessage(props.report, props.policies);
    return (
        <Text style={[styles.mt3, styles.mw100, styles.textAlignCenter]}>
            {isPolicyExpenseChat && (
                <>
                    {/* Add align center style individually because of limited style inheritance in React Native https://reactnative.dev/docs/text#limited-style-inheritance */}
                    <Text style={styles.textAlignCenter}>
                        {props.translate('reportActionsView.beginningOfChatHistoryPolicyExpenseChatPartOne')}
                    </Text>
                    <Text style={[styles.textStrong]}>
                        {/* Use the policyExpenseChat owner's first name or their email if it's undefined or an empty string */}
                        {lodashGet(props.personalDetails, [props.report.ownerEmail, 'firstName']) || props.report.ownerEmail}
                    </Text>
                    <Text>
                        {props.translate('reportActionsView.beginningOfChatHistoryPolicyExpenseChatPartTwo')}
                    </Text>
                    <Text style={[styles.textStrong]}>
                        {ReportUtils.getPolicyName(props.report, props.policies)}
                    </Text>
                    <Text>
                        {props.translate('reportActionsView.beginningOfChatHistoryPolicyExpenseChatPartThree')}
                    </Text>
                </>
            )}
            {isChatRoom && (
                <>
                    {/* Add align center style individually because of limited style inheritance in React Native https://reactnative.dev/docs/text#limited-style-inheritance */}
                    <Text style={styles.textAlignCenter}>
                        {roomWelcomeMessage.phrase1}
                    </Text>
                    <Text style={[styles.textStrong]} onPress={() => Navigation.navigate(ROUTES.getReportDetailsRoute(props.report.reportID))}>
                        {ReportUtils.getReportName(props.report, props.personalDetails, props.policies)}
                    </Text>
                    <Text>
                        {roomWelcomeMessage.phrase2}
                    </Text>
                </>
            )}
            {isDefault && (
                <>
                    {/* Add align center style individually because of limited style inheritance in React Native https://reactnative.dev/docs/text#limited-style-inheritance */}
                    <Text style={styles.textAlignCenter}>
                        {props.translate('reportActionsView.beginningOfChatHistory')}
                    </Text>
                    {_.map(displayNamesWithTooltips, ({
                        displayName, pronouns, tooltip,
                    }, index) => (
                        <Text key={displayName}>
                            <Tooltip text={tooltip}>
                                <Text style={[styles.textStrong]} onPress={() => Navigation.navigate(ROUTES.getDetailsRoute(participants[index]))}>
                                    {displayName}
                                </Text>
                            </Tooltip>
                            {!_.isEmpty(pronouns) && <Text>{` (${pronouns})`}</Text>}
                            {(index === displayNamesWithTooltips.length - 1) && <Text>.</Text>}
                            {(index === displayNamesWithTooltips.length - 2) && <Text>{` ${props.translate('common.and')} `}</Text>}
                            {(index < displayNamesWithTooltips.length - 2) && <Text>, </Text>}
                        </Text>
                    ))}
                </>
            )}
        </Text>
    );
};

ReportWelcomeText.defaultProps = defaultProps;
ReportWelcomeText.propTypes = propTypes;
ReportWelcomeText.displayName = 'ReportWelcomeText';

export default compose(
    withLocalize,
    withOnyx({
        personalDetails: {
            key: ONYXKEYS.PERSONAL_DETAILS,
        },
        policies: {
            key: ONYXKEYS.COLLECTION.POLICY,
        },
    }),
)(ReportWelcomeText);<|MERGE_RESOLUTION|>--- conflicted
+++ resolved
@@ -29,17 +29,7 @@
 
 const propTypes = {
     /** The report currently being looked at */
-<<<<<<< HEAD
     report: reportPropTypes,
-=======
-    report: PropTypes.shape({
-        /** The id of the report */
-        reportID: PropTypes.number,
-
-        /** The report owner's email */
-        ownerEmail: PropTypes.string,
-    }).isRequired,
->>>>>>> 70bf38ac
 
     /* Onyx Props */
 
