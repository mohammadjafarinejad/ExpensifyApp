import React from 'react';
import PropTypes from 'prop-types';
import lodashGet from 'lodash/get';
import {withOnyx} from 'react-native-onyx';
import _ from 'underscore';
import styles from '../styles/styles';
import Text from './Text';
import withLocalize, {withLocalizePropTypes} from './withLocalize';
import compose from '../libs/compose';
import * as ReportUtils from '../libs/ReportUtils';
import * as OptionsListUtils from '../libs/OptionsListUtils';
import ONYXKEYS from '../ONYXKEYS';
import Navigation from '../libs/Navigation/Navigation';
import ROUTES from '../ROUTES';
import Tooltip from './Tooltip';
import reportPropTypes from '../pages/reportPropTypes';

const personalDetailsPropTypes = PropTypes.shape({
    /** The login of the person (either email or phone number) */
    login: PropTypes.string.isRequired,

    /** The URL of the person's avatar (there should already be a default avatar if
    the person doesn't have their own avatar uploaded yet) */
    avatar: PropTypes.string.isRequired,

    /** This is either the user's full name, or their login if full name is an empty string */
    displayName: PropTypes.string.isRequired,
});

const propTypes = {
    /** The report currently being looked at */
    report: reportPropTypes,

    /* Onyx Props */

    /** All of the personal details for everyone */
    personalDetails: PropTypes.objectOf(personalDetailsPropTypes).isRequired,

    /** The policies which the user has access to and which the report could be tied to */
    policies: PropTypes.shape({
        /** The policy name */
        name: PropTypes.string,
    }),

    ...withLocalizePropTypes,
};

const defaultProps = {
    report: {},
    policies: {},
};

const ReportWelcomeText = (props) => {
    const isPolicyExpenseChat = ReportUtils.isPolicyExpenseChat(props.report);
    const isChatRoom = ReportUtils.isChatRoom(props.report);
    const isDefault = !(isChatRoom || isPolicyExpenseChat);
    const participants = lodashGet(props.report, 'participants', []);
    const isMultipleParticipant = participants.length > 1;
    const displayNamesWithTooltips = ReportUtils.getDisplayNamesWithTooltips(
        OptionsListUtils.getPersonalDetailsForLogins(participants, props.personalDetails),
        isMultipleParticipant,
    );
    const roomWelcomeMessage = ReportUtils.getRoomWelcomeMessage(props.report, props.policies);
    return (
        <Text style={[styles.mt3, styles.mw100, styles.textAlignCenter]}>
            {isPolicyExpenseChat && (
                <>
                    {/* Add align center style individually because of limited style inheritance in React Native https://reactnative.dev/docs/text#limited-style-inheritance */}
                    <Text style={styles.textAlignCenter}>
                        {props.translate('reportActionsView.beginningOfChatHistoryPolicyExpenseChatPartOne')}
                    </Text>
                    <Text style={[styles.textStrong]}>
                        {/* Use the policyExpenseChat owner's first name or their email if it's undefined or an empty string */}
                        {lodashGet(props.personalDetails, [props.report.ownerEmail, 'firstName']) || props.report.ownerEmail}
                    </Text>
                    <Text>
                        {props.translate('reportActionsView.beginningOfChatHistoryPolicyExpenseChatPartTwo')}
                    </Text>
                    <Text style={[styles.textStrong]}>
                        {ReportUtils.getPolicyName(props.report, props.policies)}
                    </Text>
                    <Text>
                        {props.translate('reportActionsView.beginningOfChatHistoryPolicyExpenseChatPartThree')}
                    </Text>
                </>
            )}
            {isChatRoom && (
                <>
                    {/* Add align center style individually because of limited style inheritance in React Native https://reactnative.dev/docs/text#limited-style-inheritance */}
                    <Text style={styles.textAlignCenter}>
                        {roomWelcomeMessage.phrase1}
                    </Text>
                    <Text style={[styles.textStrong]} onPress={() => Navigation.navigate(ROUTES.getReportDetailsRoute(props.report.reportID))}>
                        {ReportUtils.getReportName(props.report, props.personalDetails, props.policies)}
                    </Text>
                    <Text>
                        {roomWelcomeMessage.phrase2}
                    </Text>
                </>
            )}
            {isDefault && (
                <>
                    {/* Add align center style individually because of limited style inheritance in React Native https://reactnative.dev/docs/text#limited-style-inheritance */}
                    <Text style={styles.textAlignCenter}>
                        {props.translate('reportActionsView.beginningOfChatHistory')}
                    </Text>
                    {_.map(displayNamesWithTooltips, ({
                        displayName, pronouns, tooltip,
                    }, index) => (
<<<<<<< HEAD
                        <Text key={tooltip}>
=======
                        <Text key={`${displayName}${pronouns}${index}`}>
>>>>>>> 0e8fc027
                            <Tooltip text={tooltip}>
                                <Text style={[styles.textStrong]} onPress={() => Navigation.navigate(ROUTES.getDetailsRoute(participants[index]))}>
                                    {displayName}
                                </Text>
                            </Tooltip>
                            {!_.isEmpty(pronouns) && <Text>{` (${pronouns})`}</Text>}
                            {(index === displayNamesWithTooltips.length - 1) && <Text>.</Text>}
                            {(index === displayNamesWithTooltips.length - 2) && <Text>{` ${props.translate('common.and')} `}</Text>}
                            {(index < displayNamesWithTooltips.length - 2) && <Text>, </Text>}
                        </Text>
                    ))}
                </>
            )}
        </Text>
    );
};

ReportWelcomeText.defaultProps = defaultProps;
ReportWelcomeText.propTypes = propTypes;
ReportWelcomeText.displayName = 'ReportWelcomeText';

export default compose(
    withLocalize,
    withOnyx({
        personalDetails: {
            key: ONYXKEYS.PERSONAL_DETAILS,
        },
        policies: {
            key: ONYXKEYS.COLLECTION.POLICY,
        },
    }),
)(ReportWelcomeText);<|MERGE_RESOLUTION|>--- conflicted
+++ resolved
@@ -107,11 +107,7 @@
                     {_.map(displayNamesWithTooltips, ({
                         displayName, pronouns, tooltip,
                     }, index) => (
-<<<<<<< HEAD
-                        <Text key={tooltip}>
-=======
                         <Text key={`${displayName}${pronouns}${index}`}>
->>>>>>> 0e8fc027
                             <Tooltip text={tooltip}>
                                 <Text style={[styles.textStrong]} onPress={() => Navigation.navigate(ROUTES.getDetailsRoute(participants[index]))}>
                                     {displayName}
