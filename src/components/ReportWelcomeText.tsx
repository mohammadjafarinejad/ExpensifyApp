import React, {useMemo} from 'react';
import {View} from 'react-native';
import type {OnyxEntry} from 'react-native-onyx';
import {useOnyx} from 'react-native-onyx';
import useLocalize from '@hooks/useLocalize';
import usePermissions from '@hooks/usePermissions';
import useThemeStyles from '@hooks/useThemeStyles';
import Navigation from '@libs/Navigation/Navigation';
import * as OptionsListUtils from '@libs/OptionsListUtils';
import {getPolicy} from '@libs/PolicyUtils';
import * as ReportUtils from '@libs/ReportUtils';
import SidebarUtils from '@libs/SidebarUtils';
import CONST from '@src/CONST';
import type {IOUType} from '@src/CONST';
import ONYXKEYS from '@src/ONYXKEYS';
import ROUTES from '@src/ROUTES';
import type {Policy, Report} from '@src/types/onyx';
import {PressableWithoutFeedback} from './Pressable';
import RenderHTML from './RenderHTML';
import Text from './Text';
import UserDetailsTooltip from './UserDetailsTooltip';

type ReportWelcomeTextProps = {
    /** The report currently being looked at */
    report: OnyxEntry<Report>;

    /** The policy for the current route */
    policy: OnyxEntry<Policy>;
};

function ReportWelcomeText({report, policy}: ReportWelcomeTextProps) {
    const {translate} = useLocalize();
    const styles = useThemeStyles();
    const [personalDetails] = useOnyx(ONYXKEYS.PERSONAL_DETAILS_LIST);
    const isPolicyExpenseChat = ReportUtils.isPolicyExpenseChat(report);
    // eslint-disable-next-line @typescript-eslint/prefer-nullish-coalescing
<<<<<<< HEAD
    const [reportNameValuePairs] = useOnyx(`${ONYXKEYS.COLLECTION.REPORT_NAME_VALUE_PAIRS}${report?.reportID || -1}`);
    const isArchivedRoom = ReportUtils.isArchivedRoom(reportNameValuePairs);
=======
    const [reportNameValuePairs] = useOnyx(`${ONYXKEYS.COLLECTION.REPORT_NAME_VALUE_PAIRS}${report?.reportID || undefined}`);
    const isArchivedRoom = ReportUtils.isArchivedNonExpenseReport(report, reportNameValuePairs);
>>>>>>> 92e5d458
    const isChatRoom = ReportUtils.isChatRoom(report);
    const isSelfDM = ReportUtils.isSelfDM(report);
    const isInvoiceRoom = ReportUtils.isInvoiceRoom(report);
    const isSystemChat = ReportUtils.isSystemChat(report);
    const isDefault = !(isChatRoom || isPolicyExpenseChat || isSelfDM || isInvoiceRoom || isSystemChat);
    const participantAccountIDs = ReportUtils.getParticipantsAccountIDsForDisplay(report, undefined, true, true);
    const isMultipleParticipant = participantAccountIDs.length > 1;
    const displayNamesWithTooltips = ReportUtils.getDisplayNamesWithTooltips(OptionsListUtils.getPersonalDetailsForAccountIDs(participantAccountIDs, personalDetails), isMultipleParticipant);
    const welcomeMessage = SidebarUtils.getWelcomeMessage(report, policy);
    const moneyRequestOptions = ReportUtils.temporary_getMoneyRequestOptions(report, policy, participantAccountIDs);
    const canEditReportDescription = ReportUtils.canEditReportDescription(report, policy);
    const {canUseCombinedTrackSubmit} = usePermissions();
    const filteredOptions = moneyRequestOptions.filter(
        (item): item is Exclude<IOUType, typeof CONST.IOU.TYPE.REQUEST | typeof CONST.IOU.TYPE.SEND | typeof CONST.IOU.TYPE.CREATE | typeof CONST.IOU.TYPE.INVOICE> =>
            item !== CONST.IOU.TYPE.INVOICE,
    );
    const additionalText = filteredOptions
        .map(
            (item, index) =>
                `${index === filteredOptions.length - 1 && index > 0 ? `${translate('common.or')} ` : ''}${translate(
                    canUseCombinedTrackSubmit && item === 'submit' ? `reportActionsView.create` : `reportActionsView.iouTypes.${item}`,
                )}`,
        )
        .join(', ');
    const canEditPolicyDescription = ReportUtils.canEditPolicyDescription(policy);
    const reportName = ReportUtils.getReportName(report);
    const shouldShowUsePlusButtonText =
        (moneyRequestOptions.includes(CONST.IOU.TYPE.PAY) ||
            moneyRequestOptions.includes(CONST.IOU.TYPE.SUBMIT) ||
            moneyRequestOptions.includes(CONST.IOU.TYPE.TRACK) ||
            moneyRequestOptions.includes(CONST.IOU.TYPE.SPLIT)) &&
        !isPolicyExpenseChat;

    const navigateToReport = () => {
        if (!report?.reportID) {
            return;
        }

        Navigation.navigate(ROUTES.REPORT_WITH_ID_DETAILS.getRoute(report.reportID, Navigation.getReportRHPActiveRoute()));
    };

    const welcomeHeroText = useMemo(() => {
        if (isInvoiceRoom) {
            return translate('reportActionsView.sayHello');
        }

        if (isChatRoom) {
            return translate('reportActionsView.welcomeToRoom', {roomName: reportName});
        }

        if (isSelfDM) {
            return translate('reportActionsView.yourSpace');
        }

        if (isSystemChat) {
            return reportName;
        }

        return translate('reportActionsView.sayHello');
    }, [isChatRoom, isInvoiceRoom, isSelfDM, isSystemChat, translate, reportName]);

    return (
        <>
            <View>
                <Text style={[styles.textHero]}>{welcomeHeroText}</Text>
            </View>
            <View style={[styles.mt3, styles.mw100]}>
                {isPolicyExpenseChat &&
                    (welcomeMessage?.messageHtml ? (
                        <PressableWithoutFeedback
                            onPress={() => {
                                if (!canEditPolicyDescription) {
                                    return;
                                }
                                Navigation.navigate(ROUTES.WORKSPACE_PROFILE_DESCRIPTION.getRoute(policy?.id));
                            }}
                            style={[styles.renderHTML, canEditPolicyDescription ? styles.cursorPointer : styles.cursorText]}
                            accessibilityLabel={translate('reportDescriptionPage.roomDescription')}
                        >
                            <RenderHTML html={welcomeMessage.messageHtml} />
                        </PressableWithoutFeedback>
                    ) : (
                        <Text>
                            <Text>{welcomeMessage.phrase1}</Text>
                            <Text style={[styles.textStrong]}>{ReportUtils.getDisplayNameForParticipant(report?.ownerAccountID)}</Text>
                            <Text>{welcomeMessage.phrase2}</Text>
                            <Text style={[styles.textStrong]}>{ReportUtils.getPolicyName(report)}</Text>
                            <Text>{welcomeMessage.phrase3}</Text>
                        </Text>
                    ))}
                {isInvoiceRoom &&
                    !isArchivedRoom &&
                    (welcomeMessage?.messageHtml ? (
                        <PressableWithoutFeedback
                            onPress={() => {
                                if (!canEditReportDescription) {
                                    return;
                                }
                                const activeRoute = Navigation.getActiveRoute();
                                Navigation.navigate(ROUTES.REPORT_DESCRIPTION.getRoute(report?.reportID, activeRoute));
                            }}
                            style={[styles.renderHTML, canEditReportDescription ? styles.cursorPointer : styles.cursorText]}
                            accessibilityLabel={translate('reportDescriptionPage.roomDescription')}
                        >
                            <RenderHTML html={welcomeMessage.messageHtml} />
                        </PressableWithoutFeedback>
                    ) : (
                        <Text>
                            <Text>{welcomeMessage.phrase1}</Text>
                            <Text>
                                {report?.invoiceReceiver?.type === CONST.REPORT.INVOICE_RECEIVER_TYPE.INDIVIDUAL ? (
                                    <Text style={[styles.textStrong]}>{ReportUtils.getDisplayNameForParticipant(report?.invoiceReceiver?.accountID)}</Text>
                                ) : (
                                    <Text style={[styles.textStrong]}>{getPolicy(report?.invoiceReceiver?.policyID)?.name}</Text>
                                )}
                            </Text>
                            <Text>{` ${translate('common.and')} `}</Text>
                            <Text style={[styles.textStrong]}>{ReportUtils.getPolicyName(report)}</Text>
                            <Text>{welcomeMessage.phrase2}</Text>
                        </Text>
                    ))}
                {isChatRoom &&
                    (!isInvoiceRoom || isArchivedRoom) &&
                    (welcomeMessage?.messageHtml ? (
                        <PressableWithoutFeedback
                            onPress={() => {
                                const activeRoute = Navigation.getActiveRoute();
                                if (canEditReportDescription) {
                                    Navigation.navigate(ROUTES.REPORT_DESCRIPTION.getRoute(report?.reportID, activeRoute));
                                    return;
                                }
                                Navigation.navigate(ROUTES.REPORT_WITH_ID_DETAILS.getRoute(report?.reportID, activeRoute));
                            }}
                            style={styles.renderHTML}
                            accessibilityLabel={translate('reportDescriptionPage.roomDescription')}
                        >
                            <RenderHTML html={welcomeMessage.messageHtml} />
                        </PressableWithoutFeedback>
                    ) : (
                        <Text>
                            <Text>{welcomeMessage.phrase1}</Text>
                            {welcomeMessage.showReportName && (
                                <Text
                                    style={[styles.textStrong]}
                                    onPress={navigateToReport}
                                    suppressHighlighting
                                >
                                    {ReportUtils.getReportName(report)}
                                </Text>
                            )}
                            {welcomeMessage.phrase2 !== undefined && <Text>{welcomeMessage.phrase2}</Text>}
                        </Text>
                    ))}
                {isSelfDM && (
                    <Text>
                        <Text>{welcomeMessage.phrase1}</Text>
                    </Text>
                )}
                {isSystemChat && (
                    <Text>
                        <Text>{welcomeMessage.phrase1}</Text>
                    </Text>
                )}
                {isDefault && displayNamesWithTooltips.length > 0 && (
                    <Text>
                        <Text>{welcomeMessage.phrase1}</Text>
                        {displayNamesWithTooltips.map(({displayName, accountID}, index) => (
                            // eslint-disable-next-line react/no-array-index-key
                            <Text key={`${displayName}${index}`}>
                                <UserDetailsTooltip accountID={accountID}>
                                    {ReportUtils.isOptimisticPersonalDetail(accountID) ? (
                                        <Text style={[styles.textStrong]}>{displayName}</Text>
                                    ) : (
                                        <Text
                                            style={[styles.textStrong]}
                                            onPress={() => Navigation.navigate(ROUTES.PROFILE.getRoute(accountID, Navigation.getReportRHPActiveRoute()))}
                                            suppressHighlighting
                                        >
                                            {displayName}
                                        </Text>
                                    )}
                                </UserDetailsTooltip>
                                {index === displayNamesWithTooltips.length - 1 && <Text>.</Text>}
                                {index === displayNamesWithTooltips.length - 2 && <Text>{` ${translate('common.and')} `}</Text>}
                                {index < displayNamesWithTooltips.length - 2 && <Text>, </Text>}
                            </Text>
                        ))}
                    </Text>
                )}
                {shouldShowUsePlusButtonText && <Text>{translate('reportActionsView.usePlusButton', {additionalText})}</Text>}
                {ReportUtils.isConciergeChatReport(report) && <Text>{translate('reportActionsView.askConcierge')}</Text>}
            </View>
        </>
    );
}

ReportWelcomeText.displayName = 'ReportWelcomeText';

export default ReportWelcomeText;<|MERGE_RESOLUTION|>--- conflicted
+++ resolved
@@ -34,13 +34,8 @@
     const [personalDetails] = useOnyx(ONYXKEYS.PERSONAL_DETAILS_LIST);
     const isPolicyExpenseChat = ReportUtils.isPolicyExpenseChat(report);
     // eslint-disable-next-line @typescript-eslint/prefer-nullish-coalescing
-<<<<<<< HEAD
-    const [reportNameValuePairs] = useOnyx(`${ONYXKEYS.COLLECTION.REPORT_NAME_VALUE_PAIRS}${report?.reportID || -1}`);
-    const isArchivedRoom = ReportUtils.isArchivedRoom(reportNameValuePairs);
-=======
     const [reportNameValuePairs] = useOnyx(`${ONYXKEYS.COLLECTION.REPORT_NAME_VALUE_PAIRS}${report?.reportID || undefined}`);
     const isArchivedRoom = ReportUtils.isArchivedNonExpenseReport(report, reportNameValuePairs);
->>>>>>> 92e5d458
     const isChatRoom = ReportUtils.isChatRoom(report);
     const isSelfDM = ReportUtils.isSelfDM(report);
     const isInvoiceRoom = ReportUtils.isInvoiceRoom(report);
