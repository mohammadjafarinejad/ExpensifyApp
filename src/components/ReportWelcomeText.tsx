--- conflicted
+++ resolved
@@ -57,13 +57,8 @@
     const {translate, localeCompare} = useLocalize();
     const styles = useThemeStyles();
     const {environmentURL} = useEnvironment();
-<<<<<<< HEAD
+    const [personalDetails] = useOnyx(ONYXKEYS.PERSONAL_DETAILS_LIST, {selector: personalDetailsSelector, canBeMissing: false});
     const {isRestrictedToPreferredWorkspace} = usePreferredWorkspace();
-    const [personalDetails] = useOnyx(ONYXKEYS.PERSONAL_DETAILS_LIST, {selector: (c) => mapOnyxCollectionItems(c, personalDetailsSelector), canBeMissing: false});
-=======
-
-    const [personalDetails] = useOnyx(ONYXKEYS.PERSONAL_DETAILS_LIST, {selector: personalDetailsSelector, canBeMissing: false});
->>>>>>> 6c551985
     const isPolicyExpenseChat = isPolicyExpenseChatReportUtils(report);
     // eslint-disable-next-line @typescript-eslint/prefer-nullish-coalescing
     const [reportMetadata] = useOnyx(`${ONYXKEYS.COLLECTION.REPORT_METADATA}${report?.reportID || undefined}`, {canBeMissing: true});
