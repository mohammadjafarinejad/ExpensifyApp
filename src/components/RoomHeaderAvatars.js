import React, {memo} from 'react';
import PropTypes from 'prop-types';
import {View} from 'react-native';
import _ from 'underscore';
import styles from '../styles/styles';
import Text from './Text';
import CONST from '../CONST';
import Avatar from './Avatar';
import themeColors from '../styles/themes/default';
import * as StyleUtils from '../styles/StyleUtils';

const propTypes = {
    /** Array of avatar URLs or icons */
    icons: PropTypes.arrayOf(PropTypes.oneOfType([PropTypes.string, PropTypes.func])),

    /** Whether show large Avatars */
    shouldShowLargeAvatars: PropTypes.bool,
};

const defaultProps = {
    icons: [],
    shouldShowLargeAvatars: false,
};

const RoomHeaderAvatars = (props) => {
    if (!props.icons.length) {
        return null;
    }

    if (props.icons.length === 1) {
        return (
            <Avatar
                source={props.icons[0]}
                imageStyles={[styles.avatarLarge]}
                fill={themeColors.iconSuccessFill}
                size={CONST.AVATAR_SIZE.LARGE}
            />
        );
    }

    if (props.shouldShowLargeAvatars) {
        return (
            <View style={[styles.flexRow, styles.wAuto, styles.justifyContentCenter, styles.alignItemsCenter]}>
                <View style={styles.leftSideLargeAvatar}>
                    <Avatar
                        source={props.icons[1]}
                        imageStyles={[styles.avatarLarge]}
                        size={CONST.AVATAR_SIZE.LARGE}
                        fill={themeColors.iconSuccessFill}
                    />
                </View>
                <View style={[styles.rightSideLargeAvatar, StyleUtils.getBackgroundAndBorderStyle(themeColors.componentBG)]}>
                    <Avatar
                        source={props.icons[0]}
                        imageStyles={[styles.avatarLarge]}
                        size={CONST.AVATAR_SIZE.LARGE}
                    />
                </View>
            </View>
        );
    }

    const iconsToDisplay = props.icons.slice(0, CONST.REPORT.MAX_PREVIEW_AVATARS);
    const iconStyle = [
        styles.roomHeaderAvatar,
        StyleUtils.getAvatarStyle(CONST.AVATAR_SIZE.MEDIUM),
    ];
    return (
        <View pointerEvents="none">
            <View style={[styles.flexRow, styles.wAuto, styles.ml3]}>
                {_.map(iconsToDisplay, (val, index) => (
                    <View key={`${val}${index}`} style={[styles.justifyContentCenter, styles.alignItemsCenter]}>
                        <Avatar
                            source={val}
                            fill={themeColors.iconSuccessFill}
                            size={CONST.AVATAR_SIZE.HEADER}
                            containerStyles={iconStyle}
                        />
                        {index === CONST.REPORT.MAX_PREVIEW_AVATARS - 1 && props.icons.length - CONST.REPORT.MAX_PREVIEW_AVATARS !== 0 && (
                            <>
                                <View
                                    style={[
<<<<<<< HEAD
                                        styles.roomHeaderAvatarSize,
                                        styles.roomHeaderAvatar,
=======
                                        ...iconStyle,
>>>>>>> 3636f1fb
                                        styles.roomHeaderAvatarOverlay,
                                    ]}
                                />
                                <Text style={styles.avatarInnerTextChat}>
                                    {`+${props.icons.length - CONST.REPORT.MAX_PREVIEW_AVATARS}`}
                                </Text>
                            </>
                        )}
                    </View>
                ))}
            </View>
        </View>
    );
};

RoomHeaderAvatars.defaultProps = defaultProps;
RoomHeaderAvatars.propTypes = propTypes;
RoomHeaderAvatars.displayName = 'RoomHeaderAvatars';

export default memo(RoomHeaderAvatars);<|MERGE_RESOLUTION|>--- conflicted
+++ resolved
@@ -80,12 +80,9 @@
                             <>
                                 <View
                                     style={[
-<<<<<<< HEAD
                                         styles.roomHeaderAvatarSize,
                                         styles.roomHeaderAvatar,
-=======
                                         ...iconStyle,
->>>>>>> 3636f1fb
                                         styles.roomHeaderAvatarOverlay,
                                     ]}
                                 />
