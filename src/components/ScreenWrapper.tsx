--- conflicted
+++ resolved
@@ -85,14 +85,10 @@
      *
      * This is required because transitionEnd event doesn't trigger in the testing environment.
      */
-<<<<<<< HEAD
     navigation?: StackNavigationProp<RootStackParamList> | StackNavigationProp<SearchNavigatorParamList>;
-=======
-    navigation?: StackNavigationProp<RootStackParamList>;
 
     /** Whether to show offline indicator on wide screens */
     shouldShowOfflineIndicatorInWideScreen?: boolean;
->>>>>>> d5eba656
 };
 
 function ScreenWrapper(
