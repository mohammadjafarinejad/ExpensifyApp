--- conflicted
+++ resolved
@@ -1,9 +1,4 @@
-<<<<<<< HEAD
-import HybridAppModule from '@expensify/react-native-hybrid-app';
 import {UNSTABLE_usePreventRemove, useNavigation} from '@react-navigation/native';
-=======
-import {UNSTABLE_usePreventRemove, useIsFocused, useNavigation} from '@react-navigation/native';
->>>>>>> f2e77592
 import type {ForwardedRef, ReactNode} from 'react';
 import React, {forwardRef, useContext, useEffect, useMemo, useState} from 'react';
 import type {StyleProp, View, ViewStyle} from 'react-native';
@@ -11,12 +6,6 @@
 import {useOnyx} from 'react-native-onyx';
 import type {EdgeInsets} from 'react-native-safe-area-context';
 import CustomDevMenu from '@components/CustomDevMenu';
-<<<<<<< HEAD
-import CustomStatusBarAndBackgroundContext from '@components/CustomStatusBarAndBackground/CustomStatusBarAndBackgroundContext';
-=======
-import FocusTrapForScreens from '@components/FocusTrap/FocusTrapForScreen';
-import type FocusTrapForScreenProps from '@components/FocusTrap/FocusTrapForScreen/FocusTrapProps';
->>>>>>> f2e77592
 import HeaderGap from '@components/HeaderGap';
 import {InitialURLContext} from '@components/InitialURLContextProvider';
 import withNavigationFallback from '@components/withNavigationFallback';
@@ -25,12 +14,7 @@
 import useResponsiveLayout from '@hooks/useResponsiveLayout';
 import useSafeAreaPaddings from '@hooks/useSafeAreaPaddings';
 import useThemeStyles from '@hooks/useThemeStyles';
-<<<<<<< HEAD
-=======
-import useWindowDimensions from '@hooks/useWindowDimensions';
 import {closeReactNativeApp} from '@libs/actions/Session';
-import {isMobile, isMobileWebKit, isSafari} from '@libs/Browser';
->>>>>>> f2e77592
 import NarrowPaneContext from '@libs/Navigation/AppNavigator/Navigators/NarrowPaneContext';
 import Navigation from '@libs/Navigation/Navigation';
 import type {PlatformStackNavigationProp} from '@libs/Navigation/PlatformStackNavigation/types';
@@ -114,7 +98,6 @@
      */
     const navigationFallback = useNavigation<PlatformStackNavigationProp<RootNavigatorParamList>>();
     const navigation = navigationProp ?? navigationFallback;
-<<<<<<< HEAD
 
     // We need to use isSmallScreenWidth instead of shouldUseNarrowLayout for a case where we want to show the offline indicator only on small screens
     // eslint-disable-next-line rulesdir/prefer-shouldUseNarrowLayout-instead-of-isSmallScreenWidth
@@ -123,16 +106,6 @@
     const styles = useThemeStyles();
     const {isDevelopment} = useEnvironment();
     const [didScreenTransitionEnd, setDidScreenTransitionEnd] = useState(false);
-=======
-    const isFocused = useIsFocused();
-    const {isOffline} = useNetwork();
-    const {windowHeight} = useWindowDimensions(shouldUseCachedViewportHeight);
-    // since Modals are drawn in separate native view hierarchy we should always add paddings
-    const ignoreInsetsConsumption = !useContext(ModalContext).default;
-    const {initialURL} = useContext(InitialURLContext);
-
-    const [hybridApp] = useOnyx(ONYXKEYS.HYBRID_APP, {canBeMissing: true});
->>>>>>> f2e77592
 
     // When the `enableEdgeToEdgeBottomSafeAreaPadding` prop is explicitly set, we enable edge-to-edge mode.
     const isUsingEdgeToEdgeMode = enableEdgeToEdgeBottomSafeAreaPaddingProp !== undefined;
@@ -164,7 +137,6 @@
             showOnWideScreens,
         };
 
-<<<<<<< HEAD
         return {
             // Allows for individual screens to disable the offline indicator safe area padding for the screen and all nested ScreenWrapper components.
             addSafeAreaPadding: disableOfflineIndicatorSafeAreaPadding === undefined ? (newAddSafeAreaPadding ?? true) : !disableOfflineIndicatorSafeAreaPadding,
@@ -189,13 +161,9 @@
     const {isOffline} = useNetwork();
     const shouldOffsetMobileOfflineIndicator = displaySmallScreenOfflineIndicator && addSmallScreenOfflineIndicatorBottomSafeAreaPadding && isOffline;
 
-    const {setRootStatusBarEnabled} = useContext(CustomStatusBarAndBackgroundContext);
     const {initialURL} = useContext(InitialURLContext);
-    const [isSingleNewDotEntry] = useOnyx(ONYXKEYS.IS_SINGLE_NEW_DOT_ENTRY, {canBeMissing: true});
-    UNSTABLE_usePreventRemove((isSingleNewDotEntry ?? false) && initialURL === Navigation.getActiveRouteWithoutParams(), () => {
-=======
+    const [hybridApp] = useOnyx(ONYXKEYS.HYBRID_APP, {canBeMissing: true});
     UNSTABLE_usePreventRemove((hybridApp?.isSingleNewDotEntry ?? false) && initialURL === Navigation.getActiveRouteWithoutParams(), () => {
->>>>>>> f2e77592
         if (!CONFIG.IS_HYBRID_APP) {
             return;
         }
