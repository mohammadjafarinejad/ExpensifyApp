import PropTypes from 'prop-types';
<<<<<<< HEAD
import {environmentPropTypes} from '../withEnvironment';
=======
import {windowDimensionsPropTypes} from '../withWindowDimensions';
>>>>>>> 343c2426

const propTypes = {
    /** Array of additional styles to add */
    style: PropTypes.arrayOf(PropTypes.object),

    /** Returns a function as a child to pass insets to or a node to render without insets */
    children: PropTypes.oneOfType([
        PropTypes.node,
        PropTypes.func,
    ]).isRequired,

    /** Whether to include padding bottom */
    includeSafeAreaPaddingBottom: PropTypes.bool,

    /** Whether to include padding top */
    includePaddingTop: PropTypes.bool,

    /** Called when navigated Screen's transition is finished. It does not fire when user exit the page. */
    onEntryTransitionEnd: PropTypes.func,

    /** Is the test tools modal open? */
    isTestToolsModalOpen: PropTypes.bool,

    /** The behavior to pass to the KeyboardAvoidingView, requires some trial and error depending on the layout/devices used.
     *  Search 'switch(behavior)' in ./node_modules/react-native/Libraries/Components/Keyboard/KeyboardAvoidingView.js for more context */
    keyboardAvoidingViewBehavior: PropTypes.oneOf(['padding', 'height', 'position']),

    /** Details about any modals being used */
    modal: PropTypes.shape({
        /** Indicates when an Alert modal is about to be visible */
        willAlertModalBecomeVisible: PropTypes.bool,
    }),

    /** Whether to dismiss keyboard before leaving a screen */
    shouldDismissKeyboardBeforeClose: PropTypes.bool,

<<<<<<< HEAD
    ...environmentPropTypes,
=======
    ...windowDimensionsPropTypes,
>>>>>>> 343c2426
};

const defaultProps = {
    style: [],
    includeSafeAreaPaddingBottom: true,
    shouldDismissKeyboardBeforeClose: true,
    includePaddingTop: true,
    onEntryTransitionEnd: () => {},
    modal: {},
    isTestToolsModalOpen: false,
    keyboardAvoidingViewBehavior: 'padding',
};

export {propTypes, defaultProps};<|MERGE_RESOLUTION|>--- conflicted
+++ resolved
@@ -1,9 +1,6 @@
 import PropTypes from 'prop-types';
-<<<<<<< HEAD
+import {windowDimensionsPropTypes} from '../withWindowDimensions';
 import {environmentPropTypes} from '../withEnvironment';
-=======
-import {windowDimensionsPropTypes} from '../withWindowDimensions';
->>>>>>> 343c2426
 
 const propTypes = {
     /** Array of additional styles to add */
@@ -40,11 +37,9 @@
     /** Whether to dismiss keyboard before leaving a screen */
     shouldDismissKeyboardBeforeClose: PropTypes.bool,
 
-<<<<<<< HEAD
     ...environmentPropTypes,
-=======
+
     ...windowDimensionsPropTypes,
->>>>>>> 343c2426
 };
 
 const defaultProps = {
