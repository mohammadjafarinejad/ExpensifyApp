--- conflicted
+++ resolved
@@ -55,10 +55,6 @@
     const [accountID] = useOnyx(ONYXKEYS.SESSION, {canBeMissing: true, selector: accountIDSelector});
     const shouldFocusInputOnScreenFocus = canFocusInputOnScreenFocus();
     const [countryCode] = useOnyx(ONYXKEYS.COUNTRY_CODE, {canBeMissing: false});
-<<<<<<< HEAD
-
-=======
->>>>>>> faea12db
     const [searchTerm, setSearchTerm] = useState('');
     const [isSearchingForReports] = useOnyx(ONYXKEYS.IS_SEARCHING_FOR_REPORTS, {initWithStoredValues: false, canBeMissing: true});
     const initialSelectedOptions = useMemo(() => {
