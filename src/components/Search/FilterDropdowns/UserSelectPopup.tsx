import isEmpty from 'lodash/isEmpty';
import React, {memo, useCallback, useMemo, useState} from 'react';
import {View} from 'react-native';
import Button from '@components/Button';
import {usePersonalDetails} from '@components/OnyxListItemProvider';
import {useOptionsList} from '@components/OptionListContextProvider';
import SelectionList from '@components/SelectionList';
import UserSelectionListItem from '@components/SelectionList/Search/UserSelectionListItem';
import useLocalize from '@hooks/useLocalize';
import useOnyx from '@hooks/useOnyx';
import useResponsiveLayout from '@hooks/useResponsiveLayout';
import useThemeStyles from '@hooks/useThemeStyles';
import useWindowDimensions from '@hooks/useWindowDimensions';
import canFocusInputOnScreenFocus from '@libs/canFocusInputOnScreenFocus';
import memoize from '@libs/memoize';
import type {Option, Section} from '@libs/OptionsListUtils';
import {filterAndOrderOptions, getValidOptions} from '@libs/OptionsListUtils';
import type {OptionData} from '@libs/ReportUtils';
import CONST from '@src/CONST';
import ONYXKEYS from '@src/ONYXKEYS';

function getSelectedOptionData(option: Option) {
    return {...option, reportID: `${option.reportID}`, selected: true};
}

<<<<<<< HEAD
const optionsMatch = (opt1: Option, opt2: Option) => {
    // Below is just a boolean expression.
    // eslint-disable-next-line @typescript-eslint/prefer-nullish-coalescing
    return (opt1.accountID && opt1.accountID === opt2?.accountID) || (opt1.reportID && opt1.reportID === opt2?.reportID);
};
=======
const memoizedGetValidOptions = memoize(getValidOptions, {maxSize: 5, monitoringName: 'UserSelectPopup.getValidOptions'});
>>>>>>> fa218a9c

type UserSelectPopupProps = {
    /** The currently selected users */
    value: string[];

    /** Function to call to close the overlay when changes are applied */
    closeOverlay: () => void;

    /** Function to call when changes are applied */
    onChange: (value: string[]) => void;
};

function UserSelectPopup({value, closeOverlay, onChange}: UserSelectPopupProps) {
    const styles = useThemeStyles();
    const {translate} = useLocalize();
    const {options} = useOptionsList();
    const personalDetails = usePersonalDetails();
    const {windowHeight} = useWindowDimensions();
    const {shouldUseNarrowLayout} = useResponsiveLayout();
    const [accountID] = useOnyx(ONYXKEYS.SESSION, {canBeMissing: true, selector: (onyxSession) => onyxSession?.accountID});
    const shouldFocusInputOnScreenFocus = canFocusInputOnScreenFocus();

    const [searchTerm, setSearchTerm] = useState('');
    const [isSearchingForReports] = useOnyx(ONYXKEYS.IS_SEARCHING_FOR_REPORTS, {initWithStoredValues: false, canBeMissing: true});
    const initialSelectedOptions = useMemo(() => {
        return value.reduce<OptionData[]>((acc, id) => {
            const participant = personalDetails?.[id];
            if (!participant) {
                return acc;
            }

            const optionData = getSelectedOptionData(participant);
            if (optionData) {
                acc.push(optionData);
            }

            return acc;
        }, []);
    }, [value, personalDetails]);

    const [selectedOptions, setSelectedOptions] = useState<Option[]>(initialSelectedOptions);

    const cleanSearchTerm = searchTerm.trim().toLowerCase();

<<<<<<< HEAD
    // Create a Set for O(1) lookup performance instead of O(n) array.some()
    const selectedAccountIDs = useMemo(() => {
        return new Set(selectedOptions.map((option) => option.accountID).filter(Boolean));
    }, [selectedOptions]);

    const optionsList = useMemo(() => {
        return getValidOptions(
=======
    const optionsList = useMemo(() => {
        return memoizedGetValidOptions(
>>>>>>> fa218a9c
            {
                reports: options.reports,
                personalDetails: options.personalDetails,
            },
            {
                excludeLogins: CONST.EXPENSIFY_EMAILS_OBJECT,
                includeCurrentUser: true,
            },
        );
<<<<<<< HEAD
    }, [options.reports, options.personalDetails, selectedOptions]);

    const listData = useMemo(() => {
        const {personalDetails: filteredOptionsList, recentReports} = filterAndOrderOptions(optionsList, cleanSearchTerm, {
=======
    }, [options.reports, options.personalDetails]);

    const filteredOptions = useMemo(() => {
        return filterAndOrderOptions(optionsList, cleanSearchTerm, {
>>>>>>> fa218a9c
            excludeLogins: CONST.EXPENSIFY_EMAILS_OBJECT,
            maxRecentReportsToShow: CONST.IOU.MAX_RECENT_REPORTS_TO_SHOW,
            canInviteUser: false,
        });
    }, [optionsList, cleanSearchTerm]);

    const listData = useMemo(() => {
        const personalDetailList = filteredOptions.personalDetails
            .map((participant) => ({
                ...participant,
                isSelected: selectedAccountIDs.has(participant.accountID),
            }))
            .sort((a, b) => {
                // Put the current user at the top of the list
                if (a.accountID === accountID) {
                    return -1;
                }
                if (b.accountID === accountID) {
                    return 1;
                }
                return 0;
            });

<<<<<<< HEAD
        return [...(personalDetailList ?? []), ...(recentReports ?? [])];
    }, [optionsList, cleanSearchTerm, selectedAccountIDs, accountID]);
=======
        const recentReportsList = filteredOptions.recentReports.map((report) => {
            const isSelected = selectedOptions.some((selectedOption) => selectedOption.reportID === report.reportID);
            return {
                ...report,
                isSelected,
            };
        });

        return [...personalDetailList, ...recentReportsList];
    }, [filteredOptions, selectedOptions, accountID]);
>>>>>>> fa218a9c

    const {sections, headerMessage} = useMemo(() => {
        const newSections: Section[] = [
            {
                title: '',
                data: listData,
                shouldShow: !isEmpty(listData),
            },
        ];

        const noResultsFound = isEmpty(listData);
        const message = noResultsFound ? translate('common.noResultsFound') : undefined;

        return {
            sections: newSections,
            headerMessage: message,
        };
    }, [listData, translate]);

    const selectUser = useCallback(
        (option: Option) => {
            const isSelected = selectedOptions.some((selected) => optionsMatch(selected, option));

            setSelectedOptions((prev) => (isSelected ? prev.filter((selected) => !optionsMatch(selected, option)) : [...prev, getSelectedOptionData(option)]));
        },
        [selectedOptions],
    );

    const applyChanges = useCallback(() => {
        const accountIDs = selectedOptions.map((option) => (option.accountID ? option.accountID.toString() : undefined)).filter(Boolean) as string[];
        closeOverlay();
        onChange(accountIDs);
    }, [closeOverlay, onChange, selectedOptions]);

    const resetChanges = useCallback(() => {
        onChange([]);
        closeOverlay();
    }, [closeOverlay, onChange]);

    const isLoadingNewOptions = !!isSearchingForReports;
    const dataLength = sections.flatMap((section) => section.data).length;

    return (
        <View style={[styles.getUserSelectionListPopoverHeight(dataLength || 1, windowHeight, shouldUseNarrowLayout)]}>
            <SelectionList
                canSelectMultiple
                textInputAutoFocus={shouldFocusInputOnScreenFocus}
                shouldClearInputOnSelect={false}
                headerMessage={headerMessage}
                sections={sections}
                ListItem={UserSelectionListItem}
                containerStyle={[!shouldUseNarrowLayout && styles.pt4]}
                contentContainerStyle={[styles.pb2]}
                textInputLabel={translate('selectionList.searchForSomeone')}
                textInputValue={searchTerm}
                onSelectRow={selectUser}
                onChangeText={setSearchTerm}
                isLoadingNewOptions={isLoadingNewOptions}
            />

            <View style={[styles.flexRow, styles.gap2, styles.mh5, !shouldUseNarrowLayout && styles.mb4]}>
                <Button
                    medium
                    style={[styles.flex1]}
                    text={translate('common.reset')}
                    onPress={resetChanges}
                />
                <Button
                    success
                    medium
                    style={[styles.flex1]}
                    text={translate('common.apply')}
                    onPress={applyChanges}
                />
            </View>
        </View>
    );
}

UserSelectPopup.displayName = 'UserSelectPopup';
export default memo(UserSelectPopup);<|MERGE_RESOLUTION|>--- conflicted
+++ resolved
@@ -23,15 +23,13 @@
     return {...option, reportID: `${option.reportID}`, selected: true};
 }
 
-<<<<<<< HEAD
 const optionsMatch = (opt1: Option, opt2: Option) => {
     // Below is just a boolean expression.
     // eslint-disable-next-line @typescript-eslint/prefer-nullish-coalescing
     return (opt1.accountID && opt1.accountID === opt2?.accountID) || (opt1.reportID && opt1.reportID === opt2?.reportID);
 };
-=======
+
 const memoizedGetValidOptions = memoize(getValidOptions, {maxSize: 5, monitoringName: 'UserSelectPopup.getValidOptions'});
->>>>>>> fa218a9c
 
 type UserSelectPopupProps = {
     /** The currently selected users */
@@ -76,18 +74,13 @@
 
     const cleanSearchTerm = searchTerm.trim().toLowerCase();
 
-<<<<<<< HEAD
     // Create a Set for O(1) lookup performance instead of O(n) array.some()
     const selectedAccountIDs = useMemo(() => {
         return new Set(selectedOptions.map((option) => option.accountID).filter(Boolean));
     }, [selectedOptions]);
 
     const optionsList = useMemo(() => {
-        return getValidOptions(
-=======
-    const optionsList = useMemo(() => {
         return memoizedGetValidOptions(
->>>>>>> fa218a9c
             {
                 reports: options.reports,
                 personalDetails: options.personalDetails,
@@ -97,17 +90,10 @@
                 includeCurrentUser: true,
             },
         );
-<<<<<<< HEAD
     }, [options.reports, options.personalDetails, selectedOptions]);
-
-    const listData = useMemo(() => {
-        const {personalDetails: filteredOptionsList, recentReports} = filterAndOrderOptions(optionsList, cleanSearchTerm, {
-=======
-    }, [options.reports, options.personalDetails]);
 
     const filteredOptions = useMemo(() => {
         return filterAndOrderOptions(optionsList, cleanSearchTerm, {
->>>>>>> fa218a9c
             excludeLogins: CONST.EXPENSIFY_EMAILS_OBJECT,
             maxRecentReportsToShow: CONST.IOU.MAX_RECENT_REPORTS_TO_SHOW,
             canInviteUser: false,
@@ -131,10 +117,6 @@
                 return 0;
             });
 
-<<<<<<< HEAD
-        return [...(personalDetailList ?? []), ...(recentReports ?? [])];
-    }, [optionsList, cleanSearchTerm, selectedAccountIDs, accountID]);
-=======
         const recentReportsList = filteredOptions.recentReports.map((report) => {
             const isSelected = selectedOptions.some((selectedOption) => selectedOption.reportID === report.reportID);
             return {
@@ -145,7 +127,6 @@
 
         return [...personalDetailList, ...recentReportsList];
     }, [filteredOptions, selectedOptions, accountID]);
->>>>>>> fa218a9c
 
     const {sections, headerMessage} = useMemo(() => {
         const newSections: Section[] = [
