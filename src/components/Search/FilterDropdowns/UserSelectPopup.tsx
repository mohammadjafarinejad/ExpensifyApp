import isEmpty from 'lodash/isEmpty';
import React, {memo, useCallback, useEffect, useMemo, useState} from 'react';
import {View} from 'react-native';
import Button from '@components/Button';
import {usePersonalDetails} from '@components/OnyxProvider';
import {useOptionsList} from '@components/OptionListContextProvider';
import SelectionList from '@components/SelectionList';
import UserSelectionListItem from '@components/SelectionList/Search/UserSelectionListItem';
import useDebouncedState from '@hooks/useDebouncedState';
import useLocalize from '@hooks/useLocalize';
import useOnyx from '@hooks/useOnyx';
import useResponsiveLayout from '@hooks/useResponsiveLayout';
import useThemeStyles from '@hooks/useThemeStyles';
import useWindowDimensions from '@hooks/useWindowDimensions';
import type {Option, Section} from '@libs/OptionsListUtils';
import {filterAndOrderOptions, getValidOptions} from '@libs/OptionsListUtils';
import type {OptionData} from '@libs/ReportUtils';
import {searchInServer} from '@userActions/Report';
import CONST from '@src/CONST';
import ONYXKEYS from '@src/ONYXKEYS';

function getSelectedOptionData(option: Option) {
    return {...option, reportID: `${option.reportID}`, selected: true};
}

type UserSelectPopupProps = {
    /** The currently selected users */
    value: string[];

    /** Function to call to close the overlay when changes are applied */
    closeOverlay: () => void;

    /** Function to call when changes are applied */
    onChange: (value: string[]) => void;
};

function UserSelectPopup({value, closeOverlay, onChange}: UserSelectPopupProps) {
    const styles = useThemeStyles();
    const {translate} = useLocalize();
    const {options} = useOptionsList();
    const personalDetails = usePersonalDetails();
    const {windowHeight} = useWindowDimensions();
    const {shouldUseNarrowLayout} = useResponsiveLayout();
    const [accountID] = useOnyx(ONYXKEYS.SESSION, {canBeMissing: true, selector: (onyxSession) => onyxSession?.accountID});

    const [searchTerm, debouncedSearchTerm, setSearchTerm] = useDebouncedState('');
    const [isSearchingForReports] = useOnyx(ONYXKEYS.IS_SEARCHING_FOR_REPORTS, {initWithStoredValues: false, canBeMissing: true});
    const [selectedOptions, setSelectedOptions] = useState<Option[]>(() => {
        return value.reduce<OptionData[]>((acc, id) => {
            const participant = personalDetails?.[id];
            if (!participant) {
                return acc;
            }

            const optionData = getSelectedOptionData(participant);
            if (optionData) {
                acc.push(optionData);
            }

            return acc;
        }, []);
    });

    const cleanSearchTerm = searchTerm.trim().toLowerCase();

    // Get a list of all options/personal details and filter them by the current search term
    const listData = useMemo(() => {
        const optionsList = getValidOptions(
            {
                reports: options.reports,
                personalDetails: options.personalDetails,
            },
            {
                selectedOptions,
                excludeLogins: CONST.EXPENSIFY_EMAILS_OBJECT,
                includeSelectedOptions: true,
            },
        );

        const {
            personalDetails: filteredOptionsList,
            recentReports,
            currentUserOption,
        } = filterAndOrderOptions(optionsList, cleanSearchTerm, {
            excludeLogins: CONST.EXPENSIFY_EMAILS_OBJECT,
            maxRecentReportsToShow: CONST.IOU.MAX_RECENT_REPORTS_TO_SHOW,
            selectedOptions,
        });

        const personalDetailList = filteredOptionsList
            .map((participant) => ({
                ...participant,
                isSelected: selectedOptions.some((selectedOption) => selectedOption.accountID === participant.accountID),
            }))
            .sort((a, b) => {
                // Put the current user at the top of the list
                if (a.accountID === accountID) {
                    return -1;
                }
                if (b.accountID === accountID) {
                    return 1;
                }
                return 0;
            });

<<<<<<< HEAD
        const userOption = {...currentUserOption, isSelected: selectedOptions.some((selectedOption) => selectedOption.accountID === currentUserOption?.accountID)};

        return [...(personalDetailList ?? []), ...(recentReports ?? []), ...(currentUserOption ? [userOption] : [])];
    }, [cleanSearchTerm, options.personalDetails, options.reports, selectedOptions, session?.accountID]);
=======
        return [...(personalDetailList ?? []), ...(recentReports ?? [])];
    }, [cleanSearchTerm, options.personalDetails, options.reports, selectedOptions, accountID]);
>>>>>>> 755b505d

    const {sections, headerMessage} = useMemo(() => {
        const newSections: Section[] = [
            {
                title: '',
                data: listData,
                shouldShow: !isEmpty(listData),
            },
        ];

        const noResultsFound = isEmpty(listData);
        const message = noResultsFound ? translate('common.noResultsFound') : undefined;

        return {
            sections: newSections,
            headerMessage: message,
        };
    }, [listData, translate]);

    const selectUser = useCallback(
        (option: Option) => {
            const optionIndex = selectedOptions.findIndex((selectedOption: Option) => {
                const matchesAccountID = selectedOption.accountID && selectedOption.accountID === option?.accountID;
                const matchesReportID = selectedOption.reportID && selectedOption.reportID === option?.reportID;

                // Below is just a boolean expression.
                // eslint-disable-next-line @typescript-eslint/prefer-nullish-coalescing
                return matchesAccountID || matchesReportID;
            });

            if (optionIndex === -1) {
                setSelectedOptions([...selectedOptions, getSelectedOptionData(option)]);
            } else {
                const newSelectedOptions = [...selectedOptions.slice(0, optionIndex), ...selectedOptions.slice(optionIndex + 1)];
                setSelectedOptions(newSelectedOptions);
            }
        },
        [selectedOptions],
    );

    const applyChanges = useCallback(() => {
        const accountIDs = selectedOptions.map((option) => (option.accountID ? option.accountID.toString() : undefined)).filter(Boolean) as string[];
        closeOverlay();
        onChange(accountIDs);
    }, [closeOverlay, onChange, selectedOptions]);

    const resetChanges = useCallback(() => {
        onChange([]);
        closeOverlay();
    }, [closeOverlay, onChange]);

    useEffect(() => {
        searchInServer(debouncedSearchTerm.trim());
    }, [debouncedSearchTerm]);

    const isLoadingNewOptions = !!isSearchingForReports;
    const dataLength = sections.flatMap((section) => section.data).length;

    return (
        <View style={[styles.getUserSelectionListPopoverHeight(dataLength || 1, windowHeight, shouldUseNarrowLayout)]}>
            <SelectionList
                canSelectMultiple
                textInputAutoFocus
                shouldClearInputOnSelect={false}
                headerMessage={headerMessage}
                sections={sections}
                ListItem={UserSelectionListItem}
                containerStyle={[!shouldUseNarrowLayout && styles.pt4]}
                contentContainerStyle={[styles.pb2]}
                textInputLabel={translate('selectionList.searchForSomeone')}
                textInputValue={searchTerm}
                onSelectRow={selectUser}
                onChangeText={setSearchTerm}
                isLoadingNewOptions={isLoadingNewOptions}
                shouldAddCurrentUserPostfix={false}
            />

            <View style={[styles.flexRow, styles.gap2, styles.mh5, !shouldUseNarrowLayout && styles.mb4]}>
                <Button
                    medium
                    style={[styles.flex1]}
                    text={translate('common.reset')}
                    onPress={resetChanges}
                />
                <Button
                    success
                    medium
                    style={[styles.flex1]}
                    text={translate('common.apply')}
                    onPress={applyChanges}
                />
            </View>
        </View>
    );
}

UserSelectPopup.displayName = 'UserSelectPopup';
export default memo(UserSelectPopup);<|MERGE_RESOLUTION|>--- conflicted
+++ resolved
@@ -84,7 +84,6 @@
         } = filterAndOrderOptions(optionsList, cleanSearchTerm, {
             excludeLogins: CONST.EXPENSIFY_EMAILS_OBJECT,
             maxRecentReportsToShow: CONST.IOU.MAX_RECENT_REPORTS_TO_SHOW,
-            selectedOptions,
         });
 
         const personalDetailList = filteredOptionsList
@@ -103,15 +102,10 @@
                 return 0;
             });
 
-<<<<<<< HEAD
-        const userOption = {...currentUserOption, isSelected: selectedOptions.some((selectedOption) => selectedOption.accountID === currentUserOption?.accountID)};
-
-        return [...(personalDetailList ?? []), ...(recentReports ?? []), ...(currentUserOption ? [userOption] : [])];
-    }, [cleanSearchTerm, options.personalDetails, options.reports, selectedOptions, session?.accountID]);
-=======
-        return [...(personalDetailList ?? []), ...(recentReports ?? [])];
+        const userOption = currentUserOption ? [{...currentUserOption, isSelected: selectedOptions.some((selectedOption) => selectedOption.accountID === currentUserOption?.accountID)}] : [];
+
+        return [...userOption, ...(personalDetailList ?? []), ...(recentReports ?? [])];
     }, [cleanSearchTerm, options.personalDetails, options.reports, selectedOptions, accountID]);
->>>>>>> 755b505d
 
     const {sections, headerMessage} = useMemo(() => {
         const newSections: Section[] = [
