--- conflicted
+++ resolved
@@ -594,12 +594,8 @@
         cardAutocompleteList,
         booleanTypes,
         workspaceList,
-<<<<<<< HEAD
-=======
-        currentUserLogin,
         isAutocompleteList,
         hasAutocompleteList,
->>>>>>> 3e4193a0
     ]);
 
     const sortedRecentSearches = useMemo(() => {
