import React, {useCallback, useContext, useMemo, useState} from 'react';
import type {ReportActionListItemType, ReportListItemType, TransactionListItemType} from '@components/SelectionList/types';
import * as SearchUtils from '@libs/SearchUtils';
import type ChildrenProps from '@src/types/utils/ChildrenProps';
import type {SearchContext, SelectedTransactions} from './types';

const defaultSearchContext = {
    currentSearchHash: -1,
    shouldTurnOffSelectionMode: false,
    selectedTransactions: {},
    selectedReports: [],
    setCurrentSearchHash: () => {},
    setSelectedTransactions: () => {},
    clearSelectedTransactions: () => {},
    shouldShowStatusBarLoading: false,
    setShouldShowStatusBarLoading: () => {},
};

const Context = React.createContext<SearchContext>(defaultSearchContext);

function getReportsFromSelectedTransactions(data: TransactionListItemType[] | ReportListItemType[] | ReportActionListItemType[], selectedTransactions: SelectedTransactions) {
    return (data ?? [])
        .filter(
            (item) =>
                !SearchUtils.isTransactionListItemType(item) &&
                !SearchUtils.isReportActionListItemType(item) &&
                item.reportID &&
                item?.transactions?.every((transaction: {keyForList: string | number}) => selectedTransactions[transaction.keyForList]?.isSelected),
        )
        .map((item) => item.reportID);
}

function SearchContextProvider({children}: ChildrenProps) {
<<<<<<< HEAD
    const [searchContextData, setSearchContextData] = useState<Pick<SearchContext, 'currentSearchHash' | 'selectedTransactions' | 'shouldTurnOffSelectionMode'>>({
        currentSearchHash: defaultSearchContext.currentSearchHash,
        selectedTransactions: defaultSearchContext.selectedTransactions,
        shouldTurnOffSelectionMode: false,
=======
    const [searchContextData, setSearchContextData] = useState<Pick<SearchContext, 'currentSearchHash' | 'selectedTransactions' | 'selectedReports'>>({
        currentSearchHash: defaultSearchContext.currentSearchHash,
        selectedTransactions: defaultSearchContext.selectedTransactions,
        selectedReports: defaultSearchContext.selectedReports,
>>>>>>> 526845be
    });

    const setCurrentSearchHash = useCallback((searchHash: number) => {
        setSearchContextData((prevState) => ({
            ...prevState,
            currentSearchHash: searchHash,
        }));
    }, []);

    const setSelectedTransactions = useCallback((selectedTransactions: SelectedTransactions, data: TransactionListItemType[] | ReportListItemType[] | ReportActionListItemType[]) => {
        // When selecting transactions, we also need to manage the reports to which these transactions belong. This is done to ensure proper exporting to CSV.
        const selectedReports = getReportsFromSelectedTransactions(data, selectedTransactions);

        setSearchContextData((prevState) => ({
            ...prevState,
            selectedTransactions,
<<<<<<< HEAD
            shouldTurnOffSelectionMode: false,
=======
            selectedReports,
>>>>>>> 526845be
        }));
    }, []);

    const clearSelectedTransactions = useCallback(
        (searchHash?: number, shouldTurnOffSelectionMode = false) => {
            if (searchHash === searchContextData.currentSearchHash) {
                return;
            }
            setSearchContextData((prevState) => ({
                ...prevState,
                shouldTurnOffSelectionMode,
                selectedTransactions: {},
                selectedReports: [],
            }));
        },
        [searchContextData.currentSearchHash],
    );

    const [shouldShowStatusBarLoading, setShouldShowStatusBarLoading] = useState(false);

    const searchContext = useMemo<SearchContext>(
        () => ({
            ...searchContextData,
            setCurrentSearchHash,
            setSelectedTransactions,
            clearSelectedTransactions,
            shouldShowStatusBarLoading,
            setShouldShowStatusBarLoading,
        }),
        [searchContextData, setCurrentSearchHash, setSelectedTransactions, clearSelectedTransactions, shouldShowStatusBarLoading],
    );

    return <Context.Provider value={searchContext}>{children}</Context.Provider>;
}

function useSearchContext() {
    return useContext(Context);
}

SearchContextProvider.displayName = 'SearchContextProvider';

export {SearchContextProvider, useSearchContext};<|MERGE_RESOLUTION|>--- conflicted
+++ resolved
@@ -31,17 +31,11 @@
 }
 
 function SearchContextProvider({children}: ChildrenProps) {
-<<<<<<< HEAD
-    const [searchContextData, setSearchContextData] = useState<Pick<SearchContext, 'currentSearchHash' | 'selectedTransactions' | 'shouldTurnOffSelectionMode'>>({
+    const [searchContextData, setSearchContextData] = useState<Pick<SearchContext, 'currentSearchHash' | 'selectedTransactions' | 'shouldTurnOffSelectionMode' | 'selectedReports'>>({
         currentSearchHash: defaultSearchContext.currentSearchHash,
         selectedTransactions: defaultSearchContext.selectedTransactions,
         shouldTurnOffSelectionMode: false,
-=======
-    const [searchContextData, setSearchContextData] = useState<Pick<SearchContext, 'currentSearchHash' | 'selectedTransactions' | 'selectedReports'>>({
-        currentSearchHash: defaultSearchContext.currentSearchHash,
-        selectedTransactions: defaultSearchContext.selectedTransactions,
         selectedReports: defaultSearchContext.selectedReports,
->>>>>>> 526845be
     });
 
     const setCurrentSearchHash = useCallback((searchHash: number) => {
@@ -58,11 +52,8 @@
         setSearchContextData((prevState) => ({
             ...prevState,
             selectedTransactions,
-<<<<<<< HEAD
             shouldTurnOffSelectionMode: false,
-=======
             selectedReports,
->>>>>>> 526845be
         }));
     }, []);
 
