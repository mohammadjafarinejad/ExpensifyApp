import reportsSelector from '@selectors/Attributes';
import React, {useCallback, useEffect, useMemo, useState} from 'react';
import {usePersonalDetails} from '@components/OnyxListItemProvider';
import {useOptionsList} from '@components/OptionListContextProvider';
import SelectionList from '@components/SelectionListWithSections';
import InviteMemberListItem from '@components/SelectionListWithSections/InviteMemberListItem';
import useDebouncedState from '@hooks/useDebouncedState';
import useLocalize from '@hooks/useLocalize';
import useOnyx from '@hooks/useOnyx';
import useScreenWrapperTransitionStatus from '@hooks/useScreenWrapperTransitionStatus';
import {canUseTouchScreen} from '@libs/DeviceCapabilities';
import {createOptionFromReport, filterAndOrderOptions, formatSectionsFromSearchTerm, getAlternateText, getSearchOptions} from '@libs/OptionsListUtils';
import type {Option, Section} from '@libs/OptionsListUtils';
import type {OptionData} from '@libs/ReportUtils';
import Navigation from '@navigation/Navigation';
import {searchInServer} from '@userActions/Report';
import CONST from '@src/CONST';
import ONYXKEYS from '@src/ONYXKEYS';
import ROUTES from '@src/ROUTES';
import SearchFilterPageFooterButtons from './SearchFilterPageFooterButtons';

const defaultListOptions = {
    recentReports: [],
    personalDetails: [],
    userToInvite: null,
    currentUserOption: null,
    headerMessage: '',
};

function getSelectedOptionData(option: Option): OptionData {
    // eslint-disable-next-line rulesdir/no-default-id-values
    return {...option, isSelected: true, reportID: option.reportID ?? '-1'};
}

type SearchFiltersParticipantsSelectorProps = {
    initialReportIDs: string[];
    onFiltersUpdate: (initialReportIDs: string[]) => void;
    isScreenTransitionEnd: boolean;
};

function SearchFiltersChatsSelector({initialReportIDs, onFiltersUpdate, isScreenTransitionEnd}: SearchFiltersParticipantsSelectorProps) {
    const {translate} = useLocalize();
    const personalDetails = usePersonalDetails();
    const {didScreenTransitionEnd} = useScreenWrapperTransitionStatus();
    const {options, areOptionsInitialized} = useOptionsList({
        shouldInitialize: didScreenTransitionEnd,
    });

    const [reports] = useOnyx(ONYXKEYS.COLLECTION.REPORT, {canBeMissing: true});
    const [countryCode] = useOnyx(ONYXKEYS.COUNTRY_CODE, {canBeMissing: false});
    const [isSearchingForReports] = useOnyx(ONYXKEYS.IS_SEARCHING_FOR_REPORTS, {initWithStoredValues: false, canBeMissing: true});
    const [reportAttributesDerived] = useOnyx(ONYXKEYS.DERIVED.REPORT_ATTRIBUTES, {canBeMissing: true, selector: reportsSelector});
    const [selectedReportIDs, setSelectedReportIDs] = useState<string[]>(initialReportIDs);
    const [searchTerm, debouncedSearchTerm, setSearchTerm] = useDebouncedState('');
    const cleanSearchTerm = useMemo(() => searchTerm.trim().toLowerCase(), [searchTerm]);
    const [draftComments] = useOnyx(ONYXKEYS.COLLECTION.REPORT_DRAFT_COMMENT, {canBeMissing: true});

    const selectedOptions = useMemo<OptionData[]>(() => {
        return selectedReportIDs.map((id) => {
            const report = getSelectedOptionData(createOptionFromReport({...reports?.[`${ONYXKEYS.COLLECTION.REPORT}${id}`], reportID: id}, personalDetails, reportAttributesDerived));
            const alternateText = getAlternateText(report, {});
            return {...report, alternateText};
        });
    }, [personalDetails, reportAttributesDerived, reports, selectedReportIDs]);

    const defaultOptions = useMemo(() => {
        if (!areOptionsInitialized || !isScreenTransitionEnd) {
            return defaultListOptions;
        }
<<<<<<< HEAD
        return getSearchOptions({
            options,
            betas: undefined,
            isUsedInChatFinder: false,
            countryCode,
        });
    }, [areOptionsInitialized, countryCode, isScreenTransitionEnd, options]);
=======
        return getSearchOptions({options, draftComments, betas: undefined, isUsedInChatFinder: false});
    }, [areOptionsInitialized, draftComments, isScreenTransitionEnd, options]);
>>>>>>> 276a46a0

    const chatOptions = useMemo(() => {
        return filterAndOrderOptions(defaultOptions, cleanSearchTerm, countryCode, {
            selectedOptions,
            excludeLogins: CONST.EXPENSIFY_EMAILS_OBJECT,
        });
    }, [defaultOptions, cleanSearchTerm, selectedOptions, countryCode]);

    const {sections, headerMessage} = useMemo(() => {
        const newSections: Section[] = [];
        if (!areOptionsInitialized) {
            return {sections: [], headerMessage: undefined};
        }

        const formattedResults = formatSectionsFromSearchTerm(
            cleanSearchTerm,
            selectedOptions,
            chatOptions.recentReports,
            chatOptions.personalDetails,
            personalDetails,
            false,
            undefined,
            reportAttributesDerived,
        );

        newSections.push(formattedResults.section);

        const visibleReportsWhenSearchTermNonEmpty = chatOptions.recentReports.map((report) => (selectedReportIDs.includes(report.reportID) ? getSelectedOptionData(report) : report));
        const visibleReportsWhenSearchTermEmpty = chatOptions.recentReports.filter((report) => !selectedReportIDs.includes(report.reportID));
        const reportsFiltered = cleanSearchTerm === '' ? visibleReportsWhenSearchTermEmpty : visibleReportsWhenSearchTermNonEmpty;

        newSections.push({
            title: undefined,
            data: reportsFiltered,
            shouldShow: chatOptions.recentReports.length > 0,
        });

        const areResultsFound = didScreenTransitionEnd && formattedResults.section.data.length === 0 && reportsFiltered.length === 0;
        const message = areResultsFound ? translate('common.noResultsFound') : undefined;

        return {
            sections: newSections,
            headerMessage: message,
        };
    }, [
        areOptionsInitialized,
        chatOptions.personalDetails,
        chatOptions.recentReports,
        cleanSearchTerm,
        didScreenTransitionEnd,
        personalDetails,
        reportAttributesDerived,
        selectedOptions,
        selectedReportIDs,
        translate,
    ]);

    useEffect(() => {
        searchInServer(debouncedSearchTerm.trim());
    }, [debouncedSearchTerm]);

    const handleParticipantSelection = useCallback(
        (selectedOption: Option) => {
            const optionReportID = selectedOption.reportID;
            if (!optionReportID) {
                return;
            }
            const foundOptionIndex = selectedReportIDs.findIndex((reportID: string) => {
                return reportID && reportID !== '' && selectedOption.reportID === reportID;
            });

            if (foundOptionIndex < 0) {
                setSelectedReportIDs([...selectedReportIDs, optionReportID]);
            } else {
                const newSelectedReports = [...selectedReportIDs.slice(0, foundOptionIndex), ...selectedReportIDs.slice(foundOptionIndex + 1)];
                setSelectedReportIDs(newSelectedReports);
            }
        },
        [selectedReportIDs],
    );

    const applyChanges = useCallback(() => {
        onFiltersUpdate(selectedReportIDs);
        Navigation.goBack(ROUTES.SEARCH_ADVANCED_FILTERS.getRoute());
    }, [onFiltersUpdate, selectedReportIDs]);

    const resetChanges = useCallback(() => {
        setSelectedReportIDs([]);
    }, []);

    const footerContent = useMemo(
        () => (
            <SearchFilterPageFooterButtons
                applyChanges={applyChanges}
                resetChanges={resetChanges}
            />
        ),
        [resetChanges, applyChanges],
    );

    const isLoadingNewOptions = !!isSearchingForReports;
    const showLoadingPlaceholder = !didScreenTransitionEnd || !areOptionsInitialized || !initialReportIDs || !personalDetails;

    return (
        <SelectionList
            canSelectMultiple
            sections={sections}
            ListItem={InviteMemberListItem}
            textInputLabel={translate('selectionList.nameEmailOrPhoneNumber')}
            headerMessage={headerMessage}
            textInputValue={searchTerm}
            footerContent={footerContent}
            showScrollIndicator
            shouldPreventDefaultFocusOnSelectRow={!canUseTouchScreen()}
            onChangeText={(value) => {
                setSearchTerm(value);
            }}
            onSelectRow={handleParticipantSelection}
            isLoadingNewOptions={isLoadingNewOptions}
            showLoadingPlaceholder={showLoadingPlaceholder}
        />
    );
}

SearchFiltersChatsSelector.displayName = 'SearchFiltersChatsSelector';

export default SearchFiltersChatsSelector;<|MERGE_RESOLUTION|>--- conflicted
+++ resolved
@@ -67,18 +67,8 @@
         if (!areOptionsInitialized || !isScreenTransitionEnd) {
             return defaultListOptions;
         }
-<<<<<<< HEAD
-        return getSearchOptions({
-            options,
-            betas: undefined,
-            isUsedInChatFinder: false,
-            countryCode,
-        });
-    }, [areOptionsInitialized, countryCode, isScreenTransitionEnd, options]);
-=======
-        return getSearchOptions({options, draftComments, betas: undefined, isUsedInChatFinder: false});
-    }, [areOptionsInitialized, draftComments, isScreenTransitionEnd, options]);
->>>>>>> 276a46a0
+        return getSearchOptions({options, draftComments, betas: undefined, isUsedInChatFinder: false, countryCode});
+    }, [areOptionsInitialized, draftComments, isScreenTransitionEnd, options, countryCode]);
 
     const chatOptions = useMemo(() => {
         return filterAndOrderOptions(defaultOptions, cleanSearchTerm, countryCode, {
