--- conflicted
+++ resolved
@@ -4,14 +4,8 @@
 import React, {forwardRef, useCallback, useEffect, useImperativeHandle, useMemo, useRef, useState} from 'react';
 import type {ForwardedRef} from 'react';
 import {View} from 'react-native';
-<<<<<<< HEAD
-import type {FlatList, ListRenderItemInfo, NativeSyntheticEvent, StyleProp, ViewStyle, ViewToken} from 'react-native';
+import type {NativeSyntheticEvent, StyleProp, ViewStyle} from 'react-native';
 import Animated, {Easing, FadeOutUp, LinearTransition} from 'react-native-reanimated';
-import type {FlatListPropsWithLayout} from 'react-native-reanimated';
-=======
-import type {NativeSyntheticEvent, StyleProp, ViewStyle} from 'react-native';
-import Animated from 'react-native-reanimated';
->>>>>>> 17e84c86
 import Checkbox from '@components/Checkbox';
 import * as Expensicons from '@components/Icon/Expensicons';
 import MenuItem from '@components/MenuItem';
@@ -43,11 +37,8 @@
 import ITEM_HEIGHTS from './itemHeights';
 import type {SearchQueryJSON} from './types';
 
-<<<<<<< HEAD
 const easing = Easing.bezier(0.76, 0.0, 0.24, 1.0).factory();
-=======
 const AnimatedFlashListComponent = Animated.createAnimatedComponent(FlashList<SearchListItem>);
->>>>>>> 17e84c86
 
 type SearchListItem = TransactionListItemType | TransactionGroupListItemType | ReportActionListItemType | TaskListItemType;
 type SearchListItemComponentType = typeof TransactionListItem | typeof ChatListItem | typeof TransactionGroupListItem | typeof TaskListItem;
@@ -130,11 +121,8 @@
         queryJSON,
         onViewableItemsChanged,
         onLayout,
-<<<<<<< HEAD
         shouldAnimate,
-=======
         estimatedItemSize = ITEM_HEIGHTS.NARROW_WITHOUT_DRAWER.STANDARD,
->>>>>>> 17e84c86
         isMobileSelectionModeEnabled,
     }: SearchListProps,
     ref: ForwardedRef<SearchListHandle>,
@@ -181,7 +169,6 @@
 
     const [allReports] = useOnyx(ONYXKEYS.COLLECTION.REPORT, {canBeMissing: false});
 
-    // Track if there are items being removed to only enable layout animations during removal
     const hasItemsBeingRemoved = prevDataLength && prevDataLength > data.length;
 
     const handleLongPressRow = useCallback(
@@ -325,6 +312,7 @@
                     exiting={shouldAnimate ? FadeOutUp.duration(CONST.ANIMATED_TRANSITION / 2).easing(easing) : undefined}
                     entering={undefined}
                     style={styles.overflowHidden}
+                    layout={shouldAnimate && hasItemsBeingRemoved ? LinearTransition.easing(easing).duration(1.25 * CONST.ANIMATED_TRANSITION) : undefined}
                 >
                     <ListItem
                         showTooltip
@@ -366,6 +354,7 @@
             itemsToHighlight,
             shouldAnimate,
             styles.overflowHidden,
+            hasItemsBeingRemoved,
             ListItem,
             onSelectRow,
             handleLongPressRow,
@@ -475,9 +464,6 @@
                 ListFooterComponent={ListFooterComponent}
                 onViewableItemsChanged={onViewableItemsChanged}
                 onLayout={onLayout}
-<<<<<<< HEAD
-                itemLayoutAnimation={shouldAnimate && hasItemsBeingRemoved ? LinearTransition.easing(easing).duration(1.25 * CONST.ANIMATED_TRANSITION) : undefined}
-=======
                 removeClippedSubviews
                 drawDistance={1000}
                 estimatedItemSize={estimatedItemSize}
@@ -485,7 +471,6 @@
                 estimatedListSize={estimatedListSize}
                 contentContainerStyle={contentContainerStyle}
                 overrideProps={{estimatedHeightSize: calculatedListHeight}}
->>>>>>> 17e84c86
             />
             <Modal
                 isVisible={isModalVisible}
