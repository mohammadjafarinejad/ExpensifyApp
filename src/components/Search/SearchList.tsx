--- conflicted
+++ resolved
@@ -10,11 +10,8 @@
 import * as Expensicons from '@components/Icon/Expensicons';
 import MenuItem from '@components/MenuItem';
 import Modal from '@components/Modal';
-<<<<<<< HEAD
 import {easing} from '@components/Modal/ReanimatedModal/utils';
-=======
 import {usePersonalDetails} from '@components/OnyxListItemProvider';
->>>>>>> 55fbd881
 import {PressableWithFeedback} from '@components/Pressable';
 import type ChatListItem from '@components/SelectionList/ChatListItem';
 import type TaskListItem from '@components/SelectionList/Search/TaskListItem';
@@ -197,15 +194,12 @@
 
     const [allReports] = useOnyx(ONYXKEYS.COLLECTION.REPORT, {canBeMissing: false});
 
-<<<<<<< HEAD
     const hasItemsBeingRemoved = prevDataLength && prevDataLength > data.length;
-=======
     const personalDetails = usePersonalDetails();
 
     const [userWalletTierName] = useOnyx(ONYXKEYS.USER_WALLET, {selector: (wallet) => wallet?.tierName, canBeMissing: false});
     const [isUserValidated] = useOnyx(ONYXKEYS.ACCOUNT, {selector: (account) => account?.validated, canBeMissing: true});
     const [userBillingFundID] = useOnyx(ONYXKEYS.NVP_BILLING_FUND_ID, {canBeMissing: true});
->>>>>>> 55fbd881
 
     const handleLongPressRow = useCallback(
         (item: SearchListItem) => {
@@ -359,7 +353,6 @@
                                     return;
                                 }
                             }
-<<<<<<< HEAD
                             setFocusedIndex(index);
                         }}
                         onLongPressRow={handleLongPressRow}
@@ -376,47 +369,21 @@
                         isDisabled={isDisabled}
                         allReports={allReports}
                         groupBy={groupBy}
+                        userWalletTierName={userWalletTierName}
+                        isUserValidated={isUserValidated}
+                        personalDetails={personalDetails}
+                        userBillingFundID={userBillingFundID}
                     />
                 </Animated.View>
-=======
-                        }
-                        setFocusedIndex(index);
-                    }}
-                    onLongPressRow={handleLongPressRow}
-                    onCheckboxPress={onCheckboxPress}
-                    canSelectMultiple={canSelectMultiple}
-                    item={{
-                        shouldAnimateInHighlight: isItemHighlighted,
-                        ...item,
-                    }}
-                    shouldPreventDefaultFocusOnSelectRow={shouldPreventDefaultFocusOnSelectRow}
-                    queryJSONHash={hash}
-                    columns={columns}
-                    policies={policies}
-                    isDisabled={isDisabled}
-                    allReports={allReports}
-                    groupBy={groupBy}
-                    userWalletTierName={userWalletTierName}
-                    isUserValidated={isUserValidated}
-                    personalDetails={personalDetails}
-                    userBillingFundID={userBillingFundID}
-                />
->>>>>>> 55fbd881
             );
         },
         [
             focusedIndex,
             itemsToHighlight,
-<<<<<<< HEAD
             shouldAnimate,
             styles.overflowHidden,
             hasItemsBeingRemoved,
             ListItem,
-=======
-            handleLongPressRow,
-            onCheckboxPress,
->>>>>>> 55fbd881
-            onSelectRow,
             handleLongPressRow,
             onCheckboxPress,
             canSelectMultiple,
@@ -426,16 +393,11 @@
             policies,
             allReports,
             groupBy,
-            setFocusedIndex,
-<<<<<<< HEAD
-=======
-            shouldPreventDefaultFocusOnSelectRow,
-            allReports,
             userWalletTierName,
             isUserValidated,
             personalDetails,
             userBillingFundID,
->>>>>>> 55fbd881
+            setFocusedIndex,
         ],
     );
 
