import {useIsFocused} from '@react-navigation/native';
import {FlashList} from '@shopify/flash-list';
import type {FlashListProps, ViewToken} from '@shopify/flash-list';
import React, {forwardRef, useCallback, useEffect, useImperativeHandle, useMemo, useRef, useState} from 'react';
import type {ForwardedRef} from 'react';
import {View} from 'react-native';
import type {NativeSyntheticEvent, StyleProp, ViewStyle} from 'react-native';
import Animated from 'react-native-reanimated';
import Checkbox from '@components/Checkbox';
import * as Expensicons from '@components/Icon/Expensicons';
import MenuItem from '@components/MenuItem';
import Modal from '@components/Modal';
import {PressableWithFeedback} from '@components/Pressable';
import type ChatListItem from '@components/SelectionList/ChatListItem';
import type TaskListItem from '@components/SelectionList/Search/TaskListItem';
import type TransactionGroupListItem from '@components/SelectionList/Search/TransactionGroupListItem';
import type TransactionListItem from '@components/SelectionList/Search/TransactionListItem';
import type {ExtendedTargetedEvent, ReportActionListItemType, TaskListItemType, TransactionGroupListItemType, TransactionListItemType} from '@components/SelectionList/types';
import Text from '@components/Text';
import useArrowKeyFocusManager from '@hooks/useArrowKeyFocusManager';
import useInitialWindowDimensions from '@hooks/useInitialWindowDimensions';
import useKeyboardShortcut from '@hooks/useKeyboardShortcut';
import useKeyboardState from '@hooks/useKeyboardState';
import useLocalize from '@hooks/useLocalize';
import useOnyx from '@hooks/useOnyx';
import useResponsiveLayout from '@hooks/useResponsiveLayout';
import useSafeAreaPaddings from '@hooks/useSafeAreaPaddings';
import useThemeStyles from '@hooks/useThemeStyles';
import {turnOnMobileSelectionMode} from '@libs/actions/MobileSelectionMode';
import {isMobileChrome} from '@libs/Browser';
import {addKeyDownPressListener, removeKeyDownPressListener} from '@libs/KeyboardShortcut/KeyDownPressListener';
import variables from '@styles/variables';
import CONST from '@src/CONST';
import ONYXKEYS from '@src/ONYXKEYS';
import {createItemHeightCalculator} from './itemHeightCalculator';
import ITEM_HEIGHTS from './itemHeights';
import type {SearchQueryJSON} from './types';

const AnimatedFlashListComponent = Animated.createAnimatedComponent(FlashList<SearchListItem>);

type SearchListItem = TransactionListItemType | TransactionGroupListItemType | ReportActionListItemType | TaskListItemType;
type SearchListItemComponentType = typeof TransactionListItem | typeof ChatListItem | typeof TransactionGroupListItem | typeof TaskListItem;

type SearchListHandle = {
    scrollAndHighlightItem?: (items: string[]) => void;
    scrollToIndex: (index: number, animated?: boolean) => void;
};

type SearchListProps = Pick<FlashListProps<SearchListItem>, 'onScroll' | 'contentContainerStyle' | 'onEndReached' | 'onEndReachedThreshold' | 'ListFooterComponent'> & {
    data: SearchListItem[];

    /** Default renderer for every item in the list */
    ListItem: SearchListItemComponentType;

    SearchTableHeader?: React.JSX.Element;

    /** Callback to fire when a row is pressed */
    onSelectRow: (item: SearchListItem) => void;

    /** Whether this is a multi-select list */
    canSelectMultiple: boolean;

    /** Callback to fire when a checkbox is pressed */
    onCheckboxPress: (item: SearchListItem) => void;

    /** Callback to fire when "Select All" checkbox is pressed. Only use along with `canSelectMultiple` */
    onAllCheckboxPress: () => void;

    /** Styles to apply to SelectionList container */
    containerStyle?: StyleProp<ViewStyle>;

    /** Whether to prevent default focusing of options and focus the text input when selecting an option */
    shouldPreventDefaultFocusOnSelectRow?: boolean;

    /** Whether to prevent long press of options */
    shouldPreventLongPressRow?: boolean;

    /** The search query */
    queryJSON: SearchQueryJSON;

    /** Called when the viewability of rows changes, as defined by the viewabilityConfig prop. */
    onViewableItemsChanged?: (info: {changed: ViewToken[]; viewableItems: ViewToken[]}) => void;

    /** Invoked on mount and layout changes */
    onLayout?: () => void;

    /** Styles to apply to the content container */
    contentContainerStyle?: StyleProp<ViewStyle>;

    /** The estimated height of an item in the list */
    estimatedItemSize?: number;

    /** Whether mobile selection mode is enabled */
    isMobileSelectionModeEnabled: boolean;
};

const keyExtractor = (item: SearchListItem, index: number) => item.keyForList ?? `${index}`;

function SearchList(
    {
        data,
        ListItem,
        SearchTableHeader,
        onSelectRow,
        onCheckboxPress,
        canSelectMultiple,
        onScroll = () => {},
        onAllCheckboxPress,
        contentContainerStyle,
        onEndReachedThreshold,
        onEndReached,
        containerStyle,
        ListFooterComponent,
        shouldPreventDefaultFocusOnSelectRow,
        shouldPreventLongPressRow,
        queryJSON,
        onViewableItemsChanged,
        onLayout,
        estimatedItemSize = ITEM_HEIGHTS.NARROW_WITHOUT_DRAWER.STANDARD,
        isMobileSelectionModeEnabled,
    }: SearchListProps,
    ref: ForwardedRef<SearchListHandle>,
) {
    const styles = useThemeStyles();

    const {initialHeight, initialWidth} = useInitialWindowDimensions();
    const {hash, groupBy, type} = queryJSON;
    const flattenedTransactions = groupBy ? (data as TransactionGroupListItemType[]).flatMap((item) => item.transactions) : data;
<<<<<<< HEAD
    const flattenedTransactionWithoutPendingDelete = flattenedTransactions.filter((t) => t?.pendingAction !== CONST.RED_BRICK_ROAD_PENDING_ACTION.DELETE);
    const selectedItemsLength = flattenedTransactions.reduce((acc, item) => {
        return item?.isSelected ? acc + 1 : acc;
    }, 0);
=======

    const flattenedTransactionWithoutPendingDelete = useMemo(
        () => flattenedTransactions.filter((t) => t?.pendingAction !== CONST.RED_BRICK_ROAD_PENDING_ACTION.DELETE),
        [flattenedTransactions],
    );

    const selectedItemsLength = useMemo(
        () =>
            flattenedTransactions.reduce((acc, item) => {
                return item?.isSelected ? acc + 1 : acc;
            }, 0),
        [flattenedTransactions],
    );

>>>>>>> 538e4408
    const {translate} = useLocalize();
    const isFocused = useIsFocused();
    const listRef = useRef<FlashList<SearchListItem>>(null);
    const hasKeyBeenPressed = useRef(false);
    const [itemsToHighlight, setItemsToHighlight] = useState<Set<string> | null>(null);
    const itemFocusTimeoutRef = useRef<NodeJS.Timeout | null>(null);
    const {isKeyboardShown} = useKeyboardState();
    const {safeAreaPaddingBottomStyle} = useSafeAreaPaddings();
    // We need to use isSmallScreenWidth instead of shouldUseNarrowLayout here because there is a race condition that causes shouldUseNarrowLayout to change indefinitely in this component
    // See https://github.com/Expensify/App/issues/48675 for more details
    // eslint-disable-next-line rulesdir/prefer-shouldUseNarrowLayout-instead-of-isSmallScreenWidth
    const {isSmallScreenWidth, isLargeScreenWidth, shouldUseNarrowLayout} = useResponsiveLayout();

    const [isModalVisible, setIsModalVisible] = useState(false);
    const [longPressedItem, setLongPressedItem] = useState<SearchListItem>();

    const [policies] = useOnyx(ONYXKEYS.COLLECTION.POLICY, {
        canBeMissing: true,
    });

    const [allReports] = useOnyx(ONYXKEYS.COLLECTION.REPORT, {canBeMissing: false});

    const handleLongPressRow = useCallback(
        (item: SearchListItem) => {
            // eslint-disable-next-line @typescript-eslint/prefer-nullish-coalescing
            if (shouldPreventLongPressRow || !isSmallScreenWidth || item?.isDisabled || item?.isDisabledCheckbox || !isFocused) {
                return;
            }
            // disable long press for empty expense reports
            if ('transactions' in item && item.transactions.length === 0) {
                return;
            }
            if (isMobileSelectionModeEnabled) {
                onCheckboxPress(item);
                return;
            }
            setLongPressedItem(item);
            setIsModalVisible(true);
        },
        [isFocused, isSmallScreenWidth, onCheckboxPress, isMobileSelectionModeEnabled, shouldPreventLongPressRow],
    );

    const turnOnSelectionMode = useCallback(() => {
        turnOnMobileSelectionMode();
        setIsModalVisible(false);

        if (onCheckboxPress && longPressedItem) {
            onCheckboxPress?.(longPressedItem);
        }
    }, [longPressedItem, onCheckboxPress]);

    /**
     * Scrolls to the desired item index in the section list
     *
     * @param index - the index of the item to scroll to
     * @param animated - whether to animate the scroll
     */
    const scrollToIndex = useCallback(
        (index: number, animated = true) => {
            const item = data.at(index);

            if (!listRef.current || !item || index === -1) {
                return;
            }

            listRef.current.scrollToIndex({index, animated, viewOffset: variables.contentHeaderHeight});
        },

        // eslint-disable-next-line react-compiler/react-compiler, react-hooks/exhaustive-deps
        [],
    );
    const setHasKeyBeenPressed = useCallback(() => {
        if (hasKeyBeenPressed.current) {
            return;
        }
        // We need to track whether a key has been pressed to enable focus syncing only if a key has been pressed.
        // This is to avoid the default behavior of web showing blue border on click of items after a page refresh.
        hasKeyBeenPressed.current = true;
    }, []);

    const [focusedIndex, setFocusedIndex] = useArrowKeyFocusManager({
        initialFocusedIndex: -1,
        maxIndex: flattenedTransactions.length - 1,
        isActive: isFocused,
        onFocusedIndexChange: (index: number) => {
            scrollToIndex(index);
        },
        ...(!hasKeyBeenPressed.current && {setHasKeyBeenPressed}),
        isFocused,
    });

    const selectFocusedOption = useCallback(() => {
        const focusedItem = data.at(focusedIndex);

        if (!focusedItem) {
            return;
        }

        onSelectRow(focusedItem);
    }, [data, focusedIndex, onSelectRow]);

    useKeyboardShortcut(CONST.KEYBOARD_SHORTCUTS.ENTER, selectFocusedOption, {
        captureOnInputs: true,
        shouldBubble: false,
        shouldPreventDefault: false,
        isActive: isFocused,
        shouldStopPropagation: true,
    });

    useEffect(() => {
        addKeyDownPressListener(setHasKeyBeenPressed);

        return () => removeKeyDownPressListener(setHasKeyBeenPressed);
    }, [setHasKeyBeenPressed]);

    /**
     * Highlights the items and scrolls to the first item present in the items list.
     *
     * @param items - The list of items to highlight.
     * @param timeout - The timeout in milliseconds before removing the highlight.
     */
    const scrollAndHighlightItem = useCallback(
        (items: string[]) => {
            const newItemsToHighlight = new Set<string>();
            items.forEach((item) => {
                newItemsToHighlight.add(item);
            });
            const index = data.findIndex((option) => newItemsToHighlight.has(option.keyForList ?? ''));
            scrollToIndex(index);
            setItemsToHighlight(newItemsToHighlight);

            if (itemFocusTimeoutRef.current) {
                clearTimeout(itemFocusTimeoutRef.current);
            }

            const duration =
                CONST.ANIMATED_HIGHLIGHT_ENTRY_DELAY +
                CONST.ANIMATED_HIGHLIGHT_ENTRY_DURATION +
                CONST.ANIMATED_HIGHLIGHT_START_DELAY +
                CONST.ANIMATED_HIGHLIGHT_START_DURATION +
                CONST.ANIMATED_HIGHLIGHT_END_DELAY +
                CONST.ANIMATED_HIGHLIGHT_END_DURATION;
            itemFocusTimeoutRef.current = setTimeout(() => {
                setItemsToHighlight(null);
            }, duration);
        },
        [data, scrollToIndex],
    );

    useImperativeHandle(ref, () => ({scrollAndHighlightItem, scrollToIndex}), [scrollAndHighlightItem, scrollToIndex]);

    const renderItem = useCallback(
        // eslint-disable-next-line react/no-unused-prop-types
        ({item, index}: {item: SearchListItem; index: number}) => {
            const isItemFocused = focusedIndex === index;
            const isItemHighlighted = !!itemsToHighlight?.has(item.keyForList ?? '');
            const isDisabled = item.pendingAction === CONST.RED_BRICK_ROAD_PENDING_ACTION.DELETE;

            return (
                <ListItem
                    showTooltip
                    isFocused={isItemFocused}
                    onSelectRow={onSelectRow}
                    onFocus={(event: NativeSyntheticEvent<ExtendedTargetedEvent>) => {
                        // Prevent unexpected scrolling on mobile Chrome after the context menu closes by ignoring programmatic focus not triggered by direct user interaction.
                        if (isMobileChrome() && event.nativeEvent) {
                            if (!event.nativeEvent.sourceCapabilities) {
                                return;
                            }
                            // Ignore the focus if it's caused by a touch event on mobile chrome.
                            // For example, a long press will trigger a focus event on mobile chrome
                            if (event.nativeEvent.sourceCapabilities.firesTouchEvents) {
                                return;
                            }
                        }
                        setFocusedIndex(index);
                    }}
                    onLongPressRow={handleLongPressRow}
                    onCheckboxPress={onCheckboxPress}
                    canSelectMultiple={canSelectMultiple}
                    item={{
                        shouldAnimateInHighlight: isItemHighlighted,
                        ...item,
                    }}
                    shouldPreventDefaultFocusOnSelectRow={shouldPreventDefaultFocusOnSelectRow}
                    queryJSONHash={hash}
                    policies={policies}
                    isDisabled={isDisabled}
                    allReports={allReports}
                    groupBy={groupBy}
                />
            );
        },
        [
            ListItem,
            canSelectMultiple,
            focusedIndex,
            handleLongPressRow,
            itemsToHighlight,
            onCheckboxPress,
            onSelectRow,
            policies,
            hash,
            groupBy,
            setFocusedIndex,
            shouldPreventDefaultFocusOnSelectRow,
            allReports,
        ],
    );

    const tableHeaderVisible = canSelectMultiple || !!SearchTableHeader;
    const selectAllButtonVisible = canSelectMultiple && !SearchTableHeader;
    const isSelectAllChecked = selectedItemsLength > 0 && selectedItemsLength === flattenedTransactionWithoutPendingDelete.length;

    const getItemHeight = useMemo(
        () =>
            createItemHeightCalculator({
                isLargeScreenWidth,
                shouldUseNarrowLayout,
                type,
            }),
        [isLargeScreenWidth, shouldUseNarrowLayout, type],
    );

    const overrideItemLayout = useCallback(
        (layout: {span?: number; size?: number}, item: SearchListItem) => {
            if (!layout) {
                return;
            }
            const height = getItemHeight(item);
            // eslint-disable-next-line no-param-reassign
            return (layout.size = height > 0 ? height : estimatedItemSize);
        },
        [getItemHeight, estimatedItemSize],
    );

    const calculatedListHeight = useMemo(() => {
        return initialHeight - variables.contentHeaderHeight;
    }, [initialHeight]);

    const calculatedListWidth = useMemo(() => {
        if (shouldUseNarrowLayout) {
            return initialWidth;
        }

        if (isLargeScreenWidth) {
            return initialWidth - variables.navigationTabBarSize - variables.sideBarWithLHBWidth;
        }

        return initialWidth;
    }, [initialWidth, shouldUseNarrowLayout, isLargeScreenWidth]);

    const estimatedListSize = useMemo(() => {
        return {
            height: calculatedListHeight,
            width: calculatedListWidth,
        };
    }, [calculatedListHeight, calculatedListWidth]);

    return (
        <View style={[styles.flex1, !isKeyboardShown && safeAreaPaddingBottomStyle, containerStyle]}>
            {tableHeaderVisible && (
                <View style={[styles.searchListHeaderContainerStyle, styles.listTableHeader]}>
                    {canSelectMultiple && (
                        <Checkbox
                            accessibilityLabel={translate('workspace.people.selectAll')}
                            isChecked={isSelectAllChecked}
                            isIndeterminate={selectedItemsLength > 0 && selectedItemsLength !== flattenedTransactionWithoutPendingDelete.length}
                            onPress={() => {
                                onAllCheckboxPress();
                            }}
                            disabled={flattenedTransactions.length === 0}
                        />
                    )}

                    {SearchTableHeader}

                    {selectAllButtonVisible && (
                        <PressableWithFeedback
                            style={[styles.userSelectNone, styles.alignItemsCenter]}
                            onPress={onAllCheckboxPress}
                            accessibilityLabel={translate('workspace.people.selectAll')}
                            role="button"
                            accessibilityState={{checked: isSelectAllChecked}}
                            dataSet={{[CONST.SELECTION_SCRAPER_HIDDEN_ELEMENT]: true}}
                        >
                            <Text style={[styles.textStrong, styles.ph3]}>{translate('workspace.people.selectAll')}</Text>
                        </PressableWithFeedback>
                    )}
                </View>
            )}

            <AnimatedFlashListComponent
                data={data}
                renderItem={renderItem}
                keyExtractor={keyExtractor}
                onScroll={onScroll}
                showsVerticalScrollIndicator={false}
                ref={listRef}
                extraData={focusedIndex}
                onEndReached={onEndReached}
                onEndReachedThreshold={onEndReachedThreshold}
                ListFooterComponent={ListFooterComponent}
                onViewableItemsChanged={onViewableItemsChanged}
                onLayout={onLayout}
                removeClippedSubviews
                drawDistance={1000}
                estimatedItemSize={estimatedItemSize}
                overrideItemLayout={overrideItemLayout}
                estimatedListSize={estimatedListSize}
                contentContainerStyle={contentContainerStyle}
                overrideProps={{estimatedHeightSize: calculatedListHeight}}
            />
            <Modal
                isVisible={isModalVisible}
                type={CONST.MODAL.MODAL_TYPE.BOTTOM_DOCKED}
                onClose={() => setIsModalVisible(false)}
                shouldPreventScrollOnFocus
            >
                <MenuItem
                    title={translate('common.select')}
                    icon={Expensicons.CheckSquare}
                    onPress={turnOnSelectionMode}
                />
            </Modal>
        </View>
    );
}

export default forwardRef(SearchList);<|MERGE_RESOLUTION|>--- conflicted
+++ resolved
@@ -126,12 +126,6 @@
     const {initialHeight, initialWidth} = useInitialWindowDimensions();
     const {hash, groupBy, type} = queryJSON;
     const flattenedTransactions = groupBy ? (data as TransactionGroupListItemType[]).flatMap((item) => item.transactions) : data;
-<<<<<<< HEAD
-    const flattenedTransactionWithoutPendingDelete = flattenedTransactions.filter((t) => t?.pendingAction !== CONST.RED_BRICK_ROAD_PENDING_ACTION.DELETE);
-    const selectedItemsLength = flattenedTransactions.reduce((acc, item) => {
-        return item?.isSelected ? acc + 1 : acc;
-    }, 0);
-=======
 
     const flattenedTransactionWithoutPendingDelete = useMemo(
         () => flattenedTransactions.filter((t) => t?.pendingAction !== CONST.RED_BRICK_ROAD_PENDING_ACTION.DELETE),
@@ -146,7 +140,6 @@
         [flattenedTransactions],
     );
 
->>>>>>> 538e4408
     const {translate} = useLocalize();
     const isFocused = useIsFocused();
     const listRef = useRef<FlashList<SearchListItem>>(null);
