import {useIsFocused} from '@react-navigation/native';
import React, {forwardRef, useCallback, useEffect, useImperativeHandle, useRef, useState} from 'react';
import type {ForwardedRef} from 'react';
import {View} from 'react-native';
import type {FlatList, ListRenderItemInfo, NativeSyntheticEvent, StyleProp, ViewStyle, ViewToken} from 'react-native';
import Animated from 'react-native-reanimated';
import type {FlatListPropsWithLayout} from 'react-native-reanimated';
import Checkbox from '@components/Checkbox';
import * as Expensicons from '@components/Icon/Expensicons';
import MenuItem from '@components/MenuItem';
import Modal from '@components/Modal';
import {PressableWithFeedback} from '@components/Pressable';
import type ChatListItem from '@components/SelectionList/ChatListItem';
import type ReportListItem from '@components/SelectionList/Search/ReportListItem';
import type TransactionListItem from '@components/SelectionList/Search/TransactionListItem';
import type {ExtendedTargetedEvent, ReportActionListItemType, ReportListItemType, TransactionListItemType} from '@components/SelectionList/types';
import Text from '@components/Text';
import useArrowKeyFocusManager from '@hooks/useArrowKeyFocusManager';
import useKeyboardShortcut from '@hooks/useKeyboardShortcut';
import useKeyboardState from '@hooks/useKeyboardState';
import useLocalize from '@hooks/useLocalize';
import useMobileSelectionMode from '@hooks/useMobileSelectionMode';
import useResponsiveLayout from '@hooks/useResponsiveLayout';
import useSafeAreaPaddings from '@hooks/useSafeAreaPaddings';
import useThemeStyles from '@hooks/useThemeStyles';
import {turnOffMobileSelectionMode, turnOnMobileSelectionMode} from '@libs/actions/MobileSelectionMode';
import {isMobileChrome} from '@libs/Browser';
import {addKeyDownPressListener, removeKeyDownPressListener} from '@libs/KeyboardShortcut/KeyDownPressListener';
import variables from '@styles/variables';
import CONST from '@src/CONST';

type SearchListItem = TransactionListItemType | ReportListItemType | ReportActionListItemType;
type SearchListItemComponentType = typeof TransactionListItem | typeof ChatListItem | typeof ReportListItem;

type SearchListHandle = {
    scrollAndHighlightItem?: (items: string[]) => void;
    scrollToIndex: (index: number, animated?: boolean) => void;
};

type SearchListProps = Pick<FlatListPropsWithLayout<SearchListItem>, 'onScroll' | 'contentContainerStyle' | 'onEndReached' | 'onEndReachedThreshold' | 'ListFooterComponent'> & {
    data: SearchListItem[];

    /** Default renderer for every item in the list */
    ListItem: SearchListItemComponentType;

    SearchTableHeader?: React.JSX.Element;

    /** Callback to fire when a row is pressed */
    onSelectRow: (item: SearchListItem) => void;

    /** Whether this is a multi-select list */
    canSelectMultiple: boolean;

    /** Callback to fire when a checkbox is pressed */
    onCheckboxPress: (item: SearchListItem) => void;

    /** Callback to fire when "Select All" checkbox is pressed. Only use along with `canSelectMultiple` */
    onAllCheckboxPress: () => void;

    /** Styles to apply to SelectionList container */
    containerStyle?: StyleProp<ViewStyle>;

    /** Whether to prevent default focusing of options and focus the textinput when selecting an option */
    shouldPreventDefaultFocusOnSelectRow?: boolean;

<<<<<<< HEAD
    /** Called when the viewability of rows changes, as defined by the viewabilityConfig prop. */
    onViewableItemsChanged?: (info: {changed: ViewToken[]; viewableItems: ViewToken[]}) => void;
=======
    /** Whether to prevent long press of options */
    shouldPreventLongPressRow?: boolean;
>>>>>>> 24e5e2c8
};

function SearchList(
    {
        data,
        ListItem,
        SearchTableHeader,
        onSelectRow,
        onCheckboxPress,
        canSelectMultiple,
        onScroll,
        onAllCheckboxPress,
        contentContainerStyle,
        onEndReachedThreshold,
        onEndReached,
        containerStyle,
        ListFooterComponent,
        shouldPreventDefaultFocusOnSelectRow,
<<<<<<< HEAD
        onViewableItemsChanged,
=======
        shouldPreventLongPressRow,
>>>>>>> 24e5e2c8
    }: SearchListProps,
    ref: ForwardedRef<SearchListHandle>,
) {
    const styles = useThemeStyles();
    const selectedItemsLength = data.reduce((acc, item) => {
        return item.isSelected ? acc + 1 : acc;
    }, 0);
    const {translate} = useLocalize();
    const isFocused = useIsFocused();
    const listRef = useRef<FlatList<SearchListItem>>(null);
    const hasKeyBeenPressed = useRef(false);
    const [itemsToHighlight, setItemsToHighlight] = useState<Set<string> | null>(null);
    const itemFocusTimeoutRef = useRef<NodeJS.Timeout | null>(null);
    const {isKeyboardShown} = useKeyboardState();
    const {safeAreaPaddingBottomStyle} = useSafeAreaPaddings();
    // We need to use isSmallScreenWidth instead of shouldUseNarrowLayout here because there is a race condition that causes shouldUseNarrowLayout to change indefinitely in this component
    // See https://github.com/Expensify/App/issues/48675 for more details
    // eslint-disable-next-line rulesdir/prefer-shouldUseNarrowLayout-instead-of-isSmallScreenWidth
    const {isSmallScreenWidth} = useResponsiveLayout();

    const [isModalVisible, setIsModalVisible] = useState(false);
    const {selectionMode} = useMobileSelectionMode();
    const [longPressedItem, setLongPressedItem] = useState<SearchListItem>();
    // Check if selection should be on when the modal is opened
    const wasSelectionOnRef = useRef(false);
    // Keep track of the number of selected items to determine if we should turn off selection mode
    const selectionRef = useRef(0);

    useEffect(() => {
        selectionRef.current = selectedItemsLength;

        if (!isSmallScreenWidth) {
            if (selectedItemsLength === 0) {
                turnOffMobileSelectionMode();
            }
            return;
        }
        if (!isFocused) {
            return;
        }
        if (!wasSelectionOnRef.current && selectedItemsLength > 0) {
            wasSelectionOnRef.current = true;
        }
        if (selectedItemsLength > 0 && !selectionMode?.isEnabled) {
            turnOnMobileSelectionMode();
        } else if (selectedItemsLength === 0 && selectionMode?.isEnabled && !wasSelectionOnRef.current) {
            turnOffMobileSelectionMode();
        }
    }, [selectionMode, isSmallScreenWidth, isFocused, selectedItemsLength]);

    useEffect(
        () => () => {
            if (selectionRef.current !== 0) {
                return;
            }
            turnOffMobileSelectionMode();
        },
        [],
    );

    const handleLongPressRow = useCallback(
        (item: SearchListItem) => {
            // eslint-disable-next-line @typescript-eslint/prefer-nullish-coalescing
            if (shouldPreventLongPressRow || !isSmallScreenWidth || item?.isDisabled || item?.isDisabledCheckbox || !isFocused) {
                return;
            }
            setLongPressedItem(item);
            setIsModalVisible(true);
        },
        [isFocused, isSmallScreenWidth, shouldPreventLongPressRow],
    );

    const turnOnSelectionMode = useCallback(() => {
        turnOnMobileSelectionMode();
        setIsModalVisible(false);

        if (onCheckboxPress && longPressedItem) {
            onCheckboxPress?.(longPressedItem);
        }
    }, [longPressedItem, onCheckboxPress]);

    /**
     * Scrolls to the desired item index in the section list
     *
     * @param index - the index of the item to scroll to
     * @param animated - whether to animate the scroll
     */
    const scrollToIndex = useCallback(
        (index: number, animated = true) => {
            const item = data.at(index);

            if (!listRef.current || !item || index === -1) {
                return;
            }

            listRef.current.scrollToIndex({index, animated, viewOffset: variables.contentHeaderHeight});
        },

        // eslint-disable-next-line react-compiler/react-compiler, react-hooks/exhaustive-deps
        [],
    );
    const setHasKeyBeenPressed = useCallback(() => {
        if (hasKeyBeenPressed.current) {
            return;
        }
        // We need to track whether a key has been pressed to enable focus syncing only if a key has been pressed.
        // This is to avoid the default behavior of web showing blue border on click of items after a page refresh.
        hasKeyBeenPressed.current = true;
    }, []);

    const [focusedIndex, setFocusedIndex] = useArrowKeyFocusManager({
        initialFocusedIndex: -1,
        maxIndex: data.length - 1,
        isActive: isFocused,
        onFocusedIndexChange: (index: number) => {
            scrollToIndex(index);
        },
        ...(!hasKeyBeenPressed.current && {setHasKeyBeenPressed}),
        isFocused,
    });

    const selectFocusedOption = useCallback(() => {
        const focusedItem = data.at(focusedIndex);

        if (!focusedItem) {
            return;
        }

        onSelectRow(focusedItem);
    }, [data, focusedIndex, onSelectRow]);

    useKeyboardShortcut(CONST.KEYBOARD_SHORTCUTS.ENTER, selectFocusedOption, {
        captureOnInputs: true,
        shouldBubble: false,
        shouldPreventDefault: false,
        isActive: isFocused,
        shouldStopPropagation: true,
    });

    useEffect(() => {
        addKeyDownPressListener(setHasKeyBeenPressed);

        return () => removeKeyDownPressListener(setHasKeyBeenPressed);
    }, [setHasKeyBeenPressed]);

    /**
     * Highlights the items and scrolls to the first item present in the items list.
     *
     * @param items - The list of items to highlight.
     * @param timeout - The timeout in milliseconds before removing the highlight.
     */
    const scrollAndHighlightItem = useCallback(
        (items: string[]) => {
            const newItemsToHighlight = new Set<string>();
            items.forEach((item) => {
                newItemsToHighlight.add(item);
            });
            const index = data.findIndex((option) => newItemsToHighlight.has(option.keyForList ?? ''));
            scrollToIndex(index);
            setItemsToHighlight(newItemsToHighlight);

            if (itemFocusTimeoutRef.current) {
                clearTimeout(itemFocusTimeoutRef.current);
            }

            const duration =
                CONST.ANIMATED_HIGHLIGHT_ENTRY_DELAY +
                CONST.ANIMATED_HIGHLIGHT_ENTRY_DURATION +
                CONST.ANIMATED_HIGHLIGHT_START_DELAY +
                CONST.ANIMATED_HIGHLIGHT_START_DURATION +
                CONST.ANIMATED_HIGHLIGHT_END_DELAY +
                CONST.ANIMATED_HIGHLIGHT_END_DURATION;
            itemFocusTimeoutRef.current = setTimeout(() => {
                setItemsToHighlight(null);
            }, duration);
        },
        [data, scrollToIndex],
    );

    useImperativeHandle(ref, () => ({scrollAndHighlightItem, scrollToIndex}), [scrollAndHighlightItem, scrollToIndex]);

    const renderItem = useCallback(
        ({item, index}: ListRenderItemInfo<SearchListItem>) => {
            const isItemFocused = focusedIndex === index;
            const isItemHighlighted = !!itemsToHighlight?.has(item.keyForList ?? '');

            return (
                <ListItem
                    showTooltip={false}
                    isFocused={isItemFocused}
                    onSelectRow={onSelectRow}
                    onFocus={(event: NativeSyntheticEvent<ExtendedTargetedEvent>) => {
                        // Prevent unexpected scrolling on mobile Chrome after the context menu closes by ignoring programmatic focus not triggered by direct user interaction.
                        if (isMobileChrome() && event.nativeEvent && !event.nativeEvent.sourceCapabilities) {
                            return;
                        }
                        setFocusedIndex(index);
                    }}
                    onLongPressRow={handleLongPressRow}
                    onCheckboxPress={onCheckboxPress}
                    canSelectMultiple={canSelectMultiple}
                    item={{
                        shouldAnimateInHighlight: isItemHighlighted,
                        ...item,
                    }}
                    shouldPreventDefaultFocusOnSelectRow={shouldPreventDefaultFocusOnSelectRow}
                />
            );
        },
        [ListItem, canSelectMultiple, focusedIndex, handleLongPressRow, itemsToHighlight, onCheckboxPress, onSelectRow, setFocusedIndex, shouldPreventDefaultFocusOnSelectRow],
    );

    return (
        <View style={[styles.flex1, !isKeyboardShown && safeAreaPaddingBottomStyle, containerStyle]}>
            {canSelectMultiple && (
                <View style={[styles.searchListHeaderContainerStyle]}>
                    <Checkbox
                        accessibilityLabel={translate('workspace.people.selectAll')}
                        isChecked={selectedItemsLength === data.length}
                        onPress={() => {
                            onAllCheckboxPress();
                        }}
                    />
                    {SearchTableHeader ?? (
                        <PressableWithFeedback
                            style={[styles.userSelectNone, styles.alignItemsCenter]}
                            onPress={onAllCheckboxPress}
                            accessibilityLabel={translate('workspace.people.selectAll')}
                            role="button"
                            accessibilityState={{checked: selectedItemsLength === data.length}}
                            dataSet={{[CONST.SELECTION_SCRAPER_HIDDEN_ELEMENT]: true}}
                        >
                            <Text style={[styles.textStrong, styles.ph3]}>{translate('workspace.people.selectAll')}</Text>
                        </PressableWithFeedback>
                    )}
                </View>
            )}
            <Animated.FlatList
                data={data}
                renderItem={renderItem}
                keyExtractor={(item, index) => item.keyForList ?? `${index}`}
                onScroll={onScroll}
                contentContainerStyle={contentContainerStyle}
                showsVerticalScrollIndicator={false}
                ref={listRef}
                extraData={focusedIndex}
                onEndReached={onEndReached}
                onEndReachedThreshold={onEndReachedThreshold}
                ListFooterComponent={ListFooterComponent}
                removeClippedSubviews
                onViewableItemsChanged={onViewableItemsChanged}
            />
            <Modal
                isVisible={isModalVisible}
                type={CONST.MODAL.MODAL_TYPE.BOTTOM_DOCKED}
                onClose={() => setIsModalVisible(false)}
                shouldPreventScrollOnFocus
            >
                <MenuItem
                    title={translate('common.select')}
                    icon={Expensicons.Checkmark}
                    onPress={turnOnSelectionMode}
                />
            </Modal>
        </View>
    );
}

export default forwardRef(SearchList);<|MERGE_RESOLUTION|>--- conflicted
+++ resolved
@@ -63,13 +63,11 @@
     /** Whether to prevent default focusing of options and focus the textinput when selecting an option */
     shouldPreventDefaultFocusOnSelectRow?: boolean;
 
-<<<<<<< HEAD
+    /** Whether to prevent long press of options */
+    shouldPreventLongPressRow?: boolean;
+
     /** Called when the viewability of rows changes, as defined by the viewabilityConfig prop. */
     onViewableItemsChanged?: (info: {changed: ViewToken[]; viewableItems: ViewToken[]}) => void;
-=======
-    /** Whether to prevent long press of options */
-    shouldPreventLongPressRow?: boolean;
->>>>>>> 24e5e2c8
 };
 
 function SearchList(
@@ -88,11 +86,8 @@
         containerStyle,
         ListFooterComponent,
         shouldPreventDefaultFocusOnSelectRow,
-<<<<<<< HEAD
+        shouldPreventLongPressRow,
         onViewableItemsChanged,
-=======
-        shouldPreventLongPressRow,
->>>>>>> 24e5e2c8
     }: SearchListProps,
     ref: ForwardedRef<SearchListHandle>,
 ) {
