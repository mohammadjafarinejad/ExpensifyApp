import {useIsFocused} from '@react-navigation/native';
import {FlashList} from '@shopify/flash-list';
import type {FlashListProps, ViewToken} from '@shopify/flash-list';
import React, {forwardRef, useCallback, useEffect, useImperativeHandle, useMemo, useRef, useState} from 'react';
import type {ForwardedRef} from 'react';
import {View} from 'react-native';
import type {NativeSyntheticEvent, StyleProp, ViewStyle} from 'react-native';
import Animated from 'react-native-reanimated';
import Checkbox from '@components/Checkbox';
import * as Expensicons from '@components/Icon/Expensicons';
import MenuItem from '@components/MenuItem';
import Modal from '@components/Modal';
import {PressableWithFeedback} from '@components/Pressable';
import type ChatListItem from '@components/SelectionList/ChatListItem';
import type TaskListItem from '@components/SelectionList/Search/TaskListItem';
import type TransactionGroupListItem from '@components/SelectionList/Search/TransactionGroupListItem';
import type TransactionListItem from '@components/SelectionList/Search/TransactionListItem';
import type {ExtendedTargetedEvent, ReportActionListItemType, TaskListItemType, TransactionGroupListItemType, TransactionListItemType} from '@components/SelectionList/types';
import Text from '@components/Text';
import useArrowKeyFocusManager from '@hooks/useArrowKeyFocusManager';
import useInitialWindowDimensions from '@hooks/useInitialWindowDimensions';
import useKeyboardShortcut from '@hooks/useKeyboardShortcut';
import useKeyboardState from '@hooks/useKeyboardState';
import useLocalize from '@hooks/useLocalize';
import useMobileSelectionMode from '@hooks/useMobileSelectionMode';
import useOnyx from '@hooks/useOnyx';
import useResponsiveLayout from '@hooks/useResponsiveLayout';
import useSafeAreaPaddings from '@hooks/useSafeAreaPaddings';
import useThemeStyles from '@hooks/useThemeStyles';
import {turnOffMobileSelectionMode, turnOnMobileSelectionMode} from '@libs/actions/MobileSelectionMode';
import {isMobileChrome} from '@libs/Browser';
import {addKeyDownPressListener, removeKeyDownPressListener} from '@libs/KeyboardShortcut/KeyDownPressListener';
import variables from '@styles/variables';
import CONST from '@src/CONST';
import ONYXKEYS from '@src/ONYXKEYS';
import {createItemHeightCalculator} from './itemHeightCalculator';
import ITEM_HEIGHTS from './itemHeights';
<<<<<<< HEAD
import type {SearchColumnType, SearchQueryJSON} from './types';

const AnimatedFlashListComponent = Animated.createAnimatedComponent(FlashList<SearchListItem>);
=======
import type {SearchQueryJSON} from './types';
>>>>>>> 3e2eb854

const AnimatedFlashListComponent = Animated.createAnimatedComponent(FlashList<SearchListItem>);

type SearchListItem = TransactionListItemType | TransactionGroupListItemType | ReportActionListItemType | TaskListItemType;
type SearchListItemComponentType = typeof TransactionListItem | typeof ChatListItem | typeof TransactionGroupListItem | typeof TaskListItem;

type SearchListHandle = {
    scrollAndHighlightItem?: (items: string[]) => void;
    scrollToIndex: (index: number, animated?: boolean) => void;
};

type SearchListProps = Pick<FlashListProps<SearchListItem>, 'onScroll' | 'contentContainerStyle' | 'onEndReached' | 'onEndReachedThreshold' | 'ListFooterComponent'> & {
    data: SearchListItem[];

    /** Default renderer for every item in the list */
    ListItem: SearchListItemComponentType;

    SearchTableHeader?: React.JSX.Element;

    /** Callback to fire when a row is pressed */
    onSelectRow: (item: SearchListItem) => void;

    /** Whether this is a multi-select list */
    canSelectMultiple: boolean;

    /** Callback to fire when a checkbox is pressed */
    onCheckboxPress: (item: SearchListItem) => void;

    /** Callback to fire when "Select All" checkbox is pressed. Only use along with `canSelectMultiple` */
    onAllCheckboxPress: () => void;

    /** Styles to apply to SelectionList container */
    containerStyle?: StyleProp<ViewStyle>;

    /** Whether to prevent default focusing of options and focus the text input when selecting an option */
    shouldPreventDefaultFocusOnSelectRow?: boolean;

    /** Whether to prevent long press of options */
    shouldPreventLongPressRow?: boolean;

    /** The search query */
    queryJSON: SearchQueryJSON;

    /** The columns to show in the list */
    columns?: SearchColumnType[];

    /** Called when the viewability of rows changes, as defined by the viewabilityConfig prop. */
    onViewableItemsChanged?: (info: {changed: ViewToken[]; viewableItems: ViewToken[]}) => void;

    /** Invoked on mount and layout changes */
    onLayout?: () => void;

    /** Styles to apply to the content container */
    contentContainerStyle?: StyleProp<ViewStyle>;
<<<<<<< HEAD

    /** The estimated height of an item in the list */
    estimatedItemSize?: number;
};

=======

    /** The estimated height of an item in the list */
    estimatedItemSize?: number;

    /** Whether mobile selection mode is enabled */
    isMobileSelectionModeEnabled: boolean;
};

>>>>>>> 3e2eb854
const keyExtractor = (item: SearchListItem, index: number) => item.keyForList ?? `${index}`;

function SearchList(
    {
        data,
        ListItem,
        SearchTableHeader,
        onSelectRow,
        onCheckboxPress,
        canSelectMultiple,
        onScroll = () => {},
        onAllCheckboxPress,
        contentContainerStyle,
        onEndReachedThreshold,
        onEndReached,
        containerStyle,
        ListFooterComponent,
        shouldPreventDefaultFocusOnSelectRow,
        shouldPreventLongPressRow,
        queryJSON,
        columns,
        onViewableItemsChanged,
        onLayout,
        estimatedItemSize = ITEM_HEIGHTS.NARROW_WITHOUT_DRAWER.STANDARD,
<<<<<<< HEAD
=======
        isMobileSelectionModeEnabled,
>>>>>>> 3e2eb854
    }: SearchListProps,
    ref: ForwardedRef<SearchListHandle>,
) {
    const styles = useThemeStyles();

    const {initialHeight, initialWidth} = useInitialWindowDimensions();
    const {hash, groupBy, type} = queryJSON;
    const flattenedTransactions = groupBy ? (data as TransactionGroupListItemType[]).flatMap((item) => item.transactions) : data;

    const flattenedTransactionWithoutPendingDelete = useMemo(
        () => flattenedTransactions.filter((t) => t?.pendingAction !== CONST.RED_BRICK_ROAD_PENDING_ACTION.DELETE),
        [flattenedTransactions],
    );

    const selectedItemsLength = useMemo(
        () =>
            flattenedTransactions.reduce((acc, item) => {
                return item?.isSelected ? acc + 1 : acc;
            }, 0),
        [flattenedTransactions],
    );

    const {translate} = useLocalize();
    const isFocused = useIsFocused();
    const listRef = useRef<FlashList<SearchListItem>>(null);
    const hasKeyBeenPressed = useRef(false);
    const [itemsToHighlight, setItemsToHighlight] = useState<Set<string> | null>(null);
    const itemFocusTimeoutRef = useRef<NodeJS.Timeout | null>(null);
    const {isKeyboardShown} = useKeyboardState();
    const {safeAreaPaddingBottomStyle} = useSafeAreaPaddings();
    // We need to use isSmallScreenWidth instead of shouldUseNarrowLayout here because there is a race condition that causes shouldUseNarrowLayout to change indefinitely in this component
    // See https://github.com/Expensify/App/issues/48675 for more details
    // eslint-disable-next-line rulesdir/prefer-shouldUseNarrowLayout-instead-of-isSmallScreenWidth
    const {isSmallScreenWidth, isLargeScreenWidth, shouldUseNarrowLayout} = useResponsiveLayout();

    const [isModalVisible, setIsModalVisible] = useState(false);
    const {selectionMode} = useMobileSelectionMode();
    const [longPressedItem, setLongPressedItem] = useState<SearchListItem>();
    // Check if selection should be on when the modal is opened
    const wasSelectionOnRef = useRef(false);
    // Keep track of the number of selected items to determine if we should turn off selection mode
    const selectionRef = useRef(0);

    const [policies] = useOnyx(ONYXKEYS.COLLECTION.POLICY, {
        canBeMissing: true,
    });

    const [allReports] = useOnyx(ONYXKEYS.COLLECTION.REPORT, {canBeMissing: false});

    useEffect(() => {
        selectionRef.current = selectedItemsLength;

        if (!isSmallScreenWidth) {
            if (selectedItemsLength === 0) {
                turnOffMobileSelectionMode();
            }
            return;
        }
        if (!isFocused) {
            return;
        }
        if (!wasSelectionOnRef.current && selectedItemsLength > 0) {
            wasSelectionOnRef.current = true;
        }
        if (selectedItemsLength > 0 && !selectionMode?.isEnabled) {
            turnOnMobileSelectionMode();
        } else if (selectedItemsLength === 0 && selectionMode?.isEnabled && !wasSelectionOnRef.current) {
            turnOffMobileSelectionMode();
        }
    }, [selectionMode, isSmallScreenWidth, isFocused, selectedItemsLength]);

    useEffect(
        () => () => {
            if (selectionRef.current !== 0) {
                return;
            }
            turnOffMobileSelectionMode();
        },
        [],
    );

    const handleLongPressRow = useCallback(
        (item: SearchListItem) => {
            // eslint-disable-next-line @typescript-eslint/prefer-nullish-coalescing
            if (shouldPreventLongPressRow || !isSmallScreenWidth || item?.isDisabled || item?.isDisabledCheckbox || !isFocused) {
                return;
            }
            // disable long press for empty expense reports
            if ('transactions' in item && item.transactions.length === 0) {
                return;
            }
            if (selectionMode?.isEnabled) {
                onCheckboxPress(item);
                return;
            }
            setLongPressedItem(item);
            setIsModalVisible(true);
        },
        [isFocused, isSmallScreenWidth, onCheckboxPress, selectionMode?.isEnabled, shouldPreventLongPressRow],
    );

    const turnOnSelectionMode = useCallback(() => {
        turnOnMobileSelectionMode();
        setIsModalVisible(false);

        if (onCheckboxPress && longPressedItem) {
            onCheckboxPress?.(longPressedItem);
        }
    }, [longPressedItem, onCheckboxPress]);

    /**
     * Scrolls to the desired item index in the section list
     *
     * @param index - the index of the item to scroll to
     * @param animated - whether to animate the scroll
     */
    const scrollToIndex = useCallback(
        (index: number, animated = true) => {
            const item = data.at(index);

            if (!listRef.current || !item || index === -1) {
                return;
            }

            listRef.current.scrollToIndex({index, animated, viewOffset: variables.contentHeaderHeight});
        },

        // eslint-disable-next-line react-compiler/react-compiler, react-hooks/exhaustive-deps
        [],
    );
    const setHasKeyBeenPressed = useCallback(() => {
        if (hasKeyBeenPressed.current) {
            return;
        }
        // We need to track whether a key has been pressed to enable focus syncing only if a key has been pressed.
        // This is to avoid the default behavior of web showing blue border on click of items after a page refresh.
        hasKeyBeenPressed.current = true;
    }, []);

    const [focusedIndex, setFocusedIndex] = useArrowKeyFocusManager({
        initialFocusedIndex: -1,
        maxIndex: flattenedTransactions.length - 1,
        isActive: isFocused,
        onFocusedIndexChange: (index: number) => {
            scrollToIndex(index);
        },
        ...(!hasKeyBeenPressed.current && {setHasKeyBeenPressed}),
        isFocused,
    });

    const selectFocusedOption = useCallback(() => {
        const focusedItem = data.at(focusedIndex);

        if (!focusedItem) {
            return;
        }

        onSelectRow(focusedItem);
    }, [data, focusedIndex, onSelectRow]);

    useKeyboardShortcut(CONST.KEYBOARD_SHORTCUTS.ENTER, selectFocusedOption, {
        captureOnInputs: true,
        shouldBubble: false,
        shouldPreventDefault: false,
        isActive: isFocused,
        shouldStopPropagation: true,
    });

    useEffect(() => {
        addKeyDownPressListener(setHasKeyBeenPressed);

        return () => removeKeyDownPressListener(setHasKeyBeenPressed);
    }, [setHasKeyBeenPressed]);

    /**
     * Highlights the items and scrolls to the first item present in the items list.
     *
     * @param items - The list of items to highlight.
     * @param timeout - The timeout in milliseconds before removing the highlight.
     */
    const scrollAndHighlightItem = useCallback(
        (items: string[]) => {
            const newItemsToHighlight = new Set<string>();
            items.forEach((item) => {
                newItemsToHighlight.add(item);
            });
            const index = data.findIndex((option) => newItemsToHighlight.has(option.keyForList ?? ''));
            scrollToIndex(index);
            setItemsToHighlight(newItemsToHighlight);

            if (itemFocusTimeoutRef.current) {
                clearTimeout(itemFocusTimeoutRef.current);
            }

            const duration =
                CONST.ANIMATED_HIGHLIGHT_ENTRY_DELAY +
                CONST.ANIMATED_HIGHLIGHT_ENTRY_DURATION +
                CONST.ANIMATED_HIGHLIGHT_START_DELAY +
                CONST.ANIMATED_HIGHLIGHT_START_DURATION +
                CONST.ANIMATED_HIGHLIGHT_END_DELAY +
                CONST.ANIMATED_HIGHLIGHT_END_DURATION;
            itemFocusTimeoutRef.current = setTimeout(() => {
                setItemsToHighlight(null);
            }, duration);
        },
        [data, scrollToIndex],
    );

    useImperativeHandle(ref, () => ({scrollAndHighlightItem, scrollToIndex}), [scrollAndHighlightItem, scrollToIndex]);

    const renderItem = useCallback(
        // eslint-disable-next-line react/no-unused-prop-types
        ({item, index}: {item: SearchListItem; index: number}) => {
            const isItemFocused = focusedIndex === index;
            const isItemHighlighted = !!itemsToHighlight?.has(item.keyForList ?? '');
            const isDisabled = item.pendingAction === CONST.RED_BRICK_ROAD_PENDING_ACTION.DELETE;

            return (
                <ListItem
                    showTooltip
                    isFocused={isItemFocused}
                    onSelectRow={onSelectRow}
                    onFocus={(event: NativeSyntheticEvent<ExtendedTargetedEvent>) => {
                        // Prevent unexpected scrolling on mobile Chrome after the context menu closes by ignoring programmatic focus not triggered by direct user interaction.
                        if (isMobileChrome() && event.nativeEvent) {
                            if (!event.nativeEvent.sourceCapabilities) {
                                return;
                            }
                            // Ignore the focus if it's caused by a touch event on mobile chrome.
                            // For example, a long press will trigger a focus event on mobile chrome
                            if (event.nativeEvent.sourceCapabilities.firesTouchEvents) {
                                return;
                            }
                        }
                        setFocusedIndex(index);
                    }}
                    onLongPressRow={handleLongPressRow}
                    onCheckboxPress={onCheckboxPress}
                    canSelectMultiple={canSelectMultiple}
                    item={{
                        shouldAnimateInHighlight: isItemHighlighted,
                        ...item,
                    }}
                    shouldPreventDefaultFocusOnSelectRow={shouldPreventDefaultFocusOnSelectRow}
                    queryJSONHash={hash}
                    columns={columns}
                    policies={policies}
                    isDisabled={isDisabled}
                    allReports={allReports}
                    groupBy={groupBy}
                />
            );
        },
        [
            ListItem,
            canSelectMultiple,
            focusedIndex,
            handleLongPressRow,
            itemsToHighlight,
            onCheckboxPress,
            onSelectRow,
            policies,
            hash,
            groupBy,
            columns,
            setFocusedIndex,
            shouldPreventDefaultFocusOnSelectRow,
            allReports,
        ],
    );

    const tableHeaderVisible = canSelectMultiple || !!SearchTableHeader;
    const selectAllButtonVisible = canSelectMultiple && !SearchTableHeader;
    const isSelectAllChecked = selectedItemsLength > 0 && selectedItemsLength === flattenedTransactionWithoutPendingDelete.length;

    const getItemHeight = useMemo(
        () =>
            createItemHeightCalculator({
                isLargeScreenWidth,
                shouldUseNarrowLayout,
                type,
            }),
        [isLargeScreenWidth, shouldUseNarrowLayout, type],
    );

    const overrideItemLayout = useCallback(
        (layout: {span?: number; size?: number}, item: SearchListItem) => {
            if (!layout) {
                return;
            }
            const height = getItemHeight(item);
            // eslint-disable-next-line no-param-reassign
            return (layout.size = height > 0 ? height : estimatedItemSize);
        },
        [getItemHeight, estimatedItemSize],
    );

    const calculatedListHeight = useMemo(() => {
        return initialHeight - variables.contentHeaderHeight;
    }, [initialHeight]);

    const calculatedListWidth = useMemo(() => {
        if (shouldUseNarrowLayout) {
            return initialWidth;
        }

        if (isLargeScreenWidth) {
            return initialWidth - variables.navigationTabBarSize - variables.sideBarWithLHBWidth;
        }

        return initialWidth;
    }, [initialWidth, shouldUseNarrowLayout, isLargeScreenWidth]);

    const estimatedListSize = useMemo(() => {
        return {
            height: calculatedListHeight,
            width: calculatedListWidth,
        };
    }, [calculatedListHeight, calculatedListWidth]);

    return (
        <View style={[styles.flex1, !isKeyboardShown && safeAreaPaddingBottomStyle, containerStyle]}>
            {tableHeaderVisible && (
                <View style={[styles.searchListHeaderContainerStyle, styles.listTableHeader]}>
                    {canSelectMultiple && (
                        <Checkbox
                            accessibilityLabel={translate('workspace.people.selectAll')}
                            isChecked={isSelectAllChecked}
                            isIndeterminate={selectedItemsLength > 0 && selectedItemsLength !== flattenedTransactionWithoutPendingDelete.length}
                            onPress={() => {
                                onAllCheckboxPress();
                            }}
                            disabled={flattenedTransactions.length === 0}
                        />
                    )}

                    {SearchTableHeader}

                    {selectAllButtonVisible && (
                        <PressableWithFeedback
                            style={[styles.userSelectNone, styles.alignItemsCenter]}
                            onPress={onAllCheckboxPress}
                            accessibilityLabel={translate('workspace.people.selectAll')}
                            role="button"
                            accessibilityState={{checked: isSelectAllChecked}}
                            dataSet={{[CONST.SELECTION_SCRAPER_HIDDEN_ELEMENT]: true}}
                        >
                            <Text style={[styles.textStrong, styles.ph3]}>{translate('workspace.people.selectAll')}</Text>
                        </PressableWithFeedback>
                    )}
                </View>
            )}

            <AnimatedFlashListComponent
                data={data}
                renderItem={renderItem}
                keyExtractor={keyExtractor}
                onScroll={onScroll}
                showsVerticalScrollIndicator={false}
                ref={listRef}
                extraData={focusedIndex}
                onEndReached={onEndReached}
                onEndReachedThreshold={onEndReachedThreshold}
                ListFooterComponent={ListFooterComponent}
                onViewableItemsChanged={onViewableItemsChanged}
                onLayout={onLayout}
                removeClippedSubviews
                drawDistance={1000}
                estimatedItemSize={estimatedItemSize}
                overrideItemLayout={overrideItemLayout}
                estimatedListSize={estimatedListSize}
                contentContainerStyle={contentContainerStyle}
                overrideProps={{estimatedHeightSize: calculatedListHeight}}
            />
            <Modal
                isVisible={isModalVisible}
                type={CONST.MODAL.MODAL_TYPE.BOTTOM_DOCKED}
                onClose={() => setIsModalVisible(false)}
                shouldPreventScrollOnFocus
            >
                <MenuItem
                    title={translate('common.select')}
                    icon={Expensicons.CheckSquare}
                    onPress={turnOnSelectionMode}
                />
            </Modal>
        </View>
    );
}

export default forwardRef(SearchList);<|MERGE_RESOLUTION|>--- conflicted
+++ resolved
@@ -35,13 +35,7 @@
 import ONYXKEYS from '@src/ONYXKEYS';
 import {createItemHeightCalculator} from './itemHeightCalculator';
 import ITEM_HEIGHTS from './itemHeights';
-<<<<<<< HEAD
 import type {SearchColumnType, SearchQueryJSON} from './types';
-
-const AnimatedFlashListComponent = Animated.createAnimatedComponent(FlashList<SearchListItem>);
-=======
-import type {SearchQueryJSON} from './types';
->>>>>>> 3e2eb854
 
 const AnimatedFlashListComponent = Animated.createAnimatedComponent(FlashList<SearchListItem>);
 
@@ -96,13 +90,6 @@
 
     /** Styles to apply to the content container */
     contentContainerStyle?: StyleProp<ViewStyle>;
-<<<<<<< HEAD
-
-    /** The estimated height of an item in the list */
-    estimatedItemSize?: number;
-};
-
-=======
 
     /** The estimated height of an item in the list */
     estimatedItemSize?: number;
@@ -111,7 +98,6 @@
     isMobileSelectionModeEnabled: boolean;
 };
 
->>>>>>> 3e2eb854
 const keyExtractor = (item: SearchListItem, index: number) => item.keyForList ?? `${index}`;
 
 function SearchList(
@@ -136,10 +122,7 @@
         onViewableItemsChanged,
         onLayout,
         estimatedItemSize = ITEM_HEIGHTS.NARROW_WITHOUT_DRAWER.STANDARD,
-<<<<<<< HEAD
-=======
         isMobileSelectionModeEnabled,
->>>>>>> 3e2eb854
     }: SearchListProps,
     ref: ForwardedRef<SearchListHandle>,
 ) {
