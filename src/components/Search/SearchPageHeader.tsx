--- conflicted
+++ resolved
@@ -319,15 +319,6 @@
                     medium
                 />
             )}
-<<<<<<< HEAD
-=======
-            <Button
-                text={translate('search.filtersHeader')}
-                icon={Expensicons.Filters}
-                onPress={onPress}
-                medium
-            />
->>>>>>> 3e3388d3
         </HeaderWrapper>
     );
 }
